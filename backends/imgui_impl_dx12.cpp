// dear imgui: Renderer Backend for DirectX12
// This needs to be used along with a Platform Backend (e.g. Win32)

// Implemented features:
//  [X] Renderer: User texture binding. Use 'D3D12_GPU_DESCRIPTOR_HANDLE' as ImTextureID. Read the FAQ about ImTextureID!
//  [X] Renderer: Multi-viewport support. Enable with 'io.ConfigFlags |= ImGuiConfigFlags_ViewportsEnable'.
//      FIXME: The transition from removing a viewport and moving the window in an existing hosted viewport tends to flicker.
//  [X] Renderer: Support for large meshes (64k+ vertices) with 16-bit indices.

// Important: to compile on 32-bit systems, this backend requires code to be compiled with '#define ImTextureID ImU64'.
// This is because we need ImTextureID to carry a 64-bit value and by default ImTextureID is defined as void*.
// This define is set in the example .vcxproj file and need to be replicated in your app or by adding it to your imconfig.h file.

// You can copy and use unmodified imgui_impl_* files in your project. See examples/ folder for examples of using this.
// If you are new to Dear ImGui, read documentation from the docs/ folder + read the top of imgui.cpp.
// Read online: https://github.com/ocornut/imgui/tree/master/docs

// CHANGELOG
// (minor and older changes stripped away, please see git history for details)
//  2021-XX-XX: Platform: Added support for multiple windows via the ImGuiPlatformIO interface.
//  2021-01-11: DirectX12: Improve Windows 7 compatibility (for D3D12On7) by loading d3d12.dll dynamically.
//  2020-09-16: DirectX12: Avoid rendering calls with zero-sized scissor rectangle since it generates a validation layer warning.
//  2020-09-08: DirectX12: Clarified support for building on 32-bit systems by redefining ImTextureID.
//  2019-10-18: DirectX12: *BREAKING CHANGE* Added extra ID3D12DescriptorHeap parameter to ImGui_ImplDX12_Init() function.
//  2019-05-29: DirectX12: Added support for large mesh (64K+ vertices), enable ImGuiBackendFlags_RendererHasVtxOffset flag.
//  2019-04-30: DirectX12: Added support for special ImDrawCallback_ResetRenderState callback to reset render state.
//  2019-03-29: Misc: Various minor tidying up.
//  2018-12-03: Misc: Added #pragma comment statement to automatically link with d3dcompiler.lib when using D3DCompile().
//  2018-11-30: Misc: Setting up io.BackendRendererName so it can be displayed in the About Window.
//  2018-06-12: DirectX12: Moved the ID3D12GraphicsCommandList* parameter from NewFrame() to RenderDrawData().
//  2018-06-08: Misc: Extracted imgui_impl_dx12.cpp/.h away from the old combined DX12+Win32 example.
//  2018-06-08: DirectX12: Use draw_data->DisplayPos and draw_data->DisplaySize to setup projection matrix and clipping rectangle (to ease support for future multi-viewport).
//  2018-02-22: Merged into master with all Win32 code synchronized to other examples.

#include "imgui.h"
#include "imgui_impl_dx12.h"

// DirectX
#include <d3d12.h>
#include <dxgi1_4.h>
#include <d3dcompiler.h>
#ifdef _MSC_VER
#pragma comment(lib, "d3dcompiler") // Automatically link with d3dcompiler.lib as we are using D3DCompile() below.
#endif

// DirectX data
static ID3D12Device*                g_pd3dDevice = NULL;
static ID3D12RootSignature*         g_pRootSignature = NULL;
static ID3D12PipelineState*         g_pPipelineState = NULL;
static DXGI_FORMAT                  g_RTVFormat = DXGI_FORMAT_UNKNOWN;
static ID3D12Resource*              g_pFontTextureResource = NULL;
static D3D12_CPU_DESCRIPTOR_HANDLE  g_hFontSrvCpuDescHandle = {};
static D3D12_GPU_DESCRIPTOR_HANDLE  g_hFontSrvGpuDescHandle = {};
static ID3D12DescriptorHeap*        g_pd3dSrvDescHeap = NULL;
static UINT                         g_numFramesInFlight = 0;

// Buffers used during the rendering of a frame
struct ImGui_ImplDX12_RenderBuffers
{
    ID3D12Resource*     IndexBuffer;
    ID3D12Resource*     VertexBuffer;
    int                 IndexBufferSize;
    int                 VertexBufferSize;
};

// Buffers used for secondary viewports created by the multi-viewports systems
struct ImGui_ImplDX12_FrameContext
{
    ID3D12CommandAllocator*         CommandAllocator;
    ID3D12Resource*                 RenderTarget;
    D3D12_CPU_DESCRIPTOR_HANDLE     RenderTargetCpuDescriptors;
};

// Helper structure we store in the void* RendererUserData field of each ImGuiViewport to easily retrieve our backend data.
// Main viewport created by application will only use the Resources field.
// Secondary viewports created by this backend will use all the fields (including Window fields),
struct ImGuiViewportDataDx12
{
    // Window
    ID3D12CommandQueue*             CommandQueue;
    ID3D12GraphicsCommandList*      CommandList;
    ID3D12DescriptorHeap*           RtvDescHeap;
    IDXGISwapChain3*                SwapChain;
    ID3D12Fence*                    Fence;
    UINT64                          FenceSignaledValue;
    HANDLE                          FenceEvent;
    ImGui_ImplDX12_FrameContext*    FrameCtx;

    // Render buffers
    UINT                            FrameIndex;
    ImGui_ImplDX12_RenderBuffers*   FrameRenderBuffers;

    ImGuiViewportDataDx12()
    {
        CommandQueue = NULL;
        CommandList = NULL;
        RtvDescHeap = NULL;
        SwapChain = NULL;
        Fence = NULL;
        FenceSignaledValue = 0;
        FenceEvent = NULL;
        FrameCtx = new ImGui_ImplDX12_FrameContext[g_numFramesInFlight];
        FrameIndex = UINT_MAX;
        FrameRenderBuffers = new ImGui_ImplDX12_RenderBuffers[g_numFramesInFlight];

        for (UINT i = 0; i < g_numFramesInFlight; ++i)
        {
            FrameCtx[i].CommandAllocator = NULL;
            FrameCtx[i].RenderTarget = NULL;

            // Create buffers with a default size (they will later be grown as needed)
            FrameRenderBuffers[i].IndexBuffer = NULL;
            FrameRenderBuffers[i].VertexBuffer = NULL;
            FrameRenderBuffers[i].VertexBufferSize = 5000;
            FrameRenderBuffers[i].IndexBufferSize = 10000;
        }
    }
    ~ImGuiViewportDataDx12()
    {
        IM_ASSERT(CommandQueue == NULL && CommandList == NULL);
        IM_ASSERT(RtvDescHeap == NULL);
        IM_ASSERT(SwapChain == NULL);
        IM_ASSERT(Fence == NULL);
        IM_ASSERT(FenceEvent == NULL);

        for (UINT i = 0; i < g_numFramesInFlight; ++i)
        {
            IM_ASSERT(FrameCtx[i].CommandAllocator == NULL && FrameCtx[i].RenderTarget == NULL);
            IM_ASSERT(FrameRenderBuffers[i].IndexBuffer == NULL && FrameRenderBuffers[i].VertexBuffer == NULL);
        }

        delete[] FrameCtx; FrameCtx = NULL;
        delete[] FrameRenderBuffers; FrameRenderBuffers = NULL;
    }
};

template<typename T>
static void SafeRelease(T*& res)
{
    if (res)
        res->Release();
    res = NULL;
}

static void ImGui_ImplDX12_DestroyRenderBuffers(ImGui_ImplDX12_RenderBuffers* render_buffers)
{
    SafeRelease(render_buffers->IndexBuffer);
    SafeRelease(render_buffers->VertexBuffer);
    render_buffers->IndexBufferSize = render_buffers->VertexBufferSize = 0;
}

struct VERTEX_CONSTANT_BUFFER
{
    float   mvp[4][4];
};

// Forward Declarations
static void ImGui_ImplDX12_InitPlatformInterface();
static void ImGui_ImplDX12_ShutdownPlatformInterface();

static void ImGui_ImplDX12_SetupRenderState(ImDrawData* draw_data, ID3D12GraphicsCommandList* ctx, ImGui_ImplDX12_RenderBuffers* fr)
{
    // Setup orthographic projection matrix into our constant buffer
    // Our visible imgui space lies from draw_data->DisplayPos (top left) to draw_data->DisplayPos+data_data->DisplaySize (bottom right).
    VERTEX_CONSTANT_BUFFER vertex_constant_buffer;
    {
        float L = draw_data->DisplayPos.x;
        float R = draw_data->DisplayPos.x + draw_data->DisplaySize.x;
        float T = draw_data->DisplayPos.y;
        float B = draw_data->DisplayPos.y + draw_data->DisplaySize.y;
        float mvp[4][4] =
        {
            { 2.0f/(R-L),   0.0f,           0.0f,       0.0f },
            { 0.0f,         2.0f/(T-B),     0.0f,       0.0f },
            { 0.0f,         0.0f,           0.5f,       0.0f },
            { (R+L)/(L-R),  (T+B)/(B-T),    0.5f,       1.0f },
        };
        memcpy(&vertex_constant_buffer.mvp, mvp, sizeof(mvp));
    }

    // Setup viewport
    D3D12_VIEWPORT vp;
    memset(&vp, 0, sizeof(D3D12_VIEWPORT));
    vp.Width = draw_data->DisplaySize.x;
    vp.Height = draw_data->DisplaySize.y;
    vp.MinDepth = 0.0f;
    vp.MaxDepth = 1.0f;
    vp.TopLeftX = vp.TopLeftY = 0.0f;
    ctx->RSSetViewports(1, &vp);

    // Bind shader and vertex buffers
    unsigned int stride = sizeof(ImDrawVert);
    unsigned int offset = 0;
    D3D12_VERTEX_BUFFER_VIEW vbv;
    memset(&vbv, 0, sizeof(D3D12_VERTEX_BUFFER_VIEW));
    vbv.BufferLocation = fr->VertexBuffer->GetGPUVirtualAddress() + offset;
    vbv.SizeInBytes = fr->VertexBufferSize * stride;
    vbv.StrideInBytes = stride;
    ctx->IASetVertexBuffers(0, 1, &vbv);
    D3D12_INDEX_BUFFER_VIEW ibv;
    memset(&ibv, 0, sizeof(D3D12_INDEX_BUFFER_VIEW));
    ibv.BufferLocation = fr->IndexBuffer->GetGPUVirtualAddress();
    ibv.SizeInBytes = fr->IndexBufferSize * sizeof(ImDrawIdx);
    ibv.Format = sizeof(ImDrawIdx) == 2 ? DXGI_FORMAT_R16_UINT : DXGI_FORMAT_R32_UINT;
    ctx->IASetIndexBuffer(&ibv);
    ctx->IASetPrimitiveTopology(D3D_PRIMITIVE_TOPOLOGY_TRIANGLELIST);
    ctx->SetPipelineState(g_pPipelineState);
    ctx->SetGraphicsRootSignature(g_pRootSignature);
    ctx->SetGraphicsRoot32BitConstants(0, 16, &vertex_constant_buffer, 0);

    // Setup blend factor
    const float blend_factor[4] = { 0.f, 0.f, 0.f, 0.f };
    ctx->OMSetBlendFactor(blend_factor);
}

// Render function
void ImGui_ImplDX12_RenderDrawData(ImDrawData* draw_data, ID3D12GraphicsCommandList* ctx)
{
    // Avoid rendering when minimized
    if (draw_data->DisplaySize.x <= 0.0f || draw_data->DisplaySize.y <= 0.0f)
        return;

    ImGuiViewportDataDx12* render_data = (ImGuiViewportDataDx12*)draw_data->OwnerViewport->RendererUserData;
    render_data->FrameIndex++;
    ImGui_ImplDX12_RenderBuffers* fr = &render_data->FrameRenderBuffers[render_data->FrameIndex % g_numFramesInFlight];

    // Create and grow vertex/index buffers if needed
    if (fr->VertexBuffer == NULL || fr->VertexBufferSize < draw_data->TotalVtxCount)
    {
        SafeRelease(fr->VertexBuffer);
        fr->VertexBufferSize = draw_data->TotalVtxCount + 5000;
        D3D12_HEAP_PROPERTIES props;
        memset(&props, 0, sizeof(D3D12_HEAP_PROPERTIES));
        props.Type = D3D12_HEAP_TYPE_UPLOAD;
        props.CPUPageProperty = D3D12_CPU_PAGE_PROPERTY_UNKNOWN;
        props.MemoryPoolPreference = D3D12_MEMORY_POOL_UNKNOWN;
        D3D12_RESOURCE_DESC desc;
        memset(&desc, 0, sizeof(D3D12_RESOURCE_DESC));
        desc.Dimension = D3D12_RESOURCE_DIMENSION_BUFFER;
        desc.Width = fr->VertexBufferSize * sizeof(ImDrawVert);
        desc.Height = 1;
        desc.DepthOrArraySize = 1;
        desc.MipLevels = 1;
        desc.Format = DXGI_FORMAT_UNKNOWN;
        desc.SampleDesc.Count = 1;
        desc.Layout = D3D12_TEXTURE_LAYOUT_ROW_MAJOR;
        desc.Flags = D3D12_RESOURCE_FLAG_NONE;
        if (g_pd3dDevice->CreateCommittedResource(&props, D3D12_HEAP_FLAG_NONE, &desc, D3D12_RESOURCE_STATE_GENERIC_READ, NULL, IID_PPV_ARGS(&fr->VertexBuffer)) < 0)
            return;
    }
    if (fr->IndexBuffer == NULL || fr->IndexBufferSize < draw_data->TotalIdxCount)
    {
        SafeRelease(fr->IndexBuffer);
        fr->IndexBufferSize = draw_data->TotalIdxCount + 10000;
        D3D12_HEAP_PROPERTIES props;
        memset(&props, 0, sizeof(D3D12_HEAP_PROPERTIES));
        props.Type = D3D12_HEAP_TYPE_UPLOAD;
        props.CPUPageProperty = D3D12_CPU_PAGE_PROPERTY_UNKNOWN;
        props.MemoryPoolPreference = D3D12_MEMORY_POOL_UNKNOWN;
        D3D12_RESOURCE_DESC desc;
        memset(&desc, 0, sizeof(D3D12_RESOURCE_DESC));
        desc.Dimension = D3D12_RESOURCE_DIMENSION_BUFFER;
        desc.Width = fr->IndexBufferSize * sizeof(ImDrawIdx);
        desc.Height = 1;
        desc.DepthOrArraySize = 1;
        desc.MipLevels = 1;
        desc.Format = DXGI_FORMAT_UNKNOWN;
        desc.SampleDesc.Count = 1;
        desc.Layout = D3D12_TEXTURE_LAYOUT_ROW_MAJOR;
        desc.Flags = D3D12_RESOURCE_FLAG_NONE;
        if (g_pd3dDevice->CreateCommittedResource(&props, D3D12_HEAP_FLAG_NONE, &desc, D3D12_RESOURCE_STATE_GENERIC_READ, NULL, IID_PPV_ARGS(&fr->IndexBuffer)) < 0)
            return;
    }

    // Upload vertex/index data into a single contiguous GPU buffer
    void* vtx_resource, *idx_resource;
    D3D12_RANGE range;
    memset(&range, 0, sizeof(D3D12_RANGE));
    if (fr->VertexBuffer->Map(0, &range, &vtx_resource) != S_OK)
        return;
    if (fr->IndexBuffer->Map(0, &range, &idx_resource) != S_OK)
        return;
    ImDrawVert* vtx_dst = (ImDrawVert*)vtx_resource;
    ImDrawIdx* idx_dst = (ImDrawIdx*)idx_resource;
    for (int n = 0; n < draw_data->CmdListsCount; n++)
    {
        const ImDrawList* cmd_list = draw_data->CmdLists[n];
        memcpy(vtx_dst, cmd_list->VtxBuffer.Data, cmd_list->VtxBuffer.Size * sizeof(ImDrawVert));
        memcpy(idx_dst, cmd_list->IdxBuffer.Data, cmd_list->IdxBuffer.Size * sizeof(ImDrawIdx));
        vtx_dst += cmd_list->VtxBuffer.Size;
        idx_dst += cmd_list->IdxBuffer.Size;
    }
    fr->VertexBuffer->Unmap(0, &range);
    fr->IndexBuffer->Unmap(0, &range);

    // Setup desired DX state
    ImGui_ImplDX12_SetupRenderState(draw_data, ctx, fr);

    // Render command lists
    // (Because we merged all buffers into a single one, we maintain our own offset into them)
    int global_vtx_offset = 0;
    int global_idx_offset = 0;
    ImVec2 clip_off = draw_data->DisplayPos;
    for (int n = 0; n < draw_data->CmdListsCount; n++)
    {
        const ImDrawList* cmd_list = draw_data->CmdLists[n];
        for (int cmd_i = 0; cmd_i < cmd_list->CmdBuffer.Size; cmd_i++)
        {
            const ImDrawCmd* pcmd = &cmd_list->CmdBuffer[cmd_i];
            if (pcmd->UserCallback != NULL)
            {
                // User callback, registered via ImDrawList::AddCallback()
                // (ImDrawCallback_ResetRenderState is a special callback value used by the user to request the renderer to reset render state.)
                if (pcmd->UserCallback == ImDrawCallback_ResetRenderState)
                    ImGui_ImplDX12_SetupRenderState(draw_data, ctx, fr);
                else
                    pcmd->UserCallback(cmd_list, pcmd);
            }
            else
            {
                // Apply Scissor, Bind texture, Draw
                const D3D12_RECT r = { (LONG)(pcmd->ClipRect.x - clip_off.x), (LONG)(pcmd->ClipRect.y - clip_off.y), (LONG)(pcmd->ClipRect.z - clip_off.x), (LONG)(pcmd->ClipRect.w - clip_off.y) };
                if (r.right > r.left && r.bottom > r.top)
                {
                    ctx->SetGraphicsRootDescriptorTable(1, *(D3D12_GPU_DESCRIPTOR_HANDLE*)&pcmd->TextureId);
                    ctx->RSSetScissorRects(1, &r);
                    ctx->DrawIndexedInstanced(pcmd->ElemCount, 1, pcmd->IdxOffset + global_idx_offset, pcmd->VtxOffset + global_vtx_offset, 0);
                }
            }
        }
        global_idx_offset += cmd_list->IdxBuffer.Size;
        global_vtx_offset += cmd_list->VtxBuffer.Size;
    }
}

static void ImGui_ImplDX12_CreateFontsTexture()
{
    // Build texture atlas
    ImGuiIO& io = ImGui::GetIO();
    unsigned char* pixels;
    int width, height;
    io.Fonts->GetTexDataAsRGBA32(&pixels, &width, &height);

    // Upload texture to graphics system
    {
        D3D12_HEAP_PROPERTIES props;
        memset(&props, 0, sizeof(D3D12_HEAP_PROPERTIES));
        props.Type = D3D12_HEAP_TYPE_DEFAULT;
        props.CPUPageProperty = D3D12_CPU_PAGE_PROPERTY_UNKNOWN;
        props.MemoryPoolPreference = D3D12_MEMORY_POOL_UNKNOWN;

        D3D12_RESOURCE_DESC desc;
        ZeroMemory(&desc, sizeof(desc));
        desc.Dimension = D3D12_RESOURCE_DIMENSION_TEXTURE2D;
        desc.Alignment = 0;
        desc.Width = width;
        desc.Height = height;
        desc.DepthOrArraySize = 1;
        desc.MipLevels = 1;
        desc.Format = DXGI_FORMAT_R8G8B8A8_UNORM;
        desc.SampleDesc.Count = 1;
        desc.SampleDesc.Quality = 0;
        desc.Layout = D3D12_TEXTURE_LAYOUT_UNKNOWN;
        desc.Flags = D3D12_RESOURCE_FLAG_NONE;

        ID3D12Resource* pTexture = NULL;
        g_pd3dDevice->CreateCommittedResource(&props, D3D12_HEAP_FLAG_NONE, &desc,
            D3D12_RESOURCE_STATE_COPY_DEST, NULL, IID_PPV_ARGS(&pTexture));

        UINT uploadPitch = (width * 4 + D3D12_TEXTURE_DATA_PITCH_ALIGNMENT - 1u) & ~(D3D12_TEXTURE_DATA_PITCH_ALIGNMENT - 1u);
        UINT uploadSize = height * uploadPitch;
        desc.Dimension = D3D12_RESOURCE_DIMENSION_BUFFER;
        desc.Alignment = 0;
        desc.Width = uploadSize;
        desc.Height = 1;
        desc.DepthOrArraySize = 1;
        desc.MipLevels = 1;
        desc.Format = DXGI_FORMAT_UNKNOWN;
        desc.SampleDesc.Count = 1;
        desc.SampleDesc.Quality = 0;
        desc.Layout = D3D12_TEXTURE_LAYOUT_ROW_MAJOR;
        desc.Flags = D3D12_RESOURCE_FLAG_NONE;

        props.Type = D3D12_HEAP_TYPE_UPLOAD;
        props.CPUPageProperty = D3D12_CPU_PAGE_PROPERTY_UNKNOWN;
        props.MemoryPoolPreference = D3D12_MEMORY_POOL_UNKNOWN;

        ID3D12Resource* uploadBuffer = NULL;
        HRESULT hr = g_pd3dDevice->CreateCommittedResource(&props, D3D12_HEAP_FLAG_NONE, &desc,
            D3D12_RESOURCE_STATE_GENERIC_READ, NULL, IID_PPV_ARGS(&uploadBuffer));
        IM_ASSERT(SUCCEEDED(hr));

        void* mapped = NULL;
        D3D12_RANGE range = { 0, uploadSize };
        hr = uploadBuffer->Map(0, &range, &mapped);
        IM_ASSERT(SUCCEEDED(hr));
        for (int y = 0; y < height; y++)
            memcpy((void*) ((uintptr_t) mapped + y * uploadPitch), pixels + y * width * 4, width * 4);
        uploadBuffer->Unmap(0, &range);

        D3D12_TEXTURE_COPY_LOCATION srcLocation = {};
        srcLocation.pResource = uploadBuffer;
        srcLocation.Type = D3D12_TEXTURE_COPY_TYPE_PLACED_FOOTPRINT;
        srcLocation.PlacedFootprint.Footprint.Format = DXGI_FORMAT_R8G8B8A8_UNORM;
        srcLocation.PlacedFootprint.Footprint.Width = width;
        srcLocation.PlacedFootprint.Footprint.Height = height;
        srcLocation.PlacedFootprint.Footprint.Depth = 1;
        srcLocation.PlacedFootprint.Footprint.RowPitch = uploadPitch;

        D3D12_TEXTURE_COPY_LOCATION dstLocation = {};
        dstLocation.pResource = pTexture;
        dstLocation.Type = D3D12_TEXTURE_COPY_TYPE_SUBRESOURCE_INDEX;
        dstLocation.SubresourceIndex = 0;

        D3D12_RESOURCE_BARRIER barrier = {};
        barrier.Type = D3D12_RESOURCE_BARRIER_TYPE_TRANSITION;
        barrier.Flags = D3D12_RESOURCE_BARRIER_FLAG_NONE;
        barrier.Transition.pResource   = pTexture;
        barrier.Transition.Subresource = D3D12_RESOURCE_BARRIER_ALL_SUBRESOURCES;
        barrier.Transition.StateBefore = D3D12_RESOURCE_STATE_COPY_DEST;
        barrier.Transition.StateAfter  = D3D12_RESOURCE_STATE_PIXEL_SHADER_RESOURCE;

        ID3D12Fence* fence = NULL;
        hr = g_pd3dDevice->CreateFence(0, D3D12_FENCE_FLAG_NONE, IID_PPV_ARGS(&fence));
        IM_ASSERT(SUCCEEDED(hr));

        HANDLE event = CreateEvent(0, 0, 0, 0);
        IM_ASSERT(event != NULL);

        D3D12_COMMAND_QUEUE_DESC queueDesc = {};
        queueDesc.Type     = D3D12_COMMAND_LIST_TYPE_DIRECT;
        queueDesc.Flags    = D3D12_COMMAND_QUEUE_FLAG_NONE;
        queueDesc.NodeMask = 1;

        ID3D12CommandQueue* cmdQueue = NULL;
        hr = g_pd3dDevice->CreateCommandQueue(&queueDesc, IID_PPV_ARGS(&cmdQueue));
        IM_ASSERT(SUCCEEDED(hr));

        ID3D12CommandAllocator* cmdAlloc = NULL;
        hr = g_pd3dDevice->CreateCommandAllocator(D3D12_COMMAND_LIST_TYPE_DIRECT, IID_PPV_ARGS(&cmdAlloc));
        IM_ASSERT(SUCCEEDED(hr));

        ID3D12GraphicsCommandList* cmdList = NULL;
        hr = g_pd3dDevice->CreateCommandList(0, D3D12_COMMAND_LIST_TYPE_DIRECT, cmdAlloc, NULL, IID_PPV_ARGS(&cmdList));
        IM_ASSERT(SUCCEEDED(hr));

        cmdList->CopyTextureRegion(&dstLocation, 0, 0, 0, &srcLocation, NULL);
        cmdList->ResourceBarrier(1, &barrier);

        hr = cmdList->Close();
        IM_ASSERT(SUCCEEDED(hr));

        cmdQueue->ExecuteCommandLists(1, (ID3D12CommandList* const*)&cmdList);
        hr = cmdQueue->Signal(fence, 1);
        IM_ASSERT(SUCCEEDED(hr));

        fence->SetEventOnCompletion(1, event);
        WaitForSingleObject(event, INFINITE);

        cmdList->Release();
        cmdAlloc->Release();
        cmdQueue->Release();
        CloseHandle(event);
        fence->Release();
        uploadBuffer->Release();

        // Create texture view
        D3D12_SHADER_RESOURCE_VIEW_DESC srvDesc;
        ZeroMemory(&srvDesc, sizeof(srvDesc));
        srvDesc.Format = DXGI_FORMAT_R8G8B8A8_UNORM;
        srvDesc.ViewDimension = D3D12_SRV_DIMENSION_TEXTURE2D;
        srvDesc.Texture2D.MipLevels = desc.MipLevels;
        srvDesc.Texture2D.MostDetailedMip = 0;
        srvDesc.Shader4ComponentMapping = D3D12_DEFAULT_SHADER_4_COMPONENT_MAPPING;
        g_pd3dDevice->CreateShaderResourceView(pTexture, &srvDesc, g_hFontSrvCpuDescHandle);
        SafeRelease(g_pFontTextureResource);
        g_pFontTextureResource = pTexture;
    }

    // Store our identifier
    static_assert(sizeof(ImTextureID) >= sizeof(g_hFontSrvGpuDescHandle.ptr), "Can't pack descriptor handle into TexID, 32-bit not supported yet.");
    io.Fonts->SetTexID((ImTextureID)g_hFontSrvGpuDescHandle.ptr);
}

bool    ImGui_ImplDX12_CreateDeviceObjects()
{
    if (!g_pd3dDevice)
        return false;
    if (g_pPipelineState)
        ImGui_ImplDX12_InvalidateDeviceObjects();

    // Create the root signature
    {
        D3D12_DESCRIPTOR_RANGE descRange = {};
        descRange.RangeType = D3D12_DESCRIPTOR_RANGE_TYPE_SRV;
        descRange.NumDescriptors = 1;
        descRange.BaseShaderRegister = 0;
        descRange.RegisterSpace = 0;
        descRange.OffsetInDescriptorsFromTableStart = 0;

        D3D12_ROOT_PARAMETER param[2] = {};

        param[0].ParameterType = D3D12_ROOT_PARAMETER_TYPE_32BIT_CONSTANTS;
        param[0].Constants.ShaderRegister = 0;
        param[0].Constants.RegisterSpace = 0;
        param[0].Constants.Num32BitValues = 16;
        param[0].ShaderVisibility = D3D12_SHADER_VISIBILITY_VERTEX;

        param[1].ParameterType = D3D12_ROOT_PARAMETER_TYPE_DESCRIPTOR_TABLE;
        param[1].DescriptorTable.NumDescriptorRanges = 1;
        param[1].DescriptorTable.pDescriptorRanges = &descRange;
        param[1].ShaderVisibility = D3D12_SHADER_VISIBILITY_PIXEL;

        D3D12_STATIC_SAMPLER_DESC staticSampler = {};
        staticSampler.Filter = D3D12_FILTER_MIN_MAG_MIP_LINEAR;
        staticSampler.AddressU = D3D12_TEXTURE_ADDRESS_MODE_WRAP;
        staticSampler.AddressV = D3D12_TEXTURE_ADDRESS_MODE_WRAP;
        staticSampler.AddressW = D3D12_TEXTURE_ADDRESS_MODE_WRAP;
        staticSampler.MipLODBias = 0.f;
        staticSampler.MaxAnisotropy = 0;
        staticSampler.ComparisonFunc = D3D12_COMPARISON_FUNC_ALWAYS;
        staticSampler.BorderColor = D3D12_STATIC_BORDER_COLOR_TRANSPARENT_BLACK;
        staticSampler.MinLOD = 0.f;
        staticSampler.MaxLOD = 0.f;
        staticSampler.ShaderRegister = 0;
        staticSampler.RegisterSpace = 0;
        staticSampler.ShaderVisibility = D3D12_SHADER_VISIBILITY_PIXEL;

        D3D12_ROOT_SIGNATURE_DESC desc = {};
        desc.NumParameters = _countof(param);
        desc.pParameters = param;
        desc.NumStaticSamplers = 1;
        desc.pStaticSamplers = &staticSampler;
        desc.Flags =
            D3D12_ROOT_SIGNATURE_FLAG_ALLOW_INPUT_ASSEMBLER_INPUT_LAYOUT |
            D3D12_ROOT_SIGNATURE_FLAG_DENY_HULL_SHADER_ROOT_ACCESS |
            D3D12_ROOT_SIGNATURE_FLAG_DENY_DOMAIN_SHADER_ROOT_ACCESS |
            D3D12_ROOT_SIGNATURE_FLAG_DENY_GEOMETRY_SHADER_ROOT_ACCESS;

        // Load d3d12.dll and D3D12SerializeRootSignature() function address dynamically to facilitate using with D3D12On7.
        // See if any version of d3d12.dll is already loaded in the process. If so, give preference to that.
        static HINSTANCE d3d12_dll = ::GetModuleHandleA("d3d12.dll");
        if (d3d12_dll == NULL)
        {
            // Attempt to load d3d12.dll from local directories. This will only succeed if
            // (1) the current OS is Windows 7, and
            // (2) there exists a version of d3d12.dll for Windows 7 (D3D12On7) in one of the following directories.
            // See https://github.com/ocornut/imgui/pull/3696 for details.
            const char* localD3d12Paths[] = { ".\\d3d12.dll", ".\\d3d12on7\\d3d12.dll", ".\\12on7\\d3d12.dll" }; // A. current directory, B. used by some games, C. used in Microsoft D3D12On7 sample
            for (int i = 0; i < IM_ARRAYSIZE(localD3d12Paths); i++)
                if ((d3d12_dll = ::LoadLibraryA(localD3d12Paths[i])) != NULL)
                    break;

            // If failed, we are on Windows >= 10.
            if (d3d12_dll == NULL)
                d3d12_dll = ::LoadLibraryA("d3d12.dll");

            if (d3d12_dll == NULL)
                return false;
        }

        PFN_D3D12_SERIALIZE_ROOT_SIGNATURE D3D12SerializeRootSignatureFn = (PFN_D3D12_SERIALIZE_ROOT_SIGNATURE)::GetProcAddress(d3d12_dll, "D3D12SerializeRootSignature");
        if (D3D12SerializeRootSignatureFn == NULL)
            return false;

        ID3DBlob* blob = NULL;
        if (D3D12SerializeRootSignatureFn(&desc, D3D_ROOT_SIGNATURE_VERSION_1, &blob, NULL) != S_OK)
            return false;

        g_pd3dDevice->CreateRootSignature(0, blob->GetBufferPointer(), blob->GetBufferSize(), IID_PPV_ARGS(&g_pRootSignature));
        blob->Release();
    }

    // By using D3DCompile() from <d3dcompiler.h> / d3dcompiler.lib, we introduce a dependency to a given version of d3dcompiler_XX.dll (see D3DCOMPILER_DLL_A)
    // If you would like to use this DX12 sample code but remove this dependency you can:
    //  1) compile once, save the compiled shader blobs into a file or source code and pass them to CreateVertexShader()/CreatePixelShader() [preferred solution]
    //  2) use code to detect any version of the DLL and grab a pointer to D3DCompile from the DLL.
    // See https://github.com/ocornut/imgui/pull/638 for sources and details.

    D3D12_GRAPHICS_PIPELINE_STATE_DESC psoDesc;
    memset(&psoDesc, 0, sizeof(D3D12_GRAPHICS_PIPELINE_STATE_DESC));
    psoDesc.NodeMask = 1;
    psoDesc.PrimitiveTopologyType = D3D12_PRIMITIVE_TOPOLOGY_TYPE_TRIANGLE;
    psoDesc.pRootSignature = g_pRootSignature;
    psoDesc.SampleMask = UINT_MAX;
    psoDesc.NumRenderTargets = 1;
    psoDesc.RTVFormats[0] = g_RTVFormat;
    psoDesc.SampleDesc.Count = 1;
    psoDesc.Flags = D3D12_PIPELINE_STATE_FLAG_NONE;

    ID3DBlob* vertexShaderBlob;
    ID3DBlob* pixelShaderBlob;

    // Create the vertex shader
    {
        static const char* vertexShader =
            "cbuffer vertexBuffer : register(b0) \
            {\
              float4x4 ProjectionMatrix; \
            };\
            struct VS_INPUT\
            {\
              float2 pos : POSITION;\
              float4 col : COLOR0;\
              float2 uv  : TEXCOORD0;\
            };\
            \
            struct PS_INPUT\
            {\
              float4 pos : SV_POSITION;\
              float4 col : COLOR0;\
              float2 uv  : TEXCOORD0;\
            };\
            \
            PS_INPUT main(VS_INPUT input)\
            {\
              PS_INPUT output;\
              output.pos = mul( ProjectionMatrix, float4(input.pos.xy, 0.f, 1.f));\
              output.col = input.col;\
              output.uv  = input.uv;\
              return output;\
            }";

        if (FAILED(D3DCompile(vertexShader, strlen(vertexShader), NULL, NULL, NULL, "main", "vs_5_0", 0, 0, &vertexShaderBlob, NULL)))
            return false; // NB: Pass ID3D10Blob* pErrorBlob to D3DCompile() to get error showing in (const char*)pErrorBlob->GetBufferPointer(). Make sure to Release() the blob!
        psoDesc.VS = { vertexShaderBlob->GetBufferPointer(), vertexShaderBlob->GetBufferSize() };

        // Create the input layout
        static D3D12_INPUT_ELEMENT_DESC local_layout[] =
        {
            { "POSITION", 0, DXGI_FORMAT_R32G32_FLOAT,   0, (UINT)IM_OFFSETOF(ImDrawVert, pos), D3D12_INPUT_CLASSIFICATION_PER_VERTEX_DATA, 0 },
            { "TEXCOORD", 0, DXGI_FORMAT_R32G32_FLOAT,   0, (UINT)IM_OFFSETOF(ImDrawVert, uv),  D3D12_INPUT_CLASSIFICATION_PER_VERTEX_DATA, 0 },
            { "COLOR",    0, DXGI_FORMAT_R8G8B8A8_UNORM, 0, (UINT)IM_OFFSETOF(ImDrawVert, col), D3D12_INPUT_CLASSIFICATION_PER_VERTEX_DATA, 0 },
        };
        psoDesc.InputLayout = { local_layout, 3 };
    }

    // Create the pixel shader
    {
        static const char* pixelShader =
            "struct PS_INPUT\
            {\
              float4 pos : SV_POSITION;\
              float4 col : COLOR0;\
              float2 uv  : TEXCOORD0;\
            };\
            SamplerState sampler0 : register(s0);\
            Texture2D texture0 : register(t0);\
            \
            float4 main(PS_INPUT input) : SV_Target\
            {\
              float4 out_col = input.col * texture0.Sample(sampler0, input.uv); \
              return out_col; \
            }";

        if (FAILED(D3DCompile(pixelShader, strlen(pixelShader), NULL, NULL, NULL, "main", "ps_5_0", 0, 0, &pixelShaderBlob, NULL)))
        {
            vertexShaderBlob->Release();
            return false; // NB: Pass ID3D10Blob* pErrorBlob to D3DCompile() to get error showing in (const char*)pErrorBlob->GetBufferPointer(). Make sure to Release() the blob!
        }
        psoDesc.PS = { pixelShaderBlob->GetBufferPointer(), pixelShaderBlob->GetBufferSize() };
    }

    // Create the blending setup
    {
        D3D12_BLEND_DESC& desc = psoDesc.BlendState;
        desc.AlphaToCoverageEnable = false;
        desc.RenderTarget[0].BlendEnable = true;
        desc.RenderTarget[0].SrcBlend = D3D12_BLEND_SRC_ALPHA;
        desc.RenderTarget[0].DestBlend = D3D12_BLEND_INV_SRC_ALPHA;
        desc.RenderTarget[0].BlendOp = D3D12_BLEND_OP_ADD;
        desc.RenderTarget[0].SrcBlendAlpha = D3D12_BLEND_INV_SRC_ALPHA;
        desc.RenderTarget[0].DestBlendAlpha = D3D12_BLEND_ZERO;
        desc.RenderTarget[0].BlendOpAlpha = D3D12_BLEND_OP_ADD;
        desc.RenderTarget[0].RenderTargetWriteMask = D3D12_COLOR_WRITE_ENABLE_ALL;
    }

    // Create the rasterizer state
    {
        D3D12_RASTERIZER_DESC& desc = psoDesc.RasterizerState;
        desc.FillMode = D3D12_FILL_MODE_SOLID;
        desc.CullMode = D3D12_CULL_MODE_NONE;
        desc.FrontCounterClockwise = FALSE;
        desc.DepthBias = D3D12_DEFAULT_DEPTH_BIAS;
        desc.DepthBiasClamp = D3D12_DEFAULT_DEPTH_BIAS_CLAMP;
        desc.SlopeScaledDepthBias = D3D12_DEFAULT_SLOPE_SCALED_DEPTH_BIAS;
        desc.DepthClipEnable = true;
        desc.MultisampleEnable = FALSE;
        desc.AntialiasedLineEnable = FALSE;
        desc.ForcedSampleCount = 0;
        desc.ConservativeRaster = D3D12_CONSERVATIVE_RASTERIZATION_MODE_OFF;
    }

    // Create depth-stencil State
    {
        D3D12_DEPTH_STENCIL_DESC& desc = psoDesc.DepthStencilState;
        desc.DepthEnable = false;
        desc.DepthWriteMask = D3D12_DEPTH_WRITE_MASK_ALL;
        desc.DepthFunc = D3D12_COMPARISON_FUNC_ALWAYS;
        desc.StencilEnable = false;
        desc.FrontFace.StencilFailOp = desc.FrontFace.StencilDepthFailOp = desc.FrontFace.StencilPassOp = D3D12_STENCIL_OP_KEEP;
        desc.FrontFace.StencilFunc = D3D12_COMPARISON_FUNC_ALWAYS;
        desc.BackFace = desc.FrontFace;
    }

    HRESULT result_pipeline_state = g_pd3dDevice->CreateGraphicsPipelineState(&psoDesc, IID_PPV_ARGS(&g_pPipelineState));
    vertexShaderBlob->Release();
    pixelShaderBlob->Release();
    if (result_pipeline_state != S_OK)
        return false;

    ImGui_ImplDX12_CreateFontsTexture();

    return true;
}

void    ImGui_ImplDX12_InvalidateDeviceObjects()
{
    if (!g_pd3dDevice)
        return;

    SafeRelease(g_pRootSignature);
    SafeRelease(g_pPipelineState);
    SafeRelease(g_pFontTextureResource);

    ImGuiIO& io = ImGui::GetIO();
<<<<<<< HEAD
    io.Fonts->TexID = NULL; // We copied g_pFontTextureView to io.Fonts->TexID so let's clear that as well.
=======
    io.Fonts->SetTexID(NULL); // We copied g_pFontTextureView to io.Fonts->TexID so let's clear that as well.

    for (UINT i = 0; i < g_numFramesInFlight; i++)
    {
        FrameResources* fr = &g_pFrameResources[i];
        SafeRelease(fr->IndexBuffer);
        SafeRelease(fr->VertexBuffer);
    }
>>>>>>> 56f7bdae
}

bool ImGui_ImplDX12_Init(ID3D12Device* device, int num_frames_in_flight, DXGI_FORMAT rtv_format, ID3D12DescriptorHeap* cbv_srv_heap,
                         D3D12_CPU_DESCRIPTOR_HANDLE font_srv_cpu_desc_handle, D3D12_GPU_DESCRIPTOR_HANDLE font_srv_gpu_desc_handle)
{
    // Setup backend capabilities flags
    ImGuiIO& io = ImGui::GetIO();
    io.BackendRendererName = "imgui_impl_dx12";
    io.BackendFlags |= ImGuiBackendFlags_RendererHasVtxOffset;  // We can honor the ImDrawCmd::VtxOffset field, allowing for large meshes.
    io.BackendFlags |= ImGuiBackendFlags_RendererHasViewports;  // We can create multi-viewports on the Renderer side (optional) // FIXME-VIEWPORT: Actually unfinished..

    g_pd3dDevice = device;
    g_RTVFormat = rtv_format;
    g_hFontSrvCpuDescHandle = font_srv_cpu_desc_handle;
    g_hFontSrvGpuDescHandle = font_srv_gpu_desc_handle;
    g_numFramesInFlight = num_frames_in_flight;
    g_pd3dSrvDescHeap = cbv_srv_heap;

    // Create a dummy ImGuiViewportDataDx12 holder for the main viewport,
    // Since this is created and managed by the application, we will only use the ->Resources[] fields.
    ImGuiViewport* main_viewport = ImGui::GetMainViewport();
    main_viewport->RendererUserData = IM_NEW(ImGuiViewportDataDx12)();

    // Setup backend capabilities flags
    io.BackendFlags |= ImGuiBackendFlags_RendererHasViewports;    // We can create multi-viewports on the Renderer side (optional)
    if (io.ConfigFlags & ImGuiConfigFlags_ViewportsEnable)
        ImGui_ImplDX12_InitPlatformInterface();

    return true;
}

void ImGui_ImplDX12_Shutdown()
{
    // Manually delete main viewport render resources in-case we haven't initialized for viewports
    ImGuiViewport* main_viewport = ImGui::GetMainViewport();
    if (ImGuiViewportDataDx12* data = (ImGuiViewportDataDx12*)main_viewport->RendererUserData)
    {
        // We could just call ImGui_ImplDX12_DestroyWindow(main_viewport) as a convenience but that would be misleading since we only use data->Resources[]
        for (UINT i = 0; i < g_numFramesInFlight; i++)
            ImGui_ImplDX12_DestroyRenderBuffers(&data->FrameRenderBuffers[i]);
        IM_DELETE(data);
        main_viewport->RendererUserData = NULL;
    }

    // Clean up windows and device objects
    ImGui_ImplDX12_ShutdownPlatformInterface();
    ImGui_ImplDX12_InvalidateDeviceObjects();

    g_pd3dDevice = NULL;
    g_hFontSrvCpuDescHandle.ptr = 0;
    g_hFontSrvGpuDescHandle.ptr = 0;
    g_numFramesInFlight = 0;
    g_pd3dSrvDescHeap = NULL;
}

void ImGui_ImplDX12_NewFrame()
{
    if (!g_pPipelineState)
        ImGui_ImplDX12_CreateDeviceObjects();
}

//--------------------------------------------------------------------------------------------------------
// MULTI-VIEWPORT / PLATFORM INTERFACE SUPPORT
// This is an _advanced_ and _optional_ feature, allowing the backend to create and handle multiple viewports simultaneously.
// If you are new to dear imgui or creating a new binding for dear imgui, it is recommended that you completely ignore this section first..
//--------------------------------------------------------------------------------------------------------

static void ImGui_ImplDX12_CreateWindow(ImGuiViewport* viewport)
{
    ImGuiViewportDataDx12* data = IM_NEW(ImGuiViewportDataDx12)();
    viewport->RendererUserData = data;

    // PlatformHandleRaw should always be a HWND, whereas PlatformHandle might be a higher-level handle (e.g. GLFWWindow*, SDL_Window*).
    // Some backends will leave PlatformHandleRaw NULL, in which case we assume PlatformHandle will contain the HWND.
    HWND hwnd = viewport->PlatformHandleRaw ? (HWND)viewport->PlatformHandleRaw : (HWND)viewport->PlatformHandle;
    IM_ASSERT(hwnd != 0);

    data->FrameIndex = UINT_MAX;

    // Create command queue.
    D3D12_COMMAND_QUEUE_DESC queue_desc = {};
    queue_desc.Flags = D3D12_COMMAND_QUEUE_FLAG_NONE;
    queue_desc.Type = D3D12_COMMAND_LIST_TYPE_DIRECT;

    HRESULT res = S_OK;
    res = g_pd3dDevice->CreateCommandQueue(&queue_desc, IID_PPV_ARGS(&data->CommandQueue));
    IM_ASSERT(res == S_OK);

    // Create command allocator.
    for (UINT i = 0; i < g_numFramesInFlight; ++i)
    {
        res = g_pd3dDevice->CreateCommandAllocator(D3D12_COMMAND_LIST_TYPE_DIRECT, IID_PPV_ARGS(&data->FrameCtx[i].CommandAllocator));
        IM_ASSERT(res == S_OK);
    }

    // Create command list.
    res = g_pd3dDevice->CreateCommandList(0, D3D12_COMMAND_LIST_TYPE_DIRECT, data->FrameCtx[0].CommandAllocator, NULL, IID_PPV_ARGS(&data->CommandList));
    IM_ASSERT(res == S_OK);
    data->CommandList->Close();

    // Create fence.
    res = g_pd3dDevice->CreateFence(0, D3D12_FENCE_FLAG_NONE, IID_PPV_ARGS(&data->Fence));
    IM_ASSERT(res == S_OK);

    data->FenceEvent = CreateEvent(NULL, FALSE, FALSE, NULL);
    IM_ASSERT(data->FenceEvent != NULL);

    // Create swap chain
    // FIXME-VIEWPORT: May want to copy/inherit swap chain settings from the user/application.
    DXGI_SWAP_CHAIN_DESC1 sd1;
    ZeroMemory(&sd1, sizeof(sd1));
    sd1.BufferCount = g_numFramesInFlight;
    sd1.Width = (UINT)viewport->Size.x;
    sd1.Height = (UINT)viewport->Size.y;
    sd1.Format = g_RTVFormat;
    sd1.BufferUsage = DXGI_USAGE_RENDER_TARGET_OUTPUT;
    sd1.SampleDesc.Count = 1;
    sd1.SampleDesc.Quality = 0;
    sd1.SwapEffect = DXGI_SWAP_EFFECT_FLIP_DISCARD;
    sd1.AlphaMode = DXGI_ALPHA_MODE_UNSPECIFIED;
    sd1.Scaling = DXGI_SCALING_STRETCH;
    sd1.Stereo = FALSE;

    IDXGIFactory4* dxgi_factory = NULL;
    res = ::CreateDXGIFactory1(IID_PPV_ARGS(&dxgi_factory));
    IM_ASSERT(res == S_OK);

    IDXGISwapChain1* swap_chain = NULL;
    res = dxgi_factory->CreateSwapChainForHwnd(data->CommandQueue, hwnd, &sd1, NULL, NULL, &swap_chain);
    IM_ASSERT(res == S_OK);

    dxgi_factory->Release();

    // Or swapChain.As(&mSwapChain)
    IM_ASSERT(data->SwapChain == NULL);
    swap_chain->QueryInterface(IID_PPV_ARGS(&data->SwapChain));
    swap_chain->Release();

    // Create the render targets
    if (data->SwapChain)
    {
        D3D12_DESCRIPTOR_HEAP_DESC desc = {};
        desc.Type = D3D12_DESCRIPTOR_HEAP_TYPE_RTV;
        desc.NumDescriptors = g_numFramesInFlight;
        desc.Flags = D3D12_DESCRIPTOR_HEAP_FLAG_NONE;
        desc.NodeMask = 1;

        HRESULT hr = g_pd3dDevice->CreateDescriptorHeap(&desc, IID_PPV_ARGS(&data->RtvDescHeap));
        IM_ASSERT(hr == S_OK);

        SIZE_T rtv_descriptor_size = g_pd3dDevice->GetDescriptorHandleIncrementSize(D3D12_DESCRIPTOR_HEAP_TYPE_RTV);
        D3D12_CPU_DESCRIPTOR_HANDLE rtv_handle = data->RtvDescHeap->GetCPUDescriptorHandleForHeapStart();
        for (UINT i = 0; i < g_numFramesInFlight; i++)
        {
            data->FrameCtx[i].RenderTargetCpuDescriptors = rtv_handle;
            rtv_handle.ptr += rtv_descriptor_size;
        }

        ID3D12Resource* back_buffer;
        for (UINT i = 0; i < g_numFramesInFlight; i++)
        {
            IM_ASSERT(data->FrameCtx[i].RenderTarget == NULL);
            data->SwapChain->GetBuffer(i, IID_PPV_ARGS(&back_buffer));
            g_pd3dDevice->CreateRenderTargetView(back_buffer, NULL, data->FrameCtx[i].RenderTargetCpuDescriptors);
            data->FrameCtx[i].RenderTarget = back_buffer;
        }
    }

    for (UINT i = 0; i < g_numFramesInFlight; i++)
        ImGui_ImplDX12_DestroyRenderBuffers(&data->FrameRenderBuffers[i]);
}

static void ImGui_WaitForPendingOperations(ImGuiViewportDataDx12* data)
{
    HRESULT hr = S_FALSE;
    if (data && data->CommandQueue && data->Fence && data->FenceEvent)
    {
        hr = data->CommandQueue->Signal(data->Fence, ++data->FenceSignaledValue);
        IM_ASSERT(hr == S_OK);
        ::WaitForSingleObject(data->FenceEvent, 0); // Reset any forgotten waits
        hr = data->Fence->SetEventOnCompletion(data->FenceSignaledValue, data->FenceEvent);
        IM_ASSERT(hr == S_OK);
        ::WaitForSingleObject(data->FenceEvent, INFINITE);
    }
}

static void ImGui_ImplDX12_DestroyWindow(ImGuiViewport* viewport)
{
    // The main viewport (owned by the application) will always have RendererUserData == NULL since we didn't create the data for it.
    if (ImGuiViewportDataDx12* data = (ImGuiViewportDataDx12*)viewport->RendererUserData)
    {
        ImGui_WaitForPendingOperations(data);

        SafeRelease(data->CommandQueue);
        SafeRelease(data->CommandList);
        SafeRelease(data->SwapChain);
        SafeRelease(data->RtvDescHeap);
        SafeRelease(data->Fence);
        ::CloseHandle(data->FenceEvent);
        data->FenceEvent = NULL;

        for (UINT i = 0; i < g_numFramesInFlight; i++)
        {
            SafeRelease(data->FrameCtx[i].RenderTarget);
            SafeRelease(data->FrameCtx[i].CommandAllocator);
            ImGui_ImplDX12_DestroyRenderBuffers(&data->FrameRenderBuffers[i]);
        }
        IM_DELETE(data);
    }
    viewport->RendererUserData = NULL;
}

static void ImGui_ImplDX12_SetWindowSize(ImGuiViewport* viewport, ImVec2 size)
{
    ImGuiViewportDataDx12* data = (ImGuiViewportDataDx12*)viewport->RendererUserData;

    ImGui_WaitForPendingOperations(data);

    for (UINT i = 0; i < g_numFramesInFlight; i++)
        SafeRelease(data->FrameCtx[i].RenderTarget);

    if (data->SwapChain)
    {
        ID3D12Resource* back_buffer = NULL;
        data->SwapChain->ResizeBuffers(0, (UINT)size.x, (UINT)size.y, DXGI_FORMAT_UNKNOWN, 0);
        for (UINT i = 0; i < g_numFramesInFlight; i++)
        {
            data->SwapChain->GetBuffer(i, IID_PPV_ARGS(&back_buffer));
            g_pd3dDevice->CreateRenderTargetView(back_buffer, NULL, data->FrameCtx[i].RenderTargetCpuDescriptors);
            data->FrameCtx[i].RenderTarget = back_buffer;
        }
    }
}

static void ImGui_ImplDX12_RenderWindow(ImGuiViewport* viewport, void*)
{
    ImGuiViewportDataDx12* data = (ImGuiViewportDataDx12*)viewport->RendererUserData;

    ImGui_ImplDX12_FrameContext* frame_context = &data->FrameCtx[data->FrameIndex % g_numFramesInFlight];
    UINT back_buffer_idx = data->SwapChain->GetCurrentBackBufferIndex();

    const ImVec4 clear_color = ImVec4(0.0f, 0.0f, 0.0f, 1.0f);
    D3D12_RESOURCE_BARRIER barrier = {};
    barrier.Type = D3D12_RESOURCE_BARRIER_TYPE_TRANSITION;
    barrier.Flags = D3D12_RESOURCE_BARRIER_FLAG_NONE;
    barrier.Transition.pResource = data->FrameCtx[back_buffer_idx].RenderTarget;
    barrier.Transition.Subresource = D3D12_RESOURCE_BARRIER_ALL_SUBRESOURCES;
    barrier.Transition.StateBefore = D3D12_RESOURCE_STATE_PRESENT;
    barrier.Transition.StateAfter = D3D12_RESOURCE_STATE_RENDER_TARGET;

    // Draw
    ID3D12GraphicsCommandList* cmd_list = data->CommandList;

    frame_context->CommandAllocator->Reset();
    cmd_list->Reset(frame_context->CommandAllocator, NULL);
    cmd_list->ResourceBarrier(1, &barrier);
    cmd_list->OMSetRenderTargets(1, &data->FrameCtx[back_buffer_idx].RenderTargetCpuDescriptors, FALSE, NULL);
    if (!(viewport->Flags & ImGuiViewportFlags_NoRendererClear))
        cmd_list->ClearRenderTargetView(data->FrameCtx[back_buffer_idx].RenderTargetCpuDescriptors, (float*)&clear_color, 0, NULL);
    cmd_list->SetDescriptorHeaps(1, &g_pd3dSrvDescHeap);

    ImGui_ImplDX12_RenderDrawData(viewport->DrawData, cmd_list);

    barrier.Transition.StateBefore = D3D12_RESOURCE_STATE_RENDER_TARGET;
    barrier.Transition.StateAfter = D3D12_RESOURCE_STATE_PRESENT;
    cmd_list->ResourceBarrier(1, &barrier);
    cmd_list->Close();

    data->CommandQueue->Wait(data->Fence, data->FenceSignaledValue);
    data->CommandQueue->ExecuteCommandLists(1, (ID3D12CommandList* const*)&cmd_list);
    data->CommandQueue->Signal(data->Fence, ++data->FenceSignaledValue);
}

static void ImGui_ImplDX12_SwapBuffers(ImGuiViewport* viewport, void*)
{
    ImGuiViewportDataDx12* data = (ImGuiViewportDataDx12*)viewport->RendererUserData;

    data->SwapChain->Present(0, 0);
    while (data->Fence->GetCompletedValue() < data->FenceSignaledValue)
        ::SwitchToThread();
}

void ImGui_ImplDX12_InitPlatformInterface()
{
    ImGuiPlatformIO& platform_io = ImGui::GetPlatformIO();
    platform_io.Renderer_CreateWindow = ImGui_ImplDX12_CreateWindow;
    platform_io.Renderer_DestroyWindow = ImGui_ImplDX12_DestroyWindow;
    platform_io.Renderer_SetWindowSize = ImGui_ImplDX12_SetWindowSize;
    platform_io.Renderer_RenderWindow = ImGui_ImplDX12_RenderWindow;
    platform_io.Renderer_SwapBuffers = ImGui_ImplDX12_SwapBuffers;
}

void ImGui_ImplDX12_ShutdownPlatformInterface()
{
    ImGui::DestroyPlatformWindows();
}<|MERGE_RESOLUTION|>--- conflicted
+++ resolved
@@ -724,18 +724,7 @@
     SafeRelease(g_pFontTextureResource);
 
     ImGuiIO& io = ImGui::GetIO();
-<<<<<<< HEAD
-    io.Fonts->TexID = NULL; // We copied g_pFontTextureView to io.Fonts->TexID so let's clear that as well.
-=======
     io.Fonts->SetTexID(NULL); // We copied g_pFontTextureView to io.Fonts->TexID so let's clear that as well.
-
-    for (UINT i = 0; i < g_numFramesInFlight; i++)
-    {
-        FrameResources* fr = &g_pFrameResources[i];
-        SafeRelease(fr->IndexBuffer);
-        SafeRelease(fr->VertexBuffer);
-    }
->>>>>>> 56f7bdae
 }
 
 bool ImGui_ImplDX12_Init(ID3D12Device* device, int num_frames_in_flight, DXGI_FORMAT rtv_format, ID3D12DescriptorHeap* cbv_srv_heap,

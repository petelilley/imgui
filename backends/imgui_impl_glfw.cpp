--- conflicted
+++ resolved
@@ -20,13 +20,9 @@
 
 // CHANGELOG
 // (minor and older changes stripped away, please see git history for details)
-<<<<<<< HEAD
 //  2021-XX-XX: Platform: Added support for multiple windows via the ImGuiPlatformIO interface.
-//  2021-07-29: *BREAKING CHANGE*: Inputs: MousePos is correctly reported when the host platform window is hovered but not focused (using glfwSetCursorEnterCallback). If you called ImGui_ImplGlfw_InitXXX() with install_callbacks = false, you MUST install the glfwSetCursorEnterCallback() callback and the forward to the backend via ImGui_ImplGlfw_CursorEnterCallback().
-=======
 //  2021-08-17: *BREAKING CHANGE*: Now using glfwSetWindowFocusCallback() to calling io.AddFocusEvent(). If you called ImGui_ImplGlfw_InitXXX() with install_callbacks = false, you MUST install glfwSetWindowFocusCallback() and forward it to the backend via ImGui_ImplGlfw_WindowFocusCallback().
 //  2021-07-29: *BREAKING CHANGE*: Now using glfwSetCursorEnterCallback(). MousePos is correctly reported when the host platform window is hovered but not focused. If you called ImGui_ImplGlfw_InitXXX() with install_callbacks = false, you MUST install glfwSetWindowFocusCallback() callback and forward it to the backend via ImGui_ImplGlfw_CursorEnterCallback().
->>>>>>> cb00972b
 //  2021-06-29: Reorganized backend to pull data from a single structure to facilitate usage with multiple-contexts (all g_XXXX access changed to bd->XXXX).
 //  2020-01-17: Inputs: Disable error callback while assigning mouse cursors because some X11 setup don't have them and it generates errors.
 //  2019-12-05: Inputs: Added support for new mouse cursors added in GLFW 3.4+ (resizing cursors, not allowed cursor).
@@ -65,13 +61,10 @@
 #define GLFW_HAS_WINDOW_ALPHA         (GLFW_VERSION_MAJOR * 1000 + GLFW_VERSION_MINOR * 100 >= 3300) // 3.3+ glfwSetWindowOpacity
 #define GLFW_HAS_PER_MONITOR_DPI      (GLFW_VERSION_MAJOR * 1000 + GLFW_VERSION_MINOR * 100 >= 3300) // 3.3+ glfwGetMonitorContentScale
 #define GLFW_HAS_VULKAN               (GLFW_VERSION_MAJOR * 1000 + GLFW_VERSION_MINOR * 100 >= 3200) // 3.2+ glfwCreateWindowSurface
-<<<<<<< HEAD
 #define GLFW_HAS_FOCUS_WINDOW         (GLFW_VERSION_MAJOR * 1000 + GLFW_VERSION_MINOR * 100 >= 3200) // 3.2+ glfwFocusWindow
 #define GLFW_HAS_FOCUS_ON_SHOW        (GLFW_VERSION_MAJOR * 1000 + GLFW_VERSION_MINOR * 100 >= 3300) // 3.3+ GLFW_FOCUS_ON_SHOW
 #define GLFW_HAS_MONITOR_WORK_AREA    (GLFW_VERSION_MAJOR * 1000 + GLFW_VERSION_MINOR * 100 >= 3300) // 3.3+ glfwGetMonitorWorkarea
 #define GLFW_HAS_OSX_WINDOW_POS_FIX   (GLFW_VERSION_MAJOR * 1000 + GLFW_VERSION_MINOR * 100 + GLFW_VERSION_REVISION * 10 >= 3310) // 3.3.1+ Fixed: Resizing window repositions it on MacOS #1553
-=======
->>>>>>> cb00972b
 #ifdef GLFW_RESIZE_NESW_CURSOR        // Let's be nice to people who pulled GLFW between 2019-04-16 (3.4 define) and 2019-11-29 (cursors defines) // FIXME: Remove when GLFW 3.4 is released?
 #define GLFW_HAS_NEW_CURSORS          (GLFW_VERSION_MAJOR * 1000 + GLFW_VERSION_MINOR * 100 >= 3400) // 3.4+ GLFW_RESIZE_ALL_CURSOR, GLFW_RESIZE_NESW_CURSOR, GLFW_RESIZE_NWSE_CURSOR, GLFW_NOT_ALLOWED_CURSOR
 #else
@@ -365,10 +358,7 @@
 
     if (bd->InstalledCallbacks)
     {
-<<<<<<< HEAD
-=======
         glfwSetWindowFocusCallback(bd->Window, bd->PrevUserCallbackWindowFocus);
->>>>>>> cb00972b
         glfwSetCursorEnterCallback(bd->Window, bd->PrevUserCallbackCursorEnter);
         glfwSetMouseButtonCallback(bd->Window, bd->PrevUserCallbackMousebutton);
         glfwSetScrollCallback(bd->Window, bd->PrevUserCallbackScroll);
@@ -389,17 +379,11 @@
 {
     ImGui_ImplGlfw_Data* bd = ImGui_ImplGlfw_GetBackendData();
     ImGuiIO& io = ImGui::GetIO();
-<<<<<<< HEAD
     ImGuiPlatformIO& platform_io = ImGui::GetPlatformIO();
 
     const ImVec2 mouse_pos_prev = io.MousePos;
     io.MousePos = ImVec2(-FLT_MAX, -FLT_MAX);
     io.MouseHoveredViewport = 0;
-=======
-
-    const ImVec2 mouse_pos_prev = io.MousePos;
-    io.MousePos = ImVec2(-FLT_MAX, -FLT_MAX);
->>>>>>> cb00972b
 
     // Update mouse buttons
     // (if a mouse press event came, always pass it as "mouse held this frame", so we don't miss click-release events that are shorter than 1 frame)
@@ -415,17 +399,12 @@
         GLFWwindow* window = (GLFWwindow*)viewport->PlatformHandle;
 
 #ifdef __EMSCRIPTEN__
-<<<<<<< HEAD
         const bool focused = true;
-=======
-    const bool focused = true;
->>>>>>> cb00972b
 #else
         const bool focused = glfwGetWindowAttrib(window, GLFW_FOCUSED) != 0;
 #endif
         GLFWwindow* mouse_window = (bd->MouseWindow == window || focused) ? window : NULL;
 
-<<<<<<< HEAD
         // Update mouse buttons
         if (focused)
             for (int i = 0; i < IM_ARRAYSIZE(io.MouseDown); i++)
@@ -471,18 +450,6 @@
         if (glfwGetWindowAttrib(window, GLFW_HOVERED) && !window_no_input)
             io.MouseHoveredViewport = viewport->ID;
 #endif
-=======
-    // Set OS mouse position from Dear ImGui if requested (rarely used, only when ImGuiConfigFlags_NavEnableSetMousePos is enabled by user)
-    if (io.WantSetMousePos && focused)
-        glfwSetCursorPos(bd->Window, (double)mouse_pos_prev.x, (double)mouse_pos_prev.y);
-
-    // Set Dear ImGui mouse position from OS position
-    if (mouse_window != NULL)
-    {
-        double mouse_x, mouse_y;
-        glfwGetCursorPos(mouse_window, &mouse_x, &mouse_y);
-        io.MousePos = ImVec2((float)mouse_x, (float)mouse_y);
->>>>>>> cb00972b
     }
 }
 
@@ -701,6 +668,7 @@
     glfwSetWindowPos(vd->Window, (int)viewport->Pos.x, (int)viewport->Pos.y);
 
     // Install GLFW callbacks for secondary viewports
+    glfwSetWindowFocusCallback(vd->Window, ImGui_ImplGlfw_WindowFocusCallback);
     glfwSetCursorEnterCallback(vd->Window, ImGui_ImplGlfw_CursorEnterCallback);
     glfwSetMouseButtonCallback(vd->Window, ImGui_ImplGlfw_MouseButtonCallback);
     glfwSetScrollCallback(vd->Window, ImGui_ImplGlfw_ScrollCallback);

dear imgui
CHANGELOG

This document holds the user-facing changelog that we also use in release notes.
We generally fold multiple commits pertaining to the same topic as a single entry.
Changes to the examples/bindings are included within the individual .cpp files in the examples/ folder.

RELEASE NOTES:                  https://github.com/ocornut/imgui/releases
REPORT ISSUES, ASK QUESTIONS:   https://github.com/ocornut/imgui/issues
COMMITS HISTORY:                https://github.com/ocornut/imgui/commits/master

WHEN TO UPDATE?

- Keeping your copy of dear imgui updated once in a while is recommended.
- It is generally safe to sync to the latest commit in master.
  The library is fairly stable and regressions tends to be fixed fast when reported.

HOW TO UPDATE?

- Overwrite every file except imconfig.h (if you have modified it).
- You may also locally branch to modify imconfig.h and merge latest into your branch.
- Read the `Breaking Changes` section (in imgui.cpp or here in the Changelog).
- If you have a problem with a missing function/symbols, search for its name in the code, there will likely be a comment about it.
- If you are dropping this repository in your codebase, please leave the demo and text files in there, they will be useful.
- You may diff your previous Changelog with the one you just copied and read that diff.
- You may enable `IMGUI_DISABLE_OBSOLETE_FUNCTIONS` in imconfig.h to forcefully disable legacy names and symbols.
  Doing it every once in a while is a good way to make sure you are not using obsolete symbols. Dear ImGui is in active development,
  and API updates have been a little more frequent lately. They are documented below and in imgui.cpp and should not affect all users.
- Please report any issue!


-----------------------------------------------------------------------
<<<<<<< HEAD
 DOCKING BRANCH (In Progress)
-----------------------------------------------------------------------

DOCKING FEATURES

- Added Docking system: [BETA] (#2109, #351)
  - Added ImGuiConfigFlags_DockingEnable flag to enable Docking.
    Set with `io.ConfigFlags |= ImGuiConfigFlags_DockingEnable;`.
  - Added DockSpace(), DockSpaceOverViewport() API.
  - Added ImGuiDockNodeFlags flags for DockSpace().
  - Added SetNextWindowDockID(), SetNextWindowClass() API.
  - Added GetWindowDockID(), IsWindowDocked() API.
  - Added ImGuiWindowFlags_NoDocking window flag to disable the possibility for a window to be docked.
    Popup, Menu and Child windows always have the ImGuiWindowFlags_NoDocking flag set.
  - Added ImGuiWindowClass to specify advanced docking/viewport related flags via SetNextWindowClass().
  - Added io.ConfigDockingNoSplit option.
  - Added io.ConfigDockingWithShift option.
  - Added io.ConfigDockingAlwaysTabBar option.
  - Added io.ConfigDockingTransparentPayload option.
  - Style: Added ImGuiCol_DockingPreview, ImGuiCol_DockingEmptyBg colors.
  - Demo: Added "DockSpace" example app showcasing use of explicit dockspace nodes.

MULTI-VIEWPORT FEATURES (was previously 'viewport' branch, merged into 'docking')

Breaking Changes:

- IMPORTANT: When multi-viewports are enabled (with io.ConfigFlags |= ImGuiConfigFlags_ViewportsEnable),
  all coordinates/positions will be in your natural OS coordinates space. It means that:
   - Reference to hard-coded positions such as in SetNextWindowPos(ImVec2(0,0)) are _probably_ not what you want anymore.
     Use GetMainViewport()->Pos to offset hard-coded positions, e.g. SetNextWindowPos(GetMainViewport()->Pos).
   - Likewise io.MousePos and GetMousePos() will use OS coordinates.
     If you query mouse positions to interact with non-imgui coordinates you will need to offset them.
     e.g. subtract GetWindowViewport()->Pos.
- Render function: the ImDrawData structure now contains 'DisplayPos' and 'DisplaySize' fields.
  To support multi-viewport, you need to use those values when creating your orthographic projection matrix.
  Use 'draw_data->DisplaySize' instead of 'io.DisplaySize', and 'draw_data->DisplayPos' instead of (0,0) as the upper-left point.
  You need to subtract 'draw_data->DisplayPos' from your scissor rectangles to convert them from global coordinates to frame-buffer coordinates.
- IO: Moved IME support functions from io.ImeSetInputScreenPosFn, io.ImeWindowHandle to the PlatformIO api.
- IO: Removed io.DisplayVisibleMin, io.DisplayVisibleMax settings (they were marked obsoleted, used to clip within the (0,0)..(DisplaySize) range).

Other changes:
(FIXME: This need a fuller explanation!)

- Added ImGuiPlatformIO structure and GetPlatformIO().
  Similarly to ImGuiIO and GetIO(), this structure is the main point of communication for back-ends supporting multi-viewports.
- Added ImGuiPlatformMonitor to feed OS monitor information in the ImGuiPlatformIO::Monitors.
- Added GetMainViewport().
- Added GetWindowViewport(), SetNextWindowViewport().
- Added GetWindowDpiScale().
- Added GetOverlayDrawList(ImGuiViewport* viewport).
  The no-parameter version of GetOverlayDrawList() return the overlay for the current window's viewport.
- Added UpdatePlatformWindows(), RenderPlatformWindows(), DestroyPlatformWindows() for usage for application core.
- Added FindViewportByID(), FindViewportByPlatformHandle() for usage by back-ends.
- Added ImGuiConfigFlags_ViewportsEnable configuration flag and other viewport options.
- Added io.ConfigViewportsNoAutoMerge, io.ConfigViewportsNoTaskBarIcon, io.ConfigViewportsNoDecoration, io.ConfigViewportsNoDefaultParent options.
- Added ImGuiBackendFlags_PlatformHasViewports, ImGuiBackendFlags_RendererHasViewports, ImGuiBackendFlags_HasMouseHoveredViewport backend flags.
- Added io.MainViewport, io.Viewports, io.MouseHoveredViewport (MouseHoveredViewport is optional _even_ for multi-viewport support).
- Added ImGuiViewport structure, ImGuiViewportFlags flags.
- Added ImGuiWindowClass and SetNextWindowClass() for passing viewport related hints to the OS/platform back-end.
- Examples: Renderer: OpenGL2, OpenGL3, DirectX11, DirectX12, Vulkan: Added support for multi-viewports.
- Examples: Platforms: Win32, GLFW, SDL2: Added support for multi-viewports.
  Note that Linux/Mac still have inconsistent support for multi-viewports. If you want to help see https://github.com/ocornut/imgui/issues/2117.
- Examples: Win32: Added DPI-related helpers to access DPI features without requiring the latest Windows SDK at compile time,
  and without requiring Windows 10 at runtime.
- Examples: Vulkan: Added various optional helpers in imgui_impl_vulkan.h (they are used for multi-viewport support)
  to make the examples main.cpp easier to read.
=======
 VERSION 1.73 WIP (In Progress)
-----------------------------------------------------------------------

Other Changes:
- ColorPicker: Made rendering aware of global style alpha of the picker can be faded out. (#2711)
  Note that some elements won't accurately fade down with the same intensity, and the color wheel
  when enabled will have small overlap glitches with (style.Alpha < 1.0).
- TabBar: fixed ScrollToBar request creating bouncing loop when tab is larger than available space.
- Backends: DX11: Fixed GSGetShader() call not passing an initialized instance count,
  would generally make the debug layer complain (Added in 1.72).
- Backends: Vulkan: Added support for specifying multisample count.
  Set ImGui_ImplVulkan_InitInfo::MSAASamples to one of the VkSampleCountFlagBits values
  to use, default is non-multisampled as before. (#2705, #2706) [@vilya]
>>>>>>> a33cedda


-----------------------------------------------------------------------
 VERSION 1.72b (Released 2019-07-31)
-----------------------------------------------------------------------

Other Changes:

- Nav, Scrolling: Fixed programmatic scroll leading to a slightly incorrect scroll offset when
  the window has decorations or a menu-bar (broken in 1.71). This was mostly noticeable when
  a keyboard/gamepad movement led to scrolling the view, or using e.g. SetScrollHereY() function.
- Nav: Made hovering non-MenuItem Selectable not re-assign the source item for keyboard navigation.
- Nav: Fixed an issue with NavFlattened window flag (beta) where widgets not entirely fitting
  in child window (often selectables because of their protruding sides) would be not considered
  as entry points to to navigate toward the child window. (#787)


-----------------------------------------------------------------------
 VERSION 1.72 (Released 2019-07-27)
-----------------------------------------------------------------------

Breaking Changes:
- Removed redirecting functions/enums names that were marked obsolete in 1.51 (June 2017):
  - ImGuiCol_Column*, ImGuiSetCond_* enums.
  - IsItemHoveredRect(), IsPosHoveringAnyWindow(), IsMouseHoveringAnyWindow(), IsMouseHoveringWindow() functions.
  - IMGUI_ONCE_UPON_A_FRAME macro.
  If you were still using the old names, read "API Breaking Changes" section of imgui.cpp to find out
  the new names or equivalent features.
- Renamed ImFontAtlas::CustomRect to ImFontAtlasCustomRect. Kept redirection typedef (will obsolete).
- Removed TreeAdvanceToLabelPos() which is rarely used and only does SetCursorPosX(GetCursorPosX() + GetTreeNodeToLabelSpacing()).
  Kept redirection function (will obsolete). (#581, #324)

Other Changes:
- Scrolling: Made mouse-wheel scrolling lock the underlying window until the mouse is moved again or
  until a short delay expires (~2 seconds). This allow uninterrupted scroll even if child windows are
  passing under the mouse cursor. (#2604)
- Scrolling: Made it possible for mouse wheel and navigation-triggered scrolling to override a call to
  SetScrollX()/SetScrollY(), making it possible to use a simpler stateless pattern for auto-scrolling:
     // (Submit items..)
     if (ImGui::GetScrollY() >= ImGui::GetScrollMaxY())  // If scrolling at the already at the bottom..
         ImGui::SetScrollHereY(1.0f);                    // ..make last item fully visible
- Scrolling: Added SetScrollHereX(), SetScrollFromPosX() for completeness. (#1580) [@kevreco]
- Scrolling: Mouse wheel scrolling while hovering a child window is automatically forwarded to parent window
  if ScrollMax is zero on the scrolling axis.
  Also still the case if ImGuiWindowFlags_NoScrollWithMouse is set (not new), but previously the forwarding
  would be disabled if ImGuiWindowFlags_NoScrollbar was set on the child window, which is not the case
  any more. Forwarding can still be disabled by setting ImGuiWindowFlags_NoInputs. (amend #1502, #1380).
- Window: Fixed InnerClipRect right-most coordinates using wrong padding setting (introduced in 1.71).
- Window: Fixed old SetWindowFontScale() api value from not being inherited by child window. Added
  comments about the right way to scale your UI (load a font at the right side, rebuild atlas, scale style).
- Scrollbar: Avoid overlapping the opposite side when window (often a child window) is forcibly too small.
- Combo: Hide arrow when there's not enough space even for the square button.
- InputText: Testing for newly added ImGuiKey_KeyPadEnter key. (#2677, #2005) [@amc522]
- TabBar: Fixed unfocused tab bar separator color (was using ImGuiCol_Tab, should use ImGuiCol_TabUnfocusedActive).
- Columns: Fixed a regression from 1.71 where the right-side of the contents rectangle within each column
  would wrongly use a WindowPadding.x instead of ItemSpacing.x like it always did. (#125, #2666)
- Columns: Made the right-most edge reaches up to the clipping rectangle (removing half of WindowPadding.x
  worth of asymmetrical/extraneous padding, note that there's another half that conservatively has to offset
  the right-most column, otherwise it's clipping width won't match the other columns). (#125, #2666)
- Columns: Improved honoring alignment with various values of ItemSpacing.x and WindowPadding.x. (#125, #2666)
- Columns: Made GetColumnOffset() and GetColumnWidth() behave when there's no column set, consistently with
  other column functions. (#2683)
- InputTextMultiline: Fixed vertical scrolling tracking glitch.
- Word-wrapping: Fixed overzealous word-wrapping when glyph edge lands exactly on the limit. Because
  of this, auto-fitting exactly unwrapped text would make it wrap. (fixes initial 1.15 commit, 78645a7d).
- Style: Attenuated default opacity of ImGuiCol_Separator in Classic and Light styles.
- Style: Added style.ColorButtonPosition (left/right, defaults to ImGuiDir_Right) to move the color button
  of ColorEdit3/ColorEdit4 functions to either side of the inputs.
- IO: Added ImGuiKey_KeyPadEnter and support in various back-ends (previously back-ends would need to
  specifically redirect key-pad keys to their regular counterpart). This is a temporary attenuating measure
  until we actually refactor and add whole sets of keys into the ImGuiKey enum. (#2677, #2005) [@amc522]
- Misc: Made Button(), ColorButton() not trigger an "edited" event leading to IsItemDeactivatedAfterEdit()
  returning true. This also effectively make ColorEdit4() not incorrect trigger IsItemDeactivatedAfterEdit()
  when clicking the color button to open the picker popup. (#1875)
- Misc: Added IMGUI_DISABLE_METRICS_WINDOW imconfig.h setting to explicitly compile out ShowMetricsWindow().
- Debug, Metrics: Added "Tools->Item Picker" tool which allow clicking on a widget to break in the debugger
  within the item code. The tool calls IM_DEBUG_BREAK() which can be redefined in imconfig.h if needed.
- ImDrawList: Fixed CloneOutput() helper crashing. (#1860) [@gviot]
- ImDrawList::ChannelsSplit(), ImDrawListSplitter: Fixed an issue with merging draw commands between
  channel 0 and 1. (#2624)
- ImDrawListSplitter: Fixed memory leak when using low-level split api (was not affecting ImDrawList api,
  also this type was added in 1.71 and not advertised as a public-facing feature).
- Fonts: binary_to_compressed_c.cpp: Display an error message if failing to open/read the input font file.
- Demo: Log, Console: Using a simpler stateless pattern for auto-scrolling.
- Demo: Widgets: Showing how to use the format parameter of Slider/Drag functions to display the name
  of an enum value instead of the underlying integer value.
- Backends: DX10/DX11: Backup, clear and restore Geometry Shader is any is bound when calling renderer.
- Backends: DX11: Clear Hull Shader, Domain Shader, Compute Shader before rendering. Not backing/restoring them.
- Backends: OSX: Disabled default native Mac clipboard copy/paste implementation in core library (added in 1.71),
  because it needs application to be linked with '-framework ApplicationServices'. It can be explicitly
  enabled back by using '#define IMGUI_ENABLE_OSX_DEFAULT_CLIPBOARD_FUNCTIONS' in imconfig.h. Re-added
  equivalent using NSPasteboard api in the imgui_impl_osx.mm experimental back-end. (#2546)
- Backends: SDL2: Added dummy ImGui_ImplSDL2_InitForD3D() function to make D3D support more visible.
  (#2482, #2632) [@josiahmanson]
- Examples: Added SDL2+DirectX11 example application. (#2632, #2612, #2482) [@vincenthamm]


-----------------------------------------------------------------------
 VERSION 1.71 (Released 2019-06-12)
-----------------------------------------------------------------------

Breaking Changes:
- IO: changed AddInputCharacter(unsigned short c) signature to AddInputCharacter(unsigned int c).
- Renamed SetNextTreeNodeOpen() to SetNextItemOpen(). Kept inline redirection function (will obsolete).
- Window: rendering of child windows outer decorations (e.g. bg color, border, scrollbars) is now
  performed as part of their parent window, avoiding the creation of an extraneous draw commands.
  If you have overlapping child windows with decorations, and relied on their relative z-order to be
  mapped to submission their order, this will affect your rendering. The optimization is disabled
  if the parent window has no visual output because it appears to be the most common situation leading
  to the creation of overlapping child windows. Please reach out if you are affected by this change!

Other Changes:
- Window: clarified behavior of SetNextWindowContentSize(). Content size is defined as the size available
  after removal of WindowPadding on each sides. So SetNextWindowContentSize(ImVec2(100,100)) + auto-resize
  will always allow submitting a 100x100 item without creating a scrollbar, regarding of WindowPadding.
  The exact meaning of ContentSize for decorated windows was previously ill-defined.
- Window: Fixed auto-resize with AlwaysVerticalScrollbar or AlwaysHorizontalScrollbar flags.
- Window: Fixed one case where auto-resize by double-clicking the resize grip would make either scrollbar
  appear for a single frame after the resize.
- Separator: Revert 1.70 "Declare its thickness (1.0f) to the layout" change. It's not incorrect
  but it breaks existing some layout patterns. Will return back to it when we expose Separator flags.
- Fixed InputScalar, InputScalarN, SliderScalarN, DragScalarN with non-visible label from inserting
  style.ItemInnerSpacing.x worth of trailing spacing.
- Fixed InputFloatX, SliderFloatX, DragFloatX functions erroneously reporting IsItemEdited() multiple
  times when the text input doesn't match the formatted output value (e.g. input "1" shows "1.000").
  It wasn't much of a problem because we typically use the return value instead of IsItemEdited() here.
- Fixed uses of IsItemDeactivated(), IsItemDeactivatedAfterEdit() on multi-components widgets and
  after EndGroup(). (#2550, #1875)
- Fixed crash when appending with BeginMainMenuBar() more than once and no other window are showing. (#2567)
- ColorEdit: Fixed the color picker popup only displaying inputs as HSV instead of showing multiple
  options. (#2587, broken in 1.69 by #2384).
- CollapsingHeader: Better clipping when a close button is enabled and it overlaps the label. (#600)
- Scrollbar: Minor bounding box adjustment to cope with various border size.
- Scrollbar, Style: Changed default style.ScrollbarSize from 16 to 14.
- Combo: Fixed rounding not applying with the ImGuiComboFlags_NoArrowButton flag. (#2607) [@DucaRii]
- Nav: Fixed gamepad/keyboard moving of window affecting contents size incorrectly, sometimes leading
  to scrollbars appearing during the movement.
- Nav: Fixed rare crash when e.g. releasing Alt-key while focusing a window with a menu at the same
  frame as clearing the focus. This was in most noticeable in back-ends such as Glfw and SDL which
  emits key release events when focusing another viewport, leading to Alt+clicking on void on another
  viewport triggering the issue. (#2609)
- TreeNode, CollapsingHeader: Fixed highlight frame not covering horizontal area fully when using
  horizontal scrolling. (#2211, #2579)
- TabBar: Fixed BeginTabBar() within a window with horizontal scrolling from creating a feedback
  loop with the horizontal contents size.
- Columns: Fixed Columns() within a window with horizontal scrolling from not covering the full
  horizontal area (previously only worked with an explicit contents size). (#125)
- Columns: Fixed Separator from creating an extraneous draw command. (#125)
- Columns: Fixed Selectable with SpanAllColumns flag from creating an extraneous draw command. (#125)
- Style: Added style.WindowMenuButtonPosition (left/right, defaults to ImGuiDir_Left) to move the
  collapsing/docking button to the other side of the title bar.
- Style: Made window close button cross slightly smaller.
- Log/Capture: Fixed BeginTabItem() label not being included in a text log/capture.
- ImDrawList: Added ImDrawCmd::VtxOffset value to support large meshes (64k+ vertices) using 16-bits indices.
  The renderer back-end needs to set 'io.BackendFlags |= ImGuiBackendFlags_RendererHasVtxOffset' to enable
  this, and honor the ImDrawCmd::VtxOffset field. Otherwise the value will always be zero.
  This has the advantage of preserving smaller index buffers and allowing to execute on hardware that do not
  support 32-bits indices. Most examples back-ends have been modified to support the VtxOffset field.
- ImDrawList: Added ImDrawCmd::IdxOffset value, equivalent to summing element count for each draw command.
  This is provided for convenience and consistency with VtxOffset.
- ImDrawCallback: Allow to override the signature of ImDrawCallback by #define-ing it. This is meant to
  facilitate custom rendering back-ends passing local render-specific data to the draw callback.
- ImFontAtlas: FreeType: Added RasterizerFlags::Monochrome flag to disable font anti-aliasing. Combine
  with RasterizerFlags::MonoHinting for best results. (#2545) [@HolyBlackCat]
- ImFontGlyphRangesBuilder: Fixed unnecessarily over-sized buffer, which incidentally was also not
  fully cleared. Fixed edge-case overflow when adding character 0xFFFF. (#2568). [@NIKE3500]
- Demo: Added full "Dear ImGui" prefix to the title of "Dear ImGui Demo" and "Dear ImGui Metrics" windows.
- Backends: Add native Mac clipboard copy/paste default implementation in core library to match what we are
  dealing with Win32, and to facilitate integration in custom engines. (#2546) [@andrewwillmott]
- Backends: OSX: imgui_impl_osx: Added mouse cursor support. (#2585, #1873) [@actboy168]
- Examples/Backends: DirectX9/10/11/12, Metal, Vulkan, OpenGL3 (Desktop GL only): Added support for large meshes
  (64k+ vertices) with 16-bits indices, enable 'ImGuiBackendFlags_RendererHasVtxOffset' in those back-ends.
- Examples/Backends: Don't filter characters under 0x10000 before calling io.AddInputCharacter(),
  the filtering is done in io.AddInputCharacter() itself. This is in prevision for fuller Unicode
  support. (#2538, #2541)


-----------------------------------------------------------------------
 VERSION 1.70 (Released 2019-05-06)
-----------------------------------------------------------------------

Breaking Changes:
- ImDrawList: Improved algorithm for mitre joints on thick lines, preserving correct thickness
  up to 90 degrees angles (e.g. rectangles). If you have custom rendering using thick lines,
  they will appear a little thicker now. (#2518) [@rmitton]
- Obsoleted GetContentRegionAvailWidth(), use GetContentRegionAvail().x instead.
  Kept inline redirection function.
- Examples: Vulkan: Added MinImageCount/ImageCount fields in ImGui_ImplVulkan_InitInfo, required
  during initialization to specify the number of in-flight image requested by swap chains.
  (was previously a hard #define IMGUI_VK_QUEUED_FRAMES 2). (#2071, #1677) [@nathanvoglsam]
- Examples: Vulkan: Tidying up the demo/internals helpers (most engine/app should not rely
  on them but it is possible you have!).

Other Changes:
- ImDrawList: Added ImDrawCallback_ResetRenderState, a special ImDrawList::AddCallback() value
  to request the renderer back-end to reset its render state. (#2037, #1639, #2452)
  Examples: Added support for ImDrawCallback_ResetRenderState in all renderer back-ends. Each
  renderer code setting up initial render state has been moved to a function so it could be
  called at the start of rendering and when a ResetRenderState is requested. [@ocornut, @bear24rw]
- InputText: Fixed selection background rendering one frame after the cursor movement when
  first transitioning from no-selection to has-selection. (Bug in 1.69) (#2436) [@Nazg-Gul]
- InputText: Work-around for buggy standard libraries where isprint('\t') returns true. (#2467, #1336)
- InputText: Fixed ImGuiInputTextFlags_AllowTabInput leading to two tabs characters being inserted
  if the back-end provided both Key and Character input. (#2467, #1336)
- Layout: Added SetNextItemWidth() helper to avoid using PushItemWidth/PopItemWidth() for single items.
  Note that SetNextItemWidth() currently only affect the same subset of items as PushItemWidth(),
  generally referred to as the large framed+labeled items. Because the new SetNextItemWidth()
  function is explicit we may later extend its effect to more items.
- Layout: Fixed PushItemWidth(-width) for right-side alignment laying out some items (button, listbox, etc.)
  with negative sizes if the 'width' argument was smaller than the available width at the time of item
  submission.
- Window: Fixed window with the AlwaysAutoResize flag unnecessarily extending their hovering boundaries
  by a few pixels (this is used to facilitate resizing from borders when available for a given window).
  One of the noticeable minor side effect was that navigating menus would have had a tendency to disable
  highlight from parent menu items earlier than necessary while approaching the child menu.
- Window: Close button is horizontally aligned with style.FramePadding.x.
- Window: Fixed contents region being off by WindowBorderSize amount on the right when scrollbar is active.
- Window: Fixed SetNextWindowSizeConstraints() with non-rounded positions making windows drift. (#2067, #2530)
- Popups: Closing a popup restores the focused/nav window in place at the time of the popup opening,
  instead of restoring the window that was in the window stack at the time of the OpenPopup call. (#2517)
  Among other things, this allows opening a popup while no window are focused, and pressing Escape to
  clear the focus again.
- Popups: Fixed right-click from closing all popups instead of aiming at the hovered popup level
  (regression in 1.67).
- Selectable: With ImGuiSelectableFlags_AllowDoubleClick doesn't return true on the mouse button release
  following the double-click. Only first mouse release + second mouse down (double-click) returns true.
  Likewise for internal ButtonBehavior() with both _PressedOnClickRelease | _PressedOnDoubleClick. (#2503)
- GetMouseDragDelta(): also returns the delta on the mouse button released frame. (#2419)
- GetMouseDragDelta(): verify that mouse positions are valid otherwise returns zero.
- Inputs: Also add support for horizontal scroll with Shift+Mouse Wheel. (#2424, #1463) [@LucaRood]
- PlotLines, PlotHistogram: Ignore NaN values when calculating min/max bounds. (#2485)
- Columns: Fixed boundary of clipping being off by 1 pixel within the left column. (#125)
- Separator: Declare its thickness (1.0f) to the layout, making items around separator more symmetrical.
- Combo, Slider, Scrollbar: Improve rendering in situation when there's only a few pixels available (<3 pixels).
- Nav: Fixed Drag/Slider functions going into text input mode when keyboard CTRL is held while pressing NavActivate.
- Drag and Drop: Fixed drag source with ImGuiDragDropFlags_SourceAllowNullID and null ID from receiving click
  regardless of being covered by another window (it didn't honor correct hovering rules). (#2521)
- ImDrawList: Improved algorithm for mitre joints on thick lines, preserving correct thickness up to 90 degrees
  angles, also faster to output. (#2518) [@rmitton]
- Misc: Added IM_MALLOC/IM_FREE macros mimicking IM_NEW/IM_DELETE so user doesn't need to revert
  to using the ImGui::MemAlloc()/MemFree() calls directly.
- Misc: Made IMGUI_CHECKVERSION() macro also check for matching size of ImDrawIdx.
- Metrics: Added "Show windows rectangles" tool to visualize the different rectangles.
- Demo: Improved trees in columns demo.
- Examples: OpenGL: Added a dummy GL call + comments in ImGui_ImplOpenGL3_Init() to detect uninitialized
  GL function loaders early, and help users understand what they are missing. (#2421)
- Examples: SDL: Added support for SDL_GameController gamepads (enable with ImGuiConfigFlags_NavEnableGamepad). (#2509) [@DJLink]
- Examples: Emscripten: Added Emscripten+SDL+GLES2 example. (#2494, #2492, #2351, #336) [@nicolasnoble, @redblobgames]
- Examples: Metal: Added Glfw+Metal example. (#2527) [@bear24rw]
- Examples: OpenGL3: Minor tweaks + not calling glBindBuffer more than necessary in the render loop.
- Examples: Vulkan: Fixed in-flight buffers issues when using multi-viewports. (#2461, #2348, #2378, #2097)
- Examples: Vulkan: Added missing support for 32-bit indices (#define ImDrawIdx unsigned int).
- Examples: Vulkan: Avoid passing negative coordinates to vkCmdSetScissor, which debug validation layers do not like.
- Examples: Vulkan: Added ImGui_ImplVulkan_SetMinImageCount() to change min image count at runtime. (#2071) [@nathanvoglsam]
- Examples: DirectX9: Fixed erroneous assert in ImGui_ImplDX9_InvalidateDeviceObjects(). (#2454)
- Examples: DirectX10/11/12, Allegro, Marmalade: Render functions early out when display size is zero (minimized). (#2496)
- Examples: GLUT: Fixed existing FreeGLUT example to work with regular GLUT. (#2465) [@andrewwillmott]
- Examples: GLUT: Renamed imgui_impl_freeglut.cpp/.h to imgui_impl_glut.cpp/.h. (#2465) [@andrewwillmott]
- Examples: GLUT: Made io.DeltaTime always > 0. (#2430)
- Examples: Visual Studio: Updated default platform toolset+sdk in vcproj files from v100+sdk7 (vs2010)
  to v110+sdk8 (vs2012). This is mostly so we can remove reliance on DXSDK_DIR for the DX10/DX11 example,
  which if existing and when switching to recent SDK ends up conflicting and creating warnings.


-----------------------------------------------------------------------
 VERSION 1.69 (Released 2019-03-13)
-----------------------------------------------------------------------

Breaking Changes:

- Renamed ColorEdit/ColorPicker's ImGuiColorEditFlags_RGB/_HSV/_HEX flags to respectively
  ImGuiColorEditFlags_DisplayRGB/_DisplayHSV/_DisplayHex. This is because the addition of
  new flag ImGuiColorEditFlags_InputHSV makes the earlier one ambiguous.
  Kept redirection enum values (will obsolete). (#2384) [@haldean]
- Renamed GetOverlayDrawList() to GetForegroundDrawList(). Kept redirection function (will obsolete). (#2391)

Other Changes:

- Added GetBackgroundDrawList() helper to quickly get access to a ImDrawList that will be rendered
  behind every other windows. (#2391, #545)
- DragScalar, InputScalar, SliderScalar: Added support for u8/s8/u16/s16 data types (ImGuiDataType_S8, etc.)
  We are reusing function instances of larger types to reduce code size. (#643, #320, #708, #1011)
- Added InputTextWithHint() to display a description/hint in the text box when no text
  has been entered. (#2400) [@Organic-Code, @ocornut]
- Nav: Fixed a tap on AltGR (e.g. German keyboard) from navigating to the menu layer.
- Nav: Fixed Ctrl+Tab keeping active InputText() of a previous window active after the switch. (#2380)
- Fixed IsItemDeactivated()/IsItemDeactivatedAfterEdit() from not correctly returning true
  when tabbing out of a focusable widget (Input/Slider/Drag) in most situations. (#2215, #1875)
- InputInt, InputFloat, InputScalar: Fix to keep the label of the +/- buttons centered when
  style.FramePadding.x is abnormally larger than style.FramePadding.y. Since the buttons are
  meant to be square (to align with e.g. color button) we always use FramePadding.y. (#2367)
- InputInt, InputScalar: +/- buttons now respects the natural type limits instead of
  overflowing or underflowing the value.
- InputText: Fixed an edge case crash that would happen if another widget sharing the same ID
  is being swapped with an InputText that has yet to be activated.
- InputText: Fixed various display corruption related to swapping the underlying buffer while
  a input widget is active (both for writable and read-only paths). Often they would manifest
  when manipulating the scrollbar of a multi-line input text.
- ColorEdit, ColorPicker, ColorButton: Added ImGuiColorEditFlags_InputHSV to manipulate color
  values encoded as HSV (in order to avoid HSV<>RGB round trips and associated singularities).
  (#2383, #2384) [@haldean]
- ColorPicker: Fixed a bug/assertion when displaying a color picker in a collapsed window
  while dragging its title bar. (#2389)
- ColorEdit: Fixed tooltip not honoring the ImGuiColorEditFlags_NoAlpha contract of never
  reading the 4th float in the array (value was read and discarded). (#2384) [@haldean]
- MenuItem, Selectable: Fixed disabled widget interfering with navigation (fix c2db7f63 in 1.67).
- TabBar: Fixed a crash when using many BeginTabBar() recursively (didn't affect docking). (#2371)
- TabBar: Added extra mis-usage error recovery. Past the assert, common mis-usage don't lead to
  hard crashes any more, facilitating integration with scripting languages. (#1651)
- TabBar: Fixed ImGuiTabItemFlags_SetSelected being ignored if the tab is not visible (with
  scrolling policy enabled) or if is currently appearing.
- TabBar: Fixed Tab tooltip code making drag and drop tooltip disappear during the frame where
  the drag payload activate a tab.
- TabBar: Reworked scrolling policy (when ImGuiTabBarFlags_FittingPolicyScroll is set) to
  teleport the view when aiming at a tab far away the visible section, and otherwise accelerate
  the scrolling speed to cap the scrolling time to 0.3 seconds.
- Text: Fixed large Text/TextUnformatted calls not feeding their size into layout when starting
  below the lower point of the current clipping rectangle. This bug has been there since v1.0!
  It was hardly noticeable but would affect the scrolling range, which in turn would affect
  some scrolling request functions when called during the appearing frame of a window.
- Plot: Fixed divide-by-zero in PlotLines() when passing a count of 1. (#2387) [@Lectem]
- Log/Capture: Fixed LogXXX functions emitting extraneous leading carriage return.
- Log/Capture: Fixed an issue when empty string on a new line would not emit a carriage return.
- Log/Capture: Fixed LogXXX functions 'auto_open_depth' parameter being treated as an absolute
  tree depth instead of a relative one.
- Log/Capture: Fixed CollapsingHeader trailing ascii representation being "#" instead of "##".
- ImFont: Added GetGlyphRangesVietnamese() helper. (#2403)
- Misc: Asserting in NewFrame() if style.WindowMinSize is zero or smaller than (1.0f,1.0f).
- Demo: Using GetBackgroundDrawList() and GetForegroundDrawList() in "Custom Rendering" demo.
- Demo: InputText: Demonstrating use of ImGuiInputTextFlags_CallbackResize. (#2006, #1443, #1008).
- Examples: GLFW, SDL: Preserve DisplayFramebufferScale when main viewport is minimized.
  (This is particularly useful for the viewport branch because we are not supporting per-viewport
  frame-buffer scale. It fixes windows not refreshing when main viewport is minimized.) (#2416)
- Examples: OpenGL: Fix to be able to run on ES 2.0 / WebGL 1.0. [@rmitton, @gabrielcuvillier]
- Examples: OpenGL: Fix for OSX not supporting OpenGL 4.5, we don't try to read GL_CLIP_ORIGIN
  even if the OpenGL headers/loader happens to define the value. (#2366, #2186)
- Examples: Allegro: Added support for touch events (emulating mouse). (#2219) [@dos1]
- Examples: DirectX9: Minor changes to match the other DirectX examples more closely. (#2394)


-----------------------------------------------------------------------
 VERSION 1.68 (Released 2019-02-19)
-----------------------------------------------------------------------

Breaking Changes:

- Removed io.DisplayVisibleMin/DisplayVisibleMax (which were marked obsolete and removed from viewport/docking branch already).
- Made it illegal/assert when io.DisplayTime == 0.0f (with an exception for the first frame).
  If for some reason your time step calculation gives you a zero value, replace it with a dummy small value!

Other Changes:

- Added .editorconfig file for text editors to standardize using spaces. (#2038) [@kudaba]
- ImDrawData: Added FramebufferScale field (currently a copy of the value from io.DisplayFramebufferScale).
  This is to allow render functions being written without pulling any data from ImGuiIO, allowing incoming
  multi-viewport feature to behave on Retina display and with multiple displays.
  If you are not using a custom binding, please update your render function code ahead of time,
  and use draw_data->FramebufferScale instead of io.DisplayFramebufferScale. (#2306, #1676)
- Added IsItemActivated() as an extension to the IsItemDeactivated/IsItemDeactivatedAfterEdit functions
  which are useful to implement variety of undo patterns. (#820, #956, #1875)
- InputText: Fixed a bug where ESCAPE would not restore the initial value in all situations. (#2321) [@relick]
- InputText: Fixed a bug where ESCAPE would be first captured by the Keyboard Navigation code. (#2321, #787)
- InputText: Fixed redo buffer exhaustion handling (rare) which could corrupt the undo character buffer. (#2333)
  The way the redo/undo buffers work would have made it generally unnoticeable to the user.
- Fixed range-version of PushID() and GetID() not honoring the ### operator to restart from the seed value.
- Fixed CloseCurrentPopup() on a child-menu of a modal incorrectly closing the modal. (#2308)
- Tabs: Added ImGuiTabBarFlags_TabListPopupButton flag to show a popup button on manual tab bars. (#261, #351)
- Tabs: Removed ImGuiTabBarFlags_NoTabListPopupButton which was available in 1.67 but actually had zero use.
- Tabs: Fixed a minor clipping glitch when changing style's FramePadding from frame to frame.
- Tabs: Fixed border (when enabled) so it is aligned correctly mid-pixel and appears as bright as other borders.
- Style, Selectable: Added ImGuiStyle::SelectableTextAlign and ImGuiStyleVar_SelectableTextAlign. (#2347) [@haldean]
- Menus: Tweaked horizontal overlap between parent and child menu (to help convey relative depth)
  from using style.ItemSpacing.x to style.ItemInnerSpacing.x, the later being expected to be smaller. (#1086)
- RadioButton: Fixed label horizontal alignment to precisely match Checkbox().
- Window: When resizing from an edge, the border is more visible and better follow the rounded corners.
- Window: Fixed initial width of collapsed windows not taking account of contents width (broken in 1.67). (#2336, #176)
- Scrollbar: Fade out and disable interaction when too small, in order to facilitate using the resize grab on very
  small window, as well as reducing visual noise/overlap.
- ListBox: Better optimized when clipped / non-visible.
- InputTextMultiline: Better optimized when clipped / non-visible.
- Font: Fixed high-level ImGui::CalcTextSize() used by most widgets from erroneously subtracting 1.0f*scale to
  calculated text width. Among noticeable side-effects, it would make sequences of repeated Text/SameLine calls
  not align the same as a single call, and create mismatch between high-level size calculation and those performed
  with the lower-level ImDrawList api. (#792) [@SlNPacifist]
- Font: Fixed building atlas when specifying duplicate/overlapping ranges within a same font. (#2353, #2233)
- ImDrawList: Fixed AddCircle(), AddCircleFilled() angle step being off, which was visible when drawing a "circle"
  with a small number of segments (e.g. an hexagon). (#2287) [@baktery]
- ImGuiTextBuffer: Added append() function (unformatted).
- ImFontAtlas: Added 0x2000-0x206F general punctuation range to default ChineseFull/ChineseSimplifiedCommon ranges. (#2093)
- ImFontAtlas: FreeType: Added support for imgui allocators + custom FreeType only SetAllocatorFunctions. (#2285) [@Vuhdo]
- ImFontAtlas: FreeType: Fixed using imgui_freetype.cpp in unity builds. (#2302)
- Demo: Fixed "Log" demo not initializing properly, leading to the first line not showing before a Clear. (#2318) [@bluescan]
- Demo: Added "Auto-scroll" option in Log/Console demos. (#2300) [@nicolasnoble, @ocornut]
- Examples: Metal, OpenGL2, OpenGL3, Vulkan: Fixed offsetting of clipping rectangle with ImDrawData::DisplayPos != (0,0)
  when the display frame-buffer scale scale is not (1,1). While this doesn't make a difference when using master branch,
  this is effectively fixing support for multi-viewport with Mac Retina Displays on those examples. (#2306) [@rasky, @ocornut]
  Also using ImDrawData::FramebufferScale instead of io.DisplayFramebufferScale.
- Examples: Clarified the use the ImDrawData::DisplayPos to offset clipping rectangles.
- Examples: Win32: Using GetForegroundWindow()+IsChild() instead of GetActiveWindow() to be compatible with windows created
  in a different thread or parent. (#1951, #2087, #2156, #2232) [many people]
- Examples: SDL: Using the SDL_WINDOW_ALLOW_HIGHDPI flag. (#2306, #1676) [@rasky]
- Examples: Win32: Added support for XInput gamepads (if ImGuiConfigFlags_NavEnableGamepad is enabled).
- Examples: Win32: Added support for mouse buttons 4 and 5 via WM_XBUTTON* messages. (#2264)
- Examples: DirectX9: Explicitly disable fog (D3DRS_FOGENABLE) before drawing in case user state has it set. (#2288, #2230)
- Examples: OpenGL2: Added #define GL_SILENCE_DEPRECATION to cope with newer XCode warnings.
- Examples: OpenGL3: Using GLSL 4.10 shaders for any GLSL version over 410 (e.g. 430, 450). (#2329) [@BrutPitt]


-----------------------------------------------------------------------
 VERSION 1.67 (Released 2019-01-14)
-----------------------------------------------------------------------

Breaking Changes:

- Made it illegal to call Begin("") with an empty string. This somehow half-worked before but had various undesirable
  side-effect because the window would have ID zero. In particular it is causing problems in viewport/docking branches.
- Renamed io.ConfigResizeWindowsFromEdges to io.ConfigWindowsResizeFromEdges and removed its [Beta] mark.
  The addition of new configuration options in the Docking branch is pushing for a little reorganization of those names.
- Renamed ImFontAtlas::GlyphRangesBuilder to ImFontGlyphRangesBuilder. Kept redirection typedef (will obsolete).

Other Changes:

- Added BETA api for Tab Bar/Tabs widgets: (#261, #351)
  - Added BeginTabBar(), EndTabBar(), BeginTabItem(), EndTabItem(), SetTabItemClosed() API.
  - Added ImGuiTabBarFlags flags for BeginTabBar().
  - Added ImGuiTabItemFlags flags for BeginTabItem().
  - Style: Added ImGuiCol_Tab, ImGuiCol_TabHovered, ImGuiCol_TabActive, ImGuiCol_TabUnfocused, ImGuiCol_TabUnfocusedActive colors.
  - Demo: Added Layout->Tabs demo code.
  - Demo: Added "Documents" example app showcasing possible use for tabs.
  This feature was merged from the Docking branch in order to allow the use of regular tabs in your code.
  (It does not provide the docking/splitting/merging of windows available in the Docking branch)
- Added ImGuiWindowFlags_UnsavedDocument window flag to append '*' to title without altering the ID, as a convenience
  to avoid using the ### operator. In the Docking branch this also has an effect on tab closing behavior.
- Window, Focus, Popup: Fixed an issue where closing a popup by clicking another window with the _NoMove flag would refocus
  the parent window of the popup instead of the newly clicked window.
- Window: Contents size is preserved while a window collapsed. Fix auto-resizing window losing their size for one frame when uncollapsed.
- Window: Contents size is preserved while a window contents is hidden (unless it is hidden for resizing purpose).
- Window: Resizing windows from edge is now enabled by default (io.ConfigWindowsResizeFromEdges=true). Note that
  it only works _if_ the back-end sets ImGuiBackendFlags_HasMouseCursors, which the standard back-ends do.
- Window: Added io.ConfigWindowsMoveFromTitleBarOnly option. This is ignored by window with no title bars (often popups).
  This affects clamping window within the visible area: with this option enabled title bars need to be visible. (#899)
- Window: Fixed using SetNextWindowPos() on a child window (which wasn't really documented) position the cursor as expected
  in the parent window, so there is no mismatch between the layout in parent and the position of the child window.
- InputFloat: When using ImGuiInputTextFlags_ReadOnly the step buttons are disabled. (#2257)
- DragFloat: Fixed broken mouse direction change with power!=1.0. (#2174, #2206) [@Joshhua5]
- Nav: Fixed an keyboard issue where holding Activate/Space for longer than two frames on a button would unnecessary
  keep the focus on the parent window, which could steal it from newly appearing windows. (#787)
- Nav: Fixed animated window titles from being updated when displayed in the CTRL+Tab list. (#787)
- Error recovery: Extraneous/undesired calls to End() are now being caught by an assert in the End() function closer
  to the user call site (instead of being reported in EndFrame). Past the assert, they don't lead to crashes any more. (#1651)
  Missing calls to End(), past the assert, should not lead to crashes or to the fallback Debug window appearing on screen.
  Those changes makes it easier to integrate dear imgui with a scripting language allowing, given asserts are redirected
  into e.g. an error log and stopping the script execution.
- ImFontAtlas: Stb and FreeType: Atlas width is now properly based on total surface rather than glyph count (unless overridden with TexDesiredWidth).
- ImFontAtlas: Stb and FreeType: Fixed atlas builder so missing glyphs won't influence the atlas texture width. (#2233)
- ImFontAtlas: Stb and FreeType: Fixed atlas builder so duplicate glyphs (when merging fonts) won't be included in the rasterized atlas.
- ImFontAtlas: FreeType: Fixed abnormally high atlas height.
- ImFontAtlas: FreeType: Fixed support for any values of TexGlyphPadding (not just only 1).
- ImDrawList: Optimized some of the functions for performance of debug builds where non-inline function call cost are non-negligible.
  (Our test UI scene on VS2015 Debug Win64 with /RTC1 went ~5.9 ms -> ~4.9 ms. In Release same scene stays at ~0.3 ms.)
- IO: Added BackendPlatformUserData, BackendRendererUserData, BackendLanguageUserData void* for storage use by back-ends.
- IO: Renamed InputCharacters[], marked internal as was always intended. Please don't access directly, and use AddInputCharacter() instead!
- IO: AddInputCharacter() goes into a queue which can receive as many characters as needed during the frame. This is useful
  for automation to not have an upper limit on typing speed. Will later transition key/mouse to use the event queue later.
- Style: Tweaked default value of style.DisplayWindowPadding from (20,20) to (19,19) so the default style as a value
  which is the same as the title bar height.
- Demo: "Simple Layout" and "Style Editor" are now using tabs.
- Demo: Added a few more things under "Child windows" (changing ImGuiCol_ChildBg, positioning child, using IsItemHovered after a child).
- Examples: DirectX10/11/12: Made imgui_impl_dx10/dx11/dx12.cpp link d3dcompiler.lib from the .cpp file to ease integration.
- Examples: Allegro 5: Properly destroy globals on shutdown to allow for restart. (#2262) [@DomRe]


-----------------------------------------------------------------------
 VERSION 1.66b (Released 2018-12-01)
-----------------------------------------------------------------------

Other Changes:

- Fixed a text rendering/clipping bug introduced in 1.66 (on 2018-10-12, commit ede3a3b9) that affect single ImDrawList::AddText()
  calls with single strings larger than 10k. Text/TextUnformatted() calls were not affected, but e.g. InputText() was. [@pdoane]
- When the focused window become inactive don't restore focus to a window with the ImGuiWindowFlags_NoInputs flag. (#2213) [@zzzyap]
- Separator: Fixed Separator() outputting an extraneous empty line when captured into clipboard/text/file.
- Demo: Added ShowAboutWindow() call, previously was only accessible from the demo window.
- Demo: ShowAboutWindow() now display various Build/Config Information (compiler, os, etc.) that can easily be copied into bug reports.
- Fixed build issue with osxcross and macOS. (#2218) [@dos1]
- Examples: Setting up 'io.BackendPlatformName'/'io.BackendRendererName' fields to the current back-end can be displayed in the About window.
- Examples: SDL: changed the signature of ImGui_ImplSDL2_ProcessEvent() to use a const SDL_Event*. (#2187)


-----------------------------------------------------------------------
 VERSION 1.66 (Released 2018-11-22)
-----------------------------------------------------------------------

Breaking Changes:

- Renamed SetScrollHere() to SetScrollHereY(). Kept redirection function (will obsolete).
- Renamed misc/stl/imgui_stl.* to misc/cpp/imgui_stdlib.* in prevision for other C++ helper files. (#2035, #2096)

Other Changes:

- Fixed calling SetNextWindowSize()/SetWindowSize() with non-integer values leading to
  accidental alteration of window position. We now round the provided size. (#2067)
- Fixed calling DestroyContext() always saving .ini data with the current context instead
  of the supplied context pointer. (#2066)
- Nav, Focus: Fixed ImGuiWindowFlags_NoBringToFrontOnFocus windows not being restoring focus
  properly after the main menu bar or last focused window is deactivated.
- Nav: Fixed an assert in certain circumstance (mostly when using popups) when mouse positions stop being valid. (#2168)
- Nav: Fixed explicit directional input not re-highlighting current nav item if there is a single item in the window
  and highlight has been previously disabled by the mouse. (#787)
- DragFloat: Fixed a situation where dragging with value rounding enabled or with a power curve
  erroneously wrapped the value to one of the min/max edge. (#2024, #708, #320, #2075).
- DragFloat: Disabled using power curve when one edge is FLT_MAX (broken in 1.61). (#2024)
- DragFloat: Disabled setting a default drag speed when one edge is FLT_MAX. (#2024)
- SliderAngle: Added optional format argument to alter precision or localize the string. (#2150) [@podsvirov]
- Window: Resizing from edges (with io.ConfigResizeWindowsFromEdges Beta flag) extends the hit region
  of root floating windows outside the window, making it easier to resize windows. Resize grips are also
  extended accordingly so there are no discontinuity when hovering between borders and corners. (#1495, #822)
- Window: Added ImGuiWindowFlags_NoBackground flag to avoid rendering window background. This is mostly to allow
  the creation of new flag combinations, as we could already use SetNextWindowBgAlpha(0.0f). (#1660) [@biojppm, @ocornut]
- Window: Added ImGuiWindowFlags_NoDecoration helper flag which is essentially NoTitleBar+NoResize+NoScrollbar+NoCollapse.
- Window: Added ImGuiWindowFlags_NoMouseInputs which is basically the old ImGuiWindowFlags_NoInputs (essentially
  we have renamed ImGuiWindowFlags_NoInputs to ImGuiWindowFlags_NoMouseInputs). Made the new ImGuiWindowFlags_NoInputs
  encompass both NoMouseInputs+NoNav, which is consistent with its description. (#1660, #787)
- Window, Inputs: Fixed resizing from edges when io.MousePos is not pixel-rounded by rounding mouse position input. (#2110)
- BeginChild(): Fixed BeginChild(const char*, ...) variation erroneously not applying the ID stack
  to the provided string to uniquely identify the child window. This was undoing an intentional change
  introduced in 1.50 and broken in 1.60. (#1698, #894, #713).
- TextUnformatted(): Fixed a case where large-text path would read bytes past the text_end marker depending
  on the position of new lines in the buffer (it wasn't affecting the output but still not the right thing to do!)
- ListBox(): Fixed frame sizing when items_count==1 unnecessarily showing a scrollbar. (#2173) [@luk1337, @ocornut]
- ListBox(): Tweaked frame sizing so list boxes will look more consistent when FramePadding is far from ItemSpacing.
- RenderText(): Some optimization for very large text buffers, useful for non-optimized builds.
- BeginMenu(): Fixed menu popup horizontal offset being off the item in the menu bar when WindowPadding=0.0f.
- ArrowButton(): Fixed arrow shape being horizontally misaligned by (FramePadding.y-FramePadding.x) if they are different.
- Demo: Split the contents of ShowDemoWindow() into smaller functions as it appears to speed up link time with VS. (#2152)
- Drag and Drop: Added GetDragDropPayload() to peek directly into the payload (if any) from anywhere. (#143)
- ImGuiTextBuffer: Avoid heap allocation when empty.
- ImDrawList: Fixed AddConvexPolyFilled() undefined behavior when passing points_count smaller than 3,
  in particular, points_count==0 could lead to a memory stomp if the draw list was previously empty.
- Examples: DirectX10, DirectX11: Removed seemingly unnecessary calls to invalidate and recreate device objects
  in the WM_SIZE handler. (#2088) [@ice1000]
- Examples: GLFW: User previously installed GLFW callbacks are now saved and chain-called by the default callbacks. (#1759)
- Examples: OpenGL3: Added support for GL 4.5's glClipControl(GL_UPPER_LEFT). (#2186)
- Examples: OpenGL3+GLFW: Fixed error condition when using the GLAD loader. (#2157) [@blackball]
- Examples: OpenGL3+GLFW/SDL: Made main.cpp compile with IMGUI_IMPL_OPENGL_LOADER_CUSTOM (may be missing init). (#2178) [@doug-moen]
- Examples: SDL2+Vulkan: Fixed application shutdown which could deadlock on Linux + Xorg. (#2181) [@eRabbit0]


-----------------------------------------------------------------------
 VERSION 1.65 (Released 2018-09-06)
-----------------------------------------------------------------------

Breaking Changes:

- Renamed stb_truetype.h to imstb_truetype.h, stb_textedit.h to imstb_textedit.h, and
  stb_rect_pack.h to imstb_rectpack.h. If you were conveniently using the imgui copy of those
  STB headers in your project, you will have to update your include paths. (#1718, #2036)
  The reason for this change is to avoid conflicts for projects that may also be importing
  their own copy of the STB libraries. Note that imgui's copy of stb_textedit.h is modified.
- Renamed io.ConfigCursorBlink to io.ConfigInputTextCursorBlink. (#1427)

Other Changes:

- This is a minor release following the 1.64 refactor, with a little more shuffling of code.
- Clarified and improved the source code sectioning in all files (easier to search or browse sections).
- Nav: Removed the [Beta] tag from various descriptions of the gamepad/keyboard navigation system.
  Although it is not perfect and will keep being improved, it is fairly functional and used by many. (#787)
- Fixed a build issue with non-Cygwin GCC under Windows.
- Demo: Added a "Configuration" block to make io.ConfigFlags/io.BackendFlags more prominent.
- Examples: OpenGL3+SDL2: Fixed error condition when using the GLAD loader. (#2059, #2002) [@jiri]


-----------------------------------------------------------------------
 VERSION 1.64 (Released 2018-08-31)
-----------------------------------------------------------------------

Changes:

- Moved README, CHANGELOG and TODO files to the docs/ folder.
  If you are updating dear imgui by copying files, take the chance to delete the old files.
- Added imgui_widgets.cpp file, extracted and moved widgets code out of imgui.cpp into imgui_widgets.cpp.
  Re-ordered some of the code remaining in imgui.cpp.
  NONE OF THE FUNCTIONS HAVE CHANGED. THE CODE IS SEMANTICALLY 100% IDENTICAL, BUT _EVERY_ FUNCTIONS HAS BEEN MOVED.
  Because of this, any local modifications to imgui.cpp will likely conflict when you update.
  If you have any modifications to imgui.cpp, it is suggested that you first update to 1.63, then
  isolate your patches. You can peak at imgui_widgets.cpp from 1.64 to get a sense of what is included in it,
  then separate your changes into several patches that can more easily be applied to 1.64 on a per-file basis.
  What I found worked nicely for me, was to open the diff of the old patches in an interactive merge/diff tool,
  search for the corresponding function in the new code and apply the chunks manually.
- As a reminder, if you have any change to imgui.cpp it is a good habit to discuss them on the github,
  so a solution applicable on the Master branch can be found. If your company has changes that you cannot
  disclose you may also contact me privately.


-----------------------------------------------------------------------
 VERSION 1.63 (Released 2018-08-29)
-----------------------------------------------------------------------

Breaking Changes:

- Style: Renamed ImGuiCol_ModalWindowDarkening to ImGuiCol_ModalWindowDimBg for consistency with other features.
  Kept redirection enum (will obsolete).
- Changed ImGui::GetTime() return value from float to double to avoid accumulating floating point imprecision over time.
- Removed per-window ImGuiWindowFlags_ResizeFromAnySide Beta flag in favor `io.ConfigResizeWindowsFromEdges=true` to
  enable the feature globally. (#1495)
  The feature is not currently enabled by default because it is not satisfying enough, but will eventually be.
- InputText: Renamed ImGuiTextEditCallback to ImGuiInputTextCallback, ImGuiTextEditCallbackData to ImGuiInputTextCallbackData
  for consistency. Kept redirection types (will obsolete).
- InputText: Removed ImGuiTextEditCallbackData::ReadOnly because it is a duplication of (::Flags & ImGuiInputTextFlags_ReadOnly).
- Renamed IsItemDeactivatedAfterChange() to IsItemDeactivatedAfterEdit() for consistency with new IsItemEdited() API.
  Kept redirection function (will obsolete soonish as IsItemDeactivatedAfterChange() is very recent).
- Renamed io.OptCursorBlink to io.ConfigCursorBlink [-> io.ConfigInputTextCursorBlink in 1.65], io.OptMacOSXBehaviors to
  io.ConfigMacOSXBehaviors for consistency. (#1427, #473)
- Removed obsolete redirection functions: CollapsingHeader() variation with 2 bools - marked obsolete in v1.49, May 2016.

Other Changes:

- ArrowButton: Fixed to honor PushButtonRepeat() setting (and internals' ImGuiItemFlags_ButtonRepeat).
- ArrowButton: Setup current line text baseline so that ArrowButton() + SameLine() + Text() are aligned properly.
- Nav: Added a CTRL+TAB window list and changed the highlight system accordingly. The change is motivated by upcoming
  Docking features. (#787)
- Nav: Made CTRL+TAB skip menus + skip the current navigation window if is has the ImGuiWindow_NoNavFocus set. (#787)
  While it was previously possible, you won't be able to CTRL-TAB out and immediately back in a window with the
  ImGuiWindow_NoNavFocus flag.
- Window: Allow menu and popups windows from ignoring the style.WindowMinSize values so short menus/popups are not padded. (#1909)
- Window: Added global io.ConfigResizeWindowsFromEdges option to enable resizing windows from their edges and from
  the lower-left corner. (#1495)
- Window: Collapse button shows hovering highlight + clicking and dragging on it allows to drag the window as well.
- Added IsItemEdited() to query if the last item modified its value (or was pressed). This is equivalent to the bool
  returned by most widgets.
  It is useful in some situation e.g. using InputText() with ImGuiInputTextFlags_EnterReturnsTrue. (#2034)
- InputText: Added support for buffer size/capacity changes via the ImGuiInputTextFlags_CallbackResize flag. (#2006, #1443, #1008).
- InputText: Fixed not tracking the cursor horizontally when modifying the text buffer through a callback.
- InputText: Fixed minor off-by-one issue when submitting a buffer size smaller than the initial zero-terminated buffer contents.
- InputText: Fixed a few pathological crash cases on single-line InputText widget with multiple millions characters worth of contents.
  Because the current text drawing function reserve for a worst-case amount of vertices and how we handle horizontal clipping,
  we currently just avoid displaying those single-line widgets when they are over a threshold of 2 millions characters,
  until a better solution is found.
- Drag and Drop: Fixed an incorrect assert when dropping a source that is submitted after the target (bug introduced with 1.62 changes
  related to the addition of IsItemDeactivated()). (#1875, #143)
- Drag and Drop: Fixed ImGuiDragDropFlags_SourceNoDisableHover to affect hovering state prior to calling IsItemHovered() + fixed description. (#143)
- Drag and Drop: Calling BeginTooltip() between a BeginDragSource()/EndDragSource() or BeginDropTarget()/EndDropTarget() uses adjusted tooltip
  settings matching the one created when calling BeginDragSource() without the ImGuiDragDropFlags_SourceNoPreviewTooltip flag. (#143)
- Drag and Drop: Payload stays available and under the mouse if the source stops being submitted, however the tooltip is replaced by "...". (#1725)
- Drag and Drop: Added ImGuiDragDropFlags_SourceAutoExpirePayload flag to force payload to expire if the source stops being submitted. (#1725, #143).
- IsItemHovered(): Added ImGuiHoveredFlags_AllowWhenDisabled flag to query hovered status on disabled items. (#1940, #211)
- Selectable: Added ImGuiSelectableFlags_Disabled flag in the public API. (#211)
- ColorEdit4: Fixed a bug when text input or drag and drop leading to unsaturated HSV values would erroneously alter the resulting color. (#2050)
- Misc: Added optional misc/stl/imgui_stl.h wrapper to use with STL types (e.g. InputText with std::string). (#2006, #1443, #1008)
  [*EDIT* renamed to misc/std/imgui_stdlib.h in 1.66]
- Misc: Added IMGUI_VERSION_NUM for easy compile-time testing. (#2025)
- Misc: Added ImGuiMouseCursor_Hand cursor enum + corresponding software cursor. (#1913, 1914) [@aiekick, @ocornut]
- Misc: Tweaked software mouse cursor offset to match the offset of the corresponding Windows 10 cursors.
- Made assertion more clear when trying to call Begin() outside of the NewFrame()..EndFrame() scope. (#1987)
- Fixed assertion when transitioning from an active ID to another within a group, affecting ColorPicker (broken in 1.62). (#2023, #820, #956, #1875).
- Fixed PushID() from keeping alive the new ID Stack top value (if a previously active widget shared the ID it would be erroneously kept alive).
- Fixed horizontal mouse wheel not forwarding the request to the parent window if ImGuiWindowFlags_NoScrollWithMouse is set. (#1463, #1380, #1502)
- Fixed a include build issue for Cygwin in non-POSIX (Win32) mode. (#1917, #1319, #276)
- ImDrawList: Improved handling for worst-case vertices reservation policy when large amount of text (e.g. 1+ million character strings)
  are being submitted in a single call. It would typically have crashed InputTextMultiline(). (#200)
- OS/Windows: Fixed missing ImmReleaseContext() call in the default Win32 IME handler. (#1932) [@vby]
- Metrics: Changed io.MetricsActiveWindows to reflect the number of active windows (!= from visible windows), which is useful
  for lazy/idle render mechanisms as new windows are typically not visible for one frame.
- Metrics: Added io.MetricsRenderWindow to reflect the number of visible windows.
- Metrics: Added io.MetricsActiveAllocations, moving away from the cross-context global counters than we previously used. (#1565, #1599, #586)
- Demo: Added basic Drag and Drop demo. (#143)
- Demo: Modified the Console example to use InsertChars() in the input text callback instead of poking directly into the buffer.
  Although this won't make a difference in the example itself, using InsertChars() will honor the resizing callback properly. (#2006, #1443, #1008).
- Demo: Clarified the use of IsItemHovered()/IsItemActive() right after being in the "Active, Focused, Hovered & Focused Tests" section.
- Examples: Tweaked the main.cpp of each example.
- Examples: Metal: Added Metal rendering backend. (#1929, #1873) [@warrenm]
- Examples: OSX: Added early raw OSX platform backend. (#1873) [@pagghiu, @itamago, @ocornut]
- Examples: Added mac OSX & iOS + Metal example in example_apple_metal/. (#1929, #1873) [@warrenm]
- Examples: Added mac OSX + OpenGL2 example in example_apple_opengl2/. (#1873)
- Examples: OpenGL3: Added shaders more versions of GLSL. (#1938, #1941, #1900, #1513, #1466, etc.)
- Examples: OpenGL3: Tweaked the imgui_impl_opengl3.cpp to work as-is with Emscripten + WebGL 2.0. (#1941). [@o-micron]
- Examples: OpenGL3: Made the example app default to GL 3.0 + GLSL 130 (instead of GL 3.2 + GLSL 150) unless on Mac.
- Examples: OpenGL3: Added error output when shaders fail to compile/link.
- Examples: OpenGL3: Added support for glew and glad OpenGL loaders out of the box. (#2001, #2002) [@jdumas]
- Examples: OpenGL2: Disabling/restoring GL_LIGHTING and GL_COLOR_MATERIAL to increase compatibility with legacy OpenGL applications. (#1996)
- Examples: DirectX10, DirectX11: Fixed unreleased resources in Init and Shutdown functions. (#1944)
- Examples: DirectX11: Querying for IDXGIFactory instead of IDXGIFactory1 to increase compatibility. (#1989) [@matt77hias]
- Examples: Vulkan: Fixed handling of VkSurfaceCapabilitiesKHR::maxImageCount = 0 case. Tweaked present mode selections.
- Examples: Win32, Glfw, SDL: Added support for the ImGuiMouseCursor_Hand cursor.


-----------------------------------------------------------------------
 VERSION 1.62 (Released 2018-06-22)
-----------------------------------------------------------------------

Breaking Changes:

- TreeNodeEx(): The helper ImGuiTreeNodeFlags_CollapsingHeader flag now include ImGuiTreeNodeFlags_NoTreePushOnOpen.
  The flag was already set by CollapsingHeader().
  The only difference is if you were using TreeNodeEx() manually with ImGuiTreeNodeFlags_CollapsingHeader and without
  ImGuiTreeNodeFlags_NoTreePushOnOpen. In this case you can remove the ImGuiTreeNodeFlags_NoTreePushOnOpen flag from
  your call (ImGuiTreeNodeFlags_CollapsingHeader & ~ImGuiTreeNodeFlags_NoTreePushOnOpen). (#1864)
  This also apply if you were using internal's TreeNodeBehavior() with the ImGuiTreeNodeFlags_CollapsingHeader flag directly.
- ImFontAtlas: Renamed GetGlyphRangesChinese() to GetGlyphRangesChineseFull() to distinguish new smaller variants and
  discourage using the full set. (#1859)

Other Changes:

- Examples back-ends have been refactored to separate the platform code (e.g. Win32, Glfw, SDL2) from the renderer code (e.g. DirectX11, OpenGL3, Vulkan).
  The "Platform" bindings are in charge of: mouse/keyboard/gamepad inputs, cursor shape, timing, etc.
  The "Renderer" bindings are in charge of: creating the main font texture, rendering imgui draw data.
      before: imgui_impl_dx11.cpp        --> after: imgui_impl_win32.cpp + imgui_impl_dx11.cpp
      before: imgui_impl_dx12.cpp        --> after: imgui_impl_win32.cpp + imgui_impl_dx12.cpp
      before: imgui_impl_glfw_gl3.cpp    --> after: imgui_impl_glfw.cpp + imgui_impl_opengl2.cpp
      before: imgui_impl_glfw_vulkan.cpp --> after: imgui_impl_glfw.cpp + imgui_impl_vulkan.cpp
      before: imgui_impl_sdl_gl3.cpp     --> after: imgui_impl_sdl2.cpp + imgui_impl_opengl2.cpp
      before: imgui_impl_sdl_gl3.cpp     --> after: imgui_impl_sdl2.cpp + imgui_impl_opengl3.cpp etc.
  - The idea is what we can now easily combine and maintain back-ends and reduce code redundancy. Individual files are
    smaller and more reusable. Integration of imgui into a new/custom engine may also be easier as there is less overlap
    between "windowing / inputs" and "rendering" code, so you may study or grab one half of the code and not the other.
  - This change was motivated by the fact that adding support for the upcoming multi-viewport feature requires more work
    from the Platform and Renderer back-ends, and the amount of redundancy across files was becoming too difficult to
    maintain. If you use default back-ends, you'll benefit from an easy update path to support multi-viewports later
    (for future ImGui 1.7x).
  - This is not strictly a breaking change if you keep your old bindings, but when you'll want to fully update your bindings,
    expect to have to reshuffle a few things.
  - Each example still has its own main.cpp which you may refer you to understand how to initialize and glue everything together.
  - Some frameworks (such as the Allegro, Marmalade) handle both the "platform" and "rendering" part, and your custom engine may as well.
  - Read examples/README.txt for details.
- Added IsItemDeactivated() to query if the last item was active previously and isn't anymore. Useful for Undo/Redo patterns. (#820, #956, #1875)
- Added IsItemDeactivatedAfterChange() [*EDIT* renamed to IsItemDeactivatedAfterEdit() in 1.63] if the last item was active previously,
  is not anymore, and during its active state modified a value. Note that you may still get false positive (e.g. drag value and while
  holding return on the same value). (#820, #956, #1875)
- Nav: Added support for PageUp/PageDown (explorer-style: first aim at bottom/top most item, when scroll a page worth of contents). (#787)
- Nav: To keep the navigated item in view we also attempt to scroll the parent window as well as the current window. (#787)
- ColorEdit3, ColorEdit4, ColorButton: Added ImGuiColorEditFlags_NoDragDrop flag to disable ColorEditX as drag target and ColorButton as drag source. (#1826)
- BeginDragDropSource(): Offset tooltip position so it is off the mouse cursor, but also closer to it than regular tooltips,
  and not clamped by viewport. (#1739)
- BeginDragDropTarget(): Added ImGuiDragDropFlags_AcceptNoPreviewTooltip flag to request hiding the drag source tooltip
  from the target site. (#143)
- BeginCombo(), BeginMainMenuBar(), BeginChildFrame(): Temporary style modification are restored at the end of BeginXXX
  instead of EndXXX, to not affect tooltips and child windows.
- Popup: Improved handling of (erroneously) repeating calls to OpenPopup() to not close the popup's child popups. (#1497, #1533, #1865).
- InputTextMultiline(): Fixed double navigation highlight when scrollbar is active. (#787)
- InputText(): Fixed Undo corruption after pasting large amount of text (Redo will still fail when undo buffers are exhausted,
  but text won't be corrupted).
- SliderFloat(): When using keyboard/gamepad and a zero precision format string (e.g. "%.0f"), always step in integer units. (#1866)
- ImFontConfig: Added GlyphMinAdvanceX/GlyphMaxAdvanceX settings useful to make a font appears monospaced, particularly useful
  for icon fonts. (#1869)
- ImFontAtlas: Added GetGlyphRangesChineseSimplifiedCommon() helper that returns a list of ~2500 most common Simplified Chinese
  characters. (#1859) [@JX-Master, @ocornut]
- Examples: OSX: Added imgui_impl_osx.mm binding to be used along with e.g. imgui_impl_opengl2.cpp. (#281, #1870) [@pagghiu, @itamago, @ocornut]
- Examples: GLFW: Made it possible to Shutdown/Init the backend again (by reseting the time storage properly). (#1827) [@ice1000]
- Examples: Win32: Fixed handling of mouse wheel messages to support sub-unit scrolling messages (typically sent by track-pads). (#1874) [@zx64]
- Examples: SDL+Vulkan: Added SDL+Vulkan example.
- Examples: Allegro5: Added support for ImGuiConfigFlags_NoMouseCursorChange flag. Added clipboard support.
- Examples: Allegro5: Unindexing buffers ourselves as Allegro indexed drawing primitives are buggy in the DirectX9 back-end
  (will be fixed in Allegro 5.2.5+).
- Examples: DirectX12: Moved the ID3D12GraphicsCommandList* parameter from ImGui_ImplDX12_NewFrame() to ImGui_ImplDX12_RenderDrawData() which makes a lots more sense. (#301)
- Examples: Vulkan: Reordered parameters ImGui_ImplVulkan_RenderDrawData() to be consistent with other bindings,
  a good occasion since we refactored the code.
- Examples: FreeGLUT: Added FreeGLUT bindings. Added FreeGLUT+OpenGL2 example. (#801)
- Examples: The functions in imgui_impl_xxx.cpp are prefixed with IMGUI_IMPL_API (which defaults to IMGUI_API) to facilitate
  some uses. (#1888)
- Examples: Fixed bindings to use ImGuiMouseCursor_COUNT instead of old name ImGuiMouseCursor_Count_ so they can compile
  with IMGUI_DISABLE_OBSOLETE_FUNCTIONS. (#1887)
- Misc: Updated stb_textedit from 1.09 + patches to 1.12 + minor patches.
- Internals: PushItemFlag() flags are inherited by BeginChild().


-----------------------------------------------------------------------
 VERSION 1.61 (Released 2018-05-14)
-----------------------------------------------------------------------

Breaking Changes:

- DragInt(): The default compile-time format string has been changed from "%.0f" to "%d", as we are not using integers internally
  any more. If you used DragInt() with custom format strings, make sure you change them to use %d or an integer-compatible format.
  To honor backward-compatibility, the DragInt() code will currently parse and modify format strings to replace %*f with %d,
  giving time to users to upgrade their code.
  If you have IMGUI_DISABLE_OBSOLETE_FUNCTIONS enabled, the code will instead assert! You may run a reg-exp search on your
  codebase for e.g. "DragInt.*%f" to you find them.
- InputFloat(): Obsoleted InputFloat() functions taking an optional "int decimal_precision" in favor of an equivalent and more
  flexible "const char* format", consistent with other functions. Kept redirection functions (will obsolete).
- Misc: IM_DELETE() helper function added in 1.60 doesn't set the input pointer to NULL, more consistent with standard
  expectation and allows passing r-values.

Other Changes:

- Added DragScalar, DragScalarN: supports signed/unsigned, 32/64 bits, float/double data types. (#643, #320, #708, #1011)
- Added InputScalar, InputScalarN: supports signed/unsigned, 32/64 bits, float/double data types. (#643, #320, #708, #1011)
- Added SliderScalar, SliderScalarN: supports signed/unsigned, 32/64 bits, float/double data types. (#643, #320, #708, #1011)
- Window: Fixed pop-ups/tooltips/menus not honoring style.DisplaySafeAreaPadding as well as it should have (part of menus
  displayed outside the safe area, etc.).
- Window: Fixed windows using the ImGuiWindowFlags_NoSavedSettings flag from not using the same default position as other windows. (#1760)
- Window: Relaxed the internal stack size checker to allow Push/Begin/Pop/.../End patterns to be used with PushStyleColor, PushStyleVar, PushFont without causing a false positive assert. (#1767)
- Window: Fixed the default proportional item width lagging by one frame on resize.
- Columns: Fixed a bug introduced in 1.51 where columns would affect the contents size of their container, often creating
  feedback loops when ImGuiWindowFlags_AlwaysAutoResize was used. (#1760)
- Settings: Fixed saving an empty .ini file if CreateContext/DestroyContext are called without a single call to NewFrame(). (#1741)
- Settings: Added LoadIniSettingsFromDisk(), LoadIniSettingsFromMemory(), SaveIniSettingsToDisk(), SaveIniSettingsToMemory()
  to manually load/save .ini settings. (#923, #993)
- Settings: Added io.WantSaveIniSettings flag, which is set to notify the application that e.g. SaveIniSettingsToMemory()
  should be called. (#923, #993)
- Scrolling: Fixed a case where using SetScrollHere(1.0f) at the bottom of a window on the same frame the window height
  has been growing would have the scroll clamped using the previous height. (#1804)
- MenuBar: Made BeginMainMenuBar() honor style.DisplaySafeAreaPadding so the text can be made visible on TV settings that
  don't display all pixels. (#1439) [@dougbinks]
- InputText: On Mac OS X, filter out characters when the CMD modifier is held. (#1747) [@sivu]
- InputText: On Mac OS X, support CMD+SHIFT+Z for Redo. CMD+Y is also supported as major apps seems to default to support both. (#1765) [@lfnoise]
- InputText: Fixed returning true when edition is cancelled with ESC and the current buffer matches the initial value.
- InputFloat,InputFloat2,InputFloat3,InputFloat4: Added variations taking a more flexible and consistent optional
  "const char* format" parameter instead of "int decimal_precision". This allow using custom formats to display values
  in scientific notation, and is generally more consistent with other API.
  Obsoleted functions using the optional "int decimal_precision" parameter. (#648, #712)
- DragFloat, DragInt: Cancel mouse tweak when current value is initially past the min/max boundaries and mouse is pushing
  in the same direction (keyboard/gamepad version already did this).
- DragFloat, DragInt: Honor natural type limits (e.g. INT_MAX, FLT_MAX) instead of wrapping around. (#708, #320)
- DragFloat, SliderFloat: Fixes to allow input of scientific notation numbers when using CTRL+Click to input the value. (~#648, #1011)
- DragFloat, SliderFloat: Rounding-on-write uses the provided format string instead of parsing the precision from the string,
  which allows for finer uses of %e %g etc. (#648, #642)
- DragFloat: Improved computation when using the power curve. Improved lost of input precision with very small steps.
  Added an assert than power-curve requires a min/max range. (~#642)
- DragFloat: The 'power' parameter is only honored if the min/max parameter are also setup.
- DragInt, SliderInt: Fixed handling of large integers (we previously passed data around internally as float, which reduced
  the range of valid integers).
- ColorEdit: Fixed not being able to pass the ImGuiColorEditFlags_NoAlpha or ImGuiColorEditFlags_HDR flags to SetColorEditOptions().
- Nav: Fixed hovering a Selectable() with the mouse so that it update the navigation cursor (as it happened in the pre-1.60 navigation branch). (#787)
- Style: Changed default style.DisplaySafeAreaPadding values from (4,4) to (3,3) so it is smaller than FramePadding and has no effect on main menu bar on a computer. (#1439)
- Fonts: When building font atlas, glyphs that are missing in the fonts are not using the glyph slot to render a dummy/default glyph. Saves space and allow merging fonts with
  overlapping font ranges such as FontAwesome5 which split out the Brands separately from the Solid fonts. (#1703, #1671)
- Misc: Added IMGUI_CHECKVERSION() macro to compare version string and data structure sizes in order to catch issues with mismatching compilation unit settings. (#1695, #1769)
- Misc: Added IMGUI_DISABLE_MATH_FUNCTIONS in imconfig.h to make it easier to redefine wrappers for std/crt math functions.
- Misc: Fix to allow compiling in unity builds where stb_rectpack/stb_truetype may be already included in the same compilation unit.
- Demo: Simple Overlay: Added a context menu item to enable freely moving the window.
- Demo: Added demo for DragScalar(), InputScalar(), SliderScalar(). (#643)
- Examples: Calling IMGUI_CHECKVERSION() in the main.cpp of every example application.
- Examples: Allegro 5: Added support for 32-bit indices setup via defining ImDrawIdx, to avoid an unnecessary conversion (Allegro 5 doesn't support 16-bit indices).
- Examples: Allegro 5: Renamed bindings from imgui_impl_a5.cpp to imgui_impl_allegro5.cpp.
- Examples: DirectX 9: Saving/restoring Transform because they don't seem to be included in the StateBlock. Setting shading mode to Gouraud. (#1790, #1687) [@sr-tream]
- Examples: SDL: Fixed clipboard paste memory leak in the SDL binding code. (#1803) [@eliasdaler]
- Various minor fixes, tweaks, refactoring, comments.


-----------------------------------------------------------------------
 VERSION 1.60 (Released 2018-04-07)
-----------------------------------------------------------------------

Decorated log: https://github.com/ocornut/imgui/releases/tag/v1.60

The gamepad/keyboard navigation branch (which has been in the work since July 2016) has been merged.
Gamepad/keyboard navigation is still marked as Beta and has to be enabled explicitly.
Various internal refactoring have also been done, as part of the navigation work and as part of the upcoming viewport/docking work.

Breaking Changes:

- Obsoleted the io.RenderDrawListsFn callback, you can call your graphics engine render function after ImGui::Render().
  e.g. with example backends, call ImDrawData* draw_data = ImGui::GetDrawData(); ImGui_ImplXXXX_RenderDrawData(draw_data).
- Reorganized context handling to be more explicit: (#1599)
  - YOU NOW NEED TO CALL ImGui::CreateContext() AT THE BEGINNING OF YOUR APP, AND CALL ImGui::DestroyContext() AT THE END.
  - removed Shutdown() function, as DestroyContext() serve this purpose. If you are using an old backend from the examples/ folder, remove the line that calls Shutdown().
  - you may pass a ImFontAtlas* pointer to CreateContext() to share a font atlas between contexts. Otherwise CreateContext() will create its own font atlas instance.
  - removed allocator parameters from CreateContext(), they are now setup with SetAllocatorFunctions(), and shared by all contexts.
  - removed the default global context and font atlas instance, which were confusing for users of DLL reloading and users of multiple contexts.
- Renamed ImGuiStyleVar_Count_ to ImGuiStyleVar_COUNT and ImGuiMouseCursor_Count_ to ImGuiMouseCursor_COUNT for consistency with other public enums.
- Fonts: Moved sample TTF files from extra_fonts/ to misc/fonts/. If you loaded files directly from the imgui repo you may need to update your paths.
- Fonts: changed ImFont::DisplayOffset.y to defaults to 0 instead of +1. Fixed vertical rounding of Ascent/Descent to match TrueType renderer.
  If you were adding or subtracting (not assigning) to ImFont::DisplayOffset check if your fonts are correctly aligned vertically. (#1619)
- BeginDragDropSource(): temporarily removed the optional mouse_button=0 parameter because it is not really usable in many situations at the moment.
- Obsoleted IsAnyWindowHovered() in favor of IsWindowHovered(ImGuiHoveredFlags_AnyWindow). Kept redirection function (will obsolete).
- Obsoleted IsAnyWindowFocused() in favor of IsWindowFocused(ImGuiFocusedFlags_AnyWindow). Kept redirection function (will obsolete).
- Renamed io.WantMoveMouse to io.WantSetMousePos for consistency and ease of understanding (was added in 1.52, not used by core, and honored by some binding ahead of merging the Nav branch).
- Removed ImGuiCol_CloseButton, ImGuiCol_CloseButtonActive, ImGuiCol_CloseButtonHovered style colors as the closing cross uses regular button colors now.
- Renamed ImGuiSizeConstraintCallback to ImGuiSizeCallback, ImGuiSizeConstraintCallbackData to ImGuiSizeCallbackData.
- Removed CalcItemRectClosestPoint() which was weird and not really used by anyone except demo code. If you need it should be easy to replicate on your side (you can find the code in 1.53).
- [EDITED] Window: BeginChild() with an explicit name doesn't include the hash within the internal window name. (#1698)
  This change was erroneously introduced, undoing the change done for #894, #713, and not documented properly in the original
  1.60 release Changelog. It was fixed on 2018-09-28 (1.66) and I wrote this paragraph the same day.

Other Changes:

- Doc: Added a Changelog file in the repository to ease comparing versions (it goes back to dear imgui 1.48), until now it was only on GitHub.
- Navigation: merged in the gamepad/keyboard navigation (about a million changes!). (#787, #323)
  The initial focus was to support game controllers, but keyboard is becoming increasingly and decently usable.
- To use Gamepad Navigation:
  - Set io.ConfigFlags |= ImGuiConfigFlags_NavEnableGamepad to enable.
  - Backend: Set io.BackendFlags |= ImGuiBackendFlags_HasGamepad + fill the io.NavInputs[] fields before calling NewFrame(). Read imgui.cpp for more details.
  - See https://github.com/ocornut/imgui/issues/1599 for recommended gamepad mapping or download PNG/PSD at http://goo.gl/9LgVZW
  - See 'enum ImGuiNavInput_' in imgui.h for a description of inputs. Read imgui.cpp for more details.
- To use Keyboard Navigation:
  - Set io.ConfigFlags |= ImGuiConfigFlags_NavEnableKeyboard to enable. NewFrame() will automatically fill io.NavInputs[] based on your io.KeysDown[] + io.KeyMap[] arrays.
  - Basic controls: arrows to navigate, Alt to enter menus, Space to activate item, Enter to edit text, Escape to cancel/close, Ctrl-Tab to focus windows, etc.
  - When keyboard navigation is active (io.NavActive + ImGuiConfigFlags_NavEnableKeyboard), the io.WantCaptureKeyboard flag will be set.
    For more advanced uses, you may want to read from io.NavActive or io.NavVisible. Read imgui.cpp for more details.
- Navigation: SetItemDefaultFocus() sets the navigation position in addition to scrolling. (#787)
- Navigation: Added IsItemFocused(), added IsAnyItemFocused(). (#787)
- Navigation: Added window flags: ImGuiWindowFlags_NoNav (== ImGuiWindowFlags_NoNavInputs | ImGuiWindowFlags_NoNavFocus).
- Navigation: Style: Added ImGuiCol_NavHighlight, ImGuiCol_NavWindowingHighlight colors. (#787)
- Navigation: TreeNode: Added ImGuiTreeNodeFlags_NavLeftJumpsBackHere flag to allow Nav Left direction to jump back to parent tree node from any of its child. (#1079)
- Navigation: IO: Added io.ConfigFlags (input), io.NavActive (output), io.NavVisible (output). (#787)
- Context: Removed the default global context and font atlas instances, which caused various problems to users of multiple contexts and DLL users. (#1565, #1599)
  YOU NOW NEED TO CALL ImGui::CreateContext() AT THE BEGINNING OF YOUR APP, AND CALL ImGui::DestroyContext() AT THE END. Existing apps will assert/crash without it.
- Context: Added SetAllocatorFunctions() to rewire memory allocators (as a replacement to previous parameters to CreateContext()). Allocators are shared by all contexts and imgui helpers. (#1565, #586, #992, #1007, #1558)
- Context: You may pass a ImFontAtlas to CreateContext() to specify a font atlas to share. Shared font atlas are not owned by the context and not destroyed along with it. (#1599)
- Context: Added IMGUI_DISABLE_DEFAULT_ALLOCATORS to disable linking with malloc/free. (#1565, #586, #992, #1007, #1558)
- IO: Added io.ConfigFlags for user application to store settings for imgui and for the backend:
  - ImGuiConfigFlags_NavEnableKeyboard: Enable keyboard navigation.
  - ImGuiConfigFlags_NavEnableGamepad: Enable gamepad navigation (provided ImGuiBackendFlags_HasGamepad is also set by backend).
  - ImGuiConfigFlags_NavEnableSetMousePos: Instruct navigation to move the mouse cursor. May be useful on TV/console systems where moving a virtual mouse is awkward.
  - ImGuiConfigFlags_NoMouseCursorChange: Instruct backend to not alter mouse cursor shape and visibility (by default the example backend use mouse cursor API of the platform when available)
  - ImGuiConfigFlags_NoMouse: Instruct imgui to clear mouse position/buttons in NewFrame(). This allows ignoring the mouse information passed by the backend.
  - ImGuiConfigFlags_IsSRGB, ImGuiConfigFlags_IsTouchScreen: Flags for general application use.
- IO: Added io.BackendFlags for backend to store its capabilities (currently: _HasGamepad, _HasMouseCursors, _HasSetMousePos). This will be used more in the next version.
- IO: Added ImGuiKey_Insert, ImGuiKey_Space keys. Setup in all example bindings. (#1541)
- IO: Added Horizontal Mouse Wheel support for horizontal scrolling. (#1463) [@tseeker]
- IO: Added IsAnyMouseDown() helper which is helpful for bindings to handle mouse capturing.
- Window: Clicking on a window with the ImGuiWIndowFlags_NoMove flags takes an ActiveId so we can't hover something else when dragging afterwards. (#1381, #1337)
- Window: IsWindowHovered(): Added ImGuiHoveredFlags_AnyWindow, ImGuiFocusedFlags_AnyWindow flags (See Breaking Changes). Added to demo. (#1382)
- Window: Added SetNextWindowBgAlpha() helper. Particularly helpful since the legacy 5-parameters version of Begin() has been marked as obsolete in 1.53. (#1567)
- Window: Fixed SetNextWindowContentSize() with 0.0f on Y axis (or SetNextWindowContentWidth()) overwriting the contents size. Got broken on Dec 10 (1.53). (#1363)
- ArrowButton: Added ArrowButton() given a cardinal direction (e.g. ImGuiDir_Left).
- InputText: Added alternative clipboard shortcuts: Shift+Delete (cut), CTRL+Insert (copy), Shift+Insert (paste). (#1541)
- InputText: Fixed losing Cursor X position when clicking outside on an item that's submitted after the InputText(). It was only noticeable when restoring focus programmatically. (#1418, #1554)
- InputText: Added ImGuiInputTextFlags_CharsScientific flag to also allow 'e'/'E' for input of values using scientific notation. Automatically used by InputFloat.
- Style: Default style is now StyleColorsDark(), instead of the old StyleColorsClassic(). (#707)
- Style: Enable window border by default. (#707)
- Style: Exposed ImGuiStyleVar_WindowTitleAlign, ImGuiStyleVar_ScrollbarSize, ImGuiStyleVar_ScrollbarRounding, ImGuiStyleVar_GrabRounding + added an assert to reduce accidental breakage. (#1181)
- Style: Added style.MouseCursorScale help when using the software mouse cursor facility. (#939).
- Style: Close button nows display a cross before hovering. Fixed cross positioning being a little off. Uses button colors for highlight when hovering. (#707)
- Popup: OpenPopup() Always reopen existing pop-ups. (Removed imgui_internal.h's OpenPopupEx() which was used for this.) (#1497, #1533).
- Popup: BeginPopupContextItem(), BeginPopupContextWindow(), BeginPopupContextVoid(), OpenPopupOnItemClick() all react on mouse release instead of mouse press. (~#439)
- Popup: Better handling of user mistakenly calling OpenPopup() every frame (with reopen_existing option). The error will now be more visible and easier to understand. (#1497)
- Popup: BeginPopup(): Exposed extra_flags parameter that are passed through to Begin(). (#1533)
- Popup: BeginPopupModal: fixed the conditional test for SetNextWindowPos() which was polling the wrong window, which in practice made the test succeed all the time.
- Tooltip: BeginTooltip() sets ImGuiWindowFlags_NoInputs flag.
- Scrollbar: Fixed ScrollbarY enable test after ScrollbarX has been enabled being a little off (small regression from Nov 2017). (#1574)
- Scrollbar: Fixed ScrollbarX enable test subtracting WindowPadding.x (this has been there since the addition of horizontal scroll bar!).
- Columns: Clear offsets data when columns count changed. (#1525)
- Columns: Fixed a memory leak of ImGuiColumnsSet's Columns vector. (#1529) [@unprompted]
- Columns: Fixed resizing a window very small breaking some columns positioning (broken in 1.53).
- Columns: The available column extent takes consideration of the right-most clipped pixel, so the right-most column may look a little wider but will contain the same amount of visible contents.
- MenuBar: Fixed menu bar pushing a clipping rect outside of its allocated bound (usually unnoticeable).
- TreeNode: nodes with the ImGuiTreeNodeFlags_Leaf flag correctly disable highlight when DragDrop is active. (#143, #581)
- Drag and Drop: Increased payload type string to 32 characters instead of 8. (#143)
- Drag and Drop: TreeNode as drop target displays rectangle over full frame. (#1597, #143)
- DragFloat: Fix/workaround for backends which do not preserve a valid mouse position when dragged out of bounds. (#1559)
- InputFloat: Allow inputing value using scientific notation e.g. "1e+10".
- InputDouble: Added InputDouble() function. We use a format string instead of a decimal_precision parameter to also for "%e" and variants. (#1011)
- Slider, Combo: Use ImGuiCol_FrameBgHovered color when hovered. (#1456) [@stfx]
- Combo: BeginCombo(): Added ImGuiComboFlags_NoArrowButton to disable the arrow button and only display the wide value preview box.
- Combo: BeginCombo(): Added ImGuiComboFlags_NoPreview to disable the preview and only display a square arrow button.
- Combo: Arrow button isn't displayed over frame background so its blended color matches other buttons. Left side of the button isn't rounded.
- PlotLines: plot a flat line if scale_min==scale_max. (#1621)
- Fonts: Changed DisplayOffset.y to defaults to 0 instead of +1. Fixed rounding of Ascent/Descent to match TrueType renderer.
  If you were adding or subtracting (not assigning) to ImFont::DisplayOffset check if your fonts are correctly aligned vertically. (#1619)
- Fonts: Updated stb_truetype from 1.14 to stb_truetype 1.19. (w/ include fix from some platforms #1622)
- Fonts: Added optional FreeType rasterizer in misc/freetype. Moved from imgui_club repo. (#618) [@Vuhdo, @mikesart, @ocornut]
- Fonts: Moved extra_fonts/ to misc/fonts/.
- ImFontAtlas: Fixed cfg.MergeMode not reusing existing glyphs if available (always overwrote).
- ImFontAtlas: Handle stb_truetype stbtt_InitFont() and stbtt_PackBegin() possible failures more gracefully, GetTexDataAsRGBA32() won't crash during conversion. (#1527)
- ImFontAtlas: Moved mouse cursor data out of ImGuiContext, fix drawing them with multiple contexts. Also remove the last remaining undesirable dependency on ImGui in imgui_draw.cpp. (#939)
- ImFontAtlas: Added ImFontAtlasFlags_NoPowerOfTwoHeight flag to disable padding font height to nearest power of two. (#1613)
- ImFontAtlas: Added ImFontAtlasFlags_NoMouseCursors flag to disable baking software mouse cursors, mostly to save texture memory on very low end hardware. (#1613)
- ImDrawList: Fixed AddRect() with anti-aliasing disabled (lower-right corner pixel was often missing, rounding looks a little better.) (#1646)
- ImDrawList: Added CloneOutput() helper to facilitate the cloning of ImDrawData or ImDrawList for multi-threaded rendering.
- Misc: Functions passed to libc qsort are explicitly marked cdecl to support compiling with vectorcall as the default calling convention. (#1230, #1611) [@RandyGaul]
- Misc: ImVec2: added [] operator. This is becoming desirable for some code working of either axes independently. Better adding it sooner than later.
- Misc: NewFrame(): Added an assert to detect incorrect filling of the io.KeyMap[] array earlier. (#1555)
- Misc: Added IM_OFFSETOF() helper in imgui.h (previously was in imgui_internal.h)
- Misc: Added IM_NEW(), IM_DELETE() helpers in imgui.h (previously were in imgui_internal.h)
- Misc: Added obsolete redirection function GetItemsLineHeightWithSpacing() (which redirects to GetFrameHeightWithSpacing()), as intended and stated in docs of 1.53.
- Misc: Added misc/natvis/imgui.natvis for visual studio debugger users to easily visualize imgui internal types. Added to examples projects.
- Misc: Added IMGUI_USER_CONFIG to define a custom configuration filename. (#255, #1573, #1144, #41)
- Misc: Added IMGUI_STB_TRUETYPE_FILENAME and IMGUI_STB_RECT_PACK_FILENAME compile time directives to use another version of the stb_ files.
- Misc: Updated stb_rect_pack from 0.10 to 0.11 (minor changes).
  (Those flags are not used by ImGui itself, they only exists to make it easy for the engine/backend to pass information to the application in a standard manner.)
- Metrics: Added display of Columns state.
- Demo: Improved Selectable() examples. (#1528)
- Demo: Tweaked the Child demos, added a menu bar to the second child to test some navigation functions.
- Demo: Console: Using ImGuiCol_Text to be more friendly to color changes.
- Demo: Using IM_COL32() instead of ImColor() in ImDrawList centric contexts. Trying to phase out use of the ImColor helper whenever possible.
- Examples: Files in examples/ now include their own changelog so it is easier to occasionally update your bindings if needed.
- Examples: Using Dark theme by default. (#707). Tweaked demo code.
- Examples: Added support for horizontal mouse wheel for API that allows it. (#1463) [@tseeker]
- Examples: All examples now setup the io.BackendFlags to signify they can honor mouse cursors, gamepad, etc.
- Examples: DirectX10: Fixed erroneous call to io.Fonts->ClearInputData() + ClearTexData() that was left in DX10 example but removed in 1.47 (Nov 2015) in every other backends. (#1733)
- Examples: DirectX12: Added DirectX 12 example. (#301) [@jdm3]
- Examples: OpenGL3+GLFW,SDL: Changed GLSL shader version from 330 to 150. (#1466, #1504)
- Examples: OpenGL3+GLFW,SDL: Added a way to override the GLSL version string in the Init function. (#1466, #1504).
- Examples: OpenGL3+GLFW,SDL: Creating VAO in the render function so it can be more easily used by multiple shared OpenGL contexts. (#1217)
- Examples: OpenGL3+GLFW: Using 3.2 context instead of 3.3. (#1466)
- Examples: OpenGL: Setting up glPixelStorei() explicitly before uploading texture.
- Examples: OpenGL: Calls to glPolygonMode() are casting parameters as GLEnum to not fail with more strict bindings. (#1628) [@ilia-glushchenko]
- Examples: Win32 (DirectX9,10,11,12): Added support for mouse cursor shapes. (#1495)
- Examples: Win32 (DirectX9,10,11,12: Support for windows using the CS_DBLCLKS class flag by handling the double-click messages (WM_LBUTTONDBLCLK etc.). (#1538, #754) [@ndandoulakis]
- Examples: Win32 (DirectX9,10,11,12): Made the Win32 proc handlers not assert if there is no active context yet, to be more flexible with creation order. (#1565)
- Examples: GLFW: Added support for mouse cursor shapes (the diagonal resize cursors are unfortunately not supported by GLFW at the moment. (#1495)
- Examples: GLFW: Don't attempt to change the mouse cursor input mode if it is set to GLFW_CURSOR_DISABLED by the application. (#1202) [@PhilCK]
- Examples: SDL: Added support for mouse cursor shapes. (#1626) [@olls]
- Examples: SDL: Using SDL_CaptureMouse() to retrieve coordinates outside of client area when dragging (SDL 2.0.4+ only, otherwise using SDL_WINDOW_INPUT_FOCUS instead of previously SDL_WINDOW_MOUSE_FOCUS). (#1559)
- Examples: SDL: Enabled vsync by default so people don't come at us when the examples are running at 2000 FPS and burning a CPU core.
- Examples: SDL: Using SDL_GetPerformanceCounter() / SDL_GetPerformanceFrequency() to handle frame-rate over 1000 FPS properly. (#996)
- Examples: SDL: Using scan-code exclusively instead of a confusing mixture of scan-codes and key-codes.
- Examples: SDL: Visual Studio: Added .vcxproj file. Using %SDL2_DIR% in the default .vcxproj and build files instead of %SDL_DIR%, the earlier being more standard.
- Examples: Vulkan: Visual Studio: Added .vcxproj file.
- Examples: Apple: Fixed filenames in OSX xcode project. Various other Mac friendly fixes. [@gerryhernandez etc.]
- Examples: Visual Studio: Disabled extraneous function-level check in Release build.
- Various fixes, tweaks, internal refactoring, optimizations, comments.


-----------------------------------------------------------------------
 VERSION 1.53 (Released 2017-12-25)
-----------------------------------------------------------------------

Decorated log: https://github.com/ocornut/imgui/releases/tag/v1.53

Breaking Changes:

- Renamed the emblematic `ShowTestWindow()` function to `ShowDemoWindow()`. Kept redirection function (will obsolete).
- Renamed `GetItemsLineHeightWithSpacing()` to `GetFrameHeightWithSpacing()` for consistency. Kept redirection function (will obsolete).
- Renamed `ImGuiTreeNodeFlags_AllowOverlapMode` flag to `ImGuiTreeNodeFlags_AllowItemOverlap`. Kept redirection enum (will obsolete).
- Obsoleted `IsRootWindowFocused()` in favor of using `IsWindowFocused(ImGuiFocusedFlags_RootWindow)`. Kept redirection function (will obsolete). (#1382)
- Obsoleted `IsRootWindowOrAnyChildFocused()` in favor of using `IsWindowFocused(ImGuiFocusedFlags_RootAndChildWindows)`. Kept redirection function (will obsolete). (#1382)
- Obsoleted `IsRootWindowOrAnyChildHovered()` in favor of using `IsWindowHovered(ImGuiHoveredFlags_RootAndChildWindows)`. Kept redirection function (will obsolete). (#1382)
- Obsoleted `SetNextWindowContentWidth() in favor of using `SetNextWindowContentSize()`. Kept redirection function (will obsolete).
- Renamed `ImGuiTextBuffer::append()` helper to `appendf()`, and `appendv()` to `appendfv()` for consistency. If you copied the 'Log' demo in your code, it uses appendv() so that needs to be renamed.
- ImDrawList: Removed 'bool anti_aliased = true' final parameter of `ImDrawList::AddPolyline()` and `ImDrawList::AddConvexPolyFilled()`. Prefer manipulating ImDrawList::Flags if you need to toggle them during the frame.
- Style, ImDrawList: Renamed `style.AntiAliasedShapes` to `style.AntiAliasedFill` for consistency and as a way to explicitly break code that manipulate those flag at runtime. You can now manipulate ImDrawList::Flags.
- Style, Begin: Removed `ImGuiWindowFlags_ShowBorders` window flag. Borders are now fully set up in the ImGuiStyle structure (see e.g. `style.FrameBorderSize`, `style.WindowBorderSize`, `style.PopupBorderSize`).
  Use `ImGui::ShowStyleEditor()` to look them up.
  Please note that the style system will keep evolving (hopefully stabilizing in Q1 2018), and so custom styles will probably subtly break over time.
  It is recommended that you use the `StyleColorsClassic()`, `StyleColorsDark()`, `StyleColorsLight()` functions. Also see `ShowStyleSelector()`.
- Style: Removed `ImGuiCol_ComboBg` in favor of combo boxes using `ImGuiCol_PopupBg` for consistency. Combo are normal pop-ups.
- Style: Renamed `ImGuiCol_ChildWindowBg` to `ImGuiCol_ChildBg`.
- Style: Renamed `style.ChildWindowRounding` to `style.ChildRounding`, `ImGuiStyleVar_ChildWindowRounding` to `ImGuiStyleVar_ChildRounding`.
- Removed obsolete redirection functions: SetScrollPosHere() - marked obsolete in v1.42, July 2015.
- Removed obsolete redirection functions: GetWindowFont(), GetWindowFontSize() - marked obsolete in v1.48, March 2016.

Other Changes:

- Added `io.OptCursorBlink` option to allow disabling cursor blinking. (#1427) [renamed to io.ConfigCursorBlink in 1.63]
- Added `GetOverlayDrawList()` helper to quickly get access to a ImDrawList that will be rendered in front of every windows.
- Added `GetFrameHeight()` helper which returns `(FontSize + style.FramePadding.y * 2)`.
- Drag and Drop: Added Beta API to easily use drag and drop patterns between imgui widgets.
  - Setup a source on a widget with `BeginDragDropSource()`, `SetDragDropPayload()`, `EndDragDropSource()` functions.
  - Receive data with `BeginDragDropTarget()`, `AcceptDragDropPayload()`, `EndDragDropTarget()`.
  - See ImGuiDragDropFlags for various options.
  - The ColorEdit4() and ColorButton() widgets now support Drag and Drop.
  - The API is tagged as Beta as it still may be subject to small changes.
- Drag and Drop: When drag and drop is active, tree nodes and collapsing header can be opened by hovering on them for 0.7 seconds.
- Renamed io.OSXBehaviors to io.OptMacOSXBehaviors. Should not affect users as the compile-time default is usually enough. (#473, #650)
- Style: Added StyleColorsDark() style. (#707) [@dougbinks]
- Style: Added StyleColorsLight() style. Best used with frame borders + thicker font than the default font. (#707)
- Style: Added style.PopupRounding setting. (#1112)
- Style: Added style.FrameBorderSize, style.WindowBorderSize, style.PopupBorderSize. Removed ImGuiWindowFlags_ShowBorders window flag!
  Borders are now fully set up in the ImGuiStyle structure. Use ImGui::ShowStyleEditor() to look them up. (#707, fix #819, #1031)
- Style: Various small changes to the classic style (most noticeably, buttons are now using blue shades). (#707)
- Style: Renamed ImGuiCol_ChildWindowBg to ImGuiCol_ChildBg.
- Style: Renamed style.ChildWindowRounding to style.ChildRounding, ImGuiStyleVar_ChildWindowRounding to ImGuiStyleVar_ChildRounding.
- Style: Removed ImGuiCol_ComboBg in favor of combo boxes using ImGuiCol_PopupBg for consistency. (#707)
- Style: Made the ScaleAllSizes() helper rounds down every values so they are aligned on integers.
- Focus: Added SetItemDefaultFocus(), which in the current (master) branch behave the same as doing `if (IsWindowAppearing()) SetScrollHere()`.
  In the navigation branch this will also set the default focus. Prefer using this when creating combo boxes with `BeginCombo()` so your code will be forward-compatible with gamepad/keyboard navigation features. (#787)
- Combo: Pop-up grows horizontally to accommodate for contents that is larger then the parent combo button.
- Combo: Added BeginCombo()/EndCombo() API which allows use to submit content of any form and manage your selection state without relying on indices.
- Combo: Added ImGuiComboFlags_PopupAlignLeft flag to BeginCombo() to prioritize keeping the pop-up on the left side (for small-button-looking combos).
- Combo: Added ImGuiComboFlags_HeightSmall, ImGuiComboFlags_HeightLarge, ImGuiComboFlags_HeightLargest to easily provide desired pop-up height.
- Combo: You can use SetNextWindowSizeConstraints() before BeginCombo() to specify specific pop-up width/height constraints.
- Combo: Offset popup position by border size so that a double border isn't so visible. (#707)
- Combo: Recycling windows by using a stack number instead of a unique id, wasting less memory (like menus do).
- InputText: Added ImGuiInputTextFlags_NoUndoRedo flag. (#1506, #1508) [@ibachar]
- Window: Fixed auto-resize allocating too much space for scrollbar when SizeContents is bigger than maximum window size (fixes c0547d3). (#1417)
- Window: Child windows with MenuBar use regular WindowPadding.y so layout look consistent as child or as a regular window.
- Window: Begin(): Fixed appending into a child window with a second Begin() from a different window stack querying the wrong window for the window->Collapsed test.
- Window: Calling IsItemActive(), IsItemHovered() etc. after a call to Begin() provides item data for the title bar, so you can easily test if the title bar is being hovered, etc. (#823)
- Window: Made it possible to use SetNextWindowPos() on a child window.
- Window: Fixed a one frame glitch. When an appearing window claimed the focus themselves, the title bar wouldn't use the focused color for one frame.
- Window: Added ImGuiWindowFlags_ResizeFromAnySide flag to resize from any borders or from the lower-left corner of a window. This requires your backend to honor GetMouseCursor() requests for full usability. (#822)
- Window: Sizing fixes when using SetNextWindowSize() on individual axises.
- Window: Hide new window for one frame until they calculate their size. Also fixes SetNextWindowPos() given a non-zero pivot. (#1694)
- Window: Made mouse wheel scrolling accommodate better to windows that are smaller than the scroll step.
- Window: SetNextWindowContentSize() adjust for the size of decorations (title bar/menu bar), but _not_ for borders are we consistently make borders not affect layout.
  If you need a non-child window of an exact size with border enabled but zero window padding, you'll need to accommodate for the border size yourself.
- Window: Using the ImGuiWindowFlags_NoScrollWithMouse flag on a child window forwards the mouse wheel event to the parent window, unless either ImGuiWindowFlags_NoInputs or ImGuiWindowFlags_NoScrollbar are also set. (#1380, #1502)
- Window: Active Modal window always set the WantCaptureKeyboard flag. (#744)
- Window: Moving window doesn't use accumulating MouseDelta so straying out of imgui boundaries keeps moved imgui window at the same cursor-relative position.
- IsWindowFocused(): Added ImGuiFocusedFlags_ChildWindows flag to include child windows in the focused test. (#1382).
- IsWindowFocused(): Added ImGuiFocusedFlags_RootWindow flag to start focused test from the root (top-most) window. Obsolete IsRootWindowFocused(). (#1382)
- IsWindowHovered(): Added ImGuiHoveredFlags_ChildWindows flag to include child windows in the hovered test. (#1382).
- IsWindowHovered(): Added ImGuiHoveredFlags_RootWindow flag to start hovered test from the root (top-most) window. The combination of both flags obsoletes IsRootWindowOrAnyChildHovered(). (#1382)
- IsWindowHovered(): Fixed return value when an item is active to use the same logic as IsItemHovered(). (#1382, #1404)
- IsWindowHovered(): Always return true when current window is being moved. (#1382)
- Scrollbar: Fixed issues with vertical scrollbar flickering/appearing, typically when manually resizing and using a pattern of filling available height (e.g. full sized BeginChild).
- Scrollbar: Minor graphical fix for when scrollbar don't have enough visible space to display the full grab.
- Scrolling: Fixed padding and scrolling asymmetry where lower/right sides of a window wouldn't use WindowPadding properly + causing minor scrolling glitches.
- Tree: TreePush with zero arguments was ambiguous. Resolved by making it call TreePush(const void*). [@JasonWilkins]
- Tree: Renamed ImGuiTreeNodeFlags_AllowOverlapMode to ImGuiTreeNodeFlags_AllowItemOverlap. (#600, #1330)
- MenuBar: Fixed minor rendering issues on the right size when resizing a window very small and using rounded window corners.
- MenuBar: better software clipping to handle small windows, in particular child window don't have minimum constraints so we need to render clipped menus better.
- BeginMenu(): Tweaked the Arrow/Triangle displayed on child menu items.
- Columns: Clipping columns borders on Y axis on CPU because some Linux GPU drivers appears to be unhappy with triangle spanning large regions. (#125)
- Columns: Added ImGuiColumnsFlags_GrowParentContentsSize to internal API to restore old content sizes behavior (may be obsolete). (#1444, #125)
- Columns: Columns width is no longer lost when dragging a column to the right side of the window, until releasing the mouse button you have a chance to save them. (#1499, #125). [@ggtucker]
- Columns: Fixed dragging when using a same of columns multiple times in the frame. (#125)
- Indent(), Unindent(): Allow passing negative values.
- ColorEdit4(): Made IsItemActive() return true when picker pop-up is active. (#1489)
- ColorEdit4(): Tweaked tooltip so that the color button aligns more correctly with text.
- ColorEdit4(): Support drag and drop. Color buttons can be used as drag sources, and ColorEdit widgets as drag targets. (#143)
- ColorPicker4(): Fixed continuously returning true when holding mouse button on the sat/value/alpha locations. We only return true on value change. (#1489)
- NewFrame(): using literal strings in the most-frequently firing IM_ASSERT expressions to increase the odd of programmers seeing them (especially those who don't use a debugger).
- NewFrame() now asserts if neither Render or EndFrame have been called. Exposed EndFrame(). Made it legal to call EndFrame() more than one. (#1423)
- ImGuiStorage: Added BuildSortByKey() helper to rebuild storage from scratch.
- ImFont: Added GetDebugName() helper.
- ImFontAtlas: Added missing Thai punctuation in the GetGlyphRangesThai() ranges. (#1396) [@nProtect]
- ImDrawList: Removed 'bool anti_aliased = true' final parameter of ImDrawList::AddPolyline() and ImDrawList::AddConvexPolyFilled(). Anti-aliasing is controlled via the regular style.AntiAliased flags.
- ImDrawList: Added ImDrawList::AddImageRounded() helper. (#845) [@thedmd]
- ImDrawList: Refactored to make ImDrawList independent of ImGui. Removed static variable in PathArcToFast() which caused linking issues to some.
- ImDrawList: Exposed ImDrawCornerFlags, replaced occurrences of ~0 with an explicit ImDrawCornerFlags_All. NB: Inversed BotLeft (prev 1<<3, now 1<<2) and BotRight (prev 1<<2, now 1<<3).
- ImVector: Added ImVector::push_front() helper.
- ImVector: Added ImVector::contains() helper.
- ImVector: insert() uses grow_capacity() instead of using grow policy inconsistent with push_back().
- Internals: Remove requirement to define IMGUI_DEFINE_PLACEMENT_NEW to use the IM_PLACEMENT_NEW macro. (#1103)
- Internals: ButtonBehavior: Fixed ImGuiButtonFlags_NoHoldingActiveID flag from incorrectly setting the ActiveIdClickOffset field.
  This had no known effect within imgui code but could have affected custom drag and drop patterns. And it is more correct this way! (#1418)
- Internals: ButtonBehavior: Fixed ImGuiButtonFlags_AllowOverlapMode to avoid temporarily activating widgets on click before they have been correctly double-hovered. (#319, #600)
- Internals: Added SplitterBehavior() helper. (#319)
- Internals: Added IM_NEW(), IM_DELETE() helpers. (#484, #504, #1517)
- Internals: Basic refactor of the settings API which now allows external elements to be loaded/saved.
- Demo: Added ShowFontSelector() showing loaded fonts.
- Demo: Added ShowStyleSelector() to select among default styles. (#707)
- Demo: Renamed the emblematic ShowTestWindow() function to ShowDemoWindow().
- Demo: Style Editor: Added a "Simplified settings" sections with check-boxes for border size and frame rounding. (#707, #1019)
- Demo: Style Editor: Added combo box to select stock styles and select current font when multiple are loaded. (#707)
- Demo: Style Editor: Using local storage so Save/Revert button makes more sense without code passing its storage. Added horizontal scroll bar. Fixed Save/Revert button to be always accessible. (#1211)
- Demo: Console: Fixed context menu issue. (#1404)
- Demo: Console: Fixed incorrect positioning which was hidden by a minor scroll issue (this would affect people who copied the Console code as is).
- Demo: Constrained Resize: Added more test cases. (#1417)
- Demo: Custom Rendering: Fixed clipping rectangle extruding out of parent window.
- Demo: Layout: Removed unnecessary and misleading BeginChild/EndChild calls.
- Demo: The "Color Picker with Palette" demo supports drag and drop. (#143)
- Demo: Display better mouse cursor info for debugging backends.
- Demo: Stopped using rand() function in demo code.
- Examples: Added a handful of extra comments (about fonts, third-party libraries used in the examples, etc.).
- Examples: DirectX9: Handle loss of D3D9 device (D3DERR_DEVICELOST). (#1464)
- Examples: Added null_example/ which is helpful for quick testing on multiple compilers/settings without relying on graphics library.
- Fix for using alloca() in "Clang with Microsoft Codechain" mode.
- Various fixes, optimizations, comments.


-----------------------------------------------------------------------
 VERSION 1.52 (2017-10-27)
-----------------------------------------------------------------------

Decorated log: https://github.com/ocornut/imgui/releases/tag/v1.52

Breaking Changes:

- IO: `io.MousePos` needs to be set to ImVec2(-FLT_MAX,-FLT_MAX) when mouse is unavailable/missing, instead of ImVec2(-1,-1) as previously) This is needed so we can clear `io.MouseDelta` field when the mouse is made available again.
- Renamed `AlignFirstTextHeightToWidgets()` to `AlignTextToFramePadding()`. Kept inline redirection function (will obsolete).
- Obsoleted the legacy 5 parameters version of Begin(). Please avoid using it. If you need a transparent window background, uses `PushStyleColor()`. The old size parameter there was also misleading and equivalent to calling `SetNextWindowSize(size, ImGuiCond_FirstTimeEver)`. Kept inline redirection function (will obsolete).
- Obsoleted `IsItemHoveredRect()`, `IsMouseHoveringWindow()` in favor of using the newly introduced flags of `IsItemHovered()` and `IsWindowHovered()`. Kept inline redirection function (will obsolete). (#1382)
- Obsoleted 'SetNextWindowPosCenter()' in favor of using 1SetNextWindowPos()` with a pivot value which allows to do the same and more. Keep inline redirection function.
- Removed `IsItemRectHovered()`, `IsWindowRectHovered()` recently introduced in 1.51 which were merely the more consistent/correct names for the above functions which are now obsolete anyway. (#1382)
- Changed `IsWindowHovered()` default parameters behavior to return false if an item is active in another window (e.g. click-dragging item from another window to this window). You can use the newly introduced IsWindowHovered() flags to requests this specific behavior if you need it. (#1382)
- Renamed imconfig.h's `IMGUI_DISABLE_WIN32_DEFAULT_CLIPBOARD_FUNCS`/`IMGUI_DISABLE_WIN32_DEFAULT_IME_FUNCS` to `IMGUI_DISABLE_WIN32_DEFAULT_CLIPBOARD_FUNCTIONS`/`IMGUI_DISABLE_WIN32_DEFAULT_IME_FUNCTIONS` for consistency.
- Renamed ImFont::Glyph to ImFontGlyph. Kept redirection typedef (will obsolete).

Other Changes:

- ProgressBar: fixed rendering when straddling rounded area. (#1296)
- SliderFloat, DragFloat: Using scientific notation e.g. "%.1e" in the displayed format string doesn't mistakenly trigger rounding of the value. [@MomentsInGraphics]
- Combo, InputFloat, InputInt: Made the small button on the right side align properly with the equivalent colored button of ColorEdit4().
- IO: Tweaked logic for `io.WantCaptureMouse` so it now outputs false when e.g. hovering over void while an InputText() is active. (#621) [@pdoane]
- IO: Fixed `io.WantTextInput` from mistakenly outputting true when an activated Drag or Slider was previously turned into an InputText(). (#1317)
- Misc: Added flags to `IsItemHovered()`, `IsWindowHovered()` to access advanced hovering-test behavior. Generally useful for pop-ups and drag and drop behaviors: (relates to ~#439, #1013, #143, #925)
  - `ImGuiHoveredFlags_AllowWhenBlockedByPopup`
  - `ImGuiHoveredFlags_AllowWhenBlockedByActiveItem`
  - `ImGuiHoveredFlags_AllowWhenOverlapped`
  - `ImGuiHoveredFlags_RectOnly`
- Input: Added `IsMousePosValid()` helper.
- Input: Added `GetKeyPressedAmount()` to easily measure press count when the repeat rate is faster than the frame rate.
- Input/Focus: Disabled TAB and Shift+TAB when CTRL key is held.
- CheckBox: Now rendering a tick mark instead of a full square.
- ColorEdit4: Added "Copy as..." option in context menu. (#346)
- ColorPicker: Improved ColorPicker hue wheel color interpolation. (#1313) [@thevaber]
- ColorButton: Reduced bordering artifact that would be particularly visible with an opaque Col_FrameBg and FrameRounding enabled.
- ColorButton: Fixed rendering color button with a checkerboard if the transparency comes from the global style.Alpha and not from the actual source color.
- TreeNode: Added `ImGuiTreeNodeFlags_FramePadding` flag to conveniently create a tree node with full padding at the beginning of a line, without having to call `AlignTextToFramePadding()`.
- Trees: Fixed calling `SetNextTreeNodeOpen()` on a collapsed window leaking to the first tree node item of the next frame.
- Layout: Horizontal layout is automatically enforced in a menu bar, so you can use non-MenuItem elements without calling SameLine().
- Separator: Output a vertical separator when used inside a menu bar (or in general when horizontal layout is active, but that isn't exposed yet!).
- Window: Added `IsWindowAppearing()` helper (helpful e.g. as a condition before initializing some of your own things.).
- Window: Added pivot parameter to `SetNextWindowPos()`, making it possible to center or right align a window. Obsoleted `SetNextWindowPosCenter()`.
- Window: Fixed title bar color of top-most window under a modal window.
- Window: Fixed not being able to move a window by clicking on one of its child window. (#1337, #635)
- Window: Fixed `Begin()` auto-fit calculation code that predict the presence of a scrollbar so it works better when window size constraints are used.
- Window: Fixed calling `Begin()` more than once per frame setting `window_just_activated_by_user` which in turn would set enable the Appearing condition for that frame.
- Window: The implicit "Debug" window now uses a "Debug##Default" identifier instead of "Debug" to allow user creating a window called "Debug" without losing their custom flags.
- Window: Made the `ImGuiWindowFlags_NoMove` flag properly inherited from parent to child. In a setup with ParentWindow (no flag) -> Child (NoMove) -> SubChild (no flag), the user won't be able to move the parent window by clicking on SubChild. (#1381)
- Popups: Pop-ups can be closed with a right-click anywhere, without altering focus under the pop-up. (~#439)
- Popups: `BeginPopupContextItem()`, `BeginPopupContextWindow()` are now setup to allow reopening a context menu by right-clicking again. (~#439)
- Popups: `BeginPopupContextItem()` now supports a NULL string identifier and uses the last item ID if available.
- Popups: Added `OpenPopupOnItemClick()` helper which mimic `BeginPopupContextItem()` but doesn't do the BeginPopup().
- MenuItem: Only activating on mouse release. [@Urmeli0815] (was already fixed in nav branch).
- MenuItem: Made tick mark thicker (thick mark?).
- MenuItem: Tweaks to be usable inside a menu bar (nb: it looks like a regular menu and thus is misleading, prefer using Button() and regular widgets in menu bar if you need to). (#1387)
- ImDrawList: Fixed a rare draw call merging bug which could lead to undisplayed triangles. (#1172, #1368)
- ImDrawList: Fixed a rare bug in `ChannelsMerge()` when all contents has been clipped, leading to an extraneous draw call being created. (#1172, #1368)
- ImFont: Added `AddGlyph()` building helper for use by custom atlas builders.
- ImFontAtlas: Added support for CustomRect API to submit custom rectangles to be packed into the atlas. You can map them as font glyphs, or use them for custom purposes.
  After the atlas is built you can query the position of your rectangles in the texture and then copy your data there. You can use this features to create e.g. full color font-mapped icons.
- ImFontAtlas: Fixed fall-back handling when merging fonts, if a glyph was missing from the second font input it could have used a glyph from the first one. (#1349) [@inolen]
- ImFontAtlas: Fixed memory leak on build failure case when stbtt_InitFont failed (generally due to incorrect or supported font type). (#1391) (@Moka42)
- ImFontConfig: Added `RasterizerMultiply` option to alter the brightness of individual fonts at rasterization time, which may help increasing readability for some.
- ImFontConfig: Added `RasterizerFlags` to pass options to custom rasterizer (e.g. the [imgui_freetype](https://github.com/ocornut/imgui_club/tree/master/imgui_freetype) rasterizer in imgui_club has such options).
- ImVector: added resize() variant with initialization value.
- Misc: Changed the internal name formatting of child windows identifier to use slashes (instead of dots) as separator, more readable.
- Misc: Fixed compilation with `IMGUI_DISABLE_OBSOLETE_FUNCTIONS` defined.
- Misc: Marked all format+va_list functions with format attribute so GCC/Clang can warn about misuses.
- Misc: Fixed compilation on NetBSD due to missing alloca.h (#1319) [@RyuKojiro]
- Misc: Improved warnings compilation for newer versions of Clang. (#1324) (@waywardmonkeys)
- Misc: Added `io.WantMoveMouse flags` (from Nav branch) and honored in Examples applications. Currently unused but trying to spread Examples applications code that supports it.
- Misc: Added `IMGUI_DISABLE_FORMAT_STRING_FUNCTIONS` support in imconfig.h to allow user reimplementing the `ImFormatString()` functions e.g. to use stb_printf(). (#1038)
- Misc: [Windows] Fixed default Win32 `SetClipboardText()` handler leaving the Win32 clipboard handler unclosed on failure. [@pdoane]
- Style: Added `ImGuiStyle::ScaleAllSizes(float)` helper to make it easier to have application transition e.g. from low to high DPI with a matching style.
- Metrics: Draw window bounding boxes when hovering Pos/Size; List all draw layers; Trimming empty commands like Render() does.
- Examples: OpenGL3: Save and restore sampler state. (#1145) [@nlguillemot]
- Examples: OpenGL2, OpenGL3: Save and restore polygon mode. (#1307) [@JJscott]
- Examples: DirectX11: Allow creating device with feature level 10 since we don't really need much for that example. (#1333)
- Examples: DirectX9/10/12: Using the Win32 SetCapture/ReleaseCapture API to read mouse coordinates when they are out of bounds. (#1375) [@Gargaj, @ocornut]
- Tools: Fixed binary_to_compressed_c tool to return 0 when successful. (#1350) [@benvanik]
- Internals: Exposed more helpers and unfinished features in imgui_internal.h. (use at your own risk!).
- Internals: A bunch of internal refactoring, hopefully haven't broken anything! Merged a bunch of internal changes from the upcoming Navigation branch.
- Various tweaks, fixes and documentation changes.

Beta Navigation Branch:
(Lots of work has been done toward merging the Beta Gamepad/Keyboard Navigation branch (#787) in master.)
(Please note that this branch is always kept up to date with master. If you are using the navigation branch, some of the changes include:)
- Nav: Added `#define IMGUI_HAS_NAV` in imgui.h to ease sharing code between both branches. (#787)
- Nav: MainMenuBar now releases focus when user gets out of the menu layer. (#787)
- Nav: When applying focus to a window with only menus, the menu layer is automatically activated. (#787)
- Nav: Added `ImGuiNavInput_KeyMenu` (~Alt key) aside from ImGuiNavInput_PadMenu input as it is one differentiator of pad vs keyboard that was detrimental to the keyboard experience. Although isn't officially supported, it makes the current experience better. (#787)
- Nav: Move requests now wrap vertically inside Menus and Pop-ups. (#787)
- Nav: Allow to collapse tree nodes with NavLeft and open them with NavRight. (#787, #1079).
- Nav: It's now possible to navigate sibling of a menu-bar while navigating inside one of their child. If a Left<>Right navigation request fails to find a match we forward the request to the root menu. (#787, #126)
- Nav: Fixed `SetItemDefaultFocus` from stealing default focus when we are initializing default focus for a menu bar layer. (#787)
- Nav: Support for fall-back horizontal scrolling with PadLeft/PadRight (nb: fall-back scrolling is only used to navigate windows that have no interactive items). (#787)
- Nav: Fixed tool-tip from being selectable in the window selection list. (#787)
- Nav: `CollapsingHeader(bool*)` variant: fixed for `IsItemHovered()` not working properly in the nav branch. (#600, #787)
- Nav: InputText: Fixed using Up/Down history callback feature when Nav is enabled. (#787)
- Nav: InputTextMultiline: Fixed navigation/selection. Disabled selecting all when activating a multi-line text editor. (#787)
- Nav: More consistently drawing a (thin) navigation rectangle hover filled frames such as tree nodes, collapsing header, menus. (#787)
- Nav: Various internal refactoring.


-----------------------------------------------------------------------
 VERSION 1.51 (2017-08-24)
-----------------------------------------------------------------------

Decorated log: https://github.com/ocornut/imgui/releases/tag/v1.51

Breaking Changes:

Work on dear imgui has been gradually resuming. It means that fixes and new features should be tackled at a faster rate than last year. However, in order to move forward with the library and get rid of some cruft, I have taken the liberty to be a little bit more aggressive than usual with API breaking changes. Read the details below and search for those names in your code! In the grand scheme of things, those changes are small and should not affect everyone, but this is technically our most aggressive release so far in term of API breakage. If you want to be extra forward-facing, you can enable `#define IMGUI_DISABLE_OBSOLETE_FUNCTIONS` in your imconfig.h to disable the obsolete names/redirection.

- Renamed `IsItemHoveredRect()` to `IsItemRectHovered()`. Kept inline redirection function (will obsolete).
- Renamed `IsMouseHoveringWindow()` to `IsWindowRectHovered()` for consistency. Kept inline redirection function (will obsolete).
- Renamed `IsMouseHoveringAnyWindow()` to `IsAnyWindowHovered()` for consistency. Kept inline redirection function (will obsolete).
- Renamed `ImGuiCol_Columns***` enums to `ImGuiCol_Separator***`. Kept redirection enums (will obsolete).
- Renamed `ImGuiSetCond***` types and enums to `ImGuiCond***`. Kept redirection enums (will obsolete).
- Renamed `GetStyleColName()` to `GetStyleColorName()` for consistency. Unlikely to be used by end-user!
- Added `PushStyleColor(ImGuiCol idx, ImU32 col)` overload, which _might_ cause an "ambiguous call" compilation error if you are using ImColor() with implicit cast. Cast to ImU32 or ImVec4 explicitly to fix.
- Marked the weird `IMGUI_ONCE_UPON_A_FRAME` helper macro as obsolete. Prefer using the more explicit `ImGuiOnceUponAFrame`.
- Changed `ColorEdit4(const char* label, float col[4], bool show_alpha = true)` signature to `ColorEdit4(const char* label, float col[4], ImGuiColorEditFlags flags = 0)`, where flags 0x01 is a safe no-op (hello dodgy backward compatibility!). The new `ColorEdit4`/`ColorPicker4` functions have lots of available flags! Check and run the demo window, under "Color/Picker Widgets", to understand the various new options.
- Changed signature of `ColorButton(ImVec4 col, bool small_height = false, bool outline_border = true)` to `ColorButton(const char* desc_id, ImVec4 col, ImGuiColorEditFlags flags = 0, ImVec2 size = ImVec2(0,0))`. This function was rarely used and was very dodgy (no explicit ID!).
- Changed `BeginPopupContextWindow(bool also_over_items=true, const char* str_id=NULL, int mouse_button=1)` signature to `(const char* str_id=NULL, int mouse_button=1, bool also_over_items=true)`. This is perhaps the most aggressive change in this update, but note that the majority of users relied on default parameters completely, so this will affect only a fraction of users of this already rarely used function.
- Removed `IsPosHoveringAnyWindow()`, which was partly broken and misleading. In the vast majority of cases, people using that function wanted to use `io.WantCaptureMouse` flag. Replaced with IM_ASSERT + comment redirecting user to `io.WantCaptureMouse`. (#1237)
- Removed the old `ValueColor()` helpers, they are equivalent to calling `Text(label)` + `SameLine()` + `ColorButton()`.
- Removed `ColorEditMode()` and `ImGuiColorEditMode` type in favor of `ImGuiColorEditFlags` and parameters to the various Color*() functions. The `SetColorEditOptions()` function allows to initialize default but the user can still change them with right-click context menu. Commenting out your old call to `ColorEditMode()` may just be fine!

Other Changes:

- Added flags to `ColorEdit3()`, `ColorEdit4()`. The color edit widget now has a context-menu and access to the color picker. (#346)
- Added flags to `ColorButton()`. (#346)
- Added `ColorPicker3()`, `ColorPicker4()`. The API along with those of the updated `ColorEdit4()` was designed so you may use them in various situation and hopefully compose your own picker if required. There are a bunch of available flags, check the Demo window and comment for `ImGuiColorEditFlags_`. Some of the options it supports are: two color picker types (hue bar + sat/val rectangle, hue wheel + rotating sat/val triangle), display as u8 or float, lifting 0.0..1.0 constraints (currently rgba only), context menus, alpha bar, background checkerboard options, preview tooltip, basic revert. For simple use, calling the existing `ColorEdit4()` function as you did before will be enough, as you can now open the color picker from there. (#346) [@r-lyeh, @nem0, @thennequin, @dariomanesku and @ocornut]
- Added `SetColorEditOptions()` to set default color options (e.g. if you want HSV over RGBA, float over u8, select a default picker mode etc. at startup time without a user intervention. Note that the user can still change options with the context menu unless disabled with `ImGuiColorFlags_NoOptions` or explicitly enforcing a display type/picker mode etc.).
- Added user-facing `IsPopupOpen()` function. (#891) [@mkeeter]
- Added `GetColorU32(u32)` variant that perform the style alpha multiply without a floating-point round trip, and helps makes code more consistent when using ImDrawList APIs.
- Added `PushStyleColor(ImGuiCol idx, ImU32 col)` overload.
- Added `GetStyleColorVec4(ImGuiCol idx)` which is equivalent to accessing `ImGui::GetStyle().Colors[idx]` (aka return the raw style color without alpha alteration).
- ImFontAtlas: Added `GlyphRangesBuilder` helper class, which makes it easier to build custom glyph ranges from your app/game localization data, or add into existing glyph ranges.
- ImFontAtlas: Added `TexGlyphPadding` option. (#1282) [@jadwallis]
- ImFontAtlas: Made it possible to override size of AddFontDefault() (even if it isn't really recommended!).
- ImDrawList: Added `GetClipRectMin()`, `GetClipRectMax()` helpers.
- Fixed Ini saving crash if the ImGuiWindowFlags_NoSavedSettings gets removed from a window after its creation (unlikely!). (#1000)
- Fixed `PushID()`/`PopID()` from marking parent window as Accessed (which needlessly woke up the root "Debug" window when used outside of a regular window). (#747)
- Fixed an assert when calling `CloseCurrentPopup()` twice in a row. [@nem0]
- Window size can be loaded from .ini data even if ImGuiWindowFlags_NoResize flag is set. (#1048, #1056)
- Columns: Added `SetColumnWidth()`. (#913) [@ggtucker]
- Columns: Dragging a column preserve its width by default. (#913) [@ggtucker]
- Columns: Fixed first column appearing wider than others. (#1266)
- Columns: Fixed allocating space on the right-most side with the assumption of a vertical scrollbar. The space is only allocated when needed. (#125, #913, #893, #1138)
- Columns: Fixed the right-most column from registering its content width to the parent window, which led to various issues when using auto-resizing window or e.g. horizontal scrolling. (#519, #125, #913)
- Columns: Refactored some of the columns code internally toward a better API (not yet exposed) + minor optimizations. (#913) [@ggtucker, @ocornut]
- Popups: Most pop-ups windows can be moved by the user after appearing (if they don't have explicit positions provided by caller, or e.g. sub-menu pop-up). The previous restriction was totally arbitrary. (#1252)
- Tooltip: `SetTooltip()` is expanded immediately into a window, honoring current font / styling setting. Add internal mechanism to override tooltips. (#862)
- PlotHistogram: bars are drawn based on zero-line, so negative values are going under. (#828)
- Scrolling: Fixed return values of `GetScrollMaxX()`, `GetScrollMaxY()` when both scrollbars were enabled. Tweak demo to display more data. (#1271) [@degracode]
- Scrolling: Fixes for Vertical Scrollbar not automatically getting enabled if enabled Horizontal Scrollbar straddle the vertical limit. (#1271, #246)
- Scrolling: `SetScrollHere()`, `SetScrollFromPosY()`: Fixed Y scroll aiming when Horizontal Scrollbar is enabled. (#665).
- [Windows] Clipboard: Fixed not closing Win32 clipboard on early open failure path. (#1264)
- Removed an unnecessary dependency on int64_t which failed on some older compilers.
- Demo: Rearranged everything under Widgets in a more consistent way.
- Demo: Columns: Added Horizontal Scrolling demo. Tweaked another Columns demo. (#519, #125, #913)
- Examples: OpenGL: Various makefiles for MINGW, Linux. (#1209, #1229, #1209) [@fr500, @acda]
- Examples: Enabled vsync by default in example applications, so it doesn't confuse people that the sample run at 2000+ fps and waste an entire CPU. (#1213, #1151).
- Various other small fixes, tweaks, comments, optimizations.


-----------------------------------------------------------------------
 VERSION 1.50 (2017-06-02)
-----------------------------------------------------------------------

Decorated log: https://github.com/ocornut/imgui/releases/tag/v1.50

Breaking Changes:

- Added a void* user_data parameter to Clipboard function handlers. (#875)
- SameLine(x) with x>0.0f is now relative to left of column/group if any, and not always to left of window. This was sort of always the intent and hopefully breakage should be minimal.
- Renamed ImDrawList::PathFill() - rarely used directly - to ImDrawList::PathFillConvex() for clarity and consistency.
- Removed ImFontConfig::MergeGlyphCenterV in favor of a more multipurpose ImFontConfig::GlyphOffset.
- Style: style.WindowTitleAlign is now a ImVec2 (ImGuiAlign enum was removed). set to (0.5f,0.5f) for horizontal+vertical centering, (0.0f,0.0f) for upper-left, etc.
- BeginChild(const char*) now applies the stack id to the provided label, consistently with other functions as it should always have been. It shouldn't affect you unless (extremely unlikely) you were appending multiple times to a same child from different locations of the stack id. If that's the case, generate an id with GetId() and use it instead of passing string to BeginChild().

Other Changes:

- InputText(): Added support for CTRL+Backspace (delete word).
- InputText(): OSX uses Super+Arrows for home/end. Add Shortcut+Backspace support. (#650) [@michaelbartnett]
- InputText(): Got rid of individual OSX-specific options in ImGuiIO, added a single io.OSXBehaviors flag. (#473, #650)
- InputText(): Fixed pressing home key on last character when it isn't a trailing \n (#588, #815)
- InputText(): Fixed state corruption/crash bug in stb_textedit.h redo logic when exhausting undo/redo char buffer. (#715. #681)
- InputTextMultiline(): Fixed CTRL+DownArrow moving scrolling out of bounds.
- InputTextMultiline(): Scrollbar fix for when input and latched internal buffers differs in a way that affects vertical scrollbar existence. (#725)
- ImFormatString(): Fixed an overflow handling bug with implementation of vsnprintf() that do not return -1. (#793)
- BeginChild(const char*) now applies stack id to provided label, consistent with other widgets. (#894, #713)
- SameLine() with explicit X position is relative to left of group/columns. (ref #746, #125, #630)
- SliderInt(), SliderFloat() supports reverse direction (where v_min > v_max). (#854)
- SliderInt(), SliderFloat() better support for when v_min==v_max. (#919)
- SliderInt(), SliderFloat() enforces writing back value when interacting, to be consistent with other widgets. (#919)
- SliderInt, SliderFloat(): Fixed edge case where style.GrabMinSize being bigger than slider width can lead to a division by zero. (#919)
- Added IsRectVisible() variation with explicit start-end positions. (#768) [@thedmd]
- Fixed TextUnformatted() clipping bug in the large-text path when horizontal scroll has been applied. (#692, #246)
- Fixed minor text clipping issue in window title when using font straying above usual line. (#699)
- Fixed SetCursorScreenPos() fixed not adjusting CursorMaxPos as well.
- Fixed scrolling offset when using SetScrollY(), SetScrollFromPosY(), SetScrollHere() with menu bar.
- Fixed using IsItemActive() after EndGroup() or any widget using groups. (#840, #479)
- Fixed IsItemActive() lagging by one frame on initial widget activation. (#840)
- Fixed Separator() zero-height bounding box resulting in clipping when laying exactly on top line of clipping rectangle (#860)
- Fixed PlotLines() PlotHistogram() calling with values_count == 0.
- Fixed clicking on a window's void while staying still overzealously marking .ini settings as dirty. (#923)
- Fixed assert triggering when a window has zero rendering but has a callback. (#810)
- Scrollbar: Fixed rendering when sizes are negative to reduce glitches (which can happen with certain style settings and zero WindowMinSize).
- EndGroup(): Made IsItemHovered() work when an item was activated within the group. (#849)
- BulletText(): Fixed stopping to display formatted string after the '##' mark.
- Closing the focused window restore focus to the first active root window in descending z-order .(part of #727)
- Word-wrapping: Fixed a bug where we never wrapped after a 1 character word. [@sronsse]
- Word-wrapping: Fixed TextWrapped() overriding wrap position if one is already set. (#690)
- Word-wrapping: Fixed incorrect testing for negative wrap coordinates, they are perfectly legal. (#706)
- ImGuiListClipper: Fixed automatic-height calc path dumbly having user display element 0 twice. (#661, #716)
- ImGuiListClipper: Fix to behave within column. (#661, #662, #716)
- ImDrawList: Renamed ImDrawList::PathFill() to ImDrawList::PathFillConvex() for clarity. (BREAKING API)
- Columns: End() avoid calling Columns(1) if no columns set is open, not sure why it wasn't the case already (pros: faster, cons: exercise less code).
- ColorButton(): Fix ColorButton showing wrong hex value for alpha. (#1068) [@codecat]
- ColorEdit4(): better preserve inputting value out of 0..255 range, display then clamped in Hexadecimal form.
- Shutdown() clear out some remaining pointers for sanity. (#836)
- Added IMGUI_USE_BGRA_PACKED_COLOR option in imconfig.h (#767, #844) [@thedmd]
- Style: Removed the inconsistent shadow under RenderCollapseTriangle() (~#707)
- Style: Added ButtonTextAlign, ImGuiStyleVar_ButtonTextAlign. (#842)
- ImFont: Allowing to use up to 0xFFFE glyphs in same font (increased from previous 0x8000).
- ImFont: Added GetGlyphRangesThai() helper. [@nProtect]
- ImFont: CalcWordWrapPositionA() fixed font scaling with fallback character.
- ImFont: Calculate and store the approximate texture surface to get an idea of how costly each source font is.
- ImFontConfig: Added GlyphOffset to explicitly offset glyphs at font build time, useful for merged fonts. Removed MergeGlyphCenterV. (BREAKING API)
- Clarified asserts in CheckStacksSize() when there is a stack mismatch.
- Context: Support for #define-ing GImGui and IMGUI_SET_CURRENT_CONTEXT_FUNC to enable custom thread-based hackery (#586)
- Updated stb_truetype.h to 1.14 (added OTF support, removed warnings). (#883, #976)
- Updated stb_rect_pack.h to 0.10 (removed warnings). (#883)
- Added ImGuiMouseCursor_None enum value for convenient usage by app/binding.
- Clipboard: Added a void* user_data parameter to Clipboard function handlers. (#875) (BREAKING API)
- Internals: Refactor internal text alignment options to use ImVec2, removed ImGuiAlign. (#842, #222)
- Internals: Renamed ImLoadFileToMemory to ImFileLoadToMemory to be consistent with ImFileOpen + fix mismatching .h name. (#917)
- OS/Windows: Fixed Windows default clipboard handler leaving its buffer unfreed on application's exit. (#714)
- OS/Windows: No default IME handler when compiling for Windows using GCC. (#738)
- OS/Windows: Now using _wfopen() instead of fopen() to allow passing in paths/filenames with UTF-8 characters. (#917)
- Tools: binary_to_compressed_c: Avoid ?? trigraphs sequences in string outputs which break some older compilers. (#839)
- Demo: Added an extra 3-way columns demo.
- Demo: ShowStyleEditor: show font character map / grid in more details.
- Demo: Console: Fixed a completion bug when multiple candidates are equals and match until the end.
- Demo: Fixed 1-byte off overflow in the ShowStyleEditor() combo usage. (#783) [@bear24rw]
- Examples: Accessing ImVector fields directly, feel less stl-ey. (#810)
- Examples: OpenGL*: Saving/restoring existing scissor rectangle for completeness. (#807)
- Examples: OpenGL*: Saving/restoring active texture number (the value modified by glActiveTexture). (#1087, #1088, #1116)
- Examples: OpenGL*: Saving/restoring separate color/alpha blend functions correctly. (#1120) [@greggman]
- Examples: OpenGL2: Uploading font texture as RGBA32 to increase compatibility with users shaders for beginners. (#824)
- Examples: Vulkan: Countless fixes and improvements. (#785, #804, #910, #1017, #1039, #1041, #1042, #1043, #1080) [@martty, @Loftilus, @ParticlePeter, @SaschaWillems]
- Examples: DirectX9/10/10: Only call SetCursor(NULL) is io.MouseDrawCursor is set. (#585, #909)
- Examples: DirectX9: Explicitly setting viewport to match that other examples are doing. (#937)
- Examples: GLFW+OpenGL3: Fixed Shutdown() calling GL functions with NULL parameters if NewFrame was never called. (#800)
- Examples: GLFW+OpenGL2: Renaming opengl_example/ to opengl2_example/ for clarity.
- Examples: SDL+OpenGL: explicitly setting GL_UNPACK_ROW_LENGTH to reduce issues because SDL changes it. (#752)
- Examples: SDL2: Added build .bat files for Win32.
- Added various links to language/engine bindings.
- Various other minor fixes, tweaks, comments, optimizations.


-----------------------------------------------------------------------
 VERSION 1.49 (2016-05-09)
-----------------------------------------------------------------------

Decorated log: https://github.com/ocornut/imgui/releases/tag/v1.49

Breaking Changes:

- Renamed `SetNextTreeNodeOpened()` to `SetNextTreeNodeOpen()` for consistency, no redirection.
- Removed confusing set of `GetInternalState()`, `GetInternalStateSize()`, `SetInternalState()` functions. Now using `CreateContext()`, `DestroyContext()`, `GetCurrentContext()`, `SetCurrentContext()`. If you were using multiple contexts the change should be obvious and trivial.
- Obsoleted old signature of `CollapsingHeader(const char* label, const char* str_id = NULL, bool display_frame = true, bool default_open = false)`, as extra parameters were badly designed and rarely used. Most uses were using 1 parameter and shouldn't affect you. You can replace the "default_open = true" flag in new API with `CollapsingHeader(label, ImGuiTreeNodeFlags_DefaultOpen)`.
- Changed `ImDrawList::PushClipRect(ImVec4 rect)` to `ImDraw::PushClipRect(ImVec2 min,ImVec2 max,bool intersect_with_current_clip_rect=false)`. Note that higher-level `ImGui::PushClipRect()` is preferable because it will clip at logic/widget level, whereas `ImDrawList::PushClipRect()` only affect your renderer.
- Title bar (using ImGuiCol_TitleBg/ImGuiCol_TitleBgActive colors) isn't rendered over a window background (ImGuiCol_WindowBg color) anymore (see #655). If your TitleBg/TitleBgActive alpha was 1.0f or you are using the default theme it will not affect you. However if your TitleBg/TitleBgActive alpha was <1.0f you need to tweak your custom theme to readjust for the fact that we don't draw a WindowBg background behind the title bar.
  This helper function will convert an old TitleBg/TitleBgActive color into a new one with the same visual output, given the OLD color and the OLD WindowBg color. (Or If this is confusing, just pick the RGB value from title bar from an old screenshot and apply this as TitleBg/TitleBgActive. Or you may just create TitleBgActive from a tweaked TitleBg color.)

    ImVec4 ConvertTitleBgCol(const ImVec4& win_bg_col, const ImVec4& title_bg_col)
    {
       float new_a = 1.0f - ((1.0f - win_bg_col.w) * (1.0f - title_bg_col.w));
       float k = title_bg_col.w / new_a;
       return ImVec4((win_bg_col.x * win_bg_col.w + title_bg_col.x) * k, (win_bg_col.y * win_bg_col.w + title_bg_col.y) * k, (win_bg_col.z * win_bg_col.w + title_bg_col.z) * k, new_a);
    }

Other changes:

- New version of ImGuiListClipper helper calculates item height automatically. See comments and demo code. (#662, #661, #660)
- Added SetNextWindowSizeConstraints() to enable basic min/max and programmatic size constraints on window. Added demo. (#668)
- Added PushClipRect()/PopClipRect() (previously part of imgui_internal.h). Changed ImDrawList::PushClipRect() prototype. (#610)
- Added IsRootWindowOrAnyChildHovered() helper. (#615)
- Added TreeNodeEx() functions. (#581, #600, #190)
- Added ImGuiTreeNodeFlags_Selected flag to display TreeNode as "selected". (#581, #190)
- Added ImGuiTreeNodeFlags_AllowOverlapMode flag. (#600)
- Added ImGuiTreeNodeFlags_NoTreePushOnOpen flag (#590).
- Added ImGuiTreeNodeFlags_NoAutoOpenOnLog flag (previously private).
- Added ImGuiTreeNodeFlags_DefaultOpen flag (previously private).
- Added ImGuiTreeNodeFlags_OpenOnDoubleClick flag.
- Added ImGuiTreeNodeFlags_OpenOnArrow flag.
- Added ImGuiTreeNodeFlags_Leaf flag, always opened, no arrow, for convenience. For simple use case prefer using TreeAdvanceToLabelPos()+Text().
- Added ImGuiTreeNodeFlags_Bullet flag, to add a bullet to Leaf node or replace Arrow with a bullet.
- Added TreeAdvanceToLabelPos(), GetTreeNodeToLabelSpacing() helpers. (#581, #324)
- Added CreateContext()/DestroyContext()/GetCurrentContext()/SetCurrentContext(). Obsoleted nearly identical GetInternalState()/SetInternalState() functions. (#586, #269)
- Added NewLine() to undo a SameLine() and as a shy reminder that horizontal layout support hasn't been implemented yet.
- Added IsItemClicked() helper. (#581)
- Added CollapsingHeader() variant with close button. (#600)
- Fixed MenuBar missing lower border when borders are enabled.
- InputText(): Fixed clipping of cursor rendering in case it gets out of the box (which can be forced w/ ImGuiInputTextFlags_NoHorizontalScroll. (#601)
- Style: Changed default IndentSpacing from 22 to 21. (#581, #324)
- Style: Fixed TitleBg/TitleBgActive color being rendered above WindowBg color, which was inconsistent and causing visual artifact. (#655)
  This broke the meaning of TitleBg and TitleBgActive. Only affect values where Alpha<1.0f. Fixed default theme. Read comments in "API BREAKING CHANGES" section to convert.
- Relative rendering of order of Child windows creation is preserved, to allow more control with overlapping children. (#595)
- Fixed GetWindowContentRegionMax() being off by ScrollbarSize amount when explicit SizeContents is set.
- Indent(), Unindent(): optional non-default indenting width. (#324, #581)
- Bullet(), BulletText(): Slightly bigger. Less polygons.
- ButtonBehavior(): fixed subtle old bug when a repeating button would also return true on mouse release (barely noticeable unless RepeatRate is set to be very slow). (#656)
- BeginMenu(): a menu that becomes disabled while open gets closed down, facilitate user's code. (#126)
- BeginGroup(): fixed using within Columns set. (#630)
- Fixed a lag in reading the currently hovered window when dragging a window. (#635)
- Obsoleted 4 parameters version of CollapsingHeader(). Refactored code into TreeNodeBehavior. (#600, #579)
- Scrollbar: minor fix for top-right rounding of scrollbar background when window has menu bar but no title bar.
- MenuItem(): the check mark renders in disabled color when menu item is disabled.
- Fixed clipping rectangle floating point representation to ensure renderer-side float point operations yield correct results in typical DirectX/GL settings. (#582, 597)
- Fixed GetFrontMostModalRootWindow(), fixing missing fade-out when a combo pop was used stacked over a modal window. (#604)
- ImDrawList: Added AddQuad(), AddQuadFilled() helpers.
- ImDrawList: AddText() refactor, moving some code to ImFont, reserving less unused vertices when large vertical clipping occurs.
- ImFont: Added RenderChar() helper.
- ImFont: Added AddRemapChar() helper. (#609)
- ImFontConfig: Clarified persistence requirement of GlyphRanges array. (#651)
- ImGuiStorage: Added bool helper functions for completeness.
- AddFontFromMemoryCompressedTTF(): Fix ImFontConfig propagation. (#587)
- Renamed majority of use of the word "opened" to "open" for clarity. Renamed SetNextTreeNodeOpened() to SetNextTreeNodeOpen(). (#625, #579)
- Examples: OpenGL3: Saving/restoring glActiveTexture() state. (#602)
- Examples: DirectX9: save/restore all device state.
- Examples: DirectX9: Removed dependency on d3dx9.h, d3dx9.lib, dxguid.lib so it can be used in a DirectXMath.h only environment. (#611)
- Examples: DirectX10/X11: Apply depth-stencil state (no use of depth buffer). (#640, #636)
- Examples: DirectX11/X11: Added comments on removing dependency on D3DCompiler. (#638)
- Examples: SDL: Initialize video+timer subsystem only.
- Examples: Apple/iOS: lowered XCode project deployment target from 10.7 to 10.11. (#598, #575)


-----------------------------------------------------------------------
 VERSION 1.48 (2016-04-09)
-----------------------------------------------------------------------

Decorated log: https://github.com/ocornut/imgui/releases/tag/v1.48

Breaking Changes:

- Consistently honoring exact width passed to PushItemWidth() (when positive), previously it would add extra FramePadding.x*2 over that width. Some hand-tuned layout may be affected slightly. (#346)
- Style: removed `style.WindowFillAlphaDefault` which was confusing and redundant, baked alpha into `ImGuiCol_WindowBg` color. If you had a custom WindowBg color but didn't change WindowFillAlphaDefault, multiply WindowBg alpha component by 0.7. Renamed `ImGuiCol_TooltipBg` to `ImGuiCol_PopupBG`, applies to other types of pop-ups. `bg_alpha` parameter of 5-parameters version of Begin() is an override. (#337)
- InputText(): Added BufTextLen field in ImGuiTextEditCallbackData. Requesting user to update it if the buffer is modified in the callback. Added a temporary length-check assert to minimize panic for the 3 people using the callback. (#541)
- Renamed GetWindowFont() to GetFont(), GetWindowFontSize() to GetFontSize(). Kept inline redirection function (will obsolete). (#340)

Other Changes:

- Consistently honoring exact width passed to PushItemWidth(), previously it would add extra FramePadding.x*2 over that width. Some hand-tuned layout may be affected slightly. (#346)
- Fixed clipping of child windows within parent not taking account of child outer clipping boundaries (including scrollbar, etc.). (#506)
- TextUnformatted(): Fixed rare crash bug with large blurb of text (2k+) not finished with a '\n' and fully above the clipping Y line. (#535)
- IO: Added 'KeySuper' field to hold CMD keyboard modifiers for OS X. Updated all examples accordingly. (#473)
- Added ImGuiWindowFlags_ForceVerticalScrollbar, ImGuiWindowFlags_ForceHorizontalScrollbar flags. (#476)
- Added IM_COL32 macros to generate a U32 packed color, convenient for direct use of ImDrawList api. (#346)
- Added GetFontTexUvWhitePixel() helper, convenient for direct use of ImDrawList api.
- Selectable(): Added ImGuiSelectableFlags_AllowDoubleClick flag to allow user reacting on double-click. (@zapolnov) (#516)
- Begin(): made the close button explicitly set the boolean to false instead of toggling it. (#499)
- BeginChild()/EndChild(): fixed incorrect layout to allow widgets submitted after an auto-fitted child window. (#540)
- BeginChild(): Added ImGuiWindowFlags_AlwaysUseWindowPadding flag to ensure non-bordered child window uses window padding. (#462)
- Fixed InputTextMultiLine(), ListBox(), BeginChildFrame(), ProgressBar(): outer frame not honoring bordering. (#462, #503)
- Fixed Image(), ImageButtion() rendering a rectangle 1 px too large on each axis. (#457)
- SetItemAllowOverlap(): Promoted from imgui_internal.h to public imgui.h api. (#517)
- Combo(): Right-most button stays highlighted when pop-up is open.
- Combo(): Display pop-up above if there's isn't enough space below / or select largest side. (#505)
- DragFloat(), SliderFloat(), InputFloat(): fixed cases of erroneously returning true repeatedly after a text input modification (e.g. "0.0" --> "0.000" would keep returning true). (#564)
- DragFloat(): Always apply value when mouse is held/widget active, so that an always-reseting variable (e.g. non saved local) can be passed.
- InputText(): OS X friendly behaviors: Word movement uses ALT key; Shortcuts uses CMD key; Double-clicking text select a single word; Jumping to next word sets cursor to end of current word instead of beginning of current word. (@zhiayang), (#473)
- InputText(): Added BufTextLen in ImGuiTextEditCallbackData. Requesting user to maintain it if buffer is modified. Zero-ing structure properly before use. (#541)
- CheckboxFlags(): Added support for testing/setting multiple flags at the same time. (@DMartinek) (#555)
- TreeNode(), CollapsingHeader() fixed not being able to use "##" sequence in a formatted label.
- ColorEdit4(): Empty label doesn't add InnerSpacing.x, matching behavior of other widgets. (#346)
- ColorEdit4(): Removed unnecessary calls to scanf() when idle in hexadecimal edit mode.
- BeginPopupContextItem(), BeginPopupContextWindow(): added early out optimization.
- CaptureKeyboardFromApp() / CaptureMouseFromApp(): added argument to allow clearing the capture flag. (#533)
- ImDrawList: Fixed index-overflow check broken by AddText() casting current index back to ImDrawIdx. (#514)
- ImDrawList: Fixed incorrect removal of trailing draw command if it is a callback command.
- ImDrawList: Allow windows with only a callback only to be functional. (#524)
- ImDrawList: Fixed ImDrawList::AddRect() which used to render a rectangle 1 px too large on each axis. (#457)
- ImDrawList: Fixed ImDrawList::AddCircle() to fit precisely within bounding box like AddCircleFilled() and AddRectFilled(). (#457)
- ImDrawList: AddCircle(), AddRect() takes optional thickness parameter.
- ImDrawList: Added AddTriangle().
- ImDrawList: Added PrimQuadUV() helper to ease custom rendering of textured quads (require primitive reserve).
- ImDrawList: Allow AddText(ImFont\* font, float font_size, ...) variant to take NULL/0.0f as default.
- ImFontAtlas: heuristic increase default texture width up for large number of glyphs. (#491)
- ImTextBuffer: Fixed empty() helper which was utterly broken.
- Metrics: allow to inspect individual triangles in draw calls.
- Demo: added more draw primitives in the Custom Rendering example. (#457)
- Demo: extra comments and example for PushItemWidth(-1) patterns.
- Demo: InputText password demo filters out blanks. (#515)
- Demo: Fixed malloc/free mismatch and leak when destructing demo console, if it has been used. (@fungos) (#536)
- Demo: plot code doesn't use ImVector to avoid heap allocation and be more friendly to custom allocator users. (#538)
- Fixed compilation on DragonFly BSD (@mneumann) (#563)
- Examples: Vulkan: Added a Vulkan example (@Loftilus) (#549)
- Examples: DX10, DX11: Saving/restoring most device state so dropping render function in your codebase shouldn't have DX device side-effects. (#570)
- Examples: DX10, DX11: Fixed ImGui_ImplDX??_NewFrame() from recreating device objects if render isn't called (g_pVB not set).
- Examples: OpenGL3: Fix BindVertexArray/BindBuffer order. (@nlguillemot) (#527)
- Examples: OpenGL: skip rendering and calling glViewport() if we have zero-fixed buffer. (#486)
- Examples: SDL2+OpenGL3: Fix context creation options. Made ImGui_ImplSdlGL3_NewFrame() signature match GL2 one. (#468, #463)
- Examples: SDL2+OpenGL2/3: Fix for high-dpi displays. (@nickgravelyn)
- Various extra comments and clarification in the code.
- Various other fixes and optimizations.


-----------------------------------------------------------------------
 VERSION 1.47 (2015-12-25)
-----------------------------------------------------------------------

Decorated log: https://github.com/ocornut/imgui/releases/tag/v1.47

Changes:

- Rebranding "ImGui" -> "dear imgui" as an optional first name to reduce ambiguity with IMGUI term. (#21)
- Added ProgressBar(). (#333)
- InputText(): Added ImGuiInputTextFlags_Password mode: hide display, disable logging/copying to clipboard. (#237, #363, #374)
- Added GetColorU32() helper to retrieve color given enum with global alpha and extra applied.
- Added ImGuiIO::ClearInputCharacters() superfluous helper.
- Fixed ImDrawList draw command merging bug where using PopClipRect() along with PushTextureID()/PopTextureID() functions
  would occasionally restore an incorrect clipping rectangle.
- Fixed ImDrawList draw command merging so PushTextureID(XXX)/PopTextureID()/PushTextureID(XXX) sequence are now properly merged.
- Fixed large popups positioning issues when their contents on either axis is larger than DisplaySize,
  and WindowPadding < DisplaySafeAreaPadding.
- Fixed border rendering in various situations when using non-pixel aligned glyphs.
- Fixed border rendering of windows to always contain the border within the window.
- Fixed Shutdown() leaking font atlas data if NewFrame() was never called. (#396, #303)
- Fixed int>void\* warnings for 64-bits architectures with fancy warnings enabled.
- Renamed the dubious Color() helpers to ValueColor() - dangerously named, rarely used and probably to be made obsolete.
- InputText(): Fixed and better handling of using keyboard while mouse button if being held and dragging. (#429)
- InputText(): Replace OS IME (Input Method Editor) cursor on top-left when we are not text editing.
- TreeNode(), CollapsingHeader(), Bullet(), BulletText(): various sizing and layout fixes to better support laying out
  multiple item with different height on same line. (#414, #282)
- Begin(): Initial window creation with ImGuiWindowFlags_NoBringToFrontOnFocus flag pushes it at the front of global window list.
- BeginPopupContextWindow() and BeginPopupContextVoid() reopen window on subsequent click. (#439)
- ColorEdit4(): Fixed broken tooltip on hovering the color button. (actually fixes #373, #380)
- ImageButton(): uses FrameRounding up to a maximum of available framing size. (#394)
- Columns: Fixed bug with indentation within columns, also making code a bit shorter/faster. (#414, #125)
- Columns: Columns set with no implicit id include the columns count within the id to reduce collisions. (#125)
- Columns: Removed one unnecessary allocation when columns are not used by a window. (#125)
- ImFontAtlas: Tweaked GetGlyphRangesJapanese() so it is easier to modify.
- ImFontAtlas: Updated stb_rect_pack.h to 0.08.
- Metrics: Fixed computing ImDrawCmd bounding box when the draw buffer have been unindexed.
- Demo: Added a simple "Property Editor" demo applet. (#125, #414)
- Demo: Fixed assertion in "Custom Rendering" demo when holding both mouse buttons. (#393)
- Demo: Lots of extra comments, fixes.
- Demo: Tweaks to Style Editor.
- Examples: Not clearing input data/tex data in atlas (will be required for dynamic atlas anyway).
- Examples: Added /Zi (output debug information) to Win32 batch files.
- Examples: Various fixes for resizing window and recreating graphic context.
- Examples: OpenGL2/3: Save/restore viewport as part of default render function. (#392, #441).
- Examples; OpenGL3: Fixed gl3w.c for Linux when compiled with a C++ compiler. (#411)
- Examples: DirectX: Removed assumption about Unicode build in example main.cpp. (#399)
- Examples: DirectX10: Added DirectX10 example. (#424)
- Examples: DirectX11: Downgraded requirement from shader model 5.0 to 4.0. (#420)
- Examples: DirectX11: Removed Debug flag from graphics context. (#415)
- Examples: Added SDL+OpenGL3 example. (#356)


-----------------------------------------------------------------------
 VERSION 1.46 (2015-10-18)
-----------------------------------------------------------------------

Decorated log: https://github.com/ocornut/imgui/releases/tag/v1.46

Changes:

- Begin*(): added ImGuiWindowFlags_NoFocusOnAppearing flag. (#314)
- Begin*(): added ImGuiWindowFlags_NoBringToFrontOnFocus flag.
- Added GetDrawData() alternative to setting a Render function pointer in ImGuiIO structure.
- Added SetClipboardText(), GetClipboardText() helper shortcuts that user code can call directly without reading
  from the ImGuiIO structure (to match MemAlloc/MemFree)
- Fixed handling of malformed UTF-8 at the end of a non-zero terminated string range.
- Fixed mouse click detection when passing DeltaTime 0.0. (#338)
- Fixed IsKeyReleased() and IsMouseReleased() returning true on the first frame.
- Fixed using SetNextWindow\* functions on Modal windows with a ImGuiSetCond_Appearing condition. (#377)
- IsMouseHoveringRect(): Added 'bool clip' parameter to disable clipping provided rectangle. (#316)
- InputText(): added ImGuiInputTextFlags_ReadOnly flag. (#211)
- InputText(): lose cursor/undo-stack when reactivating focus is buffer has changed size.
- InputText(): fixed ignoring text inputs when ALT or ALTGR are pressed. (#334)
- InputText(): fixed mouse-dragging not tracking the cursor when text doesn't fit. (#339)
- InputText(): fixed cursor pixel-perfect alignment when horizontally scrolling.
- InputText(): fixed crash when passing a buf_size==0 (which can be of use for read-only selectable text boxes). (#360)
- InputFloat() fixed explicit precision modifier, both display and input were broken.
- PlotHistogram(): improved rendering of histogram with a lot of values.
- Dummy(): creates an item so functions such as IsItemHovered() can be used.
- BeginChildFrame() helper: added the extra_flags parameter.
- Scrollbar: fixed rounding of background + child window consistenly have ChildWindowBg color under ScrollbarBg fill. (#355).
- Scrollbar: background color less translucent in default style so it works better when changing background color.
- Scrollbar: fixed minor rendering offset when borders are enabled. (#365)
- ImDrawList: fixed 1 leak per ImDrawList using the ChannelsSplit() API (via Columns). (#318)
- ImDrawList: fixed rectangle rendering glitches with width/height <= 1/2 and rounding enabled.
- ImDrawList: AddImage() uv parameters default to (0,0) and (1,1).
- ImFontAtlas: Added TexDesiredWidth and tweaked default cheapo best-width choice. (#327)
- ImFontAtlas: Added GetGlyphRangesKorean() helper to retrieve unicode ranges for Korean. (#348)
- ImGuiTextFilter::Draw() helper return bool and build when filter is modified.
- ImGuiTextBuffer: added c_str() helper.
- ColorEdit4(): fixed hovering the color button always showing 1.0 alpha. (#373)
- ColorConvertFloat4ToU32() round the floats instead of truncating them.
- Window: Fixed window lower-right clipping limit so it plays more friendly with both OpenGL and DirectX coordinates.
- Internal: Extracted a EndFrame() function out of Render() but kept it internal/private + clarified some asserts. (#335)
- Internal: Added missing IMGUI_API definitions in imgui_internal.h (#326)
- Internal: ImLoadFileToMemory() return void\* instead of taking void*\* + allow optional int\* file_size.
- Demo: Horizontal scrollbar demo allows to enable simultanaeous scrollbars on both axises.
- Tools: binary_to_compressed_c.cpp: added -nocompress option.
- Examples: Added example for the Marmalade platform.
- Examples: Added batch files to build Windows examples with VS.
- Examples: OpenGL3: Saving/restoring more GL state correctly. (#347)
- Examples: OpenGL2/3: Added msys2/mingw64 target to Makefiles.


-----------------------------------------------------------------------
 VERSION 1.45 (2015-09-01)
-----------------------------------------------------------------------

Decorated log: https://github.com/ocornut/imgui/releases/tag/v1.45

Breaking Changes:

- With the addition of better horizontal scrolling primitives I had to make some consistency fixes.
  `GetCursorPos()` `SetCursorPos()` `GetContentRegionMax()` `GetWindowContentRegionMin()` `GetWindowContentRegionMax()`
  are now incorporating the scrolling amount. They were incorrectly not incorporating this amount previously.
  It PROBABLY shouldn't break anything, but that depends on how you used them. Namely:
  - If you always used SetCursorPos() with values relative to GetCursorPos() there shouldn't be a problem.
    However if you used absolute coordinates, note that SetCursorPosY(100.0f) will put you at +100 from the initial Y position (which may be scrolled out of the view), NOT at +100 from the window top border. Since there wasn't any official scrolling value on X axis (past just manually moving the cursor) this can only affect you if you used to set absolute coordinates on the Y axis which is hopefully rare/unlikely, and trivial to fix.
  - The value of GetWindowContentRegionMax() isn't necessarily close to GetWindowWidth() if horizontally scrolling.
    Previously they were roughly interchangeable (roughly because the content region exclude window padding).

Other Changes:

- Added Horizontal Scrollbar via ImGuiWindowFlags_HorizontalScroll (#246).
- Added GetScrollX(), GetScrollX(), GetScrollMaxX() apis (#246).
- Added SetNextWindowContentSize(), SetNextWindowContentWidth() to explicitly set the content size of a window, which
  define the range of scrollbar. When set explicitly it also define the base value from which widget width are derived.
- Added IO.WantTextInput telling when ImGui is expecting text input, so that e.g. OS on-screen keyboard can be enabled.
- Added printf attribute to printf-like text formatting functions (Clang/GCC).
- Added GetMousePosOnOpeningCurrentPopup() helper.
- Added GetContentRegionAvailWidth() helper.
- Malformed UTF-8 data don't terminate string, output 0xFFFD instead (#307).
- ImDrawList: Added AddBezierCurve(), PathBezierCurveTo() API for cubic bezier curves (#311).
- ImDrawList: Allow to override ImDrawIdx type (#292).
- ImDrawList: Added an assert on overflowing index value (#292).
- ImDrawList: Fixed issues with channels split/merge. Now functional without manually adding a draw cmd. Added comments.
- ImDrawData: Added ScaleClipRects() helper useful when rendering scaled. (#287).
- Fixed Bullet() inconsistent layout behaviour when clipped.
- Fixed IsWindowHovered() not taking account of window hoverability (may be disabled because of a popup).
- Fixed InvisibleButton() not honoring negative size consistently with other widgets that do so.
- Fixed OpenPopup() accessing current window, effectively opening "Debug" when called from an empty window stack.
- TreeNode(): Fixed IsItemHovered() result being inconsistent with interaction visuals (#282).
- TreeNode(): Fixed mouse interaction padding past the node label being accounted for in layout (#282).
- BeginChild(): Passing a ImGuiWindowFlags_NoMove inhibits moving parent window from this child.
- BeginChild() fixed missing rounding for child sizes which leaked into layout and have items misaligned.
- Begin(): Removed default name = "Debug" parameter. We already have a "Debug" window pushed to the stack in the first place so it's not really a useful default.
- Begin(): Minor fixes with windows main clipping rectangle (e.g. child window with border).
- Begin(): Window flags are only read on the first call of the frame. Subsequent calls ignore flags, which allows appending to a window without worryin about flags.
- InputText(): ignore character input when ctrl/alt are held. (Normally those text input are ignored by most wrappers.) (#279).
- Demo: Fixed incorrectly formed string passed to Combo (#298).
- Demo: Added simple Log demo.
- Demo: Added horizontal scrolling example + enabled in console, log and child examples (#246).
- Style: made scrollbars rounded by default. Because nice. Minor menu bar background alpha tweak. (#246)
- Metrics: display indices along with triangles count (#299) and some internal state.
- ImGuiTextFilter::PassFilter() supports string range. Added [] helper to ImGuiTextBuffer.
- ImGuiTextFilter::Draw() default parameter width=0.0f for no override, allow override with negative values.
- Examples: OpenGL2/OpenGL3: fix for retina displays. Default font current lack crispness.
- Examples: OpenGL2/OpenGL3: save/restore more GL state correctly.
- Examples: DirectX9/DirectX11: resizing buffers dynamically (#299).
- Examples: DirectX9/DirectX11: added missing middle mouse button to Windows event handler.
- Examples: DirectX11: fix for Visual Studio 2015 presumably shipping with an updated version of DX11.
- Examples: iOS: fixed missing files in project.


-----------------------------------------------------------------------
 VERSION 1.44 (2015-08-08)
-----------------------------------------------------------------------

Decorated log: https://github.com/ocornut/imgui/releases/tag/v1.44

Breaking Changes:

- imgui.cpp has been split intro extra files: imgui_demo.cpp, imgui_draw.cpp, imgui_internal.h.
  Add the two extra .cpp to your project or #include them from another .cpp file. (#219)

Other Changes:

- Internal data structure and several useful functions are now exposed in imgui_internal.h. This should make it easier
  and more natural to extend ImGui. However please note that none of the content in imgui_internal.h is guaranteed
  for forward-compatibility and code using those types/functions may occasionally break. (#219)
- All sample code is in imgui_demo.cpp. Please keep this file in your project and consider allowing your code to call
  the ShowTestWindow() function as de-facto guide to ImGui features. It will be stripped out by the linker when unused.
- Added GetContentRegionAvail() helper (basically GetContentRegionMax() - GetCursorPos()).
- Added ImGuiWindowFlags_NoInputs for totally input-passthru window.
- Button(): honor negative size consistently with other widgets that do so (width -100 to align the button 100 pixels
  before the right-most position of the contents region).
- InputTextMultiline(): honor negative size consistently with other widgets that do so.
- Combo() clamp popup to lower edge of visible area.
- InputInt(): value doesn't pass through an int>float>int casting chain, fix handling lost of precision with "large" integer.
- InputInt() allow hexadecimal input (awkwardly via ImGuiInputTextFlags_CharsHexadecimal but we will allow format
  string in InputInt* later).
- Checkbox(), RadioButton(): fixed scaling of checkbox and radio button for the filling of "active" visual.
- Columns: never assume horizontal space for scrollbar if NoScrollbar flag is explicitly set.
- Slider: fixed using FramePadding between frame and grab visual. Scaling that spacing would look odd.
- Fixed lower-right resize grip hit box not scaling along with its rendered size (#287)
- ImDrawList: Fixed angles in ImDrawList::PathArcTo(), PathArcToFast() (v1.43) being off by an extra PI for no reason.
- ImDrawList: Added ImDrawList::AddText() shorthand helper.
- ImDrawList: Add missing support for anti-aliased thick-lines (#133, also ref #288)
- ImFontAtlas: Added AddFontFromMemoryCompressedBase85TTF() to load base85 encoded font string. Default font encoded
  as base85 saves ~100 lines / 26 KB of source code. Added base85 output to the binary_to_compressed_c tool.
- Build fix for MinGW (#276).
- Examples: OpenGL3: Fixed running on script core profiles for OSX (#277).
- Examples: OpenGL3: Simplified code using glBufferData for vertices as well (#277, #278)
- Examples: DirectX11: Clear font texture view to ensure Release() doesn't get called twice (#290).
- Updated to stb_truetype 1.07 (back to vanilla version as our minor changes are now in master & fix unlikely assert
  with odd fonts (#280)


-----------------------------------------------------------------------
 VERSION 1.43 (2015-07-17)
-----------------------------------------------------------------------

Decorated log: https://github.com/ocornut/imgui/releases/tag/v1.43

Breaking Changes:

- This is a rather important release and we unfortunately had to break the rendering API.
  ImGui now requires you to render indexed vertices instead of non-indexed ones. The fix should be very easy.
  Sorry for that! This change is saving a fair amount of CPU/GPU and enables us to get anti-aliasing for a marginal cost.
  Each ImDrawList now contains both a vertex buffer and an index buffer. For each command, render ElemCount/3 triangles
  using indices from the index buffer.
- If you are using a vanilla copy of one of the imgui_impl_XXXX.cpp provided in the example, you just need to update
  your copy and you can ignore the rest.
- The signature of the io.RenderDrawListsFn handler has changed
  From:  ImGui_XXXX_RenderDrawLists(ImDrawList** const cmd_lists, int cmd_lists_count)
  To:    ImGui_XXXX_RenderDrawLists(ImDrawData* draw_data)
  With:  argument   'cmd_lists'        -> 'draw_data->CmdLists'
         argument   'cmd_lists_count'  -> 'draw_data->CmdListsCount'
         ImDrawList 'commands'         -> 'CmdBuffer'
         ImDrawList 'vtx_buffer'       -> 'VtxBuffer'
         ImDrawList  n/a               -> 'IdxBuffer' (new)
         ImDrawCmd  'vtx_count'        -> 'ElemCount'
         ImDrawCmd  'clip_rect'        -> 'ClipRect'
         ImDrawCmd  'user_callback'    -> 'UserCallback'
         ImDrawCmd  'texture_id'       -> 'TextureId'
- If you REALLY cannot render indexed primitives, you can call the draw_data->DeIndexAllBuffers() method to de-index
  the buffers. This is slow and a waste of CPU/GPU. Prefer using indexed rendering!
  Refer to code in the examples/ folder or ask on the GitHub if you are unsure of how to upgrade. Please upgrade!

Other Changes:

- Added anti-aliasing on lines and shapes based on primitives by @MikkoMononen (#133).
  Between the use of indexed-rendering and the fact that the entire rendering codebase has been optimized and massaged
  enough, with anti-aliasing enabled ImGui 1.43 is now running FASTER than 1.41.
  Made some extra effort in making the code run faster in your typical Debug build.
- Anti-aliasing can be disabled in the ImGuiStyle structure via the AntiAliasedLines/AntiAliasedShapes fields for further gains.
- ImDrawList: Added AddPolyline(), AddConvexPolyFilled() with optional anti-aliasing.
- ImDrawList: Added stateful path building and stroking API. PathLineTo(), PathArcTo(), PathRect(), PathFill(), PathStroke()
  with optional anti-aliasing.
- ImDrawList: Added AddRectFilledMultiColor() helper.
- ImDrawList: Added multi-channel rendering so out of order elements can be rendered in separate channels and then merged
  back together (used by columns).
- ImDrawList: Fixed merging draw commands when equal clip rectangles are in the two first commands.
- ImDrawList: Fixed window draw lists not destructed properly on Shutdown().
- ImDrawData: Added DeIndexAllBuffers() helper.
- Added lots of new font options ImFontAtlas::AddFont() and the new ImFontConfig structure.
  - Added support for oversampling (ImFontConfig: OversampleH, OversampleV) and sub-pixel positioning (ImFontConfig: PixelSnapH).
    Oversampling allows sub-pixel positioning but can also be used as a way to get some leeway with scaling fonts without re-rasterizing.
  - Added GlyphExtraSpacing option to add extra horizontal spacing between characters (#242).
  - Added MergeMode option to merge glyphs from different font inputs into a same font (#182, #232).
  - Added FontDataOwnedByAtlas option to keep ownership from the TTF data buffer and request the atlas to make a copy (#220).
- Updated to stb_truetype 1.06 (+ minor mods) with better font rasterization.
- InputText: Added ImGuiInputTextFlags_NoHorizontalScroll flag.
- InputText: Added ImGuiInputTextFlags_AlwaysInsertMode flag.
- InputText: Added HasSelection() helper in ImGuiTextEditCallbackData as a clarification.
- InputText: Fix for using END key on a multi-line text editor (#275)
- Columns: Dispatch render of each column in a sub-draw list and merge on closure, saving a lot of draw calls! (#125)
- Popups: Fixed Combo boxes inside menus. (#272)
- Style: Added GrabRounding setting to make the sliders etc. grabs rounded.
- Changed SameLine() parameters from int to float.
- Fixed incorrect assert triggering when code stole ActiveID from user moving a window by calling e.g. SetKeyboardFocusHere().
- Fixed CollapsingHeader() label rendering outside its frame in columns context where ClipRect max isn't aligned with the
  right-side of the header.
- Metrics window: calculate bounding box of actual vertices when hovering a draw list.
- Examples: Showing more information in the Fonts section.
- Examples: Added a gratuitous About window.
- Examples: Updated all examples code (OpenGL/DX9/DX11/SDL/Allegro/iOS) to use indexed rendering.
- Examples: Fixed the SDL2 example to support Unicode text input (#274).


-----------------------------------------------------------------------
 VERSION 1.42 (2015-07-08)
-----------------------------------------------------------------------

Decorated log: https://github.com/ocornut/imgui/releases/tag/v1.42

Breaking Changes:

- Renamed SetScrollPosHere() to SetScrollHere(). Kept inline redirection function (will obsolete).
- Renamed GetScrollPosY() to GetScrollY(). Necessary to reduce confusion and make scrolling API consistent,
  because positions (e.g. cursor position) are not equivalent to scrolling amount.
- Removed obsolete GetDefaultFontData() function that would assert anyway.
  If you are updating from <1.30 you'll get a compile error instead of an assertion. (obsoleted 2015/01/11)

Other Changes:

- Added SDL2 example application (courtesy of @CedricGuillemet)
- Added iOS example application (courtesy of @joeld42)
- Added Allegro 5 example application (courtesy of @bggd)
- Added TitleBgActive color in style so focused window is made visible. (#253)
- Added CaptureKeyboardFromApp() / CaptureMouseFromApp() to manually enforce inputs capturing.
- Added DragFloatRange2() DragIntRange2() helpers. (#76)
- Added a Y centering ratio to SetScrollFromCursorPos() which can be used to aim the top or bottom of the window. (#150)
- Added SetScrollY(), SetScrollFromPos(), GetCursorStartPos() for manual scrolling manipulations. (#150).
- Added GetKeyIndex() helper for converting from ImGuiKey_\* enum to user's keycodes. Basically pulls from io.KeysMap[].
- Added missing ImGuiKey_PageUp, ImGuiKey_PageDown so more UI code can be written without referring to implementation-side keycodes.
- MenuItem() can be activated on release. (#245)
- Allowing NewFrame() with DeltaTime==0.0f to not assert.
- Fixed IsMouseDragging(). (#260)
- Fixed PlotLines(), PlotHistogram() using incorrect hovering test so they would show their tooltip even when there is
  a popup between mouse and the graph.
- Fixed window padding being reported incorrectly for child windows with borders when parent have no borders.
- Fixed a bug with TextUnformatted() clipping of long text blob when clipping y1 line sits on the first line of text. (#257)
- Fixed text baseline alignment of small button (no padding) after regular buttons.
- Fixed ListBoxHeader() not honoring negative sizes the same way as BeginChild() or BeginChildFrame(). (#263)
- Fixed warnings for more pedantic compiler settings (#258).
- ImVector<> cannot be re-defined anymore, cannot be replaced with std::vector<>. Allowed us to clean up and optimize
  lots of code. Yeah! (#262)
- ImDrawList: store pointer to their owner name for easier auditing/debugging.
- Examples: added scroll tracking example with SetScrollFromCursorPos().
- Examples: metrics windows render clip rectangle when hovering over a draw call.
- Lots of small optimization (particularly to run faster on unoptimized builds) and tidying up.
- Added font links in extra_fonts/ + instructions for using compressed fonts in C array.


-----------------------------------------------------------------------
 VERSION 1.41 (2015-06-26)
-----------------------------------------------------------------------

Decorated log: https://github.com/ocornut/imgui/releases/tag/v1.41

Breaking Changes:

- Changed ImageButton() default bg_col parameter from (0,0,0,1) (black) to (0,0,0,0) (transparent).
  Only makes a difference when texture have transparency.
- Changed Selectable() API from (label, selected, size) to (label, selected, flags, size).
  Size override should be used very rarely so hopefully it doesn't affect many people. Sorry!

Other Changes:

- Added InputTextMultiline() multi-line text editor, vertical scrolling, selection, optimized enough to handle rather
  big chunks of text in stateless context (thousands of lines are ok), option for allowing Tab to be input, option
  for validating with Return or Ctrl+Return (#200).
- Added modal window API, BeginPopupModal(), follows the popup api scheme. Modal windows can be closed by clicking
  outside. By default the rest of the screen is dimmed (using ImGuiCol_ModalWindowDarkening). Modal windows can be stacked.
- Added GetGlyphRangesCyrillic() helper (#237).
- Added SetNextWindowPosCenter() to center a window prior to knowing its size. (#249)
- Added IsWindowHovered() helper.
- Added IsMouseReleased(), IsKeyReleased() helpers to allow to user to avoid tracking them. (#248)
- Allow Set*WindowSize() calls to be used with popups.
- Window: AutoFit can be triggered on each axis separately via SetNextWindowSize(), etc.
- Window: fixed scrolling with mouse wheel while window was collapsed.
- Window: fixed mouse wheel scroll issues.
- DragFloat(), SliderFloat(): Fixed rounding of negative numbers which sometime made the negative lower bound unreachable.
- InputText(): lifted character count limit.
- InputText(): fixes in case of using per-window font scaling.
- Selectable(), MenuItem(): do not use frame rounding for hovering/selection.
- Selectable(): Added flag ImGuiSelectableFlags_DontClosePopups.
- Selectable(): Added flag ImGuiSelectableFlags_SpanAllColumns (#125).
- Combo(): Fixed issue with activating a Combo() not taking active id (#241).
- ColorButton(), ColorEdit4(): fix to ensure that the colored square stays square when non-default padding settings are used.
- BeginChildFrame(): returns bool like BeginChild() for clipping.
- SetScrollPosHere(): takes account of item height + more accurate centering + fixed precision issue.
- ImFont: ignoring '\r'.
- ImFont: added GetCharAdvance() helper. Exposed font Ascent and font Descent.
- ImFont: additional rendering optimizations.
- Metrics windows display storage size.


-----------------------------------------------------------------------
 VERSION 1.40 (2015-05-31)
-----------------------------------------------------------------------

Decorated log: https://github.com/ocornut/imgui/releases/tag/v1.40

Breaking Changes:

- The BeginPopup() API (introduced in 1.37) had to be changed to allow for stacked popups and menus.
  Use OpenPopup() to toggle the opened state and BeginPopup() to append.**
- The third parameter of Button(), 'repeat_if_held' has been removed. While it's been very rarely used,
  some code will possibly break if you didn't rely on the default parameter.
  Use PushButtonRepeat()/PopButtonRepeat() to configure repeat.
- Renamed IsRectClipped() to !IsRectVisible() for consistency (opposite return value!). Kept inline redirection function (will obsolete)
- Renamed GetWindowCollapsed() to IsWindowCollapsed() for consistency. Kept inline indirection function (will obsolete).

Other Changes:

- Menus: Added a menu system! Menus are typically populated with menu items and sub-menus, but you can add any sort of
  widgets in them (buttons, text inputs, sliders, etc.). (#126)
- Menus: Added MenuItem() to append a menu item. Optional shortcut display, acts a button & toggle with checked/unchecked state,
  disabled mode. Menu items can be used in any window.
- Menus: Added BeginMenu() to append a sub-menu. Note that you generally want to add sub-menu inside a popup or a menu-bar.
  They will work inside a normal window but it will be a bit unusual.
- Menus: Added BeginMenuBar() to append to window menu-bar (set ImGuiWindowFlags_MenuBar to enable).
- Menus: Added BeginMainMenuBar() helper to append to a fullscreen main menu-bar.
- Popups: Support for stacked popups. Each popup level inhibit inputs to lower levels. The menus system is based on this. (#126).
- Popups: Added BeginPopupContextItem(), BeginPopupContextWindow(), BeginPopupContextVoid() to create a popup window on mouse-click.
- Popups: Popups have borders by default (#197), attenuated border alpha in default theme.
- Popups & Tooltip: Fit within display. Handling various positioning/sizing/scrolling edge cases. Better hysteresis when moving
  in corners. Tooltip always tries to stay away from mouse-cursor.
- Added ImGuiStorage::GetVoidPtrRef() for manipulating stored void*.
- Added IsKeyDown() IsMouseDown() as convenience and for consistency with existing functions (instead of reading them from IO structures).
- Added Dummy() helper to advance layout by a given size. Unlike InvisibleButton() this doesn't catch any click.
- Added configurable io.KeyRepeatDelay, io.KeyRepeatRate keyboard and mouse repeat rate.
- Added PushButtonRepeat() / PopButtonRepeat() to enable hold-button-to-repeat press on any button.
- Removed the third 'repeat' parameter of Button().
- Added IsAnyItemHovered() helper.
- Added GetItemsLineHeightWithSpacing() helper.
- Added ImGuiListClipper helper for clipping large list of evenly sized items, to avoid using CalcListClipping() directly.
- Separator: within group start on group horizontal offset. (#205)
- InputText: Fixed incorrect edit state after text buffer is appended to by user via the callback. (#206)
- InputText: CTRL+letter-key shortcuts (e.g. CTRL+C/V/X) makes sure only CTRL is pressed. (#214)
- InputText: Fixed cursor generating a zero-width wire-frame rectangle turning into a division by zero (would go unnoticed
  unless you trapped exceptions).
- InputFloatN/InputIntN: Flags parameter added to match scalar versions. (#218)
- Selectable: Horizontal filling not declared to ItemSize() so Selectable(),SameLine() works and we can better auto-fit the window.
- Selectable: Handling text baseline alignment for line that aren't of text height.
- Combo: Empty label doesn't add ItemInnerSpacing alignment, matching other widgets.
- EndGroup: Carries the text base offset from the last line of the group (sort of incorrect but better than nothing,
  should use the first line of the group, will implement in the future).
- Columns: distinguish columns-set ID from other widgets as a convenience, added asserts and sailors.
- ListBox: ListBox() function only use public API to encourage creating custom versions. ListBoxHeader() can return false.
- ListBox: Uses ImGuiListClipper and assume items of matching height, so large lists can be handled.
- Plot: overlay label clipped within frame when not fitting.
- Window: Added ImGuiSetCond_Appearing to test the hidden->visible transition in SetWindow***/SetNextWindow*** functions.
- Window: Auto-fitting cancel out one worth of vertical spacing for vertical symmetry (like what group and tooltip do).
- Window: Default item width for auto-resizing windows expressed as a factor of font height, scales better with different font.
- Window: Fixed auto-fit calculation mismatch of whether a scrollbar will be added by maximum height clamping. Also honor NoScrollBar in the case of height clamping, not adding extra horizontal space.
- Window: Hovering require to hover same child window. Reverted 860cf57 (December 3). Might break something if you have
  child overlapping items in parent window.
- Window: Fixed appending multiple times to an existing child via multiple BeginChild/EndChild calls to same child name.
  Allows a simple form of out-of-order appending.
- Window: Fixed auto-filling child window using WindowMinSize at their minimum size, irrelevant.
- Metrics: Added io.MetricsActiveWindows counter. (#213.
- Metrics: Added io.MetricsAllocs counter (number of active memory allocations).
- Metrics: ShowMetricsWindow() shows popups stack, allocations.
- Style: Added style.DisplayWindowPadding to prevent windows from reaching edges of display (similar to style.DisplaySafeAreaPadding which is still in effect and also affect popups/tooltips).
- Style: Removed style.AutoFitPadding, using style.WindowPadding makes more sense (the default values were already the same).
- Style: Added style.ScrollbarRounding. (#212)
- Style: Added ImGuiCol_TextDisabled for disabled text. Added TextDisabled() helper.
- Style: Added style.WindowTitleAlign alignment options, to e.g. center title on windows. (#222)
- ImVector: tweak growth strategy, matches vector from VS2010.
- ImFontAtlas: Added ClearFonts(), making the different clear funcs more explicit. (#224)
- ImFontAtlas: Fixed appending new fonts without clearing existing fonts. Clearing input data left to application. (#224)
- ImDrawList: Merge draw command better, cases of multiple Begin/End gets merged properly.
- Store common stacked settings contiguously in memory to avoid heap allocation for unused features, and reduce cache misses.
- Shutdown() tests for g.IO.Fonts not being NULL to ease use of multiple ImGui contexts. (#207)
- Added IMGUI_DISABLE_OBSOLETE_FUNCTIONS define to disable the functions that are meant to be removed.
- Examples: Added ? marks with tooltips next to various widgets. Added more comments in the demo window.
- Examples: Added Menu-bar example.
- Examples: Added Simple Layout example.
- Examples: AutoResize demo doesn't use TextWrapped().
- Examples: Console example uses standard malloc/free, makes more sense as a copy & pastable example.
- Examples: DirectX9/11: Fixed key mapping for down arrow.
- Examples: DirectX9/11: hide OS cursor if ImGui is drawing it. (#155)
- Examples: DirectX11: explicitly set rasterizer state.
- Examples: OpenGL3: Add conditional compilation of forward compat as required by glfw on OSX. (#229)
- Fixed build with Visual Studio 2008 (possibly earlier versions as well).
- Other fixes, comments, tweaks.


-----------------------------------------------------------------------

For older version, see https://github.com/ocornut/imgui/releases
<|MERGE_RESOLUTION|>--- conflicted
+++ resolved
@@ -30,7 +30,6 @@
 
 
 -----------------------------------------------------------------------
-<<<<<<< HEAD
  DOCKING BRANCH (In Progress)
 -----------------------------------------------------------------------
 
@@ -97,7 +96,9 @@
   and without requiring Windows 10 at runtime.
 - Examples: Vulkan: Added various optional helpers in imgui_impl_vulkan.h (they are used for multi-viewport support)
   to make the examples main.cpp easier to read.
-=======
+
+
+-----------------------------------------------------------------------
  VERSION 1.73 WIP (In Progress)
 -----------------------------------------------------------------------
 
@@ -111,7 +112,6 @@
 - Backends: Vulkan: Added support for specifying multisample count.
   Set ImGui_ImplVulkan_InitInfo::MSAASamples to one of the VkSampleCountFlagBits values
   to use, default is non-multisampled as before. (#2705, #2706) [@vilya]
->>>>>>> a33cedda
 
 
 -----------------------------------------------------------------------

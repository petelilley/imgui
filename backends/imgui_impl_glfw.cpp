--- conflicted
+++ resolved
@@ -24,11 +24,8 @@
 
 // CHANGELOG
 // (minor and older changes stripped away, please see git history for details)
-<<<<<<< HEAD
 //  2023-XX-XX: Platform: Added support for multiple windows via the ImGuiPlatformIO interface.
-=======
 //  2023-12-19: Emscripten: Added ImGui_ImplGlfw_InstallEmscriptenCanvasResizeCallback() to register canvas selector and auto-resize GLFW window.
->>>>>>> 8340a30d
 //  2023-10-05: Inputs: Added support for extra ImGuiKey values: F13 to F24 function keys.
 //  2023-07-18: Inputs: Revert ignoring mouse data on GLFW_CURSOR_DISABLED as it can be used differently. User may set ImGuiConfigFLags_NoMouse if desired. (#5625, #6609)
 //  2023-06-12: Accept glfwGetTime() not returning a monotonically increasing value. This seems to happens on some Windows setup when peripherals disconnect, and is likely to also happen on browser + Emscripten. (#6491)
@@ -155,13 +152,10 @@
     GLFWwindow*             KeyOwnerWindows[GLFW_KEY_LAST];
     bool                    InstalledCallbacks;
     bool                    CallbacksChainForAllWindows;
-<<<<<<< HEAD
     bool                    WantUpdateMonitors;
-=======
 #ifdef __EMSCRIPTEN__
     const char*             CanvasSelector;
 #endif
->>>>>>> 8340a30d
 
     // Chain GLFW callbacks: our callbacks will call the user's previously installed callbacks, if any.
     GLFWwindowfocusfun      PrevUserCallbackWindowFocus;
@@ -933,7 +927,43 @@
     ImGui_ImplGlfw_UpdateGamepads();
 }
 
-<<<<<<< HEAD
+#ifdef __EMSCRIPTEN__
+static EM_BOOL ImGui_ImplGlfw_OnCanvasSizeChange(int event_type, const EmscriptenUiEvent* event, void* user_data)
+{
+    ImGui_ImplGlfw_Data* bd = (ImGui_ImplGlfw_Data*)user_data;
+    double canvas_width, canvas_height;
+    emscripten_get_element_css_size(bd->CanvasSelector, &canvas_width, &canvas_height);
+    glfwSetWindowSize(bd->Window, (int)canvas_width, (int)canvas_height);
+    return true;
+}
+
+static EM_BOOL ImGui_ImplEmscripten_FullscreenChangeCallback(int event_type, const EmscriptenFullscreenChangeEvent* event, void* user_data)
+{
+    ImGui_ImplGlfw_Data* bd = (ImGui_ImplGlfw_Data*)user_data;
+    double canvas_width, canvas_height;
+    emscripten_get_element_css_size(bd->CanvasSelector, &canvas_width, &canvas_height);
+    glfwSetWindowSize(bd->Window, (int)canvas_width, (int)canvas_height);
+    return true;
+}
+
+// 'canvas_selector' is a CSS selector. The event listener is applied to the first element that matches the query.
+// STRING MUST PERSIST FOR THE APPLICATION DURATION. PLEASE USE A STRING LITERAL OR ENSURE POINTER WILL STAY VALID.
+void ImGui_ImplGlfw_InstallEmscriptenCanvasResizeCallback(const char* canvas_selector)
+{
+    IM_ASSERT(canvas_selector != nullptr);
+    ImGui_ImplGlfw_Data* bd = ImGui_ImplGlfw_GetBackendData();
+    IM_ASSERT(bd != nullptr && "Did you call ImGui_ImplGlfw_InitForXXX()?");
+
+    bd->CanvasSelector = canvas_selector;
+    emscripten_set_resize_callback(EMSCRIPTEN_EVENT_TARGET_WINDOW, bd, false, ImGui_ImplGlfw_OnCanvasSizeChange);
+    emscripten_set_fullscreenchange_callback(EMSCRIPTEN_EVENT_TARGET_DOCUMENT, bd, false, ImGui_ImplEmscripten_FullscreenChangeCallback);
+
+    // Change the size of the GLFW window according to the size of the canvas
+    ImGui_ImplGlfw_OnCanvasSizeChange(EMSCRIPTEN_EVENT_RESIZE, {}, bd);
+}
+#endif
+
+
 //--------------------------------------------------------------------------------------------------------
 // MULTI-VIEWPORT / PLATFORM INTERFACE SUPPORT
 // This is an _advanced_ and _optional_ feature, allowing the backend to create and handle multiple viewports simultaneously.
@@ -1275,7 +1305,7 @@
 
 //-----------------------------------------------------------------------------
 
-// WndProc hook (declared here because we will need access to ImGui_ImplGlfw_ViewportData) 
+// WndProc hook (declared here because we will need access to ImGui_ImplGlfw_ViewportData)
 #ifdef _WIN32
 static ImGuiMouseSource GetMouseSourceFromMessageExtraInfo()
 {
@@ -1325,43 +1355,6 @@
     return ::CallWindowProc(prev_wndproc, hWnd, msg, wParam, lParam);
 }
 #endif // #ifdef _WIN32
-=======
-#ifdef __EMSCRIPTEN__
-static EM_BOOL ImGui_ImplGlfw_OnCanvasSizeChange(int event_type, const EmscriptenUiEvent* event, void* user_data)
-{
-    ImGui_ImplGlfw_Data* bd = (ImGui_ImplGlfw_Data*)user_data;
-    double canvas_width, canvas_height;
-    emscripten_get_element_css_size(bd->CanvasSelector, &canvas_width, &canvas_height);
-    glfwSetWindowSize(bd->Window, (int)canvas_width, (int)canvas_height);
-    return true;
-}
-
-static EM_BOOL ImGui_ImplEmscripten_FullscreenChangeCallback(int event_type, const EmscriptenFullscreenChangeEvent* event, void* user_data)
-{
-    ImGui_ImplGlfw_Data* bd = (ImGui_ImplGlfw_Data*)user_data;
-    double canvas_width, canvas_height;
-    emscripten_get_element_css_size(bd->CanvasSelector, &canvas_width, &canvas_height);
-    glfwSetWindowSize(bd->Window, (int)canvas_width, (int)canvas_height);
-    return true;
-}
-
-// 'canvas_selector' is a CSS selector. The event listener is applied to the first element that matches the query.
-// STRING MUST PERSIST FOR THE APPLICATION DURATION. PLEASE USE A STRING LITERAL OR ENSURE POINTER WILL STAY VALID.
-void ImGui_ImplGlfw_InstallEmscriptenCanvasResizeCallback(const char* canvas_selector)
-{
-    IM_ASSERT(canvas_selector != nullptr);
-    ImGui_ImplGlfw_Data* bd = ImGui_ImplGlfw_GetBackendData();
-    IM_ASSERT(bd != nullptr && "Did you call ImGui_ImplGlfw_InitForXXX()?");
-
-    bd->CanvasSelector = canvas_selector;
-    emscripten_set_resize_callback(EMSCRIPTEN_EVENT_TARGET_WINDOW, bd, false, ImGui_ImplGlfw_OnCanvasSizeChange);
-    emscripten_set_fullscreenchange_callback(EMSCRIPTEN_EVENT_TARGET_DOCUMENT, bd, false, ImGui_ImplEmscripten_FullscreenChangeCallback);
-
-    // Change the size of the GLFW window according to the size of the canvas
-    ImGui_ImplGlfw_OnCanvasSizeChange(EMSCRIPTEN_EVENT_RESIZE, {}, bd);
-}
-#endif
->>>>>>> 8340a30d
 
 //-----------------------------------------------------------------------------
 

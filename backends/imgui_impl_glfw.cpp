// dear imgui: Platform Backend for GLFW
// This needs to be used along with a Renderer (e.g. OpenGL3, Vulkan, WebGPU..)
// (Info: GLFW is a cross-platform general purpose library for handling windows, inputs, OpenGL/Vulkan graphics context creation, etc.)
// (Requires: GLFW 3.1+. Prefer GLFW 3.3+ for full feature support.)

// Implemented features:
//  [X] Platform: Clipboard support.
//  [X] Platform: Keyboard support. Since 1.87 we are using the io.AddKeyEvent() function. Pass ImGuiKey values to all key functions e.g. ImGui::IsKeyPressed(ImGuiKey_Space). [Legacy GLFW_KEY_* values will also be supported unless IMGUI_DISABLE_OBSOLETE_KEYIO is set]
//  [X] Platform: Gamepad support. Enable with 'io.ConfigFlags |= ImGuiConfigFlags_NavEnableGamepad'.
//  [X] Platform: Mouse cursor shape and visibility. Disable with 'io.ConfigFlags |= ImGuiConfigFlags_NoMouseCursorChange' (note: the resizing cursors requires GLFW 3.4+).
//  [X] Platform: Multi-viewport support (multiple windows). Enable with 'io.ConfigFlags |= ImGuiConfigFlags_ViewportsEnable'.

// Issues:
//  [ ] Platform: Multi-viewport support: ParentViewportID not honored, and so io.ConfigViewportsNoDefaultParent has no effect (minor).

// You can use unmodified imgui_impl_* files in your project. See examples/ folder for examples of using this.
// Prefer including the entire imgui/ repository into your project (either as a copy or as a submodule), and only build the backends you need.
// If you are new to Dear ImGui, read documentation from the docs/ folder + read the top of imgui.cpp.
// Read online: https://github.com/ocornut/imgui/tree/master/docs

// CHANGELOG
// (minor and older changes stripped away, please see git history for details)
<<<<<<< HEAD
//  2022-XX-XX: Platform: Added support for multiple windows via the ImGuiPlatformIO interface.
=======
//  2022-09-01: Inputs: Honor GLFW_CURSOR_DISABLED by not setting mouse position.
>>>>>>> 5867a43d
//  2022-04-30: Inputs: Fixed ImGui_ImplGlfw_TranslateUntranslatedKey() for lower case letters on OSX.
//  2022-03-23: Inputs: Fixed a regression in 1.87 which resulted in keyboard modifiers events being reported incorrectly on Linux/X11.
//  2022-02-07: Added ImGui_ImplGlfw_InstallCallbacks()/ImGui_ImplGlfw_RestoreCallbacks() helpers to facilitate user installing callbacks after initializing backend.
//  2022-01-26: Inputs: replaced short-lived io.AddKeyModsEvent() (added two weeks ago)with io.AddKeyEvent() using ImGuiKey_ModXXX flags. Sorry for the confusion.
//  2021-01-20: Inputs: calling new io.AddKeyAnalogEvent() for gamepad support, instead of writing directly to io.NavInputs[].
//  2022-01-17: Inputs: calling new io.AddMousePosEvent(), io.AddMouseButtonEvent(), io.AddMouseWheelEvent() API (1.87+).
//  2022-01-17: Inputs: always update key mods next and before key event (not in NewFrame) to fix input queue with very low framerates.
//  2022-01-12: *BREAKING CHANGE*: Now using glfwSetCursorPosCallback(). If you called ImGui_ImplGlfw_InitXXX() with install_callbacks = false, you MUST install glfwSetCursorPosCallback() and forward it to the backend via ImGui_ImplGlfw_CursorPosCallback().
//  2022-01-10: Inputs: calling new io.AddKeyEvent(), io.AddKeyModsEvent() + io.SetKeyEventNativeData() API (1.87+). Support for full ImGuiKey range.
//  2022-01-05: Inputs: Converting GLFW untranslated keycodes back to translated keycodes (in the ImGui_ImplGlfw_KeyCallback() function) in order to match the behavior of every other backend, and facilitate the use of GLFW with lettered-shortcuts API.
//  2021-08-17: *BREAKING CHANGE*: Now using glfwSetWindowFocusCallback() to calling io.AddFocusEvent(). If you called ImGui_ImplGlfw_InitXXX() with install_callbacks = false, you MUST install glfwSetWindowFocusCallback() and forward it to the backend via ImGui_ImplGlfw_WindowFocusCallback().
//  2021-07-29: *BREAKING CHANGE*: Now using glfwSetCursorEnterCallback(). MousePos is correctly reported when the host platform window is hovered but not focused. If you called ImGui_ImplGlfw_InitXXX() with install_callbacks = false, you MUST install glfwSetWindowFocusCallback() callback and forward it to the backend via ImGui_ImplGlfw_CursorEnterCallback().
//  2021-06-29: Reorganized backend to pull data from a single structure to facilitate usage with multiple-contexts (all g_XXXX access changed to bd->XXXX).
//  2020-01-17: Inputs: Disable error callback while assigning mouse cursors because some X11 setup don't have them and it generates errors.
//  2019-12-05: Inputs: Added support for new mouse cursors added in GLFW 3.4+ (resizing cursors, not allowed cursor).
//  2019-10-18: Misc: Previously installed user callbacks are now restored on shutdown.
//  2019-07-21: Inputs: Added mapping for ImGuiKey_KeyPadEnter.
//  2019-05-11: Inputs: Don't filter value from character callback before calling AddInputCharacter().
//  2019-03-12: Misc: Preserve DisplayFramebufferScale when main window is minimized.
//  2018-11-30: Misc: Setting up io.BackendPlatformName so it can be displayed in the About Window.
//  2018-11-07: Inputs: When installing our GLFW callbacks, we save user's previously installed ones - if any - and chain call them.
//  2018-08-01: Inputs: Workaround for Emscripten which doesn't seem to handle focus related calls.
//  2018-06-29: Inputs: Added support for the ImGuiMouseCursor_Hand cursor.
//  2018-06-08: Misc: Extracted imgui_impl_glfw.cpp/.h away from the old combined GLFW+OpenGL/Vulkan examples.
//  2018-03-20: Misc: Setup io.BackendFlags ImGuiBackendFlags_HasMouseCursors flag + honor ImGuiConfigFlags_NoMouseCursorChange flag.
//  2018-02-20: Inputs: Added support for mouse cursors (ImGui::GetMouseCursor() value, passed to glfwSetCursor()).
//  2018-02-06: Misc: Removed call to ImGui::Shutdown() which is not available from 1.60 WIP, user needs to call CreateContext/DestroyContext themselves.
//  2018-02-06: Inputs: Added mapping for ImGuiKey_Space.
//  2018-01-25: Inputs: Added gamepad support if ImGuiConfigFlags_NavEnableGamepad is set.
//  2018-01-25: Inputs: Honoring the io.WantSetMousePos by repositioning the mouse (when using navigation and ImGuiConfigFlags_NavMoveMouse is set).
//  2018-01-20: Inputs: Added Horizontal Mouse Wheel support.
//  2018-01-18: Inputs: Added mapping for ImGuiKey_Insert.
//  2017-08-25: Inputs: MousePos set to -FLT_MAX,-FLT_MAX when mouse is unavailable/missing (instead of -1,-1).
//  2016-10-15: Misc: Added a void* user_data parameter to Clipboard function handlers.

#include "imgui.h"
#include "imgui_impl_glfw.h"

// Clang warnings with -Weverything
#if defined(__clang__)
#pragma clang diagnostic push
#pragma clang diagnostic ignored "-Wold-style-cast"     // warning: use of old-style cast
#pragma clang diagnostic ignored "-Wsign-conversion"    // warning: implicit conversion changes signedness
#if __has_warning("-Wzero-as-null-pointer-constant")
#pragma clang diagnostic ignored "-Wzero-as-null-pointer-constant"
#endif
#endif

// GLFW
#include <GLFW/glfw3.h>

#ifdef _WIN32
#undef APIENTRY
#define GLFW_EXPOSE_NATIVE_WIN32
#include <GLFW/glfw3native.h>   // for glfwGetWin32Window()
#endif
#ifdef __APPLE__
#define GLFW_EXPOSE_NATIVE_COCOA
#include <GLFW/glfw3native.h>   // for glfwGetCocoaWindow()
#endif

#define GLFW_HAS_WINDOW_TOPMOST       (GLFW_VERSION_MAJOR * 1000 + GLFW_VERSION_MINOR * 100 >= 3200) // 3.2+ GLFW_FLOATING
#define GLFW_HAS_WINDOW_HOVERED       (GLFW_VERSION_MAJOR * 1000 + GLFW_VERSION_MINOR * 100 >= 3300) // 3.3+ GLFW_HOVERED
#define GLFW_HAS_WINDOW_ALPHA         (GLFW_VERSION_MAJOR * 1000 + GLFW_VERSION_MINOR * 100 >= 3300) // 3.3+ glfwSetWindowOpacity
#define GLFW_HAS_PER_MONITOR_DPI      (GLFW_VERSION_MAJOR * 1000 + GLFW_VERSION_MINOR * 100 >= 3300) // 3.3+ glfwGetMonitorContentScale
#define GLFW_HAS_VULKAN               (GLFW_VERSION_MAJOR * 1000 + GLFW_VERSION_MINOR * 100 >= 3200) // 3.2+ glfwCreateWindowSurface
#define GLFW_HAS_FOCUS_WINDOW         (GLFW_VERSION_MAJOR * 1000 + GLFW_VERSION_MINOR * 100 >= 3200) // 3.2+ glfwFocusWindow
#define GLFW_HAS_FOCUS_ON_SHOW        (GLFW_VERSION_MAJOR * 1000 + GLFW_VERSION_MINOR * 100 >= 3300) // 3.3+ GLFW_FOCUS_ON_SHOW
#define GLFW_HAS_MONITOR_WORK_AREA    (GLFW_VERSION_MAJOR * 1000 + GLFW_VERSION_MINOR * 100 >= 3300) // 3.3+ glfwGetMonitorWorkarea
#define GLFW_HAS_OSX_WINDOW_POS_FIX   (GLFW_VERSION_MAJOR * 1000 + GLFW_VERSION_MINOR * 100 + GLFW_VERSION_REVISION * 10 >= 3310) // 3.3.1+ Fixed: Resizing window repositions it on MacOS #1553
#ifdef GLFW_RESIZE_NESW_CURSOR        // Let's be nice to people who pulled GLFW between 2019-04-16 (3.4 define) and 2019-11-29 (cursors defines) // FIXME: Remove when GLFW 3.4 is released?
#define GLFW_HAS_NEW_CURSORS          (GLFW_VERSION_MAJOR * 1000 + GLFW_VERSION_MINOR * 100 >= 3400) // 3.4+ GLFW_RESIZE_ALL_CURSOR, GLFW_RESIZE_NESW_CURSOR, GLFW_RESIZE_NWSE_CURSOR, GLFW_NOT_ALLOWED_CURSOR
#else
#define GLFW_HAS_NEW_CURSORS          (0)
#endif
#ifdef GLFW_MOUSE_PASSTHROUGH         // Let's be nice to people who pulled GLFW between 2019-04-16 (3.4 define) and 2020-07-17 (passthrough)
#define GLFW_HAS_MOUSE_PASSTHROUGH    (GLFW_VERSION_MAJOR * 1000 + GLFW_VERSION_MINOR * 100 >= 3400) // 3.4+ GLFW_MOUSE_PASSTHROUGH
#else
#define GLFW_HAS_MOUSE_PASSTHROUGH    (0)
#endif
#define GLFW_HAS_GAMEPAD_API          (GLFW_VERSION_MAJOR * 1000 + GLFW_VERSION_MINOR * 100 >= 3300) // 3.3+ glfwGetGamepadState() new api
#define GLFW_HAS_GET_KEY_NAME         (GLFW_VERSION_MAJOR * 1000 + GLFW_VERSION_MINOR * 100 >= 3200) // 3.2+ glfwGetKeyName()

// GLFW data
enum GlfwClientApi
{
    GlfwClientApi_Unknown,
    GlfwClientApi_OpenGL,
    GlfwClientApi_Vulkan
};

struct ImGui_ImplGlfw_Data
{
    GLFWwindow*             Window;
    GlfwClientApi           ClientApi;
    double                  Time;
    GLFWwindow*             MouseWindow;
    GLFWcursor*             MouseCursors[ImGuiMouseCursor_COUNT];
    ImVec2                  LastValidMousePos;
    GLFWwindow*             KeyOwnerWindows[GLFW_KEY_LAST];
    bool                    InstalledCallbacks;
    bool                    WantUpdateMonitors;
#ifdef _WIN32
    WNDPROC                 GlfwWndProc;
#endif

    // Chain GLFW callbacks: our callbacks will call the user's previously installed callbacks, if any.
    GLFWwindowfocusfun      PrevUserCallbackWindowFocus;
    GLFWcursorposfun        PrevUserCallbackCursorPos;
    GLFWcursorenterfun      PrevUserCallbackCursorEnter;
    GLFWmousebuttonfun      PrevUserCallbackMousebutton;
    GLFWscrollfun           PrevUserCallbackScroll;
    GLFWkeyfun              PrevUserCallbackKey;
    GLFWcharfun             PrevUserCallbackChar;
    GLFWmonitorfun          PrevUserCallbackMonitor;

    ImGui_ImplGlfw_Data()   { memset((void*)this, 0, sizeof(*this)); }
};

// Backend data stored in io.BackendPlatformUserData to allow support for multiple Dear ImGui contexts
// It is STRONGLY preferred that you use docking branch with multi-viewports (== single Dear ImGui context + multiple windows) instead of multiple Dear ImGui contexts.
// FIXME: multi-context support is not well tested and probably dysfunctional in this backend.
// - Because glfwPollEvents() process all windows and some events may be called outside of it, you will need to register your own callbacks
//   (passing install_callbacks=false in ImGui_ImplGlfw_InitXXX functions), set the current dear imgui context and then call our callbacks.
// - Otherwise we may need to store a GLFWWindow* -> ImGuiContext* map and handle this in the backend, adding a little bit of extra complexity to it.
// FIXME: some shared resources (mouse cursor shape, gamepad) are mishandled when using multi-context.
static ImGui_ImplGlfw_Data* ImGui_ImplGlfw_GetBackendData()
{
    return ImGui::GetCurrentContext() ? (ImGui_ImplGlfw_Data*)ImGui::GetIO().BackendPlatformUserData : NULL;
}

// Forward Declarations
static void ImGui_ImplGlfw_UpdateMonitors();
static void ImGui_ImplGlfw_InitPlatformInterface();
static void ImGui_ImplGlfw_ShutdownPlatformInterface();

// Functions
static const char* ImGui_ImplGlfw_GetClipboardText(void* user_data)
{
    return glfwGetClipboardString((GLFWwindow*)user_data);
}

static void ImGui_ImplGlfw_SetClipboardText(void* user_data, const char* text)
{
    glfwSetClipboardString((GLFWwindow*)user_data, text);
}

static ImGuiKey ImGui_ImplGlfw_KeyToImGuiKey(int key)
{
    switch (key)
    {
        case GLFW_KEY_TAB: return ImGuiKey_Tab;
        case GLFW_KEY_LEFT: return ImGuiKey_LeftArrow;
        case GLFW_KEY_RIGHT: return ImGuiKey_RightArrow;
        case GLFW_KEY_UP: return ImGuiKey_UpArrow;
        case GLFW_KEY_DOWN: return ImGuiKey_DownArrow;
        case GLFW_KEY_PAGE_UP: return ImGuiKey_PageUp;
        case GLFW_KEY_PAGE_DOWN: return ImGuiKey_PageDown;
        case GLFW_KEY_HOME: return ImGuiKey_Home;
        case GLFW_KEY_END: return ImGuiKey_End;
        case GLFW_KEY_INSERT: return ImGuiKey_Insert;
        case GLFW_KEY_DELETE: return ImGuiKey_Delete;
        case GLFW_KEY_BACKSPACE: return ImGuiKey_Backspace;
        case GLFW_KEY_SPACE: return ImGuiKey_Space;
        case GLFW_KEY_ENTER: return ImGuiKey_Enter;
        case GLFW_KEY_ESCAPE: return ImGuiKey_Escape;
        case GLFW_KEY_APOSTROPHE: return ImGuiKey_Apostrophe;
        case GLFW_KEY_COMMA: return ImGuiKey_Comma;
        case GLFW_KEY_MINUS: return ImGuiKey_Minus;
        case GLFW_KEY_PERIOD: return ImGuiKey_Period;
        case GLFW_KEY_SLASH: return ImGuiKey_Slash;
        case GLFW_KEY_SEMICOLON: return ImGuiKey_Semicolon;
        case GLFW_KEY_EQUAL: return ImGuiKey_Equal;
        case GLFW_KEY_LEFT_BRACKET: return ImGuiKey_LeftBracket;
        case GLFW_KEY_BACKSLASH: return ImGuiKey_Backslash;
        case GLFW_KEY_RIGHT_BRACKET: return ImGuiKey_RightBracket;
        case GLFW_KEY_GRAVE_ACCENT: return ImGuiKey_GraveAccent;
        case GLFW_KEY_CAPS_LOCK: return ImGuiKey_CapsLock;
        case GLFW_KEY_SCROLL_LOCK: return ImGuiKey_ScrollLock;
        case GLFW_KEY_NUM_LOCK: return ImGuiKey_NumLock;
        case GLFW_KEY_PRINT_SCREEN: return ImGuiKey_PrintScreen;
        case GLFW_KEY_PAUSE: return ImGuiKey_Pause;
        case GLFW_KEY_KP_0: return ImGuiKey_Keypad0;
        case GLFW_KEY_KP_1: return ImGuiKey_Keypad1;
        case GLFW_KEY_KP_2: return ImGuiKey_Keypad2;
        case GLFW_KEY_KP_3: return ImGuiKey_Keypad3;
        case GLFW_KEY_KP_4: return ImGuiKey_Keypad4;
        case GLFW_KEY_KP_5: return ImGuiKey_Keypad5;
        case GLFW_KEY_KP_6: return ImGuiKey_Keypad6;
        case GLFW_KEY_KP_7: return ImGuiKey_Keypad7;
        case GLFW_KEY_KP_8: return ImGuiKey_Keypad8;
        case GLFW_KEY_KP_9: return ImGuiKey_Keypad9;
        case GLFW_KEY_KP_DECIMAL: return ImGuiKey_KeypadDecimal;
        case GLFW_KEY_KP_DIVIDE: return ImGuiKey_KeypadDivide;
        case GLFW_KEY_KP_MULTIPLY: return ImGuiKey_KeypadMultiply;
        case GLFW_KEY_KP_SUBTRACT: return ImGuiKey_KeypadSubtract;
        case GLFW_KEY_KP_ADD: return ImGuiKey_KeypadAdd;
        case GLFW_KEY_KP_ENTER: return ImGuiKey_KeypadEnter;
        case GLFW_KEY_KP_EQUAL: return ImGuiKey_KeypadEqual;
        case GLFW_KEY_LEFT_SHIFT: return ImGuiKey_LeftShift;
        case GLFW_KEY_LEFT_CONTROL: return ImGuiKey_LeftCtrl;
        case GLFW_KEY_LEFT_ALT: return ImGuiKey_LeftAlt;
        case GLFW_KEY_LEFT_SUPER: return ImGuiKey_LeftSuper;
        case GLFW_KEY_RIGHT_SHIFT: return ImGuiKey_RightShift;
        case GLFW_KEY_RIGHT_CONTROL: return ImGuiKey_RightCtrl;
        case GLFW_KEY_RIGHT_ALT: return ImGuiKey_RightAlt;
        case GLFW_KEY_RIGHT_SUPER: return ImGuiKey_RightSuper;
        case GLFW_KEY_MENU: return ImGuiKey_Menu;
        case GLFW_KEY_0: return ImGuiKey_0;
        case GLFW_KEY_1: return ImGuiKey_1;
        case GLFW_KEY_2: return ImGuiKey_2;
        case GLFW_KEY_3: return ImGuiKey_3;
        case GLFW_KEY_4: return ImGuiKey_4;
        case GLFW_KEY_5: return ImGuiKey_5;
        case GLFW_KEY_6: return ImGuiKey_6;
        case GLFW_KEY_7: return ImGuiKey_7;
        case GLFW_KEY_8: return ImGuiKey_8;
        case GLFW_KEY_9: return ImGuiKey_9;
        case GLFW_KEY_A: return ImGuiKey_A;
        case GLFW_KEY_B: return ImGuiKey_B;
        case GLFW_KEY_C: return ImGuiKey_C;
        case GLFW_KEY_D: return ImGuiKey_D;
        case GLFW_KEY_E: return ImGuiKey_E;
        case GLFW_KEY_F: return ImGuiKey_F;
        case GLFW_KEY_G: return ImGuiKey_G;
        case GLFW_KEY_H: return ImGuiKey_H;
        case GLFW_KEY_I: return ImGuiKey_I;
        case GLFW_KEY_J: return ImGuiKey_J;
        case GLFW_KEY_K: return ImGuiKey_K;
        case GLFW_KEY_L: return ImGuiKey_L;
        case GLFW_KEY_M: return ImGuiKey_M;
        case GLFW_KEY_N: return ImGuiKey_N;
        case GLFW_KEY_O: return ImGuiKey_O;
        case GLFW_KEY_P: return ImGuiKey_P;
        case GLFW_KEY_Q: return ImGuiKey_Q;
        case GLFW_KEY_R: return ImGuiKey_R;
        case GLFW_KEY_S: return ImGuiKey_S;
        case GLFW_KEY_T: return ImGuiKey_T;
        case GLFW_KEY_U: return ImGuiKey_U;
        case GLFW_KEY_V: return ImGuiKey_V;
        case GLFW_KEY_W: return ImGuiKey_W;
        case GLFW_KEY_X: return ImGuiKey_X;
        case GLFW_KEY_Y: return ImGuiKey_Y;
        case GLFW_KEY_Z: return ImGuiKey_Z;
        case GLFW_KEY_F1: return ImGuiKey_F1;
        case GLFW_KEY_F2: return ImGuiKey_F2;
        case GLFW_KEY_F3: return ImGuiKey_F3;
        case GLFW_KEY_F4: return ImGuiKey_F4;
        case GLFW_KEY_F5: return ImGuiKey_F5;
        case GLFW_KEY_F6: return ImGuiKey_F6;
        case GLFW_KEY_F7: return ImGuiKey_F7;
        case GLFW_KEY_F8: return ImGuiKey_F8;
        case GLFW_KEY_F9: return ImGuiKey_F9;
        case GLFW_KEY_F10: return ImGuiKey_F10;
        case GLFW_KEY_F11: return ImGuiKey_F11;
        case GLFW_KEY_F12: return ImGuiKey_F12;
        default: return ImGuiKey_None;
    }
}

static int ImGui_ImplGlfw_KeyToModifier(int key)
{
    if (key == GLFW_KEY_LEFT_CONTROL || key == GLFW_KEY_RIGHT_CONTROL)
        return GLFW_MOD_CONTROL;
    if (key == GLFW_KEY_LEFT_SHIFT || key == GLFW_KEY_RIGHT_SHIFT)
        return GLFW_MOD_SHIFT;
    if (key == GLFW_KEY_LEFT_ALT || key == GLFW_KEY_RIGHT_ALT)
        return GLFW_MOD_ALT;
    if (key == GLFW_KEY_LEFT_SUPER || key == GLFW_KEY_RIGHT_SUPER)
        return GLFW_MOD_SUPER;
    return 0;
}

static void ImGui_ImplGlfw_UpdateKeyModifiers(int mods)
{
    ImGuiIO& io = ImGui::GetIO();
    io.AddKeyEvent(ImGuiKey_ModCtrl, (mods & GLFW_MOD_CONTROL) != 0);
    io.AddKeyEvent(ImGuiKey_ModShift, (mods & GLFW_MOD_SHIFT) != 0);
    io.AddKeyEvent(ImGuiKey_ModAlt, (mods & GLFW_MOD_ALT) != 0);
    io.AddKeyEvent(ImGuiKey_ModSuper, (mods & GLFW_MOD_SUPER) != 0);
}

void ImGui_ImplGlfw_MouseButtonCallback(GLFWwindow* window, int button, int action, int mods)
{
    ImGui_ImplGlfw_Data* bd = ImGui_ImplGlfw_GetBackendData();
    if (bd->PrevUserCallbackMousebutton != NULL && window == bd->Window)
        bd->PrevUserCallbackMousebutton(window, button, action, mods);

    ImGui_ImplGlfw_UpdateKeyModifiers(mods);

    ImGuiIO& io = ImGui::GetIO();
    if (button >= 0 && button < ImGuiMouseButton_COUNT)
        io.AddMouseButtonEvent(button, action == GLFW_PRESS);
}

void ImGui_ImplGlfw_ScrollCallback(GLFWwindow* window, double xoffset, double yoffset)
{
    ImGui_ImplGlfw_Data* bd = ImGui_ImplGlfw_GetBackendData();
    if (bd->PrevUserCallbackScroll != NULL && window == bd->Window)
        bd->PrevUserCallbackScroll(window, xoffset, yoffset);

    ImGuiIO& io = ImGui::GetIO();
    io.AddMouseWheelEvent((float)xoffset, (float)yoffset);
}

static int ImGui_ImplGlfw_TranslateUntranslatedKey(int key, int scancode)
{
#if GLFW_HAS_GET_KEY_NAME && !defined(__EMSCRIPTEN__)
    // GLFW 3.1+ attempts to "untranslate" keys, which goes the opposite of what every other framework does, making using lettered shortcuts difficult.
    // (It had reasons to do so: namely GLFW is/was more likely to be used for WASD-type game controls rather than lettered shortcuts, but IHMO the 3.1 change could have been done differently)
    // See https://github.com/glfw/glfw/issues/1502 for details.
    // Adding a workaround to undo this (so our keys are translated->untranslated->translated, likely a lossy process).
    // This won't cover edge cases but this is at least going to cover common cases.
    if (key >= GLFW_KEY_KP_0 && key <= GLFW_KEY_KP_EQUAL)
        return key;
    const char* key_name = glfwGetKeyName(key, scancode);
    if (key_name && key_name[0] != 0 && key_name[1] == 0)
    {
        const char char_names[] = "`-=[]\\,;\'./";
        const int char_keys[] = { GLFW_KEY_GRAVE_ACCENT, GLFW_KEY_MINUS, GLFW_KEY_EQUAL, GLFW_KEY_LEFT_BRACKET, GLFW_KEY_RIGHT_BRACKET, GLFW_KEY_BACKSLASH, GLFW_KEY_COMMA, GLFW_KEY_SEMICOLON, GLFW_KEY_APOSTROPHE, GLFW_KEY_PERIOD, GLFW_KEY_SLASH, 0 };
        IM_ASSERT(IM_ARRAYSIZE(char_names) == IM_ARRAYSIZE(char_keys));
        if (key_name[0] >= '0' && key_name[0] <= '9')               { key = GLFW_KEY_0 + (key_name[0] - '0'); }
        else if (key_name[0] >= 'A' && key_name[0] <= 'Z')          { key = GLFW_KEY_A + (key_name[0] - 'A'); }
        else if (key_name[0] >= 'a' && key_name[0] <= 'z')          { key = GLFW_KEY_A + (key_name[0] - 'a'); }
        else if (const char* p = strchr(char_names, key_name[0]))   { key = char_keys[p - char_names]; }
    }
    // if (action == GLFW_PRESS) printf("key %d scancode %d name '%s'\n", key, scancode, key_name);
#else
    IM_UNUSED(scancode);
#endif
    return key;
}

void ImGui_ImplGlfw_KeyCallback(GLFWwindow* window, int keycode, int scancode, int action, int mods)
{
    ImGui_ImplGlfw_Data* bd = ImGui_ImplGlfw_GetBackendData();
    if (bd->PrevUserCallbackKey != NULL && window == bd->Window)
        bd->PrevUserCallbackKey(window, keycode, scancode, action, mods);

    if (action != GLFW_PRESS && action != GLFW_RELEASE)
        return;

    // Workaround: X11 does not include current pressed/released modifier key in 'mods' flags. https://github.com/glfw/glfw/issues/1630
    if (int keycode_to_mod = ImGui_ImplGlfw_KeyToModifier(keycode))
        mods = (action == GLFW_PRESS) ? (mods | keycode_to_mod) : (mods & ~keycode_to_mod);
    ImGui_ImplGlfw_UpdateKeyModifiers(mods);

    if (keycode >= 0 && keycode < IM_ARRAYSIZE(bd->KeyOwnerWindows))
        bd->KeyOwnerWindows[keycode] = (action == GLFW_PRESS) ? window : NULL;

    keycode = ImGui_ImplGlfw_TranslateUntranslatedKey(keycode, scancode);

    ImGuiIO& io = ImGui::GetIO();
    ImGuiKey imgui_key = ImGui_ImplGlfw_KeyToImGuiKey(keycode);
    io.AddKeyEvent(imgui_key, (action == GLFW_PRESS));
    io.SetKeyEventNativeData(imgui_key, keycode, scancode); // To support legacy indexing (<1.87 user code)
}

void ImGui_ImplGlfw_WindowFocusCallback(GLFWwindow* window, int focused)
{
    ImGui_ImplGlfw_Data* bd = ImGui_ImplGlfw_GetBackendData();
    if (bd->PrevUserCallbackWindowFocus != NULL && window == bd->Window)
        bd->PrevUserCallbackWindowFocus(window, focused);

    ImGuiIO& io = ImGui::GetIO();
    io.AddFocusEvent(focused != 0);
}

void ImGui_ImplGlfw_CursorPosCallback(GLFWwindow* window, double x, double y)
{
    ImGui_ImplGlfw_Data* bd = ImGui_ImplGlfw_GetBackendData();
    if (bd->PrevUserCallbackCursorPos != NULL && window == bd->Window)
        bd->PrevUserCallbackCursorPos(window, x, y);
    if (glfwGetInputMode(window, GLFW_CURSOR) == GLFW_CURSOR_DISABLED)
        return;

    ImGuiIO& io = ImGui::GetIO();
    if (io.ConfigFlags & ImGuiConfigFlags_ViewportsEnable)
    {
        int window_x, window_y;
        glfwGetWindowPos(window, &window_x, &window_y);
        x += window_x;
        y += window_y;
    }
    io.AddMousePosEvent((float)x, (float)y);
    bd->LastValidMousePos = ImVec2((float)x, (float)y);
}

// Workaround: X11 seems to send spurious Leave/Enter events which would make us lose our position,
// so we back it up and restore on Leave/Enter (see https://github.com/ocornut/imgui/issues/4984)
void ImGui_ImplGlfw_CursorEnterCallback(GLFWwindow* window, int entered)
{
    ImGui_ImplGlfw_Data* bd = ImGui_ImplGlfw_GetBackendData();
    if (bd->PrevUserCallbackCursorEnter != NULL && window == bd->Window)
        bd->PrevUserCallbackCursorEnter(window, entered);
    if (glfwGetInputMode(window, GLFW_CURSOR) == GLFW_CURSOR_DISABLED)
        return;

    ImGuiIO& io = ImGui::GetIO();
    if (entered)
    {
        bd->MouseWindow = window;
        io.AddMousePosEvent(bd->LastValidMousePos.x, bd->LastValidMousePos.y);
    }
    else if (!entered && bd->MouseWindow == window)
    {
        bd->LastValidMousePos = io.MousePos;
        bd->MouseWindow = NULL;
        io.AddMousePosEvent(-FLT_MAX, -FLT_MAX);
    }
}

void ImGui_ImplGlfw_CharCallback(GLFWwindow* window, unsigned int c)
{
    ImGui_ImplGlfw_Data* bd = ImGui_ImplGlfw_GetBackendData();
    if (bd->PrevUserCallbackChar != NULL && window == bd->Window)
        bd->PrevUserCallbackChar(window, c);

    ImGuiIO& io = ImGui::GetIO();
    io.AddInputCharacter(c);
}

void ImGui_ImplGlfw_MonitorCallback(GLFWmonitor*, int)
{
    ImGui_ImplGlfw_Data* bd = ImGui_ImplGlfw_GetBackendData();
    bd->WantUpdateMonitors = true;
}

void ImGui_ImplGlfw_InstallCallbacks(GLFWwindow* window)
{
    ImGui_ImplGlfw_Data* bd = ImGui_ImplGlfw_GetBackendData();
    IM_ASSERT(bd->InstalledCallbacks == false && "Callbacks already installed!");
    IM_ASSERT(bd->Window == window);

    bd->PrevUserCallbackWindowFocus = glfwSetWindowFocusCallback(window, ImGui_ImplGlfw_WindowFocusCallback);
    bd->PrevUserCallbackCursorEnter = glfwSetCursorEnterCallback(window, ImGui_ImplGlfw_CursorEnterCallback);
    bd->PrevUserCallbackCursorPos = glfwSetCursorPosCallback(window, ImGui_ImplGlfw_CursorPosCallback);
    bd->PrevUserCallbackMousebutton = glfwSetMouseButtonCallback(window, ImGui_ImplGlfw_MouseButtonCallback);
    bd->PrevUserCallbackScroll = glfwSetScrollCallback(window, ImGui_ImplGlfw_ScrollCallback);
    bd->PrevUserCallbackKey = glfwSetKeyCallback(window, ImGui_ImplGlfw_KeyCallback);
    bd->PrevUserCallbackChar = glfwSetCharCallback(window, ImGui_ImplGlfw_CharCallback);
    bd->PrevUserCallbackMonitor = glfwSetMonitorCallback(ImGui_ImplGlfw_MonitorCallback);
    bd->InstalledCallbacks = true;
}

void ImGui_ImplGlfw_RestoreCallbacks(GLFWwindow* window)
{
    ImGui_ImplGlfw_Data* bd = ImGui_ImplGlfw_GetBackendData();
    IM_ASSERT(bd->InstalledCallbacks == true && "Callbacks not installed!");
    IM_ASSERT(bd->Window == window);

    glfwSetWindowFocusCallback(window, bd->PrevUserCallbackWindowFocus);
    glfwSetCursorEnterCallback(window, bd->PrevUserCallbackCursorEnter);
    glfwSetCursorPosCallback(window, bd->PrevUserCallbackCursorPos);
    glfwSetMouseButtonCallback(window, bd->PrevUserCallbackMousebutton);
    glfwSetScrollCallback(window, bd->PrevUserCallbackScroll);
    glfwSetKeyCallback(window, bd->PrevUserCallbackKey);
    glfwSetCharCallback(window, bd->PrevUserCallbackChar);
    glfwSetMonitorCallback(bd->PrevUserCallbackMonitor);
    bd->InstalledCallbacks = false;
    bd->PrevUserCallbackWindowFocus = NULL;
    bd->PrevUserCallbackCursorEnter = NULL;
    bd->PrevUserCallbackCursorPos = NULL;
    bd->PrevUserCallbackMousebutton = NULL;
    bd->PrevUserCallbackScroll = NULL;
    bd->PrevUserCallbackKey = NULL;
    bd->PrevUserCallbackChar = NULL;
    bd->PrevUserCallbackMonitor = NULL;
}

static bool ImGui_ImplGlfw_Init(GLFWwindow* window, bool install_callbacks, GlfwClientApi client_api)
{
    ImGuiIO& io = ImGui::GetIO();
    IM_ASSERT(io.BackendPlatformUserData == NULL && "Already initialized a platform backend!");

    // Setup backend capabilities flags
    ImGui_ImplGlfw_Data* bd = IM_NEW(ImGui_ImplGlfw_Data)();
    io.BackendPlatformUserData = (void*)bd;
    io.BackendPlatformName = "imgui_impl_glfw";
    io.BackendFlags |= ImGuiBackendFlags_HasMouseCursors;         // We can honor GetMouseCursor() values (optional)
    io.BackendFlags |= ImGuiBackendFlags_HasSetMousePos;          // We can honor io.WantSetMousePos requests (optional, rarely used)
    io.BackendFlags |= ImGuiBackendFlags_PlatformHasViewports;    // We can create multi-viewports on the Platform side (optional)
#if GLFW_HAS_MOUSE_PASSTHROUGH || (GLFW_HAS_WINDOW_HOVERED && defined(_WIN32))
    io.BackendFlags |= ImGuiBackendFlags_HasMouseHoveredViewport; // We can call io.AddMouseViewportEvent() with correct data (optional)
#endif

    bd->Window = window;
    bd->Time = 0.0;
    bd->WantUpdateMonitors = true;

    io.SetClipboardTextFn = ImGui_ImplGlfw_SetClipboardText;
    io.GetClipboardTextFn = ImGui_ImplGlfw_GetClipboardText;
    io.ClipboardUserData = bd->Window;

    // Create mouse cursors
    // (By design, on X11 cursors are user configurable and some cursors may be missing. When a cursor doesn't exist,
    // GLFW will emit an error which will often be printed by the app, so we temporarily disable error reporting.
    // Missing cursors will return NULL and our _UpdateMouseCursor() function will use the Arrow cursor instead.)
    GLFWerrorfun prev_error_callback = glfwSetErrorCallback(NULL);
    bd->MouseCursors[ImGuiMouseCursor_Arrow] = glfwCreateStandardCursor(GLFW_ARROW_CURSOR);
    bd->MouseCursors[ImGuiMouseCursor_TextInput] = glfwCreateStandardCursor(GLFW_IBEAM_CURSOR);
    bd->MouseCursors[ImGuiMouseCursor_ResizeNS] = glfwCreateStandardCursor(GLFW_VRESIZE_CURSOR);
    bd->MouseCursors[ImGuiMouseCursor_ResizeEW] = glfwCreateStandardCursor(GLFW_HRESIZE_CURSOR);
    bd->MouseCursors[ImGuiMouseCursor_Hand] = glfwCreateStandardCursor(GLFW_HAND_CURSOR);
#if GLFW_HAS_NEW_CURSORS
    bd->MouseCursors[ImGuiMouseCursor_ResizeAll] = glfwCreateStandardCursor(GLFW_RESIZE_ALL_CURSOR);
    bd->MouseCursors[ImGuiMouseCursor_ResizeNESW] = glfwCreateStandardCursor(GLFW_RESIZE_NESW_CURSOR);
    bd->MouseCursors[ImGuiMouseCursor_ResizeNWSE] = glfwCreateStandardCursor(GLFW_RESIZE_NWSE_CURSOR);
    bd->MouseCursors[ImGuiMouseCursor_NotAllowed] = glfwCreateStandardCursor(GLFW_NOT_ALLOWED_CURSOR);
#else
    bd->MouseCursors[ImGuiMouseCursor_ResizeAll] = glfwCreateStandardCursor(GLFW_ARROW_CURSOR);
    bd->MouseCursors[ImGuiMouseCursor_ResizeNESW] = glfwCreateStandardCursor(GLFW_ARROW_CURSOR);
    bd->MouseCursors[ImGuiMouseCursor_ResizeNWSE] = glfwCreateStandardCursor(GLFW_ARROW_CURSOR);
    bd->MouseCursors[ImGuiMouseCursor_NotAllowed] = glfwCreateStandardCursor(GLFW_ARROW_CURSOR);
#endif
    glfwSetErrorCallback(prev_error_callback);

    // Chain GLFW callbacks: our callbacks will call the user's previously installed callbacks, if any.
    if (install_callbacks)
        ImGui_ImplGlfw_InstallCallbacks(window);

    // Update monitors the first time (note: monitor callback are broken in GLFW 3.2 and earlier, see github.com/glfw/glfw/issues/784)
    ImGui_ImplGlfw_UpdateMonitors();
    glfwSetMonitorCallback(ImGui_ImplGlfw_MonitorCallback);

    // Our mouse update function expect PlatformHandle to be filled for the main viewport
    ImGuiViewport* main_viewport = ImGui::GetMainViewport();
    main_viewport->PlatformHandle = (void*)bd->Window;
#ifdef _WIN32
    main_viewport->PlatformHandleRaw = glfwGetWin32Window(bd->Window);
#elif defined(__APPLE__)
    main_viewport->PlatformHandleRaw = (void*)glfwGetCocoaWindow(bd->Window);
#endif
    if (io.ConfigFlags & ImGuiConfigFlags_ViewportsEnable)
        ImGui_ImplGlfw_InitPlatformInterface();

    bd->ClientApi = client_api;
    return true;
}

bool ImGui_ImplGlfw_InitForOpenGL(GLFWwindow* window, bool install_callbacks)
{
    return ImGui_ImplGlfw_Init(window, install_callbacks, GlfwClientApi_OpenGL);
}

bool ImGui_ImplGlfw_InitForVulkan(GLFWwindow* window, bool install_callbacks)
{
    return ImGui_ImplGlfw_Init(window, install_callbacks, GlfwClientApi_Vulkan);
}

bool ImGui_ImplGlfw_InitForOther(GLFWwindow* window, bool install_callbacks)
{
    return ImGui_ImplGlfw_Init(window, install_callbacks, GlfwClientApi_Unknown);
}

void ImGui_ImplGlfw_Shutdown()
{
    ImGui_ImplGlfw_Data* bd = ImGui_ImplGlfw_GetBackendData();
    IM_ASSERT(bd != NULL && "No platform backend to shutdown, or already shutdown?");
    ImGuiIO& io = ImGui::GetIO();

    ImGui_ImplGlfw_ShutdownPlatformInterface();

    if (bd->InstalledCallbacks)
        ImGui_ImplGlfw_RestoreCallbacks(bd->Window);

    for (ImGuiMouseCursor cursor_n = 0; cursor_n < ImGuiMouseCursor_COUNT; cursor_n++)
        glfwDestroyCursor(bd->MouseCursors[cursor_n]);

    io.BackendPlatformName = NULL;
    io.BackendPlatformUserData = NULL;
    IM_DELETE(bd);
}

static void ImGui_ImplGlfw_UpdateMouseData()
{
    ImGui_ImplGlfw_Data* bd = ImGui_ImplGlfw_GetBackendData();
    ImGuiIO& io = ImGui::GetIO();
    ImGuiPlatformIO& platform_io = ImGui::GetPlatformIO();

    ImGuiID mouse_viewport_id = 0;
    const ImVec2 mouse_pos_prev = io.MousePos;
    for (int n = 0; n < platform_io.Viewports.Size; n++)
    {
        ImGuiViewport* viewport = platform_io.Viewports[n];
        GLFWwindow* window = (GLFWwindow*)viewport->PlatformHandle;

    if (glfwGetInputMode(bd->Window, GLFW_CURSOR) == GLFW_CURSOR_DISABLED)
    {
        io.AddMousePosEvent(-FLT_MAX, -FLT_MAX);
        return;
    }

#ifdef __EMSCRIPTEN__
        const bool is_window_focused = true;
#else
        const bool is_window_focused = glfwGetWindowAttrib(window, GLFW_FOCUSED) != 0;
#endif
        if (is_window_focused)
        {
            // (Optional) Set OS mouse position from Dear ImGui if requested (rarely used, only when ImGuiConfigFlags_NavEnableSetMousePos is enabled by user)
            // When multi-viewports are enabled, all Dear ImGui positions are same as OS positions.
            if (io.WantSetMousePos)
                glfwSetCursorPos(window, (double)(mouse_pos_prev.x - viewport->Pos.x), (double)(mouse_pos_prev.y - viewport->Pos.y));

            // (Optional) Fallback to provide mouse position when focused (ImGui_ImplGlfw_CursorPosCallback already provides this when hovered or captured)
            if (bd->MouseWindow == NULL)
            {
                double mouse_x, mouse_y;
                glfwGetCursorPos(window, &mouse_x, &mouse_y);
                if (io.ConfigFlags & ImGuiConfigFlags_ViewportsEnable)
                {
                    // Single viewport mode: mouse position in client window coordinates (io.MousePos is (0,0) when the mouse is on the upper-left corner of the app window)
                    // Multi-viewport mode: mouse position in OS absolute coordinates (io.MousePos is (0,0) when the mouse is on the upper-left of the primary monitor)
                    int window_x, window_y;
                    glfwGetWindowPos(window, &window_x, &window_y);
                    mouse_x += window_x;
                    mouse_y += window_y;
                }
                bd->LastValidMousePos = ImVec2((float)mouse_x, (float)mouse_y);
                io.AddMousePosEvent((float)mouse_x, (float)mouse_y);
            }
        }

        // (Optional) When using multiple viewports: call io.AddMouseViewportEvent() with the viewport the OS mouse cursor is hovering.
        // If ImGuiBackendFlags_HasMouseHoveredViewport is not set by the backend, Dear imGui will ignore this field and infer the information using its flawed heuristic.
        // - [X] GLFW >= 3.3 backend ON WINDOWS ONLY does correctly ignore viewports with the _NoInputs flag.
        // - [!] GLFW <= 3.2 backend CANNOT correctly ignore viewports with the _NoInputs flag, and CANNOT reported Hovered Viewport because of mouse capture.
        //       Some backend are not able to handle that correctly. If a backend report an hovered viewport that has the _NoInputs flag (e.g. when dragging a window
        //       for docking, the viewport has the _NoInputs flag in order to allow us to find the viewport under), then Dear ImGui is forced to ignore the value reported
        //       by the backend, and use its flawed heuristic to guess the viewport behind.
        // - [X] GLFW backend correctly reports this regardless of another viewport behind focused and dragged from (we need this to find a useful drag and drop target).
        // FIXME: This is currently only correct on Win32. See what we do below with the WM_NCHITTEST, missing an equivalent for other systems.
        // See https://github.com/glfw/glfw/issues/1236 if you want to help in making this a GLFW feature.
#if GLFW_HAS_MOUSE_PASSTHROUGH || (GLFW_HAS_WINDOW_HOVERED && defined(_WIN32))
        const bool window_no_input = (viewport->Flags & ImGuiViewportFlags_NoInputs) != 0;
#if GLFW_HAS_MOUSE_PASSTHROUGH
        glfwSetWindowAttrib(window, GLFW_MOUSE_PASSTHROUGH, window_no_input);
#endif
        if (glfwGetWindowAttrib(window, GLFW_HOVERED) && !window_no_input)
            mouse_viewport_id = viewport->ID;
#else
        // We cannot use bd->MouseWindow maintained from CursorEnter/Leave callbacks, because it is locked to the window capturing mouse.
#endif
    }

    if (io.BackendFlags & ImGuiBackendFlags_HasMouseHoveredViewport)
        io.AddMouseViewportEvent(mouse_viewport_id);
}

static void ImGui_ImplGlfw_UpdateMouseCursor()
{
    ImGuiIO& io = ImGui::GetIO();
    ImGui_ImplGlfw_Data* bd = ImGui_ImplGlfw_GetBackendData();
    if ((io.ConfigFlags & ImGuiConfigFlags_NoMouseCursorChange) || glfwGetInputMode(bd->Window, GLFW_CURSOR) == GLFW_CURSOR_DISABLED)
        return;

    ImGuiMouseCursor imgui_cursor = ImGui::GetMouseCursor();
    ImGuiPlatformIO& platform_io = ImGui::GetPlatformIO();
    for (int n = 0; n < platform_io.Viewports.Size; n++)
    {
        GLFWwindow* window = (GLFWwindow*)platform_io.Viewports[n]->PlatformHandle;
        if (imgui_cursor == ImGuiMouseCursor_None || io.MouseDrawCursor)
        {
            // Hide OS mouse cursor if imgui is drawing it or if it wants no cursor
            glfwSetInputMode(window, GLFW_CURSOR, GLFW_CURSOR_HIDDEN);
        }
        else
        {
            // Show OS mouse cursor
            // FIXME-PLATFORM: Unfocused windows seems to fail changing the mouse cursor with GLFW 3.2, but 3.3 works here.
            glfwSetCursor(window, bd->MouseCursors[imgui_cursor] ? bd->MouseCursors[imgui_cursor] : bd->MouseCursors[ImGuiMouseCursor_Arrow]);
            glfwSetInputMode(window, GLFW_CURSOR, GLFW_CURSOR_NORMAL);
        }
    }
}

// Update gamepad inputs
static inline float Saturate(float v) { return v < 0.0f ? 0.0f : v  > 1.0f ? 1.0f : v; }
static void ImGui_ImplGlfw_UpdateGamepads()
{
    ImGuiIO& io = ImGui::GetIO();
    if ((io.ConfigFlags & ImGuiConfigFlags_NavEnableGamepad) == 0) // FIXME: Technically feeding gamepad shouldn't depend on this now that they are regular inputs.
        return;

    io.BackendFlags &= ~ImGuiBackendFlags_HasGamepad;
#if GLFW_HAS_GAMEPAD_API
    GLFWgamepadstate gamepad;
    if (!glfwGetGamepadState(GLFW_JOYSTICK_1, &gamepad))
        return;
    #define MAP_BUTTON(KEY_NO, BUTTON_NO, _UNUSED)          do { io.AddKeyEvent(KEY_NO, gamepad.buttons[BUTTON_NO] != 0); } while (0)
    #define MAP_ANALOG(KEY_NO, AXIS_NO, _UNUSED, V0, V1)    do { float v = gamepad.axes[AXIS_NO]; v = (v - V0) / (V1 - V0); io.AddKeyAnalogEvent(KEY_NO, v > 0.10f, Saturate(v)); } while (0)
#else
    int axes_count = 0, buttons_count = 0;
    const float* axes = glfwGetJoystickAxes(GLFW_JOYSTICK_1, &axes_count);
    const unsigned char* buttons = glfwGetJoystickButtons(GLFW_JOYSTICK_1, &buttons_count);
    if (axes_count == 0 || buttons_count == 0)
        return;
    #define MAP_BUTTON(KEY_NO, _UNUSED, BUTTON_NO)          do { io.AddKeyEvent(KEY_NO, (buttons_count > BUTTON_NO && buttons[BUTTON_NO] == GLFW_PRESS)); } while (0)
    #define MAP_ANALOG(KEY_NO, _UNUSED, AXIS_NO, V0, V1)    do { float v = (axes_count > AXIS_NO) ? axes[AXIS_NO] : V0; v = (v - V0) / (V1 - V0); io.AddKeyAnalogEvent(KEY_NO, v > 0.10f, Saturate(v)); } while (0)
#endif
    io.BackendFlags |= ImGuiBackendFlags_HasGamepad;
    MAP_BUTTON(ImGuiKey_GamepadStart,       GLFW_GAMEPAD_BUTTON_START,          7);
    MAP_BUTTON(ImGuiKey_GamepadBack,        GLFW_GAMEPAD_BUTTON_BACK,           6);
    MAP_BUTTON(ImGuiKey_GamepadFaceLeft,    GLFW_GAMEPAD_BUTTON_X,              2);     // Xbox X, PS Square
    MAP_BUTTON(ImGuiKey_GamepadFaceRight,   GLFW_GAMEPAD_BUTTON_B,              1);     // Xbox B, PS Circle
    MAP_BUTTON(ImGuiKey_GamepadFaceUp,      GLFW_GAMEPAD_BUTTON_Y,              3);     // Xbox Y, PS Triangle
    MAP_BUTTON(ImGuiKey_GamepadFaceDown,    GLFW_GAMEPAD_BUTTON_A,              0);     // Xbox A, PS Cross
    MAP_BUTTON(ImGuiKey_GamepadDpadLeft,    GLFW_GAMEPAD_BUTTON_DPAD_LEFT,      13);
    MAP_BUTTON(ImGuiKey_GamepadDpadRight,   GLFW_GAMEPAD_BUTTON_DPAD_RIGHT,     11);
    MAP_BUTTON(ImGuiKey_GamepadDpadUp,      GLFW_GAMEPAD_BUTTON_DPAD_UP,        10);
    MAP_BUTTON(ImGuiKey_GamepadDpadDown,    GLFW_GAMEPAD_BUTTON_DPAD_DOWN,      12);
    MAP_BUTTON(ImGuiKey_GamepadL1,          GLFW_GAMEPAD_BUTTON_LEFT_BUMPER,    4);
    MAP_BUTTON(ImGuiKey_GamepadR1,          GLFW_GAMEPAD_BUTTON_RIGHT_BUMPER,   5);
    MAP_ANALOG(ImGuiKey_GamepadL2,          GLFW_GAMEPAD_AXIS_LEFT_TRIGGER,     4,      -0.75f,  +1.0f);
    MAP_ANALOG(ImGuiKey_GamepadR2,          GLFW_GAMEPAD_AXIS_RIGHT_TRIGGER,    5,      -0.75f,  +1.0f);
    MAP_BUTTON(ImGuiKey_GamepadL3,          GLFW_GAMEPAD_BUTTON_LEFT_THUMB,     8);
    MAP_BUTTON(ImGuiKey_GamepadR3,          GLFW_GAMEPAD_BUTTON_RIGHT_THUMB,    9);
    MAP_ANALOG(ImGuiKey_GamepadLStickLeft,  GLFW_GAMEPAD_AXIS_LEFT_X,           0,      -0.25f,  -1.0f);
    MAP_ANALOG(ImGuiKey_GamepadLStickRight, GLFW_GAMEPAD_AXIS_LEFT_X,           0,      +0.25f,  +1.0f);
    MAP_ANALOG(ImGuiKey_GamepadLStickUp,    GLFW_GAMEPAD_AXIS_LEFT_Y,           1,      -0.25f,  -1.0f);
    MAP_ANALOG(ImGuiKey_GamepadLStickDown,  GLFW_GAMEPAD_AXIS_LEFT_Y,           1,      +0.25f,  +1.0f);
    MAP_ANALOG(ImGuiKey_GamepadRStickLeft,  GLFW_GAMEPAD_AXIS_RIGHT_X,          2,      -0.25f,  -1.0f);
    MAP_ANALOG(ImGuiKey_GamepadRStickRight, GLFW_GAMEPAD_AXIS_RIGHT_X,          2,      +0.25f,  +1.0f);
    MAP_ANALOG(ImGuiKey_GamepadRStickUp,    GLFW_GAMEPAD_AXIS_RIGHT_Y,          3,      -0.25f,  -1.0f);
    MAP_ANALOG(ImGuiKey_GamepadRStickDown,  GLFW_GAMEPAD_AXIS_RIGHT_Y,          3,      +0.25f,  +1.0f);
    #undef MAP_BUTTON
    #undef MAP_ANALOG
}

static void ImGui_ImplGlfw_UpdateMonitors()
{
    ImGui_ImplGlfw_Data* bd = ImGui_ImplGlfw_GetBackendData();
    ImGuiPlatformIO& platform_io = ImGui::GetPlatformIO();
    int monitors_count = 0;
    GLFWmonitor** glfw_monitors = glfwGetMonitors(&monitors_count);
    platform_io.Monitors.resize(0);
    for (int n = 0; n < monitors_count; n++)
    {
        ImGuiPlatformMonitor monitor;
        int x, y;
        glfwGetMonitorPos(glfw_monitors[n], &x, &y);
        const GLFWvidmode* vid_mode = glfwGetVideoMode(glfw_monitors[n]);
        monitor.MainPos = monitor.WorkPos = ImVec2((float)x, (float)y);
        monitor.MainSize = monitor.WorkSize = ImVec2((float)vid_mode->width, (float)vid_mode->height);
#if GLFW_HAS_MONITOR_WORK_AREA
        int w, h;
        glfwGetMonitorWorkarea(glfw_monitors[n], &x, &y, &w, &h);
        if (w > 0 && h > 0) // Workaround a small GLFW issue reporting zero on monitor changes: https://github.com/glfw/glfw/pull/1761
        {
            monitor.WorkPos = ImVec2((float)x, (float)y);
            monitor.WorkSize = ImVec2((float)w, (float)h);
        }
#endif
#if GLFW_HAS_PER_MONITOR_DPI
        // Warning: the validity of monitor DPI information on Windows depends on the application DPI awareness settings, which generally needs to be set in the manifest or at runtime.
        float x_scale, y_scale;
        glfwGetMonitorContentScale(glfw_monitors[n], &x_scale, &y_scale);
        monitor.DpiScale = x_scale;
#endif
        platform_io.Monitors.push_back(monitor);
    }
    bd->WantUpdateMonitors = false;
}

void ImGui_ImplGlfw_NewFrame()
{
    ImGuiIO& io = ImGui::GetIO();
    ImGui_ImplGlfw_Data* bd = ImGui_ImplGlfw_GetBackendData();
    IM_ASSERT(bd != NULL && "Did you call ImGui_ImplGlfw_InitForXXX()?");

    // Setup display size (every frame to accommodate for window resizing)
    int w, h;
    int display_w, display_h;
    glfwGetWindowSize(bd->Window, &w, &h);
    glfwGetFramebufferSize(bd->Window, &display_w, &display_h);
    io.DisplaySize = ImVec2((float)w, (float)h);
    if (w > 0 && h > 0)
        io.DisplayFramebufferScale = ImVec2((float)display_w / (float)w, (float)display_h / (float)h);
    if (bd->WantUpdateMonitors)
        ImGui_ImplGlfw_UpdateMonitors();

    // Setup time step
    double current_time = glfwGetTime();
    io.DeltaTime = bd->Time > 0.0 ? (float)(current_time - bd->Time) : (float)(1.0f / 60.0f);
    bd->Time = current_time;

    ImGui_ImplGlfw_UpdateMouseData();
    ImGui_ImplGlfw_UpdateMouseCursor();

    // Update game controllers (if enabled and available)
    ImGui_ImplGlfw_UpdateGamepads();
}

//--------------------------------------------------------------------------------------------------------
// MULTI-VIEWPORT / PLATFORM INTERFACE SUPPORT
// This is an _advanced_ and _optional_ feature, allowing the backend to create and handle multiple viewports simultaneously.
// If you are new to dear imgui or creating a new binding for dear imgui, it is recommended that you completely ignore this section first..
//--------------------------------------------------------------------------------------------------------

// Helper structure we store in the void* RenderUserData field of each ImGuiViewport to easily retrieve our backend data.
struct ImGui_ImplGlfw_ViewportData
{
    GLFWwindow* Window;
    bool        WindowOwned;
    int         IgnoreWindowPosEventFrame;
    int         IgnoreWindowSizeEventFrame;

    ImGui_ImplGlfw_ViewportData()  { Window = NULL; WindowOwned = false; IgnoreWindowSizeEventFrame = IgnoreWindowPosEventFrame = -1; }
    ~ImGui_ImplGlfw_ViewportData() { IM_ASSERT(Window == NULL); }
};

static void ImGui_ImplGlfw_WindowCloseCallback(GLFWwindow* window)
{
    if (ImGuiViewport* viewport = ImGui::FindViewportByPlatformHandle(window))
        viewport->PlatformRequestClose = true;
}

// GLFW may dispatch window pos/size events after calling glfwSetWindowPos()/glfwSetWindowSize().
// However: depending on the platform the callback may be invoked at different time:
// - on Windows it appears to be called within the glfwSetWindowPos()/glfwSetWindowSize() call
// - on Linux it is queued and invoked during glfwPollEvents()
// Because the event doesn't always fire on glfwSetWindowXXX() we use a frame counter tag to only
// ignore recent glfwSetWindowXXX() calls.
static void ImGui_ImplGlfw_WindowPosCallback(GLFWwindow* window, int, int)
{
    if (ImGuiViewport* viewport = ImGui::FindViewportByPlatformHandle(window))
    {
        if (ImGui_ImplGlfw_ViewportData* vd = (ImGui_ImplGlfw_ViewportData*)viewport->PlatformUserData)
        {
            bool ignore_event = (ImGui::GetFrameCount() <= vd->IgnoreWindowPosEventFrame + 1);
            //data->IgnoreWindowPosEventFrame = -1;
            if (ignore_event)
                return;
        }
        viewport->PlatformRequestMove = true;
    }
}

static void ImGui_ImplGlfw_WindowSizeCallback(GLFWwindow* window, int, int)
{
    if (ImGuiViewport* viewport = ImGui::FindViewportByPlatformHandle(window))
    {
        if (ImGui_ImplGlfw_ViewportData* vd = (ImGui_ImplGlfw_ViewportData*)viewport->PlatformUserData)
        {
            bool ignore_event = (ImGui::GetFrameCount() <= vd->IgnoreWindowSizeEventFrame + 1);
            //data->IgnoreWindowSizeEventFrame = -1;
            if (ignore_event)
                return;
        }
        viewport->PlatformRequestResize = true;
    }
}

static void ImGui_ImplGlfw_CreateWindow(ImGuiViewport* viewport)
{
    ImGui_ImplGlfw_Data* bd = ImGui_ImplGlfw_GetBackendData();
    ImGui_ImplGlfw_ViewportData* vd = IM_NEW(ImGui_ImplGlfw_ViewportData)();
    viewport->PlatformUserData = vd;

    // GLFW 3.2 unfortunately always set focus on glfwCreateWindow() if GLFW_VISIBLE is set, regardless of GLFW_FOCUSED
    // With GLFW 3.3, the hint GLFW_FOCUS_ON_SHOW fixes this problem
    glfwWindowHint(GLFW_VISIBLE, false);
    glfwWindowHint(GLFW_FOCUSED, false);
#if GLFW_HAS_FOCUS_ON_SHOW
    glfwWindowHint(GLFW_FOCUS_ON_SHOW, false);
 #endif
    glfwWindowHint(GLFW_DECORATED, (viewport->Flags & ImGuiViewportFlags_NoDecoration) ? false : true);
#if GLFW_HAS_WINDOW_TOPMOST
    glfwWindowHint(GLFW_FLOATING, (viewport->Flags & ImGuiViewportFlags_TopMost) ? true : false);
#endif
    GLFWwindow* share_window = (bd->ClientApi == GlfwClientApi_OpenGL) ? bd->Window : NULL;
    vd->Window = glfwCreateWindow((int)viewport->Size.x, (int)viewport->Size.y, "No Title Yet", NULL, share_window);
    vd->WindowOwned = true;
    viewport->PlatformHandle = (void*)vd->Window;
#ifdef _WIN32
    viewport->PlatformHandleRaw = glfwGetWin32Window(vd->Window);
#elif defined(__APPLE__)
    viewport->PlatformHandleRaw = (void*)glfwGetCocoaWindow(vd->Window);
#endif
    glfwSetWindowPos(vd->Window, (int)viewport->Pos.x, (int)viewport->Pos.y);

    // Install GLFW callbacks for secondary viewports
    glfwSetWindowFocusCallback(vd->Window, ImGui_ImplGlfw_WindowFocusCallback);
    glfwSetCursorEnterCallback(vd->Window, ImGui_ImplGlfw_CursorEnterCallback);
    glfwSetCursorPosCallback(vd->Window, ImGui_ImplGlfw_CursorPosCallback);
    glfwSetMouseButtonCallback(vd->Window, ImGui_ImplGlfw_MouseButtonCallback);
    glfwSetScrollCallback(vd->Window, ImGui_ImplGlfw_ScrollCallback);
    glfwSetKeyCallback(vd->Window, ImGui_ImplGlfw_KeyCallback);
    glfwSetCharCallback(vd->Window, ImGui_ImplGlfw_CharCallback);
    glfwSetWindowCloseCallback(vd->Window, ImGui_ImplGlfw_WindowCloseCallback);
    glfwSetWindowPosCallback(vd->Window, ImGui_ImplGlfw_WindowPosCallback);
    glfwSetWindowSizeCallback(vd->Window, ImGui_ImplGlfw_WindowSizeCallback);
    if (bd->ClientApi == GlfwClientApi_OpenGL)
    {
        glfwMakeContextCurrent(vd->Window);
        glfwSwapInterval(0);
    }
}

static void ImGui_ImplGlfw_DestroyWindow(ImGuiViewport* viewport)
{
    ImGui_ImplGlfw_Data* bd = ImGui_ImplGlfw_GetBackendData();
    if (ImGui_ImplGlfw_ViewportData* vd = (ImGui_ImplGlfw_ViewportData*)viewport->PlatformUserData)
    {
        if (vd->WindowOwned)
        {
#if !GLFW_HAS_MOUSE_PASSTHROUGH && GLFW_HAS_WINDOW_HOVERED && defined(_WIN32)
            HWND hwnd = (HWND)viewport->PlatformHandleRaw;
            ::RemovePropA(hwnd, "IMGUI_VIEWPORT");
#endif

            // Release any keys that were pressed in the window being destroyed and are still held down,
            // because we will not receive any release events after window is destroyed.
            for (int i = 0; i < IM_ARRAYSIZE(bd->KeyOwnerWindows); i++)
                if (bd->KeyOwnerWindows[i] == vd->Window)
                    ImGui_ImplGlfw_KeyCallback(vd->Window, i, 0, GLFW_RELEASE, 0); // Later params are only used for main viewport, on which this function is never called.

            glfwDestroyWindow(vd->Window);
        }
        vd->Window = NULL;
        IM_DELETE(vd);
    }
    viewport->PlatformUserData = viewport->PlatformHandle = NULL;
}

// We have submitted https://github.com/glfw/glfw/pull/1568 to allow GLFW to support "transparent inputs".
// In the meanwhile we implement custom per-platform workarounds here (FIXME-VIEWPORT: Implement same work-around for Linux/OSX!)
#if !GLFW_HAS_MOUSE_PASSTHROUGH && GLFW_HAS_WINDOW_HOVERED && defined(_WIN32)
static LRESULT CALLBACK WndProcNoInputs(HWND hWnd, UINT msg, WPARAM wParam, LPARAM lParam)
{
    ImGui_ImplGlfw_Data* bd = ImGui_ImplGlfw_GetBackendData();
    if (msg == WM_NCHITTEST)
    {
        // Let mouse pass-through the window. This will allow the backend to call io.AddMouseViewportEvent() properly (which is OPTIONAL).
        // The ImGuiViewportFlags_NoInputs flag is set while dragging a viewport, as want to detect the window behind the one we are dragging.
        // If you cannot easily access those viewport flags from your windowing/event code: you may manually synchronize its state e.g. in
        // your main loop after calling UpdatePlatformWindows(). Iterate all viewports/platform windows and pass the flag to your windowing system.
        ImGuiViewport* viewport = (ImGuiViewport*)::GetPropA(hWnd, "IMGUI_VIEWPORT");
        if (viewport->Flags & ImGuiViewportFlags_NoInputs)
            return HTTRANSPARENT;
    }
    return ::CallWindowProc(bd->GlfwWndProc, hWnd, msg, wParam, lParam);
}
#endif

static void ImGui_ImplGlfw_ShowWindow(ImGuiViewport* viewport)
{
    ImGui_ImplGlfw_ViewportData* vd = (ImGui_ImplGlfw_ViewportData*)viewport->PlatformUserData;

#if defined(_WIN32)
    // GLFW hack: Hide icon from task bar
    HWND hwnd = (HWND)viewport->PlatformHandleRaw;
    if (viewport->Flags & ImGuiViewportFlags_NoTaskBarIcon)
    {
        LONG ex_style = ::GetWindowLong(hwnd, GWL_EXSTYLE);
        ex_style &= ~WS_EX_APPWINDOW;
        ex_style |= WS_EX_TOOLWINDOW;
        ::SetWindowLong(hwnd, GWL_EXSTYLE, ex_style);
    }

    // GLFW hack: install hook for WM_NCHITTEST message handler
#if !GLFW_HAS_MOUSE_PASSTHROUGH && GLFW_HAS_WINDOW_HOVERED && defined(_WIN32)
    ImGui_ImplGlfw_Data* bd = ImGui_ImplGlfw_GetBackendData();
    ::SetPropA(hwnd, "IMGUI_VIEWPORT", viewport);
    if (bd->GlfwWndProc == NULL)
        bd->GlfwWndProc = (WNDPROC)::GetWindowLongPtr(hwnd, GWLP_WNDPROC);
    ::SetWindowLongPtr(hwnd, GWLP_WNDPROC, (LONG_PTR)WndProcNoInputs);
#endif

#if !GLFW_HAS_FOCUS_ON_SHOW
    // GLFW hack: GLFW 3.2 has a bug where glfwShowWindow() also activates/focus the window.
    // The fix was pushed to GLFW repository on 2018/01/09 and should be included in GLFW 3.3 via a GLFW_FOCUS_ON_SHOW window attribute.
    // See https://github.com/glfw/glfw/issues/1189
    // FIXME-VIEWPORT: Implement same work-around for Linux/OSX in the meanwhile.
    if (viewport->Flags & ImGuiViewportFlags_NoFocusOnAppearing)
    {
        ::ShowWindow(hwnd, SW_SHOWNA);
        return;
    }
#endif
#endif

    glfwShowWindow(vd->Window);
}

static ImVec2 ImGui_ImplGlfw_GetWindowPos(ImGuiViewport* viewport)
{
    ImGui_ImplGlfw_ViewportData* vd = (ImGui_ImplGlfw_ViewportData*)viewport->PlatformUserData;
    int x = 0, y = 0;
    glfwGetWindowPos(vd->Window, &x, &y);
    return ImVec2((float)x, (float)y);
}

static void ImGui_ImplGlfw_SetWindowPos(ImGuiViewport* viewport, ImVec2 pos)
{
    ImGui_ImplGlfw_ViewportData* vd = (ImGui_ImplGlfw_ViewportData*)viewport->PlatformUserData;
    vd->IgnoreWindowPosEventFrame = ImGui::GetFrameCount();
    glfwSetWindowPos(vd->Window, (int)pos.x, (int)pos.y);
}

static ImVec2 ImGui_ImplGlfw_GetWindowSize(ImGuiViewport* viewport)
{
    ImGui_ImplGlfw_ViewportData* vd = (ImGui_ImplGlfw_ViewportData*)viewport->PlatformUserData;
    int w = 0, h = 0;
    glfwGetWindowSize(vd->Window, &w, &h);
    return ImVec2((float)w, (float)h);
}

static void ImGui_ImplGlfw_SetWindowSize(ImGuiViewport* viewport, ImVec2 size)
{
    ImGui_ImplGlfw_ViewportData* vd = (ImGui_ImplGlfw_ViewportData*)viewport->PlatformUserData;
#if __APPLE__ && !GLFW_HAS_OSX_WINDOW_POS_FIX
    // Native OS windows are positioned from the bottom-left corner on macOS, whereas on other platforms they are
    // positioned from the upper-left corner. GLFW makes an effort to convert macOS style coordinates, however it
    // doesn't handle it when changing size. We are manually moving the window in order for changes of size to be based
    // on the upper-left corner.
    int x, y, width, height;
    glfwGetWindowPos(vd->Window, &x, &y);
    glfwGetWindowSize(vd->Window, &width, &height);
    glfwSetWindowPos(vd->Window, x, y - height + size.y);
#endif
    vd->IgnoreWindowSizeEventFrame = ImGui::GetFrameCount();
    glfwSetWindowSize(vd->Window, (int)size.x, (int)size.y);
}

static void ImGui_ImplGlfw_SetWindowTitle(ImGuiViewport* viewport, const char* title)
{
    ImGui_ImplGlfw_ViewportData* vd = (ImGui_ImplGlfw_ViewportData*)viewport->PlatformUserData;
    glfwSetWindowTitle(vd->Window, title);
}

static void ImGui_ImplGlfw_SetWindowFocus(ImGuiViewport* viewport)
{
#if GLFW_HAS_FOCUS_WINDOW
    ImGui_ImplGlfw_ViewportData* vd = (ImGui_ImplGlfw_ViewportData*)viewport->PlatformUserData;
    glfwFocusWindow(vd->Window);
#else
    // FIXME: What are the effect of not having this function? At the moment imgui doesn't actually call SetWindowFocus - we set that up ahead, will answer that question later.
    (void)viewport;
#endif
}

static bool ImGui_ImplGlfw_GetWindowFocus(ImGuiViewport* viewport)
{
    ImGui_ImplGlfw_ViewportData* vd = (ImGui_ImplGlfw_ViewportData*)viewport->PlatformUserData;
    return glfwGetWindowAttrib(vd->Window, GLFW_FOCUSED) != 0;
}

static bool ImGui_ImplGlfw_GetWindowMinimized(ImGuiViewport* viewport)
{
    ImGui_ImplGlfw_ViewportData* vd = (ImGui_ImplGlfw_ViewportData*)viewport->PlatformUserData;
    return glfwGetWindowAttrib(vd->Window, GLFW_ICONIFIED) != 0;
}

#if GLFW_HAS_WINDOW_ALPHA
static void ImGui_ImplGlfw_SetWindowAlpha(ImGuiViewport* viewport, float alpha)
{
    ImGui_ImplGlfw_ViewportData* vd = (ImGui_ImplGlfw_ViewportData*)viewport->PlatformUserData;
    glfwSetWindowOpacity(vd->Window, alpha);
}
#endif

static void ImGui_ImplGlfw_RenderWindow(ImGuiViewport* viewport, void*)
{
    ImGui_ImplGlfw_Data* bd = ImGui_ImplGlfw_GetBackendData();
    ImGui_ImplGlfw_ViewportData* vd = (ImGui_ImplGlfw_ViewportData*)viewport->PlatformUserData;
    if (bd->ClientApi == GlfwClientApi_OpenGL)
        glfwMakeContextCurrent(vd->Window);
}

static void ImGui_ImplGlfw_SwapBuffers(ImGuiViewport* viewport, void*)
{
    ImGui_ImplGlfw_Data* bd = ImGui_ImplGlfw_GetBackendData();
    ImGui_ImplGlfw_ViewportData* vd = (ImGui_ImplGlfw_ViewportData*)viewport->PlatformUserData;
    if (bd->ClientApi == GlfwClientApi_OpenGL)
    {
        glfwMakeContextCurrent(vd->Window);
        glfwSwapBuffers(vd->Window);
    }
}

//--------------------------------------------------------------------------------------------------------
// Vulkan support (the Vulkan renderer needs to call a platform-side support function to create the surface)
//--------------------------------------------------------------------------------------------------------

// Avoid including <vulkan.h> so we can build without it
#if GLFW_HAS_VULKAN
#ifndef VULKAN_H_
#define VK_DEFINE_HANDLE(object) typedef struct object##_T* object;
#if defined(__LP64__) || defined(_WIN64) || defined(__x86_64__) || defined(_M_X64) || defined(__ia64) || defined (_M_IA64) || defined(__aarch64__) || defined(__powerpc64__)
#define VK_DEFINE_NON_DISPATCHABLE_HANDLE(object) typedef struct object##_T *object;
#else
#define VK_DEFINE_NON_DISPATCHABLE_HANDLE(object) typedef uint64_t object;
#endif
VK_DEFINE_HANDLE(VkInstance)
VK_DEFINE_NON_DISPATCHABLE_HANDLE(VkSurfaceKHR)
struct VkAllocationCallbacks;
enum VkResult { VK_RESULT_MAX_ENUM = 0x7FFFFFFF };
#endif // VULKAN_H_
extern "C" { extern GLFWAPI VkResult glfwCreateWindowSurface(VkInstance instance, GLFWwindow* window, const VkAllocationCallbacks* allocator, VkSurfaceKHR* surface); }
static int ImGui_ImplGlfw_CreateVkSurface(ImGuiViewport* viewport, ImU64 vk_instance, const void* vk_allocator, ImU64* out_vk_surface)
{
    ImGui_ImplGlfw_Data* bd = ImGui_ImplGlfw_GetBackendData();
    ImGui_ImplGlfw_ViewportData* vd = (ImGui_ImplGlfw_ViewportData*)viewport->PlatformUserData;
    IM_UNUSED(bd);
    IM_ASSERT(bd->ClientApi == GlfwClientApi_Vulkan);
    VkResult err = glfwCreateWindowSurface((VkInstance)vk_instance, vd->Window, (const VkAllocationCallbacks*)vk_allocator, (VkSurfaceKHR*)out_vk_surface);
    return (int)err;
}
#endif // GLFW_HAS_VULKAN

static void ImGui_ImplGlfw_InitPlatformInterface()
{
    // Register platform interface (will be coupled with a renderer interface)
    ImGui_ImplGlfw_Data* bd = ImGui_ImplGlfw_GetBackendData();
    ImGuiPlatformIO& platform_io = ImGui::GetPlatformIO();
    platform_io.Platform_CreateWindow = ImGui_ImplGlfw_CreateWindow;
    platform_io.Platform_DestroyWindow = ImGui_ImplGlfw_DestroyWindow;
    platform_io.Platform_ShowWindow = ImGui_ImplGlfw_ShowWindow;
    platform_io.Platform_SetWindowPos = ImGui_ImplGlfw_SetWindowPos;
    platform_io.Platform_GetWindowPos = ImGui_ImplGlfw_GetWindowPos;
    platform_io.Platform_SetWindowSize = ImGui_ImplGlfw_SetWindowSize;
    platform_io.Platform_GetWindowSize = ImGui_ImplGlfw_GetWindowSize;
    platform_io.Platform_SetWindowFocus = ImGui_ImplGlfw_SetWindowFocus;
    platform_io.Platform_GetWindowFocus = ImGui_ImplGlfw_GetWindowFocus;
    platform_io.Platform_GetWindowMinimized = ImGui_ImplGlfw_GetWindowMinimized;
    platform_io.Platform_SetWindowTitle = ImGui_ImplGlfw_SetWindowTitle;
    platform_io.Platform_RenderWindow = ImGui_ImplGlfw_RenderWindow;
    platform_io.Platform_SwapBuffers = ImGui_ImplGlfw_SwapBuffers;
#if GLFW_HAS_WINDOW_ALPHA
    platform_io.Platform_SetWindowAlpha = ImGui_ImplGlfw_SetWindowAlpha;
#endif
#if GLFW_HAS_VULKAN
    platform_io.Platform_CreateVkSurface = ImGui_ImplGlfw_CreateVkSurface;
#endif

    // Register main window handle (which is owned by the main application, not by us)
    // This is mostly for simplicity and consistency, so that our code (e.g. mouse handling etc.) can use same logic for main and secondary viewports.
    ImGuiViewport* main_viewport = ImGui::GetMainViewport();
    ImGui_ImplGlfw_ViewportData* vd = IM_NEW(ImGui_ImplGlfw_ViewportData)();
    vd->Window = bd->Window;
    vd->WindowOwned = false;
    main_viewport->PlatformUserData = vd;
    main_viewport->PlatformHandle = (void*)bd->Window;
}

static void ImGui_ImplGlfw_ShutdownPlatformInterface()
{
    ImGui::DestroyPlatformWindows();
}

#if defined(__clang__)
#pragma clang diagnostic pop
#endif<|MERGE_RESOLUTION|>--- conflicted
+++ resolved
@@ -20,11 +20,8 @@
 
 // CHANGELOG
 // (minor and older changes stripped away, please see git history for details)
-<<<<<<< HEAD
 //  2022-XX-XX: Platform: Added support for multiple windows via the ImGuiPlatformIO interface.
-=======
 //  2022-09-01: Inputs: Honor GLFW_CURSOR_DISABLED by not setting mouse position.
->>>>>>> 5867a43d
 //  2022-04-30: Inputs: Fixed ImGui_ImplGlfw_TranslateUntranslatedKey() for lower case letters on OSX.
 //  2022-03-23: Inputs: Fixed a regression in 1.87 which resulted in keyboard modifiers events being reported incorrectly on Linux/X11.
 //  2022-02-07: Added ImGui_ImplGlfw_InstallCallbacks()/ImGui_ImplGlfw_RestoreCallbacks() helpers to facilitate user installing callbacks after initializing backend.
@@ -605,18 +602,18 @@
     ImGuiIO& io = ImGui::GetIO();
     ImGuiPlatformIO& platform_io = ImGui::GetPlatformIO();
 
+    if (glfwGetInputMode(bd->Window, GLFW_CURSOR) == GLFW_CURSOR_DISABLED)
+    {
+        io.AddMousePosEvent(-FLT_MAX, -FLT_MAX);
+        return;
+    }
+
     ImGuiID mouse_viewport_id = 0;
     const ImVec2 mouse_pos_prev = io.MousePos;
     for (int n = 0; n < platform_io.Viewports.Size; n++)
     {
         ImGuiViewport* viewport = platform_io.Viewports[n];
         GLFWwindow* window = (GLFWwindow*)viewport->PlatformHandle;
-
-    if (glfwGetInputMode(bd->Window, GLFW_CURSOR) == GLFW_CURSOR_DISABLED)
-    {
-        io.AddMousePosEvent(-FLT_MAX, -FLT_MAX);
-        return;
-    }
 
 #ifdef __EMSCRIPTEN__
         const bool is_window_focused = true;

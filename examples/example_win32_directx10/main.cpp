// Dear ImGui: standalone example application for DirectX 10
// If you are new to Dear ImGui, read documentation from the docs/ folder + read the top of imgui.cpp.
// Read online: https://github.com/ocornut/imgui/tree/master/docs

#include "imgui.h"
#include "imgui_impl_win32.h"
#include "imgui_impl_dx10.h"
#include <d3d10_1.h>
#include <d3d10.h>
#include <tchar.h>

// Data
static ID3D10Device*            g_pd3dDevice = NULL;
static IDXGISwapChain*          g_pSwapChain = NULL;
static ID3D10RenderTargetView*  g_mainRenderTargetView = NULL;

// Forward declarations of helper functions
bool MainLoopStep();
bool CreateDeviceD3D(HWND hWnd);
void CleanupDeviceD3D();
void CreateRenderTarget();
void CleanupRenderTarget();
LRESULT WINAPI WndProc(HWND hWnd, UINT msg, WPARAM wParam, LPARAM lParam);

// Main code
int main(int, char**)
{
    // Create application window
    //ImGui_ImplWin32_EnableDpiAwareness();
    WNDCLASSEXW wc = { sizeof(wc), CS_CLASSDC, WndProc, 0L, 0L, GetModuleHandle(NULL), NULL, NULL, NULL, NULL, L"ImGui Example", NULL };
    ::RegisterClassExW(&wc);
    HWND hwnd = ::CreateWindowW(wc.lpszClassName, L"Dear ImGui DirectX10 Example", WS_OVERLAPPEDWINDOW, 100, 100, 1280, 800, NULL, NULL, wc.hInstance, NULL);

    // Initialize Direct3D
    if (!CreateDeviceD3D(hwnd))
    {
        CleanupDeviceD3D();
        ::UnregisterClassW(wc.lpszClassName, wc.hInstance);
        return 1;
    }

    // Show the window
    ::ShowWindow(hwnd, SW_SHOWDEFAULT);
    ::UpdateWindow(hwnd);

    // Setup Dear ImGui context
    IMGUI_CHECKVERSION();
    ImGui::CreateContext();
    ImGuiIO& io = ImGui::GetIO(); (void)io;
    io.ConfigFlags |= ImGuiConfigFlags_NavEnableKeyboard;       // Enable Keyboard Controls
    //io.ConfigFlags |= ImGuiConfigFlags_NavEnableGamepad;      // Enable Gamepad Controls
    io.ConfigFlags |= ImGuiConfigFlags_DockingEnable;           // Enable Docking
    io.ConfigFlags |= ImGuiConfigFlags_ViewportsEnable;         // Enable Multi-Viewport / Platform Windows
    //io.ConfigViewportsNoAutoMerge = true;
    //io.ConfigViewportsNoTaskBarIcon = true;

    // Setup Dear ImGui style
    ImGui::StyleColorsDark();
    //ImGui::StyleColorsLight();

    // When viewports are enabled we tweak WindowRounding/WindowBg so platform windows can look identical to regular ones.
    ImGuiStyle& style = ImGui::GetStyle();
    if (io.ConfigFlags & ImGuiConfigFlags_ViewportsEnable)
    {
        style.WindowRounding = 0.0f;
        style.Colors[ImGuiCol_WindowBg].w = 1.0f;
    }

    // Setup Platform/Renderer backends
    ImGui_ImplWin32_Init(hwnd);
    ImGui_ImplDX10_Init(g_pd3dDevice);

    // Load Fonts
    // - If no fonts are loaded, dear imgui will use the default font. You can also load multiple fonts and use ImGui::PushFont()/PopFont() to select them.
    // - AddFontFromFileTTF() will return the ImFont* so you can store it if you need to select the font among multiple.
    // - If the file cannot be loaded, the function will return NULL. Please handle those errors in your application (e.g. use an assertion, or display an error and quit).
    // - The fonts will be rasterized at a given size (w/ oversampling) and stored into a texture when calling ImFontAtlas::Build()/GetTexDataAsXXXX(), which ImGui_ImplXXXX_NewFrame below will call.
    // - Use '#define IMGUI_ENABLE_FREETYPE' in your imconfig file to use Freetype for higher quality font rendering.
    // - Read 'docs/FONTS.md' for more instructions and details.
    // - Remember that in C/C++ if you want to include a backslash \ in a string literal you need to write a double backslash \\ !
    //io.Fonts->AddFontDefault();
    //io.Fonts->AddFontFromFileTTF("c:\\Windows\\Fonts\\segoeui.ttf", 18.0f);
    //io.Fonts->AddFontFromFileTTF("../../misc/fonts/DroidSans.ttf", 16.0f);
    //io.Fonts->AddFontFromFileTTF("../../misc/fonts/Roboto-Medium.ttf", 16.0f);
    //io.Fonts->AddFontFromFileTTF("../../misc/fonts/Cousine-Regular.ttf", 15.0f);
    //ImFont* font = io.Fonts->AddFontFromFileTTF("c:\\Windows\\Fonts\\ArialUni.ttf", 18.0f, NULL, io.Fonts->GetGlyphRangesJapanese());
    //IM_ASSERT(font != NULL);

    // Main loop
    while (true)
    {
        if (!MainLoopStep())
            break;
    }

    // Cleanup
    ImGui_ImplDX10_Shutdown();
    ImGui_ImplWin32_Shutdown();
    ImGui::DestroyContext();

    CleanupDeviceD3D();
    ::DestroyWindow(hwnd);
    ::UnregisterClassW(wc.lpszClassName, wc.hInstance);

    return 0;
}

bool MainLoopStep()
{
    // Poll and handle messages (inputs, window resize, etc.)
    // See the WndProc() function below where we dispatch events to the imgui_impl_win32 backend.
    bool done = false;
    MSG msg;
    while (::PeekMessage(&msg, NULL, 0U, 0U, PM_REMOVE))
    {
        ::TranslateMessage(&msg);
        ::DispatchMessage(&msg);
        if (msg.message == WM_QUIT)
            done = true;
    }
    if (done)
        return false;

    // Start the Dear ImGui frame
    ImGui_ImplDX10_NewFrame();
    ImGui_ImplWin32_NewFrame();
    ImGui::NewFrame();

    // Our state
    // (we use static, which essentially makes the variable globals, as a convenience to keep the example code easy to follow)
    static bool show_demo_window = true;
    static bool show_another_window = false;
    static ImVec4 clear_color = ImVec4(0.45f, 0.55f, 0.60f, 1.00f);

    // 1. Show the big demo window (Most of the sample code is in ImGui::ShowDemoWindow()! You can browse its code to learn more about Dear ImGui!).
    if (show_demo_window)
        ImGui::ShowDemoWindow(&show_demo_window);

    // 2. Show a simple window that we create ourselves. We use a Begin/End pair to create a named window.
    {
        static float f = 0.0f;
        static int counter = 0;

        ImGui::Begin("Hello, world!");                          // Create a window called "Hello, world!" and append into it.

        ImGui::Text("This is some useful text.");               // Display some text (you can use a format strings too)
        ImGui::Checkbox("Demo Window", &show_demo_window);      // Edit bools storing our window open/close state
        ImGui::Checkbox("Another Window", &show_another_window);

        ImGui::SliderFloat("float", &f, 0.0f, 1.0f);            // Edit 1 float using a slider from 0.0f to 1.0f
        ImGui::ColorEdit3("clear color", (float*)&clear_color); // Edit 3 floats representing a color

        if (ImGui::Button("Button"))                            // Buttons return true when clicked (most widgets return true when edited/activated)
            counter++;
        ImGui::SameLine();
        ImGui::Text("counter = %d", counter);

<<<<<<< HEAD
        // Update and Render additional Platform Windows
        if (io.ConfigFlags & ImGuiConfigFlags_ViewportsEnable)
        {
            ImGui::UpdatePlatformWindows();
            ImGui::RenderPlatformWindowsDefault();
        }

        g_pSwapChain->Present(1, 0); // Present with vsync
        //g_pSwapChain->Present(0, 0); // Present without vsync
=======
        ImGui::Text("Application average %.3f ms/frame (%.1f FPS)", 1000.0f / ImGui::GetIO().Framerate, ImGui::GetIO().Framerate);
        ImGui::End();
>>>>>>> 624c057a
    }

    // 3. Show another simple window.
    if (show_another_window)
    {
        ImGui::Begin("Another Window", &show_another_window);   // Pass a pointer to our bool variable (the window will have a closing button that will clear the bool when clicked)
        ImGui::Text("Hello from another window!");
        if (ImGui::Button("Close Me"))
            show_another_window = false;
        ImGui::End();
    }

    // Rendering
    ImGui::Render();
    const float clear_color_with_alpha[4] = { clear_color.x * clear_color.w, clear_color.y * clear_color.w, clear_color.z * clear_color.w, clear_color.w };
    g_pd3dDevice->OMSetRenderTargets(1, &g_mainRenderTargetView, NULL);
    g_pd3dDevice->ClearRenderTargetView(g_mainRenderTargetView, clear_color_with_alpha);
    ImGui_ImplDX10_RenderDrawData(ImGui::GetDrawData());

    g_pSwapChain->Present(1, 0); // Present with vsync
    //g_pSwapChain->Present(0, 0); // Present without vsync

    return true;
}

// Helper functions

bool CreateDeviceD3D(HWND hWnd)
{
    // Setup swap chain
    DXGI_SWAP_CHAIN_DESC sd;
    ZeroMemory(&sd, sizeof(sd));
    sd.BufferCount = 2;
    sd.BufferDesc.Width = 0;
    sd.BufferDesc.Height = 0;
    sd.BufferDesc.Format = DXGI_FORMAT_R8G8B8A8_UNORM;
    sd.BufferDesc.RefreshRate.Numerator = 60;
    sd.BufferDesc.RefreshRate.Denominator = 1;
    sd.Flags = DXGI_SWAP_CHAIN_FLAG_ALLOW_MODE_SWITCH;
    sd.BufferUsage = DXGI_USAGE_RENDER_TARGET_OUTPUT;
    sd.OutputWindow = hWnd;
    sd.SampleDesc.Count = 1;
    sd.SampleDesc.Quality = 0;
    sd.Windowed = TRUE;
    sd.SwapEffect = DXGI_SWAP_EFFECT_DISCARD;

    UINT createDeviceFlags = 0;
    //createDeviceFlags |= D3D10_CREATE_DEVICE_DEBUG;
    HRESULT res = D3D10CreateDeviceAndSwapChain(NULL, D3D10_DRIVER_TYPE_HARDWARE, NULL, createDeviceFlags, D3D10_SDK_VERSION, &sd, &g_pSwapChain, &g_pd3dDevice);
    if (res == DXGI_ERROR_UNSUPPORTED) // Try high-performance WARP software driver if hardware is not available.
        res = D3D10CreateDeviceAndSwapChain(NULL, D3D10_DRIVER_TYPE_WARP, NULL, createDeviceFlags, D3D10_SDK_VERSION, &sd, &g_pSwapChain, &g_pd3dDevice);
    if (res != S_OK)
        return false;

    CreateRenderTarget();
    return true;
}

void CleanupDeviceD3D()
{
    CleanupRenderTarget();
    if (g_pSwapChain) { g_pSwapChain->Release(); g_pSwapChain = NULL; }
    if (g_pd3dDevice) { g_pd3dDevice->Release(); g_pd3dDevice = NULL; }
}

void CreateRenderTarget()
{
    ID3D10Texture2D* pBackBuffer;
    g_pSwapChain->GetBuffer(0, IID_PPV_ARGS(&pBackBuffer));
    g_pd3dDevice->CreateRenderTargetView(pBackBuffer, NULL, &g_mainRenderTargetView);
    pBackBuffer->Release();
}

void CleanupRenderTarget()
{
    if (g_mainRenderTargetView) { g_mainRenderTargetView->Release(); g_mainRenderTargetView = NULL; }
}

// Forward declare message handler from imgui_impl_win32.cpp
extern IMGUI_IMPL_API LRESULT ImGui_ImplWin32_WndProcHandler(HWND hWnd, UINT msg, WPARAM wParam, LPARAM lParam);

// Win32 message handler
// You can read the io.WantCaptureMouse, io.WantCaptureKeyboard flags to tell if dear imgui wants to use your inputs.
// - When io.WantCaptureMouse is true, do not dispatch mouse input data to your main application, or clear/overwrite your copy of the mouse data.
// - When io.WantCaptureKeyboard is true, do not dispatch keyboard input data to your main application, or clear/overwrite your copy of the keyboard data.
// Generally you may always pass all inputs to dear imgui, and hide them from your application based on those two flags.
LRESULT WINAPI WndProc(HWND hWnd, UINT msg, WPARAM wParam, LPARAM lParam)
{
    if (ImGui_ImplWin32_WndProcHandler(hWnd, msg, wParam, lParam))
        return true;

    switch (msg)
    {
    case WM_SIZE:
        if (g_pd3dDevice != NULL && wParam != SIZE_MINIMIZED)
        {
            CleanupRenderTarget();
            g_pSwapChain->ResizeBuffers(0, (UINT)LOWORD(lParam), (UINT)HIWORD(lParam), DXGI_FORMAT_UNKNOWN, 0);
            CreateRenderTarget();
        }
        return 0;
    case WM_SYSCOMMAND:
        if ((wParam & 0xfff0) == SC_KEYMENU) // Disable ALT application menu
            return 0;
        break;
    case WM_DESTROY:
        ::PostQuitMessage(0);
        return 0;
    }
    return ::DefWindowProcW(hWnd, msg, wParam, lParam);
}<|MERGE_RESOLUTION|>--- conflicted
+++ resolved
@@ -155,20 +155,8 @@
         ImGui::SameLine();
         ImGui::Text("counter = %d", counter);
 
-<<<<<<< HEAD
-        // Update and Render additional Platform Windows
-        if (io.ConfigFlags & ImGuiConfigFlags_ViewportsEnable)
-        {
-            ImGui::UpdatePlatformWindows();
-            ImGui::RenderPlatformWindowsDefault();
-        }
-
-        g_pSwapChain->Present(1, 0); // Present with vsync
-        //g_pSwapChain->Present(0, 0); // Present without vsync
-=======
         ImGui::Text("Application average %.3f ms/frame (%.1f FPS)", 1000.0f / ImGui::GetIO().Framerate, ImGui::GetIO().Framerate);
         ImGui::End();
->>>>>>> 624c057a
     }
 
     // 3. Show another simple window.
@@ -187,6 +175,13 @@
     g_pd3dDevice->OMSetRenderTargets(1, &g_mainRenderTargetView, NULL);
     g_pd3dDevice->ClearRenderTargetView(g_mainRenderTargetView, clear_color_with_alpha);
     ImGui_ImplDX10_RenderDrawData(ImGui::GetDrawData());
+
+    // Update and Render additional Platform Windows
+    if (ImGui::GetIO().ConfigFlags & ImGuiConfigFlags_ViewportsEnable)
+    {
+        ImGui::UpdatePlatformWindows();
+        ImGui::RenderPlatformWindowsDefault();
+    }
 
     g_pSwapChain->Present(1, 0); // Present with vsync
     //g_pSwapChain->Present(0, 0); // Present without vsync

// dear imgui, v1.83 WIP
// (widgets code)

/*

Index of this file:

// [SECTION] Forward Declarations
// [SECTION] Widgets: Text, etc.
// [SECTION] Widgets: Main (Button, Image, Checkbox, RadioButton, ProgressBar, Bullet, etc.)
// [SECTION] Widgets: Low-level Layout helpers (Spacing, Dummy, NewLine, Separator, etc.)
// [SECTION] Widgets: ComboBox
// [SECTION] Data Type and Data Formatting Helpers
// [SECTION] Widgets: DragScalar, DragFloat, DragInt, etc.
// [SECTION] Widgets: SliderScalar, SliderFloat, SliderInt, etc.
// [SECTION] Widgets: InputScalar, InputFloat, InputInt, etc.
// [SECTION] Widgets: InputText, InputTextMultiline
// [SECTION] Widgets: ColorEdit, ColorPicker, ColorButton, etc.
// [SECTION] Widgets: TreeNode, CollapsingHeader, etc.
// [SECTION] Widgets: Selectable
// [SECTION] Widgets: ListBox
// [SECTION] Widgets: PlotLines, PlotHistogram
// [SECTION] Widgets: Value helpers
// [SECTION] Widgets: MenuItem, BeginMenu, EndMenu, etc.
// [SECTION] Widgets: BeginTabBar, EndTabBar, etc.
// [SECTION] Widgets: BeginTabItem, EndTabItem, etc.
// [SECTION] Widgets: Columns, BeginColumns, EndColumns, etc.

*/

#if defined(_MSC_VER) && !defined(_CRT_SECURE_NO_WARNINGS)
#define _CRT_SECURE_NO_WARNINGS
#endif

#include "imgui.h"
#ifndef IMGUI_DISABLE

#ifndef IMGUI_DEFINE_MATH_OPERATORS
#define IMGUI_DEFINE_MATH_OPERATORS
#endif
#include "imgui_internal.h"

// System includes
#include <ctype.h>      // toupper
#if defined(_MSC_VER) && _MSC_VER <= 1500 // MSVC 2008 or earlier
#include <stddef.h>     // intptr_t
#else
#include <stdint.h>     // intptr_t
#endif

//-------------------------------------------------------------------------
// Warnings
//-------------------------------------------------------------------------

// Visual Studio warnings
#ifdef _MSC_VER
#pragma warning (disable: 4127)     // condition expression is constant
#pragma warning (disable: 4996)     // 'This function or variable may be unsafe': strcpy, strdup, sprintf, vsnprintf, sscanf, fopen
#if defined(_MSC_VER) && _MSC_VER >= 1922 // MSVC 2019 16.2 or later
#pragma warning (disable: 5054)     // operator '|': deprecated between enumerations of different types
#endif
#endif

// Clang/GCC warnings with -Weverything
#if defined(__clang__)
#if __has_warning("-Wunknown-warning-option")
#pragma clang diagnostic ignored "-Wunknown-warning-option"         // warning: unknown warning group 'xxx'                      // not all warnings are known by all Clang versions and they tend to be rename-happy.. so ignoring warnings triggers new warnings on some configuration. Great!
#endif
#pragma clang diagnostic ignored "-Wunknown-pragmas"                // warning: unknown warning group 'xxx'
#pragma clang diagnostic ignored "-Wold-style-cast"                 // warning: use of old-style cast                            // yes, they are more terse.
#pragma clang diagnostic ignored "-Wfloat-equal"                    // warning: comparing floating point with == or != is unsafe // storing and comparing against same constants (typically 0.0f) is ok.
#pragma clang diagnostic ignored "-Wformat-nonliteral"              // warning: format string is not a string literal            // passing non-literal to vsnformat(). yes, user passing incorrect format strings can crash the code.
#pragma clang diagnostic ignored "-Wsign-conversion"                // warning: implicit conversion changes signedness
#pragma clang diagnostic ignored "-Wzero-as-null-pointer-constant"  // warning: zero as null pointer constant                    // some standard header variations use #define NULL 0
#pragma clang diagnostic ignored "-Wdouble-promotion"               // warning: implicit conversion from 'float' to 'double' when passing argument to function  // using printf() is a misery with this as C++ va_arg ellipsis changes float to double.
#pragma clang diagnostic ignored "-Wenum-enum-conversion"           // warning: bitwise operation between different enumeration types ('XXXFlags_' and 'XXXFlagsPrivate_')
#pragma clang diagnostic ignored "-Wdeprecated-enum-enum-conversion"// warning: bitwise operation between different enumeration types ('XXXFlags_' and 'XXXFlagsPrivate_') is deprecated
#pragma clang diagnostic ignored "-Wimplicit-int-float-conversion"  // warning: implicit conversion from 'xxx' to 'float' may lose precision
#elif defined(__GNUC__)
#pragma GCC diagnostic ignored "-Wpragmas"                          // warning: unknown option after '#pragma GCC diagnostic' kind
#pragma GCC diagnostic ignored "-Wformat-nonliteral"                // warning: format not a string literal, format string not checked
#pragma GCC diagnostic ignored "-Wclass-memaccess"                  // [__GNUC__ >= 8] warning: 'memset/memcpy' clearing/writing an object of type 'xxxx' with no trivial copy-assignment; use assignment or value-initialization instead
#endif

//-------------------------------------------------------------------------
// Data
//-------------------------------------------------------------------------

// Widgets
static const float          DRAGDROP_HOLD_TO_OPEN_TIMER = 0.70f;    // Time for drag-hold to activate items accepting the ImGuiButtonFlags_PressedOnDragDropHold button behavior.
static const float          DRAG_MOUSE_THRESHOLD_FACTOR = 0.50f;    // Multiplier for the default value of io.MouseDragThreshold to make DragFloat/DragInt react faster to mouse drags.

// Those MIN/MAX values are not define because we need to point to them
static const signed char    IM_S8_MIN  = -128;
static const signed char    IM_S8_MAX  = 127;
static const unsigned char  IM_U8_MIN  = 0;
static const unsigned char  IM_U8_MAX  = 0xFF;
static const signed short   IM_S16_MIN = -32768;
static const signed short   IM_S16_MAX = 32767;
static const unsigned short IM_U16_MIN = 0;
static const unsigned short IM_U16_MAX = 0xFFFF;
static const ImS32          IM_S32_MIN = INT_MIN;    // (-2147483647 - 1), (0x80000000);
static const ImS32          IM_S32_MAX = INT_MAX;    // (2147483647), (0x7FFFFFFF)
static const ImU32          IM_U32_MIN = 0;
static const ImU32          IM_U32_MAX = UINT_MAX;   // (0xFFFFFFFF)
#ifdef LLONG_MIN
static const ImS64          IM_S64_MIN = LLONG_MIN;  // (-9223372036854775807ll - 1ll);
static const ImS64          IM_S64_MAX = LLONG_MAX;  // (9223372036854775807ll);
#else
static const ImS64          IM_S64_MIN = -9223372036854775807LL - 1;
static const ImS64          IM_S64_MAX = 9223372036854775807LL;
#endif
static const ImU64          IM_U64_MIN = 0;
#ifdef ULLONG_MAX
static const ImU64          IM_U64_MAX = ULLONG_MAX; // (0xFFFFFFFFFFFFFFFFull);
#else
static const ImU64          IM_U64_MAX = (2ULL * 9223372036854775807LL + 1);
#endif

//-------------------------------------------------------------------------
// [SECTION] Forward Declarations
//-------------------------------------------------------------------------

// For InputTextEx()
static bool             InputTextFilterCharacter(unsigned int* p_char, ImGuiInputTextFlags flags, ImGuiInputTextCallback callback, void* user_data);
static int              InputTextCalcTextLenAndLineCount(const char* text_begin, const char** out_text_end);
static ImVec2           InputTextCalcTextSizeW(const ImWchar* text_begin, const ImWchar* text_end, const ImWchar** remaining = NULL, ImVec2* out_offset = NULL, bool stop_on_new_line = false);

//-------------------------------------------------------------------------
// [SECTION] Widgets: Text, etc.
//-------------------------------------------------------------------------
// - TextEx() [Internal]
// - TextUnformatted()
// - Text()
// - TextV()
// - TextColored()
// - TextColoredV()
// - TextDisabled()
// - TextDisabledV()
// - TextWrapped()
// - TextWrappedV()
// - LabelText()
// - LabelTextV()
// - BulletText()
// - BulletTextV()
//-------------------------------------------------------------------------

void ImGui::TextEx(const char* text, const char* text_end, ImGuiTextFlags flags)
{
    ImGuiWindow* window = GetCurrentWindow();
    if (window->SkipItems)
        return;

    ImGuiContext& g = *GImGui;
    IM_ASSERT(text != NULL);
    const char* text_begin = text;
    if (text_end == NULL)
        text_end = text + strlen(text); // FIXME-OPT

    const ImVec2 text_pos(window->DC.CursorPos.x, window->DC.CursorPos.y + window->DC.CurrLineTextBaseOffset);
    const float wrap_pos_x = window->DC.TextWrapPos;
    const bool wrap_enabled = (wrap_pos_x >= 0.0f);
    if (text_end - text > 2000 && !wrap_enabled)
    {
        // Long text!
        // Perform manual coarse clipping to optimize for long multi-line text
        // - From this point we will only compute the width of lines that are visible. Optimization only available when word-wrapping is disabled.
        // - We also don't vertically center the text within the line full height, which is unlikely to matter because we are likely the biggest and only item on the line.
        // - We use memchr(), pay attention that well optimized versions of those str/mem functions are much faster than a casually written loop.
        const char* line = text;
        const float line_height = GetTextLineHeight();
        ImVec2 text_size(0, 0);

        // Lines to skip (can't skip when logging text)
        ImVec2 pos = text_pos;
        if (!g.LogEnabled)
        {
            int lines_skippable = (int)((window->ClipRect.Min.y - text_pos.y) / line_height);
            if (lines_skippable > 0)
            {
                int lines_skipped = 0;
                while (line < text_end && lines_skipped < lines_skippable)
                {
                    const char* line_end = (const char*)memchr(line, '\n', text_end - line);
                    if (!line_end)
                        line_end = text_end;
                    if ((flags & ImGuiTextFlags_NoWidthForLargeClippedText) == 0)
                        text_size.x = ImMax(text_size.x, CalcTextSize(line, line_end).x);
                    line = line_end + 1;
                    lines_skipped++;
                }
                pos.y += lines_skipped * line_height;
            }
        }

        // Lines to render
        if (line < text_end)
        {
            ImRect line_rect(pos, pos + ImVec2(FLT_MAX, line_height));
            while (line < text_end)
            {
                if (IsClippedEx(line_rect, 0, false))
                    break;

                const char* line_end = (const char*)memchr(line, '\n', text_end - line);
                if (!line_end)
                    line_end = text_end;
                text_size.x = ImMax(text_size.x, CalcTextSize(line, line_end).x);
                RenderText(pos, line, line_end, false);
                line = line_end + 1;
                line_rect.Min.y += line_height;
                line_rect.Max.y += line_height;
                pos.y += line_height;
            }

            // Count remaining lines
            int lines_skipped = 0;
            while (line < text_end)
            {
                const char* line_end = (const char*)memchr(line, '\n', text_end - line);
                if (!line_end)
                    line_end = text_end;
                if ((flags & ImGuiTextFlags_NoWidthForLargeClippedText) == 0)
                    text_size.x = ImMax(text_size.x, CalcTextSize(line, line_end).x);
                line = line_end + 1;
                lines_skipped++;
            }
            pos.y += lines_skipped * line_height;
        }
        text_size.y = (pos - text_pos).y;

        ImRect bb(text_pos, text_pos + text_size);
        ItemSize(text_size, 0.0f);
        ItemAdd(bb, 0);
    }
    else
    {
        const float wrap_width = wrap_enabled ? CalcWrapWidthForPos(window->DC.CursorPos, wrap_pos_x) : 0.0f;
        const ImVec2 text_size = CalcTextSize(text_begin, text_end, false, wrap_width);

        ImRect bb(text_pos, text_pos + text_size);
        ItemSize(text_size, 0.0f);
        if (!ItemAdd(bb, 0))
            return;

        // Render (we don't hide text after ## in this end-user function)
        RenderTextWrapped(bb.Min, text_begin, text_end, wrap_width);
    }
}

void ImGui::TextUnformatted(const char* text, const char* text_end)
{
    TextEx(text, text_end, ImGuiTextFlags_NoWidthForLargeClippedText);
}

void ImGui::Text(const char* fmt, ...)
{
    va_list args;
    va_start(args, fmt);
    TextV(fmt, args);
    va_end(args);
}

void ImGui::TextV(const char* fmt, va_list args)
{
    ImGuiWindow* window = GetCurrentWindow();
    if (window->SkipItems)
        return;

    ImGuiContext& g = *GImGui;
    const char* text_end = g.TempBuffer + ImFormatStringV(g.TempBuffer, IM_ARRAYSIZE(g.TempBuffer), fmt, args);
    TextEx(g.TempBuffer, text_end, ImGuiTextFlags_NoWidthForLargeClippedText);
}

void ImGui::TextColored(const ImVec4& col, const char* fmt, ...)
{
    va_list args;
    va_start(args, fmt);
    TextColoredV(col, fmt, args);
    va_end(args);
}

void ImGui::TextColoredV(const ImVec4& col, const char* fmt, va_list args)
{
    PushStyleColor(ImGuiCol_Text, col);
    if (fmt[0] == '%' && fmt[1] == 's' && fmt[2] == 0)
        TextEx(va_arg(args, const char*), NULL, ImGuiTextFlags_NoWidthForLargeClippedText); // Skip formatting
    else
        TextV(fmt, args);
    PopStyleColor();
}

void ImGui::TextDisabled(const char* fmt, ...)
{
    va_list args;
    va_start(args, fmt);
    TextDisabledV(fmt, args);
    va_end(args);
}

void ImGui::TextDisabledV(const char* fmt, va_list args)
{
    ImGuiContext& g = *GImGui;
    PushStyleColor(ImGuiCol_Text, g.Style.Colors[ImGuiCol_TextDisabled]);
    if (fmt[0] == '%' && fmt[1] == 's' && fmt[2] == 0)
        TextEx(va_arg(args, const char*), NULL, ImGuiTextFlags_NoWidthForLargeClippedText); // Skip formatting
    else
        TextV(fmt, args);
    PopStyleColor();
}

void ImGui::TextWrapped(const char* fmt, ...)
{
    va_list args;
    va_start(args, fmt);
    TextWrappedV(fmt, args);
    va_end(args);
}

void ImGui::TextWrappedV(const char* fmt, va_list args)
{
    ImGuiContext& g = *GImGui;
    bool need_backup = (g.CurrentWindow->DC.TextWrapPos < 0.0f);  // Keep existing wrap position if one is already set
    if (need_backup)
        PushTextWrapPos(0.0f);
    if (fmt[0] == '%' && fmt[1] == 's' && fmt[2] == 0)
        TextEx(va_arg(args, const char*), NULL, ImGuiTextFlags_NoWidthForLargeClippedText); // Skip formatting
    else
        TextV(fmt, args);
    if (need_backup)
        PopTextWrapPos();
}

void ImGui::LabelText(const char* label, const char* fmt, ...)
{
    va_list args;
    va_start(args, fmt);
    LabelTextV(label, fmt, args);
    va_end(args);
}

// Add a label+text combo aligned to other label+value widgets
void ImGui::LabelTextV(const char* label, const char* fmt, va_list args)
{
    ImGuiWindow* window = GetCurrentWindow();
    if (window->SkipItems)
        return;

    ImGuiContext& g = *GImGui;
    const ImGuiStyle& style = g.Style;
    const float w = CalcItemWidth();

    const ImVec2 label_size = CalcTextSize(label, NULL, true);
    const ImRect value_bb(window->DC.CursorPos, window->DC.CursorPos + ImVec2(w, label_size.y + style.FramePadding.y * 2));
    const ImRect total_bb(window->DC.CursorPos, window->DC.CursorPos + ImVec2(w + (label_size.x > 0.0f ? style.ItemInnerSpacing.x : 0.0f), style.FramePadding.y * 2) + label_size);
    ItemSize(total_bb, style.FramePadding.y);
    if (!ItemAdd(total_bb, 0))
        return;

    // Render
    const char* value_text_begin = &g.TempBuffer[0];
    const char* value_text_end = value_text_begin + ImFormatStringV(g.TempBuffer, IM_ARRAYSIZE(g.TempBuffer), fmt, args);
    RenderTextClipped(value_bb.Min, value_bb.Max, value_text_begin, value_text_end, NULL, ImVec2(0.0f, 0.5f));
    if (label_size.x > 0.0f)
        RenderText(ImVec2(value_bb.Max.x + style.ItemInnerSpacing.x, value_bb.Min.y + style.FramePadding.y), label);
}

void ImGui::BulletText(const char* fmt, ...)
{
    va_list args;
    va_start(args, fmt);
    BulletTextV(fmt, args);
    va_end(args);
}

// Text with a little bullet aligned to the typical tree node.
void ImGui::BulletTextV(const char* fmt, va_list args)
{
    ImGuiWindow* window = GetCurrentWindow();
    if (window->SkipItems)
        return;

    ImGuiContext& g = *GImGui;
    const ImGuiStyle& style = g.Style;

    const char* text_begin = g.TempBuffer;
    const char* text_end = text_begin + ImFormatStringV(g.TempBuffer, IM_ARRAYSIZE(g.TempBuffer), fmt, args);
    const ImVec2 label_size = CalcTextSize(text_begin, text_end, false);
    const ImVec2 total_size = ImVec2(g.FontSize + (label_size.x > 0.0f ? (label_size.x + style.FramePadding.x * 2) : 0.0f), label_size.y);  // Empty text doesn't add padding
    ImVec2 pos = window->DC.CursorPos;
    pos.y += window->DC.CurrLineTextBaseOffset;
    ItemSize(total_size, 0.0f);
    const ImRect bb(pos, pos + total_size);
    if (!ItemAdd(bb, 0))
        return;

    // Render
    ImU32 text_col = GetColorU32(ImGuiCol_Text);
    RenderBullet(window->DrawList, bb.Min + ImVec2(style.FramePadding.x + g.FontSize * 0.5f, g.FontSize * 0.5f), text_col);
    RenderText(bb.Min + ImVec2(g.FontSize + style.FramePadding.x * 2, 0.0f), text_begin, text_end, false);
}

//-------------------------------------------------------------------------
// [SECTION] Widgets: Main
//-------------------------------------------------------------------------
// - ButtonBehavior() [Internal]
// - Button()
// - SmallButton()
// - InvisibleButton()
// - ArrowButton()
// - CloseButton() [Internal]
// - CollapseButton() [Internal]
// - GetWindowScrollbarID() [Internal]
// - GetWindowScrollbarRect() [Internal]
// - Scrollbar() [Internal]
// - ScrollbarEx() [Internal]
// - Image()
// - ImageButton()
// - Checkbox()
// - CheckboxFlagsT() [Internal]
// - CheckboxFlags()
// - RadioButton()
// - ProgressBar()
// - Bullet()
//-------------------------------------------------------------------------

// The ButtonBehavior() function is key to many interactions and used by many/most widgets.
// Because we handle so many cases (keyboard/gamepad navigation, drag and drop) and many specific behavior (via ImGuiButtonFlags_),
// this code is a little complex.
// By far the most common path is interacting with the Mouse using the default ImGuiButtonFlags_PressedOnClickRelease button behavior.
// See the series of events below and the corresponding state reported by dear imgui:
//------------------------------------------------------------------------------------------------------------------------------------------------
// with PressedOnClickRelease:             return-value  IsItemHovered()  IsItemActive()  IsItemActivated()  IsItemDeactivated()  IsItemClicked()
//   Frame N+0 (mouse is outside bb)        -             -                -               -                  -                    -
//   Frame N+1 (mouse moves inside bb)      -             true             -               -                  -                    -
//   Frame N+2 (mouse button is down)       -             true             true            true               -                    true
//   Frame N+3 (mouse button is down)       -             true             true            -                  -                    -
//   Frame N+4 (mouse moves outside bb)     -             -                true            -                  -                    -
//   Frame N+5 (mouse moves inside bb)      -             true             true            -                  -                    -
//   Frame N+6 (mouse button is released)   true          true             -               -                  true                 -
//   Frame N+7 (mouse button is released)   -             true             -               -                  -                    -
//   Frame N+8 (mouse moves outside bb)     -             -                -               -                  -                    -
//------------------------------------------------------------------------------------------------------------------------------------------------
// with PressedOnClick:                    return-value  IsItemHovered()  IsItemActive()  IsItemActivated()  IsItemDeactivated()  IsItemClicked()
//   Frame N+2 (mouse button is down)       true          true             true            true               -                    true
//   Frame N+3 (mouse button is down)       -             true             true            -                  -                    -
//   Frame N+6 (mouse button is released)   -             true             -               -                  true                 -
//   Frame N+7 (mouse button is released)   -             true             -               -                  -                    -
//------------------------------------------------------------------------------------------------------------------------------------------------
// with PressedOnRelease:                  return-value  IsItemHovered()  IsItemActive()  IsItemActivated()  IsItemDeactivated()  IsItemClicked()
//   Frame N+2 (mouse button is down)       -             true             -               -                  -                    true
//   Frame N+3 (mouse button is down)       -             true             -               -                  -                    -
//   Frame N+6 (mouse button is released)   true          true             -               -                  -                    -
//   Frame N+7 (mouse button is released)   -             true             -               -                  -                    -
//------------------------------------------------------------------------------------------------------------------------------------------------
// with PressedOnDoubleClick:              return-value  IsItemHovered()  IsItemActive()  IsItemActivated()  IsItemDeactivated()  IsItemClicked()
//   Frame N+0 (mouse button is down)       -             true             -               -                  -                    true
//   Frame N+1 (mouse button is down)       -             true             -               -                  -                    -
//   Frame N+2 (mouse button is released)   -             true             -               -                  -                    -
//   Frame N+3 (mouse button is released)   -             true             -               -                  -                    -
//   Frame N+4 (mouse button is down)       true          true             true            true               -                    true
//   Frame N+5 (mouse button is down)       -             true             true            -                  -                    -
//   Frame N+6 (mouse button is released)   -             true             -               -                  true                 -
//   Frame N+7 (mouse button is released)   -             true             -               -                  -                    -
//------------------------------------------------------------------------------------------------------------------------------------------------
// Note that some combinations are supported,
// - PressedOnDragDropHold can generally be associated with any flag.
// - PressedOnDoubleClick can be associated by PressedOnClickRelease/PressedOnRelease, in which case the second release event won't be reported.
//------------------------------------------------------------------------------------------------------------------------------------------------
// The behavior of the return-value changes when ImGuiButtonFlags_Repeat is set:
//                                         Repeat+                  Repeat+           Repeat+             Repeat+
//                                         PressedOnClickRelease    PressedOnClick    PressedOnRelease    PressedOnDoubleClick
//-------------------------------------------------------------------------------------------------------------------------------------------------
//   Frame N+0 (mouse button is down)       -                        true              -                   true
//   ...                                    -                        -                 -                   -
//   Frame N + RepeatDelay                  true                     true              -                   true
//   ...                                    -                        -                 -                   -
//   Frame N + RepeatDelay + RepeatRate*N   true                     true              -                   true
//-------------------------------------------------------------------------------------------------------------------------------------------------

bool ImGui::ButtonBehavior(const ImRect& bb, ImGuiID id, bool* out_hovered, bool* out_held, ImGuiButtonFlags flags)
{
    ImGuiContext& g = *GImGui;
    ImGuiWindow* window = GetCurrentWindow();

    if (flags & ImGuiButtonFlags_Disabled)
    {
        if (out_hovered) *out_hovered = false;
        if (out_held) *out_held = false;
        if (g.ActiveId == id) ClearActiveID();
        return false;
    }

    // Default only reacts to left mouse button
    if ((flags & ImGuiButtonFlags_MouseButtonMask_) == 0)
        flags |= ImGuiButtonFlags_MouseButtonDefault_;

    // Default behavior requires click + release inside bounding box
    if ((flags & ImGuiButtonFlags_PressedOnMask_) == 0)
        flags |= ImGuiButtonFlags_PressedOnDefault_;

    ImGuiWindow* backup_hovered_window = g.HoveredWindow;
    const bool flatten_hovered_children = (flags & ImGuiButtonFlags_FlattenChildren) && g.HoveredWindow && g.HoveredWindow->RootWindowDockTree == window->RootWindowDockTree;
    if (flatten_hovered_children)
        g.HoveredWindow = window;

#ifdef IMGUI_ENABLE_TEST_ENGINE
    if (id != 0 && window->DC.LastItemId != id)
        IMGUI_TEST_ENGINE_ITEM_ADD(bb, id);
#endif

    bool pressed = false;
    bool hovered = ItemHoverable(bb, id);

    // Drag source doesn't report as hovered
    if (hovered && g.DragDropActive && g.DragDropPayload.SourceId == id && !(g.DragDropSourceFlags & ImGuiDragDropFlags_SourceNoDisableHover))
        hovered = false;

    // Special mode for Drag and Drop where holding button pressed for a long time while dragging another item triggers the button
    if (g.DragDropActive && (flags & ImGuiButtonFlags_PressedOnDragDropHold) && !(g.DragDropSourceFlags & ImGuiDragDropFlags_SourceNoHoldToOpenOthers))
        if (IsItemHovered(ImGuiHoveredFlags_AllowWhenBlockedByActiveItem))
        {
            hovered = true;
            SetHoveredID(id);
            if (CalcTypematicRepeatAmount(g.HoveredIdTimer + 0.0001f - g.IO.DeltaTime, g.HoveredIdTimer + 0.0001f, DRAGDROP_HOLD_TO_OPEN_TIMER, 0.00f))
            {
                pressed = true;
                g.DragDropHoldJustPressedId = id;
                FocusWindow(window);
            }
        }

    if (flatten_hovered_children)
        g.HoveredWindow = backup_hovered_window;

    // AllowOverlap mode (rarely used) requires previous frame HoveredId to be null or to match. This allows using patterns where a later submitted widget overlaps a previous one.
    if (hovered && (flags & ImGuiButtonFlags_AllowItemOverlap) && (g.HoveredIdPreviousFrame != id && g.HoveredIdPreviousFrame != 0))
        hovered = false;

    // Mouse handling
    if (hovered)
    {
        if (!(flags & ImGuiButtonFlags_NoKeyModifiers) || (!g.IO.KeyCtrl && !g.IO.KeyShift && !g.IO.KeyAlt))
        {
            // Poll buttons
            int mouse_button_clicked = -1;
            int mouse_button_released = -1;
            if ((flags & ImGuiButtonFlags_MouseButtonLeft) && g.IO.MouseClicked[0])         { mouse_button_clicked = 0; }
            else if ((flags & ImGuiButtonFlags_MouseButtonRight) && g.IO.MouseClicked[1])   { mouse_button_clicked = 1; }
            else if ((flags & ImGuiButtonFlags_MouseButtonMiddle) && g.IO.MouseClicked[2])  { mouse_button_clicked = 2; }
            if ((flags & ImGuiButtonFlags_MouseButtonLeft) && g.IO.MouseReleased[0])        { mouse_button_released = 0; }
            else if ((flags & ImGuiButtonFlags_MouseButtonRight) && g.IO.MouseReleased[1])  { mouse_button_released = 1; }
            else if ((flags & ImGuiButtonFlags_MouseButtonMiddle) && g.IO.MouseReleased[2]) { mouse_button_released = 2; }

            if (mouse_button_clicked != -1 && g.ActiveId != id)
            {
                if (flags & (ImGuiButtonFlags_PressedOnClickRelease | ImGuiButtonFlags_PressedOnClickReleaseAnywhere))
                {
                    SetActiveID(id, window);
                    g.ActiveIdMouseButton = mouse_button_clicked;
                    if (!(flags & ImGuiButtonFlags_NoNavFocus))
                        SetFocusID(id, window);
                    FocusWindow(window);
                }
                if ((flags & ImGuiButtonFlags_PressedOnClick) || ((flags & ImGuiButtonFlags_PressedOnDoubleClick) && g.IO.MouseDoubleClicked[mouse_button_clicked]))
                {
                    pressed = true;
                    if (flags & ImGuiButtonFlags_NoHoldingActiveId)
                        ClearActiveID();
                    else
                        SetActiveID(id, window); // Hold on ID
                    g.ActiveIdMouseButton = mouse_button_clicked;
                    FocusWindow(window);
                }
            }
            if ((flags & ImGuiButtonFlags_PressedOnRelease) && mouse_button_released != -1)
            {
                // Repeat mode trumps on release behavior
                const bool has_repeated_at_least_once = (flags & ImGuiButtonFlags_Repeat) && g.IO.MouseDownDurationPrev[mouse_button_released] >= g.IO.KeyRepeatDelay;
                if (!has_repeated_at_least_once)
                    pressed = true;
                ClearActiveID();
            }

            // 'Repeat' mode acts when held regardless of _PressedOn flags (see table above).
            // Relies on repeat logic of IsMouseClicked() but we may as well do it ourselves if we end up exposing finer RepeatDelay/RepeatRate settings.
            if (g.ActiveId == id && (flags & ImGuiButtonFlags_Repeat))
                if (g.IO.MouseDownDuration[g.ActiveIdMouseButton] > 0.0f && IsMouseClicked(g.ActiveIdMouseButton, true))
                    pressed = true;
        }

        if (pressed)
            g.NavDisableHighlight = true;
    }

    // Gamepad/Keyboard navigation
    // We report navigated item as hovered but we don't set g.HoveredId to not interfere with mouse.
    if (g.NavId == id && !g.NavDisableHighlight && g.NavDisableMouseHover && (g.ActiveId == 0 || g.ActiveId == id || g.ActiveId == window->MoveId))
        if (!(flags & ImGuiButtonFlags_NoHoveredOnFocus))
            hovered = true;
    if (g.NavActivateDownId == id)
    {
        bool nav_activated_by_code = (g.NavActivateId == id);
        bool nav_activated_by_inputs = IsNavInputTest(ImGuiNavInput_Activate, (flags & ImGuiButtonFlags_Repeat) ? ImGuiInputReadMode_Repeat : ImGuiInputReadMode_Pressed);
        if (nav_activated_by_code || nav_activated_by_inputs)
            pressed = true;
        if (nav_activated_by_code || nav_activated_by_inputs || g.ActiveId == id)
        {
            // Set active id so it can be queried by user via IsItemActive(), equivalent of holding the mouse button.
            g.NavActivateId = id; // This is so SetActiveId assign a Nav source
            SetActiveID(id, window);
            if ((nav_activated_by_code || nav_activated_by_inputs) && !(flags & ImGuiButtonFlags_NoNavFocus))
                SetFocusID(id, window);
        }
    }

    // Process while held
    bool held = false;
    if (g.ActiveId == id)
    {
        if (g.ActiveIdSource == ImGuiInputSource_Mouse)
        {
            if (g.ActiveIdIsJustActivated)
                g.ActiveIdClickOffset = g.IO.MousePos - bb.Min;

            const int mouse_button = g.ActiveIdMouseButton;
            IM_ASSERT(mouse_button >= 0 && mouse_button < ImGuiMouseButton_COUNT);
            if (g.IO.MouseDown[mouse_button])
            {
                held = true;
            }
            else
            {
                bool release_in = hovered && (flags & ImGuiButtonFlags_PressedOnClickRelease) != 0;
                bool release_anywhere = (flags & ImGuiButtonFlags_PressedOnClickReleaseAnywhere) != 0;
                if ((release_in || release_anywhere) && !g.DragDropActive)
                {
                    // Report as pressed when releasing the mouse (this is the most common path)
                    bool is_double_click_release = (flags & ImGuiButtonFlags_PressedOnDoubleClick) && g.IO.MouseDownWasDoubleClick[mouse_button];
                    bool is_repeating_already = (flags & ImGuiButtonFlags_Repeat) && g.IO.MouseDownDurationPrev[mouse_button] >= g.IO.KeyRepeatDelay; // Repeat mode trumps <on release>
                    if (!is_double_click_release && !is_repeating_already)
                        pressed = true;
                }
                ClearActiveID();
            }
            if (!(flags & ImGuiButtonFlags_NoNavFocus))
                g.NavDisableHighlight = true;
        }
        else if (g.ActiveIdSource == ImGuiInputSource_Nav)
        {
            // When activated using Nav, we hold on the ActiveID until activation button is released
            if (g.NavActivateDownId != id)
                ClearActiveID();
        }
        if (pressed)
            g.ActiveIdHasBeenPressedBefore = true;
    }

    if (out_hovered) *out_hovered = hovered;
    if (out_held) *out_held = held;

    return pressed;
}

bool ImGui::ButtonEx(const char* label, const ImVec2& size_arg, ImGuiButtonFlags flags)
{
    ImGuiWindow* window = GetCurrentWindow();
    if (window->SkipItems)
        return false;

    ImGuiContext& g = *GImGui;
    const ImGuiStyle& style = g.Style;
    const ImGuiID id = window->GetID(label);
    const ImVec2 label_size = CalcTextSize(label, NULL, true);

    ImVec2 pos = window->DC.CursorPos;
    if ((flags & ImGuiButtonFlags_AlignTextBaseLine) && style.FramePadding.y < window->DC.CurrLineTextBaseOffset) // Try to vertically align buttons that are smaller/have no padding so that text baseline matches (bit hacky, since it shouldn't be a flag)
        pos.y += window->DC.CurrLineTextBaseOffset - style.FramePadding.y;
    ImVec2 size = CalcItemSize(size_arg, label_size.x + style.FramePadding.x * 2.0f, label_size.y + style.FramePadding.y * 2.0f);

    const ImRect bb(pos, pos + size);
    ItemSize(size, style.FramePadding.y);
    if (!ItemAdd(bb, id))
        return false;

    if (window->DC.ItemFlags & ImGuiItemFlags_ButtonRepeat)
        flags |= ImGuiButtonFlags_Repeat;
    bool hovered, held;
    bool pressed = ButtonBehavior(bb, id, &hovered, &held, flags);

    // Render
    const ImU32 col = GetColorU32((held && hovered) ? ImGuiCol_ButtonActive : hovered ? ImGuiCol_ButtonHovered : ImGuiCol_Button);
    RenderNavHighlight(bb, id);
    RenderFrame(bb.Min, bb.Max, col, true, style.FrameRounding);

    if (g.LogEnabled)
        LogSetNextTextDecoration("[", "]");
    RenderTextClipped(bb.Min + style.FramePadding, bb.Max - style.FramePadding, label, NULL, &label_size, style.ButtonTextAlign, &bb);

    // Automatically close popups
    //if (pressed && !(flags & ImGuiButtonFlags_DontClosePopups) && (window->Flags & ImGuiWindowFlags_Popup))
    //    CloseCurrentPopup();

    IMGUI_TEST_ENGINE_ITEM_INFO(id, label, window->DC.LastItemStatusFlags);
    return pressed;
}

bool ImGui::Button(const char* label, const ImVec2& size_arg)
{
    return ButtonEx(label, size_arg, ImGuiButtonFlags_None);
}

// Small buttons fits within text without additional vertical spacing.
bool ImGui::SmallButton(const char* label)
{
    ImGuiContext& g = *GImGui;
    float backup_padding_y = g.Style.FramePadding.y;
    g.Style.FramePadding.y = 0.0f;
    bool pressed = ButtonEx(label, ImVec2(0, 0), ImGuiButtonFlags_AlignTextBaseLine);
    g.Style.FramePadding.y = backup_padding_y;
    return pressed;
}

// Tip: use ImGui::PushID()/PopID() to push indices or pointers in the ID stack.
// Then you can keep 'str_id' empty or the same for all your buttons (instead of creating a string based on a non-string id)
bool ImGui::InvisibleButton(const char* str_id, const ImVec2& size_arg, ImGuiButtonFlags flags)
{
    ImGuiWindow* window = GetCurrentWindow();
    if (window->SkipItems)
        return false;

    // Cannot use zero-size for InvisibleButton(). Unlike Button() there is not way to fallback using the label size.
    IM_ASSERT(size_arg.x != 0.0f && size_arg.y != 0.0f);

    const ImGuiID id = window->GetID(str_id);
    ImVec2 size = CalcItemSize(size_arg, 0.0f, 0.0f);
    const ImRect bb(window->DC.CursorPos, window->DC.CursorPos + size);
    ItemSize(size);
    if (!ItemAdd(bb, id))
        return false;

    bool hovered, held;
    bool pressed = ButtonBehavior(bb, id, &hovered, &held, flags);

    return pressed;
}

bool ImGui::ArrowButtonEx(const char* str_id, ImGuiDir dir, ImVec2 size, ImGuiButtonFlags flags)
{
    ImGuiWindow* window = GetCurrentWindow();
    if (window->SkipItems)
        return false;

    ImGuiContext& g = *GImGui;
    const ImGuiID id = window->GetID(str_id);
    const ImRect bb(window->DC.CursorPos, window->DC.CursorPos + size);
    const float default_size = GetFrameHeight();
    ItemSize(size, (size.y >= default_size) ? g.Style.FramePadding.y : -1.0f);
    if (!ItemAdd(bb, id))
        return false;

    if (window->DC.ItemFlags & ImGuiItemFlags_ButtonRepeat)
        flags |= ImGuiButtonFlags_Repeat;

    bool hovered, held;
    bool pressed = ButtonBehavior(bb, id, &hovered, &held, flags);

    // Render
    const ImU32 bg_col = GetColorU32((held && hovered) ? ImGuiCol_ButtonActive : hovered ? ImGuiCol_ButtonHovered : ImGuiCol_Button);
    const ImU32 text_col = GetColorU32(ImGuiCol_Text);
    RenderNavHighlight(bb, id);
    RenderFrame(bb.Min, bb.Max, bg_col, true, g.Style.FrameRounding);
    RenderArrow(window->DrawList, bb.Min + ImVec2(ImMax(0.0f, (size.x - g.FontSize) * 0.5f), ImMax(0.0f, (size.y - g.FontSize) * 0.5f)), text_col, dir);

    return pressed;
}

bool ImGui::ArrowButton(const char* str_id, ImGuiDir dir)
{
    float sz = GetFrameHeight();
    return ArrowButtonEx(str_id, dir, ImVec2(sz, sz), ImGuiButtonFlags_None);
}

// Button to close a window
bool ImGui::CloseButton(ImGuiID id, const ImVec2& pos)
{
    ImGuiContext& g = *GImGui;
    ImGuiWindow* window = g.CurrentWindow;

    // Tweak 1: Shrink hit-testing area if button covers an abnormally large proportion of the visible region. That's in order to facilitate moving the window away. (#3825)
    // This may better be applied as a general hit-rect reduction mechanism for all widgets to ensure the area to move window is always accessible?
    const ImRect bb(pos, pos + ImVec2(g.FontSize, g.FontSize) + g.Style.FramePadding * 2.0f);
    ImRect bb_interact = bb;
    const float area_to_visible_ratio = window->OuterRectClipped.GetArea() / bb.GetArea();
    if (area_to_visible_ratio < 1.5f)
        bb_interact.Expand(ImFloor(bb_interact.GetSize() * -0.25f));

    // Tweak 2: We intentionally allow interaction when clipped so that a mechanical Alt,Right,Activate sequence can always close a window.
    // (this isn't the regular behavior of buttons, but it doesn't affect the user much because navigation tends to keep items visible).
    bool is_clipped = !ItemAdd(bb_interact, id);

    bool hovered, held;
    bool pressed = ButtonBehavior(bb_interact, id, &hovered, &held);
    if (is_clipped)
        return pressed;

    // Render
    // FIXME: Clarify this mess
    ImU32 col = GetColorU32(held ? ImGuiCol_ButtonActive : ImGuiCol_ButtonHovered);
    ImVec2 center = bb.GetCenter();
    if (hovered)
        window->DrawList->AddCircleFilled(center, ImMax(2.0f, g.FontSize * 0.5f + 1.0f), col, 12);

    float cross_extent = g.FontSize * 0.5f * 0.7071f - 1.0f;
    ImU32 cross_col = GetColorU32(ImGuiCol_Text);
    center -= ImVec2(0.5f, 0.5f);
    window->DrawList->AddLine(center + ImVec2(+cross_extent, +cross_extent), center + ImVec2(-cross_extent, -cross_extent), cross_col, 1.0f);
    window->DrawList->AddLine(center + ImVec2(+cross_extent, -cross_extent), center + ImVec2(-cross_extent, +cross_extent), cross_col, 1.0f);

    return pressed;
}

// The Collapse button also functions as a Dock Menu button.
bool ImGui::CollapseButton(ImGuiID id, const ImVec2& pos, ImGuiDockNode* dock_node)
{
    ImGuiContext& g = *GImGui;
    ImGuiWindow* window = g.CurrentWindow;

    ImRect bb(pos, pos + ImVec2(g.FontSize, g.FontSize) + g.Style.FramePadding * 2.0f);
    ItemAdd(bb, id);
    bool hovered, held;
    bool pressed = ButtonBehavior(bb, id, &hovered, &held, ImGuiButtonFlags_None);

    // Render
    //bool is_dock_menu = (window->DockNodeAsHost && !window->Collapsed);
    ImVec2 off = dock_node ? ImVec2(IM_FLOOR(-g.Style.ItemInnerSpacing.x * 0.5f) + 0.5f, 0.0f) : ImVec2(0.0f, 0.0f);
    ImU32 bg_col = GetColorU32((held && hovered) ? ImGuiCol_ButtonActive : hovered ? ImGuiCol_ButtonHovered : ImGuiCol_Button);
    ImU32 text_col = GetColorU32(ImGuiCol_Text);
    ImVec2 center = bb.GetCenter();
    if (hovered || held)
        window->DrawList->AddCircleFilled(center + off + ImVec2(0,-0.5f), g.FontSize * 0.5f + 1.0f, bg_col, 12);

    if (dock_node)
        RenderArrowDockMenu(window->DrawList, bb.Min + g.Style.FramePadding, g.FontSize, text_col);
    else
        RenderArrow(window->DrawList, bb.Min + g.Style.FramePadding, text_col, window->Collapsed ? ImGuiDir_Right : ImGuiDir_Down, 1.0f);

    // Switch to moving the window after mouse is moved beyond the initial drag threshold
    if (IsItemActive() && IsMouseDragging(0))
        StartMouseMovingWindowOrNode(window, dock_node, true);

    return pressed;
}

ImGuiID ImGui::GetWindowScrollbarID(ImGuiWindow* window, ImGuiAxis axis)
{
    return window->GetIDNoKeepAlive(axis == ImGuiAxis_X ? "#SCROLLX" : "#SCROLLY");
}

// Return scrollbar rectangle, must only be called for corresponding axis if window->ScrollbarX/Y is set.
ImRect ImGui::GetWindowScrollbarRect(ImGuiWindow* window, ImGuiAxis axis)
{
    const ImRect outer_rect = window->Rect();
    const ImRect inner_rect = window->InnerRect;
    const float border_size = window->WindowBorderSize;
    const float scrollbar_size = window->ScrollbarSizes[axis ^ 1]; // (ScrollbarSizes.x = width of Y scrollbar; ScrollbarSizes.y = height of X scrollbar)
    IM_ASSERT(scrollbar_size > 0.0f);
    if (axis == ImGuiAxis_X)
        return ImRect(inner_rect.Min.x, ImMax(outer_rect.Min.y, outer_rect.Max.y - border_size - scrollbar_size), inner_rect.Max.x, outer_rect.Max.y);
    else
        return ImRect(ImMax(outer_rect.Min.x, outer_rect.Max.x - border_size - scrollbar_size), inner_rect.Min.y, outer_rect.Max.x, inner_rect.Max.y);
}

void ImGui::Scrollbar(ImGuiAxis axis)
{
    ImGuiContext& g = *GImGui;
    ImGuiWindow* window = g.CurrentWindow;

    const ImGuiID id = GetWindowScrollbarID(window, axis);
    KeepAliveID(id);

    // Calculate scrollbar bounding box
    ImRect bb = GetWindowScrollbarRect(window, axis);
    ImDrawFlags rounding_corners = ImDrawFlags_RoundCornersNone;
    if (axis == ImGuiAxis_X)
    {
        rounding_corners |= ImDrawFlags_RoundCornersBottomLeft;
        if (!window->ScrollbarY)
            rounding_corners |= ImDrawFlags_RoundCornersBottomRight;
    }
    else
    {
        if ((window->Flags & ImGuiWindowFlags_NoTitleBar) && !(window->Flags & ImGuiWindowFlags_MenuBar))
            rounding_corners |= ImDrawFlags_RoundCornersTopRight;
        if (!window->ScrollbarX)
            rounding_corners |= ImDrawFlags_RoundCornersBottomRight;
    }
    float size_avail = window->InnerRect.Max[axis] - window->InnerRect.Min[axis];
    float size_contents = window->ContentSize[axis] + window->WindowPadding[axis] * 2.0f;
    ScrollbarEx(bb, id, axis, &window->Scroll[axis], size_avail, size_contents, rounding_corners);
}

// Vertical/Horizontal scrollbar
// The entire piece of code below is rather confusing because:
// - We handle absolute seeking (when first clicking outside the grab) and relative manipulation (afterward or when clicking inside the grab)
// - We store values as normalized ratio and in a form that allows the window content to change while we are holding on a scrollbar
// - We handle both horizontal and vertical scrollbars, which makes the terminology not ideal.
// Still, the code should probably be made simpler..
bool ImGui::ScrollbarEx(const ImRect& bb_frame, ImGuiID id, ImGuiAxis axis, float* p_scroll_v, float size_avail_v, float size_contents_v, ImDrawFlags flags)
{
    ImGuiContext& g = *GImGui;
    ImGuiWindow* window = g.CurrentWindow;
    if (window->SkipItems)
        return false;

    const float bb_frame_width = bb_frame.GetWidth();
    const float bb_frame_height = bb_frame.GetHeight();
    if (bb_frame_width <= 0.0f || bb_frame_height <= 0.0f)
        return false;

    // When we are too small, start hiding and disabling the grab (this reduce visual noise on very small window and facilitate using the window resize grab)
    float alpha = 1.0f;
    if ((axis == ImGuiAxis_Y) && bb_frame_height < g.FontSize + g.Style.FramePadding.y * 2.0f)
        alpha = ImSaturate((bb_frame_height - g.FontSize) / (g.Style.FramePadding.y * 2.0f));
    if (alpha <= 0.0f)
        return false;

    const ImGuiStyle& style = g.Style;
    const bool allow_interaction = (alpha >= 1.0f);

    ImRect bb = bb_frame;
    bb.Expand(ImVec2(-ImClamp(IM_FLOOR((bb_frame_width - 2.0f) * 0.5f), 0.0f, 3.0f), -ImClamp(IM_FLOOR((bb_frame_height - 2.0f) * 0.5f), 0.0f, 3.0f)));

    // V denote the main, longer axis of the scrollbar (= height for a vertical scrollbar)
    const float scrollbar_size_v = (axis == ImGuiAxis_X) ? bb.GetWidth() : bb.GetHeight();

    // Calculate the height of our grabbable box. It generally represent the amount visible (vs the total scrollable amount)
    // But we maintain a minimum size in pixel to allow for the user to still aim inside.
    IM_ASSERT(ImMax(size_contents_v, size_avail_v) > 0.0f); // Adding this assert to check if the ImMax(XXX,1.0f) is still needed. PLEASE CONTACT ME if this triggers.
    const float win_size_v = ImMax(ImMax(size_contents_v, size_avail_v), 1.0f);
    const float grab_h_pixels = ImClamp(scrollbar_size_v * (size_avail_v / win_size_v), style.GrabMinSize, scrollbar_size_v);
    const float grab_h_norm = grab_h_pixels / scrollbar_size_v;

    // Handle input right away. None of the code of Begin() is relying on scrolling position before calling Scrollbar().
    bool held = false;
    bool hovered = false;
    ButtonBehavior(bb, id, &hovered, &held, ImGuiButtonFlags_NoNavFocus);

    float scroll_max = ImMax(1.0f, size_contents_v - size_avail_v);
    float scroll_ratio = ImSaturate(*p_scroll_v / scroll_max);
    float grab_v_norm = scroll_ratio * (scrollbar_size_v - grab_h_pixels) / scrollbar_size_v; // Grab position in normalized space
    if (held && allow_interaction && grab_h_norm < 1.0f)
    {
        float scrollbar_pos_v = bb.Min[axis];
        float mouse_pos_v = g.IO.MousePos[axis];

        // Click position in scrollbar normalized space (0.0f->1.0f)
        const float clicked_v_norm = ImSaturate((mouse_pos_v - scrollbar_pos_v) / scrollbar_size_v);
        SetHoveredID(id);

        bool seek_absolute = false;
        if (g.ActiveIdIsJustActivated)
        {
            // On initial click calculate the distance between mouse and the center of the grab
            seek_absolute = (clicked_v_norm < grab_v_norm || clicked_v_norm > grab_v_norm + grab_h_norm);
            if (seek_absolute)
                g.ScrollbarClickDeltaToGrabCenter = 0.0f;
            else
                g.ScrollbarClickDeltaToGrabCenter = clicked_v_norm - grab_v_norm - grab_h_norm * 0.5f;
        }

        // Apply scroll (p_scroll_v will generally point on one member of window->Scroll)
        // It is ok to modify Scroll here because we are being called in Begin() after the calculation of ContentSize and before setting up our starting position
        const float scroll_v_norm = ImSaturate((clicked_v_norm - g.ScrollbarClickDeltaToGrabCenter - grab_h_norm * 0.5f) / (1.0f - grab_h_norm));
        *p_scroll_v = IM_ROUND(scroll_v_norm * scroll_max);//(win_size_contents_v - win_size_v));

        // Update values for rendering
        scroll_ratio = ImSaturate(*p_scroll_v / scroll_max);
        grab_v_norm = scroll_ratio * (scrollbar_size_v - grab_h_pixels) / scrollbar_size_v;

        // Update distance to grab now that we have seeked and saturated
        if (seek_absolute)
            g.ScrollbarClickDeltaToGrabCenter = clicked_v_norm - grab_v_norm - grab_h_norm * 0.5f;
    }

    // Render
    const ImU32 bg_col = GetColorU32(ImGuiCol_ScrollbarBg);
    const ImU32 grab_col = GetColorU32(held ? ImGuiCol_ScrollbarGrabActive : hovered ? ImGuiCol_ScrollbarGrabHovered : ImGuiCol_ScrollbarGrab, alpha);
    window->DrawList->AddRectFilled(bb_frame.Min, bb_frame.Max, bg_col, window->WindowRounding, flags);
    ImRect grab_rect;
    if (axis == ImGuiAxis_X)
        grab_rect = ImRect(ImLerp(bb.Min.x, bb.Max.x, grab_v_norm), bb.Min.y, ImLerp(bb.Min.x, bb.Max.x, grab_v_norm) + grab_h_pixels, bb.Max.y);
    else
        grab_rect = ImRect(bb.Min.x, ImLerp(bb.Min.y, bb.Max.y, grab_v_norm), bb.Max.x, ImLerp(bb.Min.y, bb.Max.y, grab_v_norm) + grab_h_pixels);
    window->DrawList->AddRectFilled(grab_rect.Min, grab_rect.Max, grab_col, style.ScrollbarRounding);

    return held;
}

void ImGui::Image(ImTextureID user_texture_id, const ImVec2& size, const ImVec2& uv0, const ImVec2& uv1, const ImVec4& tint_col, const ImVec4& border_col)
{
    ImGuiWindow* window = GetCurrentWindow();
    if (window->SkipItems)
        return;

    ImRect bb(window->DC.CursorPos, window->DC.CursorPos + size);
    if (border_col.w > 0.0f)
        bb.Max += ImVec2(2, 2);
    ItemSize(bb);
    if (!ItemAdd(bb, 0))
        return;

    if (border_col.w > 0.0f)
    {
        window->DrawList->AddRect(bb.Min, bb.Max, GetColorU32(border_col), 0.0f);
        window->DrawList->AddImage(user_texture_id, bb.Min + ImVec2(1, 1), bb.Max - ImVec2(1, 1), uv0, uv1, GetColorU32(tint_col));
    }
    else
    {
        window->DrawList->AddImage(user_texture_id, bb.Min, bb.Max, uv0, uv1, GetColorU32(tint_col));
    }
}

// ImageButton() is flawed as 'id' is always derived from 'texture_id' (see #2464 #1390)
// We provide this internal helper to write your own variant while we figure out how to redesign the public ImageButton() API.
bool ImGui::ImageButtonEx(ImGuiID id, ImTextureID texture_id, const ImVec2& size, const ImVec2& uv0, const ImVec2& uv1, const ImVec2& padding, const ImVec4& bg_col, const ImVec4& tint_col)
{
    ImGuiContext& g = *GImGui;
    ImGuiWindow* window = GetCurrentWindow();
    if (window->SkipItems)
        return false;

    const ImRect bb(window->DC.CursorPos, window->DC.CursorPos + size + padding * 2);
    ItemSize(bb);
    if (!ItemAdd(bb, id))
        return false;

    bool hovered, held;
    bool pressed = ButtonBehavior(bb, id, &hovered, &held);

    // Render
    const ImU32 col = GetColorU32((held && hovered) ? ImGuiCol_ButtonActive : hovered ? ImGuiCol_ButtonHovered : ImGuiCol_Button);
    RenderNavHighlight(bb, id);
    RenderFrame(bb.Min, bb.Max, col, true, ImClamp((float)ImMin(padding.x, padding.y), 0.0f, g.Style.FrameRounding));
    if (bg_col.w > 0.0f)
        window->DrawList->AddRectFilled(bb.Min + padding, bb.Max - padding, GetColorU32(bg_col));
    window->DrawList->AddImage(texture_id, bb.Min + padding, bb.Max - padding, uv0, uv1, GetColorU32(tint_col));

    return pressed;
}

// frame_padding < 0: uses FramePadding from style (default)
// frame_padding = 0: no framing
// frame_padding > 0: set framing size
bool ImGui::ImageButton(ImTextureID user_texture_id, const ImVec2& size, const ImVec2& uv0, const ImVec2& uv1, int frame_padding, const ImVec4& bg_col, const ImVec4& tint_col)
{
    ImGuiContext& g = *GImGui;
    ImGuiWindow* window = g.CurrentWindow;
    if (window->SkipItems)
        return false;

    // Default to using texture ID as ID. User can still push string/integer prefixes.
    PushID((void*)(intptr_t)user_texture_id);
    const ImGuiID id = window->GetID("#image");
    PopID();

    const ImVec2 padding = (frame_padding >= 0) ? ImVec2((float)frame_padding, (float)frame_padding) : g.Style.FramePadding;
    return ImageButtonEx(id, user_texture_id, size, uv0, uv1, padding, bg_col, tint_col);
}

bool ImGui::Checkbox(const char* label, bool* v)
{
    ImGuiWindow* window = GetCurrentWindow();
    if (window->SkipItems)
        return false;

    ImGuiContext& g = *GImGui;
    const ImGuiStyle& style = g.Style;
    const ImGuiID id = window->GetID(label);
    const ImVec2 label_size = CalcTextSize(label, NULL, true);

    const float square_sz = GetFrameHeight();
    const ImVec2 pos = window->DC.CursorPos;
    const ImRect total_bb(pos, pos + ImVec2(square_sz + (label_size.x > 0.0f ? style.ItemInnerSpacing.x + label_size.x : 0.0f), label_size.y + style.FramePadding.y * 2.0f));
    ItemSize(total_bb, style.FramePadding.y);
    if (!ItemAdd(total_bb, id))
    {
        IMGUI_TEST_ENGINE_ITEM_INFO(id, label, window->DC.ItemFlags | ImGuiItemStatusFlags_Checkable | (*v ? ImGuiItemStatusFlags_Checked : 0));
        return false;
    }

    bool hovered, held;
    bool pressed = ButtonBehavior(total_bb, id, &hovered, &held);
    if (pressed)
    {
        *v = !(*v);
        MarkItemEdited(id);
    }

    const ImRect check_bb(pos, pos + ImVec2(square_sz, square_sz));
    RenderNavHighlight(total_bb, id);
    RenderFrame(check_bb.Min, check_bb.Max, GetColorU32((held && hovered) ? ImGuiCol_FrameBgActive : hovered ? ImGuiCol_FrameBgHovered : ImGuiCol_FrameBg), true, style.FrameRounding);
    ImU32 check_col = GetColorU32(ImGuiCol_CheckMark);
    bool mixed_value = (window->DC.ItemFlags & ImGuiItemFlags_MixedValue) != 0;
    if (mixed_value)
    {
        // Undocumented tristate/mixed/indeterminate checkbox (#2644)
        // This may seem awkwardly designed because the aim is to make ImGuiItemFlags_MixedValue supported by all widgets (not just checkbox)
        ImVec2 pad(ImMax(1.0f, IM_FLOOR(square_sz / 3.6f)), ImMax(1.0f, IM_FLOOR(square_sz / 3.6f)));
        window->DrawList->AddRectFilled(check_bb.Min + pad, check_bb.Max - pad, check_col, style.FrameRounding);
    }
    else if (*v)
    {
        const float pad = ImMax(1.0f, IM_FLOOR(square_sz / 6.0f));
        RenderCheckMark(window->DrawList, check_bb.Min + ImVec2(pad, pad), check_col, square_sz - pad * 2.0f);
    }

    ImVec2 label_pos = ImVec2(check_bb.Max.x + style.ItemInnerSpacing.x, check_bb.Min.y + style.FramePadding.y);
    if (g.LogEnabled)
        LogRenderedText(&label_pos, mixed_value ? "[~]" : *v ? "[x]" : "[ ]");
    if (label_size.x > 0.0f)
        RenderText(label_pos, label);

    IMGUI_TEST_ENGINE_ITEM_INFO(id, label, window->DC.ItemFlags | ImGuiItemStatusFlags_Checkable | (*v ? ImGuiItemStatusFlags_Checked : 0));
    return pressed;
}

template<typename T>
bool ImGui::CheckboxFlagsT(const char* label, T* flags, T flags_value)
{
    bool all_on = (*flags & flags_value) == flags_value;
    bool any_on = (*flags & flags_value) != 0;
    bool pressed;
    if (!all_on && any_on)
    {
        ImGuiWindow* window = GetCurrentWindow();
        ImGuiItemFlags backup_item_flags = window->DC.ItemFlags;
        window->DC.ItemFlags |= ImGuiItemFlags_MixedValue;
        pressed = Checkbox(label, &all_on);
        window->DC.ItemFlags = backup_item_flags;
    }
    else
    {
        pressed = Checkbox(label, &all_on);

    }
    if (pressed)
    {
        if (all_on)
            *flags |= flags_value;
        else
            *flags &= ~flags_value;
    }
    return pressed;
}

bool ImGui::CheckboxFlags(const char* label, int* flags, int flags_value)
{
    return CheckboxFlagsT(label, flags, flags_value);
}

bool ImGui::CheckboxFlags(const char* label, unsigned int* flags, unsigned int flags_value)
{
    return CheckboxFlagsT(label, flags, flags_value);
}

bool ImGui::CheckboxFlags(const char* label, ImS64* flags, ImS64 flags_value)
{
    return CheckboxFlagsT(label, flags, flags_value);
}

bool ImGui::CheckboxFlags(const char* label, ImU64* flags, ImU64 flags_value)
{
    return CheckboxFlagsT(label, flags, flags_value);
}

bool ImGui::RadioButton(const char* label, bool active)
{
    ImGuiWindow* window = GetCurrentWindow();
    if (window->SkipItems)
        return false;

    ImGuiContext& g = *GImGui;
    const ImGuiStyle& style = g.Style;
    const ImGuiID id = window->GetID(label);
    const ImVec2 label_size = CalcTextSize(label, NULL, true);

    const float square_sz = GetFrameHeight();
    const ImVec2 pos = window->DC.CursorPos;
    const ImRect check_bb(pos, pos + ImVec2(square_sz, square_sz));
    const ImRect total_bb(pos, pos + ImVec2(square_sz + (label_size.x > 0.0f ? style.ItemInnerSpacing.x + label_size.x : 0.0f), label_size.y + style.FramePadding.y * 2.0f));
    ItemSize(total_bb, style.FramePadding.y);
    if (!ItemAdd(total_bb, id))
        return false;

    ImVec2 center = check_bb.GetCenter();
    center.x = IM_ROUND(center.x);
    center.y = IM_ROUND(center.y);
    const float radius = (square_sz - 1.0f) * 0.5f;

    bool hovered, held;
    bool pressed = ButtonBehavior(total_bb, id, &hovered, &held);
    if (pressed)
        MarkItemEdited(id);

    RenderNavHighlight(total_bb, id);
    window->DrawList->AddCircleFilled(center, radius, GetColorU32((held && hovered) ? ImGuiCol_FrameBgActive : hovered ? ImGuiCol_FrameBgHovered : ImGuiCol_FrameBg), 16);
    if (active)
    {
        const float pad = ImMax(1.0f, IM_FLOOR(square_sz / 6.0f));
        window->DrawList->AddCircleFilled(center, radius - pad, GetColorU32(ImGuiCol_CheckMark), 16);
    }

    if (style.FrameBorderSize > 0.0f)
    {
        window->DrawList->AddCircle(center + ImVec2(1, 1), radius, GetColorU32(ImGuiCol_BorderShadow), 16, style.FrameBorderSize);
        window->DrawList->AddCircle(center, radius, GetColorU32(ImGuiCol_Border), 16, style.FrameBorderSize);
    }

    ImVec2 label_pos = ImVec2(check_bb.Max.x + style.ItemInnerSpacing.x, check_bb.Min.y + style.FramePadding.y);
    if (g.LogEnabled)
        LogRenderedText(&label_pos, active ? "(x)" : "( )");
    if (label_size.x > 0.0f)
        RenderText(label_pos, label);

    IMGUI_TEST_ENGINE_ITEM_INFO(id, label, window->DC.ItemFlags);
    return pressed;
}

// FIXME: This would work nicely if it was a public template, e.g. 'template<T> RadioButton(const char* label, T* v, T v_button)', but I'm not sure how we would expose it..
bool ImGui::RadioButton(const char* label, int* v, int v_button)
{
    const bool pressed = RadioButton(label, *v == v_button);
    if (pressed)
        *v = v_button;
    return pressed;
}

// size_arg (for each axis) < 0.0f: align to end, 0.0f: auto, > 0.0f: specified size
void ImGui::ProgressBar(float fraction, const ImVec2& size_arg, const char* overlay)
{
    ImGuiWindow* window = GetCurrentWindow();
    if (window->SkipItems)
        return;

    ImGuiContext& g = *GImGui;
    const ImGuiStyle& style = g.Style;

    ImVec2 pos = window->DC.CursorPos;
    ImVec2 size = CalcItemSize(size_arg, CalcItemWidth(), g.FontSize + style.FramePadding.y * 2.0f);
    ImRect bb(pos, pos + size);
    ItemSize(size, style.FramePadding.y);
    if (!ItemAdd(bb, 0))
        return;

    // Render
    fraction = ImSaturate(fraction);
    RenderFrame(bb.Min, bb.Max, GetColorU32(ImGuiCol_FrameBg), true, style.FrameRounding);
    bb.Expand(ImVec2(-style.FrameBorderSize, -style.FrameBorderSize));
    const ImVec2 fill_br = ImVec2(ImLerp(bb.Min.x, bb.Max.x, fraction), bb.Max.y);
    RenderRectFilledRangeH(window->DrawList, bb, GetColorU32(ImGuiCol_PlotHistogram), 0.0f, fraction, style.FrameRounding);

    // Default displaying the fraction as percentage string, but user can override it
    char overlay_buf[32];
    if (!overlay)
    {
        ImFormatString(overlay_buf, IM_ARRAYSIZE(overlay_buf), "%.0f%%", fraction * 100 + 0.01f);
        overlay = overlay_buf;
    }

    ImVec2 overlay_size = CalcTextSize(overlay, NULL);
    if (overlay_size.x > 0.0f)
        RenderTextClipped(ImVec2(ImClamp(fill_br.x + style.ItemSpacing.x, bb.Min.x, bb.Max.x - overlay_size.x - style.ItemInnerSpacing.x), bb.Min.y), bb.Max, overlay, NULL, &overlay_size, ImVec2(0.0f, 0.5f), &bb);
}

void ImGui::Bullet()
{
    ImGuiWindow* window = GetCurrentWindow();
    if (window->SkipItems)
        return;

    ImGuiContext& g = *GImGui;
    const ImGuiStyle& style = g.Style;
    const float line_height = ImMax(ImMin(window->DC.CurrLineSize.y, g.FontSize + g.Style.FramePadding.y * 2), g.FontSize);
    const ImRect bb(window->DC.CursorPos, window->DC.CursorPos + ImVec2(g.FontSize, line_height));
    ItemSize(bb);
    if (!ItemAdd(bb, 0))
    {
        SameLine(0, style.FramePadding.x * 2);
        return;
    }

    // Render and stay on same line
    ImU32 text_col = GetColorU32(ImGuiCol_Text);
    RenderBullet(window->DrawList, bb.Min + ImVec2(style.FramePadding.x + g.FontSize * 0.5f, line_height * 0.5f), text_col);
    SameLine(0, style.FramePadding.x * 2.0f);
}

//-------------------------------------------------------------------------
// [SECTION] Widgets: Low-level Layout helpers
//-------------------------------------------------------------------------
// - Spacing()
// - Dummy()
// - NewLine()
// - AlignTextToFramePadding()
// - SeparatorEx() [Internal]
// - Separator()
// - SplitterBehavior() [Internal]
// - ShrinkWidths() [Internal]
//-------------------------------------------------------------------------

void ImGui::Spacing()
{
    ImGuiWindow* window = GetCurrentWindow();
    if (window->SkipItems)
        return;
    ItemSize(ImVec2(0, 0));
}

void ImGui::Dummy(const ImVec2& size)
{
    ImGuiWindow* window = GetCurrentWindow();
    if (window->SkipItems)
        return;

    const ImRect bb(window->DC.CursorPos, window->DC.CursorPos + size);
    ItemSize(size);
    ItemAdd(bb, 0);
}

void ImGui::NewLine()
{
    ImGuiWindow* window = GetCurrentWindow();
    if (window->SkipItems)
        return;

    ImGuiContext& g = *GImGui;
    const ImGuiLayoutType backup_layout_type = window->DC.LayoutType;
    window->DC.LayoutType = ImGuiLayoutType_Vertical;
    if (window->DC.CurrLineSize.y > 0.0f)     // In the event that we are on a line with items that is smaller that FontSize high, we will preserve its height.
        ItemSize(ImVec2(0, 0));
    else
        ItemSize(ImVec2(0.0f, g.FontSize));
    window->DC.LayoutType = backup_layout_type;
}

void ImGui::AlignTextToFramePadding()
{
    ImGuiWindow* window = GetCurrentWindow();
    if (window->SkipItems)
        return;

    ImGuiContext& g = *GImGui;
    window->DC.CurrLineSize.y = ImMax(window->DC.CurrLineSize.y, g.FontSize + g.Style.FramePadding.y * 2);
    window->DC.CurrLineTextBaseOffset = ImMax(window->DC.CurrLineTextBaseOffset, g.Style.FramePadding.y);
}

// Horizontal/vertical separating line
void ImGui::SeparatorEx(ImGuiSeparatorFlags flags)
{
    ImGuiWindow* window = GetCurrentWindow();
    if (window->SkipItems)
        return;

    ImGuiContext& g = *GImGui;
    IM_ASSERT(ImIsPowerOfTwo(flags & (ImGuiSeparatorFlags_Horizontal | ImGuiSeparatorFlags_Vertical)));   // Check that only 1 option is selected

    float thickness_draw = 1.0f;
    float thickness_layout = 0.0f;
    if (flags & ImGuiSeparatorFlags_Vertical)
    {
        // Vertical separator, for menu bars (use current line height). Not exposed because it is misleading and it doesn't have an effect on regular layout.
        float y1 = window->DC.CursorPos.y;
        float y2 = window->DC.CursorPos.y + window->DC.CurrLineSize.y;
        const ImRect bb(ImVec2(window->DC.CursorPos.x, y1), ImVec2(window->DC.CursorPos.x + thickness_draw, y2));
        ItemSize(ImVec2(thickness_layout, 0.0f));
        if (!ItemAdd(bb, 0))
            return;

        // Draw
        window->DrawList->AddLine(ImVec2(bb.Min.x, bb.Min.y), ImVec2(bb.Min.x, bb.Max.y), GetColorU32(ImGuiCol_Separator));
        if (g.LogEnabled)
            LogText(" |");
    }
    else if (flags & ImGuiSeparatorFlags_Horizontal)
    {
        // Horizontal Separator
        float x1 = window->Pos.x;
        float x2 = window->Pos.x + window->Size.x;

        // FIXME-WORKRECT: old hack (#205) until we decide of consistent behavior with WorkRect/Indent and Separator
        if (g.GroupStack.Size > 0 && g.GroupStack.back().WindowID == window->ID)
            x1 += window->DC.Indent.x;

        ImGuiOldColumns* columns = (flags & ImGuiSeparatorFlags_SpanAllColumns) ? window->DC.CurrentColumns : NULL;
        if (columns)
            PushColumnsBackground();

        // We don't provide our width to the layout so that it doesn't get feed back into AutoFit
        const ImRect bb(ImVec2(x1, window->DC.CursorPos.y), ImVec2(x2, window->DC.CursorPos.y + thickness_draw));
        ItemSize(ImVec2(0.0f, thickness_layout));
        const bool item_visible = ItemAdd(bb, 0);
        if (item_visible)
        {
            // Draw
            window->DrawList->AddLine(bb.Min, ImVec2(bb.Max.x, bb.Min.y), GetColorU32(ImGuiCol_Separator));
            if (g.LogEnabled)
                LogRenderedText(&bb.Min, "--------------------------------\n");

        }
        if (columns)
        {
            PopColumnsBackground();
            columns->LineMinY = window->DC.CursorPos.y;
        }
    }
}

void ImGui::Separator()
{
    ImGuiContext& g = *GImGui;
    ImGuiWindow* window = g.CurrentWindow;
    if (window->SkipItems)
        return;

    // Those flags should eventually be overridable by the user
    ImGuiSeparatorFlags flags = (window->DC.LayoutType == ImGuiLayoutType_Horizontal) ? ImGuiSeparatorFlags_Vertical : ImGuiSeparatorFlags_Horizontal;
    flags |= ImGuiSeparatorFlags_SpanAllColumns;
    SeparatorEx(flags);
}

// Using 'hover_visibility_delay' allows us to hide the highlight and mouse cursor for a short time, which can be convenient to reduce visual noise.
bool ImGui::SplitterBehavior(const ImRect& bb, ImGuiID id, ImGuiAxis axis, float* size1, float* size2, float min_size1, float min_size2, float hover_extend, float hover_visibility_delay)
{
    ImGuiContext& g = *GImGui;
    ImGuiWindow* window = g.CurrentWindow;

    const ImGuiItemFlags item_flags_backup = window->DC.ItemFlags;
    window->DC.ItemFlags |= ImGuiItemFlags_NoNav | ImGuiItemFlags_NoNavDefaultFocus;
    bool item_add = ItemAdd(bb, id);
    window->DC.ItemFlags = item_flags_backup;
    if (!item_add)
        return false;

    bool hovered, held;
    ImRect bb_interact = bb;
    bb_interact.Expand(axis == ImGuiAxis_Y ? ImVec2(0.0f, hover_extend) : ImVec2(hover_extend, 0.0f));
    ButtonBehavior(bb_interact, id, &hovered, &held, ImGuiButtonFlags_FlattenChildren | ImGuiButtonFlags_AllowItemOverlap);
    if (g.ActiveId != id)
        SetItemAllowOverlap();

    if (held || (g.HoveredId == id && g.HoveredIdPreviousFrame == id && g.HoveredIdTimer >= hover_visibility_delay))
        SetMouseCursor(axis == ImGuiAxis_Y ? ImGuiMouseCursor_ResizeNS : ImGuiMouseCursor_ResizeEW);

    ImRect bb_render = bb;
    if (held)
    {
        ImVec2 mouse_delta_2d = g.IO.MousePos - g.ActiveIdClickOffset - bb_interact.Min;
        float mouse_delta = (axis == ImGuiAxis_Y) ? mouse_delta_2d.y : mouse_delta_2d.x;

        // Minimum pane size
        float size_1_maximum_delta = ImMax(0.0f, *size1 - min_size1);
        float size_2_maximum_delta = ImMax(0.0f, *size2 - min_size2);
        if (mouse_delta < -size_1_maximum_delta)
            mouse_delta = -size_1_maximum_delta;
        if (mouse_delta > size_2_maximum_delta)
            mouse_delta = size_2_maximum_delta;

        // Apply resize
        if (mouse_delta != 0.0f)
        {
            if (mouse_delta < 0.0f)
                IM_ASSERT(*size1 + mouse_delta >= min_size1);
            if (mouse_delta > 0.0f)
                IM_ASSERT(*size2 - mouse_delta >= min_size2);
            *size1 += mouse_delta;
            *size2 -= mouse_delta;
            bb_render.Translate((axis == ImGuiAxis_X) ? ImVec2(mouse_delta, 0.0f) : ImVec2(0.0f, mouse_delta));
            MarkItemEdited(id);
        }
    }

    // Render
    const ImU32 col = GetColorU32(held ? ImGuiCol_SeparatorActive : (hovered && g.HoveredIdTimer >= hover_visibility_delay) ? ImGuiCol_SeparatorHovered : ImGuiCol_Separator);
    window->DrawList->AddRectFilled(bb_render.Min, bb_render.Max, col, 0.0f);

    return held;
}

static int IMGUI_CDECL ShrinkWidthItemComparer(const void* lhs, const void* rhs)
{
    const ImGuiShrinkWidthItem* a = (const ImGuiShrinkWidthItem*)lhs;
    const ImGuiShrinkWidthItem* b = (const ImGuiShrinkWidthItem*)rhs;
    if (int d = (int)(b->Width - a->Width))
        return d;
    return (b->Index - a->Index);
}

// Shrink excess width from a set of item, by removing width from the larger items first.
// Set items Width to -1.0f to disable shrinking this item.
void ImGui::ShrinkWidths(ImGuiShrinkWidthItem* items, int count, float width_excess)
{
    if (count == 1)
    {
        if (items[0].Width >= 0.0f)
            items[0].Width = ImMax(items[0].Width - width_excess, 1.0f);
        return;
    }
    ImQsort(items, (size_t)count, sizeof(ImGuiShrinkWidthItem), ShrinkWidthItemComparer);
    int count_same_width = 1;
    while (width_excess > 0.0f && count_same_width < count)
    {
        while (count_same_width < count && items[0].Width <= items[count_same_width].Width)
            count_same_width++;
        float max_width_to_remove_per_item = (count_same_width < count && items[count_same_width].Width >= 0.0f) ? (items[0].Width - items[count_same_width].Width) : (items[0].Width - 1.0f);
        if (max_width_to_remove_per_item <= 0.0f)
            break;
        float width_to_remove_per_item = ImMin(width_excess / count_same_width, max_width_to_remove_per_item);
        for (int item_n = 0; item_n < count_same_width; item_n++)
            items[item_n].Width -= width_to_remove_per_item;
        width_excess -= width_to_remove_per_item * count_same_width;
    }

    // Round width and redistribute remainder left-to-right (could make it an option of the function?)
    // Ensure that e.g. the right-most tab of a shrunk tab-bar always reaches exactly at the same distance from the right-most edge of the tab bar separator.
    width_excess = 0.0f;
    for (int n = 0; n < count; n++)
    {
        float width_rounded = ImFloor(items[n].Width);
        width_excess += items[n].Width - width_rounded;
        items[n].Width = width_rounded;
    }
    if (width_excess > 0.0f)
        for (int n = 0; n < count; n++)
            if (items[n].Index < (int)(width_excess + 0.01f))
                items[n].Width += 1.0f;
}

//-------------------------------------------------------------------------
// [SECTION] Widgets: ComboBox
//-------------------------------------------------------------------------
// - BeginCombo()
// - EndCombo()
// - Combo()
//-------------------------------------------------------------------------

static float CalcMaxPopupHeightFromItemCount(int items_count)
{
    ImGuiContext& g = *GImGui;
    if (items_count <= 0)
        return FLT_MAX;
    return (g.FontSize + g.Style.ItemSpacing.y) * items_count - g.Style.ItemSpacing.y + (g.Style.WindowPadding.y * 2);
}

bool ImGui::BeginCombo(const char* label, const char* preview_value, ImGuiComboFlags flags)
{
    // Always consume the SetNextWindowSizeConstraint() call in our early return paths
    ImGuiContext& g = *GImGui;
    bool has_window_size_constraint = (g.NextWindowData.Flags & ImGuiNextWindowDataFlags_HasSizeConstraint) != 0;
    g.NextWindowData.Flags &= ~ImGuiNextWindowDataFlags_HasSizeConstraint;

    ImGuiWindow* window = GetCurrentWindow();
    if (window->SkipItems)
        return false;

    IM_ASSERT((flags & (ImGuiComboFlags_NoArrowButton | ImGuiComboFlags_NoPreview)) != (ImGuiComboFlags_NoArrowButton | ImGuiComboFlags_NoPreview)); // Can't use both flags together

    const ImGuiStyle& style = g.Style;
    const ImGuiID id = window->GetID(label);

    const float arrow_size = (flags & ImGuiComboFlags_NoArrowButton) ? 0.0f : GetFrameHeight();
    const ImVec2 label_size = CalcTextSize(label, NULL, true);
    const float expected_w = CalcItemWidth();
    const float w = (flags & ImGuiComboFlags_NoPreview) ? arrow_size : expected_w;
    const ImRect frame_bb(window->DC.CursorPos, window->DC.CursorPos + ImVec2(w, label_size.y + style.FramePadding.y * 2.0f));
    const ImRect total_bb(frame_bb.Min, frame_bb.Max + ImVec2(label_size.x > 0.0f ? style.ItemInnerSpacing.x + label_size.x : 0.0f, 0.0f));
    ItemSize(total_bb, style.FramePadding.y);
    if (!ItemAdd(total_bb, id, &frame_bb))
        return false;

    bool hovered, held;
    bool pressed = ButtonBehavior(frame_bb, id, &hovered, &held);
    bool popup_open = IsPopupOpen(id, ImGuiPopupFlags_None);

    const ImU32 frame_col = GetColorU32(hovered ? ImGuiCol_FrameBgHovered : ImGuiCol_FrameBg);
    const float value_x2 = ImMax(frame_bb.Min.x, frame_bb.Max.x - arrow_size);
    RenderNavHighlight(frame_bb, id);
    if (!(flags & ImGuiComboFlags_NoPreview))
        window->DrawList->AddRectFilled(frame_bb.Min, ImVec2(value_x2, frame_bb.Max.y), frame_col, style.FrameRounding, (flags & ImGuiComboFlags_NoArrowButton) ? ImDrawFlags_RoundCornersAll : ImDrawFlags_RoundCornersLeft);
    if (!(flags & ImGuiComboFlags_NoArrowButton))
    {
        ImU32 bg_col = GetColorU32((popup_open || hovered) ? ImGuiCol_ButtonHovered : ImGuiCol_Button);
        ImU32 text_col = GetColorU32(ImGuiCol_Text);
        window->DrawList->AddRectFilled(ImVec2(value_x2, frame_bb.Min.y), frame_bb.Max, bg_col, style.FrameRounding, (w <= arrow_size) ? ImDrawFlags_RoundCornersAll : ImDrawFlags_RoundCornersRight);
        if (value_x2 + arrow_size - style.FramePadding.x <= frame_bb.Max.x)
            RenderArrow(window->DrawList, ImVec2(value_x2 + style.FramePadding.y, frame_bb.Min.y + style.FramePadding.y), text_col, ImGuiDir_Down, 1.0f);
    }
    RenderFrameBorder(frame_bb.Min, frame_bb.Max, style.FrameRounding);
    if (preview_value != NULL && !(flags & ImGuiComboFlags_NoPreview))
    {
        ImVec2 preview_pos = frame_bb.Min + style.FramePadding;
        if (g.LogEnabled)
            LogSetNextTextDecoration("{", "}");
        RenderTextClipped(preview_pos, ImVec2(value_x2, frame_bb.Max.y), preview_value, NULL, NULL, ImVec2(0.0f, 0.0f));
    }
    if (label_size.x > 0)
        RenderText(ImVec2(frame_bb.Max.x + style.ItemInnerSpacing.x, frame_bb.Min.y + style.FramePadding.y), label);

    if ((pressed || g.NavActivateId == id) && !popup_open)
    {
        if (window->DC.NavLayerCurrent == 0)
            window->NavLastIds[0] = id;
        OpenPopupEx(id, ImGuiPopupFlags_None);
        popup_open = true;
    }

    if (!popup_open)
        return false;

    if (has_window_size_constraint)
    {
        g.NextWindowData.Flags |= ImGuiNextWindowDataFlags_HasSizeConstraint;
        g.NextWindowData.SizeConstraintRect.Min.x = ImMax(g.NextWindowData.SizeConstraintRect.Min.x, w);
    }
    else
    {
        if ((flags & ImGuiComboFlags_HeightMask_) == 0)
            flags |= ImGuiComboFlags_HeightRegular;
        IM_ASSERT(ImIsPowerOfTwo(flags & ImGuiComboFlags_HeightMask_));    // Only one
        int popup_max_height_in_items = -1;
        if (flags & ImGuiComboFlags_HeightRegular)     popup_max_height_in_items = 8;
        else if (flags & ImGuiComboFlags_HeightSmall)  popup_max_height_in_items = 4;
        else if (flags & ImGuiComboFlags_HeightLarge)  popup_max_height_in_items = 20;
        SetNextWindowSizeConstraints(ImVec2(w, 0.0f), ImVec2(FLT_MAX, CalcMaxPopupHeightFromItemCount(popup_max_height_in_items)));
    }

    char name[16];
    ImFormatString(name, IM_ARRAYSIZE(name), "##Combo_%02d", g.BeginPopupStack.Size); // Recycle windows based on depth

    // Position the window given a custom constraint (peak into expected window size so we can position it)
    // This might be easier to express with an hypothetical SetNextWindowPosConstraints() function.
    if (ImGuiWindow* popup_window = FindWindowByName(name))
        if (popup_window->WasActive)
        {
            // Always override 'AutoPosLastDirection' to not leave a chance for a past value to affect us.
            ImVec2 size_expected = CalcWindowNextAutoFitSize(popup_window);
            if (flags & ImGuiComboFlags_PopupAlignLeft)
                popup_window->AutoPosLastDirection = ImGuiDir_Left; // "Below, Toward Left"
            else
                popup_window->AutoPosLastDirection = ImGuiDir_Down; // "Below, Toward Right (default)"
            ImRect r_outer = GetWindowAllowedExtentRect(popup_window);
            ImVec2 pos = FindBestWindowPosForPopupEx(frame_bb.GetBL(), size_expected, &popup_window->AutoPosLastDirection, r_outer, frame_bb, ImGuiPopupPositionPolicy_ComboBox);
            SetNextWindowPos(pos);
        }

    // We don't use BeginPopupEx() solely because we have a custom name string, which we could make an argument to BeginPopupEx()
    ImGuiWindowFlags window_flags = ImGuiWindowFlags_AlwaysAutoResize | ImGuiWindowFlags_Popup | ImGuiWindowFlags_NoTitleBar | ImGuiWindowFlags_NoResize | ImGuiWindowFlags_NoSavedSettings | ImGuiWindowFlags_NoMove;

    // Horizontally align ourselves with the framed text
    PushStyleVar(ImGuiStyleVar_WindowPadding, ImVec2(style.FramePadding.x, style.WindowPadding.y));
    bool ret = Begin(name, NULL, window_flags);
    PopStyleVar();
    if (!ret)
    {
        EndPopup();
        IM_ASSERT(0);   // This should never happen as we tested for IsPopupOpen() above
        return false;
    }
    return true;
}

void ImGui::EndCombo()
{
    EndPopup();
}

// Getter for the old Combo() API: const char*[]
static bool Items_ArrayGetter(void* data, int idx, const char** out_text)
{
    const char* const* items = (const char* const*)data;
    if (out_text)
        *out_text = items[idx];
    return true;
}

// Getter for the old Combo() API: "item1\0item2\0item3\0"
static bool Items_SingleStringGetter(void* data, int idx, const char** out_text)
{
    // FIXME-OPT: we could pre-compute the indices to fasten this. But only 1 active combo means the waste is limited.
    const char* items_separated_by_zeros = (const char*)data;
    int items_count = 0;
    const char* p = items_separated_by_zeros;
    while (*p)
    {
        if (idx == items_count)
            break;
        p += strlen(p) + 1;
        items_count++;
    }
    if (!*p)
        return false;
    if (out_text)
        *out_text = p;
    return true;
}

// Old API, prefer using BeginCombo() nowadays if you can.
bool ImGui::Combo(const char* label, int* current_item, bool (*items_getter)(void*, int, const char**), void* data, int items_count, int popup_max_height_in_items)
{
    ImGuiContext& g = *GImGui;

    // Call the getter to obtain the preview string which is a parameter to BeginCombo()
    const char* preview_value = NULL;
    if (*current_item >= 0 && *current_item < items_count)
        items_getter(data, *current_item, &preview_value);

    // The old Combo() API exposed "popup_max_height_in_items". The new more general BeginCombo() API doesn't have/need it, but we emulate it here.
    if (popup_max_height_in_items != -1 && !(g.NextWindowData.Flags & ImGuiNextWindowDataFlags_HasSizeConstraint))
        SetNextWindowSizeConstraints(ImVec2(0, 0), ImVec2(FLT_MAX, CalcMaxPopupHeightFromItemCount(popup_max_height_in_items)));

    if (!BeginCombo(label, preview_value, ImGuiComboFlags_None))
        return false;

    // Display items
    // FIXME-OPT: Use clipper (but we need to disable it on the appearing frame to make sure our call to SetItemDefaultFocus() is processed)
    bool value_changed = false;
    for (int i = 0; i < items_count; i++)
    {
        PushID((void*)(intptr_t)i);
        const bool item_selected = (i == *current_item);
        const char* item_text;
        if (!items_getter(data, i, &item_text))
            item_text = "*Unknown item*";
        if (Selectable(item_text, item_selected))
        {
            value_changed = true;
            *current_item = i;
        }
        if (item_selected)
            SetItemDefaultFocus();
        PopID();
    }

    EndCombo();
    if (value_changed)
        MarkItemEdited(g.CurrentWindow->DC.LastItemId);

    return value_changed;
}

// Combo box helper allowing to pass an array of strings.
bool ImGui::Combo(const char* label, int* current_item, const char* const items[], int items_count, int height_in_items)
{
    const bool value_changed = Combo(label, current_item, Items_ArrayGetter, (void*)items, items_count, height_in_items);
    return value_changed;
}

// Combo box helper allowing to pass all items in a single string literal holding multiple zero-terminated items "item1\0item2\0"
bool ImGui::Combo(const char* label, int* current_item, const char* items_separated_by_zeros, int height_in_items)
{
    int items_count = 0;
    const char* p = items_separated_by_zeros;       // FIXME-OPT: Avoid computing this, or at least only when combo is open
    while (*p)
    {
        p += strlen(p) + 1;
        items_count++;
    }
    bool value_changed = Combo(label, current_item, Items_SingleStringGetter, (void*)items_separated_by_zeros, items_count, height_in_items);
    return value_changed;
}

//-------------------------------------------------------------------------
// [SECTION] Data Type and Data Formatting Helpers [Internal]
//-------------------------------------------------------------------------
// - PatchFormatStringFloatToInt()
// - DataTypeGetInfo()
// - DataTypeFormatString()
// - DataTypeApplyOp()
// - DataTypeApplyOpFromText()
// - DataTypeClamp()
// - GetMinimumStepAtDecimalPrecision
// - RoundScalarWithFormat<>()
//-------------------------------------------------------------------------

static const ImGuiDataTypeInfo GDataTypeInfo[] =
{
    { sizeof(char),             "S8",   "%d",   "%d"    },  // ImGuiDataType_S8
    { sizeof(unsigned char),    "U8",   "%u",   "%u"    },
    { sizeof(short),            "S16",  "%d",   "%d"    },  // ImGuiDataType_S16
    { sizeof(unsigned short),   "U16",  "%u",   "%u"    },
    { sizeof(int),              "S32",  "%d",   "%d"    },  // ImGuiDataType_S32
    { sizeof(unsigned int),     "U32",  "%u",   "%u"    },
#ifdef _MSC_VER
    { sizeof(ImS64),            "S64",  "%I64d","%I64d" },  // ImGuiDataType_S64
    { sizeof(ImU64),            "U64",  "%I64u","%I64u" },
#else
    { sizeof(ImS64),            "S64",  "%lld", "%lld"  },  // ImGuiDataType_S64
    { sizeof(ImU64),            "U64",  "%llu", "%llu"  },
#endif
    { sizeof(float),            "float", "%.3f","%f"    },  // ImGuiDataType_Float (float are promoted to double in va_arg)
    { sizeof(double),           "double","%f",  "%lf"   },  // ImGuiDataType_Double
};
IM_STATIC_ASSERT(IM_ARRAYSIZE(GDataTypeInfo) == ImGuiDataType_COUNT);

// FIXME-LEGACY: Prior to 1.61 our DragInt() function internally used floats and because of this the compile-time default value for format was "%.0f".
// Even though we changed the compile-time default, we expect users to have carried %f around, which would break the display of DragInt() calls.
// To honor backward compatibility we are rewriting the format string, unless IMGUI_DISABLE_OBSOLETE_FUNCTIONS is enabled. What could possibly go wrong?!
static const char* PatchFormatStringFloatToInt(const char* fmt)
{
    if (fmt[0] == '%' && fmt[1] == '.' && fmt[2] == '0' && fmt[3] == 'f' && fmt[4] == 0) // Fast legacy path for "%.0f" which is expected to be the most common case.
        return "%d";
    const char* fmt_start = ImParseFormatFindStart(fmt);    // Find % (if any, and ignore %%)
    const char* fmt_end = ImParseFormatFindEnd(fmt_start);  // Find end of format specifier, which itself is an exercise of confidence/recklessness (because snprintf is dependent on libc or user).
    if (fmt_end > fmt_start && fmt_end[-1] == 'f')
    {
#ifndef IMGUI_DISABLE_OBSOLETE_FUNCTIONS
        if (fmt_start == fmt && fmt_end[0] == 0)
            return "%d";
        ImGuiContext& g = *GImGui;
        ImFormatString(g.TempBuffer, IM_ARRAYSIZE(g.TempBuffer), "%.*s%%d%s", (int)(fmt_start - fmt), fmt, fmt_end); // Honor leading and trailing decorations, but lose alignment/precision.
        return g.TempBuffer;
#else
        IM_ASSERT(0 && "DragInt(): Invalid format string!"); // Old versions used a default parameter of "%.0f", please replace with e.g. "%d"
#endif
    }
    return fmt;
}

const ImGuiDataTypeInfo* ImGui::DataTypeGetInfo(ImGuiDataType data_type)
{
    IM_ASSERT(data_type >= 0 && data_type < ImGuiDataType_COUNT);
    return &GDataTypeInfo[data_type];
}

int ImGui::DataTypeFormatString(char* buf, int buf_size, ImGuiDataType data_type, const void* p_data, const char* format)
{
    // Signedness doesn't matter when pushing integer arguments
    if (data_type == ImGuiDataType_S32 || data_type == ImGuiDataType_U32)
        return ImFormatString(buf, buf_size, format, *(const ImU32*)p_data);
    if (data_type == ImGuiDataType_S64 || data_type == ImGuiDataType_U64)
        return ImFormatString(buf, buf_size, format, *(const ImU64*)p_data);
    if (data_type == ImGuiDataType_Float)
        return ImFormatString(buf, buf_size, format, *(const float*)p_data);
    if (data_type == ImGuiDataType_Double)
        return ImFormatString(buf, buf_size, format, *(const double*)p_data);
    if (data_type == ImGuiDataType_S8)
        return ImFormatString(buf, buf_size, format, *(const ImS8*)p_data);
    if (data_type == ImGuiDataType_U8)
        return ImFormatString(buf, buf_size, format, *(const ImU8*)p_data);
    if (data_type == ImGuiDataType_S16)
        return ImFormatString(buf, buf_size, format, *(const ImS16*)p_data);
    if (data_type == ImGuiDataType_U16)
        return ImFormatString(buf, buf_size, format, *(const ImU16*)p_data);
    IM_ASSERT(0);
    return 0;
}

void ImGui::DataTypeApplyOp(ImGuiDataType data_type, int op, void* output, const void* arg1, const void* arg2)
{
    IM_ASSERT(op == '+' || op == '-');
    switch (data_type)
    {
        case ImGuiDataType_S8:
            if (op == '+') { *(ImS8*)output  = ImAddClampOverflow(*(const ImS8*)arg1,  *(const ImS8*)arg2,  IM_S8_MIN,  IM_S8_MAX); }
            if (op == '-') { *(ImS8*)output  = ImSubClampOverflow(*(const ImS8*)arg1,  *(const ImS8*)arg2,  IM_S8_MIN,  IM_S8_MAX); }
            return;
        case ImGuiDataType_U8:
            if (op == '+') { *(ImU8*)output  = ImAddClampOverflow(*(const ImU8*)arg1,  *(const ImU8*)arg2,  IM_U8_MIN,  IM_U8_MAX); }
            if (op == '-') { *(ImU8*)output  = ImSubClampOverflow(*(const ImU8*)arg1,  *(const ImU8*)arg2,  IM_U8_MIN,  IM_U8_MAX); }
            return;
        case ImGuiDataType_S16:
            if (op == '+') { *(ImS16*)output = ImAddClampOverflow(*(const ImS16*)arg1, *(const ImS16*)arg2, IM_S16_MIN, IM_S16_MAX); }
            if (op == '-') { *(ImS16*)output = ImSubClampOverflow(*(const ImS16*)arg1, *(const ImS16*)arg2, IM_S16_MIN, IM_S16_MAX); }
            return;
        case ImGuiDataType_U16:
            if (op == '+') { *(ImU16*)output = ImAddClampOverflow(*(const ImU16*)arg1, *(const ImU16*)arg2, IM_U16_MIN, IM_U16_MAX); }
            if (op == '-') { *(ImU16*)output = ImSubClampOverflow(*(const ImU16*)arg1, *(const ImU16*)arg2, IM_U16_MIN, IM_U16_MAX); }
            return;
        case ImGuiDataType_S32:
            if (op == '+') { *(ImS32*)output = ImAddClampOverflow(*(const ImS32*)arg1, *(const ImS32*)arg2, IM_S32_MIN, IM_S32_MAX); }
            if (op == '-') { *(ImS32*)output = ImSubClampOverflow(*(const ImS32*)arg1, *(const ImS32*)arg2, IM_S32_MIN, IM_S32_MAX); }
            return;
        case ImGuiDataType_U32:
            if (op == '+') { *(ImU32*)output = ImAddClampOverflow(*(const ImU32*)arg1, *(const ImU32*)arg2, IM_U32_MIN, IM_U32_MAX); }
            if (op == '-') { *(ImU32*)output = ImSubClampOverflow(*(const ImU32*)arg1, *(const ImU32*)arg2, IM_U32_MIN, IM_U32_MAX); }
            return;
        case ImGuiDataType_S64:
            if (op == '+') { *(ImS64*)output = ImAddClampOverflow(*(const ImS64*)arg1, *(const ImS64*)arg2, IM_S64_MIN, IM_S64_MAX); }
            if (op == '-') { *(ImS64*)output = ImSubClampOverflow(*(const ImS64*)arg1, *(const ImS64*)arg2, IM_S64_MIN, IM_S64_MAX); }
            return;
        case ImGuiDataType_U64:
            if (op == '+') { *(ImU64*)output = ImAddClampOverflow(*(const ImU64*)arg1, *(const ImU64*)arg2, IM_U64_MIN, IM_U64_MAX); }
            if (op == '-') { *(ImU64*)output = ImSubClampOverflow(*(const ImU64*)arg1, *(const ImU64*)arg2, IM_U64_MIN, IM_U64_MAX); }
            return;
        case ImGuiDataType_Float:
            if (op == '+') { *(float*)output = *(const float*)arg1 + *(const float*)arg2; }
            if (op == '-') { *(float*)output = *(const float*)arg1 - *(const float*)arg2; }
            return;
        case ImGuiDataType_Double:
            if (op == '+') { *(double*)output = *(const double*)arg1 + *(const double*)arg2; }
            if (op == '-') { *(double*)output = *(const double*)arg1 - *(const double*)arg2; }
            return;
        case ImGuiDataType_COUNT: break;
    }
    IM_ASSERT(0);
}

// User can input math operators (e.g. +100) to edit a numerical values.
// NB: This is _not_ a full expression evaluator. We should probably add one and replace this dumb mess..
bool ImGui::DataTypeApplyOpFromText(const char* buf, const char* initial_value_buf, ImGuiDataType data_type, void* p_data, const char* format)
{
    while (ImCharIsBlankA(*buf))
        buf++;

    // We don't support '-' op because it would conflict with inputing negative value.
    // Instead you can use +-100 to subtract from an existing value
    char op = buf[0];
    if (op == '+' || op == '*' || op == '/')
    {
        buf++;
        while (ImCharIsBlankA(*buf))
            buf++;
    }
    else
    {
        op = 0;
    }
    if (!buf[0])
        return false;

    // Copy the value in an opaque buffer so we can compare at the end of the function if it changed at all.
    const ImGuiDataTypeInfo* type_info = DataTypeGetInfo(data_type);
    ImGuiDataTypeTempStorage data_backup;
    memcpy(&data_backup, p_data, type_info->Size);

    if (format == NULL)
        format = type_info->ScanFmt;

    // FIXME-LEGACY: The aim is to remove those operators and write a proper expression evaluator at some point..
    int arg1i = 0;
    if (data_type == ImGuiDataType_S32)
    {
        int* v = (int*)p_data;
        int arg0i = *v;
        float arg1f = 0.0f;
        if (op && sscanf(initial_value_buf, format, &arg0i) < 1)
            return false;
        // Store operand in a float so we can use fractional value for multipliers (*1.1), but constant always parsed as integer so we can fit big integers (e.g. 2000000003) past float precision
        if (op == '+')      { if (sscanf(buf, "%d", &arg1i)) *v = (int)(arg0i + arg1i); }                   // Add (use "+-" to subtract)
        else if (op == '*') { if (sscanf(buf, "%f", &arg1f)) *v = (int)(arg0i * arg1f); }                   // Multiply
        else if (op == '/') { if (sscanf(buf, "%f", &arg1f) && arg1f != 0.0f) *v = (int)(arg0i / arg1f); }  // Divide
        else                { if (sscanf(buf, format, &arg1i) == 1) *v = arg1i; }                           // Assign constant
    }
    else if (data_type == ImGuiDataType_Float)
    {
        // For floats we have to ignore format with precision (e.g. "%.2f") because sscanf doesn't take them in
        format = "%f";
        float* v = (float*)p_data;
        float arg0f = *v, arg1f = 0.0f;
        if (op && sscanf(initial_value_buf, format, &arg0f) < 1)
            return false;
        if (sscanf(buf, format, &arg1f) < 1)
            return false;
        if (op == '+')      { *v = arg0f + arg1f; }                    // Add (use "+-" to subtract)
        else if (op == '*') { *v = arg0f * arg1f; }                    // Multiply
        else if (op == '/') { if (arg1f != 0.0f) *v = arg0f / arg1f; } // Divide
        else                { *v = arg1f; }                            // Assign constant
    }
    else if (data_type == ImGuiDataType_Double)
    {
        format = "%lf"; // scanf differentiate float/double unlike printf which forces everything to double because of ellipsis
        double* v = (double*)p_data;
        double arg0f = *v, arg1f = 0.0;
        if (op && sscanf(initial_value_buf, format, &arg0f) < 1)
            return false;
        if (sscanf(buf, format, &arg1f) < 1)
            return false;
        if (op == '+')      { *v = arg0f + arg1f; }                    // Add (use "+-" to subtract)
        else if (op == '*') { *v = arg0f * arg1f; }                    // Multiply
        else if (op == '/') { if (arg1f != 0.0f) *v = arg0f / arg1f; } // Divide
        else                { *v = arg1f; }                            // Assign constant
    }
    else if (data_type == ImGuiDataType_U32 || data_type == ImGuiDataType_S64 || data_type == ImGuiDataType_U64)
    {
        // All other types assign constant
        // We don't bother handling support for legacy operators since they are a little too crappy. Instead we will later implement a proper expression evaluator in the future.
        sscanf(buf, format, p_data);
    }
    else
    {
        // Small types need a 32-bit buffer to receive the result from scanf()
        int v32;
        sscanf(buf, format, &v32);
        if (data_type == ImGuiDataType_S8)
            *(ImS8*)p_data = (ImS8)ImClamp(v32, (int)IM_S8_MIN, (int)IM_S8_MAX);
        else if (data_type == ImGuiDataType_U8)
            *(ImU8*)p_data = (ImU8)ImClamp(v32, (int)IM_U8_MIN, (int)IM_U8_MAX);
        else if (data_type == ImGuiDataType_S16)
            *(ImS16*)p_data = (ImS16)ImClamp(v32, (int)IM_S16_MIN, (int)IM_S16_MAX);
        else if (data_type == ImGuiDataType_U16)
            *(ImU16*)p_data = (ImU16)ImClamp(v32, (int)IM_U16_MIN, (int)IM_U16_MAX);
        else
            IM_ASSERT(0);
    }

    return memcmp(&data_backup, p_data, type_info->Size) != 0;
}

template<typename T>
static int DataTypeCompareT(const T* lhs, const T* rhs)
{
    if (*lhs < *rhs) return -1;
    if (*lhs > *rhs) return +1;
    return 0;
}

int ImGui::DataTypeCompare(ImGuiDataType data_type, const void* arg_1, const void* arg_2)
{
    switch (data_type)
    {
    case ImGuiDataType_S8:     return DataTypeCompareT<ImS8  >((const ImS8*  )arg_1, (const ImS8*  )arg_2);
    case ImGuiDataType_U8:     return DataTypeCompareT<ImU8  >((const ImU8*  )arg_1, (const ImU8*  )arg_2);
    case ImGuiDataType_S16:    return DataTypeCompareT<ImS16 >((const ImS16* )arg_1, (const ImS16* )arg_2);
    case ImGuiDataType_U16:    return DataTypeCompareT<ImU16 >((const ImU16* )arg_1, (const ImU16* )arg_2);
    case ImGuiDataType_S32:    return DataTypeCompareT<ImS32 >((const ImS32* )arg_1, (const ImS32* )arg_2);
    case ImGuiDataType_U32:    return DataTypeCompareT<ImU32 >((const ImU32* )arg_1, (const ImU32* )arg_2);
    case ImGuiDataType_S64:    return DataTypeCompareT<ImS64 >((const ImS64* )arg_1, (const ImS64* )arg_2);
    case ImGuiDataType_U64:    return DataTypeCompareT<ImU64 >((const ImU64* )arg_1, (const ImU64* )arg_2);
    case ImGuiDataType_Float:  return DataTypeCompareT<float >((const float* )arg_1, (const float* )arg_2);
    case ImGuiDataType_Double: return DataTypeCompareT<double>((const double*)arg_1, (const double*)arg_2);
    case ImGuiDataType_COUNT:  break;
    }
    IM_ASSERT(0);
    return 0;
}

template<typename T>
static bool DataTypeClampT(T* v, const T* v_min, const T* v_max)
{
    // Clamp, both sides are optional, return true if modified
    if (v_min && *v < *v_min) { *v = *v_min; return true; }
    if (v_max && *v > *v_max) { *v = *v_max; return true; }
    return false;
}

bool ImGui::DataTypeClamp(ImGuiDataType data_type, void* p_data, const void* p_min, const void* p_max)
{
    switch (data_type)
    {
    case ImGuiDataType_S8:     return DataTypeClampT<ImS8  >((ImS8*  )p_data, (const ImS8*  )p_min, (const ImS8*  )p_max);
    case ImGuiDataType_U8:     return DataTypeClampT<ImU8  >((ImU8*  )p_data, (const ImU8*  )p_min, (const ImU8*  )p_max);
    case ImGuiDataType_S16:    return DataTypeClampT<ImS16 >((ImS16* )p_data, (const ImS16* )p_min, (const ImS16* )p_max);
    case ImGuiDataType_U16:    return DataTypeClampT<ImU16 >((ImU16* )p_data, (const ImU16* )p_min, (const ImU16* )p_max);
    case ImGuiDataType_S32:    return DataTypeClampT<ImS32 >((ImS32* )p_data, (const ImS32* )p_min, (const ImS32* )p_max);
    case ImGuiDataType_U32:    return DataTypeClampT<ImU32 >((ImU32* )p_data, (const ImU32* )p_min, (const ImU32* )p_max);
    case ImGuiDataType_S64:    return DataTypeClampT<ImS64 >((ImS64* )p_data, (const ImS64* )p_min, (const ImS64* )p_max);
    case ImGuiDataType_U64:    return DataTypeClampT<ImU64 >((ImU64* )p_data, (const ImU64* )p_min, (const ImU64* )p_max);
    case ImGuiDataType_Float:  return DataTypeClampT<float >((float* )p_data, (const float* )p_min, (const float* )p_max);
    case ImGuiDataType_Double: return DataTypeClampT<double>((double*)p_data, (const double*)p_min, (const double*)p_max);
    case ImGuiDataType_COUNT:  break;
    }
    IM_ASSERT(0);
    return false;
}

static float GetMinimumStepAtDecimalPrecision(int decimal_precision)
{
    static const float min_steps[10] = { 1.0f, 0.1f, 0.01f, 0.001f, 0.0001f, 0.00001f, 0.000001f, 0.0000001f, 0.00000001f, 0.000000001f };
    if (decimal_precision < 0)
        return FLT_MIN;
    return (decimal_precision < IM_ARRAYSIZE(min_steps)) ? min_steps[decimal_precision] : ImPow(10.0f, (float)-decimal_precision);
}

template<typename TYPE>
static const char* ImAtoi(const char* src, TYPE* output)
{
    int negative = 0;
    if (*src == '-') { negative = 1; src++; }
    if (*src == '+') { src++; }
    TYPE v = 0;
    while (*src >= '0' && *src <= '9')
        v = (v * 10) + (*src++ - '0');
    *output = negative ? -v : v;
    return src;
}

// Sanitize format
// - Zero terminate so extra characters after format (e.g. "%f123") don't confuse atof/atoi
// - stb_sprintf.h supports several new modifiers which format numbers in a way that also makes them incompatible atof/atoi.
static void SanitizeFormatString(const char* fmt, char* fmt_out, size_t fmt_out_size)
{
    IM_UNUSED(fmt_out_size);
    const char* fmt_end = ImParseFormatFindEnd(fmt);
    IM_ASSERT((size_t)(fmt_end - fmt + 1) < fmt_out_size); // Format is too long, let us know if this happens to you!
    while (fmt < fmt_end)
    {
        char c = *(fmt++);
        if (c != '\'' && c != '$' && c != '_') // Custom flags provided by stb_sprintf.h. POSIX 2008 also supports '.
            *(fmt_out++) = c;
    }
    *fmt_out = 0; // Zero-terminate
}

template<typename TYPE, typename SIGNEDTYPE>
TYPE ImGui::RoundScalarWithFormatT(const char* format, ImGuiDataType data_type, TYPE v)
{
    const char* fmt_start = ImParseFormatFindStart(format);
    if (fmt_start[0] != '%' || fmt_start[1] == '%') // Don't apply if the value is not visible in the format string
        return v;

    // Sanitize format
    char fmt_sanitized[32];
    SanitizeFormatString(fmt_start, fmt_sanitized, IM_ARRAYSIZE(fmt_sanitized));
    fmt_start = fmt_sanitized;

    // Format value with our rounding, and read back
    char v_str[64];
    ImFormatString(v_str, IM_ARRAYSIZE(v_str), fmt_start, v);
    const char* p = v_str;
    while (*p == ' ')
        p++;
    if (data_type == ImGuiDataType_Float || data_type == ImGuiDataType_Double)
        v = (TYPE)ImAtof(p);
    else
        ImAtoi(p, (SIGNEDTYPE*)&v);
    return v;
}

//-------------------------------------------------------------------------
// [SECTION] Widgets: DragScalar, DragFloat, DragInt, etc.
//-------------------------------------------------------------------------
// - DragBehaviorT<>() [Internal]
// - DragBehavior() [Internal]
// - DragScalar()
// - DragScalarN()
// - DragFloat()
// - DragFloat2()
// - DragFloat3()
// - DragFloat4()
// - DragFloatRange2()
// - DragInt()
// - DragInt2()
// - DragInt3()
// - DragInt4()
// - DragIntRange2()
//-------------------------------------------------------------------------

// This is called by DragBehavior() when the widget is active (held by mouse or being manipulated with Nav controls)
template<typename TYPE, typename SIGNEDTYPE, typename FLOATTYPE>
bool ImGui::DragBehaviorT(ImGuiDataType data_type, TYPE* v, float v_speed, const TYPE v_min, const TYPE v_max, const char* format, ImGuiSliderFlags flags)
{
    ImGuiContext& g = *GImGui;
    const ImGuiAxis axis = (flags & ImGuiSliderFlags_Vertical) ? ImGuiAxis_Y : ImGuiAxis_X;
    const bool is_clamped = (v_min < v_max);
    const bool is_logarithmic = (flags & ImGuiSliderFlags_Logarithmic) != 0;
    const bool is_floating_point = (data_type == ImGuiDataType_Float) || (data_type == ImGuiDataType_Double);

    // Default tweak speed
    if (v_speed == 0.0f && is_clamped && (v_max - v_min < FLT_MAX))
        v_speed = (float)((v_max - v_min) * g.DragSpeedDefaultRatio);

    // Inputs accumulates into g.DragCurrentAccum, which is flushed into the current value as soon as it makes a difference with our precision settings
    float adjust_delta = 0.0f;
    if (g.ActiveIdSource == ImGuiInputSource_Mouse && IsMousePosValid() && IsMouseDragPastThreshold(0, g.IO.MouseDragThreshold * DRAG_MOUSE_THRESHOLD_FACTOR))
    {
        adjust_delta = g.IO.MouseDelta[axis];
        if (g.IO.KeyAlt)
            adjust_delta *= 1.0f / 100.0f;
        if (g.IO.KeyShift)
            adjust_delta *= 10.0f;
    }
    else if (g.ActiveIdSource == ImGuiInputSource_Nav)
    {
        const int decimal_precision = is_floating_point ? ImParseFormatPrecision(format, 3) : 0;
        adjust_delta = GetNavInputAmount2d(ImGuiNavDirSourceFlags_Keyboard | ImGuiNavDirSourceFlags_PadDPad, ImGuiInputReadMode_RepeatFast, 1.0f / 10.0f, 10.0f)[axis];
        v_speed = ImMax(v_speed, GetMinimumStepAtDecimalPrecision(decimal_precision));
    }
    adjust_delta *= v_speed;

    // For vertical drag we currently assume that Up=higher value (like we do with vertical sliders). This may become a parameter.
    if (axis == ImGuiAxis_Y)
        adjust_delta = -adjust_delta;

    // For logarithmic use our range is effectively 0..1 so scale the delta into that range
    if (is_logarithmic && (v_max - v_min < FLT_MAX) && ((v_max - v_min) > 0.000001f)) // Epsilon to avoid /0
        adjust_delta /= (float)(v_max - v_min);

    // Clear current value on activation
    // Avoid altering values and clamping when we are _already_ past the limits and heading in the same direction, so e.g. if range is 0..255, current value is 300 and we are pushing to the right side, keep the 300.
    bool is_just_activated = g.ActiveIdIsJustActivated;
    bool is_already_past_limits_and_pushing_outward = is_clamped && ((*v >= v_max && adjust_delta > 0.0f) || (*v <= v_min && adjust_delta < 0.0f));
    if (is_just_activated || is_already_past_limits_and_pushing_outward)
    {
        g.DragCurrentAccum = 0.0f;
        g.DragCurrentAccumDirty = false;
    }
    else if (adjust_delta != 0.0f)
    {
        g.DragCurrentAccum += adjust_delta;
        g.DragCurrentAccumDirty = true;
    }

    if (!g.DragCurrentAccumDirty)
        return false;

    TYPE v_cur = *v;
    FLOATTYPE v_old_ref_for_accum_remainder = (FLOATTYPE)0.0f;

    float logarithmic_zero_epsilon = 0.0f; // Only valid when is_logarithmic is true
    const float zero_deadzone_halfsize = 0.0f; // Drag widgets have no deadzone (as it doesn't make sense)
    if (is_logarithmic)
    {
        // When using logarithmic sliders, we need to clamp to avoid hitting zero, but our choice of clamp value greatly affects slider precision. We attempt to use the specified precision to estimate a good lower bound.
        const int decimal_precision = is_floating_point ? ImParseFormatPrecision(format, 3) : 1;
        logarithmic_zero_epsilon = ImPow(0.1f, (float)decimal_precision);

        // Convert to parametric space, apply delta, convert back
        float v_old_parametric = ScaleRatioFromValueT<TYPE, SIGNEDTYPE, FLOATTYPE>(data_type, v_cur, v_min, v_max, is_logarithmic, logarithmic_zero_epsilon, zero_deadzone_halfsize);
        float v_new_parametric = v_old_parametric + g.DragCurrentAccum;
        v_cur = ScaleValueFromRatioT<TYPE, SIGNEDTYPE, FLOATTYPE>(data_type, v_new_parametric, v_min, v_max, is_logarithmic, logarithmic_zero_epsilon, zero_deadzone_halfsize);
        v_old_ref_for_accum_remainder = v_old_parametric;
    }
    else
    {
        v_cur += (SIGNEDTYPE)g.DragCurrentAccum;
    }

    // Round to user desired precision based on format string
    if (!(flags & ImGuiSliderFlags_NoRoundToFormat))
        v_cur = RoundScalarWithFormatT<TYPE, SIGNEDTYPE>(format, data_type, v_cur);

    // Preserve remainder after rounding has been applied. This also allow slow tweaking of values.
    g.DragCurrentAccumDirty = false;
    if (is_logarithmic)
    {
        // Convert to parametric space, apply delta, convert back
        float v_new_parametric = ScaleRatioFromValueT<TYPE, SIGNEDTYPE, FLOATTYPE>(data_type, v_cur, v_min, v_max, is_logarithmic, logarithmic_zero_epsilon, zero_deadzone_halfsize);
        g.DragCurrentAccum -= (float)(v_new_parametric - v_old_ref_for_accum_remainder);
    }
    else
    {
        g.DragCurrentAccum -= (float)((SIGNEDTYPE)v_cur - (SIGNEDTYPE)*v);
    }

    // Lose zero sign for float/double
    if (v_cur == (TYPE)-0)
        v_cur = (TYPE)0;

    // Clamp values (+ handle overflow/wrap-around for integer types)
    if (*v != v_cur && is_clamped)
    {
        if (v_cur < v_min || (v_cur > *v && adjust_delta < 0.0f && !is_floating_point))
            v_cur = v_min;
        if (v_cur > v_max || (v_cur < *v && adjust_delta > 0.0f && !is_floating_point))
            v_cur = v_max;
    }

    // Apply result
    if (*v == v_cur)
        return false;
    *v = v_cur;
    return true;
}

bool ImGui::DragBehavior(ImGuiID id, ImGuiDataType data_type, void* p_v, float v_speed, const void* p_min, const void* p_max, const char* format, ImGuiSliderFlags flags)
{
    // Read imgui.cpp "API BREAKING CHANGES" section for 1.78 if you hit this assert.
    IM_ASSERT((flags == 1 || (flags & ImGuiSliderFlags_InvalidMask_) == 0) && "Invalid ImGuiSliderFlags flags! Has the 'float power' argument been mistakenly cast to flags? Call function with ImGuiSliderFlags_Logarithmic flags instead.");

    ImGuiContext& g = *GImGui;
    if (g.ActiveId == id)
    {
        if (g.ActiveIdSource == ImGuiInputSource_Mouse && !g.IO.MouseDown[0])
            ClearActiveID();
        else if (g.ActiveIdSource == ImGuiInputSource_Nav && g.NavActivatePressedId == id && !g.ActiveIdIsJustActivated)
            ClearActiveID();
    }
    if (g.ActiveId != id)
        return false;
    if ((g.CurrentWindow->DC.ItemFlags & ImGuiItemFlags_ReadOnly) || (flags & ImGuiSliderFlags_ReadOnly))
        return false;

    switch (data_type)
    {
    case ImGuiDataType_S8:     { ImS32 v32 = (ImS32)*(ImS8*)p_v;  bool r = DragBehaviorT<ImS32, ImS32, float>(ImGuiDataType_S32, &v32, v_speed, p_min ? *(const ImS8*) p_min : IM_S8_MIN,  p_max ? *(const ImS8*)p_max  : IM_S8_MAX,  format, flags); if (r) *(ImS8*)p_v = (ImS8)v32; return r; }
    case ImGuiDataType_U8:     { ImU32 v32 = (ImU32)*(ImU8*)p_v;  bool r = DragBehaviorT<ImU32, ImS32, float>(ImGuiDataType_U32, &v32, v_speed, p_min ? *(const ImU8*) p_min : IM_U8_MIN,  p_max ? *(const ImU8*)p_max  : IM_U8_MAX,  format, flags); if (r) *(ImU8*)p_v = (ImU8)v32; return r; }
    case ImGuiDataType_S16:    { ImS32 v32 = (ImS32)*(ImS16*)p_v; bool r = DragBehaviorT<ImS32, ImS32, float>(ImGuiDataType_S32, &v32, v_speed, p_min ? *(const ImS16*)p_min : IM_S16_MIN, p_max ? *(const ImS16*)p_max : IM_S16_MAX, format, flags); if (r) *(ImS16*)p_v = (ImS16)v32; return r; }
    case ImGuiDataType_U16:    { ImU32 v32 = (ImU32)*(ImU16*)p_v; bool r = DragBehaviorT<ImU32, ImS32, float>(ImGuiDataType_U32, &v32, v_speed, p_min ? *(const ImU16*)p_min : IM_U16_MIN, p_max ? *(const ImU16*)p_max : IM_U16_MAX, format, flags); if (r) *(ImU16*)p_v = (ImU16)v32; return r; }
    case ImGuiDataType_S32:    return DragBehaviorT<ImS32, ImS32, float >(data_type, (ImS32*)p_v,  v_speed, p_min ? *(const ImS32* )p_min : IM_S32_MIN, p_max ? *(const ImS32* )p_max : IM_S32_MAX, format, flags);
    case ImGuiDataType_U32:    return DragBehaviorT<ImU32, ImS32, float >(data_type, (ImU32*)p_v,  v_speed, p_min ? *(const ImU32* )p_min : IM_U32_MIN, p_max ? *(const ImU32* )p_max : IM_U32_MAX, format, flags);
    case ImGuiDataType_S64:    return DragBehaviorT<ImS64, ImS64, double>(data_type, (ImS64*)p_v,  v_speed, p_min ? *(const ImS64* )p_min : IM_S64_MIN, p_max ? *(const ImS64* )p_max : IM_S64_MAX, format, flags);
    case ImGuiDataType_U64:    return DragBehaviorT<ImU64, ImS64, double>(data_type, (ImU64*)p_v,  v_speed, p_min ? *(const ImU64* )p_min : IM_U64_MIN, p_max ? *(const ImU64* )p_max : IM_U64_MAX, format, flags);
    case ImGuiDataType_Float:  return DragBehaviorT<float, float, float >(data_type, (float*)p_v,  v_speed, p_min ? *(const float* )p_min : -FLT_MAX,   p_max ? *(const float* )p_max : FLT_MAX,    format, flags);
    case ImGuiDataType_Double: return DragBehaviorT<double,double,double>(data_type, (double*)p_v, v_speed, p_min ? *(const double*)p_min : -DBL_MAX,   p_max ? *(const double*)p_max : DBL_MAX,    format, flags);
    case ImGuiDataType_COUNT:  break;
    }
    IM_ASSERT(0);
    return false;
}

// Note: p_data, p_min and p_max are _pointers_ to a memory address holding the data. For a Drag widget, p_min and p_max are optional.
// Read code of e.g. DragFloat(), DragInt() etc. or examples in 'Demo->Widgets->Data Types' to understand how to use this function directly.
bool ImGui::DragScalar(const char* label, ImGuiDataType data_type, void* p_data, float v_speed, const void* p_min, const void* p_max, const char* format, ImGuiSliderFlags flags)
{
    ImGuiWindow* window = GetCurrentWindow();
    if (window->SkipItems)
        return false;

    ImGuiContext& g = *GImGui;
    const ImGuiStyle& style = g.Style;
    const ImGuiID id = window->GetID(label);
    const float w = CalcItemWidth();

    const ImVec2 label_size = CalcTextSize(label, NULL, true);
    const ImRect frame_bb(window->DC.CursorPos, window->DC.CursorPos + ImVec2(w, label_size.y + style.FramePadding.y * 2.0f));
    const ImRect total_bb(frame_bb.Min, frame_bb.Max + ImVec2(label_size.x > 0.0f ? style.ItemInnerSpacing.x + label_size.x : 0.0f, 0.0f));

    ItemSize(total_bb, style.FramePadding.y);
    if (!ItemAdd(total_bb, id, &frame_bb))
        return false;

    // Default format string when passing NULL
    if (format == NULL)
        format = DataTypeGetInfo(data_type)->PrintFmt;
    else if (data_type == ImGuiDataType_S32 && strcmp(format, "%d") != 0) // (FIXME-LEGACY: Patch old "%.0f" format string to use "%d", read function more details.)
        format = PatchFormatStringFloatToInt(format);

    // Tabbing or CTRL-clicking on Drag turns it into an InputText
    const bool hovered = ItemHoverable(frame_bb, id);
    const bool temp_input_allowed = (flags & ImGuiSliderFlags_NoInput) == 0;
    bool temp_input_is_active = temp_input_allowed && TempInputIsActive(id);
    if (!temp_input_is_active)
    {
        const bool focus_requested = temp_input_allowed && FocusableItemRegister(window, id);
        const bool clicked = (hovered && g.IO.MouseClicked[0]);
        const bool double_clicked = (hovered && g.IO.MouseDoubleClicked[0]);
        if (focus_requested || clicked || double_clicked || g.NavActivateId == id || g.NavInputId == id)
        {
            SetActiveID(id, window);
            SetFocusID(id, window);
            FocusWindow(window);
            g.ActiveIdUsingNavDirMask = (1 << ImGuiDir_Left) | (1 << ImGuiDir_Right);
            if (temp_input_allowed && (focus_requested || (clicked && g.IO.KeyCtrl) || double_clicked || g.NavInputId == id))
            {
                temp_input_is_active = true;
                FocusableItemUnregister(window);
            }
        }
        // Experimental: simple click (without moving) turns Drag into an InputText
        // FIXME: Currently polling ImGuiConfigFlags_IsTouchScreen, may either poll an hypothetical ImGuiBackendFlags_HasKeyboard and/or an explicit drag settings.
        if (g.IO.ConfigDragClickToInputText && temp_input_allowed && !temp_input_is_active)
            if (g.ActiveId == id && hovered && g.IO.MouseReleased[0] && !IsMouseDragPastThreshold(0, g.IO.MouseDragThreshold * DRAG_MOUSE_THRESHOLD_FACTOR))
            {
                g.NavInputId = id;
                temp_input_is_active = true;
                FocusableItemUnregister(window);
            }
    }

    if (temp_input_is_active)
    {
        // Only clamp CTRL+Click input when ImGuiSliderFlags_AlwaysClamp is set
        const bool is_clamp_input = (flags & ImGuiSliderFlags_AlwaysClamp) != 0 && (p_min == NULL || p_max == NULL || DataTypeCompare(data_type, p_min, p_max) < 0);
        return TempInputScalar(frame_bb, id, label, data_type, p_data, format, is_clamp_input ? p_min : NULL, is_clamp_input ? p_max : NULL);
    }

    // Draw frame
    const ImU32 frame_col = GetColorU32(g.ActiveId == id ? ImGuiCol_FrameBgActive : g.HoveredId == id ? ImGuiCol_FrameBgHovered : ImGuiCol_FrameBg);
    RenderNavHighlight(frame_bb, id);
    RenderFrame(frame_bb.Min, frame_bb.Max, frame_col, true, style.FrameRounding);

    // Drag behavior
    const bool value_changed = DragBehavior(id, data_type, p_data, v_speed, p_min, p_max, format, flags);
    if (value_changed)
        MarkItemEdited(id);

    // Display value using user-provided display format so user can add prefix/suffix/decorations to the value.
    char value_buf[64];
    const char* value_buf_end = value_buf + DataTypeFormatString(value_buf, IM_ARRAYSIZE(value_buf), data_type, p_data, format);
    if (g.LogEnabled)
        LogSetNextTextDecoration("{", "}");
    RenderTextClipped(frame_bb.Min, frame_bb.Max, value_buf, value_buf_end, NULL, ImVec2(0.5f, 0.5f));

    if (label_size.x > 0.0f)
        RenderText(ImVec2(frame_bb.Max.x + style.ItemInnerSpacing.x, frame_bb.Min.y + style.FramePadding.y), label);

    IMGUI_TEST_ENGINE_ITEM_INFO(id, label, window->DC.ItemFlags);
    return value_changed;
}

bool ImGui::DragScalarN(const char* label, ImGuiDataType data_type, void* p_data, int components, float v_speed, const void* p_min, const void* p_max, const char* format, ImGuiSliderFlags flags)
{
    ImGuiWindow* window = GetCurrentWindow();
    if (window->SkipItems)
        return false;

    ImGuiContext& g = *GImGui;
    bool value_changed = false;
    BeginGroup();
    PushID(label);
    PushMultiItemsWidths(components, CalcItemWidth());
    size_t type_size = GDataTypeInfo[data_type].Size;
    for (int i = 0; i < components; i++)
    {
        PushID(i);
        if (i > 0)
            SameLine(0, g.Style.ItemInnerSpacing.x);
        value_changed |= DragScalar("", data_type, p_data, v_speed, p_min, p_max, format, flags);
        PopID();
        PopItemWidth();
        p_data = (void*)((char*)p_data + type_size);
    }
    PopID();

    const char* label_end = FindRenderedTextEnd(label);
    if (label != label_end)
    {
        SameLine(0, g.Style.ItemInnerSpacing.x);
        TextEx(label, label_end);
    }

    EndGroup();
    return value_changed;
}

bool ImGui::DragFloat(const char* label, float* v, float v_speed, float v_min, float v_max, const char* format, ImGuiSliderFlags flags)
{
    return DragScalar(label, ImGuiDataType_Float, v, v_speed, &v_min, &v_max, format, flags);
}

bool ImGui::DragFloat2(const char* label, float v[2], float v_speed, float v_min, float v_max, const char* format, ImGuiSliderFlags flags)
{
    return DragScalarN(label, ImGuiDataType_Float, v, 2, v_speed, &v_min, &v_max, format, flags);
}

bool ImGui::DragFloat3(const char* label, float v[3], float v_speed, float v_min, float v_max, const char* format, ImGuiSliderFlags flags)
{
    return DragScalarN(label, ImGuiDataType_Float, v, 3, v_speed, &v_min, &v_max, format, flags);
}

bool ImGui::DragFloat4(const char* label, float v[4], float v_speed, float v_min, float v_max, const char* format, ImGuiSliderFlags flags)
{
    return DragScalarN(label, ImGuiDataType_Float, v, 4, v_speed, &v_min, &v_max, format, flags);
}

// NB: You likely want to specify the ImGuiSliderFlags_AlwaysClamp when using this.
bool ImGui::DragFloatRange2(const char* label, float* v_current_min, float* v_current_max, float v_speed, float v_min, float v_max, const char* format, const char* format_max, ImGuiSliderFlags flags)
{
    ImGuiWindow* window = GetCurrentWindow();
    if (window->SkipItems)
        return false;

    ImGuiContext& g = *GImGui;
    PushID(label);
    BeginGroup();
    PushMultiItemsWidths(2, CalcItemWidth());

    float min_min = (v_min >= v_max) ? -FLT_MAX : v_min;
    float min_max = (v_min >= v_max) ? *v_current_max : ImMin(v_max, *v_current_max);
    ImGuiSliderFlags min_flags = flags | ((min_min == min_max) ? ImGuiSliderFlags_ReadOnly : 0);
    bool value_changed = DragScalar("##min", ImGuiDataType_Float, v_current_min, v_speed, &min_min, &min_max, format, min_flags);
    PopItemWidth();
    SameLine(0, g.Style.ItemInnerSpacing.x);

    float max_min = (v_min >= v_max) ? *v_current_min : ImMax(v_min, *v_current_min);
    float max_max = (v_min >= v_max) ? FLT_MAX : v_max;
    ImGuiSliderFlags max_flags = flags | ((max_min == max_max) ? ImGuiSliderFlags_ReadOnly : 0);
    value_changed |= DragScalar("##max", ImGuiDataType_Float, v_current_max, v_speed, &max_min, &max_max, format_max ? format_max : format, max_flags);
    PopItemWidth();
    SameLine(0, g.Style.ItemInnerSpacing.x);

    TextEx(label, FindRenderedTextEnd(label));
    EndGroup();
    PopID();
    return value_changed;
}

// NB: v_speed is float to allow adjusting the drag speed with more precision
bool ImGui::DragInt(const char* label, int* v, float v_speed, int v_min, int v_max, const char* format, ImGuiSliderFlags flags)
{
    return DragScalar(label, ImGuiDataType_S32, v, v_speed, &v_min, &v_max, format, flags);
}

bool ImGui::DragInt2(const char* label, int v[2], float v_speed, int v_min, int v_max, const char* format, ImGuiSliderFlags flags)
{
    return DragScalarN(label, ImGuiDataType_S32, v, 2, v_speed, &v_min, &v_max, format, flags);
}

bool ImGui::DragInt3(const char* label, int v[3], float v_speed, int v_min, int v_max, const char* format, ImGuiSliderFlags flags)
{
    return DragScalarN(label, ImGuiDataType_S32, v, 3, v_speed, &v_min, &v_max, format, flags);
}

bool ImGui::DragInt4(const char* label, int v[4], float v_speed, int v_min, int v_max, const char* format, ImGuiSliderFlags flags)
{
    return DragScalarN(label, ImGuiDataType_S32, v, 4, v_speed, &v_min, &v_max, format, flags);
}

// NB: You likely want to specify the ImGuiSliderFlags_AlwaysClamp when using this.
bool ImGui::DragIntRange2(const char* label, int* v_current_min, int* v_current_max, float v_speed, int v_min, int v_max, const char* format, const char* format_max, ImGuiSliderFlags flags)
{
    ImGuiWindow* window = GetCurrentWindow();
    if (window->SkipItems)
        return false;

    ImGuiContext& g = *GImGui;
    PushID(label);
    BeginGroup();
    PushMultiItemsWidths(2, CalcItemWidth());

    int min_min = (v_min >= v_max) ? INT_MIN : v_min;
    int min_max = (v_min >= v_max) ? *v_current_max : ImMin(v_max, *v_current_max);
    ImGuiSliderFlags min_flags = flags | ((min_min == min_max) ? ImGuiSliderFlags_ReadOnly : 0);
    bool value_changed = DragInt("##min", v_current_min, v_speed, min_min, min_max, format, min_flags);
    PopItemWidth();
    SameLine(0, g.Style.ItemInnerSpacing.x);

    int max_min = (v_min >= v_max) ? *v_current_min : ImMax(v_min, *v_current_min);
    int max_max = (v_min >= v_max) ? INT_MAX : v_max;
    ImGuiSliderFlags max_flags = flags | ((max_min == max_max) ? ImGuiSliderFlags_ReadOnly : 0);
    value_changed |= DragInt("##max", v_current_max, v_speed, max_min, max_max, format_max ? format_max : format, max_flags);
    PopItemWidth();
    SameLine(0, g.Style.ItemInnerSpacing.x);

    TextEx(label, FindRenderedTextEnd(label));
    EndGroup();
    PopID();

    return value_changed;
}

#ifndef IMGUI_DISABLE_OBSOLETE_FUNCTIONS

// Obsolete versions with power parameter. See https://github.com/ocornut/imgui/issues/3361 for details.
bool ImGui::DragScalar(const char* label, ImGuiDataType data_type, void* p_data, float v_speed, const void* p_min, const void* p_max, const char* format, float power)
{
    ImGuiSliderFlags drag_flags = ImGuiSliderFlags_None;
    if (power != 1.0f)
    {
        IM_ASSERT(power == 1.0f && "Call function with ImGuiSliderFlags_Logarithmic flags instead of using the old 'float power' function!");
        IM_ASSERT(p_min != NULL && p_max != NULL);  // When using a power curve the drag needs to have known bounds
        drag_flags |= ImGuiSliderFlags_Logarithmic;   // Fallback for non-asserting paths
    }
    return DragScalar(label, data_type, p_data, v_speed, p_min, p_max, format, drag_flags);
}

bool ImGui::DragScalarN(const char* label, ImGuiDataType data_type, void* p_data, int components, float v_speed, const void* p_min, const void* p_max, const char* format, float power)
{
    ImGuiSliderFlags drag_flags = ImGuiSliderFlags_None;
    if (power != 1.0f)
    {
        IM_ASSERT(power == 1.0f && "Call function with ImGuiSliderFlags_Logarithmic flags instead of using the old 'float power' function!");
        IM_ASSERT(p_min != NULL && p_max != NULL);  // When using a power curve the drag needs to have known bounds
        drag_flags |= ImGuiSliderFlags_Logarithmic;   // Fallback for non-asserting paths
    }
    return DragScalarN(label, data_type, p_data, components, v_speed, p_min, p_max, format, drag_flags);
}

#endif // IMGUI_DISABLE_OBSOLETE_FUNCTIONS

//-------------------------------------------------------------------------
// [SECTION] Widgets: SliderScalar, SliderFloat, SliderInt, etc.
//-------------------------------------------------------------------------
// - ScaleRatioFromValueT<> [Internal]
// - ScaleValueFromRatioT<> [Internal]
// - SliderBehaviorT<>() [Internal]
// - SliderBehavior() [Internal]
// - SliderScalar()
// - SliderScalarN()
// - SliderFloat()
// - SliderFloat2()
// - SliderFloat3()
// - SliderFloat4()
// - SliderAngle()
// - SliderInt()
// - SliderInt2()
// - SliderInt3()
// - SliderInt4()
// - VSliderScalar()
// - VSliderFloat()
// - VSliderInt()
//-------------------------------------------------------------------------

// Convert a value v in the output space of a slider into a parametric position on the slider itself (the logical opposite of ScaleValueFromRatioT)
template<typename TYPE, typename SIGNEDTYPE, typename FLOATTYPE>
float ImGui::ScaleRatioFromValueT(ImGuiDataType data_type, TYPE v, TYPE v_min, TYPE v_max, bool is_logarithmic, float logarithmic_zero_epsilon, float zero_deadzone_halfsize)
{
    if (v_min == v_max)
        return 0.0f;
    IM_UNUSED(data_type);

    const TYPE v_clamped = (v_min < v_max) ? ImClamp(v, v_min, v_max) : ImClamp(v, v_max, v_min);
    if (is_logarithmic)
    {
        bool flipped = v_max < v_min;

        if (flipped) // Handle the case where the range is backwards
            ImSwap(v_min, v_max);

        // Fudge min/max to avoid getting close to log(0)
        FLOATTYPE v_min_fudged = (ImAbs((FLOATTYPE)v_min) < logarithmic_zero_epsilon) ? ((v_min < 0.0f) ? -logarithmic_zero_epsilon : logarithmic_zero_epsilon) : (FLOATTYPE)v_min;
        FLOATTYPE v_max_fudged = (ImAbs((FLOATTYPE)v_max) < logarithmic_zero_epsilon) ? ((v_max < 0.0f) ? -logarithmic_zero_epsilon : logarithmic_zero_epsilon) : (FLOATTYPE)v_max;

        // Awkward special cases - we need ranges of the form (-100 .. 0) to convert to (-100 .. -epsilon), not (-100 .. epsilon)
        if ((v_min == 0.0f) && (v_max < 0.0f))
            v_min_fudged = -logarithmic_zero_epsilon;
        else if ((v_max == 0.0f) && (v_min < 0.0f))
            v_max_fudged = -logarithmic_zero_epsilon;

        float result;

        if (v_clamped <= v_min_fudged)
            result = 0.0f; // Workaround for values that are in-range but below our fudge
        else if (v_clamped >= v_max_fudged)
            result = 1.0f; // Workaround for values that are in-range but above our fudge
        else if ((v_min * v_max) < 0.0f) // Range crosses zero, so split into two portions
        {
            float zero_point_center = (-(float)v_min) / ((float)v_max - (float)v_min); // The zero point in parametric space.  There's an argument we should take the logarithmic nature into account when calculating this, but for now this should do (and the most common case of a symmetrical range works fine)
            float zero_point_snap_L = zero_point_center - zero_deadzone_halfsize;
            float zero_point_snap_R = zero_point_center + zero_deadzone_halfsize;
            if (v == 0.0f)
                result = zero_point_center; // Special case for exactly zero
            else if (v < 0.0f)
                result = (1.0f - (float)(ImLog(-(FLOATTYPE)v_clamped / logarithmic_zero_epsilon) / ImLog(-v_min_fudged / logarithmic_zero_epsilon))) * zero_point_snap_L;
            else
                result = zero_point_snap_R + ((float)(ImLog((FLOATTYPE)v_clamped / logarithmic_zero_epsilon) / ImLog(v_max_fudged / logarithmic_zero_epsilon)) * (1.0f - zero_point_snap_R));
        }
        else if ((v_min < 0.0f) || (v_max < 0.0f)) // Entirely negative slider
            result = 1.0f - (float)(ImLog(-(FLOATTYPE)v_clamped / -v_max_fudged) / ImLog(-v_min_fudged / -v_max_fudged));
        else
            result = (float)(ImLog((FLOATTYPE)v_clamped / v_min_fudged) / ImLog(v_max_fudged / v_min_fudged));

        return flipped ? (1.0f - result) : result;
    }

    // Linear slider
    return (float)((FLOATTYPE)(SIGNEDTYPE)(v_clamped - v_min) / (FLOATTYPE)(SIGNEDTYPE)(v_max - v_min));
}

// Convert a parametric position on a slider into a value v in the output space (the logical opposite of ScaleRatioFromValueT)
template<typename TYPE, typename SIGNEDTYPE, typename FLOATTYPE>
TYPE ImGui::ScaleValueFromRatioT(ImGuiDataType data_type, float t, TYPE v_min, TYPE v_max, bool is_logarithmic, float logarithmic_zero_epsilon, float zero_deadzone_halfsize)
{
    if (v_min == v_max)
        return v_min;
    const bool is_floating_point = (data_type == ImGuiDataType_Float) || (data_type == ImGuiDataType_Double);

    TYPE result;
    if (is_logarithmic)
    {
        // We special-case the extents because otherwise our fudging can lead to "mathematically correct" but non-intuitive behaviors like a fully-left slider not actually reaching the minimum value
        if (t <= 0.0f)
            result = v_min;
        else if (t >= 1.0f)
            result = v_max;
        else
        {
            bool flipped = v_max < v_min; // Check if range is "backwards"

            // Fudge min/max to avoid getting silly results close to zero
            FLOATTYPE v_min_fudged = (ImAbs((FLOATTYPE)v_min) < logarithmic_zero_epsilon) ? ((v_min < 0.0f) ? -logarithmic_zero_epsilon : logarithmic_zero_epsilon) : (FLOATTYPE)v_min;
            FLOATTYPE v_max_fudged = (ImAbs((FLOATTYPE)v_max) < logarithmic_zero_epsilon) ? ((v_max < 0.0f) ? -logarithmic_zero_epsilon : logarithmic_zero_epsilon) : (FLOATTYPE)v_max;

            if (flipped)
                ImSwap(v_min_fudged, v_max_fudged);

            // Awkward special case - we need ranges of the form (-100 .. 0) to convert to (-100 .. -epsilon), not (-100 .. epsilon)
            if ((v_max == 0.0f) && (v_min < 0.0f))
                v_max_fudged = -logarithmic_zero_epsilon;

            float t_with_flip = flipped ? (1.0f - t) : t; // t, but flipped if necessary to account for us flipping the range

            if ((v_min * v_max) < 0.0f) // Range crosses zero, so we have to do this in two parts
            {
                float zero_point_center = (-(float)ImMin(v_min, v_max)) / ImAbs((float)v_max - (float)v_min); // The zero point in parametric space
                float zero_point_snap_L = zero_point_center - zero_deadzone_halfsize;
                float zero_point_snap_R = zero_point_center + zero_deadzone_halfsize;
                if (t_with_flip >= zero_point_snap_L && t_with_flip <= zero_point_snap_R)
                    result = (TYPE)0.0f; // Special case to make getting exactly zero possible (the epsilon prevents it otherwise)
                else if (t_with_flip < zero_point_center)
                    result = (TYPE)-(logarithmic_zero_epsilon * ImPow(-v_min_fudged / logarithmic_zero_epsilon, (FLOATTYPE)(1.0f - (t_with_flip / zero_point_snap_L))));
                else
                    result = (TYPE)(logarithmic_zero_epsilon * ImPow(v_max_fudged / logarithmic_zero_epsilon, (FLOATTYPE)((t_with_flip - zero_point_snap_R) / (1.0f - zero_point_snap_R))));
            }
            else if ((v_min < 0.0f) || (v_max < 0.0f)) // Entirely negative slider
                result = (TYPE)-(-v_max_fudged * ImPow(-v_min_fudged / -v_max_fudged, (FLOATTYPE)(1.0f - t_with_flip)));
            else
                result = (TYPE)(v_min_fudged * ImPow(v_max_fudged / v_min_fudged, (FLOATTYPE)t_with_flip));
        }
    }
    else
    {
        // Linear slider
        if (is_floating_point)
        {
            result = ImLerp(v_min, v_max, t);
        }
        else
        {
            // - For integer values we want the clicking position to match the grab box so we round above
            //   This code is carefully tuned to work with large values (e.g. high ranges of U64) while preserving this property..
            // - Not doing a *1.0 multiply at the end of a range as it tends to be lossy. While absolute aiming at a large s64/u64
            //   range is going to be imprecise anyway, with this check we at least make the edge values matches expected limits.
            if (t < 1.0)
            {
                FLOATTYPE v_new_off_f = (SIGNEDTYPE)(v_max - v_min) * t;
                result = (TYPE)((SIGNEDTYPE)v_min + (SIGNEDTYPE)(v_new_off_f + (FLOATTYPE)(v_min > v_max ? -0.5 : 0.5)));
            }
            else
            {
                result = v_max;
            }
        }
    }

    return result;
}

// FIXME: Move more of the code into SliderBehavior()
template<typename TYPE, typename SIGNEDTYPE, typename FLOATTYPE>
bool ImGui::SliderBehaviorT(const ImRect& bb, ImGuiID id, ImGuiDataType data_type, TYPE* v, const TYPE v_min, const TYPE v_max, const char* format, ImGuiSliderFlags flags, ImRect* out_grab_bb)
{
    ImGuiContext& g = *GImGui;
    const ImGuiStyle& style = g.Style;

    const ImGuiAxis axis = (flags & ImGuiSliderFlags_Vertical) ? ImGuiAxis_Y : ImGuiAxis_X;
    const bool is_logarithmic = (flags & ImGuiSliderFlags_Logarithmic) != 0;
    const bool is_floating_point = (data_type == ImGuiDataType_Float) || (data_type == ImGuiDataType_Double);

    const float grab_padding = 2.0f;
    const float slider_sz = (bb.Max[axis] - bb.Min[axis]) - grab_padding * 2.0f;
    float grab_sz = style.GrabMinSize;
    SIGNEDTYPE v_range = (v_min < v_max ? v_max - v_min : v_min - v_max);
    if (!is_floating_point && v_range >= 0)                                             // v_range < 0 may happen on integer overflows
        grab_sz = ImMax((float)(slider_sz / (v_range + 1)), style.GrabMinSize);  // For integer sliders: if possible have the grab size represent 1 unit
    grab_sz = ImMin(grab_sz, slider_sz);
    const float slider_usable_sz = slider_sz - grab_sz;
    const float slider_usable_pos_min = bb.Min[axis] + grab_padding + grab_sz * 0.5f;
    const float slider_usable_pos_max = bb.Max[axis] - grab_padding - grab_sz * 0.5f;

    float logarithmic_zero_epsilon = 0.0f; // Only valid when is_logarithmic is true
    float zero_deadzone_halfsize = 0.0f; // Only valid when is_logarithmic is true
    if (is_logarithmic)
    {
        // When using logarithmic sliders, we need to clamp to avoid hitting zero, but our choice of clamp value greatly affects slider precision. We attempt to use the specified precision to estimate a good lower bound.
        const int decimal_precision = is_floating_point ? ImParseFormatPrecision(format, 3) : 1;
        logarithmic_zero_epsilon = ImPow(0.1f, (float)decimal_precision);
        zero_deadzone_halfsize = (style.LogSliderDeadzone * 0.5f) / ImMax(slider_usable_sz, 1.0f);
    }

    // Process interacting with the slider
    bool value_changed = false;
    if (g.ActiveId == id)
    {
        bool set_new_value = false;
        float clicked_t = 0.0f;
        if (g.ActiveIdSource == ImGuiInputSource_Mouse)
        {
            if (!g.IO.MouseDown[0])
            {
                ClearActiveID();
            }
            else
            {
                const float mouse_abs_pos = g.IO.MousePos[axis];
                clicked_t = (slider_usable_sz > 0.0f) ? ImClamp((mouse_abs_pos - slider_usable_pos_min) / slider_usable_sz, 0.0f, 1.0f) : 0.0f;
                if (axis == ImGuiAxis_Y)
                    clicked_t = 1.0f - clicked_t;
                set_new_value = true;
            }
        }
        else if (g.ActiveIdSource == ImGuiInputSource_Nav)
        {
            if (g.ActiveIdIsJustActivated)
            {
                g.SliderCurrentAccum = 0.0f; // Reset any stored nav delta upon activation
                g.SliderCurrentAccumDirty = false;
            }

            const ImVec2 input_delta2 = GetNavInputAmount2d(ImGuiNavDirSourceFlags_Keyboard | ImGuiNavDirSourceFlags_PadDPad, ImGuiInputReadMode_RepeatFast, 0.0f, 0.0f);
            float input_delta = (axis == ImGuiAxis_X) ? input_delta2.x : -input_delta2.y;
            if (input_delta != 0.0f)
            {
                const int decimal_precision = is_floating_point ? ImParseFormatPrecision(format, 3) : 0;
                if (decimal_precision > 0)
                {
                    input_delta /= 100.0f;    // Gamepad/keyboard tweak speeds in % of slider bounds
                    if (IsNavInputDown(ImGuiNavInput_TweakSlow))
                        input_delta /= 10.0f;
                }
                else
                {
                    if ((v_range >= -100.0f && v_range <= 100.0f) || IsNavInputDown(ImGuiNavInput_TweakSlow))
                        input_delta = ((input_delta < 0.0f) ? -1.0f : +1.0f) / (float)v_range; // Gamepad/keyboard tweak speeds in integer steps
                    else
                        input_delta /= 100.0f;
                }
                if (IsNavInputDown(ImGuiNavInput_TweakFast))
                    input_delta *= 10.0f;

                g.SliderCurrentAccum += input_delta;
                g.SliderCurrentAccumDirty = true;
            }

            float delta = g.SliderCurrentAccum;
            if (g.NavActivatePressedId == id && !g.ActiveIdIsJustActivated)
            {
                ClearActiveID();
            }
            else if (g.SliderCurrentAccumDirty)
            {
                clicked_t = ScaleRatioFromValueT<TYPE, SIGNEDTYPE, FLOATTYPE>(data_type, *v, v_min, v_max, is_logarithmic, logarithmic_zero_epsilon, zero_deadzone_halfsize);

                if ((clicked_t >= 1.0f && delta > 0.0f) || (clicked_t <= 0.0f && delta < 0.0f)) // This is to avoid applying the saturation when already past the limits
                {
                    set_new_value = false;
                    g.SliderCurrentAccum = 0.0f; // If pushing up against the limits, don't continue to accumulate
                }
                else
                {
                    set_new_value = true;
                    float old_clicked_t = clicked_t;
                    clicked_t = ImSaturate(clicked_t + delta);

                    // Calculate what our "new" clicked_t will be, and thus how far we actually moved the slider, and subtract this from the accumulator
                    TYPE v_new = ScaleValueFromRatioT<TYPE, SIGNEDTYPE, FLOATTYPE>(data_type, clicked_t, v_min, v_max, is_logarithmic, logarithmic_zero_epsilon, zero_deadzone_halfsize);
                    if (!(flags & ImGuiSliderFlags_NoRoundToFormat))
                        v_new = RoundScalarWithFormatT<TYPE, SIGNEDTYPE>(format, data_type, v_new);
                    float new_clicked_t = ScaleRatioFromValueT<TYPE, SIGNEDTYPE, FLOATTYPE>(data_type, v_new, v_min, v_max, is_logarithmic, logarithmic_zero_epsilon, zero_deadzone_halfsize);

                    if (delta > 0)
                        g.SliderCurrentAccum -= ImMin(new_clicked_t - old_clicked_t, delta);
                    else
                        g.SliderCurrentAccum -= ImMax(new_clicked_t - old_clicked_t, delta);
                }

                g.SliderCurrentAccumDirty = false;
            }
        }

        if (set_new_value)
        {
            TYPE v_new = ScaleValueFromRatioT<TYPE, SIGNEDTYPE, FLOATTYPE>(data_type, clicked_t, v_min, v_max, is_logarithmic, logarithmic_zero_epsilon, zero_deadzone_halfsize);

            // Round to user desired precision based on format string
            if (!(flags & ImGuiSliderFlags_NoRoundToFormat))
                v_new = RoundScalarWithFormatT<TYPE, SIGNEDTYPE>(format, data_type, v_new);

            // Apply result
            if (*v != v_new)
            {
                *v = v_new;
                value_changed = true;
            }
        }
    }

    if (slider_sz < 1.0f)
    {
        *out_grab_bb = ImRect(bb.Min, bb.Min);
    }
    else
    {
        // Output grab position so it can be displayed by the caller
        float grab_t = ScaleRatioFromValueT<TYPE, SIGNEDTYPE, FLOATTYPE>(data_type, *v, v_min, v_max, is_logarithmic, logarithmic_zero_epsilon, zero_deadzone_halfsize);
        if (axis == ImGuiAxis_Y)
            grab_t = 1.0f - grab_t;
        const float grab_pos = ImLerp(slider_usable_pos_min, slider_usable_pos_max, grab_t);
        if (axis == ImGuiAxis_X)
            *out_grab_bb = ImRect(grab_pos - grab_sz * 0.5f, bb.Min.y + grab_padding, grab_pos + grab_sz * 0.5f, bb.Max.y - grab_padding);
        else
            *out_grab_bb = ImRect(bb.Min.x + grab_padding, grab_pos - grab_sz * 0.5f, bb.Max.x - grab_padding, grab_pos + grab_sz * 0.5f);
    }

    return value_changed;
}

// For 32-bit and larger types, slider bounds are limited to half the natural type range.
// So e.g. an integer Slider between INT_MAX-10 and INT_MAX will fail, but an integer Slider between INT_MAX/2-10 and INT_MAX/2 will be ok.
// It would be possible to lift that limitation with some work but it doesn't seem to be worth it for sliders.
bool ImGui::SliderBehavior(const ImRect& bb, ImGuiID id, ImGuiDataType data_type, void* p_v, const void* p_min, const void* p_max, const char* format, ImGuiSliderFlags flags, ImRect* out_grab_bb)
{
    // Read imgui.cpp "API BREAKING CHANGES" section for 1.78 if you hit this assert.
    IM_ASSERT((flags == 1 || (flags & ImGuiSliderFlags_InvalidMask_) == 0) && "Invalid ImGuiSliderFlags flag!  Has the 'float power' argument been mistakenly cast to flags? Call function with ImGuiSliderFlags_Logarithmic flags instead.");

    ImGuiContext& g = *GImGui;
    if ((g.CurrentWindow->DC.ItemFlags & ImGuiItemFlags_ReadOnly) || (flags & ImGuiSliderFlags_ReadOnly))
        return false;

    switch (data_type)
    {
    case ImGuiDataType_S8:  { ImS32 v32 = (ImS32)*(ImS8*)p_v;  bool r = SliderBehaviorT<ImS32, ImS32, float>(bb, id, ImGuiDataType_S32, &v32, *(const ImS8*)p_min,  *(const ImS8*)p_max,  format, flags, out_grab_bb); if (r) *(ImS8*)p_v  = (ImS8)v32;  return r; }
    case ImGuiDataType_U8:  { ImU32 v32 = (ImU32)*(ImU8*)p_v;  bool r = SliderBehaviorT<ImU32, ImS32, float>(bb, id, ImGuiDataType_U32, &v32, *(const ImU8*)p_min,  *(const ImU8*)p_max,  format, flags, out_grab_bb); if (r) *(ImU8*)p_v  = (ImU8)v32;  return r; }
    case ImGuiDataType_S16: { ImS32 v32 = (ImS32)*(ImS16*)p_v; bool r = SliderBehaviorT<ImS32, ImS32, float>(bb, id, ImGuiDataType_S32, &v32, *(const ImS16*)p_min, *(const ImS16*)p_max, format, flags, out_grab_bb); if (r) *(ImS16*)p_v = (ImS16)v32; return r; }
    case ImGuiDataType_U16: { ImU32 v32 = (ImU32)*(ImU16*)p_v; bool r = SliderBehaviorT<ImU32, ImS32, float>(bb, id, ImGuiDataType_U32, &v32, *(const ImU16*)p_min, *(const ImU16*)p_max, format, flags, out_grab_bb); if (r) *(ImU16*)p_v = (ImU16)v32; return r; }
    case ImGuiDataType_S32:
        IM_ASSERT(*(const ImS32*)p_min >= IM_S32_MIN / 2 && *(const ImS32*)p_max <= IM_S32_MAX / 2);
        return SliderBehaviorT<ImS32, ImS32, float >(bb, id, data_type, (ImS32*)p_v,  *(const ImS32*)p_min,  *(const ImS32*)p_max,  format, flags, out_grab_bb);
    case ImGuiDataType_U32:
        IM_ASSERT(*(const ImU32*)p_max <= IM_U32_MAX / 2);
        return SliderBehaviorT<ImU32, ImS32, float >(bb, id, data_type, (ImU32*)p_v,  *(const ImU32*)p_min,  *(const ImU32*)p_max,  format, flags, out_grab_bb);
    case ImGuiDataType_S64:
        IM_ASSERT(*(const ImS64*)p_min >= IM_S64_MIN / 2 && *(const ImS64*)p_max <= IM_S64_MAX / 2);
        return SliderBehaviorT<ImS64, ImS64, double>(bb, id, data_type, (ImS64*)p_v,  *(const ImS64*)p_min,  *(const ImS64*)p_max,  format, flags, out_grab_bb);
    case ImGuiDataType_U64:
        IM_ASSERT(*(const ImU64*)p_max <= IM_U64_MAX / 2);
        return SliderBehaviorT<ImU64, ImS64, double>(bb, id, data_type, (ImU64*)p_v,  *(const ImU64*)p_min,  *(const ImU64*)p_max,  format, flags, out_grab_bb);
    case ImGuiDataType_Float:
        IM_ASSERT(*(const float*)p_min >= -FLT_MAX / 2.0f && *(const float*)p_max <= FLT_MAX / 2.0f);
        return SliderBehaviorT<float, float, float >(bb, id, data_type, (float*)p_v,  *(const float*)p_min,  *(const float*)p_max,  format, flags, out_grab_bb);
    case ImGuiDataType_Double:
        IM_ASSERT(*(const double*)p_min >= -DBL_MAX / 2.0f && *(const double*)p_max <= DBL_MAX / 2.0f);
        return SliderBehaviorT<double, double, double>(bb, id, data_type, (double*)p_v, *(const double*)p_min, *(const double*)p_max, format, flags, out_grab_bb);
    case ImGuiDataType_COUNT: break;
    }
    IM_ASSERT(0);
    return false;
}

// Note: p_data, p_min and p_max are _pointers_ to a memory address holding the data. For a slider, they are all required.
// Read code of e.g. SliderFloat(), SliderInt() etc. or examples in 'Demo->Widgets->Data Types' to understand how to use this function directly.
bool ImGui::SliderScalar(const char* label, ImGuiDataType data_type, void* p_data, const void* p_min, const void* p_max, const char* format, ImGuiSliderFlags flags)
{
    ImGuiWindow* window = GetCurrentWindow();
    if (window->SkipItems)
        return false;

    ImGuiContext& g = *GImGui;
    const ImGuiStyle& style = g.Style;
    const ImGuiID id = window->GetID(label);
    const float w = CalcItemWidth();

    const ImVec2 label_size = CalcTextSize(label, NULL, true);
    const ImRect frame_bb(window->DC.CursorPos, window->DC.CursorPos + ImVec2(w, label_size.y + style.FramePadding.y * 2.0f));
    const ImRect total_bb(frame_bb.Min, frame_bb.Max + ImVec2(label_size.x > 0.0f ? style.ItemInnerSpacing.x + label_size.x : 0.0f, 0.0f));

    ItemSize(total_bb, style.FramePadding.y);
    if (!ItemAdd(total_bb, id, &frame_bb))
        return false;

    // Default format string when passing NULL
    if (format == NULL)
        format = DataTypeGetInfo(data_type)->PrintFmt;
    else if (data_type == ImGuiDataType_S32 && strcmp(format, "%d") != 0) // (FIXME-LEGACY: Patch old "%.0f" format string to use "%d", read function more details.)
        format = PatchFormatStringFloatToInt(format);

    // Tabbing or CTRL-clicking on Slider turns it into an input box
    const bool hovered = ItemHoverable(frame_bb, id);
    const bool temp_input_allowed = (flags & ImGuiSliderFlags_NoInput) == 0;
    bool temp_input_is_active = temp_input_allowed && TempInputIsActive(id);
    if (!temp_input_is_active)
    {
        const bool focus_requested = temp_input_allowed && FocusableItemRegister(window, id);
        const bool clicked = (hovered && g.IO.MouseClicked[0]);
        if (focus_requested || clicked || g.NavActivateId == id || g.NavInputId == id)
        {
            SetActiveID(id, window);
            SetFocusID(id, window);
            FocusWindow(window);
            g.ActiveIdUsingNavDirMask |= (1 << ImGuiDir_Left) | (1 << ImGuiDir_Right);
            if (temp_input_allowed && (focus_requested || (clicked && g.IO.KeyCtrl) || g.NavInputId == id))
            {
                temp_input_is_active = true;
                FocusableItemUnregister(window);
            }
        }
    }

    if (temp_input_is_active)
    {
        // Only clamp CTRL+Click input when ImGuiSliderFlags_AlwaysClamp is set
        const bool is_clamp_input = (flags & ImGuiSliderFlags_AlwaysClamp) != 0;
        return TempInputScalar(frame_bb, id, label, data_type, p_data, format, is_clamp_input ? p_min : NULL, is_clamp_input ? p_max : NULL);
    }

    // Draw frame
    const ImU32 frame_col = GetColorU32(g.ActiveId == id ? ImGuiCol_FrameBgActive : g.HoveredId == id ? ImGuiCol_FrameBgHovered : ImGuiCol_FrameBg);
    RenderNavHighlight(frame_bb, id);
    RenderFrame(frame_bb.Min, frame_bb.Max, frame_col, true, g.Style.FrameRounding);

    // Slider behavior
    ImRect grab_bb;
    const bool value_changed = SliderBehavior(frame_bb, id, data_type, p_data, p_min, p_max, format, flags, &grab_bb);
    if (value_changed)
        MarkItemEdited(id);

    // Render grab
    if (grab_bb.Max.x > grab_bb.Min.x)
        window->DrawList->AddRectFilled(grab_bb.Min, grab_bb.Max, GetColorU32(g.ActiveId == id ? ImGuiCol_SliderGrabActive : ImGuiCol_SliderGrab), style.GrabRounding);

    // Display value using user-provided display format so user can add prefix/suffix/decorations to the value.
    char value_buf[64];
    const char* value_buf_end = value_buf + DataTypeFormatString(value_buf, IM_ARRAYSIZE(value_buf), data_type, p_data, format);
    if (g.LogEnabled)
        LogSetNextTextDecoration("{", "}");
    RenderTextClipped(frame_bb.Min, frame_bb.Max, value_buf, value_buf_end, NULL, ImVec2(0.5f, 0.5f));

    if (label_size.x > 0.0f)
        RenderText(ImVec2(frame_bb.Max.x + style.ItemInnerSpacing.x, frame_bb.Min.y + style.FramePadding.y), label);

    IMGUI_TEST_ENGINE_ITEM_INFO(id, label, window->DC.ItemFlags);
    return value_changed;
}

// Add multiple sliders on 1 line for compact edition of multiple components
bool ImGui::SliderScalarN(const char* label, ImGuiDataType data_type, void* v, int components, const void* v_min, const void* v_max, const char* format, ImGuiSliderFlags flags)
{
    ImGuiWindow* window = GetCurrentWindow();
    if (window->SkipItems)
        return false;

    ImGuiContext& g = *GImGui;
    bool value_changed = false;
    BeginGroup();
    PushID(label);
    PushMultiItemsWidths(components, CalcItemWidth());
    size_t type_size = GDataTypeInfo[data_type].Size;
    for (int i = 0; i < components; i++)
    {
        PushID(i);
        if (i > 0)
            SameLine(0, g.Style.ItemInnerSpacing.x);
        value_changed |= SliderScalar("", data_type, v, v_min, v_max, format, flags);
        PopID();
        PopItemWidth();
        v = (void*)((char*)v + type_size);
    }
    PopID();

    const char* label_end = FindRenderedTextEnd(label);
    if (label != label_end)
    {
        SameLine(0, g.Style.ItemInnerSpacing.x);
        TextEx(label, label_end);
    }

    EndGroup();
    return value_changed;
}

bool ImGui::SliderFloat(const char* label, float* v, float v_min, float v_max, const char* format, ImGuiSliderFlags flags)
{
    return SliderScalar(label, ImGuiDataType_Float, v, &v_min, &v_max, format, flags);
}

bool ImGui::SliderFloat2(const char* label, float v[2], float v_min, float v_max, const char* format, ImGuiSliderFlags flags)
{
    return SliderScalarN(label, ImGuiDataType_Float, v, 2, &v_min, &v_max, format, flags);
}

bool ImGui::SliderFloat3(const char* label, float v[3], float v_min, float v_max, const char* format, ImGuiSliderFlags flags)
{
    return SliderScalarN(label, ImGuiDataType_Float, v, 3, &v_min, &v_max, format, flags);
}

bool ImGui::SliderFloat4(const char* label, float v[4], float v_min, float v_max, const char* format, ImGuiSliderFlags flags)
{
    return SliderScalarN(label, ImGuiDataType_Float, v, 4, &v_min, &v_max, format, flags);
}

bool ImGui::SliderAngle(const char* label, float* v_rad, float v_degrees_min, float v_degrees_max, const char* format, ImGuiSliderFlags flags)
{
    if (format == NULL)
        format = "%.0f deg";
    float v_deg = (*v_rad) * 360.0f / (2 * IM_PI);
    bool value_changed = SliderFloat(label, &v_deg, v_degrees_min, v_degrees_max, format, flags);
    *v_rad = v_deg * (2 * IM_PI) / 360.0f;
    return value_changed;
}

bool ImGui::SliderInt(const char* label, int* v, int v_min, int v_max, const char* format, ImGuiSliderFlags flags)
{
    return SliderScalar(label, ImGuiDataType_S32, v, &v_min, &v_max, format, flags);
}

bool ImGui::SliderInt2(const char* label, int v[2], int v_min, int v_max, const char* format, ImGuiSliderFlags flags)
{
    return SliderScalarN(label, ImGuiDataType_S32, v, 2, &v_min, &v_max, format, flags);
}

bool ImGui::SliderInt3(const char* label, int v[3], int v_min, int v_max, const char* format, ImGuiSliderFlags flags)
{
    return SliderScalarN(label, ImGuiDataType_S32, v, 3, &v_min, &v_max, format, flags);
}

bool ImGui::SliderInt4(const char* label, int v[4], int v_min, int v_max, const char* format, ImGuiSliderFlags flags)
{
    return SliderScalarN(label, ImGuiDataType_S32, v, 4, &v_min, &v_max, format, flags);
}

bool ImGui::VSliderScalar(const char* label, const ImVec2& size, ImGuiDataType data_type, void* p_data, const void* p_min, const void* p_max, const char* format, ImGuiSliderFlags flags)
{
    ImGuiWindow* window = GetCurrentWindow();
    if (window->SkipItems)
        return false;

    ImGuiContext& g = *GImGui;
    const ImGuiStyle& style = g.Style;
    const ImGuiID id = window->GetID(label);

    const ImVec2 label_size = CalcTextSize(label, NULL, true);
    const ImRect frame_bb(window->DC.CursorPos, window->DC.CursorPos + size);
    const ImRect bb(frame_bb.Min, frame_bb.Max + ImVec2(label_size.x > 0.0f ? style.ItemInnerSpacing.x + label_size.x : 0.0f, 0.0f));

    ItemSize(bb, style.FramePadding.y);
    if (!ItemAdd(frame_bb, id))
        return false;

    // Default format string when passing NULL
    if (format == NULL)
        format = DataTypeGetInfo(data_type)->PrintFmt;
    else if (data_type == ImGuiDataType_S32 && strcmp(format, "%d") != 0) // (FIXME-LEGACY: Patch old "%.0f" format string to use "%d", read function more details.)
        format = PatchFormatStringFloatToInt(format);

    const bool hovered = ItemHoverable(frame_bb, id);
    if ((hovered && g.IO.MouseClicked[0]) || g.NavActivateId == id || g.NavInputId == id)
    {
        SetActiveID(id, window);
        SetFocusID(id, window);
        FocusWindow(window);
        g.ActiveIdUsingNavDirMask |= (1 << ImGuiDir_Up) | (1 << ImGuiDir_Down);
    }

    // Draw frame
    const ImU32 frame_col = GetColorU32(g.ActiveId == id ? ImGuiCol_FrameBgActive : g.HoveredId == id ? ImGuiCol_FrameBgHovered : ImGuiCol_FrameBg);
    RenderNavHighlight(frame_bb, id);
    RenderFrame(frame_bb.Min, frame_bb.Max, frame_col, true, g.Style.FrameRounding);

    // Slider behavior
    ImRect grab_bb;
    const bool value_changed = SliderBehavior(frame_bb, id, data_type, p_data, p_min, p_max, format, flags | ImGuiSliderFlags_Vertical, &grab_bb);
    if (value_changed)
        MarkItemEdited(id);

    // Render grab
    if (grab_bb.Max.y > grab_bb.Min.y)
        window->DrawList->AddRectFilled(grab_bb.Min, grab_bb.Max, GetColorU32(g.ActiveId == id ? ImGuiCol_SliderGrabActive : ImGuiCol_SliderGrab), style.GrabRounding);

    // Display value using user-provided display format so user can add prefix/suffix/decorations to the value.
    // For the vertical slider we allow centered text to overlap the frame padding
    char value_buf[64];
    const char* value_buf_end = value_buf + DataTypeFormatString(value_buf, IM_ARRAYSIZE(value_buf), data_type, p_data, format);
    RenderTextClipped(ImVec2(frame_bb.Min.x, frame_bb.Min.y + style.FramePadding.y), frame_bb.Max, value_buf, value_buf_end, NULL, ImVec2(0.5f, 0.0f));
    if (label_size.x > 0.0f)
        RenderText(ImVec2(frame_bb.Max.x + style.ItemInnerSpacing.x, frame_bb.Min.y + style.FramePadding.y), label);

    return value_changed;
}

bool ImGui::VSliderFloat(const char* label, const ImVec2& size, float* v, float v_min, float v_max, const char* format, ImGuiSliderFlags flags)
{
    return VSliderScalar(label, size, ImGuiDataType_Float, v, &v_min, &v_max, format, flags);
}

bool ImGui::VSliderInt(const char* label, const ImVec2& size, int* v, int v_min, int v_max, const char* format, ImGuiSliderFlags flags)
{
    return VSliderScalar(label, size, ImGuiDataType_S32, v, &v_min, &v_max, format, flags);
}

#ifndef IMGUI_DISABLE_OBSOLETE_FUNCTIONS

// Obsolete versions with power parameter. See https://github.com/ocornut/imgui/issues/3361 for details.
bool ImGui::SliderScalar(const char* label, ImGuiDataType data_type, void* p_data, const void* p_min, const void* p_max, const char* format, float power)
{
    ImGuiSliderFlags slider_flags = ImGuiSliderFlags_None;
    if (power != 1.0f)
    {
        IM_ASSERT(power == 1.0f && "Call function with ImGuiSliderFlags_Logarithmic flags instead of using the old 'float power' function!");
        slider_flags |= ImGuiSliderFlags_Logarithmic;   // Fallback for non-asserting paths
    }
    return SliderScalar(label, data_type, p_data, p_min, p_max, format, slider_flags);
}

bool ImGui::SliderScalarN(const char* label, ImGuiDataType data_type, void* v, int components, const void* v_min, const void* v_max, const char* format, float power)
{
    ImGuiSliderFlags slider_flags = ImGuiSliderFlags_None;
    if (power != 1.0f)
    {
        IM_ASSERT(power == 1.0f && "Call function with ImGuiSliderFlags_Logarithmic flags instead of using the old 'float power' function!");
        slider_flags |= ImGuiSliderFlags_Logarithmic;   // Fallback for non-asserting paths
    }
    return SliderScalarN(label, data_type, v, components, v_min, v_max, format, slider_flags);
}

#endif // IMGUI_DISABLE_OBSOLETE_FUNCTIONS

//-------------------------------------------------------------------------
// [SECTION] Widgets: InputScalar, InputFloat, InputInt, etc.
//-------------------------------------------------------------------------
// - ImParseFormatFindStart() [Internal]
// - ImParseFormatFindEnd() [Internal]
// - ImParseFormatTrimDecorations() [Internal]
// - ImParseFormatPrecision() [Internal]
// - TempInputTextScalar() [Internal]
// - InputScalar()
// - InputScalarN()
// - InputFloat()
// - InputFloat2()
// - InputFloat3()
// - InputFloat4()
// - InputInt()
// - InputInt2()
// - InputInt3()
// - InputInt4()
// - InputDouble()
//-------------------------------------------------------------------------

// We don't use strchr() because our strings are usually very short and often start with '%'
const char* ImParseFormatFindStart(const char* fmt)
{
    while (char c = fmt[0])
    {
        if (c == '%' && fmt[1] != '%')
            return fmt;
        else if (c == '%')
            fmt++;
        fmt++;
    }
    return fmt;
}

const char* ImParseFormatFindEnd(const char* fmt)
{
    // Printf/scanf types modifiers: I/L/h/j/l/t/w/z. Other uppercase letters qualify as types aka end of the format.
    if (fmt[0] != '%')
        return fmt;
    const unsigned int ignored_uppercase_mask = (1 << ('I'-'A')) | (1 << ('L'-'A'));
    const unsigned int ignored_lowercase_mask = (1 << ('h'-'a')) | (1 << ('j'-'a')) | (1 << ('l'-'a')) | (1 << ('t'-'a')) | (1 << ('w'-'a')) | (1 << ('z'-'a'));
    for (char c; (c = *fmt) != 0; fmt++)
    {
        if (c >= 'A' && c <= 'Z' && ((1 << (c - 'A')) & ignored_uppercase_mask) == 0)
            return fmt + 1;
        if (c >= 'a' && c <= 'z' && ((1 << (c - 'a')) & ignored_lowercase_mask) == 0)
            return fmt + 1;
    }
    return fmt;
}

// Extract the format out of a format string with leading or trailing decorations
//  fmt = "blah blah"  -> return fmt
//  fmt = "%.3f"       -> return fmt
//  fmt = "hello %.3f" -> return fmt + 6
//  fmt = "%.3f hello" -> return buf written with "%.3f"
const char* ImParseFormatTrimDecorations(const char* fmt, char* buf, size_t buf_size)
{
    const char* fmt_start = ImParseFormatFindStart(fmt);
    if (fmt_start[0] != '%')
        return fmt;
    const char* fmt_end = ImParseFormatFindEnd(fmt_start);
    if (fmt_end[0] == 0) // If we only have leading decoration, we don't need to copy the data.
        return fmt_start;
    ImStrncpy(buf, fmt_start, ImMin((size_t)(fmt_end - fmt_start) + 1, buf_size));
    return buf;
}

// Parse display precision back from the display format string
// FIXME: This is still used by some navigation code path to infer a minimum tweak step, but we should aim to rework widgets so it isn't needed.
int ImParseFormatPrecision(const char* fmt, int default_precision)
{
    fmt = ImParseFormatFindStart(fmt);
    if (fmt[0] != '%')
        return default_precision;
    fmt++;
    while (*fmt >= '0' && *fmt <= '9')
        fmt++;
    int precision = INT_MAX;
    if (*fmt == '.')
    {
        fmt = ImAtoi<int>(fmt + 1, &precision);
        if (precision < 0 || precision > 99)
            precision = default_precision;
    }
    if (*fmt == 'e' || *fmt == 'E') // Maximum precision with scientific notation
        precision = -1;
    if ((*fmt == 'g' || *fmt == 'G') && precision == INT_MAX)
        precision = -1;
    return (precision == INT_MAX) ? default_precision : precision;
}

// Create text input in place of another active widget (e.g. used when doing a CTRL+Click on drag/slider widgets)
// FIXME: Facilitate using this in variety of other situations.
bool ImGui::TempInputText(const ImRect& bb, ImGuiID id, const char* label, char* buf, int buf_size, ImGuiInputTextFlags flags)
{
    // On the first frame, g.TempInputTextId == 0, then on subsequent frames it becomes == id.
    // We clear ActiveID on the first frame to allow the InputText() taking it back.
    ImGuiContext& g = *GImGui;
    const bool init = (g.TempInputId != id);
    if (init)
        ClearActiveID();

    g.CurrentWindow->DC.CursorPos = bb.Min;
    bool value_changed = InputTextEx(label, NULL, buf, buf_size, bb.GetSize(), flags);
    if (init)
    {
        // First frame we started displaying the InputText widget, we expect it to take the active id.
        IM_ASSERT(g.ActiveId == id);
        g.TempInputId = g.ActiveId;
    }
    return value_changed;
}

// Note that Drag/Slider functions are only forwarding the min/max values clamping values if the ImGuiSliderFlags_AlwaysClamp flag is set!
// This is intended: this way we allow CTRL+Click manual input to set a value out of bounds, for maximum flexibility.
// However this may not be ideal for all uses, as some user code may break on out of bound values.
bool ImGui::TempInputScalar(const ImRect& bb, ImGuiID id, const char* label, ImGuiDataType data_type, void* p_data, const char* format, const void* p_clamp_min, const void* p_clamp_max)
{
    ImGuiContext& g = *GImGui;

    char fmt_buf[32];
    char data_buf[32];
    format = ImParseFormatTrimDecorations(format, fmt_buf, IM_ARRAYSIZE(fmt_buf));
    DataTypeFormatString(data_buf, IM_ARRAYSIZE(data_buf), data_type, p_data, format);
    ImStrTrimBlanks(data_buf);

    ImGuiInputTextFlags flags = ImGuiInputTextFlags_AutoSelectAll | ImGuiInputTextFlags_NoMarkEdited;
    flags |= ((data_type == ImGuiDataType_Float || data_type == ImGuiDataType_Double) ? ImGuiInputTextFlags_CharsScientific : ImGuiInputTextFlags_CharsDecimal);
    bool value_changed = false;
    if (TempInputText(bb, id, label, data_buf, IM_ARRAYSIZE(data_buf), flags))
    {
        // Backup old value
        size_t data_type_size = DataTypeGetInfo(data_type)->Size;
        ImGuiDataTypeTempStorage data_backup;
        memcpy(&data_backup, p_data, data_type_size);

        // Apply new value (or operations) then clamp
        DataTypeApplyOpFromText(data_buf, g.InputTextState.InitialTextA.Data, data_type, p_data, NULL);
        if (p_clamp_min || p_clamp_max)
        {
            if (p_clamp_min && p_clamp_max && DataTypeCompare(data_type, p_clamp_min, p_clamp_max) > 0)
                ImSwap(p_clamp_min, p_clamp_max);
            DataTypeClamp(data_type, p_data, p_clamp_min, p_clamp_max);
        }

        // Only mark as edited if new value is different
        value_changed = memcmp(&data_backup, p_data, data_type_size) != 0;
        if (value_changed)
            MarkItemEdited(id);
    }
    return value_changed;
}

// Note: p_data, p_step, p_step_fast are _pointers_ to a memory address holding the data. For an Input widget, p_step and p_step_fast are optional.
// Read code of e.g. InputFloat(), InputInt() etc. or examples in 'Demo->Widgets->Data Types' to understand how to use this function directly.
bool ImGui::InputScalar(const char* label, ImGuiDataType data_type, void* p_data, const void* p_step, const void* p_step_fast, const char* format, ImGuiInputTextFlags flags)
{
    ImGuiWindow* window = GetCurrentWindow();
    if (window->SkipItems)
        return false;

    ImGuiContext& g = *GImGui;
    ImGuiStyle& style = g.Style;

    if (format == NULL)
        format = DataTypeGetInfo(data_type)->PrintFmt;

    char buf[64];
    DataTypeFormatString(buf, IM_ARRAYSIZE(buf), data_type, p_data, format);

    bool value_changed = false;
    if ((flags & (ImGuiInputTextFlags_CharsHexadecimal | ImGuiInputTextFlags_CharsScientific)) == 0)
        flags |= ImGuiInputTextFlags_CharsDecimal;
    flags |= ImGuiInputTextFlags_AutoSelectAll;
    flags |= ImGuiInputTextFlags_NoMarkEdited;  // We call MarkItemEdited() ourselves by comparing the actual data rather than the string.

    if (p_step != NULL)
    {
        const float button_size = GetFrameHeight();

        BeginGroup(); // The only purpose of the group here is to allow the caller to query item data e.g. IsItemActive()
        PushID(label);
        SetNextItemWidth(ImMax(1.0f, CalcItemWidth() - (button_size + style.ItemInnerSpacing.x) * 2));
        if (InputText("", buf, IM_ARRAYSIZE(buf), flags)) // PushId(label) + "" gives us the expected ID from outside point of view
            value_changed = DataTypeApplyOpFromText(buf, g.InputTextState.InitialTextA.Data, data_type, p_data, format);

        // Step buttons
        const ImVec2 backup_frame_padding = style.FramePadding;
        style.FramePadding.x = style.FramePadding.y;
        ImGuiButtonFlags button_flags = ImGuiButtonFlags_Repeat | ImGuiButtonFlags_DontClosePopups;
        if (flags & ImGuiInputTextFlags_ReadOnly)
            button_flags |= ImGuiButtonFlags_Disabled;
        SameLine(0, style.ItemInnerSpacing.x);
        if (ButtonEx("-", ImVec2(button_size, button_size), button_flags))
        {
            DataTypeApplyOp(data_type, '-', p_data, p_data, g.IO.KeyCtrl && p_step_fast ? p_step_fast : p_step);
            value_changed = true;
        }
        SameLine(0, style.ItemInnerSpacing.x);
        if (ButtonEx("+", ImVec2(button_size, button_size), button_flags))
        {
            DataTypeApplyOp(data_type, '+', p_data, p_data, g.IO.KeyCtrl && p_step_fast ? p_step_fast : p_step);
            value_changed = true;
        }

        const char* label_end = FindRenderedTextEnd(label);
        if (label != label_end)
        {
            SameLine(0, style.ItemInnerSpacing.x);
            TextEx(label, label_end);
        }
        style.FramePadding = backup_frame_padding;

        PopID();
        EndGroup();
    }
    else
    {
        if (InputText(label, buf, IM_ARRAYSIZE(buf), flags))
            value_changed = DataTypeApplyOpFromText(buf, g.InputTextState.InitialTextA.Data, data_type, p_data, format);
    }
    if (value_changed)
        MarkItemEdited(window->DC.LastItemId);

    return value_changed;
}

bool ImGui::InputScalarN(const char* label, ImGuiDataType data_type, void* p_data, int components, const void* p_step, const void* p_step_fast, const char* format, ImGuiInputTextFlags flags)
{
    ImGuiWindow* window = GetCurrentWindow();
    if (window->SkipItems)
        return false;

    ImGuiContext& g = *GImGui;
    bool value_changed = false;
    BeginGroup();
    PushID(label);
    PushMultiItemsWidths(components, CalcItemWidth());
    size_t type_size = GDataTypeInfo[data_type].Size;
    for (int i = 0; i < components; i++)
    {
        PushID(i);
        if (i > 0)
            SameLine(0, g.Style.ItemInnerSpacing.x);
        value_changed |= InputScalar("", data_type, p_data, p_step, p_step_fast, format, flags);
        PopID();
        PopItemWidth();
        p_data = (void*)((char*)p_data + type_size);
    }
    PopID();

    const char* label_end = FindRenderedTextEnd(label);
    if (label != label_end)
    {
        SameLine(0.0f, g.Style.ItemInnerSpacing.x);
        TextEx(label, label_end);
    }

    EndGroup();
    return value_changed;
}

bool ImGui::InputFloat(const char* label, float* v, float step, float step_fast, const char* format, ImGuiInputTextFlags flags)
{
    flags |= ImGuiInputTextFlags_CharsScientific;
    return InputScalar(label, ImGuiDataType_Float, (void*)v, (void*)(step > 0.0f ? &step : NULL), (void*)(step_fast > 0.0f ? &step_fast : NULL), format, flags);
}

bool ImGui::InputFloat2(const char* label, float v[2], const char* format, ImGuiInputTextFlags flags)
{
    return InputScalarN(label, ImGuiDataType_Float, v, 2, NULL, NULL, format, flags);
}

bool ImGui::InputFloat3(const char* label, float v[3], const char* format, ImGuiInputTextFlags flags)
{
    return InputScalarN(label, ImGuiDataType_Float, v, 3, NULL, NULL, format, flags);
}

bool ImGui::InputFloat4(const char* label, float v[4], const char* format, ImGuiInputTextFlags flags)
{
    return InputScalarN(label, ImGuiDataType_Float, v, 4, NULL, NULL, format, flags);
}

bool ImGui::InputInt(const char* label, int* v, int step, int step_fast, ImGuiInputTextFlags flags)
{
    // Hexadecimal input provided as a convenience but the flag name is awkward. Typically you'd use InputText() to parse your own data, if you want to handle prefixes.
    const char* format = (flags & ImGuiInputTextFlags_CharsHexadecimal) ? "%08X" : "%d";
    return InputScalar(label, ImGuiDataType_S32, (void*)v, (void*)(step > 0 ? &step : NULL), (void*)(step_fast > 0 ? &step_fast : NULL), format, flags);
}

bool ImGui::InputInt2(const char* label, int v[2], ImGuiInputTextFlags flags)
{
    return InputScalarN(label, ImGuiDataType_S32, v, 2, NULL, NULL, "%d", flags);
}

bool ImGui::InputInt3(const char* label, int v[3], ImGuiInputTextFlags flags)
{
    return InputScalarN(label, ImGuiDataType_S32, v, 3, NULL, NULL, "%d", flags);
}

bool ImGui::InputInt4(const char* label, int v[4], ImGuiInputTextFlags flags)
{
    return InputScalarN(label, ImGuiDataType_S32, v, 4, NULL, NULL, "%d", flags);
}

bool ImGui::InputDouble(const char* label, double* v, double step, double step_fast, const char* format, ImGuiInputTextFlags flags)
{
    flags |= ImGuiInputTextFlags_CharsScientific;
    return InputScalar(label, ImGuiDataType_Double, (void*)v, (void*)(step > 0.0 ? &step : NULL), (void*)(step_fast > 0.0 ? &step_fast : NULL), format, flags);
}

//-------------------------------------------------------------------------
// [SECTION] Widgets: InputText, InputTextMultiline, InputTextWithHint
//-------------------------------------------------------------------------
// - InputText()
// - InputTextWithHint()
// - InputTextMultiline()
// - InputTextEx() [Internal]
//-------------------------------------------------------------------------

bool ImGui::InputText(const char* label, char* buf, size_t buf_size, ImGuiInputTextFlags flags, ImGuiInputTextCallback callback, void* user_data)
{
    IM_ASSERT(!(flags & ImGuiInputTextFlags_Multiline)); // call InputTextMultiline()
    return InputTextEx(label, NULL, buf, (int)buf_size, ImVec2(0, 0), flags, callback, user_data);
}

bool ImGui::InputTextMultiline(const char* label, char* buf, size_t buf_size, const ImVec2& size, ImGuiInputTextFlags flags, ImGuiInputTextCallback callback, void* user_data)
{
    return InputTextEx(label, NULL, buf, (int)buf_size, size, flags | ImGuiInputTextFlags_Multiline, callback, user_data);
}

bool ImGui::InputTextWithHint(const char* label, const char* hint, char* buf, size_t buf_size, ImGuiInputTextFlags flags, ImGuiInputTextCallback callback, void* user_data)
{
    IM_ASSERT(!(flags & ImGuiInputTextFlags_Multiline)); // call InputTextMultiline()
    return InputTextEx(label, hint, buf, (int)buf_size, ImVec2(0, 0), flags, callback, user_data);
}

static int InputTextCalcTextLenAndLineCount(const char* text_begin, const char** out_text_end)
{
    int line_count = 0;
    const char* s = text_begin;
    while (char c = *s++) // We are only matching for \n so we can ignore UTF-8 decoding
        if (c == '\n')
            line_count++;
    s--;
    if (s[0] != '\n' && s[0] != '\r')
        line_count++;
    *out_text_end = s;
    return line_count;
}

static ImVec2 InputTextCalcTextSizeW(const ImWchar* text_begin, const ImWchar* text_end, const ImWchar** remaining, ImVec2* out_offset, bool stop_on_new_line)
{
    ImGuiContext& g = *GImGui;
    ImFont* font = g.Font;
    const float line_height = g.FontSize;
    const float scale = line_height / font->FontSize;

    ImVec2 text_size = ImVec2(0, 0);
    float line_width = 0.0f;

    const ImWchar* s = text_begin;
    while (s < text_end)
    {
        unsigned int c = (unsigned int)(*s++);
        if (c == '\n')
        {
            text_size.x = ImMax(text_size.x, line_width);
            text_size.y += line_height;
            line_width = 0.0f;
            if (stop_on_new_line)
                break;
            continue;
        }
        if (c == '\r')
            continue;

        const float char_width = font->GetCharAdvance((ImWchar)c) * scale;
        line_width += char_width;
    }

    if (text_size.x < line_width)
        text_size.x = line_width;

    if (out_offset)
        *out_offset = ImVec2(line_width, text_size.y + line_height);  // offset allow for the possibility of sitting after a trailing \n

    if (line_width > 0 || text_size.y == 0.0f)                        // whereas size.y will ignore the trailing \n
        text_size.y += line_height;

    if (remaining)
        *remaining = s;

    return text_size;
}

// Wrapper for stb_textedit.h to edit text (our wrapper is for: statically sized buffer, single-line, wchar characters. InputText converts between UTF-8 and wchar)
namespace ImStb
{

static int     STB_TEXTEDIT_STRINGLEN(const STB_TEXTEDIT_STRING* obj)                             { return obj->CurLenW; }
static ImWchar STB_TEXTEDIT_GETCHAR(const STB_TEXTEDIT_STRING* obj, int idx)                      { return obj->TextW[idx]; }
static float   STB_TEXTEDIT_GETWIDTH(STB_TEXTEDIT_STRING* obj, int line_start_idx, int char_idx)  { ImWchar c = obj->TextW[line_start_idx + char_idx]; if (c == '\n') return STB_TEXTEDIT_GETWIDTH_NEWLINE; ImGuiContext& g = *GImGui; return g.Font->GetCharAdvance(c) * (g.FontSize / g.Font->FontSize); }
static int     STB_TEXTEDIT_KEYTOTEXT(int key)                                                    { return key >= 0x200000 ? 0 : key; }
static ImWchar STB_TEXTEDIT_NEWLINE = '\n';
static void    STB_TEXTEDIT_LAYOUTROW(StbTexteditRow* r, STB_TEXTEDIT_STRING* obj, int line_start_idx)
{
    const ImWchar* text = obj->TextW.Data;
    const ImWchar* text_remaining = NULL;
    const ImVec2 size = InputTextCalcTextSizeW(text + line_start_idx, text + obj->CurLenW, &text_remaining, NULL, true);
    r->x0 = 0.0f;
    r->x1 = size.x;
    r->baseline_y_delta = size.y;
    r->ymin = 0.0f;
    r->ymax = size.y;
    r->num_chars = (int)(text_remaining - (text + line_start_idx));
}

static bool is_separator(unsigned int c)                                        { return ImCharIsBlankW(c) || c==',' || c==';' || c=='(' || c==')' || c=='{' || c=='}' || c=='[' || c==']' || c=='|'; }
static int  is_word_boundary_from_right(STB_TEXTEDIT_STRING* obj, int idx)      { return idx > 0 ? (is_separator(obj->TextW[idx - 1]) && !is_separator(obj->TextW[idx]) ) : 1; }
static int  STB_TEXTEDIT_MOVEWORDLEFT_IMPL(STB_TEXTEDIT_STRING* obj, int idx)   { idx--; while (idx >= 0 && !is_word_boundary_from_right(obj, idx)) idx--; return idx < 0 ? 0 : idx; }
#ifdef __APPLE__    // FIXME: Move setting to IO structure
static int  is_word_boundary_from_left(STB_TEXTEDIT_STRING* obj, int idx)       { return idx > 0 ? (!is_separator(obj->TextW[idx - 1]) && is_separator(obj->TextW[idx]) ) : 1; }
static int  STB_TEXTEDIT_MOVEWORDRIGHT_IMPL(STB_TEXTEDIT_STRING* obj, int idx)  { idx++; int len = obj->CurLenW; while (idx < len && !is_word_boundary_from_left(obj, idx)) idx++; return idx > len ? len : idx; }
#else
static int  STB_TEXTEDIT_MOVEWORDRIGHT_IMPL(STB_TEXTEDIT_STRING* obj, int idx)  { idx++; int len = obj->CurLenW; while (idx < len && !is_word_boundary_from_right(obj, idx)) idx++; return idx > len ? len : idx; }
#endif
#define STB_TEXTEDIT_MOVEWORDLEFT   STB_TEXTEDIT_MOVEWORDLEFT_IMPL    // They need to be #define for stb_textedit.h
#define STB_TEXTEDIT_MOVEWORDRIGHT  STB_TEXTEDIT_MOVEWORDRIGHT_IMPL

static void STB_TEXTEDIT_DELETECHARS(STB_TEXTEDIT_STRING* obj, int pos, int n)
{
    ImWchar* dst = obj->TextW.Data + pos;

    // We maintain our buffer length in both UTF-8 and wchar formats
    obj->Edited = true;
    obj->CurLenA -= ImTextCountUtf8BytesFromStr(dst, dst + n);
    obj->CurLenW -= n;

    // Offset remaining text (FIXME-OPT: Use memmove)
    const ImWchar* src = obj->TextW.Data + pos + n;
    while (ImWchar c = *src++)
        *dst++ = c;
    *dst = '\0';
}

static bool STB_TEXTEDIT_INSERTCHARS(STB_TEXTEDIT_STRING* obj, int pos, const ImWchar* new_text, int new_text_len)
{
    const bool is_resizable = (obj->UserFlags & ImGuiInputTextFlags_CallbackResize) != 0;
    const int text_len = obj->CurLenW;
    IM_ASSERT(pos <= text_len);

    const int new_text_len_utf8 = ImTextCountUtf8BytesFromStr(new_text, new_text + new_text_len);
    if (!is_resizable && (new_text_len_utf8 + obj->CurLenA + 1 > obj->BufCapacityA))
        return false;

    // Grow internal buffer if needed
    if (new_text_len + text_len + 1 > obj->TextW.Size)
    {
        if (!is_resizable)
            return false;
        IM_ASSERT(text_len < obj->TextW.Size);
        obj->TextW.resize(text_len + ImClamp(new_text_len * 4, 32, ImMax(256, new_text_len)) + 1);
    }

    ImWchar* text = obj->TextW.Data;
    if (pos != text_len)
        memmove(text + pos + new_text_len, text + pos, (size_t)(text_len - pos) * sizeof(ImWchar));
    memcpy(text + pos, new_text, (size_t)new_text_len * sizeof(ImWchar));

    obj->Edited = true;
    obj->CurLenW += new_text_len;
    obj->CurLenA += new_text_len_utf8;
    obj->TextW[obj->CurLenW] = '\0';

    return true;
}

// We don't use an enum so we can build even with conflicting symbols (if another user of stb_textedit.h leak their STB_TEXTEDIT_K_* symbols)
#define STB_TEXTEDIT_K_LEFT         0x200000 // keyboard input to move cursor left
#define STB_TEXTEDIT_K_RIGHT        0x200001 // keyboard input to move cursor right
#define STB_TEXTEDIT_K_UP           0x200002 // keyboard input to move cursor up
#define STB_TEXTEDIT_K_DOWN         0x200003 // keyboard input to move cursor down
#define STB_TEXTEDIT_K_LINESTART    0x200004 // keyboard input to move cursor to start of line
#define STB_TEXTEDIT_K_LINEEND      0x200005 // keyboard input to move cursor to end of line
#define STB_TEXTEDIT_K_TEXTSTART    0x200006 // keyboard input to move cursor to start of text
#define STB_TEXTEDIT_K_TEXTEND      0x200007 // keyboard input to move cursor to end of text
#define STB_TEXTEDIT_K_DELETE       0x200008 // keyboard input to delete selection or character under cursor
#define STB_TEXTEDIT_K_BACKSPACE    0x200009 // keyboard input to delete selection or character left of cursor
#define STB_TEXTEDIT_K_UNDO         0x20000A // keyboard input to perform undo
#define STB_TEXTEDIT_K_REDO         0x20000B // keyboard input to perform redo
#define STB_TEXTEDIT_K_WORDLEFT     0x20000C // keyboard input to move cursor left one word
#define STB_TEXTEDIT_K_WORDRIGHT    0x20000D // keyboard input to move cursor right one word
#define STB_TEXTEDIT_K_PGUP         0x20000E // keyboard input to move cursor up a page
#define STB_TEXTEDIT_K_PGDOWN       0x20000F // keyboard input to move cursor down a page
#define STB_TEXTEDIT_K_SHIFT        0x400000

#define STB_TEXTEDIT_IMPLEMENTATION
#include "imstb_textedit.h"

// stb_textedit internally allows for a single undo record to do addition and deletion, but somehow, calling
// the stb_textedit_paste() function creates two separate records, so we perform it manually. (FIXME: Report to nothings/stb?)
static void stb_textedit_replace(STB_TEXTEDIT_STRING* str, STB_TexteditState* state, const STB_TEXTEDIT_CHARTYPE* text, int text_len)
{
    stb_text_makeundo_replace(str, state, 0, str->CurLenW, text_len);
    ImStb::STB_TEXTEDIT_DELETECHARS(str, 0, str->CurLenW);
    if (text_len <= 0)
        return;
    if (ImStb::STB_TEXTEDIT_INSERTCHARS(str, 0, text, text_len))
    {
        state->cursor = text_len;
        state->has_preferred_x = 0;
        return;
    }
    IM_ASSERT(0); // Failed to insert character, normally shouldn't happen because of how we currently use stb_textedit_replace()
}

} // namespace ImStb

void ImGuiInputTextState::OnKeyPressed(int key)
{
    stb_textedit_key(this, &Stb, key);
    CursorFollow = true;
    CursorAnimReset();
}

ImGuiInputTextCallbackData::ImGuiInputTextCallbackData()
{
    memset(this, 0, sizeof(*this));
}

// Public API to manipulate UTF-8 text
// We expose UTF-8 to the user (unlike the STB_TEXTEDIT_* functions which are manipulating wchar)
// FIXME: The existence of this rarely exercised code path is a bit of a nuisance.
void ImGuiInputTextCallbackData::DeleteChars(int pos, int bytes_count)
{
    IM_ASSERT(pos + bytes_count <= BufTextLen);
    char* dst = Buf + pos;
    const char* src = Buf + pos + bytes_count;
    while (char c = *src++)
        *dst++ = c;
    *dst = '\0';

    if (CursorPos >= pos + bytes_count)
        CursorPos -= bytes_count;
    else if (CursorPos >= pos)
        CursorPos = pos;
    SelectionStart = SelectionEnd = CursorPos;
    BufDirty = true;
    BufTextLen -= bytes_count;
}

void ImGuiInputTextCallbackData::InsertChars(int pos, const char* new_text, const char* new_text_end)
{
    const bool is_resizable = (Flags & ImGuiInputTextFlags_CallbackResize) != 0;
    const int new_text_len = new_text_end ? (int)(new_text_end - new_text) : (int)strlen(new_text);
    if (new_text_len + BufTextLen >= BufSize)
    {
        if (!is_resizable)
            return;

        // Contrary to STB_TEXTEDIT_INSERTCHARS() this is working in the UTF8 buffer, hence the mildly similar code (until we remove the U16 buffer altogether!)
        ImGuiContext& g = *GImGui;
        ImGuiInputTextState* edit_state = &g.InputTextState;
        IM_ASSERT(edit_state->ID != 0 && g.ActiveId == edit_state->ID);
        IM_ASSERT(Buf == edit_state->TextA.Data);
        int new_buf_size = BufTextLen + ImClamp(new_text_len * 4, 32, ImMax(256, new_text_len)) + 1;
        edit_state->TextA.reserve(new_buf_size + 1);
        Buf = edit_state->TextA.Data;
        BufSize = edit_state->BufCapacityA = new_buf_size;
    }

    if (BufTextLen != pos)
        memmove(Buf + pos + new_text_len, Buf + pos, (size_t)(BufTextLen - pos));
    memcpy(Buf + pos, new_text, (size_t)new_text_len * sizeof(char));
    Buf[BufTextLen + new_text_len] = '\0';

    if (CursorPos >= pos)
        CursorPos += new_text_len;
    SelectionStart = SelectionEnd = CursorPos;
    BufDirty = true;
    BufTextLen += new_text_len;
}

// Return false to discard a character.
static bool InputTextFilterCharacter(unsigned int* p_char, ImGuiInputTextFlags flags, ImGuiInputTextCallback callback, void* user_data)
{
    unsigned int c = *p_char;

    // Filter non-printable (NB: isprint is unreliable! see #2467)
    if (c < 0x20)
    {
        bool pass = false;
        pass |= (c == '\n' && (flags & ImGuiInputTextFlags_Multiline));
        pass |= (c == '\t' && (flags & ImGuiInputTextFlags_AllowTabInput));
        if (!pass)
            return false;
    }

    // We ignore Ascii representation of delete (emitted from Backspace on OSX, see #2578, #2817)
    if (c == 127)
        return false;

    // Filter private Unicode range. GLFW on OSX seems to send private characters for special keys like arrow keys (FIXME)
    if (c >= 0xE000 && c <= 0xF8FF)
        return false;

    // Filter Unicode ranges we are not handling in this build.
    if (c > IM_UNICODE_CODEPOINT_MAX)
        return false;

    // Generic named filters
    if (flags & (ImGuiInputTextFlags_CharsDecimal | ImGuiInputTextFlags_CharsHexadecimal | ImGuiInputTextFlags_CharsUppercase | ImGuiInputTextFlags_CharsNoBlank | ImGuiInputTextFlags_CharsScientific))
    {
        // The libc allows overriding locale, with e.g. 'setlocale(LC_NUMERIC, "de_DE.UTF-8");' which affect the output/input of printf/scanf.
        // The standard mandate that programs starts in the "C" locale where the decimal point is '.'.
        // We don't really intend to provide widespread support for it, but out of empathy for people stuck with using odd API, we support the bare minimum aka overriding the decimal point.
        // Change the default decimal_point with:
        //   ImGui::GetCurrentContext()->PlatformLocaleDecimalPoint = *localeconv()->decimal_point;
        ImGuiContext& g = *GImGui;
        const unsigned c_decimal_point = (unsigned int)g.PlatformLocaleDecimalPoint;

        // Allow 0-9 . - + * /
        if (flags & ImGuiInputTextFlags_CharsDecimal)
            if (!(c >= '0' && c <= '9') && (c != c_decimal_point) && (c != '-') && (c != '+') && (c != '*') && (c != '/'))
                return false;

        // Allow 0-9 . - + * / e E
        if (flags & ImGuiInputTextFlags_CharsScientific)
            if (!(c >= '0' && c <= '9') && (c != c_decimal_point) && (c != '-') && (c != '+') && (c != '*') && (c != '/') && (c != 'e') && (c != 'E'))
                return false;

        // Allow 0-9 a-F A-F
        if (flags & ImGuiInputTextFlags_CharsHexadecimal)
            if (!(c >= '0' && c <= '9') && !(c >= 'a' && c <= 'f') && !(c >= 'A' && c <= 'F'))
                return false;

        // Turn a-z into A-Z
        if (flags & ImGuiInputTextFlags_CharsUppercase)
            if (c >= 'a' && c <= 'z')
                *p_char = (c += (unsigned int)('A' - 'a'));

        if (flags & ImGuiInputTextFlags_CharsNoBlank)
            if (ImCharIsBlankW(c))
                return false;
    }

    // Custom callback filter
    if (flags & ImGuiInputTextFlags_CallbackCharFilter)
    {
        ImGuiInputTextCallbackData callback_data;
        memset(&callback_data, 0, sizeof(ImGuiInputTextCallbackData));
        callback_data.EventFlag = ImGuiInputTextFlags_CallbackCharFilter;
        callback_data.EventChar = (ImWchar)c;
        callback_data.Flags = flags;
        callback_data.UserData = user_data;
        if (callback(&callback_data) != 0)
            return false;
        *p_char = callback_data.EventChar;
        if (!callback_data.EventChar)
            return false;
    }

    return true;
}

// Edit a string of text
// - buf_size account for the zero-terminator, so a buf_size of 6 can hold "Hello" but not "Hello!".
//   This is so we can easily call InputText() on static arrays using ARRAYSIZE() and to match
//   Note that in std::string world, capacity() would omit 1 byte used by the zero-terminator.
// - When active, hold on a privately held copy of the text (and apply back to 'buf'). So changing 'buf' while the InputText is active has no effect.
// - If you want to use ImGui::InputText() with std::string, see misc/cpp/imgui_stdlib.h
// (FIXME: Rather confusing and messy function, among the worse part of our codebase, expecting to rewrite a V2 at some point.. Partly because we are
//  doing UTF8 > U16 > UTF8 conversions on the go to easily interface with stb_textedit. Ideally should stay in UTF-8 all the time. See https://github.com/nothings/stb/issues/188)
bool ImGui::InputTextEx(const char* label, const char* hint, char* buf, int buf_size, const ImVec2& size_arg, ImGuiInputTextFlags flags, ImGuiInputTextCallback callback, void* callback_user_data)
{
    ImGuiWindow* window = GetCurrentWindow();
    if (window->SkipItems)
        return false;

    IM_ASSERT(buf != NULL && buf_size >= 0);
    IM_ASSERT(!((flags & ImGuiInputTextFlags_CallbackHistory) && (flags & ImGuiInputTextFlags_Multiline)));        // Can't use both together (they both use up/down keys)
    IM_ASSERT(!((flags & ImGuiInputTextFlags_CallbackCompletion) && (flags & ImGuiInputTextFlags_AllowTabInput))); // Can't use both together (they both use tab key)

    ImGuiContext& g = *GImGui;
    ImGuiIO& io = g.IO;
    const ImGuiStyle& style = g.Style;

    const bool RENDER_SELECTION_WHEN_INACTIVE = false;
    const bool is_multiline = (flags & ImGuiInputTextFlags_Multiline) != 0;
    const bool is_readonly = (flags & ImGuiInputTextFlags_ReadOnly) != 0;
    const bool is_password = (flags & ImGuiInputTextFlags_Password) != 0;
    const bool is_undoable = (flags & ImGuiInputTextFlags_NoUndoRedo) == 0;
    const bool is_resizable = (flags & ImGuiInputTextFlags_CallbackResize) != 0;
    if (is_resizable)
        IM_ASSERT(callback != NULL); // Must provide a callback if you set the ImGuiInputTextFlags_CallbackResize flag!

    if (is_multiline) // Open group before calling GetID() because groups tracks id created within their scope,
        BeginGroup();
    const ImGuiID id = window->GetID(label);
    const ImVec2 label_size = CalcTextSize(label, NULL, true);
    const ImVec2 frame_size = CalcItemSize(size_arg, CalcItemWidth(), (is_multiline ? g.FontSize * 8.0f : label_size.y) + style.FramePadding.y * 2.0f); // Arbitrary default of 8 lines high for multi-line
    const ImVec2 total_size = ImVec2(frame_size.x + (label_size.x > 0.0f ? style.ItemInnerSpacing.x + label_size.x : 0.0f), frame_size.y);

    const ImRect frame_bb(window->DC.CursorPos, window->DC.CursorPos + frame_size);
    const ImRect total_bb(frame_bb.Min, frame_bb.Min + total_size);

    ImGuiWindow* draw_window = window;
    ImVec2 inner_size = frame_size;
    if (is_multiline)
    {
        if (!ItemAdd(total_bb, id, &frame_bb))
        {
            ItemSize(total_bb, style.FramePadding.y);
            EndGroup();
            return false;
        }

        // We reproduce the contents of BeginChildFrame() in order to provide 'label' so our window internal data are easier to read/debug.
        PushStyleColor(ImGuiCol_ChildBg, style.Colors[ImGuiCol_FrameBg]);
        PushStyleVar(ImGuiStyleVar_ChildRounding, style.FrameRounding);
        PushStyleVar(ImGuiStyleVar_ChildBorderSize, style.FrameBorderSize);
        bool child_visible = BeginChildEx(label, id, frame_bb.GetSize(), true, ImGuiWindowFlags_NoMove);
        PopStyleVar(2);
        PopStyleColor();
        if (!child_visible)
        {
            EndChild();
            EndGroup();
            return false;
        }
        draw_window = g.CurrentWindow; // Child window
        draw_window->DC.NavLayerActiveMaskNext |= (1 << draw_window->DC.NavLayerCurrent); // This is to ensure that EndChild() will display a navigation highlight so we can "enter" into it.
        draw_window->DC.CursorPos += style.FramePadding;
        inner_size.x -= draw_window->ScrollbarSizes.x;
    }
    else
    {
        ItemSize(total_bb, style.FramePadding.y);
        if (!ItemAdd(total_bb, id, &frame_bb))
            return false;
    }
    const bool hovered = ItemHoverable(frame_bb, id);
    if (hovered)
        g.MouseCursor = ImGuiMouseCursor_TextInput;

    // We are only allowed to access the state if we are already the active widget.
    ImGuiInputTextState* state = GetInputTextState(id);

    const bool focus_requested = FocusableItemRegister(window, id);
    const bool focus_requested_by_code = focus_requested && (g.TabFocusRequestCurrWindow == window && g.TabFocusRequestCurrCounterRegular == window->DC.FocusCounterRegular);
    const bool focus_requested_by_tab = focus_requested && !focus_requested_by_code;

    const bool user_clicked = hovered && io.MouseClicked[0];
    const bool user_nav_input_start = (g.ActiveId != id) && ((g.NavInputId == id) || (g.NavActivateId == id && g.NavInputSource == ImGuiInputSource_Keyboard));
    const bool user_scroll_finish = is_multiline && state != NULL && g.ActiveId == 0 && g.ActiveIdPreviousFrame == GetWindowScrollbarID(draw_window, ImGuiAxis_Y);
    const bool user_scroll_active = is_multiline && state != NULL && g.ActiveId == GetWindowScrollbarID(draw_window, ImGuiAxis_Y);

    bool clear_active_id = false;
    bool select_all = (g.ActiveId != id) && ((flags & ImGuiInputTextFlags_AutoSelectAll) != 0 || user_nav_input_start) && (!is_multiline);

    float scroll_y = is_multiline ? draw_window->Scroll.y : FLT_MAX;

    const bool init_changed_specs = (state != NULL && state->Stb.single_line != !is_multiline);
    const bool init_make_active = (focus_requested || user_clicked || user_scroll_finish || user_nav_input_start);
    const bool init_state = (init_make_active || user_scroll_active);
    if ((init_state && g.ActiveId != id) || init_changed_specs)
    {
        // Access state even if we don't own it yet.
        state = &g.InputTextState;
        state->CursorAnimReset();

        // Take a copy of the initial buffer value (both in original UTF-8 format and converted to wchar)
        // From the moment we focused we are ignoring the content of 'buf' (unless we are in read-only mode)
        const int buf_len = (int)strlen(buf);
        state->InitialTextA.resize(buf_len + 1);    // UTF-8. we use +1 to make sure that .Data is always pointing to at least an empty string.
        memcpy(state->InitialTextA.Data, buf, buf_len + 1);

        // Start edition
        const char* buf_end = NULL;
        state->TextW.resize(buf_size + 1);          // wchar count <= UTF-8 count. we use +1 to make sure that .Data is always pointing to at least an empty string.
        state->TextA.resize(0);
        state->TextAIsValid = false;                // TextA is not valid yet (we will display buf until then)
        state->CurLenW = ImTextStrFromUtf8(state->TextW.Data, buf_size, buf, NULL, &buf_end);
        state->CurLenA = (int)(buf_end - buf);      // We can't get the result from ImStrncpy() above because it is not UTF-8 aware. Here we'll cut off malformed UTF-8.

        // Preserve cursor position and undo/redo stack if we come back to same widget
        // FIXME: For non-readonly widgets we might be able to require that TextAIsValid && TextA == buf ? (untested) and discard undo stack if user buffer has changed.
        const bool recycle_state = (state->ID == id && !init_changed_specs);
        if (recycle_state)
        {
            // Recycle existing cursor/selection/undo stack but clamp position
            // Note a single mouse click will override the cursor/position immediately by calling stb_textedit_click handler.
            state->CursorClamp();
        }
        else
        {
            state->ID = id;
            state->ScrollX = 0.0f;
            stb_textedit_initialize_state(&state->Stb, !is_multiline);
            if (!is_multiline && focus_requested_by_code)
                select_all = true;
        }
        if (flags & ImGuiInputTextFlags_AlwaysOverwrite)
            state->Stb.insert_mode = 1; // stb field name is indeed incorrect (see #2863)
        if (!is_multiline && (focus_requested_by_tab || (user_clicked && io.KeyCtrl)))
            select_all = true;
    }

    if (g.ActiveId != id && init_make_active)
    {
        IM_ASSERT(state && state->ID == id);
        SetActiveID(id, window);
        SetFocusID(id, window);
        FocusWindow(window);

        // Declare our inputs
        IM_ASSERT(ImGuiNavInput_COUNT < 32);
        g.ActiveIdUsingNavDirMask |= (1 << ImGuiDir_Left) | (1 << ImGuiDir_Right);
        if (is_multiline || (flags & ImGuiInputTextFlags_CallbackHistory))
            g.ActiveIdUsingNavDirMask |= (1 << ImGuiDir_Up) | (1 << ImGuiDir_Down);
        g.ActiveIdUsingNavInputMask |= (1 << ImGuiNavInput_Cancel);
        g.ActiveIdUsingKeyInputMask |= ((ImU64)1 << ImGuiKey_Home) | ((ImU64)1 << ImGuiKey_End);
        if (is_multiline)
            g.ActiveIdUsingKeyInputMask |= ((ImU64)1 << ImGuiKey_PageUp) | ((ImU64)1 << ImGuiKey_PageDown);
        if (flags & (ImGuiInputTextFlags_CallbackCompletion | ImGuiInputTextFlags_AllowTabInput))  // Disable keyboard tabbing out as we will use the \t character.
            g.ActiveIdUsingKeyInputMask |= ((ImU64)1 << ImGuiKey_Tab);
    }

    // We have an edge case if ActiveId was set through another widget (e.g. widget being swapped), clear id immediately (don't wait until the end of the function)
    if (g.ActiveId == id && state == NULL)
        ClearActiveID();

    // Release focus when we click outside
    if (g.ActiveId == id && io.MouseClicked[0] && !init_state && !init_make_active) //-V560
        clear_active_id = true;

    // Lock the decision of whether we are going to take the path displaying the cursor or selection
    const bool render_cursor = (g.ActiveId == id) || (state && user_scroll_active);
    bool render_selection = state && state->HasSelection() && (RENDER_SELECTION_WHEN_INACTIVE || render_cursor);
    bool value_changed = false;
    bool enter_pressed = false;

    // When read-only we always use the live data passed to the function
    // FIXME-OPT: Because our selection/cursor code currently needs the wide text we need to convert it when active, which is not ideal :(
    if (is_readonly && state != NULL && (render_cursor || render_selection))
    {
        const char* buf_end = NULL;
        state->TextW.resize(buf_size + 1);
        state->CurLenW = ImTextStrFromUtf8(state->TextW.Data, state->TextW.Size, buf, NULL, &buf_end);
        state->CurLenA = (int)(buf_end - buf);
        state->CursorClamp();
        render_selection &= state->HasSelection();
    }

    // Select the buffer to render.
    const bool buf_display_from_state = (render_cursor || render_selection || g.ActiveId == id) && !is_readonly && state && state->TextAIsValid;
    const bool is_displaying_hint = (hint != NULL && (buf_display_from_state ? state->TextA.Data : buf)[0] == 0);

    // Password pushes a temporary font with only a fallback glyph
    if (is_password && !is_displaying_hint)
    {
        const ImFontGlyph* glyph = g.Font->FindGlyph('*');
        ImFont* password_font = &g.InputTextPasswordFont;
        password_font->FontSize = g.Font->FontSize;
        password_font->Scale = g.Font->Scale;
        password_font->Ascent = g.Font->Ascent;
        password_font->Descent = g.Font->Descent;
        password_font->ContainerAtlas = g.Font->ContainerAtlas;
        password_font->FallbackGlyph = glyph;
        password_font->FallbackAdvanceX = glyph->AdvanceX;
        IM_ASSERT(password_font->Glyphs.empty() && password_font->IndexAdvanceX.empty() && password_font->IndexLookup.empty());
        PushFont(password_font);
    }

    // Process mouse inputs and character inputs
    int backup_current_text_length = 0;
    if (g.ActiveId == id)
    {
        IM_ASSERT(state != NULL);
        backup_current_text_length = state->CurLenA;
        state->Edited = false;
        state->BufCapacityA = buf_size;
        state->UserFlags = flags;
        state->UserCallback = callback;
        state->UserCallbackData = callback_user_data;

        // Although we are active we don't prevent mouse from hovering other elements unless we are interacting right now with the widget.
        // Down the line we should have a cleaner library-wide concept of Selected vs Active.
        g.ActiveIdAllowOverlap = !io.MouseDown[0];
        g.WantTextInputNextFrame = 1;

        // Edit in progress
        const float mouse_x = (io.MousePos.x - frame_bb.Min.x - style.FramePadding.x) + state->ScrollX;
        const float mouse_y = (is_multiline ? (io.MousePos.y - draw_window->DC.CursorPos.y) : (g.FontSize * 0.5f));

        const bool is_osx = io.ConfigMacOSXBehaviors;
        if (select_all || (hovered && !is_osx && io.MouseDoubleClicked[0]))
        {
            state->SelectAll();
            state->SelectedAllMouseLock = true;
        }
        else if (hovered && is_osx && io.MouseDoubleClicked[0])
        {
            // Double-click select a word only, OS X style (by simulating keystrokes)
            state->OnKeyPressed(STB_TEXTEDIT_K_WORDLEFT);
            state->OnKeyPressed(STB_TEXTEDIT_K_WORDRIGHT | STB_TEXTEDIT_K_SHIFT);
        }
        else if (io.MouseClicked[0] && !state->SelectedAllMouseLock)
        {
            if (hovered)
            {
                stb_textedit_click(state, &state->Stb, mouse_x, mouse_y);
                state->CursorAnimReset();
            }
        }
        else if (io.MouseDown[0] && !state->SelectedAllMouseLock && (io.MouseDelta.x != 0.0f || io.MouseDelta.y != 0.0f))
        {
            stb_textedit_drag(state, &state->Stb, mouse_x, mouse_y);
            state->CursorAnimReset();
            state->CursorFollow = true;
        }
        if (state->SelectedAllMouseLock && !io.MouseDown[0])
            state->SelectedAllMouseLock = false;

        // It is ill-defined whether the backend needs to send a \t character when pressing the TAB keys.
        // Win32 and GLFW naturally do it but not SDL.
        const bool ignore_char_inputs = (io.KeyCtrl && !io.KeyAlt) || (is_osx && io.KeySuper);
        if ((flags & ImGuiInputTextFlags_AllowTabInput) && IsKeyPressedMap(ImGuiKey_Tab) && !ignore_char_inputs && !io.KeyShift && !is_readonly)
            if (!io.InputQueueCharacters.contains('\t'))
            {
                unsigned int c = '\t'; // Insert TAB
                if (InputTextFilterCharacter(&c, flags, callback, callback_user_data))
                    state->OnKeyPressed((int)c);
            }

        // Process regular text input (before we check for Return because using some IME will effectively send a Return?)
        // We ignore CTRL inputs, but need to allow ALT+CTRL as some keyboards (e.g. German) use AltGR (which _is_ Alt+Ctrl) to input certain characters.
        if (io.InputQueueCharacters.Size > 0)
        {
            if (!ignore_char_inputs && !is_readonly && !user_nav_input_start)
                for (int n = 0; n < io.InputQueueCharacters.Size; n++)
                {
                    // Insert character if they pass filtering
                    unsigned int c = (unsigned int)io.InputQueueCharacters[n];
                    if (c == '\t' && io.KeyShift)
                        continue;
                    if (InputTextFilterCharacter(&c, flags, callback, callback_user_data))
                        state->OnKeyPressed((int)c);
                }

            // Consume characters
            io.InputQueueCharacters.resize(0);
        }
    }

    // Process other shortcuts/key-presses
    bool cancel_edit = false;
    if (g.ActiveId == id && !g.ActiveIdIsJustActivated && !clear_active_id)
    {
        IM_ASSERT(state != NULL);
        IM_ASSERT(io.KeyMods == GetMergedKeyModFlags() && "Mismatching io.KeyCtrl/io.KeyShift/io.KeyAlt/io.KeySuper vs io.KeyMods"); // We rarely do this check, but if anything let's do it here.

        const int row_count_per_page = ImMax((int)((inner_size.y - style.FramePadding.y) / g.FontSize), 1);
        state->Stb.row_count_per_page = row_count_per_page;

        const int k_mask = (io.KeyShift ? STB_TEXTEDIT_K_SHIFT : 0);
        const bool is_osx = io.ConfigMacOSXBehaviors;
        const bool is_osx_shift_shortcut = is_osx && (io.KeyMods == (ImGuiKeyModFlags_Super | ImGuiKeyModFlags_Shift));
        const bool is_wordmove_key_down = is_osx ? io.KeyAlt : io.KeyCtrl;                     // OS X style: Text editing cursor movement using Alt instead of Ctrl
        const bool is_startend_key_down = is_osx && io.KeySuper && !io.KeyCtrl && !io.KeyAlt;  // OS X style: Line/Text Start and End using Cmd+Arrows instead of Home/End
        const bool is_ctrl_key_only = (io.KeyMods == ImGuiKeyModFlags_Ctrl);
        const bool is_shift_key_only = (io.KeyMods == ImGuiKeyModFlags_Shift);
        const bool is_shortcut_key = g.IO.ConfigMacOSXBehaviors ? (io.KeyMods == ImGuiKeyModFlags_Super) : (io.KeyMods == ImGuiKeyModFlags_Ctrl);

        const bool is_cut   = ((is_shortcut_key && IsKeyPressedMap(ImGuiKey_X)) || (is_shift_key_only && IsKeyPressedMap(ImGuiKey_Delete))) && !is_readonly && !is_password && (!is_multiline || state->HasSelection());
        const bool is_copy  = ((is_shortcut_key && IsKeyPressedMap(ImGuiKey_C)) || (is_ctrl_key_only  && IsKeyPressedMap(ImGuiKey_Insert))) && !is_password && (!is_multiline || state->HasSelection());
        const bool is_paste = ((is_shortcut_key && IsKeyPressedMap(ImGuiKey_V)) || (is_shift_key_only && IsKeyPressedMap(ImGuiKey_Insert))) && !is_readonly;
        const bool is_undo  = ((is_shortcut_key && IsKeyPressedMap(ImGuiKey_Z)) && !is_readonly && is_undoable);
        const bool is_redo  = ((is_shortcut_key && IsKeyPressedMap(ImGuiKey_Y)) || (is_osx_shift_shortcut && IsKeyPressedMap(ImGuiKey_Z))) && !is_readonly && is_undoable;

        if (IsKeyPressedMap(ImGuiKey_LeftArrow))                        { state->OnKeyPressed((is_startend_key_down ? STB_TEXTEDIT_K_LINESTART : is_wordmove_key_down ? STB_TEXTEDIT_K_WORDLEFT : STB_TEXTEDIT_K_LEFT) | k_mask); }
        else if (IsKeyPressedMap(ImGuiKey_RightArrow))                  { state->OnKeyPressed((is_startend_key_down ? STB_TEXTEDIT_K_LINEEND : is_wordmove_key_down ? STB_TEXTEDIT_K_WORDRIGHT : STB_TEXTEDIT_K_RIGHT) | k_mask); }
        else if (IsKeyPressedMap(ImGuiKey_UpArrow) && is_multiline)     { if (io.KeyCtrl) SetScrollY(draw_window, ImMax(draw_window->Scroll.y - g.FontSize, 0.0f)); else state->OnKeyPressed((is_startend_key_down ? STB_TEXTEDIT_K_TEXTSTART : STB_TEXTEDIT_K_UP) | k_mask); }
        else if (IsKeyPressedMap(ImGuiKey_DownArrow) && is_multiline)   { if (io.KeyCtrl) SetScrollY(draw_window, ImMin(draw_window->Scroll.y + g.FontSize, GetScrollMaxY())); else state->OnKeyPressed((is_startend_key_down ? STB_TEXTEDIT_K_TEXTEND : STB_TEXTEDIT_K_DOWN) | k_mask); }
        else if (IsKeyPressedMap(ImGuiKey_PageUp) && is_multiline)      { state->OnKeyPressed(STB_TEXTEDIT_K_PGUP | k_mask); scroll_y -= row_count_per_page * g.FontSize; }
        else if (IsKeyPressedMap(ImGuiKey_PageDown) && is_multiline)    { state->OnKeyPressed(STB_TEXTEDIT_K_PGDOWN | k_mask); scroll_y += row_count_per_page * g.FontSize; }
        else if (IsKeyPressedMap(ImGuiKey_Home))                        { state->OnKeyPressed(io.KeyCtrl ? STB_TEXTEDIT_K_TEXTSTART | k_mask : STB_TEXTEDIT_K_LINESTART | k_mask); }
        else if (IsKeyPressedMap(ImGuiKey_End))                         { state->OnKeyPressed(io.KeyCtrl ? STB_TEXTEDIT_K_TEXTEND | k_mask : STB_TEXTEDIT_K_LINEEND | k_mask); }
        else if (IsKeyPressedMap(ImGuiKey_Delete) && !is_readonly)      { state->OnKeyPressed(STB_TEXTEDIT_K_DELETE | k_mask); }
        else if (IsKeyPressedMap(ImGuiKey_Backspace) && !is_readonly)
        {
            if (!state->HasSelection())
            {
                if (is_wordmove_key_down)
                    state->OnKeyPressed(STB_TEXTEDIT_K_WORDLEFT | STB_TEXTEDIT_K_SHIFT);
                else if (is_osx && io.KeySuper && !io.KeyAlt && !io.KeyCtrl)
                    state->OnKeyPressed(STB_TEXTEDIT_K_LINESTART | STB_TEXTEDIT_K_SHIFT);
            }
            state->OnKeyPressed(STB_TEXTEDIT_K_BACKSPACE | k_mask);
        }
        else if (IsKeyPressedMap(ImGuiKey_Enter) || IsKeyPressedMap(ImGuiKey_KeyPadEnter))
        {
            bool ctrl_enter_for_new_line = (flags & ImGuiInputTextFlags_CtrlEnterForNewLine) != 0;
            if (!is_multiline || (ctrl_enter_for_new_line && !io.KeyCtrl) || (!ctrl_enter_for_new_line && io.KeyCtrl))
            {
                enter_pressed = clear_active_id = true;
            }
            else if (!is_readonly)
            {
                unsigned int c = '\n'; // Insert new line
                if (InputTextFilterCharacter(&c, flags, callback, callback_user_data))
                    state->OnKeyPressed((int)c);
            }
        }
        else if (IsKeyPressedMap(ImGuiKey_Escape))
        {
            clear_active_id = cancel_edit = true;
        }
        else if (is_undo || is_redo)
        {
            state->OnKeyPressed(is_undo ? STB_TEXTEDIT_K_UNDO : STB_TEXTEDIT_K_REDO);
            state->ClearSelection();
        }
        else if (is_shortcut_key && IsKeyPressedMap(ImGuiKey_A))
        {
            state->SelectAll();
            state->CursorFollow = true;
        }
        else if (is_cut || is_copy)
        {
            // Cut, Copy
            if (io.SetClipboardTextFn)
            {
                const int ib = state->HasSelection() ? ImMin(state->Stb.select_start, state->Stb.select_end) : 0;
                const int ie = state->HasSelection() ? ImMax(state->Stb.select_start, state->Stb.select_end) : state->CurLenW;
                const int clipboard_data_len = ImTextCountUtf8BytesFromStr(state->TextW.Data + ib, state->TextW.Data + ie) + 1;
                char* clipboard_data = (char*)IM_ALLOC(clipboard_data_len * sizeof(char));
                ImTextStrToUtf8(clipboard_data, clipboard_data_len, state->TextW.Data + ib, state->TextW.Data + ie);
                SetClipboardText(clipboard_data);
                MemFree(clipboard_data);
            }
            if (is_cut)
            {
                if (!state->HasSelection())
                    state->SelectAll();
                state->CursorFollow = true;
                stb_textedit_cut(state, &state->Stb);
            }
        }
        else if (is_paste)
        {
            if (const char* clipboard = GetClipboardText())
            {
                // Filter pasted buffer
                const int clipboard_len = (int)strlen(clipboard);
                ImWchar* clipboard_filtered = (ImWchar*)IM_ALLOC((clipboard_len + 1) * sizeof(ImWchar));
                int clipboard_filtered_len = 0;
                for (const char* s = clipboard; *s; )
                {
                    unsigned int c;
                    s += ImTextCharFromUtf8(&c, s, NULL);
                    if (c == 0)
                        break;
                    if (!InputTextFilterCharacter(&c, flags, callback, callback_user_data))
                        continue;
                    clipboard_filtered[clipboard_filtered_len++] = (ImWchar)c;
                }
                clipboard_filtered[clipboard_filtered_len] = 0;
                if (clipboard_filtered_len > 0) // If everything was filtered, ignore the pasting operation
                {
                    stb_textedit_paste(state, &state->Stb, clipboard_filtered, clipboard_filtered_len);
                    state->CursorFollow = true;
                }
                MemFree(clipboard_filtered);
            }
        }

        // Update render selection flag after events have been handled, so selection highlight can be displayed during the same frame.
        render_selection |= state->HasSelection() && (RENDER_SELECTION_WHEN_INACTIVE || render_cursor);
    }

    // Process callbacks and apply result back to user's buffer.
    if (g.ActiveId == id)
    {
        IM_ASSERT(state != NULL);
        const char* apply_new_text = NULL;
        int apply_new_text_length = 0;
        if (cancel_edit)
        {
            // Restore initial value. Only return true if restoring to the initial value changes the current buffer contents.
            if (!is_readonly && strcmp(buf, state->InitialTextA.Data) != 0)
            {
                // Push records into the undo stack so we can CTRL+Z the revert operation itself
                apply_new_text = state->InitialTextA.Data;
                apply_new_text_length = state->InitialTextA.Size - 1;
                ImVector<ImWchar> w_text;
                if (apply_new_text_length > 0)
                {
                    w_text.resize(ImTextCountCharsFromUtf8(apply_new_text, apply_new_text + apply_new_text_length) + 1);
                    ImTextStrFromUtf8(w_text.Data, w_text.Size, apply_new_text, apply_new_text + apply_new_text_length);
                }
                stb_textedit_replace(state, &state->Stb, w_text.Data, (apply_new_text_length > 0) ? (w_text.Size - 1) : 0);
            }
        }

        // When using 'ImGuiInputTextFlags_EnterReturnsTrue' as a special case we reapply the live buffer back to the input buffer before clearing ActiveId, even though strictly speaking it wasn't modified on this frame.
        // If we didn't do that, code like InputInt() with ImGuiInputTextFlags_EnterReturnsTrue would fail.
        // This also allows the user to use InputText() with ImGuiInputTextFlags_EnterReturnsTrue without maintaining any user-side storage (please note that if you use this property along ImGuiInputTextFlags_CallbackResize you can end up with your temporary string object unnecessarily allocating once a frame, either store your string data, either if you don't then don't use ImGuiInputTextFlags_CallbackResize).
        bool apply_edit_back_to_user_buffer = !cancel_edit || (enter_pressed && (flags & ImGuiInputTextFlags_EnterReturnsTrue) != 0);
        if (apply_edit_back_to_user_buffer)
        {
            // Apply new value immediately - copy modified buffer back
            // Note that as soon as the input box is active, the in-widget value gets priority over any underlying modification of the input buffer
            // FIXME: We actually always render 'buf' when calling DrawList->AddText, making the comment above incorrect.
            // FIXME-OPT: CPU waste to do this every time the widget is active, should mark dirty state from the stb_textedit callbacks.
            if (!is_readonly)
            {
                state->TextAIsValid = true;
                state->TextA.resize(state->TextW.Size * 4 + 1);
                ImTextStrToUtf8(state->TextA.Data, state->TextA.Size, state->TextW.Data, NULL);
            }

            // User callback
            if ((flags & (ImGuiInputTextFlags_CallbackCompletion | ImGuiInputTextFlags_CallbackHistory | ImGuiInputTextFlags_CallbackEdit | ImGuiInputTextFlags_CallbackAlways)) != 0)
            {
                IM_ASSERT(callback != NULL);

                // The reason we specify the usage semantic (Completion/History) is that Completion needs to disable keyboard TABBING at the moment.
                ImGuiInputTextFlags event_flag = 0;
                ImGuiKey event_key = ImGuiKey_COUNT;
                if ((flags & ImGuiInputTextFlags_CallbackCompletion) != 0 && IsKeyPressedMap(ImGuiKey_Tab))
                {
                    event_flag = ImGuiInputTextFlags_CallbackCompletion;
                    event_key = ImGuiKey_Tab;
                }
                else if ((flags & ImGuiInputTextFlags_CallbackHistory) != 0 && IsKeyPressedMap(ImGuiKey_UpArrow))
                {
                    event_flag = ImGuiInputTextFlags_CallbackHistory;
                    event_key = ImGuiKey_UpArrow;
                }
                else if ((flags & ImGuiInputTextFlags_CallbackHistory) != 0 && IsKeyPressedMap(ImGuiKey_DownArrow))
                {
                    event_flag = ImGuiInputTextFlags_CallbackHistory;
                    event_key = ImGuiKey_DownArrow;
                }
                else if ((flags & ImGuiInputTextFlags_CallbackEdit) && state->Edited)
                {
                    event_flag = ImGuiInputTextFlags_CallbackEdit;
                }
                else if (flags & ImGuiInputTextFlags_CallbackAlways)
                {
                    event_flag = ImGuiInputTextFlags_CallbackAlways;
                }

                if (event_flag)
                {
                    ImGuiInputTextCallbackData callback_data;
                    memset(&callback_data, 0, sizeof(ImGuiInputTextCallbackData));
                    callback_data.EventFlag = event_flag;
                    callback_data.Flags = flags;
                    callback_data.UserData = callback_user_data;

                    callback_data.EventKey = event_key;
                    callback_data.Buf = state->TextA.Data;
                    callback_data.BufTextLen = state->CurLenA;
                    callback_data.BufSize = state->BufCapacityA;
                    callback_data.BufDirty = false;

                    // We have to convert from wchar-positions to UTF-8-positions, which can be pretty slow (an incentive to ditch the ImWchar buffer, see https://github.com/nothings/stb/issues/188)
                    ImWchar* text = state->TextW.Data;
                    const int utf8_cursor_pos = callback_data.CursorPos = ImTextCountUtf8BytesFromStr(text, text + state->Stb.cursor);
                    const int utf8_selection_start = callback_data.SelectionStart = ImTextCountUtf8BytesFromStr(text, text + state->Stb.select_start);
                    const int utf8_selection_end = callback_data.SelectionEnd = ImTextCountUtf8BytesFromStr(text, text + state->Stb.select_end);

                    // Call user code
                    callback(&callback_data);

                    // Read back what user may have modified
                    IM_ASSERT(callback_data.Buf == state->TextA.Data);  // Invalid to modify those fields
                    IM_ASSERT(callback_data.BufSize == state->BufCapacityA);
                    IM_ASSERT(callback_data.Flags == flags);
                    const bool buf_dirty = callback_data.BufDirty;
                    if (callback_data.CursorPos != utf8_cursor_pos || buf_dirty)            { state->Stb.cursor = ImTextCountCharsFromUtf8(callback_data.Buf, callback_data.Buf + callback_data.CursorPos); state->CursorFollow = true; }
                    if (callback_data.SelectionStart != utf8_selection_start || buf_dirty)  { state->Stb.select_start = (callback_data.SelectionStart == callback_data.CursorPos) ? state->Stb.cursor : ImTextCountCharsFromUtf8(callback_data.Buf, callback_data.Buf + callback_data.SelectionStart); }
                    if (callback_data.SelectionEnd != utf8_selection_end || buf_dirty)      { state->Stb.select_end = (callback_data.SelectionEnd == callback_data.SelectionStart) ? state->Stb.select_start : ImTextCountCharsFromUtf8(callback_data.Buf, callback_data.Buf + callback_data.SelectionEnd); }
                    if (buf_dirty)
                    {
                        IM_ASSERT(callback_data.BufTextLen == (int)strlen(callback_data.Buf)); // You need to maintain BufTextLen if you change the text!
                        if (callback_data.BufTextLen > backup_current_text_length && is_resizable)
                            state->TextW.resize(state->TextW.Size + (callback_data.BufTextLen - backup_current_text_length));
                        state->CurLenW = ImTextStrFromUtf8(state->TextW.Data, state->TextW.Size, callback_data.Buf, NULL);
                        state->CurLenA = callback_data.BufTextLen;  // Assume correct length and valid UTF-8 from user, saves us an extra strlen()
                        state->CursorAnimReset();
                    }
                }
            }

            // Will copy result string if modified
            if (!is_readonly && strcmp(state->TextA.Data, buf) != 0)
            {
                apply_new_text = state->TextA.Data;
                apply_new_text_length = state->CurLenA;
            }
        }

        // Copy result to user buffer
        if (apply_new_text)
        {
            // We cannot test for 'backup_current_text_length != apply_new_text_length' here because we have no guarantee that the size
            // of our owned buffer matches the size of the string object held by the user, and by design we allow InputText() to be used
            // without any storage on user's side.
            IM_ASSERT(apply_new_text_length >= 0);
            if (is_resizable)
            {
                ImGuiInputTextCallbackData callback_data;
                callback_data.EventFlag = ImGuiInputTextFlags_CallbackResize;
                callback_data.Flags = flags;
                callback_data.Buf = buf;
                callback_data.BufTextLen = apply_new_text_length;
                callback_data.BufSize = ImMax(buf_size, apply_new_text_length + 1);
                callback_data.UserData = callback_user_data;
                callback(&callback_data);
                buf = callback_data.Buf;
                buf_size = callback_data.BufSize;
                apply_new_text_length = ImMin(callback_data.BufTextLen, buf_size - 1);
                IM_ASSERT(apply_new_text_length <= buf_size);
            }
            //IMGUI_DEBUG_LOG("InputText(\"%s\"): apply_new_text length %d\n", label, apply_new_text_length);

            // If the underlying buffer resize was denied or not carried to the next frame, apply_new_text_length+1 may be >= buf_size.
            ImStrncpy(buf, apply_new_text, ImMin(apply_new_text_length + 1, buf_size));
            value_changed = true;
        }

        // Clear temporary user storage
        state->UserFlags = 0;
        state->UserCallback = NULL;
        state->UserCallbackData = NULL;
    }

    // Release active ID at the end of the function (so e.g. pressing Return still does a final application of the value)
    if (clear_active_id && g.ActiveId == id)
        ClearActiveID();

    // Render frame
    if (!is_multiline)
    {
        RenderNavHighlight(frame_bb, id);
        RenderFrame(frame_bb.Min, frame_bb.Max, GetColorU32(ImGuiCol_FrameBg), true, style.FrameRounding);
    }

    const ImVec4 clip_rect(frame_bb.Min.x, frame_bb.Min.y, frame_bb.Min.x + inner_size.x, frame_bb.Min.y + inner_size.y); // Not using frame_bb.Max because we have adjusted size
    ImVec2 draw_pos = is_multiline ? draw_window->DC.CursorPos : frame_bb.Min + style.FramePadding;
    ImVec2 text_size(0.0f, 0.0f);

    // Set upper limit of single-line InputTextEx() at 2 million characters strings. The current pathological worst case is a long line
    // without any carriage return, which would makes ImFont::RenderText() reserve too many vertices and probably crash. Avoid it altogether.
    // Note that we only use this limit on single-line InputText(), so a pathologically large line on a InputTextMultiline() would still crash.
    const int buf_display_max_length = 2 * 1024 * 1024;
    const char* buf_display = buf_display_from_state ? state->TextA.Data : buf; //-V595
    const char* buf_display_end = NULL; // We have specialized paths below for setting the length
    if (is_displaying_hint)
    {
        buf_display = hint;
        buf_display_end = hint + strlen(hint);
    }

    // Render text. We currently only render selection when the widget is active or while scrolling.
    // FIXME: We could remove the '&& render_cursor' to keep rendering selection when inactive.
    if (render_cursor || render_selection)
    {
        IM_ASSERT(state != NULL);
        if (!is_displaying_hint)
            buf_display_end = buf_display + state->CurLenA;

        // Render text (with cursor and selection)
        // This is going to be messy. We need to:
        // - Display the text (this alone can be more easily clipped)
        // - Handle scrolling, highlight selection, display cursor (those all requires some form of 1d->2d cursor position calculation)
        // - Measure text height (for scrollbar)
        // We are attempting to do most of that in **one main pass** to minimize the computation cost (non-negligible for large amount of text) + 2nd pass for selection rendering (we could merge them by an extra refactoring effort)
        // FIXME: This should occur on buf_display but we'd need to maintain cursor/select_start/select_end for UTF-8.
        const ImWchar* text_begin = state->TextW.Data;
        ImVec2 cursor_offset, select_start_offset;

        {
            // Find lines numbers straddling 'cursor' (slot 0) and 'select_start' (slot 1) positions.
            const ImWchar* searches_input_ptr[2] = { NULL, NULL };
            int searches_result_line_no[2] = { -1000, -1000 };
            int searches_remaining = 0;
            if (render_cursor)
            {
                searches_input_ptr[0] = text_begin + state->Stb.cursor;
                searches_result_line_no[0] = -1;
                searches_remaining++;
            }
            if (render_selection)
            {
                searches_input_ptr[1] = text_begin + ImMin(state->Stb.select_start, state->Stb.select_end);
                searches_result_line_no[1] = -1;
                searches_remaining++;
            }

            // Iterate all lines to find our line numbers
            // In multi-line mode, we never exit the loop until all lines are counted, so add one extra to the searches_remaining counter.
            searches_remaining += is_multiline ? 1 : 0;
            int line_count = 0;
            //for (const ImWchar* s = text_begin; (s = (const ImWchar*)wcschr((const wchar_t*)s, (wchar_t)'\n')) != NULL; s++)  // FIXME-OPT: Could use this when wchar_t are 16-bit
            for (const ImWchar* s = text_begin; *s != 0; s++)
                if (*s == '\n')
                {
                    line_count++;
                    if (searches_result_line_no[0] == -1 && s >= searches_input_ptr[0]) { searches_result_line_no[0] = line_count; if (--searches_remaining <= 0) break; }
                    if (searches_result_line_no[1] == -1 && s >= searches_input_ptr[1]) { searches_result_line_no[1] = line_count; if (--searches_remaining <= 0) break; }
                }
            line_count++;
            if (searches_result_line_no[0] == -1)
                searches_result_line_no[0] = line_count;
            if (searches_result_line_no[1] == -1)
                searches_result_line_no[1] = line_count;

            // Calculate 2d position by finding the beginning of the line and measuring distance
            cursor_offset.x = InputTextCalcTextSizeW(ImStrbolW(searches_input_ptr[0], text_begin), searches_input_ptr[0]).x;
            cursor_offset.y = searches_result_line_no[0] * g.FontSize;
            if (searches_result_line_no[1] >= 0)
            {
                select_start_offset.x = InputTextCalcTextSizeW(ImStrbolW(searches_input_ptr[1], text_begin), searches_input_ptr[1]).x;
                select_start_offset.y = searches_result_line_no[1] * g.FontSize;
            }

            // Store text height (note that we haven't calculated text width at all, see GitHub issues #383, #1224)
            if (is_multiline)
                text_size = ImVec2(inner_size.x, line_count * g.FontSize);
        }

        // Scroll
        if (render_cursor && state->CursorFollow)
        {
            // Horizontal scroll in chunks of quarter width
            if (!(flags & ImGuiInputTextFlags_NoHorizontalScroll))
            {
                const float scroll_increment_x = inner_size.x * 0.25f;
                const float visible_width = inner_size.x - style.FramePadding.x;
                if (cursor_offset.x < state->ScrollX)
                    state->ScrollX = IM_FLOOR(ImMax(0.0f, cursor_offset.x - scroll_increment_x));
                else if (cursor_offset.x - visible_width >= state->ScrollX)
                    state->ScrollX = IM_FLOOR(cursor_offset.x - visible_width + scroll_increment_x);
            }
            else
            {
                state->ScrollX = 0.0f;
            }

            // Vertical scroll
            if (is_multiline)
            {
                // Test if cursor is vertically visible
                if (cursor_offset.y - g.FontSize < scroll_y)
                    scroll_y = ImMax(0.0f, cursor_offset.y - g.FontSize);
                else if (cursor_offset.y - inner_size.y >= scroll_y)
                    scroll_y = cursor_offset.y - inner_size.y + style.FramePadding.y * 2.0f;
                const float scroll_max_y = ImMax((text_size.y + style.FramePadding.y * 2.0f) - inner_size.y, 0.0f);
                scroll_y = ImClamp(scroll_y, 0.0f, scroll_max_y);
                draw_pos.y += (draw_window->Scroll.y - scroll_y);   // Manipulate cursor pos immediately avoid a frame of lag
                draw_window->Scroll.y = scroll_y;
            }

            state->CursorFollow = false;
        }

        // Draw selection
        const ImVec2 draw_scroll = ImVec2(state->ScrollX, 0.0f);
        if (render_selection)
        {
            const ImWchar* text_selected_begin = text_begin + ImMin(state->Stb.select_start, state->Stb.select_end);
            const ImWchar* text_selected_end = text_begin + ImMax(state->Stb.select_start, state->Stb.select_end);

            ImU32 bg_color = GetColorU32(ImGuiCol_TextSelectedBg, render_cursor ? 1.0f : 0.6f); // FIXME: current code flow mandate that render_cursor is always true here, we are leaving the transparent one for tests.
            float bg_offy_up = is_multiline ? 0.0f : -1.0f;    // FIXME: those offsets should be part of the style? they don't play so well with multi-line selection.
            float bg_offy_dn = is_multiline ? 0.0f : 2.0f;
            ImVec2 rect_pos = draw_pos + select_start_offset - draw_scroll;
            for (const ImWchar* p = text_selected_begin; p < text_selected_end; )
            {
                if (rect_pos.y > clip_rect.w + g.FontSize)
                    break;
                if (rect_pos.y < clip_rect.y)
                {
                    //p = (const ImWchar*)wmemchr((const wchar_t*)p, '\n', text_selected_end - p);  // FIXME-OPT: Could use this when wchar_t are 16-bit
                    //p = p ? p + 1 : text_selected_end;
                    while (p < text_selected_end)
                        if (*p++ == '\n')
                            break;
                }
                else
                {
                    ImVec2 rect_size = InputTextCalcTextSizeW(p, text_selected_end, &p, NULL, true);
                    if (rect_size.x <= 0.0f) rect_size.x = IM_FLOOR(g.Font->GetCharAdvance((ImWchar)' ') * 0.50f); // So we can see selected empty lines
                    ImRect rect(rect_pos + ImVec2(0.0f, bg_offy_up - g.FontSize), rect_pos + ImVec2(rect_size.x, bg_offy_dn));
                    rect.ClipWith(clip_rect);
                    if (rect.Overlaps(clip_rect))
                        draw_window->DrawList->AddRectFilled(rect.Min, rect.Max, bg_color);
                }
                rect_pos.x = draw_pos.x - draw_scroll.x;
                rect_pos.y += g.FontSize;
            }
        }

        // We test for 'buf_display_max_length' as a way to avoid some pathological cases (e.g. single-line 1 MB string) which would make ImDrawList crash.
        if (is_multiline || (buf_display_end - buf_display) < buf_display_max_length)
        {
            ImU32 col = GetColorU32(is_displaying_hint ? ImGuiCol_TextDisabled : ImGuiCol_Text);
            draw_window->DrawList->AddText(g.Font, g.FontSize, draw_pos - draw_scroll, col, buf_display, buf_display_end, 0.0f, is_multiline ? NULL : &clip_rect);
        }

        // Draw blinking cursor
        if (render_cursor)
        {
            state->CursorAnim += io.DeltaTime;
            bool cursor_is_visible = (!g.IO.ConfigInputTextCursorBlink) || (state->CursorAnim <= 0.0f) || ImFmod(state->CursorAnim, 1.20f) <= 0.80f;
            ImVec2 cursor_screen_pos = draw_pos + cursor_offset - draw_scroll;
            ImRect cursor_screen_rect(cursor_screen_pos.x, cursor_screen_pos.y - g.FontSize + 0.5f, cursor_screen_pos.x + 1.0f, cursor_screen_pos.y - 1.5f);
            if (cursor_is_visible && cursor_screen_rect.Overlaps(clip_rect))
                draw_window->DrawList->AddLine(cursor_screen_rect.Min, cursor_screen_rect.GetBL(), GetColorU32(ImGuiCol_Text));

            // Notify OS of text input position for advanced IME (-1 x offset so that Windows IME can cover our cursor. Bit of an extra nicety.)
            if (!is_readonly)
            {
                g.PlatformImePos = ImVec2(cursor_screen_pos.x - 1, cursor_screen_pos.y - g.FontSize);
                g.PlatformImePosViewport = window->Viewport;
            }
        }
    }
    else
    {
        // Render text only (no selection, no cursor)
        if (is_multiline)
            text_size = ImVec2(inner_size.x, InputTextCalcTextLenAndLineCount(buf_display, &buf_display_end) * g.FontSize); // We don't need width
        else if (!is_displaying_hint && g.ActiveId == id)
            buf_display_end = buf_display + state->CurLenA;
        else if (!is_displaying_hint)
            buf_display_end = buf_display + strlen(buf_display);

        if (is_multiline || (buf_display_end - buf_display) < buf_display_max_length)
        {
            ImU32 col = GetColorU32(is_displaying_hint ? ImGuiCol_TextDisabled : ImGuiCol_Text);
            draw_window->DrawList->AddText(g.Font, g.FontSize, draw_pos, col, buf_display, buf_display_end, 0.0f, is_multiline ? NULL : &clip_rect);
        }
    }

    if (is_password && !is_displaying_hint)
        PopFont();

    if (is_multiline)
    {
        Dummy(ImVec2(text_size.x, text_size.y + style.FramePadding.y));
        EndChild();
        EndGroup();
    }

    // Log as text
    if (g.LogEnabled && (!is_password || is_displaying_hint))
    {
        LogSetNextTextDecoration("{", "}");
        LogRenderedText(&draw_pos, buf_display, buf_display_end);
    }

    if (label_size.x > 0)
        RenderText(ImVec2(frame_bb.Max.x + style.ItemInnerSpacing.x, frame_bb.Min.y + style.FramePadding.y), label);

    if (value_changed && !(flags & ImGuiInputTextFlags_NoMarkEdited))
        MarkItemEdited(id);

    IMGUI_TEST_ENGINE_ITEM_INFO(id, label, window->DC.ItemFlags);
    if ((flags & ImGuiInputTextFlags_EnterReturnsTrue) != 0)
        return enter_pressed;
    else
        return value_changed;
}

//-------------------------------------------------------------------------
// [SECTION] Widgets: ColorEdit, ColorPicker, ColorButton, etc.
//-------------------------------------------------------------------------
// - ColorEdit3()
// - ColorEdit4()
// - ColorPicker3()
// - RenderColorRectWithAlphaCheckerboard() [Internal]
// - ColorPicker4()
// - ColorButton()
// - SetColorEditOptions()
// - ColorTooltip() [Internal]
// - ColorEditOptionsPopup() [Internal]
// - ColorPickerOptionsPopup() [Internal]
//-------------------------------------------------------------------------

bool ImGui::ColorEdit3(const char* label, float col[3], ImGuiColorEditFlags flags)
{
    return ColorEdit4(label, col, flags | ImGuiColorEditFlags_NoAlpha);
}

// Edit colors components (each component in 0.0f..1.0f range).
// See enum ImGuiColorEditFlags_ for available options. e.g. Only access 3 floats if ImGuiColorEditFlags_NoAlpha flag is set.
// With typical options: Left-click on color square to open color picker. Right-click to open option menu. CTRL-Click over input fields to edit them and TAB to go to next item.
bool ImGui::ColorEdit4(const char* label, float col[4], ImGuiColorEditFlags flags)
{
    ImGuiWindow* window = GetCurrentWindow();
    if (window->SkipItems)
        return false;

    ImGuiContext& g = *GImGui;
    const ImGuiStyle& style = g.Style;
    const float square_sz = GetFrameHeight();
    const float w_full = CalcItemWidth();
    const float w_button = (flags & ImGuiColorEditFlags_NoSmallPreview) ? 0.0f : (square_sz + style.ItemInnerSpacing.x);
    const float w_inputs = w_full - w_button;
    const char* label_display_end = FindRenderedTextEnd(label);
    g.NextItemData.ClearFlags();

    BeginGroup();
    PushID(label);

    // If we're not showing any slider there's no point in doing any HSV conversions
    const ImGuiColorEditFlags flags_untouched = flags;
    if (flags & ImGuiColorEditFlags_NoInputs)
        flags = (flags & (~ImGuiColorEditFlags__DisplayMask)) | ImGuiColorEditFlags_DisplayRGB | ImGuiColorEditFlags_NoOptions;

    // Context menu: display and modify options (before defaults are applied)
    if (!(flags & ImGuiColorEditFlags_NoOptions))
        ColorEditOptionsPopup(col, flags);

    // Read stored options
    if (!(flags & ImGuiColorEditFlags__DisplayMask))
        flags |= (g.ColorEditOptions & ImGuiColorEditFlags__DisplayMask);
    if (!(flags & ImGuiColorEditFlags__DataTypeMask))
        flags |= (g.ColorEditOptions & ImGuiColorEditFlags__DataTypeMask);
    if (!(flags & ImGuiColorEditFlags__PickerMask))
        flags |= (g.ColorEditOptions & ImGuiColorEditFlags__PickerMask);
    if (!(flags & ImGuiColorEditFlags__InputMask))
        flags |= (g.ColorEditOptions & ImGuiColorEditFlags__InputMask);
    flags |= (g.ColorEditOptions & ~(ImGuiColorEditFlags__DisplayMask | ImGuiColorEditFlags__DataTypeMask | ImGuiColorEditFlags__PickerMask | ImGuiColorEditFlags__InputMask));
    IM_ASSERT(ImIsPowerOfTwo(flags & ImGuiColorEditFlags__DisplayMask)); // Check that only 1 is selected
    IM_ASSERT(ImIsPowerOfTwo(flags & ImGuiColorEditFlags__InputMask));   // Check that only 1 is selected

    const bool alpha = (flags & ImGuiColorEditFlags_NoAlpha) == 0;
    const bool hdr = (flags & ImGuiColorEditFlags_HDR) != 0;
    const int components = alpha ? 4 : 3;

    // Convert to the formats we need
    float f[4] = { col[0], col[1], col[2], alpha ? col[3] : 1.0f };
    if ((flags & ImGuiColorEditFlags_InputHSV) && (flags & ImGuiColorEditFlags_DisplayRGB))
        ColorConvertHSVtoRGB(f[0], f[1], f[2], f[0], f[1], f[2]);
    else if ((flags & ImGuiColorEditFlags_InputRGB) && (flags & ImGuiColorEditFlags_DisplayHSV))
    {
        // Hue is lost when converting from greyscale rgb (saturation=0). Restore it.
        ColorConvertRGBtoHSV(f[0], f[1], f[2], f[0], f[1], f[2]);
        if (memcmp(g.ColorEditLastColor, col, sizeof(float) * 3) == 0)
        {
            if (f[1] == 0)
                f[0] = g.ColorEditLastHue;
            if (f[2] == 0)
                f[1] = g.ColorEditLastSat;
        }
    }
    int i[4] = { IM_F32_TO_INT8_UNBOUND(f[0]), IM_F32_TO_INT8_UNBOUND(f[1]), IM_F32_TO_INT8_UNBOUND(f[2]), IM_F32_TO_INT8_UNBOUND(f[3]) };

    bool value_changed = false;
    bool value_changed_as_float = false;

    const ImVec2 pos = window->DC.CursorPos;
    const float inputs_offset_x = (style.ColorButtonPosition == ImGuiDir_Left) ? w_button : 0.0f;
    window->DC.CursorPos.x = pos.x + inputs_offset_x;

    if ((flags & (ImGuiColorEditFlags_DisplayRGB | ImGuiColorEditFlags_DisplayHSV)) != 0 && (flags & ImGuiColorEditFlags_NoInputs) == 0)
    {
        // RGB/HSV 0..255 Sliders
        const float w_item_one  = ImMax(1.0f, IM_FLOOR((w_inputs - (style.ItemInnerSpacing.x) * (components - 1)) / (float)components));
        const float w_item_last = ImMax(1.0f, IM_FLOOR(w_inputs - (w_item_one + style.ItemInnerSpacing.x) * (components - 1)));

        const bool hide_prefix = (w_item_one <= CalcTextSize((flags & ImGuiColorEditFlags_Float) ? "M:0.000" : "M:000").x);
        static const char* ids[4] = { "##X", "##Y", "##Z", "##W" };
        static const char* fmt_table_int[3][4] =
        {
            {   "%3d",   "%3d",   "%3d",   "%3d" }, // Short display
            { "R:%3d", "G:%3d", "B:%3d", "A:%3d" }, // Long display for RGBA
            { "H:%3d", "S:%3d", "V:%3d", "A:%3d" }  // Long display for HSVA
        };
        static const char* fmt_table_float[3][4] =
        {
            {   "%0.3f",   "%0.3f",   "%0.3f",   "%0.3f" }, // Short display
            { "R:%0.3f", "G:%0.3f", "B:%0.3f", "A:%0.3f" }, // Long display for RGBA
            { "H:%0.3f", "S:%0.3f", "V:%0.3f", "A:%0.3f" }  // Long display for HSVA
        };
        const int fmt_idx = hide_prefix ? 0 : (flags & ImGuiColorEditFlags_DisplayHSV) ? 2 : 1;

        for (int n = 0; n < components; n++)
        {
            if (n > 0)
                SameLine(0, style.ItemInnerSpacing.x);
            SetNextItemWidth((n + 1 < components) ? w_item_one : w_item_last);

            // FIXME: When ImGuiColorEditFlags_HDR flag is passed HS values snap in weird ways when SV values go below 0.
            if (flags & ImGuiColorEditFlags_Float)
            {
                value_changed |= DragFloat(ids[n], &f[n], 1.0f / 255.0f, 0.0f, hdr ? 0.0f : 1.0f, fmt_table_float[fmt_idx][n]);
                value_changed_as_float |= value_changed;
            }
            else
            {
                value_changed |= DragInt(ids[n], &i[n], 1.0f, 0, hdr ? 0 : 255, fmt_table_int[fmt_idx][n]);
            }
            if (!(flags & ImGuiColorEditFlags_NoOptions))
                OpenPopupOnItemClick("context");
        }
    }
    else if ((flags & ImGuiColorEditFlags_DisplayHex) != 0 && (flags & ImGuiColorEditFlags_NoInputs) == 0)
    {
        // RGB Hexadecimal Input
        char buf[64];
        if (alpha)
            ImFormatString(buf, IM_ARRAYSIZE(buf), "#%02X%02X%02X%02X", ImClamp(i[0], 0, 255), ImClamp(i[1], 0, 255), ImClamp(i[2], 0, 255), ImClamp(i[3], 0, 255));
        else
            ImFormatString(buf, IM_ARRAYSIZE(buf), "#%02X%02X%02X", ImClamp(i[0], 0, 255), ImClamp(i[1], 0, 255), ImClamp(i[2], 0, 255));
        SetNextItemWidth(w_inputs);
        if (InputText("##Text", buf, IM_ARRAYSIZE(buf), ImGuiInputTextFlags_CharsHexadecimal | ImGuiInputTextFlags_CharsUppercase))
        {
            value_changed = true;
            char* p = buf;
            while (*p == '#' || ImCharIsBlankA(*p))
                p++;
            i[0] = i[1] = i[2] = 0;
            i[3] = 0xFF; // alpha default to 255 is not parsed by scanf (e.g. inputting #FFFFFF omitting alpha)
            if (alpha)
                sscanf(p, "%02X%02X%02X%02X", (unsigned int*)&i[0], (unsigned int*)&i[1], (unsigned int*)&i[2], (unsigned int*)&i[3]); // Treat at unsigned (%X is unsigned)
            else
                sscanf(p, "%02X%02X%02X", (unsigned int*)&i[0], (unsigned int*)&i[1], (unsigned int*)&i[2]);
        }
        if (!(flags & ImGuiColorEditFlags_NoOptions))
            OpenPopupOnItemClick("context");
    }

    ImGuiWindow* picker_active_window = NULL;
    if (!(flags & ImGuiColorEditFlags_NoSmallPreview))
    {
        const float button_offset_x = ((flags & ImGuiColorEditFlags_NoInputs) || (style.ColorButtonPosition == ImGuiDir_Left)) ? 0.0f : w_inputs + style.ItemInnerSpacing.x;
        window->DC.CursorPos = ImVec2(pos.x + button_offset_x, pos.y);

        const ImVec4 col_v4(col[0], col[1], col[2], alpha ? col[3] : 1.0f);
        if (ColorButton("##ColorButton", col_v4, flags))
        {
            if (!(flags & ImGuiColorEditFlags_NoPicker))
            {
                // Store current color and open a picker
                g.ColorPickerRef = col_v4;
                OpenPopup("picker");
                SetNextWindowPos(window->DC.LastItemRect.GetBL() + ImVec2(-1, style.ItemSpacing.y));
            }
        }
        if (!(flags & ImGuiColorEditFlags_NoOptions))
            OpenPopupOnItemClick("context");

        if (BeginPopup("picker"))
        {
            picker_active_window = g.CurrentWindow;
            if (label != label_display_end)
            {
                TextEx(label, label_display_end);
                Spacing();
            }
            ImGuiColorEditFlags picker_flags_to_forward = ImGuiColorEditFlags__DataTypeMask | ImGuiColorEditFlags__PickerMask | ImGuiColorEditFlags__InputMask | ImGuiColorEditFlags_HDR | ImGuiColorEditFlags_NoAlpha | ImGuiColorEditFlags_AlphaBar;
            ImGuiColorEditFlags picker_flags = (flags_untouched & picker_flags_to_forward) | ImGuiColorEditFlags__DisplayMask | ImGuiColorEditFlags_NoLabel | ImGuiColorEditFlags_AlphaPreviewHalf;
            SetNextItemWidth(square_sz * 12.0f); // Use 256 + bar sizes?
            value_changed |= ColorPicker4("##picker", col, picker_flags, &g.ColorPickerRef.x);
            EndPopup();
        }
    }

    if (label != label_display_end && !(flags & ImGuiColorEditFlags_NoLabel))
    {
        const float text_offset_x = (flags & ImGuiColorEditFlags_NoInputs) ? w_button : w_full + style.ItemInnerSpacing.x;
        window->DC.CursorPos = ImVec2(pos.x + text_offset_x, pos.y + style.FramePadding.y);
        TextEx(label, label_display_end);
    }

    // Convert back
    if (value_changed && picker_active_window == NULL)
    {
        if (!value_changed_as_float)
            for (int n = 0; n < 4; n++)
                f[n] = i[n] / 255.0f;
        if ((flags & ImGuiColorEditFlags_DisplayHSV) && (flags & ImGuiColorEditFlags_InputRGB))
        {
            g.ColorEditLastHue = f[0];
            g.ColorEditLastSat = f[1];
            ColorConvertHSVtoRGB(f[0], f[1], f[2], f[0], f[1], f[2]);
            memcpy(g.ColorEditLastColor, f, sizeof(float) * 3);
        }
        if ((flags & ImGuiColorEditFlags_DisplayRGB) && (flags & ImGuiColorEditFlags_InputHSV))
            ColorConvertRGBtoHSV(f[0], f[1], f[2], f[0], f[1], f[2]);

        col[0] = f[0];
        col[1] = f[1];
        col[2] = f[2];
        if (alpha)
            col[3] = f[3];
    }

    PopID();
    EndGroup();

    // Drag and Drop Target
    // NB: The flag test is merely an optional micro-optimization, BeginDragDropTarget() does the same test.
    if ((window->DC.LastItemStatusFlags & ImGuiItemStatusFlags_HoveredRect) && !(flags & ImGuiColorEditFlags_NoDragDrop) && BeginDragDropTarget())
    {
        bool accepted_drag_drop = false;
        if (const ImGuiPayload* payload = AcceptDragDropPayload(IMGUI_PAYLOAD_TYPE_COLOR_3F))
        {
            memcpy((float*)col, payload->Data, sizeof(float) * 3); // Preserve alpha if any //-V512
            value_changed = accepted_drag_drop = true;
        }
        if (const ImGuiPayload* payload = AcceptDragDropPayload(IMGUI_PAYLOAD_TYPE_COLOR_4F))
        {
            memcpy((float*)col, payload->Data, sizeof(float) * components);
            value_changed = accepted_drag_drop = true;
        }

        // Drag-drop payloads are always RGB
        if (accepted_drag_drop && (flags & ImGuiColorEditFlags_InputHSV))
            ColorConvertRGBtoHSV(col[0], col[1], col[2], col[0], col[1], col[2]);
        EndDragDropTarget();
    }

    // When picker is being actively used, use its active id so IsItemActive() will function on ColorEdit4().
    if (picker_active_window && g.ActiveId != 0 && g.ActiveIdWindow == picker_active_window)
        window->DC.LastItemId = g.ActiveId;

    if (value_changed)
        MarkItemEdited(window->DC.LastItemId);

    return value_changed;
}

bool ImGui::ColorPicker3(const char* label, float col[3], ImGuiColorEditFlags flags)
{
    float col4[4] = { col[0], col[1], col[2], 1.0f };
    if (!ColorPicker4(label, col4, flags | ImGuiColorEditFlags_NoAlpha))
        return false;
    col[0] = col4[0]; col[1] = col4[1]; col[2] = col4[2];
    return true;
}

// Helper for ColorPicker4()
static void RenderArrowsForVerticalBar(ImDrawList* draw_list, ImVec2 pos, ImVec2 half_sz, float bar_w, float alpha)
{
    ImU32 alpha8 = IM_F32_TO_INT8_SAT(alpha);
    ImGui::RenderArrowPointingAt(draw_list, ImVec2(pos.x + half_sz.x + 1,         pos.y), ImVec2(half_sz.x + 2, half_sz.y + 1), ImGuiDir_Right, IM_COL32(0,0,0,alpha8));
    ImGui::RenderArrowPointingAt(draw_list, ImVec2(pos.x + half_sz.x,             pos.y), half_sz,                              ImGuiDir_Right, IM_COL32(255,255,255,alpha8));
    ImGui::RenderArrowPointingAt(draw_list, ImVec2(pos.x + bar_w - half_sz.x - 1, pos.y), ImVec2(half_sz.x + 2, half_sz.y + 1), ImGuiDir_Left,  IM_COL32(0,0,0,alpha8));
    ImGui::RenderArrowPointingAt(draw_list, ImVec2(pos.x + bar_w - half_sz.x,     pos.y), half_sz,                              ImGuiDir_Left,  IM_COL32(255,255,255,alpha8));
}

// Note: ColorPicker4() only accesses 3 floats if ImGuiColorEditFlags_NoAlpha flag is set.
// (In C++ the 'float col[4]' notation for a function argument is equivalent to 'float* col', we only specify a size to facilitate understanding of the code.)
// FIXME: we adjust the big color square height based on item width, which may cause a flickering feedback loop (if automatic height makes a vertical scrollbar appears, affecting automatic width..)
// FIXME: this is trying to be aware of style.Alpha but not fully correct. Also, the color wheel will have overlapping glitches with (style.Alpha < 1.0)
bool ImGui::ColorPicker4(const char* label, float col[4], ImGuiColorEditFlags flags, const float* ref_col)
{
    ImGuiContext& g = *GImGui;
    ImGuiWindow* window = GetCurrentWindow();
    if (window->SkipItems)
        return false;

    ImDrawList* draw_list = window->DrawList;
    ImGuiStyle& style = g.Style;
    ImGuiIO& io = g.IO;

    const float width = CalcItemWidth();
    g.NextItemData.ClearFlags();

    PushID(label);
    BeginGroup();

    if (!(flags & ImGuiColorEditFlags_NoSidePreview))
        flags |= ImGuiColorEditFlags_NoSmallPreview;

    // Context menu: display and store options.
    if (!(flags & ImGuiColorEditFlags_NoOptions))
        ColorPickerOptionsPopup(col, flags);

    // Read stored options
    if (!(flags & ImGuiColorEditFlags__PickerMask))
        flags |= ((g.ColorEditOptions & ImGuiColorEditFlags__PickerMask) ? g.ColorEditOptions : ImGuiColorEditFlags__OptionsDefault) & ImGuiColorEditFlags__PickerMask;
    if (!(flags & ImGuiColorEditFlags__InputMask))
        flags |= ((g.ColorEditOptions & ImGuiColorEditFlags__InputMask) ? g.ColorEditOptions : ImGuiColorEditFlags__OptionsDefault) & ImGuiColorEditFlags__InputMask;
    IM_ASSERT(ImIsPowerOfTwo(flags & ImGuiColorEditFlags__PickerMask)); // Check that only 1 is selected
    IM_ASSERT(ImIsPowerOfTwo(flags & ImGuiColorEditFlags__InputMask));  // Check that only 1 is selected
    if (!(flags & ImGuiColorEditFlags_NoOptions))
        flags |= (g.ColorEditOptions & ImGuiColorEditFlags_AlphaBar);

    // Setup
    int components = (flags & ImGuiColorEditFlags_NoAlpha) ? 3 : 4;
    bool alpha_bar = (flags & ImGuiColorEditFlags_AlphaBar) && !(flags & ImGuiColorEditFlags_NoAlpha);
    ImVec2 picker_pos = window->DC.CursorPos;
    float square_sz = GetFrameHeight();
    float bars_width = square_sz; // Arbitrary smallish width of Hue/Alpha picking bars
    float sv_picker_size = ImMax(bars_width * 1, width - (alpha_bar ? 2 : 1) * (bars_width + style.ItemInnerSpacing.x)); // Saturation/Value picking box
    float bar0_pos_x = picker_pos.x + sv_picker_size + style.ItemInnerSpacing.x;
    float bar1_pos_x = bar0_pos_x + bars_width + style.ItemInnerSpacing.x;
    float bars_triangles_half_sz = IM_FLOOR(bars_width * 0.20f);

    float backup_initial_col[4];
    memcpy(backup_initial_col, col, components * sizeof(float));

    float wheel_thickness = sv_picker_size * 0.08f;
    float wheel_r_outer = sv_picker_size * 0.50f;
    float wheel_r_inner = wheel_r_outer - wheel_thickness;
    ImVec2 wheel_center(picker_pos.x + (sv_picker_size + bars_width)*0.5f, picker_pos.y + sv_picker_size * 0.5f);

    // Note: the triangle is displayed rotated with triangle_pa pointing to Hue, but most coordinates stays unrotated for logic.
    float triangle_r = wheel_r_inner - (int)(sv_picker_size * 0.027f);
    ImVec2 triangle_pa = ImVec2(triangle_r, 0.0f); // Hue point.
    ImVec2 triangle_pb = ImVec2(triangle_r * -0.5f, triangle_r * -0.866025f); // Black point.
    ImVec2 triangle_pc = ImVec2(triangle_r * -0.5f, triangle_r * +0.866025f); // White point.

    float H = col[0], S = col[1], V = col[2];
    float R = col[0], G = col[1], B = col[2];
    if (flags & ImGuiColorEditFlags_InputRGB)
    {
        // Hue is lost when converting from greyscale rgb (saturation=0). Restore it.
        ColorConvertRGBtoHSV(R, G, B, H, S, V);
        if (memcmp(g.ColorEditLastColor, col, sizeof(float) * 3) == 0)
        {
            if (S == 0)
                H = g.ColorEditLastHue;
            if (V == 0)
                S = g.ColorEditLastSat;
        }
    }
    else if (flags & ImGuiColorEditFlags_InputHSV)
    {
        ColorConvertHSVtoRGB(H, S, V, R, G, B);
    }

    bool value_changed = false, value_changed_h = false, value_changed_sv = false;

    PushItemFlag(ImGuiItemFlags_NoNav, true);
    if (flags & ImGuiColorEditFlags_PickerHueWheel)
    {
        // Hue wheel + SV triangle logic
        InvisibleButton("hsv", ImVec2(sv_picker_size + style.ItemInnerSpacing.x + bars_width, sv_picker_size));
        if (IsItemActive())
        {
            ImVec2 initial_off = g.IO.MouseClickedPos[0] - wheel_center;
            ImVec2 current_off = g.IO.MousePos - wheel_center;
            float initial_dist2 = ImLengthSqr(initial_off);
            if (initial_dist2 >= (wheel_r_inner - 1) * (wheel_r_inner - 1) && initial_dist2 <= (wheel_r_outer + 1) * (wheel_r_outer + 1))
            {
                // Interactive with Hue wheel
                H = ImAtan2(current_off.y, current_off.x) / IM_PI * 0.5f;
                if (H < 0.0f)
                    H += 1.0f;
                value_changed = value_changed_h = true;
            }
            float cos_hue_angle = ImCos(-H * 2.0f * IM_PI);
            float sin_hue_angle = ImSin(-H * 2.0f * IM_PI);
            if (ImTriangleContainsPoint(triangle_pa, triangle_pb, triangle_pc, ImRotate(initial_off, cos_hue_angle, sin_hue_angle)))
            {
                // Interacting with SV triangle
                ImVec2 current_off_unrotated = ImRotate(current_off, cos_hue_angle, sin_hue_angle);
                if (!ImTriangleContainsPoint(triangle_pa, triangle_pb, triangle_pc, current_off_unrotated))
                    current_off_unrotated = ImTriangleClosestPoint(triangle_pa, triangle_pb, triangle_pc, current_off_unrotated);
                float uu, vv, ww;
                ImTriangleBarycentricCoords(triangle_pa, triangle_pb, triangle_pc, current_off_unrotated, uu, vv, ww);
                V = ImClamp(1.0f - vv, 0.0001f, 1.0f);
                S = ImClamp(uu / V, 0.0001f, 1.0f);
                value_changed = value_changed_sv = true;
            }
        }
        if (!(flags & ImGuiColorEditFlags_NoOptions))
            OpenPopupOnItemClick("context");
    }
    else if (flags & ImGuiColorEditFlags_PickerHueBar)
    {
        // SV rectangle logic
        InvisibleButton("sv", ImVec2(sv_picker_size, sv_picker_size));
        if (IsItemActive())
        {
            S = ImSaturate((io.MousePos.x - picker_pos.x) / (sv_picker_size - 1));
            V = 1.0f - ImSaturate((io.MousePos.y - picker_pos.y) / (sv_picker_size - 1));
            value_changed = value_changed_sv = true;
        }
        if (!(flags & ImGuiColorEditFlags_NoOptions))
            OpenPopupOnItemClick("context");

        // Hue bar logic
        SetCursorScreenPos(ImVec2(bar0_pos_x, picker_pos.y));
        InvisibleButton("hue", ImVec2(bars_width, sv_picker_size));
        if (IsItemActive())
        {
            H = ImSaturate((io.MousePos.y - picker_pos.y) / (sv_picker_size - 1));
            value_changed = value_changed_h = true;
        }
    }

    // Alpha bar logic
    if (alpha_bar)
    {
        SetCursorScreenPos(ImVec2(bar1_pos_x, picker_pos.y));
        InvisibleButton("alpha", ImVec2(bars_width, sv_picker_size));
        if (IsItemActive())
        {
            col[3] = 1.0f - ImSaturate((io.MousePos.y - picker_pos.y) / (sv_picker_size - 1));
            value_changed = true;
        }
    }
    PopItemFlag(); // ImGuiItemFlags_NoNav

    if (!(flags & ImGuiColorEditFlags_NoSidePreview))
    {
        SameLine(0, style.ItemInnerSpacing.x);
        BeginGroup();
    }

    if (!(flags & ImGuiColorEditFlags_NoLabel))
    {
        const char* label_display_end = FindRenderedTextEnd(label);
        if (label != label_display_end)
        {
            if ((flags & ImGuiColorEditFlags_NoSidePreview))
                SameLine(0, style.ItemInnerSpacing.x);
            TextEx(label, label_display_end);
        }
    }

    if (!(flags & ImGuiColorEditFlags_NoSidePreview))
    {
        PushItemFlag(ImGuiItemFlags_NoNavDefaultFocus, true);
        ImVec4 col_v4(col[0], col[1], col[2], (flags & ImGuiColorEditFlags_NoAlpha) ? 1.0f : col[3]);
        if ((flags & ImGuiColorEditFlags_NoLabel))
            Text("Current");

        ImGuiColorEditFlags sub_flags_to_forward = ImGuiColorEditFlags__InputMask | ImGuiColorEditFlags_HDR | ImGuiColorEditFlags_AlphaPreview | ImGuiColorEditFlags_AlphaPreviewHalf | ImGuiColorEditFlags_NoTooltip;
        ColorButton("##current", col_v4, (flags & sub_flags_to_forward), ImVec2(square_sz * 3, square_sz * 2));
        if (ref_col != NULL)
        {
            Text("Original");
            ImVec4 ref_col_v4(ref_col[0], ref_col[1], ref_col[2], (flags & ImGuiColorEditFlags_NoAlpha) ? 1.0f : ref_col[3]);
            if (ColorButton("##original", ref_col_v4, (flags & sub_flags_to_forward), ImVec2(square_sz * 3, square_sz * 2)))
            {
                memcpy(col, ref_col, components * sizeof(float));
                value_changed = true;
            }
        }
        PopItemFlag();
        EndGroup();
    }

    // Convert back color to RGB
    if (value_changed_h || value_changed_sv)
    {
        if (flags & ImGuiColorEditFlags_InputRGB)
        {
            ColorConvertHSVtoRGB(H >= 1.0f ? H - 10 * 1e-6f : H, S > 0.0f ? S : 10 * 1e-6f, V > 0.0f ? V : 1e-6f, col[0], col[1], col[2]);
            g.ColorEditLastHue = H;
            g.ColorEditLastSat = S;
            memcpy(g.ColorEditLastColor, col, sizeof(float) * 3);
        }
        else if (flags & ImGuiColorEditFlags_InputHSV)
        {
            col[0] = H;
            col[1] = S;
            col[2] = V;
        }
    }

    // R,G,B and H,S,V slider color editor
    bool value_changed_fix_hue_wrap = false;
    if ((flags & ImGuiColorEditFlags_NoInputs) == 0)
    {
        PushItemWidth((alpha_bar ? bar1_pos_x : bar0_pos_x) + bars_width - picker_pos.x);
        ImGuiColorEditFlags sub_flags_to_forward = ImGuiColorEditFlags__DataTypeMask | ImGuiColorEditFlags__InputMask | ImGuiColorEditFlags_HDR | ImGuiColorEditFlags_NoAlpha | ImGuiColorEditFlags_NoOptions | ImGuiColorEditFlags_NoSmallPreview | ImGuiColorEditFlags_AlphaPreview | ImGuiColorEditFlags_AlphaPreviewHalf;
        ImGuiColorEditFlags sub_flags = (flags & sub_flags_to_forward) | ImGuiColorEditFlags_NoPicker;
        if (flags & ImGuiColorEditFlags_DisplayRGB || (flags & ImGuiColorEditFlags__DisplayMask) == 0)
            if (ColorEdit4("##rgb", col, sub_flags | ImGuiColorEditFlags_DisplayRGB))
            {
                // FIXME: Hackily differentiating using the DragInt (ActiveId != 0 && !ActiveIdAllowOverlap) vs. using the InputText or DropTarget.
                // For the later we don't want to run the hue-wrap canceling code. If you are well versed in HSV picker please provide your input! (See #2050)
                value_changed_fix_hue_wrap = (g.ActiveId != 0 && !g.ActiveIdAllowOverlap);
                value_changed = true;
            }
        if (flags & ImGuiColorEditFlags_DisplayHSV || (flags & ImGuiColorEditFlags__DisplayMask) == 0)
            value_changed |= ColorEdit4("##hsv", col, sub_flags | ImGuiColorEditFlags_DisplayHSV);
        if (flags & ImGuiColorEditFlags_DisplayHex || (flags & ImGuiColorEditFlags__DisplayMask) == 0)
            value_changed |= ColorEdit4("##hex", col, sub_flags | ImGuiColorEditFlags_DisplayHex);
        PopItemWidth();
    }

    // Try to cancel hue wrap (after ColorEdit4 call), if any
    if (value_changed_fix_hue_wrap && (flags & ImGuiColorEditFlags_InputRGB))
    {
        float new_H, new_S, new_V;
        ColorConvertRGBtoHSV(col[0], col[1], col[2], new_H, new_S, new_V);
        if (new_H <= 0 && H > 0)
        {
            if (new_V <= 0 && V != new_V)
                ColorConvertHSVtoRGB(H, S, new_V <= 0 ? V * 0.5f : new_V, col[0], col[1], col[2]);
            else if (new_S <= 0)
                ColorConvertHSVtoRGB(H, new_S <= 0 ? S * 0.5f : new_S, new_V, col[0], col[1], col[2]);
        }
    }

    if (value_changed)
    {
        if (flags & ImGuiColorEditFlags_InputRGB)
        {
            R = col[0];
            G = col[1];
            B = col[2];
            ColorConvertRGBtoHSV(R, G, B, H, S, V);
            if (memcmp(g.ColorEditLastColor, col, sizeof(float) * 3) == 0) // Fix local Hue as display below will use it immediately.
            {
                if (S == 0)
                    H = g.ColorEditLastHue;
                if (V == 0)
                    S = g.ColorEditLastSat;
            }
        }
        else if (flags & ImGuiColorEditFlags_InputHSV)
        {
            H = col[0];
            S = col[1];
            V = col[2];
            ColorConvertHSVtoRGB(H, S, V, R, G, B);
        }
    }

    const int style_alpha8 = IM_F32_TO_INT8_SAT(style.Alpha);
    const ImU32 col_black = IM_COL32(0,0,0,style_alpha8);
    const ImU32 col_white = IM_COL32(255,255,255,style_alpha8);
    const ImU32 col_midgrey = IM_COL32(128,128,128,style_alpha8);
    const ImU32 col_hues[6 + 1] = { IM_COL32(255,0,0,style_alpha8), IM_COL32(255,255,0,style_alpha8), IM_COL32(0,255,0,style_alpha8), IM_COL32(0,255,255,style_alpha8), IM_COL32(0,0,255,style_alpha8), IM_COL32(255,0,255,style_alpha8), IM_COL32(255,0,0,style_alpha8) };

    ImVec4 hue_color_f(1, 1, 1, style.Alpha); ColorConvertHSVtoRGB(H, 1, 1, hue_color_f.x, hue_color_f.y, hue_color_f.z);
    ImU32 hue_color32 = ColorConvertFloat4ToU32(hue_color_f);
    ImU32 user_col32_striped_of_alpha = ColorConvertFloat4ToU32(ImVec4(R, G, B, style.Alpha)); // Important: this is still including the main rendering/style alpha!!

    ImVec2 sv_cursor_pos;

    if (flags & ImGuiColorEditFlags_PickerHueWheel)
    {
        // Render Hue Wheel
        const float aeps = 0.5f / wheel_r_outer; // Half a pixel arc length in radians (2pi cancels out).
        const int segment_per_arc = ImMax(4, (int)wheel_r_outer / 12);
        for (int n = 0; n < 6; n++)
        {
            const float a0 = (n)     /6.0f * 2.0f * IM_PI - aeps;
            const float a1 = (n+1.0f)/6.0f * 2.0f * IM_PI + aeps;
            const int vert_start_idx = draw_list->VtxBuffer.Size;
            draw_list->PathArcTo(wheel_center, (wheel_r_inner + wheel_r_outer)*0.5f, a0, a1, segment_per_arc);
            draw_list->PathStroke(col_white, 0, wheel_thickness);
            const int vert_end_idx = draw_list->VtxBuffer.Size;

            // Paint colors over existing vertices
            ImVec2 gradient_p0(wheel_center.x + ImCos(a0) * wheel_r_inner, wheel_center.y + ImSin(a0) * wheel_r_inner);
            ImVec2 gradient_p1(wheel_center.x + ImCos(a1) * wheel_r_inner, wheel_center.y + ImSin(a1) * wheel_r_inner);
            ShadeVertsLinearColorGradientKeepAlpha(draw_list, vert_start_idx, vert_end_idx, gradient_p0, gradient_p1, col_hues[n], col_hues[n + 1]);
        }

        // Render Cursor + preview on Hue Wheel
        float cos_hue_angle = ImCos(H * 2.0f * IM_PI);
        float sin_hue_angle = ImSin(H * 2.0f * IM_PI);
        ImVec2 hue_cursor_pos(wheel_center.x + cos_hue_angle * (wheel_r_inner + wheel_r_outer) * 0.5f, wheel_center.y + sin_hue_angle * (wheel_r_inner + wheel_r_outer) * 0.5f);
        float hue_cursor_rad = value_changed_h ? wheel_thickness * 0.65f : wheel_thickness * 0.55f;
        int hue_cursor_segments = ImClamp((int)(hue_cursor_rad / 1.4f), 9, 32);
        draw_list->AddCircleFilled(hue_cursor_pos, hue_cursor_rad, hue_color32, hue_cursor_segments);
        draw_list->AddCircle(hue_cursor_pos, hue_cursor_rad + 1, col_midgrey, hue_cursor_segments);
        draw_list->AddCircle(hue_cursor_pos, hue_cursor_rad, col_white, hue_cursor_segments);

        // Render SV triangle (rotated according to hue)
        ImVec2 tra = wheel_center + ImRotate(triangle_pa, cos_hue_angle, sin_hue_angle);
        ImVec2 trb = wheel_center + ImRotate(triangle_pb, cos_hue_angle, sin_hue_angle);
        ImVec2 trc = wheel_center + ImRotate(triangle_pc, cos_hue_angle, sin_hue_angle);
        ImVec2 uv_white = GetFontTexUvWhitePixel();
        draw_list->PrimReserve(6, 6);
        draw_list->PrimVtx(tra, uv_white, hue_color32);
        draw_list->PrimVtx(trb, uv_white, hue_color32);
        draw_list->PrimVtx(trc, uv_white, col_white);
        draw_list->PrimVtx(tra, uv_white, 0);
        draw_list->PrimVtx(trb, uv_white, col_black);
        draw_list->PrimVtx(trc, uv_white, 0);
        draw_list->AddTriangle(tra, trb, trc, col_midgrey, 1.5f);
        sv_cursor_pos = ImLerp(ImLerp(trc, tra, ImSaturate(S)), trb, ImSaturate(1 - V));
    }
    else if (flags & ImGuiColorEditFlags_PickerHueBar)
    {
        // Render SV Square
        draw_list->AddRectFilledMultiColor(picker_pos, picker_pos + ImVec2(sv_picker_size, sv_picker_size), col_white, hue_color32, hue_color32, col_white);
        draw_list->AddRectFilledMultiColor(picker_pos, picker_pos + ImVec2(sv_picker_size, sv_picker_size), 0, 0, col_black, col_black);
        RenderFrameBorder(picker_pos, picker_pos + ImVec2(sv_picker_size, sv_picker_size), 0.0f);
        sv_cursor_pos.x = ImClamp(IM_ROUND(picker_pos.x + ImSaturate(S)     * sv_picker_size), picker_pos.x + 2, picker_pos.x + sv_picker_size - 2); // Sneakily prevent the circle to stick out too much
        sv_cursor_pos.y = ImClamp(IM_ROUND(picker_pos.y + ImSaturate(1 - V) * sv_picker_size), picker_pos.y + 2, picker_pos.y + sv_picker_size - 2);

        // Render Hue Bar
        for (int i = 0; i < 6; ++i)
            draw_list->AddRectFilledMultiColor(ImVec2(bar0_pos_x, picker_pos.y + i * (sv_picker_size / 6)), ImVec2(bar0_pos_x + bars_width, picker_pos.y + (i + 1) * (sv_picker_size / 6)), col_hues[i], col_hues[i], col_hues[i + 1], col_hues[i + 1]);
        float bar0_line_y = IM_ROUND(picker_pos.y + H * sv_picker_size);
        RenderFrameBorder(ImVec2(bar0_pos_x, picker_pos.y), ImVec2(bar0_pos_x + bars_width, picker_pos.y + sv_picker_size), 0.0f);
        RenderArrowsForVerticalBar(draw_list, ImVec2(bar0_pos_x - 1, bar0_line_y), ImVec2(bars_triangles_half_sz + 1, bars_triangles_half_sz), bars_width + 2.0f, style.Alpha);
    }

    // Render cursor/preview circle (clamp S/V within 0..1 range because floating points colors may lead HSV values to be out of range)
    float sv_cursor_rad = value_changed_sv ? 10.0f : 6.0f;
    draw_list->AddCircleFilled(sv_cursor_pos, sv_cursor_rad, user_col32_striped_of_alpha, 12);
    draw_list->AddCircle(sv_cursor_pos, sv_cursor_rad + 1, col_midgrey, 12);
    draw_list->AddCircle(sv_cursor_pos, sv_cursor_rad, col_white, 12);

    // Render alpha bar
    if (alpha_bar)
    {
        float alpha = ImSaturate(col[3]);
        ImRect bar1_bb(bar1_pos_x, picker_pos.y, bar1_pos_x + bars_width, picker_pos.y + sv_picker_size);
        RenderColorRectWithAlphaCheckerboard(draw_list, bar1_bb.Min, bar1_bb.Max, 0, bar1_bb.GetWidth() / 2.0f, ImVec2(0.0f, 0.0f));
        draw_list->AddRectFilledMultiColor(bar1_bb.Min, bar1_bb.Max, user_col32_striped_of_alpha, user_col32_striped_of_alpha, user_col32_striped_of_alpha & ~IM_COL32_A_MASK, user_col32_striped_of_alpha & ~IM_COL32_A_MASK);
        float bar1_line_y = IM_ROUND(picker_pos.y + (1.0f - alpha) * sv_picker_size);
        RenderFrameBorder(bar1_bb.Min, bar1_bb.Max, 0.0f);
        RenderArrowsForVerticalBar(draw_list, ImVec2(bar1_pos_x - 1, bar1_line_y), ImVec2(bars_triangles_half_sz + 1, bars_triangles_half_sz), bars_width + 2.0f, style.Alpha);
    }

    EndGroup();

    if (value_changed && memcmp(backup_initial_col, col, components * sizeof(float)) == 0)
        value_changed = false;
    if (value_changed)
        MarkItemEdited(window->DC.LastItemId);

    PopID();

    return value_changed;
}

// A little color square. Return true when clicked.
// FIXME: May want to display/ignore the alpha component in the color display? Yet show it in the tooltip.
// 'desc_id' is not called 'label' because we don't display it next to the button, but only in the tooltip.
// Note that 'col' may be encoded in HSV if ImGuiColorEditFlags_InputHSV is set.
bool ImGui::ColorButton(const char* desc_id, const ImVec4& col, ImGuiColorEditFlags flags, ImVec2 size)
{
    ImGuiWindow* window = GetCurrentWindow();
    if (window->SkipItems)
        return false;

    ImGuiContext& g = *GImGui;
    const ImGuiID id = window->GetID(desc_id);
    float default_size = GetFrameHeight();
    if (size.x == 0.0f)
        size.x = default_size;
    if (size.y == 0.0f)
        size.y = default_size;
    const ImRect bb(window->DC.CursorPos, window->DC.CursorPos + size);
    ItemSize(bb, (size.y >= default_size) ? g.Style.FramePadding.y : 0.0f);
    if (!ItemAdd(bb, id))
        return false;

    bool hovered, held;
    bool pressed = ButtonBehavior(bb, id, &hovered, &held);

    if (flags & ImGuiColorEditFlags_NoAlpha)
        flags &= ~(ImGuiColorEditFlags_AlphaPreview | ImGuiColorEditFlags_AlphaPreviewHalf);

    ImVec4 col_rgb = col;
    if (flags & ImGuiColorEditFlags_InputHSV)
        ColorConvertHSVtoRGB(col_rgb.x, col_rgb.y, col_rgb.z, col_rgb.x, col_rgb.y, col_rgb.z);

    ImVec4 col_rgb_without_alpha(col_rgb.x, col_rgb.y, col_rgb.z, 1.0f);
    float grid_step = ImMin(size.x, size.y) / 2.99f;
    float rounding = ImMin(g.Style.FrameRounding, grid_step * 0.5f);
    ImRect bb_inner = bb;
    float off = 0.0f;
    if ((flags & ImGuiColorEditFlags_NoBorder) == 0)
    {
        off = -0.75f; // The border (using Col_FrameBg) tends to look off when color is near-opaque and rounding is enabled. This offset seemed like a good middle ground to reduce those artifacts.
        bb_inner.Expand(off);
    }
    if ((flags & ImGuiColorEditFlags_AlphaPreviewHalf) && col_rgb.w < 1.0f)
    {
        float mid_x = IM_ROUND((bb_inner.Min.x + bb_inner.Max.x) * 0.5f);
        RenderColorRectWithAlphaCheckerboard(window->DrawList, ImVec2(bb_inner.Min.x + grid_step, bb_inner.Min.y), bb_inner.Max, GetColorU32(col_rgb), grid_step, ImVec2(-grid_step + off, off), rounding, ImDrawFlags_RoundCornersRight);
        window->DrawList->AddRectFilled(bb_inner.Min, ImVec2(mid_x, bb_inner.Max.y), GetColorU32(col_rgb_without_alpha), rounding, ImDrawFlags_RoundCornersLeft);
    }
    else
    {
        // Because GetColorU32() multiplies by the global style Alpha and we don't want to display a checkerboard if the source code had no alpha
        ImVec4 col_source = (flags & ImGuiColorEditFlags_AlphaPreview) ? col_rgb : col_rgb_without_alpha;
        if (col_source.w < 1.0f)
            RenderColorRectWithAlphaCheckerboard(window->DrawList, bb_inner.Min, bb_inner.Max, GetColorU32(col_source), grid_step, ImVec2(off, off), rounding);
        else
            window->DrawList->AddRectFilled(bb_inner.Min, bb_inner.Max, GetColorU32(col_source), rounding);
    }
    RenderNavHighlight(bb, id);
    if ((flags & ImGuiColorEditFlags_NoBorder) == 0)
    {
        if (g.Style.FrameBorderSize > 0.0f)
            RenderFrameBorder(bb.Min, bb.Max, rounding);
        else
            window->DrawList->AddRect(bb.Min, bb.Max, GetColorU32(ImGuiCol_FrameBg), rounding); // Color button are often in need of some sort of border
    }

    // Drag and Drop Source
    // NB: The ActiveId test is merely an optional micro-optimization, BeginDragDropSource() does the same test.
    if (g.ActiveId == id && !(flags & ImGuiColorEditFlags_NoDragDrop) && BeginDragDropSource())
    {
        if (flags & ImGuiColorEditFlags_NoAlpha)
            SetDragDropPayload(IMGUI_PAYLOAD_TYPE_COLOR_3F, &col_rgb, sizeof(float) * 3, ImGuiCond_Once);
        else
            SetDragDropPayload(IMGUI_PAYLOAD_TYPE_COLOR_4F, &col_rgb, sizeof(float) * 4, ImGuiCond_Once);
        ColorButton(desc_id, col, flags);
        SameLine();
        TextEx("Color");
        EndDragDropSource();
    }

    // Tooltip
    if (!(flags & ImGuiColorEditFlags_NoTooltip) && hovered)
        ColorTooltip(desc_id, &col.x, flags & (ImGuiColorEditFlags__InputMask | ImGuiColorEditFlags_NoAlpha | ImGuiColorEditFlags_AlphaPreview | ImGuiColorEditFlags_AlphaPreviewHalf));

    return pressed;
}

// Initialize/override default color options
void ImGui::SetColorEditOptions(ImGuiColorEditFlags flags)
{
    ImGuiContext& g = *GImGui;
    if ((flags & ImGuiColorEditFlags__DisplayMask) == 0)
        flags |= ImGuiColorEditFlags__OptionsDefault & ImGuiColorEditFlags__DisplayMask;
    if ((flags & ImGuiColorEditFlags__DataTypeMask) == 0)
        flags |= ImGuiColorEditFlags__OptionsDefault & ImGuiColorEditFlags__DataTypeMask;
    if ((flags & ImGuiColorEditFlags__PickerMask) == 0)
        flags |= ImGuiColorEditFlags__OptionsDefault & ImGuiColorEditFlags__PickerMask;
    if ((flags & ImGuiColorEditFlags__InputMask) == 0)
        flags |= ImGuiColorEditFlags__OptionsDefault & ImGuiColorEditFlags__InputMask;
    IM_ASSERT(ImIsPowerOfTwo(flags & ImGuiColorEditFlags__DisplayMask));    // Check only 1 option is selected
    IM_ASSERT(ImIsPowerOfTwo(flags & ImGuiColorEditFlags__DataTypeMask));   // Check only 1 option is selected
    IM_ASSERT(ImIsPowerOfTwo(flags & ImGuiColorEditFlags__PickerMask));     // Check only 1 option is selected
    IM_ASSERT(ImIsPowerOfTwo(flags & ImGuiColorEditFlags__InputMask));      // Check only 1 option is selected
    g.ColorEditOptions = flags;
}

// Note: only access 3 floats if ImGuiColorEditFlags_NoAlpha flag is set.
void ImGui::ColorTooltip(const char* text, const float* col, ImGuiColorEditFlags flags)
{
    ImGuiContext& g = *GImGui;

    BeginTooltipEx(0, ImGuiTooltipFlags_OverridePreviousTooltip);
    const char* text_end = text ? FindRenderedTextEnd(text, NULL) : text;
    if (text_end > text)
    {
        TextEx(text, text_end);
        Separator();
    }

    ImVec2 sz(g.FontSize * 3 + g.Style.FramePadding.y * 2, g.FontSize * 3 + g.Style.FramePadding.y * 2);
    ImVec4 cf(col[0], col[1], col[2], (flags & ImGuiColorEditFlags_NoAlpha) ? 1.0f : col[3]);
    int cr = IM_F32_TO_INT8_SAT(col[0]), cg = IM_F32_TO_INT8_SAT(col[1]), cb = IM_F32_TO_INT8_SAT(col[2]), ca = (flags & ImGuiColorEditFlags_NoAlpha) ? 255 : IM_F32_TO_INT8_SAT(col[3]);
    ColorButton("##preview", cf, (flags & (ImGuiColorEditFlags__InputMask | ImGuiColorEditFlags_NoAlpha | ImGuiColorEditFlags_AlphaPreview | ImGuiColorEditFlags_AlphaPreviewHalf)) | ImGuiColorEditFlags_NoTooltip, sz);
    SameLine();
    if ((flags & ImGuiColorEditFlags_InputRGB) || !(flags & ImGuiColorEditFlags__InputMask))
    {
        if (flags & ImGuiColorEditFlags_NoAlpha)
            Text("#%02X%02X%02X\nR: %d, G: %d, B: %d\n(%.3f, %.3f, %.3f)", cr, cg, cb, cr, cg, cb, col[0], col[1], col[2]);
        else
            Text("#%02X%02X%02X%02X\nR:%d, G:%d, B:%d, A:%d\n(%.3f, %.3f, %.3f, %.3f)", cr, cg, cb, ca, cr, cg, cb, ca, col[0], col[1], col[2], col[3]);
    }
    else if (flags & ImGuiColorEditFlags_InputHSV)
    {
        if (flags & ImGuiColorEditFlags_NoAlpha)
            Text("H: %.3f, S: %.3f, V: %.3f", col[0], col[1], col[2]);
        else
            Text("H: %.3f, S: %.3f, V: %.3f, A: %.3f", col[0], col[1], col[2], col[3]);
    }
    EndTooltip();
}

void ImGui::ColorEditOptionsPopup(const float* col, ImGuiColorEditFlags flags)
{
    bool allow_opt_inputs = !(flags & ImGuiColorEditFlags__DisplayMask);
    bool allow_opt_datatype = !(flags & ImGuiColorEditFlags__DataTypeMask);
    if ((!allow_opt_inputs && !allow_opt_datatype) || !BeginPopup("context"))
        return;
    ImGuiContext& g = *GImGui;
    ImGuiColorEditFlags opts = g.ColorEditOptions;
    if (allow_opt_inputs)
    {
        if (RadioButton("RGB", (opts & ImGuiColorEditFlags_DisplayRGB) != 0)) opts = (opts & ~ImGuiColorEditFlags__DisplayMask) | ImGuiColorEditFlags_DisplayRGB;
        if (RadioButton("HSV", (opts & ImGuiColorEditFlags_DisplayHSV) != 0)) opts = (opts & ~ImGuiColorEditFlags__DisplayMask) | ImGuiColorEditFlags_DisplayHSV;
        if (RadioButton("Hex", (opts & ImGuiColorEditFlags_DisplayHex) != 0)) opts = (opts & ~ImGuiColorEditFlags__DisplayMask) | ImGuiColorEditFlags_DisplayHex;
    }
    if (allow_opt_datatype)
    {
        if (allow_opt_inputs) Separator();
        if (RadioButton("0..255",     (opts & ImGuiColorEditFlags_Uint8) != 0)) opts = (opts & ~ImGuiColorEditFlags__DataTypeMask) | ImGuiColorEditFlags_Uint8;
        if (RadioButton("0.00..1.00", (opts & ImGuiColorEditFlags_Float) != 0)) opts = (opts & ~ImGuiColorEditFlags__DataTypeMask) | ImGuiColorEditFlags_Float;
    }

    if (allow_opt_inputs || allow_opt_datatype)
        Separator();
    if (Button("Copy as..", ImVec2(-1, 0)))
        OpenPopup("Copy");
    if (BeginPopup("Copy"))
    {
        int cr = IM_F32_TO_INT8_SAT(col[0]), cg = IM_F32_TO_INT8_SAT(col[1]), cb = IM_F32_TO_INT8_SAT(col[2]), ca = (flags & ImGuiColorEditFlags_NoAlpha) ? 255 : IM_F32_TO_INT8_SAT(col[3]);
        char buf[64];
        ImFormatString(buf, IM_ARRAYSIZE(buf), "(%.3ff, %.3ff, %.3ff, %.3ff)", col[0], col[1], col[2], (flags & ImGuiColorEditFlags_NoAlpha) ? 1.0f : col[3]);
        if (Selectable(buf))
            SetClipboardText(buf);
        ImFormatString(buf, IM_ARRAYSIZE(buf), "(%d,%d,%d,%d)", cr, cg, cb, ca);
        if (Selectable(buf))
            SetClipboardText(buf);
        ImFormatString(buf, IM_ARRAYSIZE(buf), "#%02X%02X%02X", cr, cg, cb);
        if (Selectable(buf))
            SetClipboardText(buf);
        if (!(flags & ImGuiColorEditFlags_NoAlpha))
        {
            ImFormatString(buf, IM_ARRAYSIZE(buf), "#%02X%02X%02X%02X", cr, cg, cb, ca);
            if (Selectable(buf))
                SetClipboardText(buf);
        }
        EndPopup();
    }

    g.ColorEditOptions = opts;
    EndPopup();
}

void ImGui::ColorPickerOptionsPopup(const float* ref_col, ImGuiColorEditFlags flags)
{
    bool allow_opt_picker = !(flags & ImGuiColorEditFlags__PickerMask);
    bool allow_opt_alpha_bar = !(flags & ImGuiColorEditFlags_NoAlpha) && !(flags & ImGuiColorEditFlags_AlphaBar);
    if ((!allow_opt_picker && !allow_opt_alpha_bar) || !BeginPopup("context"))
        return;
    ImGuiContext& g = *GImGui;
    if (allow_opt_picker)
    {
        ImVec2 picker_size(g.FontSize * 8, ImMax(g.FontSize * 8 - (GetFrameHeight() + g.Style.ItemInnerSpacing.x), 1.0f)); // FIXME: Picker size copied from main picker function
        PushItemWidth(picker_size.x);
        for (int picker_type = 0; picker_type < 2; picker_type++)
        {
            // Draw small/thumbnail version of each picker type (over an invisible button for selection)
            if (picker_type > 0) Separator();
            PushID(picker_type);
            ImGuiColorEditFlags picker_flags = ImGuiColorEditFlags_NoInputs | ImGuiColorEditFlags_NoOptions | ImGuiColorEditFlags_NoLabel | ImGuiColorEditFlags_NoSidePreview | (flags & ImGuiColorEditFlags_NoAlpha);
            if (picker_type == 0) picker_flags |= ImGuiColorEditFlags_PickerHueBar;
            if (picker_type == 1) picker_flags |= ImGuiColorEditFlags_PickerHueWheel;
            ImVec2 backup_pos = GetCursorScreenPos();
            if (Selectable("##selectable", false, 0, picker_size)) // By default, Selectable() is closing popup
                g.ColorEditOptions = (g.ColorEditOptions & ~ImGuiColorEditFlags__PickerMask) | (picker_flags & ImGuiColorEditFlags__PickerMask);
            SetCursorScreenPos(backup_pos);
            ImVec4 previewing_ref_col;
            memcpy(&previewing_ref_col, ref_col, sizeof(float) * ((picker_flags & ImGuiColorEditFlags_NoAlpha) ? 3 : 4));
            ColorPicker4("##previewing_picker", &previewing_ref_col.x, picker_flags);
            PopID();
        }
        PopItemWidth();
    }
    if (allow_opt_alpha_bar)
    {
        if (allow_opt_picker) Separator();
        CheckboxFlags("Alpha Bar", &g.ColorEditOptions, ImGuiColorEditFlags_AlphaBar);
    }
    EndPopup();
}

//-------------------------------------------------------------------------
// [SECTION] Widgets: TreeNode, CollapsingHeader, etc.
//-------------------------------------------------------------------------
// - TreeNode()
// - TreeNodeV()
// - TreeNodeEx()
// - TreeNodeExV()
// - TreeNodeBehavior() [Internal]
// - TreePush()
// - TreePop()
// - GetTreeNodeToLabelSpacing()
// - SetNextItemOpen()
// - CollapsingHeader()
//-------------------------------------------------------------------------

bool ImGui::TreeNode(const char* str_id, const char* fmt, ...)
{
    va_list args;
    va_start(args, fmt);
    bool is_open = TreeNodeExV(str_id, 0, fmt, args);
    va_end(args);
    return is_open;
}

bool ImGui::TreeNode(const void* ptr_id, const char* fmt, ...)
{
    va_list args;
    va_start(args, fmt);
    bool is_open = TreeNodeExV(ptr_id, 0, fmt, args);
    va_end(args);
    return is_open;
}

bool ImGui::TreeNode(const char* label)
{
    ImGuiWindow* window = GetCurrentWindow();
    if (window->SkipItems)
        return false;
    return TreeNodeBehavior(window->GetID(label), 0, label, NULL);
}

bool ImGui::TreeNodeV(const char* str_id, const char* fmt, va_list args)
{
    return TreeNodeExV(str_id, 0, fmt, args);
}

bool ImGui::TreeNodeV(const void* ptr_id, const char* fmt, va_list args)
{
    return TreeNodeExV(ptr_id, 0, fmt, args);
}

bool ImGui::TreeNodeEx(const char* label, ImGuiTreeNodeFlags flags)
{
    ImGuiWindow* window = GetCurrentWindow();
    if (window->SkipItems)
        return false;

    return TreeNodeBehavior(window->GetID(label), flags, label, NULL);
}

bool ImGui::TreeNodeEx(const char* str_id, ImGuiTreeNodeFlags flags, const char* fmt, ...)
{
    va_list args;
    va_start(args, fmt);
    bool is_open = TreeNodeExV(str_id, flags, fmt, args);
    va_end(args);
    return is_open;
}

bool ImGui::TreeNodeEx(const void* ptr_id, ImGuiTreeNodeFlags flags, const char* fmt, ...)
{
    va_list args;
    va_start(args, fmt);
    bool is_open = TreeNodeExV(ptr_id, flags, fmt, args);
    va_end(args);
    return is_open;
}

bool ImGui::TreeNodeExV(const char* str_id, ImGuiTreeNodeFlags flags, const char* fmt, va_list args)
{
    ImGuiWindow* window = GetCurrentWindow();
    if (window->SkipItems)
        return false;

    ImGuiContext& g = *GImGui;
    const char* label_end = g.TempBuffer + ImFormatStringV(g.TempBuffer, IM_ARRAYSIZE(g.TempBuffer), fmt, args);
    return TreeNodeBehavior(window->GetID(str_id), flags, g.TempBuffer, label_end);
}

bool ImGui::TreeNodeExV(const void* ptr_id, ImGuiTreeNodeFlags flags, const char* fmt, va_list args)
{
    ImGuiWindow* window = GetCurrentWindow();
    if (window->SkipItems)
        return false;

    ImGuiContext& g = *GImGui;
    const char* label_end = g.TempBuffer + ImFormatStringV(g.TempBuffer, IM_ARRAYSIZE(g.TempBuffer), fmt, args);
    return TreeNodeBehavior(window->GetID(ptr_id), flags, g.TempBuffer, label_end);
}

bool ImGui::TreeNodeBehaviorIsOpen(ImGuiID id, ImGuiTreeNodeFlags flags)
{
    if (flags & ImGuiTreeNodeFlags_Leaf)
        return true;

    // We only write to the tree storage if the user clicks (or explicitly use the SetNextItemOpen function)
    ImGuiContext& g = *GImGui;
    ImGuiWindow* window = g.CurrentWindow;
    ImGuiStorage* storage = window->DC.StateStorage;

    bool is_open;
    if (g.NextItemData.Flags & ImGuiNextItemDataFlags_HasOpen)
    {
        if (g.NextItemData.OpenCond & ImGuiCond_Always)
        {
            is_open = g.NextItemData.OpenVal;
            storage->SetInt(id, is_open);
        }
        else
        {
            // We treat ImGuiCond_Once and ImGuiCond_FirstUseEver the same because tree node state are not saved persistently.
            const int stored_value = storage->GetInt(id, -1);
            if (stored_value == -1)
            {
                is_open = g.NextItemData.OpenVal;
                storage->SetInt(id, is_open);
            }
            else
            {
                is_open = stored_value != 0;
            }
        }
    }
    else
    {
        is_open = storage->GetInt(id, (flags & ImGuiTreeNodeFlags_DefaultOpen) ? 1 : 0) != 0;
    }

    // When logging is enabled, we automatically expand tree nodes (but *NOT* collapsing headers.. seems like sensible behavior).
    // NB- If we are above max depth we still allow manually opened nodes to be logged.
    if (g.LogEnabled && !(flags & ImGuiTreeNodeFlags_NoAutoOpenOnLog) && (window->DC.TreeDepth - g.LogDepthRef) < g.LogDepthToExpand)
        is_open = true;

    return is_open;
}

bool ImGui::TreeNodeBehavior(ImGuiID id, ImGuiTreeNodeFlags flags, const char* label, const char* label_end)
{
    ImGuiWindow* window = GetCurrentWindow();
    if (window->SkipItems)
        return false;

    ImGuiContext& g = *GImGui;
    const ImGuiStyle& style = g.Style;
    const bool display_frame = (flags & ImGuiTreeNodeFlags_Framed) != 0;
    const ImVec2 padding = (display_frame || (flags & ImGuiTreeNodeFlags_FramePadding)) ? style.FramePadding : ImVec2(style.FramePadding.x, ImMin(window->DC.CurrLineTextBaseOffset, style.FramePadding.y));

    if (!label_end)
        label_end = FindRenderedTextEnd(label);
    const ImVec2 label_size = CalcTextSize(label, label_end, false);

    // We vertically grow up to current line height up the typical widget height.
    const float frame_height = ImMax(ImMin(window->DC.CurrLineSize.y, g.FontSize + style.FramePadding.y * 2), label_size.y + padding.y * 2);
    ImRect frame_bb;
    frame_bb.Min.x = (flags & ImGuiTreeNodeFlags_SpanFullWidth) ? window->WorkRect.Min.x : window->DC.CursorPos.x;
    frame_bb.Min.y = window->DC.CursorPos.y;
    frame_bb.Max.x = window->WorkRect.Max.x;
    frame_bb.Max.y = window->DC.CursorPos.y + frame_height;
    if (display_frame)
    {
        // Framed header expand a little outside the default padding, to the edge of InnerClipRect
        // (FIXME: May remove this at some point and make InnerClipRect align with WindowPadding.x instead of WindowPadding.x*0.5f)
        frame_bb.Min.x -= IM_FLOOR(window->WindowPadding.x * 0.5f - 1.0f);
        frame_bb.Max.x += IM_FLOOR(window->WindowPadding.x * 0.5f);
    }

    const float text_offset_x = g.FontSize + (display_frame ? padding.x * 3 : padding.x * 2);           // Collapser arrow width + Spacing
    const float text_offset_y = ImMax(padding.y, window->DC.CurrLineTextBaseOffset);                    // Latch before ItemSize changes it
    const float text_width = g.FontSize + (label_size.x > 0.0f ? label_size.x + padding.x * 2 : 0.0f);  // Include collapser
    ImVec2 text_pos(window->DC.CursorPos.x + text_offset_x, window->DC.CursorPos.y + text_offset_y);
    ItemSize(ImVec2(text_width, frame_height), padding.y);

    // For regular tree nodes, we arbitrary allow to click past 2 worth of ItemSpacing
    ImRect interact_bb = frame_bb;
    if (!display_frame && (flags & (ImGuiTreeNodeFlags_SpanAvailWidth | ImGuiTreeNodeFlags_SpanFullWidth)) == 0)
        interact_bb.Max.x = frame_bb.Min.x + text_width + style.ItemSpacing.x * 2.0f;

    // Store a flag for the current depth to tell if we will allow closing this node when navigating one of its child.
    // For this purpose we essentially compare if g.NavIdIsAlive went from 0 to 1 between TreeNode() and TreePop().
    // This is currently only support 32 level deep and we are fine with (1 << Depth) overflowing into a zero.
    const bool is_leaf = (flags & ImGuiTreeNodeFlags_Leaf) != 0;
    bool is_open = TreeNodeBehaviorIsOpen(id, flags);
    if (is_open && !g.NavIdIsAlive && (flags & ImGuiTreeNodeFlags_NavLeftJumpsBackHere) && !(flags & ImGuiTreeNodeFlags_NoTreePushOnOpen))
        window->DC.TreeJumpToParentOnPopMask |= (1 << window->DC.TreeDepth);

    bool item_add = ItemAdd(interact_bb, id);
    window->DC.LastItemStatusFlags |= ImGuiItemStatusFlags_HasDisplayRect;
    window->DC.LastItemDisplayRect = frame_bb;

    if (!item_add)
    {
        if (is_open && !(flags & ImGuiTreeNodeFlags_NoTreePushOnOpen))
            TreePushOverrideID(id);
        IMGUI_TEST_ENGINE_ITEM_INFO(window->DC.LastItemId, label, window->DC.ItemFlags | (is_leaf ? 0 : ImGuiItemStatusFlags_Openable) | (is_open ? ImGuiItemStatusFlags_Opened : 0));
        return is_open;
    }

    ImGuiButtonFlags button_flags = ImGuiTreeNodeFlags_None;
    if (flags & ImGuiTreeNodeFlags_AllowItemOverlap)
        button_flags |= ImGuiButtonFlags_AllowItemOverlap;
    if (!is_leaf)
        button_flags |= ImGuiButtonFlags_PressedOnDragDropHold;

    // We allow clicking on the arrow section with keyboard modifiers held, in order to easily
    // allow browsing a tree while preserving selection with code implementing multi-selection patterns.
    // When clicking on the rest of the tree node we always disallow keyboard modifiers.
    const float arrow_hit_x1 = (text_pos.x - text_offset_x) - style.TouchExtraPadding.x;
    const float arrow_hit_x2 = (text_pos.x - text_offset_x) + (g.FontSize + padding.x * 2.0f) + style.TouchExtraPadding.x;
    const bool is_mouse_x_over_arrow = (g.IO.MousePos.x >= arrow_hit_x1 && g.IO.MousePos.x < arrow_hit_x2);
    if (window != g.HoveredWindow || !is_mouse_x_over_arrow)
        button_flags |= ImGuiButtonFlags_NoKeyModifiers;

    // Open behaviors can be altered with the _OpenOnArrow and _OnOnDoubleClick flags.
    // Some alteration have subtle effects (e.g. toggle on MouseUp vs MouseDown events) due to requirements for multi-selection and drag and drop support.
    // - Single-click on label = Toggle on MouseUp (default, when _OpenOnArrow=0)
    // - Single-click on arrow = Toggle on MouseDown (when _OpenOnArrow=0)
    // - Single-click on arrow = Toggle on MouseDown (when _OpenOnArrow=1)
    // - Double-click on label = Toggle on MouseDoubleClick (when _OpenOnDoubleClick=1)
    // - Double-click on arrow = Toggle on MouseDoubleClick (when _OpenOnDoubleClick=1 and _OpenOnArrow=0)
    // It is rather standard that arrow click react on Down rather than Up.
    // We set ImGuiButtonFlags_PressedOnClickRelease on OpenOnDoubleClick because we want the item to be active on the initial MouseDown in order for drag and drop to work.
    if (is_mouse_x_over_arrow)
        button_flags |= ImGuiButtonFlags_PressedOnClick;
    else if (flags & ImGuiTreeNodeFlags_OpenOnDoubleClick)
        button_flags |= ImGuiButtonFlags_PressedOnClickRelease | ImGuiButtonFlags_PressedOnDoubleClick;
    else
        button_flags |= ImGuiButtonFlags_PressedOnClickRelease;

    bool selected = (flags & ImGuiTreeNodeFlags_Selected) != 0;
    const bool was_selected = selected;

    bool hovered, held;
    bool pressed = ButtonBehavior(interact_bb, id, &hovered, &held, button_flags);
    bool toggled = false;
    if (!is_leaf)
    {
        if (pressed && g.DragDropHoldJustPressedId != id)
        {
            if ((flags & (ImGuiTreeNodeFlags_OpenOnArrow | ImGuiTreeNodeFlags_OpenOnDoubleClick)) == 0 || (g.NavActivateId == id))
                toggled = true;
            if (flags & ImGuiTreeNodeFlags_OpenOnArrow)
                toggled |= is_mouse_x_over_arrow && !g.NavDisableMouseHover; // Lightweight equivalent of IsMouseHoveringRect() since ButtonBehavior() already did the job
            if ((flags & ImGuiTreeNodeFlags_OpenOnDoubleClick) && g.IO.MouseDoubleClicked[0])
                toggled = true;
        }
        else if (pressed && g.DragDropHoldJustPressedId == id)
        {
            IM_ASSERT(button_flags & ImGuiButtonFlags_PressedOnDragDropHold);
            if (!is_open) // When using Drag and Drop "hold to open" we keep the node highlighted after opening, but never close it again.
                toggled = true;
        }

        if (g.NavId == id && g.NavMoveRequest && g.NavMoveDir == ImGuiDir_Left && is_open)
        {
            toggled = true;
            NavMoveRequestCancel();
        }
        if (g.NavId == id && g.NavMoveRequest && g.NavMoveDir == ImGuiDir_Right && !is_open) // If there's something upcoming on the line we may want to give it the priority?
        {
            toggled = true;
            NavMoveRequestCancel();
        }

        if (toggled)
        {
            is_open = !is_open;
            window->DC.StateStorage->SetInt(id, is_open);
            window->DC.LastItemStatusFlags |= ImGuiItemStatusFlags_ToggledOpen;
        }
    }
    if (flags & ImGuiTreeNodeFlags_AllowItemOverlap)
        SetItemAllowOverlap();

    // In this branch, TreeNodeBehavior() cannot toggle the selection so this will never trigger.
    if (selected != was_selected) //-V547
        window->DC.LastItemStatusFlags |= ImGuiItemStatusFlags_ToggledSelection;

    // Render
    const ImU32 text_col = GetColorU32(ImGuiCol_Text);
    ImGuiNavHighlightFlags nav_highlight_flags = ImGuiNavHighlightFlags_TypeThin;
    if (display_frame)
    {
        // Framed type
        const ImU32 bg_col = GetColorU32((held && hovered) ? ImGuiCol_HeaderActive : hovered ? ImGuiCol_HeaderHovered : ImGuiCol_Header);
        RenderFrame(frame_bb.Min, frame_bb.Max, bg_col, true, style.FrameRounding);
        RenderNavHighlight(frame_bb, id, nav_highlight_flags);
        if (flags & ImGuiTreeNodeFlags_Bullet)
            RenderBullet(window->DrawList, ImVec2(text_pos.x - text_offset_x * 0.60f, text_pos.y + g.FontSize * 0.5f), text_col);
        else if (!is_leaf)
            RenderArrow(window->DrawList, ImVec2(text_pos.x - text_offset_x + padding.x, text_pos.y), text_col, is_open ? ImGuiDir_Down : ImGuiDir_Right, 1.0f);
        else // Leaf without bullet, left-adjusted text
            text_pos.x -= text_offset_x;
        if (flags & ImGuiTreeNodeFlags_ClipLabelForTrailingButton)
            frame_bb.Max.x -= g.FontSize + style.FramePadding.x;

        if (g.LogEnabled)
            LogSetNextTextDecoration("###", "###");
        RenderTextClipped(text_pos, frame_bb.Max, label, label_end, &label_size);
    }
    else
    {
        // Unframed typed for tree nodes
        if (hovered || selected)
        {
            const ImU32 bg_col = GetColorU32((held && hovered) ? ImGuiCol_HeaderActive : hovered ? ImGuiCol_HeaderHovered : ImGuiCol_Header);
            RenderFrame(frame_bb.Min, frame_bb.Max, bg_col, false);
            RenderNavHighlight(frame_bb, id, nav_highlight_flags);
        }
        if (flags & ImGuiTreeNodeFlags_Bullet)
            RenderBullet(window->DrawList, ImVec2(text_pos.x - text_offset_x * 0.5f, text_pos.y + g.FontSize * 0.5f), text_col);
        else if (!is_leaf)
            RenderArrow(window->DrawList, ImVec2(text_pos.x - text_offset_x + padding.x, text_pos.y + g.FontSize * 0.15f), text_col, is_open ? ImGuiDir_Down : ImGuiDir_Right, 0.70f);
        if (g.LogEnabled)
            LogSetNextTextDecoration(">", NULL);
        RenderText(text_pos, label, label_end, false);
    }

    if (is_open && !(flags & ImGuiTreeNodeFlags_NoTreePushOnOpen))
        TreePushOverrideID(id);
    IMGUI_TEST_ENGINE_ITEM_INFO(id, label, window->DC.ItemFlags | (is_leaf ? 0 : ImGuiItemStatusFlags_Openable) | (is_open ? ImGuiItemStatusFlags_Opened : 0));
    return is_open;
}

void ImGui::TreePush(const char* str_id)
{
    ImGuiWindow* window = GetCurrentWindow();
    Indent();
    window->DC.TreeDepth++;
    PushID(str_id ? str_id : "#TreePush");
}

void ImGui::TreePush(const void* ptr_id)
{
    ImGuiWindow* window = GetCurrentWindow();
    Indent();
    window->DC.TreeDepth++;
    PushID(ptr_id ? ptr_id : (const void*)"#TreePush");
}

void ImGui::TreePushOverrideID(ImGuiID id)
{
    ImGuiContext& g = *GImGui;
    ImGuiWindow* window = g.CurrentWindow;
    Indent();
    window->DC.TreeDepth++;
    window->IDStack.push_back(id);
}

void ImGui::TreePop()
{
    ImGuiContext& g = *GImGui;
    ImGuiWindow* window = g.CurrentWindow;
    Unindent();

    window->DC.TreeDepth--;
    ImU32 tree_depth_mask = (1 << window->DC.TreeDepth);

    // Handle Left arrow to move to parent tree node (when ImGuiTreeNodeFlags_NavLeftJumpsBackHere is enabled)
    if (g.NavMoveDir == ImGuiDir_Left && g.NavWindow == window && NavMoveRequestButNoResultYet())
        if (g.NavIdIsAlive && (window->DC.TreeJumpToParentOnPopMask & tree_depth_mask))
        {
            SetNavID(window->IDStack.back(), g.NavLayer, 0, ImRect());
            NavMoveRequestCancel();
        }
    window->DC.TreeJumpToParentOnPopMask &= tree_depth_mask - 1;

    IM_ASSERT(window->IDStack.Size > 1); // There should always be 1 element in the IDStack (pushed during window creation). If this triggers you called TreePop/PopID too much.
    PopID();
}

// Horizontal distance preceding label when using TreeNode() or Bullet()
float ImGui::GetTreeNodeToLabelSpacing()
{
    ImGuiContext& g = *GImGui;
    return g.FontSize + (g.Style.FramePadding.x * 2.0f);
}

// Set next TreeNode/CollapsingHeader open state.
void ImGui::SetNextItemOpen(bool is_open, ImGuiCond cond)
{
    ImGuiContext& g = *GImGui;
    if (g.CurrentWindow->SkipItems)
        return;
    g.NextItemData.Flags |= ImGuiNextItemDataFlags_HasOpen;
    g.NextItemData.OpenVal = is_open;
    g.NextItemData.OpenCond = cond ? cond : ImGuiCond_Always;
}

// CollapsingHeader returns true when opened but do not indent nor push into the ID stack (because of the ImGuiTreeNodeFlags_NoTreePushOnOpen flag).
// This is basically the same as calling TreeNodeEx(label, ImGuiTreeNodeFlags_CollapsingHeader). You can remove the _NoTreePushOnOpen flag if you want behavior closer to normal TreeNode().
bool ImGui::CollapsingHeader(const char* label, ImGuiTreeNodeFlags flags)
{
    ImGuiWindow* window = GetCurrentWindow();
    if (window->SkipItems)
        return false;

    return TreeNodeBehavior(window->GetID(label), flags | ImGuiTreeNodeFlags_CollapsingHeader, label);
}

// p_visible == NULL                        : regular collapsing header
// p_visible != NULL && *p_visible == true  : show a small close button on the corner of the header, clicking the button will set *p_visible = false
// p_visible != NULL && *p_visible == false : do not show the header at all
// Do not mistake this with the Open state of the header itself, which you can adjust with SetNextItemOpen() or ImGuiTreeNodeFlags_DefaultOpen.
bool ImGui::CollapsingHeader(const char* label, bool* p_visible, ImGuiTreeNodeFlags flags)
{
    ImGuiWindow* window = GetCurrentWindow();
    if (window->SkipItems)
        return false;

    if (p_visible && !*p_visible)
        return false;

    ImGuiID id = window->GetID(label);
    flags |= ImGuiTreeNodeFlags_CollapsingHeader;
    if (p_visible)
        flags |= ImGuiTreeNodeFlags_AllowItemOverlap | ImGuiTreeNodeFlags_ClipLabelForTrailingButton;
    bool is_open = TreeNodeBehavior(id, flags, label);
    if (p_visible != NULL)
    {
        // Create a small overlapping close button
        // FIXME: We can evolve this into user accessible helpers to add extra buttons on title bars, headers, etc.
        // FIXME: CloseButton can overlap into text, need find a way to clip the text somehow.
        ImGuiContext& g = *GImGui;
        ImGuiLastItemDataBackup last_item_backup;
        float button_size = g.FontSize;
        float button_x = ImMax(window->DC.LastItemRect.Min.x, window->DC.LastItemRect.Max.x - g.Style.FramePadding.x * 2.0f - button_size);
        float button_y = window->DC.LastItemRect.Min.y;
        ImGuiID close_button_id = GetIDWithSeed("#CLOSE", NULL, id);
        if (CloseButton(close_button_id, ImVec2(button_x, button_y)))
            *p_visible = false;
        last_item_backup.Restore();
    }

    return is_open;
}

//-------------------------------------------------------------------------
// [SECTION] Widgets: Selectable
//-------------------------------------------------------------------------
// - Selectable()
//-------------------------------------------------------------------------

// Tip: pass a non-visible label (e.g. "##hello") then you can use the space to draw other text or image.
// But you need to make sure the ID is unique, e.g. enclose calls in PushID/PopID or use ##unique_id.
// With this scheme, ImGuiSelectableFlags_SpanAllColumns and ImGuiSelectableFlags_AllowItemOverlap are also frequently used flags.
// FIXME: Selectable() with (size.x == 0.0f) and (SelectableTextAlign.x > 0.0f) followed by SameLine() is currently not supported.
bool ImGui::Selectable(const char* label, bool selected, ImGuiSelectableFlags flags, const ImVec2& size_arg)
{
    ImGuiWindow* window = GetCurrentWindow();
    if (window->SkipItems)
        return false;

    ImGuiContext& g = *GImGui;
    const ImGuiStyle& style = g.Style;

    // Submit label or explicit size to ItemSize(), whereas ItemAdd() will submit a larger/spanning rectangle.
    ImGuiID id = window->GetID(label);
    ImVec2 label_size = CalcTextSize(label, NULL, true);
    ImVec2 size(size_arg.x != 0.0f ? size_arg.x : label_size.x, size_arg.y != 0.0f ? size_arg.y : label_size.y);
    ImVec2 pos = window->DC.CursorPos;
    pos.y += window->DC.CurrLineTextBaseOffset;
    ItemSize(size, 0.0f);

    // Fill horizontal space
    // We don't support (size < 0.0f) in Selectable() because the ItemSpacing extension would make explicitly right-aligned sizes not visibly match other widgets.
    const bool span_all_columns = (flags & ImGuiSelectableFlags_SpanAllColumns) != 0;
    const float min_x = span_all_columns ? window->ParentWorkRect.Min.x : pos.x;
    const float max_x = span_all_columns ? window->ParentWorkRect.Max.x : window->WorkRect.Max.x;
    if (size_arg.x == 0.0f || (flags & ImGuiSelectableFlags_SpanAvailWidth))
        size.x = ImMax(label_size.x, max_x - min_x);

    // Text stays at the submission position, but bounding box may be extended on both sides
    const ImVec2 text_min = pos;
    const ImVec2 text_max(min_x + size.x, pos.y + size.y);

    // Selectables are meant to be tightly packed together with no click-gap, so we extend their box to cover spacing between selectable.
    ImRect bb(min_x, pos.y, text_max.x, text_max.y);
    if ((flags & ImGuiSelectableFlags_NoPadWithHalfSpacing) == 0)
    {
        const float spacing_x = span_all_columns ? 0.0f : style.ItemSpacing.x;
        const float spacing_y = style.ItemSpacing.y;
        const float spacing_L = IM_FLOOR(spacing_x * 0.50f);
        const float spacing_U = IM_FLOOR(spacing_y * 0.50f);
        bb.Min.x -= spacing_L;
        bb.Min.y -= spacing_U;
        bb.Max.x += (spacing_x - spacing_L);
        bb.Max.y += (spacing_y - spacing_U);
    }
    //if (g.IO.KeyCtrl) { GetForegroundDrawList()->AddRect(bb.Min, bb.Max, IM_COL32(0, 255, 0, 255)); }

    // Modify ClipRect for the ItemAdd(), faster than doing a PushColumnsBackground/PushTableBackground for every Selectable..
    const float backup_clip_rect_min_x = window->ClipRect.Min.x;
    const float backup_clip_rect_max_x = window->ClipRect.Max.x;
    if (span_all_columns)
    {
        window->ClipRect.Min.x = window->ParentWorkRect.Min.x;
        window->ClipRect.Max.x = window->ParentWorkRect.Max.x;
    }

    bool item_add;
    if (flags & ImGuiSelectableFlags_Disabled)
    {
        ImGuiItemFlags backup_item_flags = window->DC.ItemFlags;
        window->DC.ItemFlags |= ImGuiItemFlags_Disabled | ImGuiItemFlags_NoNavDefaultFocus;
        item_add = ItemAdd(bb, id);
        window->DC.ItemFlags = backup_item_flags;
    }
    else
    {
        item_add = ItemAdd(bb, id);
    }

    if (span_all_columns)
    {
        window->ClipRect.Min.x = backup_clip_rect_min_x;
        window->ClipRect.Max.x = backup_clip_rect_max_x;
    }

    if (!item_add)
        return false;

    // FIXME: We can standardize the behavior of those two, we could also keep the fast path of override ClipRect + full push on render only,
    // which would be advantageous since most selectable are not selected.
    if (span_all_columns && window->DC.CurrentColumns)
        PushColumnsBackground();
    else if (span_all_columns && g.CurrentTable)
        TablePushBackgroundChannel();

    // We use NoHoldingActiveID on menus so user can click and _hold_ on a menu then drag to browse child entries
    ImGuiButtonFlags button_flags = 0;
    if (flags & ImGuiSelectableFlags_NoHoldingActiveID) { button_flags |= ImGuiButtonFlags_NoHoldingActiveId; }
    if (flags & ImGuiSelectableFlags_SelectOnClick)     { button_flags |= ImGuiButtonFlags_PressedOnClick; }
    if (flags & ImGuiSelectableFlags_SelectOnRelease)   { button_flags |= ImGuiButtonFlags_PressedOnRelease; }
    if (flags & ImGuiSelectableFlags_Disabled)          { button_flags |= ImGuiButtonFlags_Disabled; }
    if (flags & ImGuiSelectableFlags_AllowDoubleClick)  { button_flags |= ImGuiButtonFlags_PressedOnClickRelease | ImGuiButtonFlags_PressedOnDoubleClick; }
    if (flags & ImGuiSelectableFlags_AllowItemOverlap)  { button_flags |= ImGuiButtonFlags_AllowItemOverlap; }

    if (flags & ImGuiSelectableFlags_Disabled)
        selected = false;

    const bool was_selected = selected;
    bool hovered, held;
    bool pressed = ButtonBehavior(bb, id, &hovered, &held, button_flags);

    // Update NavId when clicking or when Hovering (this doesn't happen on most widgets), so navigation can be resumed with gamepad/keyboard
    if (pressed || (hovered && (flags & ImGuiSelectableFlags_SetNavIdOnHover)))
    {
        if (!g.NavDisableMouseHover && g.NavWindow == window && g.NavLayer == window->DC.NavLayerCurrent)
        {
            SetNavID(id, window->DC.NavLayerCurrent, window->DC.NavFocusScopeIdCurrent, ImRect(bb.Min - window->Pos, bb.Max - window->Pos));
            g.NavDisableHighlight = true;
        }
    }
    if (pressed)
        MarkItemEdited(id);

    if (flags & ImGuiSelectableFlags_AllowItemOverlap)
        SetItemAllowOverlap();

    // In this branch, Selectable() cannot toggle the selection so this will never trigger.
    if (selected != was_selected) //-V547
        window->DC.LastItemStatusFlags |= ImGuiItemStatusFlags_ToggledSelection;

    // Render
    if (held && (flags & ImGuiSelectableFlags_DrawHoveredWhenHeld))
        hovered = true;
    if (hovered || selected)
    {
        const ImU32 col = GetColorU32((held && hovered) ? ImGuiCol_HeaderActive : hovered ? ImGuiCol_HeaderHovered : ImGuiCol_Header);
        RenderFrame(bb.Min, bb.Max, col, false, 0.0f);
        RenderNavHighlight(bb, id, ImGuiNavHighlightFlags_TypeThin | ImGuiNavHighlightFlags_NoRounding);
    }

    if (span_all_columns && window->DC.CurrentColumns)
        PopColumnsBackground();
    else if (span_all_columns && g.CurrentTable)
        TablePopBackgroundChannel();

    if (flags & ImGuiSelectableFlags_Disabled) PushStyleColor(ImGuiCol_Text, style.Colors[ImGuiCol_TextDisabled]);
    RenderTextClipped(text_min, text_max, label, NULL, &label_size, style.SelectableTextAlign, &bb);
    if (flags & ImGuiSelectableFlags_Disabled) PopStyleColor();

    // Automatically close popups
    if (pressed && (window->Flags & ImGuiWindowFlags_Popup) && !(flags & ImGuiSelectableFlags_DontClosePopups) && !(window->DC.ItemFlags & ImGuiItemFlags_SelectableDontClosePopup))
        CloseCurrentPopup();

    IMGUI_TEST_ENGINE_ITEM_INFO(id, label, window->DC.ItemFlags);
    return pressed;
}

bool ImGui::Selectable(const char* label, bool* p_selected, ImGuiSelectableFlags flags, const ImVec2& size_arg)
{
    if (Selectable(label, *p_selected, flags, size_arg))
    {
        *p_selected = !*p_selected;
        return true;
    }
    return false;
}

//-------------------------------------------------------------------------
// [SECTION] Widgets: ListBox
//-------------------------------------------------------------------------
// - BeginListBox()
// - EndListBox()
// - ListBox()
//-------------------------------------------------------------------------

// Tip: To have a list filling the entire window width, use size.x = -FLT_MIN and pass an non-visible label e.g. "##empty"
// Tip: If your vertical size is calculated from an item count (e.g. 10 * item_height) consider adding a fractional part to facilitate seeing scrolling boundaries (e.g. 10.25 * item_height).
bool ImGui::BeginListBox(const char* label, const ImVec2& size_arg)
{
    ImGuiContext& g = *GImGui;
    ImGuiWindow* window = GetCurrentWindow();
    if (window->SkipItems)
        return false;

    const ImGuiStyle& style = g.Style;
    const ImGuiID id = GetID(label);
    const ImVec2 label_size = CalcTextSize(label, NULL, true);

    // Size default to hold ~7.25 items.
    // Fractional number of items helps seeing that we can scroll down/up without looking at scrollbar.
    ImVec2 size = ImFloor(CalcItemSize(size_arg, CalcItemWidth(), GetTextLineHeightWithSpacing() * 7.25f + style.FramePadding.y * 2.0f));
    ImVec2 frame_size = ImVec2(size.x, ImMax(size.y, label_size.y));
    ImRect frame_bb(window->DC.CursorPos, window->DC.CursorPos + frame_size);
    ImRect bb(frame_bb.Min, frame_bb.Max + ImVec2(label_size.x > 0.0f ? style.ItemInnerSpacing.x + label_size.x : 0.0f, 0.0f));
    g.NextItemData.ClearFlags();

    if (!IsRectVisible(bb.Min, bb.Max))
    {
        ItemSize(bb.GetSize(), style.FramePadding.y);
        ItemAdd(bb, 0, &frame_bb);
        return false;
    }

    // FIXME-OPT: We could omit the BeginGroup() if label_size.x but would need to omit the EndGroup() as well.
    BeginGroup();
    if (label_size.x > 0.0f)
    {
        ImVec2 label_pos = ImVec2(frame_bb.Max.x + style.ItemInnerSpacing.x, frame_bb.Min.y + style.FramePadding.y);
        RenderText(label_pos, label);
        window->DC.CursorMaxPos = ImMax(window->DC.CursorMaxPos, label_pos + label_size);
    }

    BeginChildFrame(id, frame_bb.GetSize());
    return true;
}

#ifndef IMGUI_DISABLE_OBSOLETE_FUNCTIONS
// OBSOLETED in 1.81 (from February 2021)
bool ImGui::ListBoxHeader(const char* label, int items_count, int height_in_items)
{
    // If height_in_items == -1, default height is maximum 7.
    ImGuiContext& g = *GImGui;
    float height_in_items_f = (height_in_items < 0 ? ImMin(items_count, 7) : height_in_items) + 0.25f;
    ImVec2 size;
    size.x = 0.0f;
    size.y = GetTextLineHeightWithSpacing() * height_in_items_f + g.Style.FramePadding.y * 2.0f;
    return BeginListBox(label, size);
}
#endif

void ImGui::EndListBox()
{
    ImGuiContext& g = *GImGui;
    ImGuiWindow* window = g.CurrentWindow;
    IM_ASSERT((window->Flags & ImGuiWindowFlags_ChildWindow) && "Mismatched BeginListBox/EndListBox calls. Did you test the return value of BeginListBox?");
    IM_UNUSED(window);

    EndChildFrame();
    EndGroup(); // This is only required to be able to do IsItemXXX query on the whole ListBox including label
}

bool ImGui::ListBox(const char* label, int* current_item, const char* const items[], int items_count, int height_items)
{
    const bool value_changed = ListBox(label, current_item, Items_ArrayGetter, (void*)items, items_count, height_items);
    return value_changed;
}

// This is merely a helper around BeginListBox(), EndListBox().
// Considering using those directly to submit custom data or store selection differently.
bool ImGui::ListBox(const char* label, int* current_item, bool (*items_getter)(void*, int, const char**), void* data, int items_count, int height_in_items)
{
    ImGuiContext& g = *GImGui;

    // Calculate size from "height_in_items"
    if (height_in_items < 0)
        height_in_items = ImMin(items_count, 7);
    float height_in_items_f = height_in_items + 0.25f;
    ImVec2 size(0.0f, ImFloor(GetTextLineHeightWithSpacing() * height_in_items_f + g.Style.FramePadding.y * 2.0f));

    if (!BeginListBox(label, size))
        return false;

    // Assume all items have even height (= 1 line of text). If you need items of different height,
    // you can create a custom version of ListBox() in your code without using the clipper.
    bool value_changed = false;
    ImGuiListClipper clipper;
    clipper.Begin(items_count, GetTextLineHeightWithSpacing()); // We know exactly our line height here so we pass it as a minor optimization, but generally you don't need to.
    while (clipper.Step())
        for (int i = clipper.DisplayStart; i < clipper.DisplayEnd; i++)
        {
            const char* item_text;
            if (!items_getter(data, i, &item_text))
                item_text = "*Unknown item*";

            PushID(i);
            const bool item_selected = (i == *current_item);
            if (Selectable(item_text, item_selected))
            {
                *current_item = i;
                value_changed = true;
            }
            if (item_selected)
                SetItemDefaultFocus();
            PopID();
        }
    EndListBox();
    if (value_changed)
        MarkItemEdited(g.CurrentWindow->DC.LastItemId);

    return value_changed;
}

//-------------------------------------------------------------------------
// [SECTION] Widgets: PlotLines, PlotHistogram
//-------------------------------------------------------------------------
// - PlotEx() [Internal]
// - PlotLines()
// - PlotHistogram()
//-------------------------------------------------------------------------
// Plot/Graph widgets are not very good.
// Consider writing your own, or using a third-party one, see:
// - ImPlot https://github.com/epezent/implot
// - others https://github.com/ocornut/imgui/wiki/Useful-Widgets
//-------------------------------------------------------------------------

int ImGui::PlotEx(ImGuiPlotType plot_type, const char* label, float (*values_getter)(void* data, int idx), void* data, int values_count, int values_offset, const char* overlay_text, float scale_min, float scale_max, ImVec2 frame_size)
{
    ImGuiContext& g = *GImGui;
    ImGuiWindow* window = GetCurrentWindow();
    if (window->SkipItems)
        return -1;

    const ImGuiStyle& style = g.Style;
    const ImGuiID id = window->GetID(label);

    const ImVec2 label_size = CalcTextSize(label, NULL, true);
    if (frame_size.x == 0.0f)
        frame_size.x = CalcItemWidth();
    if (frame_size.y == 0.0f)
        frame_size.y = label_size.y + (style.FramePadding.y * 2);

    const ImRect frame_bb(window->DC.CursorPos, window->DC.CursorPos + frame_size);
    const ImRect inner_bb(frame_bb.Min + style.FramePadding, frame_bb.Max - style.FramePadding);
    const ImRect total_bb(frame_bb.Min, frame_bb.Max + ImVec2(label_size.x > 0.0f ? style.ItemInnerSpacing.x + label_size.x : 0.0f, 0));
    ItemSize(total_bb, style.FramePadding.y);
    if (!ItemAdd(total_bb, 0, &frame_bb))
        return -1;
    const bool hovered = ItemHoverable(frame_bb, id);

    // Determine scale from values if not specified
    if (scale_min == FLT_MAX || scale_max == FLT_MAX)
    {
        float v_min = FLT_MAX;
        float v_max = -FLT_MAX;
        for (int i = 0; i < values_count; i++)
        {
            const float v = values_getter(data, i);
            if (v != v) // Ignore NaN values
                continue;
            v_min = ImMin(v_min, v);
            v_max = ImMax(v_max, v);
        }
        if (scale_min == FLT_MAX)
            scale_min = v_min;
        if (scale_max == FLT_MAX)
            scale_max = v_max;
    }

    RenderFrame(frame_bb.Min, frame_bb.Max, GetColorU32(ImGuiCol_FrameBg), true, style.FrameRounding);

    const int values_count_min = (plot_type == ImGuiPlotType_Lines) ? 2 : 1;
    int idx_hovered = -1;
    if (values_count >= values_count_min)
    {
        int res_w = ImMin((int)frame_size.x, values_count) + ((plot_type == ImGuiPlotType_Lines) ? -1 : 0);
        int item_count = values_count + ((plot_type == ImGuiPlotType_Lines) ? -1 : 0);

        // Tooltip on hover
        if (hovered && inner_bb.Contains(g.IO.MousePos))
        {
            const float t = ImClamp((g.IO.MousePos.x - inner_bb.Min.x) / (inner_bb.Max.x - inner_bb.Min.x), 0.0f, 0.9999f);
            const int v_idx = (int)(t * item_count);
            IM_ASSERT(v_idx >= 0 && v_idx < values_count);

            const float v0 = values_getter(data, (v_idx + values_offset) % values_count);
            const float v1 = values_getter(data, (v_idx + 1 + values_offset) % values_count);
            if (plot_type == ImGuiPlotType_Lines)
                SetTooltip("%d: %8.4g\n%d: %8.4g", v_idx, v0, v_idx + 1, v1);
            else if (plot_type == ImGuiPlotType_Histogram)
                SetTooltip("%d: %8.4g", v_idx, v0);
            idx_hovered = v_idx;
        }

        const float t_step = 1.0f / (float)res_w;
        const float inv_scale = (scale_min == scale_max) ? 0.0f : (1.0f / (scale_max - scale_min));

        float v0 = values_getter(data, (0 + values_offset) % values_count);
        float t0 = 0.0f;
        ImVec2 tp0 = ImVec2( t0, 1.0f - ImSaturate((v0 - scale_min) * inv_scale) );                       // Point in the normalized space of our target rectangle
        float histogram_zero_line_t = (scale_min * scale_max < 0.0f) ? (-scale_min * inv_scale) : (scale_min < 0.0f ? 0.0f : 1.0f);   // Where does the zero line stands

        const ImU32 col_base = GetColorU32((plot_type == ImGuiPlotType_Lines) ? ImGuiCol_PlotLines : ImGuiCol_PlotHistogram);
        const ImU32 col_hovered = GetColorU32((plot_type == ImGuiPlotType_Lines) ? ImGuiCol_PlotLinesHovered : ImGuiCol_PlotHistogramHovered);

        for (int n = 0; n < res_w; n++)
        {
            const float t1 = t0 + t_step;
            const int v1_idx = (int)(t0 * item_count + 0.5f);
            IM_ASSERT(v1_idx >= 0 && v1_idx < values_count);
            const float v1 = values_getter(data, (v1_idx + values_offset + 1) % values_count);
            const ImVec2 tp1 = ImVec2( t1, 1.0f - ImSaturate((v1 - scale_min) * inv_scale) );

            // NB: Draw calls are merged together by the DrawList system. Still, we should render our batch are lower level to save a bit of CPU.
            ImVec2 pos0 = ImLerp(inner_bb.Min, inner_bb.Max, tp0);
            ImVec2 pos1 = ImLerp(inner_bb.Min, inner_bb.Max, (plot_type == ImGuiPlotType_Lines) ? tp1 : ImVec2(tp1.x, histogram_zero_line_t));
            if (plot_type == ImGuiPlotType_Lines)
            {
                window->DrawList->AddLine(pos0, pos1, idx_hovered == v1_idx ? col_hovered : col_base);
            }
            else if (plot_type == ImGuiPlotType_Histogram)
            {
                if (pos1.x >= pos0.x + 2.0f)
                    pos1.x -= 1.0f;
                window->DrawList->AddRectFilled(pos0, pos1, idx_hovered == v1_idx ? col_hovered : col_base);
            }

            t0 = t1;
            tp0 = tp1;
        }
    }

    // Text overlay
    if (overlay_text)
        RenderTextClipped(ImVec2(frame_bb.Min.x, frame_bb.Min.y + style.FramePadding.y), frame_bb.Max, overlay_text, NULL, NULL, ImVec2(0.5f, 0.0f));

    if (label_size.x > 0.0f)
        RenderText(ImVec2(frame_bb.Max.x + style.ItemInnerSpacing.x, inner_bb.Min.y), label);

    // Return hovered index or -1 if none are hovered.
    // This is currently not exposed in the public API because we need a larger redesign of the whole thing, but in the short-term we are making it available in PlotEx().
    return idx_hovered;
}

struct ImGuiPlotArrayGetterData
{
    const float* Values;
    int Stride;

    ImGuiPlotArrayGetterData(const float* values, int stride) { Values = values; Stride = stride; }
};

static float Plot_ArrayGetter(void* data, int idx)
{
    ImGuiPlotArrayGetterData* plot_data = (ImGuiPlotArrayGetterData*)data;
    const float v = *(const float*)(const void*)((const unsigned char*)plot_data->Values + (size_t)idx * plot_data->Stride);
    return v;
}

void ImGui::PlotLines(const char* label, const float* values, int values_count, int values_offset, const char* overlay_text, float scale_min, float scale_max, ImVec2 graph_size, int stride)
{
    ImGuiPlotArrayGetterData data(values, stride);
    PlotEx(ImGuiPlotType_Lines, label, &Plot_ArrayGetter, (void*)&data, values_count, values_offset, overlay_text, scale_min, scale_max, graph_size);
}

void ImGui::PlotLines(const char* label, float (*values_getter)(void* data, int idx), void* data, int values_count, int values_offset, const char* overlay_text, float scale_min, float scale_max, ImVec2 graph_size)
{
    PlotEx(ImGuiPlotType_Lines, label, values_getter, data, values_count, values_offset, overlay_text, scale_min, scale_max, graph_size);
}

void ImGui::PlotHistogram(const char* label, const float* values, int values_count, int values_offset, const char* overlay_text, float scale_min, float scale_max, ImVec2 graph_size, int stride)
{
    ImGuiPlotArrayGetterData data(values, stride);
    PlotEx(ImGuiPlotType_Histogram, label, &Plot_ArrayGetter, (void*)&data, values_count, values_offset, overlay_text, scale_min, scale_max, graph_size);
}

void ImGui::PlotHistogram(const char* label, float (*values_getter)(void* data, int idx), void* data, int values_count, int values_offset, const char* overlay_text, float scale_min, float scale_max, ImVec2 graph_size)
{
    PlotEx(ImGuiPlotType_Histogram, label, values_getter, data, values_count, values_offset, overlay_text, scale_min, scale_max, graph_size);
}

//-------------------------------------------------------------------------
// [SECTION] Widgets: Value helpers
// Those is not very useful, legacy API.
//-------------------------------------------------------------------------
// - Value()
//-------------------------------------------------------------------------

void ImGui::Value(const char* prefix, bool b)
{
    Text("%s: %s", prefix, (b ? "true" : "false"));
}

void ImGui::Value(const char* prefix, int v)
{
    Text("%s: %d", prefix, v);
}

void ImGui::Value(const char* prefix, unsigned int v)
{
    Text("%s: %d", prefix, v);
}

void ImGui::Value(const char* prefix, float v, const char* float_format)
{
    if (float_format)
    {
        char fmt[64];
        ImFormatString(fmt, IM_ARRAYSIZE(fmt), "%%s: %s", float_format);
        Text(fmt, prefix, v);
    }
    else
    {
        Text("%s: %.3f", prefix, v);
    }
}

//-------------------------------------------------------------------------
// [SECTION] MenuItem, BeginMenu, EndMenu, etc.
//-------------------------------------------------------------------------
// - ImGuiMenuColumns [Internal]
// - BeginMenuBar()
// - EndMenuBar()
// - BeginMainMenuBar()
// - EndMainMenuBar()
// - BeginMenu()
// - EndMenu()
// - MenuItem()
//-------------------------------------------------------------------------

// Helpers for internal use
void ImGuiMenuColumns::Update(int count, float spacing, bool clear)
{
    IM_ASSERT(count == IM_ARRAYSIZE(Pos));
    IM_UNUSED(count);
    Width = NextWidth = 0.0f;
    Spacing = spacing;
    if (clear)
        memset(NextWidths, 0, sizeof(NextWidths));
    for (int i = 0; i < IM_ARRAYSIZE(Pos); i++)
    {
        if (i > 0 && NextWidths[i] > 0.0f)
            Width += Spacing;
        Pos[i] = IM_FLOOR(Width);
        Width += NextWidths[i];
        NextWidths[i] = 0.0f;
    }
}

float ImGuiMenuColumns::DeclColumns(float w0, float w1, float w2) // not using va_arg because they promote float to double
{
    NextWidth = 0.0f;
    NextWidths[0] = ImMax(NextWidths[0], w0);
    NextWidths[1] = ImMax(NextWidths[1], w1);
    NextWidths[2] = ImMax(NextWidths[2], w2);
    for (int i = 0; i < IM_ARRAYSIZE(Pos); i++)
        NextWidth += NextWidths[i] + ((i > 0 && NextWidths[i] > 0.0f) ? Spacing : 0.0f);
    return ImMax(Width, NextWidth);
}

float ImGuiMenuColumns::CalcExtraSpace(float avail_w) const
{
    return ImMax(0.0f, avail_w - Width);
}

// FIXME: Provided a rectangle perhaps e.g. a BeginMenuBarEx() could be used anywhere..
// Currently the main responsibility of this function being to setup clip-rect + horizontal layout + menu navigation layer.
// Ideally we also want this to be responsible for claiming space out of the main window scrolling rectangle, in which case ImGuiWindowFlags_MenuBar will become unnecessary.
// Then later the same system could be used for multiple menu-bars, scrollbars, side-bars.
bool ImGui::BeginMenuBar()
{
    ImGuiWindow* window = GetCurrentWindow();
    if (window->SkipItems)
        return false;
    if (!(window->Flags & ImGuiWindowFlags_MenuBar))
        return false;

    IM_ASSERT(!window->DC.MenuBarAppending);
    BeginGroup(); // Backup position on layer 0 // FIXME: Misleading to use a group for that backup/restore
    PushID("##menubar");

    // We don't clip with current window clipping rectangle as it is already set to the area below. However we clip with window full rect.
    // We remove 1 worth of rounding to Max.x to that text in long menus and small windows don't tend to display over the lower-right rounded area, which looks particularly glitchy.
    ImRect bar_rect = window->MenuBarRect();
    ImRect clip_rect(IM_ROUND(bar_rect.Min.x + window->WindowBorderSize), IM_ROUND(bar_rect.Min.y + window->WindowBorderSize), IM_ROUND(ImMax(bar_rect.Min.x, bar_rect.Max.x - ImMax(window->WindowRounding, window->WindowBorderSize))), IM_ROUND(bar_rect.Max.y));
    clip_rect.ClipWith(window->OuterRectClipped);
    PushClipRect(clip_rect.Min, clip_rect.Max, false);

    // We overwrite CursorMaxPos because BeginGroup sets it to CursorPos (essentially the .EmitItem hack in EndMenuBar() would need something analogous here, maybe a BeginGroupEx() with flags).
    window->DC.CursorPos = window->DC.CursorMaxPos = ImVec2(bar_rect.Min.x + window->DC.MenuBarOffset.x, bar_rect.Min.y + window->DC.MenuBarOffset.y);
    window->DC.LayoutType = ImGuiLayoutType_Horizontal;
    window->DC.NavLayerCurrent = ImGuiNavLayer_Menu;
    window->DC.MenuBarAppending = true;
    AlignTextToFramePadding();
    return true;
}

void ImGui::EndMenuBar()
{
    ImGuiWindow* window = GetCurrentWindow();
    if (window->SkipItems)
        return;
    ImGuiContext& g = *GImGui;

    // Nav: When a move request within one of our child menu failed, capture the request to navigate among our siblings.
    if (NavMoveRequestButNoResultYet() && (g.NavMoveDir == ImGuiDir_Left || g.NavMoveDir == ImGuiDir_Right) && (g.NavWindow->Flags & ImGuiWindowFlags_ChildMenu))
    {
        ImGuiWindow* nav_earliest_child = g.NavWindow;
        while (nav_earliest_child->ParentWindow && (nav_earliest_child->ParentWindow->Flags & ImGuiWindowFlags_ChildMenu))
            nav_earliest_child = nav_earliest_child->ParentWindow;
        if (nav_earliest_child->ParentWindow == window && nav_earliest_child->DC.ParentLayoutType == ImGuiLayoutType_Horizontal && g.NavMoveRequestForward == ImGuiNavForward_None)
        {
            // To do so we claim focus back, restore NavId and then process the movement request for yet another frame.
            // This involve a one-frame delay which isn't very problematic in this situation. We could remove it by scoring in advance for multiple window (probably not worth the hassle/cost)
            const ImGuiNavLayer layer = ImGuiNavLayer_Menu;
            IM_ASSERT(window->DC.NavLayerActiveMaskNext & (1 << layer)); // Sanity check
            FocusWindow(window);
            SetNavID(window->NavLastIds[layer], layer, 0, window->NavRectRel[layer]);
            g.NavDisableHighlight = true; // Hide highlight for the current frame so we don't see the intermediary selection.
            g.NavDisableMouseHover = g.NavMousePosDirty = true;
            g.NavMoveRequestForward = ImGuiNavForward_ForwardQueued;
            NavMoveRequestCancel();
        }
    }

    IM_ASSERT(window->Flags & ImGuiWindowFlags_MenuBar);
    IM_ASSERT(window->DC.MenuBarAppending);
    PopClipRect();
    PopID();
    window->DC.MenuBarOffset.x = window->DC.CursorPos.x - window->Pos.x; // Save horizontal position so next append can reuse it. This is kinda equivalent to a per-layer CursorPos.
    g.GroupStack.back().EmitItem = false;
    EndGroup(); // Restore position on layer 0
    window->DC.LayoutType = ImGuiLayoutType_Vertical;
    window->DC.NavLayerCurrent = ImGuiNavLayer_Main;
    window->DC.MenuBarAppending = false;
}

// Important: calling order matters!
// FIXME: Somehow overlapping with docking tech.
// FIXME: The "rect-cut" aspect of this could be formalized into a lower-level helper (rect-cut: https://halt.software/dead-simple-layouts)
bool ImGui::BeginViewportSideBar(const char* name, ImGuiViewport* viewport_p, ImGuiDir dir, float axis_size, ImGuiWindowFlags window_flags)
{
    IM_ASSERT(dir != ImGuiDir_None);

    ImGuiWindow* bar_window = FindWindowByName(name);
    ImGuiViewportP* viewport = (ImGuiViewportP*)(void*)(viewport_p ? viewport_p : GetMainViewport());
    if (bar_window == NULL || bar_window->BeginCount == 0)
    {
        // Calculate and set window size/position
        ImRect avail_rect = viewport->GetBuildWorkRect();
        ImGuiAxis axis = (dir == ImGuiDir_Up || dir == ImGuiDir_Down) ? ImGuiAxis_Y : ImGuiAxis_X;
        ImVec2 pos = avail_rect.Min;
        if (dir == ImGuiDir_Right || dir == ImGuiDir_Down)
            pos[axis] = avail_rect.Max[axis] - axis_size;
        ImVec2 size = avail_rect.GetSize();
        size[axis] = axis_size;
        SetNextWindowPos(pos);
        SetNextWindowSize(size);

        // Report our size into work area (for next frame) using actual window size
        if (dir == ImGuiDir_Up || dir == ImGuiDir_Left)
            viewport->BuildWorkOffsetMin[axis] += axis_size;
        else if (dir == ImGuiDir_Down || dir == ImGuiDir_Right)
            viewport->BuildWorkOffsetMax[axis] -= axis_size;
    }

    window_flags |= ImGuiWindowFlags_NoTitleBar | ImGuiWindowFlags_NoResize | ImGuiWindowFlags_NoMove | ImGuiWindowFlags_NoDocking;
    SetNextWindowViewport(viewport->ID); // Enforce viewport so we don't create our own viewport when ImGuiConfigFlags_ViewportsNoMerge is set.
    PushStyleVar(ImGuiStyleVar_WindowRounding, 0.0f);
    PushStyleVar(ImGuiStyleVar_WindowMinSize, ImVec2(0, 0)); // Lift normal size constraint
    bool is_open = Begin(name, NULL, window_flags);
    PopStyleVar(2);

    return is_open;
}

bool ImGui::BeginMainMenuBar()
{
    ImGuiContext& g = *GImGui;
    ImGuiViewportP* viewport = (ImGuiViewportP*)(void*)GetMainViewport();

    // Notify of viewport change so GetFrameHeight() can be accurate in case of DPI change
    SetCurrentViewport(NULL, viewport);

    // For the main menu bar, which cannot be moved, we honor g.Style.DisplaySafeAreaPadding to ensure text can be visible on a TV set.
    // FIXME: This could be generalized as an opt-in way to clamp window->DC.CursorStartPos to avoid SafeArea?
    // FIXME: Consider removing support for safe area down the line... it's messy. Nowadays consoles have support for TV calibration in OS settings.
    g.NextWindowData.MenuBarOffsetMinVal = ImVec2(g.Style.DisplaySafeAreaPadding.x, ImMax(g.Style.DisplaySafeAreaPadding.y - g.Style.FramePadding.y, 0.0f));
    ImGuiWindowFlags window_flags = ImGuiWindowFlags_NoScrollbar | ImGuiWindowFlags_NoSavedSettings | ImGuiWindowFlags_MenuBar;
    float height = GetFrameHeight();
    bool is_open = BeginViewportSideBar("##MainMenuBar", viewport, ImGuiDir_Up, height, window_flags);
    g.NextWindowData.MenuBarOffsetMinVal = ImVec2(0.0f, 0.0f);

    if (is_open)
        BeginMenuBar();
    else
        End();
    return is_open;
}

void ImGui::EndMainMenuBar()
{
    EndMenuBar();

    // When the user has left the menu layer (typically: closed menus through activation of an item), we restore focus to the previous window
    // FIXME: With this strategy we won't be able to restore a NULL focus.
    ImGuiContext& g = *GImGui;
    if (g.CurrentWindow == g.NavWindow && g.NavLayer == ImGuiNavLayer_Main && !g.NavAnyRequest)
        FocusTopMostWindowUnderOne(g.NavWindow, NULL);

    End();
}

bool ImGui::BeginMenu(const char* label, bool enabled)
{
    ImGuiWindow* window = GetCurrentWindow();
    if (window->SkipItems)
        return false;

    ImGuiContext& g = *GImGui;
    const ImGuiStyle& style = g.Style;
    const ImGuiID id = window->GetID(label);
    bool menu_is_open = IsPopupOpen(id, ImGuiPopupFlags_None);

    // Sub-menus are ChildWindow so that mouse can be hovering across them (otherwise top-most popup menu would steal focus and not allow hovering on parent menu)
    ImGuiWindowFlags flags = ImGuiWindowFlags_ChildMenu | ImGuiWindowFlags_AlwaysAutoResize | ImGuiWindowFlags_NoMove | ImGuiWindowFlags_NoTitleBar | ImGuiWindowFlags_NoSavedSettings | ImGuiWindowFlags_NoNavFocus;
    if (window->Flags & (ImGuiWindowFlags_Popup | ImGuiWindowFlags_ChildMenu))
        flags |= ImGuiWindowFlags_ChildWindow;

    // If a menu with same the ID was already submitted, we will append to it, matching the behavior of Begin().
    // We are relying on a O(N) search - so O(N log N) over the frame - which seems like the most efficient for the expected small amount of BeginMenu() calls per frame.
    // If somehow this is ever becoming a problem we can switch to use e.g. ImGuiStorage mapping key to last frame used.
    if (g.MenusIdSubmittedThisFrame.contains(id))
    {
        if (menu_is_open)
            menu_is_open = BeginPopupEx(id, flags); // menu_is_open can be 'false' when the popup is completely clipped (e.g. zero size display)
        else
            g.NextWindowData.ClearFlags();          // we behave like Begin() and need to consume those values
        return menu_is_open;
    }

    // Tag menu as used. Next time BeginMenu() with same ID is called it will append to existing menu
    g.MenusIdSubmittedThisFrame.push_back(id);

    ImVec2 label_size = CalcTextSize(label, NULL, true);
    bool pressed;
    bool menuset_is_open = !(window->Flags & ImGuiWindowFlags_Popup) && (g.OpenPopupStack.Size > g.BeginPopupStack.Size && g.OpenPopupStack[g.BeginPopupStack.Size].OpenParentId == window->IDStack.back());
    ImGuiWindow* backed_nav_window = g.NavWindow;
    if (menuset_is_open)
        g.NavWindow = window;  // Odd hack to allow hovering across menus of a same menu-set (otherwise we wouldn't be able to hover parent)

    // The reference position stored in popup_pos will be used by Begin() to find a suitable position for the child menu,
    // However the final position is going to be different! It is chosen by FindBestWindowPosForPopup().
    // e.g. Menus tend to overlap each other horizontally to amplify relative Z-ordering.
    ImVec2 popup_pos, pos = window->DC.CursorPos;
    if (window->DC.LayoutType == ImGuiLayoutType_Horizontal)
    {
        // Menu inside an horizontal menu bar
        // Selectable extend their highlight by half ItemSpacing in each direction.
        // For ChildMenu, the popup position will be overwritten by the call to FindBestWindowPosForPopup() in Begin()
        popup_pos = ImVec2(pos.x - 1.0f - IM_FLOOR(style.ItemSpacing.x * 0.5f), pos.y - style.FramePadding.y + window->MenuBarHeight());
        window->DC.CursorPos.x += IM_FLOOR(style.ItemSpacing.x * 0.5f);
        PushStyleVar(ImGuiStyleVar_ItemSpacing, ImVec2(style.ItemSpacing.x * 2.0f, style.ItemSpacing.y));
        float w = label_size.x;
        pressed = Selectable(label, menu_is_open, ImGuiSelectableFlags_NoHoldingActiveID | ImGuiSelectableFlags_SelectOnClick | ImGuiSelectableFlags_DontClosePopups | (!enabled ? ImGuiSelectableFlags_Disabled : 0), ImVec2(w, 0.0f));
        PopStyleVar();
        window->DC.CursorPos.x += IM_FLOOR(style.ItemSpacing.x * (-1.0f + 0.5f)); // -1 spacing to compensate the spacing added when Selectable() did a SameLine(). It would also work to call SameLine() ourselves after the PopStyleVar().
    }
    else
    {
        // Menu inside a menu
        // (In a typical menu window where all items are BeginMenu() or MenuItem() calls, extra_w will always be 0.0f.
        //  Only when they are other items sticking out we're going to add spacing, yet only register minimum width into the layout system.
        popup_pos = ImVec2(pos.x, pos.y - style.WindowPadding.y);
        float min_w = window->DC.MenuColumns.DeclColumns(label_size.x, 0.0f, IM_FLOOR(g.FontSize * 1.20f)); // Feedback to next frame
        float extra_w = ImMax(0.0f, GetContentRegionAvail().x - min_w);
        pressed = Selectable(label, menu_is_open, ImGuiSelectableFlags_NoHoldingActiveID | ImGuiSelectableFlags_SelectOnClick | ImGuiSelectableFlags_DontClosePopups | ImGuiSelectableFlags_SpanAvailWidth | (!enabled ? ImGuiSelectableFlags_Disabled : 0), ImVec2(min_w, 0.0f));
        ImU32 text_col = GetColorU32(enabled ? ImGuiCol_Text : ImGuiCol_TextDisabled);
        RenderArrow(window->DrawList, pos + ImVec2(window->DC.MenuColumns.Pos[2] + extra_w + g.FontSize * 0.30f, 0.0f), text_col, ImGuiDir_Right);
    }

    const bool hovered = enabled && ItemHoverable(window->DC.LastItemRect, id);
    if (menuset_is_open)
        g.NavWindow = backed_nav_window;

    bool want_open = false;
    bool want_close = false;
    if (window->DC.LayoutType == ImGuiLayoutType_Vertical) // (window->Flags & (ImGuiWindowFlags_Popup|ImGuiWindowFlags_ChildMenu))
    {
        // Close menu when not hovering it anymore unless we are moving roughly in the direction of the menu
        // Implement http://bjk5.com/post/44698559168/breaking-down-amazons-mega-dropdown to avoid using timers, so menus feels more reactive.
        bool moving_toward_other_child_menu = false;

        ImGuiWindow* child_menu_window = (g.BeginPopupStack.Size < g.OpenPopupStack.Size && g.OpenPopupStack[g.BeginPopupStack.Size].SourceWindow == window) ? g.OpenPopupStack[g.BeginPopupStack.Size].Window : NULL;
        if (g.HoveredWindow == window && child_menu_window != NULL && !(window->Flags & ImGuiWindowFlags_MenuBar))
        {
            // FIXME-DPI: Values should be derived from a master "scale" factor.
            ImRect next_window_rect = child_menu_window->Rect();
            ImVec2 ta = g.IO.MousePos - g.IO.MouseDelta;
            ImVec2 tb = (window->Pos.x < child_menu_window->Pos.x) ? next_window_rect.GetTL() : next_window_rect.GetTR();
            ImVec2 tc = (window->Pos.x < child_menu_window->Pos.x) ? next_window_rect.GetBL() : next_window_rect.GetBR();
            float extra = ImClamp(ImFabs(ta.x - tb.x) * 0.30f, 5.0f, 30.0f);    // add a bit of extra slack.
            ta.x += (window->Pos.x < child_menu_window->Pos.x) ? -0.5f : +0.5f; // to avoid numerical issues
            tb.y = ta.y + ImMax((tb.y - extra) - ta.y, -100.0f);                // triangle is maximum 200 high to limit the slope and the bias toward large sub-menus // FIXME: Multiply by fb_scale?
            tc.y = ta.y + ImMin((tc.y + extra) - ta.y, +100.0f);
            moving_toward_other_child_menu = ImTriangleContainsPoint(ta, tb, tc, g.IO.MousePos);
            //GetForegroundDrawList()->AddTriangleFilled(ta, tb, tc, moving_within_opened_triangle ? IM_COL32(0,128,0,128) : IM_COL32(128,0,0,128)); // [DEBUG]
        }
        if (menu_is_open && !hovered && g.HoveredWindow == window && g.HoveredIdPreviousFrame != 0 && g.HoveredIdPreviousFrame != id && !moving_toward_other_child_menu)
            want_close = true;

        if (!menu_is_open && hovered && pressed) // Click to open
            want_open = true;
        else if (!menu_is_open && hovered && !moving_toward_other_child_menu) // Hover to open
            want_open = true;

        if (g.NavActivateId == id)
        {
            want_close = menu_is_open;
            want_open = !menu_is_open;
        }
        if (g.NavId == id && g.NavMoveRequest && g.NavMoveDir == ImGuiDir_Right) // Nav-Right to open
        {
            want_open = true;
            NavMoveRequestCancel();
        }
    }
    else
    {
        // Menu bar
        if (menu_is_open && pressed && menuset_is_open) // Click an open menu again to close it
        {
            want_close = true;
            want_open = menu_is_open = false;
        }
        else if (pressed || (hovered && menuset_is_open && !menu_is_open)) // First click to open, then hover to open others
        {
            want_open = true;
        }
        else if (g.NavId == id && g.NavMoveRequest && g.NavMoveDir == ImGuiDir_Down) // Nav-Down to open
        {
            want_open = true;
            NavMoveRequestCancel();
        }
    }

    if (!enabled) // explicitly close if an open menu becomes disabled, facilitate users code a lot in pattern such as 'if (BeginMenu("options", has_object)) { ..use object.. }'
        want_close = true;
    if (want_close && IsPopupOpen(id, ImGuiPopupFlags_None))
        ClosePopupToLevel(g.BeginPopupStack.Size, true);

    IMGUI_TEST_ENGINE_ITEM_INFO(id, label, window->DC.ItemFlags | ImGuiItemStatusFlags_Openable | (menu_is_open ? ImGuiItemStatusFlags_Opened : 0));

    if (!menu_is_open && want_open && g.OpenPopupStack.Size > g.BeginPopupStack.Size)
    {
        // Don't recycle same menu level in the same frame, first close the other menu and yield for a frame.
        OpenPopup(label);
        return false;
    }

    menu_is_open |= want_open;
    if (want_open)
        OpenPopup(label);

    if (menu_is_open)
    {
        SetNextWindowPos(popup_pos, ImGuiCond_Always); // Note: this is super misleading! The value will serve as reference for FindBestWindowPosForPopup(), not actual pos.
        menu_is_open = BeginPopupEx(id, flags); // menu_is_open can be 'false' when the popup is completely clipped (e.g. zero size display)
    }
    else
    {
        g.NextWindowData.ClearFlags(); // We behave like Begin() and need to consume those values
    }

    return menu_is_open;
}

void ImGui::EndMenu()
{
    // Nav: When a left move request _within our child menu_ failed, close ourselves (the _parent_ menu).
    // A menu doesn't close itself because EndMenuBar() wants the catch the last Left<>Right inputs.
    // However, it means that with the current code, a BeginMenu() from outside another menu or a menu-bar won't be closable with the Left direction.
    ImGuiContext& g = *GImGui;
    ImGuiWindow* window = g.CurrentWindow;
    if (g.NavWindow && g.NavWindow->ParentWindow == window && g.NavMoveDir == ImGuiDir_Left && NavMoveRequestButNoResultYet() && window->DC.LayoutType == ImGuiLayoutType_Vertical)
    {
        ClosePopupToLevel(g.BeginPopupStack.Size, true);
        NavMoveRequestCancel();
    }

    EndPopup();
}

bool ImGui::MenuItem(const char* label, const char* shortcut, bool selected, bool enabled)
{
    ImGuiWindow* window = GetCurrentWindow();
    if (window->SkipItems)
        return false;

    ImGuiContext& g = *GImGui;
    ImGuiStyle& style = g.Style;
    ImVec2 pos = window->DC.CursorPos;
    ImVec2 label_size = CalcTextSize(label, NULL, true);

    // We've been using the equivalent of ImGuiSelectableFlags_SetNavIdOnHover on all Selectable() since early Nav system days (commit 43ee5d73),
    // but I am unsure whether this should be kept at all. For now moved it to be an opt-in feature used by menus only.
    ImGuiSelectableFlags flags = ImGuiSelectableFlags_SelectOnRelease | ImGuiSelectableFlags_SetNavIdOnHover | (enabled ? 0 : ImGuiSelectableFlags_Disabled);
    bool pressed;
    if (window->DC.LayoutType == ImGuiLayoutType_Horizontal)
    {
        // Mimic the exact layout spacing of BeginMenu() to allow MenuItem() inside a menu bar, which is a little misleading but may be useful
        // Note that in this situation we render neither the shortcut neither the selected tick mark
        float w = label_size.x;
        window->DC.CursorPos.x += IM_FLOOR(style.ItemSpacing.x * 0.5f);
        PushStyleVar(ImGuiStyleVar_ItemSpacing, ImVec2(style.ItemSpacing.x * 2.0f, style.ItemSpacing.y));
        pressed = Selectable(label, false, flags, ImVec2(w, 0.0f));
        PopStyleVar();
        window->DC.CursorPos.x += IM_FLOOR(style.ItemSpacing.x * (-1.0f + 0.5f)); // -1 spacing to compensate the spacing added when Selectable() did a SameLine(). It would also work to call SameLine() ourselves after the PopStyleVar().
    }
    else
    {
        // Menu item inside a vertical menu
        // (In a typical menu window where all items are BeginMenu() or MenuItem() calls, extra_w will always be 0.0f.
        //  Only when they are other items sticking out we're going to add spacing, yet only register minimum width into the layout system.
        float shortcut_w = shortcut ? CalcTextSize(shortcut, NULL).x : 0.0f;
        float min_w = window->DC.MenuColumns.DeclColumns(label_size.x, shortcut_w, IM_FLOOR(g.FontSize * 1.20f)); // Feedback for next frame
        float extra_w = ImMax(0.0f, GetContentRegionAvail().x - min_w);
        pressed = Selectable(label, false, flags | ImGuiSelectableFlags_SpanAvailWidth, ImVec2(min_w, 0.0f));
        if (shortcut_w > 0.0f)
        {
            PushStyleColor(ImGuiCol_Text, g.Style.Colors[ImGuiCol_TextDisabled]);
            RenderText(pos + ImVec2(window->DC.MenuColumns.Pos[1] + extra_w, 0.0f), shortcut, NULL, false);
            PopStyleColor();
        }
        if (selected)
            RenderCheckMark(window->DrawList, pos + ImVec2(window->DC.MenuColumns.Pos[2] + extra_w + g.FontSize * 0.40f, g.FontSize * 0.134f * 0.5f), GetColorU32(enabled ? ImGuiCol_Text : ImGuiCol_TextDisabled), g.FontSize  * 0.866f);
    }

    IMGUI_TEST_ENGINE_ITEM_INFO(window->DC.LastItemId, label, window->DC.ItemFlags | ImGuiItemStatusFlags_Checkable | (selected ? ImGuiItemStatusFlags_Checked : 0));
    return pressed;
}

bool ImGui::MenuItem(const char* label, const char* shortcut, bool* p_selected, bool enabled)
{
    if (MenuItem(label, shortcut, p_selected ? *p_selected : false, enabled))
    {
        if (p_selected)
            *p_selected = !*p_selected;
        return true;
    }
    return false;
}

//-------------------------------------------------------------------------
// [SECTION] Widgets: BeginTabBar, EndTabBar, etc.
//-------------------------------------------------------------------------
// - BeginTabBar()
// - BeginTabBarEx() [Internal]
// - EndTabBar()
// - TabBarLayout() [Internal]
// - TabBarCalcTabID() [Internal]
// - TabBarCalcMaxTabWidth() [Internal]
// - TabBarFindTabById() [Internal]
// - TabBarAddTab() [Internal]
// - TabBarRemoveTab() [Internal]
// - TabBarCloseTab() [Internal]
// - TabBarScrollClamp() [Internal]
// - TabBarScrollToTab() [Internal]
// - TabBarQueueChangeTabOrder() [Internal]
// - TabBarScrollingButtons() [Internal]
// - TabBarTabListPopupButton() [Internal]
//-------------------------------------------------------------------------

struct ImGuiTabBarSection
{
    int                 TabCount;               // Number of tabs in this section.
    float               Width;                  // Sum of width of tabs in this section (after shrinking down)
    float               Spacing;                // Horizontal spacing at the end of the section.

    ImGuiTabBarSection() { memset(this, 0, sizeof(*this)); }
};

namespace ImGui
{
    static void             TabBarLayout(ImGuiTabBar* tab_bar);
    static ImU32            TabBarCalcTabID(ImGuiTabBar* tab_bar, const char* label, ImGuiWindow* docked_window);
    static float            TabBarCalcMaxTabWidth();
    static float            TabBarScrollClamp(ImGuiTabBar* tab_bar, float scrolling);
    static void             TabBarScrollToTab(ImGuiTabBar* tab_bar, ImGuiID tab_id, ImGuiTabBarSection* sections);
    static ImGuiTabItem*    TabBarScrollingButtons(ImGuiTabBar* tab_bar);
    static ImGuiTabItem*    TabBarTabListPopupButton(ImGuiTabBar* tab_bar);
}

ImGuiTabBar::ImGuiTabBar()
{
    memset(this, 0, sizeof(*this));
    CurrFrameVisible = PrevFrameVisible = -1;
    LastTabItemIdx = -1;
}

static inline int TabItemGetSectionIdx(const ImGuiTabItem* tab)
{
    return (tab->Flags & ImGuiTabItemFlags_Leading) ? 0 : (tab->Flags & ImGuiTabItemFlags_Trailing) ? 2 : 1;
}

static int IMGUI_CDECL TabItemComparerBySection(const void* lhs, const void* rhs)
{
    const ImGuiTabItem* a = (const ImGuiTabItem*)lhs;
    const ImGuiTabItem* b = (const ImGuiTabItem*)rhs;
    const int a_section = TabItemGetSectionIdx(a);
    const int b_section = TabItemGetSectionIdx(b);
    if (a_section != b_section)
        return a_section - b_section;
    return (int)(a->IndexDuringLayout - b->IndexDuringLayout);
}

static int IMGUI_CDECL TabItemComparerByBeginOrder(const void* lhs, const void* rhs)
{
    const ImGuiTabItem* a = (const ImGuiTabItem*)lhs;
    const ImGuiTabItem* b = (const ImGuiTabItem*)rhs;
    return (int)(a->BeginOrder - b->BeginOrder);
}

static ImGuiTabBar* GetTabBarFromTabBarRef(const ImGuiPtrOrIndex& ref)
{
    ImGuiContext& g = *GImGui;
    return ref.Ptr ? (ImGuiTabBar*)ref.Ptr : g.TabBars.GetByIndex(ref.Index);
}

static ImGuiPtrOrIndex GetTabBarRefFromTabBar(ImGuiTabBar* tab_bar)
{
    ImGuiContext& g = *GImGui;
    if (g.TabBars.Contains(tab_bar))
        return ImGuiPtrOrIndex(g.TabBars.GetIndex(tab_bar));
    return ImGuiPtrOrIndex(tab_bar);
}

bool    ImGui::BeginTabBar(const char* str_id, ImGuiTabBarFlags flags)
{
    ImGuiContext& g = *GImGui;
    ImGuiWindow* window = g.CurrentWindow;
    if (window->SkipItems)
        return false;

    ImGuiID id = window->GetID(str_id);
    ImGuiTabBar* tab_bar = g.TabBars.GetOrAddByKey(id);
    ImRect tab_bar_bb = ImRect(window->DC.CursorPos.x, window->DC.CursorPos.y, window->WorkRect.Max.x, window->DC.CursorPos.y + g.FontSize + g.Style.FramePadding.y * 2);
    tab_bar->ID = id;
    return BeginTabBarEx(tab_bar, tab_bar_bb, flags | ImGuiTabBarFlags_IsFocused, NULL);
}

bool    ImGui::BeginTabBarEx(ImGuiTabBar* tab_bar, const ImRect& tab_bar_bb, ImGuiTabBarFlags flags, ImGuiDockNode* dock_node)
{
    ImGuiContext& g = *GImGui;
    ImGuiWindow* window = g.CurrentWindow;
    if (window->SkipItems)
        return false;

    if ((flags & ImGuiTabBarFlags_DockNode) == 0)
        PushOverrideID(tab_bar->ID);

    // Add to stack
    g.CurrentTabBarStack.push_back(GetTabBarRefFromTabBar(tab_bar));
    g.CurrentTabBar = tab_bar;

    // Append with multiple BeginTabBar()/EndTabBar() pairs.
    tab_bar->BackupCursorPos = window->DC.CursorPos;
    if (tab_bar->CurrFrameVisible == g.FrameCount)
    {
        window->DC.CursorPos = ImVec2(tab_bar->BarRect.Min.x, tab_bar->BarRect.Max.y + tab_bar->ItemSpacingY);
        tab_bar->BeginCount++;
        return true;
    }

    // Ensure correct ordering when toggling ImGuiTabBarFlags_Reorderable flag, or when a new tab was added while being not reorderable
    if ((flags & ImGuiTabBarFlags_Reorderable) != (tab_bar->Flags & ImGuiTabBarFlags_Reorderable) || (tab_bar->TabsAddedNew && !(flags & ImGuiTabBarFlags_Reorderable)))
        if (tab_bar->Tabs.Size > 1 && (flags & ImGuiTabBarFlags_DockNode) == 0) // FIXME: TabBar with DockNode can now be hybrid
            ImQsort(tab_bar->Tabs.Data, tab_bar->Tabs.Size, sizeof(ImGuiTabItem), TabItemComparerByBeginOrder);
    tab_bar->TabsAddedNew = false;

    // Flags
    if ((flags & ImGuiTabBarFlags_FittingPolicyMask_) == 0)
        flags |= ImGuiTabBarFlags_FittingPolicyDefault_;

    tab_bar->Flags = flags;
    tab_bar->BarRect = tab_bar_bb;
    tab_bar->WantLayout = true; // Layout will be done on the first call to ItemTab()
    tab_bar->PrevFrameVisible = tab_bar->CurrFrameVisible;
    tab_bar->CurrFrameVisible = g.FrameCount;
    tab_bar->PrevTabsContentsHeight = tab_bar->CurrTabsContentsHeight;
    tab_bar->CurrTabsContentsHeight = 0.0f;
    tab_bar->ItemSpacingY = g.Style.ItemSpacing.y;
    tab_bar->FramePadding = g.Style.FramePadding;
    tab_bar->TabsActiveCount = 0;
    tab_bar->BeginCount = 1;

    // Set cursor pos in a way which only be used in the off-chance the user erroneously submits item before BeginTabItem(): items will overlap
    window->DC.CursorPos = ImVec2(tab_bar->BarRect.Min.x, tab_bar->BarRect.Max.y + tab_bar->ItemSpacingY);

    // Draw separator
    const ImU32 col = GetColorU32((flags & ImGuiTabBarFlags_IsFocused) ? ImGuiCol_TabActive : ImGuiCol_TabUnfocusedActive);
    const float y = tab_bar->BarRect.Max.y - 1.0f;
    if (dock_node != NULL)
    {
        const float separator_min_x = dock_node->Pos.x + window->WindowBorderSize;
        const float separator_max_x = dock_node->Pos.x + dock_node->Size.x - window->WindowBorderSize;
        window->DrawList->AddLine(ImVec2(separator_min_x, y), ImVec2(separator_max_x, y), col, 1.0f);
    }
    else
    {
        const float separator_min_x = tab_bar->BarRect.Min.x - IM_FLOOR(window->WindowPadding.x * 0.5f);
        const float separator_max_x = tab_bar->BarRect.Max.x + IM_FLOOR(window->WindowPadding.x * 0.5f);
        window->DrawList->AddLine(ImVec2(separator_min_x, y), ImVec2(separator_max_x, y), col, 1.0f);
    }
    return true;
}

void    ImGui::EndTabBar()
{
    ImGuiContext& g = *GImGui;
    ImGuiWindow* window = g.CurrentWindow;
    if (window->SkipItems)
        return;

    ImGuiTabBar* tab_bar = g.CurrentTabBar;
    if (tab_bar == NULL)
    {
        IM_ASSERT_USER_ERROR(tab_bar != NULL, "Mismatched BeginTabBar()/EndTabBar()!");
        return;
    }

    // Fallback in case no TabItem have been submitted
    if (tab_bar->WantLayout)
        TabBarLayout(tab_bar);

    // Restore the last visible height if no tab is visible, this reduce vertical flicker/movement when a tabs gets removed without calling SetTabItemClosed().
    const bool tab_bar_appearing = (tab_bar->PrevFrameVisible + 1 < g.FrameCount);
    if (tab_bar->VisibleTabWasSubmitted || tab_bar->VisibleTabId == 0 || tab_bar_appearing)
    {
        tab_bar->CurrTabsContentsHeight = ImMax(window->DC.CursorPos.y - tab_bar->BarRect.Max.y, tab_bar->CurrTabsContentsHeight);
        window->DC.CursorPos.y = tab_bar->BarRect.Max.y + tab_bar->CurrTabsContentsHeight;
    }
    else
    {
        window->DC.CursorPos.y = tab_bar->BarRect.Max.y + tab_bar->PrevTabsContentsHeight;
    }
    if (tab_bar->BeginCount > 1)
        window->DC.CursorPos = tab_bar->BackupCursorPos;

    if ((tab_bar->Flags & ImGuiTabBarFlags_DockNode) == 0)
        PopID();

    g.CurrentTabBarStack.pop_back();
    g.CurrentTabBar = g.CurrentTabBarStack.empty() ? NULL : GetTabBarFromTabBarRef(g.CurrentTabBarStack.back());
}

// This is called only once a frame before by the first call to ItemTab()
// The reason we're not calling it in BeginTabBar() is to leave a chance to the user to call the SetTabItemClosed() functions.
static void ImGui::TabBarLayout(ImGuiTabBar* tab_bar)
{
    ImGuiContext& g = *GImGui;
    tab_bar->WantLayout = false;

    // Garbage collect by compacting list
    // Detect if we need to sort out tab list (e.g. in rare case where a tab changed section)
    int tab_dst_n = 0;
    bool need_sort_by_section = false;
    ImGuiTabBarSection sections[3]; // Layout sections: Leading, Central, Trailing
    for (int tab_src_n = 0; tab_src_n < tab_bar->Tabs.Size; tab_src_n++)
    {
        ImGuiTabItem* tab = &tab_bar->Tabs[tab_src_n];
        if (tab->LastFrameVisible < tab_bar->PrevFrameVisible || tab->WantClose)
        {
            // Remove tab
            if (tab_bar->VisibleTabId == tab->ID) { tab_bar->VisibleTabId = 0; }
            if (tab_bar->SelectedTabId == tab->ID) { tab_bar->SelectedTabId = 0; }
            if (tab_bar->NextSelectedTabId == tab->ID) { tab_bar->NextSelectedTabId = 0; }
            continue;
        }
        if (tab_dst_n != tab_src_n)
            tab_bar->Tabs[tab_dst_n] = tab_bar->Tabs[tab_src_n];

        tab = &tab_bar->Tabs[tab_dst_n];
        tab->IndexDuringLayout = (ImS16)tab_dst_n;

        // We will need sorting if tabs have changed section (e.g. moved from one of Leading/Central/Trailing to another)
        int curr_tab_section_n = TabItemGetSectionIdx(tab);
        if (tab_dst_n > 0)
        {
            ImGuiTabItem* prev_tab = &tab_bar->Tabs[tab_dst_n - 1];
            int prev_tab_section_n = TabItemGetSectionIdx(prev_tab);
            if (curr_tab_section_n == 0 && prev_tab_section_n != 0)
                need_sort_by_section = true;
            if (prev_tab_section_n == 2 && curr_tab_section_n != 2)
                need_sort_by_section = true;
        }

        sections[curr_tab_section_n].TabCount++;
        tab_dst_n++;
    }
    if (tab_bar->Tabs.Size != tab_dst_n)
        tab_bar->Tabs.resize(tab_dst_n);

    if (need_sort_by_section)
        ImQsort(tab_bar->Tabs.Data, tab_bar->Tabs.Size, sizeof(ImGuiTabItem), TabItemComparerBySection);

    // Calculate spacing between sections
    sections[0].Spacing = sections[0].TabCount > 0 && (sections[1].TabCount + sections[2].TabCount) > 0 ? g.Style.ItemInnerSpacing.x : 0.0f;
    sections[1].Spacing = sections[1].TabCount > 0 && sections[2].TabCount > 0 ? g.Style.ItemInnerSpacing.x : 0.0f;

    // Setup next selected tab
    ImGuiID scroll_to_tab_id = 0;
    if (tab_bar->NextSelectedTabId)
    {
        tab_bar->SelectedTabId = tab_bar->NextSelectedTabId;
        tab_bar->NextSelectedTabId = 0;
        scroll_to_tab_id = tab_bar->SelectedTabId;
    }

    // Process order change request (we could probably process it when requested but it's just saner to do it in a single spot).
    if (tab_bar->ReorderRequestTabId != 0)
    {
        if (TabBarProcessReorder(tab_bar))
            if (tab_bar->ReorderRequestTabId == tab_bar->SelectedTabId)
                scroll_to_tab_id = tab_bar->ReorderRequestTabId;
        tab_bar->ReorderRequestTabId = 0;
    }

    // Tab List Popup (will alter tab_bar->BarRect and therefore the available width!)
    const bool tab_list_popup_button = (tab_bar->Flags & ImGuiTabBarFlags_TabListPopupButton) != 0;
    if (tab_list_popup_button)
        if (ImGuiTabItem* tab_to_select = TabBarTabListPopupButton(tab_bar)) // NB: Will alter BarRect.Min.x!
            scroll_to_tab_id = tab_bar->SelectedTabId = tab_to_select->ID;

    // Leading/Trailing tabs will be shrink only if central one aren't visible anymore, so layout the shrink data as: leading, trailing, central
    // (whereas our tabs are stored as: leading, central, trailing)
    int shrink_buffer_indexes[3] = { 0, sections[0].TabCount + sections[2].TabCount, sections[0].TabCount };
    g.ShrinkWidthBuffer.resize(tab_bar->Tabs.Size);

    // Compute ideal tabs widths + store them into shrink buffer
    ImGuiTabItem* most_recently_selected_tab = NULL;
    int curr_section_n = -1;
    bool found_selected_tab_id = false;
    for (int tab_n = 0; tab_n < tab_bar->Tabs.Size; tab_n++)
    {
        ImGuiTabItem* tab = &tab_bar->Tabs[tab_n];
        IM_ASSERT(tab->LastFrameVisible >= tab_bar->PrevFrameVisible);

        if ((most_recently_selected_tab == NULL || most_recently_selected_tab->LastFrameSelected < tab->LastFrameSelected) && !(tab->Flags & ImGuiTabItemFlags_Button))
            most_recently_selected_tab = tab;
        if (tab->ID == tab_bar->SelectedTabId)
            found_selected_tab_id = true;
        if (scroll_to_tab_id == 0 && g.NavJustMovedToId == tab->ID)
            scroll_to_tab_id = tab->ID;

        // Refresh tab width immediately, otherwise changes of style e.g. style.FramePadding.x would noticeably lag in the tab bar.
        // Additionally, when using TabBarAddTab() to manipulate tab bar order we occasionally insert new tabs that don't have a width yet,
        // and we cannot wait for the next BeginTabItem() call. We cannot compute this width within TabBarAddTab() because font size depends on the active window.
        const char* tab_name = tab_bar->GetTabName(tab);
        const bool has_close_button = (tab->Flags & ImGuiTabItemFlags_NoCloseButton) == 0;
        tab->ContentWidth = TabItemCalcSize(tab_name, has_close_button).x;

        int section_n = TabItemGetSectionIdx(tab);
        ImGuiTabBarSection* section = &sections[section_n];
        section->Width += tab->ContentWidth + (section_n == curr_section_n ? g.Style.ItemInnerSpacing.x : 0.0f);
        curr_section_n = section_n;

        // Store data so we can build an array sorted by width if we need to shrink tabs down
        int shrink_buffer_index = shrink_buffer_indexes[section_n]++;
        g.ShrinkWidthBuffer[shrink_buffer_index].Index = tab_n;
        g.ShrinkWidthBuffer[shrink_buffer_index].Width = tab->ContentWidth;

        IM_ASSERT(tab->ContentWidth > 0.0f);
        tab->Width = tab->ContentWidth;
    }

    // Compute total ideal width (used for e.g. auto-resizing a window)
    tab_bar->WidthAllTabsIdeal = 0.0f;
    for (int section_n = 0; section_n < 3; section_n++)
        tab_bar->WidthAllTabsIdeal += sections[section_n].Width + sections[section_n].Spacing;

    // Horizontal scrolling buttons
    // (note that TabBarScrollButtons() will alter BarRect.Max.x)
    if ((tab_bar->WidthAllTabsIdeal > tab_bar->BarRect.GetWidth() && tab_bar->Tabs.Size > 1) && !(tab_bar->Flags & ImGuiTabBarFlags_NoTabListScrollingButtons) && (tab_bar->Flags & ImGuiTabBarFlags_FittingPolicyScroll))
        if (ImGuiTabItem* scroll_and_select_tab = TabBarScrollingButtons(tab_bar))
        {
            scroll_to_tab_id = scroll_and_select_tab->ID;
            if ((scroll_and_select_tab->Flags & ImGuiTabItemFlags_Button) == 0)
                tab_bar->SelectedTabId = scroll_to_tab_id;
        }

    // Shrink widths if full tabs don't fit in their allocated space
    float section_0_w = sections[0].Width + sections[0].Spacing;
    float section_1_w = sections[1].Width + sections[1].Spacing;
    float section_2_w = sections[2].Width + sections[2].Spacing;
    bool central_section_is_visible = (section_0_w + section_2_w) < tab_bar->BarRect.GetWidth();
    float width_excess;
    if (central_section_is_visible)
        width_excess = ImMax(section_1_w - (tab_bar->BarRect.GetWidth() - section_0_w - section_2_w), 0.0f); // Excess used to shrink central section
    else
        width_excess = (section_0_w + section_2_w) - tab_bar->BarRect.GetWidth(); // Excess used to shrink leading/trailing section

    // With ImGuiTabBarFlags_FittingPolicyScroll policy, we will only shrink leading/trailing if the central section is not visible anymore
    if (width_excess > 0.0f && ((tab_bar->Flags & ImGuiTabBarFlags_FittingPolicyResizeDown) || !central_section_is_visible))
    {
        int shrink_data_count = (central_section_is_visible ? sections[1].TabCount : sections[0].TabCount + sections[2].TabCount);
        int shrink_data_offset = (central_section_is_visible ? sections[0].TabCount + sections[2].TabCount : 0);
        ShrinkWidths(g.ShrinkWidthBuffer.Data + shrink_data_offset, shrink_data_count, width_excess);

        // Apply shrunk values into tabs and sections
        for (int tab_n = shrink_data_offset; tab_n < shrink_data_offset + shrink_data_count; tab_n++)
        {
            ImGuiTabItem* tab = &tab_bar->Tabs[g.ShrinkWidthBuffer[tab_n].Index];
            float shrinked_width = IM_FLOOR(g.ShrinkWidthBuffer[tab_n].Width);
            if (shrinked_width < 0.0f)
                continue;

            int section_n = TabItemGetSectionIdx(tab);
            sections[section_n].Width -= (tab->Width - shrinked_width);
            tab->Width = shrinked_width;
        }
    }

    // Layout all active tabs
    int section_tab_index = 0;
    float tab_offset = 0.0f;
    tab_bar->WidthAllTabs = 0.0f;
    for (int section_n = 0; section_n < 3; section_n++)
    {
        ImGuiTabBarSection* section = &sections[section_n];
        if (section_n == 2)
            tab_offset = ImMin(ImMax(0.0f, tab_bar->BarRect.GetWidth() - section->Width), tab_offset);

        for (int tab_n = 0; tab_n < section->TabCount; tab_n++)
        {
            ImGuiTabItem* tab = &tab_bar->Tabs[section_tab_index + tab_n];
            tab->Offset = tab_offset;
            tab->NameOffset = -1;
            tab_offset += tab->Width + (tab_n < section->TabCount - 1 ? g.Style.ItemInnerSpacing.x : 0.0f);
        }
        tab_bar->WidthAllTabs += ImMax(section->Width + section->Spacing, 0.0f);
        tab_offset += section->Spacing;
        section_tab_index += section->TabCount;
    }

    // Clear name buffers
    tab_bar->TabsNames.Buf.resize(0);

    // If we have lost the selected tab, select the next most recently active one
    if (found_selected_tab_id == false)
        tab_bar->SelectedTabId = 0;
    if (tab_bar->SelectedTabId == 0 && tab_bar->NextSelectedTabId == 0 && most_recently_selected_tab != NULL)
        scroll_to_tab_id = tab_bar->SelectedTabId = most_recently_selected_tab->ID;

    // Lock in visible tab
    tab_bar->VisibleTabId = tab_bar->SelectedTabId;
    tab_bar->VisibleTabWasSubmitted = false;

    // CTRL+TAB can override visible tab temporarily
    if (g.NavWindowingTarget != NULL && g.NavWindowingTarget->DockNode && g.NavWindowingTarget->DockNode->TabBar == tab_bar)
        tab_bar->VisibleTabId = scroll_to_tab_id = g.NavWindowingTarget->ID;

    // Update scrolling
    if (scroll_to_tab_id != 0)
        TabBarScrollToTab(tab_bar, scroll_to_tab_id, sections);
    tab_bar->ScrollingAnim = TabBarScrollClamp(tab_bar, tab_bar->ScrollingAnim);
    tab_bar->ScrollingTarget = TabBarScrollClamp(tab_bar, tab_bar->ScrollingTarget);
    if (tab_bar->ScrollingAnim != tab_bar->ScrollingTarget)
    {
        // Scrolling speed adjust itself so we can always reach our target in 1/3 seconds.
        // Teleport if we are aiming far off the visible line
        tab_bar->ScrollingSpeed = ImMax(tab_bar->ScrollingSpeed, 70.0f * g.FontSize);
        tab_bar->ScrollingSpeed = ImMax(tab_bar->ScrollingSpeed, ImFabs(tab_bar->ScrollingTarget - tab_bar->ScrollingAnim) / 0.3f);
        const bool teleport = (tab_bar->PrevFrameVisible + 1 < g.FrameCount) || (tab_bar->ScrollingTargetDistToVisibility > 10.0f * g.FontSize);
        tab_bar->ScrollingAnim = teleport ? tab_bar->ScrollingTarget : ImLinearSweep(tab_bar->ScrollingAnim, tab_bar->ScrollingTarget, g.IO.DeltaTime * tab_bar->ScrollingSpeed);
    }
    else
    {
        tab_bar->ScrollingSpeed = 0.0f;
    }
    tab_bar->ScrollingRectMinX = tab_bar->BarRect.Min.x + sections[0].Width + sections[0].Spacing;
    tab_bar->ScrollingRectMaxX = tab_bar->BarRect.Max.x - sections[2].Width - sections[1].Spacing;

    // Actual layout in host window (we don't do it in BeginTabBar() so as not to waste an extra frame)
    ImGuiWindow* window = g.CurrentWindow;
    window->DC.CursorPos = tab_bar->BarRect.Min;
    ItemSize(ImVec2(tab_bar->WidthAllTabs, tab_bar->BarRect.GetHeight()), tab_bar->FramePadding.y);
    window->DC.IdealMaxPos.x = ImMax(window->DC.IdealMaxPos.x, tab_bar->BarRect.Min.x + tab_bar->WidthAllTabsIdeal);
}

// Dockable uses Name/ID in the global namespace. Non-dockable items use the ID stack.
static ImU32   ImGui::TabBarCalcTabID(ImGuiTabBar* tab_bar, const char* label, ImGuiWindow* docked_window)
{
    if (docked_window != NULL)
    {
        IM_UNUSED(tab_bar);
        IM_ASSERT(tab_bar->Flags & ImGuiTabBarFlags_DockNode);
        ImGuiID id = ImHashStr(label);
        KeepAliveID(id);
        return id;
    }
    else
    {
        ImGuiWindow* window = GImGui->CurrentWindow;
        return window->GetID(label);
    }
}

static float ImGui::TabBarCalcMaxTabWidth()
{
    ImGuiContext& g = *GImGui;
    return g.FontSize * 20.0f;
}

ImGuiTabItem* ImGui::TabBarFindTabByID(ImGuiTabBar* tab_bar, ImGuiID tab_id)
{
    if (tab_id != 0)
        for (int n = 0; n < tab_bar->Tabs.Size; n++)
            if (tab_bar->Tabs[n].ID == tab_id)
                return &tab_bar->Tabs[n];
    return NULL;
}

// FIXME: See references to #2304 in TODO.txt
ImGuiTabItem* ImGui::TabBarFindMostRecentlySelectedTabForActiveWindow(ImGuiTabBar* tab_bar)
{
    ImGuiTabItem* most_recently_selected_tab = NULL;
    for (int tab_n = 0; tab_n < tab_bar->Tabs.Size; tab_n++)
    {
        ImGuiTabItem* tab = &tab_bar->Tabs[tab_n];
        if (most_recently_selected_tab == NULL || most_recently_selected_tab->LastFrameSelected < tab->LastFrameSelected)
            if (tab->Window && tab->Window->WasActive)
                most_recently_selected_tab = tab;
    }
    return most_recently_selected_tab;
}

// The purpose of this call is to register tab in advance so we can control their order at the time they appear.
// Otherwise calling this is unnecessary as tabs are appending as needed by the BeginTabItem() function.
void ImGui::TabBarAddTab(ImGuiTabBar* tab_bar, ImGuiTabItemFlags tab_flags, ImGuiWindow* window)
{
    ImGuiContext& g = *GImGui;
    IM_ASSERT(TabBarFindTabByID(tab_bar, window->ID) == NULL);
    IM_ASSERT(g.CurrentTabBar != tab_bar);  // Can't work while the tab bar is active as our tab doesn't have an X offset yet, in theory we could/should test something like (tab_bar->CurrFrameVisible < g.FrameCount) but we'd need to solve why triggers the commented early-out assert in BeginTabBarEx() (probably dock node going from implicit to explicit in same frame)

    ImGuiTabItem new_tab;
    new_tab.ID = window->ID;
    new_tab.Flags = tab_flags;
    new_tab.LastFrameVisible = tab_bar->CurrFrameVisible;   // Required so BeginTabBar() doesn't ditch the tab
    if (new_tab.LastFrameVisible == -1)
        new_tab.LastFrameVisible = g.FrameCount - 1;
    new_tab.Window = window;                                // Required so tab bar layout can compute the tab width before tab submission
    tab_bar->Tabs.push_back(new_tab);
}

// The *TabId fields be already set by the docking system _before_ the actual TabItem was created, so we clear them regardless.
void ImGui::TabBarRemoveTab(ImGuiTabBar* tab_bar, ImGuiID tab_id)
{
    if (ImGuiTabItem* tab = TabBarFindTabByID(tab_bar, tab_id))
        tab_bar->Tabs.erase(tab);
    if (tab_bar->VisibleTabId == tab_id)      { tab_bar->VisibleTabId = 0; }
    if (tab_bar->SelectedTabId == tab_id)     { tab_bar->SelectedTabId = 0; }
    if (tab_bar->NextSelectedTabId == tab_id) { tab_bar->NextSelectedTabId = 0; }
}

// Called on manual closure attempt
void ImGui::TabBarCloseTab(ImGuiTabBar* tab_bar, ImGuiTabItem* tab)
{
    IM_ASSERT(!(tab->Flags & ImGuiTabItemFlags_Button));
    if (!(tab->Flags & ImGuiTabItemFlags_UnsavedDocument))
    {
        // This will remove a frame of lag for selecting another tab on closure.
        // However we don't run it in the case where the 'Unsaved' flag is set, so user gets a chance to fully undo the closure
        tab->WantClose = true;
        if (tab_bar->VisibleTabId == tab->ID)
        {
            tab->LastFrameVisible = -1;
            tab_bar->SelectedTabId = tab_bar->NextSelectedTabId = 0;
        }
    }
    else
    {
        // Actually select before expecting closure attempt (on an UnsavedDocument tab user is expect to e.g. show a popup)
        if (tab_bar->VisibleTabId != tab->ID)
            tab_bar->NextSelectedTabId = tab->ID;
    }
}

static float ImGui::TabBarScrollClamp(ImGuiTabBar* tab_bar, float scrolling)
{
    scrolling = ImMin(scrolling, tab_bar->WidthAllTabs - tab_bar->BarRect.GetWidth());
    return ImMax(scrolling, 0.0f);
}

// Note: we may scroll to tab that are not selected! e.g. using keyboard arrow keys
static void ImGui::TabBarScrollToTab(ImGuiTabBar* tab_bar, ImGuiID tab_id, ImGuiTabBarSection* sections)
{
    ImGuiTabItem* tab = TabBarFindTabByID(tab_bar, tab_id);
    if (tab == NULL)
        return;
    if (tab->Flags & ImGuiTabItemFlags_SectionMask_)
        return;

    ImGuiContext& g = *GImGui;
    float margin = g.FontSize * 1.0f; // When to scroll to make Tab N+1 visible always make a bit of N visible to suggest more scrolling area (since we don't have a scrollbar)
    int order = tab_bar->GetTabOrder(tab);

    // Scrolling happens only in the central section (leading/trailing sections are not scrolling)
    // FIXME: This is all confusing.
    float scrollable_width = tab_bar->BarRect.GetWidth() - sections[0].Width - sections[2].Width - sections[1].Spacing;

    // We make all tabs positions all relative Sections[0].Width to make code simpler
    float tab_x1 = tab->Offset - sections[0].Width + (order > sections[0].TabCount - 1 ? -margin : 0.0f);
    float tab_x2 = tab->Offset - sections[0].Width + tab->Width + (order + 1 < tab_bar->Tabs.Size - sections[2].TabCount ? margin : 1.0f);
    tab_bar->ScrollingTargetDistToVisibility = 0.0f;
    if (tab_bar->ScrollingTarget > tab_x1 || (tab_x2 - tab_x1 >= scrollable_width))
    {
        // Scroll to the left
        tab_bar->ScrollingTargetDistToVisibility = ImMax(tab_bar->ScrollingAnim - tab_x2, 0.0f);
        tab_bar->ScrollingTarget = tab_x1;
    }
    else if (tab_bar->ScrollingTarget < tab_x2 - scrollable_width)
    {
        // Scroll to the right
        tab_bar->ScrollingTargetDistToVisibility = ImMax((tab_x1 - scrollable_width) - tab_bar->ScrollingAnim, 0.0f);
        tab_bar->ScrollingTarget = tab_x2 - scrollable_width;
    }
}

void ImGui::TabBarQueueReorder(ImGuiTabBar* tab_bar, const ImGuiTabItem* tab, int offset)
{
    IM_ASSERT(offset != 0);
    IM_ASSERT(tab_bar->ReorderRequestTabId == 0);
    tab_bar->ReorderRequestTabId = tab->ID;
    tab_bar->ReorderRequestOffset = (ImS16)offset;
}

void ImGui::TabBarQueueReorderFromMousePos(ImGuiTabBar* tab_bar, const ImGuiTabItem* src_tab, ImVec2 mouse_pos)
{
    ImGuiContext& g = *GImGui;
    IM_ASSERT(tab_bar->ReorderRequestTabId == 0);
    if ((tab_bar->Flags & ImGuiTabBarFlags_Reorderable) == 0)
        return;

    const bool is_central_section = (src_tab->Flags & ImGuiTabItemFlags_SectionMask_) == 0;
    const float bar_offset = tab_bar->BarRect.Min.x - (is_central_section ? tab_bar->ScrollingTarget : 0);

    // Count number of contiguous tabs we are crossing over
    const int dir = (bar_offset + src_tab->Offset) > mouse_pos.x ? -1 : +1;
    const int src_idx = tab_bar->Tabs.index_from_ptr(src_tab);
    int dst_idx = src_idx;
    for (int i = src_idx; i >= 0 && i < tab_bar->Tabs.Size; i += dir)
    {
        // Reordered tabs must share the same section
        const ImGuiTabItem* dst_tab = &tab_bar->Tabs[i];
        if (dst_tab->Flags & ImGuiTabItemFlags_NoReorder)
            break;
        if ((dst_tab->Flags & ImGuiTabItemFlags_SectionMask_) != (src_tab->Flags & ImGuiTabItemFlags_SectionMask_))
            break;
        dst_idx = i;

        // Include spacing after tab, so when mouse cursor is between tabs we would not continue checking further tabs that are not hovered.
        const float x1 = bar_offset + dst_tab->Offset - g.Style.ItemInnerSpacing.x;
        const float x2 = bar_offset + dst_tab->Offset + dst_tab->Width + g.Style.ItemInnerSpacing.x;
        //GetForegroundDrawList()->AddRect(ImVec2(x1, tab_bar->BarRect.Min.y), ImVec2(x2, tab_bar->BarRect.Max.y), IM_COL32(255, 0, 0, 255));
        if ((dir < 0 && mouse_pos.x > x1) || (dir > 0 && mouse_pos.x < x2))
            break;
    }

    if (dst_idx != src_idx)
        TabBarQueueReorder(tab_bar, src_tab, dst_idx - src_idx);
}

bool ImGui::TabBarProcessReorder(ImGuiTabBar* tab_bar)
{
    ImGuiTabItem* tab1 = TabBarFindTabByID(tab_bar, tab_bar->ReorderRequestTabId);
    if (tab1 == NULL || (tab1->Flags & ImGuiTabItemFlags_NoReorder))
        return false;

    //IM_ASSERT(tab_bar->Flags & ImGuiTabBarFlags_Reorderable); // <- this may happen when using debug tools
    int tab2_order = tab_bar->GetTabOrder(tab1) + tab_bar->ReorderRequestOffset;
    if (tab2_order < 0 || tab2_order >= tab_bar->Tabs.Size)
        return false;

    // Reordered tabs must share the same section
    // (Note: TabBarQueueReorderFromMousePos() also has a similar test but since we allow direct calls to TabBarQueueReorder() we do it here too)
    ImGuiTabItem* tab2 = &tab_bar->Tabs[tab2_order];
    if (tab2->Flags & ImGuiTabItemFlags_NoReorder)
        return false;
    if ((tab1->Flags & ImGuiTabItemFlags_SectionMask_) != (tab2->Flags & ImGuiTabItemFlags_SectionMask_))
        return false;

    ImGuiTabItem item_tmp = *tab1;
    ImGuiTabItem* src_tab = (tab_bar->ReorderRequestOffset > 0) ? tab1 + 1 : tab2;
    ImGuiTabItem* dst_tab = (tab_bar->ReorderRequestOffset > 0) ? tab1 : tab2 + 1;
    const int move_count = (tab_bar->ReorderRequestOffset > 0) ? tab_bar->ReorderRequestOffset : -tab_bar->ReorderRequestOffset;
    memmove(dst_tab, src_tab, move_count * sizeof(ImGuiTabItem));
    *tab2 = item_tmp;

    if (tab_bar->Flags & ImGuiTabBarFlags_SaveSettings)
        MarkIniSettingsDirty();
    return true;
}

static ImGuiTabItem* ImGui::TabBarScrollingButtons(ImGuiTabBar* tab_bar)
{
    ImGuiContext& g = *GImGui;
    ImGuiWindow* window = g.CurrentWindow;

    const ImVec2 arrow_button_size(g.FontSize - 2.0f, g.FontSize + g.Style.FramePadding.y * 2.0f);
    const float scrolling_buttons_width = arrow_button_size.x * 2.0f;

    const ImVec2 backup_cursor_pos = window->DC.CursorPos;
    //window->DrawList->AddRect(ImVec2(tab_bar->BarRect.Max.x - scrolling_buttons_width, tab_bar->BarRect.Min.y), ImVec2(tab_bar->BarRect.Max.x, tab_bar->BarRect.Max.y), IM_COL32(255,0,0,255));

    int select_dir = 0;
    ImVec4 arrow_col = g.Style.Colors[ImGuiCol_Text];
    arrow_col.w *= 0.5f;

    PushStyleColor(ImGuiCol_Text, arrow_col);
    PushStyleColor(ImGuiCol_Button, ImVec4(0, 0, 0, 0));
    const float backup_repeat_delay = g.IO.KeyRepeatDelay;
    const float backup_repeat_rate = g.IO.KeyRepeatRate;
    g.IO.KeyRepeatDelay = 0.250f;
    g.IO.KeyRepeatRate = 0.200f;
    float x = ImMax(tab_bar->BarRect.Min.x, tab_bar->BarRect.Max.x - scrolling_buttons_width);
    window->DC.CursorPos = ImVec2(x, tab_bar->BarRect.Min.y);
    if (ArrowButtonEx("##<", ImGuiDir_Left, arrow_button_size, ImGuiButtonFlags_PressedOnClick | ImGuiButtonFlags_Repeat))
        select_dir = -1;
    window->DC.CursorPos = ImVec2(x + arrow_button_size.x, tab_bar->BarRect.Min.y);
    if (ArrowButtonEx("##>", ImGuiDir_Right, arrow_button_size, ImGuiButtonFlags_PressedOnClick | ImGuiButtonFlags_Repeat))
        select_dir = +1;
    PopStyleColor(2);
    g.IO.KeyRepeatRate = backup_repeat_rate;
    g.IO.KeyRepeatDelay = backup_repeat_delay;

    ImGuiTabItem* tab_to_scroll_to = NULL;
    if (select_dir != 0)
        if (ImGuiTabItem* tab_item = TabBarFindTabByID(tab_bar, tab_bar->SelectedTabId))
        {
            int selected_order = tab_bar->GetTabOrder(tab_item);
            int target_order = selected_order + select_dir;

            // Skip tab item buttons until another tab item is found or end is reached
            while (tab_to_scroll_to == NULL)
            {
                // If we are at the end of the list, still scroll to make our tab visible
                tab_to_scroll_to = &tab_bar->Tabs[(target_order >= 0 && target_order < tab_bar->Tabs.Size) ? target_order : selected_order];

                // Cross through buttons
                // (even if first/last item is a button, return it so we can update the scroll)
                if (tab_to_scroll_to->Flags & ImGuiTabItemFlags_Button)
                {
                    target_order += select_dir;
                    selected_order += select_dir;
                    tab_to_scroll_to = (target_order < 0 || target_order >= tab_bar->Tabs.Size) ? tab_to_scroll_to : NULL;
                }
            }
        }
    window->DC.CursorPos = backup_cursor_pos;
    tab_bar->BarRect.Max.x -= scrolling_buttons_width + 1.0f;

    return tab_to_scroll_to;
}

static ImGuiTabItem* ImGui::TabBarTabListPopupButton(ImGuiTabBar* tab_bar)
{
    ImGuiContext& g = *GImGui;
    ImGuiWindow* window = g.CurrentWindow;

    // We use g.Style.FramePadding.y to match the square ArrowButton size
    const float tab_list_popup_button_width = g.FontSize + g.Style.FramePadding.y;
    const ImVec2 backup_cursor_pos = window->DC.CursorPos;
    window->DC.CursorPos = ImVec2(tab_bar->BarRect.Min.x - g.Style.FramePadding.y, tab_bar->BarRect.Min.y);
    tab_bar->BarRect.Min.x += tab_list_popup_button_width;

    ImVec4 arrow_col = g.Style.Colors[ImGuiCol_Text];
    arrow_col.w *= 0.5f;
    PushStyleColor(ImGuiCol_Text, arrow_col);
    PushStyleColor(ImGuiCol_Button, ImVec4(0, 0, 0, 0));
    bool open = BeginCombo("##v", NULL, ImGuiComboFlags_NoPreview | ImGuiComboFlags_HeightLargest);
    PopStyleColor(2);

    ImGuiTabItem* tab_to_select = NULL;
    if (open)
    {
        for (int tab_n = 0; tab_n < tab_bar->Tabs.Size; tab_n++)
        {
            ImGuiTabItem* tab = &tab_bar->Tabs[tab_n];
            if (tab->Flags & ImGuiTabItemFlags_Button)
                continue;

            const char* tab_name = tab_bar->GetTabName(tab);
            if (Selectable(tab_name, tab_bar->SelectedTabId == tab->ID))
                tab_to_select = tab;
        }
        EndCombo();
    }

    window->DC.CursorPos = backup_cursor_pos;
    return tab_to_select;
}

//-------------------------------------------------------------------------
// [SECTION] Widgets: BeginTabItem, EndTabItem, etc.
//-------------------------------------------------------------------------
// - BeginTabItem()
// - EndTabItem()
// - TabItemButton()
// - TabItemEx() [Internal]
// - SetTabItemClosed()
// - TabItemCalcSize() [Internal]
// - TabItemBackground() [Internal]
// - TabItemLabelAndCloseButton() [Internal]
//-------------------------------------------------------------------------

bool    ImGui::BeginTabItem(const char* label, bool* p_open, ImGuiTabItemFlags flags)
{
    ImGuiContext& g = *GImGui;
    ImGuiWindow* window = g.CurrentWindow;
    if (window->SkipItems)
        return false;

    ImGuiTabBar* tab_bar = g.CurrentTabBar;
    if (tab_bar == NULL)
    {
        IM_ASSERT_USER_ERROR(tab_bar, "Needs to be called between BeginTabBar() and EndTabBar()!");
        return false;
    }
    IM_ASSERT((flags & ImGuiTabItemFlags_Button) == 0);             // BeginTabItem() Can't be used with button flags, use TabItemButton() instead!

    bool ret = TabItemEx(tab_bar, label, p_open, flags, NULL);
    if (ret && !(flags & ImGuiTabItemFlags_NoPushId))
    {
        ImGuiTabItem* tab = &tab_bar->Tabs[tab_bar->LastTabItemIdx];
        PushOverrideID(tab->ID); // We already hashed 'label' so push into the ID stack directly instead of doing another hash through PushID(label)
    }
    return ret;
}

void    ImGui::EndTabItem()
{
    ImGuiContext& g = *GImGui;
    ImGuiWindow* window = g.CurrentWindow;
    if (window->SkipItems)
        return;

    ImGuiTabBar* tab_bar = g.CurrentTabBar;
    if (tab_bar == NULL)
    {
        IM_ASSERT_USER_ERROR(tab_bar != NULL, "Needs to be called between BeginTabBar() and EndTabBar()!");
        return;
    }
    IM_ASSERT(tab_bar->LastTabItemIdx >= 0);
    ImGuiTabItem* tab = &tab_bar->Tabs[tab_bar->LastTabItemIdx];
    if (!(tab->Flags & ImGuiTabItemFlags_NoPushId))
        PopID();
}

bool    ImGui::TabItemButton(const char* label, ImGuiTabItemFlags flags)
{
    ImGuiContext& g = *GImGui;
    ImGuiWindow* window = g.CurrentWindow;
    if (window->SkipItems)
        return false;

    ImGuiTabBar* tab_bar = g.CurrentTabBar;
    if (tab_bar == NULL)
    {
        IM_ASSERT_USER_ERROR(tab_bar != NULL, "Needs to be called between BeginTabBar() and EndTabBar()!");
        return false;
    }
    return TabItemEx(tab_bar, label, NULL, flags | ImGuiTabItemFlags_Button | ImGuiTabItemFlags_NoReorder, NULL);
}

bool    ImGui::TabItemEx(ImGuiTabBar* tab_bar, const char* label, bool* p_open, ImGuiTabItemFlags flags, ImGuiWindow* docked_window)
{
    // Layout whole tab bar if not already done
    if (tab_bar->WantLayout)
        TabBarLayout(tab_bar);

    ImGuiContext& g = *GImGui;
    ImGuiWindow* window = g.CurrentWindow;
    if (window->SkipItems)
        return false;

    const ImGuiStyle& style = g.Style;
    const ImGuiID id = TabBarCalcTabID(tab_bar, label, docked_window);

    // If the user called us with *p_open == false, we early out and don't render.
    // We make a call to ItemAdd() so that attempts to use a contextual popup menu with an implicit ID won't use an older ID.
    IMGUI_TEST_ENGINE_ITEM_INFO(id, label, window->DC.LastItemStatusFlags);
    if (p_open && !*p_open)
    {
        PushItemFlag(ImGuiItemFlags_NoNav | ImGuiItemFlags_NoNavDefaultFocus, true);
        ItemAdd(ImRect(), id);
        PopItemFlag();
        return false;
    }

    IM_ASSERT(!p_open || !(flags & ImGuiTabItemFlags_Button));
    IM_ASSERT((flags & (ImGuiTabItemFlags_Leading | ImGuiTabItemFlags_Trailing)) != (ImGuiTabItemFlags_Leading | ImGuiTabItemFlags_Trailing)); // Can't use both Leading and Trailing

    // Store into ImGuiTabItemFlags_NoCloseButton, also honor ImGuiTabItemFlags_NoCloseButton passed by user (although not documented)
    if (flags & ImGuiTabItemFlags_NoCloseButton)
        p_open = NULL;
    else if (p_open == NULL)
        flags |= ImGuiTabItemFlags_NoCloseButton;

    // Calculate tab contents size
    ImVec2 size = TabItemCalcSize(label, p_open != NULL);

    // Acquire tab data
    ImGuiTabItem* tab = TabBarFindTabByID(tab_bar, id);
    bool tab_is_new = false;
    if (tab == NULL)
    {
        tab_bar->Tabs.push_back(ImGuiTabItem());
        tab = &tab_bar->Tabs.back();
        tab->ID = id;
        tab->Width = size.x;
        tab_bar->TabsAddedNew = true;
        tab_is_new = true;
    }
    tab_bar->LastTabItemIdx = (ImS16)tab_bar->Tabs.index_from_ptr(tab);
    tab->ContentWidth = size.x;
    tab->BeginOrder = tab_bar->TabsActiveCount++;

    const bool tab_bar_appearing = (tab_bar->PrevFrameVisible + 1 < g.FrameCount);
    const bool tab_bar_focused = (tab_bar->Flags & ImGuiTabBarFlags_IsFocused) != 0;
    const bool tab_appearing = (tab->LastFrameVisible + 1 < g.FrameCount);
    const bool is_tab_button = (flags & ImGuiTabItemFlags_Button) != 0;
    tab->LastFrameVisible = g.FrameCount;
    tab->Flags = flags;
    tab->Window = docked_window;

    // Append name with zero-terminator
    // (regular tabs are permitted in a DockNode tab bar, but window tabs not permitted in a non-DockNode tab bar)
    if (tab->Window != NULL)
    {
        IM_ASSERT(tab_bar->Flags & ImGuiTabBarFlags_DockNode);
        tab->NameOffset = -1;
    }
    else
    {
        IM_ASSERT(tab->Window == NULL);
        tab->NameOffset = (ImS16)tab_bar->TabsNames.size();
        tab_bar->TabsNames.append(label, label + strlen(label) + 1); // Append name _with_ the zero-terminator.
    }

    // Update selected tab
    if (tab_appearing && (tab_bar->Flags & ImGuiTabBarFlags_AutoSelectNewTabs) && tab_bar->NextSelectedTabId == 0)
        if (!tab_bar_appearing || tab_bar->SelectedTabId == 0)
            if (!is_tab_button)
                tab_bar->NextSelectedTabId = id;  // New tabs gets activated
    if ((flags & ImGuiTabItemFlags_SetSelected) && (tab_bar->SelectedTabId != id)) // SetSelected can only be passed on explicit tab bar
        if (!is_tab_button)
            tab_bar->NextSelectedTabId = id;

    // Lock visibility
    // (Note: tab_contents_visible != tab_selected... because CTRL+TAB operations may preview some tabs without selecting them!)
    bool tab_contents_visible = (tab_bar->VisibleTabId == id);
    if (tab_contents_visible)
        tab_bar->VisibleTabWasSubmitted = true;

    // On the very first frame of a tab bar we let first tab contents be visible to minimize appearing glitches
    if (!tab_contents_visible && tab_bar->SelectedTabId == 0 && tab_bar_appearing && docked_window == NULL)
        if (tab_bar->Tabs.Size == 1 && !(tab_bar->Flags & ImGuiTabBarFlags_AutoSelectNewTabs))
            tab_contents_visible = true;

    // Note that tab_is_new is not necessarily the same as tab_appearing! When a tab bar stops being submitted
    // and then gets submitted again, the tabs will have 'tab_appearing=true' but 'tab_is_new=false'.
    if (tab_appearing && (!tab_bar_appearing || tab_is_new))
    {
        PushItemFlag(ImGuiItemFlags_NoNav | ImGuiItemFlags_NoNavDefaultFocus, true);
        ItemAdd(ImRect(), id);
        PopItemFlag();
        if (is_tab_button)
            return false;
        return tab_contents_visible;
    }

    if (tab_bar->SelectedTabId == id)
        tab->LastFrameSelected = g.FrameCount;

    // Backup current layout position
    const ImVec2 backup_main_cursor_pos = window->DC.CursorPos;

    // Layout
    const bool is_central_section = (tab->Flags & ImGuiTabItemFlags_SectionMask_) == 0;
    size.x = tab->Width;
    if (is_central_section)
        window->DC.CursorPos = tab_bar->BarRect.Min + ImVec2(IM_FLOOR(tab->Offset - tab_bar->ScrollingAnim), 0.0f);
    else
        window->DC.CursorPos = tab_bar->BarRect.Min + ImVec2(tab->Offset, 0.0f);
    ImVec2 pos = window->DC.CursorPos;
    ImRect bb(pos, pos + size);

    // We don't have CPU clipping primitives to clip the CloseButton (until it becomes a texture), so need to add an extra draw call (temporary in the case of vertical animation)
    const bool want_clip_rect = is_central_section && (bb.Min.x < tab_bar->ScrollingRectMinX || bb.Max.x > tab_bar->ScrollingRectMaxX);
    if (want_clip_rect)
        PushClipRect(ImVec2(ImMax(bb.Min.x, tab_bar->ScrollingRectMinX), bb.Min.y - 1), ImVec2(tab_bar->ScrollingRectMaxX, bb.Max.y), true);

    ImVec2 backup_cursor_max_pos = window->DC.CursorMaxPos;
    ItemSize(bb.GetSize(), style.FramePadding.y);
    window->DC.CursorMaxPos = backup_cursor_max_pos;

    if (!ItemAdd(bb, id))
    {
        if (want_clip_rect)
            PopClipRect();
        window->DC.CursorPos = backup_main_cursor_pos;
        return tab_contents_visible;
    }

    // Click to Select a tab
    ImGuiButtonFlags button_flags = ((is_tab_button ? ImGuiButtonFlags_PressedOnClickRelease : ImGuiButtonFlags_PressedOnClick) | ImGuiButtonFlags_AllowItemOverlap);
    if (g.DragDropActive && !g.DragDropPayload.IsDataType(IMGUI_PAYLOAD_TYPE_WINDOW))
        button_flags |= ImGuiButtonFlags_PressedOnDragDropHold;
    bool hovered, held;
    bool pressed = ButtonBehavior(bb, id, &hovered, &held, button_flags);
    if (pressed && !is_tab_button)
        tab_bar->NextSelectedTabId = id;
    hovered |= (g.HoveredId == id);

    // Transfer active id window so the active id is not owned by the dock host (as StartMouseMovingWindow()
    // will only do it on the drag). This allows FocusWindow() to be more conservative in how it clears active id.
    if (held && docked_window && g.ActiveId == id && g.ActiveIdIsJustActivated)
        g.ActiveIdWindow = docked_window;

    // Allow the close button to overlap unless we are dragging (in which case we don't want any overlapping tabs to be hovered)
    if (g.ActiveId != id)
        SetItemAllowOverlap();

    // Drag and drop a single floating window node moves it
    ImGuiDockNode* node = docked_window ? docked_window->DockNode : NULL;
    const bool single_floating_window_node = node && node->IsFloatingNode() && (node->Windows.Size == 1);
    if (held && single_floating_window_node && IsMouseDragging(0, 0.0f))
    {
        // Move
        StartMouseMovingWindow(docked_window);
    }
    else if (held && !tab_appearing && IsMouseDragging(0))
    {
        // Drag and drop: re-order tabs
        int drag_dir = 0;
        float drag_distance_from_edge_x = 0.0f;
        if (!g.DragDropActive && ((tab_bar->Flags & ImGuiTabBarFlags_Reorderable) || (docked_window != NULL)))
        {
            // While moving a tab it will jump on the other side of the mouse, so we also test for MouseDelta.x
            if (g.IO.MouseDelta.x < 0.0f && g.IO.MousePos.x < bb.Min.x)
            {
<<<<<<< HEAD
                drag_dir = -1;
                drag_distance_from_edge_x = bb.Min.x - g.IO.MousePos.x;
=======
>>>>>>> 2403ed92
                TabBarQueueReorderFromMousePos(tab_bar, tab, g.IO.MousePos);
            }
            else if (g.IO.MouseDelta.x > 0.0f && g.IO.MousePos.x > bb.Max.x)
            {
<<<<<<< HEAD
                drag_dir = +1;
                drag_distance_from_edge_x = g.IO.MousePos.x - bb.Max.x;
                TabBarQueueReorderFromMousePos(tab_bar, tab, g.IO.MousePos);
            }
        }

        // Extract a Dockable window out of it's tab bar
        if (docked_window != NULL && !(docked_window->Flags & ImGuiWindowFlags_NoMove))
        {
            // We use a variable threshold to distinguish dragging tabs within a tab bar and extracting them out of the tab bar
            bool undocking_tab = (g.DragDropActive && g.DragDropPayload.SourceId == id);
            if (!undocking_tab) //&& (!g.IO.ConfigDockingWithShift || g.IO.KeyShift)
            {
                float threshold_base = g.FontSize;
                float threshold_x = (threshold_base * 2.2f);
                float threshold_y = (threshold_base * 1.5f) + ImClamp((ImFabs(g.IO.MouseDragMaxDistanceAbs[0].x) - threshold_base * 2.0f) * 0.20f, 0.0f, threshold_base * 4.0f);
                //GetForegroundDrawList()->AddRect(ImVec2(bb.Min.x - threshold_x, bb.Min.y - threshold_y), ImVec2(bb.Max.x + threshold_x, bb.Max.y + threshold_y), IM_COL32_WHITE); // [DEBUG]

                float distance_from_edge_y = ImMax(bb.Min.y - g.IO.MousePos.y, g.IO.MousePos.y - bb.Max.y);
                if (distance_from_edge_y >= threshold_y)
                    undocking_tab = true;
                if (drag_distance_from_edge_x > threshold_x)
                    if ((drag_dir < 0 && tab_bar->GetTabOrder(tab) == 0) || (drag_dir > 0 && tab_bar->GetTabOrder(tab) == tab_bar->Tabs.Size - 1))
                        undocking_tab = true;
            }

            if (undocking_tab)
            {
                // Undock
                DockContextQueueUndockWindow(&g, docked_window);
                g.MovingWindow = docked_window;
                SetActiveID(g.MovingWindow->MoveId, g.MovingWindow);
                g.ActiveIdClickOffset -= g.MovingWindow->Pos - bb.Min;
                g.ActiveIdNoClearOnFocusLoss = true;
=======
                TabBarQueueReorderFromMousePos(tab_bar, tab, g.IO.MousePos);
>>>>>>> 2403ed92
            }
        }
    }

#if 0
    if (hovered && g.HoveredIdNotActiveTimer > TOOLTIP_DELAY && bb.GetWidth() < tab->ContentWidth)
    {
        // Enlarge tab display when hovering
        bb.Max.x = bb.Min.x + IM_FLOOR(ImLerp(bb.GetWidth(), tab->ContentWidth, ImSaturate((g.HoveredIdNotActiveTimer - 0.40f) * 6.0f)));
        display_draw_list = GetForegroundDrawList(window);
        TabItemBackground(display_draw_list, bb, flags, GetColorU32(ImGuiCol_TitleBgActive));
    }
#endif

    // Render tab shape
    ImDrawList* display_draw_list = window->DrawList;
    const ImU32 tab_col = GetColorU32((held || hovered) ? ImGuiCol_TabHovered : tab_contents_visible ? (tab_bar_focused ? ImGuiCol_TabActive : ImGuiCol_TabUnfocusedActive) : (tab_bar_focused ? ImGuiCol_Tab : ImGuiCol_TabUnfocused));
    TabItemBackground(display_draw_list, bb, flags, tab_col);
    RenderNavHighlight(bb, id);

    // Select with right mouse button. This is so the common idiom for context menu automatically highlight the current widget.
    const bool hovered_unblocked = IsItemHovered(ImGuiHoveredFlags_AllowWhenBlockedByPopup);
    if (hovered_unblocked && (IsMouseClicked(1) || IsMouseReleased(1)))
        if (!is_tab_button)
            tab_bar->NextSelectedTabId = id;

    if (tab_bar->Flags & ImGuiTabBarFlags_NoCloseWithMiddleMouseButton)
        flags |= ImGuiTabItemFlags_NoCloseWithMiddleMouseButton;

    // Render tab label, process close button
    const ImGuiID close_button_id = p_open ? GetIDWithSeed("#CLOSE", NULL, id) : 0;
    bool just_closed;
    bool text_clipped;
    TabItemLabelAndCloseButton(display_draw_list, bb, flags, tab_bar->FramePadding, label, id, close_button_id, tab_contents_visible, &just_closed, &text_clipped);
    if (just_closed && p_open != NULL)
    {
        *p_open = false;
        TabBarCloseTab(tab_bar, tab);
    }

    // Restore main window position so user can draw there
    if (want_clip_rect)
        PopClipRect();
    window->DC.CursorPos = backup_main_cursor_pos;

    // Tooltip (FIXME: Won't work over the close button because ItemOverlap systems messes up with HoveredIdTimer)
    // We test IsItemHovered() to discard e.g. when another item is active or drag and drop over the tab bar (which g.HoveredId ignores)
    if (text_clipped && g.HoveredId == id && !held && g.HoveredIdNotActiveTimer > g.TooltipSlowDelay && IsItemHovered())
        if (!(tab_bar->Flags & ImGuiTabBarFlags_NoTooltip) && !(tab->Flags & ImGuiTabItemFlags_NoTooltip))
            SetTooltip("%.*s", (int)(FindRenderedTextEnd(label) - label), label);

    IM_ASSERT(!is_tab_button || !(tab_bar->SelectedTabId == tab->ID && is_tab_button)); // TabItemButton should not be selected
    if (is_tab_button)
        return pressed;
    return tab_contents_visible;
}

// [Public] This is call is 100% optional but it allows to remove some one-frame glitches when a tab has been unexpectedly removed.
// To use it to need to call the function SetTabItemClosed() between BeginTabBar() and EndTabBar().
// Tabs closed by the close button will automatically be flagged to avoid this issue.
void    ImGui::SetTabItemClosed(const char* label)
{
    ImGuiContext& g = *GImGui;
    bool is_within_manual_tab_bar = g.CurrentTabBar && !(g.CurrentTabBar->Flags & ImGuiTabBarFlags_DockNode);
    if (is_within_manual_tab_bar)
    {
        ImGuiTabBar* tab_bar = g.CurrentTabBar;
        ImGuiID tab_id = TabBarCalcTabID(tab_bar, label, NULL);
        if (ImGuiTabItem* tab = TabBarFindTabByID(tab_bar, tab_id))
            tab->WantClose = true; // Will be processed by next call to TabBarLayout()
    }
    else if (ImGuiWindow* window = FindWindowByName(label))
    {
        if (window->DockIsActive)
            if (ImGuiDockNode* node = window->DockNode)
            {
                ImGuiID tab_id = TabBarCalcTabID(node->TabBar, label, window);
                TabBarRemoveTab(node->TabBar, tab_id);
                window->DockTabWantClose = true;
            }
    }
}

ImVec2 ImGui::TabItemCalcSize(const char* label, bool has_close_button)
{
    ImGuiContext& g = *GImGui;
    ImVec2 label_size = CalcTextSize(label, NULL, true);
    ImVec2 size = ImVec2(label_size.x + g.Style.FramePadding.x, label_size.y + g.Style.FramePadding.y * 2.0f);
    if (has_close_button)
        size.x += g.Style.FramePadding.x + (g.Style.ItemInnerSpacing.x + g.FontSize); // We use Y intentionally to fit the close button circle.
    else
        size.x += g.Style.FramePadding.x + 1.0f;
    return ImVec2(ImMin(size.x, TabBarCalcMaxTabWidth()), size.y);
}

void ImGui::TabItemBackground(ImDrawList* draw_list, const ImRect& bb, ImGuiTabItemFlags flags, ImU32 col)
{
    // While rendering tabs, we trim 1 pixel off the top of our bounding box so they can fit within a regular frame height while looking "detached" from it.
    ImGuiContext& g = *GImGui;
    const float width = bb.GetWidth();
    IM_UNUSED(flags);
    IM_ASSERT(width > 0.0f);
    const float rounding = ImMax(0.0f, ImMin((flags & ImGuiTabItemFlags_Button) ? g.Style.FrameRounding : g.Style.TabRounding, width * 0.5f - 1.0f));
    const float y1 = bb.Min.y + 1.0f;
    const float y2 = bb.Max.y + ((flags & ImGuiTabItemFlags_Preview) ? 0.0f : -1.0f);
    draw_list->PathLineTo(ImVec2(bb.Min.x, y2));
    draw_list->PathArcToFast(ImVec2(bb.Min.x + rounding, y1 + rounding), rounding, 6, 9);
    draw_list->PathArcToFast(ImVec2(bb.Max.x - rounding, y1 + rounding), rounding, 9, 12);
    draw_list->PathLineTo(ImVec2(bb.Max.x, y2));
    draw_list->PathFillConvex(col);
    if (g.Style.TabBorderSize > 0.0f)
    {
        draw_list->PathLineTo(ImVec2(bb.Min.x + 0.5f, y2));
        draw_list->PathArcToFast(ImVec2(bb.Min.x + rounding + 0.5f, y1 + rounding + 0.5f), rounding, 6, 9);
        draw_list->PathArcToFast(ImVec2(bb.Max.x - rounding - 0.5f, y1 + rounding + 0.5f), rounding, 9, 12);
        draw_list->PathLineTo(ImVec2(bb.Max.x - 0.5f, y2));
        draw_list->PathStroke(GetColorU32(ImGuiCol_Border), 0, g.Style.TabBorderSize);
    }
}

// Render text label (with custom clipping) + Unsaved Document marker + Close Button logic
// We tend to lock style.FramePadding for a given tab-bar, hence the 'frame_padding' parameter.
void ImGui::TabItemLabelAndCloseButton(ImDrawList* draw_list, const ImRect& bb, ImGuiTabItemFlags flags, ImVec2 frame_padding, const char* label, ImGuiID tab_id, ImGuiID close_button_id, bool is_contents_visible, bool* out_just_closed, bool* out_text_clipped)
{
    ImGuiContext& g = *GImGui;
    ImVec2 label_size = CalcTextSize(label, NULL, true);

    if (out_just_closed)
        *out_just_closed = false;
    if (out_text_clipped)
        *out_text_clipped = false;

    if (bb.GetWidth() <= 1.0f)
        return;

    // In Style V2 we'll have full override of all colors per state (e.g. focused, selected)
    // But right now if you want to alter text color of tabs this is what you need to do.
#if 0
    const float backup_alpha = g.Style.Alpha;
    if (!is_contents_visible)
        g.Style.Alpha *= 0.7f;
#endif

    // Render text label (with clipping + alpha gradient) + unsaved marker
    const char* TAB_UNSAVED_MARKER = "*";
    ImRect text_pixel_clip_bb(bb.Min.x + frame_padding.x, bb.Min.y + frame_padding.y, bb.Max.x - frame_padding.x, bb.Max.y);
    if (flags & ImGuiTabItemFlags_UnsavedDocument)
    {
        text_pixel_clip_bb.Max.x -= CalcTextSize(TAB_UNSAVED_MARKER, NULL, false).x;
        ImVec2 unsaved_marker_pos(ImMin(bb.Min.x + frame_padding.x + label_size.x + 2, text_pixel_clip_bb.Max.x), bb.Min.y + frame_padding.y + IM_FLOOR(-g.FontSize * 0.25f));
        RenderTextClippedEx(draw_list, unsaved_marker_pos, bb.Max - frame_padding, TAB_UNSAVED_MARKER, NULL, NULL);
    }
    ImRect text_ellipsis_clip_bb = text_pixel_clip_bb;

    // Return clipped state ignoring the close button
    if (out_text_clipped)
    {
        *out_text_clipped = (text_ellipsis_clip_bb.Min.x + label_size.x) > text_pixel_clip_bb.Max.x;
        //draw_list->AddCircle(text_ellipsis_clip_bb.Min, 3.0f, *out_text_clipped ? IM_COL32(255, 0, 0, 255) : IM_COL32(0, 255, 0, 255));
    }

    // Close Button
    // We are relying on a subtle and confusing distinction between 'hovered' and 'g.HoveredId' which happens because we are using ImGuiButtonFlags_AllowOverlapMode + SetItemAllowOverlap()
    //  'hovered' will be true when hovering the Tab but NOT when hovering the close button
    //  'g.HoveredId==id' will be true when hovering the Tab including when hovering the close button
    //  'g.ActiveId==close_button_id' will be true when we are holding on the close button, in which case both hovered booleans are false
    bool close_button_pressed = false;
    bool close_button_visible = false;
    if (close_button_id != 0)
        if (is_contents_visible || bb.GetWidth() >= g.Style.TabMinWidthForCloseButton)
            if (g.HoveredId == tab_id || g.HoveredId == close_button_id || g.ActiveId == tab_id || g.ActiveId == close_button_id)
                close_button_visible = true;
    if (close_button_visible)
    {
        ImGuiLastItemDataBackup last_item_backup;
        const float close_button_sz = g.FontSize;
        PushStyleVar(ImGuiStyleVar_FramePadding, frame_padding);
        if (CloseButton(close_button_id, ImVec2(bb.Max.x - frame_padding.x * 2.0f - close_button_sz, bb.Min.y)))
            close_button_pressed = true;
        PopStyleVar();
        last_item_backup.Restore();

        // Close with middle mouse button
        if (!(flags & ImGuiTabItemFlags_NoCloseWithMiddleMouseButton) && IsMouseClicked(2))
            close_button_pressed = true;

        text_pixel_clip_bb.Max.x -= close_button_sz;
    }

    // FIXME: if FramePadding is noticeably large, ellipsis_max_x will be wrong here (e.g. #3497), maybe for consistency that parameter of RenderTextEllipsis() shouldn't exist..
    float ellipsis_max_x = close_button_visible ? text_pixel_clip_bb.Max.x : bb.Max.x - 1.0f;
    RenderTextEllipsis(draw_list, text_ellipsis_clip_bb.Min, text_ellipsis_clip_bb.Max, text_pixel_clip_bb.Max.x, ellipsis_max_x, label, NULL, &label_size);

#if 0
    if (!is_contents_visible)
        g.Style.Alpha = backup_alpha;
#endif

    if (out_just_closed)
        *out_just_closed = close_button_pressed;
}


#endif // #ifndef IMGUI_DISABLE<|MERGE_RESOLUTION|>--- conflicted
+++ resolved
@@ -7929,16 +7929,12 @@
             // While moving a tab it will jump on the other side of the mouse, so we also test for MouseDelta.x
             if (g.IO.MouseDelta.x < 0.0f && g.IO.MousePos.x < bb.Min.x)
             {
-<<<<<<< HEAD
                 drag_dir = -1;
                 drag_distance_from_edge_x = bb.Min.x - g.IO.MousePos.x;
-=======
->>>>>>> 2403ed92
                 TabBarQueueReorderFromMousePos(tab_bar, tab, g.IO.MousePos);
             }
             else if (g.IO.MouseDelta.x > 0.0f && g.IO.MousePos.x > bb.Max.x)
             {
-<<<<<<< HEAD
                 drag_dir = +1;
                 drag_distance_from_edge_x = g.IO.MousePos.x - bb.Max.x;
                 TabBarQueueReorderFromMousePos(tab_bar, tab, g.IO.MousePos);
@@ -7973,9 +7969,6 @@
                 SetActiveID(g.MovingWindow->MoveId, g.MovingWindow);
                 g.ActiveIdClickOffset -= g.MovingWindow->Pos - bb.Min;
                 g.ActiveIdNoClearOnFocusLoss = true;
-=======
-                TabBarQueueReorderFromMousePos(tab_bar, tab, g.IO.MousePos);
->>>>>>> 2403ed92
             }
         }
     }

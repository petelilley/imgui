// dear imgui, v1.88 WIP
// (headers)

// Help:
// - Read FAQ at http://dearimgui.org/faq
// - Newcomers, read 'Programmer guide' in imgui.cpp for notes on how to setup Dear ImGui in your codebase.
// - Call and read ImGui::ShowDemoWindow() in imgui_demo.cpp. All applications in examples/ are doing that.
// Read imgui.cpp for details, links and comments.

// Resources:
// - FAQ                   http://dearimgui.org/faq
// - Homepage & latest     https://github.com/ocornut/imgui
// - Releases & changelog  https://github.com/ocornut/imgui/releases
// - Gallery               https://github.com/ocornut/imgui/issues/4451 (please post your screenshots/video there!)
// - Wiki                  https://github.com/ocornut/imgui/wiki (lots of good stuff there)
// - Glossary              https://github.com/ocornut/imgui/wiki/Glossary
// - Issues & support      https://github.com/ocornut/imgui/issues

// Getting Started?
// - For first-time users having issues compiling/linking/running or issues loading fonts:
//   please post in https://github.com/ocornut/imgui/discussions if you cannot find a solution in resources above.

/*

Index of this file:
// [SECTION] Header mess
// [SECTION] Forward declarations and basic types
// [SECTION] Dear ImGui end-user API functions
// [SECTION] Flags & Enumerations
// [SECTION] Helpers: Memory allocations macros, ImVector<>
// [SECTION] ImGuiStyle
// [SECTION] ImGuiIO
// [SECTION] Misc data structures (ImGuiInputTextCallbackData, ImGuiSizeCallbackData, ImGuiWindowClass, ImGuiPayload, ImGuiTableSortSpecs, ImGuiTableColumnSortSpecs)
// [SECTION] Helpers (ImGuiOnceUponAFrame, ImGuiTextFilter, ImGuiTextBuffer, ImGuiStorage, ImGuiListClipper, ImColor)
// [SECTION] Drawing API (ImDrawCallback, ImDrawCmd, ImDrawIdx, ImDrawVert, ImDrawChannel, ImDrawListSplitter, ImDrawFlags, ImDrawListFlags, ImDrawList, ImDrawData)
// [SECTION] Font API (ImFontConfig, ImFontGlyph, ImFontGlyphRangesBuilder, ImFontAtlasFlags, ImFontAtlas, ImFont)
// [SECTION] Viewports (ImGuiViewportFlags, ImGuiViewport)
// [SECTION] Platform Dependent Interfaces (ImGuiPlatformIO, ImGuiPlatformMonitor, ImGuiPlatformImeData)
// [SECTION] Obsolete functions and types

*/

#pragma once

// Configuration file with compile-time options (edit imconfig.h or '#define IMGUI_USER_CONFIG "myfilename.h" from your build system')
#ifdef IMGUI_USER_CONFIG
#include IMGUI_USER_CONFIG
#endif
#if !defined(IMGUI_DISABLE_INCLUDE_IMCONFIG_H) || defined(IMGUI_INCLUDE_IMCONFIG_H)
#include "imconfig.h"
#endif

#ifndef IMGUI_DISABLE

//-----------------------------------------------------------------------------
// [SECTION] Header mess
//-----------------------------------------------------------------------------

// Includes
#include <float.h>                  // FLT_MIN, FLT_MAX
#include <stdarg.h>                 // va_list, va_start, va_end
#include <stddef.h>                 // ptrdiff_t, NULL
#include <string.h>                 // memset, memmove, memcpy, strlen, strchr, strcpy, strcmp

// Version
// (Integer encoded as XYYZZ for use in #if preprocessor conditionals. Work in progress versions typically starts at XYY99 then bounce up to XYY00, XYY01 etc. when release tagging happens)
#define IMGUI_VERSION               "1.88 WIP"
#define IMGUI_VERSION_NUM           18716
#define IMGUI_CHECKVERSION()        ImGui::DebugCheckVersionAndDataLayout(IMGUI_VERSION, sizeof(ImGuiIO), sizeof(ImGuiStyle), sizeof(ImVec2), sizeof(ImVec4), sizeof(ImDrawVert), sizeof(ImDrawIdx))
#define IMGUI_HAS_TABLE
#define IMGUI_HAS_VIEWPORT          // Viewport WIP branch
#define IMGUI_HAS_DOCK              // Docking WIP branch

// Define attributes of all API symbols declarations (e.g. for DLL under Windows)
// IMGUI_API is used for core imgui functions, IMGUI_IMPL_API is used for the default backends files (imgui_impl_xxx.h)
// Using dear imgui via a shared library is not recommended, because we don't guarantee backward nor forward ABI compatibility (also function call overhead, as dear imgui is a call-heavy API)
#ifndef IMGUI_API
#define IMGUI_API
#endif
#ifndef IMGUI_IMPL_API
#define IMGUI_IMPL_API              IMGUI_API
#endif

// Helper Macros
#ifndef IM_ASSERT
#include <assert.h>
#define IM_ASSERT(_EXPR)            assert(_EXPR)                               // You can override the default assert handler by editing imconfig.h
#endif
#define IM_ARRAYSIZE(_ARR)          ((int)(sizeof(_ARR) / sizeof(*(_ARR))))     // Size of a static C-style array. Don't use on pointers!
#define IM_UNUSED(_VAR)             ((void)(_VAR))                              // Used to silence "unused variable warnings". Often useful as asserts may be stripped out from final builds.
#define IM_OFFSETOF(_TYPE,_MEMBER)  offsetof(_TYPE, _MEMBER)                    // Offset of _MEMBER within _TYPE. Standardized as offsetof() in C++11

// Helper Macros - IM_FMTARGS, IM_FMTLIST: Apply printf-style warnings to our formatting functions.
#if !defined(IMGUI_USE_STB_SPRINTF) && defined(__MINGW32__) && !defined(__clang__)
#define IM_FMTARGS(FMT)             __attribute__((format(gnu_printf, FMT, FMT+1)))
#define IM_FMTLIST(FMT)             __attribute__((format(gnu_printf, FMT, 0)))
#elif !defined(IMGUI_USE_STB_SPRINTF) && (defined(__clang__) || defined(__GNUC__))
#define IM_FMTARGS(FMT)             __attribute__((format(printf, FMT, FMT+1)))
#define IM_FMTLIST(FMT)             __attribute__((format(printf, FMT, 0)))
#else
#define IM_FMTARGS(FMT)
#define IM_FMTLIST(FMT)
#endif

// Disable some of MSVC most aggressive Debug runtime checks in function header/footer (used in some simple/low-level functions)
#if defined(_MSC_VER) && !defined(__clang__)  && !defined(__INTEL_COMPILER) && !defined(IMGUI_DEBUG_PARANOID)
#define IM_MSVC_RUNTIME_CHECKS_OFF      __pragma(runtime_checks("",off))     __pragma(check_stack(off)) __pragma(strict_gs_check(push,off))
#define IM_MSVC_RUNTIME_CHECKS_RESTORE  __pragma(runtime_checks("",restore)) __pragma(check_stack())    __pragma(strict_gs_check(pop))
#else
#define IM_MSVC_RUNTIME_CHECKS_OFF
#define IM_MSVC_RUNTIME_CHECKS_RESTORE
#endif

// Warnings
#ifdef _MSC_VER
#pragma warning (push)
#pragma warning (disable: 26495)    // [Static Analyzer] Variable 'XXX' is uninitialized. Always initialize a member variable (type.6).
#endif
#if defined(__clang__)
#pragma clang diagnostic push
#pragma clang diagnostic ignored "-Wold-style-cast"
#if __has_warning("-Wzero-as-null-pointer-constant")
#pragma clang diagnostic ignored "-Wzero-as-null-pointer-constant"
#endif
#elif defined(__GNUC__)
#pragma GCC diagnostic push
#pragma GCC diagnostic ignored "-Wpragmas"          // warning: unknown option after '#pragma GCC diagnostic' kind
#pragma GCC diagnostic ignored "-Wclass-memaccess"  // [__GNUC__ >= 8] warning: 'memset/memcpy' clearing/writing an object of type 'xxxx' with no trivial copy-assignment; use assignment or value-initialization instead
#endif

//-----------------------------------------------------------------------------
// [SECTION] Forward declarations and basic types
//-----------------------------------------------------------------------------

// Forward declarations
struct ImDrawChannel;               // Temporary storage to output draw commands out of order, used by ImDrawListSplitter and ImDrawList::ChannelsSplit()
struct ImDrawCmd;                   // A single draw command within a parent ImDrawList (generally maps to 1 GPU draw call, unless it is a callback)
struct ImDrawData;                  // All draw command lists required to render the frame + pos/size coordinates to use for the projection matrix.
struct ImDrawList;                  // A single draw command list (generally one per window, conceptually you may see this as a dynamic "mesh" builder)
struct ImDrawListSharedData;        // Data shared among multiple draw lists (typically owned by parent ImGui context, but you may create one yourself)
struct ImDrawListSplitter;          // Helper to split a draw list into different layers which can be drawn into out of order, then flattened back.
struct ImDrawVert;                  // A single vertex (pos + uv + col = 20 bytes by default. Override layout with IMGUI_OVERRIDE_DRAWVERT_STRUCT_LAYOUT)
struct ImFont;                      // Runtime data for a single font within a parent ImFontAtlas
struct ImFontAtlas;                 // Runtime data for multiple fonts, bake multiple fonts into a single texture, TTF/OTF font loader
struct ImFontBuilderIO;             // Opaque interface to a font builder (stb_truetype or FreeType).
struct ImFontConfig;                // Configuration data when adding a font or merging fonts
struct ImFontGlyph;                 // A single font glyph (code point + coordinates within in ImFontAtlas + offset)
struct ImFontGlyphRangesBuilder;    // Helper to build glyph ranges from text/string data
struct ImColor;                     // Helper functions to create a color that can be converted to either u32 or float4 (*OBSOLETE* please avoid using)
struct ImGuiContext;                // Dear ImGui context (opaque structure, unless including imgui_internal.h)
struct ImGuiIO;                     // Main configuration and I/O between your application and ImGui
struct ImGuiInputTextCallbackData;  // Shared state of InputText() when using custom ImGuiInputTextCallback (rare/advanced use)
struct ImGuiKeyData;                // Storage for ImGuiIO and IsKeyDown(), IsKeyPressed() etc functions.
struct ImGuiListClipper;            // Helper to manually clip large list of items
struct ImGuiOnceUponAFrame;         // Helper for running a block of code not more than once a frame
struct ImGuiPayload;                // User data payload for drag and drop operations
struct ImGuiPlatformIO;             // Multi-viewport support: interface for Platform/Renderer backends + viewports to render
struct ImGuiPlatformMonitor;        // Multi-viewport support: user-provided bounds for each connected monitor/display. Used when positioning popups and tooltips to avoid them straddling monitors
struct ImGuiPlatformImeData;        // Platform IME data for io.SetPlatformImeDataFn() function.
struct ImGuiSizeCallbackData;       // Callback data when using SetNextWindowSizeConstraints() (rare/advanced use)
struct ImGuiStorage;                // Helper for key->value storage
struct ImGuiStyle;                  // Runtime data for styling/colors
struct ImGuiTableSortSpecs;         // Sorting specifications for a table (often handling sort specs for a single column, occasionally more)
struct ImGuiTableColumnSortSpecs;   // Sorting specification for one column of a table
struct ImGuiTextBuffer;             // Helper to hold and append into a text buffer (~string builder)
struct ImGuiTextFilter;             // Helper to parse and apply text filters (e.g. "aaaaa[,bbbbb][,ccccc]")
struct ImGuiViewport;               // A Platform Window (always 1 unless multi-viewport are enabled. One per platform window to output to). In the future may represent Platform Monitor
struct ImGuiWindowClass;            // Window class (rare/advanced uses: provide hints to the platform backend via altered viewport flags and parent/child info)

// Enums/Flags (declared as int for compatibility with old C++, to allow using as flags without overhead, and to not pollute the top of this file)
// - Tip: Use your programming IDE navigation facilities on the names in the _central column_ below to find the actual flags/enum lists!
//   In Visual Studio IDE: CTRL+comma ("Edit.NavigateTo") can follow symbols in comments, whereas CTRL+F12 ("Edit.GoToImplementation") cannot.
//   With Visual Assist installed: ALT+G ("VAssistX.GoToImplementation") can also follow symbols in comments.
typedef int ImGuiCol;               // -> enum ImGuiCol_             // Enum: A color identifier for styling
typedef int ImGuiCond;              // -> enum ImGuiCond_            // Enum: A condition for many Set*() functions
typedef int ImGuiDataType;          // -> enum ImGuiDataType_        // Enum: A primary data type
typedef int ImGuiDir;               // -> enum ImGuiDir_             // Enum: A cardinal direction
typedef int ImGuiKey;               // -> enum ImGuiKey_             // Enum: A key identifier
typedef int ImGuiNavInput;          // -> enum ImGuiNavInput_        // Enum: An input identifier for navigation
typedef int ImGuiMouseButton;       // -> enum ImGuiMouseButton_     // Enum: A mouse button identifier (0=left, 1=right, 2=middle)
typedef int ImGuiMouseCursor;       // -> enum ImGuiMouseCursor_     // Enum: A mouse cursor identifier
typedef int ImGuiSortDirection;     // -> enum ImGuiSortDirection_   // Enum: A sorting direction (ascending or descending)
typedef int ImGuiStyleVar;          // -> enum ImGuiStyleVar_        // Enum: A variable identifier for styling
typedef int ImGuiTableBgTarget;     // -> enum ImGuiTableBgTarget_   // Enum: A color target for TableSetBgColor()
typedef int ImDrawFlags;            // -> enum ImDrawFlags_          // Flags: for ImDrawList functions
typedef int ImDrawListFlags;        // -> enum ImDrawListFlags_      // Flags: for ImDrawList instance
typedef int ImFontAtlasFlags;       // -> enum ImFontAtlasFlags_     // Flags: for ImFontAtlas build
typedef int ImGuiBackendFlags;      // -> enum ImGuiBackendFlags_    // Flags: for io.BackendFlags
typedef int ImGuiButtonFlags;       // -> enum ImGuiButtonFlags_     // Flags: for InvisibleButton()
typedef int ImGuiColorEditFlags;    // -> enum ImGuiColorEditFlags_  // Flags: for ColorEdit4(), ColorPicker4() etc.
typedef int ImGuiConfigFlags;       // -> enum ImGuiConfigFlags_     // Flags: for io.ConfigFlags
typedef int ImGuiComboFlags;        // -> enum ImGuiComboFlags_      // Flags: for BeginCombo()
typedef int ImGuiDockNodeFlags;     // -> enum ImGuiDockNodeFlags_   // Flags: for DockSpace()
typedef int ImGuiDragDropFlags;     // -> enum ImGuiDragDropFlags_   // Flags: for BeginDragDropSource(), AcceptDragDropPayload()
typedef int ImGuiFocusedFlags;      // -> enum ImGuiFocusedFlags_    // Flags: for IsWindowFocused()
typedef int ImGuiHoveredFlags;      // -> enum ImGuiHoveredFlags_    // Flags: for IsItemHovered(), IsWindowHovered() etc.
typedef int ImGuiInputTextFlags;    // -> enum ImGuiInputTextFlags_  // Flags: for InputText(), InputTextMultiline()
typedef int ImGuiModFlags;          // -> enum ImGuiModFlags_        // Flags: for io.KeyMods (Ctrl/Shift/Alt/Super)
typedef int ImGuiPopupFlags;        // -> enum ImGuiPopupFlags_      // Flags: for OpenPopup*(), BeginPopupContext*(), IsPopupOpen()
typedef int ImGuiSelectableFlags;   // -> enum ImGuiSelectableFlags_ // Flags: for Selectable()
typedef int ImGuiSliderFlags;       // -> enum ImGuiSliderFlags_     // Flags: for DragFloat(), DragInt(), SliderFloat(), SliderInt() etc.
typedef int ImGuiTabBarFlags;       // -> enum ImGuiTabBarFlags_     // Flags: for BeginTabBar()
typedef int ImGuiTabItemFlags;      // -> enum ImGuiTabItemFlags_    // Flags: for BeginTabItem()
typedef int ImGuiTableFlags;        // -> enum ImGuiTableFlags_      // Flags: For BeginTable()
typedef int ImGuiTableColumnFlags;  // -> enum ImGuiTableColumnFlags_// Flags: For TableSetupColumn()
typedef int ImGuiTableRowFlags;     // -> enum ImGuiTableRowFlags_   // Flags: For TableNextRow()
typedef int ImGuiTreeNodeFlags;     // -> enum ImGuiTreeNodeFlags_   // Flags: for TreeNode(), TreeNodeEx(), CollapsingHeader()
typedef int ImGuiViewportFlags;     // -> enum ImGuiViewportFlags_   // Flags: for ImGuiViewport
typedef int ImGuiWindowFlags;       // -> enum ImGuiWindowFlags_     // Flags: for Begin(), BeginChild()

// ImTexture: user data for renderer backend to identify a texture [Compile-time configurable type]
// - To use something else than an opaque void* pointer: override with e.g. '#define ImTextureID MyTextureType*' in your imconfig.h file.
// - This can be whatever to you want it to be! read the FAQ about ImTextureID for details.
#ifndef ImTextureID
typedef void* ImTextureID;          // Default: store a pointer or an integer fitting in a pointer (most renderer backends are ok with that)
#endif

// ImDrawIdx: vertex index. [Compile-time configurable type]
// - To use 16-bit indices + allow large meshes: backend need to set 'io.BackendFlags |= ImGuiBackendFlags_RendererHasVtxOffset' and handle ImDrawCmd::VtxOffset (recommended).
// - To use 32-bit indices: override with '#define ImDrawIdx unsigned int' in your imconfig.h file.
#ifndef ImDrawIdx
typedef unsigned short ImDrawIdx;   // Default: 16-bit (for maximum compatibility with renderer backends)
#endif

// Scalar data types
typedef unsigned int        ImGuiID;// A unique ID used by widgets (typically the result of hashing a stack of string)
typedef signed char         ImS8;   // 8-bit signed integer
typedef unsigned char       ImU8;   // 8-bit unsigned integer
typedef signed short        ImS16;  // 16-bit signed integer
typedef unsigned short      ImU16;  // 16-bit unsigned integer
typedef signed int          ImS32;  // 32-bit signed integer == int
typedef unsigned int        ImU32;  // 32-bit unsigned integer (often used to store packed colors)
typedef signed   long long  ImS64;  // 64-bit signed integer
typedef unsigned long long  ImU64;  // 64-bit unsigned integer

// Character types
// (we generally use UTF-8 encoded string in the API. This is storage specifically for a decoded character used for keyboard input and display)
typedef unsigned short ImWchar16;   // A single decoded U16 character/code point. We encode them as multi bytes UTF-8 when used in strings.
typedef unsigned int ImWchar32;     // A single decoded U32 character/code point. We encode them as multi bytes UTF-8 when used in strings.
#ifdef IMGUI_USE_WCHAR32            // ImWchar [configurable type: override in imconfig.h with '#define IMGUI_USE_WCHAR32' to support Unicode planes 1-16]
typedef ImWchar32 ImWchar;
#else
typedef ImWchar16 ImWchar;
#endif

// Callback and functions types
typedef int     (*ImGuiInputTextCallback)(ImGuiInputTextCallbackData* data);    // Callback function for ImGui::InputText()
typedef void    (*ImGuiSizeCallback)(ImGuiSizeCallbackData* data);              // Callback function for ImGui::SetNextWindowSizeConstraints()
typedef void*   (*ImGuiMemAllocFunc)(size_t sz, void* user_data);               // Function signature for ImGui::SetAllocatorFunctions()
typedef void    (*ImGuiMemFreeFunc)(void* ptr, void* user_data);                // Function signature for ImGui::SetAllocatorFunctions()

// ImVec2: 2D vector used to store positions, sizes etc. [Compile-time configurable type]
// This is a frequently used type in the API. Consider using IM_VEC2_CLASS_EXTRA to create implicit cast from/to our preferred type.
IM_MSVC_RUNTIME_CHECKS_OFF
struct ImVec2
{
    float                                   x, y;
    constexpr ImVec2()                      : x(0.0f), y(0.0f) { }
    constexpr ImVec2(float _x, float _y)    : x(_x), y(_y) { }
    float  operator[] (size_t idx) const    { IM_ASSERT(idx <= 1); return (&x)[idx]; }    // We very rarely use this [] operator, the assert overhead is fine.
    float& operator[] (size_t idx)          { IM_ASSERT(idx <= 1); return (&x)[idx]; }    // We very rarely use this [] operator, the assert overhead is fine.
#ifdef IM_VEC2_CLASS_EXTRA
    IM_VEC2_CLASS_EXTRA     // Define additional constructors and implicit cast operators in imconfig.h to convert back and forth between your math types and ImVec2.
#endif
};

// ImVec4: 4D vector used to store clipping rectangles, colors etc. [Compile-time configurable type]
struct ImVec4
{
    float                                                     x, y, z, w;
    constexpr ImVec4()                                        : x(0.0f), y(0.0f), z(0.0f), w(0.0f) { }
    constexpr ImVec4(float _x, float _y, float _z, float _w)  : x(_x), y(_y), z(_z), w(_w) { }
#ifdef IM_VEC4_CLASS_EXTRA
    IM_VEC4_CLASS_EXTRA     // Define additional constructors and implicit cast operators in imconfig.h to convert back and forth between your math types and ImVec4.
#endif
};
IM_MSVC_RUNTIME_CHECKS_RESTORE

//-----------------------------------------------------------------------------
// [SECTION] Dear ImGui end-user API functions
// (Note that ImGui:: being a namespace, you can add extra ImGui:: functions in your own separate file. Please don't modify imgui source files!)
//-----------------------------------------------------------------------------

namespace ImGui
{
    // Context creation and access
    // - Each context create its own ImFontAtlas by default. You may instance one yourself and pass it to CreateContext() to share a font atlas between contexts.
    // - DLL users: heaps and globals are not shared across DLL boundaries! You will need to call SetCurrentContext() + SetAllocatorFunctions()
    //   for each static/DLL boundary you are calling from. Read "Context and Memory Allocators" section of imgui.cpp for details.
    IMGUI_API ImGuiContext* CreateContext(ImFontAtlas* shared_font_atlas = NULL);
    IMGUI_API void          DestroyContext(ImGuiContext* ctx = NULL);   // NULL = destroy current context
    IMGUI_API ImGuiContext* GetCurrentContext();
    IMGUI_API void          SetCurrentContext(ImGuiContext* ctx);

    // Main
    IMGUI_API ImGuiIO&      GetIO();                                    // access the IO structure (mouse/keyboard/gamepad inputs, time, various configuration options/flags)
    IMGUI_API ImGuiStyle&   GetStyle();                                 // access the Style structure (colors, sizes). Always use PushStyleCol(), PushStyleVar() to modify style mid-frame!
    IMGUI_API void          NewFrame();                                 // start a new Dear ImGui frame, you can submit any command from this point until Render()/EndFrame().
    IMGUI_API void          EndFrame();                                 // ends the Dear ImGui frame. automatically called by Render(). If you don't need to render data (skipping rendering) you may call EndFrame() without Render()... but you'll have wasted CPU already! If you don't need to render, better to not create any windows and not call NewFrame() at all!
    IMGUI_API void          Render();                                   // ends the Dear ImGui frame, finalize the draw data. You can then get call GetDrawData().
    IMGUI_API ImDrawData*   GetDrawData();                              // valid after Render() and until the next call to NewFrame(). this is what you have to render.

    // Demo, Debug, Information
    IMGUI_API void          ShowDemoWindow(bool* p_open = NULL);        // create Demo window. demonstrate most ImGui features. call this to learn about the library! try to make it always available in your application!
    IMGUI_API void          ShowMetricsWindow(bool* p_open = NULL);     // create Metrics/Debugger window. display Dear ImGui internals: windows, draw commands, various internal state, etc.
    IMGUI_API void          ShowStackToolWindow(bool* p_open = NULL);   // create Stack Tool window. hover items with mouse to query information about the source of their unique ID.
    IMGUI_API void          ShowAboutWindow(bool* p_open = NULL);       // create About window. display Dear ImGui version, credits and build/system information.
    IMGUI_API void          ShowStyleEditor(ImGuiStyle* ref = NULL);    // add style editor block (not a window). you can pass in a reference ImGuiStyle structure to compare to, revert to and save to (else it uses the default style)
    IMGUI_API bool          ShowStyleSelector(const char* label);       // add style selector block (not a window), essentially a combo listing the default styles.
    IMGUI_API void          ShowFontSelector(const char* label);        // add font selector block (not a window), essentially a combo listing the loaded fonts.
    IMGUI_API void          ShowUserGuide();                            // add basic help/info block (not a window): how to manipulate ImGui as a end-user (mouse/keyboard controls).
    IMGUI_API const char*   GetVersion();                               // get the compiled version string e.g. "1.80 WIP" (essentially the value for IMGUI_VERSION from the compiled version of imgui.cpp)

    // Styles
    IMGUI_API void          StyleColorsDark(ImGuiStyle* dst = NULL);    // new, recommended style (default)
    IMGUI_API void          StyleColorsLight(ImGuiStyle* dst = NULL);   // best used with borders and a custom, thicker font
    IMGUI_API void          StyleColorsClassic(ImGuiStyle* dst = NULL); // classic imgui style

    // Windows
    // - Begin() = push window to the stack and start appending to it. End() = pop window from the stack.
    // - Passing 'bool* p_open != NULL' shows a window-closing widget in the upper-right corner of the window,
    //   which clicking will set the boolean to false when clicked.
    // - You may append multiple times to the same window during the same frame by calling Begin()/End() pairs multiple times.
    //   Some information such as 'flags' or 'p_open' will only be considered by the first call to Begin().
    // - Begin() return false to indicate the window is collapsed or fully clipped, so you may early out and omit submitting
    //   anything to the window. Always call a matching End() for each Begin() call, regardless of its return value!
    //   [Important: due to legacy reason, this is inconsistent with most other functions such as BeginMenu/EndMenu,
    //    BeginPopup/EndPopup, etc. where the EndXXX call should only be called if the corresponding BeginXXX function
    //    returned true. Begin and BeginChild are the only odd ones out. Will be fixed in a future update.]
    // - Note that the bottom of window stack always contains a window called "Debug".
    IMGUI_API bool          Begin(const char* name, bool* p_open = NULL, ImGuiWindowFlags flags = 0);
    IMGUI_API void          End();

    // Child Windows
    // - Use child windows to begin into a self-contained independent scrolling/clipping regions within a host window. Child windows can embed their own child.
    // - For each independent axis of 'size': ==0.0f: use remaining host window size / >0.0f: fixed size / <0.0f: use remaining window size minus abs(size) / Each axis can use a different mode, e.g. ImVec2(0,400).
    // - BeginChild() returns false to indicate the window is collapsed or fully clipped, so you may early out and omit submitting anything to the window.
    //   Always call a matching EndChild() for each BeginChild() call, regardless of its return value.
    //   [Important: due to legacy reason, this is inconsistent with most other functions such as BeginMenu/EndMenu,
    //    BeginPopup/EndPopup, etc. where the EndXXX call should only be called if the corresponding BeginXXX function
    //    returned true. Begin and BeginChild are the only odd ones out. Will be fixed in a future update.]
    IMGUI_API bool          BeginChild(const char* str_id, const ImVec2& size = ImVec2(0, 0), bool border = false, ImGuiWindowFlags flags = 0);
    IMGUI_API bool          BeginChild(ImGuiID id, const ImVec2& size = ImVec2(0, 0), bool border = false, ImGuiWindowFlags flags = 0);
    IMGUI_API void          EndChild();

    // Windows Utilities
    // - 'current window' = the window we are appending into while inside a Begin()/End() block. 'next window' = next window we will Begin() into.
    IMGUI_API bool          IsWindowAppearing();
    IMGUI_API bool          IsWindowCollapsed();
    IMGUI_API bool          IsWindowFocused(ImGuiFocusedFlags flags=0); // is current window focused? or its root/child, depending on flags. see flags for options.
    IMGUI_API bool          IsWindowHovered(ImGuiHoveredFlags flags=0); // is current window hovered (and typically: not blocked by a popup/modal)? see flags for options. NB: If you are trying to check whether your mouse should be dispatched to imgui or to your app, you should use the 'io.WantCaptureMouse' boolean for that! Please read the FAQ!
    IMGUI_API ImDrawList*   GetWindowDrawList();                        // get draw list associated to the current window, to append your own drawing primitives
    IMGUI_API float         GetWindowDpiScale();                        // get DPI scale currently associated to the current window's viewport.
    IMGUI_API ImVec2        GetWindowPos();                             // get current window position in screen space (useful if you want to do your own drawing via the DrawList API)
    IMGUI_API ImVec2        GetWindowSize();                            // get current window size
    IMGUI_API float         GetWindowWidth();                           // get current window width (shortcut for GetWindowSize().x)
    IMGUI_API float         GetWindowHeight();                          // get current window height (shortcut for GetWindowSize().y)
    IMGUI_API ImGuiViewport*GetWindowViewport();                        // get viewport currently associated to the current window.

    // Window manipulation
    // - Prefer using SetNextXXX functions (before Begin) rather that SetXXX functions (after Begin).
    IMGUI_API void          SetNextWindowPos(const ImVec2& pos, ImGuiCond cond = 0, const ImVec2& pivot = ImVec2(0, 0)); // set next window position. call before Begin(). use pivot=(0.5f,0.5f) to center on given point, etc.
    IMGUI_API void          SetNextWindowSize(const ImVec2& size, ImGuiCond cond = 0);                  // set next window size. set axis to 0.0f to force an auto-fit on this axis. call before Begin()
    IMGUI_API void          SetNextWindowSizeConstraints(const ImVec2& size_min, const ImVec2& size_max, ImGuiSizeCallback custom_callback = NULL, void* custom_callback_data = NULL); // set next window size limits. use -1,-1 on either X/Y axis to preserve the current size. Sizes will be rounded down. Use callback to apply non-trivial programmatic constraints.
    IMGUI_API void          SetNextWindowContentSize(const ImVec2& size);                               // set next window content size (~ scrollable client area, which enforce the range of scrollbars). Not including window decorations (title bar, menu bar, etc.) nor WindowPadding. set an axis to 0.0f to leave it automatic. call before Begin()
    IMGUI_API void          SetNextWindowCollapsed(bool collapsed, ImGuiCond cond = 0);                 // set next window collapsed state. call before Begin()
    IMGUI_API void          SetNextWindowFocus();                                                       // set next window to be focused / top-most. call before Begin()
    IMGUI_API void          SetNextWindowBgAlpha(float alpha);                                          // set next window background color alpha. helper to easily override the Alpha component of ImGuiCol_WindowBg/ChildBg/PopupBg. you may also use ImGuiWindowFlags_NoBackground.
    IMGUI_API void          SetNextWindowViewport(ImGuiID viewport_id);                                 // set next window viewport
    IMGUI_API void          SetWindowPos(const ImVec2& pos, ImGuiCond cond = 0);                        // (not recommended) set current window position - call within Begin()/End(). prefer using SetNextWindowPos(), as this may incur tearing and side-effects.
    IMGUI_API void          SetWindowSize(const ImVec2& size, ImGuiCond cond = 0);                      // (not recommended) set current window size - call within Begin()/End(). set to ImVec2(0, 0) to force an auto-fit. prefer using SetNextWindowSize(), as this may incur tearing and minor side-effects.
    IMGUI_API void          SetWindowCollapsed(bool collapsed, ImGuiCond cond = 0);                     // (not recommended) set current window collapsed state. prefer using SetNextWindowCollapsed().
    IMGUI_API void          SetWindowFocus();                                                           // (not recommended) set current window to be focused / top-most. prefer using SetNextWindowFocus().
    IMGUI_API void          SetWindowFontScale(float scale);                                            // [OBSOLETE] set font scale. Adjust IO.FontGlobalScale if you want to scale all windows. This is an old API! For correct scaling, prefer to reload font + rebuild ImFontAtlas + call style.ScaleAllSizes().
    IMGUI_API void          SetWindowPos(const char* name, const ImVec2& pos, ImGuiCond cond = 0);      // set named window position.
    IMGUI_API void          SetWindowSize(const char* name, const ImVec2& size, ImGuiCond cond = 0);    // set named window size. set axis to 0.0f to force an auto-fit on this axis.
    IMGUI_API void          SetWindowCollapsed(const char* name, bool collapsed, ImGuiCond cond = 0);   // set named window collapsed state
    IMGUI_API void          SetWindowFocus(const char* name);                                           // set named window to be focused / top-most. use NULL to remove focus.

    // Content region
    // - Retrieve available space from a given point. GetContentRegionAvail() is frequently useful.
    // - Those functions are bound to be redesigned (they are confusing, incomplete and the Min/Max return values are in local window coordinates which increases confusion)
    IMGUI_API ImVec2        GetContentRegionAvail();                                        // == GetContentRegionMax() - GetCursorPos()
    IMGUI_API ImVec2        GetContentRegionMax();                                          // current content boundaries (typically window boundaries including scrolling, or current column boundaries), in windows coordinates
    IMGUI_API ImVec2        GetWindowContentRegionMin();                                    // content boundaries min for the full window (roughly (0,0)-Scroll), in window coordinates
    IMGUI_API ImVec2        GetWindowContentRegionMax();                                    // content boundaries max for the full window (roughly (0,0)+Size-Scroll) where Size can be override with SetNextWindowContentSize(), in window coordinates

    // Windows Scrolling
    IMGUI_API float         GetScrollX();                                                   // get scrolling amount [0 .. GetScrollMaxX()]
    IMGUI_API float         GetScrollY();                                                   // get scrolling amount [0 .. GetScrollMaxY()]
    IMGUI_API void          SetScrollX(float scroll_x);                                     // set scrolling amount [0 .. GetScrollMaxX()]
    IMGUI_API void          SetScrollY(float scroll_y);                                     // set scrolling amount [0 .. GetScrollMaxY()]
    IMGUI_API float         GetScrollMaxX();                                                // get maximum scrolling amount ~~ ContentSize.x - WindowSize.x - DecorationsSize.x
    IMGUI_API float         GetScrollMaxY();                                                // get maximum scrolling amount ~~ ContentSize.y - WindowSize.y - DecorationsSize.y
    IMGUI_API void          SetScrollHereX(float center_x_ratio = 0.5f);                    // adjust scrolling amount to make current cursor position visible. center_x_ratio=0.0: left, 0.5: center, 1.0: right. When using to make a "default/current item" visible, consider using SetItemDefaultFocus() instead.
    IMGUI_API void          SetScrollHereY(float center_y_ratio = 0.5f);                    // adjust scrolling amount to make current cursor position visible. center_y_ratio=0.0: top, 0.5: center, 1.0: bottom. When using to make a "default/current item" visible, consider using SetItemDefaultFocus() instead.
    IMGUI_API void          SetScrollFromPosX(float local_x, float center_x_ratio = 0.5f);  // adjust scrolling amount to make given position visible. Generally GetCursorStartPos() + offset to compute a valid position.
    IMGUI_API void          SetScrollFromPosY(float local_y, float center_y_ratio = 0.5f);  // adjust scrolling amount to make given position visible. Generally GetCursorStartPos() + offset to compute a valid position.

    // Parameters stacks (shared)
    IMGUI_API void          PushFont(ImFont* font);                                         // use NULL as a shortcut to push default font
    IMGUI_API void          PopFont();
    IMGUI_API void          PushStyleColor(ImGuiCol idx, ImU32 col);                        // modify a style color. always use this if you modify the style after NewFrame().
    IMGUI_API void          PushStyleColor(ImGuiCol idx, const ImVec4& col);
    IMGUI_API void          PopStyleColor(int count = 1);
    IMGUI_API void          PushStyleVar(ImGuiStyleVar idx, float val);                     // modify a style float variable. always use this if you modify the style after NewFrame().
    IMGUI_API void          PushStyleVar(ImGuiStyleVar idx, const ImVec2& val);             // modify a style ImVec2 variable. always use this if you modify the style after NewFrame().
    IMGUI_API void          PopStyleVar(int count = 1);
    IMGUI_API void          PushAllowKeyboardFocus(bool allow_keyboard_focus);              // == tab stop enable. Allow focusing using TAB/Shift-TAB, enabled by default but you can disable it for certain widgets
    IMGUI_API void          PopAllowKeyboardFocus();
    IMGUI_API void          PushButtonRepeat(bool repeat);                                  // in 'repeat' mode, Button*() functions return repeated true in a typematic manner (using io.KeyRepeatDelay/io.KeyRepeatRate setting). Note that you can call IsItemActive() after any Button() to tell if the button is held in the current frame.
    IMGUI_API void          PopButtonRepeat();

    // Parameters stacks (current window)
    IMGUI_API void          PushItemWidth(float item_width);                                // push width of items for common large "item+label" widgets. >0.0f: width in pixels, <0.0f align xx pixels to the right of window (so -FLT_MIN always align width to the right side).
    IMGUI_API void          PopItemWidth();
    IMGUI_API void          SetNextItemWidth(float item_width);                             // set width of the _next_ common large "item+label" widget. >0.0f: width in pixels, <0.0f align xx pixels to the right of window (so -FLT_MIN always align width to the right side)
    IMGUI_API float         CalcItemWidth();                                                // width of item given pushed settings and current cursor position. NOT necessarily the width of last item unlike most 'Item' functions.
    IMGUI_API void          PushTextWrapPos(float wrap_local_pos_x = 0.0f);                 // push word-wrapping position for Text*() commands. < 0.0f: no wrapping; 0.0f: wrap to end of window (or column); > 0.0f: wrap at 'wrap_pos_x' position in window local space
    IMGUI_API void          PopTextWrapPos();

    // Style read access
    // - Use the style editor (ShowStyleEditor() function) to interactively see what the colors are)
    IMGUI_API ImFont*       GetFont();                                                      // get current font
    IMGUI_API float         GetFontSize();                                                  // get current font size (= height in pixels) of current font with current scale applied
    IMGUI_API ImVec2        GetFontTexUvWhitePixel();                                       // get UV coordinate for a while pixel, useful to draw custom shapes via the ImDrawList API
    IMGUI_API ImU32         GetColorU32(ImGuiCol idx, float alpha_mul = 1.0f);              // retrieve given style color with style alpha applied and optional extra alpha multiplier, packed as a 32-bit value suitable for ImDrawList
    IMGUI_API ImU32         GetColorU32(const ImVec4& col);                                 // retrieve given color with style alpha applied, packed as a 32-bit value suitable for ImDrawList
    IMGUI_API ImU32         GetColorU32(ImU32 col);                                         // retrieve given color with style alpha applied, packed as a 32-bit value suitable for ImDrawList
    IMGUI_API const ImVec4& GetStyleColorVec4(ImGuiCol idx);                                // retrieve style color as stored in ImGuiStyle structure. use to feed back into PushStyleColor(), otherwise use GetColorU32() to get style color with style alpha baked in.

    // Cursor / Layout
    // - By "cursor" we mean the current output position.
    // - The typical widget behavior is to output themselves at the current cursor position, then move the cursor one line down.
    // - You can call SameLine() between widgets to undo the last carriage return and output at the right of the preceding widget.
    // - Attention! We currently have inconsistencies between window-local and absolute positions we will aim to fix with future API:
    //    Window-local coordinates:   SameLine(), GetCursorPos(), SetCursorPos(), GetCursorStartPos(), GetContentRegionMax(), GetWindowContentRegion*(), PushTextWrapPos()
    //    Absolute coordinate:        GetCursorScreenPos(), SetCursorScreenPos(), all ImDrawList:: functions.
    IMGUI_API void          Separator();                                                    // separator, generally horizontal. inside a menu bar or in horizontal layout mode, this becomes a vertical separator.
    IMGUI_API void          SameLine(float offset_from_start_x=0.0f, float spacing=-1.0f);  // call between widgets or groups to layout them horizontally. X position given in window coordinates.
    IMGUI_API void          NewLine();                                                      // undo a SameLine() or force a new line when in an horizontal-layout context.
    IMGUI_API void          Spacing();                                                      // add vertical spacing.
    IMGUI_API void          Dummy(const ImVec2& size);                                      // add a dummy item of given size. unlike InvisibleButton(), Dummy() won't take the mouse click or be navigable into.
    IMGUI_API void          Indent(float indent_w = 0.0f);                                  // move content position toward the right, by indent_w, or style.IndentSpacing if indent_w <= 0
    IMGUI_API void          Unindent(float indent_w = 0.0f);                                // move content position back to the left, by indent_w, or style.IndentSpacing if indent_w <= 0
    IMGUI_API void          BeginGroup();                                                   // lock horizontal starting position
    IMGUI_API void          EndGroup();                                                     // unlock horizontal starting position + capture the whole group bounding box into one "item" (so you can use IsItemHovered() or layout primitives such as SameLine() on whole group, etc.)
    IMGUI_API ImVec2        GetCursorPos();                                                 // cursor position in window coordinates (relative to window position)
    IMGUI_API float         GetCursorPosX();                                                //   (some functions are using window-relative coordinates, such as: GetCursorPos, GetCursorStartPos, GetContentRegionMax, GetWindowContentRegion* etc.
    IMGUI_API float         GetCursorPosY();                                                //    other functions such as GetCursorScreenPos or everything in ImDrawList::
    IMGUI_API void          SetCursorPos(const ImVec2& local_pos);                          //    are using the main, absolute coordinate system.
    IMGUI_API void          SetCursorPosX(float local_x);                                   //    GetWindowPos() + GetCursorPos() == GetCursorScreenPos() etc.)
    IMGUI_API void          SetCursorPosY(float local_y);                                   //
    IMGUI_API ImVec2        GetCursorStartPos();                                            // initial cursor position in window coordinates
    IMGUI_API ImVec2        GetCursorScreenPos();                                           // cursor position in absolute coordinates (useful to work with ImDrawList API). generally top-left == GetMainViewport()->Pos == (0,0) in single viewport mode, and bottom-right == GetMainViewport()->Pos+Size == io.DisplaySize in single-viewport mode.
    IMGUI_API void          SetCursorScreenPos(const ImVec2& pos);                          // cursor position in absolute coordinates
    IMGUI_API void          AlignTextToFramePadding();                                      // vertically align upcoming text baseline to FramePadding.y so that it will align properly to regularly framed items (call if you have text on a line before a framed item)
    IMGUI_API float         GetTextLineHeight();                                            // ~ FontSize
    IMGUI_API float         GetTextLineHeightWithSpacing();                                 // ~ FontSize + style.ItemSpacing.y (distance in pixels between 2 consecutive lines of text)
    IMGUI_API float         GetFrameHeight();                                               // ~ FontSize + style.FramePadding.y * 2
    IMGUI_API float         GetFrameHeightWithSpacing();                                    // ~ FontSize + style.FramePadding.y * 2 + style.ItemSpacing.y (distance in pixels between 2 consecutive lines of framed widgets)

    // ID stack/scopes
    // Read the FAQ (docs/FAQ.md or http://dearimgui.org/faq) for more details about how ID are handled in dear imgui.
    // - Those questions are answered and impacted by understanding of the ID stack system:
    //   - "Q: Why is my widget not reacting when I click on it?"
    //   - "Q: How can I have widgets with an empty label?"
    //   - "Q: How can I have multiple widgets with the same label?"
    // - Short version: ID are hashes of the entire ID stack. If you are creating widgets in a loop you most likely
    //   want to push a unique identifier (e.g. object pointer, loop index) to uniquely differentiate them.
    // - You can also use the "Label##foobar" syntax within widget label to distinguish them from each others.
    // - In this header file we use the "label"/"name" terminology to denote a string that will be displayed + used as an ID,
    //   whereas "str_id" denote a string that is only used as an ID and not normally displayed.
    IMGUI_API void          PushID(const char* str_id);                                     // push string into the ID stack (will hash string).
    IMGUI_API void          PushID(const char* str_id_begin, const char* str_id_end);       // push string into the ID stack (will hash string).
    IMGUI_API void          PushID(const void* ptr_id);                                     // push pointer into the ID stack (will hash pointer).
    IMGUI_API void          PushID(int int_id);                                             // push integer into the ID stack (will hash integer).
    IMGUI_API void          PopID();                                                        // pop from the ID stack.
    IMGUI_API ImGuiID       GetID(const char* str_id);                                      // calculate unique ID (hash of whole ID stack + given parameter). e.g. if you want to query into ImGuiStorage yourself
    IMGUI_API ImGuiID       GetID(const char* str_id_begin, const char* str_id_end);
    IMGUI_API ImGuiID       GetID(const void* ptr_id);

    // Widgets: Text
    IMGUI_API void          TextUnformatted(const char* text, const char* text_end = NULL); // raw text without formatting. Roughly equivalent to Text("%s", text) but: A) doesn't require null terminated string if 'text_end' is specified, B) it's faster, no memory copy is done, no buffer size limits, recommended for long chunks of text.
    IMGUI_API void          Text(const char* fmt, ...)                                      IM_FMTARGS(1); // formatted text
    IMGUI_API void          TextV(const char* fmt, va_list args)                            IM_FMTLIST(1);
    IMGUI_API void          TextColored(const ImVec4& col, const char* fmt, ...)            IM_FMTARGS(2); // shortcut for PushStyleColor(ImGuiCol_Text, col); Text(fmt, ...); PopStyleColor();
    IMGUI_API void          TextColoredV(const ImVec4& col, const char* fmt, va_list args)  IM_FMTLIST(2);
    IMGUI_API void          TextDisabled(const char* fmt, ...)                              IM_FMTARGS(1); // shortcut for PushStyleColor(ImGuiCol_Text, style.Colors[ImGuiCol_TextDisabled]); Text(fmt, ...); PopStyleColor();
    IMGUI_API void          TextDisabledV(const char* fmt, va_list args)                    IM_FMTLIST(1);
    IMGUI_API void          TextWrapped(const char* fmt, ...)                               IM_FMTARGS(1); // shortcut for PushTextWrapPos(0.0f); Text(fmt, ...); PopTextWrapPos();. Note that this won't work on an auto-resizing window if there's no other widgets to extend the window width, yoy may need to set a size using SetNextWindowSize().
    IMGUI_API void          TextWrappedV(const char* fmt, va_list args)                     IM_FMTLIST(1);
    IMGUI_API void          LabelText(const char* label, const char* fmt, ...)              IM_FMTARGS(2); // display text+label aligned the same way as value+label widgets
    IMGUI_API void          LabelTextV(const char* label, const char* fmt, va_list args)    IM_FMTLIST(2);
    IMGUI_API void          BulletText(const char* fmt, ...)                                IM_FMTARGS(1); // shortcut for Bullet()+Text()
    IMGUI_API void          BulletTextV(const char* fmt, va_list args)                      IM_FMTLIST(1);

    // Widgets: Main
    // - Most widgets return true when the value has been changed or when pressed/selected
    // - You may also use one of the many IsItemXXX functions (e.g. IsItemActive, IsItemHovered, etc.) to query widget state.
    IMGUI_API bool          Button(const char* label, const ImVec2& size = ImVec2(0, 0));   // button
    IMGUI_API bool          SmallButton(const char* label);                                 // button with FramePadding=(0,0) to easily embed within text
    IMGUI_API bool          InvisibleButton(const char* str_id, const ImVec2& size, ImGuiButtonFlags flags = 0); // flexible button behavior without the visuals, frequently useful to build custom behaviors using the public api (along with IsItemActive, IsItemHovered, etc.)
    IMGUI_API bool          ArrowButton(const char* str_id, ImGuiDir dir);                  // square button with an arrow shape
    IMGUI_API void          Image(ImTextureID user_texture_id, const ImVec2& size, const ImVec2& uv0 = ImVec2(0, 0), const ImVec2& uv1 = ImVec2(1,1), const ImVec4& tint_col = ImVec4(1,1,1,1), const ImVec4& border_col = ImVec4(0,0,0,0));
    IMGUI_API bool          ImageButton(ImTextureID user_texture_id, const ImVec2& size, const ImVec2& uv0 = ImVec2(0, 0),  const ImVec2& uv1 = ImVec2(1,1), int frame_padding = -1, const ImVec4& bg_col = ImVec4(0,0,0,0), const ImVec4& tint_col = ImVec4(1,1,1,1));    // <0 frame_padding uses default frame padding settings. 0 for no padding
    IMGUI_API bool          Checkbox(const char* label, bool* v);
    IMGUI_API bool          CheckboxFlags(const char* label, int* flags, int flags_value);
    IMGUI_API bool          CheckboxFlags(const char* label, unsigned int* flags, unsigned int flags_value);
    IMGUI_API bool          RadioButton(const char* label, bool active);                    // use with e.g. if (RadioButton("one", my_value==1)) { my_value = 1; }
    IMGUI_API bool          RadioButton(const char* label, int* v, int v_button);           // shortcut to handle the above pattern when value is an integer
    IMGUI_API void          ProgressBar(float fraction, const ImVec2& size_arg = ImVec2(-FLT_MIN, 0), const char* overlay = NULL);
    IMGUI_API void          Bullet();                                                       // draw a small circle + keep the cursor on the same line. advance cursor x position by GetTreeNodeToLabelSpacing(), same distance that TreeNode() uses

    // Widgets: Combo Box
    // - The BeginCombo()/EndCombo() api allows you to manage your contents and selection state however you want it, by creating e.g. Selectable() items.
    // - The old Combo() api are helpers over BeginCombo()/EndCombo() which are kept available for convenience purpose. This is analogous to how ListBox are created.
    IMGUI_API bool          BeginCombo(const char* label, const char* preview_value, ImGuiComboFlags flags = 0);
    IMGUI_API void          EndCombo(); // only call EndCombo() if BeginCombo() returns true!
    IMGUI_API bool          Combo(const char* label, int* current_item, const char* const items[], int items_count, int popup_max_height_in_items = -1);
    IMGUI_API bool          Combo(const char* label, int* current_item, const char* items_separated_by_zeros, int popup_max_height_in_items = -1);      // Separate items with \0 within a string, end item-list with \0\0. e.g. "One\0Two\0Three\0"
    IMGUI_API bool          Combo(const char* label, int* current_item, bool(*items_getter)(void* data, int idx, const char** out_text), void* data, int items_count, int popup_max_height_in_items = -1);

    // Widgets: Drag Sliders
    // - CTRL+Click on any drag box to turn them into an input box. Manually input values aren't clamped by default and can go off-bounds. Use ImGuiSliderFlags_AlwaysClamp to always clamp.
    // - For all the Float2/Float3/Float4/Int2/Int3/Int4 versions of every functions, note that a 'float v[X]' function argument is the same as 'float* v',
    //   the array syntax is just a way to document the number of elements that are expected to be accessible. You can pass address of your first element out of a contiguous set, e.g. &myvector.x
    // - Adjust format string to decorate the value with a prefix, a suffix, or adapt the editing and display precision e.g. "%.3f" -> 1.234; "%5.2f secs" -> 01.23 secs; "Biscuit: %.0f" -> Biscuit: 1; etc.
    // - Format string may also be set to NULL or use the default format ("%f" or "%d").
    // - Speed are per-pixel of mouse movement (v_speed=0.2f: mouse needs to move by 5 pixels to increase value by 1). For gamepad/keyboard navigation, minimum speed is Max(v_speed, minimum_step_at_given_precision).
    // - Use v_min < v_max to clamp edits to given limits. Note that CTRL+Click manual input can override those limits if ImGuiSliderFlags_AlwaysClamp is not used.
    // - Use v_max = FLT_MAX / INT_MAX etc to avoid clamping to a maximum, same with v_min = -FLT_MAX / INT_MIN to avoid clamping to a minimum.
    // - We use the same sets of flags for DragXXX() and SliderXXX() functions as the features are the same and it makes it easier to swap them.
    // - Legacy: Pre-1.78 there are DragXXX() function signatures that takes a final `float power=1.0f' argument instead of the `ImGuiSliderFlags flags=0' argument.
    //   If you get a warning converting a float to ImGuiSliderFlags, read https://github.com/ocornut/imgui/issues/3361
    IMGUI_API bool          DragFloat(const char* label, float* v, float v_speed = 1.0f, float v_min = 0.0f, float v_max = 0.0f, const char* format = "%.3f", ImGuiSliderFlags flags = 0);     // If v_min >= v_max we have no bound
    IMGUI_API bool          DragFloat2(const char* label, float v[2], float v_speed = 1.0f, float v_min = 0.0f, float v_max = 0.0f, const char* format = "%.3f", ImGuiSliderFlags flags = 0);
    IMGUI_API bool          DragFloat3(const char* label, float v[3], float v_speed = 1.0f, float v_min = 0.0f, float v_max = 0.0f, const char* format = "%.3f", ImGuiSliderFlags flags = 0);
    IMGUI_API bool          DragFloat4(const char* label, float v[4], float v_speed = 1.0f, float v_min = 0.0f, float v_max = 0.0f, const char* format = "%.3f", ImGuiSliderFlags flags = 0);
    IMGUI_API bool          DragFloatRange2(const char* label, float* v_current_min, float* v_current_max, float v_speed = 1.0f, float v_min = 0.0f, float v_max = 0.0f, const char* format = "%.3f", const char* format_max = NULL, ImGuiSliderFlags flags = 0);
    IMGUI_API bool          DragInt(const char* label, int* v, float v_speed = 1.0f, int v_min = 0, int v_max = 0, const char* format = "%d", ImGuiSliderFlags flags = 0);  // If v_min >= v_max we have no bound
    IMGUI_API bool          DragInt2(const char* label, int v[2], float v_speed = 1.0f, int v_min = 0, int v_max = 0, const char* format = "%d", ImGuiSliderFlags flags = 0);
    IMGUI_API bool          DragInt3(const char* label, int v[3], float v_speed = 1.0f, int v_min = 0, int v_max = 0, const char* format = "%d", ImGuiSliderFlags flags = 0);
    IMGUI_API bool          DragInt4(const char* label, int v[4], float v_speed = 1.0f, int v_min = 0, int v_max = 0, const char* format = "%d", ImGuiSliderFlags flags = 0);
    IMGUI_API bool          DragIntRange2(const char* label, int* v_current_min, int* v_current_max, float v_speed = 1.0f, int v_min = 0, int v_max = 0, const char* format = "%d", const char* format_max = NULL, ImGuiSliderFlags flags = 0);
    IMGUI_API bool          DragScalar(const char* label, ImGuiDataType data_type, void* p_data, float v_speed = 1.0f, const void* p_min = NULL, const void* p_max = NULL, const char* format = NULL, ImGuiSliderFlags flags = 0);
    IMGUI_API bool          DragScalarN(const char* label, ImGuiDataType data_type, void* p_data, int components, float v_speed = 1.0f, const void* p_min = NULL, const void* p_max = NULL, const char* format = NULL, ImGuiSliderFlags flags = 0);

    // Widgets: Regular Sliders
    // - CTRL+Click on any slider to turn them into an input box. Manually input values aren't clamped by default and can go off-bounds. Use ImGuiSliderFlags_AlwaysClamp to always clamp.
    // - Adjust format string to decorate the value with a prefix, a suffix, or adapt the editing and display precision e.g. "%.3f" -> 1.234; "%5.2f secs" -> 01.23 secs; "Biscuit: %.0f" -> Biscuit: 1; etc.
    // - Format string may also be set to NULL or use the default format ("%f" or "%d").
    // - Legacy: Pre-1.78 there are SliderXXX() function signatures that takes a final `float power=1.0f' argument instead of the `ImGuiSliderFlags flags=0' argument.
    //   If you get a warning converting a float to ImGuiSliderFlags, read https://github.com/ocornut/imgui/issues/3361
    IMGUI_API bool          SliderFloat(const char* label, float* v, float v_min, float v_max, const char* format = "%.3f", ImGuiSliderFlags flags = 0);     // adjust format to decorate the value with a prefix or a suffix for in-slider labels or unit display.
    IMGUI_API bool          SliderFloat2(const char* label, float v[2], float v_min, float v_max, const char* format = "%.3f", ImGuiSliderFlags flags = 0);
    IMGUI_API bool          SliderFloat3(const char* label, float v[3], float v_min, float v_max, const char* format = "%.3f", ImGuiSliderFlags flags = 0);
    IMGUI_API bool          SliderFloat4(const char* label, float v[4], float v_min, float v_max, const char* format = "%.3f", ImGuiSliderFlags flags = 0);
    IMGUI_API bool          SliderAngle(const char* label, float* v_rad, float v_degrees_min = -360.0f, float v_degrees_max = +360.0f, const char* format = "%.0f deg", ImGuiSliderFlags flags = 0);
    IMGUI_API bool          SliderInt(const char* label, int* v, int v_min, int v_max, const char* format = "%d", ImGuiSliderFlags flags = 0);
    IMGUI_API bool          SliderInt2(const char* label, int v[2], int v_min, int v_max, const char* format = "%d", ImGuiSliderFlags flags = 0);
    IMGUI_API bool          SliderInt3(const char* label, int v[3], int v_min, int v_max, const char* format = "%d", ImGuiSliderFlags flags = 0);
    IMGUI_API bool          SliderInt4(const char* label, int v[4], int v_min, int v_max, const char* format = "%d", ImGuiSliderFlags flags = 0);
    IMGUI_API bool          SliderScalar(const char* label, ImGuiDataType data_type, void* p_data, const void* p_min, const void* p_max, const char* format = NULL, ImGuiSliderFlags flags = 0);
    IMGUI_API bool          SliderScalarN(const char* label, ImGuiDataType data_type, void* p_data, int components, const void* p_min, const void* p_max, const char* format = NULL, ImGuiSliderFlags flags = 0);
    IMGUI_API bool          VSliderFloat(const char* label, const ImVec2& size, float* v, float v_min, float v_max, const char* format = "%.3f", ImGuiSliderFlags flags = 0);
    IMGUI_API bool          VSliderInt(const char* label, const ImVec2& size, int* v, int v_min, int v_max, const char* format = "%d", ImGuiSliderFlags flags = 0);
    IMGUI_API bool          VSliderScalar(const char* label, const ImVec2& size, ImGuiDataType data_type, void* p_data, const void* p_min, const void* p_max, const char* format = NULL, ImGuiSliderFlags flags = 0);

    // Widgets: Input with Keyboard
    // - If you want to use InputText() with std::string or any custom dynamic string type, see misc/cpp/imgui_stdlib.h and comments in imgui_demo.cpp.
    // - Most of the ImGuiInputTextFlags flags are only useful for InputText() and not for InputFloatX, InputIntX, InputDouble etc.
    IMGUI_API bool          InputText(const char* label, char* buf, size_t buf_size, ImGuiInputTextFlags flags = 0, ImGuiInputTextCallback callback = NULL, void* user_data = NULL);
    IMGUI_API bool          InputTextMultiline(const char* label, char* buf, size_t buf_size, const ImVec2& size = ImVec2(0, 0), ImGuiInputTextFlags flags = 0, ImGuiInputTextCallback callback = NULL, void* user_data = NULL);
    IMGUI_API bool          InputTextWithHint(const char* label, const char* hint, char* buf, size_t buf_size, ImGuiInputTextFlags flags = 0, ImGuiInputTextCallback callback = NULL, void* user_data = NULL);
    IMGUI_API bool          InputFloat(const char* label, float* v, float step = 0.0f, float step_fast = 0.0f, const char* format = "%.3f", ImGuiInputTextFlags flags = 0);
    IMGUI_API bool          InputFloat2(const char* label, float v[2], const char* format = "%.3f", ImGuiInputTextFlags flags = 0);
    IMGUI_API bool          InputFloat3(const char* label, float v[3], const char* format = "%.3f", ImGuiInputTextFlags flags = 0);
    IMGUI_API bool          InputFloat4(const char* label, float v[4], const char* format = "%.3f", ImGuiInputTextFlags flags = 0);
    IMGUI_API bool          InputInt(const char* label, int* v, int step = 1, int step_fast = 100, ImGuiInputTextFlags flags = 0);
    IMGUI_API bool          InputInt2(const char* label, int v[2], ImGuiInputTextFlags flags = 0);
    IMGUI_API bool          InputInt3(const char* label, int v[3], ImGuiInputTextFlags flags = 0);
    IMGUI_API bool          InputInt4(const char* label, int v[4], ImGuiInputTextFlags flags = 0);
    IMGUI_API bool          InputDouble(const char* label, double* v, double step = 0.0, double step_fast = 0.0, const char* format = "%.6f", ImGuiInputTextFlags flags = 0);
    IMGUI_API bool          InputScalar(const char* label, ImGuiDataType data_type, void* p_data, const void* p_step = NULL, const void* p_step_fast = NULL, const char* format = NULL, ImGuiInputTextFlags flags = 0);
    IMGUI_API bool          InputScalarN(const char* label, ImGuiDataType data_type, void* p_data, int components, const void* p_step = NULL, const void* p_step_fast = NULL, const char* format = NULL, ImGuiInputTextFlags flags = 0);

    // Widgets: Color Editor/Picker (tip: the ColorEdit* functions have a little color square that can be left-clicked to open a picker, and right-clicked to open an option menu.)
    // - Note that in C++ a 'float v[X]' function argument is the _same_ as 'float* v', the array syntax is just a way to document the number of elements that are expected to be accessible.
    // - You can pass the address of a first float element out of a contiguous structure, e.g. &myvector.x
    IMGUI_API bool          ColorEdit3(const char* label, float col[3], ImGuiColorEditFlags flags = 0);
    IMGUI_API bool          ColorEdit4(const char* label, float col[4], ImGuiColorEditFlags flags = 0);
    IMGUI_API bool          ColorPicker3(const char* label, float col[3], ImGuiColorEditFlags flags = 0);
    IMGUI_API bool          ColorPicker4(const char* label, float col[4], ImGuiColorEditFlags flags = 0, const float* ref_col = NULL);
    IMGUI_API bool          ColorButton(const char* desc_id, const ImVec4& col, ImGuiColorEditFlags flags = 0, const ImVec2& size = ImVec2(0, 0)); // display a color square/button, hover for details, return true when pressed.
    IMGUI_API void          SetColorEditOptions(ImGuiColorEditFlags flags);                     // initialize current options (generally on application startup) if you want to select a default format, picker type, etc. User will be able to change many settings, unless you pass the _NoOptions flag to your calls.

    // Widgets: Trees
    // - TreeNode functions return true when the node is open, in which case you need to also call TreePop() when you are finished displaying the tree node contents.
    IMGUI_API bool          TreeNode(const char* label);
    IMGUI_API bool          TreeNode(const char* str_id, const char* fmt, ...) IM_FMTARGS(2);   // helper variation to easily decorelate the id from the displayed string. Read the FAQ about why and how to use ID. to align arbitrary text at the same level as a TreeNode() you can use Bullet().
    IMGUI_API bool          TreeNode(const void* ptr_id, const char* fmt, ...) IM_FMTARGS(2);   // "
    IMGUI_API bool          TreeNodeV(const char* str_id, const char* fmt, va_list args) IM_FMTLIST(2);
    IMGUI_API bool          TreeNodeV(const void* ptr_id, const char* fmt, va_list args) IM_FMTLIST(2);
    IMGUI_API bool          TreeNodeEx(const char* label, ImGuiTreeNodeFlags flags = 0);
    IMGUI_API bool          TreeNodeEx(const char* str_id, ImGuiTreeNodeFlags flags, const char* fmt, ...) IM_FMTARGS(3);
    IMGUI_API bool          TreeNodeEx(const void* ptr_id, ImGuiTreeNodeFlags flags, const char* fmt, ...) IM_FMTARGS(3);
    IMGUI_API bool          TreeNodeExV(const char* str_id, ImGuiTreeNodeFlags flags, const char* fmt, va_list args) IM_FMTLIST(3);
    IMGUI_API bool          TreeNodeExV(const void* ptr_id, ImGuiTreeNodeFlags flags, const char* fmt, va_list args) IM_FMTLIST(3);
    IMGUI_API void          TreePush(const char* str_id);                                       // ~ Indent()+PushId(). Already called by TreeNode() when returning true, but you can call TreePush/TreePop yourself if desired.
    IMGUI_API void          TreePush(const void* ptr_id = NULL);                                // "
    IMGUI_API void          TreePop();                                                          // ~ Unindent()+PopId()
    IMGUI_API float         GetTreeNodeToLabelSpacing();                                        // horizontal distance preceding label when using TreeNode*() or Bullet() == (g.FontSize + style.FramePadding.x*2) for a regular unframed TreeNode
    IMGUI_API bool          CollapsingHeader(const char* label, ImGuiTreeNodeFlags flags = 0);  // if returning 'true' the header is open. doesn't indent nor push on ID stack. user doesn't have to call TreePop().
    IMGUI_API bool          CollapsingHeader(const char* label, bool* p_visible, ImGuiTreeNodeFlags flags = 0); // when 'p_visible != NULL': if '*p_visible==true' display an additional small close button on upper right of the header which will set the bool to false when clicked, if '*p_visible==false' don't display the header.
    IMGUI_API void          SetNextItemOpen(bool is_open, ImGuiCond cond = 0);                  // set next TreeNode/CollapsingHeader open state.

    // Widgets: Selectables
    // - A selectable highlights when hovered, and can display another color when selected.
    // - Neighbors selectable extend their highlight bounds in order to leave no gap between them. This is so a series of selected Selectable appear contiguous.
    IMGUI_API bool          Selectable(const char* label, bool selected = false, ImGuiSelectableFlags flags = 0, const ImVec2& size = ImVec2(0, 0)); // "bool selected" carry the selection state (read-only). Selectable() is clicked is returns true so you can modify your selection state. size.x==0.0: use remaining width, size.x>0.0: specify width. size.y==0.0: use label height, size.y>0.0: specify height
    IMGUI_API bool          Selectable(const char* label, bool* p_selected, ImGuiSelectableFlags flags = 0, const ImVec2& size = ImVec2(0, 0));      // "bool* p_selected" point to the selection state (read-write), as a convenient helper.

    // Widgets: List Boxes
    // - This is essentially a thin wrapper to using BeginChild/EndChild with some stylistic changes.
    // - The BeginListBox()/EndListBox() api allows you to manage your contents and selection state however you want it, by creating e.g. Selectable() or any items.
    // - The simplified/old ListBox() api are helpers over BeginListBox()/EndListBox() which are kept available for convenience purpose. This is analoguous to how Combos are created.
    // - Choose frame width:   size.x > 0.0f: custom  /  size.x < 0.0f or -FLT_MIN: right-align   /  size.x = 0.0f (default): use current ItemWidth
    // - Choose frame height:  size.y > 0.0f: custom  /  size.y < 0.0f or -FLT_MIN: bottom-align  /  size.y = 0.0f (default): arbitrary default height which can fit ~7 items
    IMGUI_API bool          BeginListBox(const char* label, const ImVec2& size = ImVec2(0, 0)); // open a framed scrolling region
    IMGUI_API void          EndListBox();                                                       // only call EndListBox() if BeginListBox() returned true!
    IMGUI_API bool          ListBox(const char* label, int* current_item, const char* const items[], int items_count, int height_in_items = -1);
    IMGUI_API bool          ListBox(const char* label, int* current_item, bool (*items_getter)(void* data, int idx, const char** out_text), void* data, int items_count, int height_in_items = -1);

    // Widgets: Data Plotting
    // - Consider using ImPlot (https://github.com/epezent/implot) which is much better!
    IMGUI_API void          PlotLines(const char* label, const float* values, int values_count, int values_offset = 0, const char* overlay_text = NULL, float scale_min = FLT_MAX, float scale_max = FLT_MAX, ImVec2 graph_size = ImVec2(0, 0), int stride = sizeof(float));
    IMGUI_API void          PlotLines(const char* label, float(*values_getter)(void* data, int idx), void* data, int values_count, int values_offset = 0, const char* overlay_text = NULL, float scale_min = FLT_MAX, float scale_max = FLT_MAX, ImVec2 graph_size = ImVec2(0, 0));
    IMGUI_API void          PlotHistogram(const char* label, const float* values, int values_count, int values_offset = 0, const char* overlay_text = NULL, float scale_min = FLT_MAX, float scale_max = FLT_MAX, ImVec2 graph_size = ImVec2(0, 0), int stride = sizeof(float));
    IMGUI_API void          PlotHistogram(const char* label, float(*values_getter)(void* data, int idx), void* data, int values_count, int values_offset = 0, const char* overlay_text = NULL, float scale_min = FLT_MAX, float scale_max = FLT_MAX, ImVec2 graph_size = ImVec2(0, 0));

    // Widgets: Value() Helpers.
    // - Those are merely shortcut to calling Text() with a format string. Output single value in "name: value" format (tip: freely declare more in your code to handle your types. you can add functions to the ImGui namespace)
    IMGUI_API void          Value(const char* prefix, bool b);
    IMGUI_API void          Value(const char* prefix, int v);
    IMGUI_API void          Value(const char* prefix, unsigned int v);
    IMGUI_API void          Value(const char* prefix, float v, const char* float_format = NULL);

    // Widgets: Menus
    // - Use BeginMenuBar() on a window ImGuiWindowFlags_MenuBar to append to its menu bar.
    // - Use BeginMainMenuBar() to create a menu bar at the top of the screen and append to it.
    // - Use BeginMenu() to create a menu. You can call BeginMenu() multiple time with the same identifier to append more items to it.
    // - Not that MenuItem() keyboardshortcuts are displayed as a convenience but _not processed_ by Dear ImGui at the moment.
    IMGUI_API bool          BeginMenuBar();                                                     // append to menu-bar of current window (requires ImGuiWindowFlags_MenuBar flag set on parent window).
    IMGUI_API void          EndMenuBar();                                                       // only call EndMenuBar() if BeginMenuBar() returns true!
    IMGUI_API bool          BeginMainMenuBar();                                                 // create and append to a full screen menu-bar.
    IMGUI_API void          EndMainMenuBar();                                                   // only call EndMainMenuBar() if BeginMainMenuBar() returns true!
    IMGUI_API bool          BeginMenu(const char* label, bool enabled = true);                  // create a sub-menu entry. only call EndMenu() if this returns true!
    IMGUI_API void          EndMenu();                                                          // only call EndMenu() if BeginMenu() returns true!
    IMGUI_API bool          MenuItem(const char* label, const char* shortcut = NULL, bool selected = false, bool enabled = true);  // return true when activated.
    IMGUI_API bool          MenuItem(const char* label, const char* shortcut, bool* p_selected, bool enabled = true);              // return true when activated + toggle (*p_selected) if p_selected != NULL

    // Tooltips
    // - Tooltip are windows following the mouse. They do not take focus away.
    IMGUI_API void          BeginTooltip();                                                     // begin/append a tooltip window. to create full-featured tooltip (with any kind of items).
    IMGUI_API void          EndTooltip();
    IMGUI_API void          SetTooltip(const char* fmt, ...) IM_FMTARGS(1);                     // set a text-only tooltip, typically use with ImGui::IsItemHovered(). override any previous call to SetTooltip().
    IMGUI_API void          SetTooltipV(const char* fmt, va_list args) IM_FMTLIST(1);

    // Popups, Modals
    //  - They block normal mouse hovering detection (and therefore most mouse interactions) behind them.
    //  - If not modal: they can be closed by clicking anywhere outside them, or by pressing ESCAPE.
    //  - Their visibility state (~bool) is held internally instead of being held by the programmer as we are used to with regular Begin*() calls.
    //  - The 3 properties above are related: we need to retain popup visibility state in the library because popups may be closed as any time.
    //  - You can bypass the hovering restriction by using ImGuiHoveredFlags_AllowWhenBlockedByPopup when calling IsItemHovered() or IsWindowHovered().
    //  - IMPORTANT: Popup identifiers are relative to the current ID stack, so OpenPopup and BeginPopup generally needs to be at the same level of the stack.
    //    This is sometimes leading to confusing mistakes. May rework this in the future.

    // Popups: begin/end functions
    //  - BeginPopup(): query popup state, if open start appending into the window. Call EndPopup() afterwards. ImGuiWindowFlags are forwarded to the window.
    //  - BeginPopupModal(): block every interactions behind the window, cannot be closed by user, add a dimming background, has a title bar.
    IMGUI_API bool          BeginPopup(const char* str_id, ImGuiWindowFlags flags = 0);                         // return true if the popup is open, and you can start outputting to it.
    IMGUI_API bool          BeginPopupModal(const char* name, bool* p_open = NULL, ImGuiWindowFlags flags = 0); // return true if the modal is open, and you can start outputting to it.
    IMGUI_API void          EndPopup();                                                                         // only call EndPopup() if BeginPopupXXX() returns true!

    // Popups: open/close functions
    //  - OpenPopup(): set popup state to open. ImGuiPopupFlags are available for opening options.
    //  - If not modal: they can be closed by clicking anywhere outside them, or by pressing ESCAPE.
    //  - CloseCurrentPopup(): use inside the BeginPopup()/EndPopup() scope to close manually.
    //  - CloseCurrentPopup() is called by default by Selectable()/MenuItem() when activated (FIXME: need some options).
    //  - Use ImGuiPopupFlags_NoOpenOverExistingPopup to avoid opening a popup if there's already one at the same level. This is equivalent to e.g. testing for !IsAnyPopupOpen() prior to OpenPopup().
    //  - Use IsWindowAppearing() after BeginPopup() to tell if a window just opened.
    //  - IMPORTANT: Notice that for OpenPopupOnItemClick() we exceptionally default flags to 1 (== ImGuiPopupFlags_MouseButtonRight) for backward compatibility with older API taking 'int mouse_button = 1' parameter
    IMGUI_API void          OpenPopup(const char* str_id, ImGuiPopupFlags popup_flags = 0);                     // call to mark popup as open (don't call every frame!).
    IMGUI_API void          OpenPopup(ImGuiID id, ImGuiPopupFlags popup_flags = 0);                             // id overload to facilitate calling from nested stacks
    IMGUI_API void          OpenPopupOnItemClick(const char* str_id = NULL, ImGuiPopupFlags popup_flags = 1);   // helper to open popup when clicked on last item. Default to ImGuiPopupFlags_MouseButtonRight == 1. (note: actually triggers on the mouse _released_ event to be consistent with popup behaviors)
    IMGUI_API void          CloseCurrentPopup();                                                                // manually close the popup we have begin-ed into.

    // Popups: open+begin combined functions helpers
    //  - Helpers to do OpenPopup+BeginPopup where the Open action is triggered by e.g. hovering an item and right-clicking.
    //  - They are convenient to easily create context menus, hence the name.
    //  - IMPORTANT: Notice that BeginPopupContextXXX takes ImGuiPopupFlags just like OpenPopup() and unlike BeginPopup(). For full consistency, we may add ImGuiWindowFlags to the BeginPopupContextXXX functions in the future.
    //  - IMPORTANT: Notice that we exceptionally default their flags to 1 (== ImGuiPopupFlags_MouseButtonRight) for backward compatibility with older API taking 'int mouse_button = 1' parameter, so if you add other flags remember to re-add the ImGuiPopupFlags_MouseButtonRight.
    IMGUI_API bool          BeginPopupContextItem(const char* str_id = NULL, ImGuiPopupFlags popup_flags = 1);  // open+begin popup when clicked on last item. Use str_id==NULL to associate the popup to previous item. If you want to use that on a non-interactive item such as Text() you need to pass in an explicit ID here. read comments in .cpp!
    IMGUI_API bool          BeginPopupContextWindow(const char* str_id = NULL, ImGuiPopupFlags popup_flags = 1);// open+begin popup when clicked on current window.
    IMGUI_API bool          BeginPopupContextVoid(const char* str_id = NULL, ImGuiPopupFlags popup_flags = 1);  // open+begin popup when clicked in void (where there are no windows).

    // Popups: query functions
    //  - IsPopupOpen(): return true if the popup is open at the current BeginPopup() level of the popup stack.
    //  - IsPopupOpen() with ImGuiPopupFlags_AnyPopupId: return true if any popup is open at the current BeginPopup() level of the popup stack.
    //  - IsPopupOpen() with ImGuiPopupFlags_AnyPopupId + ImGuiPopupFlags_AnyPopupLevel: return true if any popup is open.
    IMGUI_API bool          IsPopupOpen(const char* str_id, ImGuiPopupFlags flags = 0);                         // return true if the popup is open.

    // Tables
    // - Full-featured replacement for old Columns API.
    // - See Demo->Tables for demo code. See top of imgui_tables.cpp for general commentary.
    // - See ImGuiTableFlags_ and ImGuiTableColumnFlags_ enums for a description of available flags.
    // The typical call flow is:
    // - 1. Call BeginTable(), early out if returning false.
    // - 2. Optionally call TableSetupColumn() to submit column name/flags/defaults.
    // - 3. Optionally call TableSetupScrollFreeze() to request scroll freezing of columns/rows.
    // - 4. Optionally call TableHeadersRow() to submit a header row. Names are pulled from TableSetupColumn() data.
    // - 5. Populate contents:
    //    - In most situations you can use TableNextRow() + TableSetColumnIndex(N) to start appending into a column.
    //    - If you are using tables as a sort of grid, where every columns is holding the same type of contents,
    //      you may prefer using TableNextColumn() instead of TableNextRow() + TableSetColumnIndex().
    //      TableNextColumn() will automatically wrap-around into the next row if needed.
    //    - IMPORTANT: Comparatively to the old Columns() API, we need to call TableNextColumn() for the first column!
    //    - Summary of possible call flow:
    //        --------------------------------------------------------------------------------------------------------
    //        TableNextRow() -> TableSetColumnIndex(0) -> Text("Hello 0") -> TableSetColumnIndex(1) -> Text("Hello 1")  // OK
    //        TableNextRow() -> TableNextColumn()      -> Text("Hello 0") -> TableNextColumn()      -> Text("Hello 1")  // OK
    //                          TableNextColumn()      -> Text("Hello 0") -> TableNextColumn()      -> Text("Hello 1")  // OK: TableNextColumn() automatically gets to next row!
    //        TableNextRow()                           -> Text("Hello 0")                                               // Not OK! Missing TableSetColumnIndex() or TableNextColumn()! Text will not appear!
    //        --------------------------------------------------------------------------------------------------------
    // - 5. Call EndTable()
    IMGUI_API bool          BeginTable(const char* str_id, int column, ImGuiTableFlags flags = 0, const ImVec2& outer_size = ImVec2(0.0f, 0.0f), float inner_width = 0.0f);
    IMGUI_API void          EndTable();                                         // only call EndTable() if BeginTable() returns true!
    IMGUI_API void          TableNextRow(ImGuiTableRowFlags row_flags = 0, float min_row_height = 0.0f); // append into the first cell of a new row.
    IMGUI_API bool          TableNextColumn();                                  // append into the next column (or first column of next row if currently in last column). Return true when column is visible.
    IMGUI_API bool          TableSetColumnIndex(int column_n);                  // append into the specified column. Return true when column is visible.

    // Tables: Headers & Columns declaration
    // - Use TableSetupColumn() to specify label, resizing policy, default width/weight, id, various other flags etc.
    // - Use TableHeadersRow() to create a header row and automatically submit a TableHeader() for each column.
    //   Headers are required to perform: reordering, sorting, and opening the context menu.
    //   The context menu can also be made available in columns body using ImGuiTableFlags_ContextMenuInBody.
    // - You may manually submit headers using TableNextRow() + TableHeader() calls, but this is only useful in
    //   some advanced use cases (e.g. adding custom widgets in header row).
    // - Use TableSetupScrollFreeze() to lock columns/rows so they stay visible when scrolled.
    IMGUI_API void          TableSetupColumn(const char* label, ImGuiTableColumnFlags flags = 0, float init_width_or_weight = 0.0f, ImGuiID user_id = 0);
    IMGUI_API void          TableSetupScrollFreeze(int cols, int rows);         // lock columns/rows so they stay visible when scrolled.
    IMGUI_API void          TableHeadersRow();                                  // submit all headers cells based on data provided to TableSetupColumn() + submit context menu
    IMGUI_API void          TableHeader(const char* label);                     // submit one header cell manually (rarely used)

    // Tables: Sorting & Miscellaneous functions
    // - Sorting: call TableGetSortSpecs() to retrieve latest sort specs for the table. NULL when not sorting.
    //   When 'sort_specs->SpecsDirty == true' you should sort your data. It will be true when sorting specs have
    //   changed since last call, or the first time. Make sure to set 'SpecsDirty = false' after sorting,
    //   else you may wastefully sort your data every frame!
    // - Functions args 'int column_n' treat the default value of -1 as the same as passing the current column index.
    IMGUI_API ImGuiTableSortSpecs*  TableGetSortSpecs();                        // get latest sort specs for the table (NULL if not sorting).  Lifetime: don't hold on this pointer over multiple frames or past any subsequent call to BeginTable().
    IMGUI_API int                   TableGetColumnCount();                      // return number of columns (value passed to BeginTable)
    IMGUI_API int                   TableGetColumnIndex();                      // return current column index.
    IMGUI_API int                   TableGetRowIndex();                         // return current row index.
    IMGUI_API const char*           TableGetColumnName(int column_n = -1);      // return "" if column didn't have a name declared by TableSetupColumn(). Pass -1 to use current column.
    IMGUI_API ImGuiTableColumnFlags TableGetColumnFlags(int column_n = -1);     // return column flags so you can query their Enabled/Visible/Sorted/Hovered status flags. Pass -1 to use current column.
    IMGUI_API void                  TableSetColumnEnabled(int column_n, bool v);// change user accessible enabled/disabled state of a column. Set to false to hide the column. User can use the context menu to change this themselves (right-click in headers, or right-click in columns body with ImGuiTableFlags_ContextMenuInBody)
    IMGUI_API void                  TableSetBgColor(ImGuiTableBgTarget target, ImU32 color, int column_n = -1);  // change the color of a cell, row, or column. See ImGuiTableBgTarget_ flags for details.

    // Legacy Columns API (prefer using Tables!)
    // - You can also use SameLine(pos_x) to mimic simplified columns.
    IMGUI_API void          Columns(int count = 1, const char* id = NULL, bool border = true);
    IMGUI_API void          NextColumn();                                                       // next column, defaults to current row or next row if the current row is finished
    IMGUI_API int           GetColumnIndex();                                                   // get current column index
    IMGUI_API float         GetColumnWidth(int column_index = -1);                              // get column width (in pixels). pass -1 to use current column
    IMGUI_API void          SetColumnWidth(int column_index, float width);                      // set column width (in pixels). pass -1 to use current column
    IMGUI_API float         GetColumnOffset(int column_index = -1);                             // get position of column line (in pixels, from the left side of the contents region). pass -1 to use current column, otherwise 0..GetColumnsCount() inclusive. column 0 is typically 0.0f
    IMGUI_API void          SetColumnOffset(int column_index, float offset_x);                  // set position of column line (in pixels, from the left side of the contents region). pass -1 to use current column
    IMGUI_API int           GetColumnsCount();

    // Tab Bars, Tabs
    // Note: Tabs are automatically created by the docking system. Use this to create tab bars/tabs yourself without docking being involved.
    IMGUI_API bool          BeginTabBar(const char* str_id, ImGuiTabBarFlags flags = 0);        // create and append into a TabBar
    IMGUI_API void          EndTabBar();                                                        // only call EndTabBar() if BeginTabBar() returns true!
    IMGUI_API bool          BeginTabItem(const char* label, bool* p_open = NULL, ImGuiTabItemFlags flags = 0); // create a Tab. Returns true if the Tab is selected.
    IMGUI_API void          EndTabItem();                                                       // only call EndTabItem() if BeginTabItem() returns true!
    IMGUI_API bool          TabItemButton(const char* label, ImGuiTabItemFlags flags = 0);      // create a Tab behaving like a button. return true when clicked. cannot be selected in the tab bar.
    IMGUI_API void          SetTabItemClosed(const char* tab_or_docked_window_label);           // notify TabBar or Docking system of a closed tab/window ahead (useful to reduce visual flicker on reorderable tab bars). For tab-bar: call after BeginTabBar() and before Tab submissions. Otherwise call with a window name.

    // Docking
    // [BETA API] Enable with io.ConfigFlags |= ImGuiConfigFlags_DockingEnable.
    // Note: You can use most Docking facilities without calling any API. You DO NOT need to call DockSpace() to use Docking!
    // - Drag from window title bar or their tab to dock/undock. Hold SHIFT to disable docking/undocking.
    // - Drag from window menu button (upper-left button) to undock an entire node (all windows).
    // - When io.ConfigDockingWithShift == true, you instead need to hold SHIFT to _enable_ docking/undocking.
    // About dockspaces:
    // - Use DockSpace() to create an explicit dock node _within_ an existing window. See Docking demo for details.
    // - Use DockSpaceOverViewport() to create an explicit dock node covering the screen or a specific viewport.
    //   This is often used with ImGuiDockNodeFlags_PassthruCentralNode.
    // - Important: Dockspaces need to be submitted _before_ any window they can host. Submit it early in your frame!
    // - Important: Dockspaces need to be kept alive if hidden, otherwise windows docked into it will be undocked.
    //   e.g. if you have multiple tabs with a dockspace inside each tab: submit the non-visible dockspaces with ImGuiDockNodeFlags_KeepAliveOnly.
    IMGUI_API ImGuiID       DockSpace(ImGuiID id, const ImVec2& size = ImVec2(0, 0), ImGuiDockNodeFlags flags = 0, const ImGuiWindowClass* window_class = NULL);
    IMGUI_API ImGuiID       DockSpaceOverViewport(const ImGuiViewport* viewport = NULL, ImGuiDockNodeFlags flags = 0, const ImGuiWindowClass* window_class = NULL);
    IMGUI_API void          SetNextWindowDockID(ImGuiID dock_id, ImGuiCond cond = 0);           // set next window dock id
    IMGUI_API void          SetNextWindowClass(const ImGuiWindowClass* window_class);           // set next window class (control docking compatibility + provide hints to platform backend via custom viewport flags and platform parent/child relationship)
    IMGUI_API ImGuiID       GetWindowDockID();
    IMGUI_API bool          IsWindowDocked();                                                   // is current window docked into another window?

    // Logging/Capture
    // - All text output from the interface can be captured into tty/file/clipboard. By default, tree nodes are automatically opened during logging.
    IMGUI_API void          LogToTTY(int auto_open_depth = -1);                                 // start logging to tty (stdout)
    IMGUI_API void          LogToFile(int auto_open_depth = -1, const char* filename = NULL);   // start logging to file
    IMGUI_API void          LogToClipboard(int auto_open_depth = -1);                           // start logging to OS clipboard
    IMGUI_API void          LogFinish();                                                        // stop logging (close file, etc.)
    IMGUI_API void          LogButtons();                                                       // helper to display buttons for logging to tty/file/clipboard
    IMGUI_API void          LogText(const char* fmt, ...) IM_FMTARGS(1);                        // pass text data straight to log (without being displayed)
    IMGUI_API void          LogTextV(const char* fmt, va_list args) IM_FMTLIST(1);

    // Drag and Drop
    // - On source items, call BeginDragDropSource(), if it returns true also call SetDragDropPayload() + EndDragDropSource().
    // - On target candidates, call BeginDragDropTarget(), if it returns true also call AcceptDragDropPayload() + EndDragDropTarget().
    // - If you stop calling BeginDragDropSource() the payload is preserved however it won't have a preview tooltip (we currently display a fallback "..." tooltip, see #1725)
    // - An item can be both drag source and drop target.
    IMGUI_API bool          BeginDragDropSource(ImGuiDragDropFlags flags = 0);                                      // call after submitting an item which may be dragged. when this return true, you can call SetDragDropPayload() + EndDragDropSource()
    IMGUI_API bool          SetDragDropPayload(const char* type, const void* data, size_t sz, ImGuiCond cond = 0);  // type is a user defined string of maximum 32 characters. Strings starting with '_' are reserved for dear imgui internal types. Data is copied and held by imgui. Return true when payload has been accepted.
    IMGUI_API void          EndDragDropSource();                                                                    // only call EndDragDropSource() if BeginDragDropSource() returns true!
    IMGUI_API bool                  BeginDragDropTarget();                                                          // call after submitting an item that may receive a payload. If this returns true, you can call AcceptDragDropPayload() + EndDragDropTarget()
    IMGUI_API const ImGuiPayload*   AcceptDragDropPayload(const char* type, ImGuiDragDropFlags flags = 0);          // accept contents of a given type. If ImGuiDragDropFlags_AcceptBeforeDelivery is set you can peek into the payload before the mouse button is released.
    IMGUI_API void                  EndDragDropTarget();                                                            // only call EndDragDropTarget() if BeginDragDropTarget() returns true!
    IMGUI_API const ImGuiPayload*   GetDragDropPayload();                                                           // peek directly into the current payload from anywhere. may return NULL. use ImGuiPayload::IsDataType() to test for the payload type.

    // Disabling [BETA API]
    // - Disable all user interactions and dim items visuals (applying style.DisabledAlpha over current colors)
    // - Those can be nested but it cannot be used to enable an already disabled section (a single BeginDisabled(true) in the stack is enough to keep everything disabled)
    // - BeginDisabled(false) essentially does nothing useful but is provided to facilitate use of boolean expressions. If you can avoid calling BeginDisabled(False)/EndDisabled() best to avoid it.
    IMGUI_API void          BeginDisabled(bool disabled = true);
    IMGUI_API void          EndDisabled();

    // Clipping
    // - Mouse hovering is affected by ImGui::PushClipRect() calls, unlike direct calls to ImDrawList::PushClipRect() which are render only.
    IMGUI_API void          PushClipRect(const ImVec2& clip_rect_min, const ImVec2& clip_rect_max, bool intersect_with_current_clip_rect);
    IMGUI_API void          PopClipRect();

    // Focus, Activation
    // - Prefer using "SetItemDefaultFocus()" over "if (IsWindowAppearing()) SetScrollHereY()" when applicable to signify "this is the default item"
    IMGUI_API void          SetItemDefaultFocus();                                              // make last item the default focused item of a window.
    IMGUI_API void          SetKeyboardFocusHere(int offset = 0);                               // focus keyboard on the next widget. Use positive 'offset' to access sub components of a multiple component widget. Use -1 to access previous widget.

    // Item/Widgets Utilities and Query Functions
    // - Most of the functions are referring to the previous Item that has been submitted.
    // - See Demo Window under "Widgets->Querying Status" for an interactive visualization of most of those functions.
    IMGUI_API bool          IsItemHovered(ImGuiHoveredFlags flags = 0);                         // is the last item hovered? (and usable, aka not blocked by a popup, etc.). See ImGuiHoveredFlags for more options.
    IMGUI_API bool          IsItemActive();                                                     // is the last item active? (e.g. button being held, text field being edited. This will continuously return true while holding mouse button on an item. Items that don't interact will always return false)
    IMGUI_API bool          IsItemFocused();                                                    // is the last item focused for keyboard/gamepad navigation?
    IMGUI_API bool          IsItemClicked(ImGuiMouseButton mouse_button = 0);                   // is the last item hovered and mouse clicked on? (**)  == IsMouseClicked(mouse_button) && IsItemHovered()Important. (**) this it NOT equivalent to the behavior of e.g. Button(). Read comments in function definition.
    IMGUI_API bool          IsItemVisible();                                                    // is the last item visible? (items may be out of sight because of clipping/scrolling)
    IMGUI_API bool          IsItemEdited();                                                     // did the last item modify its underlying value this frame? or was pressed? This is generally the same as the "bool" return value of many widgets.
    IMGUI_API bool          IsItemActivated();                                                  // was the last item just made active (item was previously inactive).
    IMGUI_API bool          IsItemDeactivated();                                                // was the last item just made inactive (item was previously active). Useful for Undo/Redo patterns with widgets that requires continuous editing.
    IMGUI_API bool          IsItemDeactivatedAfterEdit();                                       // was the last item just made inactive and made a value change when it was active? (e.g. Slider/Drag moved). Useful for Undo/Redo patterns with widgets that requires continuous editing. Note that you may get false positives (some widgets such as Combo()/ListBox()/Selectable() will return true even when clicking an already selected item).
    IMGUI_API bool          IsItemToggledOpen();                                                // was the last item open state toggled? set by TreeNode().
    IMGUI_API bool          IsAnyItemHovered();                                                 // is any item hovered?
    IMGUI_API bool          IsAnyItemActive();                                                  // is any item active?
    IMGUI_API bool          IsAnyItemFocused();                                                 // is any item focused?
    IMGUI_API ImVec2        GetItemRectMin();                                                   // get upper-left bounding rectangle of the last item (screen space)
    IMGUI_API ImVec2        GetItemRectMax();                                                   // get lower-right bounding rectangle of the last item (screen space)
    IMGUI_API ImVec2        GetItemRectSize();                                                  // get size of last item
    IMGUI_API void          SetItemAllowOverlap();                                              // allow last item to be overlapped by a subsequent item. sometimes useful with invisible buttons, selectables, etc. to catch unused area.

    // Viewports
    // - Currently represents the Platform Window created by the application which is hosting our Dear ImGui windows.
    // - In 'docking' branch with multi-viewport enabled, we extend this concept to have multiple active viewports.
    // - In the future we will extend this concept further to also represent Platform Monitor and support a "no main platform window" operation mode.
    IMGUI_API ImGuiViewport* GetMainViewport();                                                 // return primary/default viewport. This can never be NULL.

    // Background/Foreground Draw Lists
    IMGUI_API ImDrawList*   GetBackgroundDrawList();                                            // this draw list will be the first rendered one. Useful to quickly draw shapes/text behind dear imgui contents.
    IMGUI_API ImDrawList*   GetForegroundDrawList();                                            // this draw list will be the last rendered one. Useful to quickly draw shapes/text over dear imgui contents.

    // Miscellaneous Utilities
    IMGUI_API bool          IsRectVisible(const ImVec2& size);                                  // test if rectangle (of given size, starting from cursor position) is visible / not clipped.
    IMGUI_API bool          IsRectVisible(const ImVec2& rect_min, const ImVec2& rect_max);      // test if rectangle (in screen space) is visible / not clipped. to perform coarse clipping on user's side.
    IMGUI_API double        GetTime();                                                          // get global imgui time. incremented by io.DeltaTime every frame.
    IMGUI_API int           GetFrameCount();                                                    // get global imgui frame count. incremented by 1 every frame.
<<<<<<< HEAD
    IMGUI_API ImDrawList*   GetBackgroundDrawList();                                            // get background draw list for the viewport associated to the current window. this draw list will be the first rendering one. Useful to quickly draw shapes/text behind dear imgui contents.
    IMGUI_API ImDrawList*   GetForegroundDrawList();                                            // get foreground draw list for the viewport associated to the current window. this draw list will be the last rendered one. Useful to quickly draw shapes/text over dear imgui contents.
    IMGUI_API ImDrawList*   GetBackgroundDrawList(ImGuiViewport* viewport);                     // get background draw list for the given viewport. this draw list will be the first rendering one. Useful to quickly draw shapes/text behind dear imgui contents.
    IMGUI_API ImDrawList*   GetForegroundDrawList(ImGuiViewport* viewport);                     // get foreground draw list for the given viewport. this draw list will be the last rendered one. Useful to quickly draw shapes/text over dear imgui contents.
=======
>>>>>>> 2c03aac6
    IMGUI_API ImDrawListSharedData* GetDrawListSharedData();                                    // you may use this when creating your own ImDrawList instances.
    IMGUI_API const char*   GetStyleColorName(ImGuiCol idx);                                    // get a string corresponding to the enum value (for display, saving, etc.).
    IMGUI_API void          SetStateStorage(ImGuiStorage* storage);                             // replace current window storage with our own (if you want to manipulate it yourself, typically clear subsection of it)
    IMGUI_API ImGuiStorage* GetStateStorage();
    IMGUI_API bool          BeginChildFrame(ImGuiID id, const ImVec2& size, ImGuiWindowFlags flags = 0); // helper to create a child window / scrolling region that looks like a normal widget frame
    IMGUI_API void          EndChildFrame();                                                    // always call EndChildFrame() regardless of BeginChildFrame() return values (which indicates a collapsed/clipped window)

    // Text Utilities
    IMGUI_API ImVec2        CalcTextSize(const char* text, const char* text_end = NULL, bool hide_text_after_double_hash = false, float wrap_width = -1.0f);

    // Color Utilities
    IMGUI_API ImVec4        ColorConvertU32ToFloat4(ImU32 in);
    IMGUI_API ImU32         ColorConvertFloat4ToU32(const ImVec4& in);
    IMGUI_API void          ColorConvertRGBtoHSV(float r, float g, float b, float& out_h, float& out_s, float& out_v);
    IMGUI_API void          ColorConvertHSVtoRGB(float h, float s, float v, float& out_r, float& out_g, float& out_b);

    // Inputs Utilities: Keyboard
    // Without IMGUI_DISABLE_OBSOLETE_KEYIO: (legacy support)
    //   - For 'ImGuiKey key' you can still use your legacy native/user indices according to how your backend/engine stored them in io.KeysDown[].
    // With IMGUI_DISABLE_OBSOLETE_KEYIO: (this is the way forward)
    //   - Any use of 'ImGuiKey' will assert when key < 512 will be passed, previously reserved as native/user keys indices
    //   - GetKeyIndex() is pass-through and therefore deprecated (gone if IMGUI_DISABLE_OBSOLETE_KEYIO is defined)
    IMGUI_API bool          IsKeyDown(ImGuiKey key);                                            // is key being held.
    IMGUI_API bool          IsKeyPressed(ImGuiKey key, bool repeat = true);                     // was key pressed (went from !Down to Down)? if repeat=true, uses io.KeyRepeatDelay / KeyRepeatRate
    IMGUI_API bool          IsKeyReleased(ImGuiKey key);                                        // was key released (went from Down to !Down)?
    IMGUI_API int           GetKeyPressedAmount(ImGuiKey key, float repeat_delay, float rate);  // uses provided repeat rate/delay. return a count, most often 0 or 1 but might be >1 if RepeatRate is small enough that DeltaTime > RepeatRate
    IMGUI_API const char*   GetKeyName(ImGuiKey key);                                           // [DEBUG] returns English name of the key. Those names a provided for debugging purpose and are not meant to be saved persistently not compared.
    IMGUI_API void          CaptureKeyboardFromApp(bool want_capture_keyboard_value = true);    // attention: misleading name! manually override io.WantCaptureKeyboard flag next frame (said flag is entirely left for your application to handle). e.g. force capture keyboard when your widget is being hovered. This is equivalent to setting "io.WantCaptureKeyboard = want_capture_keyboard_value"; after the next NewFrame() call.

    // Inputs Utilities: Mouse
    // - To refer to a mouse button, you may use named enums in your code e.g. ImGuiMouseButton_Left, ImGuiMouseButton_Right.
    // - You can also use regular integer: it is forever guaranteed that 0=Left, 1=Right, 2=Middle.
    // - Dragging operations are only reported after mouse has moved a certain distance away from the initial clicking position (see 'lock_threshold' and 'io.MouseDraggingThreshold')
    IMGUI_API bool          IsMouseDown(ImGuiMouseButton button);                               // is mouse button held?
    IMGUI_API bool          IsMouseClicked(ImGuiMouseButton button, bool repeat = false);       // did mouse button clicked? (went from !Down to Down). Same as GetMouseClickedCount() == 1.
    IMGUI_API bool          IsMouseReleased(ImGuiMouseButton button);                           // did mouse button released? (went from Down to !Down)
    IMGUI_API bool          IsMouseDoubleClicked(ImGuiMouseButton button);                      // did mouse button double-clicked? Same as GetMouseClickedCount() == 2. (note that a double-click will also report IsMouseClicked() == true)
    IMGUI_API int           GetMouseClickedCount(ImGuiMouseButton button);                      // return the number of successive mouse-clicks at the time where a click happen (otherwise 0).
    IMGUI_API bool          IsMouseHoveringRect(const ImVec2& r_min, const ImVec2& r_max, bool clip = true);// is mouse hovering given bounding rect (in screen space). clipped by current clipping settings, but disregarding of other consideration of focus/window ordering/popup-block.
    IMGUI_API bool          IsMousePosValid(const ImVec2* mouse_pos = NULL);                    // by convention we use (-FLT_MAX,-FLT_MAX) to denote that there is no mouse available
    IMGUI_API bool          IsAnyMouseDown();                                                   // [WILL OBSOLETE] is any mouse button held? This was designed for backends, but prefer having backend maintain a mask of held mouse buttons, because upcoming input queue system will make this invalid.
    IMGUI_API ImVec2        GetMousePos();                                                      // shortcut to ImGui::GetIO().MousePos provided by user, to be consistent with other calls
    IMGUI_API ImVec2        GetMousePosOnOpeningCurrentPopup();                                 // retrieve mouse position at the time of opening popup we have BeginPopup() into (helper to avoid user backing that value themselves)
    IMGUI_API bool          IsMouseDragging(ImGuiMouseButton button, float lock_threshold = -1.0f);         // is mouse dragging? (if lock_threshold < -1.0f, uses io.MouseDraggingThreshold)
    IMGUI_API ImVec2        GetMouseDragDelta(ImGuiMouseButton button = 0, float lock_threshold = -1.0f);   // return the delta from the initial clicking position while the mouse button is pressed or was just released. This is locked and return 0.0f until the mouse moves past a distance threshold at least once (if lock_threshold < -1.0f, uses io.MouseDraggingThreshold)
    IMGUI_API void          ResetMouseDragDelta(ImGuiMouseButton button = 0);                   //
    IMGUI_API ImGuiMouseCursor GetMouseCursor();                                                // get desired cursor type, reset in ImGui::NewFrame(), this is updated during the frame. valid before Render(). If you use software rendering by setting io.MouseDrawCursor ImGui will render those for you
    IMGUI_API void          SetMouseCursor(ImGuiMouseCursor cursor_type);                       // set desired cursor type
    IMGUI_API void          CaptureMouseFromApp(bool want_capture_mouse_value = true);          // attention: misleading name! manually override io.WantCaptureMouse flag next frame (said flag is entirely left for your application to handle). This is equivalent to setting "io.WantCaptureMouse = want_capture_mouse_value;" after the next NewFrame() call.

    // Clipboard Utilities
    // - Also see the LogToClipboard() function to capture GUI into clipboard, or easily output text data to the clipboard.
    IMGUI_API const char*   GetClipboardText();
    IMGUI_API void          SetClipboardText(const char* text);

    // Settings/.Ini Utilities
    // - The disk functions are automatically called if io.IniFilename != NULL (default is "imgui.ini").
    // - Set io.IniFilename to NULL to load/save manually. Read io.WantSaveIniSettings description about handling .ini saving manually.
    // - Important: default value "imgui.ini" is relative to current working dir! Most apps will want to lock this to an absolute path (e.g. same path as executables).
    IMGUI_API void          LoadIniSettingsFromDisk(const char* ini_filename);                  // call after CreateContext() and before the first call to NewFrame(). NewFrame() automatically calls LoadIniSettingsFromDisk(io.IniFilename).
    IMGUI_API void          LoadIniSettingsFromMemory(const char* ini_data, size_t ini_size=0); // call after CreateContext() and before the first call to NewFrame() to provide .ini data from your own data source.
    IMGUI_API void          SaveIniSettingsToDisk(const char* ini_filename);                    // this is automatically called (if io.IniFilename is not empty) a few seconds after any modification that should be reflected in the .ini file (and also by DestroyContext).
    IMGUI_API const char*   SaveIniSettingsToMemory(size_t* out_ini_size = NULL);               // return a zero-terminated string with the .ini data which you can save by your own mean. call when io.WantSaveIniSettings is set, then save data by your own mean and clear io.WantSaveIniSettings.

    // Debug Utilities
    // - This is used by the IMGUI_CHECKVERSION() macro.
    IMGUI_API bool          DebugCheckVersionAndDataLayout(const char* version_str, size_t sz_io, size_t sz_style, size_t sz_vec2, size_t sz_vec4, size_t sz_drawvert, size_t sz_drawidx); // This is called by IMGUI_CHECKVERSION() macro.

    // Memory Allocators
    // - Those functions are not reliant on the current context.
    // - DLL users: heaps and globals are not shared across DLL boundaries! You will need to call SetCurrentContext() + SetAllocatorFunctions()
    //   for each static/DLL boundary you are calling from. Read "Context and Memory Allocators" section of imgui.cpp for more details.
    IMGUI_API void          SetAllocatorFunctions(ImGuiMemAllocFunc alloc_func, ImGuiMemFreeFunc free_func, void* user_data = NULL);
    IMGUI_API void          GetAllocatorFunctions(ImGuiMemAllocFunc* p_alloc_func, ImGuiMemFreeFunc* p_free_func, void** p_user_data);
    IMGUI_API void*         MemAlloc(size_t size);
    IMGUI_API void          MemFree(void* ptr);

    // (Optional) Platform/OS interface for multi-viewport support
    // Read comments around the ImGuiPlatformIO structure for more details.
    // Note: You may use GetWindowViewport() to get the current viewport of the current window.
    IMGUI_API ImGuiPlatformIO&  GetPlatformIO();                                                // platform/renderer functions, for backend to setup + viewports list.
    IMGUI_API void              UpdatePlatformWindows();                                        // call in main loop. will call CreateWindow/ResizeWindow/etc. platform functions for each secondary viewport, and DestroyWindow for each inactive viewport.
    IMGUI_API void              RenderPlatformWindowsDefault(void* platform_render_arg = NULL, void* renderer_render_arg = NULL); // call in main loop. will call RenderWindow/SwapBuffers platform functions for each secondary viewport which doesn't have the ImGuiViewportFlags_Minimized flag set. May be reimplemented by user for custom rendering needs.
    IMGUI_API void              DestroyPlatformWindows();                                       // call DestroyWindow platform functions for all viewports. call from backend Shutdown() if you need to close platform windows before imgui shutdown. otherwise will be called by DestroyContext().
    IMGUI_API ImGuiViewport*    FindViewportByID(ImGuiID id);                                   // this is a helper for backends.
    IMGUI_API ImGuiViewport*    FindViewportByPlatformHandle(void* platform_handle);            // this is a helper for backends. the type platform_handle is decided by the backend (e.g. HWND, MyWindow*, GLFWwindow* etc.)

} // namespace ImGui

//-----------------------------------------------------------------------------
// [SECTION] Flags & Enumerations
//-----------------------------------------------------------------------------

// Flags for ImGui::Begin()
enum ImGuiWindowFlags_
{
    ImGuiWindowFlags_None                   = 0,
    ImGuiWindowFlags_NoTitleBar             = 1 << 0,   // Disable title-bar
    ImGuiWindowFlags_NoResize               = 1 << 1,   // Disable user resizing with the lower-right grip
    ImGuiWindowFlags_NoMove                 = 1 << 2,   // Disable user moving the window
    ImGuiWindowFlags_NoScrollbar            = 1 << 3,   // Disable scrollbars (window can still scroll with mouse or programmatically)
    ImGuiWindowFlags_NoScrollWithMouse      = 1 << 4,   // Disable user vertically scrolling with mouse wheel. On child window, mouse wheel will be forwarded to the parent unless NoScrollbar is also set.
    ImGuiWindowFlags_NoCollapse             = 1 << 5,   // Disable user collapsing window by double-clicking on it. Also referred to as Window Menu Button (e.g. within a docking node).
    ImGuiWindowFlags_AlwaysAutoResize       = 1 << 6,   // Resize every window to its content every frame
    ImGuiWindowFlags_NoBackground           = 1 << 7,   // Disable drawing background color (WindowBg, etc.) and outside border. Similar as using SetNextWindowBgAlpha(0.0f).
    ImGuiWindowFlags_NoSavedSettings        = 1 << 8,   // Never load/save settings in .ini file
    ImGuiWindowFlags_NoMouseInputs          = 1 << 9,   // Disable catching mouse, hovering test with pass through.
    ImGuiWindowFlags_MenuBar                = 1 << 10,  // Has a menu-bar
    ImGuiWindowFlags_HorizontalScrollbar    = 1 << 11,  // Allow horizontal scrollbar to appear (off by default). You may use SetNextWindowContentSize(ImVec2(width,0.0f)); prior to calling Begin() to specify width. Read code in imgui_demo in the "Horizontal Scrolling" section.
    ImGuiWindowFlags_NoFocusOnAppearing     = 1 << 12,  // Disable taking focus when transitioning from hidden to visible state
    ImGuiWindowFlags_NoBringToFrontOnFocus  = 1 << 13,  // Disable bringing window to front when taking focus (e.g. clicking on it or programmatically giving it focus)
    ImGuiWindowFlags_AlwaysVerticalScrollbar= 1 << 14,  // Always show vertical scrollbar (even if ContentSize.y < Size.y)
    ImGuiWindowFlags_AlwaysHorizontalScrollbar=1<< 15,  // Always show horizontal scrollbar (even if ContentSize.x < Size.x)
    ImGuiWindowFlags_AlwaysUseWindowPadding = 1 << 16,  // Ensure child windows without border uses style.WindowPadding (ignored by default for non-bordered child windows, because more convenient)
    ImGuiWindowFlags_NoNavInputs            = 1 << 18,  // No gamepad/keyboard navigation within the window
    ImGuiWindowFlags_NoNavFocus             = 1 << 19,  // No focusing toward this window with gamepad/keyboard navigation (e.g. skipped by CTRL+TAB)
    ImGuiWindowFlags_UnsavedDocument        = 1 << 20,  // Display a dot next to the title. When used in a tab/docking context, tab is selected when clicking the X + closure is not assumed (will wait for user to stop submitting the tab). Otherwise closure is assumed when pressing the X, so if you keep submitting the tab may reappear at end of tab bar.
    ImGuiWindowFlags_NoDocking              = 1 << 21,  // Disable docking of this window

    ImGuiWindowFlags_NoNav                  = ImGuiWindowFlags_NoNavInputs | ImGuiWindowFlags_NoNavFocus,
    ImGuiWindowFlags_NoDecoration           = ImGuiWindowFlags_NoTitleBar | ImGuiWindowFlags_NoResize | ImGuiWindowFlags_NoScrollbar | ImGuiWindowFlags_NoCollapse,
    ImGuiWindowFlags_NoInputs               = ImGuiWindowFlags_NoMouseInputs | ImGuiWindowFlags_NoNavInputs | ImGuiWindowFlags_NoNavFocus,

    // [Internal]
    ImGuiWindowFlags_NavFlattened           = 1 << 23,  // [BETA] On child window: allow gamepad/keyboard navigation to cross over parent border to this child or between sibling child windows.
    ImGuiWindowFlags_ChildWindow            = 1 << 24,  // Don't use! For internal use by BeginChild()
    ImGuiWindowFlags_Tooltip                = 1 << 25,  // Don't use! For internal use by BeginTooltip()
    ImGuiWindowFlags_Popup                  = 1 << 26,  // Don't use! For internal use by BeginPopup()
    ImGuiWindowFlags_Modal                  = 1 << 27,  // Don't use! For internal use by BeginPopupModal()
    ImGuiWindowFlags_ChildMenu              = 1 << 28,  // Don't use! For internal use by BeginMenu()
    ImGuiWindowFlags_DockNodeHost           = 1 << 29   // Don't use! For internal use by Begin()/NewFrame()

    // [Obsolete]
    //ImGuiWindowFlags_ResizeFromAnySide    = 1 << 17,  // [Obsolete] --> Set io.ConfigWindowsResizeFromEdges=true and make sure mouse cursors are supported by backend (io.BackendFlags & ImGuiBackendFlags_HasMouseCursors)
};

// Flags for ImGui::InputText()
enum ImGuiInputTextFlags_
{
    ImGuiInputTextFlags_None                = 0,
    ImGuiInputTextFlags_CharsDecimal        = 1 << 0,   // Allow 0123456789.+-*/
    ImGuiInputTextFlags_CharsHexadecimal    = 1 << 1,   // Allow 0123456789ABCDEFabcdef
    ImGuiInputTextFlags_CharsUppercase      = 1 << 2,   // Turn a..z into A..Z
    ImGuiInputTextFlags_CharsNoBlank        = 1 << 3,   // Filter out spaces, tabs
    ImGuiInputTextFlags_AutoSelectAll       = 1 << 4,   // Select entire text when first taking mouse focus
    ImGuiInputTextFlags_EnterReturnsTrue    = 1 << 5,   // Return 'true' when Enter is pressed (as opposed to every time the value was modified). Consider looking at the IsItemDeactivatedAfterEdit() function.
    ImGuiInputTextFlags_CallbackCompletion  = 1 << 6,   // Callback on pressing TAB (for completion handling)
    ImGuiInputTextFlags_CallbackHistory     = 1 << 7,   // Callback on pressing Up/Down arrows (for history handling)
    ImGuiInputTextFlags_CallbackAlways      = 1 << 8,   // Callback on each iteration. User code may query cursor position, modify text buffer.
    ImGuiInputTextFlags_CallbackCharFilter  = 1 << 9,   // Callback on character inputs to replace or discard them. Modify 'EventChar' to replace or discard, or return 1 in callback to discard.
    ImGuiInputTextFlags_AllowTabInput       = 1 << 10,  // Pressing TAB input a '\t' character into the text field
    ImGuiInputTextFlags_CtrlEnterForNewLine = 1 << 11,  // In multi-line mode, unfocus with Enter, add new line with Ctrl+Enter (default is opposite: unfocus with Ctrl+Enter, add line with Enter).
    ImGuiInputTextFlags_NoHorizontalScroll  = 1 << 12,  // Disable following the cursor horizontally
    ImGuiInputTextFlags_AlwaysOverwrite     = 1 << 13,  // Overwrite mode
    ImGuiInputTextFlags_ReadOnly            = 1 << 14,  // Read-only mode
    ImGuiInputTextFlags_Password            = 1 << 15,  // Password mode, display all characters as '*'
    ImGuiInputTextFlags_NoUndoRedo          = 1 << 16,  // Disable undo/redo. Note that input text owns the text data while active, if you want to provide your own undo/redo stack you need e.g. to call ClearActiveID().
    ImGuiInputTextFlags_CharsScientific     = 1 << 17,  // Allow 0123456789.+-*/eE (Scientific notation input)
    ImGuiInputTextFlags_CallbackResize      = 1 << 18,  // Callback on buffer capacity changes request (beyond 'buf_size' parameter value), allowing the string to grow. Notify when the string wants to be resized (for string types which hold a cache of their Size). You will be provided a new BufSize in the callback and NEED to honor it. (see misc/cpp/imgui_stdlib.h for an example of using this)
    ImGuiInputTextFlags_CallbackEdit        = 1 << 19   // Callback on any edit (note that InputText() already returns true on edit, the callback is useful mainly to manipulate the underlying buffer while focus is active)

    // Obsolete names (will be removed soon)
#ifndef IMGUI_DISABLE_OBSOLETE_FUNCTIONS
    , ImGuiInputTextFlags_AlwaysInsertMode    = ImGuiInputTextFlags_AlwaysOverwrite   // [renamed in 1.82] name was not matching behavior
#endif
};

// Flags for ImGui::TreeNodeEx(), ImGui::CollapsingHeader*()
enum ImGuiTreeNodeFlags_
{
    ImGuiTreeNodeFlags_None                 = 0,
    ImGuiTreeNodeFlags_Selected             = 1 << 0,   // Draw as selected
    ImGuiTreeNodeFlags_Framed               = 1 << 1,   // Draw frame with background (e.g. for CollapsingHeader)
    ImGuiTreeNodeFlags_AllowItemOverlap     = 1 << 2,   // Hit testing to allow subsequent widgets to overlap this one
    ImGuiTreeNodeFlags_NoTreePushOnOpen     = 1 << 3,   // Don't do a TreePush() when open (e.g. for CollapsingHeader) = no extra indent nor pushing on ID stack
    ImGuiTreeNodeFlags_NoAutoOpenOnLog      = 1 << 4,   // Don't automatically and temporarily open node when Logging is active (by default logging will automatically open tree nodes)
    ImGuiTreeNodeFlags_DefaultOpen          = 1 << 5,   // Default node to be open
    ImGuiTreeNodeFlags_OpenOnDoubleClick    = 1 << 6,   // Need double-click to open node
    ImGuiTreeNodeFlags_OpenOnArrow          = 1 << 7,   // Only open when clicking on the arrow part. If ImGuiTreeNodeFlags_OpenOnDoubleClick is also set, single-click arrow or double-click all box to open.
    ImGuiTreeNodeFlags_Leaf                 = 1 << 8,   // No collapsing, no arrow (use as a convenience for leaf nodes).
    ImGuiTreeNodeFlags_Bullet               = 1 << 9,   // Display a bullet instead of arrow
    ImGuiTreeNodeFlags_FramePadding         = 1 << 10,  // Use FramePadding (even for an unframed text node) to vertically align text baseline to regular widget height. Equivalent to calling AlignTextToFramePadding().
    ImGuiTreeNodeFlags_SpanAvailWidth       = 1 << 11,  // Extend hit box to the right-most edge, even if not framed. This is not the default in order to allow adding other items on the same line. In the future we may refactor the hit system to be front-to-back, allowing natural overlaps and then this can become the default.
    ImGuiTreeNodeFlags_SpanFullWidth        = 1 << 12,  // Extend hit box to the left-most and right-most edges (bypass the indented area).
    ImGuiTreeNodeFlags_NavLeftJumpsBackHere = 1 << 13,  // (WIP) Nav: left direction may move to this TreeNode() from any of its child (items submitted between TreeNode and TreePop)
    //ImGuiTreeNodeFlags_NoScrollOnOpen     = 1 << 14,  // FIXME: TODO: Disable automatic scroll on TreePop() if node got just open and contents is not visible
    ImGuiTreeNodeFlags_CollapsingHeader     = ImGuiTreeNodeFlags_Framed | ImGuiTreeNodeFlags_NoTreePushOnOpen | ImGuiTreeNodeFlags_NoAutoOpenOnLog
};

// Flags for OpenPopup*(), BeginPopupContext*(), IsPopupOpen() functions.
// - To be backward compatible with older API which took an 'int mouse_button = 1' argument, we need to treat
//   small flags values as a mouse button index, so we encode the mouse button in the first few bits of the flags.
//   It is therefore guaranteed to be legal to pass a mouse button index in ImGuiPopupFlags.
// - For the same reason, we exceptionally default the ImGuiPopupFlags argument of BeginPopupContextXXX functions to 1 instead of 0.
//   IMPORTANT: because the default parameter is 1 (==ImGuiPopupFlags_MouseButtonRight), if you rely on the default parameter
//   and want to another another flag, you need to pass in the ImGuiPopupFlags_MouseButtonRight flag.
// - Multiple buttons currently cannot be combined/or-ed in those functions (we could allow it later).
enum ImGuiPopupFlags_
{
    ImGuiPopupFlags_None                    = 0,
    ImGuiPopupFlags_MouseButtonLeft         = 0,        // For BeginPopupContext*(): open on Left Mouse release. Guaranteed to always be == 0 (same as ImGuiMouseButton_Left)
    ImGuiPopupFlags_MouseButtonRight        = 1,        // For BeginPopupContext*(): open on Right Mouse release. Guaranteed to always be == 1 (same as ImGuiMouseButton_Right)
    ImGuiPopupFlags_MouseButtonMiddle       = 2,        // For BeginPopupContext*(): open on Middle Mouse release. Guaranteed to always be == 2 (same as ImGuiMouseButton_Middle)
    ImGuiPopupFlags_MouseButtonMask_        = 0x1F,
    ImGuiPopupFlags_MouseButtonDefault_     = 1,
    ImGuiPopupFlags_NoOpenOverExistingPopup = 1 << 5,   // For OpenPopup*(), BeginPopupContext*(): don't open if there's already a popup at the same level of the popup stack
    ImGuiPopupFlags_NoOpenOverItems         = 1 << 6,   // For BeginPopupContextWindow(): don't return true when hovering items, only when hovering empty space
    ImGuiPopupFlags_AnyPopupId              = 1 << 7,   // For IsPopupOpen(): ignore the ImGuiID parameter and test for any popup.
    ImGuiPopupFlags_AnyPopupLevel           = 1 << 8,   // For IsPopupOpen(): search/test at any level of the popup stack (default test in the current level)
    ImGuiPopupFlags_AnyPopup                = ImGuiPopupFlags_AnyPopupId | ImGuiPopupFlags_AnyPopupLevel
};

// Flags for ImGui::Selectable()
enum ImGuiSelectableFlags_
{
    ImGuiSelectableFlags_None               = 0,
    ImGuiSelectableFlags_DontClosePopups    = 1 << 0,   // Clicking this don't close parent popup window
    ImGuiSelectableFlags_SpanAllColumns     = 1 << 1,   // Selectable frame can span all columns (text will still fit in current column)
    ImGuiSelectableFlags_AllowDoubleClick   = 1 << 2,   // Generate press events on double clicks too
    ImGuiSelectableFlags_Disabled           = 1 << 3,   // Cannot be selected, display grayed out text
    ImGuiSelectableFlags_AllowItemOverlap   = 1 << 4    // (WIP) Hit testing to allow subsequent widgets to overlap this one
};

// Flags for ImGui::BeginCombo()
enum ImGuiComboFlags_
{
    ImGuiComboFlags_None                    = 0,
    ImGuiComboFlags_PopupAlignLeft          = 1 << 0,   // Align the popup toward the left by default
    ImGuiComboFlags_HeightSmall             = 1 << 1,   // Max ~4 items visible. Tip: If you want your combo popup to be a specific size you can use SetNextWindowSizeConstraints() prior to calling BeginCombo()
    ImGuiComboFlags_HeightRegular           = 1 << 2,   // Max ~8 items visible (default)
    ImGuiComboFlags_HeightLarge             = 1 << 3,   // Max ~20 items visible
    ImGuiComboFlags_HeightLargest           = 1 << 4,   // As many fitting items as possible
    ImGuiComboFlags_NoArrowButton           = 1 << 5,   // Display on the preview box without the square arrow button
    ImGuiComboFlags_NoPreview               = 1 << 6,   // Display only a square arrow button
    ImGuiComboFlags_HeightMask_             = ImGuiComboFlags_HeightSmall | ImGuiComboFlags_HeightRegular | ImGuiComboFlags_HeightLarge | ImGuiComboFlags_HeightLargest
};

// Flags for ImGui::BeginTabBar()
enum ImGuiTabBarFlags_
{
    ImGuiTabBarFlags_None                           = 0,
    ImGuiTabBarFlags_Reorderable                    = 1 << 0,   // Allow manually dragging tabs to re-order them + New tabs are appended at the end of list
    ImGuiTabBarFlags_AutoSelectNewTabs              = 1 << 1,   // Automatically select new tabs when they appear
    ImGuiTabBarFlags_TabListPopupButton             = 1 << 2,   // Disable buttons to open the tab list popup
    ImGuiTabBarFlags_NoCloseWithMiddleMouseButton   = 1 << 3,   // Disable behavior of closing tabs (that are submitted with p_open != NULL) with middle mouse button. You can still repro this behavior on user's side with if (IsItemHovered() && IsMouseClicked(2)) *p_open = false.
    ImGuiTabBarFlags_NoTabListScrollingButtons      = 1 << 4,   // Disable scrolling buttons (apply when fitting policy is ImGuiTabBarFlags_FittingPolicyScroll)
    ImGuiTabBarFlags_NoTooltip                      = 1 << 5,   // Disable tooltips when hovering a tab
    ImGuiTabBarFlags_FittingPolicyResizeDown        = 1 << 6,   // Resize tabs when they don't fit
    ImGuiTabBarFlags_FittingPolicyScroll            = 1 << 7,   // Add scroll buttons when tabs don't fit
    ImGuiTabBarFlags_FittingPolicyMask_             = ImGuiTabBarFlags_FittingPolicyResizeDown | ImGuiTabBarFlags_FittingPolicyScroll,
    ImGuiTabBarFlags_FittingPolicyDefault_          = ImGuiTabBarFlags_FittingPolicyResizeDown
};

// Flags for ImGui::BeginTabItem()
enum ImGuiTabItemFlags_
{
    ImGuiTabItemFlags_None                          = 0,
    ImGuiTabItemFlags_UnsavedDocument               = 1 << 0,   // Display a dot next to the title + tab is selected when clicking the X + closure is not assumed (will wait for user to stop submitting the tab). Otherwise closure is assumed when pressing the X, so if you keep submitting the tab may reappear at end of tab bar.
    ImGuiTabItemFlags_SetSelected                   = 1 << 1,   // Trigger flag to programmatically make the tab selected when calling BeginTabItem()
    ImGuiTabItemFlags_NoCloseWithMiddleMouseButton  = 1 << 2,   // Disable behavior of closing tabs (that are submitted with p_open != NULL) with middle mouse button. You can still repro this behavior on user's side with if (IsItemHovered() && IsMouseClicked(2)) *p_open = false.
    ImGuiTabItemFlags_NoPushId                      = 1 << 3,   // Don't call PushID(tab->ID)/PopID() on BeginTabItem()/EndTabItem()
    ImGuiTabItemFlags_NoTooltip                     = 1 << 4,   // Disable tooltip for the given tab
    ImGuiTabItemFlags_NoReorder                     = 1 << 5,   // Disable reordering this tab or having another tab cross over this tab
    ImGuiTabItemFlags_Leading                       = 1 << 6,   // Enforce the tab position to the left of the tab bar (after the tab list popup button)
    ImGuiTabItemFlags_Trailing                      = 1 << 7    // Enforce the tab position to the right of the tab bar (before the scrolling buttons)
};

// Flags for ImGui::BeginTable()
// - Important! Sizing policies have complex and subtle side effects, much more so than you would expect.
//   Read comments/demos carefully + experiment with live demos to get acquainted with them.
// - The DEFAULT sizing policies are:
//    - Default to ImGuiTableFlags_SizingFixedFit    if ScrollX is on, or if host window has ImGuiWindowFlags_AlwaysAutoResize.
//    - Default to ImGuiTableFlags_SizingStretchSame if ScrollX is off.
// - When ScrollX is off:
//    - Table defaults to ImGuiTableFlags_SizingStretchSame -> all Columns defaults to ImGuiTableColumnFlags_WidthStretch with same weight.
//    - Columns sizing policy allowed: Stretch (default), Fixed/Auto.
//    - Fixed Columns (if any) will generally obtain their requested width (unless the table cannot fit them all).
//    - Stretch Columns will share the remaining width according to their respective weight.
//    - Mixed Fixed/Stretch columns is possible but has various side-effects on resizing behaviors.
//      The typical use of mixing sizing policies is: any number of LEADING Fixed columns, followed by one or two TRAILING Stretch columns.
//      (this is because the visible order of columns have subtle but necessary effects on how they react to manual resizing).
// - When ScrollX is on:
//    - Table defaults to ImGuiTableFlags_SizingFixedFit -> all Columns defaults to ImGuiTableColumnFlags_WidthFixed
//    - Columns sizing policy allowed: Fixed/Auto mostly.
//    - Fixed Columns can be enlarged as needed. Table will show an horizontal scrollbar if needed.
//    - When using auto-resizing (non-resizable) fixed columns, querying the content width to use item right-alignment e.g. SetNextItemWidth(-FLT_MIN) doesn't make sense, would create a feedback loop.
//    - Using Stretch columns OFTEN DOES NOT MAKE SENSE if ScrollX is on, UNLESS you have specified a value for 'inner_width' in BeginTable().
//      If you specify a value for 'inner_width' then effectively the scrolling space is known and Stretch or mixed Fixed/Stretch columns become meaningful again.
// - Read on documentation at the top of imgui_tables.cpp for details.
enum ImGuiTableFlags_
{
    // Features
    ImGuiTableFlags_None                       = 0,
    ImGuiTableFlags_Resizable                  = 1 << 0,   // Enable resizing columns.
    ImGuiTableFlags_Reorderable                = 1 << 1,   // Enable reordering columns in header row (need calling TableSetupColumn() + TableHeadersRow() to display headers)
    ImGuiTableFlags_Hideable                   = 1 << 2,   // Enable hiding/disabling columns in context menu.
    ImGuiTableFlags_Sortable                   = 1 << 3,   // Enable sorting. Call TableGetSortSpecs() to obtain sort specs. Also see ImGuiTableFlags_SortMulti and ImGuiTableFlags_SortTristate.
    ImGuiTableFlags_NoSavedSettings            = 1 << 4,   // Disable persisting columns order, width and sort settings in the .ini file.
    ImGuiTableFlags_ContextMenuInBody          = 1 << 5,   // Right-click on columns body/contents will display table context menu. By default it is available in TableHeadersRow().
    // Decorations
    ImGuiTableFlags_RowBg                      = 1 << 6,   // Set each RowBg color with ImGuiCol_TableRowBg or ImGuiCol_TableRowBgAlt (equivalent of calling TableSetBgColor with ImGuiTableBgFlags_RowBg0 on each row manually)
    ImGuiTableFlags_BordersInnerH              = 1 << 7,   // Draw horizontal borders between rows.
    ImGuiTableFlags_BordersOuterH              = 1 << 8,   // Draw horizontal borders at the top and bottom.
    ImGuiTableFlags_BordersInnerV              = 1 << 9,   // Draw vertical borders between columns.
    ImGuiTableFlags_BordersOuterV              = 1 << 10,  // Draw vertical borders on the left and right sides.
    ImGuiTableFlags_BordersH                   = ImGuiTableFlags_BordersInnerH | ImGuiTableFlags_BordersOuterH, // Draw horizontal borders.
    ImGuiTableFlags_BordersV                   = ImGuiTableFlags_BordersInnerV | ImGuiTableFlags_BordersOuterV, // Draw vertical borders.
    ImGuiTableFlags_BordersInner               = ImGuiTableFlags_BordersInnerV | ImGuiTableFlags_BordersInnerH, // Draw inner borders.
    ImGuiTableFlags_BordersOuter               = ImGuiTableFlags_BordersOuterV | ImGuiTableFlags_BordersOuterH, // Draw outer borders.
    ImGuiTableFlags_Borders                    = ImGuiTableFlags_BordersInner | ImGuiTableFlags_BordersOuter,   // Draw all borders.
    ImGuiTableFlags_NoBordersInBody            = 1 << 11,  // [ALPHA] Disable vertical borders in columns Body (borders will always appears in Headers). -> May move to style
    ImGuiTableFlags_NoBordersInBodyUntilResize = 1 << 12,  // [ALPHA] Disable vertical borders in columns Body until hovered for resize (borders will always appears in Headers). -> May move to style
    // Sizing Policy (read above for defaults)
    ImGuiTableFlags_SizingFixedFit             = 1 << 13,  // Columns default to _WidthFixed or _WidthAuto (if resizable or not resizable), matching contents width.
    ImGuiTableFlags_SizingFixedSame            = 2 << 13,  // Columns default to _WidthFixed or _WidthAuto (if resizable or not resizable), matching the maximum contents width of all columns. Implicitly enable ImGuiTableFlags_NoKeepColumnsVisible.
    ImGuiTableFlags_SizingStretchProp          = 3 << 13,  // Columns default to _WidthStretch with default weights proportional to each columns contents widths.
    ImGuiTableFlags_SizingStretchSame          = 4 << 13,  // Columns default to _WidthStretch with default weights all equal, unless overridden by TableSetupColumn().
    // Sizing Extra Options
    ImGuiTableFlags_NoHostExtendX              = 1 << 16,  // Make outer width auto-fit to columns, overriding outer_size.x value. Only available when ScrollX/ScrollY are disabled and Stretch columns are not used.
    ImGuiTableFlags_NoHostExtendY              = 1 << 17,  // Make outer height stop exactly at outer_size.y (prevent auto-extending table past the limit). Only available when ScrollX/ScrollY are disabled. Data below the limit will be clipped and not visible.
    ImGuiTableFlags_NoKeepColumnsVisible       = 1 << 18,  // Disable keeping column always minimally visible when ScrollX is off and table gets too small. Not recommended if columns are resizable.
    ImGuiTableFlags_PreciseWidths              = 1 << 19,  // Disable distributing remainder width to stretched columns (width allocation on a 100-wide table with 3 columns: Without this flag: 33,33,34. With this flag: 33,33,33). With larger number of columns, resizing will appear to be less smooth.
    // Clipping
    ImGuiTableFlags_NoClip                     = 1 << 20,  // Disable clipping rectangle for every individual columns (reduce draw command count, items will be able to overflow into other columns). Generally incompatible with TableSetupScrollFreeze().
    // Padding
    ImGuiTableFlags_PadOuterX                  = 1 << 21,  // Default if BordersOuterV is on. Enable outer-most padding. Generally desirable if you have headers.
    ImGuiTableFlags_NoPadOuterX                = 1 << 22,  // Default if BordersOuterV is off. Disable outer-most padding.
    ImGuiTableFlags_NoPadInnerX                = 1 << 23,  // Disable inner padding between columns (double inner padding if BordersOuterV is on, single inner padding if BordersOuterV is off).
    // Scrolling
    ImGuiTableFlags_ScrollX                    = 1 << 24,  // Enable horizontal scrolling. Require 'outer_size' parameter of BeginTable() to specify the container size. Changes default sizing policy. Because this create a child window, ScrollY is currently generally recommended when using ScrollX.
    ImGuiTableFlags_ScrollY                    = 1 << 25,  // Enable vertical scrolling. Require 'outer_size' parameter of BeginTable() to specify the container size.
    // Sorting
    ImGuiTableFlags_SortMulti                  = 1 << 26,  // Hold shift when clicking headers to sort on multiple column. TableGetSortSpecs() may return specs where (SpecsCount > 1).
    ImGuiTableFlags_SortTristate               = 1 << 27,  // Allow no sorting, disable default sorting. TableGetSortSpecs() may return specs where (SpecsCount == 0).

    // [Internal] Combinations and masks
    ImGuiTableFlags_SizingMask_                = ImGuiTableFlags_SizingFixedFit | ImGuiTableFlags_SizingFixedSame | ImGuiTableFlags_SizingStretchProp | ImGuiTableFlags_SizingStretchSame

    // Obsolete names (will be removed soon)
#ifndef IMGUI_DISABLE_OBSOLETE_FUNCTIONS
    //, ImGuiTableFlags_ColumnsWidthFixed = ImGuiTableFlags_SizingFixedFit, ImGuiTableFlags_ColumnsWidthStretch = ImGuiTableFlags_SizingStretchSame   // WIP Tables 2020/12
    //, ImGuiTableFlags_SizingPolicyFixed = ImGuiTableFlags_SizingFixedFit, ImGuiTableFlags_SizingPolicyStretch = ImGuiTableFlags_SizingStretchSame   // WIP Tables 2021/01
#endif
};

// Flags for ImGui::TableSetupColumn()
enum ImGuiTableColumnFlags_
{
    // Input configuration flags
    ImGuiTableColumnFlags_None                  = 0,
    ImGuiTableColumnFlags_Disabled              = 1 << 0,   // Overriding/master disable flag: hide column, won't show in context menu (unlike calling TableSetColumnEnabled() which manipulates the user accessible state)
    ImGuiTableColumnFlags_DefaultHide           = 1 << 1,   // Default as a hidden/disabled column.
    ImGuiTableColumnFlags_DefaultSort           = 1 << 2,   // Default as a sorting column.
    ImGuiTableColumnFlags_WidthStretch          = 1 << 3,   // Column will stretch. Preferable with horizontal scrolling disabled (default if table sizing policy is _SizingStretchSame or _SizingStretchProp).
    ImGuiTableColumnFlags_WidthFixed            = 1 << 4,   // Column will not stretch. Preferable with horizontal scrolling enabled (default if table sizing policy is _SizingFixedFit and table is resizable).
    ImGuiTableColumnFlags_NoResize              = 1 << 5,   // Disable manual resizing.
    ImGuiTableColumnFlags_NoReorder             = 1 << 6,   // Disable manual reordering this column, this will also prevent other columns from crossing over this column.
    ImGuiTableColumnFlags_NoHide                = 1 << 7,   // Disable ability to hide/disable this column.
    ImGuiTableColumnFlags_NoClip                = 1 << 8,   // Disable clipping for this column (all NoClip columns will render in a same draw command).
    ImGuiTableColumnFlags_NoSort                = 1 << 9,   // Disable ability to sort on this field (even if ImGuiTableFlags_Sortable is set on the table).
    ImGuiTableColumnFlags_NoSortAscending       = 1 << 10,  // Disable ability to sort in the ascending direction.
    ImGuiTableColumnFlags_NoSortDescending      = 1 << 11,  // Disable ability to sort in the descending direction.
    ImGuiTableColumnFlags_NoHeaderLabel         = 1 << 12,  // TableHeadersRow() will not submit label for this column. Convenient for some small columns. Name will still appear in context menu.
    ImGuiTableColumnFlags_NoHeaderWidth         = 1 << 13,  // Disable header text width contribution to automatic column width.
    ImGuiTableColumnFlags_PreferSortAscending   = 1 << 14,  // Make the initial sort direction Ascending when first sorting on this column (default).
    ImGuiTableColumnFlags_PreferSortDescending  = 1 << 15,  // Make the initial sort direction Descending when first sorting on this column.
    ImGuiTableColumnFlags_IndentEnable          = 1 << 16,  // Use current Indent value when entering cell (default for column 0).
    ImGuiTableColumnFlags_IndentDisable         = 1 << 17,  // Ignore current Indent value when entering cell (default for columns > 0). Indentation changes _within_ the cell will still be honored.

    // Output status flags, read-only via TableGetColumnFlags()
    ImGuiTableColumnFlags_IsEnabled             = 1 << 24,  // Status: is enabled == not hidden by user/api (referred to as "Hide" in _DefaultHide and _NoHide) flags.
    ImGuiTableColumnFlags_IsVisible             = 1 << 25,  // Status: is visible == is enabled AND not clipped by scrolling.
    ImGuiTableColumnFlags_IsSorted              = 1 << 26,  // Status: is currently part of the sort specs
    ImGuiTableColumnFlags_IsHovered             = 1 << 27,  // Status: is hovered by mouse

    // [Internal] Combinations and masks
    ImGuiTableColumnFlags_WidthMask_            = ImGuiTableColumnFlags_WidthStretch | ImGuiTableColumnFlags_WidthFixed,
    ImGuiTableColumnFlags_IndentMask_           = ImGuiTableColumnFlags_IndentEnable | ImGuiTableColumnFlags_IndentDisable,
    ImGuiTableColumnFlags_StatusMask_           = ImGuiTableColumnFlags_IsEnabled | ImGuiTableColumnFlags_IsVisible | ImGuiTableColumnFlags_IsSorted | ImGuiTableColumnFlags_IsHovered,
    ImGuiTableColumnFlags_NoDirectResize_       = 1 << 30   // [Internal] Disable user resizing this column directly (it may however we resized indirectly from its left edge)

    // Obsolete names (will be removed soon)
#ifndef IMGUI_DISABLE_OBSOLETE_FUNCTIONS
    //ImGuiTableColumnFlags_WidthAuto           = ImGuiTableColumnFlags_WidthFixed | ImGuiTableColumnFlags_NoResize, // Column will not stretch and keep resizing based on submitted contents.
#endif
};

// Flags for ImGui::TableNextRow()
enum ImGuiTableRowFlags_
{
    ImGuiTableRowFlags_None                         = 0,
    ImGuiTableRowFlags_Headers                      = 1 << 0    // Identify header row (set default background color + width of its contents accounted differently for auto column width)
};

// Enum for ImGui::TableSetBgColor()
// Background colors are rendering in 3 layers:
//  - Layer 0: draw with RowBg0 color if set, otherwise draw with ColumnBg0 if set.
//  - Layer 1: draw with RowBg1 color if set, otherwise draw with ColumnBg1 if set.
//  - Layer 2: draw with CellBg color if set.
// The purpose of the two row/columns layers is to let you decide if a background color changes should override or blend with the existing color.
// When using ImGuiTableFlags_RowBg on the table, each row has the RowBg0 color automatically set for odd/even rows.
// If you set the color of RowBg0 target, your color will override the existing RowBg0 color.
// If you set the color of RowBg1 or ColumnBg1 target, your color will blend over the RowBg0 color.
enum ImGuiTableBgTarget_
{
    ImGuiTableBgTarget_None                         = 0,
    ImGuiTableBgTarget_RowBg0                       = 1,        // Set row background color 0 (generally used for background, automatically set when ImGuiTableFlags_RowBg is used)
    ImGuiTableBgTarget_RowBg1                       = 2,        // Set row background color 1 (generally used for selection marking)
    ImGuiTableBgTarget_CellBg                       = 3         // Set cell background color (top-most color)
};

// Flags for ImGui::IsWindowFocused()
enum ImGuiFocusedFlags_
{
    ImGuiFocusedFlags_None                          = 0,
    ImGuiFocusedFlags_ChildWindows                  = 1 << 0,   // Return true if any children of the window is focused
    ImGuiFocusedFlags_RootWindow                    = 1 << 1,   // Test from root window (top most parent of the current hierarchy)
    ImGuiFocusedFlags_AnyWindow                     = 1 << 2,   // Return true if any window is focused. Important: If you are trying to tell how to dispatch your low-level inputs, do NOT use this. Use 'io.WantCaptureMouse' instead! Please read the FAQ!
    ImGuiFocusedFlags_NoPopupHierarchy              = 1 << 3,   // Do not consider popup hierarchy (do not treat popup emitter as parent of popup) (when used with _ChildWindows or _RootWindow)
    ImGuiFocusedFlags_DockHierarchy                 = 1 << 4,   // Consider docking hierarchy (treat dockspace host as parent of docked window) (when used with _ChildWindows or _RootWindow)
    ImGuiFocusedFlags_RootAndChildWindows           = ImGuiFocusedFlags_RootWindow | ImGuiFocusedFlags_ChildWindows
};

// Flags for ImGui::IsItemHovered(), ImGui::IsWindowHovered()
// Note: if you are trying to check whether your mouse should be dispatched to Dear ImGui or to your app, you should use 'io.WantCaptureMouse' instead! Please read the FAQ!
// Note: windows with the ImGuiWindowFlags_NoInputs flag are ignored by IsWindowHovered() calls.
enum ImGuiHoveredFlags_
{
    ImGuiHoveredFlags_None                          = 0,        // Return true if directly over the item/window, not obstructed by another window, not obstructed by an active popup or modal blocking inputs under them.
    ImGuiHoveredFlags_ChildWindows                  = 1 << 0,   // IsWindowHovered() only: Return true if any children of the window is hovered
    ImGuiHoveredFlags_RootWindow                    = 1 << 1,   // IsWindowHovered() only: Test from root window (top most parent of the current hierarchy)
    ImGuiHoveredFlags_AnyWindow                     = 1 << 2,   // IsWindowHovered() only: Return true if any window is hovered
    ImGuiHoveredFlags_NoPopupHierarchy              = 1 << 3,   // IsWindowHovered() only: Do not consider popup hierarchy (do not treat popup emitter as parent of popup) (when used with _ChildWindows or _RootWindow)
    ImGuiHoveredFlags_DockHierarchy                 = 1 << 4,   // IsWindowHovered() only: Consider docking hierarchy (treat dockspace host as parent of docked window) (when used with _ChildWindows or _RootWindow)
    ImGuiHoveredFlags_AllowWhenBlockedByPopup       = 1 << 5,   // Return true even if a popup window is normally blocking access to this item/window
    //ImGuiHoveredFlags_AllowWhenBlockedByModal     = 1 << 6,   // Return true even if a modal popup window is normally blocking access to this item/window. FIXME-TODO: Unavailable yet.
    ImGuiHoveredFlags_AllowWhenBlockedByActiveItem  = 1 << 7,   // Return true even if an active item is blocking access to this item/window. Useful for Drag and Drop patterns.
    ImGuiHoveredFlags_AllowWhenOverlapped           = 1 << 8,   // IsItemHovered() only: Return true even if the position is obstructed or overlapped by another window
    ImGuiHoveredFlags_AllowWhenDisabled             = 1 << 9,   // IsItemHovered() only: Return true even if the item is disabled
    ImGuiHoveredFlags_NoNavOverride                 = 1 << 10,  // Disable using gamepad/keyboard navigation state when active, always query mouse.
    ImGuiHoveredFlags_RectOnly                      = ImGuiHoveredFlags_AllowWhenBlockedByPopup | ImGuiHoveredFlags_AllowWhenBlockedByActiveItem | ImGuiHoveredFlags_AllowWhenOverlapped,
    ImGuiHoveredFlags_RootAndChildWindows           = ImGuiHoveredFlags_RootWindow | ImGuiHoveredFlags_ChildWindows
};

// Flags for ImGui::DockSpace(), shared/inherited by child nodes.
// (Some flags can be applied to individual nodes directly)
// FIXME-DOCK: Also see ImGuiDockNodeFlagsPrivate_ which may involve using the WIP and internal DockBuilder api.
enum ImGuiDockNodeFlags_
{
    ImGuiDockNodeFlags_None                         = 0,
    ImGuiDockNodeFlags_KeepAliveOnly                = 1 << 0,   // Shared       // Don't display the dockspace node but keep it alive. Windows docked into this dockspace node won't be undocked.
    //ImGuiDockNodeFlags_NoCentralNode              = 1 << 1,   // Shared       // Disable Central Node (the node which can stay empty)
    ImGuiDockNodeFlags_NoDockingInCentralNode       = 1 << 2,   // Shared       // Disable docking inside the Central Node, which will be always kept empty.
    ImGuiDockNodeFlags_PassthruCentralNode          = 1 << 3,   // Shared       // Enable passthru dockspace: 1) DockSpace() will render a ImGuiCol_WindowBg background covering everything excepted the Central Node when empty. Meaning the host window should probably use SetNextWindowBgAlpha(0.0f) prior to Begin() when using this. 2) When Central Node is empty: let inputs pass-through + won't display a DockingEmptyBg background. See demo for details.
    ImGuiDockNodeFlags_NoSplit                      = 1 << 4,   // Shared/Local // Disable splitting the node into smaller nodes. Useful e.g. when embedding dockspaces into a main root one (the root one may have splitting disabled to reduce confusion). Note: when turned off, existing splits will be preserved.
    ImGuiDockNodeFlags_NoResize                     = 1 << 5,   // Shared/Local // Disable resizing node using the splitter/separators. Useful with programmatically setup dockspaces.
    ImGuiDockNodeFlags_AutoHideTabBar               = 1 << 6    // Shared/Local // Tab bar will automatically hide when there is a single window in the dock node.
};

// Flags for ImGui::BeginDragDropSource(), ImGui::AcceptDragDropPayload()
enum ImGuiDragDropFlags_
{
    ImGuiDragDropFlags_None                         = 0,
    // BeginDragDropSource() flags
    ImGuiDragDropFlags_SourceNoPreviewTooltip       = 1 << 0,   // By default, a successful call to BeginDragDropSource opens a tooltip so you can display a preview or description of the source contents. This flag disable this behavior.
    ImGuiDragDropFlags_SourceNoDisableHover         = 1 << 1,   // By default, when dragging we clear data so that IsItemHovered() will return false, to avoid subsequent user code submitting tooltips. This flag disable this behavior so you can still call IsItemHovered() on the source item.
    ImGuiDragDropFlags_SourceNoHoldToOpenOthers     = 1 << 2,   // Disable the behavior that allows to open tree nodes and collapsing header by holding over them while dragging a source item.
    ImGuiDragDropFlags_SourceAllowNullID            = 1 << 3,   // Allow items such as Text(), Image() that have no unique identifier to be used as drag source, by manufacturing a temporary identifier based on their window-relative position. This is extremely unusual within the dear imgui ecosystem and so we made it explicit.
    ImGuiDragDropFlags_SourceExtern                 = 1 << 4,   // External source (from outside of dear imgui), won't attempt to read current item/window info. Will always return true. Only one Extern source can be active simultaneously.
    ImGuiDragDropFlags_SourceAutoExpirePayload      = 1 << 5,   // Automatically expire the payload if the source cease to be submitted (otherwise payloads are persisting while being dragged)
    // AcceptDragDropPayload() flags
    ImGuiDragDropFlags_AcceptBeforeDelivery         = 1 << 10,  // AcceptDragDropPayload() will returns true even before the mouse button is released. You can then call IsDelivery() to test if the payload needs to be delivered.
    ImGuiDragDropFlags_AcceptNoDrawDefaultRect      = 1 << 11,  // Do not draw the default highlight rectangle when hovering over target.
    ImGuiDragDropFlags_AcceptNoPreviewTooltip       = 1 << 12,  // Request hiding the BeginDragDropSource tooltip from the BeginDragDropTarget site.
    ImGuiDragDropFlags_AcceptPeekOnly               = ImGuiDragDropFlags_AcceptBeforeDelivery | ImGuiDragDropFlags_AcceptNoDrawDefaultRect  // For peeking ahead and inspecting the payload before delivery.
};

// Standard Drag and Drop payload types. You can define you own payload types using short strings. Types starting with '_' are defined by Dear ImGui.
#define IMGUI_PAYLOAD_TYPE_COLOR_3F     "_COL3F"    // float[3]: Standard type for colors, without alpha. User code may use this type.
#define IMGUI_PAYLOAD_TYPE_COLOR_4F     "_COL4F"    // float[4]: Standard type for colors. User code may use this type.

// A primary data type
enum ImGuiDataType_
{
    ImGuiDataType_S8,       // signed char / char (with sensible compilers)
    ImGuiDataType_U8,       // unsigned char
    ImGuiDataType_S16,      // short
    ImGuiDataType_U16,      // unsigned short
    ImGuiDataType_S32,      // int
    ImGuiDataType_U32,      // unsigned int
    ImGuiDataType_S64,      // long long / __int64
    ImGuiDataType_U64,      // unsigned long long / unsigned __int64
    ImGuiDataType_Float,    // float
    ImGuiDataType_Double,   // double
    ImGuiDataType_COUNT
};

// A cardinal direction
enum ImGuiDir_
{
    ImGuiDir_None    = -1,
    ImGuiDir_Left    = 0,
    ImGuiDir_Right   = 1,
    ImGuiDir_Up      = 2,
    ImGuiDir_Down    = 3,
    ImGuiDir_COUNT
};

// A sorting direction
enum ImGuiSortDirection_
{
    ImGuiSortDirection_None         = 0,
    ImGuiSortDirection_Ascending    = 1,    // Ascending = 0->9, A->Z etc.
    ImGuiSortDirection_Descending   = 2     // Descending = 9->0, Z->A etc.
};

enum ImGuiKey_
{
    // Keyboard
    ImGuiKey_None = 0,
    ImGuiKey_Tab = 512,             // == ImGuiKey_NamedKey_BEGIN
    ImGuiKey_LeftArrow,
    ImGuiKey_RightArrow,
    ImGuiKey_UpArrow,
    ImGuiKey_DownArrow,
    ImGuiKey_PageUp,
    ImGuiKey_PageDown,
    ImGuiKey_Home,
    ImGuiKey_End,
    ImGuiKey_Insert,
    ImGuiKey_Delete,
    ImGuiKey_Backspace,
    ImGuiKey_Space,
    ImGuiKey_Enter,
    ImGuiKey_Escape,
    ImGuiKey_LeftCtrl, ImGuiKey_LeftShift, ImGuiKey_LeftAlt, ImGuiKey_LeftSuper,
    ImGuiKey_RightCtrl, ImGuiKey_RightShift, ImGuiKey_RightAlt, ImGuiKey_RightSuper,
    ImGuiKey_Menu,
    ImGuiKey_0, ImGuiKey_1, ImGuiKey_2, ImGuiKey_3, ImGuiKey_4, ImGuiKey_5, ImGuiKey_6, ImGuiKey_7, ImGuiKey_8, ImGuiKey_9,
    ImGuiKey_A, ImGuiKey_B, ImGuiKey_C, ImGuiKey_D, ImGuiKey_E, ImGuiKey_F, ImGuiKey_G, ImGuiKey_H, ImGuiKey_I, ImGuiKey_J,
    ImGuiKey_K, ImGuiKey_L, ImGuiKey_M, ImGuiKey_N, ImGuiKey_O, ImGuiKey_P, ImGuiKey_Q, ImGuiKey_R, ImGuiKey_S, ImGuiKey_T,
    ImGuiKey_U, ImGuiKey_V, ImGuiKey_W, ImGuiKey_X, ImGuiKey_Y, ImGuiKey_Z,
    ImGuiKey_F1, ImGuiKey_F2, ImGuiKey_F3, ImGuiKey_F4, ImGuiKey_F5, ImGuiKey_F6,
    ImGuiKey_F7, ImGuiKey_F8, ImGuiKey_F9, ImGuiKey_F10, ImGuiKey_F11, ImGuiKey_F12,
    ImGuiKey_Apostrophe,        // '
    ImGuiKey_Comma,             // ,
    ImGuiKey_Minus,             // -
    ImGuiKey_Period,            // .
    ImGuiKey_Slash,             // /
    ImGuiKey_Semicolon,         // ;
    ImGuiKey_Equal,             // =
    ImGuiKey_LeftBracket,       // [
    ImGuiKey_Backslash,         // \ (this text inhibit multiline comment caused by backslash)
    ImGuiKey_RightBracket,      // ]
    ImGuiKey_GraveAccent,       // `
    ImGuiKey_CapsLock,
    ImGuiKey_ScrollLock,
    ImGuiKey_NumLock,
    ImGuiKey_PrintScreen,
    ImGuiKey_Pause,
    ImGuiKey_Keypad0, ImGuiKey_Keypad1, ImGuiKey_Keypad2, ImGuiKey_Keypad3, ImGuiKey_Keypad4,
    ImGuiKey_Keypad5, ImGuiKey_Keypad6, ImGuiKey_Keypad7, ImGuiKey_Keypad8, ImGuiKey_Keypad9,
    ImGuiKey_KeypadDecimal,
    ImGuiKey_KeypadDivide,
    ImGuiKey_KeypadMultiply,
    ImGuiKey_KeypadSubtract,
    ImGuiKey_KeypadAdd,
    ImGuiKey_KeypadEnter,
    ImGuiKey_KeypadEqual,

    // Gamepad (some of those are analog values, 0.0f to 1.0f)                              // NAVIGATION action
    ImGuiKey_GamepadStart,          // Menu (Xbox)          + (Switch)   Start/Options (PS) // --
    ImGuiKey_GamepadBack,           // View (Xbox)          - (Switch)   Share (PS)         // --
    ImGuiKey_GamepadFaceUp,         // Y (Xbox)             X (Switch)   Triangle (PS)      // -> ImGuiNavInput_Input
    ImGuiKey_GamepadFaceDown,       // A (Xbox)             B (Switch)   Cross (PS)         // -> ImGuiNavInput_Activate
    ImGuiKey_GamepadFaceLeft,       // X (Xbox)             Y (Switch)   Square (PS)        // -> ImGuiNavInput_Menu
    ImGuiKey_GamepadFaceRight,      // B (Xbox)             A (Switch)   Circle (PS)        // -> ImGuiNavInput_Cancel
    ImGuiKey_GamepadDpadUp,         // D-pad Up                                             // -> ImGuiNavInput_DpadUp
    ImGuiKey_GamepadDpadDown,       // D-pad Down                                           // -> ImGuiNavInput_DpadDown
    ImGuiKey_GamepadDpadLeft,       // D-pad Left                                           // -> ImGuiNavInput_DpadLeft
    ImGuiKey_GamepadDpadRight,      // D-pad Right                                          // -> ImGuiNavInput_DpadRight
    ImGuiKey_GamepadL1,             // L Bumper (Xbox)      L (Switch)   L1 (PS)            // -> ImGuiNavInput_FocusPrev + ImGuiNavInput_TweakSlow
    ImGuiKey_GamepadR1,             // R Bumper (Xbox)      R (Switch)   R1 (PS)            // -> ImGuiNavInput_FocusNext + ImGuiNavInput_TweakFast
    ImGuiKey_GamepadL2,             // L Trigger (Xbox)     ZL (Switch)  L2 (PS) [Analog]
    ImGuiKey_GamepadR2,             // R Trigger (Xbox)     ZR (Switch)  R2 (PS) [Analog]
    ImGuiKey_GamepadL3,             // L Thumbstick (Xbox)  L3 (Switch)  L3 (PS)
    ImGuiKey_GamepadR3,             // R Thumbstick (Xbox)  R3 (Switch)  R3 (PS)
    ImGuiKey_GamepadLStickUp,       // [Analog]                                             // -> ImGuiNavInput_LStickUp
    ImGuiKey_GamepadLStickDown,     // [Analog]                                             // -> ImGuiNavInput_LStickDown
    ImGuiKey_GamepadLStickLeft,     // [Analog]                                             // -> ImGuiNavInput_LStickLeft
    ImGuiKey_GamepadLStickRight,    // [Analog]                                             // -> ImGuiNavInput_LStickRight
    ImGuiKey_GamepadRStickUp,       // [Analog]
    ImGuiKey_GamepadRStickDown,     // [Analog]
    ImGuiKey_GamepadRStickLeft,     // [Analog]
    ImGuiKey_GamepadRStickRight,    // [Analog]

    // Keyboard Modifiers (explicitly submitted by backend via AddKeyEvent() calls)
    // - This is mirroring the data also written to io.KeyCtrl, io.KeyShift, io.KeyAlt, io.KeySuper, in a format allowing
    //   them to be accessed via standard key API, allowing calls such as IsKeyPressed(), IsKeyReleased(), querying duration etc.
    // - Code polling every keys (e.g. an interface to detect a key press for input mapping) might want to ignore those
    //   and prefer using the real keys (e.g. ImGuiKey_LeftCtrl, ImGuiKey_RightCtrl instead of ImGuiKey_ModCtrl).
    // - In theory the value of keyboard modifiers should be roughly equivalent to a logical or of the equivalent left/right keys.
    //   In practice: it's complicated; mods are often provided from different sources. Keyboard layout, IME, sticky keys and
    //   backends tend to interfere and break that equivalence. The safer decision is to relay that ambiguity down to the end-user...
    ImGuiKey_ModCtrl, ImGuiKey_ModShift, ImGuiKey_ModAlt, ImGuiKey_ModSuper,

    // End of list
    ImGuiKey_COUNT,                 // No valid ImGuiKey is ever greater than this value

    // [Internal] Prior to 1.87 we required user to fill io.KeysDown[512] using their own native index + a io.KeyMap[] array.
    // We are ditching this method but keeping a legacy path for user code doing e.g. IsKeyPressed(MY_NATIVE_KEY_CODE)
    ImGuiKey_NamedKey_BEGIN         = 512,
    ImGuiKey_NamedKey_END           = ImGuiKey_COUNT,
    ImGuiKey_NamedKey_COUNT         = ImGuiKey_NamedKey_END - ImGuiKey_NamedKey_BEGIN,
#ifdef IMGUI_DISABLE_OBSOLETE_KEYIO
    ImGuiKey_KeysData_SIZE          = ImGuiKey_NamedKey_COUNT,          // Size of KeysData[]: only hold named keys
    ImGuiKey_KeysData_OFFSET        = ImGuiKey_NamedKey_BEGIN           // First key stored in KeysData[0]
#else
    ImGuiKey_KeysData_SIZE          = ImGuiKey_COUNT,                   // Size of KeysData[]: hold legacy 0..512 keycodes + named keys
    ImGuiKey_KeysData_OFFSET        = 0                                 // First key stored in KeysData[0]
#endif

#ifndef IMGUI_DISABLE_OBSOLETE_FUNCTIONS
    , ImGuiKey_KeyPadEnter = ImGuiKey_KeypadEnter   // Renamed in 1.87
#endif
};

// Helper "flags" version of key-mods to store and compare multiple key-mods easily. Sometimes used for storage (e.g. io.KeyMods) but otherwise not much used in public API.
enum ImGuiModFlags_
{
    ImGuiModFlags_None              = 0,
    ImGuiModFlags_Ctrl              = 1 << 0,
    ImGuiModFlags_Shift             = 1 << 1,
    ImGuiModFlags_Alt               = 1 << 2,   // Menu
    ImGuiModFlags_Super             = 1 << 3    // Cmd/Super/Windows key
};

// Gamepad/Keyboard navigation
// Keyboard: Set io.ConfigFlags |= ImGuiConfigFlags_NavEnableKeyboard to enable. NewFrame() will automatically fill io.NavInputs[] based on your io.AddKeyEvent() calls.
// Gamepad:  Set io.ConfigFlags |= ImGuiConfigFlags_NavEnableGamepad to enable. Backend: set ImGuiBackendFlags_HasGamepad and fill the io.NavInputs[] fields before calling NewFrame(). Note that io.NavInputs[] is cleared by EndFrame().
// Read instructions in imgui.cpp for more details. Download PNG/PSD at http://dearimgui.org/controls_sheets.
enum ImGuiNavInput_
{
    // Gamepad Mapping
    ImGuiNavInput_Activate,      // Activate / Open / Toggle / Tweak value       // e.g. Cross  (PS4), A (Xbox), A (Switch), Space (Keyboard)
    ImGuiNavInput_Cancel,        // Cancel / Close / Exit                        // e.g. Circle (PS4), B (Xbox), B (Switch), Escape (Keyboard)
    ImGuiNavInput_Input,         // Text input / On-Screen keyboard              // e.g. Triang.(PS4), Y (Xbox), X (Switch), Return (Keyboard)
    ImGuiNavInput_Menu,          // Tap: Toggle menu / Hold: Focus, Move, Resize // e.g. Square (PS4), X (Xbox), Y (Switch), Alt (Keyboard)
    ImGuiNavInput_DpadLeft,      // Move / Tweak / Resize window (w/ PadMenu)    // e.g. D-pad Left/Right/Up/Down (Gamepads), Arrow keys (Keyboard)
    ImGuiNavInput_DpadRight,     //
    ImGuiNavInput_DpadUp,        //
    ImGuiNavInput_DpadDown,      //
    ImGuiNavInput_LStickLeft,    // Scroll / Move window (w/ PadMenu)            // e.g. Left Analog Stick Left/Right/Up/Down
    ImGuiNavInput_LStickRight,   //
    ImGuiNavInput_LStickUp,      //
    ImGuiNavInput_LStickDown,    //
    ImGuiNavInput_FocusPrev,     // Focus Next window (w/ PadMenu)               // e.g. L1 or L2 (PS4), LB or LT (Xbox), L or ZL (Switch)
    ImGuiNavInput_FocusNext,     // Focus Prev window (w/ PadMenu)               // e.g. R1 or R2 (PS4), RB or RT (Xbox), R or ZL (Switch)
    ImGuiNavInput_TweakSlow,     // Slower tweaks                                // e.g. L1 or L2 (PS4), LB or LT (Xbox), L or ZL (Switch)
    ImGuiNavInput_TweakFast,     // Faster tweaks                                // e.g. R1 or R2 (PS4), RB or RT (Xbox), R or ZL (Switch)

    // [Internal] Don't use directly! This is used internally to differentiate keyboard from gamepad inputs for behaviors that require to differentiate them.
    // Keyboard behavior that have no corresponding gamepad mapping (e.g. CTRL+TAB) will be directly reading from keyboard keys instead of io.NavInputs[].
    ImGuiNavInput_KeyLeft_,      // Move left                                    // = Arrow keys
    ImGuiNavInput_KeyRight_,     // Move right
    ImGuiNavInput_KeyUp_,        // Move up
    ImGuiNavInput_KeyDown_,      // Move down
    ImGuiNavInput_COUNT
};

// Configuration flags stored in io.ConfigFlags. Set by user/application.
enum ImGuiConfigFlags_
{
    ImGuiConfigFlags_None                   = 0,
    ImGuiConfigFlags_NavEnableKeyboard      = 1 << 0,   // Master keyboard navigation enable flag. NewFrame() will automatically fill io.NavInputs[] based on io.AddKeyEvent() calls
    ImGuiConfigFlags_NavEnableGamepad       = 1 << 1,   // Master gamepad navigation enable flag. This is mostly to instruct your imgui backend to fill io.NavInputs[]. Backend also needs to set ImGuiBackendFlags_HasGamepad.
    ImGuiConfigFlags_NavEnableSetMousePos   = 1 << 2,   // Instruct navigation to move the mouse cursor. May be useful on TV/console systems where moving a virtual mouse is awkward. Will update io.MousePos and set io.WantSetMousePos=true. If enabled you MUST honor io.WantSetMousePos requests in your backend, otherwise ImGui will react as if the mouse is jumping around back and forth.
    ImGuiConfigFlags_NavNoCaptureKeyboard   = 1 << 3,   // Instruct navigation to not set the io.WantCaptureKeyboard flag when io.NavActive is set.
    ImGuiConfigFlags_NoMouse                = 1 << 4,   // Instruct imgui to clear mouse position/buttons in NewFrame(). This allows ignoring the mouse information set by the backend.
    ImGuiConfigFlags_NoMouseCursorChange    = 1 << 5,   // Instruct backend to not alter mouse cursor shape and visibility. Use if the backend cursor changes are interfering with yours and you don't want to use SetMouseCursor() to change mouse cursor. You may want to honor requests from imgui by reading GetMouseCursor() yourself instead.

    // [BETA] Docking
    ImGuiConfigFlags_DockingEnable          = 1 << 6,   // Docking enable flags.

    // [BETA] Viewports
    // When using viewports it is recommended that your default value for ImGuiCol_WindowBg is opaque (Alpha=1.0) so transition to a viewport won't be noticeable.
    ImGuiConfigFlags_ViewportsEnable        = 1 << 10,  // Viewport enable flags (require both ImGuiBackendFlags_PlatformHasViewports + ImGuiBackendFlags_RendererHasViewports set by the respective backends)
    ImGuiConfigFlags_DpiEnableScaleViewports= 1 << 14,  // [BETA: Don't use] FIXME-DPI: Reposition and resize imgui windows when the DpiScale of a viewport changed (mostly useful for the main viewport hosting other window). Note that resizing the main window itself is up to your application.
    ImGuiConfigFlags_DpiEnableScaleFonts    = 1 << 15,  // [BETA: Don't use] FIXME-DPI: Request bitmap-scaled fonts to match DpiScale. This is a very low-quality workaround. The correct way to handle DPI is _currently_ to replace the atlas and/or fonts in the Platform_OnChangedViewport callback, but this is all early work in progress.

    // User storage (to allow your backend/engine to communicate to code that may be shared between multiple projects. Those flags are not used by core Dear ImGui)
    ImGuiConfigFlags_IsSRGB                 = 1 << 20,  // Application is SRGB-aware.
    ImGuiConfigFlags_IsTouchScreen          = 1 << 21   // Application is using a touch screen instead of a mouse.
};

// Backend capabilities flags stored in io.BackendFlags. Set by imgui_impl_xxx or custom backend.
enum ImGuiBackendFlags_
{
    ImGuiBackendFlags_None                  = 0,
    ImGuiBackendFlags_HasGamepad            = 1 << 0,   // Backend Platform supports gamepad and currently has one connected.
    ImGuiBackendFlags_HasMouseCursors       = 1 << 1,   // Backend Platform supports honoring GetMouseCursor() value to change the OS cursor shape.
    ImGuiBackendFlags_HasSetMousePos        = 1 << 2,   // Backend Platform supports io.WantSetMousePos requests to reposition the OS mouse position (only used if ImGuiConfigFlags_NavEnableSetMousePos is set).
    ImGuiBackendFlags_RendererHasVtxOffset  = 1 << 3,   // Backend Renderer supports ImDrawCmd::VtxOffset. This enables output of large meshes (64K+ vertices) while still using 16-bit indices.

    // [BETA] Viewports
    ImGuiBackendFlags_PlatformHasViewports  = 1 << 10,  // Backend Platform supports multiple viewports.
    ImGuiBackendFlags_HasMouseHoveredViewport=1 << 11,  // Backend Platform supports calling io.AddMouseViewportEvent() with the viewport under the mouse. IF POSSIBLE, ignore viewports with the ImGuiViewportFlags_NoInputs flag (Win32 backend, GLFW 3.30+ backend can do this, SDL backend cannot). If this cannot be done, Dear ImGui needs to use a flawed heuristic to find the viewport under.
    ImGuiBackendFlags_RendererHasViewports  = 1 << 12   // Backend Renderer supports multiple viewports.
};

// Enumeration for PushStyleColor() / PopStyleColor()
enum ImGuiCol_
{
    ImGuiCol_Text,
    ImGuiCol_TextDisabled,
    ImGuiCol_WindowBg,              // Background of normal windows
    ImGuiCol_ChildBg,               // Background of child windows
    ImGuiCol_PopupBg,               // Background of popups, menus, tooltips windows
    ImGuiCol_Border,
    ImGuiCol_BorderShadow,
    ImGuiCol_FrameBg,               // Background of checkbox, radio button, plot, slider, text input
    ImGuiCol_FrameBgHovered,
    ImGuiCol_FrameBgActive,
    ImGuiCol_TitleBg,
    ImGuiCol_TitleBgActive,
    ImGuiCol_TitleBgCollapsed,
    ImGuiCol_MenuBarBg,
    ImGuiCol_ScrollbarBg,
    ImGuiCol_ScrollbarGrab,
    ImGuiCol_ScrollbarGrabHovered,
    ImGuiCol_ScrollbarGrabActive,
    ImGuiCol_CheckMark,
    ImGuiCol_SliderGrab,
    ImGuiCol_SliderGrabActive,
    ImGuiCol_Button,
    ImGuiCol_ButtonHovered,
    ImGuiCol_ButtonActive,
    ImGuiCol_Header,                // Header* colors are used for CollapsingHeader, TreeNode, Selectable, MenuItem
    ImGuiCol_HeaderHovered,
    ImGuiCol_HeaderActive,
    ImGuiCol_Separator,
    ImGuiCol_SeparatorHovered,
    ImGuiCol_SeparatorActive,
    ImGuiCol_ResizeGrip,
    ImGuiCol_ResizeGripHovered,
    ImGuiCol_ResizeGripActive,
    ImGuiCol_Tab,
    ImGuiCol_TabHovered,
    ImGuiCol_TabActive,
    ImGuiCol_TabUnfocused,
    ImGuiCol_TabUnfocusedActive,
    ImGuiCol_DockingPreview,        // Preview overlay color when about to docking something
    ImGuiCol_DockingEmptyBg,        // Background color for empty node (e.g. CentralNode with no window docked into it)
    ImGuiCol_PlotLines,
    ImGuiCol_PlotLinesHovered,
    ImGuiCol_PlotHistogram,
    ImGuiCol_PlotHistogramHovered,
    ImGuiCol_TableHeaderBg,         // Table header background
    ImGuiCol_TableBorderStrong,     // Table outer and header borders (prefer using Alpha=1.0 here)
    ImGuiCol_TableBorderLight,      // Table inner borders (prefer using Alpha=1.0 here)
    ImGuiCol_TableRowBg,            // Table row background (even rows)
    ImGuiCol_TableRowBgAlt,         // Table row background (odd rows)
    ImGuiCol_TextSelectedBg,
    ImGuiCol_DragDropTarget,
    ImGuiCol_NavHighlight,          // Gamepad/keyboard: current highlighted item
    ImGuiCol_NavWindowingHighlight, // Highlight window when using CTRL+TAB
    ImGuiCol_NavWindowingDimBg,     // Darken/colorize entire screen behind the CTRL+TAB window list, when active
    ImGuiCol_ModalWindowDimBg,      // Darken/colorize entire screen behind a modal window, when one is active
    ImGuiCol_COUNT
};

// Enumeration for PushStyleVar() / PopStyleVar() to temporarily modify the ImGuiStyle structure.
// - The enum only refers to fields of ImGuiStyle which makes sense to be pushed/popped inside UI code.
//   During initialization or between frames, feel free to just poke into ImGuiStyle directly.
// - Tip: Use your programming IDE navigation facilities on the names in the _second column_ below to find the actual members and their description.
//   In Visual Studio IDE: CTRL+comma ("Edit.NavigateTo") can follow symbols in comments, whereas CTRL+F12 ("Edit.GoToImplementation") cannot.
//   With Visual Assist installed: ALT+G ("VAssistX.GoToImplementation") can also follow symbols in comments.
// - When changing this enum, you need to update the associated internal table GStyleVarInfo[] accordingly. This is where we link enum values to members offset/type.
enum ImGuiStyleVar_
{
    // Enum name --------------------- // Member in ImGuiStyle structure (see ImGuiStyle for descriptions)
    ImGuiStyleVar_Alpha,               // float     Alpha
    ImGuiStyleVar_DisabledAlpha,       // float     DisabledAlpha
    ImGuiStyleVar_WindowPadding,       // ImVec2    WindowPadding
    ImGuiStyleVar_WindowRounding,      // float     WindowRounding
    ImGuiStyleVar_WindowBorderSize,    // float     WindowBorderSize
    ImGuiStyleVar_WindowMinSize,       // ImVec2    WindowMinSize
    ImGuiStyleVar_WindowTitleAlign,    // ImVec2    WindowTitleAlign
    ImGuiStyleVar_ChildRounding,       // float     ChildRounding
    ImGuiStyleVar_ChildBorderSize,     // float     ChildBorderSize
    ImGuiStyleVar_PopupRounding,       // float     PopupRounding
    ImGuiStyleVar_PopupBorderSize,     // float     PopupBorderSize
    ImGuiStyleVar_FramePadding,        // ImVec2    FramePadding
    ImGuiStyleVar_FrameRounding,       // float     FrameRounding
    ImGuiStyleVar_FrameBorderSize,     // float     FrameBorderSize
    ImGuiStyleVar_ItemSpacing,         // ImVec2    ItemSpacing
    ImGuiStyleVar_ItemInnerSpacing,    // ImVec2    ItemInnerSpacing
    ImGuiStyleVar_IndentSpacing,       // float     IndentSpacing
    ImGuiStyleVar_CellPadding,         // ImVec2    CellPadding
    ImGuiStyleVar_ScrollbarSize,       // float     ScrollbarSize
    ImGuiStyleVar_ScrollbarRounding,   // float     ScrollbarRounding
    ImGuiStyleVar_GrabMinSize,         // float     GrabMinSize
    ImGuiStyleVar_GrabRounding,        // float     GrabRounding
    ImGuiStyleVar_TabRounding,         // float     TabRounding
    ImGuiStyleVar_ButtonTextAlign,     // ImVec2    ButtonTextAlign
    ImGuiStyleVar_SelectableTextAlign, // ImVec2    SelectableTextAlign
    ImGuiStyleVar_COUNT
};

// Flags for InvisibleButton() [extended in imgui_internal.h]
enum ImGuiButtonFlags_
{
    ImGuiButtonFlags_None                   = 0,
    ImGuiButtonFlags_MouseButtonLeft        = 1 << 0,   // React on left mouse button (default)
    ImGuiButtonFlags_MouseButtonRight       = 1 << 1,   // React on right mouse button
    ImGuiButtonFlags_MouseButtonMiddle      = 1 << 2,   // React on center mouse button

    // [Internal]
    ImGuiButtonFlags_MouseButtonMask_       = ImGuiButtonFlags_MouseButtonLeft | ImGuiButtonFlags_MouseButtonRight | ImGuiButtonFlags_MouseButtonMiddle,
    ImGuiButtonFlags_MouseButtonDefault_    = ImGuiButtonFlags_MouseButtonLeft
};

// Flags for ColorEdit3() / ColorEdit4() / ColorPicker3() / ColorPicker4() / ColorButton()
enum ImGuiColorEditFlags_
{
    ImGuiColorEditFlags_None            = 0,
    ImGuiColorEditFlags_NoAlpha         = 1 << 1,   //              // ColorEdit, ColorPicker, ColorButton: ignore Alpha component (will only read 3 components from the input pointer).
    ImGuiColorEditFlags_NoPicker        = 1 << 2,   //              // ColorEdit: disable picker when clicking on color square.
    ImGuiColorEditFlags_NoOptions       = 1 << 3,   //              // ColorEdit: disable toggling options menu when right-clicking on inputs/small preview.
    ImGuiColorEditFlags_NoSmallPreview  = 1 << 4,   //              // ColorEdit, ColorPicker: disable color square preview next to the inputs. (e.g. to show only the inputs)
    ImGuiColorEditFlags_NoInputs        = 1 << 5,   //              // ColorEdit, ColorPicker: disable inputs sliders/text widgets (e.g. to show only the small preview color square).
    ImGuiColorEditFlags_NoTooltip       = 1 << 6,   //              // ColorEdit, ColorPicker, ColorButton: disable tooltip when hovering the preview.
    ImGuiColorEditFlags_NoLabel         = 1 << 7,   //              // ColorEdit, ColorPicker: disable display of inline text label (the label is still forwarded to the tooltip and picker).
    ImGuiColorEditFlags_NoSidePreview   = 1 << 8,   //              // ColorPicker: disable bigger color preview on right side of the picker, use small color square preview instead.
    ImGuiColorEditFlags_NoDragDrop      = 1 << 9,   //              // ColorEdit: disable drag and drop target. ColorButton: disable drag and drop source.
    ImGuiColorEditFlags_NoBorder        = 1 << 10,  //              // ColorButton: disable border (which is enforced by default)

    // User Options (right-click on widget to change some of them).
    ImGuiColorEditFlags_AlphaBar        = 1 << 16,  //              // ColorEdit, ColorPicker: show vertical alpha bar/gradient in picker.
    ImGuiColorEditFlags_AlphaPreview    = 1 << 17,  //              // ColorEdit, ColorPicker, ColorButton: display preview as a transparent color over a checkerboard, instead of opaque.
    ImGuiColorEditFlags_AlphaPreviewHalf= 1 << 18,  //              // ColorEdit, ColorPicker, ColorButton: display half opaque / half checkerboard, instead of opaque.
    ImGuiColorEditFlags_HDR             = 1 << 19,  //              // (WIP) ColorEdit: Currently only disable 0.0f..1.0f limits in RGBA edition (note: you probably want to use ImGuiColorEditFlags_Float flag as well).
    ImGuiColorEditFlags_DisplayRGB      = 1 << 20,  // [Display]    // ColorEdit: override _display_ type among RGB/HSV/Hex. ColorPicker: select any combination using one or more of RGB/HSV/Hex.
    ImGuiColorEditFlags_DisplayHSV      = 1 << 21,  // [Display]    // "
    ImGuiColorEditFlags_DisplayHex      = 1 << 22,  // [Display]    // "
    ImGuiColorEditFlags_Uint8           = 1 << 23,  // [DataType]   // ColorEdit, ColorPicker, ColorButton: _display_ values formatted as 0..255.
    ImGuiColorEditFlags_Float           = 1 << 24,  // [DataType]   // ColorEdit, ColorPicker, ColorButton: _display_ values formatted as 0.0f..1.0f floats instead of 0..255 integers. No round-trip of value via integers.
    ImGuiColorEditFlags_PickerHueBar    = 1 << 25,  // [Picker]     // ColorPicker: bar for Hue, rectangle for Sat/Value.
    ImGuiColorEditFlags_PickerHueWheel  = 1 << 26,  // [Picker]     // ColorPicker: wheel for Hue, triangle for Sat/Value.
    ImGuiColorEditFlags_InputRGB        = 1 << 27,  // [Input]      // ColorEdit, ColorPicker: input and output data in RGB format.
    ImGuiColorEditFlags_InputHSV        = 1 << 28,  // [Input]      // ColorEdit, ColorPicker: input and output data in HSV format.

    // Defaults Options. You can set application defaults using SetColorEditOptions(). The intent is that you probably don't want to
    // override them in most of your calls. Let the user choose via the option menu and/or call SetColorEditOptions() once during startup.
    ImGuiColorEditFlags_DefaultOptions_ = ImGuiColorEditFlags_Uint8 | ImGuiColorEditFlags_DisplayRGB | ImGuiColorEditFlags_InputRGB | ImGuiColorEditFlags_PickerHueBar,

    // [Internal] Masks
    ImGuiColorEditFlags_DisplayMask_    = ImGuiColorEditFlags_DisplayRGB | ImGuiColorEditFlags_DisplayHSV | ImGuiColorEditFlags_DisplayHex,
    ImGuiColorEditFlags_DataTypeMask_   = ImGuiColorEditFlags_Uint8 | ImGuiColorEditFlags_Float,
    ImGuiColorEditFlags_PickerMask_     = ImGuiColorEditFlags_PickerHueWheel | ImGuiColorEditFlags_PickerHueBar,
    ImGuiColorEditFlags_InputMask_      = ImGuiColorEditFlags_InputRGB | ImGuiColorEditFlags_InputHSV

    // Obsolete names (will be removed)
    // ImGuiColorEditFlags_RGB = ImGuiColorEditFlags_DisplayRGB, ImGuiColorEditFlags_HSV = ImGuiColorEditFlags_DisplayHSV, ImGuiColorEditFlags_HEX = ImGuiColorEditFlags_DisplayHex  // [renamed in 1.69]
};

// Flags for DragFloat(), DragInt(), SliderFloat(), SliderInt() etc.
// We use the same sets of flags for DragXXX() and SliderXXX() functions as the features are the same and it makes it easier to swap them.
enum ImGuiSliderFlags_
{
    ImGuiSliderFlags_None                   = 0,
    ImGuiSliderFlags_AlwaysClamp            = 1 << 4,       // Clamp value to min/max bounds when input manually with CTRL+Click. By default CTRL+Click allows going out of bounds.
    ImGuiSliderFlags_Logarithmic            = 1 << 5,       // Make the widget logarithmic (linear otherwise). Consider using ImGuiSliderFlags_NoRoundToFormat with this if using a format-string with small amount of digits.
    ImGuiSliderFlags_NoRoundToFormat        = 1 << 6,       // Disable rounding underlying value to match precision of the display format string (e.g. %.3f values are rounded to those 3 digits)
    ImGuiSliderFlags_NoInput                = 1 << 7,       // Disable CTRL+Click or Enter key allowing to input text directly into the widget
    ImGuiSliderFlags_InvalidMask_           = 0x7000000F    // [Internal] We treat using those bits as being potentially a 'float power' argument from the previous API that has got miscast to this enum, and will trigger an assert if needed.

    // Obsolete names (will be removed)
#ifndef IMGUI_DISABLE_OBSOLETE_FUNCTIONS
    , ImGuiSliderFlags_ClampOnInput = ImGuiSliderFlags_AlwaysClamp // [renamed in 1.79]
#endif
};

// Identify a mouse button.
// Those values are guaranteed to be stable and we frequently use 0/1 directly. Named enums provided for convenience.
enum ImGuiMouseButton_
{
    ImGuiMouseButton_Left = 0,
    ImGuiMouseButton_Right = 1,
    ImGuiMouseButton_Middle = 2,
    ImGuiMouseButton_COUNT = 5
};

// Enumeration for GetMouseCursor()
// User code may request backend to display given cursor by calling SetMouseCursor(), which is why we have some cursors that are marked unused here
enum ImGuiMouseCursor_
{
    ImGuiMouseCursor_None = -1,
    ImGuiMouseCursor_Arrow = 0,
    ImGuiMouseCursor_TextInput,         // When hovering over InputText, etc.
    ImGuiMouseCursor_ResizeAll,         // (Unused by Dear ImGui functions)
    ImGuiMouseCursor_ResizeNS,          // When hovering over an horizontal border
    ImGuiMouseCursor_ResizeEW,          // When hovering over a vertical border or a column
    ImGuiMouseCursor_ResizeNESW,        // When hovering over the bottom-left corner of a window
    ImGuiMouseCursor_ResizeNWSE,        // When hovering over the bottom-right corner of a window
    ImGuiMouseCursor_Hand,              // (Unused by Dear ImGui functions. Use for e.g. hyperlinks)
    ImGuiMouseCursor_NotAllowed,        // When hovering something with disallowed interaction. Usually a crossed circle.
    ImGuiMouseCursor_COUNT
};

// Enumeration for ImGui::SetWindow***(), SetNextWindow***(), SetNextItem***() functions
// Represent a condition.
// Important: Treat as a regular enum! Do NOT combine multiple values using binary operators! All the functions above treat 0 as a shortcut to ImGuiCond_Always.
enum ImGuiCond_
{
    ImGuiCond_None          = 0,        // No condition (always set the variable), same as _Always
    ImGuiCond_Always        = 1 << 0,   // No condition (always set the variable)
    ImGuiCond_Once          = 1 << 1,   // Set the variable once per runtime session (only the first call will succeed)
    ImGuiCond_FirstUseEver  = 1 << 2,   // Set the variable if the object/window has no persistently saved data (no entry in .ini file)
    ImGuiCond_Appearing     = 1 << 3    // Set the variable if the object/window is appearing after being hidden/inactive (or the first time)
};

//-----------------------------------------------------------------------------
// [SECTION] Helpers: Memory allocations macros, ImVector<>
//-----------------------------------------------------------------------------

//-----------------------------------------------------------------------------
// IM_MALLOC(), IM_FREE(), IM_NEW(), IM_PLACEMENT_NEW(), IM_DELETE()
// We call C++ constructor on own allocated memory via the placement "new(ptr) Type()" syntax.
// Defining a custom placement new() with a custom parameter allows us to bypass including <new> which on some platforms complains when user has disabled exceptions.
//-----------------------------------------------------------------------------

struct ImNewWrapper {};
inline void* operator new(size_t, ImNewWrapper, void* ptr) { return ptr; }
inline void  operator delete(void*, ImNewWrapper, void*)   {} // This is only required so we can use the symmetrical new()
#define IM_ALLOC(_SIZE)                     ImGui::MemAlloc(_SIZE)
#define IM_FREE(_PTR)                       ImGui::MemFree(_PTR)
#define IM_PLACEMENT_NEW(_PTR)              new(ImNewWrapper(), _PTR)
#define IM_NEW(_TYPE)                       new(ImNewWrapper(), ImGui::MemAlloc(sizeof(_TYPE))) _TYPE
template<typename T> void IM_DELETE(T* p)   { if (p) { p->~T(); ImGui::MemFree(p); } }

//-----------------------------------------------------------------------------
// ImVector<>
// Lightweight std::vector<>-like class to avoid dragging dependencies (also, some implementations of STL with debug enabled are absurdly slow, we bypass it so our code runs fast in debug).
//-----------------------------------------------------------------------------
// - You generally do NOT need to care or use this ever. But we need to make it available in imgui.h because some of our public structures are relying on it.
// - We use std-like naming convention here, which is a little unusual for this codebase.
// - Important: clear() frees memory, resize(0) keep the allocated buffer. We use resize(0) a lot to intentionally recycle allocated buffers across frames and amortize our costs.
// - Important: our implementation does NOT call C++ constructors/destructors, we treat everything as raw data! This is intentional but be extra mindful of that,
//   Do NOT use this class as a std::vector replacement in your own code! Many of the structures used by dear imgui can be safely initialized by a zero-memset.
//-----------------------------------------------------------------------------

IM_MSVC_RUNTIME_CHECKS_OFF
template<typename T>
struct ImVector
{
    int                 Size;
    int                 Capacity;
    T*                  Data;

    // Provide standard typedefs but we don't use them ourselves.
    typedef T                   value_type;
    typedef value_type*         iterator;
    typedef const value_type*   const_iterator;

    // Constructors, destructor
    inline ImVector()                                       { Size = Capacity = 0; Data = NULL; }
    inline ImVector(const ImVector<T>& src)                 { Size = Capacity = 0; Data = NULL; operator=(src); }
    inline ImVector<T>& operator=(const ImVector<T>& src)   { clear(); resize(src.Size); memcpy(Data, src.Data, (size_t)Size * sizeof(T)); return *this; }
    inline ~ImVector()                                      { if (Data) IM_FREE(Data); } // Important: does not destruct anything

    inline void         clear()                             { if (Data) { Size = Capacity = 0; IM_FREE(Data); Data = NULL; } }  // Important: does not destruct anything
    inline void         clear_delete()                      { for (int n = 0; n < Size; n++) IM_DELETE(Data[n]); clear(); }     // Important: never called automatically! always explicit.
    inline void         clear_destruct()                    { for (int n = 0; n < Size; n++) Data[n].~T(); clear(); }           // Important: never called automatically! always explicit.

    inline bool         empty() const                       { return Size == 0; }
    inline int          size() const                        { return Size; }
    inline int          size_in_bytes() const               { return Size * (int)sizeof(T); }
    inline int          max_size() const                    { return 0x7FFFFFFF / (int)sizeof(T); }
    inline int          capacity() const                    { return Capacity; }
    inline T&           operator[](int i)                   { IM_ASSERT(i >= 0 && i < Size); return Data[i]; }
    inline const T&     operator[](int i) const             { IM_ASSERT(i >= 0 && i < Size); return Data[i]; }

    inline T*           begin()                             { return Data; }
    inline const T*     begin() const                       { return Data; }
    inline T*           end()                               { return Data + Size; }
    inline const T*     end() const                         { return Data + Size; }
    inline T&           front()                             { IM_ASSERT(Size > 0); return Data[0]; }
    inline const T&     front() const                       { IM_ASSERT(Size > 0); return Data[0]; }
    inline T&           back()                              { IM_ASSERT(Size > 0); return Data[Size - 1]; }
    inline const T&     back() const                        { IM_ASSERT(Size > 0); return Data[Size - 1]; }
    inline void         swap(ImVector<T>& rhs)              { int rhs_size = rhs.Size; rhs.Size = Size; Size = rhs_size; int rhs_cap = rhs.Capacity; rhs.Capacity = Capacity; Capacity = rhs_cap; T* rhs_data = rhs.Data; rhs.Data = Data; Data = rhs_data; }

    inline int          _grow_capacity(int sz) const        { int new_capacity = Capacity ? (Capacity + Capacity / 2) : 8; return new_capacity > sz ? new_capacity : sz; }
    inline void         resize(int new_size)                { if (new_size > Capacity) reserve(_grow_capacity(new_size)); Size = new_size; }
    inline void         resize(int new_size, const T& v)    { if (new_size > Capacity) reserve(_grow_capacity(new_size)); if (new_size > Size) for (int n = Size; n < new_size; n++) memcpy(&Data[n], &v, sizeof(v)); Size = new_size; }
    inline void         shrink(int new_size)                { IM_ASSERT(new_size <= Size); Size = new_size; } // Resize a vector to a smaller size, guaranteed not to cause a reallocation
    inline void         reserve(int new_capacity)           { if (new_capacity <= Capacity) return; T* new_data = (T*)IM_ALLOC((size_t)new_capacity * sizeof(T)); if (Data) { memcpy(new_data, Data, (size_t)Size * sizeof(T)); IM_FREE(Data); } Data = new_data; Capacity = new_capacity; }

    // NB: It is illegal to call push_back/push_front/insert with a reference pointing inside the ImVector data itself! e.g. v.push_back(v[10]) is forbidden.
    inline void         push_back(const T& v)               { if (Size == Capacity) reserve(_grow_capacity(Size + 1)); memcpy(&Data[Size], &v, sizeof(v)); Size++; }
    inline void         pop_back()                          { IM_ASSERT(Size > 0); Size--; }
    inline void         push_front(const T& v)              { if (Size == 0) push_back(v); else insert(Data, v); }
    inline T*           erase(const T* it)                  { IM_ASSERT(it >= Data && it < Data + Size); const ptrdiff_t off = it - Data; memmove(Data + off, Data + off + 1, ((size_t)Size - (size_t)off - 1) * sizeof(T)); Size--; return Data + off; }
    inline T*           erase(const T* it, const T* it_last){ IM_ASSERT(it >= Data && it < Data + Size && it_last >= it && it_last <= Data + Size); const ptrdiff_t count = it_last - it; const ptrdiff_t off = it - Data; memmove(Data + off, Data + off + count, ((size_t)Size - (size_t)off - (size_t)count) * sizeof(T)); Size -= (int)count; return Data + off; }
    inline T*           erase_unsorted(const T* it)         { IM_ASSERT(it >= Data && it < Data + Size);  const ptrdiff_t off = it - Data; if (it < Data + Size - 1) memcpy(Data + off, Data + Size - 1, sizeof(T)); Size--; return Data + off; }
    inline T*           insert(const T* it, const T& v)     { IM_ASSERT(it >= Data && it <= Data + Size); const ptrdiff_t off = it - Data; if (Size == Capacity) reserve(_grow_capacity(Size + 1)); if (off < (int)Size) memmove(Data + off + 1, Data + off, ((size_t)Size - (size_t)off) * sizeof(T)); memcpy(&Data[off], &v, sizeof(v)); Size++; return Data + off; }
    inline bool         contains(const T& v) const          { const T* data = Data;  const T* data_end = Data + Size; while (data < data_end) if (*data++ == v) return true; return false; }
    inline T*           find(const T& v)                    { T* data = Data;  const T* data_end = Data + Size; while (data < data_end) if (*data == v) break; else ++data; return data; }
    inline const T*     find(const T& v) const              { const T* data = Data;  const T* data_end = Data + Size; while (data < data_end) if (*data == v) break; else ++data; return data; }
    inline bool         find_erase(const T& v)              { const T* it = find(v); if (it < Data + Size) { erase(it); return true; } return false; }
    inline bool         find_erase_unsorted(const T& v)     { const T* it = find(v); if (it < Data + Size) { erase_unsorted(it); return true; } return false; }
    inline int          index_from_ptr(const T* it) const   { IM_ASSERT(it >= Data && it < Data + Size); const ptrdiff_t off = it - Data; return (int)off; }
};
IM_MSVC_RUNTIME_CHECKS_RESTORE

//-----------------------------------------------------------------------------
// [SECTION] ImGuiStyle
//-----------------------------------------------------------------------------
// You may modify the ImGui::GetStyle() main instance during initialization and before NewFrame().
// During the frame, use ImGui::PushStyleVar(ImGuiStyleVar_XXXX)/PopStyleVar() to alter the main style values,
// and ImGui::PushStyleColor(ImGuiCol_XXX)/PopStyleColor() for colors.
//-----------------------------------------------------------------------------

struct ImGuiStyle
{
    float       Alpha;                      // Global alpha applies to everything in Dear ImGui.
    float       DisabledAlpha;              // Additional alpha multiplier applied by BeginDisabled(). Multiply over current value of Alpha.
    ImVec2      WindowPadding;              // Padding within a window.
    float       WindowRounding;             // Radius of window corners rounding. Set to 0.0f to have rectangular windows. Large values tend to lead to variety of artifacts and are not recommended.
    float       WindowBorderSize;           // Thickness of border around windows. Generally set to 0.0f or 1.0f. (Other values are not well tested and more CPU/GPU costly).
    ImVec2      WindowMinSize;              // Minimum window size. This is a global setting. If you want to constraint individual windows, use SetNextWindowSizeConstraints().
    ImVec2      WindowTitleAlign;           // Alignment for title bar text. Defaults to (0.0f,0.5f) for left-aligned,vertically centered.
    ImGuiDir    WindowMenuButtonPosition;   // Side of the collapsing/docking button in the title bar (None/Left/Right). Defaults to ImGuiDir_Left.
    float       ChildRounding;              // Radius of child window corners rounding. Set to 0.0f to have rectangular windows.
    float       ChildBorderSize;            // Thickness of border around child windows. Generally set to 0.0f or 1.0f. (Other values are not well tested and more CPU/GPU costly).
    float       PopupRounding;              // Radius of popup window corners rounding. (Note that tooltip windows use WindowRounding)
    float       PopupBorderSize;            // Thickness of border around popup/tooltip windows. Generally set to 0.0f or 1.0f. (Other values are not well tested and more CPU/GPU costly).
    ImVec2      FramePadding;               // Padding within a framed rectangle (used by most widgets).
    float       FrameRounding;              // Radius of frame corners rounding. Set to 0.0f to have rectangular frame (used by most widgets).
    float       FrameBorderSize;            // Thickness of border around frames. Generally set to 0.0f or 1.0f. (Other values are not well tested and more CPU/GPU costly).
    ImVec2      ItemSpacing;                // Horizontal and vertical spacing between widgets/lines.
    ImVec2      ItemInnerSpacing;           // Horizontal and vertical spacing between within elements of a composed widget (e.g. a slider and its label).
    ImVec2      CellPadding;                // Padding within a table cell
    ImVec2      TouchExtraPadding;          // Expand reactive bounding box for touch-based system where touch position is not accurate enough. Unfortunately we don't sort widgets so priority on overlap will always be given to the first widget. So don't grow this too much!
    float       IndentSpacing;              // Horizontal indentation when e.g. entering a tree node. Generally == (FontSize + FramePadding.x*2).
    float       ColumnsMinSpacing;          // Minimum horizontal spacing between two columns. Preferably > (FramePadding.x + 1).
    float       ScrollbarSize;              // Width of the vertical scrollbar, Height of the horizontal scrollbar.
    float       ScrollbarRounding;          // Radius of grab corners for scrollbar.
    float       GrabMinSize;                // Minimum width/height of a grab box for slider/scrollbar.
    float       GrabRounding;               // Radius of grabs corners rounding. Set to 0.0f to have rectangular slider grabs.
    float       LogSliderDeadzone;          // The size in pixels of the dead-zone around zero on logarithmic sliders that cross zero.
    float       TabRounding;                // Radius of upper corners of a tab. Set to 0.0f to have rectangular tabs.
    float       TabBorderSize;              // Thickness of border around tabs.
    float       TabMinWidthForCloseButton;  // Minimum width for close button to appears on an unselected tab when hovered. Set to 0.0f to always show when hovering, set to FLT_MAX to never show close button unless selected.
    ImGuiDir    ColorButtonPosition;        // Side of the color button in the ColorEdit4 widget (left/right). Defaults to ImGuiDir_Right.
    ImVec2      ButtonTextAlign;            // Alignment of button text when button is larger than text. Defaults to (0.5f, 0.5f) (centered).
    ImVec2      SelectableTextAlign;        // Alignment of selectable text. Defaults to (0.0f, 0.0f) (top-left aligned). It's generally important to keep this left-aligned if you want to lay multiple items on a same line.
    ImVec2      DisplayWindowPadding;       // Window position are clamped to be visible within the display area or monitors by at least this amount. Only applies to regular windows.
    ImVec2      DisplaySafeAreaPadding;     // If you cannot see the edges of your screen (e.g. on a TV) increase the safe area padding. Apply to popups/tooltips as well regular windows. NB: Prefer configuring your TV sets correctly!
    float       MouseCursorScale;           // Scale software rendered mouse cursor (when io.MouseDrawCursor is enabled). We apply per-monitor DPI scaling over this scale. May be removed later.
    bool        AntiAliasedLines;           // Enable anti-aliased lines/borders. Disable if you are really tight on CPU/GPU. Latched at the beginning of the frame (copied to ImDrawList).
    bool        AntiAliasedLinesUseTex;     // Enable anti-aliased lines/borders using textures where possible. Require backend to render with bilinear filtering. Latched at the beginning of the frame (copied to ImDrawList).
    bool        AntiAliasedFill;            // Enable anti-aliased edges around filled shapes (rounded rectangles, circles, etc.). Disable if you are really tight on CPU/GPU. Latched at the beginning of the frame (copied to ImDrawList).
    float       CurveTessellationTol;       // Tessellation tolerance when using PathBezierCurveTo() without a specific number of segments. Decrease for highly tessellated curves (higher quality, more polygons), increase to reduce quality.
    float       CircleTessellationMaxError; // Maximum error (in pixels) allowed when using AddCircle()/AddCircleFilled() or drawing rounded corner rectangles with no explicit segment count specified. Decrease for higher quality but more geometry.
    ImVec4      Colors[ImGuiCol_COUNT];

    IMGUI_API ImGuiStyle();
    IMGUI_API void ScaleAllSizes(float scale_factor);
};

//-----------------------------------------------------------------------------
// [SECTION] ImGuiIO
//-----------------------------------------------------------------------------
// Communicate most settings and inputs/outputs to Dear ImGui using this structure.
// Access via ImGui::GetIO(). Read 'Programmer guide' section in .cpp file for general usage.
//-----------------------------------------------------------------------------

// [Internal] Storage used by IsKeyDown(), IsKeyPressed() etc functions.
// If prior to 1.87 you used io.KeysDownDuration[] (which was marked as internal), you should use GetKeyData(key)->DownDuration and not io.KeysData[key]->DownDuration.
struct ImGuiKeyData
{
    bool        Down;               // True for if key is down
    float       DownDuration;       // Duration the key has been down (<0.0f: not pressed, 0.0f: just pressed, >0.0f: time held)
    float       DownDurationPrev;   // Last frame duration the key has been down
    float       AnalogValue;        // 0.0f..1.0f for gamepad values
};

struct ImGuiIO
{
    //------------------------------------------------------------------
    // Configuration                            // Default value
    //------------------------------------------------------------------

    ImGuiConfigFlags   ConfigFlags;             // = 0              // See ImGuiConfigFlags_ enum. Set by user/application. Gamepad/keyboard navigation options, etc.
    ImGuiBackendFlags  BackendFlags;            // = 0              // See ImGuiBackendFlags_ enum. Set by backend (imgui_impl_xxx files or custom backend) to communicate features supported by the backend.
    ImVec2      DisplaySize;                    // <unset>          // Main display size, in pixels (generally == GetMainViewport()->Size). May change every frame.
    float       DeltaTime;                      // = 1.0f/60.0f     // Time elapsed since last frame, in seconds. May change every frame.
    float       IniSavingRate;                  // = 5.0f           // Minimum time between saving positions/sizes to .ini file, in seconds.
    const char* IniFilename;                    // = "imgui.ini"    // Path to .ini file (important: default "imgui.ini" is relative to current working dir!). Set NULL to disable automatic .ini loading/saving or if you want to manually call LoadIniSettingsXXX() / SaveIniSettingsXXX() functions.
    const char* LogFilename;                    // = "imgui_log.txt"// Path to .log file (default parameter to ImGui::LogToFile when no file is specified).
    float       MouseDoubleClickTime;           // = 0.30f          // Time for a double-click, in seconds.
    float       MouseDoubleClickMaxDist;        // = 6.0f           // Distance threshold to stay in to validate a double-click, in pixels.
    float       MouseDragThreshold;             // = 6.0f           // Distance threshold before considering we are dragging.
    float       KeyRepeatDelay;                 // = 0.250f         // When holding a key/button, time before it starts repeating, in seconds (for buttons in Repeat mode, etc.).
    float       KeyRepeatRate;                  // = 0.050f         // When holding a key/button, rate at which it repeats, in seconds.
    void*       UserData;                       // = NULL           // Store your own data for retrieval by callbacks.

    ImFontAtlas*Fonts;                          // <auto>           // Font atlas: load, rasterize and pack one or more fonts into a single texture.
    float       FontGlobalScale;                // = 1.0f           // Global scale all fonts
    bool        FontAllowUserScaling;           // = false          // Allow user scaling text of individual window with CTRL+Wheel.
    ImFont*     FontDefault;                    // = NULL           // Font to use on NewFrame(). Use NULL to uses Fonts->Fonts[0].
    ImVec2      DisplayFramebufferScale;        // = (1, 1)         // For retina display or other situations where window coordinates are different from framebuffer coordinates. This generally ends up in ImDrawData::FramebufferScale.

    // Docking options (when ImGuiConfigFlags_DockingEnable is set)
    bool        ConfigDockingNoSplit;           // = false          // Simplified docking mode: disable window splitting, so docking is limited to merging multiple windows together into tab-bars.
    bool        ConfigDockingWithShift;         // = false          // Enable docking with holding Shift key (reduce visual noise, allows dropping in wider space)
    bool        ConfigDockingAlwaysTabBar;      // = false          // [BETA] [FIXME: This currently creates regression with auto-sizing and general overhead] Make every single floating window display within a docking node.
    bool        ConfigDockingTransparentPayload;// = false          // [BETA] Make window or viewport transparent when docking and only display docking boxes on the target viewport. Useful if rendering of multiple viewport cannot be synced. Best used with ConfigViewportsNoAutoMerge.

    // Viewport options (when ImGuiConfigFlags_ViewportsEnable is set)
    bool        ConfigViewportsNoAutoMerge;     // = false;         // Set to make all floating imgui windows always create their own viewport. Otherwise, they are merged into the main host viewports when overlapping it. May also set ImGuiViewportFlags_NoAutoMerge on individual viewport.
    bool        ConfigViewportsNoTaskBarIcon;   // = false          // Disable default OS task bar icon flag for secondary viewports. When a viewport doesn't want a task bar icon, ImGuiViewportFlags_NoTaskBarIcon will be set on it.
    bool        ConfigViewportsNoDecoration;    // = true           // Disable default OS window decoration flag for secondary viewports. When a viewport doesn't want window decorations, ImGuiViewportFlags_NoDecoration will be set on it. Enabling decoration can create subsequent issues at OS levels (e.g. minimum window size).
    bool        ConfigViewportsNoDefaultParent; // = false          // Disable default OS parenting to main viewport for secondary viewports. By default, viewports are marked with ParentViewportId = <main_viewport>, expecting the platform backend to setup a parent/child relationship between the OS windows (some backend may ignore this). Set to true if you want the default to be 0, then all viewports will be top-level OS windows.

    // Miscellaneous options
    bool        MouseDrawCursor;                // = false          // Request ImGui to draw a mouse cursor for you (if you are on a platform without a mouse cursor). Cannot be easily renamed to 'io.ConfigXXX' because this is frequently used by backend implementations.
    bool        ConfigMacOSXBehaviors;          // = defined(__APPLE__) // OS X style: Text editing cursor movement using Alt instead of Ctrl, Shortcuts using Cmd/Super instead of Ctrl, Line/Text Start and End using Cmd+Arrows instead of Home/End, Double click selects by word instead of selecting whole text, Multi-selection in lists uses Cmd/Super instead of Ctrl.
    bool        ConfigInputTrickleEventQueue;   // = true           // Enable input queue trickling: some types of events submitted during the same frame (e.g. button down + up) will be spread over multiple frames, improving interactions with low framerates.
    bool        ConfigInputTextCursorBlink;     // = true           // Enable blinking cursor (optional as some users consider it to be distracting).
    bool        ConfigDragClickToInputText;     // = false          // [BETA] Enable turning DragXXX widgets into text input with a simple mouse click-release (without moving). Not desirable on devices without a keyboard.
    bool        ConfigWindowsResizeFromEdges;   // = true           // Enable resizing of windows from their edges and from the lower-left corner. This requires (io.BackendFlags & ImGuiBackendFlags_HasMouseCursors) because it needs mouse cursor feedback. (This used to be a per-window ImGuiWindowFlags_ResizeFromAnySide flag)
    bool        ConfigWindowsMoveFromTitleBarOnly; // = false       // Enable allowing to move windows only when clicking on their title bar. Does not apply to windows without a title bar.
    float       ConfigMemoryCompactTimer;       // = 60.0f          // Timer (in seconds) to free transient windows/tables memory buffers when unused. Set to -1.0f to disable.

    //------------------------------------------------------------------
    // Platform Functions
    // (the imgui_impl_xxxx backend files are setting those up for you)
    //------------------------------------------------------------------

    // Optional: Platform/Renderer backend name (informational only! will be displayed in About Window) + User data for backend/wrappers to store their own stuff.
    const char* BackendPlatformName;            // = NULL
    const char* BackendRendererName;            // = NULL
    void*       BackendPlatformUserData;        // = NULL           // User data for platform backend
    void*       BackendRendererUserData;        // = NULL           // User data for renderer backend
    void*       BackendLanguageUserData;        // = NULL           // User data for non C++ programming language backend

    // Optional: Access OS clipboard
    // (default to use native Win32 clipboard on Windows, otherwise uses a private clipboard. Override to access OS clipboard on other architectures)
    const char* (*GetClipboardTextFn)(void* user_data);
    void        (*SetClipboardTextFn)(void* user_data, const char* text);
    void*       ClipboardUserData;

    // Optional: Notify OS Input Method Editor of the screen position of your cursor for text input position (e.g. when using Japanese/Chinese IME on Windows)
    // (default to use native imm32 api on Windows)
    void        (*SetPlatformImeDataFn)(ImGuiViewport* viewport, ImGuiPlatformImeData* data);
#ifndef IMGUI_DISABLE_OBSOLETE_FUNCTIONS
    void*       ImeWindowHandle;                // = NULL           // [Obsolete] Set ImGuiViewport::PlatformHandleRaw instead. Set this to your HWND to get automatic IME cursor positioning.
#else
    void*       _UnusedPadding;                                     // Unused field to keep data structure the same size.
#endif

    //------------------------------------------------------------------
    // Input - Call before calling NewFrame()
    //------------------------------------------------------------------

    // Input Functions
    IMGUI_API void  AddKeyEvent(ImGuiKey key, bool down);                   // Queue a new key down/up event. Key should be "translated" (as in, generally ImGuiKey_A matches the key end-user would use to emit an 'A' character)
    IMGUI_API void  AddKeyAnalogEvent(ImGuiKey key, bool down, float v);    // Queue a new key down/up event for analog values (e.g. ImGuiKey_Gamepad_ values). Dead-zones should be handled by the backend.
    IMGUI_API void  AddMousePosEvent(float x, float y);                     // Queue a mouse position update. Use -FLT_MAX,-FLT_MAX to signify no mouse (e.g. app not focused and not hovered)
    IMGUI_API void  AddMouseButtonEvent(int button, bool down);             // Queue a mouse button change
    IMGUI_API void  AddMouseWheelEvent(float wh_x, float wh_y);             // Queue a mouse wheel update
    IMGUI_API void  AddMouseViewportEvent(ImGuiID id);                      // Queue a mouse hovered viewport. Requires backend to set ImGuiBackendFlags_HasMouseHoveredViewport to call this (for multi-viewport support).
    IMGUI_API void  AddFocusEvent(bool focused);                            // Queue a gain/loss of focus for the application (generally based on OS/platform focus of your window)
    IMGUI_API void  AddInputCharacter(unsigned int c);                      // Queue a new character input
    IMGUI_API void  AddInputCharacterUTF16(ImWchar16 c);                    // Queue a new character input from an UTF-16 character, it can be a surrogate
    IMGUI_API void  AddInputCharactersUTF8(const char* str);                // Queue a new characters input from an UTF-8 string

    IMGUI_API void  ClearInputCharacters();                                 // [Internal] Clear the text input buffer manually
    IMGUI_API void  ClearInputKeys();                                       // [Internal] Release all keys
    IMGUI_API void  SetKeyEventNativeData(ImGuiKey key, int native_keycode, int native_scancode, int native_legacy_index = -1); // [Optional] Specify index for legacy <1.87 IsKeyXXX() functions with native indices + specify native keycode, scancode.

    //------------------------------------------------------------------
    // Output - Updated by NewFrame() or EndFrame()/Render()
    // (when reading from the io.WantCaptureMouse, io.WantCaptureKeyboard flags to dispatch your inputs, it is
    //  generally easier and more correct to use their state BEFORE calling NewFrame(). See FAQ for details!)
    //------------------------------------------------------------------

    bool        WantCaptureMouse;                   // Set when Dear ImGui will use mouse inputs, in this case do not dispatch them to your main game/application (either way, always pass on mouse inputs to imgui). (e.g. unclicked mouse is hovering over an imgui window, widget is active, mouse was clicked over an imgui window, etc.).
    bool        WantCaptureKeyboard;                // Set when Dear ImGui will use keyboard inputs, in this case do not dispatch them to your main game/application (either way, always pass keyboard inputs to imgui). (e.g. InputText active, or an imgui window is focused and navigation is enabled, etc.).
    bool        WantTextInput;                      // Mobile/console: when set, you may display an on-screen keyboard. This is set by Dear ImGui when it wants textual keyboard input to happen (e.g. when a InputText widget is active).
    bool        WantSetMousePos;                    // MousePos has been altered, backend should reposition mouse on next frame. Rarely used! Set only when ImGuiConfigFlags_NavEnableSetMousePos flag is enabled.
    bool        WantSaveIniSettings;                // When manual .ini load/save is active (io.IniFilename == NULL), this will be set to notify your application that you can call SaveIniSettingsToMemory() and save yourself. Important: clear io.WantSaveIniSettings yourself after saving!
    bool        NavActive;                          // Keyboard/Gamepad navigation is currently allowed (will handle ImGuiKey_NavXXX events) = a window is focused and it doesn't use the ImGuiWindowFlags_NoNavInputs flag.
    bool        NavVisible;                         // Keyboard/Gamepad navigation is visible and allowed (will handle ImGuiKey_NavXXX events).
    float       Framerate;                          // Rough estimate of application framerate, in frame per second. Solely for convenience. Rolling average estimation based on io.DeltaTime over 120 frames.
    int         MetricsRenderVertices;              // Vertices output during last call to Render()
    int         MetricsRenderIndices;               // Indices output during last call to Render() = number of triangles * 3
    int         MetricsRenderWindows;               // Number of visible windows
    int         MetricsActiveWindows;               // Number of active windows
    int         MetricsActiveAllocations;           // Number of active allocations, updated by MemAlloc/MemFree based on current context. May be off if you have multiple imgui contexts.
    ImVec2      MouseDelta;                         // Mouse delta. Note that this is zero if either current or previous position are invalid (-FLT_MAX,-FLT_MAX), so a disappearing/reappearing mouse won't have a huge delta.

    // Legacy: before 1.87, we required backend to fill io.KeyMap[] (imgui->native map) during initialization and io.KeysDown[] (native indices) every frame.
    // This is still temporarily supported as a legacy feature. However the new preferred scheme is for backend to call io.AddKeyEvent().
#ifndef IMGUI_DISABLE_OBSOLETE_KEYIO
    int         KeyMap[ImGuiKey_COUNT];             // [LEGACY] Input: map of indices into the KeysDown[512] entries array which represent your "native" keyboard state. The first 512 are now unused and should be kept zero. Legacy backend will write into KeyMap[] using ImGuiKey_ indices which are always >512.
    bool        KeysDown[ImGuiKey_COUNT];           // [LEGACY] Input: Keyboard keys that are pressed (ideally left in the "native" order your engine has access to keyboard keys, so you can use your own defines/enums for keys). This used to be [512] sized. It is now ImGuiKey_COUNT to allow legacy io.KeysDown[GetKeyIndex(...)] to work without an overflow.
#endif

    //------------------------------------------------------------------
    // [Internal] Dear ImGui will maintain those fields. Forward compatibility not guaranteed!
    //------------------------------------------------------------------

    // Main Input State
    // (this block used to be written by backend, since 1.87 it is best to NOT write to those directly, call the AddXXX functions above instead)
    // (reading from those variables is fair game, as they are extremely unlikely to be moving anywhere)
    ImVec2      MousePos;                           // Mouse position, in pixels. Set to ImVec2(-FLT_MAX, -FLT_MAX) if mouse is unavailable (on another screen, etc.)
    bool        MouseDown[5];                       // Mouse buttons: 0=left, 1=right, 2=middle + extras (ImGuiMouseButton_COUNT == 5). Dear ImGui mostly uses left and right buttons. Others buttons allows us to track if the mouse is being used by your application + available to user as a convenience via IsMouse** API.
    float       MouseWheel;                         // Mouse wheel Vertical: 1 unit scrolls about 5 lines text.
    float       MouseWheelH;                        // Mouse wheel Horizontal. Most users don't have a mouse with an horizontal wheel, may not be filled by all backends.
    ImGuiID     MouseHoveredViewport;               // (Optional) Modify using io.AddMouseViewportEvent(). With multi-viewports: viewport the OS mouse is hovering. If possible _IGNORING_ viewports with the ImGuiViewportFlags_NoInputs flag is much better (few backends can handle that). Set io.BackendFlags |= ImGuiBackendFlags_HasMouseHoveredViewport if you can provide this info. If you don't imgui will infer the value using the rectangles and last focused time of the viewports it knows about (ignoring other OS windows).
    bool        KeyCtrl;                            // Keyboard modifier down: Control
    bool        KeyShift;                           // Keyboard modifier down: Shift
    bool        KeyAlt;                             // Keyboard modifier down: Alt
    bool        KeySuper;                           // Keyboard modifier down: Cmd/Super/Windows
    float       NavInputs[ImGuiNavInput_COUNT];     // Gamepad inputs. Cleared back to zero by EndFrame(). Keyboard keys will be auto-mapped and be written here by NewFrame().

    // Other state maintained from data above + IO function calls
    ImGuiModFlags KeyMods;                          // Key mods flags (same as io.KeyCtrl/KeyShift/KeyAlt/KeySuper but merged into flags), updated by NewFrame()
    ImGuiKeyData KeysData[ImGuiKey_KeysData_SIZE];  // Key state for all known keys. Use IsKeyXXX() functions to access this.
    bool        WantCaptureMouseUnlessPopupClose;   // Alternative to WantCaptureMouse: (WantCaptureMouse == true && WantCaptureMouseUnlessPopupClose == false) when a click over void is expected to close a popup.
    ImVec2      MousePosPrev;                       // Previous mouse position (note that MouseDelta is not necessary == MousePos-MousePosPrev, in case either position is invalid)
    ImVec2      MouseClickedPos[5];                 // Position at time of clicking
    double      MouseClickedTime[5];                // Time of last click (used to figure out double-click)
    bool        MouseClicked[5];                    // Mouse button went from !Down to Down (same as MouseClickedCount[x] != 0)
    bool        MouseDoubleClicked[5];              // Has mouse button been double-clicked? (same as MouseClickedCount[x] == 2)
    ImU16       MouseClickedCount[5];               // == 0 (not clicked), == 1 (same as MouseClicked[]), == 2 (double-clicked), == 3 (triple-clicked) etc. when going from !Down to Down
    ImU16       MouseClickedLastCount[5];           // Count successive number of clicks. Stays valid after mouse release. Reset after another click is done.
    bool        MouseReleased[5];                   // Mouse button went from Down to !Down
    bool        MouseDownOwned[5];                  // Track if button was clicked inside a dear imgui window or over void blocked by a popup. We don't request mouse capture from the application if click started outside ImGui bounds.
    bool        MouseDownOwnedUnlessPopupClose[5];  // Track if button was clicked inside a dear imgui window.
    float       MouseDownDuration[5];               // Duration the mouse button has been down (0.0f == just clicked)
    float       MouseDownDurationPrev[5];           // Previous time the mouse button has been down
    ImVec2      MouseDragMaxDistanceAbs[5];         // Maximum distance, absolute, on each axis, of how much mouse has traveled from the clicking point
    float       MouseDragMaxDistanceSqr[5];         // Squared maximum distance of how much mouse has traveled from the clicking point (used for moving thresholds)
    float       NavInputsDownDuration[ImGuiNavInput_COUNT];
    float       NavInputsDownDurationPrev[ImGuiNavInput_COUNT];
    float       PenPressure;                        // Touch/Pen pressure (0.0f to 1.0f, should be >0.0f only when MouseDown[0] == true). Helper storage currently unused by Dear ImGui.
    bool        AppFocusLost;
    ImS8        BackendUsingLegacyKeyArrays;        // -1: unknown, 0: using AddKeyEvent(), 1: using legacy io.KeysDown[]
    bool        BackendUsingLegacyNavInputArray;    // 0: using AddKeyAnalogEvent(), 1: writing to legacy io.NavInputs[] directly
    ImWchar16   InputQueueSurrogate;                // For AddInputCharacterUTF16()
    ImVector<ImWchar> InputQueueCharacters;         // Queue of _characters_ input (obtained by platform backend). Fill using AddInputCharacter() helper.

    IMGUI_API   ImGuiIO();
};

//-----------------------------------------------------------------------------
// [SECTION] Misc data structures
//-----------------------------------------------------------------------------

// Shared state of InputText(), passed as an argument to your callback when a ImGuiInputTextFlags_Callback* flag is used.
// The callback function should return 0 by default.
// Callbacks (follow a flag name and see comments in ImGuiInputTextFlags_ declarations for more details)
// - ImGuiInputTextFlags_CallbackEdit:        Callback on buffer edit (note that InputText() already returns true on edit, the callback is useful mainly to manipulate the underlying buffer while focus is active)
// - ImGuiInputTextFlags_CallbackAlways:      Callback on each iteration
// - ImGuiInputTextFlags_CallbackCompletion:  Callback on pressing TAB
// - ImGuiInputTextFlags_CallbackHistory:     Callback on pressing Up/Down arrows
// - ImGuiInputTextFlags_CallbackCharFilter:  Callback on character inputs to replace or discard them. Modify 'EventChar' to replace or discard, or return 1 in callback to discard.
// - ImGuiInputTextFlags_CallbackResize:      Callback on buffer capacity changes request (beyond 'buf_size' parameter value), allowing the string to grow.
struct ImGuiInputTextCallbackData
{
    ImGuiInputTextFlags EventFlag;      // One ImGuiInputTextFlags_Callback*    // Read-only
    ImGuiInputTextFlags Flags;          // What user passed to InputText()      // Read-only
    void*               UserData;       // What user passed to InputText()      // Read-only

    // Arguments for the different callback events
    // - To modify the text buffer in a callback, prefer using the InsertChars() / DeleteChars() function. InsertChars() will take care of calling the resize callback if necessary.
    // - If you know your edits are not going to resize the underlying buffer allocation, you may modify the contents of 'Buf[]' directly. You need to update 'BufTextLen' accordingly (0 <= BufTextLen < BufSize) and set 'BufDirty'' to true so InputText can update its internal state.
    ImWchar             EventChar;      // Character input                      // Read-write   // [CharFilter] Replace character with another one, or set to zero to drop. return 1 is equivalent to setting EventChar=0;
    ImGuiKey            EventKey;       // Key pressed (Up/Down/TAB)            // Read-only    // [Completion,History]
    char*               Buf;            // Text buffer                          // Read-write   // [Resize] Can replace pointer / [Completion,History,Always] Only write to pointed data, don't replace the actual pointer!
    int                 BufTextLen;     // Text length (in bytes)               // Read-write   // [Resize,Completion,History,Always] Exclude zero-terminator storage. In C land: == strlen(some_text), in C++ land: string.length()
    int                 BufSize;        // Buffer size (in bytes) = capacity+1  // Read-only    // [Resize,Completion,History,Always] Include zero-terminator storage. In C land == ARRAYSIZE(my_char_array), in C++ land: string.capacity()+1
    bool                BufDirty;       // Set if you modify Buf/BufTextLen!    // Write        // [Completion,History,Always]
    int                 CursorPos;      //                                      // Read-write   // [Completion,History,Always]
    int                 SelectionStart; //                                      // Read-write   // [Completion,History,Always] == to SelectionEnd when no selection)
    int                 SelectionEnd;   //                                      // Read-write   // [Completion,History,Always]

    // Helper functions for text manipulation.
    // Use those function to benefit from the CallbackResize behaviors. Calling those function reset the selection.
    IMGUI_API ImGuiInputTextCallbackData();
    IMGUI_API void      DeleteChars(int pos, int bytes_count);
    IMGUI_API void      InsertChars(int pos, const char* text, const char* text_end = NULL);
    void                SelectAll()             { SelectionStart = 0; SelectionEnd = BufTextLen; }
    void                ClearSelection()        { SelectionStart = SelectionEnd = BufTextLen; }
    bool                HasSelection() const    { return SelectionStart != SelectionEnd; }
};

// Resizing callback data to apply custom constraint. As enabled by SetNextWindowSizeConstraints(). Callback is called during the next Begin().
// NB: For basic min/max size constraint on each axis you don't need to use the callback! The SetNextWindowSizeConstraints() parameters are enough.
struct ImGuiSizeCallbackData
{
    void*   UserData;       // Read-only.   What user passed to SetNextWindowSizeConstraints()
    ImVec2  Pos;            // Read-only.   Window position, for reference.
    ImVec2  CurrentSize;    // Read-only.   Current window size.
    ImVec2  DesiredSize;    // Read-write.  Desired size, based on user's mouse position. Write to this field to restrain resizing.
};

// [ALPHA] Rarely used / very advanced uses only. Use with SetNextWindowClass() and DockSpace() functions.
// Important: the content of this class is still highly WIP and likely to change and be refactored
// before we stabilize Docking features. Please be mindful if using this.
// Provide hints:
// - To the platform backend via altered viewport flags (enable/disable OS decoration, OS task bar icons, etc.)
// - To the platform backend for OS level parent/child relationships of viewport.
// - To the docking system for various options and filtering.
struct ImGuiWindowClass
{
    ImGuiID             ClassId;                    // User data. 0 = Default class (unclassed). Windows of different classes cannot be docked with each others.
    ImGuiID             ParentViewportId;           // Hint for the platform backend. -1: use default. 0: request platform backend to not parent the platform. != 0: request platform backend to create a parent<>child relationship between the platform windows. Not conforming backends are free to e.g. parent every viewport to the main viewport or not.
    ImGuiViewportFlags  ViewportFlagsOverrideSet;   // Viewport flags to set when a window of this class owns a viewport. This allows you to enforce OS decoration or task bar icon, override the defaults on a per-window basis.
    ImGuiViewportFlags  ViewportFlagsOverrideClear; // Viewport flags to clear when a window of this class owns a viewport. This allows you to enforce OS decoration or task bar icon, override the defaults on a per-window basis.
    ImGuiTabItemFlags   TabItemFlagsOverrideSet;    // [EXPERIMENTAL] TabItem flags to set when a window of this class gets submitted into a dock node tab bar. May use with ImGuiTabItemFlags_Leading or ImGuiTabItemFlags_Trailing.
    ImGuiDockNodeFlags  DockNodeFlagsOverrideSet;   // [EXPERIMENTAL] Dock node flags to set when a window of this class is hosted by a dock node (it doesn't have to be selected!)
    bool                DockingAlwaysTabBar;        // Set to true to enforce single floating windows of this class always having their own docking node (equivalent of setting the global io.ConfigDockingAlwaysTabBar)
    bool                DockingAllowUnclassed;      // Set to true to allow windows of this class to be docked/merged with an unclassed window. // FIXME-DOCK: Move to DockNodeFlags override?

    ImGuiWindowClass() { memset(this, 0, sizeof(*this)); ParentViewportId = (ImGuiID)-1; DockingAllowUnclassed = true; }
};

// Data payload for Drag and Drop operations: AcceptDragDropPayload(), GetDragDropPayload()
struct ImGuiPayload
{
    // Members
    void*           Data;               // Data (copied and owned by dear imgui)
    int             DataSize;           // Data size

    // [Internal]
    ImGuiID         SourceId;           // Source item id
    ImGuiID         SourceParentId;     // Source parent id (if available)
    int             DataFrameCount;     // Data timestamp
    char            DataType[32 + 1];   // Data type tag (short user-supplied string, 32 characters max)
    bool            Preview;            // Set when AcceptDragDropPayload() was called and mouse has been hovering the target item (nb: handle overlapping drag targets)
    bool            Delivery;           // Set when AcceptDragDropPayload() was called and mouse button is released over the target item.

    ImGuiPayload()  { Clear(); }
    void Clear()    { SourceId = SourceParentId = 0; Data = NULL; DataSize = 0; memset(DataType, 0, sizeof(DataType)); DataFrameCount = -1; Preview = Delivery = false; }
    bool IsDataType(const char* type) const { return DataFrameCount != -1 && strcmp(type, DataType) == 0; }
    bool IsPreview() const                  { return Preview; }
    bool IsDelivery() const                 { return Delivery; }
};

// Sorting specification for one column of a table (sizeof == 12 bytes)
struct ImGuiTableColumnSortSpecs
{
    ImGuiID                     ColumnUserID;       // User id of the column (if specified by a TableSetupColumn() call)
    ImS16                       ColumnIndex;        // Index of the column
    ImS16                       SortOrder;          // Index within parent ImGuiTableSortSpecs (always stored in order starting from 0, tables sorted on a single criteria will always have a 0 here)
    ImGuiSortDirection          SortDirection : 8;  // ImGuiSortDirection_Ascending or ImGuiSortDirection_Descending (you can use this or SortSign, whichever is more convenient for your sort function)

    ImGuiTableColumnSortSpecs() { memset(this, 0, sizeof(*this)); }
};

// Sorting specifications for a table (often handling sort specs for a single column, occasionally more)
// Obtained by calling TableGetSortSpecs().
// When 'SpecsDirty == true' you can sort your data. It will be true with sorting specs have changed since last call, or the first time.
// Make sure to set 'SpecsDirty = false' after sorting, else you may wastefully sort your data every frame!
struct ImGuiTableSortSpecs
{
    const ImGuiTableColumnSortSpecs* Specs;     // Pointer to sort spec array.
    int                         SpecsCount;     // Sort spec count. Most often 1. May be > 1 when ImGuiTableFlags_SortMulti is enabled. May be == 0 when ImGuiTableFlags_SortTristate is enabled.
    bool                        SpecsDirty;     // Set to true when specs have changed since last time! Use this to sort again, then clear the flag.

    ImGuiTableSortSpecs()       { memset(this, 0, sizeof(*this)); }
};

//-----------------------------------------------------------------------------
// [SECTION] Helpers (ImGuiOnceUponAFrame, ImGuiTextFilter, ImGuiTextBuffer, ImGuiStorage, ImGuiListClipper, ImColor)
//-----------------------------------------------------------------------------

// Helper: Unicode defines
#define IM_UNICODE_CODEPOINT_INVALID 0xFFFD     // Invalid Unicode code point (standard value).
#ifdef IMGUI_USE_WCHAR32
#define IM_UNICODE_CODEPOINT_MAX     0x10FFFF   // Maximum Unicode code point supported by this build.
#else
#define IM_UNICODE_CODEPOINT_MAX     0xFFFF     // Maximum Unicode code point supported by this build.
#endif

// Helper: Execute a block of code at maximum once a frame. Convenient if you want to quickly create an UI within deep-nested code that runs multiple times every frame.
// Usage: static ImGuiOnceUponAFrame oaf; if (oaf) ImGui::Text("This will be called only once per frame");
struct ImGuiOnceUponAFrame
{
    ImGuiOnceUponAFrame() { RefFrame = -1; }
    mutable int RefFrame;
    operator bool() const { int current_frame = ImGui::GetFrameCount(); if (RefFrame == current_frame) return false; RefFrame = current_frame; return true; }
};

// Helper: Parse and apply text filters. In format "aaaaa[,bbbb][,ccccc]"
struct ImGuiTextFilter
{
    IMGUI_API           ImGuiTextFilter(const char* default_filter = "");
    IMGUI_API bool      Draw(const char* label = "Filter (inc,-exc)", float width = 0.0f);  // Helper calling InputText+Build
    IMGUI_API bool      PassFilter(const char* text, const char* text_end = NULL) const;
    IMGUI_API void      Build();
    void                Clear()          { InputBuf[0] = 0; Build(); }
    bool                IsActive() const { return !Filters.empty(); }

    // [Internal]
    struct ImGuiTextRange
    {
        const char*     b;
        const char*     e;

        ImGuiTextRange()                                { b = e = NULL; }
        ImGuiTextRange(const char* _b, const char* _e)  { b = _b; e = _e; }
        bool            empty() const                   { return b == e; }
        IMGUI_API void  split(char separator, ImVector<ImGuiTextRange>* out) const;
    };
    char                    InputBuf[256];
    ImVector<ImGuiTextRange>Filters;
    int                     CountGrep;
};

// Helper: Growable text buffer for logging/accumulating text
// (this could be called 'ImGuiTextBuilder' / 'ImGuiStringBuilder')
struct ImGuiTextBuffer
{
    ImVector<char>      Buf;
    IMGUI_API static char EmptyString[1];

    ImGuiTextBuffer()   { }
    inline char         operator[](int i) const { IM_ASSERT(Buf.Data != NULL); return Buf.Data[i]; }
    const char*         begin() const           { return Buf.Data ? &Buf.front() : EmptyString; }
    const char*         end() const             { return Buf.Data ? &Buf.back() : EmptyString; }   // Buf is zero-terminated, so end() will point on the zero-terminator
    int                 size() const            { return Buf.Size ? Buf.Size - 1 : 0; }
    bool                empty() const           { return Buf.Size <= 1; }
    void                clear()                 { Buf.clear(); }
    void                reserve(int capacity)   { Buf.reserve(capacity); }
    const char*         c_str() const           { return Buf.Data ? Buf.Data : EmptyString; }
    IMGUI_API void      append(const char* str, const char* str_end = NULL);
    IMGUI_API void      appendf(const char* fmt, ...) IM_FMTARGS(2);
    IMGUI_API void      appendfv(const char* fmt, va_list args) IM_FMTLIST(2);
};

// Helper: Key->Value storage
// Typically you don't have to worry about this since a storage is held within each Window.
// We use it to e.g. store collapse state for a tree (Int 0/1)
// This is optimized for efficient lookup (dichotomy into a contiguous buffer) and rare insertion (typically tied to user interactions aka max once a frame)
// You can use it as custom user storage for temporary values. Declare your own storage if, for example:
// - You want to manipulate the open/close state of a particular sub-tree in your interface (tree node uses Int 0/1 to store their state).
// - You want to store custom debug data easily without adding or editing structures in your code (probably not efficient, but convenient)
// Types are NOT stored, so it is up to you to make sure your Key don't collide with different types.
struct ImGuiStorage
{
    // [Internal]
    struct ImGuiStoragePair
    {
        ImGuiID key;
        union { int val_i; float val_f; void* val_p; };
        ImGuiStoragePair(ImGuiID _key, int _val_i)      { key = _key; val_i = _val_i; }
        ImGuiStoragePair(ImGuiID _key, float _val_f)    { key = _key; val_f = _val_f; }
        ImGuiStoragePair(ImGuiID _key, void* _val_p)    { key = _key; val_p = _val_p; }
    };

    ImVector<ImGuiStoragePair>      Data;

    // - Get***() functions find pair, never add/allocate. Pairs are sorted so a query is O(log N)
    // - Set***() functions find pair, insertion on demand if missing.
    // - Sorted insertion is costly, paid once. A typical frame shouldn't need to insert any new pair.
    void                Clear() { Data.clear(); }
    IMGUI_API int       GetInt(ImGuiID key, int default_val = 0) const;
    IMGUI_API void      SetInt(ImGuiID key, int val);
    IMGUI_API bool      GetBool(ImGuiID key, bool default_val = false) const;
    IMGUI_API void      SetBool(ImGuiID key, bool val);
    IMGUI_API float     GetFloat(ImGuiID key, float default_val = 0.0f) const;
    IMGUI_API void      SetFloat(ImGuiID key, float val);
    IMGUI_API void*     GetVoidPtr(ImGuiID key) const; // default_val is NULL
    IMGUI_API void      SetVoidPtr(ImGuiID key, void* val);

    // - Get***Ref() functions finds pair, insert on demand if missing, return pointer. Useful if you intend to do Get+Set.
    // - References are only valid until a new value is added to the storage. Calling a Set***() function or a Get***Ref() function invalidates the pointer.
    // - A typical use case where this is convenient for quick hacking (e.g. add storage during a live Edit&Continue session if you can't modify existing struct)
    //      float* pvar = ImGui::GetFloatRef(key); ImGui::SliderFloat("var", pvar, 0, 100.0f); some_var += *pvar;
    IMGUI_API int*      GetIntRef(ImGuiID key, int default_val = 0);
    IMGUI_API bool*     GetBoolRef(ImGuiID key, bool default_val = false);
    IMGUI_API float*    GetFloatRef(ImGuiID key, float default_val = 0.0f);
    IMGUI_API void**    GetVoidPtrRef(ImGuiID key, void* default_val = NULL);

    // Use on your own storage if you know only integer are being stored (open/close all tree nodes)
    IMGUI_API void      SetAllInt(int val);

    // For quicker full rebuild of a storage (instead of an incremental one), you may add all your contents and then sort once.
    IMGUI_API void      BuildSortByKey();
};

// Helper: Manually clip large list of items.
// If you have lots evenly spaced items and you have a random access to the list, you can perform coarse
// clipping based on visibility to only submit items that are in view.
// The clipper calculates the range of visible items and advance the cursor to compensate for the non-visible items we have skipped.
// (Dear ImGui already clip items based on their bounds but: it needs to first layout the item to do so, and generally
//  fetching/submitting your own data incurs additional cost. Coarse clipping using ImGuiListClipper allows you to easily
//  scale using lists with tens of thousands of items without a problem)
// Usage:
//   ImGuiListClipper clipper;
//   clipper.Begin(1000);         // We have 1000 elements, evenly spaced.
//   while (clipper.Step())
//       for (int i = clipper.DisplayStart; i < clipper.DisplayEnd; i++)
//           ImGui::Text("line number %d", i);
// Generally what happens is:
// - Clipper lets you process the first element (DisplayStart = 0, DisplayEnd = 1) regardless of it being visible or not.
// - User code submit that one element.
// - Clipper can measure the height of the first element
// - Clipper calculate the actual range of elements to display based on the current clipping rectangle, position the cursor before the first visible element.
// - User code submit visible elements.
// - The clipper also handles various subtleties related to keyboard/gamepad navigation, wrapping etc.
struct ImGuiListClipper
{
    int             DisplayStart;       // First item to display, updated by each call to Step()
    int             DisplayEnd;         // End of items to display (exclusive)
    int             ItemsCount;         // [Internal] Number of items
    float           ItemsHeight;        // [Internal] Height of item after a first step and item submission can calculate it
    float           StartPosY;          // [Internal] Cursor position at the time of Begin() or after table frozen rows are all processed
    void*           TempData;           // [Internal] Internal data

    // items_count: Use INT_MAX if you don't know how many items you have (in which case the cursor won't be advanced in the final step)
    // items_height: Use -1.0f to be calculated automatically on first step. Otherwise pass in the distance between your items, typically GetTextLineHeightWithSpacing() or GetFrameHeightWithSpacing().
    IMGUI_API ImGuiListClipper();
    IMGUI_API ~ImGuiListClipper();
    IMGUI_API void  Begin(int items_count, float items_height = -1.0f);
    IMGUI_API void  End();             // Automatically called on the last call of Step() that returns false.
    IMGUI_API bool  Step();            // Call until it returns false. The DisplayStart/DisplayEnd fields will be set and you can process/draw those items.

    // Call ForceDisplayRangeByIndices() before first call to Step() if you need a range of items to be displayed regardless of visibility.
    IMGUI_API void  ForceDisplayRangeByIndices(int item_min, int item_max); // item_max is exclusive e.g. use (42, 42+1) to make item 42 always visible BUT due to alignment/padding of certain items it is likely that an extra item may be included on either end of the display range.

#ifndef IMGUI_DISABLE_OBSOLETE_FUNCTIONS
    inline ImGuiListClipper(int items_count, float items_height = -1.0f) { memset(this, 0, sizeof(*this)); ItemsCount = -1; Begin(items_count, items_height); } // [removed in 1.79]
#endif
};

// Helpers macros to generate 32-bit encoded colors
#ifdef IMGUI_USE_BGRA_PACKED_COLOR
#define IM_COL32_R_SHIFT    16
#define IM_COL32_G_SHIFT    8
#define IM_COL32_B_SHIFT    0
#define IM_COL32_A_SHIFT    24
#define IM_COL32_A_MASK     0xFF000000
#else
#define IM_COL32_R_SHIFT    0
#define IM_COL32_G_SHIFT    8
#define IM_COL32_B_SHIFT    16
#define IM_COL32_A_SHIFT    24
#define IM_COL32_A_MASK     0xFF000000
#endif
#define IM_COL32(R,G,B,A)    (((ImU32)(A)<<IM_COL32_A_SHIFT) | ((ImU32)(B)<<IM_COL32_B_SHIFT) | ((ImU32)(G)<<IM_COL32_G_SHIFT) | ((ImU32)(R)<<IM_COL32_R_SHIFT))
#define IM_COL32_WHITE       IM_COL32(255,255,255,255)  // Opaque white = 0xFFFFFFFF
#define IM_COL32_BLACK       IM_COL32(0,0,0,255)        // Opaque black
#define IM_COL32_BLACK_TRANS IM_COL32(0,0,0,0)          // Transparent black = 0x00000000

// Helper: ImColor() implicitly converts colors to either ImU32 (packed 4x1 byte) or ImVec4 (4x1 float)
// Prefer using IM_COL32() macros if you want a guaranteed compile-time ImU32 for usage with ImDrawList API.
// **Avoid storing ImColor! Store either u32 of ImVec4. This is not a full-featured color class. MAY OBSOLETE.
// **None of the ImGui API are using ImColor directly but you can use it as a convenience to pass colors in either ImU32 or ImVec4 formats. Explicitly cast to ImU32 or ImVec4 if needed.
struct ImColor
{
    ImVec4          Value;

    constexpr ImColor()                                             { }
    constexpr ImColor(float r, float g, float b, float a = 1.0f)    : Value(r, g, b, a) { }
    constexpr ImColor(const ImVec4& col)                            : Value(col) {}
    ImColor(int r, int g, int b, int a = 255)                       { float sc = 1.0f / 255.0f; Value.x = (float)r * sc; Value.y = (float)g * sc; Value.z = (float)b * sc; Value.w = (float)a * sc; }
    ImColor(ImU32 rgba)                                             { float sc = 1.0f / 255.0f; Value.x = (float)((rgba >> IM_COL32_R_SHIFT) & 0xFF) * sc; Value.y = (float)((rgba >> IM_COL32_G_SHIFT) & 0xFF) * sc; Value.z = (float)((rgba >> IM_COL32_B_SHIFT) & 0xFF) * sc; Value.w = (float)((rgba >> IM_COL32_A_SHIFT) & 0xFF) * sc; }
    inline operator ImU32() const                                   { return ImGui::ColorConvertFloat4ToU32(Value); }
    inline operator ImVec4() const                                  { return Value; }

    // FIXME-OBSOLETE: May need to obsolete/cleanup those helpers.
    inline void    SetHSV(float h, float s, float v, float a = 1.0f){ ImGui::ColorConvertHSVtoRGB(h, s, v, Value.x, Value.y, Value.z); Value.w = a; }
    static ImColor HSV(float h, float s, float v, float a = 1.0f)   { float r, g, b; ImGui::ColorConvertHSVtoRGB(h, s, v, r, g, b); return ImColor(r, g, b, a); }
};

//-----------------------------------------------------------------------------
// [SECTION] Drawing API (ImDrawCmd, ImDrawIdx, ImDrawVert, ImDrawChannel, ImDrawListSplitter, ImDrawListFlags, ImDrawList, ImDrawData)
// Hold a series of drawing commands. The user provides a renderer for ImDrawData which essentially contains an array of ImDrawList.
//-----------------------------------------------------------------------------

// The maximum line width to bake anti-aliased textures for. Build atlas with ImFontAtlasFlags_NoBakedLines to disable baking.
#ifndef IM_DRAWLIST_TEX_LINES_WIDTH_MAX
#define IM_DRAWLIST_TEX_LINES_WIDTH_MAX     (63)
#endif

// ImDrawCallback: Draw callbacks for advanced uses [configurable type: override in imconfig.h]
// NB: You most likely do NOT need to use draw callbacks just to create your own widget or customized UI rendering,
// you can poke into the draw list for that! Draw callback may be useful for example to:
//  A) Change your GPU render state,
//  B) render a complex 3D scene inside a UI element without an intermediate texture/render target, etc.
// The expected behavior from your rendering function is 'if (cmd.UserCallback != NULL) { cmd.UserCallback(parent_list, cmd); } else { RenderTriangles() }'
// If you want to override the signature of ImDrawCallback, you can simply use e.g. '#define ImDrawCallback MyDrawCallback' (in imconfig.h) + update rendering backend accordingly.
#ifndef ImDrawCallback
typedef void (*ImDrawCallback)(const ImDrawList* parent_list, const ImDrawCmd* cmd);
#endif

// Special Draw callback value to request renderer backend to reset the graphics/render state.
// The renderer backend needs to handle this special value, otherwise it will crash trying to call a function at this address.
// This is useful for example if you submitted callbacks which you know have altered the render state and you want it to be restored.
// It is not done by default because they are many perfectly useful way of altering render state for imgui contents (e.g. changing shader/blending settings before an Image call).
#define ImDrawCallback_ResetRenderState     (ImDrawCallback)(-1)

// Typically, 1 command = 1 GPU draw call (unless command is a callback)
// - VtxOffset: When 'io.BackendFlags & ImGuiBackendFlags_RendererHasVtxOffset' is enabled,
//   this fields allow us to render meshes larger than 64K vertices while keeping 16-bit indices.
//   Backends made for <1.71. will typically ignore the VtxOffset fields.
// - The ClipRect/TextureId/VtxOffset fields must be contiguous as we memcmp() them together (this is asserted for).
struct ImDrawCmd
{
    ImVec4          ClipRect;           // 4*4  // Clipping rectangle (x1, y1, x2, y2). Subtract ImDrawData->DisplayPos to get clipping rectangle in "viewport" coordinates
    ImTextureID     TextureId;          // 4-8  // User-provided texture ID. Set by user in ImfontAtlas::SetTexID() for fonts or passed to Image*() functions. Ignore if never using images or multiple fonts atlas.
    unsigned int    VtxOffset;          // 4    // Start offset in vertex buffer. ImGuiBackendFlags_RendererHasVtxOffset: always 0, otherwise may be >0 to support meshes larger than 64K vertices with 16-bit indices.
    unsigned int    IdxOffset;          // 4    // Start offset in index buffer.
    unsigned int    ElemCount;          // 4    // Number of indices (multiple of 3) to be rendered as triangles. Vertices are stored in the callee ImDrawList's vtx_buffer[] array, indices in idx_buffer[].
    ImDrawCallback  UserCallback;       // 4-8  // If != NULL, call the function instead of rendering the vertices. clip_rect and texture_id will be set normally.
    void*           UserCallbackData;   // 4-8  // The draw callback code can access this.

    ImDrawCmd() { memset(this, 0, sizeof(*this)); } // Also ensure our padding fields are zeroed

    // Since 1.83: returns ImTextureID associated with this draw call. Warning: DO NOT assume this is always same as 'TextureId' (we will change this function for an upcoming feature)
    inline ImTextureID GetTexID() const { return TextureId; }
};

// Vertex layout
#ifndef IMGUI_OVERRIDE_DRAWVERT_STRUCT_LAYOUT
struct ImDrawVert
{
    ImVec2  pos;
    ImVec2  uv;
    ImU32   col;
};
#else
// You can override the vertex format layout by defining IMGUI_OVERRIDE_DRAWVERT_STRUCT_LAYOUT in imconfig.h
// The code expect ImVec2 pos (8 bytes), ImVec2 uv (8 bytes), ImU32 col (4 bytes), but you can re-order them or add other fields as needed to simplify integration in your engine.
// The type has to be described within the macro (you can either declare the struct or use a typedef). This is because ImVec2/ImU32 are likely not declared a the time you'd want to set your type up.
// NOTE: IMGUI DOESN'T CLEAR THE STRUCTURE AND DOESN'T CALL A CONSTRUCTOR SO ANY CUSTOM FIELD WILL BE UNINITIALIZED. IF YOU ADD EXTRA FIELDS (SUCH AS A 'Z' COORDINATES) YOU WILL NEED TO CLEAR THEM DURING RENDER OR TO IGNORE THEM.
IMGUI_OVERRIDE_DRAWVERT_STRUCT_LAYOUT;
#endif

// [Internal] For use by ImDrawList
struct ImDrawCmdHeader
{
    ImVec4          ClipRect;
    ImTextureID     TextureId;
    unsigned int    VtxOffset;
};

// [Internal] For use by ImDrawListSplitter
struct ImDrawChannel
{
    ImVector<ImDrawCmd>         _CmdBuffer;
    ImVector<ImDrawIdx>         _IdxBuffer;
};


// Split/Merge functions are used to split the draw list into different layers which can be drawn into out of order.
// This is used by the Columns/Tables API, so items of each column can be batched together in a same draw call.
struct ImDrawListSplitter
{
    int                         _Current;    // Current channel number (0)
    int                         _Count;      // Number of active channels (1+)
    ImVector<ImDrawChannel>     _Channels;   // Draw channels (not resized down so _Count might be < Channels.Size)

    inline ImDrawListSplitter()  { memset(this, 0, sizeof(*this)); }
    inline ~ImDrawListSplitter() { ClearFreeMemory(); }
    inline void                 Clear() { _Current = 0; _Count = 1; } // Do not clear Channels[] so our allocations are reused next frame
    IMGUI_API void              ClearFreeMemory();
    IMGUI_API void              Split(ImDrawList* draw_list, int count);
    IMGUI_API void              Merge(ImDrawList* draw_list);
    IMGUI_API void              SetCurrentChannel(ImDrawList* draw_list, int channel_idx);
};

// Flags for ImDrawList functions
// (Legacy: bit 0 must always correspond to ImDrawFlags_Closed to be backward compatible with old API using a bool. Bits 1..3 must be unused)
enum ImDrawFlags_
{
    ImDrawFlags_None                        = 0,
    ImDrawFlags_Closed                      = 1 << 0, // PathStroke(), AddPolyline(): specify that shape should be closed (Important: this is always == 1 for legacy reason)
    ImDrawFlags_RoundCornersTopLeft         = 1 << 4, // AddRect(), AddRectFilled(), PathRect(): enable rounding top-left corner only (when rounding > 0.0f, we default to all corners). Was 0x01.
    ImDrawFlags_RoundCornersTopRight        = 1 << 5, // AddRect(), AddRectFilled(), PathRect(): enable rounding top-right corner only (when rounding > 0.0f, we default to all corners). Was 0x02.
    ImDrawFlags_RoundCornersBottomLeft      = 1 << 6, // AddRect(), AddRectFilled(), PathRect(): enable rounding bottom-left corner only (when rounding > 0.0f, we default to all corners). Was 0x04.
    ImDrawFlags_RoundCornersBottomRight     = 1 << 7, // AddRect(), AddRectFilled(), PathRect(): enable rounding bottom-right corner only (when rounding > 0.0f, we default to all corners). Wax 0x08.
    ImDrawFlags_RoundCornersNone            = 1 << 8, // AddRect(), AddRectFilled(), PathRect(): disable rounding on all corners (when rounding > 0.0f). This is NOT zero, NOT an implicit flag!
    ImDrawFlags_RoundCornersTop             = ImDrawFlags_RoundCornersTopLeft | ImDrawFlags_RoundCornersTopRight,
    ImDrawFlags_RoundCornersBottom          = ImDrawFlags_RoundCornersBottomLeft | ImDrawFlags_RoundCornersBottomRight,
    ImDrawFlags_RoundCornersLeft            = ImDrawFlags_RoundCornersBottomLeft | ImDrawFlags_RoundCornersTopLeft,
    ImDrawFlags_RoundCornersRight           = ImDrawFlags_RoundCornersBottomRight | ImDrawFlags_RoundCornersTopRight,
    ImDrawFlags_RoundCornersAll             = ImDrawFlags_RoundCornersTopLeft | ImDrawFlags_RoundCornersTopRight | ImDrawFlags_RoundCornersBottomLeft | ImDrawFlags_RoundCornersBottomRight,
    ImDrawFlags_RoundCornersDefault_        = ImDrawFlags_RoundCornersAll, // Default to ALL corners if none of the _RoundCornersXX flags are specified.
    ImDrawFlags_RoundCornersMask_           = ImDrawFlags_RoundCornersAll | ImDrawFlags_RoundCornersNone
};

// Flags for ImDrawList instance. Those are set automatically by ImGui:: functions from ImGuiIO settings, and generally not manipulated directly.
// It is however possible to temporarily alter flags between calls to ImDrawList:: functions.
enum ImDrawListFlags_
{
    ImDrawListFlags_None                    = 0,
    ImDrawListFlags_AntiAliasedLines        = 1 << 0,  // Enable anti-aliased lines/borders (*2 the number of triangles for 1.0f wide line or lines thin enough to be drawn using textures, otherwise *3 the number of triangles)
    ImDrawListFlags_AntiAliasedLinesUseTex  = 1 << 1,  // Enable anti-aliased lines/borders using textures when possible. Require backend to render with bilinear filtering.
    ImDrawListFlags_AntiAliasedFill         = 1 << 2,  // Enable anti-aliased edge around filled shapes (rounded rectangles, circles).
    ImDrawListFlags_AllowVtxOffset          = 1 << 3   // Can emit 'VtxOffset > 0' to allow large meshes. Set when 'ImGuiBackendFlags_RendererHasVtxOffset' is enabled.
};

// Draw command list
// This is the low-level list of polygons that ImGui:: functions are filling. At the end of the frame,
// all command lists are passed to your ImGuiIO::RenderDrawListFn function for rendering.
// Each dear imgui window contains its own ImDrawList. You can use ImGui::GetWindowDrawList() to
// access the current window draw list and draw custom primitives.
// You can interleave normal ImGui:: calls and adding primitives to the current draw list.
// In single viewport mode, top-left is == GetMainViewport()->Pos (generally 0,0), bottom-right is == GetMainViewport()->Pos+Size (generally io.DisplaySize).
// You are totally free to apply whatever transformation matrix to want to the data (depending on the use of the transformation you may want to apply it to ClipRect as well!)
// Important: Primitives are always added to the list and not culled (culling is done at higher-level by ImGui:: functions), if you use this API a lot consider coarse culling your drawn objects.
struct ImDrawList
{
    // This is what you have to render
    ImVector<ImDrawCmd>     CmdBuffer;          // Draw commands. Typically 1 command = 1 GPU draw call, unless the command is a callback.
    ImVector<ImDrawIdx>     IdxBuffer;          // Index buffer. Each command consume ImDrawCmd::ElemCount of those
    ImVector<ImDrawVert>    VtxBuffer;          // Vertex buffer.
    ImDrawListFlags         Flags;              // Flags, you may poke into these to adjust anti-aliasing settings per-primitive.

    // [Internal, used while building lists]
    unsigned int            _VtxCurrentIdx;     // [Internal] generally == VtxBuffer.Size unless we are past 64K vertices, in which case this gets reset to 0.
    const ImDrawListSharedData* _Data;          // Pointer to shared draw data (you can use ImGui::GetDrawListSharedData() to get the one from current ImGui context)
    const char*             _OwnerName;         // Pointer to owner window's name for debugging
    ImDrawVert*             _VtxWritePtr;       // [Internal] point within VtxBuffer.Data after each add command (to avoid using the ImVector<> operators too much)
    ImDrawIdx*              _IdxWritePtr;       // [Internal] point within IdxBuffer.Data after each add command (to avoid using the ImVector<> operators too much)
    ImVector<ImVec4>        _ClipRectStack;     // [Internal]
    ImVector<ImTextureID>   _TextureIdStack;    // [Internal]
    ImVector<ImVec2>        _Path;              // [Internal] current path building
    ImDrawCmdHeader         _CmdHeader;         // [Internal] template of active commands. Fields should match those of CmdBuffer.back().
    ImDrawListSplitter      _Splitter;          // [Internal] for channels api (note: prefer using your own persistent instance of ImDrawListSplitter!)
    float                   _FringeScale;       // [Internal] anti-alias fringe is scaled by this value, this helps to keep things sharp while zooming at vertex buffer content

    // If you want to create ImDrawList instances, pass them ImGui::GetDrawListSharedData() or create and use your own ImDrawListSharedData (so you can use ImDrawList without ImGui)
    ImDrawList(const ImDrawListSharedData* shared_data) { memset(this, 0, sizeof(*this)); _Data = shared_data; }

    ~ImDrawList() { _ClearFreeMemory(); }
    IMGUI_API void  PushClipRect(const ImVec2& clip_rect_min, const ImVec2& clip_rect_max, bool intersect_with_current_clip_rect = false);  // Render-level scissoring. This is passed down to your render function but not used for CPU-side coarse clipping. Prefer using higher-level ImGui::PushClipRect() to affect logic (hit-testing and widget culling)
    IMGUI_API void  PushClipRectFullScreen();
    IMGUI_API void  PopClipRect();
    IMGUI_API void  PushTextureID(ImTextureID texture_id);
    IMGUI_API void  PopTextureID();
    inline ImVec2   GetClipRectMin() const { const ImVec4& cr = _ClipRectStack.back(); return ImVec2(cr.x, cr.y); }
    inline ImVec2   GetClipRectMax() const { const ImVec4& cr = _ClipRectStack.back(); return ImVec2(cr.z, cr.w); }

    // Primitives
    // - Filled shapes must always use clockwise winding order. The anti-aliasing fringe depends on it. Counter-clockwise shapes will have "inward" anti-aliasing.
    // - For rectangular primitives, "p_min" and "p_max" represent the upper-left and lower-right corners.
    // - For circle primitives, use "num_segments == 0" to automatically calculate tessellation (preferred).
    //   In older versions (until Dear ImGui 1.77) the AddCircle functions defaulted to num_segments == 12.
    //   In future versions we will use textures to provide cheaper and higher-quality circles.
    //   Use AddNgon() and AddNgonFilled() functions if you need to guaranteed a specific number of sides.
    IMGUI_API void  AddLine(const ImVec2& p1, const ImVec2& p2, ImU32 col, float thickness = 1.0f);
    IMGUI_API void  AddRect(const ImVec2& p_min, const ImVec2& p_max, ImU32 col, float rounding = 0.0f, ImDrawFlags flags = 0, float thickness = 1.0f);   // a: upper-left, b: lower-right (== upper-left + size)
    IMGUI_API void  AddRectFilled(const ImVec2& p_min, const ImVec2& p_max, ImU32 col, float rounding = 0.0f, ImDrawFlags flags = 0);                     // a: upper-left, b: lower-right (== upper-left + size)
    IMGUI_API void  AddRectFilledMultiColor(const ImVec2& p_min, const ImVec2& p_max, ImU32 col_upr_left, ImU32 col_upr_right, ImU32 col_bot_right, ImU32 col_bot_left);
    IMGUI_API void  AddQuad(const ImVec2& p1, const ImVec2& p2, const ImVec2& p3, const ImVec2& p4, ImU32 col, float thickness = 1.0f);
    IMGUI_API void  AddQuadFilled(const ImVec2& p1, const ImVec2& p2, const ImVec2& p3, const ImVec2& p4, ImU32 col);
    IMGUI_API void  AddTriangle(const ImVec2& p1, const ImVec2& p2, const ImVec2& p3, ImU32 col, float thickness = 1.0f);
    IMGUI_API void  AddTriangleFilled(const ImVec2& p1, const ImVec2& p2, const ImVec2& p3, ImU32 col);
    IMGUI_API void  AddCircle(const ImVec2& center, float radius, ImU32 col, int num_segments = 0, float thickness = 1.0f);
    IMGUI_API void  AddCircleFilled(const ImVec2& center, float radius, ImU32 col, int num_segments = 0);
    IMGUI_API void  AddNgon(const ImVec2& center, float radius, ImU32 col, int num_segments, float thickness = 1.0f);
    IMGUI_API void  AddNgonFilled(const ImVec2& center, float radius, ImU32 col, int num_segments);
    IMGUI_API void  AddText(const ImVec2& pos, ImU32 col, const char* text_begin, const char* text_end = NULL);
    IMGUI_API void  AddText(const ImFont* font, float font_size, const ImVec2& pos, ImU32 col, const char* text_begin, const char* text_end = NULL, float wrap_width = 0.0f, const ImVec4* cpu_fine_clip_rect = NULL);
    IMGUI_API void  AddPolyline(const ImVec2* points, int num_points, ImU32 col, ImDrawFlags flags, float thickness);
    IMGUI_API void  AddConvexPolyFilled(const ImVec2* points, int num_points, ImU32 col);
    IMGUI_API void  AddBezierCubic(const ImVec2& p1, const ImVec2& p2, const ImVec2& p3, const ImVec2& p4, ImU32 col, float thickness, int num_segments = 0); // Cubic Bezier (4 control points)
    IMGUI_API void  AddBezierQuadratic(const ImVec2& p1, const ImVec2& p2, const ImVec2& p3, ImU32 col, float thickness, int num_segments = 0);               // Quadratic Bezier (3 control points)

    // Image primitives
    // - Read FAQ to understand what ImTextureID is.
    // - "p_min" and "p_max" represent the upper-left and lower-right corners of the rectangle.
    // - "uv_min" and "uv_max" represent the normalized texture coordinates to use for those corners. Using (0,0)->(1,1) texture coordinates will generally display the entire texture.
    IMGUI_API void  AddImage(ImTextureID user_texture_id, const ImVec2& p_min, const ImVec2& p_max, const ImVec2& uv_min = ImVec2(0, 0), const ImVec2& uv_max = ImVec2(1, 1), ImU32 col = IM_COL32_WHITE);
    IMGUI_API void  AddImageQuad(ImTextureID user_texture_id, const ImVec2& p1, const ImVec2& p2, const ImVec2& p3, const ImVec2& p4, const ImVec2& uv1 = ImVec2(0, 0), const ImVec2& uv2 = ImVec2(1, 0), const ImVec2& uv3 = ImVec2(1, 1), const ImVec2& uv4 = ImVec2(0, 1), ImU32 col = IM_COL32_WHITE);
    IMGUI_API void  AddImageRounded(ImTextureID user_texture_id, const ImVec2& p_min, const ImVec2& p_max, const ImVec2& uv_min, const ImVec2& uv_max, ImU32 col, float rounding, ImDrawFlags flags = 0);

    // Stateful path API, add points then finish with PathFillConvex() or PathStroke()
    // - Filled shapes must always use clockwise winding order. The anti-aliasing fringe depends on it. Counter-clockwise shapes will have "inward" anti-aliasing.
    inline    void  PathClear()                                                 { _Path.Size = 0; }
    inline    void  PathLineTo(const ImVec2& pos)                               { _Path.push_back(pos); }
    inline    void  PathLineToMergeDuplicate(const ImVec2& pos)                 { if (_Path.Size == 0 || memcmp(&_Path.Data[_Path.Size - 1], &pos, 8) != 0) _Path.push_back(pos); }
    inline    void  PathFillConvex(ImU32 col)                                   { AddConvexPolyFilled(_Path.Data, _Path.Size, col); _Path.Size = 0; }
    inline    void  PathStroke(ImU32 col, ImDrawFlags flags = 0, float thickness = 1.0f) { AddPolyline(_Path.Data, _Path.Size, col, flags, thickness); _Path.Size = 0; }
    IMGUI_API void  PathArcTo(const ImVec2& center, float radius, float a_min, float a_max, int num_segments = 0);
    IMGUI_API void  PathArcToFast(const ImVec2& center, float radius, int a_min_of_12, int a_max_of_12);                // Use precomputed angles for a 12 steps circle
    IMGUI_API void  PathBezierCubicCurveTo(const ImVec2& p2, const ImVec2& p3, const ImVec2& p4, int num_segments = 0); // Cubic Bezier (4 control points)
    IMGUI_API void  PathBezierQuadraticCurveTo(const ImVec2& p2, const ImVec2& p3, int num_segments = 0);               // Quadratic Bezier (3 control points)
    IMGUI_API void  PathRect(const ImVec2& rect_min, const ImVec2& rect_max, float rounding = 0.0f, ImDrawFlags flags = 0);

    // Advanced
    IMGUI_API void  AddCallback(ImDrawCallback callback, void* callback_data);  // Your rendering function must check for 'UserCallback' in ImDrawCmd and call the function instead of rendering triangles.
    IMGUI_API void  AddDrawCmd();                                               // This is useful if you need to forcefully create a new draw call (to allow for dependent rendering / blending). Otherwise primitives are merged into the same draw-call as much as possible
    IMGUI_API ImDrawList* CloneOutput() const;                                  // Create a clone of the CmdBuffer/IdxBuffer/VtxBuffer.

    // Advanced: Channels
    // - Use to split render into layers. By switching channels to can render out-of-order (e.g. submit FG primitives before BG primitives)
    // - Use to minimize draw calls (e.g. if going back-and-forth between multiple clipping rectangles, prefer to append into separate channels then merge at the end)
    // - FIXME-OBSOLETE: This API shouldn't have been in ImDrawList in the first place!
    //   Prefer using your own persistent instance of ImDrawListSplitter as you can stack them.
    //   Using the ImDrawList::ChannelsXXXX you cannot stack a split over another.
    inline void     ChannelsSplit(int count)    { _Splitter.Split(this, count); }
    inline void     ChannelsMerge()             { _Splitter.Merge(this); }
    inline void     ChannelsSetCurrent(int n)   { _Splitter.SetCurrentChannel(this, n); }

    // Advanced: Primitives allocations
    // - We render triangles (three vertices)
    // - All primitives needs to be reserved via PrimReserve() beforehand.
    IMGUI_API void  PrimReserve(int idx_count, int vtx_count);
    IMGUI_API void  PrimUnreserve(int idx_count, int vtx_count);
    IMGUI_API void  PrimRect(const ImVec2& a, const ImVec2& b, ImU32 col);      // Axis aligned rectangle (composed of two triangles)
    IMGUI_API void  PrimRectUV(const ImVec2& a, const ImVec2& b, const ImVec2& uv_a, const ImVec2& uv_b, ImU32 col);
    IMGUI_API void  PrimQuadUV(const ImVec2& a, const ImVec2& b, const ImVec2& c, const ImVec2& d, const ImVec2& uv_a, const ImVec2& uv_b, const ImVec2& uv_c, const ImVec2& uv_d, ImU32 col);
    inline    void  PrimWriteVtx(const ImVec2& pos, const ImVec2& uv, ImU32 col)    { _VtxWritePtr->pos = pos; _VtxWritePtr->uv = uv; _VtxWritePtr->col = col; _VtxWritePtr++; _VtxCurrentIdx++; }
    inline    void  PrimWriteIdx(ImDrawIdx idx)                                     { *_IdxWritePtr = idx; _IdxWritePtr++; }
    inline    void  PrimVtx(const ImVec2& pos, const ImVec2& uv, ImU32 col)         { PrimWriteIdx((ImDrawIdx)_VtxCurrentIdx); PrimWriteVtx(pos, uv, col); } // Write vertex with unique index

#ifndef IMGUI_DISABLE_OBSOLETE_FUNCTIONS
    inline    void  AddBezierCurve(const ImVec2& p1, const ImVec2& p2, const ImVec2& p3, const ImVec2& p4, ImU32 col, float thickness, int num_segments = 0) { AddBezierCubic(p1, p2, p3, p4, col, thickness, num_segments); } // OBSOLETED in 1.80 (Jan 2021)
    inline    void  PathBezierCurveTo(const ImVec2& p2, const ImVec2& p3, const ImVec2& p4, int num_segments = 0) { PathBezierCubicCurveTo(p2, p3, p4, num_segments); } // OBSOLETED in 1.80 (Jan 2021)
#endif

    // [Internal helpers]
    IMGUI_API void  _ResetForNewFrame();
    IMGUI_API void  _ClearFreeMemory();
    IMGUI_API void  _PopUnusedDrawCmd();
    IMGUI_API void  _TryMergeDrawCmds();
    IMGUI_API void  _OnChangedClipRect();
    IMGUI_API void  _OnChangedTextureID();
    IMGUI_API void  _OnChangedVtxOffset();
    IMGUI_API int   _CalcCircleAutoSegmentCount(float radius) const;
    IMGUI_API void  _PathArcToFastEx(const ImVec2& center, float radius, int a_min_sample, int a_max_sample, int a_step);
    IMGUI_API void  _PathArcToN(const ImVec2& center, float radius, float a_min, float a_max, int num_segments);
};

// All draw data to render a Dear ImGui frame
// (NB: the style and the naming convention here is a little inconsistent, we currently preserve them for backward compatibility purpose,
// as this is one of the oldest structure exposed by the library! Basically, ImDrawList == CmdList)
struct ImDrawData
{
    bool            Valid;                  // Only valid after Render() is called and before the next NewFrame() is called.
    int             CmdListsCount;          // Number of ImDrawList* to render
    int             TotalIdxCount;          // For convenience, sum of all ImDrawList's IdxBuffer.Size
    int             TotalVtxCount;          // For convenience, sum of all ImDrawList's VtxBuffer.Size
    ImDrawList**    CmdLists;               // Array of ImDrawList* to render. The ImDrawList are owned by ImGuiContext and only pointed to from here.
    ImVec2          DisplayPos;             // Top-left position of the viewport to render (== top-left of the orthogonal projection matrix to use) (== GetMainViewport()->Pos for the main viewport, == (0.0) in most single-viewport applications)
    ImVec2          DisplaySize;            // Size of the viewport to render (== GetMainViewport()->Size for the main viewport, == io.DisplaySize in most single-viewport applications)
    ImVec2          FramebufferScale;       // Amount of pixels for each unit of DisplaySize. Based on io.DisplayFramebufferScale. Generally (1,1) on normal display, (2,2) on OSX with Retina display.
    ImGuiViewport*  OwnerViewport;          // Viewport carrying the ImDrawData instance, might be of use to the renderer (generally not).

    // Functions
    ImDrawData()    { Clear(); }
    void Clear()    { memset(this, 0, sizeof(*this)); }     // The ImDrawList are owned by ImGuiContext!
    IMGUI_API void  DeIndexAllBuffers();                    // Helper to convert all buffers from indexed to non-indexed, in case you cannot render indexed. Note: this is slow and most likely a waste of resources. Always prefer indexed rendering!
    IMGUI_API void  ScaleClipRects(const ImVec2& fb_scale); // Helper to scale the ClipRect field of each ImDrawCmd. Use if your final output buffer is at a different scale than Dear ImGui expects, or if there is a difference between your window resolution and framebuffer resolution.
};

//-----------------------------------------------------------------------------
// [SECTION] Font API (ImFontConfig, ImFontGlyph, ImFontAtlasFlags, ImFontAtlas, ImFontGlyphRangesBuilder, ImFont)
//-----------------------------------------------------------------------------

struct ImFontConfig
{
    void*           FontData;               //          // TTF/OTF data
    int             FontDataSize;           //          // TTF/OTF data size
    bool            FontDataOwnedByAtlas;   // true     // TTF/OTF data ownership taken by the container ImFontAtlas (will delete memory itself).
    int             FontNo;                 // 0        // Index of font within TTF/OTF file
    float           SizePixels;             //          // Size in pixels for rasterizer (more or less maps to the resulting font height).
    int             OversampleH;            // 3        // Rasterize at higher quality for sub-pixel positioning. Note the difference between 2 and 3 is minimal so you can reduce this to 2 to save memory. Read https://github.com/nothings/stb/blob/master/tests/oversample/README.md for details.
    int             OversampleV;            // 1        // Rasterize at higher quality for sub-pixel positioning. This is not really useful as we don't use sub-pixel positions on the Y axis.
    bool            PixelSnapH;             // false    // Align every glyph to pixel boundary. Useful e.g. if you are merging a non-pixel aligned font with the default font. If enabled, you can set OversampleH/V to 1.
    ImVec2          GlyphExtraSpacing;      // 0, 0     // Extra spacing (in pixels) between glyphs. Only X axis is supported for now.
    ImVec2          GlyphOffset;            // 0, 0     // Offset all glyphs from this font input.
    const ImWchar*  GlyphRanges;            // NULL     // Pointer to a user-provided list of Unicode range (2 value per range, values are inclusive, zero-terminated list). THE ARRAY DATA NEEDS TO PERSIST AS LONG AS THE FONT IS ALIVE.
    float           GlyphMinAdvanceX;       // 0        // Minimum AdvanceX for glyphs, set Min to align font icons, set both Min/Max to enforce mono-space font
    float           GlyphMaxAdvanceX;       // FLT_MAX  // Maximum AdvanceX for glyphs
    bool            MergeMode;              // false    // Merge into previous ImFont, so you can combine multiple inputs font into one ImFont (e.g. ASCII font + icons + Japanese glyphs). You may want to use GlyphOffset.y when merge font of different heights.
    unsigned int    FontBuilderFlags;       // 0        // Settings for custom font builder. THIS IS BUILDER IMPLEMENTATION DEPENDENT. Leave as zero if unsure.
    float           RasterizerMultiply;     // 1.0f     // Brighten (>1.0f) or darken (<1.0f) font output. Brightening small fonts may be a good workaround to make them more readable.
    ImWchar         EllipsisChar;           // -1       // Explicitly specify unicode codepoint of ellipsis character. When fonts are being merged first specified ellipsis will be used.

    // [Internal]
    char            Name[40];               // Name (strictly to ease debugging)
    ImFont*         DstFont;

    IMGUI_API ImFontConfig();
};

// Hold rendering data for one glyph.
// (Note: some language parsers may fail to convert the 31+1 bitfield members, in this case maybe drop store a single u32 or we can rework this)
struct ImFontGlyph
{
    unsigned int    Colored : 1;        // Flag to indicate glyph is colored and should generally ignore tinting (make it usable with no shift on little-endian as this is used in loops)
    unsigned int    Visible : 1;        // Flag to indicate glyph has no visible pixels (e.g. space). Allow early out when rendering.
    unsigned int    Codepoint : 30;     // 0x0000..0x10FFFF
    float           AdvanceX;           // Distance to next character (= data from font + ImFontConfig::GlyphExtraSpacing.x baked in)
    float           X0, Y0, X1, Y1;     // Glyph corners
    float           U0, V0, U1, V1;     // Texture coordinates
};

// Helper to build glyph ranges from text/string data. Feed your application strings/characters to it then call BuildRanges().
// This is essentially a tightly packed of vector of 64k booleans = 8KB storage.
struct ImFontGlyphRangesBuilder
{
    ImVector<ImU32> UsedChars;            // Store 1-bit per Unicode code point (0=unused, 1=used)

    ImFontGlyphRangesBuilder()              { Clear(); }
    inline void     Clear()                 { int size_in_bytes = (IM_UNICODE_CODEPOINT_MAX + 1) / 8; UsedChars.resize(size_in_bytes / (int)sizeof(ImU32)); memset(UsedChars.Data, 0, (size_t)size_in_bytes); }
    inline bool     GetBit(size_t n) const  { int off = (int)(n >> 5); ImU32 mask = 1u << (n & 31); return (UsedChars[off] & mask) != 0; }  // Get bit n in the array
    inline void     SetBit(size_t n)        { int off = (int)(n >> 5); ImU32 mask = 1u << (n & 31); UsedChars[off] |= mask; }               // Set bit n in the array
    inline void     AddChar(ImWchar c)      { SetBit(c); }                      // Add character
    IMGUI_API void  AddText(const char* text, const char* text_end = NULL);     // Add string (each character of the UTF-8 string are added)
    IMGUI_API void  AddRanges(const ImWchar* ranges);                           // Add ranges, e.g. builder.AddRanges(ImFontAtlas::GetGlyphRangesDefault()) to force add all of ASCII/Latin+Ext
    IMGUI_API void  BuildRanges(ImVector<ImWchar>* out_ranges);                 // Output new ranges
};

// See ImFontAtlas::AddCustomRectXXX functions.
struct ImFontAtlasCustomRect
{
    unsigned short  Width, Height;  // Input    // Desired rectangle dimension
    unsigned short  X, Y;           // Output   // Packed position in Atlas
    unsigned int    GlyphID;        // Input    // For custom font glyphs only (ID < 0x110000)
    float           GlyphAdvanceX;  // Input    // For custom font glyphs only: glyph xadvance
    ImVec2          GlyphOffset;    // Input    // For custom font glyphs only: glyph display offset
    ImFont*         Font;           // Input    // For custom font glyphs only: target font
    ImFontAtlasCustomRect()         { Width = Height = 0; X = Y = 0xFFFF; GlyphID = 0; GlyphAdvanceX = 0.0f; GlyphOffset = ImVec2(0, 0); Font = NULL; }
    bool IsPacked() const           { return X != 0xFFFF; }
};

// Flags for ImFontAtlas build
enum ImFontAtlasFlags_
{
    ImFontAtlasFlags_None               = 0,
    ImFontAtlasFlags_NoPowerOfTwoHeight = 1 << 0,   // Don't round the height to next power of two
    ImFontAtlasFlags_NoMouseCursors     = 1 << 1,   // Don't build software mouse cursors into the atlas (save a little texture memory)
    ImFontAtlasFlags_NoBakedLines       = 1 << 2    // Don't build thick line textures into the atlas (save a little texture memory). The AntiAliasedLinesUseTex features uses them, otherwise they will be rendered using polygons (more expensive for CPU/GPU).
};

// Load and rasterize multiple TTF/OTF fonts into a same texture. The font atlas will build a single texture holding:
//  - One or more fonts.
//  - Custom graphics data needed to render the shapes needed by Dear ImGui.
//  - Mouse cursor shapes for software cursor rendering (unless setting 'Flags |= ImFontAtlasFlags_NoMouseCursors' in the font atlas).
// It is the user-code responsibility to setup/build the atlas, then upload the pixel data into a texture accessible by your graphics api.
//  - Optionally, call any of the AddFont*** functions. If you don't call any, the default font embedded in the code will be loaded for you.
//  - Call GetTexDataAsAlpha8() or GetTexDataAsRGBA32() to build and retrieve pixels data.
//  - Upload the pixels data into a texture within your graphics system (see imgui_impl_xxxx.cpp examples)
//  - Call SetTexID(my_tex_id); and pass the pointer/identifier to your texture in a format natural to your graphics API.
//    This value will be passed back to you during rendering to identify the texture. Read FAQ entry about ImTextureID for more details.
// Common pitfalls:
// - If you pass a 'glyph_ranges' array to AddFont*** functions, you need to make sure that your array persist up until the
//   atlas is build (when calling GetTexData*** or Build()). We only copy the pointer, not the data.
// - Important: By default, AddFontFromMemoryTTF() takes ownership of the data. Even though we are not writing to it, we will free the pointer on destruction.
//   You can set font_cfg->FontDataOwnedByAtlas=false to keep ownership of your data and it won't be freed,
// - Even though many functions are suffixed with "TTF", OTF data is supported just as well.
// - This is an old API and it is currently awkward for those and and various other reasons! We will address them in the future!
struct ImFontAtlas
{
    IMGUI_API ImFontAtlas();
    IMGUI_API ~ImFontAtlas();
    IMGUI_API ImFont*           AddFont(const ImFontConfig* font_cfg);
    IMGUI_API ImFont*           AddFontDefault(const ImFontConfig* font_cfg = NULL);
    IMGUI_API ImFont*           AddFontFromFileTTF(const char* filename, float size_pixels, const ImFontConfig* font_cfg = NULL, const ImWchar* glyph_ranges = NULL);
    IMGUI_API ImFont*           AddFontFromMemoryTTF(void* font_data, int font_size, float size_pixels, const ImFontConfig* font_cfg = NULL, const ImWchar* glyph_ranges = NULL); // Note: Transfer ownership of 'ttf_data' to ImFontAtlas! Will be deleted after destruction of the atlas. Set font_cfg->FontDataOwnedByAtlas=false to keep ownership of your data and it won't be freed.
    IMGUI_API ImFont*           AddFontFromMemoryCompressedTTF(const void* compressed_font_data, int compressed_font_size, float size_pixels, const ImFontConfig* font_cfg = NULL, const ImWchar* glyph_ranges = NULL); // 'compressed_font_data' still owned by caller. Compress with binary_to_compressed_c.cpp.
    IMGUI_API ImFont*           AddFontFromMemoryCompressedBase85TTF(const char* compressed_font_data_base85, float size_pixels, const ImFontConfig* font_cfg = NULL, const ImWchar* glyph_ranges = NULL);              // 'compressed_font_data_base85' still owned by caller. Compress with binary_to_compressed_c.cpp with -base85 parameter.
    IMGUI_API void              ClearInputData();           // Clear input data (all ImFontConfig structures including sizes, TTF data, glyph ranges, etc.) = all the data used to build the texture and fonts.
    IMGUI_API void              ClearTexData();             // Clear output texture data (CPU side). Saves RAM once the texture has been copied to graphics memory.
    IMGUI_API void              ClearFonts();               // Clear output font data (glyphs storage, UV coordinates).
    IMGUI_API void              Clear();                    // Clear all input and output.

    // Build atlas, retrieve pixel data.
    // User is in charge of copying the pixels into graphics memory (e.g. create a texture with your engine). Then store your texture handle with SetTexID().
    // The pitch is always = Width * BytesPerPixels (1 or 4)
    // Building in RGBA32 format is provided for convenience and compatibility, but note that unless you manually manipulate or copy color data into
    // the texture (e.g. when using the AddCustomRect*** api), then the RGB pixels emitted will always be white (~75% of memory/bandwidth waste.
    IMGUI_API bool              Build();                    // Build pixels data. This is called automatically for you by the GetTexData*** functions.
    IMGUI_API void              GetTexDataAsAlpha8(unsigned char** out_pixels, int* out_width, int* out_height, int* out_bytes_per_pixel = NULL);  // 1 byte per-pixel
    IMGUI_API void              GetTexDataAsRGBA32(unsigned char** out_pixels, int* out_width, int* out_height, int* out_bytes_per_pixel = NULL);  // 4 bytes-per-pixel
    bool                        IsBuilt() const             { return Fonts.Size > 0 && TexReady; } // Bit ambiguous: used to detect when user didn't built texture but effectively we should check TexID != 0 except that would be backend dependent...
    void                        SetTexID(ImTextureID id)    { TexID = id; }

    //-------------------------------------------
    // Glyph Ranges
    //-------------------------------------------

    // Helpers to retrieve list of common Unicode ranges (2 value per range, values are inclusive, zero-terminated list)
    // NB: Make sure that your string are UTF-8 and NOT in your local code page. In C++11, you can create UTF-8 string literal using the u8"Hello world" syntax. See FAQ for details.
    // NB: Consider using ImFontGlyphRangesBuilder to build glyph ranges from textual data.
    IMGUI_API const ImWchar*    GetGlyphRangesDefault();                // Basic Latin, Extended Latin
    IMGUI_API const ImWchar*    GetGlyphRangesKorean();                 // Default + Korean characters
    IMGUI_API const ImWchar*    GetGlyphRangesJapanese();               // Default + Hiragana, Katakana, Half-Width, Selection of 2999 Ideographs
    IMGUI_API const ImWchar*    GetGlyphRangesChineseFull();            // Default + Half-Width + Japanese Hiragana/Katakana + full set of about 21000 CJK Unified Ideographs
    IMGUI_API const ImWchar*    GetGlyphRangesChineseSimplifiedCommon();// Default + Half-Width + Japanese Hiragana/Katakana + set of 2500 CJK Unified Ideographs for common simplified Chinese
    IMGUI_API const ImWchar*    GetGlyphRangesCyrillic();               // Default + about 400 Cyrillic characters
    IMGUI_API const ImWchar*    GetGlyphRangesThai();                   // Default + Thai characters
    IMGUI_API const ImWchar*    GetGlyphRangesVietnamese();             // Default + Vietnamese characters

    //-------------------------------------------
    // [BETA] Custom Rectangles/Glyphs API
    //-------------------------------------------

    // You can request arbitrary rectangles to be packed into the atlas, for your own purposes.
    // - After calling Build(), you can query the rectangle position and render your pixels.
    // - If you render colored output, set 'atlas->TexPixelsUseColors = true' as this may help some backends decide of prefered texture format.
    // - You can also request your rectangles to be mapped as font glyph (given a font + Unicode point),
    //   so you can render e.g. custom colorful icons and use them as regular glyphs.
    // - Read docs/FONTS.md for more details about using colorful icons.
    // - Note: this API may be redesigned later in order to support multi-monitor varying DPI settings.
    IMGUI_API int               AddCustomRectRegular(int width, int height);
    IMGUI_API int               AddCustomRectFontGlyph(ImFont* font, ImWchar id, int width, int height, float advance_x, const ImVec2& offset = ImVec2(0, 0));
    ImFontAtlasCustomRect*      GetCustomRectByIndex(int index) { IM_ASSERT(index >= 0); return &CustomRects[index]; }

    // [Internal]
    IMGUI_API void              CalcCustomRectUV(const ImFontAtlasCustomRect* rect, ImVec2* out_uv_min, ImVec2* out_uv_max) const;
    IMGUI_API bool              GetMouseCursorTexData(ImGuiMouseCursor cursor, ImVec2* out_offset, ImVec2* out_size, ImVec2 out_uv_border[2], ImVec2 out_uv_fill[2]);

    //-------------------------------------------
    // Members
    //-------------------------------------------

    ImFontAtlasFlags            Flags;              // Build flags (see ImFontAtlasFlags_)
    ImTextureID                 TexID;              // User data to refer to the texture once it has been uploaded to user's graphic systems. It is passed back to you during rendering via the ImDrawCmd structure.
    int                         TexDesiredWidth;    // Texture width desired by user before Build(). Must be a power-of-two. If have many glyphs your graphics API have texture size restrictions you may want to increase texture width to decrease height.
    int                         TexGlyphPadding;    // Padding between glyphs within texture in pixels. Defaults to 1. If your rendering method doesn't rely on bilinear filtering you may set this to 0.
    bool                        Locked;             // Marked as Locked by ImGui::NewFrame() so attempt to modify the atlas will assert.

    // [Internal]
    // NB: Access texture data via GetTexData*() calls! Which will setup a default font for you.
    bool                        TexReady;           // Set when texture was built matching current font input
    bool                        TexPixelsUseColors; // Tell whether our texture data is known to use colors (rather than just alpha channel), in order to help backend select a format.
    unsigned char*              TexPixelsAlpha8;    // 1 component per pixel, each component is unsigned 8-bit. Total size = TexWidth * TexHeight
    unsigned int*               TexPixelsRGBA32;    // 4 component per pixel, each component is unsigned 8-bit. Total size = TexWidth * TexHeight * 4
    int                         TexWidth;           // Texture width calculated during Build().
    int                         TexHeight;          // Texture height calculated during Build().
    ImVec2                      TexUvScale;         // = (1.0f/TexWidth, 1.0f/TexHeight)
    ImVec2                      TexUvWhitePixel;    // Texture coordinates to a white pixel
    ImVector<ImFont*>           Fonts;              // Hold all the fonts returned by AddFont*. Fonts[0] is the default font upon calling ImGui::NewFrame(), use ImGui::PushFont()/PopFont() to change the current font.
    ImVector<ImFontAtlasCustomRect> CustomRects;    // Rectangles for packing custom texture data into the atlas.
    ImVector<ImFontConfig>      ConfigData;         // Configuration data
    ImVec4                      TexUvLines[IM_DRAWLIST_TEX_LINES_WIDTH_MAX + 1];  // UVs for baked anti-aliased lines

    // [Internal] Font builder
    const ImFontBuilderIO*      FontBuilderIO;      // Opaque interface to a font builder (default to stb_truetype, can be changed to use FreeType by defining IMGUI_ENABLE_FREETYPE).
    unsigned int                FontBuilderFlags;   // Shared flags (for all fonts) for custom font builder. THIS IS BUILD IMPLEMENTATION DEPENDENT. Per-font override is also available in ImFontConfig.

    // [Internal] Packing data
    int                         PackIdMouseCursors; // Custom texture rectangle ID for white pixel and mouse cursors
    int                         PackIdLines;        // Custom texture rectangle ID for baked anti-aliased lines

    // [Obsolete]
    //typedef ImFontAtlasCustomRect    CustomRect;         // OBSOLETED in 1.72+
    //typedef ImFontGlyphRangesBuilder GlyphRangesBuilder; // OBSOLETED in 1.67+
};

// Font runtime data and rendering
// ImFontAtlas automatically loads a default embedded font for you when you call GetTexDataAsAlpha8() or GetTexDataAsRGBA32().
struct ImFont
{
    // Members: Hot ~20/24 bytes (for CalcTextSize)
    ImVector<float>             IndexAdvanceX;      // 12-16 // out //            // Sparse. Glyphs->AdvanceX in a directly indexable way (cache-friendly for CalcTextSize functions which only this this info, and are often bottleneck in large UI).
    float                       FallbackAdvanceX;   // 4     // out // = FallbackGlyph->AdvanceX
    float                       FontSize;           // 4     // in  //            // Height of characters/line, set during loading (don't change after loading)

    // Members: Hot ~28/40 bytes (for CalcTextSize + render loop)
    ImVector<ImWchar>           IndexLookup;        // 12-16 // out //            // Sparse. Index glyphs by Unicode code-point.
    ImVector<ImFontGlyph>       Glyphs;             // 12-16 // out //            // All glyphs.
    const ImFontGlyph*          FallbackGlyph;      // 4-8   // out // = FindGlyph(FontFallbackChar)

    // Members: Cold ~32/40 bytes
    ImFontAtlas*                ContainerAtlas;     // 4-8   // out //            // What we has been loaded into
    const ImFontConfig*         ConfigData;         // 4-8   // in  //            // Pointer within ContainerAtlas->ConfigData
    short                       ConfigDataCount;    // 2     // in  // ~ 1        // Number of ImFontConfig involved in creating this font. Bigger than 1 when merging multiple font sources into one ImFont.
    ImWchar                     FallbackChar;       // 2     // out // = FFFD/'?' // Character used if a glyph isn't found.
    ImWchar                     EllipsisChar;       // 2     // out // = '...'    // Character used for ellipsis rendering.
    ImWchar                     DotChar;            // 2     // out // = '.'      // Character used for ellipsis rendering (if a single '...' character isn't found)
    bool                        DirtyLookupTables;  // 1     // out //
    float                       Scale;              // 4     // in  // = 1.f      // Base font scale, multiplied by the per-window font scale which you can adjust with SetWindowFontScale()
    float                       Ascent, Descent;    // 4+4   // out //            // Ascent: distance from top to bottom of e.g. 'A' [0..FontSize]
    int                         MetricsTotalSurface;// 4     // out //            // Total surface in pixels to get an idea of the font rasterization/texture cost (not exact, we approximate the cost of padding between glyphs)
    ImU8                        Used4kPagesMap[(IM_UNICODE_CODEPOINT_MAX+1)/4096/8]; // 2 bytes if ImWchar=ImWchar16, 34 bytes if ImWchar==ImWchar32. Store 1-bit for each block of 4K codepoints that has one active glyph. This is mainly used to facilitate iterations across all used codepoints.

    // Methods
    IMGUI_API ImFont();
    IMGUI_API ~ImFont();
    IMGUI_API const ImFontGlyph*FindGlyph(ImWchar c) const;
    IMGUI_API const ImFontGlyph*FindGlyphNoFallback(ImWchar c) const;
    float                       GetCharAdvance(ImWchar c) const     { return ((int)c < IndexAdvanceX.Size) ? IndexAdvanceX[(int)c] : FallbackAdvanceX; }
    bool                        IsLoaded() const                    { return ContainerAtlas != NULL; }
    const char*                 GetDebugName() const                { return ConfigData ? ConfigData->Name : "<unknown>"; }

    // 'max_width' stops rendering after a certain width (could be turned into a 2d size). FLT_MAX to disable.
    // 'wrap_width' enable automatic word-wrapping across multiple lines to fit into given width. 0.0f to disable.
    IMGUI_API ImVec2            CalcTextSizeA(float size, float max_width, float wrap_width, const char* text_begin, const char* text_end = NULL, const char** remaining = NULL) const; // utf8
    IMGUI_API const char*       CalcWordWrapPositionA(float scale, const char* text, const char* text_end, float wrap_width) const;
    IMGUI_API void              RenderChar(ImDrawList* draw_list, float size, const ImVec2& pos, ImU32 col, ImWchar c) const;
    IMGUI_API void              RenderText(ImDrawList* draw_list, float size, const ImVec2& pos, ImU32 col, const ImVec4& clip_rect, const char* text_begin, const char* text_end, float wrap_width = 0.0f, bool cpu_fine_clip = false) const;

    // [Internal] Don't use!
    IMGUI_API void              BuildLookupTable();
    IMGUI_API void              ClearOutputData();
    IMGUI_API void              GrowIndex(int new_size);
    IMGUI_API void              AddGlyph(const ImFontConfig* src_cfg, ImWchar c, float x0, float y0, float x1, float y1, float u0, float v0, float u1, float v1, float advance_x);
    IMGUI_API void              AddRemapChar(ImWchar dst, ImWchar src, bool overwrite_dst = true); // Makes 'dst' character/glyph points to 'src' character/glyph. Currently needs to be called AFTER fonts have been built.
    IMGUI_API void              SetGlyphVisible(ImWchar c, bool visible);
    IMGUI_API bool              IsGlyphRangeUnused(unsigned int c_begin, unsigned int c_last);
};

//-----------------------------------------------------------------------------
// [SECTION] Viewports
//-----------------------------------------------------------------------------

// Flags stored in ImGuiViewport::Flags, giving indications to the platform backends.
enum ImGuiViewportFlags_
{
    ImGuiViewportFlags_None                     = 0,
    ImGuiViewportFlags_IsPlatformWindow         = 1 << 0,   // Represent a Platform Window
    ImGuiViewportFlags_IsPlatformMonitor        = 1 << 1,   // Represent a Platform Monitor (unused yet)
    ImGuiViewportFlags_OwnedByApp               = 1 << 2,   // Platform Window: is created/managed by the application (rather than a dear imgui backend)
    ImGuiViewportFlags_NoDecoration             = 1 << 3,   // Platform Window: Disable platform decorations: title bar, borders, etc. (generally set all windows, but if ImGuiConfigFlags_ViewportsDecoration is set we only set this on popups/tooltips)
    ImGuiViewportFlags_NoTaskBarIcon            = 1 << 4,   // Platform Window: Disable platform task bar icon (generally set on popups/tooltips, or all windows if ImGuiConfigFlags_ViewportsNoTaskBarIcon is set)
    ImGuiViewportFlags_NoFocusOnAppearing       = 1 << 5,   // Platform Window: Don't take focus when created.
    ImGuiViewportFlags_NoFocusOnClick           = 1 << 6,   // Platform Window: Don't take focus when clicked on.
    ImGuiViewportFlags_NoInputs                 = 1 << 7,   // Platform Window: Make mouse pass through so we can drag this window while peaking behind it.
    ImGuiViewportFlags_NoRendererClear          = 1 << 8,   // Platform Window: Renderer doesn't need to clear the framebuffer ahead (because we will fill it entirely).
    ImGuiViewportFlags_TopMost                  = 1 << 9,   // Platform Window: Display on top (for tooltips only).
    ImGuiViewportFlags_Minimized                = 1 << 10,  // Platform Window: Window is minimized, can skip render. When minimized we tend to avoid using the viewport pos/size for clipping window or testing if they are contained in the viewport.
    ImGuiViewportFlags_NoAutoMerge              = 1 << 11,  // Platform Window: Avoid merging this window into another host window. This can only be set via ImGuiWindowClass viewport flags override (because we need to now ahead if we are going to create a viewport in the first place!).
    ImGuiViewportFlags_CanHostOtherWindows      = 1 << 12   // Main viewport: can host multiple imgui windows (secondary viewports are associated to a single window).
};

// - Currently represents the Platform Window created by the application which is hosting our Dear ImGui windows.
// - With multi-viewport enabled, we extend this concept to have multiple active viewports.
// - In the future we will extend this concept further to also represent Platform Monitor and support a "no main platform window" operation mode.
// - About Main Area vs Work Area:
//   - Main Area = entire viewport.
//   - Work Area = entire viewport minus sections used by main menu bars (for platform windows), or by task bar (for platform monitor).
//   - Windows are generally trying to stay within the Work Area of their host viewport.
struct ImGuiViewport
{
    ImGuiID             ID;                     // Unique identifier for the viewport
    ImGuiViewportFlags  Flags;                  // See ImGuiViewportFlags_
    ImVec2              Pos;                    // Main Area: Position of the viewport (Dear ImGui coordinates are the same as OS desktop/native coordinates)
    ImVec2              Size;                   // Main Area: Size of the viewport.
    ImVec2              WorkPos;                // Work Area: Position of the viewport minus task bars, menus bars, status bars (>= Pos)
    ImVec2              WorkSize;               // Work Area: Size of the viewport minus task bars, menu bars, status bars (<= Size)
    float               DpiScale;               // 1.0f = 96 DPI = No extra scale.
    ImGuiID             ParentViewportId;       // (Advanced) 0: no parent. Instruct the platform backend to setup a parent/child relationship between platform windows.
    ImDrawData*         DrawData;               // The ImDrawData corresponding to this viewport. Valid after Render() and until the next call to NewFrame().

    // Platform/Backend Dependent Data
    // Our design separate the Renderer and Platform backends to facilitate combining default backends with each others.
    // When our create your own backend for a custom engine, it is possible that both Renderer and Platform will be handled
    // by the same system and you may not need to use all the UserData/Handle fields.
    // The library never uses those fields, they are merely storage to facilitate backend implementation.
    void*               RendererUserData;       // void* to hold custom data structure for the renderer (e.g. swap chain, framebuffers etc.). generally set by your Renderer_CreateWindow function.
    void*               PlatformUserData;       // void* to hold custom data structure for the OS / platform (e.g. windowing info, render context). generally set by your Platform_CreateWindow function.
    void*               PlatformHandle;         // void* for FindViewportByPlatformHandle(). (e.g. suggested to use natural platform handle such as HWND, GLFWWindow*, SDL_Window*)
    void*               PlatformHandleRaw;      // void* to hold lower-level, platform-native window handle (under Win32 this is expected to be a HWND, unused for other platforms), when using an abstraction layer like GLFW or SDL (where PlatformHandle would be a SDL_Window*)
    bool                PlatformRequestMove;    // Platform window requested move (e.g. window was moved by the OS / host window manager, authoritative position will be OS window position)
    bool                PlatformRequestResize;  // Platform window requested resize (e.g. window was resized by the OS / host window manager, authoritative size will be OS window size)
    bool                PlatformRequestClose;   // Platform window requested closure (e.g. window was moved by the OS / host window manager, e.g. pressing ALT-F4)

    ImGuiViewport()     { memset(this, 0, sizeof(*this)); }
    ~ImGuiViewport()    { IM_ASSERT(PlatformUserData == NULL && RendererUserData == NULL); }

    // Helpers
    ImVec2              GetCenter() const       { return ImVec2(Pos.x + Size.x * 0.5f, Pos.y + Size.y * 0.5f); }
    ImVec2              GetWorkCenter() const   { return ImVec2(WorkPos.x + WorkSize.x * 0.5f, WorkPos.y + WorkSize.y * 0.5f); }
};

//-----------------------------------------------------------------------------
// [SECTION] Platform Dependent Interfaces (for e.g. multi-viewport support)
//-----------------------------------------------------------------------------
// [BETA] (Optional) This is completely optional, for advanced users!
// If you are new to Dear ImGui and trying to integrate it into your engine, you can probably ignore this for now.
//
// This feature allows you to seamlessly drag Dear ImGui windows outside of your application viewport.
// This is achieved by creating new Platform/OS windows on the fly, and rendering into them.
// Dear ImGui manages the viewport structures, and the backend create and maintain one Platform/OS window for each of those viewports.
//
// See Glossary https://github.com/ocornut/imgui/wiki/Glossary for details about some of the terminology.
// See Thread https://github.com/ocornut/imgui/issues/1542 for gifs, news and questions about this evolving feature.
//
// About the coordinates system:
// - When multi-viewports are enabled, all Dear ImGui coordinates become absolute coordinates (same as OS coordinates!)
// - So e.g. ImGui::SetNextWindowPos(ImVec2(0,0)) will position a window relative to your primary monitor!
// - If you want to position windows relative to your main application viewport, use ImGui::GetMainViewport()->Pos as a base position.
//
// Steps to use multi-viewports in your application, when using a default backend from the examples/ folder:
// - Application:  Enable feature with 'io.ConfigFlags |= ImGuiConfigFlags_ViewportsEnable'.
// - Backend:      The backend initialization will setup all necessary ImGuiPlatformIO's functions and update monitors info every frame.
// - Application:  In your main loop, call ImGui::UpdatePlatformWindows(), ImGui::RenderPlatformWindowsDefault() after EndFrame() or Render().
// - Application:  Fix absolute coordinates used in ImGui::SetWindowPos() or ImGui::SetNextWindowPos() calls.
//
// Steps to use multi-viewports in your application, when using a custom backend:
// - Important:    THIS IS NOT EASY TO DO and comes with many subtleties not described here!
//                 It's also an experimental feature, so some of the requirements may evolve.
//                 Consider using default backends if you can. Either way, carefully follow and refer to examples/ backends for details.
// - Application:  Enable feature with 'io.ConfigFlags |= ImGuiConfigFlags_ViewportsEnable'.
// - Backend:      Hook ImGuiPlatformIO's Platform_* and Renderer_* callbacks (see below).
//                 Set 'io.BackendFlags |= ImGuiBackendFlags_PlatformHasViewports' and 'io.BackendFlags |= ImGuiBackendFlags_PlatformHasViewports'.
//                 Update ImGuiPlatformIO's Monitors list every frame.
//                 Update MousePos every frame, in absolute coordinates.
// - Application:  In your main loop, call ImGui::UpdatePlatformWindows(), ImGui::RenderPlatformWindowsDefault() after EndFrame() or Render().
//                 You may skip calling RenderPlatformWindowsDefault() if its API is not convenient for your needs. Read comments below.
// - Application:  Fix absolute coordinates used in ImGui::SetWindowPos() or ImGui::SetNextWindowPos() calls.
//
// About ImGui::RenderPlatformWindowsDefault():
// - This function is a mostly a _helper_ for the common-most cases, and to facilitate using default backends.
// - You can check its simple source code to understand what it does.
//   It basically iterates secondary viewports and call 4 functions that are setup in ImGuiPlatformIO, if available:
//     Platform_RenderWindow(), Renderer_RenderWindow(), Platform_SwapBuffers(), Renderer_SwapBuffers()
//   Those functions pointers exists only for the benefit of RenderPlatformWindowsDefault().
// - If you have very specific rendering needs (e.g. flipping multiple swap-chain simultaneously, unusual sync/threading issues, etc.),
//   you may be tempted to ignore RenderPlatformWindowsDefault() and write customized code to perform your renderingg.
//   You may decide to setup the platform_io's *RenderWindow and *SwapBuffers pointers and call your functions through those pointers,
//   or you may decide to never setup those pointers and call your code directly. They are a convenience, not an obligatory interface.
//-----------------------------------------------------------------------------

// (Optional) Access via ImGui::GetPlatformIO()
struct ImGuiPlatformIO
{
    //------------------------------------------------------------------
    // Input - Backend interface/functions + Monitor List
    //------------------------------------------------------------------

    // (Optional) Platform functions (e.g. Win32, GLFW, SDL2)
    // For reference, the second column shows which function are generally calling the Platform Functions:
    //   N = ImGui::NewFrame()                        ~ beginning of the dear imgui frame: read info from platform/OS windows (latest size/position)
    //   F = ImGui::Begin(), ImGui::EndFrame()        ~ during the dear imgui frame
    //   U = ImGui::UpdatePlatformWindows()           ~ after the dear imgui frame: create and update all platform/OS windows
    //   R = ImGui::RenderPlatformWindowsDefault()    ~ render
    //   D = ImGui::DestroyPlatformWindows()          ~ shutdown
    // The general idea is that NewFrame() we will read the current Platform/OS state, and UpdatePlatformWindows() will write to it.
    //
    // The functions are designed so we can mix and match 2 imgui_impl_xxxx files, one for the Platform (~window/input handling), one for Renderer.
    // Custom engine backends will often provide both Platform and Renderer interfaces and so may not need to use all functions.
    // Platform functions are typically called before their Renderer counterpart, apart from Destroy which are called the other way.

    // Platform function --------------------------------------------------- Called by -----
    void    (*Platform_CreateWindow)(ImGuiViewport* vp);                    // . . U . .  // Create a new platform window for the given viewport
    void    (*Platform_DestroyWindow)(ImGuiViewport* vp);                   // N . U . D  //
    void    (*Platform_ShowWindow)(ImGuiViewport* vp);                      // . . U . .  // Newly created windows are initially hidden so SetWindowPos/Size/Title can be called on them before showing the window
    void    (*Platform_SetWindowPos)(ImGuiViewport* vp, ImVec2 pos);        // . . U . .  // Set platform window position (given the upper-left corner of client area)
    ImVec2  (*Platform_GetWindowPos)(ImGuiViewport* vp);                    // N . . . .  //
    void    (*Platform_SetWindowSize)(ImGuiViewport* vp, ImVec2 size);      // . . U . .  // Set platform window client area size (ignoring OS decorations such as OS title bar etc.)
    ImVec2  (*Platform_GetWindowSize)(ImGuiViewport* vp);                   // N . . . .  // Get platform window client area size
    void    (*Platform_SetWindowFocus)(ImGuiViewport* vp);                  // N . . . .  // Move window to front and set input focus
    bool    (*Platform_GetWindowFocus)(ImGuiViewport* vp);                  // . . U . .  //
    bool    (*Platform_GetWindowMinimized)(ImGuiViewport* vp);              // N . . . .  // Get platform window minimized state. When minimized, we generally won't attempt to get/set size and contents will be culled more easily
    void    (*Platform_SetWindowTitle)(ImGuiViewport* vp, const char* str); // . . U . .  // Set platform window title (given an UTF-8 string)
    void    (*Platform_SetWindowAlpha)(ImGuiViewport* vp, float alpha);     // . . U . .  // (Optional) Setup global transparency (not per-pixel transparency)
    void    (*Platform_UpdateWindow)(ImGuiViewport* vp);                    // . . U . .  // (Optional) Called by UpdatePlatformWindows(). Optional hook to allow the platform backend from doing general book-keeping every frame.
    void    (*Platform_RenderWindow)(ImGuiViewport* vp, void* render_arg);  // . . . R .  // (Optional) Main rendering (platform side! This is often unused, or just setting a "current" context for OpenGL bindings). 'render_arg' is the value passed to RenderPlatformWindowsDefault().
    void    (*Platform_SwapBuffers)(ImGuiViewport* vp, void* render_arg);   // . . . R .  // (Optional) Call Present/SwapBuffers (platform side! This is often unused!). 'render_arg' is the value passed to RenderPlatformWindowsDefault().
    float   (*Platform_GetWindowDpiScale)(ImGuiViewport* vp);               // N . . . .  // (Optional) [BETA] FIXME-DPI: DPI handling: Return DPI scale for this viewport. 1.0f = 96 DPI.
    void    (*Platform_OnChangedViewport)(ImGuiViewport* vp);               // . F . . .  // (Optional) [BETA] FIXME-DPI: DPI handling: Called during Begin() every time the viewport we are outputting into changes, so backend has a chance to swap fonts to adjust style.
    int     (*Platform_CreateVkSurface)(ImGuiViewport* vp, ImU64 vk_inst, const void* vk_allocators, ImU64* out_vk_surface); // (Optional) For a Vulkan Renderer to call into Platform code (since the surface creation needs to tie them both).

    // (Optional) Renderer functions (e.g. DirectX, OpenGL, Vulkan)
    void    (*Renderer_CreateWindow)(ImGuiViewport* vp);                    // . . U . .  // Create swap chain, frame buffers etc. (called after Platform_CreateWindow)
    void    (*Renderer_DestroyWindow)(ImGuiViewport* vp);                   // N . U . D  // Destroy swap chain, frame buffers etc. (called before Platform_DestroyWindow)
    void    (*Renderer_SetWindowSize)(ImGuiViewport* vp, ImVec2 size);      // . . U . .  // Resize swap chain, frame buffers etc. (called after Platform_SetWindowSize)
    void    (*Renderer_RenderWindow)(ImGuiViewport* vp, void* render_arg);  // . . . R .  // (Optional) Clear framebuffer, setup render target, then render the viewport->DrawData. 'render_arg' is the value passed to RenderPlatformWindowsDefault().
    void    (*Renderer_SwapBuffers)(ImGuiViewport* vp, void* render_arg);   // . . . R .  // (Optional) Call Present/SwapBuffers. 'render_arg' is the value passed to RenderPlatformWindowsDefault().

    // (Optional) Monitor list
    // - Updated by: app/backend. Update every frame to dynamically support changing monitor or DPI configuration.
    // - Used by: dear imgui to query DPI info, clamp popups/tooltips within same monitor and not have them straddle monitors.
    ImVector<ImGuiPlatformMonitor>  Monitors;

    //------------------------------------------------------------------
    // Output - List of viewports to render into platform windows
    //------------------------------------------------------------------

    // Viewports list (the list is updated by calling ImGui::EndFrame or ImGui::Render)
    // (in the future we will attempt to organize this feature to remove the need for a "main viewport")
    ImVector<ImGuiViewport*>        Viewports;                              // Main viewports, followed by all secondary viewports.
    ImGuiPlatformIO()               { memset(this, 0, sizeof(*this)); }     // Zero clear
};

// (Optional) This is required when enabling multi-viewport. Represent the bounds of each connected monitor/display and their DPI.
// We use this information for multiple DPI support + clamping the position of popups and tooltips so they don't straddle multiple monitors.
struct ImGuiPlatformMonitor
{
    ImVec2  MainPos, MainSize;      // Coordinates of the area displayed on this monitor (Min = upper left, Max = bottom right)
    ImVec2  WorkPos, WorkSize;      // Coordinates without task bars / side bars / menu bars. Used to avoid positioning popups/tooltips inside this region. If you don't have this info, please copy the value for MainPos/MainSize.
    float   DpiScale;               // 1.0f = 96 DPI
    ImGuiPlatformMonitor()          { MainPos = MainSize = WorkPos = WorkSize = ImVec2(0, 0); DpiScale = 1.0f; }
};

// (Optional) Support for IME (Input Method Editor) via the io.SetPlatformImeDataFn() function.
struct ImGuiPlatformImeData
{
    bool    WantVisible;        // A widget wants the IME to be visible
    ImVec2  InputPos;           // Position of the input cursor
    float   InputLineHeight;    // Line height

    ImGuiPlatformImeData() { memset(this, 0, sizeof(*this)); }
};

//-----------------------------------------------------------------------------
// [SECTION] Obsolete functions and types
// (Will be removed! Read 'API BREAKING CHANGES' section in imgui.cpp for details)
// Please keep your copy of dear imgui up to date! Occasionally set '#define IMGUI_DISABLE_OBSOLETE_FUNCTIONS' in imconfig.h to stay ahead.
//-----------------------------------------------------------------------------

namespace ImGui
{
#ifndef IMGUI_DISABLE_OBSOLETE_KEYIO
    IMGUI_API int       GetKeyIndex(ImGuiKey key);  // map ImGuiKey_* values into legacy native key index. == io.KeyMap[key]
#else
    static inline int   GetKeyIndex(ImGuiKey key)   { IM_ASSERT(key >= ImGuiKey_NamedKey_BEGIN && key < ImGuiKey_NamedKey_END && "ImGuiKey and native_index was merged together and native_index is disabled by IMGUI_DISABLE_OBSOLETE_KEYIO. Please switch to ImGuiKey."); return key; }
#endif
}

#ifndef IMGUI_DISABLE_OBSOLETE_FUNCTIONS
namespace ImGui
{
    // OBSOLETED in 1.86 (from November 2021)
    IMGUI_API void      CalcListClipping(int items_count, float items_height, int* out_items_display_start, int* out_items_display_end); // Calculate coarse clipping for large list of evenly sized items. Prefer using ImGuiListClipper.
    // OBSOLETED in 1.85 (from August 2021)
    static inline float GetWindowContentRegionWidth() { return GetWindowContentRegionMax().x - GetWindowContentRegionMin().x; }
    // OBSOLETED in 1.81 (from February 2021)
    IMGUI_API bool      ListBoxHeader(const char* label, int items_count, int height_in_items = -1); // Helper to calculate size from items_count and height_in_items
    static inline bool  ListBoxHeader(const char* label, const ImVec2& size = ImVec2(0, 0)) { return BeginListBox(label, size); }
    static inline void  ListBoxFooter() { EndListBox(); }
    // OBSOLETED in 1.79 (from August 2020)
    static inline void  OpenPopupContextItem(const char* str_id = NULL, ImGuiMouseButton mb = 1) { OpenPopupOnItemClick(str_id, mb); } // Bool return value removed. Use IsWindowAppearing() in BeginPopup() instead. Renamed in 1.77, renamed back in 1.79. Sorry!
    // OBSOLETED in 1.78 (from June 2020)
    // Old drag/sliders functions that took a 'float power = 1.0' argument instead of flags.
    // For shared code, you can version check at compile-time with `#if IMGUI_VERSION_NUM >= 17704`.
    IMGUI_API bool      DragScalar(const char* label, ImGuiDataType data_type, void* p_data, float v_speed, const void* p_min, const void* p_max, const char* format, float power);
    IMGUI_API bool      DragScalarN(const char* label, ImGuiDataType data_type, void* p_data, int components, float v_speed, const void* p_min, const void* p_max, const char* format, float power);
    static inline bool  DragFloat(const char* label, float* v, float v_speed, float v_min, float v_max, const char* format, float power)    { return DragScalar(label, ImGuiDataType_Float, v, v_speed, &v_min, &v_max, format, power); }
    static inline bool  DragFloat2(const char* label, float v[2], float v_speed, float v_min, float v_max, const char* format, float power) { return DragScalarN(label, ImGuiDataType_Float, v, 2, v_speed, &v_min, &v_max, format, power); }
    static inline bool  DragFloat3(const char* label, float v[3], float v_speed, float v_min, float v_max, const char* format, float power) { return DragScalarN(label, ImGuiDataType_Float, v, 3, v_speed, &v_min, &v_max, format, power); }
    static inline bool  DragFloat4(const char* label, float v[4], float v_speed, float v_min, float v_max, const char* format, float power) { return DragScalarN(label, ImGuiDataType_Float, v, 4, v_speed, &v_min, &v_max, format, power); }
    IMGUI_API bool      SliderScalar(const char* label, ImGuiDataType data_type, void* p_data, const void* p_min, const void* p_max, const char* format, float power);
    IMGUI_API bool      SliderScalarN(const char* label, ImGuiDataType data_type, void* p_data, int components, const void* p_min, const void* p_max, const char* format, float power);
    static inline bool  SliderFloat(const char* label, float* v, float v_min, float v_max, const char* format, float power)                 { return SliderScalar(label, ImGuiDataType_Float, v, &v_min, &v_max, format, power); }
    static inline bool  SliderFloat2(const char* label, float v[2], float v_min, float v_max, const char* format, float power)              { return SliderScalarN(label, ImGuiDataType_Float, v, 2, &v_min, &v_max, format, power); }
    static inline bool  SliderFloat3(const char* label, float v[3], float v_min, float v_max, const char* format, float power)              { return SliderScalarN(label, ImGuiDataType_Float, v, 3, &v_min, &v_max, format, power); }
    static inline bool  SliderFloat4(const char* label, float v[4], float v_min, float v_max, const char* format, float power)              { return SliderScalarN(label, ImGuiDataType_Float, v, 4, &v_min, &v_max, format, power); }
    // OBSOLETED in 1.77 (from June 2020)
    static inline bool  BeginPopupContextWindow(const char* str_id, ImGuiMouseButton mb, bool over_items) { return BeginPopupContextWindow(str_id, mb | (over_items ? 0 : ImGuiPopupFlags_NoOpenOverItems)); }

    // Some of the older obsolete names along with their replacement (commented out so they are not reported in IDE)
    //static inline void  TreeAdvanceToLabelPos()               { SetCursorPosX(GetCursorPosX() + GetTreeNodeToLabelSpacing()); }   // OBSOLETED in 1.72 (from July 2019)
    //static inline void  SetNextTreeNodeOpen(bool open, ImGuiCond cond = 0) { SetNextItemOpen(open, cond); }                       // OBSOLETED in 1.71 (from June 2019)
    //static inline float GetContentRegionAvailWidth()          { return GetContentRegionAvail().x; }                               // OBSOLETED in 1.70 (from May 2019)
    //static inline ImDrawList* GetOverlayDrawList()            { return GetForegroundDrawList(); }                                 // OBSOLETED in 1.69 (from Mar 2019)
    //static inline void  SetScrollHere(float ratio = 0.5f)     { SetScrollHereY(ratio); }                                          // OBSOLETED in 1.66 (from Nov 2018)
    //static inline bool  IsItemDeactivatedAfterChange()        { return IsItemDeactivatedAfterEdit(); }                            // OBSOLETED in 1.63 (from Aug 2018)
    //static inline bool  IsAnyWindowFocused()                  { return IsWindowFocused(ImGuiFocusedFlags_AnyWindow); }            // OBSOLETED in 1.60 (from Apr 2018)
    //static inline bool  IsAnyWindowHovered()                  { return IsWindowHovered(ImGuiHoveredFlags_AnyWindow); }            // OBSOLETED in 1.60 (between Dec 2017 and Apr 2018)
    //static inline void  ShowTestWindow()                      { return ShowDemoWindow(); }                                        // OBSOLETED in 1.53 (between Oct 2017 and Dec 2017)
    //static inline bool  IsRootWindowFocused()                 { return IsWindowFocused(ImGuiFocusedFlags_RootWindow); }           // OBSOLETED in 1.53 (between Oct 2017 and Dec 2017)
    //static inline bool  IsRootWindowOrAnyChildFocused()       { return IsWindowFocused(ImGuiFocusedFlags_RootAndChildWindows); }  // OBSOLETED in 1.53 (between Oct 2017 and Dec 2017)
    //static inline void  SetNextWindowContentWidth(float w)    { SetNextWindowContentSize(ImVec2(w, 0.0f)); }                      // OBSOLETED in 1.53 (between Oct 2017 and Dec 2017)
    //static inline float GetItemsLineHeightWithSpacing()       { return GetFrameHeightWithSpacing(); }                             // OBSOLETED in 1.53 (between Oct 2017 and Dec 2017)
}

// OBSOLETED in 1.82 (from Mars 2021): flags for AddRect(), AddRectFilled(), AddImageRounded(), PathRect()
typedef ImDrawFlags ImDrawCornerFlags;
enum ImDrawCornerFlags_
{
    ImDrawCornerFlags_None      = ImDrawFlags_RoundCornersNone,         // Was == 0 prior to 1.82, this is now == ImDrawFlags_RoundCornersNone which is != 0 and not implicit
    ImDrawCornerFlags_TopLeft   = ImDrawFlags_RoundCornersTopLeft,      // Was == 0x01 (1 << 0) prior to 1.82. Order matches ImDrawFlags_NoRoundCorner* flag (we exploit this internally).
    ImDrawCornerFlags_TopRight  = ImDrawFlags_RoundCornersTopRight,     // Was == 0x02 (1 << 1) prior to 1.82.
    ImDrawCornerFlags_BotLeft   = ImDrawFlags_RoundCornersBottomLeft,   // Was == 0x04 (1 << 2) prior to 1.82.
    ImDrawCornerFlags_BotRight  = ImDrawFlags_RoundCornersBottomRight,  // Was == 0x08 (1 << 3) prior to 1.82.
    ImDrawCornerFlags_All       = ImDrawFlags_RoundCornersAll,          // Was == 0x0F prior to 1.82
    ImDrawCornerFlags_Top       = ImDrawCornerFlags_TopLeft | ImDrawCornerFlags_TopRight,
    ImDrawCornerFlags_Bot       = ImDrawCornerFlags_BotLeft | ImDrawCornerFlags_BotRight,
    ImDrawCornerFlags_Left      = ImDrawCornerFlags_TopLeft | ImDrawCornerFlags_BotLeft,
    ImDrawCornerFlags_Right     = ImDrawCornerFlags_TopRight | ImDrawCornerFlags_BotRight
};

// RENAMED ImGuiKeyModFlags -> ImGuiModFlags in 1.88 (from April 2022)
typedef int ImGuiKeyModFlags;
enum ImGuiKeyModFlags_ { ImGuiKeyModFlags_None = ImGuiModFlags_None, ImGuiKeyModFlags_Ctrl = ImGuiModFlags_Ctrl, ImGuiKeyModFlags_Shift = ImGuiModFlags_Shift, ImGuiKeyModFlags_Alt = ImGuiModFlags_Alt, ImGuiKeyModFlags_Super = ImGuiModFlags_Super };

#endif // #ifndef IMGUI_DISABLE_OBSOLETE_FUNCTIONS

//-----------------------------------------------------------------------------

#if defined(__clang__)
#pragma clang diagnostic pop
#elif defined(__GNUC__)
#pragma GCC diagnostic pop
#endif

#ifdef _MSC_VER
#pragma warning (pop)
#endif

// Include imgui_user.h at the end of imgui.h (convenient for user to only explicitly include vanilla imgui.h)
#ifdef IMGUI_INCLUDE_IMGUI_USER_H
#include "imgui_user.h"
#endif

#endif // #ifndef IMGUI_DISABLE<|MERGE_RESOLUTION|>--- conflicted
+++ resolved
@@ -876,21 +876,16 @@
     IMGUI_API ImGuiViewport* GetMainViewport();                                                 // return primary/default viewport. This can never be NULL.
 
     // Background/Foreground Draw Lists
-    IMGUI_API ImDrawList*   GetBackgroundDrawList();                                            // this draw list will be the first rendered one. Useful to quickly draw shapes/text behind dear imgui contents.
-    IMGUI_API ImDrawList*   GetForegroundDrawList();                                            // this draw list will be the last rendered one. Useful to quickly draw shapes/text over dear imgui contents.
+    IMGUI_API ImDrawList*   GetBackgroundDrawList();                                            // get background draw list for the viewport associated to the current window. this draw list will be the first rendering one. Useful to quickly draw shapes/text behind dear imgui contents.
+    IMGUI_API ImDrawList*   GetForegroundDrawList();                                            // get foreground draw list for the viewport associated to the current window. this draw list will be the last rendered one. Useful to quickly draw shapes/text over dear imgui contents.
+    IMGUI_API ImDrawList*   GetBackgroundDrawList(ImGuiViewport* viewport);                     // get background draw list for the given viewport. this draw list will be the first rendering one. Useful to quickly draw shapes/text behind dear imgui contents.
+    IMGUI_API ImDrawList*   GetForegroundDrawList(ImGuiViewport* viewport);                     // get foreground draw list for the given viewport. this draw list will be the last rendered one. Useful to quickly draw shapes/text over dear imgui contents.
 
     // Miscellaneous Utilities
     IMGUI_API bool          IsRectVisible(const ImVec2& size);                                  // test if rectangle (of given size, starting from cursor position) is visible / not clipped.
     IMGUI_API bool          IsRectVisible(const ImVec2& rect_min, const ImVec2& rect_max);      // test if rectangle (in screen space) is visible / not clipped. to perform coarse clipping on user's side.
     IMGUI_API double        GetTime();                                                          // get global imgui time. incremented by io.DeltaTime every frame.
     IMGUI_API int           GetFrameCount();                                                    // get global imgui frame count. incremented by 1 every frame.
-<<<<<<< HEAD
-    IMGUI_API ImDrawList*   GetBackgroundDrawList();                                            // get background draw list for the viewport associated to the current window. this draw list will be the first rendering one. Useful to quickly draw shapes/text behind dear imgui contents.
-    IMGUI_API ImDrawList*   GetForegroundDrawList();                                            // get foreground draw list for the viewport associated to the current window. this draw list will be the last rendered one. Useful to quickly draw shapes/text over dear imgui contents.
-    IMGUI_API ImDrawList*   GetBackgroundDrawList(ImGuiViewport* viewport);                     // get background draw list for the given viewport. this draw list will be the first rendering one. Useful to quickly draw shapes/text behind dear imgui contents.
-    IMGUI_API ImDrawList*   GetForegroundDrawList(ImGuiViewport* viewport);                     // get foreground draw list for the given viewport. this draw list will be the last rendered one. Useful to quickly draw shapes/text over dear imgui contents.
-=======
->>>>>>> 2c03aac6
     IMGUI_API ImDrawListSharedData* GetDrawListSharedData();                                    // you may use this when creating your own ImDrawList instances.
     IMGUI_API const char*   GetStyleColorName(ImGuiCol idx);                                    // get a string corresponding to the enum value (for display, saving, etc.).
     IMGUI_API void          SetStateStorage(ImGuiStorage* storage);                             // replace current window storage with our own (if you want to manipulate it yourself, typically clear subsection of it)

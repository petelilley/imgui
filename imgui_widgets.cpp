--- conflicted
+++ resolved
@@ -500,11 +500,7 @@
         flags |= ImGuiButtonFlags_PressedOnDefault_;
 
     ImGuiWindow* backup_hovered_window = g.HoveredWindow;
-<<<<<<< HEAD
-    const bool flatten_hovered_children = (flags & ImGuiButtonFlags_FlattenChildren) && g.HoveredRootWindow == window->RootWindow;
-=======
-    const bool flatten_hovered_children = (flags & ImGuiButtonFlags_FlattenChildren) && g.HoveredWindow && g.HoveredWindow->RootWindow == window;
->>>>>>> fdebb2e0
+    const bool flatten_hovered_children = (flags & ImGuiButtonFlags_FlattenChildren) && g.HoveredWindow && g.HoveredWindow->RootWindow == window->RootWindow;
     if (flatten_hovered_children)
         g.HoveredWindow = window;
 

// dear imgui: Renderer Backend for DirectX12
// This needs to be used along with a Platform Backend (e.g. Win32)

// Implemented features:
//  [X] Renderer: User texture binding. Use 'D3D12_GPU_DESCRIPTOR_HANDLE' as ImTextureID. Read the FAQ about ImTextureID!
//  [X] Renderer: Large meshes support (64k+ vertices) with 16-bit indices.
//  [X] Renderer: Expose selected render state for draw callbacks to use. Access in '(ImGui_ImplXXXX_RenderState*)GetPlatformIO().Renderer_RenderState'.
//  [X] Renderer: Multi-viewport support (multiple windows). Enable with 'io.ConfigFlags |= ImGuiConfigFlags_ViewportsEnable'.
//      FIXME: The transition from removing a viewport and moving the window in an existing hosted viewport tends to flicker.

// The aim of imgui_impl_dx12.h/.cpp is to be usable in your engine without any modification.
// IF YOU FEEL YOU NEED TO MAKE ANY CHANGE TO THIS CODE, please share them and your feedback at https://github.com/ocornut/imgui/

// You can use unmodified imgui_impl_* files in your project. See examples/ folder for examples of using this.
// Prefer including the entire imgui/ repository into your project (either as a copy or as a submodule), and only build the backends you need.
// Learn about Dear ImGui:
// - FAQ                  https://dearimgui.com/faq
// - Getting Started      https://dearimgui.com/getting-started
// - Documentation        https://dearimgui.com/docs (same as your local docs/ folder).
// - Introduction, links and more at the top of imgui.cpp

// CHANGELOG
// (minor and older changes stripped away, please see git history for details)
<<<<<<< HEAD
//  2024-XX-XX: Platform: Added support for multiple windows via the ImGuiPlatformIO interface.
=======
//  2024-11-15: DirectX12: *BREAKING CHANGE* Changed ImGui_ImplDX12_Init() signature to take a ImGui_ImplDX12_InitInfo struct. Legacy ImGui_ImplDX12_Init() signature is still supported (will obsolete).
//  2024-11-15: DirectX12: *BREAKING CHANGE* User is now required to pass function pointers to allocate/free SRV Descriptors. We provide convenience legacy fields to pass a single descriptor, matching the old API, but upcoming features will want multiple.
>>>>>>> 20360e00
//  2024-10-23: DirectX12: Unmap() call specify written range. The range is informational and may be used by debug tools.
//  2024-10-07: DirectX12: Changed default texture sampler to Clamp instead of Repeat/Wrap.
//  2024-10-07: DirectX12: Expose selected render state in ImGui_ImplDX12_RenderState, which you can access in 'void* platform_io.Renderer_RenderState' during draw callbacks.
//  2024-10-07: DirectX12: Compiling with '#define ImTextureID=ImU64' is unnecessary now that dear imgui defaults ImTextureID to u64 instead of void*.
//  2022-10-11: Using 'nullptr' instead of 'NULL' as per our switch to C++11.
//  2021-06-29: Reorganized backend to pull data from a single structure to facilitate usage with multiple-contexts (all g_XXXX access changed to bd->XXXX).
//  2021-05-19: DirectX12: Replaced direct access to ImDrawCmd::TextureId with a call to ImDrawCmd::GetTexID(). (will become a requirement)
//  2021-02-18: DirectX12: Change blending equation to preserve alpha in output buffer.
//  2021-01-11: DirectX12: Improve Windows 7 compatibility (for D3D12On7) by loading d3d12.dll dynamically.
//  2020-09-16: DirectX12: Avoid rendering calls with zero-sized scissor rectangle since it generates a validation layer warning.
//  2020-09-08: DirectX12: Clarified support for building on 32-bit systems by redefining ImTextureID.
//  2019-10-18: DirectX12: *BREAKING CHANGE* Added extra ID3D12DescriptorHeap parameter to ImGui_ImplDX12_Init() function.
//  2019-05-29: DirectX12: Added support for large mesh (64K+ vertices), enable ImGuiBackendFlags_RendererHasVtxOffset flag.
//  2019-04-30: DirectX12: Added support for special ImDrawCallback_ResetRenderState callback to reset render state.
//  2019-03-29: Misc: Various minor tidying up.
//  2018-12-03: Misc: Added #pragma comment statement to automatically link with d3dcompiler.lib when using D3DCompile().
//  2018-11-30: Misc: Setting up io.BackendRendererName so it can be displayed in the About Window.
//  2018-06-12: DirectX12: Moved the ID3D12GraphicsCommandList* parameter from NewFrame() to RenderDrawData().
//  2018-06-08: Misc: Extracted imgui_impl_dx12.cpp/.h away from the old combined DX12+Win32 example.
//  2018-06-08: DirectX12: Use draw_data->DisplayPos and draw_data->DisplaySize to setup projection matrix and clipping rectangle (to ease support for future multi-viewport).
//  2018-02-22: Merged into master with all Win32 code synchronized to other examples.

#include "imgui.h"
#ifndef IMGUI_DISABLE
#include "imgui_impl_dx12.h"

// DirectX
#include <d3d12.h>
#include <dxgi1_4.h>
#include <d3dcompiler.h>
#ifdef _MSC_VER
#pragma comment(lib, "d3dcompiler") // Automatically link with d3dcompiler.lib as we are using D3DCompile() below.
#endif

<<<<<<< HEAD
// DirectX data
=======
// DirectX12 data
struct ImGui_ImplDX12_RenderBuffers;

struct ImGui_ImplDX12_Texture
{
    ID3D12Resource*             pTextureResource;
    D3D12_CPU_DESCRIPTOR_HANDLE hFontSrvCpuDescHandle;
    D3D12_GPU_DESCRIPTOR_HANDLE hFontSrvGpuDescHandle;
};

>>>>>>> 20360e00
struct ImGui_ImplDX12_Data
{
    ImGui_ImplDX12_InitInfo     InitInfo;
    ID3D12Device*               pd3dDevice;
    ID3D12RootSignature*        pRootSignature;
    ID3D12PipelineState*        pPipelineState;
    DXGI_FORMAT                 RTVFormat;
    ID3D12DescriptorHeap*       pd3dSrvDescHeap;
    UINT                        numFramesInFlight;

<<<<<<< HEAD
    ImGui_ImplDX12_Data()       { memset((void*)this, 0, sizeof(*this)); }
=======
    ImGui_ImplDX12_RenderBuffers* pFrameResources;
    UINT                        frameIndex;

    ImGui_ImplDX12_Texture      FontTexture;
    bool                        LegacySingleDescriptorUsed;

    ImGui_ImplDX12_Data()       { memset((void*)this, 0, sizeof(*this)); frameIndex = UINT_MAX; }
>>>>>>> 20360e00
};

// Backend data stored in io.BackendRendererUserData to allow support for multiple Dear ImGui contexts
// It is STRONGLY preferred that you use docking branch with multi-viewports (== single Dear ImGui context + multiple windows) instead of multiple Dear ImGui contexts.
static ImGui_ImplDX12_Data* ImGui_ImplDX12_GetBackendData()
{
    return ImGui::GetCurrentContext() ? (ImGui_ImplDX12_Data*)ImGui::GetIO().BackendRendererUserData : nullptr;
}

// Buffers used during the rendering of a frame
struct ImGui_ImplDX12_RenderBuffers
{
    ID3D12Resource*     IndexBuffer;
    ID3D12Resource*     VertexBuffer;
    int                 IndexBufferSize;
    int                 VertexBufferSize;
};

// Buffers used for secondary viewports created by the multi-viewports systems
struct ImGui_ImplDX12_FrameContext
{
    ID3D12CommandAllocator*         CommandAllocator;
    ID3D12Resource*                 RenderTarget;
    D3D12_CPU_DESCRIPTOR_HANDLE     RenderTargetCpuDescriptors;
};

// Helper structure we store in the void* RendererUserData field of each ImGuiViewport to easily retrieve our backend data.
// Main viewport created by application will only use the Resources field.
// Secondary viewports created by this backend will use all the fields (including Window fields),
struct ImGui_ImplDX12_ViewportData
{
    // Window
    ID3D12CommandQueue*             CommandQueue;
    ID3D12GraphicsCommandList*      CommandList;
    ID3D12DescriptorHeap*           RtvDescHeap;
    IDXGISwapChain3*                SwapChain;
    ID3D12Fence*                    Fence;
    UINT64                          FenceSignaledValue;
    HANDLE                          FenceEvent;
    UINT                            NumFramesInFlight;
    ImGui_ImplDX12_FrameContext*    FrameCtx;

    // Render buffers
    UINT                            FrameIndex;
    ImGui_ImplDX12_RenderBuffers*   FrameRenderBuffers;

    ImGui_ImplDX12_ViewportData(UINT num_frames_in_flight)
    {
        CommandQueue = nullptr;
        CommandList = nullptr;
        RtvDescHeap = nullptr;
        SwapChain = nullptr;
        Fence = nullptr;
        FenceSignaledValue = 0;
        FenceEvent = nullptr;
        NumFramesInFlight = num_frames_in_flight;
        FrameCtx = new ImGui_ImplDX12_FrameContext[NumFramesInFlight];
        FrameIndex = UINT_MAX;
        FrameRenderBuffers = new ImGui_ImplDX12_RenderBuffers[NumFramesInFlight];

        for (UINT i = 0; i < NumFramesInFlight; ++i)
        {
            FrameCtx[i].CommandAllocator = nullptr;
            FrameCtx[i].RenderTarget = nullptr;

            // Create buffers with a default size (they will later be grown as needed)
            FrameRenderBuffers[i].IndexBuffer = nullptr;
            FrameRenderBuffers[i].VertexBuffer = nullptr;
            FrameRenderBuffers[i].VertexBufferSize = 5000;
            FrameRenderBuffers[i].IndexBufferSize = 10000;
        }
    }
    ~ImGui_ImplDX12_ViewportData()
    {
        IM_ASSERT(CommandQueue == nullptr && CommandList == nullptr);
        IM_ASSERT(RtvDescHeap == nullptr);
        IM_ASSERT(SwapChain == nullptr);
        IM_ASSERT(Fence == nullptr);
        IM_ASSERT(FenceEvent == nullptr);

        for (UINT i = 0; i < NumFramesInFlight; ++i)
        {
            IM_ASSERT(FrameCtx[i].CommandAllocator == nullptr && FrameCtx[i].RenderTarget == nullptr);
            IM_ASSERT(FrameRenderBuffers[i].IndexBuffer == nullptr && FrameRenderBuffers[i].VertexBuffer == nullptr);
        }

        delete[] FrameCtx; FrameCtx = nullptr;
        delete[] FrameRenderBuffers; FrameRenderBuffers = nullptr;
    }
};

struct VERTEX_CONSTANT_BUFFER_DX12
{
    float   mvp[4][4];
};

// Forward Declarations
static void ImGui_ImplDX12_InitPlatformInterface();
static void ImGui_ImplDX12_ShutdownPlatformInterface();

// Functions
static void ImGui_ImplDX12_SetupRenderState(ImDrawData* draw_data, ID3D12GraphicsCommandList* command_list, ImGui_ImplDX12_RenderBuffers* fr)
{
    ImGui_ImplDX12_Data* bd = ImGui_ImplDX12_GetBackendData();

    // Setup orthographic projection matrix into our constant buffer
    // Our visible imgui space lies from draw_data->DisplayPos (top left) to draw_data->DisplayPos+data_data->DisplaySize (bottom right).
    VERTEX_CONSTANT_BUFFER_DX12 vertex_constant_buffer;
    {
        float L = draw_data->DisplayPos.x;
        float R = draw_data->DisplayPos.x + draw_data->DisplaySize.x;
        float T = draw_data->DisplayPos.y;
        float B = draw_data->DisplayPos.y + draw_data->DisplaySize.y;
        float mvp[4][4] =
        {
            { 2.0f/(R-L),   0.0f,           0.0f,       0.0f },
            { 0.0f,         2.0f/(T-B),     0.0f,       0.0f },
            { 0.0f,         0.0f,           0.5f,       0.0f },
            { (R+L)/(L-R),  (T+B)/(B-T),    0.5f,       1.0f },
        };
        memcpy(&vertex_constant_buffer.mvp, mvp, sizeof(mvp));
    }

    // Setup viewport
    D3D12_VIEWPORT vp;
    memset(&vp, 0, sizeof(D3D12_VIEWPORT));
    vp.Width = draw_data->DisplaySize.x;
    vp.Height = draw_data->DisplaySize.y;
    vp.MinDepth = 0.0f;
    vp.MaxDepth = 1.0f;
    vp.TopLeftX = vp.TopLeftY = 0.0f;
    command_list->RSSetViewports(1, &vp);

    // Bind shader and vertex buffers
    unsigned int stride = sizeof(ImDrawVert);
    unsigned int offset = 0;
    D3D12_VERTEX_BUFFER_VIEW vbv;
    memset(&vbv, 0, sizeof(D3D12_VERTEX_BUFFER_VIEW));
    vbv.BufferLocation = fr->VertexBuffer->GetGPUVirtualAddress() + offset;
    vbv.SizeInBytes = fr->VertexBufferSize * stride;
    vbv.StrideInBytes = stride;
    command_list->IASetVertexBuffers(0, 1, &vbv);
    D3D12_INDEX_BUFFER_VIEW ibv;
    memset(&ibv, 0, sizeof(D3D12_INDEX_BUFFER_VIEW));
    ibv.BufferLocation = fr->IndexBuffer->GetGPUVirtualAddress();
    ibv.SizeInBytes = fr->IndexBufferSize * sizeof(ImDrawIdx);
    ibv.Format = sizeof(ImDrawIdx) == 2 ? DXGI_FORMAT_R16_UINT : DXGI_FORMAT_R32_UINT;
    command_list->IASetIndexBuffer(&ibv);
    command_list->IASetPrimitiveTopology(D3D_PRIMITIVE_TOPOLOGY_TRIANGLELIST);
    command_list->SetPipelineState(bd->pPipelineState);
    command_list->SetGraphicsRootSignature(bd->pRootSignature);
    command_list->SetGraphicsRoot32BitConstants(0, 16, &vertex_constant_buffer, 0);

    // Setup blend factor
    const float blend_factor[4] = { 0.f, 0.f, 0.f, 0.f };
    command_list->OMSetBlendFactor(blend_factor);
}

template<typename T>
static inline void SafeRelease(T*& res)
{
    if (res)
        res->Release();
    res = nullptr;
}

// Render function
void ImGui_ImplDX12_RenderDrawData(ImDrawData* draw_data, ID3D12GraphicsCommandList* command_list)
{
    // Avoid rendering when minimized
    if (draw_data->DisplaySize.x <= 0.0f || draw_data->DisplaySize.y <= 0.0f)
        return;

    ImGui_ImplDX12_Data* bd = ImGui_ImplDX12_GetBackendData();
    ImGui_ImplDX12_ViewportData* vd = (ImGui_ImplDX12_ViewportData*)draw_data->OwnerViewport->RendererUserData;
    vd->FrameIndex++;
    ImGui_ImplDX12_RenderBuffers* fr = &vd->FrameRenderBuffers[vd->FrameIndex % bd->numFramesInFlight];

    // Create and grow vertex/index buffers if needed
    if (fr->VertexBuffer == nullptr || fr->VertexBufferSize < draw_data->TotalVtxCount)
    {
        SafeRelease(fr->VertexBuffer);
        fr->VertexBufferSize = draw_data->TotalVtxCount + 5000;
        D3D12_HEAP_PROPERTIES props;
        memset(&props, 0, sizeof(D3D12_HEAP_PROPERTIES));
        props.Type = D3D12_HEAP_TYPE_UPLOAD;
        props.CPUPageProperty = D3D12_CPU_PAGE_PROPERTY_UNKNOWN;
        props.MemoryPoolPreference = D3D12_MEMORY_POOL_UNKNOWN;
        D3D12_RESOURCE_DESC desc;
        memset(&desc, 0, sizeof(D3D12_RESOURCE_DESC));
        desc.Dimension = D3D12_RESOURCE_DIMENSION_BUFFER;
        desc.Width = fr->VertexBufferSize * sizeof(ImDrawVert);
        desc.Height = 1;
        desc.DepthOrArraySize = 1;
        desc.MipLevels = 1;
        desc.Format = DXGI_FORMAT_UNKNOWN;
        desc.SampleDesc.Count = 1;
        desc.Layout = D3D12_TEXTURE_LAYOUT_ROW_MAJOR;
        desc.Flags = D3D12_RESOURCE_FLAG_NONE;
        if (bd->pd3dDevice->CreateCommittedResource(&props, D3D12_HEAP_FLAG_NONE, &desc, D3D12_RESOURCE_STATE_GENERIC_READ, nullptr, IID_PPV_ARGS(&fr->VertexBuffer)) < 0)
            return;
    }
    if (fr->IndexBuffer == nullptr || fr->IndexBufferSize < draw_data->TotalIdxCount)
    {
        SafeRelease(fr->IndexBuffer);
        fr->IndexBufferSize = draw_data->TotalIdxCount + 10000;
        D3D12_HEAP_PROPERTIES props;
        memset(&props, 0, sizeof(D3D12_HEAP_PROPERTIES));
        props.Type = D3D12_HEAP_TYPE_UPLOAD;
        props.CPUPageProperty = D3D12_CPU_PAGE_PROPERTY_UNKNOWN;
        props.MemoryPoolPreference = D3D12_MEMORY_POOL_UNKNOWN;
        D3D12_RESOURCE_DESC desc;
        memset(&desc, 0, sizeof(D3D12_RESOURCE_DESC));
        desc.Dimension = D3D12_RESOURCE_DIMENSION_BUFFER;
        desc.Width = fr->IndexBufferSize * sizeof(ImDrawIdx);
        desc.Height = 1;
        desc.DepthOrArraySize = 1;
        desc.MipLevels = 1;
        desc.Format = DXGI_FORMAT_UNKNOWN;
        desc.SampleDesc.Count = 1;
        desc.Layout = D3D12_TEXTURE_LAYOUT_ROW_MAJOR;
        desc.Flags = D3D12_RESOURCE_FLAG_NONE;
        if (bd->pd3dDevice->CreateCommittedResource(&props, D3D12_HEAP_FLAG_NONE, &desc, D3D12_RESOURCE_STATE_GENERIC_READ, nullptr, IID_PPV_ARGS(&fr->IndexBuffer)) < 0)
            return;
    }

    // Upload vertex/index data into a single contiguous GPU buffer
    // During Map() we specify a null read range (as per DX12 API, this is informational and for tooling only)
    void* vtx_resource, *idx_resource;
    D3D12_RANGE range = { 0, 0 };
    if (fr->VertexBuffer->Map(0, &range, &vtx_resource) != S_OK)
        return;
    if (fr->IndexBuffer->Map(0, &range, &idx_resource) != S_OK)
        return;
    ImDrawVert* vtx_dst = (ImDrawVert*)vtx_resource;
    ImDrawIdx* idx_dst = (ImDrawIdx*)idx_resource;
    for (int n = 0; n < draw_data->CmdListsCount; n++)
    {
        const ImDrawList* draw_list = draw_data->CmdLists[n];
        memcpy(vtx_dst, draw_list->VtxBuffer.Data, draw_list->VtxBuffer.Size * sizeof(ImDrawVert));
        memcpy(idx_dst, draw_list->IdxBuffer.Data, draw_list->IdxBuffer.Size * sizeof(ImDrawIdx));
        vtx_dst += draw_list->VtxBuffer.Size;
        idx_dst += draw_list->IdxBuffer.Size;
    }

    // During Unmap() we specify the written range (as per DX12 API, this is informational and for tooling only)
    range.End = (SIZE_T)((intptr_t)vtx_dst - (intptr_t)vtx_resource);
    IM_ASSERT(range.End == draw_data->TotalVtxCount * sizeof(ImDrawVert));
    fr->VertexBuffer->Unmap(0, &range);
    range.End = (SIZE_T)((intptr_t)idx_dst - (intptr_t)idx_resource);
    IM_ASSERT(range.End == draw_data->TotalIdxCount * sizeof(ImDrawIdx));
    fr->IndexBuffer->Unmap(0, &range);

    // Setup desired DX state
    ImGui_ImplDX12_SetupRenderState(draw_data, command_list, fr);

    // Setup render state structure (for callbacks and custom texture bindings)
    ImGuiPlatformIO& platform_io = ImGui::GetPlatformIO();
    ImGui_ImplDX12_RenderState render_state;
    render_state.Device = bd->pd3dDevice;
    render_state.CommandList = command_list;
    platform_io.Renderer_RenderState = &render_state;

    // Render command lists
    // (Because we merged all buffers into a single one, we maintain our own offset into them)
    int global_vtx_offset = 0;
    int global_idx_offset = 0;
    ImVec2 clip_off = draw_data->DisplayPos;
    for (int n = 0; n < draw_data->CmdListsCount; n++)
    {
        const ImDrawList* draw_list = draw_data->CmdLists[n];
        for (int cmd_i = 0; cmd_i < draw_list->CmdBuffer.Size; cmd_i++)
        {
            const ImDrawCmd* pcmd = &draw_list->CmdBuffer[cmd_i];
            if (pcmd->UserCallback != nullptr)
            {
                // User callback, registered via ImDrawList::AddCallback()
                // (ImDrawCallback_ResetRenderState is a special callback value used by the user to request the renderer to reset render state.)
                if (pcmd->UserCallback == ImDrawCallback_ResetRenderState)
                    ImGui_ImplDX12_SetupRenderState(draw_data, command_list, fr);
                else
                    pcmd->UserCallback(draw_list, pcmd);
            }
            else
            {
                // Project scissor/clipping rectangles into framebuffer space
                ImVec2 clip_min(pcmd->ClipRect.x - clip_off.x, pcmd->ClipRect.y - clip_off.y);
                ImVec2 clip_max(pcmd->ClipRect.z - clip_off.x, pcmd->ClipRect.w - clip_off.y);
                if (clip_max.x <= clip_min.x || clip_max.y <= clip_min.y)
                    continue;

                // Apply scissor/clipping rectangle
                const D3D12_RECT r = { (LONG)clip_min.x, (LONG)clip_min.y, (LONG)clip_max.x, (LONG)clip_max.y };
                command_list->RSSetScissorRects(1, &r);

                // Bind texture, Draw
                D3D12_GPU_DESCRIPTOR_HANDLE texture_handle = {};
                texture_handle.ptr = (UINT64)pcmd->GetTexID();
                command_list->SetGraphicsRootDescriptorTable(1, texture_handle);
                command_list->DrawIndexedInstanced(pcmd->ElemCount, 1, pcmd->IdxOffset + global_idx_offset, pcmd->VtxOffset + global_vtx_offset, 0);
            }
        }
        global_idx_offset += draw_list->IdxBuffer.Size;
        global_vtx_offset += draw_list->VtxBuffer.Size;
    }
    platform_io.Renderer_RenderState = NULL;
}

static void ImGui_ImplDX12_CreateFontsTexture()
{
    // Build texture atlas
    ImGuiIO& io = ImGui::GetIO();
    ImGui_ImplDX12_Data* bd = ImGui_ImplDX12_GetBackendData();
    unsigned char* pixels;
    int width, height;
    io.Fonts->GetTexDataAsRGBA32(&pixels, &width, &height);

    // Upload texture to graphics system
    ImGui_ImplDX12_Texture* font_tex = &bd->FontTexture;
    {
        D3D12_HEAP_PROPERTIES props;
        memset(&props, 0, sizeof(D3D12_HEAP_PROPERTIES));
        props.Type = D3D12_HEAP_TYPE_DEFAULT;
        props.CPUPageProperty = D3D12_CPU_PAGE_PROPERTY_UNKNOWN;
        props.MemoryPoolPreference = D3D12_MEMORY_POOL_UNKNOWN;

        D3D12_RESOURCE_DESC desc;
        ZeroMemory(&desc, sizeof(desc));
        desc.Dimension = D3D12_RESOURCE_DIMENSION_TEXTURE2D;
        desc.Alignment = 0;
        desc.Width = width;
        desc.Height = height;
        desc.DepthOrArraySize = 1;
        desc.MipLevels = 1;
        desc.Format = DXGI_FORMAT_R8G8B8A8_UNORM;
        desc.SampleDesc.Count = 1;
        desc.SampleDesc.Quality = 0;
        desc.Layout = D3D12_TEXTURE_LAYOUT_UNKNOWN;
        desc.Flags = D3D12_RESOURCE_FLAG_NONE;

        ID3D12Resource* pTexture = nullptr;
        bd->pd3dDevice->CreateCommittedResource(&props, D3D12_HEAP_FLAG_NONE, &desc,
            D3D12_RESOURCE_STATE_COPY_DEST, nullptr, IID_PPV_ARGS(&pTexture));

        UINT uploadPitch = (width * 4 + D3D12_TEXTURE_DATA_PITCH_ALIGNMENT - 1u) & ~(D3D12_TEXTURE_DATA_PITCH_ALIGNMENT - 1u);
        UINT uploadSize = height * uploadPitch;
        desc.Dimension = D3D12_RESOURCE_DIMENSION_BUFFER;
        desc.Alignment = 0;
        desc.Width = uploadSize;
        desc.Height = 1;
        desc.DepthOrArraySize = 1;
        desc.MipLevels = 1;
        desc.Format = DXGI_FORMAT_UNKNOWN;
        desc.SampleDesc.Count = 1;
        desc.SampleDesc.Quality = 0;
        desc.Layout = D3D12_TEXTURE_LAYOUT_ROW_MAJOR;
        desc.Flags = D3D12_RESOURCE_FLAG_NONE;

        props.Type = D3D12_HEAP_TYPE_UPLOAD;
        props.CPUPageProperty = D3D12_CPU_PAGE_PROPERTY_UNKNOWN;
        props.MemoryPoolPreference = D3D12_MEMORY_POOL_UNKNOWN;

        ID3D12Resource* uploadBuffer = nullptr;
        HRESULT hr = bd->pd3dDevice->CreateCommittedResource(&props, D3D12_HEAP_FLAG_NONE, &desc,
            D3D12_RESOURCE_STATE_GENERIC_READ, nullptr, IID_PPV_ARGS(&uploadBuffer));
        IM_ASSERT(SUCCEEDED(hr));

        void* mapped = nullptr;
        D3D12_RANGE range = { 0, uploadSize };
        hr = uploadBuffer->Map(0, &range, &mapped);
        IM_ASSERT(SUCCEEDED(hr));
        for (int y = 0; y < height; y++)
            memcpy((void*) ((uintptr_t) mapped + y * uploadPitch), pixels + y * width * 4, width * 4);
        uploadBuffer->Unmap(0, &range);

        D3D12_TEXTURE_COPY_LOCATION srcLocation = {};
        srcLocation.pResource = uploadBuffer;
        srcLocation.Type = D3D12_TEXTURE_COPY_TYPE_PLACED_FOOTPRINT;
        srcLocation.PlacedFootprint.Footprint.Format = DXGI_FORMAT_R8G8B8A8_UNORM;
        srcLocation.PlacedFootprint.Footprint.Width = width;
        srcLocation.PlacedFootprint.Footprint.Height = height;
        srcLocation.PlacedFootprint.Footprint.Depth = 1;
        srcLocation.PlacedFootprint.Footprint.RowPitch = uploadPitch;

        D3D12_TEXTURE_COPY_LOCATION dstLocation = {};
        dstLocation.pResource = pTexture;
        dstLocation.Type = D3D12_TEXTURE_COPY_TYPE_SUBRESOURCE_INDEX;
        dstLocation.SubresourceIndex = 0;

        D3D12_RESOURCE_BARRIER barrier = {};
        barrier.Type = D3D12_RESOURCE_BARRIER_TYPE_TRANSITION;
        barrier.Flags = D3D12_RESOURCE_BARRIER_FLAG_NONE;
        barrier.Transition.pResource   = pTexture;
        barrier.Transition.Subresource = D3D12_RESOURCE_BARRIER_ALL_SUBRESOURCES;
        barrier.Transition.StateBefore = D3D12_RESOURCE_STATE_COPY_DEST;
        barrier.Transition.StateAfter  = D3D12_RESOURCE_STATE_PIXEL_SHADER_RESOURCE;

        ID3D12Fence* fence = nullptr;
        hr = bd->pd3dDevice->CreateFence(0, D3D12_FENCE_FLAG_NONE, IID_PPV_ARGS(&fence));
        IM_ASSERT(SUCCEEDED(hr));

        HANDLE event = CreateEvent(0, 0, 0, 0);
        IM_ASSERT(event != nullptr);

        D3D12_COMMAND_QUEUE_DESC queueDesc = {};
        queueDesc.Type     = D3D12_COMMAND_LIST_TYPE_DIRECT;
        queueDesc.Flags    = D3D12_COMMAND_QUEUE_FLAG_NONE;
        queueDesc.NodeMask = 1;

        ID3D12CommandQueue* cmdQueue = nullptr;
        hr = bd->pd3dDevice->CreateCommandQueue(&queueDesc, IID_PPV_ARGS(&cmdQueue));
        IM_ASSERT(SUCCEEDED(hr));

        ID3D12CommandAllocator* cmdAlloc = nullptr;
        hr = bd->pd3dDevice->CreateCommandAllocator(D3D12_COMMAND_LIST_TYPE_DIRECT, IID_PPV_ARGS(&cmdAlloc));
        IM_ASSERT(SUCCEEDED(hr));

        ID3D12GraphicsCommandList* cmdList = nullptr;
        hr = bd->pd3dDevice->CreateCommandList(0, D3D12_COMMAND_LIST_TYPE_DIRECT, cmdAlloc, nullptr, IID_PPV_ARGS(&cmdList));
        IM_ASSERT(SUCCEEDED(hr));

        cmdList->CopyTextureRegion(&dstLocation, 0, 0, 0, &srcLocation, nullptr);
        cmdList->ResourceBarrier(1, &barrier);

        hr = cmdList->Close();
        IM_ASSERT(SUCCEEDED(hr));

        cmdQueue->ExecuteCommandLists(1, (ID3D12CommandList* const*)&cmdList);
        hr = cmdQueue->Signal(fence, 1);
        IM_ASSERT(SUCCEEDED(hr));

        fence->SetEventOnCompletion(1, event);
        WaitForSingleObject(event, INFINITE);

        cmdList->Release();
        cmdAlloc->Release();
        cmdQueue->Release();
        CloseHandle(event);
        fence->Release();
        uploadBuffer->Release();

        // Create texture view
        D3D12_SHADER_RESOURCE_VIEW_DESC srvDesc;
        ZeroMemory(&srvDesc, sizeof(srvDesc));
        srvDesc.Format = DXGI_FORMAT_R8G8B8A8_UNORM;
        srvDesc.ViewDimension = D3D12_SRV_DIMENSION_TEXTURE2D;
        srvDesc.Texture2D.MipLevels = desc.MipLevels;
        srvDesc.Texture2D.MostDetailedMip = 0;
        srvDesc.Shader4ComponentMapping = D3D12_DEFAULT_SHADER_4_COMPONENT_MAPPING;
        bd->pd3dDevice->CreateShaderResourceView(pTexture, &srvDesc, font_tex->hFontSrvCpuDescHandle);
        SafeRelease(font_tex->pTextureResource);
        font_tex->pTextureResource = pTexture;
    }

    // Store our identifier
    io.Fonts->SetTexID((ImTextureID)font_tex->hFontSrvGpuDescHandle.ptr);
}

bool    ImGui_ImplDX12_CreateDeviceObjects()
{
    ImGui_ImplDX12_Data* bd = ImGui_ImplDX12_GetBackendData();
    if (!bd || !bd->pd3dDevice)
        return false;
    if (bd->pPipelineState)
        ImGui_ImplDX12_InvalidateDeviceObjects();

    // Create the root signature
    {
        D3D12_DESCRIPTOR_RANGE descRange = {};
        descRange.RangeType = D3D12_DESCRIPTOR_RANGE_TYPE_SRV;
        descRange.NumDescriptors = 1;
        descRange.BaseShaderRegister = 0;
        descRange.RegisterSpace = 0;
        descRange.OffsetInDescriptorsFromTableStart = 0;

        D3D12_ROOT_PARAMETER param[2] = {};

        param[0].ParameterType = D3D12_ROOT_PARAMETER_TYPE_32BIT_CONSTANTS;
        param[0].Constants.ShaderRegister = 0;
        param[0].Constants.RegisterSpace = 0;
        param[0].Constants.Num32BitValues = 16;
        param[0].ShaderVisibility = D3D12_SHADER_VISIBILITY_VERTEX;

        param[1].ParameterType = D3D12_ROOT_PARAMETER_TYPE_DESCRIPTOR_TABLE;
        param[1].DescriptorTable.NumDescriptorRanges = 1;
        param[1].DescriptorTable.pDescriptorRanges = &descRange;
        param[1].ShaderVisibility = D3D12_SHADER_VISIBILITY_PIXEL;

        // Bilinear sampling is required by default. Set 'io.Fonts->Flags |= ImFontAtlasFlags_NoBakedLines' or 'style.AntiAliasedLinesUseTex = false' to allow point/nearest sampling.
        D3D12_STATIC_SAMPLER_DESC staticSampler = {};
        staticSampler.Filter = D3D12_FILTER_MIN_MAG_MIP_LINEAR;
        staticSampler.AddressU = D3D12_TEXTURE_ADDRESS_MODE_CLAMP;
        staticSampler.AddressV = D3D12_TEXTURE_ADDRESS_MODE_CLAMP;
        staticSampler.AddressW = D3D12_TEXTURE_ADDRESS_MODE_CLAMP;
        staticSampler.MipLODBias = 0.f;
        staticSampler.MaxAnisotropy = 0;
        staticSampler.ComparisonFunc = D3D12_COMPARISON_FUNC_ALWAYS;
        staticSampler.BorderColor = D3D12_STATIC_BORDER_COLOR_TRANSPARENT_BLACK;
        staticSampler.MinLOD = 0.f;
        staticSampler.MaxLOD = 0.f;
        staticSampler.ShaderRegister = 0;
        staticSampler.RegisterSpace = 0;
        staticSampler.ShaderVisibility = D3D12_SHADER_VISIBILITY_PIXEL;

        D3D12_ROOT_SIGNATURE_DESC desc = {};
        desc.NumParameters = _countof(param);
        desc.pParameters = param;
        desc.NumStaticSamplers = 1;
        desc.pStaticSamplers = &staticSampler;
        desc.Flags =
            D3D12_ROOT_SIGNATURE_FLAG_ALLOW_INPUT_ASSEMBLER_INPUT_LAYOUT |
            D3D12_ROOT_SIGNATURE_FLAG_DENY_HULL_SHADER_ROOT_ACCESS |
            D3D12_ROOT_SIGNATURE_FLAG_DENY_DOMAIN_SHADER_ROOT_ACCESS |
            D3D12_ROOT_SIGNATURE_FLAG_DENY_GEOMETRY_SHADER_ROOT_ACCESS;

        // Load d3d12.dll and D3D12SerializeRootSignature() function address dynamically to facilitate using with D3D12On7.
        // See if any version of d3d12.dll is already loaded in the process. If so, give preference to that.
        static HINSTANCE d3d12_dll = ::GetModuleHandleA("d3d12.dll");
        if (d3d12_dll == nullptr)
        {
            // Attempt to load d3d12.dll from local directories. This will only succeed if
            // (1) the current OS is Windows 7, and
            // (2) there exists a version of d3d12.dll for Windows 7 (D3D12On7) in one of the following directories.
            // See https://github.com/ocornut/imgui/pull/3696 for details.
            const char* localD3d12Paths[] = { ".\\d3d12.dll", ".\\d3d12on7\\d3d12.dll", ".\\12on7\\d3d12.dll" }; // A. current directory, B. used by some games, C. used in Microsoft D3D12On7 sample
            for (int i = 0; i < IM_ARRAYSIZE(localD3d12Paths); i++)
                if ((d3d12_dll = ::LoadLibraryA(localD3d12Paths[i])) != nullptr)
                    break;

            // If failed, we are on Windows >= 10.
            if (d3d12_dll == nullptr)
                d3d12_dll = ::LoadLibraryA("d3d12.dll");

            if (d3d12_dll == nullptr)
                return false;
        }

        PFN_D3D12_SERIALIZE_ROOT_SIGNATURE D3D12SerializeRootSignatureFn = (PFN_D3D12_SERIALIZE_ROOT_SIGNATURE)::GetProcAddress(d3d12_dll, "D3D12SerializeRootSignature");
        if (D3D12SerializeRootSignatureFn == nullptr)
            return false;

        ID3DBlob* blob = nullptr;
        if (D3D12SerializeRootSignatureFn(&desc, D3D_ROOT_SIGNATURE_VERSION_1, &blob, nullptr) != S_OK)
            return false;

        bd->pd3dDevice->CreateRootSignature(0, blob->GetBufferPointer(), blob->GetBufferSize(), IID_PPV_ARGS(&bd->pRootSignature));
        blob->Release();
    }

    // By using D3DCompile() from <d3dcompiler.h> / d3dcompiler.lib, we introduce a dependency to a given version of d3dcompiler_XX.dll (see D3DCOMPILER_DLL_A)
    // If you would like to use this DX12 sample code but remove this dependency you can:
    //  1) compile once, save the compiled shader blobs into a file or source code and assign them to psoDesc.VS/PS [preferred solution]
    //  2) use code to detect any version of the DLL and grab a pointer to D3DCompile from the DLL.
    // See https://github.com/ocornut/imgui/pull/638 for sources and details.

    D3D12_GRAPHICS_PIPELINE_STATE_DESC psoDesc;
    memset(&psoDesc, 0, sizeof(D3D12_GRAPHICS_PIPELINE_STATE_DESC));
    psoDesc.NodeMask = 1;
    psoDesc.PrimitiveTopologyType = D3D12_PRIMITIVE_TOPOLOGY_TYPE_TRIANGLE;
    psoDesc.pRootSignature = bd->pRootSignature;
    psoDesc.SampleMask = UINT_MAX;
    psoDesc.NumRenderTargets = 1;
    psoDesc.RTVFormats[0] = bd->RTVFormat;
    psoDesc.SampleDesc.Count = 1;
    psoDesc.Flags = D3D12_PIPELINE_STATE_FLAG_NONE;

    ID3DBlob* vertexShaderBlob;
    ID3DBlob* pixelShaderBlob;

    // Create the vertex shader
    {
        static const char* vertexShader =
            "cbuffer vertexBuffer : register(b0) \
            {\
              float4x4 ProjectionMatrix; \
            };\
            struct VS_INPUT\
            {\
              float2 pos : POSITION;\
              float4 col : COLOR0;\
              float2 uv  : TEXCOORD0;\
            };\
            \
            struct PS_INPUT\
            {\
              float4 pos : SV_POSITION;\
              float4 col : COLOR0;\
              float2 uv  : TEXCOORD0;\
            };\
            \
            PS_INPUT main(VS_INPUT input)\
            {\
              PS_INPUT output;\
              output.pos = mul( ProjectionMatrix, float4(input.pos.xy, 0.f, 1.f));\
              output.col = input.col;\
              output.uv  = input.uv;\
              return output;\
            }";

        if (FAILED(D3DCompile(vertexShader, strlen(vertexShader), nullptr, nullptr, nullptr, "main", "vs_5_0", 0, 0, &vertexShaderBlob, nullptr)))
            return false; // NB: Pass ID3DBlob* pErrorBlob to D3DCompile() to get error showing in (const char*)pErrorBlob->GetBufferPointer(). Make sure to Release() the blob!
        psoDesc.VS = { vertexShaderBlob->GetBufferPointer(), vertexShaderBlob->GetBufferSize() };

        // Create the input layout
        static D3D12_INPUT_ELEMENT_DESC local_layout[] =
        {
            { "POSITION", 0, DXGI_FORMAT_R32G32_FLOAT,   0, (UINT)offsetof(ImDrawVert, pos), D3D12_INPUT_CLASSIFICATION_PER_VERTEX_DATA, 0 },
            { "TEXCOORD", 0, DXGI_FORMAT_R32G32_FLOAT,   0, (UINT)offsetof(ImDrawVert, uv),  D3D12_INPUT_CLASSIFICATION_PER_VERTEX_DATA, 0 },
            { "COLOR",    0, DXGI_FORMAT_R8G8B8A8_UNORM, 0, (UINT)offsetof(ImDrawVert, col), D3D12_INPUT_CLASSIFICATION_PER_VERTEX_DATA, 0 },
        };
        psoDesc.InputLayout = { local_layout, 3 };
    }

    // Create the pixel shader
    {
        static const char* pixelShader =
            "struct PS_INPUT\
            {\
              float4 pos : SV_POSITION;\
              float4 col : COLOR0;\
              float2 uv  : TEXCOORD0;\
            };\
            SamplerState sampler0 : register(s0);\
            Texture2D texture0 : register(t0);\
            \
            float4 main(PS_INPUT input) : SV_Target\
            {\
              float4 out_col = input.col * texture0.Sample(sampler0, input.uv); \
              return out_col; \
            }";

        if (FAILED(D3DCompile(pixelShader, strlen(pixelShader), nullptr, nullptr, nullptr, "main", "ps_5_0", 0, 0, &pixelShaderBlob, nullptr)))
        {
            vertexShaderBlob->Release();
            return false; // NB: Pass ID3DBlob* pErrorBlob to D3DCompile() to get error showing in (const char*)pErrorBlob->GetBufferPointer(). Make sure to Release() the blob!
        }
        psoDesc.PS = { pixelShaderBlob->GetBufferPointer(), pixelShaderBlob->GetBufferSize() };
    }

    // Create the blending setup
    {
        D3D12_BLEND_DESC& desc = psoDesc.BlendState;
        desc.AlphaToCoverageEnable = false;
        desc.RenderTarget[0].BlendEnable = true;
        desc.RenderTarget[0].SrcBlend = D3D12_BLEND_SRC_ALPHA;
        desc.RenderTarget[0].DestBlend = D3D12_BLEND_INV_SRC_ALPHA;
        desc.RenderTarget[0].BlendOp = D3D12_BLEND_OP_ADD;
        desc.RenderTarget[0].SrcBlendAlpha = D3D12_BLEND_ONE;
        desc.RenderTarget[0].DestBlendAlpha = D3D12_BLEND_INV_SRC_ALPHA;
        desc.RenderTarget[0].BlendOpAlpha = D3D12_BLEND_OP_ADD;
        desc.RenderTarget[0].RenderTargetWriteMask = D3D12_COLOR_WRITE_ENABLE_ALL;
    }

    // Create the rasterizer state
    {
        D3D12_RASTERIZER_DESC& desc = psoDesc.RasterizerState;
        desc.FillMode = D3D12_FILL_MODE_SOLID;
        desc.CullMode = D3D12_CULL_MODE_NONE;
        desc.FrontCounterClockwise = FALSE;
        desc.DepthBias = D3D12_DEFAULT_DEPTH_BIAS;
        desc.DepthBiasClamp = D3D12_DEFAULT_DEPTH_BIAS_CLAMP;
        desc.SlopeScaledDepthBias = D3D12_DEFAULT_SLOPE_SCALED_DEPTH_BIAS;
        desc.DepthClipEnable = true;
        desc.MultisampleEnable = FALSE;
        desc.AntialiasedLineEnable = FALSE;
        desc.ForcedSampleCount = 0;
        desc.ConservativeRaster = D3D12_CONSERVATIVE_RASTERIZATION_MODE_OFF;
    }

    // Create depth-stencil State
    {
        D3D12_DEPTH_STENCIL_DESC& desc = psoDesc.DepthStencilState;
        desc.DepthEnable = false;
        desc.DepthWriteMask = D3D12_DEPTH_WRITE_MASK_ALL;
        desc.DepthFunc = D3D12_COMPARISON_FUNC_ALWAYS;
        desc.StencilEnable = false;
        desc.FrontFace.StencilFailOp = desc.FrontFace.StencilDepthFailOp = desc.FrontFace.StencilPassOp = D3D12_STENCIL_OP_KEEP;
        desc.FrontFace.StencilFunc = D3D12_COMPARISON_FUNC_ALWAYS;
        desc.BackFace = desc.FrontFace;
    }

    HRESULT result_pipeline_state = bd->pd3dDevice->CreateGraphicsPipelineState(&psoDesc, IID_PPV_ARGS(&bd->pPipelineState));
    vertexShaderBlob->Release();
    pixelShaderBlob->Release();
    if (result_pipeline_state != S_OK)
        return false;

    ImGui_ImplDX12_CreateFontsTexture();

    return true;
}

static void ImGui_ImplDX12_DestroyRenderBuffers(ImGui_ImplDX12_RenderBuffers* render_buffers)
{
    SafeRelease(render_buffers->IndexBuffer);
    SafeRelease(render_buffers->VertexBuffer);
    render_buffers->IndexBufferSize = render_buffers->VertexBufferSize = 0;
}

void    ImGui_ImplDX12_InvalidateDeviceObjects()
{
    ImGui_ImplDX12_Data* bd = ImGui_ImplDX12_GetBackendData();
    if (!bd || !bd->pd3dDevice)
        return;

    ImGuiIO& io = ImGui::GetIO();
    SafeRelease(bd->pRootSignature);
    SafeRelease(bd->pPipelineState);
<<<<<<< HEAD
    SafeRelease(bd->pFontTextureResource);
    io.Fonts->SetTexID(0); // We copied bd->pFontTextureView to io.Fonts->TexID so let's clear that as well.
=======

    // Free SRV descriptor used by texture
    ImGui_ImplDX12_Texture* font_tex = &bd->FontTexture;
    bd->InitInfo.SrvDescriptorFreeFn(&bd->InitInfo, font_tex->hFontSrvCpuDescHandle, font_tex->hFontSrvGpuDescHandle);
    SafeRelease(font_tex->pTextureResource);
    io.Fonts->SetTexID(0); // We copied bd->hFontSrvGpuDescHandle to io.Fonts->TexID so let's clear that as well.

    for (UINT i = 0; i < bd->numFramesInFlight; i++)
    {
        ImGui_ImplDX12_RenderBuffers* fr = &bd->pFrameResources[i];
        SafeRelease(fr->IndexBuffer);
        SafeRelease(fr->VertexBuffer);
    }
>>>>>>> 20360e00
}

bool ImGui_ImplDX12_Init(ImGui_ImplDX12_InitInfo* init_info)
{
    ImGuiIO& io = ImGui::GetIO();
    IMGUI_CHECKVERSION();
    IM_ASSERT(io.BackendRendererUserData == nullptr && "Already initialized a renderer backend!");

    // Setup backend capabilities flags
    ImGui_ImplDX12_Data* bd = IM_NEW(ImGui_ImplDX12_Data)();
    bd->InitInfo = *init_info; // Deep copy
    init_info = &bd->InitInfo;

    bd->pd3dDevice = init_info->Device;
    bd->RTVFormat = init_info->RTVFormat;
    bd->numFramesInFlight = init_info->NumFramesInFlight;
    bd->pd3dSrvDescHeap = init_info->SrvDescriptorHeap;

    io.BackendRendererUserData = (void*)bd;
    io.BackendRendererName = "imgui_impl_dx12";
    io.BackendFlags |= ImGuiBackendFlags_RendererHasVtxOffset;  // We can honor the ImDrawCmd::VtxOffset field, allowing for large meshes.
    io.BackendFlags |= ImGuiBackendFlags_RendererHasViewports;  // We can create multi-viewports on the Renderer side (optional)
    if (io.ConfigFlags & ImGuiConfigFlags_ViewportsEnable)
        ImGui_ImplDX12_InitPlatformInterface();

<<<<<<< HEAD
    bd->pd3dDevice = device;
    bd->RTVFormat = rtv_format;
    bd->hFontSrvCpuDescHandle = font_srv_cpu_desc_handle;
    bd->hFontSrvGpuDescHandle = font_srv_gpu_desc_handle;
    bd->numFramesInFlight = num_frames_in_flight;
    bd->pd3dSrvDescHeap = cbv_srv_heap;

    // Create a dummy ImGui_ImplDX12_ViewportData holder for the main viewport,
    // Since this is created and managed by the application, we will only use the ->Resources[] fields.
    ImGuiViewport* main_viewport = ImGui::GetMainViewport();
    main_viewport->RendererUserData = IM_NEW(ImGui_ImplDX12_ViewportData)(bd->numFramesInFlight);
=======
#ifndef IMGUI_DISABLE_OBSOLETE_FUNCTIONS
    if (init_info->SrvDescriptorAllocFn == NULL)
    {
        // Wrap legacy behavior of passing space for a single descriptor
        IM_ASSERT(init_info->LegacySingleSrvCpuDescriptor.ptr != 0 && init_info->LegacySingleSrvGpuDescriptor.ptr != 0);
        init_info->SrvDescriptorAllocFn = [](ImGui_ImplDX12_InitInfo*, D3D12_CPU_DESCRIPTOR_HANDLE* out_cpu_handle, D3D12_GPU_DESCRIPTOR_HANDLE* out_gpu_handle)
        {
            ImGui_ImplDX12_Data* bd = ImGui_ImplDX12_GetBackendData();
            IM_ASSERT(bd->LegacySingleDescriptorUsed == false);
            *out_cpu_handle = bd->InitInfo.LegacySingleSrvCpuDescriptor;
            *out_gpu_handle = bd->InitInfo.LegacySingleSrvGpuDescriptor;
            bd->LegacySingleDescriptorUsed = true;
        };
        init_info->SrvDescriptorFreeFn = [](ImGui_ImplDX12_InitInfo*, D3D12_CPU_DESCRIPTOR_HANDLE, D3D12_GPU_DESCRIPTOR_HANDLE)
        {
            ImGui_ImplDX12_Data* bd = ImGui_ImplDX12_GetBackendData();
            IM_ASSERT(bd->LegacySingleDescriptorUsed == true);
            bd->LegacySingleDescriptorUsed = false;
        };
    }
#endif

    // Allocate 1 SRV descriptor for the font texture
    IM_ASSERT(init_info->SrvDescriptorAllocFn != NULL && init_info->SrvDescriptorFreeFn != NULL);
    init_info->SrvDescriptorAllocFn(&bd->InitInfo, &bd->FontTexture.hFontSrvCpuDescHandle, &bd->FontTexture.hFontSrvGpuDescHandle);

    // Create buffers with a default size (they will later be grown as needed)
    bd->frameIndex = UINT_MAX;
    bd->pFrameResources = new ImGui_ImplDX12_RenderBuffers[bd->numFramesInFlight];
    for (int i = 0; i < (int)bd->numFramesInFlight; i++)
    {
        ImGui_ImplDX12_RenderBuffers* fr = &bd->pFrameResources[i];
        fr->IndexBuffer = nullptr;
        fr->VertexBuffer = nullptr;
        fr->IndexBufferSize = 10000;
        fr->VertexBufferSize = 5000;
    }
>>>>>>> 20360e00

    return true;
}

#ifndef IMGUI_DISABLE_OBSOLETE_FUNCTIONS
// Legacy initialization API Obsoleted in 1.91.5
// font_srv_cpu_desc_handle and font_srv_gpu_desc_handle are handles to a single SRV descriptor to use for the internal font texture, they must be in 'srv_descriptor_heap'
bool ImGui_ImplDX12_Init(ID3D12Device* device, int num_frames_in_flight, DXGI_FORMAT rtv_format, ID3D12DescriptorHeap* srv_descriptor_heap, D3D12_CPU_DESCRIPTOR_HANDLE font_srv_cpu_desc_handle, D3D12_GPU_DESCRIPTOR_HANDLE font_srv_gpu_desc_handle)
{
    ImGui_ImplDX12_InitInfo init_info;
    init_info.Device = device;
    init_info.NumFramesInFlight = num_frames_in_flight;
    init_info.RTVFormat = rtv_format;
    init_info.SrvDescriptorHeap = srv_descriptor_heap;
    init_info.LegacySingleSrvCpuDescriptor = font_srv_cpu_desc_handle;
    init_info.LegacySingleSrvGpuDescriptor = font_srv_gpu_desc_handle;;
    return ImGui_ImplDX12_Init(&init_info);
}
#endif

void ImGui_ImplDX12_Shutdown()
{
    ImGui_ImplDX12_Data* bd = ImGui_ImplDX12_GetBackendData();
    IM_ASSERT(bd != nullptr && "No renderer backend to shutdown, or already shutdown?");
    ImGuiIO& io = ImGui::GetIO();

    // Manually delete main viewport render resources in-case we haven't initialized for viewports
    ImGuiViewport* main_viewport = ImGui::GetMainViewport();
    if (ImGui_ImplDX12_ViewportData* vd = (ImGui_ImplDX12_ViewportData*)main_viewport->RendererUserData)
    {
        // We could just call ImGui_ImplDX12_DestroyWindow(main_viewport) as a convenience but that would be misleading since we only use data->Resources[]
        for (UINT i = 0; i < bd->numFramesInFlight; i++)
            ImGui_ImplDX12_DestroyRenderBuffers(&vd->FrameRenderBuffers[i]);
        IM_DELETE(vd);
        main_viewport->RendererUserData = nullptr;
    }

    // Clean up windows and device objects
    ImGui_ImplDX12_ShutdownPlatformInterface();
    ImGui_ImplDX12_InvalidateDeviceObjects();
<<<<<<< HEAD
=======
    delete[] bd->pFrameResources;
>>>>>>> 20360e00

    io.BackendRendererName = nullptr;
    io.BackendRendererUserData = nullptr;
    io.BackendFlags &= ~(ImGuiBackendFlags_RendererHasVtxOffset | ImGuiBackendFlags_RendererHasViewports);
    IM_DELETE(bd);
}

void ImGui_ImplDX12_NewFrame()
{
    ImGui_ImplDX12_Data* bd = ImGui_ImplDX12_GetBackendData();
    IM_ASSERT(bd != nullptr && "Context or backend not initialized! Did you call ImGui_ImplDX12_Init()?");

    if (!bd->pPipelineState)
        ImGui_ImplDX12_CreateDeviceObjects();
}

//--------------------------------------------------------------------------------------------------------
// MULTI-VIEWPORT / PLATFORM INTERFACE SUPPORT
// This is an _advanced_ and _optional_ feature, allowing the backend to create and handle multiple viewports simultaneously.
// If you are new to dear imgui or creating a new binding for dear imgui, it is recommended that you completely ignore this section first..
//--------------------------------------------------------------------------------------------------------

static void ImGui_ImplDX12_CreateWindow(ImGuiViewport* viewport)
{
    ImGui_ImplDX12_Data* bd = ImGui_ImplDX12_GetBackendData();
    ImGui_ImplDX12_ViewportData* vd = IM_NEW(ImGui_ImplDX12_ViewportData)(bd->numFramesInFlight);
    viewport->RendererUserData = vd;

    // PlatformHandleRaw should always be a HWND, whereas PlatformHandle might be a higher-level handle (e.g. GLFWWindow*, SDL_Window*).
    // Some backends will leave PlatformHandleRaw == 0, in which case we assume PlatformHandle will contain the HWND.
    HWND hwnd = viewport->PlatformHandleRaw ? (HWND)viewport->PlatformHandleRaw : (HWND)viewport->PlatformHandle;
    IM_ASSERT(hwnd != 0);

    vd->FrameIndex = UINT_MAX;

    // Create command queue.
    D3D12_COMMAND_QUEUE_DESC queue_desc = {};
    queue_desc.Flags = D3D12_COMMAND_QUEUE_FLAG_NONE;
    queue_desc.Type = D3D12_COMMAND_LIST_TYPE_DIRECT;

    HRESULT res = S_OK;
    res = bd->pd3dDevice->CreateCommandQueue(&queue_desc, IID_PPV_ARGS(&vd->CommandQueue));
    IM_ASSERT(res == S_OK);

    // Create command allocator.
    for (UINT i = 0; i < bd->numFramesInFlight; ++i)
    {
        res = bd->pd3dDevice->CreateCommandAllocator(D3D12_COMMAND_LIST_TYPE_DIRECT, IID_PPV_ARGS(&vd->FrameCtx[i].CommandAllocator));
        IM_ASSERT(res == S_OK);
    }

    // Create command list.
    res = bd->pd3dDevice->CreateCommandList(0, D3D12_COMMAND_LIST_TYPE_DIRECT, vd->FrameCtx[0].CommandAllocator, nullptr, IID_PPV_ARGS(&vd->CommandList));
    IM_ASSERT(res == S_OK);
    vd->CommandList->Close();

    // Create fence.
    res = bd->pd3dDevice->CreateFence(0, D3D12_FENCE_FLAG_NONE, IID_PPV_ARGS(&vd->Fence));
    IM_ASSERT(res == S_OK);

    vd->FenceEvent = CreateEvent(nullptr, FALSE, FALSE, nullptr);
    IM_ASSERT(vd->FenceEvent != nullptr);

    // Create swap chain
    // FIXME-VIEWPORT: May want to copy/inherit swap chain settings from the user/application.
    DXGI_SWAP_CHAIN_DESC1 sd1;
    ZeroMemory(&sd1, sizeof(sd1));
    sd1.BufferCount = bd->numFramesInFlight;
    sd1.Width = (UINT)viewport->Size.x;
    sd1.Height = (UINT)viewport->Size.y;
    sd1.Format = bd->RTVFormat;
    sd1.BufferUsage = DXGI_USAGE_RENDER_TARGET_OUTPUT;
    sd1.SampleDesc.Count = 1;
    sd1.SampleDesc.Quality = 0;
    sd1.SwapEffect = DXGI_SWAP_EFFECT_FLIP_DISCARD;
    sd1.AlphaMode = DXGI_ALPHA_MODE_UNSPECIFIED;
    sd1.Scaling = DXGI_SCALING_NONE;
    sd1.Stereo = FALSE;

    IDXGIFactory4* dxgi_factory = nullptr;
    res = ::CreateDXGIFactory1(IID_PPV_ARGS(&dxgi_factory));
    IM_ASSERT(res == S_OK);

    IDXGISwapChain1* swap_chain = nullptr;
    res = dxgi_factory->CreateSwapChainForHwnd(vd->CommandQueue, hwnd, &sd1, nullptr, nullptr, &swap_chain);
    IM_ASSERT(res == S_OK);

    dxgi_factory->Release();

    // Or swapChain.As(&mSwapChain)
    IM_ASSERT(vd->SwapChain == nullptr);
    swap_chain->QueryInterface(IID_PPV_ARGS(&vd->SwapChain));
    swap_chain->Release();

    // Create the render targets
    if (vd->SwapChain)
    {
        D3D12_DESCRIPTOR_HEAP_DESC desc = {};
        desc.Type = D3D12_DESCRIPTOR_HEAP_TYPE_RTV;
        desc.NumDescriptors = bd->numFramesInFlight;
        desc.Flags = D3D12_DESCRIPTOR_HEAP_FLAG_NONE;
        desc.NodeMask = 1;

        HRESULT hr = bd->pd3dDevice->CreateDescriptorHeap(&desc, IID_PPV_ARGS(&vd->RtvDescHeap));
        IM_ASSERT(hr == S_OK);

        SIZE_T rtv_descriptor_size = bd->pd3dDevice->GetDescriptorHandleIncrementSize(D3D12_DESCRIPTOR_HEAP_TYPE_RTV);
        D3D12_CPU_DESCRIPTOR_HANDLE rtv_handle = vd->RtvDescHeap->GetCPUDescriptorHandleForHeapStart();
        for (UINT i = 0; i < bd->numFramesInFlight; i++)
        {
            vd->FrameCtx[i].RenderTargetCpuDescriptors = rtv_handle;
            rtv_handle.ptr += rtv_descriptor_size;
        }

        ID3D12Resource* back_buffer;
        for (UINT i = 0; i < bd->numFramesInFlight; i++)
        {
            IM_ASSERT(vd->FrameCtx[i].RenderTarget == nullptr);
            vd->SwapChain->GetBuffer(i, IID_PPV_ARGS(&back_buffer));
            bd->pd3dDevice->CreateRenderTargetView(back_buffer, nullptr, vd->FrameCtx[i].RenderTargetCpuDescriptors);
            vd->FrameCtx[i].RenderTarget = back_buffer;
        }
    }

    for (UINT i = 0; i < bd->numFramesInFlight; i++)
        ImGui_ImplDX12_DestroyRenderBuffers(&vd->FrameRenderBuffers[i]);
}

static void ImGui_WaitForPendingOperations(ImGui_ImplDX12_ViewportData* vd)
{
    HRESULT hr = S_FALSE;
    if (vd && vd->CommandQueue && vd->Fence && vd->FenceEvent)
    {
        hr = vd->CommandQueue->Signal(vd->Fence, ++vd->FenceSignaledValue);
        IM_ASSERT(hr == S_OK);
        ::WaitForSingleObject(vd->FenceEvent, 0); // Reset any forgotten waits
        hr = vd->Fence->SetEventOnCompletion(vd->FenceSignaledValue, vd->FenceEvent);
        IM_ASSERT(hr == S_OK);
        ::WaitForSingleObject(vd->FenceEvent, INFINITE);
    }
}

static void ImGui_ImplDX12_DestroyWindow(ImGuiViewport* viewport)
{
    // The main viewport (owned by the application) will always have RendererUserData == 0 since we didn't create the data for it.
    ImGui_ImplDX12_Data* bd = ImGui_ImplDX12_GetBackendData();
    if (ImGui_ImplDX12_ViewportData* vd = (ImGui_ImplDX12_ViewportData*)viewport->RendererUserData)
    {
        ImGui_WaitForPendingOperations(vd);

        SafeRelease(vd->CommandQueue);
        SafeRelease(vd->CommandList);
        SafeRelease(vd->SwapChain);
        SafeRelease(vd->RtvDescHeap);
        SafeRelease(vd->Fence);
        ::CloseHandle(vd->FenceEvent);
        vd->FenceEvent = nullptr;

        for (UINT i = 0; i < bd->numFramesInFlight; i++)
        {
            SafeRelease(vd->FrameCtx[i].RenderTarget);
            SafeRelease(vd->FrameCtx[i].CommandAllocator);
            ImGui_ImplDX12_DestroyRenderBuffers(&vd->FrameRenderBuffers[i]);
        }
        IM_DELETE(vd);
    }
    viewport->RendererUserData = nullptr;
}

static void ImGui_ImplDX12_SetWindowSize(ImGuiViewport* viewport, ImVec2 size)
{
    ImGui_ImplDX12_Data* bd = ImGui_ImplDX12_GetBackendData();
    ImGui_ImplDX12_ViewportData* vd = (ImGui_ImplDX12_ViewportData*)viewport->RendererUserData;

    ImGui_WaitForPendingOperations(vd);

    for (UINT i = 0; i < bd->numFramesInFlight; i++)
        SafeRelease(vd->FrameCtx[i].RenderTarget);

    if (vd->SwapChain)
    {
        ID3D12Resource* back_buffer = nullptr;
        vd->SwapChain->ResizeBuffers(0, (UINT)size.x, (UINT)size.y, DXGI_FORMAT_UNKNOWN, 0);
        for (UINT i = 0; i < bd->numFramesInFlight; i++)
        {
            vd->SwapChain->GetBuffer(i, IID_PPV_ARGS(&back_buffer));
            bd->pd3dDevice->CreateRenderTargetView(back_buffer, nullptr, vd->FrameCtx[i].RenderTargetCpuDescriptors);
            vd->FrameCtx[i].RenderTarget = back_buffer;
        }
    }
}

static void ImGui_ImplDX12_RenderWindow(ImGuiViewport* viewport, void*)
{
    ImGui_ImplDX12_Data* bd = ImGui_ImplDX12_GetBackendData();
    ImGui_ImplDX12_ViewportData* vd = (ImGui_ImplDX12_ViewportData*)viewport->RendererUserData;

    ImGui_ImplDX12_FrameContext* frame_context = &vd->FrameCtx[vd->FrameIndex % bd->numFramesInFlight];
    UINT back_buffer_idx = vd->SwapChain->GetCurrentBackBufferIndex();

    const ImVec4 clear_color = ImVec4(0.0f, 0.0f, 0.0f, 1.0f);
    D3D12_RESOURCE_BARRIER barrier = {};
    barrier.Type = D3D12_RESOURCE_BARRIER_TYPE_TRANSITION;
    barrier.Flags = D3D12_RESOURCE_BARRIER_FLAG_NONE;
    barrier.Transition.pResource = vd->FrameCtx[back_buffer_idx].RenderTarget;
    barrier.Transition.Subresource = D3D12_RESOURCE_BARRIER_ALL_SUBRESOURCES;
    barrier.Transition.StateBefore = D3D12_RESOURCE_STATE_PRESENT;
    barrier.Transition.StateAfter = D3D12_RESOURCE_STATE_RENDER_TARGET;

    // Draw
    ID3D12GraphicsCommandList* cmd_list = vd->CommandList;

    frame_context->CommandAllocator->Reset();
    cmd_list->Reset(frame_context->CommandAllocator, nullptr);
    cmd_list->ResourceBarrier(1, &barrier);
    cmd_list->OMSetRenderTargets(1, &vd->FrameCtx[back_buffer_idx].RenderTargetCpuDescriptors, FALSE, nullptr);
    if (!(viewport->Flags & ImGuiViewportFlags_NoRendererClear))
        cmd_list->ClearRenderTargetView(vd->FrameCtx[back_buffer_idx].RenderTargetCpuDescriptors, (float*)&clear_color, 0, nullptr);
    cmd_list->SetDescriptorHeaps(1, &bd->pd3dSrvDescHeap);

    ImGui_ImplDX12_RenderDrawData(viewport->DrawData, cmd_list);

    barrier.Transition.StateBefore = D3D12_RESOURCE_STATE_RENDER_TARGET;
    barrier.Transition.StateAfter = D3D12_RESOURCE_STATE_PRESENT;
    cmd_list->ResourceBarrier(1, &barrier);
    cmd_list->Close();

    vd->CommandQueue->Wait(vd->Fence, vd->FenceSignaledValue);
    vd->CommandQueue->ExecuteCommandLists(1, (ID3D12CommandList* const*)&cmd_list);
    vd->CommandQueue->Signal(vd->Fence, ++vd->FenceSignaledValue);
}

static void ImGui_ImplDX12_SwapBuffers(ImGuiViewport* viewport, void*)
{
    ImGui_ImplDX12_ViewportData* vd = (ImGui_ImplDX12_ViewportData*)viewport->RendererUserData;

    vd->SwapChain->Present(0, 0);
    while (vd->Fence->GetCompletedValue() < vd->FenceSignaledValue)
        ::SwitchToThread();
}

void ImGui_ImplDX12_InitPlatformInterface()
{
    ImGuiPlatformIO& platform_io = ImGui::GetPlatformIO();
    platform_io.Renderer_CreateWindow = ImGui_ImplDX12_CreateWindow;
    platform_io.Renderer_DestroyWindow = ImGui_ImplDX12_DestroyWindow;
    platform_io.Renderer_SetWindowSize = ImGui_ImplDX12_SetWindowSize;
    platform_io.Renderer_RenderWindow = ImGui_ImplDX12_RenderWindow;
    platform_io.Renderer_SwapBuffers = ImGui_ImplDX12_SwapBuffers;
}

void ImGui_ImplDX12_ShutdownPlatformInterface()
{
    ImGui::DestroyPlatformWindows();
}

//-----------------------------------------------------------------------------

#endif // #ifndef IMGUI_DISABLE<|MERGE_RESOLUTION|>--- conflicted
+++ resolved
@@ -21,12 +21,9 @@
 
 // CHANGELOG
 // (minor and older changes stripped away, please see git history for details)
-<<<<<<< HEAD
 //  2024-XX-XX: Platform: Added support for multiple windows via the ImGuiPlatformIO interface.
-=======
 //  2024-11-15: DirectX12: *BREAKING CHANGE* Changed ImGui_ImplDX12_Init() signature to take a ImGui_ImplDX12_InitInfo struct. Legacy ImGui_ImplDX12_Init() signature is still supported (will obsolete).
 //  2024-11-15: DirectX12: *BREAKING CHANGE* User is now required to pass function pointers to allocate/free SRV Descriptors. We provide convenience legacy fields to pass a single descriptor, matching the old API, but upcoming features will want multiple.
->>>>>>> 20360e00
 //  2024-10-23: DirectX12: Unmap() call specify written range. The range is informational and may be used by debug tools.
 //  2024-10-07: DirectX12: Changed default texture sampler to Clamp instead of Repeat/Wrap.
 //  2024-10-07: DirectX12: Expose selected render state in ImGui_ImplDX12_RenderState, which you can access in 'void* platform_io.Renderer_RenderState' during draw callbacks.
@@ -61,9 +58,6 @@
 #pragma comment(lib, "d3dcompiler") // Automatically link with d3dcompiler.lib as we are using D3DCompile() below.
 #endif
 
-<<<<<<< HEAD
-// DirectX data
-=======
 // DirectX12 data
 struct ImGui_ImplDX12_RenderBuffers;
 
@@ -72,9 +66,10 @@
     ID3D12Resource*             pTextureResource;
     D3D12_CPU_DESCRIPTOR_HANDLE hFontSrvCpuDescHandle;
     D3D12_GPU_DESCRIPTOR_HANDLE hFontSrvGpuDescHandle;
+
+    ImGui_ImplDX12_Texture()    { memset((void*)this, 0, sizeof(*this)); }
 };
 
->>>>>>> 20360e00
 struct ImGui_ImplDX12_Data
 {
     ImGui_ImplDX12_InitInfo     InitInfo;
@@ -84,18 +79,10 @@
     DXGI_FORMAT                 RTVFormat;
     ID3D12DescriptorHeap*       pd3dSrvDescHeap;
     UINT                        numFramesInFlight;
-
-<<<<<<< HEAD
-    ImGui_ImplDX12_Data()       { memset((void*)this, 0, sizeof(*this)); }
-=======
-    ImGui_ImplDX12_RenderBuffers* pFrameResources;
-    UINT                        frameIndex;
-
     ImGui_ImplDX12_Texture      FontTexture;
     bool                        LegacySingleDescriptorUsed;
 
-    ImGui_ImplDX12_Data()       { memset((void*)this, 0, sizeof(*this)); frameIndex = UINT_MAX; }
->>>>>>> 20360e00
+    ImGui_ImplDX12_Data()       { memset((void*)this, 0, sizeof(*this)); }
 };
 
 // Backend data stored in io.BackendRendererUserData to allow support for multiple Dear ImGui contexts
@@ -804,24 +791,12 @@
     ImGuiIO& io = ImGui::GetIO();
     SafeRelease(bd->pRootSignature);
     SafeRelease(bd->pPipelineState);
-<<<<<<< HEAD
-    SafeRelease(bd->pFontTextureResource);
-    io.Fonts->SetTexID(0); // We copied bd->pFontTextureView to io.Fonts->TexID so let's clear that as well.
-=======
 
     // Free SRV descriptor used by texture
     ImGui_ImplDX12_Texture* font_tex = &bd->FontTexture;
     bd->InitInfo.SrvDescriptorFreeFn(&bd->InitInfo, font_tex->hFontSrvCpuDescHandle, font_tex->hFontSrvGpuDescHandle);
     SafeRelease(font_tex->pTextureResource);
     io.Fonts->SetTexID(0); // We copied bd->hFontSrvGpuDescHandle to io.Fonts->TexID so let's clear that as well.
-
-    for (UINT i = 0; i < bd->numFramesInFlight; i++)
-    {
-        ImGui_ImplDX12_RenderBuffers* fr = &bd->pFrameResources[i];
-        SafeRelease(fr->IndexBuffer);
-        SafeRelease(fr->VertexBuffer);
-    }
->>>>>>> 20360e00
 }
 
 bool ImGui_ImplDX12_Init(ImGui_ImplDX12_InitInfo* init_info)
@@ -847,19 +822,11 @@
     if (io.ConfigFlags & ImGuiConfigFlags_ViewportsEnable)
         ImGui_ImplDX12_InitPlatformInterface();
 
-<<<<<<< HEAD
-    bd->pd3dDevice = device;
-    bd->RTVFormat = rtv_format;
-    bd->hFontSrvCpuDescHandle = font_srv_cpu_desc_handle;
-    bd->hFontSrvGpuDescHandle = font_srv_gpu_desc_handle;
-    bd->numFramesInFlight = num_frames_in_flight;
-    bd->pd3dSrvDescHeap = cbv_srv_heap;
-
     // Create a dummy ImGui_ImplDX12_ViewportData holder for the main viewport,
     // Since this is created and managed by the application, we will only use the ->Resources[] fields.
     ImGuiViewport* main_viewport = ImGui::GetMainViewport();
     main_viewport->RendererUserData = IM_NEW(ImGui_ImplDX12_ViewportData)(bd->numFramesInFlight);
-=======
+
 #ifndef IMGUI_DISABLE_OBSOLETE_FUNCTIONS
     if (init_info->SrvDescriptorAllocFn == NULL)
     {
@@ -885,19 +852,6 @@
     // Allocate 1 SRV descriptor for the font texture
     IM_ASSERT(init_info->SrvDescriptorAllocFn != NULL && init_info->SrvDescriptorFreeFn != NULL);
     init_info->SrvDescriptorAllocFn(&bd->InitInfo, &bd->FontTexture.hFontSrvCpuDescHandle, &bd->FontTexture.hFontSrvGpuDescHandle);
-
-    // Create buffers with a default size (they will later be grown as needed)
-    bd->frameIndex = UINT_MAX;
-    bd->pFrameResources = new ImGui_ImplDX12_RenderBuffers[bd->numFramesInFlight];
-    for (int i = 0; i < (int)bd->numFramesInFlight; i++)
-    {
-        ImGui_ImplDX12_RenderBuffers* fr = &bd->pFrameResources[i];
-        fr->IndexBuffer = nullptr;
-        fr->VertexBuffer = nullptr;
-        fr->IndexBufferSize = 10000;
-        fr->VertexBufferSize = 5000;
-    }
->>>>>>> 20360e00
 
     return true;
 }
@@ -938,10 +892,6 @@
     // Clean up windows and device objects
     ImGui_ImplDX12_ShutdownPlatformInterface();
     ImGui_ImplDX12_InvalidateDeviceObjects();
-<<<<<<< HEAD
-=======
-    delete[] bd->pFrameResources;
->>>>>>> 20360e00
 
     io.BackendRendererName = nullptr;
     io.BackendRendererUserData = nullptr;

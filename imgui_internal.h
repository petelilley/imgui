// dear imgui, v1.67 WIP
// (internal structures/api)

// You may use this file to debug, understand or extend ImGui features but we don't provide any guarantee of forward compatibility!
// Set:
//   #define IMGUI_DEFINE_MATH_OPERATORS
// To implement maths operators for ImVec2 (disabled by default to not collide with using IM_VEC2_CLASS_EXTRA along with your own math types+operators)

#pragma once

#ifndef IMGUI_VERSION
#error Must include imgui.h before imgui_internal.h
#endif

#include <stdio.h>      // FILE*
#include <stdlib.h>     // NULL, malloc, free, qsort, atoi, atof
#include <math.h>       // sqrtf, fabsf, fmodf, powf, floorf, ceilf, cosf, sinf
#include <limits.h>     // INT_MIN, INT_MAX

#ifdef _MSC_VER
#pragma warning (push)
#pragma warning (disable: 4251) // class 'xxx' needs to have dll-interface to be used by clients of struct 'xxx' // when IMGUI_API is set to__declspec(dllexport)
#endif

#ifdef __clang__
#pragma clang diagnostic push
#pragma clang diagnostic ignored "-Wunused-function"        // for stb_textedit.h
#pragma clang diagnostic ignored "-Wmissing-prototypes"     // for stb_textedit.h
#pragma clang diagnostic ignored "-Wold-style-cast"
#endif

//-----------------------------------------------------------------------------
// Forward Declarations
//-----------------------------------------------------------------------------

struct ImRect;                      // An axis-aligned rectangle (2 points)
struct ImDrawDataBuilder;           // Helper to build a ImDrawData instance
struct ImDrawListSharedData;        // Data shared between all ImDrawList instances
struct ImGuiColorMod;               // Stacked color modifier, backup of modified data so we can restore it
struct ImGuiColumnData;             // Storage data for a single column
struct ImGuiColumnsSet;             // Storage data for a columns set
struct ImGuiContext;                // Main imgui context
struct ImGuiGroupData;              // Stacked storage data for BeginGroup()/EndGroup()
struct ImGuiInputTextState;         // Internal state of the currently focused/edited text input box
struct ImGuiItemHoveredDataBackup;  // Backup and restore IsItemHovered() internal data
struct ImGuiMenuColumns;            // Simple column measurement, currently used for MenuItem() only
struct ImGuiNavMoveResult;          // Result of a directional navigation move query result
struct ImGuiNextWindowData;         // Storage for SetNexWindow** functions
struct ImGuiPopupRef;               // Storage for current popup stack
struct ImGuiSettingsHandler;        // Storage for one type registered in the .ini file
struct ImGuiStyleMod;               // Stacked style modifier, backup of modified data so we can restore it
struct ImGuiTabBar;                 // Storage for a tab bar
struct ImGuiTabItem;                // Storage for a tab item (within a tab bar)
struct ImGuiWindow;                 // Storage for one window
struct ImGuiWindowTempData;         // Temporary storage for one window (that's the data which in theory we could ditch at the end of the frame)
struct ImGuiWindowSettings;         // Storage for window settings stored in .ini file (we keep one of those even if the actual window wasn't instanced during this session)

// Use your programming IDE "Go to definition" facility on the names of the center columns to find the actual flags/enum lists.
typedef int ImGuiLayoutType;        // -> enum ImGuiLayoutType_        // Enum: Horizontal or vertical
typedef int ImGuiButtonFlags;       // -> enum ImGuiButtonFlags_       // Flags: for ButtonEx(), ButtonBehavior()
typedef int ImGuiItemFlags;         // -> enum ImGuiItemFlags_         // Flags: for PushItemFlag()
typedef int ImGuiItemStatusFlags;   // -> enum ImGuiItemStatusFlags_   // Flags: for DC.LastItemStatusFlags
typedef int ImGuiNavHighlightFlags; // -> enum ImGuiNavHighlightFlags_ // Flags: for RenderNavHighlight()
typedef int ImGuiNavDirSourceFlags; // -> enum ImGuiNavDirSourceFlags_ // Flags: for GetNavInputAmount2d()
typedef int ImGuiNavMoveFlags;      // -> enum ImGuiNavMoveFlags_      // Flags: for navigation requests
typedef int ImGuiSeparatorFlags;    // -> enum ImGuiSeparatorFlags_    // Flags: for Separator() - internal
typedef int ImGuiSliderFlags;       // -> enum ImGuiSliderFlags_       // Flags: for SliderBehavior()
typedef int ImGuiDragFlags;         // -> enum ImGuiDragFlags_         // Flags: for DragBehavior()

//-------------------------------------------------------------------------
// STB libraries
//-------------------------------------------------------------------------

namespace ImGuiStb
{

#undef STB_TEXTEDIT_STRING
#undef STB_TEXTEDIT_CHARTYPE
#define STB_TEXTEDIT_STRING             ImGuiInputTextState
#define STB_TEXTEDIT_CHARTYPE           ImWchar
#define STB_TEXTEDIT_GETWIDTH_NEWLINE   -1.0f
#include "imstb_textedit.h"

} // namespace ImGuiStb

//-----------------------------------------------------------------------------
// Context
//-----------------------------------------------------------------------------

#ifndef GImGui
extern IMGUI_API ImGuiContext* GImGui;  // Current implicit ImGui context pointer
#endif

//-----------------------------------------------------------------------------
// Helpers
//-----------------------------------------------------------------------------

#define IM_PI           3.14159265358979323846f
#ifdef _WIN32
#define IM_NEWLINE      "\r\n"   // Play it nice with Windows users (2018/05 news: Microsoft announced that Notepad will finally display Unix-style carriage returns!)
#else
#define IM_NEWLINE      "\n"
#endif

//#define IMGUI_DEBUG_LOG(FMT,...)      printf("[%05d] " FMT, GImGui->FrameCount, __VA_ARGS__)
#define IM_STATIC_ASSERT(_COND)         typedef char static_assertion_##__line__[(_COND)?1:-1]
#define IM_F32_TO_INT8_UNBOUND(_VAL)    ((int)((_VAL) * 255.0f + ((_VAL)>=0 ? 0.5f : -0.5f)))   // Unsaturated, for display purpose
#define IM_F32_TO_INT8_SAT(_VAL)        ((int)(ImSaturate(_VAL) * 255.0f + 0.5f))               // Saturated, always output 0..255

// Enforce cdecl calling convention for functions called by the standard library, in case compilation settings changed the default to e.g. __vectorcall
#ifdef _MSC_VER
#define IMGUI_CDECL __cdecl
#else
#define IMGUI_CDECL
#endif

// Helpers: UTF-8 <> wchar
IMGUI_API int           ImTextStrToUtf8(char* buf, int buf_size, const ImWchar* in_text, const ImWchar* in_text_end);      // return output UTF-8 bytes count
IMGUI_API int           ImTextCharFromUtf8(unsigned int* out_char, const char* in_text, const char* in_text_end);          // read one character. return input UTF-8 bytes count
IMGUI_API int           ImTextStrFromUtf8(ImWchar* buf, int buf_size, const char* in_text, const char* in_text_end, const char** in_remaining = NULL);   // return input UTF-8 bytes count
IMGUI_API int           ImTextCountCharsFromUtf8(const char* in_text, const char* in_text_end);                            // return number of UTF-8 code-points (NOT bytes count)
IMGUI_API int           ImTextCountUtf8BytesFromChar(const char* in_text, const char* in_text_end);                        // return number of bytes to express one char in UTF-8
IMGUI_API int           ImTextCountUtf8BytesFromStr(const ImWchar* in_text, const ImWchar* in_text_end);                   // return number of bytes to express string in UTF-8

// Helpers: Misc
IMGUI_API ImU32         ImHash(const void* data, int data_size, ImU32 seed = 0);    // Pass data_size==0 for zero-terminated strings
IMGUI_API void*         ImFileLoadToMemory(const char* filename, const char* file_open_mode, size_t* out_file_size = NULL, int padding_bytes = 0);
IMGUI_API FILE*         ImFileOpen(const char* filename, const char* file_open_mode);
static inline bool      ImCharIsBlankA(char c)          { return c == ' ' || c == '\t'; }
static inline bool      ImCharIsBlankW(unsigned int c)  { return c == ' ' || c == '\t' || c == 0x3000; }
static inline bool      ImIsPowerOfTwo(int v)           { return v != 0 && (v & (v - 1)) == 0; }
static inline int       ImUpperPowerOfTwo(int v)        { v--; v |= v >> 1; v |= v >> 2; v |= v >> 4; v |= v >> 8; v |= v >> 16; v++; return v; }
#define ImQsort         qsort

// Helpers: Geometry
IMGUI_API ImVec2        ImLineClosestPoint(const ImVec2& a, const ImVec2& b, const ImVec2& p);
IMGUI_API bool          ImTriangleContainsPoint(const ImVec2& a, const ImVec2& b, const ImVec2& c, const ImVec2& p);
IMGUI_API ImVec2        ImTriangleClosestPoint(const ImVec2& a, const ImVec2& b, const ImVec2& c, const ImVec2& p);
IMGUI_API void          ImTriangleBarycentricCoords(const ImVec2& a, const ImVec2& b, const ImVec2& c, const ImVec2& p, float& out_u, float& out_v, float& out_w);
IMGUI_API ImGuiDir      ImGetDirQuadrantFromDelta(float dx, float dy);

// Helpers: String
IMGUI_API int           ImStricmp(const char* str1, const char* str2);
IMGUI_API int           ImStrnicmp(const char* str1, const char* str2, size_t count);
IMGUI_API void          ImStrncpy(char* dst, const char* src, size_t count);
IMGUI_API char*         ImStrdup(const char* str);
IMGUI_API const char*   ImStrchrRange(const char* str_begin, const char* str_end, char c);
IMGUI_API int           ImStrlenW(const ImWchar* str);
IMGUI_API const char*   ImStreolRange(const char* str, const char* str_end);                // End end-of-line
IMGUI_API const ImWchar*ImStrbolW(const ImWchar* buf_mid_line, const ImWchar* buf_begin);   // Find beginning-of-line
IMGUI_API const char*   ImStristr(const char* haystack, const char* haystack_end, const char* needle, const char* needle_end);
IMGUI_API void          ImStrTrimBlanks(char* str);
IMGUI_API int           ImFormatString(char* buf, size_t buf_size, const char* fmt, ...) IM_FMTARGS(3);
IMGUI_API int           ImFormatStringV(char* buf, size_t buf_size, const char* fmt, va_list args) IM_FMTLIST(3);
IMGUI_API const char*   ImParseFormatFindStart(const char* format);
IMGUI_API const char*   ImParseFormatFindEnd(const char* format);
IMGUI_API const char*   ImParseFormatTrimDecorations(const char* format, char* buf, int buf_size);
IMGUI_API int           ImParseFormatPrecision(const char* format, int default_value);

// Helpers: ImVec2/ImVec4 operators
// We are keeping those disabled by default so they don't leak in user space, to allow user enabling implicit cast operators between ImVec2 and their own types (using IM_VEC2_CLASS_EXTRA etc.)
// We unfortunately don't have a unary- operator for ImVec2 because this would needs to be defined inside the class itself.
#ifdef IMGUI_DEFINE_MATH_OPERATORS
static inline ImVec2 operator*(const ImVec2& lhs, const float rhs)              { return ImVec2(lhs.x*rhs, lhs.y*rhs); }
static inline ImVec2 operator/(const ImVec2& lhs, const float rhs)              { return ImVec2(lhs.x/rhs, lhs.y/rhs); }
static inline ImVec2 operator+(const ImVec2& lhs, const ImVec2& rhs)            { return ImVec2(lhs.x+rhs.x, lhs.y+rhs.y); }
static inline ImVec2 operator-(const ImVec2& lhs, const ImVec2& rhs)            { return ImVec2(lhs.x-rhs.x, lhs.y-rhs.y); }
static inline ImVec2 operator*(const ImVec2& lhs, const ImVec2& rhs)            { return ImVec2(lhs.x*rhs.x, lhs.y*rhs.y); }
static inline ImVec2 operator/(const ImVec2& lhs, const ImVec2& rhs)            { return ImVec2(lhs.x/rhs.x, lhs.y/rhs.y); }
static inline ImVec2& operator+=(ImVec2& lhs, const ImVec2& rhs)                { lhs.x += rhs.x; lhs.y += rhs.y; return lhs; }
static inline ImVec2& operator-=(ImVec2& lhs, const ImVec2& rhs)                { lhs.x -= rhs.x; lhs.y -= rhs.y; return lhs; }
static inline ImVec2& operator*=(ImVec2& lhs, const float rhs)                  { lhs.x *= rhs; lhs.y *= rhs; return lhs; }
static inline ImVec2& operator/=(ImVec2& lhs, const float rhs)                  { lhs.x /= rhs; lhs.y /= rhs; return lhs; }
static inline ImVec4 operator+(const ImVec4& lhs, const ImVec4& rhs)            { return ImVec4(lhs.x+rhs.x, lhs.y+rhs.y, lhs.z+rhs.z, lhs.w+rhs.w); }
static inline ImVec4 operator-(const ImVec4& lhs, const ImVec4& rhs)            { return ImVec4(lhs.x-rhs.x, lhs.y-rhs.y, lhs.z-rhs.z, lhs.w-rhs.w); }
static inline ImVec4 operator*(const ImVec4& lhs, const ImVec4& rhs)            { return ImVec4(lhs.x*rhs.x, lhs.y*rhs.y, lhs.z*rhs.z, lhs.w*rhs.w); }
#endif

// Helpers: Maths
// - Wrapper for standard libs functions. (Note that imgui_demo.cpp does _not_ use them to keep the code easy to copy)
#ifndef IMGUI_DISABLE_MATH_FUNCTIONS
static inline float  ImFabs(float x)                                            { return fabsf(x); }
static inline float  ImSqrt(float x)                                            { return sqrtf(x); }
static inline float  ImPow(float x, float y)                                    { return powf(x, y); }
static inline double ImPow(double x, double y)                                  { return pow(x, y); }
static inline float  ImFmod(float x, float y)                                   { return fmodf(x, y); }
static inline double ImFmod(double x, double y)                                 { return fmod(x, y); }
static inline float  ImCos(float x)                                             { return cosf(x); }
static inline float  ImSin(float x)                                             { return sinf(x); }
static inline float  ImAcos(float x)                                            { return acosf(x); }
static inline float  ImAtan2(float y, float x)                                  { return atan2f(y, x); }
static inline double ImAtof(const char* s)                                      { return atof(s); }
static inline float  ImFloorStd(float x)                                        { return floorf(x); }   // we already uses our own ImFloor() { return (float)(int)v } internally so the standard one wrapper is named differently (it's used by stb_truetype)
static inline float  ImCeil(float x)                                            { return ceilf(x); }
#endif
// - ImMin/ImMax/ImClamp/ImLerp/ImSwap are used by widgets which support for variety of types: signed/unsigned int/long long float/double, using templates here but we could also redefine them 6 times
template<typename T> static inline T ImMin(T lhs, T rhs)                        { return lhs < rhs ? lhs : rhs; }
template<typename T> static inline T ImMax(T lhs, T rhs)                        { return lhs >= rhs ? lhs : rhs; }
template<typename T> static inline T ImClamp(T v, T mn, T mx)                   { return (v < mn) ? mn : (v > mx) ? mx : v; }
template<typename T> static inline T ImLerp(T a, T b, float t)                  { return (T)(a + (b - a) * t); }
template<typename T> static inline void ImSwap(T& a, T& b)                      { T tmp = a; a = b; b = tmp; }
// - Misc maths helpers
static inline ImVec2 ImMin(const ImVec2& lhs, const ImVec2& rhs)                { return ImVec2(lhs.x < rhs.x ? lhs.x : rhs.x, lhs.y < rhs.y ? lhs.y : rhs.y); }
static inline ImVec2 ImMax(const ImVec2& lhs, const ImVec2& rhs)                { return ImVec2(lhs.x >= rhs.x ? lhs.x : rhs.x, lhs.y >= rhs.y ? lhs.y : rhs.y); }
static inline ImVec2 ImClamp(const ImVec2& v, const ImVec2& mn, ImVec2 mx)      { return ImVec2((v.x < mn.x) ? mn.x : (v.x > mx.x) ? mx.x : v.x, (v.y < mn.y) ? mn.y : (v.y > mx.y) ? mx.y : v.y); }
static inline ImVec2 ImLerp(const ImVec2& a, const ImVec2& b, float t)          { return ImVec2(a.x + (b.x - a.x) * t, a.y + (b.y - a.y) * t); }
static inline ImVec2 ImLerp(const ImVec2& a, const ImVec2& b, const ImVec2& t)  { return ImVec2(a.x + (b.x - a.x) * t.x, a.y + (b.y - a.y) * t.y); }
static inline ImVec4 ImLerp(const ImVec4& a, const ImVec4& b, float t)          { return ImVec4(a.x + (b.x - a.x) * t, a.y + (b.y - a.y) * t, a.z + (b.z - a.z) * t, a.w + (b.w - a.w) * t); }
static inline float  ImSaturate(float f)                                        { return (f < 0.0f) ? 0.0f : (f > 1.0f) ? 1.0f : f; }
static inline float  ImLengthSqr(const ImVec2& lhs)                             { return lhs.x*lhs.x + lhs.y*lhs.y; }
static inline float  ImLengthSqr(const ImVec4& lhs)                             { return lhs.x*lhs.x + lhs.y*lhs.y + lhs.z*lhs.z + lhs.w*lhs.w; }
static inline float  ImInvLength(const ImVec2& lhs, float fail_value)           { float d = lhs.x*lhs.x + lhs.y*lhs.y; if (d > 0.0f) return 1.0f / ImSqrt(d); return fail_value; }
static inline float  ImFloor(float f)                                           { return (float)(int)f; }
static inline ImVec2 ImFloor(const ImVec2& v)                                   { return ImVec2((float)(int)v.x, (float)(int)v.y); }
static inline float  ImDot(const ImVec2& a, const ImVec2& b)                    { return a.x * b.x + a.y * b.y; }
static inline ImVec2 ImRotate(const ImVec2& v, float cos_a, float sin_a)        { return ImVec2(v.x * cos_a - v.y * sin_a, v.x * sin_a + v.y * cos_a); }
static inline float  ImLinearSweep(float current, float target, float speed)    { if (current < target) return ImMin(current + speed, target); if (current > target) return ImMax(current - speed, target); return current; }
static inline ImVec2 ImMul(const ImVec2& lhs, const ImVec2& rhs)                { return ImVec2(lhs.x * rhs.x, lhs.y * rhs.y); }

// Helper: ImPool<>. Basic keyed storage for contiguous instances, slow/amortized insertion, O(1) indexable, O(Log N) queries by ID over a dense/hot buffer,
// Honor constructor/destructor. Add/remove invalidate all pointers. Indexes have the same lifetime as the associated object.
typedef int ImPoolIdx;
template<typename T>
struct IMGUI_API ImPool
{
    ImVector<T>     Data;       // Contiguous data
    ImGuiStorage    Map;        // ID->Index
    ImPoolIdx       FreeIdx;    // Next free idx to use

    ImPool()    { FreeIdx = 0; }
    ~ImPool()   { Clear(); }
    T*          GetByKey(ImGuiID key)               { int idx = Map.GetInt(key, -1); return (idx != -1) ? &Data[idx] : NULL; }
    T*          GetByIndex(ImPoolIdx n)             { return &Data[n]; }
    ImPoolIdx   GetIndex(const T* p) const          { IM_ASSERT(p >= Data.Data && p < Data.Data + Data.Size); return (ImPoolIdx)(p - Data.Data); }
    T*          GetOrAddByKey(ImGuiID key)          { int* p_idx = Map.GetIntRef(key, -1); if (*p_idx != -1) return &Data[*p_idx]; *p_idx = FreeIdx; return Add(); }
    void        Clear()                             { for (int n = 0; n < Map.Data.Size; n++) { int idx = Map.Data[n].val_i; if (idx != -1) Data[idx].~T(); }  Map.Clear(); Data.clear(); FreeIdx = 0; }
    T*          Add()                               { int idx = FreeIdx; if (idx == Data.Size) { Data.resize(Data.Size + 1); FreeIdx++; } else { FreeIdx = *(int*)&Data[idx]; } IM_PLACEMENT_NEW(&Data[idx]) T(); return &Data[idx]; }
    void        Remove(ImGuiID key, const T* p)     { Remove(key, GetIndex(p)); }
    void        Remove(ImGuiID key, ImPoolIdx idx)  { Data[idx].~T(); *(int*)&Data[idx] = FreeIdx; FreeIdx = idx; Map.SetInt(key, -1); }
    void        Reserve(int capacity)               { Data.reserve(capacity); Map.Data.reserve(capacity); }
    int         GetSize() const                     { return Data.Size; }
};

//-----------------------------------------------------------------------------
// Types
//-----------------------------------------------------------------------------

enum ImGuiButtonFlags_
{
    ImGuiButtonFlags_None                   = 0,
    ImGuiButtonFlags_Repeat                 = 1 << 0,   // hold to repeat
    ImGuiButtonFlags_PressedOnClickRelease  = 1 << 1,   // return true on click + release on same item [DEFAULT if no PressedOn* flag is set]
    ImGuiButtonFlags_PressedOnClick         = 1 << 2,   // return true on click (default requires click+release)
    ImGuiButtonFlags_PressedOnRelease       = 1 << 3,   // return true on release (default requires click+release)
    ImGuiButtonFlags_PressedOnDoubleClick   = 1 << 4,   // return true on double-click (default requires click+release)
    ImGuiButtonFlags_FlattenChildren        = 1 << 5,   // allow interactions even if a child window is overlapping
    ImGuiButtonFlags_AllowItemOverlap       = 1 << 6,   // require previous frame HoveredId to either match id or be null before being usable, use along with SetItemAllowOverlap()
    ImGuiButtonFlags_DontClosePopups        = 1 << 7,   // disable automatically closing parent popup on press // [UNUSED]
    ImGuiButtonFlags_Disabled               = 1 << 8,   // disable interactions
    ImGuiButtonFlags_AlignTextBaseLine      = 1 << 9,   // vertically align button to match text baseline - ButtonEx() only // FIXME: Should be removed and handled by SmallButton(), not possible currently because of DC.CursorPosPrevLine
    ImGuiButtonFlags_NoKeyModifiers         = 1 << 10,  // disable interaction if a key modifier is held
    ImGuiButtonFlags_NoHoldingActiveID      = 1 << 11,  // don't set ActiveId while holding the mouse (ImGuiButtonFlags_PressedOnClick only)
    ImGuiButtonFlags_PressedOnDragDropHold  = 1 << 12,  // press when held into while we are drag and dropping another item (used by e.g. tree nodes, collapsing headers)
    ImGuiButtonFlags_NoNavFocus             = 1 << 13   // don't override navigation focus when activated
};

enum ImGuiSliderFlags_
{
    ImGuiSliderFlags_None                   = 0,
    ImGuiSliderFlags_Vertical               = 1 << 0
};

enum ImGuiDragFlags_
{
    ImGuiDragFlags_None                     = 0,
    ImGuiDragFlags_Vertical                 = 1 << 0
};

enum ImGuiColumnsFlags_
{
    // Default: 0
    ImGuiColumnsFlags_None                  = 0,
    ImGuiColumnsFlags_NoBorder              = 1 << 0,   // Disable column dividers
    ImGuiColumnsFlags_NoResize              = 1 << 1,   // Disable resizing columns when clicking on the dividers
    ImGuiColumnsFlags_NoPreserveWidths      = 1 << 2,   // Disable column width preservation when adjusting columns
    ImGuiColumnsFlags_NoForceWithinWindow   = 1 << 3,   // Disable forcing columns to fit within window
    ImGuiColumnsFlags_GrowParentContentsSize= 1 << 4    // (WIP) Restore pre-1.51 behavior of extending the parent window contents size but _without affecting the columns width at all_. Will eventually remove.
};

enum ImGuiSelectableFlagsPrivate_
{
    // NB: need to be in sync with last value of ImGuiSelectableFlags_
    ImGuiSelectableFlags_NoHoldingActiveID  = 1 << 10,
    ImGuiSelectableFlags_PressedOnClick     = 1 << 11,
    ImGuiSelectableFlags_PressedOnRelease   = 1 << 12,
    ImGuiSelectableFlags_DrawFillAvailWidth = 1 << 13
};

enum ImGuiSeparatorFlags_
{
    ImGuiSeparatorFlags_None                = 0,
    ImGuiSeparatorFlags_Horizontal          = 1 << 0,   // Axis default to current layout type, so generally Horizontal unless e.g. in a menu bar
    ImGuiSeparatorFlags_Vertical            = 1 << 1
};

// Transient per-window ItemFlags, reset at the beginning of the frame. For child windows: inherited from parent on first Begin().
// This is going to be exposed in imgui.h when stabilized enough.
enum ImGuiItemFlags_
{
    ImGuiItemFlags_NoTabStop                    = 1 << 0,  // false
    ImGuiItemFlags_ButtonRepeat                 = 1 << 1,  // false    // Button() will return true multiple times based on io.KeyRepeatDelay and io.KeyRepeatRate settings.
    ImGuiItemFlags_Disabled                     = 1 << 2,  // false    // [BETA] Disable interactions but doesn't affect visuals yet. See github.com/ocornut/imgui/issues/211
    ImGuiItemFlags_NoNav                        = 1 << 3,  // false
    ImGuiItemFlags_NoNavDefaultFocus            = 1 << 4,  // false
    ImGuiItemFlags_SelectableDontClosePopup     = 1 << 5,  // false    // MenuItem/Selectable() automatically closes current Popup window
    ImGuiItemFlags_Default_                     = 0
};

// Storage for LastItem data
enum ImGuiItemStatusFlags_
{
    ImGuiItemStatusFlags_None               = 0,
    ImGuiItemStatusFlags_HoveredRect        = 1 << 0,
    ImGuiItemStatusFlags_HasDisplayRect     = 1 << 1,
    ImGuiItemStatusFlags_Edited             = 1 << 2    // Value exposed by item was edited in the current frame (should match the bool return value of most widgets)

#ifdef IMGUI_ENABLE_TEST_ENGINE
    , // [imgui-test only]
    ImGuiItemStatusFlags_Openable           = 1 << 10,  // 
    ImGuiItemStatusFlags_Opened             = 1 << 11,  // 
    ImGuiItemStatusFlags_Checkable          = 1 << 12,  // 
    ImGuiItemStatusFlags_Checked            = 1 << 13   //
#endif
};

// FIXME: this is in development, not exposed/functional as a generic feature yet.
enum ImGuiLayoutType_
{
    ImGuiLayoutType_Vertical,
    ImGuiLayoutType_Horizontal
};

enum ImGuiAxis
{
    ImGuiAxis_None = -1,
    ImGuiAxis_X = 0,
    ImGuiAxis_Y = 1
};

enum ImGuiPlotType
{
    ImGuiPlotType_Lines,
    ImGuiPlotType_Histogram
};

enum ImGuiInputSource
{
    ImGuiInputSource_None = 0,
    ImGuiInputSource_Mouse,
    ImGuiInputSource_Nav,
    ImGuiInputSource_NavKeyboard,   // Only used occasionally for storage, not tested/handled by most code
    ImGuiInputSource_NavGamepad,    // "
    ImGuiInputSource_COUNT
};

// FIXME-NAV: Clarify/expose various repeat delay/rate
enum ImGuiInputReadMode
{
    ImGuiInputReadMode_Down,
    ImGuiInputReadMode_Pressed,
    ImGuiInputReadMode_Released,
    ImGuiInputReadMode_Repeat,
    ImGuiInputReadMode_RepeatSlow,
    ImGuiInputReadMode_RepeatFast
};

enum ImGuiNavHighlightFlags_
{
    ImGuiNavHighlightFlags_None         = 0,
    ImGuiNavHighlightFlags_TypeDefault  = 1 << 0,
    ImGuiNavHighlightFlags_TypeThin     = 1 << 1,
    ImGuiNavHighlightFlags_AlwaysDraw   = 1 << 2,
    ImGuiNavHighlightFlags_NoRounding   = 1 << 3
};

enum ImGuiNavDirSourceFlags_
{
    ImGuiNavDirSourceFlags_None         = 0,
    ImGuiNavDirSourceFlags_Keyboard     = 1 << 0,
    ImGuiNavDirSourceFlags_PadDPad      = 1 << 1,
    ImGuiNavDirSourceFlags_PadLStick    = 1 << 2
};

enum ImGuiNavMoveFlags_
{
    ImGuiNavMoveFlags_None                  = 0,
    ImGuiNavMoveFlags_LoopX                 = 1 << 0,   // On failed request, restart from opposite side
    ImGuiNavMoveFlags_LoopY                 = 1 << 1,
    ImGuiNavMoveFlags_WrapX                 = 1 << 2,   // On failed request, request from opposite side one line down (when NavDir==right) or one line up (when NavDir==left)
    ImGuiNavMoveFlags_WrapY                 = 1 << 3,   // This is not super useful for provided for completeness
    ImGuiNavMoveFlags_AllowCurrentNavId     = 1 << 4,   // Allow scoring and considering the current NavId as a move target candidate. This is used when the move source is offset (e.g. pressing PageDown actually needs to send a Up move request, if we are pressing PageDown from the bottom-most item we need to stay in place)
    ImGuiNavMoveFlags_AlsoScoreVisibleSet   = 1 << 5    // Store alternate result in NavMoveResultLocalVisibleSet that only comprise elements that are already fully visible.
};

enum ImGuiNavForward
{
    ImGuiNavForward_None,
    ImGuiNavForward_ForwardQueued,
    ImGuiNavForward_ForwardActive
};

enum ImGuiNavLayer
{
    ImGuiNavLayer_Main  = 0,    // Main scrolling layer
    ImGuiNavLayer_Menu  = 1,    // Menu layer (access with Alt/ImGuiNavInput_Menu)
    ImGuiNavLayer_COUNT
};

enum ImGuiPopupPositionPolicy
{
    ImGuiPopupPositionPolicy_Default,
    ImGuiPopupPositionPolicy_ComboBox
};

// 1D vector (this odd construct is used to facilitate the transition between 1D and 2D, and the maintenance of some branches/patches)
struct ImVec1
{
    float     x;
    ImVec1() { x = 0.0f; }
    ImVec1(float _x) { x = _x; }
};

// 2D axis aligned bounding-box
// NB: we can't rely on ImVec2 math operators being available here
struct IMGUI_API ImRect
{
    ImVec2      Min;    // Upper-left
    ImVec2      Max;    // Lower-right

    ImRect()                                        : Min(FLT_MAX,FLT_MAX), Max(-FLT_MAX,-FLT_MAX)  {}
    ImRect(const ImVec2& min, const ImVec2& max)    : Min(min), Max(max)                            {}
    ImRect(const ImVec4& v)                         : Min(v.x, v.y), Max(v.z, v.w)                  {}
    ImRect(float x1, float y1, float x2, float y2)  : Min(x1, y1), Max(x2, y2)                      {}

    ImVec2      GetCenter() const                   { return ImVec2((Min.x + Max.x) * 0.5f, (Min.y + Max.y) * 0.5f); }
    ImVec2      GetSize() const                     { return ImVec2(Max.x - Min.x, Max.y - Min.y); }
    float       GetWidth() const                    { return Max.x - Min.x; }
    float       GetHeight() const                   { return Max.y - Min.y; }
    ImVec2      GetTL() const                       { return Min; }                   // Top-left
    ImVec2      GetTR() const                       { return ImVec2(Max.x, Min.y); }  // Top-right
    ImVec2      GetBL() const                       { return ImVec2(Min.x, Max.y); }  // Bottom-left
    ImVec2      GetBR() const                       { return Max; }                   // Bottom-right
    bool        Contains(const ImVec2& p) const     { return p.x     >= Min.x && p.y     >= Min.y && p.x     <  Max.x && p.y     <  Max.y; }
    bool        Contains(const ImRect& r) const     { return r.Min.x >= Min.x && r.Min.y >= Min.y && r.Max.x <= Max.x && r.Max.y <= Max.y; }
    bool        Overlaps(const ImRect& r) const     { return r.Min.y <  Max.y && r.Max.y >  Min.y && r.Min.x <  Max.x && r.Max.x >  Min.x; }
    void        Add(const ImVec2& p)                { if (Min.x > p.x)     Min.x = p.x;     if (Min.y > p.y)     Min.y = p.y;     if (Max.x < p.x)     Max.x = p.x;     if (Max.y < p.y)     Max.y = p.y; }
    void        Add(const ImRect& r)                { if (Min.x > r.Min.x) Min.x = r.Min.x; if (Min.y > r.Min.y) Min.y = r.Min.y; if (Max.x < r.Max.x) Max.x = r.Max.x; if (Max.y < r.Max.y) Max.y = r.Max.y; }
    void        Expand(const float amount)          { Min.x -= amount;   Min.y -= amount;   Max.x += amount;   Max.y += amount; }
    void        Expand(const ImVec2& amount)        { Min.x -= amount.x; Min.y -= amount.y; Max.x += amount.x; Max.y += amount.y; }
    void        Translate(const ImVec2& d)          { Min.x += d.x; Min.y += d.y; Max.x += d.x; Max.y += d.y; }
    void        TranslateX(float dx)                { Min.x += dx; Max.x += dx; }
    void        TranslateY(float dy)                { Min.y += dy; Max.y += dy; }
    void        ClipWith(const ImRect& r)           { Min = ImMax(Min, r.Min); Max = ImMin(Max, r.Max); }                   // Simple version, may lead to an inverted rectangle, which is fine for Contains/Overlaps test but not for display.
    void        ClipWithFull(const ImRect& r)       { Min = ImClamp(Min, r.Min, r.Max); Max = ImClamp(Max, r.Min, r.Max); } // Full version, ensure both points are fully clipped.
    void        Floor()                             { Min.x = (float)(int)Min.x; Min.y = (float)(int)Min.y; Max.x = (float)(int)Max.x; Max.y = (float)(int)Max.y; }
    bool        IsInverted() const                  { return Min.x > Max.x || Min.y > Max.y; }
};

// Stacked color modifier, backup of modified data so we can restore it
struct ImGuiColorMod
{
    ImGuiCol    Col;
    ImVec4      BackupValue;
};

// Stacked style modifier, backup of modified data so we can restore it. Data type inferred from the variable.
struct ImGuiStyleMod
{
    ImGuiStyleVar   VarIdx;
    union           { int BackupInt[2]; float BackupFloat[2]; };
    ImGuiStyleMod(ImGuiStyleVar idx, int v)     { VarIdx = idx; BackupInt[0] = v; }
    ImGuiStyleMod(ImGuiStyleVar idx, float v)   { VarIdx = idx; BackupFloat[0] = v; }
    ImGuiStyleMod(ImGuiStyleVar idx, ImVec2 v)  { VarIdx = idx; BackupFloat[0] = v.x; BackupFloat[1] = v.y; }
};

// Stacked storage data for BeginGroup()/EndGroup()
struct ImGuiGroupData
{
    ImVec2      BackupCursorPos;
    ImVec2      BackupCursorMaxPos;
    ImVec1      BackupIndent;
    ImVec1      BackupGroupOffset;
    ImVec2      BackupCurrentLineSize;
    float       BackupCurrentLineTextBaseOffset;
    float       BackupLogLinePosY;
    ImGuiID     BackupActiveIdIsAlive;
    bool        BackupActiveIdPreviousFrameIsAlive;
    bool        AdvanceCursor;
};

// Simple column measurement, currently used for MenuItem() only.. This is very short-sighted/throw-away code and NOT a generic helper.
struct IMGUI_API ImGuiMenuColumns
{
    int         Count;
    float       Spacing;
    float       Width, NextWidth;
    float       Pos[4], NextWidths[4];

    ImGuiMenuColumns();
    void        Update(int count, float spacing, bool clear);
    float       DeclColumns(float w0, float w1, float w2);
    float       CalcExtraSpace(float avail_w);
};

// Internal state of the currently focused/edited text input box
struct IMGUI_API ImGuiInputTextState
{
    ImGuiID                 ID;                     // widget id owning the text state
    ImVector<ImWchar>       TextW;                  // edit buffer, we need to persist but can't guarantee the persistence of the user-provided buffer. so we copy into own buffer.
    ImVector<char>          InitialText;            // backup of end-user buffer at the time of focus (in UTF-8, unaltered)
    ImVector<char>          TempBuffer;             // temporary buffer for callback and other other operations. size=capacity.
    int                     CurLenA, CurLenW;       // we need to maintain our buffer length in both UTF-8 and wchar format.
    int                     BufCapacityA;           // end-user buffer capacity
    float                   ScrollX;
    ImGuiStb::STB_TexteditState StbState;
    float                   CursorAnim;
    bool                    CursorFollow;
    bool                    SelectedAllMouseLock;

    // Temporarily set when active
    ImGuiInputTextFlags     UserFlags;
    ImGuiInputTextCallback  UserCallback;
    void*                   UserCallbackData;

    ImGuiInputTextState()                           { memset(this, 0, sizeof(*this)); }
    void                CursorAnimReset()           { CursorAnim = -0.30f; }                                   // After a user-input the cursor stays on for a while without blinking
    void                CursorClamp()               { StbState.cursor = ImMin(StbState.cursor, CurLenW); StbState.select_start = ImMin(StbState.select_start, CurLenW); StbState.select_end = ImMin(StbState.select_end, CurLenW); }
    bool                HasSelection() const        { return StbState.select_start != StbState.select_end; }
    void                ClearSelection()            { StbState.select_start = StbState.select_end = StbState.cursor; }
    void                SelectAll()                 { StbState.select_start = 0; StbState.cursor = StbState.select_end = CurLenW; StbState.has_preferred_x = false; }
    void                OnKeyPressed(int key);      // Cannot be inline because we call in code in stb_textedit.h implementation
};

// Windows data saved in imgui.ini file
struct ImGuiWindowSettings
{
    char*       Name;
    ImGuiID     ID;
    ImVec2      Pos;     // NB: Settings position are stored RELATIVE to the viewport! Whereas runtime ones are absolute positions.
    ImVec2      Size;
    ImVec2      ViewportPos;
    ImGuiID     ViewportId;
    bool        Collapsed;

    ImGuiWindowSettings() { Name = NULL; ID = ViewportId = 0; Pos = Size = ViewportPos = ImVec2(0, 0); Collapsed = false; }
};

struct ImGuiSettingsHandler
{
    const char* TypeName;   // Short description stored in .ini file. Disallowed characters: '[' ']'
    ImGuiID     TypeHash;   // == ImHash(TypeName, 0, 0)
    void*       (*ReadOpenFn)(ImGuiContext* ctx, ImGuiSettingsHandler* handler, const char* name);              // Read: Called when entering into a new ini entry e.g. "[Window][Name]"
    void        (*ReadLineFn)(ImGuiContext* ctx, ImGuiSettingsHandler* handler, void* entry, const char* line); // Read: Called for every line of text within an ini entry
    void        (*WriteAllFn)(ImGuiContext* ctx, ImGuiSettingsHandler* handler, ImGuiTextBuffer* out_buf);      // Write: Output every entries into 'out_buf'
    void*       UserData;

    ImGuiSettingsHandler() { memset(this, 0, sizeof(*this)); }
};

// Storage for current popup stack
struct ImGuiPopupRef
{
    ImGuiID             PopupId;        // Set on OpenPopup()
    ImGuiWindow*        Window;         // Resolved on BeginPopup() - may stay unresolved if user never calls OpenPopup()
    ImGuiWindow*        ParentWindow;   // Set on OpenPopup()
    int                 OpenFrameCount; // Set on OpenPopup()
    ImGuiID             OpenParentId;   // Set on OpenPopup(), we need this to differenciate multiple menu sets from each others (e.g. inside menu bar vs loose menu items)
    ImVec2              OpenPopupPos;   // Set on OpenPopup(), preferred popup position (typically == OpenMousePos when using mouse)
    ImVec2              OpenMousePos;   // Set on OpenPopup(), copy of mouse position at the time of opening popup
};

struct ImGuiColumnData
{
    float               OffsetNorm;         // Column start offset, normalized 0.0 (far left) -> 1.0 (far right)
    float               OffsetNormBeforeResize;
    ImGuiColumnsFlags   Flags;              // Not exposed
    ImRect              ClipRect;

    ImGuiColumnData()   { OffsetNorm = OffsetNormBeforeResize = 0.0f; Flags = 0; }
};

struct ImGuiColumnsSet
{
    ImGuiID             ID;
    ImGuiColumnsFlags   Flags;
    bool                IsFirstFrame;
    bool                IsBeingResized;
    int                 Current;
    int                 Count;
    float               MinX, MaxX;
    float               LineMinY, LineMaxY;
    float               StartPosY;          // Copy of CursorPos
    float               StartMaxPosX;       // Copy of CursorMaxPos
    ImVector<ImGuiColumnData> Columns;

    ImGuiColumnsSet()   { Clear(); }
    void Clear()
    {
        ID = 0;
        Flags = 0;
        IsFirstFrame = false;
        IsBeingResized = false;
        Current = 0;
        Count = 1;
        MinX = MaxX = 0.0f;
        LineMinY = LineMaxY = 0.0f;
        StartPosY = 0.0f;
        StartMaxPosX = 0.0f;
        Columns.clear();
    }
};

// Data shared between all ImDrawList instances
struct IMGUI_API ImDrawListSharedData
{
    ImVec2          TexUvWhitePixel;            // UV of white pixel in the atlas
    ImFont*         Font;                       // Current/default font (optional, for simplified AddText overload)
    float           FontSize;                   // Current/default font size (optional, for simplified AddText overload)
    float           CurveTessellationTol;
    ImVec4          ClipRectFullscreen;         // Value for PushClipRectFullscreen()

    // Const data
    // FIXME: Bake rounded corners fill/borders in atlas
    ImVec2          CircleVtx12[12];

    ImDrawListSharedData();
};

struct ImDrawDataBuilder
{
    ImVector<ImDrawList*>   Layers[2];           // Global layers for: regular, tooltip

    void Clear()            { for (int n = 0; n < IM_ARRAYSIZE(Layers); n++) Layers[n].resize(0); }
    void ClearFreeMemory()  { for (int n = 0; n < IM_ARRAYSIZE(Layers); n++) Layers[n].clear(); }
    IMGUI_API void FlattenIntoSingleLayer();
};

enum ImGuiViewportFlagsPrivate_
{
    ImGuiViewportFlags_CanHostOtherWindows  = 1 << 10   // Normal viewports are associated to a single window. The main viewport can host multiple windows.
};

// ImGuiViewport Private/Internals fields (cardinal sin: we are using inheritance!)
// Note that every instance of ImGuiViewport is in fact a ImGuiViewportP.
struct ImGuiViewportP : public ImGuiViewport
{
    int                 Idx;
    int                 LastFrameActive;          // Last frame number this viewport was activated by a window
    int                 LastFrameOverlayDrawList;
    int                 LastFrontMostStampCount;  // Last stamp number from when a window hosted by this viewport was made front-most (by comparing this value between two viewport we have an implicit viewport z-order
    ImGuiID             LastNameHash;
    ImVec2              LastPos;
    float               Alpha;                    // Window opacity (when dragging dockable windows/viewports we make them transparent)
    float               LastAlpha;
    short               PlatformMonitor;
    bool                PlatformWindowCreated;
    bool                PlatformWindowMinimized;
    ImGuiWindow*        Window;                   // Set when the viewport is owned by a window (and ImGuiViewportFlags_CanHostOtherWindows is NOT set)
    ImDrawList*         OverlayDrawList;          // For convenience, a draw list we can render to that's always rendered last (we use it to draw software mouse cursor when io.MouseDrawCursor is set)
    ImDrawData          DrawDataP;
    ImDrawDataBuilder   DrawDataBuilder;
    ImVec2              LastPlatformPos;
    ImVec2              LastPlatformSize;
    ImVec2              LastRendererSize;

    ImGuiViewportP()            { Idx = -1; LastFrameActive = LastFrameOverlayDrawList = LastFrontMostStampCount = -1; LastNameHash = 0; Alpha = LastAlpha = 1.0f; PlatformMonitor = -1; PlatformWindowCreated = PlatformWindowMinimized = false; Window = NULL; OverlayDrawList = NULL; LastPlatformPos = LastPlatformSize = LastRendererSize = ImVec2(FLT_MAX, FLT_MAX); }
    ~ImGuiViewportP()           { if (OverlayDrawList) IM_DELETE(OverlayDrawList); }
    ImRect  GetRect() const     { return ImRect(Pos.x, Pos.y, Pos.x + Size.x, Pos.y + Size.y); }
    ImVec2  GetCenter() const   { return ImVec2(Pos.x + Size.x * 0.5f, Pos.y + Size.y * 0.5f); }
    void    ClearRequestFlags() { PlatformRequestClose = PlatformRequestMove = PlatformRequestResize = false; }
};

struct ImGuiNavMoveResult
{
    ImGuiID       ID;           // Best candidate
    ImGuiWindow*  Window;       // Best candidate window
    float         DistBox;      // Best candidate box distance to current NavId
    float         DistCenter;   // Best candidate center distance to current NavId
    float         DistAxial;
    ImRect        RectRel;      // Best candidate bounding box in window relative space

    ImGuiNavMoveResult() { Clear(); }
    void Clear()         { ID = 0; Window = NULL; DistBox = DistCenter = DistAxial = FLT_MAX; RectRel = ImRect(); }
};

// Storage for SetNexWindow** functions
struct ImGuiNextWindowData
{
    ImGuiCond               PosCond;
    ImGuiCond               SizeCond;
    ImGuiCond               ContentSizeCond;
    ImGuiCond               CollapsedCond;
    ImGuiCond               SizeConstraintCond;
    ImGuiCond               FocusCond;
    ImGuiCond               BgAlphaCond;
    ImGuiCond               ViewportCond;
    ImVec2                  PosVal;
    ImVec2                  PosPivotVal;
    ImVec2                  SizeVal;
    ImVec2                  ContentSizeVal;
    bool                    CollapsedVal;
    ImRect                  SizeConstraintRect;
    ImGuiSizeCallback       SizeCallback;
    void*                   SizeCallbackUserData;
    float                   BgAlphaVal;
    ImGuiID                 ViewportId;
    ImGuiWindowClass        WindowClass;
    ImVec2                  MenuBarOffsetMinVal;                // This is not exposed publicly, so we don't clear it.

    ImGuiNextWindowData()
    {
        PosCond = SizeCond = ContentSizeCond = CollapsedCond = SizeConstraintCond = FocusCond = BgAlphaCond = ViewportCond = 0;
        PosVal = PosPivotVal = SizeVal = ImVec2(0.0f, 0.0f);
        ContentSizeVal = ImVec2(0.0f, 0.0f);
        CollapsedVal = false;
        SizeConstraintRect = ImRect();
        SizeCallback = NULL;
        SizeCallbackUserData = NULL;
        BgAlphaVal = FLT_MAX;
        ViewportId = 0;
        MenuBarOffsetMinVal = ImVec2(0.0f, 0.0f);
    }

    void    Clear()
    {
        PosCond = SizeCond = ContentSizeCond = CollapsedCond = SizeConstraintCond = FocusCond = BgAlphaCond = ViewportCond = 0;
        WindowClass = ImGuiWindowClass();
    }
};

struct ImGuiTabBarSortItem
{
    int         Index;
    float       Width;
};

//-----------------------------------------------------------------------------
// Main imgui context
//-----------------------------------------------------------------------------

struct ImGuiContext
{
    bool                    Initialized;
    bool                    FrameScopeActive;                   // Set by NewFrame(), cleared by EndFrame()
    bool                    FrameScopePushedImplicitWindow;     // Set by NewFrame(), cleared by EndFrame()
    bool                    FontAtlasOwnedByContext;            // Io.Fonts-> is owned by the ImGuiContext and will be destructed along with it.
    ImGuiIO                 IO;
    ImGuiPlatformIO         PlatformIO;
    ImGuiStyle              Style;
    ImGuiConfigFlags        ConfigFlagsForFrame;                // = g.IO.ConfigFlags at the time of NewFrame()
    ImFont*                 Font;                               // (Shortcut) == FontStack.empty() ? IO.Font : FontStack.back()
    float                   FontSize;                           // (Shortcut) == FontBaseSize * g.CurrentWindow->FontWindowScale == window->FontSize(). Text height for current window.
    float                   FontBaseSize;                       // (Shortcut) == IO.FontGlobalScale * Font->Scale * Font->FontSize. Base text height.
    ImDrawListSharedData    DrawListSharedData;

    double                  Time;
    int                     FrameCount;
    int                     FrameCountEnded;
    int                     FrameCountPlatformEnded;
    int                     FrameCountRendered;
    ImVector<ImGuiWindow*>  Windows;                            // Windows, sorted in display order, back to front
    ImVector<ImGuiWindow*>  WindowsFocusOrder;                  // Windows, sorted in focus order, back to front
    ImVector<ImGuiWindow*>  WindowsSortBuffer;
    ImVector<ImGuiWindow*>  CurrentWindowStack;
    ImGuiStorage            WindowsById;
    int                     WindowsActiveCount;
    int                     WindowsFrontMostStampCount;         // Every time the front-most window changes, we stamp its viewport with an incrementing counter
    ImGuiWindow*            CurrentWindow;                      // Being drawn into
    ImGuiWindow*            HoveredWindow;                      // Will catch mouse inputs
    ImGuiWindow*            HoveredRootWindow;                  // Will catch mouse inputs (for focus/move only)
    ImGuiWindow*            HoveredWindowUnderMovingWindow;
    ImGuiID                 HoveredId;                          // Hovered widget
    bool                    HoveredIdAllowOverlap;
    ImGuiID                 HoveredIdPreviousFrame;
    float                   HoveredIdTimer;                     // Measure contiguous hovering time
    float                   HoveredIdNotActiveTimer;            // Measure contiguous hovering time where the item has not been active
    ImGuiID                 ActiveId;                           // Active widget
    ImGuiID                 ActiveIdPreviousFrame;
    ImGuiID                 ActiveIdIsAlive;                    // Active widget has been seen this frame (we can't use a bool as the ActiveId may change within the frame)
    float                   ActiveIdTimer;
    bool                    ActiveIdIsJustActivated;            // Set at the time of activation for one frame
    bool                    ActiveIdAllowOverlap;               // Active widget allows another widget to steal active id (generally for overlapping widgets, but not always)
    bool                    ActiveIdHasBeenEdited;              // Was the value associated to the widget Edited over the course of the Active state.
    bool                    ActiveIdPreviousFrameIsAlive;
    bool                    ActiveIdPreviousFrameHasBeenEdited;
    int                     ActiveIdAllowNavDirFlags;           // Active widget allows using directional navigation (e.g. can activate a button and move away from it)
    ImVec2                  ActiveIdClickOffset;                // Clicked offset from upper-left corner, if applicable (currently only set by ButtonBehavior)
    ImGuiWindow*            ActiveIdWindow;
    ImGuiWindow*            ActiveIdPreviousFrameWindow;
    ImGuiInputSource        ActiveIdSource;                     // Activating with mouse or nav (gamepad/keyboard)
    ImGuiID                 LastActiveId;                       // Store the last non-zero ActiveId, useful for animation.
    float                   LastActiveIdTimer;                  // Store the last non-zero ActiveId timer since the beginning of activation, useful for animation.
    ImVec2                  LastValidMousePos;
    ImGuiWindow*            MovingWindow;                       // Track the window we clicked on (in order to preserve focus). The actually window that is moved is generally MovingWindow->RootWindow.
    ImVector<ImGuiColorMod> ColorModifiers;                     // Stack for PushStyleColor()/PopStyleColor()
    ImVector<ImGuiStyleMod> StyleModifiers;                     // Stack for PushStyleVar()/PopStyleVar()
    ImVector<ImFont*>       FontStack;                          // Stack for PushFont()/PopFont()
    ImVector<ImGuiPopupRef> OpenPopupStack;                     // Which popups are open (persistent)
    ImVector<ImGuiPopupRef> BeginPopupStack;                    // Which level of BeginPopup() we are in (reset every frame)
    ImGuiNextWindowData     NextWindowData;                     // Storage for SetNextWindow** functions
    bool                    NextTreeNodeOpenVal;                // Storage for SetNextTreeNode** functions
    ImGuiCond               NextTreeNodeOpenCond;

    // Viewports
    ImVector<ImGuiViewportP*> Viewports;                        // Active viewports (always 1+, and generally 1 unless multi-viewports are enabled). Each viewports hold their copy of ImDrawData. 
    ImGuiViewportP*         CurrentViewport;                    // We track changes of viewport (happening in Begin) so we can call Platform_OnChangedViewport()
    ImGuiViewportP*         MouseViewport;
    ImGuiViewportP*         MouseLastHoveredViewport;           // Last known viewport that was hovered by mouse (even if we are not hovering any viewport any more) + honoring the _NoInputs flag.
    ImGuiID                 PlatformLastFocusedViewport;        // Record of last focused platform window/viewport, when this changes we stamp the viewport as front-most

    // Navigation data (for gamepad/keyboard)
    ImGuiWindow*            NavWindow;                          // Focused window for navigation. Could be called 'FocusWindow'
    ImGuiID                 NavId;                              // Focused item for navigation
    ImGuiID                 NavActivateId;                      // ~~ (g.ActiveId == 0) && IsNavInputPressed(ImGuiNavInput_Activate) ? NavId : 0, also set when calling ActivateItem()
    ImGuiID                 NavActivateDownId;                  // ~~ IsNavInputDown(ImGuiNavInput_Activate) ? NavId : 0
    ImGuiID                 NavActivatePressedId;               // ~~ IsNavInputPressed(ImGuiNavInput_Activate) ? NavId : 0
    ImGuiID                 NavInputId;                         // ~~ IsNavInputPressed(ImGuiNavInput_Input) ? NavId : 0
    ImGuiID                 NavJustTabbedId;                    // Just tabbed to this id.
    ImGuiID                 NavJustMovedToId;                   // Just navigated to this id (result of a successfully MoveRequest)
    ImGuiID                 NavNextActivateId;                  // Set by ActivateItem(), queued until next frame
    ImGuiInputSource        NavInputSource;                     // Keyboard or Gamepad mode? THIS WILL ONLY BE None or NavGamepad or NavKeyboard.
    ImRect                  NavScoringRectScreen;               // Rectangle used for scoring, in screen space. Based of window->DC.NavRefRectRel[], modified for directional navigation scoring.
    int                     NavScoringCount;                    // Metrics for debugging
    ImGuiWindow*            NavWindowingTarget;                 // When selecting a window (holding Menu+FocusPrev/Next, or equivalent of CTRL-TAB) this window is temporarily displayed front-most.
    ImGuiWindow*            NavWindowingTargetAnim;             // Record of last valid NavWindowingTarget until DimBgRatio and NavWindowingHighlightAlpha becomes 0.0f
    ImGuiWindow*            NavWindowingList;
    float                   NavWindowingTimer;
    float                   NavWindowingHighlightAlpha;
    bool                    NavWindowingToggleLayer;
    ImGuiNavLayer           NavLayer;                           // Layer we are navigating on. For now the system is hard-coded for 0=main contents and 1=menu/title bar, may expose layers later.
    int                     NavIdTabCounter;                    // == NavWindow->DC.FocusIdxTabCounter at time of NavId processing
    bool                    NavIdIsAlive;                       // Nav widget has been seen this frame ~~ NavRefRectRel is valid
    bool                    NavMousePosDirty;                   // When set we will update mouse position if (io.ConfigFlags & ImGuiConfigFlags_NavEnableSetMousePos) if set (NB: this not enabled by default)
    bool                    NavDisableHighlight;                // When user starts using mouse, we hide gamepad/keyboard highlight (NB: but they are still available, which is why NavDisableHighlight isn't always != NavDisableMouseHover)
    bool                    NavDisableMouseHover;               // When user starts using gamepad/keyboard, we hide mouse hovering highlight until mouse is touched again.
    bool                    NavAnyRequest;                      // ~~ NavMoveRequest || NavInitRequest
    bool                    NavInitRequest;                     // Init request for appearing window to select first item
    bool                    NavInitRequestFromMove;
    ImGuiID                 NavInitResultId;
    ImRect                  NavInitResultRectRel;
    bool                    NavMoveFromClampedRefRect;          // Set by manual scrolling, if we scroll to a point where NavId isn't visible we reset navigation from visible items
    bool                    NavMoveRequest;                     // Move request for this frame
    ImGuiNavMoveFlags       NavMoveRequestFlags;
    ImGuiNavForward         NavMoveRequestForward;              // None / ForwardQueued / ForwardActive (this is used to navigate sibling parent menus from a child menu)
    ImGuiDir                NavMoveDir, NavMoveDirLast;         // Direction of the move request (left/right/up/down), direction of the previous move request
    ImGuiDir                NavMoveClipDir;
    ImGuiNavMoveResult      NavMoveResultLocal;                 // Best move request candidate within NavWindow
    ImGuiNavMoveResult      NavMoveResultLocalVisibleSet;       // Best move request candidate within NavWindow that are mostly visible (when using ImGuiNavMoveFlags_AlsoScoreVisibleSet flag)
    ImGuiNavMoveResult      NavMoveResultOther;                 // Best move request candidate within NavWindow's flattened hierarchy (when using ImGuiWindowFlags_NavFlattened flag)

    // Render
    float                   DimBgRatio;                         // 0.0..1.0 animation when fading in a dimming background (for modal window and CTRL+TAB list)
    ImGuiMouseCursor        MouseCursor;

    // Drag and Drop
    bool                    DragDropActive;
    bool                    DragDropWithinSourceOrTarget;
    ImGuiDragDropFlags      DragDropSourceFlags;
    int                     DragDropSourceFrameCount;
    int                     DragDropMouseButton;
    ImGuiPayload            DragDropPayload;
    ImRect                  DragDropTargetRect;
    ImGuiID                 DragDropTargetId;
    ImGuiDragDropFlags      DragDropAcceptFlags;
    float                   DragDropAcceptIdCurrRectSurface;    // Target item surface (we resolve overlapping targets by prioritizing the smaller surface)
    ImGuiID                 DragDropAcceptIdCurr;               // Target item id (set at the time of accepting the payload)
    ImGuiID                 DragDropAcceptIdPrev;               // Target item id from previous frame (we need to store this to allow for overlapping drag and drop targets)
    int                     DragDropAcceptFrameCount;           // Last time a target expressed a desire to accept the source
    ImVector<unsigned char> DragDropPayloadBufHeap;             // We don't expose the ImVector<> directly
    unsigned char           DragDropPayloadBufLocal[8];         // Local buffer for small payloads

    // Tab bars
    ImPool<ImGuiTabBar>     TabBars;
    ImVector<ImGuiTabBar*>  CurrentTabBar;
    ImVector<ImGuiTabBarSortItem>   TabSortByWidthBuffer;

    // Widget state
    ImGuiInputTextState     InputTextState;
    ImFont                  InputTextPasswordFont;
    ImGuiID                 ScalarAsInputTextId;                // Temporary text input when CTRL+clicking on a slider, etc.
    ImGuiColorEditFlags     ColorEditOptions;                   // Store user options for color edit widgets
    ImVec4                  ColorPickerRef;
    bool                    DragCurrentAccumDirty;
    float                   DragCurrentAccum;                   // Accumulator for dragging modification. Always high-precision, not rounded by end-user precision settings
    float                   DragSpeedDefaultRatio;              // If speed == 0.0f, uses (max-min) * DragSpeedDefaultRatio
    ImVec2                  ScrollbarClickDeltaToGrabCenter;    // Distance between mouse and center of grab box, normalized in parent space. Use storage?
    int                     TooltipOverrideCount;
    ImVector<char>          PrivateClipboard;                   // If no custom clipboard handler is defined

    // Platform support
    ImVec2                  PlatformImePos, PlatformImeLastPos; // Cursor position request & last passed to the OS Input Method Editor
    ImGuiViewportP*         PlatformImePosViewport;

    // Settings
    bool                           SettingsLoaded;
    float                          SettingsDirtyTimer;          // Save .ini Settings to memory when time reaches zero
    ImGuiTextBuffer                SettingsIniData;             // In memory .ini settings
    ImVector<ImGuiSettingsHandler> SettingsHandlers;            // List of .ini settings handlers
    ImVector<ImGuiWindowSettings>  SettingsWindows;             // ImGuiWindow .ini settings entries (parsed from the last loaded .ini file and maintained on saving)

    // Logging
    bool                    LogEnabled;
    FILE*                   LogFile;                            // If != NULL log to stdout/ file
    ImGuiTextBuffer         LogClipboard;                       // Accumulation buffer when log to clipboard. This is pointer so our GImGui static constructor doesn't call heap allocators.
    int                     LogStartDepth;
    int                     LogAutoExpandMaxDepth;

    // Misc
    float                   FramerateSecPerFrame[120];          // Calculate estimate of framerate for user over the last 2 seconds.
    int                     FramerateSecPerFrameIdx;
    float                   FramerateSecPerFrameAccum;
    int                     WantCaptureMouseNextFrame;          // Explicit capture via CaptureKeyboardFromApp()/CaptureMouseFromApp() sets those flags
    int                     WantCaptureKeyboardNextFrame;
    int                     WantTextInputNextFrame;
    char                    TempBuffer[1024*3+1];               // Temporary text buffer

    ImGuiContext(ImFontAtlas* shared_font_atlas)
    {
        Initialized = false;
<<<<<<< HEAD
        FrameScopeActive = false;
        ConfigFlagsForFrame = ImGuiConfigFlags_None;
=======
        FrameScopeActive = FrameScopePushedImplicitWindow = false;
>>>>>>> 237109ca
        Font = NULL;
        FontSize = FontBaseSize = 0.0f;
        FontAtlasOwnedByContext = shared_font_atlas ? false : true;
        IO.Fonts = shared_font_atlas ? shared_font_atlas : IM_NEW(ImFontAtlas)();

        Time = 0.0f;
        FrameCount = 0;
        FrameCountEnded = FrameCountPlatformEnded = FrameCountRendered = -1;
        WindowsActiveCount = 0;
        WindowsFrontMostStampCount = 0;
        CurrentWindow = NULL;
        HoveredWindow = NULL;
        HoveredRootWindow = NULL;
        HoveredId = 0;
        HoveredIdAllowOverlap = false;
        HoveredIdPreviousFrame = 0;
        HoveredIdTimer = HoveredIdNotActiveTimer = 0.0f;
        ActiveId = 0;
        ActiveIdPreviousFrame = 0;
        ActiveIdIsAlive = 0;
        ActiveIdTimer = 0.0f;
        ActiveIdIsJustActivated = false;
        ActiveIdAllowOverlap = false;
        ActiveIdHasBeenEdited = false;
        ActiveIdPreviousFrameIsAlive = false;
        ActiveIdPreviousFrameHasBeenEdited = false;
        ActiveIdAllowNavDirFlags = 0;
        ActiveIdClickOffset = ImVec2(-1,-1);
        ActiveIdWindow = ActiveIdPreviousFrameWindow = NULL;
        ActiveIdSource = ImGuiInputSource_None;
        LastActiveId = 0;
        LastActiveIdTimer = 0.0f;
        LastValidMousePos = ImVec2(0.0f, 0.0f);
        MovingWindow = NULL;
        NextTreeNodeOpenVal = false;
        NextTreeNodeOpenCond = 0;

        CurrentViewport = NULL;
        MouseViewport = MouseLastHoveredViewport = NULL;
        PlatformLastFocusedViewport = 0;

        NavWindow = NULL;
        NavId = NavActivateId = NavActivateDownId = NavActivatePressedId = NavInputId = 0;
        NavJustTabbedId = NavJustMovedToId = NavNextActivateId = 0;
        NavInputSource = ImGuiInputSource_None;
        NavScoringRectScreen = ImRect();
        NavScoringCount = 0;
        NavWindowingTarget = NavWindowingTargetAnim = NavWindowingList = NULL;
        NavWindowingTimer = NavWindowingHighlightAlpha = 0.0f;
        NavWindowingToggleLayer = false;
        NavLayer = ImGuiNavLayer_Main;
        NavIdTabCounter = INT_MAX;
        NavIdIsAlive = false;
        NavMousePosDirty = false;
        NavDisableHighlight = true;
        NavDisableMouseHover = false;
        NavAnyRequest = false;
        NavInitRequest = false;
        NavInitRequestFromMove = false;
        NavInitResultId = 0;
        NavMoveFromClampedRefRect = false;
        NavMoveRequest = false;
        NavMoveRequestFlags = 0;
        NavMoveRequestForward = ImGuiNavForward_None;
        NavMoveDir = NavMoveDirLast = NavMoveClipDir = ImGuiDir_None;

        DimBgRatio = 0.0f;
        MouseCursor = ImGuiMouseCursor_Arrow;

        DragDropActive = DragDropWithinSourceOrTarget = false;
        DragDropSourceFlags = 0;
        DragDropSourceFrameCount = -1;
        DragDropMouseButton = -1;
        DragDropTargetId = 0;
        DragDropAcceptFlags = 0;
        DragDropAcceptIdCurrRectSurface = 0.0f;
        DragDropAcceptIdPrev = DragDropAcceptIdCurr = 0;
        DragDropAcceptFrameCount = -1;
        memset(DragDropPayloadBufLocal, 0, sizeof(DragDropPayloadBufLocal));

        ScalarAsInputTextId = 0;
        ColorEditOptions = ImGuiColorEditFlags__OptionsDefault;
        DragCurrentAccumDirty = false;
        DragCurrentAccum = 0.0f;
        DragSpeedDefaultRatio = 1.0f / 100.0f;
        ScrollbarClickDeltaToGrabCenter = ImVec2(0.0f, 0.0f);
        TooltipOverrideCount = 0;
        PlatformImePos = PlatformImeLastPos = ImVec2(FLT_MAX, FLT_MAX);
        PlatformImePosViewport = 0;

        SettingsLoaded = false;
        SettingsDirtyTimer = 0.0f;

        LogEnabled = false;
        LogFile = NULL;
        LogStartDepth = 0;
        LogAutoExpandMaxDepth = 2;

        memset(FramerateSecPerFrame, 0, sizeof(FramerateSecPerFrame));
        FramerateSecPerFrameIdx = 0;
        FramerateSecPerFrameAccum = 0.0f;
        WantCaptureMouseNextFrame = WantCaptureKeyboardNextFrame = WantTextInputNextFrame = -1;
        memset(TempBuffer, 0, sizeof(TempBuffer));
    }
};

//-----------------------------------------------------------------------------
// ImGuiWindow
//-----------------------------------------------------------------------------

// Transient per-window data, reset at the beginning of the frame. This used to be called ImGuiDrawContext, hence the DC variable name in ImGuiWindow.
// FIXME: That's theory, in practice the delimitation between ImGuiWindow and ImGuiWindowTempData is quite tenuous and could be reconsidered.
struct IMGUI_API ImGuiWindowTempData
{
    ImVec2                  CursorPos;
    ImVec2                  CursorPosPrevLine;
    ImVec2                  CursorStartPos;         // Initial position in client area with padding
    ImVec2                  CursorMaxPos;           // Used to implicitly calculate the size of our contents, always growing during the frame. Turned into window->SizeContents at the beginning of next frame
    ImVec2                  CurrentLineSize;
    float                   CurrentLineTextBaseOffset;
    ImVec2                  PrevLineSize;
    float                   PrevLineTextBaseOffset;
    float                   LogLinePosY;
    int                     TreeDepth;
    ImU32                   TreeDepthMayJumpToParentOnPop; // Store a copy of !g.NavIdIsAlive for TreeDepth 0..31
    ImGuiID                 LastItemId;
    ImGuiItemStatusFlags    LastItemStatusFlags;
    ImRect                  LastItemRect;           // Interaction rect
    ImRect                  LastItemDisplayRect;    // End-user display rect (only valid if LastItemStatusFlags & ImGuiItemStatusFlags_HasDisplayRect)
    ImGuiNavLayer           NavLayerCurrent;        // Current layer, 0..31 (we currently only use 0..1)
    int                     NavLayerCurrentMask;    // = (1 << NavLayerCurrent) used by ItemAdd prior to clipping.
    int                     NavLayerActiveMask;     // Which layer have been written to (result from previous frame)
    int                     NavLayerActiveMaskNext; // Which layer have been written to (buffer for current frame)
    bool                    NavHideHighlightOneFrame;
    bool                    NavHasScroll;           // Set when scrolling can be used (ScrollMax > 0.0f)
    bool                    MenuBarAppending;       // FIXME: Remove this
    ImVec2                  MenuBarOffset;          // MenuBarOffset.x is sort of equivalent of a per-layer CursorPos.x, saved/restored as we switch to the menu bar. The only situation when MenuBarOffset.y is > 0 if when (SafeAreaPadding.y > FramePadding.y), often used on TVs.
    ImVector<ImGuiWindow*>  ChildWindows;
    ImGuiStorage*           StateStorage;
    ImGuiLayoutType         LayoutType;
    ImGuiLayoutType         ParentLayoutType;       // Layout type of parent window at the time of Begin()

    // We store the current settings outside of the vectors to increase memory locality (reduce cache misses). The vectors are rarely modified. Also it allows us to not heap allocate for short-lived windows which are not using those settings.
    ImGuiItemFlags          ItemFlags;              // == ItemFlagsStack.back() [empty == ImGuiItemFlags_Default]
    float                   ItemWidth;              // == ItemWidthStack.back(). 0.0: default, >0.0: width in pixels, <0.0: align xx pixels to the right of window
    float                   TextWrapPos;            // == TextWrapPosStack.back() [empty == -1.0f]
    ImVector<ImGuiItemFlags>ItemFlagsStack;
    ImVector<float>         ItemWidthStack;
    ImVector<float>         TextWrapPosStack;
    ImVector<ImGuiGroupData>GroupStack;
    short                   StackSizesBackup[6];    // Store size of various stacks for asserting

    ImVec1                  Indent;                 // Indentation / start position from left of window (increased by TreePush/TreePop, etc.)
    ImVec1                  GroupOffset;
    ImVec1                  ColumnsOffset;          // Offset to the current column (if ColumnsCurrent > 0). FIXME: This and the above should be a stack to allow use cases like Tree->Column->Tree. Need revamp columns API.
    ImGuiColumnsSet*        ColumnsSet;             // Current columns set

    ImGuiWindowTempData()
    {
        CursorPos = CursorPosPrevLine = CursorStartPos = CursorMaxPos = ImVec2(0.0f, 0.0f);
        CurrentLineSize = PrevLineSize = ImVec2(0.0f, 0.0f);
        CurrentLineTextBaseOffset = PrevLineTextBaseOffset = 0.0f;
        LogLinePosY = -1.0f;
        TreeDepth = 0;
        TreeDepthMayJumpToParentOnPop = 0x00;
        LastItemId = 0;
        LastItemStatusFlags = 0;
        LastItemRect = LastItemDisplayRect = ImRect();
        NavLayerActiveMask = NavLayerActiveMaskNext = 0x00;
        NavLayerCurrent = ImGuiNavLayer_Main;
        NavLayerCurrentMask = (1 << ImGuiNavLayer_Main);
        NavHideHighlightOneFrame = false;
        NavHasScroll = false;
        MenuBarAppending = false;
        MenuBarOffset = ImVec2(0.0f, 0.0f);
        StateStorage = NULL;
        LayoutType = ParentLayoutType = ImGuiLayoutType_Vertical;
        ItemWidth = 0.0f;
        ItemFlags = ImGuiItemFlags_Default_;
        TextWrapPos = -1.0f;
        memset(StackSizesBackup, 0, sizeof(StackSizesBackup));

        Indent = ImVec1(0.0f);
        GroupOffset = ImVec1(0.0f);
        ColumnsOffset = ImVec1(0.0f);
        ColumnsSet = NULL;
    }
};

// Storage for one window
struct IMGUI_API ImGuiWindow
{
    char*                   Name;
    ImGuiID                 ID;                                 // == ImHash(Name)
    ImGuiWindowFlags        Flags, FlagsPreviousFrame;          // See enum ImGuiWindowFlags_
    ImGuiWindowClass        WindowClass;                        // Advanced users only. Set with SetNextWindowClass()
    ImGuiViewportP*         Viewport;                           // Always set in Begin(), only inactive windows may have a NULL value here
    ImGuiID                 ViewportId;                         // We backup the viewport id (since the viewport may disappear or never be created if the window is inactive)
    ImVec2                  ViewportPos;                        // We backup the viewport position (since the viewport may disappear or never be created if the window is inactive)
    int                     ViewportAllowPlatformMonitorExtend; // Reset to -1 every frame (index is guaranteed to be valid between NewFrame..EndFrame), only used in the Appearing frame of a tooltip/popup to enforce clamping to a given monitor
    ImVec2                  Pos;                                // Position (always rounded-up to nearest pixel)
    ImVec2                  Size;                               // Current size (==SizeFull or collapsed title bar size)
    ImVec2                  SizeFull;                           // Size when non collapsed
    ImVec2                  SizeFullAtLastBegin;                // Copy of SizeFull at the end of Begin. This is the reference value we'll use on the next frame to decide if we need scrollbars.
    ImVec2                  SizeContents;                       // Size of contents (== extents reach of the drawing cursor) from previous frame. Include decoration, window title, border, menu, etc.
    ImVec2                  SizeContentsExplicit;               // Size of contents explicitly set by the user via SetNextWindowContentSize()
    ImVec2                  WindowPadding;                      // Window padding at the time of begin.
    float                   WindowRounding;                     // Window rounding at the time of begin.
    float                   WindowBorderSize;                   // Window border size at the time of begin.
    ImGuiID                 MoveId;                             // == window->GetID("#MOVE")
    ImGuiID                 ChildId;                            // ID of corresponding item in parent window (for navigation to return from child window to parent window)
    ImVec2                  Scroll;
    ImVec2                  ScrollTarget;                       // target scroll position. stored as cursor position with scrolling canceled out, so the highest point is always 0.0f. (FLT_MAX for no change)
    ImVec2                  ScrollTargetCenterRatio;            // 0.0f = scroll so that target position is at top, 0.5f = scroll so that target position is centered
    ImVec2                  ScrollbarSizes;                     // Size taken by scrollbars on each axis
    bool                    ScrollbarX, ScrollbarY;
    bool                    ViewportOwned;
    bool                    Active;                             // Set to true on Begin(), unless Collapsed
    bool                    WasActive;
    bool                    WriteAccessed;                      // Set to true when any widget access the current window
    bool                    Collapsed;                          // Set when collapsing window to become only title-bar
    bool                    WantCollapseToggle;
    bool                    SkipItems;                          // Set when items can safely be all clipped (e.g. window not visible or collapsed)
    bool                    Appearing;                          // Set during the frame where the window is appearing (or re-appearing)
    bool                    Hidden;                             // Do not display (== (HiddenFramesForResize > 0) ||
    bool                    HasCloseButton;                     // Set when the window has a close button (p_open != NULL)
    short                   BeginCount;                         // Number of Begin() during the current frame (generally 0 or 1, 1+ if appending via multiple Begin/End pairs)
    short                   BeginOrderWithinParent;             // Order within immediate parent window, if we are a child window. Otherwise 0.
    short                   BeginOrderWithinContext;            // Order within entire imgui context. This is mostly used for debugging submission order related issues.
    ImGuiID                 PopupId;                            // ID in the popup stack when this window is used as a popup/menu (because we use generic Name/ID for recycling)
    int                     AutoFitFramesX, AutoFitFramesY;
    bool                    AutoFitOnlyGrows;
    int                     AutoFitChildAxises;
    ImGuiDir                AutoPosLastDirection;
    int                     HiddenFramesRegular;                // Hide the window for N frames
    int                     HiddenFramesForResize;              // Hide the window for N frames while allowing items to be submitted so we can measure their size
    ImGuiCond               SetWindowPosAllowFlags;             // store acceptable condition flags for SetNextWindowPos() use.
    ImGuiCond               SetWindowSizeAllowFlags;            // store acceptable condition flags for SetNextWindowSize() use.
    ImGuiCond               SetWindowCollapsedAllowFlags;       // store acceptable condition flags for SetNextWindowCollapsed() use.
    ImVec2                  SetWindowPosVal;                    // store window position when using a non-zero Pivot (position set needs to be processed when we know the window size)
    ImVec2                  SetWindowPosPivot;                  // store window pivot for positioning. ImVec2(0,0) when positioning from top-left corner; ImVec2(0.5f,0.5f) for centering; ImVec2(1,1) for bottom right.

    ImGuiWindowTempData     DC;                                 // Temporary per-window data, reset at the beginning of the frame. This used to be called ImGuiDrawContext, hence the "DC" variable name.
    ImVector<ImGuiID>       IDStack;                            // ID stack. ID are hashes seeded with the value at the top of the stack
    ImRect                  ClipRect;                           // Current clipping rectangle. = DrawList->clip_rect_stack.back(). Scissoring / clipping rectangle. x1, y1, x2, y2.
    ImRect                  OuterRectClipped;                   // = WindowRect just after setup in Begin(). == window->Rect() for root window.
    ImRect                  InnerMainRect, InnerClipRect;
    ImRect                  ContentsRegionRect;                 // FIXME: This is currently confusing/misleading. Maximum visible content position ~~ Pos + (SizeContentsExplicit ? SizeContentsExplicit : Size - ScrollbarSizes) - CursorStartPos, per axis
    int                     LastFrameActive;                    // Last frame number the window was Active.
    float                   ItemWidthDefault;
    ImGuiMenuColumns        MenuColumns;                        // Simplified columns storage for menu items
    ImGuiStorage            StateStorage;
    ImVector<ImGuiColumnsSet> ColumnsStorage;
    float                   FontWindowScale;                    // User scale multiplier per-window
    float                   FontDpiScale;
    int                     SettingsIdx;                        // Index into SettingsWindow[] (indices are always valid as we only grow the array from the back)

    ImDrawList*             DrawList;                           // == &DrawListInst (for backward compatibility reason with code using imgui_internal.h we keep this a pointer)
    ImDrawList              DrawListInst;
    ImGuiWindow*            ParentWindow;                       // If we are a child _or_ popup window, this is pointing to our parent. Otherwise NULL.
    ImGuiWindow*            RootWindow;                         // Point to ourself or first ancestor that is not a child window.
    ImGuiWindow*            RootWindowForTitleBarHighlight;     // Point to ourself or first ancestor which will display TitleBgActive color when this window is active.
    ImGuiWindow*            RootWindowForNav;                   // Point to ourself or first ancestor which doesn't have the NavFlattened flag.

    ImGuiWindow*            NavLastChildNavWindow;              // When going to the menu bar, we remember the child window we came from. (This could probably be made implicit if we kept g.Windows sorted by last focused including child window.)
    ImGuiID                 NavLastIds[ImGuiNavLayer_COUNT];    // Last known NavId for this window, per layer (0/1)
    ImRect                  NavRectRel[ImGuiNavLayer_COUNT];    // Reference rectangle, in window relative space

    // Navigation / Focus
    // FIXME-NAV: Merge all this with the new Nav system, at least the request variables should be moved to ImGuiContext
    int                     FocusIdxAllCounter;                 // Start at -1 and increase as assigned via FocusItemRegister()
    int                     FocusIdxTabCounter;                 // (same, but only count widgets which you can Tab through)
    int                     FocusIdxAllRequestCurrent;          // Item being requested for focus
    int                     FocusIdxTabRequestCurrent;          // Tab-able item being requested for focus
    int                     FocusIdxAllRequestNext;             // Item being requested for focus, for next update (relies on layout to be stable between the frame pressing TAB and the next frame)
    int                     FocusIdxTabRequestNext;             // "

public:
    ImGuiWindow(ImGuiContext* context, const char* name);
    ~ImGuiWindow();

    ImGuiID     GetID(const char* str, const char* str_end = NULL);
    ImGuiID     GetID(const void* ptr);
    ImGuiID     GetIDNoKeepAlive(const char* str, const char* str_end = NULL);
    ImGuiID     GetIDNoKeepAlive(const void* ptr);
    ImGuiID     GetIDFromRectangle(const ImRect& r_abs);

    // We don't use g.FontSize because the window may be != g.CurrentWidow.
    ImRect      Rect() const                            { return ImRect(Pos.x, Pos.y, Pos.x+Size.x, Pos.y+Size.y); }
    float       CalcFontSize() const                    { return GImGui->FontBaseSize * FontWindowScale * FontDpiScale; }
    float       TitleBarHeight() const                  { return (Flags & ImGuiWindowFlags_NoTitleBar) ? 0.0f : CalcFontSize() + GImGui->Style.FramePadding.y * 2.0f; }
    ImRect      TitleBarRect() const                    { return ImRect(Pos, ImVec2(Pos.x + SizeFull.x, Pos.y + TitleBarHeight())); }
    float       MenuBarHeight() const                   { return (Flags & ImGuiWindowFlags_MenuBar) ? DC.MenuBarOffset.y + CalcFontSize() + GImGui->Style.FramePadding.y * 2.0f : 0.0f; }
    ImRect      MenuBarRect() const                     { float y1 = Pos.y + TitleBarHeight(); return ImRect(Pos.x, y1, Pos.x + SizeFull.x, y1 + MenuBarHeight()); }
};

// Backup and restore just enough data to be able to use IsItemHovered() on item A after another B in the same window has overwritten the data.
struct ImGuiItemHoveredDataBackup
{
    ImGuiID                 LastItemId;
    ImGuiItemStatusFlags    LastItemStatusFlags;
    ImRect                  LastItemRect;
    ImRect                  LastItemDisplayRect;

    ImGuiItemHoveredDataBackup() { Backup(); }
    void Backup()           { ImGuiWindow* window = GImGui->CurrentWindow; LastItemId = window->DC.LastItemId; LastItemStatusFlags = window->DC.LastItemStatusFlags; LastItemRect = window->DC.LastItemRect; LastItemDisplayRect = window->DC.LastItemDisplayRect; }
    void Restore() const    { ImGuiWindow* window = GImGui->CurrentWindow; window->DC.LastItemId = LastItemId; window->DC.LastItemStatusFlags = LastItemStatusFlags; window->DC.LastItemRect = LastItemRect; window->DC.LastItemDisplayRect = LastItemDisplayRect; }
};

//-----------------------------------------------------------------------------
// Tab Bar, Tab Item
//-----------------------------------------------------------------------------

enum ImGuiTabBarFlagsPrivate_
{
    ImGuiTabBarFlags_DockNode                   = 1 << 20,  // [Docking: Unused in Master Branch] Part of a dock node
    ImGuiTabBarFlags_DockNodeIsDockSpace        = 1 << 21,  // [Docking: Unused in Master Branch] Part of an explicit dockspace node node
    ImGuiTabBarFlags_IsFocused                  = 1 << 22,
    ImGuiTabBarFlags_SaveSettings               = 1 << 23   // FIXME: Settings are handled by the docking system, this only request the tab bar to mark settings dirty when reordering tabs
};

// Storage for one active tab item (sizeof() 26~32 bytes)
struct ImGuiTabItem
{
    ImGuiID             ID;
    ImGuiTabItemFlags   Flags;
    int                 LastFrameVisible;
    int                 LastFrameSelected;      // This allows us to infer an ordered list of the last activated tabs with little maintenance
    float               Offset;                 // Position relative to beginning of tab
    float               Width;                  // Width currently displayed
    float               WidthContents;          // Width of actual contents, stored during BeginTabItem() call

    ImGuiTabItem()      { ID = Flags = 0; LastFrameVisible = LastFrameSelected = -1; Offset = Width = WidthContents = 0.0f; }
};

// Storage for a tab bar (sizeof() 92~96 bytes)
struct ImGuiTabBar
{
    ImVector<ImGuiTabItem> Tabs;
    ImGuiID             ID;                     // Zero for tab-bars used by docking
    ImGuiID             SelectedTabId;          // Selected tab
    ImGuiID             NextSelectedTabId;
    ImGuiID             VisibleTabId;           // Can occasionally be != SelectedTabId (e.g. when previewing contents for CTRL+TAB preview)
    int                 CurrFrameVisible;
    int                 PrevFrameVisible;
    ImRect              BarRect;
    float               ContentsHeight;
    float               OffsetMax;              // Distance from BarRect.Min.x, locked during layout
    float               OffsetNextTab;          // Distance from BarRect.Min.x, incremented with each BeginTabItem() call, not used if ImGuiTabBarFlags_Reorderable if set.
    float               ScrollingAnim;
    float               ScrollingTarget;
    ImGuiTabBarFlags    Flags;
    ImGuiID             ReorderRequestTabId;
    int                 ReorderRequestDir;
    bool                WantLayout;
    bool                VisibleTabWasSubmitted;
    short               LastTabItemIdx;         // For BeginTabItem()/EndTabItem()

    ImGuiTabBar();
    int                 GetTabOrder(const ImGuiTabItem* tab) const { return Tabs.index_from_pointer(tab); }
};

//-----------------------------------------------------------------------------
// Internal API
// No guarantee of forward compatibility here.
//-----------------------------------------------------------------------------

namespace ImGui
{
    // We should always have a CurrentWindow in the stack (there is an implicit "Debug" window)
    // If this ever crash because g.CurrentWindow is NULL it means that either
    // - ImGui::NewFrame() has never been called, which is illegal.
    // - You are calling ImGui functions after ImGui::EndFrame()/ImGui::Render() and before the next ImGui::NewFrame(), which is also illegal.
    inline    ImGuiWindow*  GetCurrentWindowRead()      { ImGuiContext& g = *GImGui; return g.CurrentWindow; }
    inline    ImGuiWindow*  GetCurrentWindow()          { ImGuiContext& g = *GImGui; g.CurrentWindow->WriteAccessed = true; return g.CurrentWindow; }
    IMGUI_API ImGuiWindow*  FindWindowByID(ImGuiID id);
    IMGUI_API ImGuiWindow*  FindWindowByName(const char* name);
    IMGUI_API void          FocusWindow(ImGuiWindow* window);
    IMGUI_API void          FocusPreviousWindowIgnoringOne(ImGuiWindow* ignore_window);
    IMGUI_API void          BringWindowToFocusFront(ImGuiWindow* window);
    IMGUI_API void          BringWindowToDisplayFront(ImGuiWindow* window);
    IMGUI_API void          BringWindowToDisplayBack(ImGuiWindow* window);
    IMGUI_API void          UpdateWindowParentAndRootLinks(ImGuiWindow* window, ImGuiWindowFlags flags, ImGuiWindow* parent_window);
    IMGUI_API ImVec2        CalcWindowExpectedSize(ImGuiWindow* window);
    IMGUI_API bool          IsWindowChildOf(ImGuiWindow* window, ImGuiWindow* potential_parent);
    IMGUI_API bool          IsWindowNavFocusable(ImGuiWindow* window);
    IMGUI_API void          SetWindowScrollX(ImGuiWindow* window, float new_scroll_x);
    IMGUI_API void          SetWindowScrollY(ImGuiWindow* window, float new_scroll_y);
    IMGUI_API float         GetWindowScrollMaxX(ImGuiWindow* window);
    IMGUI_API float         GetWindowScrollMaxY(ImGuiWindow* window);
    IMGUI_API ImRect        GetWindowAllowedExtentRect(ImGuiWindow* window);

    IMGUI_API void          SetCurrentFont(ImFont* font);
    inline ImFont*          GetDefaultFont() { ImGuiContext& g = *GImGui; return g.IO.FontDefault ? g.IO.FontDefault : g.IO.Fonts->Fonts[0]; }
    inline ImDrawList*      GetOverlayDrawList(ImGuiWindow* window) { return GetOverlayDrawList(window->Viewport); }

    // Init
    IMGUI_API void          Initialize(ImGuiContext* context);
    IMGUI_API void          Shutdown(ImGuiContext* context);    // Since 1.60 this is a _private_ function. You can call DestroyContext() to destroy the context created by CreateContext().

    // NewFrame
    IMGUI_API void          UpdateHoveredWindowAndCaptureFlags();
    IMGUI_API void          StartMouseMovingWindow(ImGuiWindow* window);
    IMGUI_API void          UpdateMouseMovingWindowNewFrame();
    IMGUI_API void          UpdateMouseMovingWindowEndFrame();

    // Viewports
    IMGUI_API void                  ScaleWindowsInViewport(ImGuiViewportP* viewport, float scale);
    IMGUI_API void                  DestroyPlatformWindow(ImGuiViewportP* viewport);
    IMGUI_API void                  ShowViewportThumbnails();

    // Settings
    IMGUI_API void                  MarkIniSettingsDirty();
    IMGUI_API void                  MarkIniSettingsDirty(ImGuiWindow* window);
    IMGUI_API ImGuiWindowSettings*  CreateNewWindowSettings(const char* name);
    IMGUI_API ImGuiWindowSettings*  FindWindowSettings(ImGuiID id);
    IMGUI_API ImGuiSettingsHandler* FindSettingsHandler(const char* type_name);

    // Basic Accessors
    inline ImGuiID          GetItemID()     { ImGuiContext& g = *GImGui; return g.CurrentWindow->DC.LastItemId; }
    inline ImGuiID          GetActiveID()   { ImGuiContext& g = *GImGui; return g.ActiveId; }
    inline ImGuiID          GetFocusID()    { ImGuiContext& g = *GImGui; return g.NavId; }
    IMGUI_API void          SetActiveID(ImGuiID id, ImGuiWindow* window);
    IMGUI_API void          SetFocusID(ImGuiID id, ImGuiWindow* window);
    IMGUI_API void          ClearActiveID();
    IMGUI_API ImGuiID       GetHoveredID();
    IMGUI_API void          SetHoveredID(ImGuiID id);
    IMGUI_API void          KeepAliveID(ImGuiID id);
    IMGUI_API void          MarkItemEdited(ImGuiID id);

    // Basic Helpers for widget code
    IMGUI_API void          ItemSize(const ImVec2& size, float text_offset_y = 0.0f);
    IMGUI_API void          ItemSize(const ImRect& bb, float text_offset_y = 0.0f);
    IMGUI_API bool          ItemAdd(const ImRect& bb, ImGuiID id, const ImRect* nav_bb = NULL);
    IMGUI_API bool          ItemHoverable(const ImRect& bb, ImGuiID id);
    IMGUI_API bool          IsClippedEx(const ImRect& bb, ImGuiID id, bool clip_even_when_logged);
    IMGUI_API bool          FocusableItemRegister(ImGuiWindow* window, ImGuiID id, bool tab_stop = true);      // Return true if focus is requested
    IMGUI_API void          FocusableItemUnregister(ImGuiWindow* window);
    IMGUI_API ImVec2        CalcItemSize(ImVec2 size, float default_x, float default_y);
    IMGUI_API float         CalcWrapWidthForPos(const ImVec2& pos, float wrap_pos_x);
    IMGUI_API void          PushMultiItemsWidths(int components, float width_full = 0.0f);
    IMGUI_API void          PushItemFlag(ImGuiItemFlags option, bool enabled);
    IMGUI_API void          PopItemFlag();

    // Popups, Modals, Tooltips
    IMGUI_API void          OpenPopupEx(ImGuiID id);
    IMGUI_API void          ClosePopupToLevel(int remaining, bool apply_focus_to_window_under);
    IMGUI_API void          ClosePopupsOverWindow(ImGuiWindow* ref_window);
    IMGUI_API bool          IsPopupOpen(ImGuiID id); // Test for id within current popup stack level (currently begin-ed into); this doesn't scan the whole popup stack!
    IMGUI_API bool          BeginPopupEx(ImGuiID id, ImGuiWindowFlags extra_flags);
    IMGUI_API void          BeginTooltipEx(ImGuiWindowFlags extra_flags, bool override_previous_tooltip = true);
    IMGUI_API ImGuiWindow*  GetFrontMostPopupModal();
    IMGUI_API ImVec2        FindBestWindowPosForPopup(ImGuiWindow* window);
    IMGUI_API ImVec2        FindBestWindowPosForPopupEx(const ImVec2& ref_pos, const ImVec2& size, ImGuiDir* last_dir, const ImRect& r_outer, const ImRect& r_avoid, ImGuiPopupPositionPolicy policy = ImGuiPopupPositionPolicy_Default);

    // Navigation
    IMGUI_API void          NavInitWindow(ImGuiWindow* window, bool force_reinit);
    IMGUI_API bool          NavMoveRequestButNoResultYet();
    IMGUI_API void          NavMoveRequestCancel();
    IMGUI_API void          NavMoveRequestForward(ImGuiDir move_dir, ImGuiDir clip_dir, const ImRect& bb_rel, ImGuiNavMoveFlags move_flags);
    IMGUI_API void          NavMoveRequestTryWrapping(ImGuiWindow* window, ImGuiNavMoveFlags move_flags);
    IMGUI_API float         GetNavInputAmount(ImGuiNavInput n, ImGuiInputReadMode mode);
    IMGUI_API ImVec2        GetNavInputAmount2d(ImGuiNavDirSourceFlags dir_sources, ImGuiInputReadMode mode, float slow_factor = 0.0f, float fast_factor = 0.0f);
    IMGUI_API int           CalcTypematicPressedRepeatAmount(float t, float t_prev, float repeat_delay, float repeat_rate);
    IMGUI_API void          ActivateItem(ImGuiID id);   // Remotely activate a button, checkbox, tree node etc. given its unique ID. activation is queued and processed on the next frame when the item is encountered again.
    IMGUI_API void          SetNavID(ImGuiID id, int nav_layer);
    IMGUI_API void          SetNavIDWithRectRel(ImGuiID id, int nav_layer, const ImRect& rect_rel);

    // Inputs
    inline bool             IsKeyPressedMap(ImGuiKey key, bool repeat = true)           { const int key_index = GImGui->IO.KeyMap[key]; return (key_index >= 0) ? IsKeyPressed(key_index, repeat) : false; }
    inline bool             IsNavInputDown(ImGuiNavInput n)                             { return GImGui->IO.NavInputs[n] > 0.0f; }
    inline bool             IsNavInputPressed(ImGuiNavInput n, ImGuiInputReadMode mode) { return GetNavInputAmount(n, mode) > 0.0f; }
    inline bool             IsNavInputPressedAnyOfTwo(ImGuiNavInput n1, ImGuiNavInput n2, ImGuiInputReadMode mode) { return (GetNavInputAmount(n1, mode) + GetNavInputAmount(n2, mode)) > 0.0f; }

    // Drag and Drop
    IMGUI_API bool          BeginDragDropTargetCustom(const ImRect& bb, ImGuiID id);
    IMGUI_API void          ClearDragDrop();
    IMGUI_API bool          IsDragDropPayloadBeingAccepted();

    // New Columns API (FIXME-WIP)
    IMGUI_API void          BeginColumns(const char* str_id, int count, ImGuiColumnsFlags flags = 0); // setup number of columns. use an identifier to distinguish multiple column sets. close with EndColumns().
    IMGUI_API void          EndColumns();                                                             // close columns
    IMGUI_API void          PushColumnClipRect(int column_index = -1);

    // Tab Bars
    IMGUI_API bool          BeginTabBarEx(ImGuiTabBar* tab_bar, const ImRect& bb, ImGuiTabBarFlags flags);
    IMGUI_API ImGuiTabItem* TabBarFindTabByID(ImGuiTabBar* tab_bar, ImGuiID tab_id);
    IMGUI_API void          TabBarRemoveTab(ImGuiTabBar* tab_bar, ImGuiID tab_id);
    IMGUI_API void          TabBarCloseTab(ImGuiTabBar* tab_bar, ImGuiTabItem* tab);
    IMGUI_API void          TabBarQueueChangeTabOrder(ImGuiTabBar* tab_bar, const ImGuiTabItem* tab, int dir);
    IMGUI_API bool          TabItemEx(ImGuiTabBar* tab_bar, const char* label, bool* p_open, ImGuiTabItemFlags flags);
    IMGUI_API ImVec2        TabItemCalcSize(const char* label, bool has_close_button);
    IMGUI_API void          TabItemBackground(ImDrawList* draw_list, const ImRect& bb, ImGuiTabItemFlags flags, ImU32 col);
    IMGUI_API bool          TabItemLabelAndCloseButton(ImDrawList* draw_list, const ImRect& bb, ImGuiTabItemFlags flags, const char* label, ImGuiID tab_id, ImGuiID close_button_id);

    // Render helpers
    // AVOID USING OUTSIDE OF IMGUI.CPP! NOT FOR PUBLIC CONSUMPTION. THOSE FUNCTIONS ARE A MESS. THEIR SIGNATURE AND BEHAVIOR WILL CHANGE, THEY NEED TO BE REFACTORED INTO SOMETHING DECENT.
    // NB: All position are in absolute pixels coordinates (we are never using window coordinates internally)
    IMGUI_API void          RenderText(ImVec2 pos, const char* text, const char* text_end = NULL, bool hide_text_after_hash = true);
    IMGUI_API void          RenderTextWrapped(ImVec2 pos, const char* text, const char* text_end, float wrap_width);
    IMGUI_API void          RenderTextClipped(const ImVec2& pos_min, const ImVec2& pos_max, const char* text, const char* text_end, const ImVec2* text_size_if_known, const ImVec2& align = ImVec2(0,0), const ImRect* clip_rect = NULL);
    IMGUI_API void          RenderTextClippedEx(ImDrawList* draw_list, const ImVec2& pos_min, const ImVec2& pos_max, const char* text, const char* text_end, const ImVec2* text_size_if_known, const ImVec2& align = ImVec2(0, 0), const ImRect* clip_rect = NULL);
    IMGUI_API void          RenderFrame(ImVec2 p_min, ImVec2 p_max, ImU32 fill_col, bool border = true, float rounding = 0.0f);
    IMGUI_API void          RenderFrameBorder(ImVec2 p_min, ImVec2 p_max, float rounding = 0.0f);
    IMGUI_API void          RenderColorRectWithAlphaCheckerboard(ImVec2 p_min, ImVec2 p_max, ImU32 fill_col, float grid_step, ImVec2 grid_off, float rounding = 0.0f, int rounding_corners_flags = ~0);
    IMGUI_API void          RenderArrow(ImVec2 pos, ImGuiDir dir, float scale = 1.0f);
    IMGUI_API void          RenderBullet(ImVec2 pos);
    IMGUI_API void          RenderCheckMark(ImVec2 pos, ImU32 col, float sz);
    IMGUI_API void          RenderNavHighlight(const ImRect& bb, ImGuiID id, ImGuiNavHighlightFlags flags = ImGuiNavHighlightFlags_TypeDefault); // Navigation highlight
    IMGUI_API void          RenderMouseCursor(ImVec2 pos, float scale, ImGuiMouseCursor mouse_cursor = ImGuiMouseCursor_Arrow);
    IMGUI_API const char*   FindRenderedTextEnd(const char* text, const char* text_end = NULL); // Find the optional ## from which we stop displaying text.
    IMGUI_API void          LogRenderedText(const ImVec2* ref_pos, const char* text, const char* text_end = NULL);

    // Render helpers (those functions don't access any ImGui state!)
    IMGUI_API void          RenderArrowPointingAt(ImDrawList* draw_list, ImVec2 pos, ImVec2 half_sz, ImGuiDir direction, ImU32 col);
    IMGUI_API void          RenderRectFilledRangeH(ImDrawList* draw_list, const ImRect& rect, ImU32 col, float x_start_norm, float x_end_norm, float rounding);
    IMGUI_API void          RenderPixelEllipsis(ImDrawList* draw_list, ImFont* font, ImVec2 pos, int count, ImU32 col);

    // Widgets
    IMGUI_API bool          ButtonEx(const char* label, const ImVec2& size_arg = ImVec2(0,0), ImGuiButtonFlags flags = 0);
    IMGUI_API bool          CloseButton(ImGuiID id, const ImVec2& pos, float radius);
    IMGUI_API bool          CollapseButton(ImGuiID id, const ImVec2& pos);
    IMGUI_API bool          ArrowButtonEx(const char* str_id, ImGuiDir dir, ImVec2 size_arg, ImGuiButtonFlags flags);
    IMGUI_API void          Scrollbar(ImGuiLayoutType direction);
    IMGUI_API void          VerticalSeparator();        // Vertical separator, for menu bars (use current line height). Not exposed because it is misleading and it doesn't have an effect on regular layout.

    // Widgets low-level behaviors
    IMGUI_API bool          ButtonBehavior(const ImRect& bb, ImGuiID id, bool* out_hovered, bool* out_held, ImGuiButtonFlags flags = 0);
    IMGUI_API bool          DragBehavior(ImGuiID id, ImGuiDataType data_type, void* v, float v_speed, const void* v_min, const void* v_max, const char* format, float power, ImGuiDragFlags flags);
    IMGUI_API bool          SliderBehavior(const ImRect& bb, ImGuiID id, ImGuiDataType data_type, void* v, const void* v_min, const void* v_max, const char* format, float power, ImGuiSliderFlags flags, ImRect* out_grab_bb);
    IMGUI_API bool          SplitterBehavior(const ImRect& bb, ImGuiID id, ImGuiAxis axis, float* size1, float* size2, float min_size1, float min_size2, float hover_extend = 0.0f, float hover_visibility_delay = 0.0f);
    IMGUI_API bool          TreeNodeBehavior(ImGuiID id, ImGuiTreeNodeFlags flags, const char* label, const char* label_end = NULL);
    IMGUI_API bool          TreeNodeBehaviorIsOpen(ImGuiID id, ImGuiTreeNodeFlags flags = 0);                     // Consume previous SetNextTreeNodeOpened() data, if any. May return true when logging
    IMGUI_API void          TreePushRawID(ImGuiID id);

    // Template functions are instantiated in imgui_widgets.cpp for a finite number of types. 
    // To use them externally (for custom widget) you may need an "extern template" statement in your code in order to link to existing instances and silence Clang warnings (see #2036).
    // e.g. " extern template IMGUI_API float RoundScalarWithFormatT<float, float>(const char* format, ImGuiDataType data_type, float v); "
    template<typename T, typename SIGNED_T, typename FLOAT_T>   IMGUI_API bool  DragBehaviorT(ImGuiDataType data_type, T* v, float v_speed, const T v_min, const T v_max, const char* format, float power, ImGuiDragFlags flags);
    template<typename T, typename SIGNED_T, typename FLOAT_T>   IMGUI_API bool  SliderBehaviorT(const ImRect& bb, ImGuiID id, ImGuiDataType data_type, T* v, const T v_min, const T v_max, const char* format, float power, ImGuiSliderFlags flags, ImRect* out_grab_bb);
    template<typename T, typename FLOAT_T>                      IMGUI_API float SliderCalcRatioFromValueT(ImGuiDataType data_type, T v, T v_min, T v_max, float power, float linear_zero_pos);
    template<typename T, typename SIGNED_T>                     IMGUI_API T     RoundScalarWithFormatT(const char* format, ImGuiDataType data_type, T v);

    // InputText
    IMGUI_API bool          InputTextEx(const char* label, char* buf, int buf_size, const ImVec2& size_arg, ImGuiInputTextFlags flags, ImGuiInputTextCallback callback = NULL, void* user_data = NULL);
    IMGUI_API bool          InputScalarAsWidgetReplacement(const ImRect& bb, ImGuiID id, const char* label, ImGuiDataType data_type, void* data_ptr, const char* format);

    // Color
    IMGUI_API void          ColorTooltip(const char* text, const float* col, ImGuiColorEditFlags flags);
    IMGUI_API void          ColorEditOptionsPopup(const float* col, ImGuiColorEditFlags flags);
    IMGUI_API void          ColorPickerOptionsPopup(const float* ref_col, ImGuiColorEditFlags flags);

    // Plot
    IMGUI_API void          PlotEx(ImGuiPlotType plot_type, const char* label, float (*values_getter)(void* data, int idx), void* data, int values_count, int values_offset, const char* overlay_text, float scale_min, float scale_max, ImVec2 graph_size);

    // Shade functions (write over already created vertices)
    IMGUI_API void          ShadeVertsLinearColorGradientKeepAlpha(ImDrawList* draw_list, int vert_start_idx, int vert_end_idx, ImVec2 gradient_p0, ImVec2 gradient_p1, ImU32 col0, ImU32 col1);
    IMGUI_API void          ShadeVertsLinearUV(ImDrawList* draw_list, int vert_start_idx, int vert_end_idx, const ImVec2& a, const ImVec2& b, const ImVec2& uv_a, const ImVec2& uv_b, bool clamp);

} // namespace ImGui

// ImFontAtlas internals
IMGUI_API bool              ImFontAtlasBuildWithStbTruetype(ImFontAtlas* atlas);
IMGUI_API void              ImFontAtlasBuildRegisterDefaultCustomRects(ImFontAtlas* atlas);
IMGUI_API void              ImFontAtlasBuildSetupFont(ImFontAtlas* atlas, ImFont* font, ImFontConfig* font_config, float ascent, float descent);
IMGUI_API void              ImFontAtlasBuildPackCustomRects(ImFontAtlas* atlas, void* spc);
IMGUI_API void              ImFontAtlasBuildFinish(ImFontAtlas* atlas);
IMGUI_API void              ImFontAtlasBuildMultiplyCalcLookupTable(unsigned char out_table[256], float in_multiply_factor);
IMGUI_API void              ImFontAtlasBuildMultiplyRectAlpha8(const unsigned char table[256], unsigned char* pixels, int x, int y, int w, int h, int stride);

// Test engine hooks (imgui-test)
//#define IMGUI_ENABLE_TEST_ENGINE
#ifdef IMGUI_ENABLE_TEST_ENGINE
extern void                 ImGuiTestEngineHook_PreNewFrame();
extern void                 ImGuiTestEngineHook_PostNewFrame();
extern void                 ImGuiTestEngineHook_ItemAdd(const ImRect& bb, ImGuiID id);
extern void                 ImGuiTestEngineHook_ItemInfo(ImGuiID id, const char* label, int flags);
#define IMGUI_TEST_ENGINE_ITEM_INFO(_ID, _LABEL, _FLAGS)  ImGuiTestEngineHook_ItemInfo(_ID, _LABEL, _FLAGS)   // Register status flags
#else
#define IMGUI_TEST_ENGINE_ITEM_INFO(_ID, _LABEL, _FLAGS)  do { } while (0)
#endif

#ifdef __clang__
#pragma clang diagnostic pop
#endif

#ifdef _MSC_VER
#pragma warning (pop)
#endif<|MERGE_RESOLUTION|>--- conflicted
+++ resolved
@@ -927,12 +927,8 @@
     ImGuiContext(ImFontAtlas* shared_font_atlas)
     {
         Initialized = false;
-<<<<<<< HEAD
-        FrameScopeActive = false;
+        FrameScopeActive = FrameScopePushedImplicitWindow = false;
         ConfigFlagsForFrame = ImGuiConfigFlags_None;
-=======
-        FrameScopeActive = FrameScopePushedImplicitWindow = false;
->>>>>>> 237109ca
         Font = NULL;
         FontSize = FontBaseSize = 0.0f;
         FontAtlasOwnedByContext = shared_font_atlas ? false : true;

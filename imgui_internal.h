--- conflicted
+++ resolved
@@ -1171,13 +1171,10 @@
     ImGuiNextWindowDataFlags_HasFocus           = 1 << 5,
     ImGuiNextWindowDataFlags_HasBgAlpha         = 1 << 6,
     ImGuiNextWindowDataFlags_HasScroll          = 1 << 7,
-<<<<<<< HEAD
-    ImGuiNextWindowDataFlags_HasViewport        = 1 << 8,
-    ImGuiNextWindowDataFlags_HasDock            = 1 << 9,
-    ImGuiNextWindowDataFlags_HasWindowClass     = 1 << 10,
-=======
     ImGuiNextWindowDataFlags_HasChildFlags      = 1 << 8,
->>>>>>> c0bc43cc
+    ImGuiNextWindowDataFlags_HasViewport        = 1 << 9,
+    ImGuiNextWindowDataFlags_HasDock            = 1 << 10,
+    ImGuiNextWindowDataFlags_HasWindowClass     = 1 << 11,
 };
 
 // Storage for SetNexWindow** functions
@@ -1193,11 +1190,8 @@
     ImVec2                      SizeVal;
     ImVec2                      ContentSizeVal;
     ImVec2                      ScrollVal;
-<<<<<<< HEAD
+    ImGuiChildFlags             ChildFlags;
     bool                        PosUndock;
-=======
-    ImGuiChildFlags             ChildFlags;
->>>>>>> c0bc43cc
     bool                        CollapsedVal;
     ImRect                      SizeConstraintRect;
     ImGuiSizeCallback           SizeCallback;
@@ -2624,13 +2618,9 @@
     ImGuiContext*           Ctx;                                // Parent UI context (needs to be set explicitly by parent).
     char*                   Name;                               // Window name, owned by the window.
     ImGuiID                 ID;                                 // == ImHashStr(Name)
-<<<<<<< HEAD
     ImGuiWindowFlags        Flags, FlagsPreviousFrame;          // See enum ImGuiWindowFlags_
+    ImGuiChildFlags         ChildFlags;                         // Set when window is a child window. See enum ImGuiChildFlags_
     ImGuiWindowClass        WindowClass;                        // Advanced users only. Set with SetNextWindowClass()
-=======
-    ImGuiWindowFlags        Flags;                              // See enum ImGuiWindowFlags_
-    ImGuiChildFlags         ChildFlags;                         // Set when window is a child window. See enum ImGuiChildFlags_
->>>>>>> c0bc43cc
     ImGuiViewportP*         Viewport;                           // Always set in Begin(). Inactive windows may have a NULL value here if their viewport was discarded.
     ImGuiID                 ViewportId;                         // We backup the viewport id (since the viewport may disappear or never be created if the window is inactive)
     ImVec2                  ViewportPos;                        // We backup the viewport position (since the viewport may disappear or never be created if the window is inactive)

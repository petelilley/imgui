--- conflicted
+++ resolved
@@ -242,12 +242,9 @@
 #define IMGUI_DEBUG_LOG_SELECTION(...)  do { if (g.DebugLogFlags & ImGuiDebugLogFlags_EventSelection)   IMGUI_DEBUG_LOG(__VA_ARGS__); } while (0)
 #define IMGUI_DEBUG_LOG_CLIPPER(...)    do { if (g.DebugLogFlags & ImGuiDebugLogFlags_EventClipper)     IMGUI_DEBUG_LOG(__VA_ARGS__); } while (0)
 #define IMGUI_DEBUG_LOG_IO(...)         do { if (g.DebugLogFlags & ImGuiDebugLogFlags_EventIO)          IMGUI_DEBUG_LOG(__VA_ARGS__); } while (0)
-<<<<<<< HEAD
+#define IMGUI_DEBUG_LOG_INPUTROUTING(...) do{if (g.DebugLogFlags & ImGuiDebugLogFlags_EventInputRouting)IMGUI_DEBUG_LOG(__VA_ARGS__); } while (0)
 #define IMGUI_DEBUG_LOG_DOCKING(...)    do { if (g.DebugLogFlags & ImGuiDebugLogFlags_EventDocking)     IMGUI_DEBUG_LOG(__VA_ARGS__); } while (0)
 #define IMGUI_DEBUG_LOG_VIEWPORT(...)   do { if (g.DebugLogFlags & ImGuiDebugLogFlags_EventViewport)    IMGUI_DEBUG_LOG(__VA_ARGS__); } while (0)
-=======
-#define IMGUI_DEBUG_LOG_INPUTROUTING(...) do{if (g.DebugLogFlags & ImGuiDebugLogFlags_EventInputRouting)IMGUI_DEBUG_LOG(__VA_ARGS__); } while (0)
->>>>>>> 46e5f44e
 
 // Static Asserts
 #define IM_STATIC_ASSERT(_COND)         static_assert(_COND, "")
@@ -1982,16 +1979,11 @@
     ImGuiDebugLogFlags_EventClipper         = 1 << 4,
     ImGuiDebugLogFlags_EventSelection       = 1 << 5,
     ImGuiDebugLogFlags_EventIO              = 1 << 6,
-<<<<<<< HEAD
-    ImGuiDebugLogFlags_EventDocking         = 1 << 7,
-    ImGuiDebugLogFlags_EventViewport        = 1 << 8,
-
-    ImGuiDebugLogFlags_EventMask_           = ImGuiDebugLogFlags_EventActiveId  | ImGuiDebugLogFlags_EventFocus | ImGuiDebugLogFlags_EventPopup | ImGuiDebugLogFlags_EventNav | ImGuiDebugLogFlags_EventClipper | ImGuiDebugLogFlags_EventSelection | ImGuiDebugLogFlags_EventIO | ImGuiDebugLogFlags_EventDocking | ImGuiDebugLogFlags_EventViewport,
-=======
     ImGuiDebugLogFlags_EventInputRouting    = 1 << 7,
-
-    ImGuiDebugLogFlags_EventMask_           = ImGuiDebugLogFlags_EventActiveId  | ImGuiDebugLogFlags_EventFocus | ImGuiDebugLogFlags_EventPopup | ImGuiDebugLogFlags_EventNav | ImGuiDebugLogFlags_EventClipper | ImGuiDebugLogFlags_EventSelection | ImGuiDebugLogFlags_EventIO | ImGuiDebugLogFlags_EventInputRouting,
->>>>>>> 46e5f44e
+    ImGuiDebugLogFlags_EventDocking         = 1 << 8,
+    ImGuiDebugLogFlags_EventViewport        = 1 << 9,
+
+    ImGuiDebugLogFlags_EventMask_           = ImGuiDebugLogFlags_EventActiveId  | ImGuiDebugLogFlags_EventFocus | ImGuiDebugLogFlags_EventPopup | ImGuiDebugLogFlags_EventNav | ImGuiDebugLogFlags_EventClipper | ImGuiDebugLogFlags_EventSelection | ImGuiDebugLogFlags_EventIO | ImGuiDebugLogFlags_EventInputRouting | ImGuiDebugLogFlags_EventDocking | ImGuiDebugLogFlags_EventViewport,
     ImGuiDebugLogFlags_OutputToTTY          = 1 << 20,  // Also send output to TTY
     ImGuiDebugLogFlags_OutputToTestEngine   = 1 << 21,  // Also send output to Test Engine
 };
@@ -2210,7 +2202,7 @@
     ImGuiWindow*            NavWindow;                          // Focused window for navigation. Could be called 'FocusedWindow'
     ImGuiID                 NavId;                              // Focused item for navigation
     ImGuiID                 NavFocusScopeId;                    // Focused focus scope (e.g. selection code often wants to "clear other items" when landing on an item of the same scope)
-    ImVector<ImGuiFocusScopeData> NavFocusScopePath;            // Reversed copy focus scope stack for NavId (should contains NavFocusScopeId)
+    ImVector<ImGuiFocusScopeData> NavFocusScopePath;            // Reversed copy focus scope stack for NavId (should contains NavFocusScopeId). This essentially follow the window->ParentWindowForFocusRoute chain.
     ImGuiID                 NavActivateId;                      // ~~ (g.ActiveId == 0) && (IsKeyPressed(ImGuiKey_Space) || IsKeyDown(ImGuiKey_Enter) || IsKeyPressed(ImGuiKey_NavGamepadActivate)) ? NavId : 0, also set when calling ActivateItem()
     ImGuiID                 NavActivateDownId;                  // ~~ IsKeyDown(ImGuiKey_Space) || IsKeyDown(ImGuiKey_Enter) || IsKeyDown(ImGuiKey_NavGamepadActivate) ? NavId : 0
     ImGuiID                 NavActivatePressedId;               // ~~ IsKeyPressed(ImGuiKey_Space) || IsKeyPressed(ImGuiKey_Enter) || IsKeyPressed(ImGuiKey_NavGamepadActivate) ? NavId : 0 (no repeat)

--- conflicted
+++ resolved
@@ -1076,12 +1076,9 @@
     ImGuiNextWindowDataFlags_HasFocus           = 1 << 5,
     ImGuiNextWindowDataFlags_HasBgAlpha         = 1 << 6,
     ImGuiNextWindowDataFlags_HasScroll          = 1 << 7,
-<<<<<<< HEAD
     ImGuiNextWindowDataFlags_HasViewport        = 1 << 8,
     ImGuiNextWindowDataFlags_HasDock            = 1 << 9,
-    ImGuiNextWindowDataFlags_HasWindowClass     = 1 << 10
-=======
->>>>>>> 8b8a61bd
+    ImGuiNextWindowDataFlags_HasWindowClass     = 1 << 10,
 };
 
 // Storage for SetNexWindow** functions
@@ -1483,7 +1480,7 @@
 {
     ImGuiDataAuthority_Auto,
     ImGuiDataAuthority_DockNode,
-    ImGuiDataAuthority_Window
+    ImGuiDataAuthority_Window,
 };
 
 enum ImGuiDockNodeState
@@ -1491,7 +1488,7 @@
     ImGuiDockNodeState_Unknown,
     ImGuiDockNodeState_HostWindowHiddenBecauseSingleWindow,
     ImGuiDockNodeState_HostWindowHiddenBecauseWindowsAreResizing,
-    ImGuiDockNodeState_HostWindowVisible
+    ImGuiDockNodeState_HostWindowVisible,
 };
 
 // sizeof() 156~192
@@ -1685,15 +1682,10 @@
     ImGuiDebugLogFlags_EventPopup       = 1 << 2,
     ImGuiDebugLogFlags_EventNav         = 1 << 3,
     ImGuiDebugLogFlags_EventIO          = 1 << 4,
-<<<<<<< HEAD
     ImGuiDebugLogFlags_EventDocking     = 1 << 5,
     ImGuiDebugLogFlags_EventViewport    = 1 << 6,
     ImGuiDebugLogFlags_EventMask_       = ImGuiDebugLogFlags_EventActiveId  | ImGuiDebugLogFlags_EventFocus | ImGuiDebugLogFlags_EventPopup | ImGuiDebugLogFlags_EventNav | ImGuiDebugLogFlags_EventIO | ImGuiDebugLogFlags_EventDocking | ImGuiDebugLogFlags_EventViewport,
-    ImGuiDebugLogFlags_OutputToTTY      = 1 << 10   // Also send output to TTY
-=======
-    ImGuiDebugLogFlags_EventMask_       = ImGuiDebugLogFlags_EventActiveId  | ImGuiDebugLogFlags_EventFocus | ImGuiDebugLogFlags_EventPopup | ImGuiDebugLogFlags_EventNav | ImGuiDebugLogFlags_EventIO,
     ImGuiDebugLogFlags_OutputToTTY      = 1 << 10,  // Also send output to TTY
->>>>>>> 8b8a61bd
 };
 
 struct ImGuiMetricsConfig
@@ -2422,11 +2414,8 @@
     ImGuiTabItemFlags_SectionMask_              = ImGuiTabItemFlags_Leading | ImGuiTabItemFlags_Trailing,
     ImGuiTabItemFlags_NoCloseButton             = 1 << 20,  // Track whether p_open was set or not (we'll need this info on the next frame to recompute ContentWidth during layout)
     ImGuiTabItemFlags_Button                    = 1 << 21,  // Used by TabItemButton, change the tab item behavior to mimic a button
-<<<<<<< HEAD
     ImGuiTabItemFlags_Unsorted                  = 1 << 22,  // [Docking] Trailing tabs with the _Unsorted flag will be sorted based on the DockOrder of their Window.
-    ImGuiTabItemFlags_Preview                   = 1 << 23   // [Docking] Display tab shape for docking preview (height is adjusted slightly to compensate for the yet missing tab bar)
-=======
->>>>>>> 8b8a61bd
+    ImGuiTabItemFlags_Preview                   = 1 << 23,  // [Docking] Display tab shape for docking preview (height is adjusted slightly to compensate for the yet missing tab bar)
 };
 
 // Storage for one active tab item (sizeof() 48 bytes)

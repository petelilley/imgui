dear imgui
CHANGELOG

This document holds the user-facing changelog that we also use in release notes.
We generally fold multiple commits pertaining to the same topic as a single entry.
Changes to backends are also included within the individual .cpp files of each backend.

RELEASE NOTES:          https://github.com/ocornut/imgui/releases
REPORT ISSUES:          https://github.com/ocornut/imgui/issues
DISCUSS, ASK QUESTIONS: https://github.com/ocornut/imgui/discussions
FAQ                     https://www.dearimgui.org/faq/
WIKI                    https://github.com/ocornut/imgui/wiki

WHEN TO UPDATE?

- Keeping your copy of Dear ImGui updated regularly is recommended.
- It is generally safe to sync to the latest commit in master or docking branches
  The library is fairly stable and regressions tends to be fixed fast when reported.

HOW TO UPDATE?

- Overwrite every file except imconfig.h (if you have modified it).
- You may also locally branch to modify imconfig.h and merge latest into your branch.
- Read the `Breaking Changes` section (in imgui.cpp or here in the Changelog).
- If you have a problem with a missing function/symbols, search for its name in the code, there will likely be a comment about it.
- If you are dropping this repository in your codebase, please leave the demo and text files in there, they will be useful.
- You may diff your previous Changelog with the one you just copied and read that diff.
- You may enable `IMGUI_DISABLE_OBSOLETE_FUNCTIONS` in imconfig.h to forcefully disable legacy names and symbols.
  Doing it every once in a while is a good way to make sure you are not using obsolete symbols. Dear ImGui is in active development,
  and API updates have been a little more frequent lately. They are documented below and in imgui.cpp and should not affect all users.
- Please report any issue!


-----------------------------------------------------------------------
<<<<<<< HEAD
 DOCKING+MULTI-VIEWPORT BRANCH (In Progress)
-----------------------------------------------------------------------

DOCKING FEATURES
(see https://github.com/ocornut/imgui/wiki/Docking for quick intro)

- Added Docking system: [BETA] (#2109, #351)
  - Added ImGuiConfigFlags_DockingEnable flag to enable Docking.
    Set with `io.ConfigFlags |= ImGuiConfigFlags_DockingEnable;`.
  - Added DockSpace(), DockSpaceOverViewport() API.
  - Added ImGuiDockNodeFlags flags for DockSpace().
  - Added SetNextWindowDockID(), SetNextWindowClass() API.
  - Added GetWindowDockID(), IsWindowDocked() API.
  - Added ImGuiWindowFlags_NoDocking window flag to disable the possibility for a window to be docked.
    Popup, Menu and Child windows always have the ImGuiWindowFlags_NoDocking flag set.
  - Added ImGuiWindowClass to specify advanced docking/viewport related flags via SetNextWindowClass().
  - Added io.ConfigDockingNoSplit option.
  - Added io.ConfigDockingWithShift option.
  - Added io.ConfigDockingAlwaysTabBar option.
  - Added io.ConfigDockingTransparentPayload option.
  - Style: Added ImGuiCol_DockingPreview, ImGuiCol_DockingEmptyBg colors.
  - Demo: Added "DockSpace" example app showcasing use of explicit dockspace nodes.

MULTI-VIEWPORT FEATURES
(see https://github.com/ocornut/imgui/wiki/Multi-Viewports for quick intro)

Breaking Changes:

- IMPORTANT: When multi-viewports are enabled (with io.ConfigFlags |= ImGuiConfigFlags_ViewportsEnable),
  all coordinates/positions will be in your natural OS coordinates space. It means that:
   - Reference to hard-coded positions such as in SetNextWindowPos(ImVec2(0,0)) are _probably_ not what you want anymore.
     Use GetMainViewport()->Pos to offset hard-coded positions, e.g. SetNextWindowPos(GetMainViewport()->Pos).
   - Likewise io.MousePos and GetMousePos() will use OS coordinates.
     If you query mouse positions to interact with non-imgui coordinates you will need to offset them.
     e.g. subtract GetWindowViewport()->Pos.
- IO: Removed io.DisplayVisibleMin, io.DisplayVisibleMax settings (they were marked obsoleted, used to clip within the (0,0)..(DisplaySize) range).

Other changes:
(FIXME: This need a fuller explanation!)

- Added ImGuiPlatformIO structure and GetPlatformIO().
  - Similarly to ImGuiIO and GetIO(), this structure is the main point of communication for backends supporting multi-viewports.
  - Backend sets functions in ImGuiPlatformIO to manipulate platform windows.
  - ImGuiPlatformIO::Monitors is a list of platform monitors (input from backend)
  - ImGuiPlatformIO::Viewports is a list of viewports (output from dear imgui)
- Added ImGuiPlatformMonitor to feed OS monitor information in the ImGuiPlatformIO::Monitors.
- Added GetWindowViewport(), SetNextWindowViewport().
- Added GetWindowDpiScale().
- Added GetOverlayDrawList(ImGuiViewport* viewport).
  The no-parameter version of GetOverlayDrawList() return the overlay for the current window's viewport.
- Added UpdatePlatformWindows(), RenderPlatformWindowsDefault(), DestroyPlatformWindows() for usage in application setup.
- Added FindViewportByID(), FindViewportByPlatformHandle() for usage by backends.
- Added ImGuiConfigFlags_ViewportsEnable configuration flag and other viewport options.
- Added io.ConfigViewportsNoAutoMerge option.
- Added io.ConfigViewportsNoTaskBarIcon option.
- Added io.ConfigViewportsNoDecoration option.
- Added io.ConfigViewportsNoDefaultParent option.
- Added ImGuiBackendFlags_PlatformHasViewports, ImGuiBackendFlags_RendererHasViewports, ImGuiBackendFlags_HasMouseHoveredViewport backend flags.
- Added io.AddMouseViewportEvent() (optional _even_ for multi-viewport support, tied to ImGuiBackendFlags_HasMouseHoveredViewport flag).
- Expanded ImGuiViewport structure, ImGuiViewportFlags flags.
- Added ImGuiWindowClass and SetNextWindowClass() for passing viewport related hints to the OS/platform back-end.
- Examples: Renderer: OpenGL2, OpenGL3, DirectX9, DirectX10, DirectX11, DirectX12, Vulkan: Added support for multi-viewports.
- Examples: Platforms: Win32, GLFW, SDL2: Added support for multi-viewports.
  Note that Linux/Mac still have inconsistent support for multi-viewports. If you want to help see https://github.com/ocornut/imgui/issues/2117.
=======
 VERSION 1.89.1 WIP (In Progress)
-----------------------------------------------------------------------

- Inputs: fixed moving a window or drag and dropping from preventing input-owner-unaware code
  from accessing keys. (#5888, #4921, #456)
- Inputs: fixed moving a window or drag and dropping from capturing mods. (#5888, #4921, #456)
>>>>>>> 5bb28749


-----------------------------------------------------------------------
 VERSION 1.89 (Released 2022-11-15)
-----------------------------------------------------------------------

Decorated log and release notes: https://github.com/ocornut/imgui/releases/tag/v1.89

Breaking changes:

- Layout: Obsoleted using SetCursorPos()/SetCursorScreenPos() to extend parent window/cell boundaries. (#5548)
  This relates to when moving the cursor position beyond current boundaries WITHOUT submitting an item.
  - Previously this would make the window content size ~200x200:
      Begin(...) + SetCursorScreenPos(GetCursorScreenPos() + ImVec2(200,200)) + End();
  - Instead, please submit an item:
      Begin(...) + SetCursorScreenPos(GetCursorScreenPos() + ImVec2(200,200)) + Dummy(ImVec2(0,0)) + End();
  - Alternative:
      Begin(...) + Dummy(ImVec2(200,200)) + End();
  Content size is now only extended when submitting an item.
  With '#define IMGUI_DISABLE_OBSOLETE_FUNCTIONS' this will now be detected and assert.
  Without '#define IMGUI_DISABLE_OBSOLETE_FUNCTIONS' this will silently be fixed until we obsolete it.
  (This incorrect pattern has been mentioned or suggested in: #4510, #3355, #1760, #1490, #4152, #150,
   threads have been amended to refer to this issue).
- Renamed and merged keyboard modifiers key enums and flags into a same set:  (#4921, #456)
   - ImGuiKey_ModCtrl  and ImGuiModFlags_Ctrl  -> ImGuiMod_Ctrl
   - ImGuiKey_ModShift and ImGuiModFlags_Shift -> ImGuiMod_Shift
   - ImGuiKey_ModAlt   and ImGuiModFlags_Alt   -> ImGuiMod_Alt
   - ImGuiKey_ModSuper and ImGuiModFlags_Super -> ImGuiMod_Super
  Kept inline redirection enums (will obsolete).
  This change simplifies a few things, reduces confusion, and will facilitate upcoming
  shortcut/input ownership apis.
  - The ImGuiKey_ModXXX were introduced in 1.87 and mostly used by backends.
  - The ImGuiModFlags_XXX have been exposed in imgui.h but not really used by any public api,
    only by third-party extensions. They were however subject to a recent rename
    (ImGuiKeyModFlags_XXX -> ImGuiModFlags_XXX) and we are exceptionally commenting out
    the older ImGuiKeyModFlags_XXX names ahead of obsolescence schedule to reduce confusion
    and because they were not meant to be used anyway.
- Removed io.NavInputs[] and ImGuiNavInput enum that were used to feed gamepad inputs.
  Basically 1.87 already obsoleted them from the backend's point of view, but internally
  our navigation code still used this array and enum, so they were still present.
  Not anymore! (#4921, #4858, #787, #1599, #323)
  Transition guide:
   - Official backends from 1.87+                  -> no issue.
   - Official backends from 1.60 to 1.86           -> will build and convert gamepad inputs, unless IMGUI_DISABLE_OBSOLETE_KEYIO is defined. Need updating!
   - Custom backends not writing to io.NavInputs[] -> no issue.
   - Custom backends writing to io.NavInputs[]     -> will build and convert gamepad inputs, unless IMGUI_DISABLE_OBSOLETE_KEYIO is defined. Need fixing!
   - TL;DR: Backends should call io.AddKeyEvent()/io.AddKeyAnalogEvent() with ImGuiKey_GamepadXXX values instead of filling io.NavInput[].
  The ImGuiNavInput enum was essentially 1.60's attempt to combine keyboard and gamepad inputs with named
  semantic, but the additional indirection and copy added complexity and got in the way of other
  incoming work. User's code (other than backends) should not be affected, unless you have custom
  widgets intercepting navigation events via the named enums (in which case you can upgrade your code).
- DragInt()/SliderInt(): Removed runtime patching of invalid "%f"/"%.0f" types of format strings.
  This was obsoleted in 1.61 (May 2018). See 1.61 changelog for details.
- Changed signature of ImageButton() function: (#5533, #4471, #2464, #1390)
  - Added 'const char* str_id' parameter + removed 'int frame_padding = -1' parameter.
  - Old signature: bool ImageButton(ImTextureID tex_id, ImVec2 size, ImVec2 uv0 = ImVec2(0,0), ImVec2 uv1 = ImVec2(1,1), int frame_padding = -1, ImVec4 bg_col = ImVec4(0,0,0,0), ImVec4 tint_col = ImVec4(1,1,1,1));
    - used the ImTextureID value to create an ID. This was inconsistent with other functions, led to ID conflicts, and caused problems with engines using transient ImTextureID values.
    - had a FramePadding override which was inconsistent with other functions and made the already-long signature even longer.
  - New signature: bool ImageButton(const char* str_id, ImTextureID tex_id, ImVec2 size, ImVec2 uv0 = ImVec2(0,0), ImVec2 uv1 = ImVec2(1,1), ImVec4 bg_col = ImVec4(0,0,0,0), ImVec4 tint_col = ImVec4(1,1,1,1));
    - requires an explicit identifier. You may still use e.g. PushID() calls and then pass an empty identifier.
    - always uses style.FramePadding for padding, to be consistent with other buttons. You may use PushStyleVar() to alter this.
  - As always we are keeping a redirection function available (will obsolete later).
- Removed the bizarre legacy default argument for 'TreePush(const void* ptr = NULL)'. (#1057)
  Must always pass a pointer value explicitly, NULL/nullptr is ok but require cast, e.g. TreePush((void*)nullptr);
  If you used TreePush() replace with TreePush((void*)NULL);
- Removed support for 1.42-era IMGUI_DISABLE_INCLUDE_IMCONFIG_H / IMGUI_INCLUDE_IMCONFIG_H. (#255)
  They only made sense before we could use IMGUI_USER_CONFIG.


Other Changes:

- Popups & Modals: fixed nested Begin() inside a popup being erroneously input-inhibited.
  While it is unusual, you can nest a Begin() inside a popup or modal, it is occasionally
  useful to achieve certain things (e.g. to implement suggestion popups #718, #4461).
- Inputs: Standard widgets now claim for key/button ownership and test for them.
  - Fixes scenario where e.g. a Popup with a Selectable() reacting on mouse down
    (e.g. double click) closes, and behind it is another window with an item reacting
    on mouse up. Previously this would lead to both items reacting, now the item in the
    window behind won't react on the mouse up since the mouse button ownership has already
    been claimed earlier.
  - Internals: There are MANY more aspects to this changes. Added experimental/internal APIs
    to allow handling input/shorting routing and key ownership. Things will be moved into
    public APIs over time. For now this release is a way to test the solidity of underlying
    systems while letting early adopters adopters toy with internals.
    (#456, #2637, #2620, #2891, #3370, #3724, #4828, #5108, #5242, #5641)
- Scrolling: Tweak mouse-wheel locked window timer so it is shorter but also gets reset
  whenever scrolling again. Modulate for small (sub-pixel) amounts. (#2604)
- Scrolling: Mitigated issue where multi-axis mouse-wheel inputs (usually from touch pad
  events) are incorrectly locking scrolling in a parent window. (#4559, #3795, #2604)
- Scrolling: Exposed SetNextWindowScroll() in public API. Useful to remove a scrolling
  delay in some situations where e.g. windows need to be synched. (#1526)
- InputText: added experimental io.ConfigInputTextEnterKeepActive feature to make pressing
  Enter keep the input active and select all text.
- InputText: numerical fields automatically accept full-width characters (U+FF01..U+FF5E)
  by converting them to half-width (U+0021..U+007E).
- InputText: added ImGuiInputTextFlags_EscapeClearsAll flag: first press on Escape clears
  text if any, second press deactivate the InputText(). (#5688, #2620)
- InputText: added support for shift+click style selection. (#5619) [@procedural]
- InputText: clarified that callbacks cannot modify buffer when using the ReadOnly flag.
- InputText: fixed minor one-frame selection glitch when reverting with Escape.
- ColorEdit3: fixed id collision leading to an assertion. (#5707)
- IsItemHovered: Added ImGuiHoveredFlags_DelayNormal and ImGuiHoveredFlags_DelayShort flags,
  allowing to introduce a shared delay for tooltip idioms. The delays are respectively
  io.HoverDelayNormal (default to 0.30f) and io.HoverDelayFast (default to 0.10f). (#1485)
- IsItemHovered: Added ImGuiHoveredFlags_NoSharedDelay to disable sharing delays between items,
  so moving from one item to a nearby one will requires delay to elapse again. (#1485)
- Tables: activating an ID (e.g. clicking button inside) column doesn't prevent columns
  output flags from having ImGuiTableColumnFlags_IsHovered set. (#2957)
- Tables,Columns: fixed a layout issue where SameLine() prior to a row change would set the
  next row in such state where subsequent SameLine() would move back to previous row.
- Tabs: Fixed a crash when closing multiple windows (possible with docking only) with an
  appended TabItemButton(). (#5515, #3291) [@rokups]
- Tabs: Fixed shrinking policy leading to infinite loops when fed unrounded tab widths. (#5652)
- Tabs: Fixed shrinking policy sometimes erroneously making right-most tabs stray a little out
  bar boundaries (bug in 1.88). (#5652).
- Tabs: Enforcing minimum size of 1.0f, fixed asserting on zero-tab widths. (#5572)
- Window: Fixed a potential crash when appending to a child window. (#5515, #3496, #4797) [@rokups]
- Window: Fixed an issue where uncollapsed a window would show a scrollbar for a frame.
- Window: Auto-fit size takes account of work rectangle (menu bars eating from viewport). (#5843)
- Window: Fixed position not being clamped while auto-resizing (fixes appearing windows without
  .ini data from moving for a frame when using io.ConfigWindowsMoveFromTitleBarOnly). (#5843)
- IO: Added ImGuiMod_Shortcut which is ImGuiMod_Super on Mac and ImGuiMod_Ctrl otherwise. (#456)
- IO: Added ImGuiKey_MouseXXX aliases for mouse buttons/wheel so all operations done on ImGuiKey
  can apply to mouse data as well. (#4921)
- IO: Filter duplicate input events during the AddXXX() calls. (#5599, #4921)
- IO: Fixed AddFocusEvent(false) to also clear MouseDown[] state. (#4921)
- Menus: Fixed incorrect sub-menu parent association when opening a menu by closing another.
  Among other things, it would accidentally break part of the closing heuristic logic when moving
  towards a sub-menu. (#2517, #5614). [@rokups]
- Menus: Fixed gaps in closing logic which would make child-menu erroneously close when crossing
  the gap between a menu item inside a window and a child-menu in a secondary viewport. (#5614)
- Menus: Fixed using IsItemHovered()/IsItemClicked() on BeginMenu(). (#5775)
- Menus, Popups: Experimental fix for issue where clicking on an open BeginMenu() item called from
  a window which is neither a popup neither a menu used to incorrectly close and reopen the menu
  (the fix may have side-effect and is labelld as experimental as we may need to revert). (#5775)
- Menus, Nav: Fixed keyboard/gamepad navigation occasionally erroneously landing on menu-item
  in parent window when the parent is not a popup. (#5730)
- Menus, Nav: Fixed not being able to close a menu with Left arrow when parent is not a popup. (#5730)
- Menus, Nav: Fixed using left/right navigation when appending to an existing menu (multiple
  BeginMenu() call with same names). (#1207)
- Menus: Fixed a one-frame issue where SetNextWindowXXX data are not consumed by a BeginMenu()
  returning false.
- Nav: Fixed moving/resizing window with gamepad or keyboard when running at very high framerate.
- Nav: Pressing Space/GamepadFaceDown on a repeating button uses the same repeating rate as a mouse hold.
- Nav: Fixed an issue opening a menu with Right key from a non-menu window.
- Text: Fixed wrapped-text not doing a fast-forward on lines above the clipping region,
  which would result in an abnormal number of vertices created (was slower and more likely to
  asserts with 16-bits ImDrawVtx). (#5720)
- Fonts: Added GetGlyphRangesGreek() helper for Greek & Coptic glyph range. (#5676, #5727) [@azonenberg]
- ImDrawList: Not using alloca() anymore, lift single polygon size limits. (#5704, #1811)
- Platform IME: [Windows] Removed call to ImmAssociateContextEx() leading to freeze on some setups.
  (#2589, #5535, #5264, #4972)
- Misc: ImGuiKey is now a typed enum, allowing ImGuiKey_XXX symbols to be named in debuggers. (#4921)
- Misc: better error reporting for PopStyleColor()/PopStyleVar() + easier to recover. (#1651)
- Misc: io.Framerate moving average now converge in 60 frames instead of 120. (#5236, #4138)
- Debug Tools: Debug Log: Visually locate items when hovering a 0xXXXXXXXX value. (#5855)
- Debug Tools: Debug Log: Added 'IO' and 'Clipper' events logging. (#5855)
- Debug Tools: Metrics: Visually locate items when hovering a 0xXXXXXXXX value (in most places).
- Debug Tools: Item Picker: Mouse button can be changed by holding Ctrl+Shift, making it easier
  to use the Item Picker in e.g. menus. (#2673)
- Docs: Fixed various typos in comments and documentations. (#5649, #5675, #5679) [@tocic, @lessigsx]
- Demo: Improved "Constrained-resizing window" example, more clearly showcase aspect-ratio. (#5627)
- Demo: Added more explicit "Center window" mode to "Overlay example". (#5618)
- Demo: Fixed Log & Console from losing scrolling position with Auto-Scroll when child is clipped. (#5721)
- Examples: Added all SDL examples to default VS solution.
- Examples: Win32: Always use RegisterClassW() to ensure windows are Unicode. (#5725)
- Examples: Android: Enable .ini file loading/saving into application internal data folder. (#5836) [@rewtio]
- Backends: GLFW: Honor GLFW_CURSOR_DISABLED by not setting mouse position. (#5625) [@scorpion-26]
- Backends: GLFW: Add glfwGetError() call on GLFW 3.3 to inhibit missing mouse cursor errors. (#5785) [@mitchellh]
- Backends: SDL: Disable SDL 2.0.22 new "auto capture" which prevents drag and drop across windows
  (e.g. for multi-viewport support) and don't capture mouse when drag and dropping. (#5710)
- Backends: Win32: Convert WM_CHAR values with MultiByteToWideChar() when window class was
  registered as MBCS (not Unicode). (#5725, #1807, #471, #2815, #1060) [@or75, @ocornut]
- Backends: OSX: Fixed mouse inputs on flipped views. (#5756) [@Nemirtingas]
- Backends: OSX: Fixed mouse coordinate before clicking on the host window. (#5842) [@maezawa-akira]
- Backends: OSX: Fixes to support full app creation in C++. (#5403) [@stack]
- Backends: OpenGL3: Reverted use of glBufferSubData(), too many corruptions issues were reported,
  and old leaks issues seemingly can't be reproed with Intel drivers nowadays (revert earlier changes).
  (#4468, #4504, #3381, #2981, #4825, #4832, #5127).
- Backends: Metal: Use __bridge for ARC based systems. (#5403) [@stack]
- Backends: Metal: Add dispatch synchronization. (#5447) [@luigifcruz]
- Backends: Metal: Update deprecated property 'sampleCount'->'rasterSampleCount'. (#5603) [@dcvz]
- Backends: Vulkan: Added experimental ImGui_ImplVulkan_RemoveTexture() for api symetry. (#914, #5738).
- Backends: WebGPU: fixed rendering when a depth buffer is enabled. (#5869) [@brainlag]

Docking+Viewports Branch:

- Docking: Fixed incorrect focus highlight on docking node when focusing a menu. (#5702)
- Docking, Nav: Fixed using gamepad/keyboard navigation not being able enter menu layer when
  it only contained the standard Collapse/Close buttons and no actual menu. (#5463, #4792)
- Docking: Fixed regression introduced in v1.87 when docked window content not rendered
  while switching between with CTRL+Tab. [@rokups]
- Docking: Fixed amending into an existing tab bar from rendering invisible items. (#5515)
- Docking: Made spacing between dock nodes not a dropping gap. When hovering it only
  outer-docking drop markers are visible.
- Docking+Viewports: Fixed undocking window node causing parent viewports to become unresponsive
  in certain situation (e.g. hidden tab bar). (#5503) [@rokups]
- Backends: SDL: Fixed building backend under non-OSX Apple targets (e.g. iPhone). (#5665)
- Backends: SDL: Fixed drag'n drop crossing a viewport border losing mouse coordinates. (#5710, #5012)
- Backends: GLFW: Fixed leftover static variable preventing from changing or
  reinitializing backend while application is running. (#4616, #5434) [@rtoumazet]


-----------------------------------------------------------------------
 VERSION 1.88 (Released 2022-06-21)
-----------------------------------------------------------------------

Decorated log and release notes: https://github.com/ocornut/imgui/releases/tag/v1.88

Breaking changes:

- Renamed IMGUI_DISABLE_METRICS_WINDOW to IMGUI_DISABLE_DEBUG_TOOLS for correctness.
  Kept support for old define (will obsolete).
- Renamed CaptureMouseFromApp() and CaptureKeyboardFromApp() to SetNextFrameWantCaptureMouse()
  and SetNextFrameWantCaptureKeyboard() to clarify purpose, old name was too misleading.
  Kept inline redirection functions (will obsolete).
- Renamed ImGuiKeyModFlags to ImGuiModFlags. Kept inline redirection enums (will obsolete).
  (This was never used in public API functions but technically present in imgui.h and ImGuiIO).
- Backends: OSX: Removed ImGui_ImplOSX_HandleEvent() from backend API in favor of backend
  automatically handling event capture. Examples that are using the OSX backend have removed
  all the now-unnecessary calls to ImGui_ImplOSX_HandleEvent(), applications can do as well.
  [@stuartcarnie] (#4821)
- Internals: calling ButtonBehavior() without calling ItemAdd() now requires a KeepAliveID()
  call. This is because the KeepAliveID() call was moved from GetID() to ItemAdd(). (#5181)

Other Changes:

- IO: Fixed backward-compatibility regression introduced in 1.87: (#4921, #4858)
  - Direct accesses to io.KeysDown[] with legacy indices didn't work (with new backends).
  - Direct accesses to io.KeysDown[GetKeyIndex(XXX)] would access invalid data (with old/new backends).
  - Calling IsKeyDown() didn't have those problems, and is recommended as io.KeysDown[] is obsolete.
- IO: Fixed input queue trickling of interleaved keys/chars events (which are frequent especially
  when holding down a key as OS submits chars repeat events) delaying key presses and mouse movements.
  In particular, using the input system for fast game-like actions (e.g. WASD camera move) would
  typically have been impacted, as well as holding a key while dragging mouse. Constraints have
  been lifted and are now only happening when e.g. an InputText() widget is active. (#4921, #4858)
  Note that even thought you shouldn't need to disable io.ConfigInputTrickleEventQueue, you can
  technically dynamically change its setting based on the context (e.g. disable only when hovering
  or interacting with a game/3D view).
- IO: Fixed input queue trickling of mouse wheel events: multiple wheel events are merged, while
  a mouse pos followed by a mouse wheel are now trickled. (#4921, #4821)
- IO: Added io.SetAppAcceptingEvents() to set a master flag for accepting key/mouse/characters
  events (default to true). Useful if you have native dialog boxes that are interrupting your
  application loop/refresh, and you want to disable events being queued while your app is frozen.
- Windows: Fixed first-time windows appearing in negative coordinates from being initialized
  with a wrong size. This would most often be noticeable in multi-viewport mode (docking branch)
  when spawning a window in a monitor with negative coordinates. (#5215, #3414) [@DimaKoltun]
- Clipper: Fixed a regression in 1.86 when not calling clipper.End() and late destructing the
  clipper instance. High-level languages (Lua,Rust etc.) would typically be affected. (#4822)
- Layout: Fixed mixing up SameLine() and SetCursorPos() together from creating situations where line
  height would be emitted from the wrong location (e.g. 'ItemA+SameLine()+SetCursorPos()+ItemB' would
  emit ItemA worth of height from the position of ItemB, which is not necessarily aligned with ItemA).
- Sliders: An initial click within the knob/grab doesn't shift its position. (#1946, #5328)
- Sliders, Drags: Fixed dragging when using hexadecimal display format string. (#5165, #3133)
- Sliders, Drags: Fixed manual input when using hexadecimal display format string. (#5165, #3133)
- InputScalar: Fixed manual input when using %03d style width in display format string. (#5165, #3133)
- InputScalar: Automatically allow hexadecimal input when format is %X (without extra flag).
- InputScalar: Automatically allow scientific input when format is float/double (without extra flag).
- Nav: Fixed nav movement in a scope with only one disabled item from focusing the disabled item. (#5189)
- Nav: Fixed issues with nav request being transferred to another window when calling SetKeyboardFocusHere()
  and simultaneous changing window focus. (#4449)
- Nav: Changed SetKeyboardFocusHere() to not behave if a drag or window moving is in progress.
- Nav: Fixed inability to cancel nav in modal popups. (#5400) [@rokups]
- IsItemHovered(): added ImGuiHoveredFlags_NoNavOverride to disable the behavior where the
  return value is overridden by focus when gamepad/keyboard navigation is active.
- InputText: Fixed pressing Tab emitting two tabs characters because of dual Keys/Chars events being
  trickled with the new input queue (happened on some backends only). (#2467, #1336)
- InputText: Fixed a one-frame display glitch where pressing Escape to revert after a deletion
  would lead to small garbage being displayed for one frame. Curiously a rather old bug! (#3008)
- InputText: Fixed an undo-state corruption issue when editing main buffer before reactivating item. (#4947)
- InputText: Fixed an undo-state corruption issue when editing in-flight buffer in user callback.
  (#4947, #4949] [@JoshuaWebb]
- Tables: Fixed incorrect border height used for logic when resizing one of several synchronized
  instance of a same table ID, when instances have a different height. (#3955).
- Tables: Fixed incorrect auto-fit of parent windows when using non-resizable weighted columns. (#5276)
- Tables: Fixed draw-call merging of last column. Depending on some unrelated settings (e.g. BorderH)
  merging draw-call of the last column didn't always work (regression since 1.87). (#4843, #4844) [@rokups]
- Inputs: Fixed IsMouseClicked() repeat mode rate being half of keyboard repeat rate.
- ColorEdit: Fixed text baseline alignment after a SameLine() after a ColorEdit() with visible label.
- Tabs: BeginTabItem() now reacts to SetNextItemWidth(). (#5262)
- Tabs: Tweak shrinking policy so that while resizing tabs that don't need shrinking keep their
  initial width more precisely (without the occasional +1 worth of width).
- Menus: Adjusted BeginMenu() closing logic so hovering void or non-MenuItem() in parent window
  always lead to menu closure. Fixes using items that are not MenuItem() or BeginItem() at the root
  level of a popup with a child menu opened.
- Menus: Menus emitted from the main/scrolling layer are not part of the same menu-set as menus emitted
  from the menu-bar, avoiding  accidental hovering from one to the other. (#3496, #4797) [@rokups]
- Style: Adjust default value of GrabMinSize from 10.0f to 12.0f.
- Stack Tool: Added option to copy item path to clipboard. (#4631)
- Settings: Fixed out-of-bounds read when .ini file on disk is empty. (#5351) [@quantum5]
- Settings: Fixed some SetNextWindowPos/SetNextWindowSize API calls not marking settings as dirty.
- DrawList: Fixed PathArcTo() emitting terminating vertices too close to arc vertices. (#4993) [@thedmd]
- DrawList: Fixed texture-based anti-aliasing path with RGBA textures (#5132, #3245) [@cfillion]
- DrawList: Fixed divide-by-zero or glitches with Radius/Rounding values close to zero. (#5249, #5293, #3491)
- DrawList: Circle with a radius smaller than 0.5f won't appear, to be consistent with other primitives. [@thedmd]
- Debug Tools: Debug Log: Added ShowDebugLogWindow() showing an opt-in synthetic log of principal events
  (focus, popup, active id changes) helping to diagnose issues.
- Debug Tools: Added DebugTextEncoding() function to facilitate diagnosing issues when not sure about
  whether you have a UTF-8 text encoding issue or a font loading issue. [@LaMarche05, @ocornut]
- Demo: Add better demo of how to use SetNextFrameWantCaptureMouse()/SetNextFrameWantCaptureKeyboard().
- Metrics: Added a "UTF-8 Encoding Viewer" section using the aforementioned DebugTextEncoding() function.
- Metrics: Added "InputText" section to visualize internal state (#4947, #4949).
- Misc: Fixed calling GetID("label") _before_ a widget emitting this item inside a group (such as InputInt())
  from causing an assertion when closing the group. (#5181).
- Misc: Fixed IsAnyItemHovered() returning false when using navigation.
- Misc: Allow redefining IM_COL32_XXX layout macros to facilitate use on big-endian systems. (#5190, #767, #844)
- Misc: Added IMGUI_STB_SPRINTF_FILENAME to support custom path to stb_sprintf. (#5068, #2954) [@jakubtomsu]
- Misc: Added constexpr to ImVec2/ImVec4 inline constructors. (#4995) [@Myriachan]
- Misc: Updated stb_truetype.h from 1.20 to 1.26 (many fixes). (#5075)
- Misc: Updated stb_textedit.h from 1.13 to 1.14 (our changes so this effectively is a no-op). (#5075)
- Misc: Updated stb_rect_pack.h from 1.00 to 1.01 (minor). (#5075)
- Misc: binary_to_compressed_c tool: Added -nostatic option. (#5021) [@podsvirov]
- ImVector: Fixed erase() with empty range. (#5009) [@thedmd]
- Backends: Vulkan: Don't use VK_PRESENT_MODE_MAX_ENUM_KHR as specs state it isn't part of the API. (#5254)
- Backends: GLFW: Fixed a regression in 1.87 which resulted in keyboard modifiers events being
  reported incorrectly on Linux/X11, due to a bug in GLFW. [@rokups]
- Backends: GLFW: Fixed untranslated keys when pressing lower case letters on OSX (#5260, #5261) [@cpichard]
- Backends: SDL: Fixed dragging out viewport broken on some SDL setups. (#5012) [@rokups]
- Backends: SDL: Added support for extra mouse buttons (SDL_BUTTON_X1/SDL_BUTTON_X2). (#5125) [@sgiurgiu]
- Backends: SDL, OpenGL3: Fixes to facilitate building on AmigaOS4. (#5190) [@afxgroup]
- Backends: OSX: Monitor NSKeyUp events to catch missing keyUp for key when user press Cmd + key (#5128) [@thedmd]
- Backends: OSX, Metal: Store backend data in a per-context struct, allowing to use these backends with
  multiple contexts. (#5203, #5221, #4141) [@noisewuwei]
- Backends: Metal: Fixed null dereference on exit inside command buffer completion handler. (#5363, #5365) [@warrenm]
- Backends: OpenGL3: Partially revert 1.86 change of using glBufferSubData(): now only done on Windows and
  Intel GPU, based on querying glGetString(GL_VENDOR). Essentially we got report of accumulating leaks on Intel
  with multi-viewports when using simple glBufferData() without orphaning, and report of corruptions on other
  GPUs with multi-viewports when using orphaning and glBufferSubData(), so currently switching technique based
  on GPU vendor, which unfortunately reinforce the cargo-cult nature of dealing with OpenGL drivers.
  Navigating the space of mysterious OpenGL drivers is particularly difficult as they are known to rely on
  application specific whitelisting. (#4468, #3381, #2981, #4825, #4832, #5127).
- Backends: OpenGL3: Fix state corruption on OpenGL ES 2.0 due to not preserving GL_ELEMENT_ARRAY_BUFFER_BINDING
  and vertex attribute states. [@rokups]
- Examples: Emscripten+WebGPU: Fix building for latest WebGPU specs. (#3632)
- Examples: OSX+Metal, OSX+OpenGL: Removed now-unnecessary calls to ImGui_ImplOSX_HandleEvent(). (#4821)

Docking+Viewports Branch:

- Docking: Fixed floating docked nodes not being clamped into viewport workrect to stay reachable
  when io.ConfigWindowsMoveFromTitleBarOnly is true and multi-viewports are disabled. (#5044)
- Docking: Fixed a regression where moving window would be interrupted after undocking a tab
  when io.ConfigDockingAlwaysTabBar is true. (#5324) [@rokups]
- Docking: Fixed incorrect focus highlight on docking node when focusing empty central node
  or a child window which was manually injected into a dockspace window.
- Docking, Modal: Fixed a crash when opening popup from a parent which is being docked on the same frame. (#5401)
- Viewports: Fixed an issue where MouseViewport was lagging by a frame when using 1.87 Input Queue.
  A common side-effect would be that when releasing a window drag the underlying window would highlight
  for a frame. (#5837, #4921) [@cfillion]
- Viewports: Fixed translating a host viewport from briefly altering the size of AlwaysAutoResize windows. (#5057)
- Viewports: Fixed main viewport size not matching ImDrawData::DisplaySize for one frame during resize
  when multi-viewports are disabled. (#4900)
- Backends: SDL: Fixed dragging out main viewport broken on some SDL setups. (#5012) [@rokups]
- Backends: OSX: Added support for multi-viewports. [@stuartcarnie, @metarutaiga] (#4821, #2778)
- Backends: Metal: Added support for multi-viewports. [@stuartcarnie, @metarutaiga] (#4821, #2778)
- Examples: OSX+Metal, SDL+Metal, GLFW+Metal: Added support for multi-viewports. [@rokups]


-----------------------------------------------------------------------
 VERSION 1.87 (Released 2022-02-07)
-----------------------------------------------------------------------

Decorated log and release notes: https://github.com/ocornut/imgui/releases/tag/v1.87

Breaking Changes:

- Removed support for pre-C++11 compilers. We'll stop supporting VS2010. (#4537)
- Reworked IO mouse input API: (#4921, #4858) [@thedmd, @ocornut]
  - Added io.AddMousePosEvent(), io.AddMouseButtonEvent(), io.AddMouseWheelEvent() functions,
    obsoleting writing directly to io.MousePos, io.MouseDown[], io.MouseWheel, etc.
  - This enable input queue trickling to support low framerates. (#2787, #1992, #3383, #2525, #1320)
  - For all calls to IO new functions, the Dear ImGui context should be bound/current.
- Reworked IO keyboard input API: (#4921, #2625, #3724) [@thedmd, @ocornut]
  - Added io.AddKeyEvent() function, obsoleting writing directly to io.KeyMap[], io.KeysDown[] arrays.
  - For keyboard modifiers, you can call io.AddKeyEvent() with ImGuiKey_ModXXX values,
    obsoleting writing directly to io.KeyCtrl, io.KeyShift etc.
  - Added io.SetKeyEventNativeData() function (optional) to pass native and old legacy indices.
  - Added full range of key enums in ImGuiKey (e.g. ImGuiKey_F1).
  - Added GetKeyName() helper function.
  - Obsoleted GetKeyIndex(): it is now unnecessary and will now return the same value.
  - All keyboard related functions taking 'int user_key_index' now take 'ImGuiKey key':
    - IsKeyDown(), IsKeyPressed(), IsKeyReleased(), GetKeyPressedAmount().
  - Added io.ConfigInputTrickleEventQueue (defaulting to true) to disable input queue trickling.
  - Backward compatibility:
    - All backends updated to use new functions.
    - Old backends populating those arrays should still work!
    - Calling e.g. IsKeyPressed(MY_NATIVE_KEY_XXX) will still work! (for a while)
    - Those legacy arrays will only be disabled if '#define IMGUI_DISABLE_OBSOLETE_KEYIO' is set in your imconfig.
      In a few versions, IMGUI_DISABLE_OBSOLETE_FUNCTIONS will automatically enable IMGUI_DISABLE_OBSOLETE_KEYIO,
      so this will be moved into the regular obsolescence path.
    - BREAKING: If your custom backend used ImGuiKey as mock native indices (e.g. "io.KeyMap[ImGuiKey_A] = ImGuiKey_A")
      this is a use case that will now assert and be breaking for your old backend.
  - Transition guide:
     - IsKeyPressed(MY_NATIVE_KEY_XXX)           -> use IsKeyPressed(ImGuiKey_XXX)
     - IsKeyPressed(GetKeyIndex(ImGuiKey_XXX))   -> use IsKeyPressed(ImGuiKey_XXX)
     - Backend writing to io.KeyMap[],KeysDown[] -> backend should call io.AddKeyEvent(), if legacy indexing is desired, call io.SetKeyEventNativeData()
     - Basically the trick we took advantage of is that we previously only supported native keycode from 0 to 511,
       so ImGuiKey values can still express a legacy native keycode, and new named keys are all >= 512.
  - This will enable a few things in the future:
     - Access to portable keys allows for backend-agnostic keyboard input code. Until now it was difficult
       to share code using keyboard across project because of this gap. (#2625, #3724)
     - Access to full key ranges will allow us to develop a proper keyboard shortcut system. (#456)
     - io.SetKeyEventNativeData() include native keycode/scancode which may later be exposed. (#3141, #2959)
- Reworked IO nav/gamepad input API and unifying inputs sources: (#4921, #4858, #787)
  - Added full range of ImGuiKey_GamepadXXXX enums (e.g. ImGuiKey_GamepadDpadUp, ImGuiKey_GamepadR2) to use with
    io.AddKeyEvent(), io.AddKeyAnalogEvent().
  - Added io.AddKeyAnalogEvent() function, obsoleting writing directly to io.NavInputs[] arrays.
- Renamed ImGuiKey_KeyPadEnter to ImGuiKey_KeypadEnter to align with new symbols. Kept redirection enum. (#2625)
- Removed support for legacy arithmetic operators (+,+-,*,/) when inputing text into a slider/drag. (#4917, #3184)
  This doesn't break any api/code but a feature that was accessible by end-users (which seemingly no one used).
  (Instead you may implement custom expression evaluators to provide a better version of this).
- Backends: GLFW: backend now uses glfwSetCursorPosCallback().
  - If calling ImGui_ImplGlfw_InitXXX with install_callbacks=true: nothing to do. is already done for you.
  - If calling ImGui_ImplGlfw_InitXXX with install_callbacks=false: you WILL NEED to register the GLFW callback
    using glfwSetCursorPosCallback() and forward it to the backend function ImGui_ImplGlfw_CursorPosCallback().
- Backends: SDL: Added SDL_Renderer* parameter to ImGui_ImplSDL2_InitForSDLRenderer(), so backend can call
  SDL_GetRendererOutputSize() to obtain framebuffer size valid for hi-dpi. (#4927) [@Clownacy]
- Commented out redirecting functions/enums names that were marked obsolete in 1.69, 1.70, 1.71, 1.72 (March-July 2019)
  - ImGui::SetNextTreeNodeOpen()        -> use ImGui::SetNextItemOpen()
  - ImGui::GetContentRegionAvailWidth() -> use ImGui::GetContentRegionAvail().x
  - ImGui::TreeAdvanceToLabelPos()      -> use ImGui::SetCursorPosX(ImGui::GetCursorPosX() + ImGui::GetTreeNodeToLabelSpacing());
  - ImFontAtlas::CustomRect             -> use ImFontAtlasCustomRect
  - ImGuiColorEditFlags_RGB/HSV/HEX     -> use ImGuiColorEditFlags_DisplayRGB/HSV/Hex
- Removed io.ImeSetInputScreenPosFn() in favor of more flexible io.SetPlatformImeDataFn() for IME support.
  Because this field was mostly only ever used by Dear ImGui internally, not by backends nor the vast majority
  of user code, this should only affect a very small fraction for users who are already very IME-aware.
- Obsoleted 'void* io.ImeWindowHandle' in favor of writing to 'void* ImGuiViewport::PlatformHandleRaw'.
  This removes an incompatibility between 'master' and 'multi-viewports' backends and toward enabling
  better support for IME. Updated backends accordingly. Because the old field is set by existing backends,
  we are keeping it (marked as obsolete).

Other Changes:

- IO: Added event based input queue API, which now trickles events to support low framerates. [@thedmd, @ocornut]
  Previously the most common issue case (button presses in low framerates) was handled by backend. This is now
  handled by core automatically for all kind of inputs. (#4858, #2787, #1992, #3383, #2525, #1320)
  - New IO functions for keyboard/gamepad: AddKeyEvent(), AddKeyAnalogEvent().
  - New IO functions for mouse: AddMousePosEvent(), AddMouseButtonEvent(), AddMouseWheelEvent().
- IO: Unified key enums allow using key functions on key mods and gamepad values.
- Fixed CTRL+Tab into an empty window causing artifacts on the highlight rectangle due to bad reordering on ImDrawCmd.
- Fixed a situation where CTRL+Tab or Modal can occasionally lead to the creation of ImDrawCmd with zero triangles,
  which would makes the draw operation of some backends assert (e.g. Metal with debugging). (#4857)
- Popups: Fixed a regression crash when a new window is created after a modal on the same frame. (#4920) [@rokups]
- Popups: Fixed an issue when reopening a same popup multiple times would offset them by 1 pixel on the right. (#4936)
- Tables, ImDrawListSplitter: Fixed erroneously stripping trailing ImDrawList::AddCallback() when submitted in
  last column or last channel and when there are no other drawing operation. (#4843, #4844) [@hoffstadt]
- Tables: Fixed positioning of Sort icon on right-most column with some settings (not resizable + no borders). (#4918).
- Nav: Fixed gamepad navigation in wrapping popups not wrapping all the way. (#4365)
- Sliders, Drags: Fixed text input of values with a leading sign, common when using a format enforcing sign. (#4917)
- Demo: draw a section of keyboard in "Inputs > Keyboard, Gamepad & Navigation state" to visualize keys. [@thedmd]
- Platform IME: changed io.ImeSetInputScreenPosFn() to io.SetPlatformImeDataFn() API,
  now taking a ImGuiPlatformImeData structure which we can more easily extend in the future.
- Platform IME: moved io.ImeWindowHandle to GetMainViewport()->PlatformHandleRaw.
- Platform IME: add ImGuiPlatformImeData::WantVisible, hide IME composition window when not used. (#2589) [@actboy168]
- Platform IME: add ImGuiPlatformImeData::InputLineHeight. (#3113) [@liuliu]
- Platform IME: [windows] call ImmSetCandidateWindow() to position candidate window.
- Backends: GLFW: Pass localized keys (matching keyboard layout). Fix e.g. CTRL+A, CTRL+Z, CTRL+Y shortcuts.
  We are now converting GLFW untranslated keycodes back to translated keycodes in order to match the behavior of
  other backend, and facilitate the use of GLFW with lettered-shortcuts API. (#456, #2625)
- Backends: GLFW: Submit keys and key mods using io.AddKeyEvent(). (#2625, #4921)
- Backends: GLFW: Submit mouse data using io.AddMousePosEvent(), io.AddMouseButtonEvent(), io.AddMouseWheelEvent() functions. (#4921)
- Backends: GLFW: Retrieve mouse position using glfwSetCursorPosCallback() + fallback when focused but not hovered/captured.
- Backends: GLFW: Submit gamepad data using io.AddKeyEvent/AddKeyAnalogEvent() functions, stopped writing to io.NavInputs[]. (#4921)
- Backends: GLFW: Added ImGui_ImplGlfw_InstallCallbacks()/ImGui_ImplGlfw_RestoreCallbacks() helpers to facilitate user installing
  callbacks after iniitializing backend. (#4981)
- Backends: Win32: Submit keys and key mods using io.AddKeyEvent(). (#2625, #4921)
- Backends: Win32: Retrieve mouse position using WM_MOUSEMOVE/WM_MOUSELEAVE + fallback when focused but not hovered/captured.
- Backends: Win32: Submit mouse data using io.AddMousePosEvent(), AddMouseButtonEvent(), AddMouseWheelEvent() functions. (#4921)
- Backends: Win32: Maintain a MouseButtonsDown mask instead of using ImGui::IsAnyMouseDown() which will be obsoleted.
- Backends: Win32: Submit gamepad data using io.AddKeyEvent/AddKeyAnalogEvent() functions, stopped writing to io.NavInputs[]. (#4921)
- Backends: SDL: Pass localized keys (matching keyboard layout). Fix e.g. CTRL+A, CTRL+Z, CTRL+Y shortcuts. (#456, #2625)
- Backends: SDL: Submit key data using io.AddKeyEvent(). Submit keymods using io.AddKeyModsEvent() at the same time. (#2625)
- Backends: SDL: Retrieve mouse position using SDL_MOUSEMOTION/SDL_WINDOWEVENT_LEAVE + fallback when focused but not hovered/captured.
- Backends: SDL: Submit mouse data using io.AddMousePosEvent(), AddMouseButtonEvent(), AddMouseWheelEvent() functions. (#4921)
- Backends: SDL: Maintain a MouseButtonsDown mask instead of using ImGui::IsAnyMouseDown() which will be obsoleted.
- Backends: SDL: Submit gamepad data using io.AddKeyEvent/AddKeyAnalogEvent() functions, stopped writing to io.NavInputs[]. (#4921)
- Backends: Allegro5: Submit keys using io.AddKeyEvent(). Submit keymods using io.AddKeyModsEvent() at the same time. (#2625)
- Backends: Allegro5: Submit mouse data using io.AddMousePosEvent(), AddMouseButtonEvent(), AddMouseWheelEvent() functions. (#4921)
- Backends: OSX: Submit keys using io.AddKeyEvent(). Submit keymods using io.AddKeyModsEvent() at the same time. (#2625)
- Backends: OSX: Submit mouse data using io.AddMousePosEvent(), AddMouseButtonEvent(), AddMouseWheelEvent() functions. (#4921)
- Backends: OSX: Submit gamepad data using io.AddKeyEvent/AddKeyAnalogEvent() functions, stopped writing to io.NavInputs[]. (#4921)
- Backends: OSX: Added basic Platform IME support. (#3108, #2598) [@liuliu]
- Backends: OSX: Fix Game Controller nav mapping to use shoulder for both focusing and tweak speed. (#4759)
- Backends: OSX: Fix building with old Xcode versions that are missing gamepad features. [@rokups]
- Backends: OSX: Forward keyDown/keyUp events to OS when unused by Dear ImGui.
- Backends: Android, GLUT: Submit keys using io.AddKeyEvent(). Submit keymods using io.AddKeyModsEvent() at the same time. (#2625)
- Backends: Android, GLUT: Submit mouse data using io.AddMousePosEvent(), AddMouseButtonEvent(), AddMouseWheelEvent() functions. (#4858)
- Backends: OpenGL3: Fixed a buffer overflow in imgui_impl_opengl3_loader.h init (added in 1.86). (#4468, #4830) [@dymk]
  It would generally not have noticeable side-effect at runtime but would be detected by runtime checkers.
- Backends: OpenGL3: Fix OpenGL ES2 includes on Apple systems. [@rokups]
- Backends: Metal: Added Apple Metal C++ API support. (#4824, #4746) [@luigifcruz]
  Enable with '#define IMGUI_IMPL_METAL_CPP' in your imconfig.h file.
- Backends: Metal: Ignore ImDrawCmd where ElemCount == 0, which are normally not emitted by the library but
  can theoretically be created by user code manipulating a ImDrawList. (#4857)
- Backends: Vulkan: Added support for ImTextureID as VkDescriptorSet, add ImGui_ImplVulkan_AddTexture(). (#914) [@martty]
- Backends: SDL_Renderer: Fix texture atlas format on big-endian hardware (#4927) [@Clownacy]
- Backends: WebGPU: Fixed incorrect size parameters in wgpuRenderPassEncoderSetIndexBuffer() and
  wgpuRenderPassEncoderSetVertexBuffer() calls. (#4891) [@FeepsDev]

Docking+Viewports Branch:

- Docking: Fixed a CTRL+TAB crash when aiming at an empty docked window. (#4792)
- Docking: Tabs use their own identifier instead of the Window identifier.
  (This will invalidate some stored .ini data such as last selected tab, sorry!)
- Docking: Fixed size constraints not working on single window holding on a dock id (still doesn't work on docked windows).
- Docking: Fixed CTRL+TAB back into a docked window not selecting menu layer when no item are on main layer.
- Viewports, IO: Added io.AddMouseViewportEvent() function to queue hovered viewport change (when known by backend).
- Viewports: Relaxed specs for backend supporting ImGuiBackendFlags_HasMouseHoveredViewport: it is now _optional_
  for the backend to have to ignore viewports with the _NoInputs flag when call io.AddMouseViewportEvent(). It is
  much better if they can (Win32 and GLFW 3.3+ backends can, SDL and GLFW 3.2 backends cannot, they are lacking data).
  A concrete example is: when dragging a viewport for docking, the viewport is marked with _NoInputs to allow us
  to pick the target viewports for docking. If the backend reports a viewport with _NoInputs when calling the
  io.AddMouseViewportEvent() function, then Dear ImGui will revert to its flawed heuristic to find the viewport under.
  By lowering those specs, we allow the SDL and more backend to support this, only relying on the heuristic in a few
  drag and drop situations rather that relying on it everywhere.
- Viewports: Fixed a CTRL+TAB crash with viewports enabled when the window list needs to appears in
  its own viewport (regression from 1.86). (#4023, #787)
- Viewports: Fixed active InputText() from preventing viewports to merge. (#4212)
- Backends: SDL: Added support for ImGuiBackendFlags_HasMouseHoveredViewport now that its specs have been lowered.
- (Breaking) Removed ImGuiPlatformIO::Platform_SetImeInputPos() in favor of newly standardized
  io.SetPlatformImeDataFn() function. Should not affect more than default backends.


-----------------------------------------------------------------------
 VERSION 1.86 (Released 2021-12-22)
-----------------------------------------------------------------------

Decorated log and release notes: https://github.com/ocornut/imgui/releases/tag/v1.86

Breaking Changes:

- Removed CalcListClipping() function. Prefer using ImGuiListClipper which can return non-contiguous ranges.
  Please open an issue if you think you really need this function. (#3841)
- Backends: OSX: Added NSView* parameter to ImGui_ImplOSX_Init(). (#4759) [@stuartcarnie]
- Backends: Marmalade: Removed obsolete Marmalade backend (imgui_impl_marmalade.cpp) + example app. (#368, #375)
  Find last supported version at https://github.com/ocornut/imgui/wiki/Bindings

Other Changes:

- Added an assertion for the common user mistake of using "" as an identifier at the root level of a window
  instead of using "##something". Empty identifiers are valid and useful in a very small amount of cases,
  but 99.9% of the time if you need an empty label you should use "##something". (#1414, #2562, #2807, #4008,
  #4158, #4375, #4548, #4657, #4796). READ THE FAQ ABOUT HOW THE ID STACK WORKS -> https://dearimgui.org/faq
- Added GetMouseClickedCount() function, returning the number of successive clicks. (#3229) [@kudaba]
  (so IsMouseDoubleClicked(ImGuiMouseButton_Left) is same as GetMouseClickedCount(ImGuiMouseButton_Left) == 2,
  but it allows testing for triple clicks and more).
- Modals: fixed issue hovering popups inside a child windows inside a modal. (#4676, #4527)
- Modals, Popups, Windows: changes how appearing windows are interrupting popups and modals. (#4317) [@rokups]
  - appearing windows created from within the begin stack of a popup/modal will no longer close it.
  - appearing windows created not within the begin stack of a modal will no longer close the modal,
    and automatically appear behind it.
- Fixed IsWindowFocused()/IsWindowHovered() issues with child windows inside popups. (#4676)
- Nav: Ctrl+tabbing to cycle through windows is now enabled regardless of using the _NavEnableKeyboard
  configuration flag. This is part of an effort to generalize the use of keyboard inputs. (#4023, #787).
  Note that while this is active you can also moving windows (with arrow) and resize (shift+arrows).
- Nav: tabbing now cycles through clipped items and scroll accordingly. (#4449)
- Nav: pressing PageUp/PageDown/Home/End when in Menu layer automatically moves back to Main layer.
- Nav: fixed resizing window from borders setting navigation to Menu layer.
- Nav: prevent child from clipping items when using _NavFlattened and parent has a pending request.
- Nav: pressing Esc to exit a child window reactivates the Nav highlight if it was disabled by mouse.
- Nav: with ImGuiConfigFlags_NavEnableSetMousePos enabled: Fixed absolute mouse position when using
  Home/End leads to scrolling. Fixed not setting mouse position when a failed move request (e.g. when
  already at edge) reactivates the navigation highlight.
- Menus: fixed closing a menu inside a popup/modal by clicking on the popup/modal. (#3496, #4797)
- Menus: fixed closing a menu by clicking on its menu-bar item when inside a popup. (#3496, #4797) [@xndcn]
- Menus: fixed menu inside a popup/modal not inhibiting hovering of items in the popup/modal. (#3496, #4797)
- Menus: fixed sub-menu items inside a popups from closing the popup.
- Menus: fixed top-level menu from not consistently using style.PopupRounding. (#4788)
- InputText, Nav: fixed repeated calls to SetKeyboardFocusHere() preventing to use InputText(). (#4682)
- Inputtext, Nav: fixed using SetKeyboardFocusHere() on InputTextMultiline(). (#4761)
- InputText: made double-click select word, triple-line select line. Word delimitation logic differs
  slightly from the one used by CTRL+arrows. (#2244)
- InputText: fixed ReadOnly flag preventing callbacks from receiving the text buffer. (#4762) [@actondev]
- InputText: fixed Shift+Delete from not cutting into clipboard. (#4818, #1541) [@corporateshark]
- InputTextMultiline: fixed incorrect padding when FrameBorder > 0. (#3781, #4794)
- InputTextMultiline: fixed vertical tracking with large values of FramePadding.y. (#3781, #4794)
- Separator: fixed cover all columns while called inside a table. (#4787)
- Clipper: currently focused item is automatically included in clipper range.
  Fixes issue where e.g. drag and dropping an item and scrolling ensure the item source location is
  still submitted. (#3841, #1725) [@GamingMinds-DanielC, @ocornut]
- Clipper: added ForceDisplayRangeByIndices() to force a given item (or several) to be stepped out
  during a clipping operation. (#3841) [@@GamingMinds-DanielC]
- Clipper: rework so gamepad/keyboard navigation doesn't create spikes in number of items requested
  by the clipper to display. (#3841)
- Clipper: fixed content height declaration slightly mismatching the value of when not using a clipper.
  (an additional ItemSpacing.y was declared, affecting scrollbar range).
- Clipper: various and incomplete changes to tame down scrolling and precision issues on very large ranges.
  Passing an explicit height to the clipper now allows larger ranges. (#3609, #3962).
- Clipper: fixed invalid state when number of frozen table row is smaller than ItemCount.
- Drag and Drop: BeginDragDropSource() with ImGuiDragDropFlags_SourceAllowNullID doesn't lose
  tooltip when scrolling. (#143)
- Fonts: fixed infinite loop in ImFontGlyphRangesBuilder::AddRanges() when passing UINT16_MAX or UINT32_MAX
  without the IMGUI_USE_WCHAR32 compile-time option. (#4802) [@SlavicPotato]
- Metrics: Added a node showing windows in submission order and showing the Begin() stack.
- Misc: Added missing ImGuiMouseCursor_NotAllowed cursor for software rendering (when the
  io.MouseDrawCursor flag is enabled). (#4713) [@nobody-special666]
- Misc: Fixed software mouse cursor being rendered multiple times if Render() is called more than once.
- Misc: Fix MinGW DLL build issue (when IMGUI_API is defined). [@rokups]
- CI: Add MinGW DLL build to test suite. [@rokups]
- Backends: Vulkan: Call vkCmdSetScissor() at the end of render with a full-viewport to reduce
  likehood of issues with people using VK_DYNAMIC_STATE_SCISSOR in their app without calling
  vkCmdSetScissor() explicitly every frame. (#4644)
- Backends: OpenGL3: Using buffer orphaning + glBufferSubData(), seems to fix leaks with multi-viewports
  with some Intel HD drivers, and perhaps improve performances. (#4468, #4504, #2981, #3381) [@parbo]
- Backends: OpenGL2, Allegro5, Marmalade: Fixed mishandling of the ImDrawCmd::IdxOffset field.
  This is an old bug, but due to the way we created drawlists, it never had any visible side-effect before.
  The new code for handling Modal and CTRL+Tab dimming/whitening recently made the bug surface. (#4790)
- Backends: Win32: Store left/right variants of Ctrl/Shift/Alt mods in KeysDown[] array. (#2625) [@thedmd]
- Backends: DX12: Fixed DRAW_EMPTY_SCISSOR_RECTANGLE warnings. (#4775)
- Backends: SDL_Renderer: Added support for large meshes (64k+ vertices) with 16-bit indices,
  enabling 'ImGuiBackendFlags_RendererHasVtxOffset' in the backend. (#3926) [@rokups]
- Backends: SDL_Renderer: Fix for SDL 2.0.19+ RenderGeometryRaw() API signature change. (#4819) [@sridenour]
- Backends: OSX: Generally fix keyboard support. Keyboard arrays indexed using kVK_* codes, e.g.
  ImGui::IsKeyPressed(kVK_Space). Don't set mouse cursor shape unconditionally. Handle two fingers scroll
  cancel event. (#4759, #4253, #1873) [@stuartcarnie]
- Backends: OSX: Add Game Controller support (need linking GameController framework) (#4759) [@stuartcarnie]
- Backends: WebGPU: Passing explicit buffer sizes to wgpuRenderPassEncoderSetVertexBuffer() and
  wgpuRenderPassEncoderSetIndexBuffer() functions as validation layers appears to not do what the
  in-flux specs says. (#4766) [@meshula]

Docking+Viewports Branch:

- Docking: Revert removal of io.ConfigDockingWithShift config option (removed in 1.83). (#4643)
- Docking: Fixed a bug undocking windows docked into a non-visible or _KeepAliveOnly dockspace
  when unrelated windows submitted before the dockspace have dynamic visibility. (#4757)
- Docking, Style: Docked windows honor ImGuiCol_WindowBg. (#2700, #2539)
- Docking, Style: Docked windows honor display their border properly. (#2522)
- Docking: Fixed incorrectly rounded tab bars for dock node that are not at the top of their dock tree.
- Docking: Fixed single-frame node pos/size inconsistencies when window stop or start being submitted.
- Docking: Prevent docking any window created above a popup/modal. (#4317)
- Viewports: Made it possible to explicitly assign ImGuiWindowClass::ParentViewportId to 0 in order
  to ensure a window is not parented. Previously this would use the global default (which might be 0,
  but not always as it would depend on io.ConfigViewportsNoDefaultParent). (#3152, #2871)
- Viewports: Fixed tooltip in own viewport over modal from being incorrectly dimmed. (#4729)
- Viewports: Fixed CTRL+TAB highlight outline on docked windows not always fitting in host viewport.
- Backends: Made it possible to shutdown default Platform Backends before the Renderer backends. (#4656)
- Disabled: Fixed nested BeginDisabled()/EndDisabled() bug in Docking branch due to bad merge. (#4655, #4452, #4453, #4462)


-----------------------------------------------------------------------
 VERSION 1.85 (Released 2021-10-12)
-----------------------------------------------------------------------

Decorated log and release notes: https://github.com/ocornut/imgui/releases/tag/v1.85

This is the last release officially supporting C++03 and Visual Studio 2008/2010. (#4537)
We expect that the next release will require a subset of the C++11 language (VS 2012~, GCC 4.8.1, Clang 3.3).
We may use some C++11 language features but we will not use any C++ library headers.
If you are stuck on ancient compiler you may need to stay at this version onward.

Breaking Changes:

- Removed GetWindowContentRegionWidth() function. Kept inline redirection helper.
  Can use 'GetWindowContentRegionMax().x - GetWindowContentRegionMin().x' instead but it's not
  very useful in practice, and the only use of it in the demo was illfit.
  Using 'GetContentRegionAvail().x' is generally a better choice.
- (Docking branch) IsWindowFocused() and IsWindowHovered() with only the _ChildWindows flag
  and without the _RootWindow flag used to leak docking hierarchy, so a docked window would
  return as the child of the window hosting the dockspace. This was inconsistent and incorrect
  with other behaviors so we fixed it. Added a new _DockHierarchy flag to opt-in this behavior.

Other Changes:

- Debug: Stack Tool: Added "Stack Tool" available in "Demo->Tools->Stack Tool", "Metrics->Tools",
  or by calling the ShowStackToolWindow() function. The tool run queries on hovered id to display
  details about individual components that were hashed to create an ID. It helps understanding
  the ID stack system and debugging potential ID collisions. (#4631) [@ocornut, @rokups]
- Windows: Fixed background order of overlapping childs submitted sequentially. (#4493)
- IsWindowFocused: Added ImGuiFocusedFlags_NoPopupHierarchy flag allowing to exclude child popups
  from the tested windows when combined with _ChildWindows.
- IsWindowHovered: Added ImGuiHoveredFlags_NoPopupHierarchy flag allowing to exclude child popups
  from the tested windows when combined with _ChildWindows.
- InputTextMultiline: Fixed label size not being included into window contents rect unless
  the whole widget is clipped.
- InputText: Allow activating/cancelling/validating input with gamepad nav events. (#2321, #4552)
- InputText: Fixed selection rectangle appearing one frame late when selecting all.
- TextUnformatted: Accept null ranges including (NULL,NULL) without asserting, in order to conform
  to common idioms (e.g. passing .data(), .data() + .size() from a null string). (#3615)
- Disabled: Added assert guard for mismatching BeginDisabled()/EndDisabled() blocks. (#211)
- Nav: Fixed using SetKeyboardFocusHere() on non-visible/clipped items. It now works and will scroll
  toward the item. When called during a frame where the parent window is appearing, scrolling will
  aim to center the item in the window. When calling during a frame where the parent window is already
  visible, scrolling will aim to scroll as little as possible to make the item visible. We will later
  expose scroll functions and flags in public API to select those behaviors. (#343, #4079, #2352)
- Nav: Fixed using SetKeyboardFocusHere() from activating a different item on the next frame if
  submitted items have changed during that frame. (#432)
- Nav: Fixed toggling menu layer with Alt or exiting menu layer with Esc not moving mouse when
  the ImGuiConfigFlags_NavEnableSetMousePos config flag is set.
- Nav: Fixed a few widgets from not setting reference keyboard/gamepad navigation ID when
  activated with mouse. More specifically: BeginTabItem(), the scrolling arrows of BeginTabBar(),
  the arrow section of TreeNode(), the +/- buttons of InputInt()/InputFloat(), Selectable() with
  ImGuiSelectableFlags_SelectOnRelease. More generally: any direct use of ButtonBehavior() with
  the PressedOnClick/PressedOnDoubleClick/PressedOnRelease button policy.
- Nav: Fixed an issue with losing focus on docked windows when pressing Alt while keyboard navigation
  is disabled. (#4547, #4439) [@PathogenDavid]
- Nav: Fixed vertical scoring offset when wrapping on Y in a decorated window.
- Nav: Improve scrolling behavior when navigating to an item larger than view.
- TreePush(): removed unnecessary/inconsistent legacy behavior where passing a NULL value to
  the TreePush(const char*) and TreePush(const void*) functions would use an hard-coded replacement.
  The only situation where that change would make a meaningful difference is TreePush((const char*)NULL)
  (_explicitly_ casting a null pointer to const char*), which is unlikely and will now crash.
  You may replace it with anything else.
- ColorEdit4: Fixed not being able to change hue when saturation is 0. (#4014) [@rokups]
- ColorEdit4: Fixed hue resetting to 0 when it is set to 255. [@rokups]
- ColorEdit4: Fixed hue value jitter when source color is stored as RGB in 32-bit integer and perform
  RGB<>HSV round trips every frames. [@rokups]
- ColorPicker4: Fixed picker being unable to select exact 1.0f color when dragging toward the edges
  of the SV square (previously picked 0.999989986f). (#3517) [@rokups]
- Menus: Fixed vertical alignments of MenuItem() calls within a menu bar (broken in 1.84). (#4538)
- Menus: Improve closing logic when moving diagonally in empty between between parent and child menus to
  accommodate for varying font size and dpi.
- Menus: Fixed crash when navigating left inside a child window inside a sub-menu. (#4510).
- Menus: Fixed an assertion happening in some situations when closing nested menus (broken in 1.83). (#4640)
- Drag and Drop: Fixed using BeginDragDropSource() inside a BeginChild() that returned false. (#4515)
- PlotHistogram: Fixed zero-line position when manually specifying min<0 and max>0. (#4349) [@filippocrocchini]
- Misc: Added asserts for missing PopItemFlag() calls.
- Misc: Fixed printf-style format checks on Clang+MinGW. (#4626, #4183, #3592) [@guusw]
- IO: Added 'io.WantCaptureMouseUnlessPopupClose' alternative to `io.WantCaptureMouse'. (#4480)
  This allows apps to receive the click on void when that click is used to close popup (by default,
  clicking on a void when a popup is open will close the popup but not release io.WantCaptureMouse).
- Fonts: imgui_freetype: Fixed crash when FT_Render_Glyph() fails to render a glyph and returns NULL
  (which apparently happens with Freetype 2.11). (#4394, #4145?).
- Fonts: Fixed ImFontAtlas::ClearInputData() marking atlas as not built. (#4455, #3487)
- Backends: Added more implicit asserts to detect invalid/redundant calls to Shutdown functions. (#4562)
- Backends: OpenGL3: Fixed our custom GL loader conflicting with user using GL3W. (#4445) [@rokups]
- Backends: WebGPU: Fixed for latest specs. (#4472, #4512) [@Kangz, @bfierz]
- Backends: SDL_Renderer: Added SDL_Renderer backend compatible with upcoming SDL 2.0.18. (#3926) [@1bsyl]
- Backends: Metal: Fixed a crash when clipping rect larger than framebuffer is submitted via
  a direct unclipped PushClipRect() call. (#4464)
- Backends: OSX: Use mach_absolute_time as CFAbsoluteTimeGetCurrent can jump backwards. (#4557, #4563) [@lfnoise]
- Backends: All renderers: Normalize clipping rect handling across backends. (#4464)
- Examples: Added SDL + SDL_Renderer example in "examples/example_sdl_sdlrenderer/" folder. (#3926) [@1bsyl]

Docking+Viewports Branch:

- IsWindowFocused: Fixed using ImGuiFocusedFlags_ChildWindows (without _RootWindow) from leaking the
  docking hierarchy. Added ImGuiFocusedFlags_DockHierarchy flag to consider docking hierarchy in the test.
- IsWindowHovered: Fixed using ImGuiHoveredFlags_ChildWindows (without _RootWindow) from leaking the
  docking hierarchy. Added ImGuiHoveredFlags_DockHierarchy flag to consider docking hierarchy in the test.
- Nav: Fixed an issue with losing focus on docked windows when pressing Alt while keyboard navigation
  is disabled. (#4547, #4439) [@PathogenDavid]
- Docking: Fixed IsItemHovered() and functions depending on it (e.g. BeginPopupContextItem()) when
  called after Begin() on a docked window (broken 2021/03/04). (#3851)
- Docking: Improved resizing system so that non-central zone are better at keeping their fixed size.
  The algorithm is still not handling the allocation of size ideally for nested sibling, but it got better.
- Docking: Fixed settings load issue when mouse wheeling. (#4310)
- Docking: Fixed manually created floating node with a central node from not hiding when windows are gone.
- Docking + Drag and Drop: Fixed using BeginDragDropSource() or BeginDragDropTarget() inside a Begin()
  that returned false because the window is docked. (#4515)
- Viewports: Fixed a crash while a window owning its viewport disappear while being dragged.
  It would manifest when e.g. reconfiguring dock nodes while dragging.
- Viewports: Fixed unnecessary creation of temporary viewports when multiple docked windows
  got reassigned to a new node (created mid-frame) which already has a HostWindow.
- Viewports: Fixed window with viewport ini data immediately merged into a host viewport from
  leaving a temporary viewport alive for a frame (would leak into backend).


-----------------------------------------------------------------------
 VERSION 1.84.2 (Released 2021-08-23)
-----------------------------------------------------------------------

Decorated log and release notes: https://github.com/ocornut/imgui/releases/tag/v1.84.2

- Disabled: Fixed nested BeginDisabled()/EndDisabled() calls. (#211, #4452, #4453, #4462) [@Legulysse]
- Backends: OpenGL3: OpenGL: Fixed ES 3.0 shader ("#version 300 es") to use normal precision
  floats. Avoid wobbly rendering at HD resolutions. (#4463) [@nicolasnoble]


-----------------------------------------------------------------------
 VERSION 1.84.1 (Released 2021-08-20)
-----------------------------------------------------------------------

Decorated log and release notes: https://github.com/ocornut/imgui/releases/tag/v1.84.1

- Disabled: Fixed BeginDisabled(false) - BeginDisabled(true) was working. (#211, #4452, #4453)


-----------------------------------------------------------------------
 VERSION 1.84 (Released 2021-08-20)
-----------------------------------------------------------------------

Decorated log and release notes: https://github.com/ocornut/imgui/releases/tag/v1.84

Breaking Changes:

- Commented out redirecting functions/enums names that were marked obsolete in 1.67 and 1.69 (March 2019):
  - ImGui::GetOverlayDrawList() -> use ImGui::GetForegroundDrawList()
  - ImFont::GlyphRangesBuilder  -> use ImFontGlyphRangesBuilder
- Backends: OpenGL3: added a third source file "imgui_impl_opengl3_loader.h". [@rokups]
- Backends: GLFW: backend now uses glfwSetCursorEnterCallback(). (#3751, #4377, #2445)
- Backends: GLFW: backend now uses glfwSetWindowFocusCallback(). (#4388) [@thedmd]
  - If calling ImGui_ImplGlfw_InitXXX with install_callbacks=true: this is already done for you.
  - If calling ImGui_ImplGlfw_InitXXX with install_callbacks=false: you WILL NEED to register the GLFW callbacks
    and forward them to the backend:
    - Register glfwSetCursorEnterCallback, forward events to ImGui_ImplGlfw_CursorEnterCallback().
    - Register glfwSetWindowFocusCallback, forward events to ImGui_ImplGlfw_WindowFocusCallback().
- Backends: SDL2: removed unnecessary SDL_Window* parameter from ImGui_ImplSDL2_NewFrame(). (#3244) [@funchal]
  Kept inline redirection function (will obsolete).
- Backends: SDL2: backend needs to set 'SDL_SetHint(SDL_HINT_MOUSE_FOCUS_CLICKTHROUGH, "1")' in order to
  receive mouse clicks events on window focus, otherwise SDL doesn't emit the event. (#3751, #4377, #2445)
  This is unfortunately a global SDL setting, so enabling it _might_ have a side-effect on your application.
  It is unlikely to make a difference, but if your app absolutely needs to ignore the initial on-focus click:
  you can ignore SDL_MOUSEBUTTONDOWN events coming right after a SDL_WINDOWEVENT_FOCUS_GAINED event).
- Internals: (for custom widgets): because disabled items now sets HoveredId, if you want custom widgets to
  not react as hovered when disabled, in the majority of use cases it is preferable to check the "hovered"
  return value of ButtonBehavior() rather than (HoveredId == id).

Other Changes:

- IO: Added io.AddFocusEvent() api for backend to tell when host window has gained/lost focus. (#4388) [@thedmd]
  If you use a custom backend, consider adding support for this!
- Disabled: added BeginDisabled()/EndDisabled() api to create a scope where interactions are disabled. (#211)
  - Added style.DisabledAlpha (default to 0.60f) and ImGuiStyleVar_DisabledAlpha. (#211)
  - Unlike the internal-and-undocumented-but-somehow-known PushItemFlag(ImGuiItemFlags_Disabled), this also alters
    visuals. Currently this is done by lowering alpha of all widgets. Future styling system may do that differently.
  - Disabled items set HoveredId, allowing e.g. HoveredIdTimer to run. (#211, #3419) [@rokups]
  - Disabled items more consistently release ActiveId if the active item got disabled. (#211)
  - Nav: Fixed disabled items from being candidate for default focus. (#211, #787)
  - Fixed Selectable() selection not showing when disabled. (#211)
  - Fixed IsItemHovered() returning true on disabled item when navigated to. (#211)
  - Fixed IsItemHovered() when popping disabled state after item, or when using Selectable_Disabled. (#211)
- Windows: ImGuiWindowFlags_UnsavedDocument/ImGuiTabItemFlags_UnsavedDocument displays a dot instead of a '*' so it
  is independent from font style. When in a tab, the dot is displayed at the same position as the close button.
  Added extra comments to clarify the purpose of this flag in the context of docked windows.
- Tables: Added ImGuiTableColumnFlags_Disabled acting a master disable over (hidden from user/context menu). (#3935)
- Tables: Clarified that TableSetColumnEnabled() requires the table to use the ImGuiTableFlags_Hideable flag,
  because it manipulates the user-accessible show/hide state. (#3935)
- Tables: Added ImGuiTableColumnFlags_NoHeaderLabel to request TableHeadersRow() to not submit label for a column.
  Convenient for some small columns. Name will still appear in context menu. (#4206).
- Tables: Fixed columns order on TableSetupScrollFreeze() if previous data got frozen columns out of their section.
- Tables: Fixed invalid data in TableGetSortSpecs() when SpecsDirty flag is unset. (#4233)
- Tabs: Fixed using more than 32 KB-worth of tab names. (#4176)
- InputInt/InputFloat: When used with Steps values and _ReadOnly flag, the step button look disabled. (#211)
- InputText: Fixed named filtering flags disabling newline or tabs in multiline inputs (#4409, #4410) [@kfsone]
- Drag and Drop: drop target highlight doesn't try to bypass host clipping rectangle. (#4281, #3272)
- Drag and Drop: Fixed using AcceptDragDropPayload() with ImGuiDragDropFlags_AcceptNoPreviewTooltip. [@JeffM2501]
- Menus: MenuItem() and BeginMenu() are not affected/overlapping when style.SelectableTextAlign is altered.
- Menus: Fixed hovering a disabled menu or menu item not closing other menus. (#211)
- Popups: Fixed BeginPopup/OpenPopup sequence failing when there are no focused windows. (#4308) [@rokups]
- Nav: Alt doesn't toggle menu layer if other modifiers are held. (#4439)
- Fixed printf-style format checks on non-MinGW flavors. (#4183, #3592)
- Fonts: Functions with a 'float size_pixels' parameter can accept zero if it is set in ImFontSize::SizePixels.
- Fonts: Prefer using U+FFFD character for fallback instead of '?', if available. (#4269)
- Fonts: Use U+FF0E dot character to construct an ellipsis if U+002E '.' is not available. (#4269)
- Fonts: Added U+FFFD ("replacement character") to default asian glyphs ranges. (#4269)
- Fonts: Fixed calling ClearTexData() (clearing CPU side font data) triggering an assert in NewFrame(). (#3487)
- DrawList: Fixed AddCircle/AddCircleFilled() with auto-tesselation not using accelerated paths for small circles.
  Fixed AddCircle/AddCircleFilled() with 12 segments which had a broken edge. (#4419, #4421) [@thedmd]
- Demo: Fixed requirement in 1.83 to link with imgui_demo.cpp if IMGUI_DISABLE_METRICS_WINDOW is not set. (#4171)
  Normally the right way to disable compiling the demo is to set IMGUI_DISABLE_DEMO_WINDOWS, but we want to avoid
  implying that the file is required.
- Metrics: Fixed a crash when inspecting the individual draw command of a foreground drawlist. [@rokups]
- Backends: Reorganized most backends (Win32, SDL, GLFW, OpenGL2/3, DX9/10/11/12, Vulkan, Allegro) to pull their
  data from a single structure stored inside the main Dear ImGui context. This facilitate/allow usage of standard
  backends with multiple-contexts BUT is only partially tested and not well supported. It is generally advised to
  instead use the multi-viewports feature of docking branch where a single Dear ImGui context can be used across
  multiple windows. (#586, #1851, #2004, #3012, #3934, #4141)
- Backends: Win32: Rework to handle certain Windows 8.1/10 features without a manifest. (#4200, #4191)
  - ImGui_ImplWin32_GetDpiScaleForMonitor() will handle per-monitor DPI on Windows 10 without a manifest.
  - ImGui_ImplWin32_EnableDpiAwareness() will call SetProcessDpiAwareness() fallback on Windows 8.1 without a manifest.
- Backends: Win32: IME functions are disabled by default for non-Visual Studio compilers (MinGW etc.). Enable with
  '#define IMGUI_ENABLE_WIN32_DEFAULT_IME_FUNCTIONS' for those compilers. Undo change from 1.82. (#2590, #738, #4185, #4301)
- Backends: Win32: Mouse position is correctly reported when the host window is hovered but not focused. (#2445, #2696, #3751, #4377)
- Backends: Win32, SDL2, GLFW, OSX, Allegro: now calling io.AddFocusEvent() on focus gain/loss. (#4388) [@thedmd]
  This allow us to ignore certain inputs on focus loss (previously relied on mouse loss but backends are now
  reporting mouse even when host window is unfocused, as per #2445, #2696, #3751, #4377)
- Backends: Fixed keyboard modifiers being reported when host window doesn't have focus. (#2622)
- Backends: GLFW: Mouse position is correctly reported when the host window is hovered but not focused. (#3751, #4377, #2445)
  (backend now uses glfwSetCursorEnterCallback(). If you called ImGui_ImplGlfw_InitXXX with install_callbacks=false, you will
  need to install this callback and forward the data to the backend via ImGui_ImplGlfw_CursorEnterCallback).
- Backends: SDL2: Mouse position is correctly reported when the host window is hovered but not focused. (#3751, #4377, #2445)
  (enabled with SDL 2.0.5+ as SDL_GetMouseFocus() is only usable with SDL_HINT_MOUSE_FOCUS_CLICKTHROUGH).
- Backends: DX9: Explicitly disable texture state stages after >= 1. (#4268) [@NZJenkins]
- Backends: DX12: Fix texture casting crash on 32-bit systems (introduced on 2021/05/19 and v1.83) + added comments
  about building on 32-bit systems. (#4225) [@kingofthebongo2008]
- Backends: OpenGL3: Embed our own minimal GL headers/loader (imgui_impl_opengl3_loader.h) based on gl3w.
  Reduces the frequent issues and confusion coming from having to support multiple loaders and requiring users to use and
  initialize the same loader as the backend. [@rokups]
  Removed support for gl3w, glew, glad, glad2, glbinding2, glbinding3 (all now unnecessary).
- Backends: OpenGL3: Handle GL_CLIP_ORIGIN on <4.5 contexts if "GL_ARB_clip_control" extension is detected. (#4170, #3998)
- Backends: OpenGL3: Destroy vertex/fragment shader objects right after they are linked into main shader. (#4244) [@Crowbarous]
- Backends: OpenGL3: Use OES_vertex_array extension on Emscripten + backup/restore current state. (#4266, #4267) [@harry75369]
- Backends: GLFW: Installing and exposed ImGui_ImplGlfw_MonitorCallback() for forward compatibility with docking branch.
- Backends: OSX: Added a fix for shortcuts using CTRL key instead of CMD key. (#4253) [@rokups]
- Examples: DX12: Fixed handling of Alt+Enter in example app (using swapchain's ResizeBuffers). (#4346) [@PathogenDavid]
- Examples: DX12: Removed unnecessary recreation of backend-owned device objects when window is resized. (#4347) [@PathogenDavid]
- Examples: OpenGL3+GLFW,SDL: Remove include cruft to support variety of GL loaders (no longer necessary). [@rokups]
- Examples: OSX+OpenGL2: Fix event forwarding (fix key remaining stuck when using shortcuts with Cmd/Super key).
  Other OSX examples were not affected. (#4253, #1873) [@rokups]
- Examples: Updated all .vcxproj to VS2015 (toolset v140) to facilitate usage with vcpkg.
- Examples: SDL2: Accommodate  for vcpkg install having headers in SDL2/SDL.h vs SDL.h.

Docking+Viewports Branch:

- Docking: Clicking on the right-most close button of a docking node closes all windows. (#4186)
- Docking: Fix IsWindowAppearing() and ImGuiCond_Appearing on docked windows. (#4177, #3982, #1497, #1061)
- Docking: Fix crash using DockBuilderRemoveNode() in some situations. (#3111, #3179, #3203, #4295) [@hsimyu]
- Docking: Fix crash when a dock node gets re-qualified as dockspace>floating>dockspace, which tends to happen
  when incorrectly calling DockBuilderAddNode() without ImGuiDockNodeFlags_Dockspace and using it as a Dockspace
  on the next frame after the floating window hosting the node has been automatically created. (#3203, #4295)
- Docking: Reworked node flags saving/inheritance so that flags enforced by docked windows via the
  DockNodeFlagsOverrideSet mechanism are are not left in empty dockspace nodes once the windows gets undocked.
  (#4292, #3834, #3633, #3521, #3492, #3335, #2999, #2648)
- Docking: (Internal/Experimental) Removed DockNodeFlagsOverrideClear flags from ImGuiWindowClass as
  it is ambiguous how to apply them and we haven't got a use out of them yet.
- Docking: Fixed ImGuiWindowFlags_UnsavedDocument clipping label in docked windows when there are
  no close button. (#5745)
- Viewports: Fix popup/tooltip created without a parent window from being given a ParentViewportId value
  from the implicit/fallback window. (#4236, #2409)
- Backends: Vulkan: Fix the use of the incorrect fence for secondary viewports. (#4208) [@FunMiles]


-----------------------------------------------------------------------
 VERSION 1.83 (Released 2021-05-24)
-----------------------------------------------------------------------

Decorated log and release notes: https://github.com/ocornut/imgui/releases/tag/v1.83

Breaking Changes:

- Backends: Obsoleted direct access to ImDrawCmd::TextureId in favor of calling ImDrawCmd::GetTexID(). (#3761) [@thedmd]
  - If you are using official backends from the source tree: you have nothing to do.
  - If you copied old backend code or using your own: change access to draw_cmd->TextureId to draw_cmd->GetTexID().
  Why are we doing this?
  - This change will be required in the future when adding support for incremental texture atlas updates.
  - Please note this won't break soon, but we are making the change ahead of time.

Other Changes:

- Scrolling: Fix scroll tracking with e.g. SetScrollHereX/Y() when WindowPadding < ItemSpacing.
- Scrolling: Fix scroll snapping on edge of scroll region when both scrollbars are enabled.
- Scrolling: Fix mouse wheel axis swap when using SHIFT on macOS (system already does it). (#4010)
- Window: Fix IsWindowAppearing() from returning true twice in most cases. (#3982, #1497, #1061)
- Nav: Fixed toggling menu layer while an InputText() is active not stealing active id. (#787)
- Nav: Fixed pressing Escape to leave menu layer while in a popup or child window. (#787)
- Nav, InputText: Fixed accidental menu toggling while typing non-ascii characters using AltGR. [@rokups] (#370)
- Nav: Fixed using SetItemDefaultFocus() on windows with _NavFlattened flag. (#787)
- Nav: Fixed Tabbing initial activation from skipping the first item if it is tabbable through. (#787)
- Nav: Fixed fast CTRL+Tab (where keys are only held for one single frame) from properly enabling the
  menu layer of target window if it doesn't have other active layers.
- Tables: Expose TableSetColumnEnabled() in public api. (#3935)
- Tables: Better preserve widths when columns count changes. (#4046)
- Tables: Sharing more memory buffers between tables, reducing general memory footprints. (#3740)
- Tabs: Fixed mouse reordering with very fast movements (e.g. crossing multiple tabs in a single
  frame and then immediately standing still (would only affect automation/bots). [@rokups]
- Menus: made MenuItem() in a menu bar reflect the 'selected' argument with a highlight. (#4128) [@mattelegende]
- Drags, Sliders, Inputs: Specifying a NULL format to Float functions default them to "%.3f" to be
  consistent with the compile-time default. (#3922)
- DragScalar: Add default value for v_speed argument to match higher-level functions. (#3922) [@eliasdaler]
- ColorEdit4: Alpha default to 255 (instead of 0) when omitted in hex input. (#3973) [@squadack]
- InputText: Fix handling of paste failure (buffer full) which in some cases could corrupt the undo stack. (#4038)
  (fix submitted to https://github.com/nothings/stb/pull/1158) [@Unit2Ed, @ocornut]
- InputText: Do not filter private unicode codepoints (e.g. icons) when pasted from clipboard. (#4005) [@dougbinks]
- InputText: Align caret/cursor to pixel coordinates. (#4080) [@elvissteinjr]
- InputText: Fixed CTRL+Arrow or OSX double-click leaking the presence of spaces when ImGuiInputTextFlags_Password
  is used. (#4155, #4156) [@michael-swan]
- LabelText: Fixed clipping of multi-line value text when label is single-line. (#4004)
- LabelText: Fixed vertical alignment of single-line value text when label is multi-line. (#4004)
- Combos: Changed the combo popup to use a different id to also using a context menu with the default item id.
  Fixed using BeginPopupContextItem() with no parameter after a combo. (#4167)
- Popups: Added 'OpenPopup(ImGuiID id)' overload to facilitate calling from nested stacks. (#3993, #331) [@zlash]
- Tweak computation of io.Framerate so it is less biased toward high-values in the first 120 frames. (#4138)
- Optimization: Disabling some of MSVC most aggressive Debug runtime checks for some simple/low-level functions
  (e.g. ImVec2, ImVector) leading to a 10-20% increase of performances with MSVC "default" Debug settings.
- ImDrawList: Add and use SSE-enabled ImRsqrt() in place of 1.0f / ImSqrt(). (#4091) [@wolfpld]
- ImDrawList: Fixed/improved thickness of thick strokes with sharp angles. (#4053, #3366, #2964, #2868, #2518, #2183)
  Effectively introduced a regression in 1.67 (Jan 2019), and a fix in 1.70 (Apr 2019) but the fix wasn't actually on
  par with original version. Now incorporating the correct revert.
- ImDrawList: Fixed PathArcTo() regression from 1.82 preventing use of counter-clockwise angles. (#4030, #3491) [@thedmd]
- Demo: Improved popups demo and comments.
- Metrics: Added "Fonts" section with same information as available in "Style Editor">"Fonts".
- Backends: SDL2: Rework global mouse pos availability check listing supported platforms explicitly,
  effectively fixing mouse access on Raspberry Pi. (#2837, #3950) [@lethal-guitar, @hinxx]
- Backends: Win32: Clearing keyboard down array when losing focus (WM_KILLFOCUS). (#2062, #3532, #3961)
  [@1025798851]
- Backends: OSX: Fix keys remaining stuck when CMD-tabbing to a different application. (#3832) [@rokups]
- Backends: DirectX9: calling IDirect3DStateBlock9::Capture() after CreateStateBlock() which appears to
  workaround/fix state restoring issues. Unknown exactly why so, bit of a cargo-cult fix. (#3857)
- Backends: DirectX9: explicitly setting up more graphics states to increase compatibility with unusual
  non-default states. (#4063)
- Backends: DirectX10, DirectX11: fixed a crash when backing/restoring state if nothing is bound when
  entering the rendering function. (#4045) [@Nemirtingas]
- Backends: GLFW: Adding bound check in KeyCallback because GLFW appears to send -1 on some setups. [#4124]
- Backends: Vulkan: Fix mapped memory Vulkan validation error when buffer sizes are not multiple of
  VkPhysicalDeviceLimits::nonCoherentAtomSize. (#3957) [@AgentX1994]
- Backends: WebGPU: Update to latest specs (Chrome Canary 92 and Emscripten 2.0.20). (#4116, #3632) [@bfierz, @Kangz]
- Backends: OpenGL3: Don't try to read GL_CLIP_ORIGIN unless we're OpenGL 4.5. (#3998, #2366, #2186) [@s7jones]
- Examples: OpenGL: Add OpenGL ES 2.0 support to modern GL examples. (#2837, #3951) [@lethal-guitar, @hinxx]
- Examples: Vulkan: Rebuild swapchain on VK_SUBOPTIMAL_KHR. (#3881)
- Examples: Vulkan: Prefer using discrete GPU if there are more than one available. (#4012) [@rokups]
- Examples: SDL2: Link with shell32.lib required by SDL2main.lib since SDL 2.0.12. [#3988]
- Examples: Android: Make Android example build compatible with Gradle 7.0. (#3446)
- Docs: Improvements to description of using colored glyphs/emojis. (#4169, #3369)
- Docs: Improvements to minor mistakes in documentation comments (#3923) [@ANF-Studios]

Docking+Viewports Branch:

- [Breaking] Removed io.ConfigDockingWithShift config option. Behavior always equivalent to having the
  option set to false (dock/undock by default, hold shift to avoid docking). (#2109)
- Docking: DockSpace() returns its node ID.
- Docking: Dockspace() never draws a background. (#3924)
- Docking: Undocking nodes/windows covering most of the monitor max their size down to 90% to ease manipulations.
- Docking: Docking node tab bar honors ItemInnerSpacing.x before first tab. (#4130)
- Docking: Tweak rendering and alignment of dock node menu marker. (#4130)
- Docking: Fixed restoring of tab order within a dockspace or a split node.
- Docking: Fixed reappearing docked windows with no close button showing a tab with extraneous space for one frame.
- Docking: Fixed multiple simultaneously reappearing window from appearing undocked for one frame.
- Viewports: Hotfix for crash in monitor array access, caused by 4b9bc4902. (#3967)
- Backends, Viewports: GLFW: Add a workaround for stuck keys after closing a GLFW window (#3837).
- Backends, Viewports: Vulkan: Rebuild swapchain on VK_SUBOPTIMAL_KHR. (#3881)


-----------------------------------------------------------------------
 VERSION 1.82 (Released 2021-02-15)
-----------------------------------------------------------------------

Decorated log and release notes: https://github.com/ocornut/imgui/releases/tag/v1.82

Breaking Changes:

- Removed redirecting functions/enums names that were marked obsolete in 1.66 (September 2018):
    - ImGui::SetScrollHere() --> use ImGui::SetScrollHereY()
- ImDrawList: upgraded AddPolyline()/PathStroke()'s "bool closed" parameter to use "ImDrawFlags flags".
    - bool closed = false    --> use ImDrawFlags_None, or 0
    - bool closed = true     --> use ImDrawFlags_Closed
  The matching ImDrawFlags_Closed value is guaranteed to always stay == 1 in the future.
  Difference may not be noticeable for most but zealous type-checking tools may report a need to change.
- ImDrawList: upgraded AddRect(), AddRectFilled(), PathRect() to use ImDrawFlags instead of ImDrawCornersFlags.
    - ImDrawCornerFlags_TopLeft  --> use ImDrawFlags_RoundCornersTopLeft
    - ImDrawCornerFlags_BotRight --> use ImDrawFlags_RoundCornersBottomRight
    - ImDrawCornerFlags_None     --> use ImDrawFlags_RoundCornersNone etc.
  Flags now sanely defaults to 0 instead of 0x0F, consistent with all other flags in the API.
  IMPORTANT: The default with rounding > 0.0f is now "round all corners" vs old implicit "round no corners":
    - rounding == 0.0f + flags == 0 --> meant no rounding  --> unchanged (common use)
    - rounding  > 0.0f + flags != 0 --> meant rounding     --> unchanged (common use)
    - rounding == 0.0f + flags != 0 --> meant no rounding  --> unchanged (unlikely use)
    - rounding  > 0.0f + flags == 0 --> meant no rounding  --> BREAKING (unlikely use)!
       - this ONLY matters for hardcoded use of 0 with rounding > 0.0f.
       - fix by using named ImDrawFlags_RoundCornersNone or rounding == 0.0f!
       - this is technically the only real breaking change which we can't solve automatically (it's also uncommon).
  The old ImDrawCornersFlags used awkward default values of ~0 or 0xF (4 lower bits set) to signify "round all corners"
  and we sometimes encouraged using them as shortcuts. As a result the legacy path still support use of hardcoded ~0
  or any value from 0x1 or 0xF. They will behave the same with legacy paths enabled (will assert otherwise).
  Courtesy of legacy untangling commity: [@rokups, @ocornut, @thedmd]
- ImDrawList: clarified that PathArcTo()/PathArcToFast() won't render with radius < 0.0f. Previously it sorts
  of accidentally worked but would lead to counter-clockwise paths which and have an effect on anti-aliasing.
- InputText: renamed ImGuiInputTextFlags_AlwaysInsertMode to ImGuiInputTextFlags_AlwaysOverwrite, old name was an
  incorrect description of behavior. Was ostly used by memory editor. Kept inline redirection function. (#2863)
- Moved 'misc/natvis/imgui.natvis' to 'misc/debuggers/imgui.natvis' as we will provide scripts for other debuggers.
- Style: renamed rarely used style.CircleSegmentMaxError (old default = 1.60f)
  to style.CircleTessellationMaxError (new default = 0.30f) as its meaning changed. (#3808) [@thedmd]
- Win32+MinGW: Re-enabled IME functions by default even under MinGW. In July 2016, issue #738 had me incorrectly
  disable those default functions for MinGW. MinGW users should: either link with -limm32, either set their
  imconfig file with '#define IMGUI_DISABLE_WIN32_DEFAULT_IME_FUNCTIONS'. (#2590, #738) [@actboy168]
  *EDIT* Undid in 1.84.
- Backends: Win32: Pragma linking with dwmapi.lib (Vista-era, ~9 kb). MinGW users will need to link with -ldwmapi.

Other Changes:

- Window, Nav: Fixed crash when calling SetWindowFocus(NULL) at the time a new window appears. (#3865) [@nem0]
- Window: Shrink close button hit-testing region when it covers an abnormally high portion of the window visible
  area (e.g. when window is collapsed + moved in a corner) to facilitate moving the window away. (#3825)
- Nav: Various fixes for losing gamepad/keyboard navigation reference point when a window reappears or
  when it appears while gamepad/keyboard are not being used. (#787)
- Drags: Fixed crash when using DragScalar() directly (not via common wrapper like DragFloat() etc.)
  with ImGuiSliderFlags_AlwaysClamp + only one of either p_min or p_max set. (#3824) [@harry75369]
- Drags, Sliders: Fixed a bug where editing value would use wrong number if there were digits right after
  format specifier (e.g. using "%f123" as a format string). [@rokups]
- Drags, Sliders: Fixed a bug where using custom formatting flags (',$,_) supported by stb_sprintf.h
  would cause incorrect value to be displayed. (#3604) [@rokups]
- Drags, Sliders: Support ImGuiSliderFlags_Logarithmic flag with integers. Because why not? (#3786)
- Tables: Fixed unaligned accesses when using TableSetBgColor(ImGuiTableBgTarget_CellBg). (#3872)
- IsItemHovered(): fixed return value false positive when used after EndChild(), EndGroup() or widgets using
  either of them, when the hovered location is located within a child window, e.g. InputTextMultiline().
  This is intended to have no side effects, but brace yourself for the possible comeback.. (#3851, #1370)
- Drag and Drop: can use BeginDragDropSource() for other than the left mouse button as long as the item
  has an ID (for ID-less items will add new functionalities later). (#1637, #3885)
- ImFontAtlas: Added 'bool TexPixelsUseColors' output to help backend decide of underlying texture format. (#3369)
  This can currently only ever be set by the Freetype renderer.
- imgui_freetype: Added ImGuiFreeTypeBuilderFlags_Bitmap flag to request Freetype loading bitmap data.
  This may have an effect on size and must be called with correct size values. (#3879) [@metarutaiga]
- ImDrawList: PathArcTo() now supports "int num_segments = 0" (new default) and adaptively tessellate.
  The adaptive tessellation uses look up tables, tends to be faster than old PathArcTo() while maintaining
  quality for large arcs (tessellation quality derived from "style.CircleTessellationMaxError") (#3491) [@thedmd]
- ImDrawList: PathArcToFast() also adaptively tessellate efficiently. This means that large rounded corners
  in e.g. hi-dpi settings will generally look better. (#3491) [@thedmd]
- ImDrawList: AddCircle, AddCircleFilled(): Tweaked default segment count calculation to honor MaxError
  with more accuracy. Made default segment count always even for better looking result. (#3808) [@thedmd]
- Misc: Added GetAllocatorFunctions() to facilitate sharing allocators across DLL boundaries. (#3836)
- Misc: Added 'debuggers/imgui.gdb' and 'debuggers/imgui.natstepfilter' (along with existing 'imgui.natvis')
  scripts to configure popular debuggers into skipping trivial functions when using StepInto. [@rokups]
- Backends: Android: Added native Android backend. (#3446) [@duddel]
- Backends: Win32: Added ImGui_ImplWin32_EnableAlphaCompositing() to facilitate experimenting with
  alpha compositing and transparent windows. (#2766, #3447 etc.).
- Backends: OpenGL, Vulkan, DX9, DX10, DX11, DX12, Metal, WebGPU, Allegro: Rework blending equation to
  preserve alpha in output buffer (using SrcBlendAlpha = ONE, DstBlendAlpha = ONE_MINUS_SRC_ALPHA consistently
  accross all backends), facilitating compositing of the output buffer with another buffer.
  (#2693, #2764, #2766, #2873, #3447, #3813, #3816) [@ocornut, @thedmd, @ShawnM427, @Ubpa, @aiekick]
- Backends: DX9: Fix to support IMGUI_USE_BGRA_PACKED_COLOR. (#3844) [@Xiliusha]
- Backends: DX9: Fix to support colored glyphs, using newly introduced 'TexPixelsUseColors' info. (#3844)
- Examples: Android: Added Android + GL ES3 example. (#3446) [@duddel]
- Examples: Reworked setup of clear color to be compatible with transparent values.
- CI: Use a dedicated "scheduled" workflow to trigger scheduled builds. Forks may disable this workflow if
  scheduled builds builds are not required. [@rokups]
- Log/Capture: Added LogTextV, a va_list variant of LogText. [@PathogenDavid]

Docking+Viewports Branch:

- Viewports: Fix setting of ImGuiViewportFlags_NoRendererClear. (#3213)
- Viewports: Added GetViewportPlatformMonitor() with a safety net to keep code portable.
- Viewports, Backends: SDL: Fix missing ImGuiBackendFlags_HasSetMousePos flag in docking branch.
- Viewports, Backends: GLFW: Fix application of WantSetMousePos. (#1542, #787)


-----------------------------------------------------------------------
 VERSION 1.81 (Released 2021-02-10)
-----------------------------------------------------------------------

Decorated log and release notes: https://github.com/ocornut/imgui/releases/tag/v1.81

Breaking Changes:

- ListBox helpers:
  - Renamed ListBoxHeader(const char* label, ImVec2 size) to BeginListBox().
  - Renamed ListBoxFooter() to EndListBox().
  - Removed ListBoxHeader(const char* label, int items_count, int height_in_items = -1) in favor of specifying size.
    In the redirection function, made vertical padding consistent regardless of (items_count <= height_in_items) or not.
  - Kept inline redirection function for all threes (will obsolete).
- imgui_freetype:
  - Removed ImGuiFreeType::BuildFontAtlas(). Kept inline redirection function.
    Prefer using '#define IMGUI_ENABLE_FREETYPE', but there's a runtime selection path available too.
  - The shared extra flags parameters (very rarely used) are now stored in ImFontAtlas::FontBuilderFlags.
  - Renamed ImFontConfig::RasterizerFlags (used by FreeType) to ImFontConfig::FontBuilderFlags.
  - Renamed ImGuiFreeType::XXX flags to ImGuiFreeTypeBuilderFlags_XXX for consistency with other API.

Other Changes:

- Viewports Added ImGui::GetMainViewport() as a way to get the bounds and work area of the host display. (#3789, #1542)
  - In 'master' branch or without multi-viewports feature enabled:
    - GetMainViewport()->Pos is always == (0,0)
    - GetMainViewport()->Size is always == io.DisplaySize
  - In 'docking' branch and with the multi-viewports feature enabled:
    - GetMainViewport() will return information from your host Platform Window.
    - In the future, we will support a "no main viewport" mode and this may return bounds of your main monitor.
  - For forward compatibility with multi-viewports/multi-monitors:
     - Code using (0,0) as a way to signify "upper-left of the host window" should use GetMainViewport()->Pos.
     - Code using io.DisplaySize as a way to signify "size of the host window" should use GetMainViewport()->Size.
  - We are also exposing a work area in ImGuiViewport ('WorkPos', 'WorkSize' vs 'Pos', 'Size' for full area):
     - For a Platform Window, the work area is generally the full area minus space used by menu-bars.
     - For a Platform Monitor, the work area is generally the full area minus space used by task-bars.
  - All of this has been the case in 'docking' branch for a long time. What we've done is merely merging
    a small chunk of the multi-viewport logic into 'master' to standardize some concepts ahead of time.
- Tables: Fixed PopItemWidth() or multi-components items not restoring per-colum ItemWidth correctly. (#3760)
- Window: Fixed minor title bar text clipping issue when FramePadding is small/zero and there are no
  close button in the window. (#3731)
- SliderInt: Fixed click/drag when v_min==v_max from setting the value to zero. (#3774) [@erwincoumans]
  Would also repro with DragFloat() when using ImGuiSliderFlags_Logarithmic with v_min==v_max.
- Menus: Fixed an issue with child-menu auto sizing (issue introduced in 1.80 on 2021/01/25) (#3779)
- InputText: Fixed slightly off ScrollX tracking, noticeable with large values of FramePadding.x. (#3781)
- InputText: Multiline: Fixed padding/cliprect not precisely matching single-line version. (#3781)
- InputText: Multiline: Fixed FramePadding.y worth of vertical offset when aiming with mouse.
- ListBox: Tweaked default height calculation.
- Fonts: imgui_freetype: Facilitated using FreeType integration: [@Xipiryon, @ocornut]
  - Use '#define IMGUI_ENABLE_FREETYPE' in imconfig.h should make it work with no other modifications
    other than compiling misc/freetype/imgui_freetype.cpp and linking with FreeType.
  - Use '#define IMGUI_ENABLE_STB_TRUETYPE' if you somehow need the stb_truetype rasterizer to be
    compiled in along with the FreeType one, otherwise it is enabled by default.
- Fonts: imgui_freetype: Added support for colored glyphs as supported by Freetype 2.10+ (for .ttf using CPAL/COLR
  tables only). Enable the ImGuiFreeTypeBuilderFlags_LoadColor on a given font. Atlas always output directly
  as RGBA8 in this situation. Likely to make sense with IMGUI_USE_WCHAR32. (#3369) [@pshurgal]
- Fonts: Fixed CalcTextSize() width rounding so it behaves more like a ceil. This is in order for text wrapping
  to have enough space when provided width precisely calculated with CalcTextSize().x. (#3776)
  Note that the rounding of either positions and widths are technically undesirable (e.g. #3437, #791) but
  variety of code is currently on it so we are first fixing current behavior before we'll eventually change it.
- Log/Capture: Fix various new line/spacing issue when logging widgets. [@Xipiryon, @ocornut]
- Log/Capture: Improved the ASCII look of various widgets, making large dumps more easily human readable.
- ImDrawList: Fixed AddCircle()/AddCircleFilled() with (rad > 0.0f && rad < 1.0f && num_segments == 0). (#3738)
  Would lead to a buffer read overflow.
- ImDrawList: Clarified PathArcTo() need for a_min <= a_max with an assert.
- ImDrawList: Fixed PathArcToFast() handling of a_min > a_max.
- Metrics: Back-ported "Viewports" debug visualizer from 'docking' branch.
- Demo: Added 'Examples->Fullscreen Window' demo using GetMainViewport() values. (#3789)
- Demo: 'Simple Overlay' demo now moves under main menu-bar (if any) using GetMainViewport()'s work area.
- Backends: Win32: Dynamically loading XInput DLL instead of linking with it, facilitate compiling with
  old WindowSDK versions or running on Windows 7. (#3646, #3645, #3248, #2716) [@Demonese]
- Backends: Vulkan: Add support for custom Vulkan function loader and VK_NO_PROTOTYPES. (#3759, #3227) [@Hossein-Noroozpour]
  User needs to call ImGui_ImplVulkan_LoadFunctions() with their custom loader prior to other functions.
- Backends: Metal: Fixed texture storage mode when building on Mac Catalyst. (#3748) [@Belinsky-L-V]
- Backends: OSX: Fixed mouse position not being reported when mouse buttons other than left one are down. (#3762) [@rokups]
- Backends: WebGPU: Added enderer backend for WebGPU support (imgui_impl_wgpu.cpp) (#3632) [@bfierz]
  Please note that WebGPU is currently experimental, will not run on non-beta browsers, and may break.
- Examples: WebGPU: Added Emscripten+WebGPU example. (#3632) [@bfierz]
- Backends: GLFW: Added ImGui_ImplGlfw_InitForOther() initialization call to use with non OpenGL API. (#3632)

Docking+Viewports Branch:

- Docking: Fix losing docking information on closed windows for which the hosting node was split. (#3716) [@GamingMinds-DanielC]
- Docking: Fix gap in hit test hole when using ImGuiDockNodeFlags_PassthruCentralNode touching the edge of a viewport. (#3733)
- Viewports: (Breaking) removed ImGuiPlatformIO::MainViewport which is now pretty much unused and duplicate
  (and misleading as we will evolve the concept).
- Viewports: (Breaking) turned ImGuiViewport::GetWorkPos(), ImGuiViewport::GetWorkSize() into regular fields
  (WorkPos, WorkSize) before exposing in master branch.
- Viewports: Fix issue inferring viewport z-order when new popups gets created. (#3734) + Metrics updates.
- Viewports, Backends: Vulkan: handle VK_ERROR_OUT_OF_DATE_KHR when resizing secondary viewport (#3766, #3758)


-----------------------------------------------------------------------
 VERSION 1.80 (Released 2021-01-21)
-----------------------------------------------------------------------

Decorated log and release notes: https://github.com/ocornut/imgui/releases/tag/v1.80

Breaking Changes:

- Added imgui_tables.cpp file! Manually constructed project files will need the new file added! (#3740)
- Backends: moved all backends files (imgui_impl_XXXX.cpp, imgui_impl_XXXX.h) from examples/ to backends/. (#3513)
- Renamed ImDrawList::AddBezierCurve() to ImDrawList::AddBezierCubic(). Kept inline redirection function (will obsolete).
- Renamed ImDrawList::PathBezierCurveTo() to ImDrawList::PathBezierCubicCurveTo(). Kept inline redirection function (will obsolete).
- Removed redirecting functions/enums names that were marked obsolete in 1.60 (April 2018):
  - io.RenderDrawListsFn pointer                -> use ImGui::GetDrawData() value and call the render function of your backend
  - ImGui::IsAnyWindowFocused()                 -> use ImGui::IsWindowFocused(ImGuiFocusedFlags_AnyWindow)
  - ImGui::IsAnyWindowHovered()                 -> use ImGui::IsWindowHovered(ImGuiHoveredFlags_AnyWindow)
  - ImGuiStyleVar_Count_                        -> use ImGuiStyleVar_COUNT
  - ImGuiMouseCursor_Count_                     -> use ImGuiMouseCursor_COUNT
- Removed redirecting functions/enums names that were marked obsolete in 1.61 (May 2018):
  - InputFloat (... int decimal_precision ...)  -> use InputFloat (... const char* format ...) with format = "%.Xf" where X was value for decimal_precision.
  - same for InputFloat2()/InputFloat3()/InputFloat4() variants taking a `int decimal_precision` parameter.
- Removed redirecting functions/enums names that were marked obsolete in 1.63 (August 2018):
  - ImGui::IsItemDeactivatedAfterChange()       -> use ImGui::IsItemDeactivatedAfterEdit().
  - ImGuiCol_ModalWindowDarkening               -> use ImGuiCol_ModalWindowDimBg
  - ImGuiInputTextCallback                      -> use ImGuiTextEditCallback
  - ImGuiInputTextCallbackData                  -> use ImGuiTextEditCallbackData
- If you were still using the old names, while you are cleaning up, considering enabling
  IMGUI_DISABLE_OBSOLETE_FUNCTIONS in imconfig.h even temporarily to have a pass at finding
  and removing up old API calls, if any remaining.
- Internals: Columns: renamed undocumented/internals ImGuiColumnsFlags_* to ImGuiOldColumnFlags_* to reduce
  confusion with Tables API. Keep redirection enums (will obsolete). (#125, #513, #913, #1204, #1444, #2142, #2707)
- Renamed io.ConfigWindowsMemoryCompactTimer to io.ConfigMemoryCompactTimer as the feature now applies
  to other data structures. (#2636)

Other Changes:

- Tables: added new Tables Beta API as a replacement for old Columns. (#3740, #2957, #125)
  Check out 'Demo->Tables' for many demos.
  Read API comments in imgui.h for details. Read extra commentary in imgui_tables.cpp.
  - Added 16 functions:
     - BeginTable(), EndTable()
     - TableNextRow(), TableNextColumn(), TableSetColumnIndex()
     - TableSetupColumn(), TableSetupScrollFreeze()
     - TableHeadersRow(), TableHeader()
     - TableGetRowIndex(), TableGetColumnCount(), TableGetColumnIndex(), TableGetColumnName(), TableGetColumnFlags()
     - TableGetSortSpecs(), TableSetBgColor()
  - Added 3 flags sets:
    - ImGuiTableFlags (29 flags for: features, decorations, sizing policies, padding, clipping, scrolling, sorting etc.)
    - ImGuiTableColumnFlags (24 flags for: width policies, default settings, sorting options, indentation options etc.)
    - ImGuiTableRowFlags (1 flag for: header row)
  - Added 2 structures: ImGuiTableSortSpecs, ImGuiTableColumnSortSpecs
  - Added 2 enums: ImGuiSortDirection, ImGuiTableBgTarget
  - Added 1 style variable: ImGuiStyleVar_CellPadding
  - Added 5 style colors: ImGuiCol_TableHeaderBg, ImGuiCol_TableBorderStrong, ImGuiCol_TableBorderLight, ImGuiCol_TableRowBg, ImGuiCol_TableRowBgAlt.
- Tabs: Made it possible to append to an existing tab bar by calling BeginTabBar()/EndTabBar() again.
- Tabs: Fixed using more than 128 tabs in a tab bar (scrolling policy recommended).
- Tabs: Do not display a tooltip if the name already fits over a given tab. (#3521)
- Tabs: Fixed minor/unlikely bug skipping over a button when scrolling left with arrows.
- Tabs: Requested ideal content size (for auto-fit) doesn't affect horizontal scrolling. (#3414)
- Drag and Drop: Fix losing drop source ActiveID (and often source tooltip) when opening a TreeNode()
  or CollapsingHeader() while dragging. (#1738)
- Drag and Drop: Fix drag and drop to tie same-size drop targets by chosen the later one. Fixes dragging
  into a full-window-sized dockspace inside a zero-padded window. (#3519, #2717) [@Black-Cat]
- Checkbox: Added CheckboxFlags() helper with int* type (internals have a template version, not exposed).
- Clipper: Fixed incorrect end-list positioning when using ImGuiListClipper with 1 item (bug in 1.79). (#3663) [@nyorain]
- InputText: Fixed updating cursor/selection position when a callback altered the buffer in a way
  where the byte count is unchanged but the decoded character count changes. (#3587) [@gqw]
- InputText: Fixed switching from single to multi-line while preserving same ID.
- Combo: Fixed using IsItemEdited() after Combo() not matching the return value from Combo(). (#2034)
- DragFloat, DragInt: very slightly increased mouse drag threshold + expressing it as a factor of default value.
- DragFloat, DragInt: added experimental io.ConfigDragClickToInputText feature to enable turning DragXXX widgets
  into text input with a simple mouse click-release (without moving). (#3737)
- Nav: Fixed IsItemFocused() from returning false when Nav highlight is hidden because mouse has moved.
  It's essentially been always the case but it doesn't make much sense. Instead we will aim at exposing
  feedback and control of keyboard/gamepad navigation highlight and mouse hover disable flag. (#787, #2048)
- Metrics: Fixed mishandling of ImDrawCmd::VtxOffset in wireframe mesh renderer.
- Metrics: Rebranded as "Dear ImGui Metrics/Debugger" to clarify its purpose.
- ImDrawList: Added ImDrawList::AddQuadBezierCurve(), ImDrawList::PathQuadBezierCurveTo() quadratic bezier
  helpers. (#3127, #3664, #3665) [@aiekick]
- Fonts: Updated GetGlyphRangesJapanese() to include a larger 2999 ideograms selection of Joyo/Jinmeiyo
  kanjis, from the previous 1946 ideograms selection. This will consume a some more memory but be generally
  much more fitting for Japanese display, until we switch to a more dynamic atlas. (#3627) [@vaiorabbit]
- Log/Capture: fix capture to work on clipped child windows.
- Misc: Made the ItemFlags stack shared, so effectively the ButtonRepeat/AllowKeyboardFocus states
  (and others exposed in internals such as PushItemFlag) are inherited by stacked Begin/End pairs,
  vs previously a non-child stacked Begin() would reset those flags back to zero for the stacked window.
- Misc: Replaced UTF-8 decoder with one based on branchless one by Christopher Wellons. [@rokups]
  Super minor fix handling incomplete UTF-8 contents: if input does not contain enough bytes, decoder
  returns IM_UNICODE_CODEPOINT_INVALID and consume remaining bytes (vs old decoded consumed only 1 byte).
- Misc: Fix format warnings when using gnu printf extensions in a setup that supports them (gcc/mingw). (#3592)
- Misc: Made EndFrame() assertion for key modifiers being unchanged during the frame (added in 1.76) more
  lenient, allowing full mid-frame releases. This is to accommodate the use of mid-frame modal native
  windows calls, which leads backends such as GLFW to send key clearing events on focus loss. (#3575)
- Style: Changed default style.WindowRounding value to 0.0f (matches default for multi-viewports).
- Style: Reduced the size of the resizing grip, made alpha less prominent.
- Style: Classic: Increase the default alpha value of WindowBg to be closer to other styles.
- Demo: Clarify usage of right-aligned items in Demo>Layout>Widgets Width.
- Backends: OpenGL3: Use glGetString(GL_VERSION) query instead of glGetIntegerv(GL_MAJOR_VERSION, ...)
  when the later returns zero (e.g. Desktop GL 2.x). (#3530) [@xndcn]
- Backends: OpenGL2: Backup and restore GL_SHADE_MODEL and disable GL_NORMAL_ARRAY state to increase
  compatibility with legacy code. (#3671)
- Backends: OpenGL3: Backup and restore GL_PRIMITIVE_RESTART state. (#3544) [@Xipiryon]
- Backends: OpenGL2, OpenGL3: Backup and restore GL_STENCIL_TEST enable state. (#3668)
- Backends: Vulkan: Added support for specifying which sub-pass to reference during VkPipeline creation. (@3579) [@bdero]
- Backends: DX12: Improve Windows 7 compatibility (for D3D12On7) by loading d3d12.dll dynamically. (#3696) [@Mattiwatti]
- Backends: Win32: Fix setting of io.DisplaySize to invalid/uninitialized data after hwnd has been closed.
- Backends: OSX: Fix keypad-enter key not working on MacOS. (#3554) [@rokups, @lfnoise]
- Examples: Apple+Metal: Consolidated/simplified to get closer to other examples. (#3543) [@warrenm]
- Examples: Apple+Metal: Forward events down so OS key combination like Cmd+Q can work. (#3554) [@rokups]
- Examples: Emscripten: Renamed example_emscripten/ to example_emscripten_opengl3/. (#3632)
- Examples: Emscripten: Added 'make serve' helper to spawn a web-server on localhost. (#3705) [@Horki]
- Examples: DirectX12: Move ImGui::Render() call above the first barrier to clarify its lack of effect on the graphics pipe.
- CI: Fix testing for Windows DLL builds. (#3603, #3601) [@iboB]
- Docs: Improved the wiki and added a https://github.com/ocornut/imgui/wiki/Useful-Widgets page. [@Xipiryon]
  [2021/05/20: moved to https://github.com/ocornut/imgui/wiki/Useful-Extensions]
- Docs: Split examples/README.txt into docs/BACKENDS.md and docs/EXAMPLES.md, and improved them.
- Docs: Consistently renamed all occurrences of "binding" and "back-end" to "backend" in comments and docs.

Docking+Viewports Branch:

- Docking: Docked windows honor change of tab and text colors. (#2771)
- Docking: Support for appending into existing tab-bar made to work with Docking + internal helper DockNodeBeginAmendTabBar().
- Docking: Added experimental TabItemFlagsOverrideSet to ImGuiWindowClass.
- Viewports: Fixed incorrect whitening of popups above a modal if both use their own viewport.
- Viewports: Backends: Vulkan: Fixed build, removed extraneous pipeline creation. (#3459, #3579)


-----------------------------------------------------------------------
 VERSION 1.79 (Released 2020-10-08)
-----------------------------------------------------------------------

Decorated log and release notes: https://github.com/ocornut/imgui/releases/tag/v1.79

Breaking Changes:

- Fonts: Removed ImFont::DisplayOffset in favor of ImFontConfig::GlyphOffset. DisplayOffset was applied
  after scaling and not very meaningful/useful outside of being needed by the default ProggyClean font.
  It was also getting in the way of better font scaling, so let's get rid of it now!
  If you used DisplayOffset it was probably in association to rasterizing a font at a specific size,
  in which case the corresponding offset may be reported into GlyphOffset. (#1619)
  If you scaled this value after calling AddFontDefault(), this is now done automatically.
- ImGuiListClipper: Renamed constructor parameters which created an ambiguous alternative to using
  the ImGuiListClipper::Begin() function, with misleading edge cases. Always use ImGuiListClipper::Begin()!
  Kept inline redirection function (will obsolete).
  (note: imgui_memory_editor <0.40 from imgui_club/ used this old clipper API. Update your copy if needed).
- Style: Renamed style.TabMinWidthForUnselectedCloseButton to style.TabMinWidthForCloseButton.
- Renamed ImGuiSliderFlags_ClampOnInput to ImGuiSliderFlags_AlwaysClamp. Kept redirection enum (will obsolete).
- Renamed OpenPopupContextItem() back to OpenPopupOnItemClick(), REVERTED CHANGE FROM 1.77.
  For variety of reason this is more self-explanatory and less error-prone. Kept inline redirection function.
- Removed return value from OpenPopupOnItemClick() - returned true on mouse release on an item - because it
  is inconsistent with other popups API and makes others misleading. It's also and unnecessary: you can
  use IsWindowAppearing() after BeginPopup() for a similar result.

Other Changes:

- Window: Fixed using non-zero pivot in SetNextWindowPos() when the window is collapsed. (#3433)
- Nav: Fixed navigation resuming on first visible item when using gamepad. [@rokups]
- Nav: Fixed using Alt to toggle the Menu layer when inside a Modal window. (#787)
- Scrolling: Fixed SetScrollHere(0) functions edge snapping when called during a frame where
  ContentSize is changing (issue introduced in 1.78). (#3452).
- InputText: Added support for Page Up/Down in InputTextMultiline(). (#3430) [@Xipiryon]
- InputText: Added selection helpers in ImGuiInputTextCallbackData().
- InputText: Added ImGuiInputTextFlags_CallbackEdit to modify internally owned buffer after an edit.
  (note that InputText() already returns true on edit, the callback is useful mainly to manipulate the
  underlying buffer while focus is active).
- InputText: Fixed using ImGuiInputTextFlags_Password with InputTextMultiline(). (#3427, #3428)
  It is a rather unusual or useless combination of features but no reason it shouldn't work!
- InputText: Fixed minor scrolling glitch when erasing trailing lines in InputTextMultiline().
- InputText: Fixed cursor being partially covered after using Ctrl+End key.
- InputText: Fixed callback's helper DeleteChars() function when cursor is inside the deleted block. (#3454)
- InputText: Made pressing Down arrow on the last line when it doesn't have a carriage return not move to
  the end of the line (so it is consistent with Up arrow, and behave same as Notepad and Visual Studio.
  Note that some other text editors instead would move the cursor to the end of the line). [@Xipiryon]
- DragFloat, DragScalar: Fixed ImGuiSliderFlags_ClampOnInput not being honored in the special case
  where v_min == v_max. (#3361)
- SliderInt, SliderScalar: Fixed reaching of maximum value with inverted integer min/max ranges, both
  with signed and unsigned types. Added reverse Sliders to Demo. (#3432, #3449) [@rokups]
- Text: Bypass unnecessary formatting when using the TextColored()/TextWrapped()/TextDisabled() helpers
  with a "%s" format string. (#3466)
- CheckboxFlags: Display mixed-value/tristate marker when passed flags that have multiple bits set and
  stored value matches neither zero neither the full set.
- BeginMenuBar: Fixed minor bug where CursorPosMax gets pushed to CursorPos prior to calling BeginMenuBar(),
  so e.g. calling the function at the end of a window would often add +ItemSpacing.y to scrolling range.
- TreeNode, CollapsingHeader: Made clicking on arrow toggle toggle the open state on the Mouse Down event
  rather than the Mouse Down+Up sequence, even if the _OpenOnArrow flag isn't set. This is standard behavior
  and amends the change done in 1.76 which only affected cases were _OpenOnArrow flag was set.
  (This is also necessary to support full multi/range-select/drag and drop operations.)
- Tabs: Added TabItemButton() to submit tab that behave like a button. (#3291) [@Xipiryon]
- Tabs: Added ImGuiTabItemFlags_Leading and ImGuiTabItemFlags_Trailing flags to position tabs or button
  at either end of the tab bar. Those tabs won't be part of the scrolling region, and when reordering cannot
  be moving outside of their section. Most often used with TabItemButton(). (#3291) [@Xipiryon]
- Tabs: Added ImGuiTabItemFlags_NoReorder flag to disable reordering a given tab.
- Tabs: Keep tab item close button visible while dragging a tab (independent of hovering state).
- Tabs: Fixed a small bug where closing a tab that is not selected would leave a tab hole for a frame.
- Tabs: Fixed a small bug where scrolling buttons (with ImGuiTabBarFlags_FittingPolicyScroll) would
  generate an unnecessary extra draw call.
- Tabs: Fixed a small bug where toggling a tab bar from Reorderable to not Reorderable would leave
  tabs reordered in the tab list popup. [@Xipiryon]
- Columns: Fix inverted ClipRect being passed to renderer when using certain primitives inside of
  a fully clipped column. (#3475) [@szreder]
- Popups, Tooltips: Fix edge cases issues with positioning popups and tooltips when they are larger than
  viewport on either or both axises. [@Rokups]
- Fonts: AddFontDefault() adjust its vertical offset based on floor(size/13) instead of always +1.
  Was previously done by altering DisplayOffset.y but wouldn't work for DPI scaled font.
- Metrics: Various tweaks, listing windows front-to-back, greying inactive items when possible.
- Demo: Add simple InputText() callbacks demo (aside from the more elaborate ones in 'Examples->Console').
- Backends: OpenGL3: Fix to avoid compiling/calling glBindSampler() on ES or pre 3.3 contexts which have
  the defines set by a loader. (#3467, #1985) [@jjwebb]
- Backends: Vulkan: Some internal refactor aimed at allowing multi-viewport feature to create their
  own render pass. (#3455, #3459) [@FunMiles]
- Backends: DX12: Clarified that imgui_impl_dx12 can be compiled on 32-bit systems by redefining
  the ImTextureID to be 64-bit (e.g. '#define ImTextureID ImU64' in imconfig.h). (#301)
- Backends: DX12: Fix debug layer warning when scissor rect is zero-sized. (#3472, #3462) [@StoneWolf]
- Examples: Vulkan: Reworked buffer resize handling, fix for Linux/X11. (#3390, #2626) [@RoryO]
- Examples: Vulkan: Switch validation layer to use "VK_LAYER_KHRONOS_validation" instead of
  "VK_LAYER_LUNARG_standard_validation" which is deprecated (#3459) [@FunMiles]
- Examples: DX12: Enable breaking on any warning/error when debug interface is enabled.
- Examples: DX12: Added '#define ImTextureID ImU64' in project and build files to also allow building
  on 32-bit systems. Added project to default Visual Studio solution file. (#301)

Docking+Viewports Branch:

- Docking: DockSpace() emits ItemSize() properly (useful when not filling all space).
- Docking: Fixed docking while hovering a child window. (#3420) broken by 85a661d. Improve metrics debugging.
- Docking: Fix honoring payload filter with overlapping nodes (we incorrectly over-relied on g.HoveredDockNode
  when making change for #3398).
- Docking: Fix handling of WindowMenuButtonPosition == ImGuiDir_None in Docking Nodes. (#3499)
- Viewports: Fixed a rare edge-case if the window targeted by CTRL+Tab stops being rendered.
- Viewports, Backends: DX12: Make secondary viewport format match main viewport one (#3462) {@BeastLe9enD]
- Viewports: Backends: Vulkan: Removed unused shader code. Fix leaks. Avoid unnecessary pipeline creation for main
  viewport. (#3459) + Add ImGui_ImplVulkanH_CreateWindowSwapChain in ImGui_ImplVulkanH_CreateOrResizeWindow().
- Viewports: Backends: DirectX9: Recover from D3DERR_DEVICELOST on secondary viewports. (#3424)
- Viewports, Backends: Win32: Fix toggling of ImGuiViewportFlags_TopMost (#3477) [@Kodokuna]
- Viewports: Backends: GLFW: Workaround for cases where glfwGetMonitorWorkarea fails (#3457) [@dougbinks]


-----------------------------------------------------------------------
 VERSION 1.78 (Released 2020-08-18)
-----------------------------------------------------------------------

Decorated log and release notes: https://github.com/ocornut/imgui/releases/tag/v1.78

Breaking Changes:

- Obsoleted use of the trailing 'float power=1.0f' parameter for those functions: [@Shironekoben, @ocornut]
  - DragFloat(), DragFloat2(), DragFloat3(), DragFloat4(), DragFloatRange2(), DragScalar(), DragScalarN()
  - SliderFloat(), SliderFloat2(), SliderFloat3(), SliderFloat4(), SliderScalar(), SliderScalarN()
  - VSliderFloat(), VSliderScalar()
  Replaced the final 'float power=1.0f' argument with ImGuiSliderFlags defaulting to 0 (as with all our flags).
  Worked out a backward-compatibility scheme so hopefully most C++ codebase should not be affected.
  In short, when calling those functions:
  - If you omitted the 'power' parameter (likely!), you are not affected.
  - If you set the 'power' parameter to 1.0f (same as previous default value):
    - Your compiler may warn on float>int conversion.
    - Everything else will work (but will assert if IMGUI_DISABLE_OBSOLETE_FUNCTIONS is defined).
    - You can replace the 1.0f value with 0 to fix the warning, and be technically correct.
  - If you set the 'power' parameter to >1.0f (to enable non-linear editing):
    - Your compiler may warn on float>int conversion.
    - Code will assert at runtime for IM_ASSERT(power == 1.0f) with the following assert description:
      "Call Drag function with ImGuiSliderFlags_Logarithmic instead of using the old 'float power' function!".
    - In case asserts are disabled, the code will not crash and enable the _Logarithmic flag.
    - You can replace the >1.0f value with ImGuiSliderFlags_Logarithmic to fix the warning/assert
      and get a _similar_ effect as previous uses of power >1.0f.
  See https://github.com/ocornut/imgui/issues/3361 for all details.
  For shared code, you can version check at compile-time with `#if IMGUI_VERSION_NUM >= 17704`.
  Kept inline redirection functions (will obsolete) apart for: DragFloatRange2(), VSliderFloat(), VSliderScalar().
  For those three the 'float power=1.0f' version was removed directly as they were most unlikely ever used.
- DragInt, DragFloat, DragScalar: Obsoleted use of v_min > v_max to lock edits (introduced in 1.73, this was not
  demoed nor documented much, will be replaced a more generic ReadOnly feature).

Other Changes:

- Nav: Fixed clicking on void (behind any windows) from not clearing the focused window.
  This would be problematic e.g. in situation where the application relies on io.WantCaptureKeyboard
  flag being cleared accordingly. (bug introduced in 1.77 WIP on 2020/06/16) (#3344, #2880)
- Window: Fixed clicking over an item which hovering has been disabled (e.g inhibited by a popup)
  from marking the window as moved.
- Drag, Slider: Added ImGuiSliderFlags parameters.
  - For float functions they replace the old trailing 'float power=1.0' parameter.
    (See #3361 and the "Breaking Changes" block above for all details).
  - Added ImGuiSliderFlags_Logarithmic flag to enable logarithmic editing
    (generally more precision around zero), as a replacement to the old 'float power' parameter
    which was obsoleted. (#1823, #1316, #642) [@Shironekoben, @AndrewBelt]
  - Added ImGuiSliderFlags_ClampOnInput flag to force clamping value when using
    CTRL+Click to type in a value manually. (#1829, #3209, #946, #413).
    [note: RENAMED to ImGuiSliderFlags_AlwaysClamp in 1.79].
  - Added ImGuiSliderFlags_NoRoundToFormat flag to disable rounding underlying
    value to match precision of the display format string. (#642)
  - Added ImGuiSliderFlags_NoInput flag to disable turning widget into a text input
    with CTRL+Click or Nav Enter.
- Nav, Slider: Fix using keyboard/gamepad controls with certain logarithmic sliders where
  pushing a direction near zero values would be cancelled out. [@Shironekoben]
- DragFloatRange2, DragIntRange2: Fixed an issue allowing to drag out of bounds when both
  min and max value are on the same value. (#1441)
- InputText, ImDrawList: Fixed assert triggering when drawing single line of text with more
  than ~16 KB characters. (Note that current code is going to show corrupted display if after
  clipping, more than 16 KB characters are visible in the same low-level ImDrawList::RenderText()
  call. ImGui-level functions such as TextUnformatted() are not affected. This is quite rare
  but it will be addressed later). (#3349)
- Selectable: Fixed highlight/hit extent when used with horizontal scrolling (in or outside columns).
  Also fixed related text clipping when used in a column after the first one. (#3187, #3386)
- Scrolling: Avoid SetScroll, SetScrollFromPos functions from snapping on the edge of scroll
  limits when close-enough by (WindowPadding - ItemPadding), which was a tweak with too many
  side-effects. The behavior is still present in SetScrollHere functions as they are more explicitly
  aiming at making widgets visible. May later be moved to a flag.
- Tabs: Allow calling SetTabItemClosed() after a tab has been submitted (will process next frame).
- InvisibleButton: Made public a small selection of ImGuiButtonFlags (previously in imgui_internal.h)
  and allowed to pass them to InvisibleButton(): ImGuiButtonFlags_MouseButtonLeft/Right/Middle.
  This is a small but rather important change because lots of multi-button behaviors could previously
  only be achieved using lower-level/internal API. Now also available via high-level InvisibleButton()
  with is a de-facto versatile building block to creating custom widgets with the public API.
- Fonts: Fixed ImFontConfig::GlyphExtraSpacing and ImFontConfig::PixelSnapH settings being pulled
  from the merged/target font settings when merging fonts, instead of being pulled from the source
  font settings.
- ImDrawList: Thick anti-aliased strokes (> 1.0f) with integer thickness now use a texture-based
  path, reducing the amount of vertices/indices and CPU/GPU usage. (#3245) [@Shironekoben]
  - This change will facilitate the wider use of thick borders in future style changes.
  - Requires an extra bit of texture space (~64x64 by default), relies on GPU bilinear filtering.
  - Set `io.AntiAliasedLinesUseTex = false` to disable rendering using this method.
  - Clear `ImFontAtlasFlags_NoBakedLines` in ImFontAtlas::Flags to disable baking data in texture.
- ImDrawList: changed AddCircle(), AddCircleFilled() default num_segments from 12 to 0, effectively
  enabling auto-tessellation by default. Tweak tessellation in Style Editor->Rendering section, or
  by modifying the 'style.CircleSegmentMaxError' value. [@ShironekoBen]
- ImDrawList: Fixed minor bug introduced in 1.75 where AddCircle() with 12 segments would generate
  an extra vertex. (This bug was mistakenly marked as fixed in earlier 1.77 release). [@ShironekoBen]
- Demo: Improved "Custom Rendering"->"Canvas" demo with a grid, scrolling and context menu.
  Also showcase using InvisibleButton() with multiple mouse buttons flags.
- Demo: Improved "Layout & Scrolling" -> "Clipping" section.
- Demo: Improved "Layout & Scrolling" -> "Child Windows" section.
- Style Editor: Added preview of circle auto-tessellation when editing the corresponding value.
- Backends: OpenGL3: Added support for glad2 loader. (#3330) [@moritz-h]
- Backends: Allegro 5: Fixed horizontal scrolling direction with mouse wheel / touch pads (it seems
  like Allegro 5 reports it differently from GLFW and SDL). (#3394, #2424, #1463) [@nobody-special666]
- Examples: Vulkan: Fixed GLFW+Vulkan and SDL+Vulkan clear color not being set. (#3390) [@RoryO]
- CI: Emscripten has stopped their support for their fastcomp backend, switching to latest sdk [@Xipiryon]

Docking+Viewports Branch:

- Docking: Made DockBuilderAddNode() automatically call DockBuilderRemoveNode(). (#3399, #2109)
- Docking: Storing HoveredDockNode in context which can be useful for easily detecting e.g. hovering an
  empty node. (#3398)
- Docking: Fixed docking overlay bits appearing at (0,0), because of 43bd80a. Most typically noticeable
  when disabling multi-viewport.
- Docking: Workaround recovery for node created without the _DockSpace flags later becoming a DockSpace. (#3340)
- Docking: Rework size allocations to recover when there's no enough room for nodes + do not hold on
  _WantLockSizeOnce forever. (#3328)
- Docking: Rework size allocation to allow user code to override node sizes. Not all edge cases will be
  properly handled but this is a step toward toolbar emitting size constraints.
- Docking: Added experimental flags to perform more docking filtering and disable resize per axis.
  Designed for toolbar patterns.
- Viewports, Backends, GLFW: Use GLFW_MOUSE_PASSTHROUGH when available.
- Viewports, Backends: DX12: Fixed issue on shutdown when viewports are disabled. (#3347)


-----------------------------------------------------------------------
 VERSION 1.77 (Released 2020-06-29)
-----------------------------------------------------------------------

Decorated log and release notes: https://github.com/ocornut/imgui/releases/tag/v1.77

Breaking Changes:

- Removed unnecessary ID (first arg) of ImFontAtlas::AddCustomRectRegular() function. Please
  note that this is a Beta api and will likely be reworked in order to support multi-DPI across
  multiple monitors.
- Renamed OpenPopupOnItemClick() to OpenPopupContextItem(). Kept inline redirection function (will obsolete).
  [NOTE: THIS WAS REVERTED IN 1.79]
- Removed BeginPopupContextWindow(const char*, int mouse_button, bool also_over_items) in favor
  of BeginPopupContextWindow(const char*, ImGuiPopupFlags flags) with ImGuiPopupFlags_NoOverItems.
  Kept inline redirection function (will obsolete).
- Removed obsoleted CalcItemRectClosestPoint() entry point (has been asserting since December 2017).

Other Changes:

- TreeNode: Fixed bug where BeginDragDropSource() failed when the _OpenOnDoubleClick flag is
  enabled (bug introduced in 1.76, but pre-1.76 it would also fail unless the _OpenOnArrow
  flag was also set, and _OpenOnArrow is frequently set along with _OpenOnDoubleClick).
- TreeNode: Fixed bug where dragging a payload over a TreeNode() with either _OpenOnDoubleClick
  or _OpenOnArrow would open the node. (#143)
- Windows: Fix unintended feedback loops when resizing windows close to main viewport edges. [@rokups]
- Tabs: Added style.TabMinWidthForUnselectedCloseButton settings:
  - Set to 0.0f (default) to always make a close button appear on hover (same as Chrome, VS).
  - Set to FLT_MAX to only display a close button when selected (merely hovering is not enough).
  - Set to an intermediary value to toggle behavior based on width (same as Firefox).
- Tabs: Added a ImGuiTabItemFlags_NoTooltip flag to disable the tooltip for individual tab item
  (vs ImGuiTabBarFlags_NoTooltip for entire tab bar). [@Xipiryon]
- Popups: All functions capable of opening popups (OpenPopup*, BeginPopupContext*) now take a new
  ImGuiPopupFlags sets of flags instead of a mouse button index. The API is automatically backward
  compatible as ImGuiPopupFlags is guaranteed to hold mouse button index in the lower bits.
- Popups: Added ImGuiPopupFlags_NoOpenOverExistingPopup for OpenPopup*/BeginPopupContext* functions
  to first test for the presence of another popup at the same level.
- Popups: Added ImGuiPopupFlags_NoOpenOverItems for BeginPopupContextWindow() - similar to testing
  for !IsAnyItemHovered() prior to doing an OpenPopup().
- Popups: Added ImGuiPopupFlags_AnyPopupId and ImGuiPopupFlags_AnyPopupLevel flags for IsPopupOpen(),
  allowing to check if any popup is open at the current level, if a given popup is open at any popup
  level, if any popup is open at all.
- Popups: Fix an edge case where programmatically closing a popup while clicking on its empty space
  would attempt to focus it and close other popups. (#2880)
- Popups: Fix BeginPopupContextVoid() when clicking over the area made unavailable by a modal. (#1636)
- Popups: Clarified some of the comments and function prototypes.
- Modals: BeginPopupModal() doesn't set the ImGuiWindowFlags_NoSavedSettings flag anymore, and will
  not always be auto-centered. Note that modals are more similar to regular windows than they are to
  popups, so api and behavior may evolve further toward embracing this. (#915, #3091)
  Enforce centering using e.g. SetNextWindowPos(io.DisplaySize * 0.5f, ImGuiCond_Appearing, ImVec2(0.5f,0.5f)).
- Metrics: Added a "Settings" section with some details about persistent ini settings.
- Nav, Menus: Fix vertical wrap-around in menus or popups created with multiple appending calls to
  BeginMenu()/EndMenu() or BeginPopup(0/EndPopup(). (#3223, #1207) [@rokups]
- Drag and Drop: Fixed unintended fallback "..." tooltip display during drag operation when
  drag source uses _SourceNoPreviewTooltip flags. (#3160) [@rokups]
- Columns: Lower overhead on column switches and switching to background channel.
  Benefits Columns but was primarily made with Tables in mind!
- Fonts: Fix GetGlyphRangesKorean() end-range to end at 0xD7A3 (instead of 0xD79D). (#348, #3217) [@marukrap]
- ImDrawList: Fixed an issue where draw command merging or primitive unreserve while crossing the
  VtxOffset boundary would lead to draw commands with wrong VtxOffset. (#3129, #3163, #3232, #2591)
  [@thedmd, @Shironekoben, @sergeyn, @ocornut]
- ImDrawList, ImDrawListSplitter, Columns: Fixed an issue where changing channels with different
  TextureId, VtxOffset would incorrectly apply new settings to draw channels. (#3129, #3163)
  [@ocornut, @thedmd, @Shironekoben]
- ImDrawList, ImDrawListSplitter, Columns: Fixed an issue where starting a split when current
  VtxOffset was not zero would lead to draw commands with wrong VtxOffset. (#2591)
- ImDrawList, ImDrawListSplitter, Columns: Fixed an issue where starting a split right after
  a callback draw command would incorrectly override the callback draw command.
- Misc, Freetype: Fix for rare case where FT_Get_Char_Index() succeeds but FT_Load_Glyph() fails.
- Docs: Improved and moved font documentation to docs/FONTS.md so it can be readable on the web.
  Updated various links/wiki accordingly. Added FAQ entry about DPI. (#2861) [@ButternCream, @ocornut]
- CI: Added CI test to verify we're never accidentally dragging libstdc++ (on some compiler setups,
  static constructors for non-pod data seems to drag in libstdc++ due to thread-safety concerns).
  Fixed a static constructor which led to this dependency on some compiler setups. [@rokups]
- Backends: Win32: Support for #define NOGDI, won't try to call GetDeviceCaps(). (#3137, #2327)
- Backends: Win32: Fix _WIN32_WINNT < 0x0600 (MinGW defaults to 0x502 == Windows 2003). (#3183)
- Backends: SDL: Report a zero display-size when window is minimized, consistent with other backends,
  making more render/clipping code use an early out path.
- Backends: OpenGL: Fixed handling of GL 4.5+ glClipControl(GL_UPPER_LEFT) by inverting the
  projection matrix top and bottom values. (#3143, #3146) [@u3shit]
- Backends: OpenGL: On OSX, if unspecified by app, made default GLSL version 150. (#3199) [@albertvaka]
- Backends: OpenGL: Fixed loader auto-detection to not interfere with ES2/ES3 defines. (#3246) [@funchal]
- Backends: Vulkan: Fixed error in if initial frame has no vertices. (#3177)
- Backends: Vulkan: Fixed edge case where render callbacks wouldn't be called if the ImDrawData
  structure didn't have any vertices. (#2697) [@kudaba]
- Backends: OSX: Added workaround to avoid fast mouse clicks. (#3261, #1992, #2525) [@nburrus]
- Examples: GLFW+Vulkan, SDL+Vulkan: Fix for handling of minimized windows. (#3259)
- Examples: Apple: Fixed example_apple_metal and example_apple_opengl2 using imgui_impl_osx.mm
  not forwarding right and center mouse clicks. (#3260) [@nburrus]

Docking+Viewports Branch:

- Viewports: Don't set ImGuiViewportFlags_NoRendererClear when ImGuiWindowFlags_NoBackground is set. (#3213)
- Viewports: Report minimized viewports as zero DisplaySize to be consistent with main branch. (#1542)
- Docking, Settings: Allow reload of settings data at runtime. (#2573)
- Backends, GLFW: Fix windows resizing incorrectly on Linux due to GLFW firing window positioning
  callbacks on next frame after window is resized manually. (#2117)
- Backends: DX12: Fix OBJECT_DELETED_WHILE_STILL_IN_USE on viewport resizing. (#3210)
- Backends: DX12: Fix for crash caused by early resource release. (#3121)
- Backends, Win32: Request monitor update when DPI awareness is enabled to make sure they have the correct DPI settings.


-----------------------------------------------------------------------
 VERSION 1.76 (Released 2020-04-12)
-----------------------------------------------------------------------

Decorated log and release notes: https://github.com/ocornut/imgui/releases/tag/v1.76

Other Changes:

- Drag and Drop, Nav: Disabling navigation arrow keys when drag and drop is active. In the docking
  branch pressing arrow keys while dragging a window from a tab could trigger an assert. (#3025)
- BeginMenu: Using same ID multiple times appends content to a menu. (#1207) [@rokups]
- BeginMenu: Fixed a bug where SetNextWindowXXX data before a BeginMenu() would not be cleared
  when the menu is not open. (#3030)
- InputText: Fixed password fields displaying ASCII spaces as blanks instead of using the '*'
  glyph. (#2149, #515)
- Selectable: Fixed honoring style.SelectableTextAlign with unspecified size. (#2347, #2601)
- Selectable: Allow using ImGuiSelectableFlags_SpanAllColumns in other columns than first. (#125)
- TreeNode: Made clicking on arrow with _OpenOnArrow toggle the open state on the Mouse Down
  event rather than the Mouse Down+Up sequence (this is rather standard behavior).
- ColorButton: Added ImGuiColorEditFlags_NoBorder flag to remove the border normally enforced
  by default for standalone ColorButton.
- Nav: Fixed interactions with ImGuiListClipper, so e.g. Home/End result would not clip the
  landing item on the landing frame. (#787)
- Nav: Fixed currently focused item from ever being clipped by ItemAdd(). (#787)
- Scrolling: Fixed scrolling centering API leading to non-integer scrolling values and initial
  cursor position. This would often get fixed after the fix item submission, but using the
  ImGuiListClipper as the first thing after Begin() could largely break size calculations. (#3073)
- Added optional support for Unicode plane 1-16 (#2538, #2541, #2815) [@cloudwu, @samhocevar]
  - Compile-time enable with '#define IMGUI_USE_WCHAR32' in imconfig.h.
  - More onsistent handling of unsupported code points (0xFFFD).
  - Surrogate pairs are supported when submitting UTF-16 data via io.AddInputCharacterUTF16(),
    allowing for more complete CJK input.
  - sizeof(ImWchar) goes from 2 to 4. IM_UNICODE_CODEPOINT_MAX goes from 0xFFFF to 0x10FFFF.
  - Various structures such as ImFont, ImFontGlyphRangesBuilder will use more memory, this
    is currently not particularly efficient.
- Columns: undid the change in 1.75 were Columns()/BeginColumns() were preemptively limited
  to 64 columns with an assert. (#3037, #125)
- Window: Fixed a bug with child window inheriting ItemFlags from their parent when the child
  window also manipulate the ItemFlags stack. (#3024) [@Stanbroek]
- Font: Fixed non-ASCII space occasionally creating unnecessary empty looking polygons.
- Misc: Added an explicit compile-time test for non-scoped IM_ASSERT() macros to redirect users
  to a solution rather than encourage people to add braces in the codebase.
- Misc: Added additional checks in EndFrame() to verify that io.KeyXXX values have not been
  tampered with between NewFrame() and EndFrame().
- Misc: Made default clipboard handlers for Win32 and OSX use a buffer inside the main context
  instead of a static buffer, so it can be freed properly on Shutdown. (#3110)
- Misc, Freetype: Fixed support for IMGUI_STB_RECT_PACK_FILENAME compile time directive
  in imgui_freetype.cpp (matching support in the regular code path). (#3062) [@DonKult]
- Metrics: Made Tools section more prominent. Showing wire-frame mesh directly hovering the ImDrawCmd
  instead of requiring to open it. Added options to disable bounding box and mesh display.
  Added notes on inactive/gc-ed windows.
- Demo: Added black and white and color gradients to Demo>Examples>Custom Rendering.
- CI: Added more tests on the continuous-integration server: extra warnings for Clang/GCC, building
  SDL+Metal example, building imgui_freetype.cpp, more compile-time imconfig.h settings: disabling
  obsolete functions, enabling 32-bit ImDrawIdx, enabling 32-bit ImWchar, disabling demo. [@rokups]
- Backends: OpenGL3: Fixed version check mistakenly testing for GL 4.0+ instead of 3.2+ to enable
  ImGuiBackendFlags_RendererHasVtxOffset, leaving 3.2 contexts without it. (#3119, #2866) [@wolfpld]
- Backends: OpenGL3: Added include support for older glbinding 2.x loader. (#3061) [@DonKult]
- Backends: Win32: Added ImGui_ImplWin32_EnableDpiAwareness(), ImGui_ImplWin32_GetDpiScaleForHwnd(),
  ImGui_ImplWin32_GetDpiScaleForMonitor() helpers functions (backported from the docking branch).
  Those functions makes it easier for example apps to support hi-dpi features without setting up
  a manifest.
- Backends: Win32: Calling AddInputCharacterUTF16() from WM_CHAR message handler in order to support
  high-plane surrogate pairs. (#2815) [@cloudwu, @samhocevar]
- Backends: SDL: Added ImGui_ImplSDL2_InitForMetal() for API consistency (even though the function
  currently does nothing).
- Backends: SDL: Fixed mapping for ImGuiKey_KeyPadEnter. (#3031) [@Davido71]
- Examples: Win32+DX12: Fixed resizing main window, enabled debug layer. (#3087, #3115) [@sergeyn]
- Examples: SDL+DX11: Fixed resizing main window. (#3057) [@joeslay]
- Examples: Added SDL+Metal example application. (#3017) [@coding-jackalope]

Docking+Viewports Branch:

- Docking: Fixed assert preventing dockspace from being created instead a hidden tab. (#3101)
- Viewports: Fixed secondary viewports accidentally merging into a minimized host viewport. (#3118)
- Viewports, Docking: Added per-viewport work area system for e.g. menu-bars. Fixed DockspaceOverViewport()
  and demo code (overlay etc) accordingly. (#3035, #2889, #2474, #1542, #2109)
- Viewports: Improve menu positioning in multi-monitor setups. [@rokups]
- Viewports: Software mouse cursor is also scaled by current DpiScale. (amend #939)
- Viewports: Avoid manually clipping resize grips and borders, which messes up with automation ability
  to locate those items. Also simpler and more standard.
- Viewports: Fix for UWP in the imgui_impl_win32.cpp IME handler. (#2895, #2892).
- Viewports: Bunch of extra of comments to facilitate setting up multi-viewports.
- Viewports, GLFW: Avoid using window positioning workaround for GLFW 3.3+ versions that have it fixed.


-----------------------------------------------------------------------
 VERSION 1.75 (Released 2020-02-10)
-----------------------------------------------------------------------

Decorated log and release notes: https://github.com/ocornut/imgui/releases/tag/v1.75

Breaking Changes:

- Removed redirecting functions/enums names that were marked obsolete in 1.53 (December 2017):
  - ShowTestWindow()                    -> use ShowDemoWindow()
  - IsRootWindowFocused()               -> use IsWindowFocused(ImGuiFocusedFlags_RootWindow)
  - IsRootWindowOrAnyChildFocused()     -> use IsWindowFocused(ImGuiFocusedFlags_RootAndChildWindows)
  - SetNextWindowContentWidth(w)        -> use SetNextWindowContentSize(ImVec2(w, 0.0f)
  - GetItemsLineHeightWithSpacing()     -> use GetFrameHeightWithSpacing()
  - ImGuiCol_ChildWindowBg              -> use ImGuiCol_ChildBg
  - ImGuiStyleVar_ChildWindowRounding   -> use ImGuiStyleVar_ChildRounding
  - ImGuiTreeNodeFlags_AllowOverlapMode -> use ImGuiTreeNodeFlags_AllowItemOverlap
  - IMGUI_DISABLE_TEST_WINDOWS          -> use IMGUI_DISABLE_DEMO_WINDOWS
  If you were still using the old names, while you are cleaning up, considering enabling
  IMGUI_DISABLE_OBSOLETE_FUNCTIONS in imconfig.h even temporarily to have a pass at finding
  and removing up old API calls, if any remaining.
- Removed implicit default parameter to IsMouseDragging(int button = 0) to be consistent
  with other mouse functions (none of the other functions have it).
- Obsoleted calling ImDrawList::PrimReserve() with a negative count (which was vaguely
  documented and rarely if ever used). Instead we added an explicit PrimUnreserve() API
  which can be implemented faster. Also clarified pre-existing constraints which weren't
  documented (can only unreserve from the last reserve call). If you suspect you ever
  used that feature before (very unlikely, but grep for call to PrimReserve in your code),
  you can #define IMGUI_DEBUG_PARANOID in imconfig.h to catch existing calls. [@ShironekoBen]
- ImDrawList::AddCircle()/AddCircleFilled() functions don't accept negative radius.
- Limiting Columns()/BeginColumns() api to 64 columns with an assert. While the current code
  technically supports it, future code may not so we're putting the restriction ahead.
  [Undid that change in 1.76]
- imgui_internal.h: changed ImRect() default constructor initializes all fields to 0.0f instead
  of (FLT_MAX,FLT_MAX,-FLT_MAX,-FLT_MAX). If you used ImRect::Add() to create bounding boxes by
  adding points into it without explicit initialization, you may need to fix your initial value.

Other Changes:

- Inputs: Added ImGuiMouseButton enum for convenience (e.g. ImGuiMouseButton_Right=1).
  We forever guarantee that the existing value will not changes so existing code is free to use 0/1/2.
- Nav: Fixed a bug where the initial CTRL-Tab press while in a child window sometimes selected
  the current root window instead of always selecting the previous root window. (#787)
- ColorEdit: Fix label alignment when using ImGuiColorEditFlags_NoInputs. (#2955) [@rokups]
- ColorEdit: In HSV display of a RGB stored value, attempt to locally preserve Saturation
  when Value==0.0 (similar to changes done in 1.73 for Hue). Removed Hue editing lock since
  those improvements in 1.73 makes them unnecessary. (#2722, #2770). [@rokups]
- ColorEdit: "Copy As" context-menu tool shows hex values with a '#' prefix instead of '0x'.
- ColorEdit: "Copy As" content-menu tool shows hex values both with/without alpha when available.
- InputText: Fix corruption or crash when executing undo after clearing input with ESC, as a
  byproduct we are allowing to later undo the revert with a CTRL+Z. (#3008).
- InputText: Fix using a combination of _CallbackResize (e.g. for std::string binding), along with the
  _EnterReturnsTrue flag along with the rarely used property of using an InputText without persisting
  user-side storage. Previously if you had e.g. a local unsaved std::string and reading result back
  from the widget, the user string object wouldn't be resized when Enter key was pressed. (#3009)
- MenuBar: Fix minor clipping issue where occasionally a menu text can overlap the right-most border.
- Window: Fix SetNextWindowBgAlpha(1.0f) failing to override alpha component. (#3007) [@Albog]
- Window: When testing for the presence of the ImGuiWindowFlags_NoBringToFrontOnFocus flag we
  test both the focused/clicked window (which could be a child window) and the root window.
- ImDrawList: AddCircle(), AddCircleFilled() API can now auto-tessellate when provided a segment
  count of zero. Alter tessellation quality with 'style.CircleSegmentMaxError'. [@ShironekoBen]
- ImDrawList: Add AddNgon(), AddNgonFilled() API with a guarantee on the explicit segment count.
  In the current branch they are essentially the same as AddCircle(), AddCircleFilled() but as
  we will rework the circle rendering functions to use textures and automatic segment count
  selection, those new api can fill a gap. [@ShironekoBen]
- Columns: ImDrawList::Channels* functions now work inside columns. Added extra comments to
  suggest using user-owned ImDrawListSplitter instead of ImDrawList functions. [@rokups]
- Misc: Added ImGuiMouseCursor_NotAllowed enum so it can be used by more shared widgets. [@rokups]
- Misc: Added IMGUI_DISABLE compile-time definition to make all headers and sources empty.
- Misc: Disable format checks when using stb_printf, to allow using extra formats.
  Made IMGUI_USE_STB_SPRINTF a properly documented imconfig.h flag. (#2954) [@loicmolinari]
- Misc: Added misc/single_file/imgui_single_file.h, We use this to validate compiling all *.cpp
  files in a same compilation unit. Actual users of that technique (also called "Unity builds")
  can generally provide this themselves, so we don't really recommend you use this. [@rokups]
- CI: Added PVS-Studio static analysis on the continuous-integration server. [@rokups]
- Backends: GLFW, SDL, Win32, OSX, Allegro: Added support for ImGuiMouseCursor_NotAllowed. [@rokups]
- Backends: GLFW: Added support for the missing mouse cursors newly added in GLFW 3.4+. [@rokups]
- Backends: SDL: Wayland: use SDL_GetMouseState (because there is no global mouse state available
  on Wayland). (#2800, #2802) [@NeroBurner]
- Backends: GLFW, SDL: report Windows key (io.KeySuper) as always released. Neither GLFW nor SDL can
  correctly report the key release in every cases (e.g. when using Win+V) causing problems with some
  widgets. The next release of GLFW (3.4+) will have a fix for it. However since it is both difficult
  and discouraged to make use of this key for Windows application anyway, we just hide it. (#2976)
- Backends: Win32: Added support for #define IMGUI_IMPL_WIN32_DISABLE_GAMEPAD to disable all
  XInput using code, and IMGUI_IMPL_WIN32_DISABLE_LINKING_XINPUT to disable linking with XInput,
  the later may be problematic if compiling with recent Windows SDK and you want your app to run
  on Windows 7. You can instead try linking with Xinput9_1_0.lib instead. (#2716)
- Backends: Glut: Improved FreeGLUT support for MinGW. (#3004) [@podsvirov]
- Backends: Emscripten: Avoid forcefully setting IMGUI_DISABLE_FILE_FUNCTIONS. (#3005) [@podsvirov]
- Examples: OpenGL: Explicitly adding -DIMGUI_IMPL_OPENGL_LOADER_GL3W to Makefile to match linking
  settings (otherwise if another loader such as Glew is accessible, the OpenGL3 backend might
  automatically use it). (#2919, #2798)
- Examples: OpenGL: Added support for glbinding OpenGL loader. (#2870) [@rokups]
- Examples: Emscripten: Demonstrating embedding fonts in Makefile and code. (#2953) [@Oipo]
- Examples: Metal: Wrapped main loop in @autoreleasepool block to ensure allocations get freed
  even if underlying system event loop gets paused due to app nap. (#2910, #2917) [@bear24rw]

Docking+Viewports Branch:

- Docking + Nav: Fixed messed up Ctrl+Tab order with docked windows.
- Docking + Nav: Fixed failing to restore NavId when refocusing a child within a docked window.
- Docking + Nav: Fixed failing to restore NavId when refocusing due to missing nav window (when
  it stops being submitted).
- Docking: Fixed a bug where the tab bar of a hidden dockspace would keep requesting focus. (#2960)
- Docking: Added experimental DockNodeFlagsOverrideSet/DockNodeFlagsOverrideClear flags in ImGuiWindowClass
  (currently experimenting with toolbar idioms).
- Viewports: Fix resizing viewport-owning windows when mouse pos is outside the InnerClipRect
  (can happen with OS decoration enabled).
- Viewports: Preserve last known size for minimized main viewport to be consistent with secondary viewports.
- Backends: SDL: Honor NoTaskBarIcon flag under non Win32 OS. (#2117)
- Backends: GLFW, SDL: Platform monitors declared properly even if multi-viewport is not enabled.


-----------------------------------------------------------------------
 VERSION 1.74 (Released 2019-11-25)
-----------------------------------------------------------------------

Decorated log and release notes: https://github.com/ocornut/imgui/releases/tag/v1.74

Breaking Changes:

- Removed redirecting functions/enums names that were marked obsolete in 1.52 (October 2017):
  - Begin() [old 5 args version]     -> use Begin() [3 args], use SetNextWindowSize() SetNextWindowBgAlpha() if needed
  - IsRootWindowOrAnyChildHovered()  -> use IsWindowHovered(ImGuiHoveredFlags_RootAndChildWindows)
  - AlignFirstTextHeightToWidgets()  -> use AlignTextToFramePadding()
  - SetNextWindowPosCenter()         -> use SetNextWindowPos() with a pivot of (0.5f, 0.5f)
  - ImFont::Glyph                    -> use ImFontGlyph
  If you were still using the old names, read "API Breaking Changes" section of imgui.cpp to find out
  the new names or equivalent features, or see how they were implemented until 1.73.
- Inputs: Fixed a miscalculation in the keyboard/mouse "typematic" repeat delay/rate calculation, used
  by keys and e.g. repeating mouse buttons as well as the GetKeyPressedAmount() function.
  If you were using a non-default value for io.KeyRepeatRate (previous default was 0.250), you can
  add +io.KeyRepeatDelay to it to compensate for the fix.
  The function was triggering on: 0.0 and (delay+rate*N) where (N>=1). Fixed formula responds to (N>=0).
  Effectively it made io.KeyRepeatRate behave like it was set to (io.KeyRepeatRate + io.KeyRepeatDelay).
  Fixed the code and altered default io.KeyRepeatRate,Delay from 0.250,0.050 to 0.300,0.050 to compensate.
  If you never altered io.KeyRepeatRate nor used GetKeyPressedAmount() this won't affect you.
- Misc: Renamed IMGUI_DISABLE_FORMAT_STRING_FUNCTIONS to IMGUI_DISABLE_DEFAULT_FORMAT_FUNCTIONS. (#1038)
- Misc: Renamed IMGUI_DISABLE_MATH_FUNCTIONS to IMGUI_DISABLE_DEFAULT_MATH_FUNCTIONS.
- Fonts: ImFontAtlas::AddCustomRectRegular() now requires an ID larger than 0x110000 (instead of 0x10000) to
  conform with supporting Unicode planes 1-16 in a future update. ID below 0x110000 will now assert.
- Backends: DX12: Added extra ID3D12DescriptorHeap parameter to ImGui_ImplDX12_Init() function.
  The value is unused in master branch but will be used by the multi-viewport feature. (#2851) [@obfuscate]

Other Changes:

- InputText, Nav: Fixed Home/End key broken when activating Keyboard Navigation. (#787)
- InputText: Filter out ASCII 127 (DEL) emitted by low-level OSX layer, as we are using the Key value. (#2578)
- Layout: Fixed a couple of subtle bounding box vertical positioning issues relating to the handling of text
  baseline alignment. The issue would generally manifest when laying out multiple items on a same line,
  with varying heights and text baseline offsets.
  Some specific examples, e.g. a button with regular frame padding followed by another item with a
  multi-line label and no frame padding, such as: multi-line text, small button, tree node item, etc.
  The second item was correctly offset to match text baseline, and would interact/display correctly,
  but it wouldn't push the contents area boundary low enough.
- Scrollbar: Fixed an issue where scrollbars wouldn't display on the frame following a frame where
  all child window contents would be culled.
- ColorPicker: Fixed SV triangle gradient to block (broken in 1.73). (#2864, #2711). [@lewa-j]
- TreeNode: Fixed combination of ImGuiTreeNodeFlags_SpanFullWidth and ImGuiTreeNodeFlags_OpenOnArrow
  incorrectly locating the arrow hit position to the left of the frame. (#2451, #2438, #1897)
- TreeNode: The collapsing arrow accepts click even if modifier keys are being held, facilitating
  interactions with custom multi-selections patterns. (#2886, #1896, #1861)
- TreeNode: Added IsItemToggledOpen() to explicitly query if item was just open/closed, facilitating
  interactions with custom multi-selections patterns. (#1896, #1861)
- DragScalar, SliderScalar, InputScalar: Added p_ prefix to parameter that are pointers to the data
  to clarify how they are used, and more comments redirecting to the demo code. (#2844)
- Error handling: Assert if user mistakenly calls End() instead of EndChild() on a child window. (#1651)
- Misc: Optimized storage of window settings data (reducing allocation count).
- Misc: Windows: Do not use _wfopen() if IMGUI_DISABLE_WIN32_FUNCTIONS is defined. (#2815)
- Misc: Windows: Disabled win32 function by default when building with UWP. (#2892, #2895)
- Misc: Using static_assert() when using C++11, instead of our own construct (avoid zealous Clang warnings).
- Misc: Added IMGUI_DISABLE_FILE_FUNCTIONS/IMGUI_DISABLE_DEFAULT_FILE_FUNCTION to nullify or disable
  default implementation of ImFileXXX functions linking with fopen/fclose/fread/fwrite. (#2734)
- Docs: Improved and moved FAQ to docs/FAQ.md so it can be readable on the web. [@ButternCream, @ocornut]
- Docs: Moved misc/fonts/README.txt to docs/FONTS.txt.
- Docs: Added permanent redirect from https://www.dearimgui.org/faq to FAQ page.
- Demo: Added simple item reordering demo in Widgets -> Drag and Drop section. (#2823, #143) [@rokups]
- Metrics: Show wire-frame mesh and approximate surface area when hovering ImDrawCmd. [@ShironekoBen]
- Metrics: Expose basic details of each window key/value state storage.
- Examples: DX12: Using IDXGIDebug1::ReportLiveObjects() when DX12_ENABLE_DEBUG_LAYER is enabled.
- Examples: Emscripten: Removed BINARYEN_TRAP_MODE=clamp from Makefile which was removed in Emscripten 1.39.0
  but required prior to 1.39.0, making life easier for absolutely no-one. (#2877, #2878) [@podsvirov]
- Backends: OpenGL2: Explicitly backup, setup and restore GL_TEXTURE_ENV to increase compatibility with
  legacy OpenGL applications. (#3000)
- Backends: OpenGL3: Fix building with pre-3.2 GL loaders which do not expose glDrawElementsBaseVertex(),
  using runtime GL version to decide if we set ImGuiBackendFlags_RendererHasVtxOffset. (#2866, #2852) [@dpilawa]
- Backends: OSX: Fix using Backspace key. (#2578, #2817, #2818) [@DiligentGraphics]
- Backends: GLFW: Previously installed user callbacks are now restored on shutdown. (#2836) [@malte-v]
- CI: Set up a bunch of continuous-integration tests using GitHub Actions. We now compile many of the example
  applications on Windows, Linux, MacOS, iOS, Emscripten. Removed Travis integration. (#2865) [@rokups]

Docking+Viewports Branch:

- Docking: Can undock from the small triangle button. (#2109,. #2645)
- Docking: Fixed node->HasCloseButton not honoring ImGuiDockNodeFlags_NoCloseButton in a floating node,
  leading to empty space at the right of tab-bars with those flags. (#2109)
- Docking: Made docked windows not use style.ChildRounding.
- Multi-viewports: Added multi-viewport support in the DX12 back-end. (#2851) [@obfuscate]


-----------------------------------------------------------------------
 VERSION 1.73 (Released 2019-09-24)
-----------------------------------------------------------------------

Decorated log and release notes: https://github.com/ocornut/imgui/releases/tag/v1.73

Other Changes:

- Nav, Scrolling: Added support for Home/End key. (#787)
- ColorEdit: Disable Hue edit when Saturation==0 instead of letting Hue values jump around.
- ColorEdit, ColorPicker: In HSV display of a RGB stored value, attempt to locally preserve Hue
  when Saturation==0, which reduces accidentally lossy interactions. (#2722, #2770) [@rokups]
- ColorPicker: Made rendering aware of global style alpha of the picker can be faded out. (#2711)
  Note that some elements won't accurately fade down with the same intensity, and the color wheel
  when enabled will have small overlap glitches with (style.Alpha < 1.0).
- Tabs: Fixed single-tab not shrinking their width down.
- Tabs: Fixed clicking on a tab larger than tab-bar width creating a bouncing feedback loop.
- Tabs: Feed desired width (sum of unclipped tabs width) into layout system to allow for auto-resize. (#2768)
  (before 1.71 tab bars fed the sum of current width which created feedback loops in certain situations).
- Tabs: Improved shrinking for large number of tabs to avoid leaving extraneous space on the right side.
  Individuals tabs are given integer-rounded width and remainder is spread between tabs left-to-right.
- Columns, Separator: Fixed a bug where non-visible separators within columns would alter the next row position
  differently than visible ones.
- SliderScalar: Improved assert when using U32 or U64 types with a large v_max value. (#2765) [@loicmouton]
- DragInt, DragFloat, DragScalar: Using (v_min > v_max) allows locking any edits to the value.
- DragScalar: Fixed dragging of unsigned values on ARM cpu (float to uint cast is undefined). (#2780) [@dBagrat]
- TreeNode: Added ImGuiTreeNodeFlags_SpanAvailWidth flag. (#2451, #2438, #1897) [@Melix19, @PathogenDavid]
  This extends the hit-box to the right-most edge, even if the node is not framed.
  (Note: this is not the default in order to allow adding other items on the same line. In the future we will
  aim toward refactoring the hit-system to be front-to-back, allowing more natural overlapping of items,
  and then we will be able to make this the default.)
- TreeNode: Added ImGuiTreeNodeFlags_SpanFullWidth flag. This extends the hit-box to both the left-most and
  right-most edge of the working area, bypassing indentation.
- CollapsingHeader: Added support for ImGuiTreeNodeFlags_Bullet and ImGuiTreeNodeFlags_Leaf on framed nodes,
  mostly for consistency. (#2159, #2160) [@goran-w]
- Selectable: Added ImGuiSelectableFlags_AllowItemOverlap flag in public api (was previously internal only).
- Style: Allow style.WindowMenuButtonPosition to be set to ImGuiDir_None to hide the collapse button. (#2634, #2639)
- Font: Better ellipsis ("...") drawing implementation. Instead of drawing three pixel-ey dots (which was glaringly
  unfitting with many types of fonts) we first attempt to find a standard ellipsis glyphs within the loaded set.
  Otherwise we render ellipsis using '.' from the font from where we trim excessive spacing to make it as narrow
  as possible. (#2775) [@rokups]
- ImDrawList: Clarified the name of many parameters so reading the code is a little easier. (#2740)
- ImDrawListSplitter: Fixed merging channels if the last submitted draw command used a different texture. (#2506)
- Using offsetof() when available in C++11. Avoids Clang sanitizer complaining about old-style macros. (#94)
- ImVector: Added find(), find_erase(), find_erase_unsorted() helpers.
- Added a mechanism to compact/free the larger allocations of unused windows (buffers are compacted when
  a window is unused for 60 seconds, as per io.ConfigWindowsMemoryCompactTimer = 60.0f). Note that memory
  usage has never been reported as a problem, so this is merely a touch of overzealous luxury. (#2636)
- Documentation: Various tweaks and improvements to the README page. [@ker0chan]
- Backends: OpenGL3: Tweaked initialization code allow application calling ImGui_ImplOpenGL3_CreateFontsTexture()
  before ImGui_ImplOpenGL3_NewFrame(), which sometimes can be convenient.
- Backends: OpenGL3: Attempt to automatically detect default GL loader by using __has_include. (#2798) [@o-micron]
- Backends: DX11: Fixed GSGetShader() call not passing an initialized instance count, which would
  generally make the DX11 debug layer complain (bug added in 1.72).
- Backends: Vulkan: Added support for specifying multisample count. Set 'ImGui_ImplVulkan_InitInfo::MSAASamples' to
   one of the VkSampleCountFlagBits values to use, default is non-multisampled as before. (#2705, #2706) [@vilya]
- Examples: OSX: Fix example_apple_opengl2/main.mm not forwarding mouse clicks and drags correctly. (#1961, #2710)
  [@intonarumori, @ElectricMagic]
- Misc: Updated stb_rect_pack.h from 0.99 to 1.00 (fixes by @rygorous: off-by-1 bug in best-fit heuristic,
  fix handling of rectangles too large to fit inside texture). (#2762) [@tido64]

Docking+Viewports Branch:

- Docking: Fix BeginDocked() path that creates node so that SetNextWindowDockID() doesn't immediately discard the node. (#2109)
- Docking: Fix for node created at the same time as windows that are still resizing (typically with
  io.ConfigDockingAlwaysTabBar) to not be zero/min sized. (#2109). The fix delays their visibility by one frame,
  which is not ideal but not very problematic as the .ini data gets populated after that.
- Docking: Fix a crash that could occur with a malformed ini file (DockNode Parent value pointing to a missing node).
- Viewport: Fix modal/popup window being stuck in unowned hidden viewport associated to fallback window without stealing
  it back. Fix modal reference viewport when opened outside of another window. (#1542)
- Viewport: Modals don't need to set ImGuiViewportFlags_NoFocusOnClick, this also mitigate the issue described by #2445,
  which becomes particularly bad with unfocused modal. (#1542)
- Viewport: better case case where host window gets moved and resized simultaneous (toggling maximized state).
  There's no perfect solution there, than using io.ConfigViewportsNoAutoMerge = false. (#1542)
- Viewport, Docking: Fixed incorrect assignment of IsFallbackWindow which would tag dock node host windows created
  in NewFrame() as such, messing with popup viewport inheritance.
- Viewport: Fixed issue where resize grip would display as hovered while mouse is still off the OS bounds so a click
  would miss it and focus the OS window behind expected one. (#1542)
- Viewport: Fix to allow multiple shutdown / calls to DestroyPlatformWindows(). (#2769)
- Viewport: Backends: GLFW: Fix setting window size on macOS (#2767, #2117) [@rokups]
- Viewport: Backends: GLFW+Linux: Fix window having incorrect size after uncollapse. (#2756, #2117) [@rokups]
- Viewport: Backends: DirectX9: Workaround for windows not refreshing when main viewport has no draw call. (#2560)


-----------------------------------------------------------------------
 VERSION 1.72b (Released 2019-07-31)
-----------------------------------------------------------------------

Decorated log and release notes: https://github.com/ocornut/imgui/releases/tag/v1.72b

Other Changes:

- Nav, Scrolling: Fixed programmatic scroll leading to a slightly incorrect scroll offset when
  the window has decorations or a menu-bar (broken in 1.71). This was mostly noticeable when
  a keyboard/gamepad movement led to scrolling the view, or using e.g. SetScrollHereY() function.
- Nav: Made hovering non-MenuItem Selectable not re-assign the source item for keyboard navigation.
- Nav: Fixed an issue with NavFlattened window flag (beta) where widgets not entirely fitting
  in child window (often selectables because of their protruding sides) would be not considered
  as entry points to to navigate toward the child window. (#787)


-----------------------------------------------------------------------
 VERSION 1.72 (Released 2019-07-27)
-----------------------------------------------------------------------

Decorated log and release notes: https://github.com/ocornut/imgui/releases/tag/v1.72

Breaking Changes:

- Removed redirecting functions/enums names that were marked obsolete in 1.51 (June 2017):
  - ImGuiCol_Column*, ImGuiSetCond_* enums.
  - IsItemHoveredRect(), IsPosHoveringAnyWindow(), IsMouseHoveringAnyWindow(), IsMouseHoveringWindow() functions.
  - IMGUI_ONCE_UPON_A_FRAME macro.
  If you were still using the old names, read "API Breaking Changes" section of imgui.cpp to find out
  the new names or equivalent features.
- Renamed ImFontAtlas::CustomRect to ImFontAtlasCustomRect. Kept redirection typedef (will obsolete).
- Removed TreeAdvanceToLabelPos() which is rarely used and only does SetCursorPosX(GetCursorPosX() + GetTreeNodeToLabelSpacing()).
  Kept redirection function (will obsolete). (#581, #324)

Other Changes:

- Scrolling: Made mouse-wheel scrolling lock the underlying window until the mouse is moved again or
  until a short delay expires (~2 seconds). This allow uninterrupted scroll even if child windows are
  passing under the mouse cursor. (#2604)
- Scrolling: Made it possible for mouse wheel and navigation-triggered scrolling to override a call to
  SetScrollX()/SetScrollY(), making it possible to use a simpler stateless pattern for auto-scrolling:
     // (Submit items..)
     if (ImGui::GetScrollY() >= ImGui::GetScrollMaxY())  // If scrolling at the already at the bottom..
         ImGui::SetScrollHereY(1.0f);                    // ..make last item fully visible
- Scrolling: Added SetScrollHereX(), SetScrollFromPosX() for completeness. (#1580) [@kevreco]
- Scrolling: Mouse wheel scrolling while hovering a child window is automatically forwarded to parent window
  if ScrollMax is zero on the scrolling axis.
  Also still the case if ImGuiWindowFlags_NoScrollWithMouse is set (not new), but previously the forwarding
  would be disabled if ImGuiWindowFlags_NoScrollbar was set on the child window, which is not the case
  any more. Forwarding can still be disabled by setting ImGuiWindowFlags_NoInputs. (amend #1502, #1380).
- Window: Fixed InnerClipRect right-most coordinates using wrong padding setting (introduced in 1.71).
- Window: Fixed old SetWindowFontScale() api value from not being inherited by child window. Added
  comments about the right way to scale your UI (load a font at the right side, rebuild atlas, scale style).
- Scrollbar: Avoid overlapping the opposite side when window (often a child window) is forcibly too small.
- Combo: Hide arrow when there's not enough space even for the square button.
- InputText: Testing for newly added ImGuiKey_KeyPadEnter key. (#2677, #2005) [@amc522]
- Tabs: Fixed unfocused tab bar separator color (was using ImGuiCol_Tab, should use ImGuiCol_TabUnfocusedActive).
- Columns: Fixed a regression from 1.71 where the right-side of the contents rectangle within each column
  would wrongly use a WindowPadding.x instead of ItemSpacing.x like it always did. (#125, #2666)
- Columns: Made the right-most edge reaches up to the clipping rectangle (removing half of WindowPadding.x
  worth of asymmetrical/extraneous padding, note that there's another half that conservatively has to offset
  the right-most column, otherwise it's clipping width won't match the other columns). (#125, #2666)
- Columns: Improved honoring alignment with various values of ItemSpacing.x and WindowPadding.x. (#125, #2666)
- Columns: Made GetColumnOffset() and GetColumnWidth() behave when there's no column set, consistently with
  other column functions. (#2683)
- InputTextMultiline: Fixed vertical scrolling tracking glitch.
- Word-wrapping: Fixed overzealous word-wrapping when glyph edge lands exactly on the limit. Because
  of this, auto-fitting exactly unwrapped text would make it wrap. (fixes initial 1.15 commit, 78645a7d).
- Style: Attenuated default opacity of ImGuiCol_Separator in Classic and Light styles.
- Style: Added style.ColorButtonPosition (left/right, defaults to ImGuiDir_Right) to move the color button
  of ColorEdit3/ColorEdit4 functions to either side of the inputs.
- IO: Added ImGuiKey_KeyPadEnter and support in various backends (previously backends would need to
  specifically redirect key-pad keys to their regular counterpart). This is a temporary attenuating measure
  until we actually refactor and add whole sets of keys into the ImGuiKey enum. (#2677, #2005) [@amc522]
- Misc: Made Button(), ColorButton() not trigger an "edited" event leading to IsItemDeactivatedAfterEdit()
  returning true. This also effectively make ColorEdit4() not incorrect trigger IsItemDeactivatedAfterEdit()
  when clicking the color button to open the picker popup. (#1875)
- Misc: Added IMGUI_DISABLE_METRICS_WINDOW imconfig.h setting to explicitly compile out ShowMetricsWindow().
- Debug Tools: Added "Metrics->Tools->Item Picker" tool which allow clicking on a widget to break in the
  debugger within the item code. The tool calls IM_DEBUG_BREAK() which can be redefined in imconfig.h.
- ImDrawList: Fixed CloneOutput() helper crashing. (#1860) [@gviot]
- ImDrawList::ChannelsSplit(), ImDrawListSplitter: Fixed an issue with merging draw commands between
  channel 0 and 1. (#2624)
- ImDrawListSplitter: Fixed memory leak when using low-level split api (was not affecting ImDrawList api,
  also this type was added in 1.71 and not advertised as a public-facing feature).
- Fonts: binary_to_compressed_c.cpp: Display an error message if failing to open/read the input font file.
- Demo: Log, Console: Using a simpler stateless pattern for auto-scrolling.
- Demo: Widgets: Showing how to use the format parameter of Slider/Drag functions to display the name
  of an enum value instead of the underlying integer value.
- Demo: Renamed the "Help" menu to "Tools" (more accurate).
- Backends: DX10/DX11: Backup, clear and restore Geometry Shader is any is bound when calling renderer.
- Backends: DX11: Clear Hull Shader, Domain Shader, Compute Shader before rendering. Not backing/restoring them.
- Backends: OSX: Disabled default native Mac clipboard copy/paste implementation in core library (added in 1.71),
  because it needs application to be linked with '-framework ApplicationServices'. It can be explicitly
  enabled back by using '#define IMGUI_ENABLE_OSX_DEFAULT_CLIPBOARD_FUNCTIONS' in imconfig.h. Re-added
  equivalent using NSPasteboard api in the imgui_impl_osx.mm experimental backend. (#2546)
- Backends: SDL2: Added ImGui_ImplSDL2_InitForD3D() function to make D3D support more visible.
  (#2482, #2632) [@josiahmanson]
- Examples: Added SDL2+DirectX11 example application. (#2632, #2612, #2482) [@vincenthamm]

Docking+Viewports Branch:

- Docking: Making it possible to undock a node by clicking on the tab bar / title bar for the node. (#2645).
- Docking: Explicitly inhibit constraint when docked for now. Fix clipping issue related to constraints. (#2690).
- Docking: Fixed dragging/resizing from OS decoration not marking settings as dirty.
- Docking: Renamed io.ConfigDockingTabBarOnSingleWindows to io.ConfigDockingAlwaysTabBar.
  Added ImGuiWindowClass::DockingAlwaysTabBar to set on individual windows.
- Docking: Perform simple check: assert if Docking or Viewport are enabled exactly on frame 1 (instead of frame 0
  or later), which is a common user error leading to loss of .ini data on load.
- Docking: Fix so that an appearing window making a dock node reappear won't have a zero-size on its first frame.
- Docking: Fixed using ImGuiDockNodeFlags_AutoHideTabBar with io.ConfigDockingTabBarOnSingleWindows.
- Docking: Added ImGuiDockNode to .natvis file.
- Docking: Fixed support for large meshes in GetBackgroundDrawList(), GetForegroundDrawList(). (#2638)
- Viewport: Fix monitor dpi info not being copied to main viewport when multi-viewports are not enabled. (#2621, #1676)
- Viewport: Refactored ImGuiWindowClass's ViewportFlagsOverrideMask + ViewportFlagsOverrideValue into
  ViewportFlagsOverrideSet + ViewportFlagsOverrideClear which appears easier to grasp. (#1542)
- Viewport: Added ImGuiViewportFlags_NoAutoMerge to prevent merging into host viewport in a per-window basis
  via the ImGuiWindowClass override mechanism. (#1542)


-----------------------------------------------------------------------
 VERSION 1.71 (Released 2019-06-12)
-----------------------------------------------------------------------

Decorated log and release notes: https://github.com/ocornut/imgui/releases/tag/v1.71

Breaking Changes:

- IO: changed AddInputCharacter(unsigned short c) signature to AddInputCharacter(unsigned int c).
- Renamed SetNextTreeNodeOpen() to SetNextItemOpen(). Kept inline redirection function (will obsolete).
- Window: rendering of child windows outer decorations (e.g. bg color, border, scrollbars) is now
  performed as part of their parent window, avoiding the creation of an extraneous draw commands.
  If you have overlapping child windows with decorations, and relied on their relative z-order to be
  mapped to submission their order, this will affect your rendering. The optimization is disabled
  if the parent window has no visual output because it appears to be the most common situation leading
  to the creation of overlapping child windows. Please reach out if you are affected by this change!

Other Changes:

- Window: clarified behavior of SetNextWindowContentSize(). Content size is defined as the size available
  after removal of WindowPadding on each sides. So SetNextWindowContentSize(ImVec2(100,100)) + auto-resize
  will always allow submitting a 100x100 item without creating a scrollbar, regarding of WindowPadding.
  The exact meaning of ContentSize for decorated windows was previously ill-defined.
- Window: Fixed auto-resize with AlwaysVerticalScrollbar or AlwaysHorizontalScrollbar flags.
- Window: Fixed one case where auto-resize by double-clicking the resize grip would make either scrollbar
  appear for a single frame after the resize.
- Separator: Revert 1.70 "Declare its thickness (1.0f) to the layout" change. It's not incorrect
  but it breaks existing some layout patterns. Will return back to it when we expose Separator flags.
- Fixed InputScalar, InputScalarN, SliderScalarN, DragScalarN with non-visible label from inserting
  style.ItemInnerSpacing.x worth of trailing spacing.
- Fixed InputFloatX, SliderFloatX, DragFloatX functions erroneously reporting IsItemEdited() multiple
  times when the text input doesn't match the formatted output value (e.g. input "1" shows "1.000").
  It wasn't much of a problem because we typically use the return value instead of IsItemEdited() here.
- Fixed uses of IsItemDeactivated(), IsItemDeactivatedAfterEdit() on multi-components widgets and
  after EndGroup(). (#2550, #1875)
- Fixed crash when appending with BeginMainMenuBar() more than once and no other window are showing. (#2567)
- ColorEdit: Fixed the color picker popup only displaying inputs as HSV instead of showing multiple
  options. (#2587, broken in 1.69 by #2384).
- CollapsingHeader: Better clipping when a close button is enabled and it overlaps the label. (#600)
- Scrollbar: Minor bounding box adjustment to cope with various border size.
- Scrollbar, Style: Changed default style.ScrollbarSize from 16 to 14.
- Combo: Fixed rounding not applying with the ImGuiComboFlags_NoArrowButton flag. (#2607) [@DucaRii]
- Nav: Fixed gamepad/keyboard moving of window affecting contents size incorrectly, sometimes leading
  to scrollbars appearing during the movement.
- Nav: Fixed rare crash when e.g. releasing Alt-key while focusing a window with a menu at the same
  frame as clearing the focus. This was in most noticeable in backends such as Glfw and SDL which
  emits key release events when focusing another viewport, leading to Alt+clicking on void on another
  viewport triggering the issue. (#2609)
- TreeNode, CollapsingHeader: Fixed highlight frame not covering horizontal area fully when using
  horizontal scrolling. (#2211, #2579)
- Tabs: Fixed BeginTabBar() within a window with horizontal scrolling from creating a feedback
  loop with the horizontal contents size.
- Columns: Fixed Columns() within a window with horizontal scrolling from not covering the full
  horizontal area (previously only worked with an explicit contents size). (#125)
- Columns: Fixed Separator from creating an extraneous draw command. (#125)
- Columns: Fixed Selectable with SpanAllColumns flag from creating an extraneous draw command. (#125)
- Style: Added style.WindowMenuButtonPosition (left/right, defaults to ImGuiDir_Left) to move the
  collapsing/docking button to the other side of the title bar.
- Style: Made window close button cross slightly smaller.
- Log/Capture: Fixed BeginTabItem() label not being included in a text log/capture.
- ImDrawList: Added ImDrawCmd::VtxOffset value to support large meshes (64k+ vertices) using 16-bit indices.
  The renderer backend needs to set 'io.BackendFlags |= ImGuiBackendFlags_RendererHasVtxOffset' to enable
  this, and honor the ImDrawCmd::VtxOffset field. Otherwise the value will always be zero. (#2591)
  This has the advantage of preserving smaller index buffers and allowing to execute on hardware that do not
  support 32-bit indices. Most examples backends have been modified to support the VtxOffset field.
- ImDrawList: Added ImDrawCmd::IdxOffset value, equivalent to summing element count for each draw command.
  This is provided for convenience and consistency with VtxOffset. (#2591)
- ImDrawCallback: Allow to override the signature of ImDrawCallback by #define-ing it. This is meant to
  facilitate custom rendering backends passing local render-specific data to the draw callback.
- ImFontAtlas: FreeType: Added RasterizerFlags::Monochrome flag to disable font anti-aliasing. Combine
  with RasterizerFlags::MonoHinting for best results. (#2545) [@HolyBlackCat]
- ImFontGlyphRangesBuilder: Fixed unnecessarily over-sized buffer, which incidentally was also not
  fully cleared. Fixed edge-case overflow when adding character 0xFFFF. (#2568). [@NIKE3500]
- Demo: Added full "Dear ImGui" prefix to the title of "Dear ImGui Demo" and "Dear ImGui Metrics" windows.
- Backends: Add native Mac clipboard copy/paste default implementation in core library to match what we are
  dealing with Win32, and to facilitate integration in custom engines. (#2546) [@andrewwillmott]
- Backends: OSX: imgui_impl_osx: Added mouse cursor support. (#2585, #1873) [@actboy168]
- Examples/Backends: DirectX9/10/11/12, Metal, Vulkan, OpenGL3 (Desktop GL only): Added support for large meshes
  (64k+ vertices) with 16-bit indices, enable 'ImGuiBackendFlags_RendererHasVtxOffset' in those backends. (#2591)
- Examples/Backends: Don't filter characters under 0x10000 before calling io.AddInputCharacter(),
  the filtering is done in io.AddInputCharacter() itself. This is in prevision for fuller Unicode
  support. (#2538, #2541)


-----------------------------------------------------------------------
 VERSION 1.70 (Released 2019-05-06)
-----------------------------------------------------------------------

Decorated log and release notes: https://github.com/ocornut/imgui/releases/tag/v1.70

Breaking Changes:

- ImDrawList: Improved algorithm for mitre joints on thick lines, preserving correct thickness
  up to 90 degrees angles (e.g. rectangles). If you have custom rendering using thick lines,
  they will appear a little thicker now. (#2518) [@rmitton]
- Obsoleted GetContentRegionAvailWidth(), use GetContentRegionAvail().x instead.
  Kept inline redirection function.
- Examples: Vulkan: Added MinImageCount/ImageCount fields in ImGui_ImplVulkan_InitInfo, required
  during initialization to specify the number of in-flight image requested by swap chains.
  (was previously a hard #define IMGUI_VK_QUEUED_FRAMES 2). (#2071, #1677) [@nathanvoglsam]
- Examples: Vulkan: Tidying up the demo/internals helpers (most engine/app should not rely
  on them but it is possible you have!).

Other Changes:

- ImDrawList: Added ImDrawCallback_ResetRenderState, a special ImDrawList::AddCallback() value
  to request the renderer backend to reset its render state. (#2037, #1639, #2452)
  Examples: Added support for ImDrawCallback_ResetRenderState in all renderer backends. Each
  renderer code setting up initial render state has been moved to a function so it could be
  called at the start of rendering and when a ResetRenderState is requested. [@ocornut, @bear24rw]
- InputText: Fixed selection background rendering one frame after the cursor movement when
  first transitioning from no-selection to has-selection. (Bug in 1.69) (#2436) [@Nazg-Gul]
- InputText: Work-around for buggy standard libraries where isprint('\t') returns true. (#2467, #1336)
- InputText: Fixed ImGuiInputTextFlags_AllowTabInput leading to two tabs characters being inserted
  if the backend provided both Key and Character input. (#2467, #1336)
- Layout: Added SetNextItemWidth() helper to avoid using PushItemWidth/PopItemWidth() for single items.
  Note that SetNextItemWidth() currently only affect the same subset of items as PushItemWidth(),
  generally referred to as the large framed+labeled items. Because the new SetNextItemWidth()
  function is explicit we may later extend its effect to more items.
- Layout: Fixed PushItemWidth(-width) for right-side alignment laying out some items (button, listbox, etc.)
  with negative sizes if the 'width' argument was smaller than the available width at the time of item
  submission.
- Window: Fixed window with the AlwaysAutoResize flag unnecessarily extending their hovering boundaries
  by a few pixels (this is used to facilitate resizing from borders when available for a given window).
  One of the noticeable minor side effect was that navigating menus would have had a tendency to disable
  highlight from parent menu items earlier than necessary while approaching the child menu.
- Window: Close button is horizontally aligned with style.FramePadding.x.
- Window: Fixed contents region being off by WindowBorderSize amount on the right when scrollbar is active.
- Window: Fixed SetNextWindowSizeConstraints() with non-rounded positions making windows drift. (#2067, #2530)
- Popups: Closing a popup restores the focused/nav window in place at the time of the popup opening,
  instead of restoring the window that was in the window stack at the time of the OpenPopup call. (#2517)
  Among other things, this allows opening a popup while no window are focused, and pressing Escape to
  clear the focus again.
- Popups: Fixed right-click from closing all popups instead of aiming at the hovered popup level
  (regression in 1.67).
- Selectable: With ImGuiSelectableFlags_AllowDoubleClick doesn't return true on the mouse button release
  following the double-click. Only first mouse release + second mouse down (double-click) returns true.
  Likewise for internal ButtonBehavior() with both _PressedOnClickRelease | _PressedOnDoubleClick. (#2503)
- GetMouseDragDelta(): also returns the delta on the mouse button released frame. (#2419)
- GetMouseDragDelta(): verify that mouse positions are valid otherwise returns zero.
- Inputs: Also add support for horizontal scroll with Shift+Mouse Wheel. (#2424, #1463) [@LucaRood]
- PlotLines, PlotHistogram: Ignore NaN values when calculating min/max bounds. (#2485)
- Columns: Fixed boundary of clipping being off by 1 pixel within the left column. (#125)
- Separator: Declare its thickness (1.0f) to the layout, making items around separator more symmetrical.
- Combo, Slider, Scrollbar: Improve rendering in situation when there's only a few pixels available (<3 pixels).
- Nav: Fixed Drag/Slider functions going into text input mode when keyboard CTRL is held while pressing NavActivate.
- Drag and Drop: Fixed drag source with ImGuiDragDropFlags_SourceAllowNullID and null ID from receiving click
  regardless of being covered by another window (it didn't honor correct hovering rules). (#2521)
- ImDrawList: Improved algorithm for mitre joints on thick lines, preserving correct thickness up to 90 degrees
  angles, also faster to output. (#2518) [@rmitton]
- Misc: Added IM_MALLOC/IM_FREE macros mimicking IM_NEW/IM_DELETE so user doesn't need to revert
  to using the ImGui::MemAlloc()/MemFree() calls directly.
- Misc: Made IMGUI_CHECKVERSION() macro also check for matching size of ImDrawIdx.
- Metrics: Added "Show windows rectangles" tool to visualize the different rectangles.
- Demo: Improved trees in columns demo.
- Examples: OpenGL: Added a test GL call + comments in ImGui_ImplOpenGL3_Init() to detect uninitialized
  GL function loaders early, and help users understand what they are missing. (#2421)
- Examples: SDL: Added support for SDL_GameController gamepads (enable with ImGuiConfigFlags_NavEnableGamepad). (#2509) [@DJLink]
- Examples: Emscripten: Added Emscripten+SDL+GLES2 example. (#2494, #2492, #2351, #336) [@nicolasnoble, @redblobgames]
- Examples: Metal: Added Glfw+Metal example. (#2527) [@bear24rw]
- Examples: OpenGL3: Minor tweaks + not calling glBindBuffer more than necessary in the render loop.
- Examples: Vulkan: Fixed in-flight buffers issues when using multi-viewports. (#2461, #2348, #2378, #2097)
- Examples: Vulkan: Added missing support for 32-bit indices (#define ImDrawIdx unsigned int).
- Examples: Vulkan: Avoid passing negative coordinates to vkCmdSetScissor, which debug validation layers do not like.
- Examples: Vulkan: Added ImGui_ImplVulkan_SetMinImageCount() to change min image count at runtime. (#2071) [@nathanvoglsam]
- Examples: DirectX9: Fixed erroneous assert in ImGui_ImplDX9_InvalidateDeviceObjects(). (#2454)
- Examples: DirectX10/11/12, Allegro, Marmalade: Render functions early out when display size is zero (minimized). (#2496)
- Examples: GLUT: Fixed existing FreeGLUT example to work with regular GLUT. (#2465) [@andrewwillmott]
- Examples: GLUT: Renamed imgui_impl_freeglut.cpp/.h to imgui_impl_glut.cpp/.h. (#2465) [@andrewwillmott]
- Examples: GLUT: Made io.DeltaTime always > 0. (#2430)
- Examples: Visual Studio: Updated default platform toolset+sdk in vcproj files from v100+sdk7 (vs2010)
  to v110+sdk8 (vs2012). This is mostly so we can remove reliance on DXSDK_DIR for the DX10/DX11 example,
  which if existing and when switching to recent SDK ends up conflicting and creating warnings.


-----------------------------------------------------------------------
 VERSION 1.69 (Released 2019-03-13)
-----------------------------------------------------------------------

Decorated log and release notes: https://github.com/ocornut/imgui/releases/tag/v1.69

Breaking Changes:

- Renamed ColorEdit/ColorPicker's ImGuiColorEditFlags_RGB/_HSV/_HEX flags to respectively
  ImGuiColorEditFlags_DisplayRGB/_DisplayHSV/_DisplayHex. This is because the addition of
  new flag ImGuiColorEditFlags_InputHSV makes the earlier one ambiguous.
  Kept redirection enum values (will obsolete). (#2384) [@haldean]
- Renamed GetOverlayDrawList() to GetForegroundDrawList(). Kept redirection function (will obsolete). (#2391)

Other Changes:

- Added GetBackgroundDrawList() helper to quickly get access to a ImDrawList that will be rendered
  behind every other windows. (#2391, #545)
- DragScalar, InputScalar, SliderScalar: Added support for u8/s8/u16/s16 data types (ImGuiDataType_S8, etc.)
  We are reusing function instances of larger types to reduce code size. (#643, #320, #708, #1011)
- Added InputTextWithHint() to display a description/hint in the text box when no text
  has been entered. (#2400) [@Organic-Code, @ocornut]
- Nav: Fixed a tap on AltGR (e.g. German keyboard) from navigating to the menu layer.
- Nav: Fixed Ctrl+Tab keeping active InputText() of a previous window active after the switch. (#2380)
- Fixed IsItemDeactivated()/IsItemDeactivatedAfterEdit() from not correctly returning true
  when tabbing out of a focusable widget (Input/Slider/Drag) in most situations. (#2215, #1875)
- InputInt, InputFloat, InputScalar: Fix to keep the label of the +/- buttons centered when
  style.FramePadding.x is abnormally larger than style.FramePadding.y. Since the buttons are
  meant to be square (to align with e.g. color button) we always use FramePadding.y. (#2367)
- InputInt, InputScalar: +/- buttons now respects the natural type limits instead of
  overflowing or underflowing the value.
- InputText: Fixed an edge case crash that would happen if another widget sharing the same ID
  is being swapped with an InputText that has yet to be activated.
- InputText: Fixed various display corruption related to swapping the underlying buffer while
  a input widget is active (both for writable and read-only paths). Often they would manifest
  when manipulating the scrollbar of a multi-line input text.
- ColorEdit, ColorPicker, ColorButton: Added ImGuiColorEditFlags_InputHSV to manipulate color
  values encoded as HSV (in order to avoid HSV<>RGB round trips and associated singularities).
  (#2383, #2384) [@haldean]
- ColorPicker: Fixed a bug/assertion when displaying a color picker in a collapsed window
  while dragging its title bar. (#2389)
- ColorEdit: Fixed tooltip not honoring the ImGuiColorEditFlags_NoAlpha contract of never
  reading the 4th float in the array (value was read and discarded). (#2384) [@haldean]
- MenuItem, Selectable: Fixed disabled widget interfering with navigation (fix c2db7f63 in 1.67).
- Tabs: Fixed a crash when using many BeginTabBar() recursively (didn't affect docking). (#2371)
- Tabs: Added extra mis-usage error recovery. Past the assert, common mis-usage don't lead to
  hard crashes any more, facilitating integration with scripting languages. (#1651)
- Tabs: Fixed ImGuiTabItemFlags_SetSelected being ignored if the tab is not visible (with
  scrolling policy enabled) or if is currently appearing.
- Tabs: Fixed Tab tooltip code making drag and drop tooltip disappear during the frame where
  the drag payload activate a tab.
- Tabs: Reworked scrolling policy (when ImGuiTabBarFlags_FittingPolicyScroll is set) to
  teleport the view when aiming at a tab far away the visible section, and otherwise accelerate
  the scrolling speed to cap the scrolling time to 0.3 seconds.
- Text: Fixed large Text/TextUnformatted calls not feeding their size into layout when starting
  below the lower point of the current clipping rectangle. This bug has been there since v1.0!
  It was hardly noticeable but would affect the scrolling range, which in turn would affect
  some scrolling request functions when called during the appearing frame of a window.
- Plot: Fixed divide-by-zero in PlotLines() when passing a count of 1. (#2387) [@Lectem]
- Log/Capture: Fixed LogXXX functions emitting extraneous leading carriage return.
- Log/Capture: Fixed an issue when empty string on a new line would not emit a carriage return.
- Log/Capture: Fixed LogXXX functions 'auto_open_depth' parameter being treated as an absolute
  tree depth instead of a relative one.
- Log/Capture: Fixed CollapsingHeader trailing ascii representation being "#" instead of "##".
- ImFont: Added GetGlyphRangesVietnamese() helper. (#2403)
- Misc: Asserting in NewFrame() if style.WindowMinSize is zero or smaller than (1.0f,1.0f).
- Demo: Using GetBackgroundDrawList() and GetForegroundDrawList() in "Custom Rendering" demo.
- Demo: InputText: Demonstrating use of ImGuiInputTextFlags_CallbackResize. (#2006, #1443, #1008).
- Examples: GLFW, SDL: Preserve DisplayFramebufferScale when main viewport is minimized.
  (This is particularly useful for the viewport branch because we are not supporting per-viewport
  frame-buffer scale. It fixes windows not refreshing when main viewport is minimized.) (#2416)
- Examples: OpenGL: Fix to be able to run on ES 2.0 / WebGL 1.0. [@rmitton, @gabrielcuvillier]
- Examples: OpenGL: Fix for OSX not supporting OpenGL 4.5, we don't try to read GL_CLIP_ORIGIN
  even if the OpenGL headers/loader happens to define the value. (#2366, #2186)
- Examples: Allegro: Added support for touch events (emulating mouse). (#2219) [@dos1]
- Examples: DirectX9: Minor changes to match the other DirectX examples more closely. (#2394)


-----------------------------------------------------------------------
 VERSION 1.68 (Released 2019-02-19)
-----------------------------------------------------------------------

Decorated log and release notes: https://github.com/ocornut/imgui/releases/tag/v1.68

Breaking Changes:

- Removed io.DisplayVisibleMin/DisplayVisibleMax (which were marked obsolete and removed from viewport/docking branch already).
- Made it illegal/assert when io.DisplayTime == 0.0f (with an exception for the first frame).
  If for some reason your time step calculation gives you a zero value, replace it with a arbitrarily small value!

Other Changes:

- Added .editorconfig file for text editors to standardize using spaces. (#2038) [@kudaba]
- ImDrawData: Added FramebufferScale field (currently a copy of the value from io.DisplayFramebufferScale).
  This is to allow render functions being written without pulling any data from ImGuiIO, allowing incoming
  multi-viewport feature to behave on Retina display and with multiple displays.
  If you are not using a custom backend, please update your render function code ahead of time,
  and use draw_data->FramebufferScale instead of io.DisplayFramebufferScale. (#2306, #1676)
- Added IsItemActivated() as an extension to the IsItemDeactivated/IsItemDeactivatedAfterEdit functions
  which are useful to implement variety of undo patterns. (#820, #956, #1875)
- InputText: Fixed a bug where ESCAPE would not restore the initial value in all situations. (#2321) [@relick]
- InputText: Fixed a bug where ESCAPE would be first captured by the Keyboard Navigation code. (#2321, #787)
- InputText: Fixed redo buffer exhaustion handling (rare) which could corrupt the undo character buffer. (#2333)
  The way the redo/undo buffers work would have made it generally unnoticeable to the user.
- Fixed range-version of PushID() and GetID() not honoring the ### operator to restart from the seed value.
- Fixed CloseCurrentPopup() on a child-menu of a modal incorrectly closing the modal. (#2308)
- Tabs: Added ImGuiTabBarFlags_TabListPopupButton flag to show a popup button on manual tab bars. (#261, #351)
- Tabs: Removed ImGuiTabBarFlags_NoTabListPopupButton which was available in 1.67 but actually had zero use.
- Tabs: Fixed a minor clipping glitch when changing style's FramePadding from frame to frame.
- Tabs: Fixed border (when enabled) so it is aligned correctly mid-pixel and appears as bright as other borders.
- Style, Selectable: Added ImGuiStyle::SelectableTextAlign and ImGuiStyleVar_SelectableTextAlign. (#2347) [@haldean]
- Menus: Tweaked horizontal overlap between parent and child menu (to help convey relative depth)
  from using style.ItemSpacing.x to style.ItemInnerSpacing.x, the later being expected to be smaller. (#1086)
- RadioButton: Fixed label horizontal alignment to precisely match Checkbox().
- Window: When resizing from an edge, the border is more visible and better follow the rounded corners.
- Window: Fixed initial width of collapsed windows not taking account of contents width (broken in 1.67). (#2336, #176)
- Scrollbar: Fade out and disable interaction when too small, in order to facilitate using the resize grab on very
  small window, as well as reducing visual noise/overlap.
- ListBox: Better optimized when clipped / non-visible.
- InputTextMultiline: Better optimized when clipped / non-visible.
- Font: Fixed high-level ImGui::CalcTextSize() used by most widgets from erroneously subtracting 1.0f*scale to
  calculated text width. Among noticeable side-effects, it would make sequences of repeated Text/SameLine calls
  not align the same as a single call, and create mismatch between high-level size calculation and those performed
  with the lower-level ImDrawList api. (#792) [@SlNPacifist]
- Font: Fixed building atlas when specifying duplicate/overlapping ranges within a same font. (#2353, #2233)
- ImDrawList: Fixed AddCircle(), AddCircleFilled() angle step being off, which was visible when drawing a "circle"
  with a small number of segments (e.g. an hexagon). (#2287) [@baktery]
- ImGuiTextBuffer: Added append() function (unformatted).
- ImFontAtlas: Added 0x2000-0x206F general punctuation range to default ChineseFull/ChineseSimplifiedCommon ranges. (#2093)
- ImFontAtlas: FreeType: Added support for imgui allocators + custom FreeType only SetAllocatorFunctions. (#2285) [@Vuhdo]
- ImFontAtlas: FreeType: Fixed using imgui_freetype.cpp in unity builds. (#2302)
- Demo: Fixed "Log" demo not initializing properly, leading to the first line not showing before a Clear. (#2318) [@bluescan]
- Demo: Added "Auto-scroll" option in Log/Console demos. (#2300) [@nicolasnoble, @ocornut]
- Examples: Metal, OpenGL2, OpenGL3, Vulkan: Fixed offsetting of clipping rectangle with ImDrawData::DisplayPos != (0,0)
  when the display frame-buffer scale scale is not (1,1). While this doesn't make a difference when using master branch,
  this is effectively fixing support for multi-viewport with Mac Retina Displays on those examples. (#2306) [@rasky, @ocornut]
  Also using ImDrawData::FramebufferScale instead of io.DisplayFramebufferScale.
- Examples: Clarified the use the ImDrawData::DisplayPos to offset clipping rectangles.
- Examples: Win32: Using GetForegroundWindow()+IsChild() instead of GetActiveWindow() to be compatible with windows created
  in a different thread or parent. (#1951, #2087, #2156, #2232) [many people]
- Examples: SDL: Using the SDL_WINDOW_ALLOW_HIGHDPI flag. (#2306, #1676) [@rasky]
- Examples: Win32: Added support for XInput gamepads (if ImGuiConfigFlags_NavEnableGamepad is enabled).
- Examples: Win32: Added support for mouse buttons 4 and 5 via WM_XBUTTON* messages. (#2264)
- Examples: DirectX9: Explicitly disable fog (D3DRS_FOGENABLE) before drawing in case user state has it set. (#2288, #2230)
- Examples: OpenGL2: Added #define GL_SILENCE_DEPRECATION to cope with newer XCode warnings.
- Examples: OpenGL3: Using GLSL 4.10 shaders for any GLSL version over 410 (e.g. 430, 450). (#2329) [@BrutPitt]


-----------------------------------------------------------------------
 VERSION 1.67 (Released 2019-01-14)
-----------------------------------------------------------------------

Decorated log and release notes: https://github.com/ocornut/imgui/releases/tag/v1.67

Breaking Changes:

- Made it illegal to call Begin("") with an empty string. This somehow half-worked before but had various undesirable
  side-effect because the window would have ID zero. In particular it is causing problems in viewport/docking branches.
- Renamed io.ConfigResizeWindowsFromEdges to io.ConfigWindowsResizeFromEdges and removed its [Beta] mark.
  The addition of new configuration options in the Docking branch is pushing for a little reorganization of those names.
- Renamed ImFontAtlas::GlyphRangesBuilder to ImFontGlyphRangesBuilder. Kept redirection typedef (will obsolete).

Other Changes:

- Added BETA api for Tab Bar/Tabs widgets: (#261, #351)
  - Added BeginTabBar(), EndTabBar(), BeginTabItem(), EndTabItem(), SetTabItemClosed() API.
  - Added ImGuiTabBarFlags flags for BeginTabBar().
  - Added ImGuiTabItemFlags flags for BeginTabItem().
  - Style: Added ImGuiCol_Tab, ImGuiCol_TabHovered, ImGuiCol_TabActive, ImGuiCol_TabUnfocused, ImGuiCol_TabUnfocusedActive colors.
  - Demo: Added Layout->Tabs demo code.
  - Demo: Added "Documents" example app showcasing possible use for tabs.
  This feature was merged from the Docking branch in order to allow the use of regular tabs in your code.
  (It does not provide the docking/splitting/merging of windows available in the Docking branch)
- Added ImGuiWindowFlags_UnsavedDocument window flag to append '*' to title without altering the ID, as a convenience
  to avoid using the ### operator. In the Docking branch this also has an effect on tab closing behavior.
- Window, Focus, Popup: Fixed an issue where closing a popup by clicking another window with the _NoMove flag would refocus
  the parent window of the popup instead of the newly clicked window.
- Window: Contents size is preserved while a window collapsed. Fix auto-resizing window losing their size for one frame when uncollapsed.
- Window: Contents size is preserved while a window contents is hidden (unless it is hidden for resizing purpose).
- Window: Resizing windows from edge is now enabled by default (io.ConfigWindowsResizeFromEdges=true). Note that
  it only works _if_ the backend sets ImGuiBackendFlags_HasMouseCursors, which the standard backends do.
- Window: Added io.ConfigWindowsMoveFromTitleBarOnly option. This is ignored by window with no title bars (often popups).
  This affects clamping window within the visible area: with this option enabled title bars need to be visible. (#899)
- Window: Fixed using SetNextWindowPos() on a child window (which wasn't really documented) position the cursor as expected
  in the parent window, so there is no mismatch between the layout in parent and the position of the child window.
- InputFloat: When using ImGuiInputTextFlags_ReadOnly the step buttons are disabled. (#2257)
- DragFloat: Fixed broken mouse direction change with power!=1.0. (#2174, #2206) [@Joshhua5]
- Nav: Fixed an keyboard issue where holding Activate/Space for longer than two frames on a button would unnecessary
  keep the focus on the parent window, which could steal it from newly appearing windows. (#787)
- Nav: Fixed animated window titles from being updated when displayed in the CTRL+Tab list. (#787)
- Error recovery: Extraneous/undesired calls to End() are now being caught by an assert in the End() function closer
  to the user call site (instead of being reported in EndFrame). Past the assert, they don't lead to crashes any more. (#1651)
  Missing calls to End(), past the assert, should not lead to crashes or to the fallback Debug window appearing on screen.
  Those changes makes it easier to integrate dear imgui with a scripting language allowing, given asserts are redirected
  into e.g. an error log and stopping the script execution.
- ImFontAtlas: Stb and FreeType: Atlas width is now properly based on total surface rather than glyph count (unless overridden with TexDesiredWidth).
- ImFontAtlas: Stb and FreeType: Fixed atlas builder so missing glyphs won't influence the atlas texture width. (#2233)
- ImFontAtlas: Stb and FreeType: Fixed atlas builder so duplicate glyphs (when merging fonts) won't be included in the rasterized atlas.
- ImFontAtlas: FreeType: Fixed abnormally high atlas height.
- ImFontAtlas: FreeType: Fixed support for any values of TexGlyphPadding (not just only 1).
- ImDrawList: Optimized some of the functions for performance of debug builds where non-inline function call cost are non-negligible.
  (Our test UI scene on VS2015 Debug Win64 with /RTC1 went ~5.9 ms -> ~4.9 ms. In Release same scene stays at ~0.3 ms.)
- IO: Added BackendPlatformUserData, BackendRendererUserData, BackendLanguageUserData void* for storage use by backends.
- IO: Renamed InputCharacters[], marked internal as was always intended. Please don't access directly, and use AddInputCharacter() instead!
- IO: AddInputCharacter() goes into a queue which can receive as many characters as needed during the frame. This is useful
  for automation to not have an upper limit on typing speed. Will later transition key/mouse to use the event queue later.
- Style: Tweaked default value of style.DisplayWindowPadding from (20,20) to (19,19) so the default style as a value
  which is the same as the title bar height.
- Demo: "Simple Layout" and "Style Editor" are now using tabs.
- Demo: Added a few more things under "Child windows" (changing ImGuiCol_ChildBg, positioning child, using IsItemHovered after a child).
- Examples: DirectX10/11/12: Made imgui_impl_dx10/dx11/dx12.cpp link d3dcompiler.lib from the .cpp file to ease integration.
- Examples: Allegro 5: Properly destroy globals on shutdown to allow for restart. (#2262) [@DomRe]


-----------------------------------------------------------------------
 VERSION 1.66b (Released 2018-12-01)
-----------------------------------------------------------------------

Decorated log and release notes: https://github.com/ocornut/imgui/releases/tag/v1.66b

Other Changes:

- Fixed a text rendering/clipping bug introduced in 1.66 (on 2018-10-12, commit ede3a3b9) that affect single ImDrawList::AddText()
  calls with single strings larger than 10k. Text/TextUnformatted() calls were not affected, but e.g. InputText() was. [@pdoane]
- When the focused window become inactive don't restore focus to a window with the ImGuiWindowFlags_NoInputs flag. (#2213) [@zzzyap]
- Separator: Fixed Separator() outputting an extraneous empty line when captured into clipboard/text/file.
- Demo: Added ShowAboutWindow() call, previously was only accessible from the demo window.
- Demo: ShowAboutWindow() now display various Build/Config Information (compiler, os, etc.) that can easily be copied into bug reports.
- Fixed build issue with osxcross and macOS. (#2218) [@dos1]
- Examples: Setting up 'io.BackendPlatformName'/'io.BackendRendererName' fields to the current backend can be displayed in the About window.
- Examples: SDL: changed the signature of ImGui_ImplSDL2_ProcessEvent() to use a const SDL_Event*. (#2187)


-----------------------------------------------------------------------
 VERSION 1.66 (Released 2018-11-22)
-----------------------------------------------------------------------

Decorated log and release notes: https://github.com/ocornut/imgui/releases/tag/v1.66

Breaking Changes:

- Renamed SetScrollHere() to SetScrollHereY(). Kept redirection function (will obsolete).
- Renamed misc/stl/imgui_stl.* to misc/cpp/imgui_stdlib.* in prevision for other C++ helper files. (#2035, #2096)

Other Changes:

- Fixed calling SetNextWindowSize()/SetWindowSize() with non-integer values leading to
  accidental alteration of window position. We now round the provided size. (#2067)
- Fixed calling DestroyContext() always saving .ini data with the current context instead
  of the supplied context pointer. (#2066)
- Nav, Focus: Fixed ImGuiWindowFlags_NoBringToFrontOnFocus windows not being restoring focus
  properly after the main menu bar or last focused window is deactivated.
- Nav: Fixed an assert in certain circumstance (mostly when using popups) when mouse positions stop being valid. (#2168)
- Nav: Fixed explicit directional input not re-highlighting current nav item if there is a single item in the window
  and highlight has been previously disabled by the mouse. (#787)
- DragFloat: Fixed a situation where dragging with value rounding enabled or with a power curve
  erroneously wrapped the value to one of the min/max edge. (#2024, #708, #320, #2075).
- DragFloat: Disabled using power curve when one edge is FLT_MAX (broken in 1.61). (#2024)
- DragFloat: Disabled setting a default drag speed when one edge is FLT_MAX. (#2024)
- SliderAngle: Added optional format argument to alter precision or localize the string. (#2150) [@podsvirov]
- Window: Resizing from edges (with io.ConfigResizeWindowsFromEdges Beta flag) extends the hit region
  of root floating windows outside the window, making it easier to resize windows. Resize grips are also
  extended accordingly so there are no discontinuity when hovering between borders and corners. (#1495, #822)
- Window: Added ImGuiWindowFlags_NoBackground flag to avoid rendering window background. This is mostly to allow
  the creation of new flag combinations, as we could already use SetNextWindowBgAlpha(0.0f). (#1660) [@biojppm, @ocornut]
- Window: Added ImGuiWindowFlags_NoDecoration helper flag which is essentially NoTitleBar+NoResize+NoScrollbar+NoCollapse.
- Window: Added ImGuiWindowFlags_NoMouseInputs which is basically the old ImGuiWindowFlags_NoInputs (essentially
  we have renamed ImGuiWindowFlags_NoInputs to ImGuiWindowFlags_NoMouseInputs). Made the new ImGuiWindowFlags_NoInputs
  encompass both NoMouseInputs+NoNav, which is consistent with its description. (#1660, #787)
- Window, Inputs: Fixed resizing from edges when io.MousePos is not pixel-rounded by rounding mouse position input. (#2110)
- BeginChild(): Fixed BeginChild(const char*, ...) variation erroneously not applying the ID stack
  to the provided string to uniquely identify the child window. This was undoing an intentional change
  introduced in 1.50 and broken in 1.60. (#1698, #894, #713).
- TextUnformatted(): Fixed a case where large-text path would read bytes past the text_end marker depending
  on the position of new lines in the buffer (it wasn't affecting the output but still not the right thing to do!)
- ListBox(): Fixed frame sizing when items_count==1 unnecessarily showing a scrollbar. (#2173) [@luk1337, @ocornut]
- ListBox(): Tweaked frame sizing so list boxes will look more consistent when FramePadding is far from ItemSpacing.
- RenderText(): Some optimization for very large text buffers, useful for non-optimized builds.
- BeginMenu(): Fixed menu popup horizontal offset being off the item in the menu bar when WindowPadding=0.0f.
- ArrowButton(): Fixed arrow shape being horizontally misaligned by (FramePadding.y-FramePadding.x) if they are different.
- Demo: Split the contents of ShowDemoWindow() into smaller functions as it appears to speed up link time with VS. (#2152)
- Drag and Drop: Added GetDragDropPayload() to peek directly into the payload (if any) from anywhere. (#143)
- ImGuiTextBuffer: Avoid heap allocation when empty.
- ImDrawList: Fixed AddConvexPolyFilled() undefined behavior when passing points_count smaller than 3,
  in particular, points_count==0 could lead to a memory stomp if the draw list was previously empty.
- Examples: DirectX10, DirectX11: Removed seemingly unnecessary calls to invalidate and recreate device objects
  in the WM_SIZE handler. (#2088) [@ice1000]
- Examples: GLFW: User previously installed GLFW callbacks are now saved and chain-called by the default callbacks. (#1759)
- Examples: OpenGL3: Added support for GL 4.5's glClipControl(GL_UPPER_LEFT). (#2186)
- Examples: OpenGL3+GLFW: Fixed error condition when using the GLAD loader. (#2157) [@blackball]
- Examples: OpenGL3+GLFW/SDL: Made main.cpp compile with IMGUI_IMPL_OPENGL_LOADER_CUSTOM (may be missing init). (#2178) [@doug-moen]
- Examples: SDL2+Vulkan: Fixed application shutdown which could deadlock on Linux + Xorg. (#2181) [@eRabbit0]


-----------------------------------------------------------------------
 VERSION 1.65 (Released 2018-09-06)
-----------------------------------------------------------------------

Decorated log and release notes: https://github.com/ocornut/imgui/releases/tag/v1.65

Breaking Changes:

- Renamed stb_truetype.h to imstb_truetype.h, stb_textedit.h to imstb_textedit.h, and
  stb_rect_pack.h to imstb_rectpack.h. If you were conveniently using the imgui copy of those
  STB headers in your project, you will have to update your include paths. (#1718, #2036)
  The reason for this change is to avoid conflicts for projects that may also be importing
  their own copy of the STB libraries. Note that imgui's copy of stb_textedit.h is modified.
- Renamed io.ConfigCursorBlink to io.ConfigInputTextCursorBlink. (#1427)

Other Changes:

- This is a minor release following the 1.64 refactor, with a little more shuffling of code.
- Clarified and improved the source code sectioning in all files (easier to search or browse sections).
- Nav: Removed the [Beta] tag from various descriptions of the gamepad/keyboard navigation system.
  Although it is not perfect and will keep being improved, it is fairly functional and used by many. (#787)
- Fixed a build issue with non-Cygwin GCC under Windows.
- Demo: Added a "Configuration" block to make io.ConfigFlags/io.BackendFlags more prominent.
- Examples: OpenGL3+SDL2: Fixed error condition when using the GLAD loader. (#2059, #2002) [@jiri]


-----------------------------------------------------------------------
 VERSION 1.64 (Released 2018-08-31)
-----------------------------------------------------------------------

Decorated log and release notes: https://github.com/ocornut/imgui/releases/tag/v1.64

Changes:

- Moved README, CHANGELOG and TODO files to the docs/ folder.
  If you are updating dear imgui by copying files, take the chance to delete the old files.
- Added imgui_widgets.cpp file, extracted and moved widgets code out of imgui.cpp into imgui_widgets.cpp.
  Re-ordered some of the code remaining in imgui.cpp.
  NONE OF THE FUNCTIONS HAVE CHANGED. THE CODE IS SEMANTICALLY 100% IDENTICAL, BUT _EVERY_ FUNCTIONS HAS BEEN MOVED.
  Because of this, any local modifications to imgui.cpp will likely conflict when you update.
  If you have any modifications to imgui.cpp, it is suggested that you first update to 1.63, then
  isolate your patches. You can peak at imgui_widgets.cpp from 1.64 to get a sense of what is included in it,
  then separate your changes into several patches that can more easily be applied to 1.64 on a per-file basis.
  What I found worked nicely for me, was to open the diff of the old patches in an interactive merge/diff tool,
  search for the corresponding function in the new code and apply the chunks manually.
- As a reminder, if you have any change to imgui.cpp it is a good habit to discuss them on the github,
  so a solution applicable on the Master branch can be found. If your company has changes that you cannot
  disclose you may also contact me privately.


-----------------------------------------------------------------------
 VERSION 1.63 (Released 2018-08-29)
-----------------------------------------------------------------------

Decorated log and release notes: https://github.com/ocornut/imgui/releases/tag/v1.63

Breaking Changes:

- Style: Renamed ImGuiCol_ModalWindowDarkening to ImGuiCol_ModalWindowDimBg for consistency with other features.
  Kept redirection enum (will obsolete).
- Changed ImGui::GetTime() return value from float to double to avoid accumulating floating point imprecision over time.
- Removed per-window ImGuiWindowFlags_ResizeFromAnySide Beta flag in favor `io.ConfigResizeWindowsFromEdges=true` to
  enable the feature globally. (#1495)
  The feature is not currently enabled by default because it is not satisfying enough, but will eventually be.
- InputText: Renamed ImGuiTextEditCallback to ImGuiInputTextCallback, ImGuiTextEditCallbackData to ImGuiInputTextCallbackData
  for consistency. Kept redirection types (will obsolete).
- InputText: Removed ImGuiTextEditCallbackData::ReadOnly because it is a duplication of (::Flags & ImGuiInputTextFlags_ReadOnly).
- Renamed IsItemDeactivatedAfterChange() to IsItemDeactivatedAfterEdit() for consistency with new IsItemEdited() API.
  Kept redirection function (will obsolete soonish as IsItemDeactivatedAfterChange() is very recent).
- Renamed io.OptCursorBlink to io.ConfigCursorBlink [-> io.ConfigInputTextCursorBlink in 1.65], io.OptMacOSXBehaviors to
  io.ConfigMacOSXBehaviors for consistency. (#1427, #473)
- Removed obsolete redirection functions: CollapsingHeader() variation with 2 bools - marked obsolete in v1.49, May 2016.

Other Changes:

- ArrowButton: Fixed to honor PushButtonRepeat() setting (and internals' ImGuiItemFlags_ButtonRepeat).
- ArrowButton: Setup current line text baseline so that ArrowButton() + SameLine() + Text() are aligned properly.
- Nav: Added a CTRL+TAB window list and changed the highlight system accordingly. The change is motivated by upcoming
  Docking features. (#787)
- Nav: Made CTRL+TAB skip menus + skip the current navigation window if is has the ImGuiWindow_NoNavFocus set. (#787)
  While it was previously possible, you won't be able to CTRL-TAB out and immediately back in a window with the
  ImGuiWindow_NoNavFocus flag.
- Window: Allow menu and popups windows from ignoring the style.WindowMinSize values so short menus/popups are not padded. (#1909)
- Window: Added global io.ConfigResizeWindowsFromEdges option to enable resizing windows from their edges and from
  the lower-left corner. (#1495)
- Window: Collapse button shows hovering highlight + clicking and dragging on it allows to drag the window as well.
- Added IsItemEdited() to query if the last item modified its value (or was pressed). This is equivalent to the bool
  returned by most widgets.
  It is useful in some situation e.g. using InputText() with ImGuiInputTextFlags_EnterReturnsTrue. (#2034)
- InputText: Added support for buffer size/capacity changes via the ImGuiInputTextFlags_CallbackResize flag. (#2006, #1443, #1008).
- InputText: Fixed not tracking the cursor horizontally when modifying the text buffer through a callback.
- InputText: Fixed minor off-by-one issue when submitting a buffer size smaller than the initial zero-terminated buffer contents.
- InputText: Fixed a few pathological crash cases on single-line InputText widget with multiple millions characters worth of contents.
  Because the current text drawing function reserve for a worst-case amount of vertices and how we handle horizontal clipping,
  we currently just avoid displaying those single-line widgets when they are over a threshold of 2 millions characters,
  until a better solution is found.
- Drag and Drop: Fixed an incorrect assert when dropping a source that is submitted after the target (bug introduced with 1.62 changes
  related to the addition of IsItemDeactivated()). (#1875, #143)
- Drag and Drop: Fixed ImGuiDragDropFlags_SourceNoDisableHover to affect hovering state prior to calling IsItemHovered() + fixed description. (#143)
- Drag and Drop: Calling BeginTooltip() between a BeginDragSource()/EndDragSource() or BeginDropTarget()/EndDropTarget() uses adjusted tooltip
  settings matching the one created when calling BeginDragSource() without the ImGuiDragDropFlags_SourceNoPreviewTooltip flag. (#143)
- Drag and Drop: Payload stays available and under the mouse if the source stops being submitted, however the tooltip is replaced by "...". (#1725)
- Drag and Drop: Added ImGuiDragDropFlags_SourceAutoExpirePayload flag to force payload to expire if the source stops being submitted. (#1725, #143).
- IsItemHovered(): Added ImGuiHoveredFlags_AllowWhenDisabled flag to query hovered status on disabled items. (#1940, #211)
- Selectable: Added ImGuiSelectableFlags_Disabled flag in the public API. (#211)
- ColorEdit4: Fixed a bug when text input or drag and drop leading to unsaturated HSV values would erroneously alter the resulting color. (#2050)
- Misc: Added optional misc/stl/imgui_stl.h wrapper to use with STL types (e.g. InputText with std::string). (#2006, #1443, #1008)
  [*EDIT* renamed to misc/std/imgui_stdlib.h in 1.66]
- Misc: Added IMGUI_VERSION_NUM for easy compile-time testing. (#2025)
- Misc: Added ImGuiMouseCursor_Hand cursor enum + corresponding software cursor. (#1913, 1914) [@aiekick, @ocornut]
- Misc: Tweaked software mouse cursor offset to match the offset of the corresponding Windows 10 cursors.
- Made assertion more clear when trying to call Begin() outside of the NewFrame()..EndFrame() scope. (#1987)
- Fixed assertion when transitioning from an active ID to another within a group, affecting ColorPicker (broken in 1.62). (#2023, #820, #956, #1875).
- Fixed PushID() from keeping alive the new ID Stack top value (if a previously active widget shared the ID it would be erroneously kept alive).
- Fixed horizontal mouse wheel not forwarding the request to the parent window if ImGuiWindowFlags_NoScrollWithMouse is set. (#1463, #1380, #1502)
- Fixed a include build issue for Cygwin in non-POSIX (Win32) mode. (#1917, #1319, #276)
- ImDrawList: Improved handling for worst-case vertices reservation policy when large amount of text (e.g. 1+ million character strings)
  are being submitted in a single call. It would typically have crashed InputTextMultiline(). (#200)
- OS/Windows: Fixed missing ImmReleaseContext() call in the default Win32 IME handler. (#1932) [@vby]
- Metrics: Changed io.MetricsActiveWindows to reflect the number of active windows (!= from visible windows), which is useful
  for lazy/idle render mechanisms as new windows are typically not visible for one frame.
- Metrics: Added io.MetricsRenderWindow to reflect the number of visible windows.
- Metrics: Added io.MetricsActiveAllocations, moving away from the cross-context global counters than we previously used. (#1565, #1599, #586)
- Demo: Added basic Drag and Drop demo. (#143)
- Demo: Modified the Console example to use InsertChars() in the input text callback instead of poking directly into the buffer.
  Although this won't make a difference in the example itself, using InsertChars() will honor the resizing callback properly. (#2006, #1443, #1008).
- Demo: Clarified the use of IsItemHovered()/IsItemActive() right after being in the "Active, Focused, Hovered & Focused Tests" section.
- Examples: Tweaked the main.cpp of each example.
- Examples: Metal: Added Metal rendering backend. (#1929, #1873) [@warrenm]
- Examples: OSX: Added early raw OSX platform backend. (#1873) [@pagghiu, @itamago, @ocornut]
- Examples: Added mac OSX & iOS + Metal example in example_apple_metal/. (#1929, #1873) [@warrenm]
- Examples: Added mac OSX + OpenGL2 example in example_apple_opengl2/. (#1873)
- Examples: OpenGL3: Added shaders more versions of GLSL. (#1938, #1941, #1900, #1513, #1466, etc.)
- Examples: OpenGL3: Tweaked the imgui_impl_opengl3.cpp to work as-is with Emscripten + WebGL 2.0. (#1941). [@o-micron]
- Examples: OpenGL3: Made the example app default to GL 3.0 + GLSL 130 (instead of GL 3.2 + GLSL 150) unless on Mac.
- Examples: OpenGL3: Added error output when shaders fail to compile/link.
- Examples: OpenGL3: Added support for glew and glad OpenGL loaders out of the box. (#2001, #2002) [@jdumas]
- Examples: OpenGL2: Disabling/restoring GL_LIGHTING and GL_COLOR_MATERIAL to increase compatibility with legacy OpenGL applications. (#1996)
- Examples: DirectX10, DirectX11: Fixed unreleased resources in Init and Shutdown functions. (#1944)
- Examples: DirectX11: Querying for IDXGIFactory instead of IDXGIFactory1 to increase compatibility. (#1989) [@matt77hias]
- Examples: Vulkan: Fixed handling of VkSurfaceCapabilitiesKHR::maxImageCount = 0 case. Tweaked present mode selections.
- Examples: Win32, Glfw, SDL: Added support for the ImGuiMouseCursor_Hand cursor.


-----------------------------------------------------------------------
 VERSION 1.62 (Released 2018-06-22)
-----------------------------------------------------------------------

Decorated log and release notes: https://github.com/ocornut/imgui/releases/tag/v1.62

Breaking Changes:

- TreeNodeEx(): The helper ImGuiTreeNodeFlags_CollapsingHeader flag now include ImGuiTreeNodeFlags_NoTreePushOnOpen.
  The flag was already set by CollapsingHeader().
  The only difference is if you were using TreeNodeEx() manually with ImGuiTreeNodeFlags_CollapsingHeader and without
  ImGuiTreeNodeFlags_NoTreePushOnOpen. In this case you can remove the ImGuiTreeNodeFlags_NoTreePushOnOpen flag from
  your call (ImGuiTreeNodeFlags_CollapsingHeader & ~ImGuiTreeNodeFlags_NoTreePushOnOpen). (#1864)
  This also apply if you were using internal's TreeNodeBehavior() with the ImGuiTreeNodeFlags_CollapsingHeader flag directly.
- ImFontAtlas: Renamed GetGlyphRangesChinese() to GetGlyphRangesChineseFull() to distinguish new smaller variants and
  discourage using the full set. (#1859)

Other Changes:

- Examples backends have been refactored to separate the platform code (e.g. Win32, Glfw, SDL2) from the renderer code (e.g. DirectX11, OpenGL3, Vulkan).
  The "Platform" backends are in charge of: mouse/keyboard/gamepad inputs, cursor shape, timing, etc.
  The "Renderer" backends are in charge of: creating the main font texture, rendering imgui draw data.
      before: imgui_impl_dx11.cpp        --> after: imgui_impl_win32.cpp + imgui_impl_dx11.cpp
      before: imgui_impl_dx12.cpp        --> after: imgui_impl_win32.cpp + imgui_impl_dx12.cpp
      before: imgui_impl_glfw_gl3.cpp    --> after: imgui_impl_glfw.cpp + imgui_impl_opengl2.cpp
      before: imgui_impl_glfw_vulkan.cpp --> after: imgui_impl_glfw.cpp + imgui_impl_vulkan.cpp
      before: imgui_impl_sdl_gl3.cpp     --> after: imgui_impl_sdl2.cpp + imgui_impl_opengl2.cpp
      before: imgui_impl_sdl_gl3.cpp     --> after: imgui_impl_sdl2.cpp + imgui_impl_opengl3.cpp etc.
  - The idea is what we can now easily combine and maintain backends and reduce code redundancy. Individual files are
    smaller and more reusable. Integration of imgui into a new/custom engine may also be easier as there is less overlap
    between "windowing / inputs" and "rendering" code, so you may study or grab one half of the code and not the other.
  - This change was motivated by the fact that adding support for the upcoming multi-viewport feature requires more work
    from the Platform and Renderer backends, and the amount of redundancy across files was becoming too difficult to
    maintain. If you use default backends, you'll benefit from an easy update path to support multi-viewports later
    (for future ImGui 1.7x).
  - This is not strictly a breaking change if you keep your old backends, but when you'll want to fully update your backends,
    expect to have to reshuffle a few things.
  - Each example still has its own main.cpp which you may refer you to understand how to initialize and glue everything together.
  - Some frameworks (such as the Allegro, Marmalade) handle both the "platform" and "rendering" part, and your custom engine may as well.
  - Read examples/README.txt for details.
- Added IsItemDeactivated() to query if the last item was active previously and isn't anymore. Useful for Undo/Redo patterns. (#820, #956, #1875)
- Added IsItemDeactivatedAfterChange() [*EDIT* renamed to IsItemDeactivatedAfterEdit() in 1.63] if the last item was active previously,
  is not anymore, and during its active state modified a value. Note that you may still get false positive (e.g. drag value and while
  holding return on the same value). (#820, #956, #1875)
- Nav: Added support for PageUp/PageDown (explorer-style: first aim at bottom/top most item, when scroll a page worth of contents). (#787)
- Nav: To keep the navigated item in view we also attempt to scroll the parent window as well as the current window. (#787)
- ColorEdit3, ColorEdit4, ColorButton: Added ImGuiColorEditFlags_NoDragDrop flag to disable ColorEditX as drag target and ColorButton as drag source. (#1826)
- BeginDragDropSource(): Offset tooltip position so it is off the mouse cursor, but also closer to it than regular tooltips,
  and not clamped by viewport. (#1739)
- BeginDragDropTarget(): Added ImGuiDragDropFlags_AcceptNoPreviewTooltip flag to request hiding the drag source tooltip
  from the target site. (#143)
- BeginCombo(), BeginMainMenuBar(), BeginChildFrame(): Temporary style modification are restored at the end of BeginXXX
  instead of EndXXX, to not affect tooltips and child windows.
- Popup: Improved handling of (erroneously) repeating calls to OpenPopup() to not close the popup's child popups. (#1497, #1533, #1865).
- InputTextMultiline(): Fixed double navigation highlight when scrollbar is active. (#787)
- InputText(): Fixed Undo corruption after pasting large amount of text (Redo will still fail when undo buffers are exhausted,
  but text won't be corrupted).
- SliderFloat(): When using keyboard/gamepad and a zero precision format string (e.g. "%.0f"), always step in integer units. (#1866)
- ImFontConfig: Added GlyphMinAdvanceX/GlyphMaxAdvanceX settings useful to make a font appears monospaced, particularly useful
  for icon fonts. (#1869)
- ImFontAtlas: Added GetGlyphRangesChineseSimplifiedCommon() helper that returns a list of ~2500 most common Simplified Chinese
  characters. (#1859) [@JX-Master, @ocornut]
- Examples: OSX: Added imgui_impl_osx.mm backend to be used along with e.g. imgui_impl_opengl2.cpp. (#281, #1870) [@pagghiu, @itamago, @ocornut]
- Examples: GLFW: Made it possible to Shutdown/Init the backend again (by resetting the time storage properly). (#1827) [@ice1000]
- Examples: Win32: Fixed handling of mouse wheel messages to support sub-unit scrolling messages (typically sent by track-pads). (#1874) [@zx64]
- Examples: SDL+Vulkan: Added SDL+Vulkan example.
- Examples: Allegro5: Added support for ImGuiConfigFlags_NoMouseCursorChange flag. Added clipboard support.
- Examples: Allegro5: Unindexing buffers ourselves as Allegro indexed drawing primitives are buggy in the DirectX9 backend
  (will be fixed in Allegro 5.2.5+).
- Examples: DirectX12: Moved the ID3D12GraphicsCommandList* parameter from ImGui_ImplDX12_NewFrame() to ImGui_ImplDX12_RenderDrawData() which makes a lots more sense. (#301)
- Examples: Vulkan: Reordered parameters ImGui_ImplVulkan_RenderDrawData() to be consistent with other backends,
  a good occasion since we refactored the code.
- Examples: FreeGLUT: Added FreeGLUT backends. Added FreeGLUT+OpenGL2 example. (#801)
- Examples: The functions in imgui_impl_xxx.cpp are prefixed with IMGUI_IMPL_API (which defaults to IMGUI_API) to facilitate
  some uses. (#1888)
- Examples: Fixed backends to use ImGuiMouseCursor_COUNT instead of old name ImGuiMouseCursor_Count_ so they can compile
  with IMGUI_DISABLE_OBSOLETE_FUNCTIONS. (#1887)
- Misc: Updated stb_textedit from 1.09 + patches to 1.12 + minor patches.
- Internals: PushItemFlag() flags are inherited by BeginChild().


-----------------------------------------------------------------------
 VERSION 1.61 (Released 2018-05-14)
-----------------------------------------------------------------------

Decorated log and release notes: https://github.com/ocornut/imgui/releases/tag/v1.61

Breaking Changes:

- DragInt(): The default compile-time format string has been changed from "%.0f" to "%d", as we are not using integers internally
  any more. If you used DragInt() with custom format strings, make sure you change them to use %d or an integer-compatible format.
  To honor backward-compatibility, the DragInt() code will currently parse and modify format strings to replace %*f with %d,
  giving time to users to upgrade their code.
  If you have IMGUI_DISABLE_OBSOLETE_FUNCTIONS enabled, the code will instead assert! You may run a reg-exp search on your
  codebase for e.g. "DragInt.*%f" to you find them.
- InputFloat(): Obsoleted InputFloat() functions taking an optional "int decimal_precision" in favor of an equivalent and more
  flexible "const char* format", consistent with other functions. Kept redirection functions (will obsolete).
- Misc: IM_DELETE() helper function added in 1.60 doesn't set the input pointer to NULL, more consistent with standard
  expectation and allows passing r-values.

Other Changes:

- Added DragScalar, DragScalarN: supports signed/unsigned, 32/64 bits, float/double data types. (#643, #320, #708, #1011)
- Added InputScalar, InputScalarN: supports signed/unsigned, 32/64 bits, float/double data types. (#643, #320, #708, #1011)
- Added SliderScalar, SliderScalarN: supports signed/unsigned, 32/64 bits, float/double data types. (#643, #320, #708, #1011)
- Window: Fixed pop-ups/tooltips/menus not honoring style.DisplaySafeAreaPadding as well as it should have (part of menus
  displayed outside the safe area, etc.).
- Window: Fixed windows using the ImGuiWindowFlags_NoSavedSettings flag from not using the same default position as other windows. (#1760)
- Window: Relaxed the internal stack size checker to allow Push/Begin/Pop/.../End patterns to be used with PushStyleColor, PushStyleVar, PushFont without causing a false positive assert. (#1767)
- Window: Fixed the default proportional item width lagging by one frame on resize.
- Columns: Fixed a bug introduced in 1.51 where columns would affect the contents size of their container, often creating
  feedback loops when ImGuiWindowFlags_AlwaysAutoResize was used. (#1760)
- Settings: Fixed saving an empty .ini file if CreateContext/DestroyContext are called without a single call to NewFrame(). (#1741)
- Settings: Added LoadIniSettingsFromDisk(), LoadIniSettingsFromMemory(), SaveIniSettingsToDisk(), SaveIniSettingsToMemory()
  to manually load/save .ini settings. (#923, #993)
- Settings: Added io.WantSaveIniSettings flag, which is set to notify the application that e.g. SaveIniSettingsToMemory()
  should be called. (#923, #993)
- Scrolling: Fixed a case where using SetScrollHere(1.0f) at the bottom of a window on the same frame the window height
  has been growing would have the scroll clamped using the previous height. (#1804)
- MenuBar: Made BeginMainMenuBar() honor style.DisplaySafeAreaPadding so the text can be made visible on TV settings that
  don't display all pixels. (#1439) [@dougbinks]
- InputText: On Mac OS X, filter out characters when the CMD modifier is held. (#1747) [@sivu]
- InputText: On Mac OS X, support CMD+SHIFT+Z for Redo. CMD+Y is also supported as major apps seems to default to support both. (#1765) [@lfnoise]
- InputText: Fixed returning true when edition is cancelled with ESC and the current buffer matches the initial value.
- InputFloat,InputFloat2,InputFloat3,InputFloat4: Added variations taking a more flexible and consistent optional
  "const char* format" parameter instead of "int decimal_precision". This allow using custom formats to display values
  in scientific notation, and is generally more consistent with other API.
  Obsoleted functions using the optional "int decimal_precision" parameter. (#648, #712)
- DragFloat, DragInt: Cancel mouse tweak when current value is initially past the min/max boundaries and mouse is pushing
  in the same direction (keyboard/gamepad version already did this).
- DragFloat, DragInt: Honor natural type limits (e.g. INT_MAX, FLT_MAX) instead of wrapping around. (#708, #320)
- DragFloat, SliderFloat: Fixes to allow input of scientific notation numbers when using CTRL+Click to input the value. (~#648, #1011)
- DragFloat, SliderFloat: Rounding-on-write uses the provided format string instead of parsing the precision from the string,
  which allows for finer uses of %e %g etc. (#648, #642)
- DragFloat: Improved computation when using the power curve. Improved lost of input precision with very small steps.
  Added an assert than power-curve requires a min/max range. (~#642)
- DragFloat: The 'power' parameter is only honored if the min/max parameter are also setup.
- DragInt, SliderInt: Fixed handling of large integers (we previously passed data around internally as float, which reduced
  the range of valid integers).
- ColorEdit: Fixed not being able to pass the ImGuiColorEditFlags_NoAlpha or ImGuiColorEditFlags_HDR flags to SetColorEditOptions().
- Nav: Fixed hovering a Selectable() with the mouse so that it update the navigation cursor (as it happened in the pre-1.60 navigation branch). (#787)
- Style: Changed default style.DisplaySafeAreaPadding values from (4,4) to (3,3) so it is smaller than FramePadding and has no effect on main menu bar on a computer. (#1439)
- Fonts: When building font atlas, glyphs that are missing in the fonts are not using the glyph slot to render the default glyph. Saves space and allow merging fonts with
  overlapping font ranges such as FontAwesome5 which split out the Brands separately from the Solid fonts. (#1703, #1671)
- Misc: Added IMGUI_CHECKVERSION() macro to compare version string and data structure sizes in order to catch issues with mismatching compilation unit settings. (#1695, #1769)
- Misc: Added IMGUI_DISABLE_MATH_FUNCTIONS in imconfig.h to make it easier to redefine wrappers for std/crt math functions.
- Misc: Fix to allow compiling in unity builds where stb_rectpack/stb_truetype may be already included in the same compilation unit.
- Demo: Simple Overlay: Added a context menu item to enable freely moving the window.
- Demo: Added demo for DragScalar(), InputScalar(), SliderScalar(). (#643)
- Examples: Calling IMGUI_CHECKVERSION() in the main.cpp of every example application.
- Examples: Allegro 5: Added support for 32-bit indices setup via defining ImDrawIdx, to avoid an unnecessary conversion (Allegro 5 doesn't support 16-bit indices).
- Examples: Allegro 5: Renamed backend from imgui_impl_a5.cpp to imgui_impl_allegro5.cpp.
- Examples: DirectX 9: Saving/restoring Transform because they don't seem to be included in the StateBlock. Setting shading mode to Gouraud. (#1790, #1687) [@sr-tream]
- Examples: SDL: Fixed clipboard paste memory leak in the SDL backend code. (#1803) [@eliasdaler]
- Various minor fixes, tweaks, refactoring, comments.


-----------------------------------------------------------------------
 VERSION 1.60 (Released 2018-04-07)
-----------------------------------------------------------------------

Decorated log and release notes: https://github.com/ocornut/imgui/releases/tag/v1.60

The gamepad/keyboard navigation branch (which has been in the work since July 2016) has been merged.
Gamepad/keyboard navigation is still marked as Beta and has to be enabled explicitly.
Various internal refactoring have also been done, as part of the navigation work and as part of the upcoming viewport/docking work.

Breaking Changes:

- Obsoleted the io.RenderDrawListsFn callback, you can call your graphics engine render function after ImGui::Render().
  e.g. with example backends, call ImDrawData* draw_data = ImGui::GetDrawData(); ImGui_ImplXXXX_RenderDrawData(draw_data).
- Reorganized context handling to be more explicit: (#1599)
  - YOU NOW NEED TO CALL ImGui::CreateContext() AT THE BEGINNING OF YOUR APP, AND CALL ImGui::DestroyContext() AT THE END.
  - removed Shutdown() function, as DestroyContext() serve this purpose. If you are using an old backend from the examples/ folder, remove the line that calls Shutdown().
  - you may pass a ImFontAtlas* pointer to CreateContext() to share a font atlas between contexts. Otherwise CreateContext() will create its own font atlas instance.
  - removed allocator parameters from CreateContext(), they are now setup with SetAllocatorFunctions(), and shared by all contexts.
  - removed the default global context and font atlas instance, which were confusing for users of DLL reloading and users of multiple contexts.
- Renamed ImGuiStyleVar_Count_ to ImGuiStyleVar_COUNT and ImGuiMouseCursor_Count_ to ImGuiMouseCursor_COUNT for consistency with other public enums.
- Fonts: Moved sample TTF files from extra_fonts/ to misc/fonts/. If you loaded files directly from the imgui repo you may need to update your paths.
- Fonts: Changed ImFont::DisplayOffset.y to defaults to 0 instead of +1. Fixed vertical rounding of Ascent/Descent to match TrueType renderer.
  If you were adding or subtracting (not assigning) to ImFont::DisplayOffset check if your fonts are correctly aligned vertically. (#1619)
- BeginDragDropSource(): temporarily removed the optional mouse_button=0 parameter because it is not really usable in many situations at the moment.
- Obsoleted IsAnyWindowHovered() in favor of IsWindowHovered(ImGuiHoveredFlags_AnyWindow). Kept redirection function (will obsolete).
- Obsoleted IsAnyWindowFocused() in favor of IsWindowFocused(ImGuiFocusedFlags_AnyWindow). Kept redirection function (will obsolete).
- Renamed io.WantMoveMouse to io.WantSetMousePos for consistency and ease of understanding (was added in 1.52, not used by core, and honored by some backend ahead of merging the Nav branch).
- Removed ImGuiCol_CloseButton, ImGuiCol_CloseButtonActive, ImGuiCol_CloseButtonHovered style colors as the closing cross uses regular button colors now.
- Renamed ImGuiSizeConstraintCallback to ImGuiSizeCallback, ImGuiSizeConstraintCallbackData to ImGuiSizeCallbackData.
- Removed CalcItemRectClosestPoint() which was weird and not really used by anyone except demo code. If you need it should be easy to replicate on your side (you can find the code in 1.53).
- [EDITED] Window: BeginChild() with an explicit name doesn't include the hash within the internal window name. (#1698)
  This change was erroneously introduced, undoing the change done for #894, #713, and not documented properly in the original
  1.60 release Changelog. It was fixed on 2018-09-28 (1.66) and I wrote this paragraph the same day.

Other Changes:

- Doc: Added a Changelog file in the repository to ease comparing versions (it goes back to dear imgui 1.48), until now it was only on GitHub.
- Navigation: merged in the gamepad/keyboard navigation (about a million changes!). (#787, #323)
  The initial focus was to support game controllers, but keyboard is becoming increasingly and decently usable.
- To use Gamepad Navigation:
  - Set io.ConfigFlags |= ImGuiConfigFlags_NavEnableGamepad to enable.
  - Backend: Set io.BackendFlags |= ImGuiBackendFlags_HasGamepad + fill the io.NavInputs[] fields before calling NewFrame(). Read imgui.cpp for more details.
  - See https://github.com/ocornut/imgui/issues/1599 for recommended gamepad mapping or download PNG/PSD at http://goo.gl/9LgVZW
  - See 'enum ImGuiNavInput_' in imgui.h for a description of inputs. Read imgui.cpp for more details.
- To use Keyboard Navigation:
  - Set io.ConfigFlags |= ImGuiConfigFlags_NavEnableKeyboard to enable. NewFrame() will automatically fill io.NavInputs[] based on your io.KeysDown[] + io.KeyMap[] arrays.
  - Basic controls: arrows to navigate, Alt to enter menus, Space to activate item, Enter to edit text, Escape to cancel/close, Ctrl-Tab to focus windows, etc.
  - When keyboard navigation is active (io.NavActive + ImGuiConfigFlags_NavEnableKeyboard), the io.WantCaptureKeyboard flag will be set.
    For more advanced uses, you may want to read from io.NavActive or io.NavVisible. Read imgui.cpp for more details.
- Navigation: SetItemDefaultFocus() sets the navigation position in addition to scrolling. (#787)
- Navigation: Added IsItemFocused(), added IsAnyItemFocused(). (#787)
- Navigation: Added window flags: ImGuiWindowFlags_NoNav (== ImGuiWindowFlags_NoNavInputs | ImGuiWindowFlags_NoNavFocus).
- Navigation: Style: Added ImGuiCol_NavHighlight, ImGuiCol_NavWindowingHighlight colors. (#787)
- Navigation: TreeNode: Added ImGuiTreeNodeFlags_NavLeftJumpsBackHere flag to allow Nav Left direction to jump back to parent tree node from any of its child. (#1079)
- Navigation: IO: Added io.ConfigFlags (input), io.NavActive (output), io.NavVisible (output). (#787)
- Context: Removed the default global context and font atlas instances, which caused various problems to users of multiple contexts and DLL users. (#1565, #1599)
  YOU NOW NEED TO CALL ImGui::CreateContext() AT THE BEGINNING OF YOUR APP, AND CALL ImGui::DestroyContext() AT THE END. Existing apps will assert/crash without it.
- Context: Added SetAllocatorFunctions() to rewire memory allocators (as a replacement to previous parameters to CreateContext()). Allocators are shared by all contexts and imgui helpers. (#1565, #586, #992, #1007, #1558)
- Context: You may pass a ImFontAtlas to CreateContext() to specify a font atlas to share. Shared font atlas are not owned by the context and not destroyed along with it. (#1599)
- Context: Added IMGUI_DISABLE_DEFAULT_ALLOCATORS to disable linking with malloc/free. (#1565, #586, #992, #1007, #1558)
- IO: Added io.ConfigFlags for user application to store settings for imgui and for the backend:
  - ImGuiConfigFlags_NavEnableKeyboard: Enable keyboard navigation.
  - ImGuiConfigFlags_NavEnableGamepad: Enable gamepad navigation (provided ImGuiBackendFlags_HasGamepad is also set by backend).
  - ImGuiConfigFlags_NavEnableSetMousePos: Instruct navigation to move the mouse cursor. May be useful on TV/console systems where moving a virtual mouse is awkward.
  - ImGuiConfigFlags_NoMouseCursorChange: Instruct backend to not alter mouse cursor shape and visibility (by default the example backend use mouse cursor API of the platform when available)
  - ImGuiConfigFlags_NoMouse: Instruct imgui to clear mouse position/buttons in NewFrame(). This allows ignoring the mouse information passed by the backend.
  - ImGuiConfigFlags_IsSRGB, ImGuiConfigFlags_IsTouchScreen: Flags for general application use.
- IO: Added io.BackendFlags for backend to store its capabilities (currently: _HasGamepad, _HasMouseCursors, _HasSetMousePos). This will be used more in the next version.
- IO: Added ImGuiKey_Insert, ImGuiKey_Space keys. Setup in all example backends. (#1541)
- IO: Added Horizontal Mouse Wheel support for horizontal scrolling. (#1463) [@tseeker]
- IO: Added IsAnyMouseDown() helper which is helpful for backends to handle mouse capturing.
- Window: Clicking on a window with the ImGuiWIndowFlags_NoMove flags takes an ActiveId so we can't hover something else when dragging afterwards. (#1381, #1337)
- Window: IsWindowHovered(): Added ImGuiHoveredFlags_AnyWindow, ImGuiFocusedFlags_AnyWindow flags (See Breaking Changes). Added to demo. (#1382)
- Window: Added SetNextWindowBgAlpha() helper. Particularly helpful since the legacy 5-parameters version of Begin() has been marked as obsolete in 1.53. (#1567)
- Window: Fixed SetNextWindowContentSize() with 0.0f on Y axis (or SetNextWindowContentWidth()) overwriting the contents size. Got broken on Dec 10 (1.53). (#1363)
- ArrowButton: Added ArrowButton() given a cardinal direction (e.g. ImGuiDir_Left).
- InputText: Added alternative clipboard shortcuts: Shift+Delete (cut), CTRL+Insert (copy), Shift+Insert (paste). (#1541)
- InputText: Fixed losing Cursor X position when clicking outside on an item that's submitted after the InputText(). It was only noticeable when restoring focus programmatically. (#1418, #1554)
- InputText: Added ImGuiInputTextFlags_CharsScientific flag to also allow 'e'/'E' for input of values using scientific notation. Automatically used by InputFloat.
- Style: Default style is now StyleColorsDark(), instead of the old StyleColorsClassic(). (#707)
- Style: Enable window border by default. (#707)
- Style: Exposed ImGuiStyleVar_WindowTitleAlign, ImGuiStyleVar_ScrollbarSize, ImGuiStyleVar_ScrollbarRounding, ImGuiStyleVar_GrabRounding + added an assert to reduce accidental breakage. (#1181)
- Style: Added style.MouseCursorScale help when using the software mouse cursor facility. (#939).
- Style: Close button nows display a cross before hovering. Fixed cross positioning being a little off. Uses button colors for highlight when hovering. (#707)
- Popup: OpenPopup() Always reopen existing pop-ups. (Removed imgui_internal.h's OpenPopupEx() which was used for this.) (#1497, #1533).
- Popup: BeginPopupContextItem(), BeginPopupContextWindow(), BeginPopupContextVoid(), OpenPopupOnItemClick() all react on mouse release instead of mouse press. (~#439)
- Popup: Better handling of user mistakenly calling OpenPopup() every frame (with reopen_existing option). The error will now be more visible and easier to understand. (#1497)
- Popup: BeginPopup(): Exposed extra_flags parameter that are passed through to Begin(). (#1533)
- Popup: BeginPopupModal: fixed the conditional test for SetNextWindowPos() which was polling the wrong window, which in practice made the test succeed all the time.
- Tooltip: BeginTooltip() sets ImGuiWindowFlags_NoInputs flag.
- Scrollbar: Fixed ScrollbarY enable test after ScrollbarX has been enabled being a little off (small regression from Nov 2017). (#1574)
- Scrollbar: Fixed ScrollbarX enable test subtracting WindowPadding.x (this has been there since the addition of horizontal scroll bar!).
- Columns: Clear offsets data when columns count changed. (#1525)
- Columns: Fixed a memory leak of ImGuiColumnsSet's Columns vector. (#1529) [@unprompted]
- Columns: Fixed resizing a window very small breaking some columns positioning (broken in 1.53).
- Columns: The available column extent takes consideration of the right-most clipped pixel, so the right-most column may look a little wider but will contain the same amount of visible contents.
- MenuBar: Fixed menu bar pushing a clipping rect outside of its allocated bound (usually unnoticeable).
- TreeNode: nodes with the ImGuiTreeNodeFlags_Leaf flag correctly disable highlight when DragDrop is active. (#143, #581)
- Drag and Drop: Increased payload type string to 32 characters instead of 8. (#143)
- Drag and Drop: TreeNode as drop target displays rectangle over full frame. (#1597, #143)
- DragFloat: Fix/workaround for backends which do not preserve a valid mouse position when dragged out of bounds. (#1559)
- InputFloat: Allow inputing value using scientific notation e.g. "1e+10".
- InputDouble: Added InputDouble() function. We use a format string instead of a decimal_precision parameter to also for "%e" and variants. (#1011)
- Slider, Combo: Use ImGuiCol_FrameBgHovered color when hovered. (#1456) [@stfx]
- Combo: BeginCombo(): Added ImGuiComboFlags_NoArrowButton to disable the arrow button and only display the wide value preview box.
- Combo: BeginCombo(): Added ImGuiComboFlags_NoPreview to disable the preview and only display a square arrow button.
- Combo: Arrow button isn't displayed over frame background so its blended color matches other buttons. Left side of the button isn't rounded.
- PlotLines: plot a flat line if scale_min==scale_max. (#1621)
- Fonts: Changed DisplayOffset.y to defaults to 0 instead of +1. Fixed rounding of Ascent/Descent to match TrueType renderer.
  If you were adding or subtracting (not assigning) to ImFont::DisplayOffset check if your fonts are correctly aligned vertically. (#1619)
- Fonts: Updated stb_truetype from 1.14 to stb_truetype 1.19. (w/ include fix from some platforms #1622)
- Fonts: Added optional FreeType rasterizer in misc/freetype. Moved from imgui_club repo. (#618) [@Vuhdo, @mikesart, @ocornut]
- Fonts: Moved extra_fonts/ to misc/fonts/.
- ImFontAtlas: Fixed cfg.MergeMode not reusing existing glyphs if available (always overwrote).
- ImFontAtlas: Handle stb_truetype stbtt_InitFont() and stbtt_PackBegin() possible failures more gracefully, GetTexDataAsRGBA32() won't crash during conversion. (#1527)
- ImFontAtlas: Moved mouse cursor data out of ImGuiContext, fix drawing them with multiple contexts. Also remove the last remaining undesirable dependency on ImGui in imgui_draw.cpp. (#939)
- ImFontAtlas: Added ImFontAtlasFlags_NoPowerOfTwoHeight flag to disable padding font height to nearest power of two. (#1613)
- ImFontAtlas: Added ImFontAtlasFlags_NoMouseCursors flag to disable baking software mouse cursors, mostly to save texture memory on very low end hardware. (#1613)
- ImDrawList: Fixed AddRect() with anti-aliasing disabled (lower-right corner pixel was often missing, rounding looks a little better.) (#1646)
- ImDrawList: Added CloneOutput() helper to facilitate the cloning of ImDrawData or ImDrawList for multi-threaded rendering.
- Misc: Functions passed to libc qsort are explicitly marked cdecl to support compiling with vectorcall as the default calling convention. (#1230, #1611) [@RandyGaul]
- Misc: ImVec2: added [] operator. This is becoming desirable for some code working of either axes independently. Better adding it sooner than later.
- Misc: NewFrame(): Added an assert to detect incorrect filling of the io.KeyMap[] array earlier. (#1555)
- Misc: Added IM_OFFSETOF() helper in imgui.h (previously was in imgui_internal.h)
- Misc: Added IM_NEW(), IM_DELETE() helpers in imgui.h (previously were in imgui_internal.h)
- Misc: Added obsolete redirection function GetItemsLineHeightWithSpacing() (which redirects to GetFrameHeightWithSpacing()), as intended and stated in docs of 1.53.
- Misc: Added misc/natvis/imgui.natvis for visual studio debugger users to easily visualize imgui internal types. Added to examples projects.
- Misc: Added IMGUI_USER_CONFIG to define a custom configuration filename. (#255, #1573, #1144, #41)
- Misc: Added IMGUI_STB_TRUETYPE_FILENAME and IMGUI_STB_RECT_PACK_FILENAME compile time directives to use another version of the stb_ files.
- Misc: Updated stb_rect_pack from 0.10 to 0.11 (minor changes).
  (Those flags are not used by ImGui itself, they only exists to make it easy for the engine/backend to pass information to the application in a standard manner.)
- Metrics: Added display of Columns state.
- Demo: Improved Selectable() examples. (#1528)
- Demo: Tweaked the Child demos, added a menu bar to the second child to test some navigation functions.
- Demo: Console: Using ImGuiCol_Text to be more friendly to color changes.
- Demo: Using IM_COL32() instead of ImColor() in ImDrawList centric contexts. Trying to phase out use of the ImColor helper whenever possible.
- Examples: Files in examples/ now include their own changelog so it is easier to occasionally update your backends if needed.
- Examples: Using Dark theme by default. (#707). Tweaked demo code.
- Examples: Added support for horizontal mouse wheel for API that allows it. (#1463) [@tseeker]
- Examples: All examples now setup the io.BackendFlags to signify they can honor mouse cursors, gamepad, etc.
- Examples: DirectX10: Fixed erroneous call to io.Fonts->ClearInputData() + ClearTexData() that was left in DX10 example but removed in 1.47 (Nov 2015) in every other backends. (#1733)
- Examples: DirectX12: Added DirectX 12 example. (#301) [@jdm3]
- Examples: OpenGL3+GLFW,SDL: Changed GLSL shader version from 330 to 150. (#1466, #1504)
- Examples: OpenGL3+GLFW,SDL: Added a way to override the GLSL version string in the Init function. (#1466, #1504).
- Examples: OpenGL3+GLFW,SDL: Creating VAO in the render function so it can be more easily used by multiple shared OpenGL contexts. (#1217)
- Examples: OpenGL3+GLFW: Using 3.2 context instead of 3.3. (#1466)
- Examples: OpenGL: Setting up glPixelStorei() explicitly before uploading texture.
- Examples: OpenGL: Calls to glPolygonMode() are casting parameters as GLEnum to not fail with more strict backends. (#1628) [@ilia-glushchenko]
- Examples: Win32 (DirectX9,10,11,12): Added support for mouse cursor shapes. (#1495)
- Examples: Win32 (DirectX9,10,11,12: Support for windows using the CS_DBLCLKS class flag by handling the double-click messages (WM_LBUTTONDBLCLK etc.). (#1538, #754) [@ndandoulakis]
- Examples: Win32 (DirectX9,10,11,12): Made the Win32 proc handlers not assert if there is no active context yet, to be more flexible with creation order. (#1565)
- Examples: GLFW: Added support for mouse cursor shapes (the diagonal resize cursors are unfortunately not supported by GLFW at the moment. (#1495)
- Examples: GLFW: Don't attempt to change the mouse cursor input mode if it is set to GLFW_CURSOR_DISABLED by the application. (#1202) [@PhilCK]
- Examples: SDL: Added support for mouse cursor shapes. (#1626) [@olls]
- Examples: SDL: Using SDL_CaptureMouse() to retrieve coordinates outside of client area when dragging (SDL 2.0.4+ only, otherwise using SDL_WINDOW_INPUT_FOCUS instead of previously SDL_WINDOW_MOUSE_FOCUS). (#1559)
- Examples: SDL: Enabled vsync by default so people don't come at us when the examples are running at 2000 FPS and burning a CPU core.
- Examples: SDL: Using SDL_GetPerformanceCounter() / SDL_GetPerformanceFrequency() to handle frame-rate over 1000 FPS properly. (#996)
- Examples: SDL: Using scan-code exclusively instead of a confusing mixture of scan-codes and key-codes.
- Examples: SDL: Visual Studio: Added .vcxproj file. Using %SDL2_DIR% in the default .vcxproj and build files instead of %SDL_DIR%, the earlier being more standard.
- Examples: Vulkan: Visual Studio: Added .vcxproj file.
- Examples: Apple: Fixed filenames in OSX xcode project. Various other Mac friendly fixes. [@gerryhernandez etc.]
- Examples: Visual Studio: Disabled extraneous function-level check in Release build.
- Various fixes, tweaks, internal refactoring, optimizations, comments.


-----------------------------------------------------------------------
 VERSION 1.53 (Released 2017-12-25)
-----------------------------------------------------------------------

Decorated log and release notes: https://github.com/ocornut/imgui/releases/tag/v1.53

Breaking Changes:

- Renamed the emblematic `ShowTestWindow()` function to `ShowDemoWindow()`. Kept redirection function (will obsolete).
- Renamed `GetItemsLineHeightWithSpacing()` to `GetFrameHeightWithSpacing()` for consistency. Kept redirection function (will obsolete).
- Renamed `ImGuiTreeNodeFlags_AllowOverlapMode` flag to `ImGuiTreeNodeFlags_AllowItemOverlap`. Kept redirection enum (will obsolete).
- Obsoleted `IsRootWindowFocused()` in favor of using `IsWindowFocused(ImGuiFocusedFlags_RootWindow)`. Kept redirection function (will obsolete). (#1382)
- Obsoleted `IsRootWindowOrAnyChildFocused()` in favor of using `IsWindowFocused(ImGuiFocusedFlags_RootAndChildWindows)`. Kept redirection function (will obsolete). (#1382)
- Obsoleted `IsRootWindowOrAnyChildHovered()` in favor of using `IsWindowHovered(ImGuiHoveredFlags_RootAndChildWindows)`. Kept redirection function (will obsolete). (#1382)
- Obsoleted `SetNextWindowContentWidth() in favor of using `SetNextWindowContentSize()`. Kept redirection function (will obsolete).
- Renamed `ImGuiTextBuffer::append()` helper to `appendf()`, and `appendv()` to `appendfv()` for consistency. If you copied the 'Log' demo in your code, it uses appendv() so that needs to be renamed.
- ImDrawList: Removed 'bool anti_aliased = true' final parameter of `ImDrawList::AddPolyline()` and `ImDrawList::AddConvexPolyFilled()`. Prefer manipulating ImDrawList::Flags if you need to toggle them during the frame.
- Style, ImDrawList: Renamed `style.AntiAliasedShapes` to `style.AntiAliasedFill` for consistency and as a way to explicitly break code that manipulate those flag at runtime. You can now manipulate ImDrawList::Flags.
- Style, Begin: Removed `ImGuiWindowFlags_ShowBorders` window flag. Borders are now fully set up in the ImGuiStyle structure (see e.g. `style.FrameBorderSize`, `style.WindowBorderSize`, `style.PopupBorderSize`).
  Use `ImGui::ShowStyleEditor()` to look them up.
  Please note that the style system will keep evolving (hopefully stabilizing in Q1 2018), and so custom styles will probably subtly break over time.
  It is recommended that you use the `StyleColorsClassic()`, `StyleColorsDark()`, `StyleColorsLight()` functions. Also see `ShowStyleSelector()`.
- Style: Removed `ImGuiCol_ComboBg` in favor of combo boxes using `ImGuiCol_PopupBg` for consistency. Combo are normal pop-ups.
- Style: Renamed `ImGuiCol_ChildWindowBg` to `ImGuiCol_ChildBg`.
- Style: Renamed `style.ChildWindowRounding` to `style.ChildRounding`, `ImGuiStyleVar_ChildWindowRounding` to `ImGuiStyleVar_ChildRounding`.
- Removed obsolete redirection functions: SetScrollPosHere() - marked obsolete in v1.42, July 2015.
- Removed obsolete redirection functions: GetWindowFont(), GetWindowFontSize() - marked obsolete in v1.48, March 2016.

Other Changes:

- Added `io.OptCursorBlink` option to allow disabling cursor blinking. (#1427) [renamed to io.ConfigCursorBlink in 1.63]
- Added `GetOverlayDrawList()` helper to quickly get access to a ImDrawList that will be rendered in front of every windows.
- Added `GetFrameHeight()` helper which returns `(FontSize + style.FramePadding.y * 2)`.
- Drag and Drop: Added Beta API to easily use drag and drop patterns between imgui widgets.
  - Setup a source on a widget with `BeginDragDropSource()`, `SetDragDropPayload()`, `EndDragDropSource()` functions.
  - Receive data with `BeginDragDropTarget()`, `AcceptDragDropPayload()`, `EndDragDropTarget()`.
  - See ImGuiDragDropFlags for various options.
  - The ColorEdit4() and ColorButton() widgets now support Drag and Drop.
  - The API is tagged as Beta as it still may be subject to small changes.
- Drag and Drop: When drag and drop is active, tree nodes and collapsing header can be opened by hovering on them for 0.7 seconds.
- Renamed io.OSXBehaviors to io.OptMacOSXBehaviors. Should not affect users as the compile-time default is usually enough. (#473, #650)
- Style: Added StyleColorsDark() style. (#707) [@dougbinks]
- Style: Added StyleColorsLight() style. Best used with frame borders + thicker font than the default font. (#707)
- Style: Added style.PopupRounding setting. (#1112)
- Style: Added style.FrameBorderSize, style.WindowBorderSize, style.PopupBorderSize. Removed ImGuiWindowFlags_ShowBorders window flag!
  Borders are now fully set up in the ImGuiStyle structure. Use ImGui::ShowStyleEditor() to look them up. (#707, fix #819, #1031)
- Style: Various small changes to the classic style (most noticeably, buttons are now using blue shades). (#707)
- Style: Renamed ImGuiCol_ChildWindowBg to ImGuiCol_ChildBg.
- Style: Renamed style.ChildWindowRounding to style.ChildRounding, ImGuiStyleVar_ChildWindowRounding to ImGuiStyleVar_ChildRounding.
- Style: Removed ImGuiCol_ComboBg in favor of combo boxes using ImGuiCol_PopupBg for consistency. (#707)
- Style: Made the ScaleAllSizes() helper rounds down every values so they are aligned on integers.
- Focus: Added SetItemDefaultFocus(), which in the current (master) branch behave the same as doing `if (IsWindowAppearing()) SetScrollHere()`.
  In the navigation branch this will also set the default focus. Prefer using this when creating combo boxes with `BeginCombo()` so your code will be forward-compatible with gamepad/keyboard navigation features. (#787)
- Combo: Pop-up grows horizontally to accommodate for contents that is larger then the parent combo button.
- Combo: Added BeginCombo()/EndCombo() API which allows use to submit content of any form and manage your selection state without relying on indices.
- Combo: Added ImGuiComboFlags_PopupAlignLeft flag to BeginCombo() to prioritize keeping the pop-up on the left side (for small-button-looking combos).
- Combo: Added ImGuiComboFlags_HeightSmall, ImGuiComboFlags_HeightLarge, ImGuiComboFlags_HeightLargest to easily provide desired pop-up height.
- Combo: You can use SetNextWindowSizeConstraints() before BeginCombo() to specify specific pop-up width/height constraints.
- Combo: Offset popup position by border size so that a double border isn't so visible. (#707)
- Combo: Recycling windows by using a stack number instead of a unique id, wasting less memory (like menus do).
- InputText: Added ImGuiInputTextFlags_NoUndoRedo flag. (#1506, #1508) [@ibachar]
- Window: Fixed auto-resize allocating too much space for scrollbar when SizeContents is bigger than maximum window size (fixes c0547d3). (#1417)
- Window: Child windows with MenuBar use regular WindowPadding.y so layout look consistent as child or as a regular window.
- Window: Begin(): Fixed appending into a child window with a second Begin() from a different window stack querying the wrong window for the window->Collapsed test.
- Window: Calling IsItemActive(), IsItemHovered() etc. after a call to Begin() provides item data for the title bar, so you can easily test if the title bar is being hovered, etc. (#823)
- Window: Made it possible to use SetNextWindowPos() on a child window.
- Window: Fixed a one frame glitch. When an appearing window claimed the focus themselves, the title bar wouldn't use the focused color for one frame.
- Window: Added ImGuiWindowFlags_ResizeFromAnySide flag to resize from any borders or from the lower-left corner of a window. This requires your backend to honor GetMouseCursor() requests for full usability. (#822)
- Window: Sizing fixes when using SetNextWindowSize() on individual axises.
- Window: Hide new window for one frame until they calculate their size. Also fixes SetNextWindowPos() given a non-zero pivot. (#1694)
- Window: Made mouse wheel scrolling accommodate better to windows that are smaller than the scroll step.
- Window: SetNextWindowContentSize() adjust for the size of decorations (title bar/menu bar), but _not_ for borders are we consistently make borders not affect layout.
  If you need a non-child window of an exact size with border enabled but zero window padding, you'll need to accommodate for the border size yourself.
- Window: Using the ImGuiWindowFlags_NoScrollWithMouse flag on a child window forwards the mouse wheel event to the parent window, unless either ImGuiWindowFlags_NoInputs or ImGuiWindowFlags_NoScrollbar are also set. (#1380, #1502)
- Window: Active Modal window always set the WantCaptureKeyboard flag. (#744)
- Window: Moving window doesn't use accumulating MouseDelta so straying out of imgui boundaries keeps moved imgui window at the same cursor-relative position.
- IsWindowFocused(): Added ImGuiFocusedFlags_ChildWindows flag to include child windows in the focused test. (#1382).
- IsWindowFocused(): Added ImGuiFocusedFlags_RootWindow flag to start focused test from the root (top-most) window. Obsolete IsRootWindowFocused(). (#1382)
- IsWindowHovered(): Added ImGuiHoveredFlags_ChildWindows flag to include child windows in the hovered test. (#1382).
- IsWindowHovered(): Added ImGuiHoveredFlags_RootWindow flag to start hovered test from the root (top-most) window. The combination of both flags obsoletes IsRootWindowOrAnyChildHovered(). (#1382)
- IsWindowHovered(): Fixed return value when an item is active to use the same logic as IsItemHovered(). (#1382, #1404)
- IsWindowHovered(): Always return true when current window is being moved. (#1382)
- Scrollbar: Fixed issues with vertical scrollbar flickering/appearing, typically when manually resizing and using a pattern of filling available height (e.g. full sized BeginChild).
- Scrollbar: Minor graphical fix for when scrollbar don't have enough visible space to display the full grab.
- Scrolling: Fixed padding and scrolling asymmetry where lower/right sides of a window wouldn't use WindowPadding properly + causing minor scrolling glitches.
- Tree: TreePush with zero arguments was ambiguous. Resolved by making it call TreePush(const void*). [@JasonWilkins]
- Tree: Renamed ImGuiTreeNodeFlags_AllowOverlapMode to ImGuiTreeNodeFlags_AllowItemOverlap. (#600, #1330)
- MenuBar: Fixed minor rendering issues on the right size when resizing a window very small and using rounded window corners.
- MenuBar: better software clipping to handle small windows, in particular child window don't have minimum constraints so we need to render clipped menus better.
- BeginMenu(): Tweaked the Arrow/Triangle displayed on child menu items.
- Columns: Clipping columns borders on Y axis on CPU because some Linux GPU drivers appears to be unhappy with triangle spanning large regions. (#125)
- Columns: Added ImGuiColumnsFlags_GrowParentContentsSize to internal API to restore old content sizes behavior (may be obsolete). (#1444, #125)
- Columns: Columns width is no longer lost when dragging a column to the right side of the window, until releasing the mouse button you have a chance to save them. (#1499, #125). [@ggtucker]
- Columns: Fixed dragging when using a same of columns multiple times in the frame. (#125)
- Indent(), Unindent(): Allow passing negative values.
- ColorEdit4(): Made IsItemActive() return true when picker pop-up is active. (#1489)
- ColorEdit4(): Tweaked tooltip so that the color button aligns more correctly with text.
- ColorEdit4(): Support drag and drop. Color buttons can be used as drag sources, and ColorEdit widgets as drag targets. (#143)
- ColorPicker4(): Fixed continuously returning true when holding mouse button on the sat/value/alpha locations. We only return true on value change. (#1489)
- NewFrame(): using literal strings in the most-frequently firing IM_ASSERT expressions to increase the odd of programmers seeing them (especially those who don't use a debugger).
- NewFrame() now asserts if neither Render or EndFrame have been called. Exposed EndFrame(). Made it legal to call EndFrame() more than one. (#1423)
- ImGuiStorage: Added BuildSortByKey() helper to rebuild storage from scratch.
- ImFont: Added GetDebugName() helper.
- ImFontAtlas: Added missing Thai punctuation in the GetGlyphRangesThai() ranges. (#1396) [@nProtect]
- ImDrawList: Removed 'bool anti_aliased = true' final parameter of ImDrawList::AddPolyline() and ImDrawList::AddConvexPolyFilled(). Anti-aliasing is controlled via the regular style.AntiAliased flags.
- ImDrawList: Added ImDrawList::AddImageRounded() helper. (#845) [@thedmd]
- ImDrawList: Refactored to make ImDrawList independent of ImGui. Removed static variable in PathArcToFast() which caused linking issues to some.
- ImDrawList: Exposed ImDrawCornerFlags, replaced occurrences of ~0 with an explicit ImDrawCornerFlags_All. NB: Inversed BotLeft (prev 1<<3, now 1<<2) and BotRight (prev 1<<2, now 1<<3).
- ImVector: Added ImVector::push_front() helper.
- ImVector: Added ImVector::contains() helper.
- ImVector: insert() uses grow_capacity() instead of using grow policy inconsistent with push_back().
- Internals: Remove requirement to define IMGUI_DEFINE_PLACEMENT_NEW to use the IM_PLACEMENT_NEW macro. (#1103)
- Internals: ButtonBehavior: Fixed ImGuiButtonFlags_NoHoldingActiveID flag from incorrectly setting the ActiveIdClickOffset field.
  This had no known effect within imgui code but could have affected custom drag and drop patterns. And it is more correct this way! (#1418)
- Internals: ButtonBehavior: Fixed ImGuiButtonFlags_AllowOverlapMode to avoid temporarily activating widgets on click before they have been correctly double-hovered. (#319, #600)
- Internals: Added SplitterBehavior() helper. (#319)
- Internals: Added IM_NEW(), IM_DELETE() helpers. (#484, #504, #1517)
- Internals: Basic refactor of the settings API which now allows external elements to be loaded/saved.
- Demo: Added ShowFontSelector() showing loaded fonts.
- Demo: Added ShowStyleSelector() to select among default styles. (#707)
- Demo: Renamed the emblematic ShowTestWindow() function to ShowDemoWindow().
- Demo: Style Editor: Added a "Simplified settings" sections with check-boxes for border size and frame rounding. (#707, #1019)
- Demo: Style Editor: Added combo box to select stock styles and select current font when multiple are loaded. (#707)
- Demo: Style Editor: Using local storage so Save/Revert button makes more sense without code passing its storage. Added horizontal scroll bar. Fixed Save/Revert button to be always accessible. (#1211)
- Demo: Console: Fixed context menu issue. (#1404)
- Demo: Console: Fixed incorrect positioning which was hidden by a minor scroll issue (this would affect people who copied the Console code as is).
- Demo: Constrained Resize: Added more test cases. (#1417)
- Demo: Custom Rendering: Fixed clipping rectangle extruding out of parent window.
- Demo: Layout: Removed unnecessary and misleading BeginChild/EndChild calls.
- Demo: The "Color Picker with Palette" demo supports drag and drop. (#143)
- Demo: Display better mouse cursor info for debugging backends.
- Demo: Stopped using rand() function in demo code.
- Examples: Added a handful of extra comments (about fonts, third-party libraries used in the examples, etc.).
- Examples: DirectX9: Handle loss of D3D9 device (D3DERR_DEVICELOST). (#1464)
- Examples: Added null_example/ which is helpful for quick testing on multiple compilers/settings without relying on graphics library.
- Fix for using alloca() in "Clang with Microsoft Codechain" mode.
- Various fixes, optimizations, comments.


-----------------------------------------------------------------------
 VERSION 1.52 (2017-10-27)
-----------------------------------------------------------------------

Decorated log and release notes: https://github.com/ocornut/imgui/releases/tag/v1.52

Breaking Changes:

- IO: `io.MousePos` needs to be set to ImVec2(-FLT_MAX,-FLT_MAX) when mouse is unavailable/missing, instead of ImVec2(-1,-1) as previously) This is needed so we can clear `io.MouseDelta` field when the mouse is made available again.
- Renamed `AlignFirstTextHeightToWidgets()` to `AlignTextToFramePadding()`. Kept inline redirection function (will obsolete).
- Obsoleted the legacy 5 parameters version of Begin(). Please avoid using it. If you need a transparent window background, uses `PushStyleColor()`. The old size parameter there was also misleading and equivalent to calling `SetNextWindowSize(size, ImGuiCond_FirstTimeEver)`. Kept inline redirection function (will obsolete).
- Obsoleted `IsItemHoveredRect()`, `IsMouseHoveringWindow()` in favor of using the newly introduced flags of `IsItemHovered()` and `IsWindowHovered()`. Kept inline redirection function (will obsolete). (#1382)
- Obsoleted 'SetNextWindowPosCenter()' in favor of using 1SetNextWindowPos()` with a pivot value which allows to do the same and more. Keep inline redirection function.
- Removed `IsItemRectHovered()`, `IsWindowRectHovered()` recently introduced in 1.51 which were merely the more consistent/correct names for the above functions which are now obsolete anyway. (#1382)
- Changed `IsWindowHovered()` default parameters behavior to return false if an item is active in another window (e.g. click-dragging item from another window to this window). You can use the newly introduced IsWindowHovered() flags to requests this specific behavior if you need it. (#1382)
- Renamed imconfig.h's `IMGUI_DISABLE_WIN32_DEFAULT_CLIPBOARD_FUNCS`/`IMGUI_DISABLE_WIN32_DEFAULT_IME_FUNCS` to `IMGUI_DISABLE_WIN32_DEFAULT_CLIPBOARD_FUNCTIONS`/`IMGUI_DISABLE_WIN32_DEFAULT_IME_FUNCTIONS` for consistency.
- Renamed ImFont::Glyph to ImFontGlyph. Kept redirection typedef (will obsolete).

Other Changes:

- ProgressBar: fixed rendering when straddling rounded area. (#1296)
- SliderFloat, DragFloat: Using scientific notation e.g. "%.1e" in the displayed format string doesn't mistakenly trigger rounding of the value. [@MomentsInGraphics]
- Combo, InputFloat, InputInt: Made the small button on the right side align properly with the equivalent colored button of ColorEdit4().
- IO: Tweaked logic for `io.WantCaptureMouse` so it now outputs false when e.g. hovering over void while an InputText() is active. (#621) [@pdoane]
- IO: Fixed `io.WantTextInput` from mistakenly outputting true when an activated Drag or Slider was previously turned into an InputText(). (#1317)
- Misc: Added flags to `IsItemHovered()`, `IsWindowHovered()` to access advanced hovering-test behavior. Generally useful for pop-ups and drag and drop behaviors: (relates to ~#439, #1013, #143, #925)
  - `ImGuiHoveredFlags_AllowWhenBlockedByPopup`
  - `ImGuiHoveredFlags_AllowWhenBlockedByActiveItem`
  - `ImGuiHoveredFlags_AllowWhenOverlapped`
  - `ImGuiHoveredFlags_RectOnly`
- Input: Added `IsMousePosValid()` helper.
- Input: Added `GetKeyPressedAmount()` to easily measure press count when the repeat rate is faster than the frame rate.
- Input/Focus: Disabled TAB and Shift+TAB when CTRL key is held.
- CheckBox: Now rendering a tick mark instead of a full square.
- ColorEdit4: Added "Copy as..." option in context menu. (#346)
- ColorPicker: Improved ColorPicker hue wheel color interpolation. (#1313) [@thevaber]
- ColorButton: Reduced bordering artifact that would be particularly visible with an opaque Col_FrameBg and FrameRounding enabled.
- ColorButton: Fixed rendering color button with a checkerboard if the transparency comes from the global style.Alpha and not from the actual source color.
- TreeNode: Added `ImGuiTreeNodeFlags_FramePadding` flag to conveniently create a tree node with full padding at the beginning of a line, without having to call `AlignTextToFramePadding()`.
- Trees: Fixed calling `SetNextTreeNodeOpen()` on a collapsed window leaking to the first tree node item of the next frame.
- Layout: Horizontal layout is automatically enforced in a menu bar, so you can use non-MenuItem elements without calling SameLine().
- Separator: Output a vertical separator when used inside a menu bar (or in general when horizontal layout is active, but that isn't exposed yet!).
- Window: Added `IsWindowAppearing()` helper (helpful e.g. as a condition before initializing some of your own things.).
- Window: Added pivot parameter to `SetNextWindowPos()`, making it possible to center or right align a window. Obsoleted `SetNextWindowPosCenter()`.
- Window: Fixed title bar color of top-most window under a modal window.
- Window: Fixed not being able to move a window by clicking on one of its child window. (#1337, #635)
- Window: Fixed `Begin()` auto-fit calculation code that predict the presence of a scrollbar so it works better when window size constraints are used.
- Window: Fixed calling `Begin()` more than once per frame setting `window_just_activated_by_user` which in turn would set enable the Appearing condition for that frame.
- Window: The implicit "Debug" window now uses a "Debug##Default" identifier instead of "Debug" to allow user creating a window called "Debug" without losing their custom flags.
- Window: Made the `ImGuiWindowFlags_NoMove` flag properly inherited from parent to child. In a setup with ParentWindow (no flag) -> Child (NoMove) -> SubChild (no flag), the user won't be able to move the parent window by clicking on SubChild. (#1381)
- Popups: Pop-ups can be closed with a right-click anywhere, without altering focus under the pop-up. (~#439)
- Popups: `BeginPopupContextItem()`, `BeginPopupContextWindow()` are now setup to allow reopening a context menu by right-clicking again. (~#439)
- Popups: `BeginPopupContextItem()` now supports a NULL string identifier and uses the last item ID if available.
- Popups: Added `OpenPopupOnItemClick()` helper which mimic `BeginPopupContextItem()` but doesn't do the BeginPopup().
- MenuItem: Only activating on mouse release. [@Urmeli0815] (was already fixed in nav branch).
- MenuItem: Made tick mark thicker (thick mark?).
- MenuItem: Tweaks to be usable inside a menu bar (nb: it looks like a regular menu and thus is misleading, prefer using Button() and regular widgets in menu bar if you need to). (#1387)
- ImDrawList: Fixed a rare draw call merging bug which could lead to undisplayed triangles. (#1172, #1368)
- ImDrawList: Fixed a rare bug in `ChannelsMerge()` when all contents has been clipped, leading to an extraneous draw call being created. (#1172, #1368)
- ImFont: Added `AddGlyph()` building helper for use by custom atlas builders.
- ImFontAtlas: Added support for CustomRect API to submit custom rectangles to be packed into the atlas. You can map them as font glyphs, or use them for custom purposes.
  After the atlas is built you can query the position of your rectangles in the texture and then copy your data there. You can use this features to create e.g. full color font-mapped icons.
- ImFontAtlas: Fixed fall-back handling when merging fonts, if a glyph was missing from the second font input it could have used a glyph from the first one. (#1349) [@inolen]
- ImFontAtlas: Fixed memory leak on build failure case when stbtt_InitFont failed (generally due to incorrect or supported font type). (#1391) (@Moka42)
- ImFontConfig: Added `RasterizerMultiply` option to alter the brightness of individual fonts at rasterization time, which may help increasing readability for some.
- ImFontConfig: Added `RasterizerFlags` to pass options to custom rasterizer (e.g. the [imgui_freetype](https://github.com/ocornut/imgui_club/tree/master/imgui_freetype) rasterizer in imgui_club has such options).
- ImVector: added resize() variant with initialization value.
- Misc: Changed the internal name formatting of child windows identifier to use slashes (instead of dots) as separator, more readable.
- Misc: Fixed compilation with `IMGUI_DISABLE_OBSOLETE_FUNCTIONS` defined.
- Misc: Marked all format+va_list functions with format attribute so GCC/Clang can warn about misuses.
- Misc: Fixed compilation on NetBSD due to missing alloca.h (#1319) [@RyuKojiro]
- Misc: Improved warnings compilation for newer versions of Clang. (#1324) (@waywardmonkeys)
- Misc: Added `io.WantMoveMouse flags` (from Nav branch) and honored in Examples applications. Currently unused but trying to spread Examples applications code that supports it.
- Misc: Added `IMGUI_DISABLE_FORMAT_STRING_FUNCTIONS` support in imconfig.h to allow user reimplementing the `ImFormatString()` functions e.g. to use stb_printf(). (#1038)
- Misc: [Windows] Fixed default Win32 `SetClipboardText()` handler leaving the Win32 clipboard handler unclosed on failure. [@pdoane]
- Style: Added `ImGuiStyle::ScaleAllSizes(float)` helper to make it easier to have application transition e.g. from low to high DPI with a matching style.
- Metrics: Draw window bounding boxes when hovering Pos/Size; List all draw layers; Trimming empty commands like Render() does.
- Examples: OpenGL3: Save and restore sampler state. (#1145) [@nlguillemot]
- Examples: OpenGL2, OpenGL3: Save and restore polygon mode. (#1307) [@JJscott]
- Examples: DirectX11: Allow creating device with feature level 10 since we don't really need much for that example. (#1333)
- Examples: DirectX9/10/12: Using the Win32 SetCapture/ReleaseCapture API to read mouse coordinates when they are out of bounds. (#1375) [@Gargaj, @ocornut]
- Tools: Fixed binary_to_compressed_c tool to return 0 when successful. (#1350) [@benvanik]
- Internals: Exposed more helpers and unfinished features in imgui_internal.h. (use at your own risk!).
- Internals: A bunch of internal refactoring, hopefully haven't broken anything! Merged a bunch of internal changes from the upcoming Navigation branch.
- Various tweaks, fixes and documentation changes.

Beta Navigation Branch:
(Lots of work has been done toward merging the Beta Gamepad/Keyboard Navigation branch (#787) in master.)
(Please note that this branch is always kept up to date with master. If you are using the navigation branch, some of the changes include:)
- Nav: Added `#define IMGUI_HAS_NAV` in imgui.h to ease sharing code between both branches. (#787)
- Nav: MainMenuBar now releases focus when user gets out of the menu layer. (#787)
- Nav: When applying focus to a window with only menus, the menu layer is automatically activated. (#787)
- Nav: Added `ImGuiNavInput_KeyMenu` (~Alt key) aside from ImGuiNavInput_PadMenu input as it is one differentiator of pad vs keyboard that was detrimental to the keyboard experience. Although isn't officially supported, it makes the current experience better. (#787)
- Nav: Move requests now wrap vertically inside Menus and Pop-ups. (#787)
- Nav: Allow to collapse tree nodes with NavLeft and open them with NavRight. (#787, #1079).
- Nav: It's now possible to navigate sibling of a menu-bar while navigating inside one of their child. If a Left<>Right navigation request fails to find a match we forward the request to the root menu. (#787, #126)
- Nav: Fixed `SetItemDefaultFocus` from stealing default focus when we are initializing default focus for a menu bar layer. (#787)
- Nav: Support for fall-back horizontal scrolling with PadLeft/PadRight (nb: fall-back scrolling is only used to navigate windows that have no interactive items). (#787)
- Nav: Fixed tool-tip from being selectable in the window selection list. (#787)
- Nav: `CollapsingHeader(bool*)` variant: fixed for `IsItemHovered()` not working properly in the nav branch. (#600, #787)
- Nav: InputText: Fixed using Up/Down history callback feature when Nav is enabled. (#787)
- Nav: InputTextMultiline: Fixed navigation/selection. Disabled selecting all when activating a multi-line text editor. (#787)
- Nav: More consistently drawing a (thin) navigation rectangle hover filled frames such as tree nodes, collapsing header, menus. (#787)
- Nav: Various internal refactoring.


-----------------------------------------------------------------------
 VERSION 1.51 (2017-08-24)
-----------------------------------------------------------------------

Decorated log and release notes: https://github.com/ocornut/imgui/releases/tag/v1.51

Breaking Changes:

Work on dear imgui has been gradually resuming. It means that fixes and new features should be tackled at a faster rate than last year. However, in order to move forward with the library and get rid of some cruft, I have taken the liberty to be a little bit more aggressive than usual with API breaking changes. Read the details below and search for those names in your code! In the grand scheme of things, those changes are small and should not affect everyone, but this is technically our most aggressive release so far in term of API breakage. If you want to be extra forward-facing, you can enable `#define IMGUI_DISABLE_OBSOLETE_FUNCTIONS` in your imconfig.h to disable the obsolete names/redirection.

- Renamed `IsItemHoveredRect()` to `IsItemRectHovered()`. Kept inline redirection function (will obsolete).
- Renamed `IsMouseHoveringWindow()` to `IsWindowRectHovered()` for consistency. Kept inline redirection function (will obsolete).
- Renamed `IsMouseHoveringAnyWindow()` to `IsAnyWindowHovered()` for consistency. Kept inline redirection function (will obsolete).
- Renamed `ImGuiCol_Columns***` enums to `ImGuiCol_Separator***`. Kept redirection enums (will obsolete).
- Renamed `ImGuiSetCond***` types and enums to `ImGuiCond***`. Kept redirection enums (will obsolete).
- Renamed `GetStyleColName()` to `GetStyleColorName()` for consistency. Unlikely to be used by end-user!
- Added `PushStyleColor(ImGuiCol idx, ImU32 col)` overload, which _might_ cause an "ambiguous call" compilation error if you are using ImColor() with implicit cast. Cast to ImU32 or ImVec4 explicitly to fix.
- Marked the weird `IMGUI_ONCE_UPON_A_FRAME` helper macro as obsolete. Prefer using the more explicit `ImGuiOnceUponAFrame`.
- Changed `ColorEdit4(const char* label, float col[4], bool show_alpha = true)` signature to `ColorEdit4(const char* label, float col[4], ImGuiColorEditFlags flags = 0)`, where flags 0x01 is a safe no-op (hello dodgy backward compatibility!). The new `ColorEdit4`/`ColorPicker4` functions have lots of available flags! Check and run the demo window, under "Color/Picker Widgets", to understand the various new options.
- Changed signature of `ColorButton(ImVec4 col, bool small_height = false, bool outline_border = true)` to `ColorButton(const char* desc_id, ImVec4 col, ImGuiColorEditFlags flags = 0, ImVec2 size = ImVec2(0,0))`. This function was rarely used and was very dodgy (no explicit ID!).
- Changed `BeginPopupContextWindow(bool also_over_items=true, const char* str_id=NULL, int mouse_button=1)` signature to `(const char* str_id=NULL, int mouse_button=1, bool also_over_items=true)`. This is perhaps the most aggressive change in this update, but note that the majority of users relied on default parameters completely, so this will affect only a fraction of users of this already rarely used function.
- Removed `IsPosHoveringAnyWindow()`, which was partly broken and misleading. In the vast majority of cases, people using that function wanted to use `io.WantCaptureMouse` flag. Replaced with IM_ASSERT + comment redirecting user to `io.WantCaptureMouse`. (#1237)
- Removed the old `ValueColor()` helpers, they are equivalent to calling `Text(label)` + `SameLine()` + `ColorButton()`.
- Removed `ColorEditMode()` and `ImGuiColorEditMode` type in favor of `ImGuiColorEditFlags` and parameters to the various Color*() functions. The `SetColorEditOptions()` function allows to initialize default but the user can still change them with right-click context menu. Commenting out your old call to `ColorEditMode()` may just be fine!

Other Changes:

- Added flags to `ColorEdit3()`, `ColorEdit4()`. The color edit widget now has a context-menu and access to the color picker. (#346)
- Added flags to `ColorButton()`. (#346)
- Added `ColorPicker3()`, `ColorPicker4()`. The API along with those of the updated `ColorEdit4()` was designed so you may use them in various situation and hopefully compose your own picker if required. There are a bunch of available flags, check the Demo window and comment for `ImGuiColorEditFlags_`. Some of the options it supports are: two color picker types (hue bar + sat/val rectangle, hue wheel + rotating sat/val triangle), display as u8 or float, lifting 0.0..1.0 constraints (currently rgba only), context menus, alpha bar, background checkerboard options, preview tooltip, basic revert. For simple use, calling the existing `ColorEdit4()` function as you did before will be enough, as you can now open the color picker from there. (#346) [@r-lyeh, @nem0, @thennequin, @dariomanesku and @ocornut]
- Added `SetColorEditOptions()` to set default color options (e.g. if you want HSV over RGBA, float over u8, select a default picker mode etc. at startup time without a user intervention. Note that the user can still change options with the context menu unless disabled with `ImGuiColorFlags_NoOptions` or explicitly enforcing a display type/picker mode etc.).
- Added user-facing `IsPopupOpen()` function. (#891) [@mkeeter]
- Added `GetColorU32(u32)` variant that perform the style alpha multiply without a floating-point round trip, and helps makes code more consistent when using ImDrawList APIs.
- Added `PushStyleColor(ImGuiCol idx, ImU32 col)` overload.
- Added `GetStyleColorVec4(ImGuiCol idx)` which is equivalent to accessing `ImGui::GetStyle().Colors[idx]` (aka return the raw style color without alpha alteration).
- ImFontAtlas: Added `GlyphRangesBuilder` helper class, which makes it easier to build custom glyph ranges from your app/game localization data, or add into existing glyph ranges.
- ImFontAtlas: Added `TexGlyphPadding` option. (#1282) [@jadwallis]
- ImFontAtlas: Made it possible to override size of AddFontDefault() (even if it isn't really recommended!).
- ImDrawList: Added `GetClipRectMin()`, `GetClipRectMax()` helpers.
- Fixed Ini saving crash if the ImGuiWindowFlags_NoSavedSettings gets removed from a window after its creation (unlikely!). (#1000)
- Fixed `PushID()`/`PopID()` from marking parent window as Accessed (which needlessly woke up the root "Debug" window when used outside of a regular window). (#747)
- Fixed an assert when calling `CloseCurrentPopup()` twice in a row. [@nem0]
- Window size can be loaded from .ini data even if ImGuiWindowFlags_NoResize flag is set. (#1048, #1056)
- Columns: Added `SetColumnWidth()`. (#913) [@ggtucker]
- Columns: Dragging a column preserve its width by default. (#913) [@ggtucker]
- Columns: Fixed first column appearing wider than others. (#1266)
- Columns: Fixed allocating space on the right-most side with the assumption of a vertical scrollbar. The space is only allocated when needed. (#125, #913, #893, #1138)
- Columns: Fixed the right-most column from registering its content width to the parent window, which led to various issues when using auto-resizing window or e.g. horizontal scrolling. (#519, #125, #913)
- Columns: Refactored some of the columns code internally toward a better API (not yet exposed) + minor optimizations. (#913) [@ggtucker, @ocornut]
- Popups: Most pop-ups windows can be moved by the user after appearing (if they don't have explicit positions provided by caller, or e.g. sub-menu pop-up). The previous restriction was totally arbitrary. (#1252)
- Tooltip: `SetTooltip()` is expanded immediately into a window, honoring current font / styling setting. Add internal mechanism to override tooltips. (#862)
- PlotHistogram: bars are drawn based on zero-line, so negative values are going under. (#828)
- Scrolling: Fixed return values of `GetScrollMaxX()`, `GetScrollMaxY()` when both scrollbars were enabled. Tweak demo to display more data. (#1271) [@degracode]
- Scrolling: Fixes for Vertical Scrollbar not automatically getting enabled if enabled Horizontal Scrollbar straddle the vertical limit. (#1271, #246)
- Scrolling: `SetScrollHere()`, `SetScrollFromPosY()`: Fixed Y scroll aiming when Horizontal Scrollbar is enabled. (#665).
- [Windows] Clipboard: Fixed not closing Win32 clipboard on early open failure path. (#1264)
- Removed an unnecessary dependency on int64_t which failed on some older compilers.
- Demo: Rearranged everything under Widgets in a more consistent way.
- Demo: Columns: Added Horizontal Scrolling demo. Tweaked another Columns demo. (#519, #125, #913)
- Examples: OpenGL: Various makefiles for MINGW, Linux. (#1209, #1229, #1209) [@fr500, @acda]
- Examples: Enabled vsync by default in example applications, so it doesn't confuse people that the sample run at 2000+ fps and waste an entire CPU. (#1213, #1151).
- Various other small fixes, tweaks, comments, optimizations.


-----------------------------------------------------------------------
 VERSION 1.50 (2017-06-02)
-----------------------------------------------------------------------

Decorated log and release notes: https://github.com/ocornut/imgui/releases/tag/v1.50

Breaking Changes:

- Added a void* user_data parameter to Clipboard function handlers. (#875)
- SameLine(x) with x>0.0f is now relative to left of column/group if any, and not always to left of window. This was sort of always the intent and hopefully breakage should be minimal.
- Renamed ImDrawList::PathFill() - rarely used directly - to ImDrawList::PathFillConvex() for clarity and consistency.
- Removed ImFontConfig::MergeGlyphCenterV in favor of a more multipurpose ImFontConfig::GlyphOffset.
- Style: style.WindowTitleAlign is now a ImVec2 (ImGuiAlign enum was removed). set to (0.5f,0.5f) for horizontal+vertical centering, (0.0f,0.0f) for upper-left, etc.
- BeginChild(const char*) now applies the stack id to the provided label, consistently with other functions as it should always have been. It shouldn't affect you unless (extremely unlikely) you were appending multiple times to a same child from different locations of the stack id. If that's the case, generate an id with GetId() and use it instead of passing string to BeginChild().

Other Changes:

- InputText(): Added support for CTRL+Backspace (delete word).
- InputText(): OSX uses Super+Arrows for home/end. Add Shortcut+Backspace support. (#650) [@michaelbartnett]
- InputText(): Got rid of individual OSX-specific options in ImGuiIO, added a single io.OSXBehaviors flag. (#473, #650)
- InputText(): Fixed pressing home key on last character when it isn't a trailing \n (#588, #815)
- InputText(): Fixed state corruption/crash bug in stb_textedit.h redo logic when exhausting undo/redo char buffer. (#715. #681)
- InputTextMultiline(): Fixed CTRL+DownArrow moving scrolling out of bounds.
- InputTextMultiline(): Scrollbar fix for when input and latched internal buffers differs in a way that affects vertical scrollbar existence. (#725)
- ImFormatString(): Fixed an overflow handling bug with implementation of vsnprintf() that do not return -1. (#793)
- BeginChild(const char*) now applies stack id to provided label, consistent with other widgets. (#894, #713)
- SameLine() with explicit X position is relative to left of group/columns. (ref #746, #125, #630)
- SliderInt(), SliderFloat() supports reverse direction (where v_min > v_max). (#854)
- SliderInt(), SliderFloat() better support for when v_min==v_max. (#919)
- SliderInt(), SliderFloat() enforces writing back value when interacting, to be consistent with other widgets. (#919)
- SliderInt, SliderFloat(): Fixed edge case where style.GrabMinSize being bigger than slider width can lead to a division by zero. (#919)
- Added IsRectVisible() variation with explicit start-end positions. (#768) [@thedmd]
- Fixed TextUnformatted() clipping bug in the large-text path when horizontal scroll has been applied. (#692, #246)
- Fixed minor text clipping issue in window title when using font straying above usual line. (#699)
- Fixed SetCursorScreenPos() fixed not adjusting CursorMaxPos as well.
- Fixed scrolling offset when using SetScrollY(), SetScrollFromPosY(), SetScrollHere() with menu bar.
- Fixed using IsItemActive() after EndGroup() or any widget using groups. (#840, #479)
- Fixed IsItemActive() lagging by one frame on initial widget activation. (#840)
- Fixed Separator() zero-height bounding box resulting in clipping when laying exactly on top line of clipping rectangle (#860)
- Fixed PlotLines() PlotHistogram() calling with values_count == 0.
- Fixed clicking on a window's void while staying still overzealously marking .ini settings as dirty. (#923)
- Fixed assert triggering when a window has zero rendering but has a callback. (#810)
- Scrollbar: Fixed rendering when sizes are negative to reduce glitches (which can happen with certain style settings and zero WindowMinSize).
- EndGroup(): Made IsItemHovered() work when an item was activated within the group. (#849)
- BulletText(): Fixed stopping to display formatted string after the '##' mark.
- Closing the focused window restore focus to the first active root window in descending z-order .(part of #727)
- Word-wrapping: Fixed a bug where we never wrapped after a 1 character word. [@sronsse]
- Word-wrapping: Fixed TextWrapped() overriding wrap position if one is already set. (#690)
- Word-wrapping: Fixed incorrect testing for negative wrap coordinates, they are perfectly legal. (#706)
- ImGuiListClipper: Fixed automatic-height calc path dumbly having user display element 0 twice. (#661, #716)
- ImGuiListClipper: Fix to behave within column. (#661, #662, #716)
- ImDrawList: Renamed ImDrawList::PathFill() to ImDrawList::PathFillConvex() for clarity. (BREAKING API)
- Columns: End() avoid calling Columns(1) if no columns set is open, not sure why it wasn't the case already (pros: faster, cons: exercise less code).
- ColorButton(): Fix ColorButton showing wrong hex value for alpha. (#1068) [@codecat]
- ColorEdit4(): better preserve inputting value out of 0..255 range, display then clamped in Hexadecimal form.
- Shutdown() clear out some remaining pointers for sanity. (#836)
- Added IMGUI_USE_BGRA_PACKED_COLOR option in imconfig.h (#767, #844) [@thedmd]
- Style: Removed the inconsistent shadow under RenderCollapseTriangle() (~#707)
- Style: Added ButtonTextAlign, ImGuiStyleVar_ButtonTextAlign. (#842)
- ImFont: Allowing to use up to 0xFFFE glyphs in same font (increased from previous 0x8000).
- ImFont: Added GetGlyphRangesThai() helper. [@nProtect]
- ImFont: CalcWordWrapPositionA() fixed font scaling with fallback character.
- ImFont: Calculate and store the approximate texture surface to get an idea of how costly each source font is.
- ImFontConfig: Added GlyphOffset to explicitly offset glyphs at font build time, useful for merged fonts. Removed MergeGlyphCenterV. (BREAKING API)
- Clarified asserts in CheckStacksSize() when there is a stack mismatch.
- Context: Support for #define-ing GImGui and IMGUI_SET_CURRENT_CONTEXT_FUNC to enable custom thread-based hackery (#586)
- Updated stb_truetype.h to 1.14 (added OTF support, removed warnings). (#883, #976)
- Updated stb_rect_pack.h to 0.10 (removed warnings). (#883)
- Added ImGuiMouseCursor_None enum value for convenient usage by app/backends.
- Clipboard: Added a void* user_data parameter to Clipboard function handlers. (#875) (BREAKING API)
- Internals: Refactor internal text alignment options to use ImVec2, removed ImGuiAlign. (#842, #222)
- Internals: Renamed ImLoadFileToMemory to ImFileLoadToMemory to be consistent with ImFileOpen + fix mismatching .h name. (#917)
- OS/Windows: Fixed Windows default clipboard handler leaving its buffer unfreed on application's exit. (#714)
- OS/Windows: No default IME handler when compiling for Windows using GCC. (#738)
- OS/Windows: Now using _wfopen() instead of fopen() to allow passing in paths/filenames with UTF-8 characters. (#917)
- Tools: binary_to_compressed_c: Avoid ?? trigraphs sequences in string outputs which break some older compilers. (#839)
- Demo: Added an extra 3-way columns demo.
- Demo: ShowStyleEditor: show font character map / grid in more details.
- Demo: Console: Fixed a completion bug when multiple candidates are equals and match until the end.
- Demo: Fixed 1-byte off overflow in the ShowStyleEditor() combo usage. (#783) [@bear24rw]
- Examples: Accessing ImVector fields directly, feel less stl-ey. (#810)
- Examples: OpenGL*: Saving/restoring existing scissor rectangle for completeness. (#807)
- Examples: OpenGL*: Saving/restoring active texture number (the value modified by glActiveTexture). (#1087, #1088, #1116)
- Examples: OpenGL*: Saving/restoring separate color/alpha blend functions correctly. (#1120) [@greggman]
- Examples: OpenGL2: Uploading font texture as RGBA32 to increase compatibility with users shaders for beginners. (#824)
- Examples: Vulkan: Countless fixes and improvements. (#785, #804, #910, #1017, #1039, #1041, #1042, #1043, #1080) [@martty, @Loftilus, @ParticlePeter, @SaschaWillems]
- Examples: DirectX9/10/10: Only call SetCursor(NULL) is io.MouseDrawCursor is set. (#585, #909)
- Examples: DirectX9: Explicitly setting viewport to match that other examples are doing. (#937)
- Examples: GLFW+OpenGL3: Fixed Shutdown() calling GL functions with NULL parameters if NewFrame was never called. (#800)
- Examples: GLFW+OpenGL2: Renaming opengl_example/ to opengl2_example/ for clarity.
- Examples: SDL+OpenGL: explicitly setting GL_UNPACK_ROW_LENGTH to reduce issues because SDL changes it. (#752)
- Examples: SDL2: Added build .bat files for Win32.
- Added various links to language/engine bindings.
- Various other minor fixes, tweaks, comments, optimizations.


-----------------------------------------------------------------------
 VERSION 1.49 (2016-05-09)
-----------------------------------------------------------------------

Decorated log and release notes: https://github.com/ocornut/imgui/releases/tag/v1.49

Breaking Changes:

- Renamed `SetNextTreeNodeOpened()` to `SetNextTreeNodeOpen()` for consistency, no redirection.
- Removed confusing set of `GetInternalState()`, `GetInternalStateSize()`, `SetInternalState()` functions. Now using `CreateContext()`, `DestroyContext()`, `GetCurrentContext()`, `SetCurrentContext()`. If you were using multiple contexts the change should be obvious and trivial.
- Obsoleted old signature of `CollapsingHeader(const char* label, const char* str_id = NULL, bool display_frame = true, bool default_open = false)`, as extra parameters were badly designed and rarely used. Most uses were using 1 parameter and shouldn't affect you. You can replace the "default_open = true" flag in new API with `CollapsingHeader(label, ImGuiTreeNodeFlags_DefaultOpen)`.
- Changed `ImDrawList::PushClipRect(ImVec4 rect)` to `ImDraw::PushClipRect(ImVec2 min,ImVec2 max,bool intersect_with_current_clip_rect=false)`. Note that higher-level `ImGui::PushClipRect()` is preferable because it will clip at logic/widget level, whereas `ImDrawList::PushClipRect()` only affect your renderer.
- Title bar (using ImGuiCol_TitleBg/ImGuiCol_TitleBgActive colors) isn't rendered over a window background (ImGuiCol_WindowBg color) anymore (see #655). If your TitleBg/TitleBgActive alpha was 1.0f or you are using the default theme it will not affect you. However if your TitleBg/TitleBgActive alpha was <1.0f you need to tweak your custom theme to readjust for the fact that we don't draw a WindowBg background behind the title bar.
  This helper function will convert an old TitleBg/TitleBgActive color into a new one with the same visual output, given the OLD color and the OLD WindowBg color. (Or If this is confusing, just pick the RGB value from title bar from an old screenshot and apply this as TitleBg/TitleBgActive. Or you may just create TitleBgActive from a tweaked TitleBg color.)

    ImVec4 ConvertTitleBgCol(const ImVec4& win_bg_col, const ImVec4& title_bg_col)
    {
       float new_a = 1.0f - ((1.0f - win_bg_col.w) * (1.0f - title_bg_col.w));
       float k = title_bg_col.w / new_a;
       return ImVec4((win_bg_col.x * win_bg_col.w + title_bg_col.x) * k, (win_bg_col.y * win_bg_col.w + title_bg_col.y) * k, (win_bg_col.z * win_bg_col.w + title_bg_col.z) * k, new_a);
    }

Other changes:

- New version of ImGuiListClipper helper calculates item height automatically. See comments and demo code. (#662, #661, #660)
- Added SetNextWindowSizeConstraints() to enable basic min/max and programmatic size constraints on window. Added demo. (#668)
- Added PushClipRect()/PopClipRect() (previously part of imgui_internal.h). Changed ImDrawList::PushClipRect() prototype. (#610)
- Added IsRootWindowOrAnyChildHovered() helper. (#615)
- Added TreeNodeEx() functions. (#581, #600, #190)
- Added ImGuiTreeNodeFlags_Selected flag to display TreeNode as "selected". (#581, #190)
- Added ImGuiTreeNodeFlags_AllowOverlapMode flag. (#600)
- Added ImGuiTreeNodeFlags_NoTreePushOnOpen flag (#590).
- Added ImGuiTreeNodeFlags_NoAutoOpenOnLog flag (previously private).
- Added ImGuiTreeNodeFlags_DefaultOpen flag (previously private).
- Added ImGuiTreeNodeFlags_OpenOnDoubleClick flag.
- Added ImGuiTreeNodeFlags_OpenOnArrow flag.
- Added ImGuiTreeNodeFlags_Leaf flag, always opened, no arrow, for convenience. For simple use case prefer using TreeAdvanceToLabelPos()+Text().
- Added ImGuiTreeNodeFlags_Bullet flag, to add a bullet to Leaf node or replace Arrow with a bullet.
- Added TreeAdvanceToLabelPos(), GetTreeNodeToLabelSpacing() helpers. (#581, #324)
- Added CreateContext()/DestroyContext()/GetCurrentContext()/SetCurrentContext(). Obsoleted nearly identical GetInternalState()/SetInternalState() functions. (#586, #269)
- Added NewLine() to undo a SameLine() and as a shy reminder that horizontal layout support hasn't been implemented yet.
- Added IsItemClicked() helper. (#581)
- Added CollapsingHeader() variant with close button. (#600)
- Fixed MenuBar missing lower border when borders are enabled.
- InputText(): Fixed clipping of cursor rendering in case it gets out of the box (which can be forced w/ ImGuiInputTextFlags_NoHorizontalScroll. (#601)
- Style: Changed default IndentSpacing from 22 to 21. (#581, #324)
- Style: Fixed TitleBg/TitleBgActive color being rendered above WindowBg color, which was inconsistent and causing visual artifact. (#655)
  This broke the meaning of TitleBg and TitleBgActive. Only affect values where Alpha<1.0f. Fixed default theme. Read comments in "API BREAKING CHANGES" section to convert.
- Relative rendering of order of Child windows creation is preserved, to allow more control with overlapping children. (#595)
- Fixed GetWindowContentRegionMax() being off by ScrollbarSize amount when explicit SizeContents is set.
- Indent(), Unindent(): optional non-default indenting width. (#324, #581)
- Bullet(), BulletText(): Slightly bigger. Less polygons.
- ButtonBehavior(): fixed subtle old bug when a repeating button would also return true on mouse release (barely noticeable unless RepeatRate is set to be very slow). (#656)
- BeginMenu(): a menu that becomes disabled while open gets closed down, facilitate user's code. (#126)
- BeginGroup(): fixed using within Columns set. (#630)
- Fixed a lag in reading the currently hovered window when dragging a window. (#635)
- Obsoleted 4 parameters version of CollapsingHeader(). Refactored code into TreeNodeBehavior. (#600, #579)
- Scrollbar: minor fix for top-right rounding of scrollbar background when window has menu bar but no title bar.
- MenuItem(): the check mark renders in disabled color when menu item is disabled.
- Fixed clipping rectangle floating point representation to ensure renderer-side float point operations yield correct results in typical DirectX/GL settings. (#582, 597)
- Fixed GetFrontMostModalRootWindow(), fixing missing fade-out when a combo pop was used stacked over a modal window. (#604)
- ImDrawList: Added AddQuad(), AddQuadFilled() helpers.
- ImDrawList: AddText() refactor, moving some code to ImFont, reserving less unused vertices when large vertical clipping occurs.
- ImFont: Added RenderChar() helper.
- ImFont: Added AddRemapChar() helper. (#609)
- ImFontConfig: Clarified persistence requirement of GlyphRanges array. (#651)
- ImGuiStorage: Added bool helper functions for completeness.
- AddFontFromMemoryCompressedTTF(): Fix ImFontConfig propagation. (#587)
- Renamed majority of use of the word "opened" to "open" for clarity. Renamed SetNextTreeNodeOpened() to SetNextTreeNodeOpen(). (#625, #579)
- Examples: OpenGL3: Saving/restoring glActiveTexture() state. (#602)
- Examples: DirectX9: save/restore all device state.
- Examples: DirectX9: Removed dependency on d3dx9.h, d3dx9.lib, dxguid.lib so it can be used in a DirectXMath.h only environment. (#611)
- Examples: DirectX10/X11: Apply depth-stencil state (no use of depth buffer). (#640, #636)
- Examples: DirectX11/X11: Added comments on removing dependency on D3DCompiler. (#638)
- Examples: SDL: Initialize video+timer subsystem only.
- Examples: Apple/iOS: lowered XCode project deployment target from 10.7 to 10.11. (#598, #575)


-----------------------------------------------------------------------
 VERSION 1.48 (2016-04-09)
-----------------------------------------------------------------------

Decorated log and release notes: https://github.com/ocornut/imgui/releases/tag/v1.48

Breaking Changes:

- Consistently honoring exact width passed to PushItemWidth() (when positive), previously it would add extra FramePadding.x*2 over that width. Some hand-tuned layout may be affected slightly. (#346)
- Style: removed `style.WindowFillAlphaDefault` which was confusing and redundant, baked alpha into `ImGuiCol_WindowBg` color. If you had a custom WindowBg color but didn't change WindowFillAlphaDefault, multiply WindowBg alpha component by 0.7. Renamed `ImGuiCol_TooltipBg` to `ImGuiCol_PopupBG`, applies to other types of pop-ups. `bg_alpha` parameter of 5-parameters version of Begin() is an override. (#337)
- InputText(): Added BufTextLen field in ImGuiTextEditCallbackData. Requesting user to update it if the buffer is modified in the callback. Added a temporary length-check assert to minimize panic for the 3 people using the callback. (#541)
- Renamed GetWindowFont() to GetFont(), GetWindowFontSize() to GetFontSize(). Kept inline redirection function (will obsolete). (#340)

Other Changes:

- Consistently honoring exact width passed to PushItemWidth(), previously it would add extra FramePadding.x*2 over that width. Some hand-tuned layout may be affected slightly. (#346)
- Fixed clipping of child windows within parent not taking account of child outer clipping boundaries (including scrollbar, etc.). (#506)
- TextUnformatted(): Fixed rare crash bug with large blurb of text (2k+) not finished with a '\n' and fully above the clipping Y line. (#535)
- IO: Added 'KeySuper' field to hold CMD keyboard modifiers for OS X. Updated all examples accordingly. (#473)
- Added ImGuiWindowFlags_ForceVerticalScrollbar, ImGuiWindowFlags_ForceHorizontalScrollbar flags. (#476)
- Added IM_COL32 macros to generate a U32 packed color, convenient for direct use of ImDrawList api. (#346)
- Added GetFontTexUvWhitePixel() helper, convenient for direct use of ImDrawList api.
- Selectable(): Added ImGuiSelectableFlags_AllowDoubleClick flag to allow user reacting on double-click. (@zapolnov) (#516)
- Begin(): made the close button explicitly set the boolean to false instead of toggling it. (#499)
- BeginChild()/EndChild(): fixed incorrect layout to allow widgets submitted after an auto-fitted child window. (#540)
- BeginChild(): Added ImGuiWindowFlags_AlwaysUseWindowPadding flag to ensure non-bordered child window uses window padding. (#462)
- Fixed InputTextMultiLine(), ListBox(), BeginChildFrame(), ProgressBar(): outer frame not honoring bordering. (#462, #503)
- Fixed Image(), ImageButtion() rendering a rectangle 1 px too large on each axis. (#457)
- SetItemAllowOverlap(): Promoted from imgui_internal.h to public imgui.h api. (#517)
- Combo(): Right-most button stays highlighted when pop-up is open.
- Combo(): Display pop-up above if there's isn't enough space below / or select largest side. (#505)
- DragFloat(), SliderFloat(), InputFloat(): fixed cases of erroneously returning true repeatedly after a text input modification (e.g. "0.0" --> "0.000" would keep returning true). (#564)
- DragFloat(): Always apply value when mouse is held/widget active, so that an always-resetting variable (e.g. non saved local) can be passed.
- InputText(): OS X friendly behaviors: Word movement uses ALT key; Shortcuts uses CMD key; Double-clicking text select a single word; Jumping to next word sets cursor to end of current word instead of beginning of current word. (@zhiayang), (#473)
- InputText(): Added BufTextLen in ImGuiTextEditCallbackData. Requesting user to maintain it if buffer is modified. Zero-ing structure properly before use. (#541)
- CheckboxFlags(): Added support for testing/setting multiple flags at the same time. (@DMartinek) (#555)
- TreeNode(), CollapsingHeader() fixed not being able to use "##" sequence in a formatted label.
- ColorEdit4(): Empty label doesn't add InnerSpacing.x, matching behavior of other widgets. (#346)
- ColorEdit4(): Removed unnecessary calls to scanf() when idle in hexadecimal edit mode.
- BeginPopupContextItem(), BeginPopupContextWindow(): added early out optimization.
- CaptureKeyboardFromApp() / CaptureMouseFromApp(): added argument to allow clearing the capture flag. (#533)
- ImDrawList: Fixed index-overflow check broken by AddText() casting current index back to ImDrawIdx. (#514)
- ImDrawList: Fixed incorrect removal of trailing draw command if it is a callback command.
- ImDrawList: Allow windows with only a callback only to be functional. (#524)
- ImDrawList: Fixed ImDrawList::AddRect() which used to render a rectangle 1 px too large on each axis. (#457)
- ImDrawList: Fixed ImDrawList::AddCircle() to fit precisely within bounding box like AddCircleFilled() and AddRectFilled(). (#457)
- ImDrawList: AddCircle(), AddRect() takes optional thickness parameter.
- ImDrawList: Added AddTriangle().
- ImDrawList: Added PrimQuadUV() helper to ease custom rendering of textured quads (require primitive reserve).
- ImDrawList: Allow AddText(ImFont\* font, float font_size, ...) variant to take NULL/0.0f as default.
- ImFontAtlas: heuristic increase default texture width up for large number of glyphs. (#491)
- ImTextBuffer: Fixed empty() helper which was utterly broken.
- Metrics: allow to inspect individual triangles in draw calls.
- Demo: added more draw primitives in the Custom Rendering example. (#457)
- Demo: extra comments and example for PushItemWidth(-1) patterns.
- Demo: InputText password demo filters out blanks. (#515)
- Demo: Fixed malloc/free mismatch and leak when destructing demo console, if it has been used. (@fungos) (#536)
- Demo: plot code doesn't use ImVector to avoid heap allocation and be more friendly to custom allocator users. (#538)
- Fixed compilation on DragonFly BSD (@mneumann) (#563)
- Examples: Vulkan: Added a Vulkan example (@Loftilus) (#549)
- Examples: DX10, DX11: Saving/restoring most device state so dropping render function in your codebase shouldn't have DX device side-effects. (#570)
- Examples: DX10, DX11: Fixed ImGui_ImplDX??_NewFrame() from recreating device objects if render isn't called (g_pVB not set).
- Examples: OpenGL3: Fix BindVertexArray/BindBuffer order. (@nlguillemot) (#527)
- Examples: OpenGL: skip rendering and calling glViewport() if we have zero-fixed buffer. (#486)
- Examples: SDL2+OpenGL3: Fix context creation options. Made ImGui_ImplSdlGL3_NewFrame() signature match GL2 one. (#468, #463)
- Examples: SDL2+OpenGL2/3: Fix for high-dpi displays. (@nickgravelyn)
- Various extra comments and clarification in the code.
- Various other fixes and optimizations.


-----------------------------------------------------------------------
 VERSION 1.47 (2015-12-25)
-----------------------------------------------------------------------

Decorated log and release notes: https://github.com/ocornut/imgui/releases/tag/v1.47

Changes:

- Rebranding "ImGui" -> "dear imgui" as an optional first name to reduce ambiguity with IMGUI term. (#21)
- Added ProgressBar(). (#333)
- InputText(): Added ImGuiInputTextFlags_Password mode: hide display, disable logging/copying to clipboard. (#237, #363, #374)
- Added GetColorU32() helper to retrieve color given enum with global alpha and extra applied.
- Added ImGuiIO::ClearInputCharacters() superfluous helper.
- Fixed ImDrawList draw command merging bug where using PopClipRect() along with PushTextureID()/PopTextureID() functions
  would occasionally restore an incorrect clipping rectangle.
- Fixed ImDrawList draw command merging so PushTextureID(XXX)/PopTextureID()/PushTextureID(XXX) sequence are now properly merged.
- Fixed large popups positioning issues when their contents on either axis is larger than DisplaySize,
  and WindowPadding < DisplaySafeAreaPadding.
- Fixed border rendering in various situations when using non-pixel aligned glyphs.
- Fixed border rendering of windows to always contain the border within the window.
- Fixed Shutdown() leaking font atlas data if NewFrame() was never called. (#396, #303)
- Fixed int>void\* warnings for 64-bit architectures with fancy warnings enabled.
- Renamed the dubious Color() helpers to ValueColor() - dangerously named, rarely used and probably to be made obsolete.
- InputText(): Fixed and better handling of using keyboard while mouse button if being held and dragging. (#429)
- InputText(): Replace OS IME (Input Method Editor) cursor on top-left when we are not text editing.
- TreeNode(), CollapsingHeader(), Bullet(), BulletText(): various sizing and layout fixes to better support laying out
  multiple item with different height on same line. (#414, #282)
- Begin(): Initial window creation with ImGuiWindowFlags_NoBringToFrontOnFocus flag pushes it at the front of global window list.
- BeginPopupContextWindow() and BeginPopupContextVoid() reopen window on subsequent click. (#439)
- ColorEdit4(): Fixed broken tooltip on hovering the color button. (actually fixes #373, #380)
- ImageButton(): uses FrameRounding up to a maximum of available framing size. (#394)
- Columns: Fixed bug with indentation within columns, also making code a bit shorter/faster. (#414, #125)
- Columns: Columns set with no implicit id include the columns count within the id to reduce collisions. (#125)
- Columns: Removed one unnecessary allocation when columns are not used by a window. (#125)
- ImFontAtlas: Tweaked GetGlyphRangesJapanese() so it is easier to modify.
- ImFontAtlas: Updated stb_rect_pack.h to 0.08.
- Metrics: Fixed computing ImDrawCmd bounding box when the draw buffer have been unindexed.
- Demo: Added a simple "Property Editor" demo applet. (#125, #414)
- Demo: Fixed assertion in "Custom Rendering" demo when holding both mouse buttons. (#393)
- Demo: Lots of extra comments, fixes.
- Demo: Tweaks to Style Editor.
- Examples: Not clearing input data/tex data in atlas (will be required for dynamic atlas anyway).
- Examples: Added /Zi (output debug information) to Win32 batch files.
- Examples: Various fixes for resizing window and recreating graphic context.
- Examples: OpenGL2/3: Save/restore viewport as part of default render function. (#392, #441).
- Examples; OpenGL3: Fixed gl3w.c for Linux when compiled with a C++ compiler. (#411)
- Examples: DirectX: Removed assumption about Unicode build in example main.cpp. (#399)
- Examples: DirectX10: Added DirectX10 example. (#424)
- Examples: DirectX11: Downgraded requirement from shader model 5.0 to 4.0. (#420)
- Examples: DirectX11: Removed Debug flag from graphics context. (#415)
- Examples: Added SDL+OpenGL3 example. (#356)


-----------------------------------------------------------------------
 VERSION 1.46 (2015-10-18)
-----------------------------------------------------------------------

Decorated log and release notes: https://github.com/ocornut/imgui/releases/tag/v1.46

Changes:

- Begin*(): added ImGuiWindowFlags_NoFocusOnAppearing flag. (#314)
- Begin*(): added ImGuiWindowFlags_NoBringToFrontOnFocus flag.
- Added GetDrawData() alternative to setting a Render function pointer in ImGuiIO structure.
- Added SetClipboardText(), GetClipboardText() helper shortcuts that user code can call directly without reading
  from the ImGuiIO structure (to match MemAlloc/MemFree)
- Fixed handling of malformed UTF-8 at the end of a non-zero terminated string range.
- Fixed mouse click detection when passing DeltaTime 0.0. (#338)
- Fixed IsKeyReleased() and IsMouseReleased() returning true on the first frame.
- Fixed using SetNextWindow\* functions on Modal windows with a ImGuiSetCond_Appearing condition. (#377)
- IsMouseHoveringRect(): Added 'bool clip' parameter to disable clipping provided rectangle. (#316)
- InputText(): added ImGuiInputTextFlags_ReadOnly flag. (#211)
- InputText(): lose cursor/undo-stack when reactivating focus is buffer has changed size.
- InputText(): fixed ignoring text inputs when ALT or ALTGR are pressed. (#334)
- InputText(): fixed mouse-dragging not tracking the cursor when text doesn't fit. (#339)
- InputText(): fixed cursor pixel-perfect alignment when horizontally scrolling.
- InputText(): fixed crash when passing a buf_size==0 (which can be of use for read-only selectable text boxes). (#360)
- InputFloat() fixed explicit precision modifier, both display and input were broken.
- PlotHistogram(): improved rendering of histogram with a lot of values.
- Dummy(): creates an item so functions such as IsItemHovered() can be used.
- BeginChildFrame() helper: added the extra_flags parameter.
- Scrollbar: fixed rounding of background + child window consistenly have ChildWindowBg color under ScrollbarBg fill. (#355).
- Scrollbar: background color less translucent in default style so it works better when changing background color.
- Scrollbar: fixed minor rendering offset when borders are enabled. (#365)
- ImDrawList: fixed 1 leak per ImDrawList using the ChannelsSplit() API (via Columns). (#318)
- ImDrawList: fixed rectangle rendering glitches with width/height <= 1/2 and rounding enabled.
- ImDrawList: AddImage() uv parameters default to (0,0) and (1,1).
- ImFontAtlas: Added TexDesiredWidth and tweaked default cheapo best-width choice. (#327)
- ImFontAtlas: Added GetGlyphRangesKorean() helper to retrieve unicode ranges for Korean. (#348)
- ImGuiTextFilter::Draw() helper return bool and build when filter is modified.
- ImGuiTextBuffer: added c_str() helper.
- ColorEdit4(): fixed hovering the color button always showing 1.0 alpha. (#373)
- ColorConvertFloat4ToU32() round the floats instead of truncating them.
- Window: Fixed window lower-right clipping limit so it plays more friendly with both OpenGL and DirectX coordinates.
- Internal: Extracted a EndFrame() function out of Render() but kept it internal/private + clarified some asserts. (#335)
- Internal: Added missing IMGUI_API definitions in imgui_internal.h (#326)
- Internal: ImLoadFileToMemory() return void\* instead of taking void*\* + allow optional int\* file_size.
- Demo: Horizontal scrollbar demo allows to enable simultanaeous scrollbars on both axises.
- Tools: binary_to_compressed_c.cpp: added -nocompress option.
- Examples: Added example for the Marmalade platform.
- Examples: Added batch files to build Windows examples with VS.
- Examples: OpenGL3: Saving/restoring more GL state correctly. (#347)
- Examples: OpenGL2/3: Added msys2/mingw64 target to Makefiles.


-----------------------------------------------------------------------
 VERSION 1.45 (2015-09-01)
-----------------------------------------------------------------------

Decorated log and release notes: https://github.com/ocornut/imgui/releases/tag/v1.45

Breaking Changes:

- With the addition of better horizontal scrolling primitives I had to make some consistency fixes.
  `GetCursorPos()` `SetCursorPos()` `GetContentRegionMax()` `GetWindowContentRegionMin()` `GetWindowContentRegionMax()`
  are now incorporating the scrolling amount. They were incorrectly not incorporating this amount previously.
  It PROBABLY shouldn't break anything, but that depends on how you used them. Namely:
  - If you always used SetCursorPos() with values relative to GetCursorPos() there shouldn't be a problem.
    However if you used absolute coordinates, note that SetCursorPosY(100.0f) will put you at +100 from the initial Y position (which may be scrolled out of the view), NOT at +100 from the window top border. Since there wasn't any official scrolling value on X axis (past just manually moving the cursor) this can only affect you if you used to set absolute coordinates on the Y axis which is hopefully rare/unlikely, and trivial to fix.
  - The value of GetWindowContentRegionMax() isn't necessarily close to GetWindowWidth() if horizontally scrolling.
    Previously they were roughly interchangeable (roughly because the content region exclude window padding).

Other Changes:

- Added Horizontal Scrollbar via ImGuiWindowFlags_HorizontalScroll (#246).
- Added GetScrollX(), GetScrollX(), GetScrollMaxX() apis (#246).
- Added SetNextWindowContentSize(), SetNextWindowContentWidth() to explicitly set the content size of a window, which
  define the range of scrollbar. When set explicitly it also define the base value from which widget width are derived.
- Added IO.WantTextInput telling when ImGui is expecting text input, so that e.g. OS on-screen keyboard can be enabled.
- Added printf attribute to printf-like text formatting functions (Clang/GCC).
- Added GetMousePosOnOpeningCurrentPopup() helper.
- Added GetContentRegionAvailWidth() helper.
- Malformed UTF-8 data don't terminate string, output 0xFFFD instead (#307).
- ImDrawList: Added AddBezierCurve(), PathBezierCurveTo() API for cubic bezier curves (#311).
- ImDrawList: Allow to override ImDrawIdx type (#292).
- ImDrawList: Added an assert on overflowing index value (#292).
- ImDrawList: Fixed issues with channels split/merge. Now functional without manually adding a draw cmd. Added comments.
- ImDrawData: Added ScaleClipRects() helper useful when rendering scaled. (#287).
- Fixed Bullet() inconsistent layout behaviour when clipped.
- Fixed IsWindowHovered() not taking account of window hoverability (may be disabled because of a popup).
- Fixed InvisibleButton() not honoring negative size consistently with other widgets that do so.
- Fixed OpenPopup() accessing current window, effectively opening "Debug" when called from an empty window stack.
- TreeNode(): Fixed IsItemHovered() result being inconsistent with interaction visuals (#282).
- TreeNode(): Fixed mouse interaction padding past the node label being accounted for in layout (#282).
- BeginChild(): Passing a ImGuiWindowFlags_NoMove inhibits moving parent window from this child.
- BeginChild() fixed missing rounding for child sizes which leaked into layout and have items misaligned.
- Begin(): Removed default name = "Debug" parameter. We already have a "Debug" window pushed to the stack in the first place so it's not really a useful default.
- Begin(): Minor fixes with windows main clipping rectangle (e.g. child window with border).
- Begin(): Window flags are only read on the first call of the frame. Subsequent calls ignore flags, which allows appending to a window without worryin about flags.
- InputText(): ignore character input when ctrl/alt are held. (Normally those text input are ignored by most wrappers.) (#279).
- Demo: Fixed incorrectly formed string passed to Combo (#298).
- Demo: Added simple Log demo.
- Demo: Added horizontal scrolling example + enabled in console, log and child examples (#246).
- Style: made scrollbars rounded by default. Because nice. Minor menu bar background alpha tweak. (#246)
- Metrics: display indices along with triangles count (#299) and some internal state.
- ImGuiTextFilter::PassFilter() supports string range. Added [] helper to ImGuiTextBuffer.
- ImGuiTextFilter::Draw() default parameter width=0.0f for no override, allow override with negative values.
- Examples: OpenGL2/OpenGL3: fix for retina displays. Default font current lack crispness.
- Examples: OpenGL2/OpenGL3: save/restore more GL state correctly.
- Examples: DirectX9/DirectX11: resizing buffers dynamically (#299).
- Examples: DirectX9/DirectX11: added missing middle mouse button to Windows event handler.
- Examples: DirectX11: fix for Visual Studio 2015 presumably shipping with an updated version of DX11.
- Examples: iOS: fixed missing files in project.


-----------------------------------------------------------------------
 VERSION 1.44 (2015-08-08)
-----------------------------------------------------------------------

Decorated log and release notes: https://github.com/ocornut/imgui/releases/tag/v1.44

Breaking Changes:

- imgui.cpp has been split intro extra files: imgui_demo.cpp, imgui_draw.cpp, imgui_internal.h.
  Add the two extra .cpp to your project or #include them from another .cpp file. (#219)

Other Changes:

- Internal data structure and several useful functions are now exposed in imgui_internal.h. This should make it easier
  and more natural to extend ImGui. However please note that none of the content in imgui_internal.h is guaranteed
  for forward-compatibility and code using those types/functions may occasionally break. (#219)
- All sample code is in imgui_demo.cpp. Please keep this file in your project and consider allowing your code to call
  the ShowTestWindow() function as de-facto guide to ImGui features. It will be stripped out by the linker when unused.
- Added GetContentRegionAvail() helper (basically GetContentRegionMax() - GetCursorPos()).
- Added ImGuiWindowFlags_NoInputs for totally input-passthru window.
- Button(): honor negative size consistently with other widgets that do so (width -100 to align the button 100 pixels
  before the right-most position of the contents region).
- InputTextMultiline(): honor negative size consistently with other widgets that do so.
- Combo() clamp popup to lower edge of visible area.
- InputInt(): value doesn't pass through an int>float>int casting chain, fix handling lost of precision with "large" integer.
- InputInt() allow hexadecimal input (awkwardly via ImGuiInputTextFlags_CharsHexadecimal but we will allow format
  string in InputInt* later).
- Checkbox(), RadioButton(): fixed scaling of checkbox and radio button for the filling of "active" visual.
- Columns: never assume horizontal space for scrollbar if NoScrollbar flag is explicitly set.
- Slider: fixed using FramePadding between frame and grab visual. Scaling that spacing would look odd.
- Fixed lower-right resize grip hit box not scaling along with its rendered size (#287)
- ImDrawList: Fixed angles in ImDrawList::PathArcTo(), PathArcToFast() (v1.43) being off by an extra PI for no reason.
- ImDrawList: Added ImDrawList::AddText() shorthand helper.
- ImDrawList: Add missing support for anti-aliased thick-lines (#133, also ref #288)
- ImFontAtlas: Added AddFontFromMemoryCompressedBase85TTF() to load base85 encoded font string. Default font encoded
  as base85 saves ~100 lines / 26 KB of source code. Added base85 output to the binary_to_compressed_c tool.
- Build fix for MinGW (#276).
- Examples: OpenGL3: Fixed running on script core profiles for OSX (#277).
- Examples: OpenGL3: Simplified code using glBufferData for vertices as well (#277, #278)
- Examples: DirectX11: Clear font texture view to ensure Release() doesn't get called twice (#290).
- Updated to stb_truetype 1.07 (back to vanilla version as our minor changes are now in master & fix unlikely assert
  with odd fonts (#280)


-----------------------------------------------------------------------
 VERSION 1.43 (2015-07-17)
-----------------------------------------------------------------------

Decorated log and release notes: https://github.com/ocornut/imgui/releases/tag/v1.43

Breaking Changes:

- This is a rather important release and we unfortunately had to break the rendering API.
  ImGui now requires you to render indexed vertices instead of non-indexed ones. The fix should be very easy.
  Sorry for that! This change is saving a fair amount of CPU/GPU and enables us to get anti-aliasing for a marginal cost.
  Each ImDrawList now contains both a vertex buffer and an index buffer. For each command, render ElemCount/3 triangles
  using indices from the index buffer.
- If you are using a vanilla copy of one of the imgui_impl_XXXX.cpp provided in the example, you just need to update
  your copy and you can ignore the rest.
- The signature of the io.RenderDrawListsFn handler has changed
  From:  ImGui_XXXX_RenderDrawLists(ImDrawList** const cmd_lists, int cmd_lists_count)
  To:    ImGui_XXXX_RenderDrawLists(ImDrawData* draw_data)
  With:  argument   'cmd_lists'        -> 'draw_data->CmdLists'
         argument   'cmd_lists_count'  -> 'draw_data->CmdListsCount'
         ImDrawList 'commands'         -> 'CmdBuffer'
         ImDrawList 'vtx_buffer'       -> 'VtxBuffer'
         ImDrawList  n/a               -> 'IdxBuffer' (new)
         ImDrawCmd  'vtx_count'        -> 'ElemCount'
         ImDrawCmd  'clip_rect'        -> 'ClipRect'
         ImDrawCmd  'user_callback'    -> 'UserCallback'
         ImDrawCmd  'texture_id'       -> 'TextureId'
- If you REALLY cannot render indexed primitives, you can call the draw_data->DeIndexAllBuffers() method to de-index
  the buffers. This is slow and a waste of CPU/GPU. Prefer using indexed rendering!
  Refer to code in the examples/ folder or ask on the GitHub if you are unsure of how to upgrade. Please upgrade!

Other Changes:

- Added anti-aliasing on lines and shapes based on primitives by @MikkoMononen (#133).
  Between the use of indexed-rendering and the fact that the entire rendering codebase has been optimized and massaged
  enough, with anti-aliasing enabled ImGui 1.43 is now running FASTER than 1.41.
  Made some extra effort in making the code run faster in your typical Debug build.
- Anti-aliasing can be disabled in the ImGuiStyle structure via the AntiAliasedLines/AntiAliasedShapes fields for further gains.
- ImDrawList: Added AddPolyline(), AddConvexPolyFilled() with optional anti-aliasing.
- ImDrawList: Added stateful path building and stroking API. PathLineTo(), PathArcTo(), PathRect(), PathFill(), PathStroke()
  with optional anti-aliasing.
- ImDrawList: Added AddRectFilledMultiColor() helper.
- ImDrawList: Added multi-channel rendering so out of order elements can be rendered in separate channels and then merged
  back together (used by columns).
- ImDrawList: Fixed merging draw commands when equal clip rectangles are in the two first commands.
- ImDrawList: Fixed window draw lists not destructed properly on Shutdown().
- ImDrawData: Added DeIndexAllBuffers() helper.
- Added lots of new font options ImFontAtlas::AddFont() and the new ImFontConfig structure.
  - Added support for oversampling (ImFontConfig: OversampleH, OversampleV) and sub-pixel positioning (ImFontConfig: PixelSnapH).
    Oversampling allows sub-pixel positioning but can also be used as a way to get some leeway with scaling fonts without re-rasterizing.
  - Added GlyphExtraSpacing option to add extra horizontal spacing between characters (#242).
  - Added MergeMode option to merge glyphs from different font inputs into a same font (#182, #232).
  - Added FontDataOwnedByAtlas option to keep ownership from the TTF data buffer and request the atlas to make a copy (#220).
- Updated to stb_truetype 1.06 (+ minor mods) with better font rasterization.
- InputText: Added ImGuiInputTextFlags_NoHorizontalScroll flag.
- InputText: Added ImGuiInputTextFlags_AlwaysInsertMode flag.
- InputText: Added HasSelection() helper in ImGuiTextEditCallbackData as a clarification.
- InputText: Fix for using END key on a multi-line text editor (#275)
- Columns: Dispatch render of each column in a sub-draw list and merge on closure, saving a lot of draw calls! (#125)
- Popups: Fixed Combo boxes inside menus. (#272)
- Style: Added GrabRounding setting to make the sliders etc. grabs rounded.
- Changed SameLine() parameters from int to float.
- Fixed incorrect assert triggering when code stole ActiveID from user moving a window by calling e.g. SetKeyboardFocusHere().
- Fixed CollapsingHeader() label rendering outside its frame in columns context where ClipRect max isn't aligned with the
  right-side of the header.
- Metrics window: calculate bounding box of actual vertices when hovering a draw list.
- Examples: Showing more information in the Fonts section.
- Examples: Added a gratuitous About window.
- Examples: Updated all examples code (OpenGL/DX9/DX11/SDL/Allegro/iOS) to use indexed rendering.
- Examples: Fixed the SDL2 example to support Unicode text input (#274).


-----------------------------------------------------------------------
 VERSION 1.42 (2015-07-08)
-----------------------------------------------------------------------

Decorated log and release notes: https://github.com/ocornut/imgui/releases/tag/v1.42

Breaking Changes:

- Renamed SetScrollPosHere() to SetScrollHere(). Kept inline redirection function (will obsolete).
- Renamed GetScrollPosY() to GetScrollY(). Necessary to reduce confusion and make scrolling API consistent,
  because positions (e.g. cursor position) are not equivalent to scrolling amount.
- Removed obsolete GetDefaultFontData() function that would assert anyway.
  If you are updating from <1.30 you'll get a compile error instead of an assertion. (obsoleted 2015/01/11)

Other Changes:

- Added SDL2 example application (courtesy of @CedricGuillemet)
- Added iOS example application (courtesy of @joeld42)
- Added Allegro 5 example application (courtesy of @bggd)
- Added TitleBgActive color in style so focused window is made visible. (#253)
- Added CaptureKeyboardFromApp() / CaptureMouseFromApp() to manually enforce inputs capturing.
- Added DragFloatRange2() DragIntRange2() helpers. (#76)
- Added a Y centering ratio to SetScrollFromCursorPos() which can be used to aim the top or bottom of the window. (#150)
- Added SetScrollY(), SetScrollFromPos(), GetCursorStartPos() for manual scrolling manipulations. (#150).
- Added GetKeyIndex() helper for converting from ImGuiKey_\* enum to user's keycodes. Basically pulls from io.KeysMap[].
- Added missing ImGuiKey_PageUp, ImGuiKey_PageDown so more UI code can be written without referring to implementation-side keycodes.
- MenuItem() can be activated on release. (#245)
- Allowing NewFrame() with DeltaTime==0.0f to not assert.
- Fixed IsMouseDragging(). (#260)
- Fixed PlotLines(), PlotHistogram() using incorrect hovering test so they would show their tooltip even when there is
  a popup between mouse and the graph.
- Fixed window padding being reported incorrectly for child windows with borders when parent have no borders.
- Fixed a bug with TextUnformatted() clipping of long text blob when clipping y1 line sits on the first line of text. (#257)
- Fixed text baseline alignment of small button (no padding) after regular buttons.
- Fixed ListBoxHeader() not honoring negative sizes the same way as BeginChild() or BeginChildFrame(). (#263)
- Fixed warnings for more pedantic compiler settings (#258).
- ImVector<> cannot be re-defined anymore, cannot be replaced with std::vector<>. Allowed us to clean up and optimize
  lots of code. Yeah! (#262)
- ImDrawList: store pointer to their owner name for easier auditing/debugging.
- Examples: added scroll tracking example with SetScrollFromCursorPos().
- Examples: metrics windows render clip rectangle when hovering over a draw call.
- Lots of small optimization (particularly to run faster on unoptimized builds) and tidying up.
- Added font links in extra_fonts/ + instructions for using compressed fonts in C array.


-----------------------------------------------------------------------
 VERSION 1.41 (2015-06-26)
-----------------------------------------------------------------------

Decorated log and release notes: https://github.com/ocornut/imgui/releases/tag/v1.41

Breaking Changes:

- Changed ImageButton() default bg_col parameter from (0,0,0,1) (black) to (0,0,0,0) (transparent).
  Only makes a difference when texture have transparency.
- Changed Selectable() API from (label, selected, size) to (label, selected, flags, size).
  Size override should be used very rarely so hopefully it doesn't affect many people. Sorry!

Other Changes:

- Added InputTextMultiline() multi-line text editor, vertical scrolling, selection, optimized enough to handle rather
  big chunks of text in stateless context (thousands of lines are ok), option for allowing Tab to be input, option
  for validating with Return or Ctrl+Return (#200).
- Added modal window API, BeginPopupModal(), follows the popup api scheme. Modal windows can be closed by clicking
  outside. By default the rest of the screen is dimmed (using ImGuiCol_ModalWindowDarkening). Modal windows can be stacked.
- Added GetGlyphRangesCyrillic() helper (#237).
- Added SetNextWindowPosCenter() to center a window prior to knowing its size. (#249)
- Added IsWindowHovered() helper.
- Added IsMouseReleased(), IsKeyReleased() helpers to allow to user to avoid tracking them. (#248)
- Allow Set*WindowSize() calls to be used with popups.
- Window: AutoFit can be triggered on each axis separately via SetNextWindowSize(), etc.
- Window: fixed scrolling with mouse wheel while window was collapsed.
- Window: fixed mouse wheel scroll issues.
- DragFloat(), SliderFloat(): Fixed rounding of negative numbers which sometime made the negative lower bound unreachable.
- InputText(): lifted character count limit.
- InputText(): fixes in case of using per-window font scaling.
- Selectable(), MenuItem(): do not use frame rounding for hovering/selection.
- Selectable(): Added flag ImGuiSelectableFlags_DontClosePopups.
- Selectable(): Added flag ImGuiSelectableFlags_SpanAllColumns (#125).
- Combo(): Fixed issue with activating a Combo() not taking active id (#241).
- ColorButton(), ColorEdit4(): fix to ensure that the colored square stays square when non-default padding settings are used.
- BeginChildFrame(): returns bool like BeginChild() for clipping.
- SetScrollPosHere(): takes account of item height + more accurate centering + fixed precision issue.
- ImFont: ignoring '\r'.
- ImFont: added GetCharAdvance() helper. Exposed font Ascent and font Descent.
- ImFont: additional rendering optimizations.
- Metrics windows display storage size.


-----------------------------------------------------------------------
 VERSION 1.40 (2015-05-31)
-----------------------------------------------------------------------

Decorated log and release notes: https://github.com/ocornut/imgui/releases/tag/v1.40

Breaking Changes:

- The BeginPopup() API (introduced in 1.37) had to be changed to allow for stacked popups and menus.
  Use OpenPopup() to toggle the opened state and BeginPopup() to append.**
- The third parameter of Button(), 'repeat_if_held' has been removed. While it's been very rarely used,
  some code will possibly break if you didn't rely on the default parameter.
  Use PushButtonRepeat()/PopButtonRepeat() to configure repeat.
- Renamed IsRectClipped() to !IsRectVisible() for consistency (opposite return value!). Kept inline redirection function (will obsolete)
- Renamed GetWindowCollapsed() to IsWindowCollapsed() for consistency. Kept inline indirection function (will obsolete).

Other Changes:

- Menus: Added a menu system! Menus are typically populated with menu items and sub-menus, but you can add any sort of
  widgets in them (buttons, text inputs, sliders, etc.). (#126)
- Menus: Added MenuItem() to append a menu item. Optional shortcut display, acts a button & toggle with checked/unchecked state,
  disabled mode. Menu items can be used in any window.
- Menus: Added BeginMenu() to append a sub-menu. Note that you generally want to add sub-menu inside a popup or a menu-bar.
  They will work inside a normal window but it will be a bit unusual.
- Menus: Added BeginMenuBar() to append to window menu-bar (set ImGuiWindowFlags_MenuBar to enable).
- Menus: Added BeginMainMenuBar() helper to append to a fullscreen main menu-bar.
- Popups: Support for stacked popups. Each popup level inhibit inputs to lower levels. The menus system is based on this. (#126).
- Popups: Added BeginPopupContextItem(), BeginPopupContextWindow(), BeginPopupContextVoid() to create a popup window on mouse-click.
- Popups: Popups have borders by default (#197), attenuated border alpha in default theme.
- Popups & Tooltip: Fit within display. Handling various positioning/sizing/scrolling edge cases. Better hysteresis when moving
  in corners. Tooltip always tries to stay away from mouse-cursor.
- Added ImGuiStorage::GetVoidPtrRef() for manipulating stored void*.
- Added IsKeyDown() IsMouseDown() as convenience and for consistency with existing functions (instead of reading them from IO structures).
- Added Dummy() helper to advance layout by a given size. Unlike InvisibleButton() this doesn't catch any click.
- Added configurable io.KeyRepeatDelay, io.KeyRepeatRate keyboard and mouse repeat rate.
- Added PushButtonRepeat() / PopButtonRepeat() to enable hold-button-to-repeat press on any button.
- Removed the third 'repeat' parameter of Button().
- Added IsAnyItemHovered() helper.
- Added GetItemsLineHeightWithSpacing() helper.
- Added ImGuiListClipper helper for clipping large list of evenly sized items, to avoid using CalcListClipping() directly.
- Separator: within group start on group horizontal offset. (#205)
- InputText: Fixed incorrect edit state after text buffer is appended to by user via the callback. (#206)
- InputText: CTRL+letter-key shortcuts (e.g. CTRL+C/V/X) makes sure only CTRL is pressed. (#214)
- InputText: Fixed cursor generating a zero-width wire-frame rectangle turning into a division by zero (would go unnoticed
  unless you trapped exceptions).
- InputFloatN/InputIntN: Flags parameter added to match scalar versions. (#218)
- Selectable: Horizontal filling not declared to ItemSize() so Selectable(),SameLine() works and we can better auto-fit the window.
- Selectable: Handling text baseline alignment for line that aren't of text height.
- Combo: Empty label doesn't add ItemInnerSpacing alignment, matching other widgets.
- EndGroup: Carries the text base offset from the last line of the group (sort of incorrect but better than nothing,
  should use the first line of the group, will implement in the future).
- Columns: distinguish columns-set ID from other widgets as a convenience, added asserts and sailors.
- ListBox: ListBox() function only use public API to encourage creating custom versions. ListBoxHeader() can return false.
- ListBox: Uses ImGuiListClipper and assume items of matching height, so large lists can be handled.
- Plot: overlay label clipped within frame when not fitting.
- Window: Added ImGuiSetCond_Appearing to test the hidden->visible transition in SetWindow***/SetNextWindow*** functions.
- Window: Auto-fitting cancel out one worth of vertical spacing for vertical symmetry (like what group and tooltip do).
- Window: Default item width for auto-resizing windows expressed as a factor of font height, scales better with different font.
- Window: Fixed auto-fit calculation mismatch of whether a scrollbar will be added by maximum height clamping. Also honor NoScrollBar in the case of height clamping, not adding extra horizontal space.
- Window: Hovering require to hover same child window. Reverted 860cf57 (December 3). Might break something if you have
  child overlapping items in parent window.
- Window: Fixed appending multiple times to an existing child via multiple BeginChild/EndChild calls to same child name.
  Allows a simple form of out-of-order appending.
- Window: Fixed auto-filling child window using WindowMinSize at their minimum size, irrelevant.
- Metrics: Added io.MetricsActiveWindows counter. (#213.
- Metrics: Added io.MetricsAllocs counter (number of active memory allocations).
- Metrics: ShowMetricsWindow() shows popups stack, allocations.
- Style: Added style.DisplayWindowPadding to prevent windows from reaching edges of display (similar to style.DisplaySafeAreaPadding which is still in effect and also affect popups/tooltips).
- Style: Removed style.AutoFitPadding, using style.WindowPadding makes more sense (the default values were already the same).
- Style: Added style.ScrollbarRounding. (#212)
- Style: Added ImGuiCol_TextDisabled for disabled text. Added TextDisabled() helper.
- Style: Added style.WindowTitleAlign alignment options, to e.g. center title on windows. (#222)
- ImVector: tweak growth strategy, matches vector from VS2010.
- ImFontAtlas: Added ClearFonts(), making the different clear funcs more explicit. (#224)
- ImFontAtlas: Fixed appending new fonts without clearing existing fonts. Clearing input data left to application. (#224)
- ImDrawList: Merge draw command better, cases of multiple Begin/End gets merged properly.
- Store common stacked settings contiguously in memory to avoid heap allocation for unused features, and reduce cache misses.
- Shutdown() tests for g.IO.Fonts not being NULL to ease use of multiple ImGui contexts. (#207)
- Added IMGUI_DISABLE_OBSOLETE_FUNCTIONS define to disable the functions that are meant to be removed.
- Examples: Added ? marks with tooltips next to various widgets. Added more comments in the demo window.
- Examples: Added Menu-bar example.
- Examples: Added Simple Layout example.
- Examples: AutoResize demo doesn't use TextWrapped().
- Examples: Console example uses standard malloc/free, makes more sense as a copy & pastable example.
- Examples: DirectX9/11: Fixed key mapping for down arrow.
- Examples: DirectX9/11: hide OS cursor if ImGui is drawing it. (#155)
- Examples: DirectX11: explicitly set rasterizer state.
- Examples: OpenGL3: Add conditional compilation of forward compat as required by glfw on OSX. (#229)
- Fixed build with Visual Studio 2008 (possibly earlier versions as well).
- Other fixes, comments, tweaks.


-----------------------------------------------------------------------

For older version, see https://github.com/ocornut/imgui/releases
<|MERGE_RESOLUTION|>--- conflicted
+++ resolved
@@ -32,7 +32,6 @@
 
 
 -----------------------------------------------------------------------
-<<<<<<< HEAD
  DOCKING+MULTI-VIEWPORT BRANCH (In Progress)
 -----------------------------------------------------------------------
 
@@ -97,14 +96,15 @@
 - Examples: Renderer: OpenGL2, OpenGL3, DirectX9, DirectX10, DirectX11, DirectX12, Vulkan: Added support for multi-viewports.
 - Examples: Platforms: Win32, GLFW, SDL2: Added support for multi-viewports.
   Note that Linux/Mac still have inconsistent support for multi-viewports. If you want to help see https://github.com/ocornut/imgui/issues/2117.
-=======
+
+
+-----------------------------------------------------------------------
  VERSION 1.89.1 WIP (In Progress)
 -----------------------------------------------------------------------
 
 - Inputs: fixed moving a window or drag and dropping from preventing input-owner-unaware code
   from accessing keys. (#5888, #4921, #456)
 - Inputs: fixed moving a window or drag and dropping from capturing mods. (#5888, #4921, #456)
->>>>>>> 5bb28749
 
 
 -----------------------------------------------------------------------

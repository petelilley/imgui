--- conflicted
+++ resolved
@@ -148,11 +148,7 @@
     g_pIB->Unmap(0, &range);
 
     // Setup orthographic projection matrix into our constant buffer
-<<<<<<< HEAD
     // Our visible imgui space lies from draw_data->DisplayPos (top left) to draw_data->DisplayPos+data_data->DisplaySize (bottom right). DisplayMin is (0,0) for single viewport apps.
-=======
-    // Our visible imgui space lies from draw_data->DisplayPos (top left) to draw_data->DisplayPos+data_data->DisplaySize (bottom right).
->>>>>>> 259f3c78
     VERTEX_CONSTANT_BUFFER vertex_constant_buffer;
     {
         VERTEX_CONSTANT_BUFFER* constant_buffer = &vertex_constant_buffer;

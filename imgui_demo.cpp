--- conflicted
+++ resolved
@@ -1,4 +1,4 @@
-// dear imgui, v1.66 WIP
+// dear imgui, v1.65
 // (demo code)
 
 // Message to the person tempted to delete this file when integrating ImGui into their code base:
@@ -320,21 +320,19 @@
             }
             ImGui::CheckboxFlags("io.ConfigFlags: NoMouseCursorChange", (unsigned int *)&io.ConfigFlags, ImGuiConfigFlags_NoMouseCursorChange);
             ImGui::SameLine(); ShowHelpMarker("Instruct back-end to not alter mouse cursor shape and visibility.");
-<<<<<<< HEAD
+
+            ImGui::CheckboxFlags("io.ConfigFlags: DockingEnable", (unsigned int *)&io.ConfigFlags, ImGuiConfigFlags_DockingEnable);
+            ImGui::SameLine(); ShowHelpMarker("Use SHIFT to dock window into another (or without SHIFT if io.ConfigDockingWithKeyMod == false)");
+
             ImGui::CheckboxFlags("io.ConfigFlags: ViewportsEnable", (unsigned int *)&io.ConfigFlags, ImGuiConfigFlags_ViewportsEnable);
             ImGui::SameLine(); ShowHelpMarker("Toggling this at runtime is normally unsupported (it will offset your windows).");
             ImGui::CheckboxFlags("io.ConfigFlags: ViewportsNoTaskBarIcons", (unsigned int *)&io.ConfigFlags, ImGuiConfigFlags_ViewportsNoTaskBarIcons);
             ImGui::SameLine(); ShowHelpMarker("Toggling this at runtime is normally unsupported (most platform back-ends won't refresh the task bar icon state right away).");
             ImGui::CheckboxFlags("io.ConfigFlags: ViewportsNoMerge", (unsigned int *)&io.ConfigFlags, ImGuiConfigFlags_ViewportsNoMerge);
             ImGui::SameLine(); ShowHelpMarker("All floating windows will always create their own viewport and platform window.");
-=======
-
-            ImGui::CheckboxFlags("io.ConfigFlags: DockingEnable", (unsigned int *)&io.ConfigFlags, ImGuiConfigFlags_DockingEnable);
-            ImGui::SameLine(); ShowHelpMarker("Use SHIFT to dock window into another (or without SHIFT if io.ConfigDockingWithKeyMod == false)");
 
             ImGui::Checkbox("io.ConfigDockingWithKeyMod", &io.ConfigDockingWithKeyMod);
             ImGui::SameLine(); ShowHelpMarker("Enable docking when holding Shift only (allows to drop in wider space, reduce visual noise)");
->>>>>>> 49533bc8
             ImGui::Checkbox("io.ConfigInputTextCursorBlink", &io.ConfigInputTextCursorBlink);
             ImGui::SameLine(); ShowHelpMarker("Set to false to disable blinking cursor, for users who consider it distracting");
             ImGui::Checkbox("io.ConfigResizeWindowsFromEdges [beta]", &io.ConfigResizeWindowsFromEdges);
@@ -3706,10 +3704,10 @@
     flags |= ImGuiWindowFlags_NoDocking;
     if (opt_fullscreen)
     {
-        ImVec2 viewport_pos = ImVec2(0.0f, 0.0f);
-        ImVec2 viewport_size = ImGui::GetIO().DisplaySize;
-        ImGui::SetNextWindowPos(viewport_pos);
-        ImGui::SetNextWindowSize(viewport_size);
+        ImGuiViewport* viewport = ImGui::GetMainViewport();
+        ImGui::SetNextWindowPos(viewport->Pos);
+        ImGui::SetNextWindowSize(viewport->Size);
+        ImGui::SetNextWindowViewport(viewport->ID);
         ImGui::PushStyleVar(ImGuiStyleVar_WindowRounding, 0.0f);
         flags |= ImGuiWindowFlags_NoTitleBar | ImGuiWindowFlags_NoCollapse | ImGuiWindowFlags_NoResize | ImGuiWindowFlags_NoMove;
         flags |= ImGuiWindowFlags_NoBringToFrontOnFocus | ImGuiWindowFlags_NoNavFocus;

--- conflicted
+++ resolved
@@ -7,12 +7,8 @@
 // Missing features or Issues:
 //  [ ] Platform: Clipboard support.
 //  [ ] Platform: Gamepad support. Enable with 'io.ConfigFlags |= ImGuiConfigFlags_NavEnableGamepad'.
-<<<<<<< HEAD
-//  [ ] Platform: Mouse cursor shape and visibility. Disable with 'io.ConfigFlags |= ImGuiConfigFlags_NoMouseCursorChange'. FIXME: Check if this is even possible with Android.
+//  [ ] Platform: Mouse cursor shape and visibility (ImGuiBackendFlags_HasMouseCursors). Disable with 'io.ConfigFlags |= ImGuiConfigFlags_NoMouseCursorChange'. FIXME: Check if this is even possible with Android.
 //  [ ] Platform: Multi-viewport support (multiple windows). Not meaningful on Android.
-=======
-//  [ ] Platform: Mouse cursor shape and visibility (ImGuiBackendFlags_HasMouseCursors). Disable with 'io.ConfigFlags |= ImGuiConfigFlags_NoMouseCursorChange'. FIXME: Check if this is even possible with Android.
->>>>>>> c3ffd4c5
 // Important:
 //  - Consider using SDL or GLFW backend on Android, which will be more full-featured than this.
 //  - FIXME: On-screen keyboard currently needs to be enabled by the application (see examples/ and issue #3446)

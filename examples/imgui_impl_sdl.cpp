// ImGui Platform Binding for: SDL2
// This needs to be used along with a Renderer (e.g. DirectX11, OpenGL3, Vulkan..)
// (Info: SDL2 is a cross-platform general purpose library for handling windows, inputs, graphics context creation, etc.)

// Implemented features:
//  [X] Platform: Mouse cursor shape and visibility. Disable with 'io.ConfigFlags |= ImGuiConfigFlags_NoMouseCursorChange'.
//  [X] Platform: Clipboard support.
<<<<<<< HEAD
//  [X] Platform: Multi-viewport support (multiple windows). Enable with 'io.ConfigFlags |= ImGuiConfigFlags_ViewportsEnable'.
=======
//  [X] Platform: Keyboard arrays indexed using SDL_SCANCODE_* codes, e.g. ImGui::IsKeyPressed(SDL_SCANCODE_SPACE).
>>>>>>> ddb09c60
// Missing features:
//  [ ] Platform: SDL2 handling of IME under Windows appears to be broken and it explicitly disable the regular Windows IME. You can restore Windows IME by compiling SDL with SDL_DISABLE_WINDOWS_IME.

// You can copy and use unmodified imgui_impl_* files in your project. See main.cpp for an example of using this.
// If you use this binding you'll need to call 4 functions: ImGui_ImplXXXX_Init(), ImGui_ImplXXXX_NewFrame(), ImGui::Render() and ImGui_ImplXXXX_Shutdown().
// If you are new to ImGui, see examples/README.txt and documentation at the top of imgui.cpp.
// https://github.com/ocornut/imgui

// CHANGELOG
// (minor and older changes stripped away, please see git history for details)
<<<<<<< HEAD
//  2018-XX-XX: Platform: Added support for multiple windows via the ImGuiPlatformIO interface.
=======
//  2018-06-29: Inputs: Added support for the ImGuiMouseCursor_Hand cursor.
>>>>>>> ddb09c60
//  2018-06-08: Misc: Extracted imgui_impl_sdl.cpp/.h away from the old combined SDL2+OpenGL/Vulkan examples.
//  2018-06-08: Misc: ImGui_ImplSDL2_InitForOpenGL() now takes a SDL_GLContext parameter. 
//  2018-05-09: Misc: Fixed clipboard paste memory leak (we didn't call SDL_FreeMemory on the data returned by SDL_GetClipboardText).
//  2018-03-20: Misc: Setup io.BackendFlags ImGuiBackendFlags_HasMouseCursors flag + honor ImGuiConfigFlags_NoMouseCursorChange flag.
//  2018-02-16: Inputs: Added support for mouse cursors, honoring ImGui::GetMouseCursor() value.
//  2018-02-06: Misc: Removed call to ImGui::Shutdown() which is not available from 1.60 WIP, user needs to call CreateContext/DestroyContext themselves.
//  2018-02-06: Inputs: Added mapping for ImGuiKey_Space.
//  2018-02-05: Misc: Using SDL_GetPerformanceCounter() instead of SDL_GetTicks() to be able to handle very high framerate (1000+ FPS).
//  2018-02-05: Inputs: Keyboard mapping is using scancodes everywhere instead of a confusing mixture of keycodes and scancodes. 
//  2018-01-20: Inputs: Added Horizontal Mouse Wheel support.
//  2018-01-19: Inputs: When available (SDL 2.0.4+) using SDL_CaptureMouse() to retrieve coordinates outside of client area when dragging. Otherwise (SDL 2.0.3 and before) testing for SDL_WINDOW_INPUT_FOCUS instead of SDL_WINDOW_MOUSE_FOCUS.
//  2018-01-18: Inputs: Added mapping for ImGuiKey_Insert.
//  2017-08-25: Inputs: MousePos set to -FLT_MAX,-FLT_MAX when mouse is unavailable/missing (instead of -1,-1).
//  2016-10-15: Misc: Added a void* user_data parameter to Clipboard function handlers.

#include "imgui.h"
#include "imgui_impl_sdl.h"

// SDL
// (the multi-viewports feature requires SDL features supported from SDL 2.0.5+)
#include <SDL.h>
#include <SDL_syswm.h>
#define SDL_HAS_WARP_MOUSE_GLOBAL           SDL_VERSION_ATLEAST(2,0,4)
#define SDL_HAS_CAPTURE_MOUSE               SDL_VERSION_ATLEAST(2,0,4)
#define SDL_HAS_WINDOW_OPACITY              SDL_VERSION_ATLEAST(2,0,5)
#define SDL_HAS_ALWAYS_ON_TOP               SDL_VERSION_ATLEAST(2,0,5)
#define SDL_HAS_USABLE_DISPLAY_BOUNDS       SDL_VERSION_ATLEAST(2,0,5)
#define SDL_HAS_PER_MONITOR_DPI             SDL_VERSION_ATLEAST(2,0,4)
#define SDL_HAS_VULKAN                      SDL_VERSION_ATLEAST(2,0,6)
#define SDL_HAS_MOUSE_FOCUS_CLICKTHROUGH    SDL_VERSION_ATLEAST(2,0,5)
#if !SDL_HAS_VULKAN
static const Uint32 SDL_WINDOW_VULKAN = 0x10000000;
#endif

// Data
static SDL_Window*  g_Window = NULL;
static Uint64       g_Time = 0;
static bool         g_MousePressed[3] = { false, false, false };
static SDL_Cursor*  g_MouseCursors[ImGuiMouseCursor_COUNT] = { 0 };
static char*        g_ClipboardTextData = NULL;

// Forward Declarations
static void ImGui_ImplSDL2_InitPlatformInterface(SDL_Window* window, void* sdl_gl_context);
static void ImGui_ImplSDL2_ShutdownPlatformInterface();

static const char* ImGui_ImplSDL2_GetClipboardText(void*)
{
    if (g_ClipboardTextData)
        SDL_free(g_ClipboardTextData);
    g_ClipboardTextData = SDL_GetClipboardText();
    return g_ClipboardTextData;
}

static void ImGui_ImplSDL2_SetClipboardText(void*, const char* text)
{
    SDL_SetClipboardText(text);
}

// You can read the io.WantCaptureMouse, io.WantCaptureKeyboard flags to tell if dear imgui wants to use your inputs.
// - When io.WantCaptureMouse is true, do not dispatch mouse input data to your main application.
// - When io.WantCaptureKeyboard is true, do not dispatch keyboard input data to your main application.
// Generally you may always pass all inputs to dear imgui, and hide them from your application based on those two flags.
bool ImGui_ImplSDL2_ProcessEvent(SDL_Event* event)
{
    ImGuiIO& io = ImGui::GetIO();
    switch (event->type)
    {
    case SDL_MOUSEWHEEL:
        {
            if (event->wheel.x > 0) io.MouseWheelH += 1;
            if (event->wheel.x < 0) io.MouseWheelH -= 1;
            if (event->wheel.y > 0) io.MouseWheel += 1;
            if (event->wheel.y < 0) io.MouseWheel -= 1;
            return true;
        }
    case SDL_MOUSEBUTTONDOWN:
        {
            if (event->button.button == SDL_BUTTON_LEFT) g_MousePressed[0] = true;
            if (event->button.button == SDL_BUTTON_RIGHT) g_MousePressed[1] = true;
            if (event->button.button == SDL_BUTTON_MIDDLE) g_MousePressed[2] = true;
            return true;
        }
    case SDL_TEXTINPUT:
        {
            io.AddInputCharactersUTF8(event->text.text);
            return true;
        }
    case SDL_KEYDOWN:
    case SDL_KEYUP:
        {
            int key = event->key.keysym.scancode;
            IM_ASSERT(key >= 0 && key < IM_ARRAYSIZE(io.KeysDown));
            io.KeysDown[key] = (event->type == SDL_KEYDOWN);
            io.KeyShift = ((SDL_GetModState() & KMOD_SHIFT) != 0);
            io.KeyCtrl = ((SDL_GetModState() & KMOD_CTRL) != 0);
            io.KeyAlt = ((SDL_GetModState() & KMOD_ALT) != 0);
            io.KeySuper = ((SDL_GetModState() & KMOD_GUI) != 0);
            return true;
        }
    // Multi-viewport support
    case SDL_WINDOWEVENT:
        Uint8 window_event = event->window.event;
        if (window_event == SDL_WINDOWEVENT_CLOSE || window_event == SDL_WINDOWEVENT_MOVED || window_event == SDL_WINDOWEVENT_RESIZED)
            if (ImGuiViewport* viewport = ImGui::FindViewportByPlatformHandle((void*)SDL_GetWindowFromID(event->window.windowID)))
            {
                if (window_event == SDL_WINDOWEVENT_CLOSE)
                    viewport->PlatformRequestClose = true;
                if (window_event == SDL_WINDOWEVENT_MOVED)
                    viewport->PlatformRequestMove = true;
                if (window_event == SDL_WINDOWEVENT_RESIZED)
                    viewport->PlatformRequestResize = true;
                return true;
            }
        break;
    }
    return false;
}

static bool    ImGui_ImplSDL2_Init(SDL_Window* window, void* sdl_gl_context)
{
    g_Window = window;

    // Setup back-end capabilities flags
    ImGuiIO& io = ImGui::GetIO();
    io.BackendFlags |= ImGuiBackendFlags_HasMouseCursors;       // We can honor GetMouseCursor() values (optional)
#if SDL_HAS_WARP_MOUSE_GLOBAL
    io.BackendFlags |= ImGuiBackendFlags_HasSetMousePos;        // We can honor io.WantSetMousePos requests (optional, rarely used)
#endif
#if SDL_HAS_CAPTURE_MOUSE
    io.BackendFlags |= ImGuiBackendFlags_PlatformHasViewports;  // We can create multi-viewports on the Platform side (optional)
#endif

    // Keyboard mapping. ImGui will use those indices to peek into the io.KeysDown[] array.
    io.KeyMap[ImGuiKey_Tab] = SDL_SCANCODE_TAB;
    io.KeyMap[ImGuiKey_LeftArrow] = SDL_SCANCODE_LEFT;
    io.KeyMap[ImGuiKey_RightArrow] = SDL_SCANCODE_RIGHT;
    io.KeyMap[ImGuiKey_UpArrow] = SDL_SCANCODE_UP;
    io.KeyMap[ImGuiKey_DownArrow] = SDL_SCANCODE_DOWN;
    io.KeyMap[ImGuiKey_PageUp] = SDL_SCANCODE_PAGEUP;
    io.KeyMap[ImGuiKey_PageDown] = SDL_SCANCODE_PAGEDOWN;
    io.KeyMap[ImGuiKey_Home] = SDL_SCANCODE_HOME;
    io.KeyMap[ImGuiKey_End] = SDL_SCANCODE_END;
    io.KeyMap[ImGuiKey_Insert] = SDL_SCANCODE_INSERT;
    io.KeyMap[ImGuiKey_Delete] = SDL_SCANCODE_DELETE;
    io.KeyMap[ImGuiKey_Backspace] = SDL_SCANCODE_BACKSPACE;
    io.KeyMap[ImGuiKey_Space] = SDL_SCANCODE_SPACE;
    io.KeyMap[ImGuiKey_Enter] = SDL_SCANCODE_RETURN;
    io.KeyMap[ImGuiKey_Escape] = SDL_SCANCODE_ESCAPE;
    io.KeyMap[ImGuiKey_A] = SDL_SCANCODE_A;
    io.KeyMap[ImGuiKey_C] = SDL_SCANCODE_C;
    io.KeyMap[ImGuiKey_V] = SDL_SCANCODE_V;
    io.KeyMap[ImGuiKey_X] = SDL_SCANCODE_X;
    io.KeyMap[ImGuiKey_Y] = SDL_SCANCODE_Y;
    io.KeyMap[ImGuiKey_Z] = SDL_SCANCODE_Z;

    io.SetClipboardTextFn = ImGui_ImplSDL2_SetClipboardText;
    io.GetClipboardTextFn = ImGui_ImplSDL2_GetClipboardText;
    io.ClipboardUserData = NULL;

    g_MouseCursors[ImGuiMouseCursor_Arrow] = SDL_CreateSystemCursor(SDL_SYSTEM_CURSOR_ARROW);
    g_MouseCursors[ImGuiMouseCursor_TextInput] = SDL_CreateSystemCursor(SDL_SYSTEM_CURSOR_IBEAM);
    g_MouseCursors[ImGuiMouseCursor_ResizeAll] = SDL_CreateSystemCursor(SDL_SYSTEM_CURSOR_SIZEALL);
    g_MouseCursors[ImGuiMouseCursor_ResizeNS] = SDL_CreateSystemCursor(SDL_SYSTEM_CURSOR_SIZENS);
    g_MouseCursors[ImGuiMouseCursor_ResizeEW] = SDL_CreateSystemCursor(SDL_SYSTEM_CURSOR_SIZEWE);
    g_MouseCursors[ImGuiMouseCursor_ResizeNESW] = SDL_CreateSystemCursor(SDL_SYSTEM_CURSOR_SIZENESW);
    g_MouseCursors[ImGuiMouseCursor_ResizeNWSE] = SDL_CreateSystemCursor(SDL_SYSTEM_CURSOR_SIZENWSE);
    g_MouseCursors[ImGuiMouseCursor_Hand] = SDL_CreateSystemCursor(SDL_SYSTEM_CURSOR_HAND);

    // Our mouse update function expect PlatformHandle to be filled for the main viewport
    ImGuiViewport* main_viewport = ImGui::GetMainViewport();
    main_viewport->PlatformHandle = (void*)window;

    // We need SDL_CaptureMouse(), SDL_GetGlobalMouseState() from SDL 2.0.4+ to support multiple viewports.
    // We left the call to ImGui_ImplSDL2_InitPlatformInterface() outside of #ifdef to avoid unused-function warnings.
    if ((io.ConfigFlags & ImGuiConfigFlags_ViewportsEnable) && (io.BackendFlags & ImGuiBackendFlags_PlatformHasViewports))
        ImGui_ImplSDL2_InitPlatformInterface(window, sdl_gl_context);

    return true;
}

bool ImGui_ImplSDL2_InitForOpenGL(SDL_Window* window, void* sdl_gl_context)
{
    (void)sdl_gl_context; // Viewport branch will need this.
    return ImGui_ImplSDL2_Init(window, sdl_gl_context);
}

bool ImGui_ImplSDL2_InitForVulkan(SDL_Window* window)
{
    #if !SDL_HAS_VULKAN
    IM_ASSERT(0 && "Unsupported");
    #endif
    return ImGui_ImplSDL2_Init(window, NULL);
}

void ImGui_ImplSDL2_Shutdown()
{
    ImGui_ImplSDL2_ShutdownPlatformInterface();
    g_Window = NULL;

    // Destroy last known clipboard data
    if (g_ClipboardTextData)
        SDL_free(g_ClipboardTextData);
    g_ClipboardTextData = NULL;

    // Destroy SDL mouse cursors
    for (ImGuiMouseCursor cursor_n = 0; cursor_n < ImGuiMouseCursor_COUNT; cursor_n++)
        SDL_FreeCursor(g_MouseCursors[cursor_n]);
    memset(g_MouseCursors, 0, sizeof(g_MouseCursors));
}

static void ImGui_ImplSDL2_UpdateMousePosAndButtons()
{
    ImGuiIO& io = ImGui::GetIO();
    const ImVec2 mouse_pos_backup = io.MousePos;
    io.MousePos = ImVec2(-FLT_MAX, -FLT_MAX);
    io.MousePosViewport = 0;
    io.MouseHoveredViewport = 0;

    // Set OS mouse position if requested (rarely used, only when ImGuiConfigFlags_NavEnableSetMousePos is enabled by user)
    // (When multi-viewports are enabled, all imgui positions are same as OS positions.)
#if SDL_HAS_WARP_MOUSE_GLOBAL
    if (io.WantSetMousePos)
    {
        if ((io.ConfigFlags & ImGuiConfigFlags_ViewportsEnable) == 0)
            SDL_WarpMouseInWindow(g_Window, (int)mouse_pos_backup.x, (int)mouse_pos_backup.y);
        else
            SDL_WarpMouseGlobal((int)mouse_pos_backup.x, (int)mouse_pos_backup.y);
    }
#endif

    int mx, my;
    Uint32 mouse_buttons = SDL_GetMouseState(&mx, &my);
    io.MouseDown[0] = g_MousePressed[0] || (mouse_buttons & SDL_BUTTON(SDL_BUTTON_LEFT)) != 0;  // If a mouse press event came, always pass it as "mouse held this frame", so we don't miss click-release events that are shorter than 1 frame.
    io.MouseDown[1] = g_MousePressed[1] || (mouse_buttons & SDL_BUTTON(SDL_BUTTON_RIGHT)) != 0;
    io.MouseDown[2] = g_MousePressed[2] || (mouse_buttons & SDL_BUTTON(SDL_BUTTON_MIDDLE)) != 0;
    g_MousePressed[0] = g_MousePressed[1] = g_MousePressed[2] = false;

#if SDL_HAS_CAPTURE_MOUSE
    SDL_Window* focused_window = SDL_GetKeyboardFocus();
    if (focused_window)
    {
        // SDL_GetMouseState() gives mouse position seemingly based on the last window entered/focused(?)
        // The creation of new windows at runtime and SDL_CaptureMouse both seems to severely mess up with that, so we retrieve that position globally.
        int wx, wy;
        SDL_GetWindowPosition(focused_window, &wx, &wy);
        SDL_GetGlobalMouseState(&mx, &my);
        mx -= wx;
        my -= wy;
    }
    if (ImGuiViewport* viewport = ImGui::FindViewportByPlatformHandle((void*)focused_window))
    {
        io.MousePos = ImVec2(viewport->Pos.x + (float)mx, viewport->Pos.y + (float)my);
        io.MousePosViewport = viewport->ID;
    }

    // We already retrieve global mouse position, SDL_CaptureMouse() also let the OS know e.g. that our imgui drag outside the SDL window boundaries shouldn't trigger the OS window resize cursor
    // The function is only supported from SDL 2.0.4 (released Jan 2016)
    bool any_mouse_button_down = ImGui::IsAnyMouseDown();
    SDL_CaptureMouse(any_mouse_button_down ? SDL_TRUE : SDL_FALSE);
#else
    if (SDL_GetWindowFlags(g_Window) & SDL_WINDOW_INPUT_FOCUS)
        io.MousePos = ImVec2((float)mx, (float)my);
#endif
}

static void ImGui_ImplSDL2_UpdateMouseCursor()
{
    ImGuiIO& io = ImGui::GetIO();
    if (io.ConfigFlags & ImGuiConfigFlags_NoMouseCursorChange)
        return;

    ImGuiMouseCursor imgui_cursor = ImGui::GetMouseCursor();
    if (io.MouseDrawCursor || imgui_cursor == ImGuiMouseCursor_None)
    {
        // Hide OS mouse cursor if imgui is drawing it or if it wants no cursor
        SDL_ShowCursor(SDL_FALSE);
    }
    else
    {
        // Show OS mouse cursor
        SDL_SetCursor(g_MouseCursors[imgui_cursor] ? g_MouseCursors[imgui_cursor] : g_MouseCursors[ImGuiMouseCursor_Arrow]);
        SDL_ShowCursor(SDL_TRUE);
    }
}

void ImGui_ImplSDL2_NewFrame(SDL_Window* window)
{
    ImGuiIO& io = ImGui::GetIO();
    IM_ASSERT(io.Fonts->IsBuilt());     // Font atlas needs to be built, call renderer _NewFrame() function e.g. ImGui_ImplOpenGL3_NewFrame() 

    // Setup display size (every frame to accommodate for window resizing)
    int w, h;
    int display_w, display_h;
    SDL_GetWindowSize(window, &w, &h);
    SDL_GL_GetDrawableSize(window, &display_w, &display_h);
    io.DisplaySize = ImVec2((float)w, (float)h);
    io.DisplayFramebufferScale = ImVec2(w > 0 ? ((float)display_w / w) : 0, h > 0 ? ((float)display_h / h) : 0);

    // Setup time step (we don't use SDL_GetTicks() because it is using millisecond resolution)
    static Uint64 frequency = SDL_GetPerformanceFrequency();
    Uint64 current_time = SDL_GetPerformanceCounter();
    io.DeltaTime = g_Time > 0 ? (float)((double)(current_time - g_Time) / frequency) : (float)(1.0f / 60.0f);
    g_Time = current_time;

    ImGui_ImplSDL2_UpdateMousePosAndButtons();
    ImGui_ImplSDL2_UpdateMouseCursor();
}

//--------------------------------------------------------------------------------------------------------
// MULTI-VIEWPORT / PLATFORM INTERFACE SUPPORT
// This is an _advanced_ and _optional_ feature, allowing the back-end to create and handle multiple viewports simultaneously.
// If you are new to dear imgui or creating a new binding for dear imgui, it is recommended that you completely ignore this section first..
//--------------------------------------------------------------------------------------------------------

struct ImGuiViewportDataSDL2
{
    SDL_Window*     Window;
    Uint32          WindowID;
    bool            WindowOwned;
    SDL_GLContext   GLContext;

    ImGuiViewportDataSDL2() { Window = NULL; WindowID = 0; WindowOwned = false; GLContext = NULL; }
    ~ImGuiViewportDataSDL2() { IM_ASSERT(Window == NULL && GLContext == NULL); }
};

static void ImGui_ImplSDL2_CreateWindow(ImGuiViewport* viewport)
{
    ImGuiViewportDataSDL2* data = IM_NEW(ImGuiViewportDataSDL2)();
    viewport->PlatformUserData = data;

    ImGuiViewport* main_viewport = ImGui::GetMainViewport();
    ImGuiViewportDataSDL2* main_viewport_data = (ImGuiViewportDataSDL2*)main_viewport->PlatformUserData;

    // Share GL resources with main context
    bool use_opengl = (main_viewport_data->GLContext != NULL);
    SDL_GLContext backup_context = NULL;
    if (use_opengl)
    {
        backup_context = SDL_GL_GetCurrentContext();
        SDL_GL_SetAttribute(SDL_GL_SHARE_WITH_CURRENT_CONTEXT, 1);
        SDL_GL_MakeCurrent(main_viewport_data->Window, main_viewport_data->GLContext);
    }

    // We don't enable SDL_WINDOW_RESIZABLE because it enforce windows decorations
    Uint32 sdl_flags = 0;
    sdl_flags |= use_opengl ? SDL_WINDOW_OPENGL : SDL_WINDOW_VULKAN;
    sdl_flags |= SDL_WINDOW_HIDDEN;
    sdl_flags |= (viewport->Flags & ImGuiViewportFlags_NoDecoration) ? SDL_WINDOW_BORDERLESS : 0;
    sdl_flags |= (viewport->Flags & ImGuiViewportFlags_NoDecoration) ? 0 : SDL_WINDOW_RESIZABLE;
#if SDL_HAS_ALWAYS_ON_TOP
    sdl_flags |= (viewport->Flags & ImGuiViewportFlags_TopMost) ? SDL_WINDOW_ALWAYS_ON_TOP : 0;
#endif
    data->Window = SDL_CreateWindow("No Title Yet", (int)viewport->Pos.x, (int)viewport->Pos.y, (int)viewport->Size.x, (int)viewport->Size.y, sdl_flags);
    data->WindowOwned = true; 
    if (use_opengl)
        data->GLContext = SDL_GL_CreateContext(data->Window);
    if (use_opengl && backup_context)
        SDL_GL_MakeCurrent(data->Window, backup_context);
    viewport->PlatformHandle = (void*)data->Window;
}

static void ImGui_ImplSDL2_DestroyWindow(ImGuiViewport* viewport)
{
    if (ImGuiViewportDataSDL2* data = (ImGuiViewportDataSDL2*)viewport->PlatformUserData)
    {
        if (data->GLContext && data->WindowOwned)
            SDL_GL_DeleteContext(data->GLContext);
        if (data->Window && data->WindowOwned)
            SDL_DestroyWindow(data->Window);
        data->GLContext = NULL;
        data->Window = NULL;
        IM_DELETE(data);
    }
    viewport->PlatformUserData = viewport->PlatformHandle = NULL;
}

static void ImGui_ImplSDL2_ShowWindow(ImGuiViewport* viewport)
{
    ImGuiViewportDataSDL2* data = (ImGuiViewportDataSDL2*)viewport->PlatformUserData;
#if defined(_WIN32)
    SDL_SysWMinfo info;
    SDL_VERSION(&info.version);
    if (SDL_GetWindowWMInfo(data->Window, &info))
    {
        HWND hwnd = info.info.win.window;

        // SDL hack: Hide icon from task bar
        // Note: SDL 2.0.6+ has a SDL_WINDOW_SKIP_TASKBAR flag which is supported under Windows but the way it create the window breaks our seamless transition.
        if (viewport->Flags & ImGuiViewportFlags_NoTaskBarIcon)
        {
            LONG ex_style = ::GetWindowLong(hwnd, GWL_EXSTYLE);
            ex_style &= ~WS_EX_APPWINDOW;
            ex_style |= WS_EX_TOOLWINDOW;
            ::SetWindowLong(hwnd, GWL_EXSTYLE, ex_style);
        }

        // SDL hack: SDL always activate/focus windows :/
        if (viewport->Flags & ImGuiViewportFlags_NoFocusOnAppearing)
        {
            ::ShowWindow(hwnd, SW_SHOWNA);
            return;
        }
    }
#endif

    SDL_ShowWindow(data->Window);
}

static ImVec2 ImGui_ImplSDL2_GetWindowPos(ImGuiViewport* viewport)
{
    ImGuiViewportDataSDL2* data = (ImGuiViewportDataSDL2*)viewport->PlatformUserData;
    int x = 0, y = 0;
    SDL_GetWindowPosition(data->Window, &x, &y);
    return ImVec2((float)x, (float)y);
}

static void ImGui_ImplSDL2_SetWindowPos(ImGuiViewport* viewport, ImVec2 pos)
{
    ImGuiViewportDataSDL2* data = (ImGuiViewportDataSDL2*)viewport->PlatformUserData;
    SDL_SetWindowPosition(data->Window, (int)pos.x, (int)pos.y);
}

static ImVec2 ImGui_ImplSDL2_GetWindowSize(ImGuiViewport* viewport)
{
    ImGuiViewportDataSDL2* data = (ImGuiViewportDataSDL2*)viewport->PlatformUserData;
    int w = 0, h = 0;
    SDL_GetWindowSize(data->Window, &w, &h);
    return ImVec2((float)w, (float)h);
}

static void ImGui_ImplSDL2_SetWindowSize(ImGuiViewport* viewport, ImVec2 size)
{
    ImGuiViewportDataSDL2* data = (ImGuiViewportDataSDL2*)viewport->PlatformUserData;
    SDL_SetWindowSize(data->Window, (int)size.x, (int)size.y);
}

static void ImGui_ImplSDL2_SetWindowTitle(ImGuiViewport* viewport, const char* title)
{
    ImGuiViewportDataSDL2* data = (ImGuiViewportDataSDL2*)viewport->PlatformUserData;
    SDL_SetWindowTitle(data->Window, title);
}

static void ImGui_ImplSDL2_SetWindowFocus(ImGuiViewport* viewport)
{
    ImGuiViewportDataSDL2* data = (ImGuiViewportDataSDL2*)viewport->PlatformUserData;
    SDL_RaiseWindow(data->Window);
}

static bool ImGui_ImplSDL2_GetWindowFocus(ImGuiViewport* viewport)
{
    ImGuiViewportDataSDL2* data = (ImGuiViewportDataSDL2*)viewport->PlatformUserData;
    return (SDL_GetWindowFlags(data->Window) & SDL_WINDOW_INPUT_FOCUS) != 0;
}

static void ImGui_ImplSDL2_RenderWindow(ImGuiViewport* viewport, void*)
{
    ImGuiViewportDataSDL2* data = (ImGuiViewportDataSDL2*)viewport->PlatformUserData;
    if (data->GLContext)
        SDL_GL_MakeCurrent(data->Window, data->GLContext);
}

static void ImGui_ImplSDL2_SwapBuffers(ImGuiViewport* viewport, void*)
{
    ImGuiViewportDataSDL2* data = (ImGuiViewportDataSDL2*)viewport->PlatformUserData;
    if (data->GLContext)
    {
        SDL_GL_MakeCurrent(data->Window, data->GLContext);
        SDL_GL_SwapWindow(data->Window);
    }
}

// Vulkan support (the Vulkan renderer needs to call a platform-side support function to create the surface)
// SDL is graceful enough to _not_ need <vulkan/vulkan.h> so we can safely include this.
#if SDL_HAS_VULKAN
#include <SDL_vulkan.h>
static int ImGui_ImplSDL2_CreateVkSurface(ImGuiViewport* viewport, ImU64 vk_instance, const void* vk_allocator, ImU64* out_vk_surface)
{
    ImGuiViewportDataSDL2* data = (ImGuiViewportDataSDL2*)viewport->PlatformUserData;
    (void)vk_allocator;
    SDL_bool ret = SDL_Vulkan_CreateSurface(data->Window, (VkInstance)vk_instance, (VkSurfaceKHR*)out_vk_surface);
    return ret ? 0 : 1; // ret ? VK_SUCCESS : VK_NOT_READY 
}
#endif // SDL_HAS_VULKAN

// FIXME-PLATFORM: SDL doesn't have an event to notify the application of display/monitor changes
static void ImGui_ImplSDL2_UpdateMonitors()
{
    ImGuiPlatformIO& platform_io = ImGui::GetPlatformIO();
    platform_io.Monitors.resize(0);
    int display_count = SDL_GetNumVideoDisplays();
    for (int n = 0; n < display_count; n++)
    {
        // Warning: the validity of monitor DPI information on Windows depends on the application DPI awareness settings, which generally needs to be set in the manifest or at runtime.
        ImGuiPlatformMonitor monitor;
        SDL_Rect r;
        SDL_GetDisplayBounds(n, &r);
        monitor.MainPos = monitor.WorkPos = ImVec2((float)r.x, (float)r.y);
        monitor.MainSize = monitor.WorkSize = ImVec2((float)r.w, (float)r.h);
#if SDL_HAS_USABLE_DISPLAY_BOUNDS
        SDL_GetDisplayUsableBounds(n, &r);
        monitor.WorkPos = ImVec2((float)r.x, (float)r.y);
        monitor.WorkSize = ImVec2((float)r.w, (float)r.h);
#endif
#if SDL_HAS_PER_MONITOR_DPI
        float dpi = 0.0f;
        if (SDL_GetDisplayDPI(n, &dpi, NULL, NULL))
            monitor.DpiScale = dpi / 96.0f;
#endif
        platform_io.Monitors.push_back(monitor);
    }
}

static void ImGui_ImplSDL2_InitPlatformInterface(SDL_Window* window, void* sdl_gl_context)
{
    // Register platform interface (will be coupled with a renderer interface)
    ImGuiPlatformIO& platform_io = ImGui::GetPlatformIO();
    platform_io.Platform_CreateWindow = ImGui_ImplSDL2_CreateWindow;
    platform_io.Platform_DestroyWindow = ImGui_ImplSDL2_DestroyWindow;
    platform_io.Platform_ShowWindow = ImGui_ImplSDL2_ShowWindow;
    platform_io.Platform_SetWindowPos = ImGui_ImplSDL2_SetWindowPos;
    platform_io.Platform_GetWindowPos = ImGui_ImplSDL2_GetWindowPos;
    platform_io.Platform_SetWindowSize = ImGui_ImplSDL2_SetWindowSize;
    platform_io.Platform_GetWindowSize = ImGui_ImplSDL2_GetWindowSize;
    platform_io.Platform_SetWindowFocus = ImGui_ImplSDL2_SetWindowFocus;
    platform_io.Platform_GetWindowFocus = ImGui_ImplSDL2_GetWindowFocus;
    platform_io.Platform_SetWindowTitle = ImGui_ImplSDL2_SetWindowTitle;
    platform_io.Platform_RenderWindow = ImGui_ImplSDL2_RenderWindow;
    platform_io.Platform_SwapBuffers = ImGui_ImplSDL2_SwapBuffers;
#if SDL_HAS_VULKAN
    platform_io.Platform_CreateVkSurface = ImGui_ImplSDL2_CreateVkSurface;
#endif

    // SDL2 by default doesn't pass mouse clicks to the application when the click focused a window. This is getting in the way of our interactions and we disable that behavior.
#if SDL_HAS_MOUSE_FOCUS_CLICKTHROUGH
    SDL_SetHint(SDL_HINT_MOUSE_FOCUS_CLICKTHROUGH, "1");
#endif

    ImGui_ImplSDL2_UpdateMonitors();

    // Register main window handle (which is owned by the main application, not by us)
    ImGuiViewport* main_viewport = ImGui::GetMainViewport();
    ImGuiViewportDataSDL2* data = IM_NEW(ImGuiViewportDataSDL2)();
    data->Window = window;
    data->WindowID = SDL_GetWindowID(window);
    data->WindowOwned = false;
    data->GLContext = sdl_gl_context;
    main_viewport->PlatformUserData = data;
    main_viewport->PlatformHandle = data->Window;
}

static void ImGui_ImplSDL2_ShutdownPlatformInterface()
{
}<|MERGE_RESOLUTION|>--- conflicted
+++ resolved
@@ -5,11 +5,8 @@
 // Implemented features:
 //  [X] Platform: Mouse cursor shape and visibility. Disable with 'io.ConfigFlags |= ImGuiConfigFlags_NoMouseCursorChange'.
 //  [X] Platform: Clipboard support.
-<<<<<<< HEAD
+//  [X] Platform: Keyboard arrays indexed using SDL_SCANCODE_* codes, e.g. ImGui::IsKeyPressed(SDL_SCANCODE_SPACE).
 //  [X] Platform: Multi-viewport support (multiple windows). Enable with 'io.ConfigFlags |= ImGuiConfigFlags_ViewportsEnable'.
-=======
-//  [X] Platform: Keyboard arrays indexed using SDL_SCANCODE_* codes, e.g. ImGui::IsKeyPressed(SDL_SCANCODE_SPACE).
->>>>>>> ddb09c60
 // Missing features:
 //  [ ] Platform: SDL2 handling of IME under Windows appears to be broken and it explicitly disable the regular Windows IME. You can restore Windows IME by compiling SDL with SDL_DISABLE_WINDOWS_IME.
 
@@ -20,11 +17,8 @@
 
 // CHANGELOG
 // (minor and older changes stripped away, please see git history for details)
-<<<<<<< HEAD
 //  2018-XX-XX: Platform: Added support for multiple windows via the ImGuiPlatformIO interface.
-=======
 //  2018-06-29: Inputs: Added support for the ImGuiMouseCursor_Hand cursor.
->>>>>>> ddb09c60
 //  2018-06-08: Misc: Extracted imgui_impl_sdl.cpp/.h away from the old combined SDL2+OpenGL/Vulkan examples.
 //  2018-06-08: Misc: ImGui_ImplSDL2_InitForOpenGL() now takes a SDL_GLContext parameter. 
 //  2018-05-09: Misc: Fixed clipboard paste memory leak (we didn't call SDL_FreeMemory on the data returned by SDL_GetClipboardText).

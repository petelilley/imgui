// dear imgui: Platform Backend for OSX / Cocoa
// This needs to be used along with a Renderer (e.g. OpenGL2, OpenGL3, Vulkan, Metal..)
// - Not well tested. If you want a portable application, prefer using the GLFW or SDL platform Backends on Mac.
// - Requires linking with the GameController framework ("-framework GameController").

// Implemented features:
//  [X] Platform: Clipboard support is part of core Dear ImGui (no specific code in this backend).
//  [X] Platform: Mouse support. Can discriminate Mouse/Pen.
//  [X] Platform: Keyboard support. Since 1.87 we are using the io.AddKeyEvent() function. Pass ImGuiKey values to all key functions e.g. ImGui::IsKeyPressed(ImGuiKey_Space). [Legacy kVK_* values are obsolete since 1.87 and not supported since 1.91.5]
//  [X] Platform: Gamepad support. Enabled with 'io.ConfigFlags |= ImGuiConfigFlags_NavEnableGamepad'.
//  [X] Platform: Mouse cursor shape and visibility (ImGuiBackendFlags_HasMouseCursors). Disable with 'io.ConfigFlags |= ImGuiConfigFlags_NoMouseCursorChange'.
//  [X] Platform: IME support.
<<<<<<< HEAD
//  [x] Platform: Multi-viewport / platform windows.
// Issues:
//  [ ] Platform: Multi-viewport: Window size not correctly reported when enabling io.ConfigViewportsNoDecoration
//  [ ] Platform: Multi-viewport: ParentViewportID not honored, and so io.ConfigViewportsNoDefaultParent has no effect (minor).
=======
// Missing features or Issues:
//  [ ] Missing ImGuiMouseCursor_Wait and ImGuiMouseCursor_Progress cursors.
>>>>>>> 434b7710

// You can use unmodified imgui_impl_* files in your project. See examples/ folder for examples of using this.
// Prefer including the entire imgui/ repository into your project (either as a copy or as a submodule), and only build the backends you need.
// Learn about Dear ImGui:
// - FAQ                  https://dearimgui.com/faq
// - Getting Started      https://dearimgui.com/getting-started
// - Documentation        https://dearimgui.com/docs (same as your local docs/ folder).
// - Introduction, links and more at the top of imgui.cpp

#include "imgui.h"      // IMGUI_IMPL_API
#ifndef IMGUI_DISABLE

#ifdef __OBJC__

@class NSEvent;
@class NSView;

// Follow "Getting Started" link and check examples/ folder to learn about using backends!
IMGUI_IMPL_API bool     ImGui_ImplOSX_Init(NSView* _Nonnull view);
IMGUI_IMPL_API void     ImGui_ImplOSX_Shutdown();
IMGUI_IMPL_API void     ImGui_ImplOSX_NewFrame(NSView* _Nullable view);

#endif

//-----------------------------------------------------------------------------
// C++ API
//-----------------------------------------------------------------------------

#ifdef IMGUI_IMPL_METAL_CPP_EXTENSIONS
// #include <AppKit/AppKit.hpp>
#ifndef __OBJC__

// Follow "Getting Started" link and check examples/ folder to learn about using backends!
IMGUI_IMPL_API bool     ImGui_ImplOSX_Init(void* _Nonnull view);
IMGUI_IMPL_API void     ImGui_ImplOSX_Shutdown();
IMGUI_IMPL_API void     ImGui_ImplOSX_NewFrame(void* _Nullable view);

#endif
#endif

#endif // #ifndef IMGUI_DISABLE<|MERGE_RESOLUTION|>--- conflicted
+++ resolved
@@ -10,15 +10,11 @@
 //  [X] Platform: Gamepad support. Enabled with 'io.ConfigFlags |= ImGuiConfigFlags_NavEnableGamepad'.
 //  [X] Platform: Mouse cursor shape and visibility (ImGuiBackendFlags_HasMouseCursors). Disable with 'io.ConfigFlags |= ImGuiConfigFlags_NoMouseCursorChange'.
 //  [X] Platform: IME support.
-<<<<<<< HEAD
 //  [x] Platform: Multi-viewport / platform windows.
-// Issues:
-//  [ ] Platform: Multi-viewport: Window size not correctly reported when enabling io.ConfigViewportsNoDecoration
-//  [ ] Platform: Multi-viewport: ParentViewportID not honored, and so io.ConfigViewportsNoDefaultParent has no effect (minor).
-=======
 // Missing features or Issues:
 //  [ ] Missing ImGuiMouseCursor_Wait and ImGuiMouseCursor_Progress cursors.
->>>>>>> 434b7710
+//  [ ] Multi-viewport: Window size not correctly reported when enabling io.ConfigViewportsNoDecoration
+//  [ ] Multi-viewport: ParentViewportID not honored, and so io.ConfigViewportsNoDefaultParent has no effect (minor).
 
 // You can use unmodified imgui_impl_* files in your project. See examples/ folder for examples of using this.
 // Prefer including the entire imgui/ repository into your project (either as a copy or as a submodule), and only build the backends you need.

// dear imgui: Renderer Backend for modern OpenGL with shaders / programmatic pipeline
// - Desktop GL: 2.x 3.x 4.x
// - Embedded GL: ES 2.0 (WebGL 1.0), ES 3.0 (WebGL 2.0)
// This needs to be used along with a Platform Backend (e.g. GLFW, SDL, Win32, custom..)

// Implemented features:
//  [X] Renderer: User texture binding. Use 'GLuint' OpenGL texture identifier as void*/ImTextureID. Read the FAQ about ImTextureID!
//  [X] Renderer: Large meshes support (64k+ vertices) with 16-bit indices (Desktop OpenGL only).
//  [X] Renderer: Multi-viewport support (multiple windows). Enable with 'io.ConfigFlags |= ImGuiConfigFlags_ViewportsEnable'.

// You can use unmodified imgui_impl_* files in your project. See examples/ folder for examples of using this.
// Prefer including the entire imgui/ repository into your project (either as a copy or as a submodule), and only build the backends you need.
// If you are new to Dear ImGui, read documentation from the docs/ folder + read the top of imgui.cpp.
// Read online: https://github.com/ocornut/imgui/tree/master/docs

// CHANGELOG
// (minor and older changes stripped away, please see git history for details)
<<<<<<< HEAD
//  2023-XX-XX: Platform: Added support for multiple windows via the ImGuiPlatformIO interface.
=======
//  2023-03-15: OpenGL: Fixed GL loader crash when GL_VERSION returns NULL. (#6154, #4445, #3530)
>>>>>>> 91577c7f
//  2023-03-06: OpenGL: Fixed restoration of a potentially deleted OpenGL program, by calling glIsProgram(). (#6220, #6224)
//  2022-11-09: OpenGL: Reverted use of glBufferSubData(), too many corruptions issues + old issues seemingly can't be reproed with Intel drivers nowadays (revert 2021-12-15 and 2022-05-23 changes).
//  2022-10-11: Using 'nullptr' instead of 'NULL' as per our switch to C++11.
//  2022-09-27: OpenGL: Added ability to '#define IMGUI_IMPL_OPENGL_DEBUG'.
//  2022-05-23: OpenGL: Reworking 2021-12-15 "Using buffer orphaning" so it only happens on Intel GPU, seems to cause problems otherwise. (#4468, #4825, #4832, #5127).
//  2022-05-13: OpenGL: Fixed state corruption on OpenGL ES 2.0 due to not preserving GL_ELEMENT_ARRAY_BUFFER_BINDING and vertex attribute states.
//  2021-12-15: OpenGL: Using buffer orphaning + glBufferSubData(), seems to fix leaks with multi-viewports with some Intel HD drivers.
//  2021-08-23: OpenGL: Fixed ES 3.0 shader ("#version 300 es") use normal precision floats to avoid wobbly rendering at HD resolutions.
//  2021-08-19: OpenGL: Embed and use our own minimal GL loader (imgui_impl_opengl3_loader.h), removing requirement and support for third-party loader.
//  2021-06-29: Reorganized backend to pull data from a single structure to facilitate usage with multiple-contexts (all g_XXXX access changed to bd->XXXX).
//  2021-06-25: OpenGL: Use OES_vertex_array extension on Emscripten + backup/restore current state.
//  2021-06-21: OpenGL: Destroy individual vertex/fragment shader objects right after they are linked into the main shader.
//  2021-05-24: OpenGL: Access GL_CLIP_ORIGIN when "GL_ARB_clip_control" extension is detected, inside of just OpenGL 4.5 version.
//  2021-05-19: OpenGL: Replaced direct access to ImDrawCmd::TextureId with a call to ImDrawCmd::GetTexID(). (will become a requirement)
//  2021-04-06: OpenGL: Don't try to read GL_CLIP_ORIGIN unless we're OpenGL 4.5 or greater.
//  2021-02-18: OpenGL: Change blending equation to preserve alpha in output buffer.
//  2021-01-03: OpenGL: Backup, setup and restore GL_STENCIL_TEST state.
//  2020-10-23: OpenGL: Backup, setup and restore GL_PRIMITIVE_RESTART state.
//  2020-10-15: OpenGL: Use glGetString(GL_VERSION) instead of glGetIntegerv(GL_MAJOR_VERSION, ...) when the later returns zero (e.g. Desktop GL 2.x)
//  2020-09-17: OpenGL: Fix to avoid compiling/calling glBindSampler() on ES or pre 3.3 context which have the defines set by a loader.
//  2020-07-10: OpenGL: Added support for glad2 OpenGL loader.
//  2020-05-08: OpenGL: Made default GLSL version 150 (instead of 130) on OSX.
//  2020-04-21: OpenGL: Fixed handling of glClipControl(GL_UPPER_LEFT) by inverting projection matrix.
//  2020-04-12: OpenGL: Fixed context version check mistakenly testing for 4.0+ instead of 3.2+ to enable ImGuiBackendFlags_RendererHasVtxOffset.
//  2020-03-24: OpenGL: Added support for glbinding 2.x OpenGL loader.
//  2020-01-07: OpenGL: Added support for glbinding 3.x OpenGL loader.
//  2019-10-25: OpenGL: Using a combination of GL define and runtime GL version to decide whether to use glDrawElementsBaseVertex(). Fix building with pre-3.2 GL loaders.
//  2019-09-22: OpenGL: Detect default GL loader using __has_include compiler facility.
//  2019-09-16: OpenGL: Tweak initialization code to allow application calling ImGui_ImplOpenGL3_CreateFontsTexture() before the first NewFrame() call.
//  2019-05-29: OpenGL: Desktop GL only: Added support for large mesh (64K+ vertices), enable ImGuiBackendFlags_RendererHasVtxOffset flag.
//  2019-04-30: OpenGL: Added support for special ImDrawCallback_ResetRenderState callback to reset render state.
//  2019-03-29: OpenGL: Not calling glBindBuffer more than necessary in the render loop.
//  2019-03-15: OpenGL: Added a GL call + comments in ImGui_ImplOpenGL3_Init() to detect uninitialized GL function loaders early.
//  2019-03-03: OpenGL: Fix support for ES 2.0 (WebGL 1.0).
//  2019-02-20: OpenGL: Fix for OSX not supporting OpenGL 4.5, we don't try to read GL_CLIP_ORIGIN even if defined by the headers/loader.
//  2019-02-11: OpenGL: Projecting clipping rectangles correctly using draw_data->FramebufferScale to allow multi-viewports for retina display.
//  2019-02-01: OpenGL: Using GLSL 410 shaders for any version over 410 (e.g. 430, 450).
//  2018-11-30: Misc: Setting up io.BackendRendererName so it can be displayed in the About Window.
//  2018-11-13: OpenGL: Support for GL 4.5's glClipControl(GL_UPPER_LEFT) / GL_CLIP_ORIGIN.
//  2018-08-29: OpenGL: Added support for more OpenGL loaders: glew and glad, with comments indicative that any loader can be used.
//  2018-08-09: OpenGL: Default to OpenGL ES 3 on iOS and Android. GLSL version default to "#version 300 ES".
//  2018-07-30: OpenGL: Support for GLSL 300 ES and 410 core. Fixes for Emscripten compilation.
//  2018-07-10: OpenGL: Support for more GLSL versions (based on the GLSL version string). Added error output when shaders fail to compile/link.
//  2018-06-08: Misc: Extracted imgui_impl_opengl3.cpp/.h away from the old combined GLFW/SDL+OpenGL3 examples.
//  2018-06-08: OpenGL: Use draw_data->DisplayPos and draw_data->DisplaySize to setup projection matrix and clipping rectangle.
//  2018-05-25: OpenGL: Removed unnecessary backup/restore of GL_ELEMENT_ARRAY_BUFFER_BINDING since this is part of the VAO state.
//  2018-05-14: OpenGL: Making the call to glBindSampler() optional so 3.2 context won't fail if the function is a nullptr pointer.
//  2018-03-06: OpenGL: Added const char* glsl_version parameter to ImGui_ImplOpenGL3_Init() so user can override the GLSL version e.g. "#version 150".
//  2018-02-23: OpenGL: Create the VAO in the render function so the setup can more easily be used with multiple shared GL context.
//  2018-02-16: Misc: Obsoleted the io.RenderDrawListsFn callback and exposed ImGui_ImplSdlGL3_RenderDrawData() in the .h file so you can call it yourself.
//  2018-01-07: OpenGL: Changed GLSL shader version from 330 to 150.
//  2017-09-01: OpenGL: Save and restore current bound sampler. Save and restore current polygon mode.
//  2017-05-01: OpenGL: Fixed save and restore of current blend func state.
//  2017-05-01: OpenGL: Fixed save and restore of current GL_ACTIVE_TEXTURE.
//  2016-09-05: OpenGL: Fixed save and restore of current scissor rectangle.
//  2016-07-29: OpenGL: Explicitly setting GL_UNPACK_ROW_LENGTH to reduce issues because SDL changes it. (#752)

//----------------------------------------
// OpenGL    GLSL      GLSL
// version   version   string
//----------------------------------------
//  2.0       110       "#version 110"
//  2.1       120       "#version 120"
//  3.0       130       "#version 130"
//  3.1       140       "#version 140"
//  3.2       150       "#version 150"
//  3.3       330       "#version 330 core"
//  4.0       400       "#version 400 core"
//  4.1       410       "#version 410 core"
//  4.2       420       "#version 410 core"
//  4.3       430       "#version 430 core"
//  ES 2.0    100       "#version 100"      = WebGL 1.0
//  ES 3.0    300       "#version 300 es"   = WebGL 2.0
//----------------------------------------

#if defined(_MSC_VER) && !defined(_CRT_SECURE_NO_WARNINGS)
#define _CRT_SECURE_NO_WARNINGS
#endif

#include "imgui.h"
#include "imgui_impl_opengl3.h"
#include <stdio.h>
#if defined(_MSC_VER) && _MSC_VER <= 1500 // MSVC 2008 or earlier
#include <stddef.h>     // intptr_t
#else
#include <stdint.h>     // intptr_t
#endif
#if defined(__APPLE__)
#include <TargetConditionals.h>
#endif

// Clang warnings with -Weverything
#if defined(__clang__)
#pragma clang diagnostic push
#pragma clang diagnostic ignored "-Wold-style-cast"         // warning: use of old-style cast
#pragma clang diagnostic ignored "-Wsign-conversion"        // warning: implicit conversion changes signedness
#endif
#if defined(__GNUC__)
#pragma GCC diagnostic push
#pragma GCC diagnostic ignored "-Wpragmas"                  // warning: unknown option after '#pragma GCC diagnostic' kind
#pragma GCC diagnostic ignored "-Wunknown-warning-option"   // warning: unknown warning group 'xxx'
#pragma GCC diagnostic ignored "-Wcast-function-type"       // warning: cast between incompatible function types
#endif

// GL includes
#if defined(IMGUI_IMPL_OPENGL_ES2)
#if (defined(__APPLE__) && (TARGET_OS_IOS || TARGET_OS_TV))
#include <OpenGLES/ES2/gl.h>    // Use GL ES 2
#else
#include <GLES2/gl2.h>          // Use GL ES 2
#endif
#if defined(__EMSCRIPTEN__)
#ifndef GL_GLEXT_PROTOTYPES
#define GL_GLEXT_PROTOTYPES
#endif
#include <GLES2/gl2ext.h>
#endif
#elif defined(IMGUI_IMPL_OPENGL_ES3)
#if (defined(__APPLE__) && (TARGET_OS_IOS || TARGET_OS_TV))
#include <OpenGLES/ES3/gl.h>    // Use GL ES 3
#else
#include <GLES3/gl3.h>          // Use GL ES 3
#endif
#elif !defined(IMGUI_IMPL_OPENGL_LOADER_CUSTOM)
// Modern desktop OpenGL doesn't have a standard portable header file to load OpenGL function pointers.
// Helper libraries are often used for this purpose! Here we are using our own minimal custom loader based on gl3w.
// In the rest of your app/engine, you can use another loader of your choice (gl3w, glew, glad, glbinding, glext, glLoadGen, etc.).
// If you happen to be developing a new feature for this backend (imgui_impl_opengl3.cpp):
// - You may need to regenerate imgui_impl_opengl3_loader.h to add new symbols. See https://github.com/dearimgui/gl3w_stripped
// - You can temporarily use an unstripped version. See https://github.com/dearimgui/gl3w_stripped/releases
// Changes to this backend using new APIs should be accompanied by a regenerated stripped loader version.
#define IMGL3W_IMPL
#include "imgui_impl_opengl3_loader.h"
#endif

// Vertex arrays are not supported on ES2/WebGL1 unless Emscripten which uses an extension
#ifndef IMGUI_IMPL_OPENGL_ES2
#define IMGUI_IMPL_OPENGL_USE_VERTEX_ARRAY
#elif defined(__EMSCRIPTEN__)
#define IMGUI_IMPL_OPENGL_USE_VERTEX_ARRAY
#define glBindVertexArray       glBindVertexArrayOES
#define glGenVertexArrays       glGenVertexArraysOES
#define glDeleteVertexArrays    glDeleteVertexArraysOES
#define GL_VERTEX_ARRAY_BINDING GL_VERTEX_ARRAY_BINDING_OES
#endif

// Desktop GL 2.0+ has glPolygonMode() which GL ES and WebGL don't have.
#ifdef GL_POLYGON_MODE
#define IMGUI_IMPL_HAS_POLYGON_MODE
#endif

// Desktop GL 3.2+ has glDrawElementsBaseVertex() which GL ES and WebGL don't have.
#if !defined(IMGUI_IMPL_OPENGL_ES2) && !defined(IMGUI_IMPL_OPENGL_ES3) && defined(GL_VERSION_3_2)
#define IMGUI_IMPL_OPENGL_MAY_HAVE_VTX_OFFSET
#endif

// Desktop GL 3.3+ has glBindSampler()
#if !defined(IMGUI_IMPL_OPENGL_ES2) && !defined(IMGUI_IMPL_OPENGL_ES3) && defined(GL_VERSION_3_3)
#define IMGUI_IMPL_OPENGL_MAY_HAVE_BIND_SAMPLER
#endif

// Desktop GL 3.1+ has GL_PRIMITIVE_RESTART state
#if !defined(IMGUI_IMPL_OPENGL_ES2) && !defined(IMGUI_IMPL_OPENGL_ES3) && defined(GL_VERSION_3_1)
#define IMGUI_IMPL_OPENGL_MAY_HAVE_PRIMITIVE_RESTART
#endif

// Desktop GL use extension detection
#if !defined(IMGUI_IMPL_OPENGL_ES2) && !defined(IMGUI_IMPL_OPENGL_ES3)
#define IMGUI_IMPL_OPENGL_MAY_HAVE_EXTENSIONS
#endif

// [Debugging]
//#define IMGUI_IMPL_OPENGL_DEBUG
#ifdef IMGUI_IMPL_OPENGL_DEBUG
#include <stdio.h>
#define GL_CALL(_CALL)      do { _CALL; GLenum gl_err = glGetError(); if (gl_err != 0) fprintf(stderr, "GL error 0x%x returned from '%s'.\n", gl_err, #_CALL); } while (0)  // Call with error check
#else
#define GL_CALL(_CALL)      _CALL   // Call without error check
#endif

// OpenGL Data
struct ImGui_ImplOpenGL3_Data
{
    GLuint          GlVersion;               // Extracted at runtime using GL_MAJOR_VERSION, GL_MINOR_VERSION queries (e.g. 320 for GL 3.2)
    char            GlslVersionString[32];   // Specified by user or detected based on compile time GL settings.
    GLuint          FontTexture;
    GLuint          ShaderHandle;
    GLint           AttribLocationTex;       // Uniforms location
    GLint           AttribLocationProjMtx;
    GLuint          AttribLocationVtxPos;    // Vertex attributes location
    GLuint          AttribLocationVtxUV;
    GLuint          AttribLocationVtxColor;
    unsigned int    VboHandle, ElementsHandle;
    GLsizeiptr      VertexBufferSize;
    GLsizeiptr      IndexBufferSize;
    bool            HasClipOrigin;
    bool            UseBufferSubData;

    ImGui_ImplOpenGL3_Data() { memset((void*)this, 0, sizeof(*this)); }
};

// Backend data stored in io.BackendRendererUserData to allow support for multiple Dear ImGui contexts
// It is STRONGLY preferred that you use docking branch with multi-viewports (== single Dear ImGui context + multiple windows) instead of multiple Dear ImGui contexts.
static ImGui_ImplOpenGL3_Data* ImGui_ImplOpenGL3_GetBackendData()
{
    return ImGui::GetCurrentContext() ? (ImGui_ImplOpenGL3_Data*)ImGui::GetIO().BackendRendererUserData : nullptr;
}

// Forward Declarations
static void ImGui_ImplOpenGL3_InitPlatformInterface();
static void ImGui_ImplOpenGL3_ShutdownPlatformInterface();

// OpenGL vertex attribute state (for ES 1.0 and ES 2.0 only)
#ifndef IMGUI_IMPL_OPENGL_USE_VERTEX_ARRAY
struct ImGui_ImplOpenGL3_VtxAttribState
{
    GLint   Enabled, Size, Type, Normalized, Stride;
    GLvoid* Ptr;

    void GetState(GLint index)
    {
        glGetVertexAttribiv(index, GL_VERTEX_ATTRIB_ARRAY_ENABLED, &Enabled);
        glGetVertexAttribiv(index, GL_VERTEX_ATTRIB_ARRAY_SIZE, &Size);
        glGetVertexAttribiv(index, GL_VERTEX_ATTRIB_ARRAY_TYPE, &Type);
        glGetVertexAttribiv(index, GL_VERTEX_ATTRIB_ARRAY_NORMALIZED, &Normalized);
        glGetVertexAttribiv(index, GL_VERTEX_ATTRIB_ARRAY_STRIDE, &Stride);
        glGetVertexAttribPointerv(index, GL_VERTEX_ATTRIB_ARRAY_POINTER, &Ptr);
    }
    void SetState(GLint index)
    {
        glVertexAttribPointer(index, Size, Type, (GLboolean)Normalized, Stride, Ptr);
        if (Enabled) glEnableVertexAttribArray(index); else glDisableVertexAttribArray(index);
    }
};
#endif

// Functions
bool    ImGui_ImplOpenGL3_Init(const char* glsl_version)
{
    ImGuiIO& io = ImGui::GetIO();
    IM_ASSERT(io.BackendRendererUserData == nullptr && "Already initialized a renderer backend!");

    // Initialize our loader
#if !defined(IMGUI_IMPL_OPENGL_ES2) && !defined(IMGUI_IMPL_OPENGL_ES3) && !defined(IMGUI_IMPL_OPENGL_LOADER_CUSTOM)
    if (imgl3wInit() != 0)
    {
        fprintf(stderr, "Failed to initialize OpenGL loader!\n");
        return false;
    }
#endif

    // Setup backend capabilities flags
    ImGui_ImplOpenGL3_Data* bd = IM_NEW(ImGui_ImplOpenGL3_Data)();
    io.BackendRendererUserData = (void*)bd;
    io.BackendRendererName = "imgui_impl_opengl3";

    // Query for GL version (e.g. 320 for GL 3.2)
#if !defined(IMGUI_IMPL_OPENGL_ES2)
    GLint major = 0;
    GLint minor = 0;
    glGetIntegerv(GL_MAJOR_VERSION, &major);
    glGetIntegerv(GL_MINOR_VERSION, &minor);
    if (major == 0 && minor == 0)
    {
        // Query GL_VERSION in desktop GL 2.x, the string will start with "<major>.<minor>"
        const char* gl_version = (const char*)glGetString(GL_VERSION);
        sscanf(gl_version, "%d.%d", &major, &minor);
    }
    bd->GlVersion = (GLuint)(major * 100 + minor * 10);

    bd->UseBufferSubData = false;
    /*
    // Query vendor to enable glBufferSubData kludge
#ifdef _WIN32
    if (const char* vendor = (const char*)glGetString(GL_VENDOR))
        if (strncmp(vendor, "Intel", 5) == 0)
            bd->UseBufferSubData = true;
#endif
    */
#else
    bd->GlVersion = 200; // GLES 2
#endif

#ifdef IMGUI_IMPL_OPENGL_DEBUG
    printf("GL_MAJOR_VERSION = %d\nGL_MINOR_VERSION = %d\nGL_VENDOR = '%s'\nGL_RENDERER = '%s'\n", major, minor, (const char*)glGetString(GL_VENDOR), (const char*)glGetString(GL_RENDERER)); // [DEBUG]
#endif

#ifdef IMGUI_IMPL_OPENGL_MAY_HAVE_VTX_OFFSET
    if (bd->GlVersion >= 320)
        io.BackendFlags |= ImGuiBackendFlags_RendererHasVtxOffset;  // We can honor the ImDrawCmd::VtxOffset field, allowing for large meshes.
#endif
    io.BackendFlags |= ImGuiBackendFlags_RendererHasViewports;  // We can create multi-viewports on the Renderer side (optional)

    // Store GLSL version string so we can refer to it later in case we recreate shaders.
    // Note: GLSL version is NOT the same as GL version. Leave this to nullptr if unsure.
    if (glsl_version == nullptr)
    {
#if defined(IMGUI_IMPL_OPENGL_ES2)
        glsl_version = "#version 100";
#elif defined(IMGUI_IMPL_OPENGL_ES3)
        glsl_version = "#version 300 es";
#elif defined(__APPLE__)
        glsl_version = "#version 150";
#else
        glsl_version = "#version 130";
#endif
    }
    IM_ASSERT((int)strlen(glsl_version) + 2 < IM_ARRAYSIZE(bd->GlslVersionString));
    strcpy(bd->GlslVersionString, glsl_version);
    strcat(bd->GlslVersionString, "\n");

    // Make an arbitrary GL call (we don't actually need the result)
    // IF YOU GET A CRASH HERE: it probably means the OpenGL function loader didn't do its job. Let us know!
    GLint current_texture;
    glGetIntegerv(GL_TEXTURE_BINDING_2D, &current_texture);

    // Detect extensions we support
    bd->HasClipOrigin = (bd->GlVersion >= 450);
#ifdef IMGUI_IMPL_OPENGL_MAY_HAVE_EXTENSIONS
    GLint num_extensions = 0;
    glGetIntegerv(GL_NUM_EXTENSIONS, &num_extensions);
    for (GLint i = 0; i < num_extensions; i++)
    {
        const char* extension = (const char*)glGetStringi(GL_EXTENSIONS, i);
        if (extension != nullptr && strcmp(extension, "GL_ARB_clip_control") == 0)
            bd->HasClipOrigin = true;
    }
#endif

    if (io.ConfigFlags & ImGuiConfigFlags_ViewportsEnable)
        ImGui_ImplOpenGL3_InitPlatformInterface();

    return true;
}

void    ImGui_ImplOpenGL3_Shutdown()
{
    ImGui_ImplOpenGL3_Data* bd = ImGui_ImplOpenGL3_GetBackendData();
    IM_ASSERT(bd != nullptr && "No renderer backend to shutdown, or already shutdown?");
    ImGuiIO& io = ImGui::GetIO();

    ImGui_ImplOpenGL3_ShutdownPlatformInterface();
    ImGui_ImplOpenGL3_DestroyDeviceObjects();
    io.BackendRendererName = nullptr;
    io.BackendRendererUserData = nullptr;
    IM_DELETE(bd);
}

void    ImGui_ImplOpenGL3_NewFrame()
{
    ImGui_ImplOpenGL3_Data* bd = ImGui_ImplOpenGL3_GetBackendData();
    IM_ASSERT(bd != nullptr && "Did you call ImGui_ImplOpenGL3_Init()?");

    if (!bd->ShaderHandle)
        ImGui_ImplOpenGL3_CreateDeviceObjects();
}

static void ImGui_ImplOpenGL3_SetupRenderState(ImDrawData* draw_data, int fb_width, int fb_height, GLuint vertex_array_object)
{
    ImGui_ImplOpenGL3_Data* bd = ImGui_ImplOpenGL3_GetBackendData();

    // Setup render state: alpha-blending enabled, no face culling, no depth testing, scissor enabled, polygon fill
    glEnable(GL_BLEND);
    glBlendEquation(GL_FUNC_ADD);
    glBlendFuncSeparate(GL_SRC_ALPHA, GL_ONE_MINUS_SRC_ALPHA, GL_ONE, GL_ONE_MINUS_SRC_ALPHA);
    glDisable(GL_CULL_FACE);
    glDisable(GL_DEPTH_TEST);
    glDisable(GL_STENCIL_TEST);
    glEnable(GL_SCISSOR_TEST);
#ifdef IMGUI_IMPL_OPENGL_MAY_HAVE_PRIMITIVE_RESTART
    if (bd->GlVersion >= 310)
        glDisable(GL_PRIMITIVE_RESTART);
#endif
#ifdef IMGUI_IMPL_HAS_POLYGON_MODE
    glPolygonMode(GL_FRONT_AND_BACK, GL_FILL);
#endif

    // Support for GL 4.5 rarely used glClipControl(GL_UPPER_LEFT)
#if defined(GL_CLIP_ORIGIN)
    bool clip_origin_lower_left = true;
    if (bd->HasClipOrigin)
    {
        GLenum current_clip_origin = 0; glGetIntegerv(GL_CLIP_ORIGIN, (GLint*)&current_clip_origin);
        if (current_clip_origin == GL_UPPER_LEFT)
            clip_origin_lower_left = false;
    }
#endif

    // Setup viewport, orthographic projection matrix
    // Our visible imgui space lies from draw_data->DisplayPos (top left) to draw_data->DisplayPos+data_data->DisplaySize (bottom right). DisplayPos is (0,0) for single viewport apps.
    GL_CALL(glViewport(0, 0, (GLsizei)fb_width, (GLsizei)fb_height));
    float L = draw_data->DisplayPos.x;
    float R = draw_data->DisplayPos.x + draw_data->DisplaySize.x;
    float T = draw_data->DisplayPos.y;
    float B = draw_data->DisplayPos.y + draw_data->DisplaySize.y;
#if defined(GL_CLIP_ORIGIN)
    if (!clip_origin_lower_left) { float tmp = T; T = B; B = tmp; } // Swap top and bottom if origin is upper left
#endif
    const float ortho_projection[4][4] =
    {
        { 2.0f/(R-L),   0.0f,         0.0f,   0.0f },
        { 0.0f,         2.0f/(T-B),   0.0f,   0.0f },
        { 0.0f,         0.0f,        -1.0f,   0.0f },
        { (R+L)/(L-R),  (T+B)/(B-T),  0.0f,   1.0f },
    };
    glUseProgram(bd->ShaderHandle);
    glUniform1i(bd->AttribLocationTex, 0);
    glUniformMatrix4fv(bd->AttribLocationProjMtx, 1, GL_FALSE, &ortho_projection[0][0]);

#ifdef IMGUI_IMPL_OPENGL_MAY_HAVE_BIND_SAMPLER
    if (bd->GlVersion >= 330)
        glBindSampler(0, 0); // We use combined texture/sampler state. Applications using GL 3.3 may set that otherwise.
#endif

    (void)vertex_array_object;
#ifdef IMGUI_IMPL_OPENGL_USE_VERTEX_ARRAY
    glBindVertexArray(vertex_array_object);
#endif

    // Bind vertex/index buffers and setup attributes for ImDrawVert
    GL_CALL(glBindBuffer(GL_ARRAY_BUFFER, bd->VboHandle));
    GL_CALL(glBindBuffer(GL_ELEMENT_ARRAY_BUFFER, bd->ElementsHandle));
    GL_CALL(glEnableVertexAttribArray(bd->AttribLocationVtxPos));
    GL_CALL(glEnableVertexAttribArray(bd->AttribLocationVtxUV));
    GL_CALL(glEnableVertexAttribArray(bd->AttribLocationVtxColor));
    GL_CALL(glVertexAttribPointer(bd->AttribLocationVtxPos,   2, GL_FLOAT,         GL_FALSE, sizeof(ImDrawVert), (GLvoid*)IM_OFFSETOF(ImDrawVert, pos)));
    GL_CALL(glVertexAttribPointer(bd->AttribLocationVtxUV,    2, GL_FLOAT,         GL_FALSE, sizeof(ImDrawVert), (GLvoid*)IM_OFFSETOF(ImDrawVert, uv)));
    GL_CALL(glVertexAttribPointer(bd->AttribLocationVtxColor, 4, GL_UNSIGNED_BYTE, GL_TRUE, sizeof(ImDrawVert), (GLvoid*)IM_OFFSETOF(ImDrawVert, col)));
}

// OpenGL3 Render function.
// Note that this implementation is little overcomplicated because we are saving/setting up/restoring every OpenGL state explicitly.
// This is in order to be able to run within an OpenGL engine that doesn't do so.
void    ImGui_ImplOpenGL3_RenderDrawData(ImDrawData* draw_data)
{
    // Avoid rendering when minimized, scale coordinates for retina displays (screen coordinates != framebuffer coordinates)
    int fb_width = (int)(draw_data->DisplaySize.x * draw_data->FramebufferScale.x);
    int fb_height = (int)(draw_data->DisplaySize.y * draw_data->FramebufferScale.y);
    if (fb_width <= 0 || fb_height <= 0)
        return;

    ImGui_ImplOpenGL3_Data* bd = ImGui_ImplOpenGL3_GetBackendData();

    // Backup GL state
    GLenum last_active_texture; glGetIntegerv(GL_ACTIVE_TEXTURE, (GLint*)&last_active_texture);
    glActiveTexture(GL_TEXTURE0);
    GLuint last_program; glGetIntegerv(GL_CURRENT_PROGRAM, (GLint*)&last_program);
    GLuint last_texture; glGetIntegerv(GL_TEXTURE_BINDING_2D, (GLint*)&last_texture);
#ifdef IMGUI_IMPL_OPENGL_MAY_HAVE_BIND_SAMPLER
    GLuint last_sampler; if (bd->GlVersion >= 330) { glGetIntegerv(GL_SAMPLER_BINDING, (GLint*)&last_sampler); } else { last_sampler = 0; }
#endif
    GLuint last_array_buffer; glGetIntegerv(GL_ARRAY_BUFFER_BINDING, (GLint*)&last_array_buffer);
#ifndef IMGUI_IMPL_OPENGL_USE_VERTEX_ARRAY
    // This is part of VAO on OpenGL 3.0+ and OpenGL ES 3.0+.
    GLint last_element_array_buffer; glGetIntegerv(GL_ELEMENT_ARRAY_BUFFER_BINDING, &last_element_array_buffer);
    ImGui_ImplOpenGL3_VtxAttribState last_vtx_attrib_state_pos; last_vtx_attrib_state_pos.GetState(bd->AttribLocationVtxPos);
    ImGui_ImplOpenGL3_VtxAttribState last_vtx_attrib_state_uv; last_vtx_attrib_state_uv.GetState(bd->AttribLocationVtxUV);
    ImGui_ImplOpenGL3_VtxAttribState last_vtx_attrib_state_color; last_vtx_attrib_state_color.GetState(bd->AttribLocationVtxColor);
#endif
#ifdef IMGUI_IMPL_OPENGL_USE_VERTEX_ARRAY
    GLuint last_vertex_array_object; glGetIntegerv(GL_VERTEX_ARRAY_BINDING, (GLint*)&last_vertex_array_object);
#endif
#ifdef IMGUI_IMPL_HAS_POLYGON_MODE
    GLint last_polygon_mode[2]; glGetIntegerv(GL_POLYGON_MODE, last_polygon_mode);
#endif
    GLint last_viewport[4]; glGetIntegerv(GL_VIEWPORT, last_viewport);
    GLint last_scissor_box[4]; glGetIntegerv(GL_SCISSOR_BOX, last_scissor_box);
    GLenum last_blend_src_rgb; glGetIntegerv(GL_BLEND_SRC_RGB, (GLint*)&last_blend_src_rgb);
    GLenum last_blend_dst_rgb; glGetIntegerv(GL_BLEND_DST_RGB, (GLint*)&last_blend_dst_rgb);
    GLenum last_blend_src_alpha; glGetIntegerv(GL_BLEND_SRC_ALPHA, (GLint*)&last_blend_src_alpha);
    GLenum last_blend_dst_alpha; glGetIntegerv(GL_BLEND_DST_ALPHA, (GLint*)&last_blend_dst_alpha);
    GLenum last_blend_equation_rgb; glGetIntegerv(GL_BLEND_EQUATION_RGB, (GLint*)&last_blend_equation_rgb);
    GLenum last_blend_equation_alpha; glGetIntegerv(GL_BLEND_EQUATION_ALPHA, (GLint*)&last_blend_equation_alpha);
    GLboolean last_enable_blend = glIsEnabled(GL_BLEND);
    GLboolean last_enable_cull_face = glIsEnabled(GL_CULL_FACE);
    GLboolean last_enable_depth_test = glIsEnabled(GL_DEPTH_TEST);
    GLboolean last_enable_stencil_test = glIsEnabled(GL_STENCIL_TEST);
    GLboolean last_enable_scissor_test = glIsEnabled(GL_SCISSOR_TEST);
#ifdef IMGUI_IMPL_OPENGL_MAY_HAVE_PRIMITIVE_RESTART
    GLboolean last_enable_primitive_restart = (bd->GlVersion >= 310) ? glIsEnabled(GL_PRIMITIVE_RESTART) : GL_FALSE;
#endif

    // Setup desired GL state
    // Recreate the VAO every time (this is to easily allow multiple GL contexts to be rendered to. VAO are not shared among GL contexts)
    // The renderer would actually work without any VAO bound, but then our VertexAttrib calls would overwrite the default one currently bound.
    GLuint vertex_array_object = 0;
#ifdef IMGUI_IMPL_OPENGL_USE_VERTEX_ARRAY
    GL_CALL(glGenVertexArrays(1, &vertex_array_object));
#endif
    ImGui_ImplOpenGL3_SetupRenderState(draw_data, fb_width, fb_height, vertex_array_object);

    // Will project scissor/clipping rectangles into framebuffer space
    ImVec2 clip_off = draw_data->DisplayPos;         // (0,0) unless using multi-viewports
    ImVec2 clip_scale = draw_data->FramebufferScale; // (1,1) unless using retina display which are often (2,2)

    // Render command lists
    for (int n = 0; n < draw_data->CmdListsCount; n++)
    {
        const ImDrawList* cmd_list = draw_data->CmdLists[n];

        // Upload vertex/index buffers
        // - OpenGL drivers are in a very sorry state nowadays....
        //   During 2021 we attempted to switch from glBufferData() to orphaning+glBufferSubData() following reports
        //   of leaks on Intel GPU when using multi-viewports on Windows.
        // - After this we kept hearing of various display corruptions issues. We started disabling on non-Intel GPU, but issues still got reported on Intel.
        // - We are now back to using exclusively glBufferData(). So bd->UseBufferSubData IS ALWAYS FALSE in this code.
        //   We are keeping the old code path for a while in case people finding new issues may want to test the bd->UseBufferSubData path.
        // - See https://github.com/ocornut/imgui/issues/4468 and please report any corruption issues.
        const GLsizeiptr vtx_buffer_size = (GLsizeiptr)cmd_list->VtxBuffer.Size * (int)sizeof(ImDrawVert);
        const GLsizeiptr idx_buffer_size = (GLsizeiptr)cmd_list->IdxBuffer.Size * (int)sizeof(ImDrawIdx);
        if (bd->UseBufferSubData)
        {
            if (bd->VertexBufferSize < vtx_buffer_size)
            {
                bd->VertexBufferSize = vtx_buffer_size;
                GL_CALL(glBufferData(GL_ARRAY_BUFFER, bd->VertexBufferSize, nullptr, GL_STREAM_DRAW));
            }
            if (bd->IndexBufferSize < idx_buffer_size)
            {
                bd->IndexBufferSize = idx_buffer_size;
                GL_CALL(glBufferData(GL_ELEMENT_ARRAY_BUFFER, bd->IndexBufferSize, nullptr, GL_STREAM_DRAW));
            }
            GL_CALL(glBufferSubData(GL_ARRAY_BUFFER, 0, vtx_buffer_size, (const GLvoid*)cmd_list->VtxBuffer.Data));
            GL_CALL(glBufferSubData(GL_ELEMENT_ARRAY_BUFFER, 0, idx_buffer_size, (const GLvoid*)cmd_list->IdxBuffer.Data));
        }
        else
        {
            GL_CALL(glBufferData(GL_ARRAY_BUFFER, vtx_buffer_size, (const GLvoid*)cmd_list->VtxBuffer.Data, GL_STREAM_DRAW));
            GL_CALL(glBufferData(GL_ELEMENT_ARRAY_BUFFER, idx_buffer_size, (const GLvoid*)cmd_list->IdxBuffer.Data, GL_STREAM_DRAW));
        }

        for (int cmd_i = 0; cmd_i < cmd_list->CmdBuffer.Size; cmd_i++)
        {
            const ImDrawCmd* pcmd = &cmd_list->CmdBuffer[cmd_i];
            if (pcmd->UserCallback != nullptr)
            {
                // User callback, registered via ImDrawList::AddCallback()
                // (ImDrawCallback_ResetRenderState is a special callback value used by the user to request the renderer to reset render state.)
                if (pcmd->UserCallback == ImDrawCallback_ResetRenderState)
                    ImGui_ImplOpenGL3_SetupRenderState(draw_data, fb_width, fb_height, vertex_array_object);
                else
                    pcmd->UserCallback(cmd_list, pcmd);
            }
            else
            {
                // Project scissor/clipping rectangles into framebuffer space
                ImVec2 clip_min((pcmd->ClipRect.x - clip_off.x) * clip_scale.x, (pcmd->ClipRect.y - clip_off.y) * clip_scale.y);
                ImVec2 clip_max((pcmd->ClipRect.z - clip_off.x) * clip_scale.x, (pcmd->ClipRect.w - clip_off.y) * clip_scale.y);
                if (clip_max.x <= clip_min.x || clip_max.y <= clip_min.y)
                    continue;

                // Apply scissor/clipping rectangle (Y is inverted in OpenGL)
                GL_CALL(glScissor((int)clip_min.x, (int)((float)fb_height - clip_max.y), (int)(clip_max.x - clip_min.x), (int)(clip_max.y - clip_min.y)));

                // Bind texture, Draw
                GL_CALL(glBindTexture(GL_TEXTURE_2D, (GLuint)(intptr_t)pcmd->GetTexID()));
#ifdef IMGUI_IMPL_OPENGL_MAY_HAVE_VTX_OFFSET
                if (bd->GlVersion >= 320)
                    GL_CALL(glDrawElementsBaseVertex(GL_TRIANGLES, (GLsizei)pcmd->ElemCount, sizeof(ImDrawIdx) == 2 ? GL_UNSIGNED_SHORT : GL_UNSIGNED_INT, (void*)(intptr_t)(pcmd->IdxOffset * sizeof(ImDrawIdx)), (GLint)pcmd->VtxOffset));
                else
#endif
                GL_CALL(glDrawElements(GL_TRIANGLES, (GLsizei)pcmd->ElemCount, sizeof(ImDrawIdx) == 2 ? GL_UNSIGNED_SHORT : GL_UNSIGNED_INT, (void*)(intptr_t)(pcmd->IdxOffset * sizeof(ImDrawIdx))));
            }
        }
    }

    // Destroy the temporary VAO
#ifdef IMGUI_IMPL_OPENGL_USE_VERTEX_ARRAY
    GL_CALL(glDeleteVertexArrays(1, &vertex_array_object));
#endif

    // Restore modified GL state
    // This "glIsProgram()" check is required because if the program is "pending deletion" at the time of binding backup, it will have been deleted by now and will cause an OpenGL error. See #6220.
    if (glIsProgram(last_program)) glUseProgram(last_program);
    glBindTexture(GL_TEXTURE_2D, last_texture);
#ifdef IMGUI_IMPL_OPENGL_MAY_HAVE_BIND_SAMPLER
    if (bd->GlVersion >= 330)
        glBindSampler(0, last_sampler);
#endif
    glActiveTexture(last_active_texture);
#ifdef IMGUI_IMPL_OPENGL_USE_VERTEX_ARRAY
    glBindVertexArray(last_vertex_array_object);
#endif
    glBindBuffer(GL_ARRAY_BUFFER, last_array_buffer);
#ifndef IMGUI_IMPL_OPENGL_USE_VERTEX_ARRAY
    glBindBuffer(GL_ELEMENT_ARRAY_BUFFER, last_element_array_buffer);
    last_vtx_attrib_state_pos.SetState(bd->AttribLocationVtxPos);
    last_vtx_attrib_state_uv.SetState(bd->AttribLocationVtxUV);
    last_vtx_attrib_state_color.SetState(bd->AttribLocationVtxColor);
#endif
    glBlendEquationSeparate(last_blend_equation_rgb, last_blend_equation_alpha);
    glBlendFuncSeparate(last_blend_src_rgb, last_blend_dst_rgb, last_blend_src_alpha, last_blend_dst_alpha);
    if (last_enable_blend) glEnable(GL_BLEND); else glDisable(GL_BLEND);
    if (last_enable_cull_face) glEnable(GL_CULL_FACE); else glDisable(GL_CULL_FACE);
    if (last_enable_depth_test) glEnable(GL_DEPTH_TEST); else glDisable(GL_DEPTH_TEST);
    if (last_enable_stencil_test) glEnable(GL_STENCIL_TEST); else glDisable(GL_STENCIL_TEST);
    if (last_enable_scissor_test) glEnable(GL_SCISSOR_TEST); else glDisable(GL_SCISSOR_TEST);
#ifdef IMGUI_IMPL_OPENGL_MAY_HAVE_PRIMITIVE_RESTART
    if (bd->GlVersion >= 310) { if (last_enable_primitive_restart) glEnable(GL_PRIMITIVE_RESTART); else glDisable(GL_PRIMITIVE_RESTART); }
#endif

#ifdef IMGUI_IMPL_HAS_POLYGON_MODE
    glPolygonMode(GL_FRONT_AND_BACK, (GLenum)last_polygon_mode[0]);
#endif
    glViewport(last_viewport[0], last_viewport[1], (GLsizei)last_viewport[2], (GLsizei)last_viewport[3]);
    glScissor(last_scissor_box[0], last_scissor_box[1], (GLsizei)last_scissor_box[2], (GLsizei)last_scissor_box[3]);
    (void)bd; // Not all compilation paths use this
}

bool ImGui_ImplOpenGL3_CreateFontsTexture()
{
    ImGuiIO& io = ImGui::GetIO();
    ImGui_ImplOpenGL3_Data* bd = ImGui_ImplOpenGL3_GetBackendData();

    // Build texture atlas
    unsigned char* pixels;
    int width, height;
    io.Fonts->GetTexDataAsRGBA32(&pixels, &width, &height);   // Load as RGBA 32-bit (75% of the memory is wasted, but default font is so small) because it is more likely to be compatible with user's existing shaders. If your ImTextureId represent a higher-level concept than just a GL texture id, consider calling GetTexDataAsAlpha8() instead to save on GPU memory.

    // Upload texture to graphics system
    // (Bilinear sampling is required by default. Set 'io.Fonts->Flags |= ImFontAtlasFlags_NoBakedLines' or 'style.AntiAliasedLinesUseTex = false' to allow point/nearest sampling)
    GLint last_texture;
    GL_CALL(glGetIntegerv(GL_TEXTURE_BINDING_2D, &last_texture));
    GL_CALL(glGenTextures(1, &bd->FontTexture));
    GL_CALL(glBindTexture(GL_TEXTURE_2D, bd->FontTexture));
    GL_CALL(glTexParameteri(GL_TEXTURE_2D, GL_TEXTURE_MIN_FILTER, GL_LINEAR));
    GL_CALL(glTexParameteri(GL_TEXTURE_2D, GL_TEXTURE_MAG_FILTER, GL_LINEAR));
#ifdef GL_UNPACK_ROW_LENGTH // Not on WebGL/ES
    GL_CALL(glPixelStorei(GL_UNPACK_ROW_LENGTH, 0));
#endif
    GL_CALL(glTexImage2D(GL_TEXTURE_2D, 0, GL_RGBA, width, height, 0, GL_RGBA, GL_UNSIGNED_BYTE, pixels));

    // Store our identifier
    io.Fonts->SetTexID((ImTextureID)(intptr_t)bd->FontTexture);

    // Restore state
    GL_CALL(glBindTexture(GL_TEXTURE_2D, last_texture));

    return true;
}

void ImGui_ImplOpenGL3_DestroyFontsTexture()
{
    ImGuiIO& io = ImGui::GetIO();
    ImGui_ImplOpenGL3_Data* bd = ImGui_ImplOpenGL3_GetBackendData();
    if (bd->FontTexture)
    {
        glDeleteTextures(1, &bd->FontTexture);
        io.Fonts->SetTexID(0);
        bd->FontTexture = 0;
    }
}

// If you get an error please report on github. You may try different GL context version or GLSL version. See GL<>GLSL version table at the top of this file.
static bool CheckShader(GLuint handle, const char* desc)
{
    ImGui_ImplOpenGL3_Data* bd = ImGui_ImplOpenGL3_GetBackendData();
    GLint status = 0, log_length = 0;
    glGetShaderiv(handle, GL_COMPILE_STATUS, &status);
    glGetShaderiv(handle, GL_INFO_LOG_LENGTH, &log_length);
    if ((GLboolean)status == GL_FALSE)
        fprintf(stderr, "ERROR: ImGui_ImplOpenGL3_CreateDeviceObjects: failed to compile %s! With GLSL: %s\n", desc, bd->GlslVersionString);
    if (log_length > 1)
    {
        ImVector<char> buf;
        buf.resize((int)(log_length + 1));
        glGetShaderInfoLog(handle, log_length, nullptr, (GLchar*)buf.begin());
        fprintf(stderr, "%s\n", buf.begin());
    }
    return (GLboolean)status == GL_TRUE;
}

// If you get an error please report on GitHub. You may try different GL context version or GLSL version.
static bool CheckProgram(GLuint handle, const char* desc)
{
    ImGui_ImplOpenGL3_Data* bd = ImGui_ImplOpenGL3_GetBackendData();
    GLint status = 0, log_length = 0;
    glGetProgramiv(handle, GL_LINK_STATUS, &status);
    glGetProgramiv(handle, GL_INFO_LOG_LENGTH, &log_length);
    if ((GLboolean)status == GL_FALSE)
        fprintf(stderr, "ERROR: ImGui_ImplOpenGL3_CreateDeviceObjects: failed to link %s! With GLSL %s\n", desc, bd->GlslVersionString);
    if (log_length > 1)
    {
        ImVector<char> buf;
        buf.resize((int)(log_length + 1));
        glGetProgramInfoLog(handle, log_length, nullptr, (GLchar*)buf.begin());
        fprintf(stderr, "%s\n", buf.begin());
    }
    return (GLboolean)status == GL_TRUE;
}

bool    ImGui_ImplOpenGL3_CreateDeviceObjects()
{
    ImGui_ImplOpenGL3_Data* bd = ImGui_ImplOpenGL3_GetBackendData();

    // Backup GL state
    GLint last_texture, last_array_buffer;
    glGetIntegerv(GL_TEXTURE_BINDING_2D, &last_texture);
    glGetIntegerv(GL_ARRAY_BUFFER_BINDING, &last_array_buffer);
#ifdef IMGUI_IMPL_OPENGL_USE_VERTEX_ARRAY
    GLint last_vertex_array;
    glGetIntegerv(GL_VERTEX_ARRAY_BINDING, &last_vertex_array);
#endif

    // Parse GLSL version string
    int glsl_version = 130;
    sscanf(bd->GlslVersionString, "#version %d", &glsl_version);

    const GLchar* vertex_shader_glsl_120 =
        "uniform mat4 ProjMtx;\n"
        "attribute vec2 Position;\n"
        "attribute vec2 UV;\n"
        "attribute vec4 Color;\n"
        "varying vec2 Frag_UV;\n"
        "varying vec4 Frag_Color;\n"
        "void main()\n"
        "{\n"
        "    Frag_UV = UV;\n"
        "    Frag_Color = Color;\n"
        "    gl_Position = ProjMtx * vec4(Position.xy,0,1);\n"
        "}\n";

    const GLchar* vertex_shader_glsl_130 =
        "uniform mat4 ProjMtx;\n"
        "in vec2 Position;\n"
        "in vec2 UV;\n"
        "in vec4 Color;\n"
        "out vec2 Frag_UV;\n"
        "out vec4 Frag_Color;\n"
        "void main()\n"
        "{\n"
        "    Frag_UV = UV;\n"
        "    Frag_Color = Color;\n"
        "    gl_Position = ProjMtx * vec4(Position.xy,0,1);\n"
        "}\n";

    const GLchar* vertex_shader_glsl_300_es =
        "precision highp float;\n"
        "layout (location = 0) in vec2 Position;\n"
        "layout (location = 1) in vec2 UV;\n"
        "layout (location = 2) in vec4 Color;\n"
        "uniform mat4 ProjMtx;\n"
        "out vec2 Frag_UV;\n"
        "out vec4 Frag_Color;\n"
        "void main()\n"
        "{\n"
        "    Frag_UV = UV;\n"
        "    Frag_Color = Color;\n"
        "    gl_Position = ProjMtx * vec4(Position.xy,0,1);\n"
        "}\n";

    const GLchar* vertex_shader_glsl_410_core =
        "layout (location = 0) in vec2 Position;\n"
        "layout (location = 1) in vec2 UV;\n"
        "layout (location = 2) in vec4 Color;\n"
        "uniform mat4 ProjMtx;\n"
        "out vec2 Frag_UV;\n"
        "out vec4 Frag_Color;\n"
        "void main()\n"
        "{\n"
        "    Frag_UV = UV;\n"
        "    Frag_Color = Color;\n"
        "    gl_Position = ProjMtx * vec4(Position.xy,0,1);\n"
        "}\n";

    const GLchar* fragment_shader_glsl_120 =
        "#ifdef GL_ES\n"
        "    precision mediump float;\n"
        "#endif\n"
        "uniform sampler2D Texture;\n"
        "varying vec2 Frag_UV;\n"
        "varying vec4 Frag_Color;\n"
        "void main()\n"
        "{\n"
        "    gl_FragColor = Frag_Color * texture2D(Texture, Frag_UV.st);\n"
        "}\n";

    const GLchar* fragment_shader_glsl_130 =
        "uniform sampler2D Texture;\n"
        "in vec2 Frag_UV;\n"
        "in vec4 Frag_Color;\n"
        "out vec4 Out_Color;\n"
        "void main()\n"
        "{\n"
        "    Out_Color = Frag_Color * texture(Texture, Frag_UV.st);\n"
        "}\n";

    const GLchar* fragment_shader_glsl_300_es =
        "precision mediump float;\n"
        "uniform sampler2D Texture;\n"
        "in vec2 Frag_UV;\n"
        "in vec4 Frag_Color;\n"
        "layout (location = 0) out vec4 Out_Color;\n"
        "void main()\n"
        "{\n"
        "    Out_Color = Frag_Color * texture(Texture, Frag_UV.st);\n"
        "}\n";

    const GLchar* fragment_shader_glsl_410_core =
        "in vec2 Frag_UV;\n"
        "in vec4 Frag_Color;\n"
        "uniform sampler2D Texture;\n"
        "layout (location = 0) out vec4 Out_Color;\n"
        "void main()\n"
        "{\n"
        "    Out_Color = Frag_Color * texture(Texture, Frag_UV.st);\n"
        "}\n";

    // Select shaders matching our GLSL versions
    const GLchar* vertex_shader = nullptr;
    const GLchar* fragment_shader = nullptr;
    if (glsl_version < 130)
    {
        vertex_shader = vertex_shader_glsl_120;
        fragment_shader = fragment_shader_glsl_120;
    }
    else if (glsl_version >= 410)
    {
        vertex_shader = vertex_shader_glsl_410_core;
        fragment_shader = fragment_shader_glsl_410_core;
    }
    else if (glsl_version == 300)
    {
        vertex_shader = vertex_shader_glsl_300_es;
        fragment_shader = fragment_shader_glsl_300_es;
    }
    else
    {
        vertex_shader = vertex_shader_glsl_130;
        fragment_shader = fragment_shader_glsl_130;
    }

    // Create shaders
    const GLchar* vertex_shader_with_version[2] = { bd->GlslVersionString, vertex_shader };
    GLuint vert_handle = glCreateShader(GL_VERTEX_SHADER);
    glShaderSource(vert_handle, 2, vertex_shader_with_version, nullptr);
    glCompileShader(vert_handle);
    CheckShader(vert_handle, "vertex shader");

    const GLchar* fragment_shader_with_version[2] = { bd->GlslVersionString, fragment_shader };
    GLuint frag_handle = glCreateShader(GL_FRAGMENT_SHADER);
    glShaderSource(frag_handle, 2, fragment_shader_with_version, nullptr);
    glCompileShader(frag_handle);
    CheckShader(frag_handle, "fragment shader");

    // Link
    bd->ShaderHandle = glCreateProgram();
    glAttachShader(bd->ShaderHandle, vert_handle);
    glAttachShader(bd->ShaderHandle, frag_handle);
    glLinkProgram(bd->ShaderHandle);
    CheckProgram(bd->ShaderHandle, "shader program");

    glDetachShader(bd->ShaderHandle, vert_handle);
    glDetachShader(bd->ShaderHandle, frag_handle);
    glDeleteShader(vert_handle);
    glDeleteShader(frag_handle);

    bd->AttribLocationTex = glGetUniformLocation(bd->ShaderHandle, "Texture");
    bd->AttribLocationProjMtx = glGetUniformLocation(bd->ShaderHandle, "ProjMtx");
    bd->AttribLocationVtxPos = (GLuint)glGetAttribLocation(bd->ShaderHandle, "Position");
    bd->AttribLocationVtxUV = (GLuint)glGetAttribLocation(bd->ShaderHandle, "UV");
    bd->AttribLocationVtxColor = (GLuint)glGetAttribLocation(bd->ShaderHandle, "Color");

    // Create buffers
    glGenBuffers(1, &bd->VboHandle);
    glGenBuffers(1, &bd->ElementsHandle);

    ImGui_ImplOpenGL3_CreateFontsTexture();

    // Restore modified GL state
    glBindTexture(GL_TEXTURE_2D, last_texture);
    glBindBuffer(GL_ARRAY_BUFFER, last_array_buffer);
#ifdef IMGUI_IMPL_OPENGL_USE_VERTEX_ARRAY
    glBindVertexArray(last_vertex_array);
#endif

    return true;
}

void    ImGui_ImplOpenGL3_DestroyDeviceObjects()
{
    ImGui_ImplOpenGL3_Data* bd = ImGui_ImplOpenGL3_GetBackendData();
    if (bd->VboHandle)      { glDeleteBuffers(1, &bd->VboHandle); bd->VboHandle = 0; }
    if (bd->ElementsHandle) { glDeleteBuffers(1, &bd->ElementsHandle); bd->ElementsHandle = 0; }
    if (bd->ShaderHandle)   { glDeleteProgram(bd->ShaderHandle); bd->ShaderHandle = 0; }
    ImGui_ImplOpenGL3_DestroyFontsTexture();
}

//--------------------------------------------------------------------------------------------------------
// MULTI-VIEWPORT / PLATFORM INTERFACE SUPPORT
// This is an _advanced_ and _optional_ feature, allowing the backend to create and handle multiple viewports simultaneously.
// If you are new to dear imgui or creating a new binding for dear imgui, it is recommended that you completely ignore this section first..
//--------------------------------------------------------------------------------------------------------

static void ImGui_ImplOpenGL3_RenderWindow(ImGuiViewport* viewport, void*)
{
    if (!(viewport->Flags & ImGuiViewportFlags_NoRendererClear))
    {
        ImVec4 clear_color = ImVec4(0.0f, 0.0f, 0.0f, 1.0f);
        glClearColor(clear_color.x, clear_color.y, clear_color.z, clear_color.w);
        glClear(GL_COLOR_BUFFER_BIT);
    }
    ImGui_ImplOpenGL3_RenderDrawData(viewport->DrawData);
}

static void ImGui_ImplOpenGL3_InitPlatformInterface()
{
    ImGuiPlatformIO& platform_io = ImGui::GetPlatformIO();
    platform_io.Renderer_RenderWindow = ImGui_ImplOpenGL3_RenderWindow;
}

static void ImGui_ImplOpenGL3_ShutdownPlatformInterface()
{
    ImGui::DestroyPlatformWindows();
}

#if defined(__GNUC__)
#pragma GCC diagnostic pop
#endif
#if defined(__clang__)
#pragma clang diagnostic pop
#endif<|MERGE_RESOLUTION|>--- conflicted
+++ resolved
@@ -15,11 +15,8 @@
 
 // CHANGELOG
 // (minor and older changes stripped away, please see git history for details)
-<<<<<<< HEAD
 //  2023-XX-XX: Platform: Added support for multiple windows via the ImGuiPlatformIO interface.
-=======
 //  2023-03-15: OpenGL: Fixed GL loader crash when GL_VERSION returns NULL. (#6154, #4445, #3530)
->>>>>>> 91577c7f
 //  2023-03-06: OpenGL: Fixed restoration of a potentially deleted OpenGL program, by calling glIsProgram(). (#6220, #6224)
 //  2022-11-09: OpenGL: Reverted use of glBufferSubData(), too many corruptions issues + old issues seemingly can't be reproed with Intel drivers nowadays (revert 2021-12-15 and 2022-05-23 changes).
 //  2022-10-11: Using 'nullptr' instead of 'NULL' as per our switch to C++11.

// dear imgui: Renderer Backend for DirectX12
// This needs to be used along with a Platform Backend (e.g. Win32)

// Implemented features:
//  [X] Renderer: User texture binding. Use 'D3D12_GPU_DESCRIPTOR_HANDLE' as texture identifier. Read the FAQ about ImTextureID/ImTextureRef!
//  [X] Renderer: Large meshes support (64k+ vertices) even with 16-bit indices (ImGuiBackendFlags_RendererHasVtxOffset).
//  [X] Renderer: Texture updates support for dynamic font atlas (ImGuiBackendFlags_RendererHasTextures).
//  [X] Renderer: Expose selected render state for draw callbacks to use. Access in '(ImGui_ImplXXXX_RenderState*)GetPlatformIO().Renderer_RenderState'.
//  [X] Renderer: Multi-viewport support (multiple windows). Enable with 'io.ConfigFlags |= ImGuiConfigFlags_ViewportsEnable'.
//      FIXME: The transition from removing a viewport and moving the window in an existing hosted viewport tends to flicker.

// The aim of imgui_impl_dx12.h/.cpp is to be usable in your engine without any modification.
// IF YOU FEEL YOU NEED TO MAKE ANY CHANGE TO THIS CODE, please share them and your feedback at https://github.com/ocornut/imgui/

// You can use unmodified imgui_impl_* files in your project. See examples/ folder for examples of using this.
// Prefer including the entire imgui/ repository into your project (either as a copy or as a submodule), and only build the backends you need.
// Learn about Dear ImGui:
// - FAQ                  https://dearimgui.com/faq
// - Getting Started      https://dearimgui.com/getting-started
// - Documentation        https://dearimgui.com/docs (same as your local docs/ folder).
// - Introduction, links and more at the top of imgui.cpp

// CHANGELOG
// (minor and older changes stripped away, please see git history for details)
<<<<<<< HEAD
//  2025-XX-XX: Platform: Added support for multiple windows via the ImGuiPlatformIO interface.
=======
//  2025-06-11: DirectX12: Added support for ImGuiBackendFlags_RendererHasTextures, for dynamic font atlas.
>>>>>>> 96be9573
//  2025-05-07: DirectX12: Honor draw_data->FramebufferScale to allow for custom backends and experiment using it (consistently with other renderer backends, even though in normal condition it is not set under Windows).
//  2025-02-24: DirectX12: Fixed an issue where ImGui_ImplDX12_Init() signature change from 2024-11-15 combined with change from 2025-01-15 made legacy ImGui_ImplDX12_Init() crash. (#8429)
//  2025-01-15: DirectX12: Texture upload use the command queue provided in ImGui_ImplDX12_InitInfo instead of creating its own.
//  2024-12-09: DirectX12: Let user specifies the DepthStencilView format by setting ImGui_ImplDX12_InitInfo::DSVFormat.
//  2024-11-15: DirectX12: *BREAKING CHANGE* Changed ImGui_ImplDX12_Init() signature to take a ImGui_ImplDX12_InitInfo struct. Legacy ImGui_ImplDX12_Init() signature is still supported (will obsolete).
//  2024-11-15: DirectX12: *BREAKING CHANGE* User is now required to pass function pointers to allocate/free SRV Descriptors. We provide convenience legacy fields to pass a single descriptor, matching the old API, but upcoming features will want multiple.
//  2024-10-23: DirectX12: Unmap() call specify written range. The range is informational and may be used by debug tools.
//  2024-10-07: DirectX12: Changed default texture sampler to Clamp instead of Repeat/Wrap.
//  2024-10-07: DirectX12: Expose selected render state in ImGui_ImplDX12_RenderState, which you can access in 'void* platform_io.Renderer_RenderState' during draw callbacks.
//  2024-10-07: DirectX12: Compiling with '#define ImTextureID=ImU64' is unnecessary now that dear imgui defaults ImTextureID to u64 instead of void*.
//  2022-10-11: Using 'nullptr' instead of 'NULL' as per our switch to C++11.
//  2021-06-29: Reorganized backend to pull data from a single structure to facilitate usage with multiple-contexts (all g_XXXX access changed to bd->XXXX).
//  2021-05-19: DirectX12: Replaced direct access to ImDrawCmd::TextureId with a call to ImDrawCmd::GetTexID(). (will become a requirement)
//  2021-02-18: DirectX12: Change blending equation to preserve alpha in output buffer.
//  2021-01-11: DirectX12: Improve Windows 7 compatibility (for D3D12On7) by loading d3d12.dll dynamically.
//  2020-09-16: DirectX12: Avoid rendering calls with zero-sized scissor rectangle since it generates a validation layer warning.
//  2020-09-08: DirectX12: Clarified support for building on 32-bit systems by redefining ImTextureID.
//  2019-10-18: DirectX12: *BREAKING CHANGE* Added extra ID3D12DescriptorHeap parameter to ImGui_ImplDX12_Init() function.
//  2019-05-29: DirectX12: Added support for large mesh (64K+ vertices), enable ImGuiBackendFlags_RendererHasVtxOffset flag.
//  2019-04-30: DirectX12: Added support for special ImDrawCallback_ResetRenderState callback to reset render state.
//  2019-03-29: Misc: Various minor tidying up.
//  2018-12-03: Misc: Added #pragma comment statement to automatically link with d3dcompiler.lib when using D3DCompile().
//  2018-11-30: Misc: Setting up io.BackendRendererName so it can be displayed in the About Window.
//  2018-06-12: DirectX12: Moved the ID3D12GraphicsCommandList* parameter from NewFrame() to RenderDrawData().
//  2018-06-08: Misc: Extracted imgui_impl_dx12.cpp/.h away from the old combined DX12+Win32 example.
//  2018-06-08: DirectX12: Use draw_data->DisplayPos and draw_data->DisplaySize to setup projection matrix and clipping rectangle (to ease support for future multi-viewport).
//  2018-02-22: Merged into master with all Win32 code synchronized to other examples.

#include "imgui.h"
#ifndef IMGUI_DISABLE
#include "imgui_impl_dx12.h"

// DirectX
#include <d3d12.h>
#include <dxgi1_4.h>
#include <d3dcompiler.h>
#ifdef _MSC_VER
#pragma comment(lib, "d3dcompiler") // Automatically link with d3dcompiler.lib as we are using D3DCompile() below.
#endif

// DirectX12 data
struct ImGui_ImplDX12_RenderBuffers;

struct ImGui_ImplDX12_Texture
{
    ID3D12Resource*             pTextureResource;
    D3D12_CPU_DESCRIPTOR_HANDLE hFontSrvCpuDescHandle;
    D3D12_GPU_DESCRIPTOR_HANDLE hFontSrvGpuDescHandle;

    ImGui_ImplDX12_Texture()    { memset((void*)this, 0, sizeof(*this)); }
};

struct ImGui_ImplDX12_Data
{
    ImGui_ImplDX12_InitInfo     InitInfo;
    ID3D12Device*               pd3dDevice;
    ID3D12RootSignature*        pRootSignature;
    ID3D12PipelineState*        pPipelineState;
    ID3D12CommandQueue*         pCommandQueue;
    bool                        commandQueueOwned;
    DXGI_FORMAT                 RTVFormat;
    DXGI_FORMAT                 DSVFormat;
    ID3D12DescriptorHeap*       pd3dSrvDescHeap;
    UINT                        numFramesInFlight;
    ImGui_ImplDX12_Texture      FontTexture;
    bool                        LegacySingleDescriptorUsed;

    ImGui_ImplDX12_Data()       { memset((void*)this, 0, sizeof(*this)); }
};

// Backend data stored in io.BackendRendererUserData to allow support for multiple Dear ImGui contexts
// It is STRONGLY preferred that you use docking branch with multi-viewports (== single Dear ImGui context + multiple windows) instead of multiple Dear ImGui contexts.
static ImGui_ImplDX12_Data* ImGui_ImplDX12_GetBackendData()
{
    return ImGui::GetCurrentContext() ? (ImGui_ImplDX12_Data*)ImGui::GetIO().BackendRendererUserData : nullptr;
}

// Buffers used during the rendering of a frame
struct ImGui_ImplDX12_RenderBuffers
{
    ID3D12Resource*     IndexBuffer;
    ID3D12Resource*     VertexBuffer;
    int                 IndexBufferSize;
    int                 VertexBufferSize;
};

// Buffers used for secondary viewports created by the multi-viewports systems
struct ImGui_ImplDX12_FrameContext
{
    ID3D12CommandAllocator*         CommandAllocator;
    ID3D12Resource*                 RenderTarget;
    D3D12_CPU_DESCRIPTOR_HANDLE     RenderTargetCpuDescriptors;
};

// Helper structure we store in the void* RendererUserData field of each ImGuiViewport to easily retrieve our backend data.
// Main viewport created by application will only use the Resources field.
// Secondary viewports created by this backend will use all the fields (including Window fields),
struct ImGui_ImplDX12_ViewportData
{
    // Window
    ID3D12CommandQueue*             CommandQueue;
    ID3D12GraphicsCommandList*      CommandList;
    ID3D12DescriptorHeap*           RtvDescHeap;
    IDXGISwapChain3*                SwapChain;
    ID3D12Fence*                    Fence;
    UINT64                          FenceSignaledValue;
    HANDLE                          FenceEvent;
    UINT                            NumFramesInFlight;
    ImGui_ImplDX12_FrameContext*    FrameCtx;

    // Render buffers
    UINT                            FrameIndex;
    ImGui_ImplDX12_RenderBuffers*   FrameRenderBuffers;

    ImGui_ImplDX12_ViewportData(UINT num_frames_in_flight)
    {
        CommandQueue = nullptr;
        CommandList = nullptr;
        RtvDescHeap = nullptr;
        SwapChain = nullptr;
        Fence = nullptr;
        FenceSignaledValue = 0;
        FenceEvent = nullptr;
        NumFramesInFlight = num_frames_in_flight;
        FrameCtx = new ImGui_ImplDX12_FrameContext[NumFramesInFlight];
        FrameIndex = UINT_MAX;
        FrameRenderBuffers = new ImGui_ImplDX12_RenderBuffers[NumFramesInFlight];

        for (UINT i = 0; i < NumFramesInFlight; ++i)
        {
            FrameCtx[i].CommandAllocator = nullptr;
            FrameCtx[i].RenderTarget = nullptr;

            // Create buffers with a default size (they will later be grown as needed)
            FrameRenderBuffers[i].IndexBuffer = nullptr;
            FrameRenderBuffers[i].VertexBuffer = nullptr;
            FrameRenderBuffers[i].VertexBufferSize = 5000;
            FrameRenderBuffers[i].IndexBufferSize = 10000;
        }
    }
    ~ImGui_ImplDX12_ViewportData()
    {
        IM_ASSERT(CommandQueue == nullptr && CommandList == nullptr);
        IM_ASSERT(RtvDescHeap == nullptr);
        IM_ASSERT(SwapChain == nullptr);
        IM_ASSERT(Fence == nullptr);
        IM_ASSERT(FenceEvent == nullptr);

        for (UINT i = 0; i < NumFramesInFlight; ++i)
        {
            IM_ASSERT(FrameCtx[i].CommandAllocator == nullptr && FrameCtx[i].RenderTarget == nullptr);
            IM_ASSERT(FrameRenderBuffers[i].IndexBuffer == nullptr && FrameRenderBuffers[i].VertexBuffer == nullptr);
        }

        delete[] FrameCtx; FrameCtx = nullptr;
        delete[] FrameRenderBuffers; FrameRenderBuffers = nullptr;
    }
};

struct VERTEX_CONSTANT_BUFFER_DX12
{
    float   mvp[4][4];
};

// Forward Declarations
static void ImGui_ImplDX12_InitPlatformInterface();
static void ImGui_ImplDX12_ShutdownPlatformInterface();

// Functions
static void ImGui_ImplDX12_SetupRenderState(ImDrawData* draw_data, ID3D12GraphicsCommandList* command_list, ImGui_ImplDX12_RenderBuffers* fr)
{
    ImGui_ImplDX12_Data* bd = ImGui_ImplDX12_GetBackendData();

    // Setup orthographic projection matrix into our constant buffer
    // Our visible imgui space lies from draw_data->DisplayPos (top left) to draw_data->DisplayPos+data_data->DisplaySize (bottom right).
    VERTEX_CONSTANT_BUFFER_DX12 vertex_constant_buffer;
    {
        float L = draw_data->DisplayPos.x;
        float R = draw_data->DisplayPos.x + draw_data->DisplaySize.x;
        float T = draw_data->DisplayPos.y;
        float B = draw_data->DisplayPos.y + draw_data->DisplaySize.y;
        float mvp[4][4] =
        {
            { 2.0f/(R-L),   0.0f,           0.0f,       0.0f },
            { 0.0f,         2.0f/(T-B),     0.0f,       0.0f },
            { 0.0f,         0.0f,           0.5f,       0.0f },
            { (R+L)/(L-R),  (T+B)/(B-T),    0.5f,       1.0f },
        };
        memcpy(&vertex_constant_buffer.mvp, mvp, sizeof(mvp));
    }

    // Setup viewport
    D3D12_VIEWPORT vp = {};
    vp.Width = draw_data->DisplaySize.x * draw_data->FramebufferScale.x;
    vp.Height = draw_data->DisplaySize.y * draw_data->FramebufferScale.y;
    vp.MinDepth = 0.0f;
    vp.MaxDepth = 1.0f;
    vp.TopLeftX = vp.TopLeftY = 0.0f;
    command_list->RSSetViewports(1, &vp);

    // Bind shader and vertex buffers
    unsigned int stride = sizeof(ImDrawVert);
    unsigned int offset = 0;
    D3D12_VERTEX_BUFFER_VIEW vbv = {};
    vbv.BufferLocation = fr->VertexBuffer->GetGPUVirtualAddress() + offset;
    vbv.SizeInBytes = fr->VertexBufferSize * stride;
    vbv.StrideInBytes = stride;
    command_list->IASetVertexBuffers(0, 1, &vbv);
    D3D12_INDEX_BUFFER_VIEW ibv = {};
    ibv.BufferLocation = fr->IndexBuffer->GetGPUVirtualAddress();
    ibv.SizeInBytes = fr->IndexBufferSize * sizeof(ImDrawIdx);
    ibv.Format = sizeof(ImDrawIdx) == 2 ? DXGI_FORMAT_R16_UINT : DXGI_FORMAT_R32_UINT;
    command_list->IASetIndexBuffer(&ibv);
    command_list->IASetPrimitiveTopology(D3D_PRIMITIVE_TOPOLOGY_TRIANGLELIST);
    command_list->SetPipelineState(bd->pPipelineState);
    command_list->SetGraphicsRootSignature(bd->pRootSignature);
    command_list->SetGraphicsRoot32BitConstants(0, 16, &vertex_constant_buffer, 0);

    // Setup blend factor
    const float blend_factor[4] = { 0.f, 0.f, 0.f, 0.f };
    command_list->OMSetBlendFactor(blend_factor);
}

template<typename T>
static inline void SafeRelease(T*& res)
{
    if (res)
        res->Release();
    res = nullptr;
}

// Render function
void ImGui_ImplDX12_RenderDrawData(ImDrawData* draw_data, ID3D12GraphicsCommandList* command_list)
{
    // Avoid rendering when minimized
    if (draw_data->DisplaySize.x <= 0.0f || draw_data->DisplaySize.y <= 0.0f)
        return;

    // Catch up with texture updates. Most of the times, the list will have 1 element with an OK status, aka nothing to do.
    // (This almost always points to ImGui::GetPlatformIO().Textures[] but is part of ImDrawData to allow overriding or disabling texture updates).
    if (draw_data->Textures != nullptr)
        for (ImTextureData* tex : *draw_data->Textures)
            if (tex->Status != ImTextureStatus_OK)
                ImGui_ImplDX12_UpdateTexture(tex);

    // FIXME: We are assuming that this only gets called once per frame!
    ImGui_ImplDX12_Data* bd = ImGui_ImplDX12_GetBackendData();
    ImGui_ImplDX12_ViewportData* vd = (ImGui_ImplDX12_ViewportData*)draw_data->OwnerViewport->RendererUserData;
    vd->FrameIndex++;
    ImGui_ImplDX12_RenderBuffers* fr = &vd->FrameRenderBuffers[vd->FrameIndex % bd->numFramesInFlight];

    // Create and grow vertex/index buffers if needed
    if (fr->VertexBuffer == nullptr || fr->VertexBufferSize < draw_data->TotalVtxCount)
    {
        SafeRelease(fr->VertexBuffer);
        fr->VertexBufferSize = draw_data->TotalVtxCount + 5000;
        D3D12_HEAP_PROPERTIES props = {};
        props.Type = D3D12_HEAP_TYPE_UPLOAD;
        props.CPUPageProperty = D3D12_CPU_PAGE_PROPERTY_UNKNOWN;
        props.MemoryPoolPreference = D3D12_MEMORY_POOL_UNKNOWN;
        D3D12_RESOURCE_DESC desc = {};
        desc.Dimension = D3D12_RESOURCE_DIMENSION_BUFFER;
        desc.Width = fr->VertexBufferSize * sizeof(ImDrawVert);
        desc.Height = 1;
        desc.DepthOrArraySize = 1;
        desc.MipLevels = 1;
        desc.Format = DXGI_FORMAT_UNKNOWN;
        desc.SampleDesc.Count = 1;
        desc.Layout = D3D12_TEXTURE_LAYOUT_ROW_MAJOR;
        desc.Flags = D3D12_RESOURCE_FLAG_NONE;
        if (bd->pd3dDevice->CreateCommittedResource(&props, D3D12_HEAP_FLAG_NONE, &desc, D3D12_RESOURCE_STATE_GENERIC_READ, nullptr, IID_PPV_ARGS(&fr->VertexBuffer)) < 0)
            return;
    }
    if (fr->IndexBuffer == nullptr || fr->IndexBufferSize < draw_data->TotalIdxCount)
    {
        SafeRelease(fr->IndexBuffer);
        fr->IndexBufferSize = draw_data->TotalIdxCount + 10000;
        D3D12_HEAP_PROPERTIES props = {};
        props.Type = D3D12_HEAP_TYPE_UPLOAD;
        props.CPUPageProperty = D3D12_CPU_PAGE_PROPERTY_UNKNOWN;
        props.MemoryPoolPreference = D3D12_MEMORY_POOL_UNKNOWN;
        D3D12_RESOURCE_DESC desc = {};
        desc.Dimension = D3D12_RESOURCE_DIMENSION_BUFFER;
        desc.Width = fr->IndexBufferSize * sizeof(ImDrawIdx);
        desc.Height = 1;
        desc.DepthOrArraySize = 1;
        desc.MipLevels = 1;
        desc.Format = DXGI_FORMAT_UNKNOWN;
        desc.SampleDesc.Count = 1;
        desc.Layout = D3D12_TEXTURE_LAYOUT_ROW_MAJOR;
        desc.Flags = D3D12_RESOURCE_FLAG_NONE;
        if (bd->pd3dDevice->CreateCommittedResource(&props, D3D12_HEAP_FLAG_NONE, &desc, D3D12_RESOURCE_STATE_GENERIC_READ, nullptr, IID_PPV_ARGS(&fr->IndexBuffer)) < 0)
            return;
    }

    // Upload vertex/index data into a single contiguous GPU buffer
    // During Map() we specify a null read range (as per DX12 API, this is informational and for tooling only)
    void* vtx_resource, *idx_resource;
    D3D12_RANGE range = { 0, 0 };
    if (fr->VertexBuffer->Map(0, &range, &vtx_resource) != S_OK)
        return;
    if (fr->IndexBuffer->Map(0, &range, &idx_resource) != S_OK)
        return;
    ImDrawVert* vtx_dst = (ImDrawVert*)vtx_resource;
    ImDrawIdx* idx_dst = (ImDrawIdx*)idx_resource;
    for (int n = 0; n < draw_data->CmdListsCount; n++)
    {
        const ImDrawList* draw_list = draw_data->CmdLists[n];
        memcpy(vtx_dst, draw_list->VtxBuffer.Data, draw_list->VtxBuffer.Size * sizeof(ImDrawVert));
        memcpy(idx_dst, draw_list->IdxBuffer.Data, draw_list->IdxBuffer.Size * sizeof(ImDrawIdx));
        vtx_dst += draw_list->VtxBuffer.Size;
        idx_dst += draw_list->IdxBuffer.Size;
    }

    // During Unmap() we specify the written range (as per DX12 API, this is informational and for tooling only)
    range.End = (SIZE_T)((intptr_t)vtx_dst - (intptr_t)vtx_resource);
    IM_ASSERT(range.End == draw_data->TotalVtxCount * sizeof(ImDrawVert));
    fr->VertexBuffer->Unmap(0, &range);
    range.End = (SIZE_T)((intptr_t)idx_dst - (intptr_t)idx_resource);
    IM_ASSERT(range.End == draw_data->TotalIdxCount * sizeof(ImDrawIdx));
    fr->IndexBuffer->Unmap(0, &range);

    // Setup desired DX state
    ImGui_ImplDX12_SetupRenderState(draw_data, command_list, fr);

    // Setup render state structure (for callbacks and custom texture bindings)
    ImGuiPlatformIO& platform_io = ImGui::GetPlatformIO();
    ImGui_ImplDX12_RenderState render_state;
    render_state.Device = bd->pd3dDevice;
    render_state.CommandList = command_list;
    platform_io.Renderer_RenderState = &render_state;

    // Render command lists
    // (Because we merged all buffers into a single one, we maintain our own offset into them)
    int global_vtx_offset = 0;
    int global_idx_offset = 0;
    ImVec2 clip_off = draw_data->DisplayPos;
    ImVec2 clip_scale = draw_data->FramebufferScale;
    for (int n = 0; n < draw_data->CmdListsCount; n++)
    {
        const ImDrawList* draw_list = draw_data->CmdLists[n];
        for (int cmd_i = 0; cmd_i < draw_list->CmdBuffer.Size; cmd_i++)
        {
            const ImDrawCmd* pcmd = &draw_list->CmdBuffer[cmd_i];
            if (pcmd->UserCallback != nullptr)
            {
                // User callback, registered via ImDrawList::AddCallback()
                // (ImDrawCallback_ResetRenderState is a special callback value used by the user to request the renderer to reset render state.)
                if (pcmd->UserCallback == ImDrawCallback_ResetRenderState)
                    ImGui_ImplDX12_SetupRenderState(draw_data, command_list, fr);
                else
                    pcmd->UserCallback(draw_list, pcmd);
            }
            else
            {
                // Project scissor/clipping rectangles into framebuffer space
                ImVec2 clip_min((pcmd->ClipRect.x - clip_off.x) * clip_scale.x, (pcmd->ClipRect.y - clip_off.y) * clip_scale.y);
                ImVec2 clip_max((pcmd->ClipRect.z - clip_off.x) * clip_scale.x, (pcmd->ClipRect.w - clip_off.y) * clip_scale.y);
                if (clip_max.x <= clip_min.x || clip_max.y <= clip_min.y)
                    continue;

                // Apply scissor/clipping rectangle
                const D3D12_RECT r = { (LONG)clip_min.x, (LONG)clip_min.y, (LONG)clip_max.x, (LONG)clip_max.y };
                command_list->RSSetScissorRects(1, &r);

                // Bind texture, Draw
                D3D12_GPU_DESCRIPTOR_HANDLE texture_handle = {};
                texture_handle.ptr = (UINT64)pcmd->GetTexID();
                command_list->SetGraphicsRootDescriptorTable(1, texture_handle);
                command_list->DrawIndexedInstanced(pcmd->ElemCount, 1, pcmd->IdxOffset + global_idx_offset, pcmd->VtxOffset + global_vtx_offset, 0);
            }
        }
        global_idx_offset += draw_list->IdxBuffer.Size;
        global_vtx_offset += draw_list->VtxBuffer.Size;
    }
    platform_io.Renderer_RenderState = nullptr;
}

static void ImGui_ImplDX12_DestroyTexture(ImTextureData* tex)
{
    ImGui_ImplDX12_Texture* backend_tex = (ImGui_ImplDX12_Texture*)tex->BackendUserData;
    if (backend_tex == nullptr)
        return;
    IM_ASSERT(backend_tex->hFontSrvGpuDescHandle.ptr == (UINT64)tex->TexID);
    ImGui_ImplDX12_Data* bd = ImGui_ImplDX12_GetBackendData();
    bd->InitInfo.SrvDescriptorFreeFn(&bd->InitInfo, backend_tex->hFontSrvCpuDescHandle, backend_tex->hFontSrvGpuDescHandle);
    SafeRelease(backend_tex->pTextureResource);
    backend_tex->hFontSrvCpuDescHandle.ptr = 0;
    backend_tex->hFontSrvGpuDescHandle.ptr = 0;
    IM_DELETE(backend_tex);

    // Clear identifiers and mark as destroyed (in order to allow e.g. calling InvalidateDeviceObjects while running)
    tex->SetTexID(ImTextureID_Invalid);
    tex->SetStatus(ImTextureStatus_Destroyed);
    tex->BackendUserData = nullptr;
}

void ImGui_ImplDX12_UpdateTexture(ImTextureData* tex)
{
    ImGui_ImplDX12_Data* bd = ImGui_ImplDX12_GetBackendData();
    bool need_barrier_before_copy = true; // Do we need a resource barrier before we copy new data in?

    if (tex->Status == ImTextureStatus_WantCreate)
    {
        // Create and upload new texture to graphics system
        //IMGUI_DEBUG_LOG("UpdateTexture #%03d: WantCreate %dx%d\n", tex->UniqueID, tex->Width, tex->Height);
        IM_ASSERT(tex->TexID == ImTextureID_Invalid && tex->BackendUserData == nullptr);
        IM_ASSERT(tex->Format == ImTextureFormat_RGBA32);
        ImGui_ImplDX12_Texture* backend_tex = IM_NEW(ImGui_ImplDX12_Texture)();
        bd->InitInfo.SrvDescriptorAllocFn(&bd->InitInfo, &backend_tex->hFontSrvCpuDescHandle, &backend_tex->hFontSrvGpuDescHandle); // Allocate a desctriptor handle

        D3D12_HEAP_PROPERTIES props = {};
        props.Type = D3D12_HEAP_TYPE_DEFAULT;
        props.CPUPageProperty = D3D12_CPU_PAGE_PROPERTY_UNKNOWN;
        props.MemoryPoolPreference = D3D12_MEMORY_POOL_UNKNOWN;

        D3D12_RESOURCE_DESC desc;
        ZeroMemory(&desc, sizeof(desc));
        desc.Dimension = D3D12_RESOURCE_DIMENSION_TEXTURE2D;
        desc.Alignment = 0;
        desc.Width = tex->Width;
        desc.Height = tex->Height;
        desc.DepthOrArraySize = 1;
        desc.MipLevels = 1;
        desc.Format = DXGI_FORMAT_R8G8B8A8_UNORM;
        desc.SampleDesc.Count = 1;
        desc.SampleDesc.Quality = 0;
        desc.Layout = D3D12_TEXTURE_LAYOUT_UNKNOWN;
        desc.Flags = D3D12_RESOURCE_FLAG_NONE;

        ID3D12Resource* pTexture = nullptr;
        bd->pd3dDevice->CreateCommittedResource(&props, D3D12_HEAP_FLAG_NONE, &desc,
            D3D12_RESOURCE_STATE_COPY_DEST, nullptr, IID_PPV_ARGS(&pTexture));

        // Create SRV
        D3D12_SHADER_RESOURCE_VIEW_DESC srvDesc;
        ZeroMemory(&srvDesc, sizeof(srvDesc));
        srvDesc.Format = DXGI_FORMAT_R8G8B8A8_UNORM;
        srvDesc.ViewDimension = D3D12_SRV_DIMENSION_TEXTURE2D;
        srvDesc.Texture2D.MipLevels = desc.MipLevels;
        srvDesc.Texture2D.MostDetailedMip = 0;
        srvDesc.Shader4ComponentMapping = D3D12_DEFAULT_SHADER_4_COMPONENT_MAPPING;
        bd->pd3dDevice->CreateShaderResourceView(pTexture, &srvDesc, backend_tex->hFontSrvCpuDescHandle);
        SafeRelease(backend_tex->pTextureResource);
        backend_tex->pTextureResource = pTexture;

        // Store identifiers
        tex->SetTexID((ImTextureID)backend_tex->hFontSrvGpuDescHandle.ptr);
        tex->BackendUserData = backend_tex;
        need_barrier_before_copy = false; // Because this is a newly-created texture it will be in D3D12_RESOURCE_STATE_COMMON and thus we don't need a barrier
        // We don't set tex->Status to ImTextureStatus_OK to let the code fallthrough below.
    }

    if (tex->Status == ImTextureStatus_WantCreate || tex->Status == ImTextureStatus_WantUpdates)
    {
        ImGui_ImplDX12_Texture* backend_tex = (ImGui_ImplDX12_Texture*)tex->BackendUserData;
        IM_ASSERT(tex->Format == ImTextureFormat_RGBA32);

        // We could use the smaller rect on _WantCreate but using the full rect allows us to clear the texture.
        // FIXME-OPT: Uploading single box even when using ImTextureStatus_WantUpdates. Could use tex->Updates[]
        // - Copy all blocks contiguously in upload buffer.
        // - Barrier before copy, submit all CopyTextureRegion(), barrier after copy.
        const int upload_x = (tex->Status == ImTextureStatus_WantCreate) ? 0 : tex->UpdateRect.x;
        const int upload_y = (tex->Status == ImTextureStatus_WantCreate) ? 0 : tex->UpdateRect.y;
        const int upload_w = (tex->Status == ImTextureStatus_WantCreate) ? tex->Width : tex->UpdateRect.w;
        const int upload_h = (tex->Status == ImTextureStatus_WantCreate) ? tex->Height : tex->UpdateRect.h;

        // Update full texture or selected blocks. We only ever write to textures regions which have never been used before!
        // This backend choose to use tex->UpdateRect but you can use tex->Updates[] to upload individual regions.
        UINT upload_pitch_src = upload_w * tex->BytesPerPixel;
        UINT upload_pitch_dst = (upload_pitch_src + D3D12_TEXTURE_DATA_PITCH_ALIGNMENT - 1u) & ~(D3D12_TEXTURE_DATA_PITCH_ALIGNMENT - 1u);
        UINT upload_size = upload_pitch_dst * upload_h;

        D3D12_RESOURCE_DESC desc;
        ZeroMemory(&desc, sizeof(desc));
        desc.Dimension = D3D12_RESOURCE_DIMENSION_BUFFER;
        desc.Alignment = 0;
        desc.Width = upload_size;
        desc.Height = 1;
        desc.DepthOrArraySize = 1;
        desc.MipLevels = 1;
        desc.Format = DXGI_FORMAT_UNKNOWN;
        desc.SampleDesc.Count = 1;
        desc.SampleDesc.Quality = 0;
        desc.Layout = D3D12_TEXTURE_LAYOUT_ROW_MAJOR;
        desc.Flags = D3D12_RESOURCE_FLAG_NONE;

        D3D12_HEAP_PROPERTIES props;
        memset(&props, 0, sizeof(D3D12_HEAP_PROPERTIES));
        props.Type = D3D12_HEAP_TYPE_UPLOAD;
        props.CPUPageProperty = D3D12_CPU_PAGE_PROPERTY_UNKNOWN;
        props.MemoryPoolPreference = D3D12_MEMORY_POOL_UNKNOWN;

        // FIXME-OPT: Can upload buffer be reused?
        ID3D12Resource* uploadBuffer = nullptr;
        HRESULT hr = bd->pd3dDevice->CreateCommittedResource(&props, D3D12_HEAP_FLAG_NONE, &desc,
            D3D12_RESOURCE_STATE_GENERIC_READ, nullptr, IID_PPV_ARGS(&uploadBuffer));
        IM_ASSERT(SUCCEEDED(hr));

        // Create temporary command list and execute immediately
        ID3D12Fence* fence = nullptr;
        hr = bd->pd3dDevice->CreateFence(0, D3D12_FENCE_FLAG_NONE, IID_PPV_ARGS(&fence));
        IM_ASSERT(SUCCEEDED(hr));

        HANDLE event = ::CreateEvent(0, 0, 0, 0);
        IM_ASSERT(event != nullptr);

        // FIXME-OPT: Create once and reuse?
        ID3D12CommandAllocator* cmdAlloc = nullptr;
        hr = bd->pd3dDevice->CreateCommandAllocator(D3D12_COMMAND_LIST_TYPE_DIRECT, IID_PPV_ARGS(&cmdAlloc));
        IM_ASSERT(SUCCEEDED(hr));

        // FIXME-OPT: Can be use the one from user? (pass ID3D12GraphicsCommandList* to ImGui_ImplDX12_UpdateTextures)
        ID3D12GraphicsCommandList* cmdList = nullptr;
        hr = bd->pd3dDevice->CreateCommandList(0, D3D12_COMMAND_LIST_TYPE_DIRECT, cmdAlloc, nullptr, IID_PPV_ARGS(&cmdList));
        IM_ASSERT(SUCCEEDED(hr));

        // Copy to upload buffer
        void* mapped = nullptr;
        D3D12_RANGE range = { 0, upload_size };
        hr = uploadBuffer->Map(0, &range, &mapped);
        IM_ASSERT(SUCCEEDED(hr));
        for (int y = 0; y < upload_h; y++)
            memcpy((void*)((uintptr_t)mapped + y * upload_pitch_dst), tex->GetPixelsAt(upload_x, upload_y + y), upload_pitch_src);
        uploadBuffer->Unmap(0, &range);

        if (need_barrier_before_copy)
        {
            D3D12_RESOURCE_BARRIER barrier = {};
            barrier.Type = D3D12_RESOURCE_BARRIER_TYPE_TRANSITION;
            barrier.Flags = D3D12_RESOURCE_BARRIER_FLAG_NONE;
            barrier.Transition.pResource = backend_tex->pTextureResource;
            barrier.Transition.Subresource = D3D12_RESOURCE_BARRIER_ALL_SUBRESOURCES;
            barrier.Transition.StateBefore = D3D12_RESOURCE_STATE_PIXEL_SHADER_RESOURCE;
            barrier.Transition.StateAfter = D3D12_RESOURCE_STATE_COPY_DEST;
            cmdList->ResourceBarrier(1, &barrier);
        }

        D3D12_TEXTURE_COPY_LOCATION srcLocation = {};
        D3D12_TEXTURE_COPY_LOCATION dstLocation = {};
        {
            srcLocation.pResource = uploadBuffer;
            srcLocation.Type = D3D12_TEXTURE_COPY_TYPE_PLACED_FOOTPRINT;
            srcLocation.PlacedFootprint.Footprint.Format = DXGI_FORMAT_R8G8B8A8_UNORM;
            srcLocation.PlacedFootprint.Footprint.Width = upload_w;
            srcLocation.PlacedFootprint.Footprint.Height = upload_h;
            srcLocation.PlacedFootprint.Footprint.Depth = 1;
            srcLocation.PlacedFootprint.Footprint.RowPitch = upload_pitch_dst;
            dstLocation.pResource = backend_tex->pTextureResource;
            dstLocation.Type = D3D12_TEXTURE_COPY_TYPE_SUBRESOURCE_INDEX;
            dstLocation.SubresourceIndex = 0;
        }
        cmdList->CopyTextureRegion(&dstLocation, upload_x, upload_y, 0, &srcLocation, nullptr);

        {
            D3D12_RESOURCE_BARRIER barrier = {};
            barrier.Type = D3D12_RESOURCE_BARRIER_TYPE_TRANSITION;
            barrier.Flags = D3D12_RESOURCE_BARRIER_FLAG_NONE;
            barrier.Transition.pResource = backend_tex->pTextureResource;
            barrier.Transition.Subresource = D3D12_RESOURCE_BARRIER_ALL_SUBRESOURCES;
            barrier.Transition.StateBefore = D3D12_RESOURCE_STATE_COPY_DEST;
            barrier.Transition.StateAfter = D3D12_RESOURCE_STATE_PIXEL_SHADER_RESOURCE;
            cmdList->ResourceBarrier(1, &barrier);
        }

        hr = cmdList->Close();
        IM_ASSERT(SUCCEEDED(hr));

        ID3D12CommandQueue* cmdQueue = bd->pCommandQueue;
        cmdQueue->ExecuteCommandLists(1, (ID3D12CommandList* const*)&cmdList);
        hr = cmdQueue->Signal(fence, 1);
        IM_ASSERT(SUCCEEDED(hr));

        // FIXME-OPT: Suboptimal?
        // - To remove this may need to create NumFramesInFlight x ImGui_ImplDX12_FrameContext in backend data (mimick docking version)
        // - Store per-frame in flight: upload buffer?
        // - Where do cmdList and cmdAlloc fit?
        fence->SetEventOnCompletion(1, event);
        ::WaitForSingleObject(event, INFINITE);

        cmdList->Release();
        cmdAlloc->Release();
        ::CloseHandle(event);
        fence->Release();
        uploadBuffer->Release();
        tex->SetStatus(ImTextureStatus_OK);
    }

    if (tex->Status == ImTextureStatus_WantDestroy && tex->UnusedFrames >= (int)bd->numFramesInFlight)
        ImGui_ImplDX12_DestroyTexture(tex);
}

bool    ImGui_ImplDX12_CreateDeviceObjects()
{
    ImGui_ImplDX12_Data* bd = ImGui_ImplDX12_GetBackendData();
    if (!bd || !bd->pd3dDevice)
        return false;
    if (bd->pPipelineState)
        ImGui_ImplDX12_InvalidateDeviceObjects();

    // Create the root signature
    {
        D3D12_DESCRIPTOR_RANGE descRange = {};
        descRange.RangeType = D3D12_DESCRIPTOR_RANGE_TYPE_SRV;
        descRange.NumDescriptors = 1;
        descRange.BaseShaderRegister = 0;
        descRange.RegisterSpace = 0;
        descRange.OffsetInDescriptorsFromTableStart = 0;

        D3D12_ROOT_PARAMETER param[2] = {};

        param[0].ParameterType = D3D12_ROOT_PARAMETER_TYPE_32BIT_CONSTANTS;
        param[0].Constants.ShaderRegister = 0;
        param[0].Constants.RegisterSpace = 0;
        param[0].Constants.Num32BitValues = 16;
        param[0].ShaderVisibility = D3D12_SHADER_VISIBILITY_VERTEX;

        param[1].ParameterType = D3D12_ROOT_PARAMETER_TYPE_DESCRIPTOR_TABLE;
        param[1].DescriptorTable.NumDescriptorRanges = 1;
        param[1].DescriptorTable.pDescriptorRanges = &descRange;
        param[1].ShaderVisibility = D3D12_SHADER_VISIBILITY_PIXEL;

        // Bilinear sampling is required by default. Set 'io.Fonts->Flags |= ImFontAtlasFlags_NoBakedLines' or 'style.AntiAliasedLinesUseTex = false' to allow point/nearest sampling.
        D3D12_STATIC_SAMPLER_DESC staticSampler = {};
        staticSampler.Filter = D3D12_FILTER_MIN_MAG_MIP_LINEAR;
        staticSampler.AddressU = D3D12_TEXTURE_ADDRESS_MODE_CLAMP;
        staticSampler.AddressV = D3D12_TEXTURE_ADDRESS_MODE_CLAMP;
        staticSampler.AddressW = D3D12_TEXTURE_ADDRESS_MODE_CLAMP;
        staticSampler.MipLODBias = 0.f;
        staticSampler.MaxAnisotropy = 0;
        staticSampler.ComparisonFunc = D3D12_COMPARISON_FUNC_ALWAYS;
        staticSampler.BorderColor = D3D12_STATIC_BORDER_COLOR_TRANSPARENT_BLACK;
        staticSampler.MinLOD = 0.f;
        staticSampler.MaxLOD = D3D12_FLOAT32_MAX;
        staticSampler.ShaderRegister = 0;
        staticSampler.RegisterSpace = 0;
        staticSampler.ShaderVisibility = D3D12_SHADER_VISIBILITY_PIXEL;

        D3D12_ROOT_SIGNATURE_DESC desc = {};
        desc.NumParameters = _countof(param);
        desc.pParameters = param;
        desc.NumStaticSamplers = 1;
        desc.pStaticSamplers = &staticSampler;
        desc.Flags =
            D3D12_ROOT_SIGNATURE_FLAG_ALLOW_INPUT_ASSEMBLER_INPUT_LAYOUT |
            D3D12_ROOT_SIGNATURE_FLAG_DENY_HULL_SHADER_ROOT_ACCESS |
            D3D12_ROOT_SIGNATURE_FLAG_DENY_DOMAIN_SHADER_ROOT_ACCESS |
            D3D12_ROOT_SIGNATURE_FLAG_DENY_GEOMETRY_SHADER_ROOT_ACCESS;

        // Load d3d12.dll and D3D12SerializeRootSignature() function address dynamically to facilitate using with D3D12On7.
        // See if any version of d3d12.dll is already loaded in the process. If so, give preference to that.
        static HINSTANCE d3d12_dll = ::GetModuleHandleA("d3d12.dll");
        if (d3d12_dll == nullptr)
        {
            // Attempt to load d3d12.dll from local directories. This will only succeed if
            // (1) the current OS is Windows 7, and
            // (2) there exists a version of d3d12.dll for Windows 7 (D3D12On7) in one of the following directories.
            // See https://github.com/ocornut/imgui/pull/3696 for details.
            const char* localD3d12Paths[] = { ".\\d3d12.dll", ".\\d3d12on7\\d3d12.dll", ".\\12on7\\d3d12.dll" }; // A. current directory, B. used by some games, C. used in Microsoft D3D12On7 sample
            for (int i = 0; i < IM_ARRAYSIZE(localD3d12Paths); i++)
                if ((d3d12_dll = ::LoadLibraryA(localD3d12Paths[i])) != nullptr)
                    break;

            // If failed, we are on Windows >= 10.
            if (d3d12_dll == nullptr)
                d3d12_dll = ::LoadLibraryA("d3d12.dll");

            if (d3d12_dll == nullptr)
                return false;
        }

        PFN_D3D12_SERIALIZE_ROOT_SIGNATURE D3D12SerializeRootSignatureFn = (PFN_D3D12_SERIALIZE_ROOT_SIGNATURE)(void*)::GetProcAddress(d3d12_dll, "D3D12SerializeRootSignature");
        if (D3D12SerializeRootSignatureFn == nullptr)
            return false;

        ID3DBlob* blob = nullptr;
        if (D3D12SerializeRootSignatureFn(&desc, D3D_ROOT_SIGNATURE_VERSION_1, &blob, nullptr) != S_OK)
            return false;

        bd->pd3dDevice->CreateRootSignature(0, blob->GetBufferPointer(), blob->GetBufferSize(), IID_PPV_ARGS(&bd->pRootSignature));
        blob->Release();
    }

    // By using D3DCompile() from <d3dcompiler.h> / d3dcompiler.lib, we introduce a dependency to a given version of d3dcompiler_XX.dll (see D3DCOMPILER_DLL_A)
    // If you would like to use this DX12 sample code but remove this dependency you can:
    //  1) compile once, save the compiled shader blobs into a file or source code and assign them to psoDesc.VS/PS [preferred solution]
    //  2) use code to detect any version of the DLL and grab a pointer to D3DCompile from the DLL.
    // See https://github.com/ocornut/imgui/pull/638 for sources and details.

    D3D12_GRAPHICS_PIPELINE_STATE_DESC psoDesc = {};
    psoDesc.NodeMask = 1;
    psoDesc.PrimitiveTopologyType = D3D12_PRIMITIVE_TOPOLOGY_TYPE_TRIANGLE;
    psoDesc.pRootSignature = bd->pRootSignature;
    psoDesc.SampleMask = UINT_MAX;
    psoDesc.NumRenderTargets = 1;
    psoDesc.RTVFormats[0] = bd->RTVFormat;
    psoDesc.DSVFormat = bd->DSVFormat;
    psoDesc.SampleDesc.Count = 1;
    psoDesc.Flags = D3D12_PIPELINE_STATE_FLAG_NONE;

    ID3DBlob* vertexShaderBlob;
    ID3DBlob* pixelShaderBlob;

    // Create the vertex shader
    {
        static const char* vertexShader =
            "cbuffer vertexBuffer : register(b0) \
            {\
              float4x4 ProjectionMatrix; \
            };\
            struct VS_INPUT\
            {\
              float2 pos : POSITION;\
              float4 col : COLOR0;\
              float2 uv  : TEXCOORD0;\
            };\
            \
            struct PS_INPUT\
            {\
              float4 pos : SV_POSITION;\
              float4 col : COLOR0;\
              float2 uv  : TEXCOORD0;\
            };\
            \
            PS_INPUT main(VS_INPUT input)\
            {\
              PS_INPUT output;\
              output.pos = mul( ProjectionMatrix, float4(input.pos.xy, 0.f, 1.f));\
              output.col = input.col;\
              output.uv  = input.uv;\
              return output;\
            }";

        if (FAILED(D3DCompile(vertexShader, strlen(vertexShader), nullptr, nullptr, nullptr, "main", "vs_5_0", 0, 0, &vertexShaderBlob, nullptr)))
            return false; // NB: Pass ID3DBlob* pErrorBlob to D3DCompile() to get error showing in (const char*)pErrorBlob->GetBufferPointer(). Make sure to Release() the blob!
        psoDesc.VS = { vertexShaderBlob->GetBufferPointer(), vertexShaderBlob->GetBufferSize() };

        // Create the input layout
        static D3D12_INPUT_ELEMENT_DESC local_layout[] =
        {
            { "POSITION", 0, DXGI_FORMAT_R32G32_FLOAT,   0, (UINT)offsetof(ImDrawVert, pos), D3D12_INPUT_CLASSIFICATION_PER_VERTEX_DATA, 0 },
            { "TEXCOORD", 0, DXGI_FORMAT_R32G32_FLOAT,   0, (UINT)offsetof(ImDrawVert, uv),  D3D12_INPUT_CLASSIFICATION_PER_VERTEX_DATA, 0 },
            { "COLOR",    0, DXGI_FORMAT_R8G8B8A8_UNORM, 0, (UINT)offsetof(ImDrawVert, col), D3D12_INPUT_CLASSIFICATION_PER_VERTEX_DATA, 0 },
        };
        psoDesc.InputLayout = { local_layout, 3 };
    }

    // Create the pixel shader
    {
        static const char* pixelShader =
            "struct PS_INPUT\
            {\
              float4 pos : SV_POSITION;\
              float4 col : COLOR0;\
              float2 uv  : TEXCOORD0;\
            };\
            SamplerState sampler0 : register(s0);\
            Texture2D texture0 : register(t0);\
            \
            float4 main(PS_INPUT input) : SV_Target\
            {\
              float4 out_col = input.col * texture0.Sample(sampler0, input.uv); \
              return out_col; \
            }";

        if (FAILED(D3DCompile(pixelShader, strlen(pixelShader), nullptr, nullptr, nullptr, "main", "ps_5_0", 0, 0, &pixelShaderBlob, nullptr)))
        {
            vertexShaderBlob->Release();
            return false; // NB: Pass ID3DBlob* pErrorBlob to D3DCompile() to get error showing in (const char*)pErrorBlob->GetBufferPointer(). Make sure to Release() the blob!
        }
        psoDesc.PS = { pixelShaderBlob->GetBufferPointer(), pixelShaderBlob->GetBufferSize() };
    }

    // Create the blending setup
    {
        D3D12_BLEND_DESC& desc = psoDesc.BlendState;
        desc.AlphaToCoverageEnable = false;
        desc.RenderTarget[0].BlendEnable = true;
        desc.RenderTarget[0].SrcBlend = D3D12_BLEND_SRC_ALPHA;
        desc.RenderTarget[0].DestBlend = D3D12_BLEND_INV_SRC_ALPHA;
        desc.RenderTarget[0].BlendOp = D3D12_BLEND_OP_ADD;
        desc.RenderTarget[0].SrcBlendAlpha = D3D12_BLEND_ONE;
        desc.RenderTarget[0].DestBlendAlpha = D3D12_BLEND_INV_SRC_ALPHA;
        desc.RenderTarget[0].BlendOpAlpha = D3D12_BLEND_OP_ADD;
        desc.RenderTarget[0].RenderTargetWriteMask = D3D12_COLOR_WRITE_ENABLE_ALL;
    }

    // Create the rasterizer state
    {
        D3D12_RASTERIZER_DESC& desc = psoDesc.RasterizerState;
        desc.FillMode = D3D12_FILL_MODE_SOLID;
        desc.CullMode = D3D12_CULL_MODE_NONE;
        desc.FrontCounterClockwise = FALSE;
        desc.DepthBias = D3D12_DEFAULT_DEPTH_BIAS;
        desc.DepthBiasClamp = D3D12_DEFAULT_DEPTH_BIAS_CLAMP;
        desc.SlopeScaledDepthBias = D3D12_DEFAULT_SLOPE_SCALED_DEPTH_BIAS;
        desc.DepthClipEnable = true;
        desc.MultisampleEnable = FALSE;
        desc.AntialiasedLineEnable = FALSE;
        desc.ForcedSampleCount = 0;
        desc.ConservativeRaster = D3D12_CONSERVATIVE_RASTERIZATION_MODE_OFF;
    }

    // Create depth-stencil State
    {
        D3D12_DEPTH_STENCIL_DESC& desc = psoDesc.DepthStencilState;
        desc.DepthEnable = false;
        desc.DepthWriteMask = D3D12_DEPTH_WRITE_MASK_ALL;
        desc.DepthFunc = D3D12_COMPARISON_FUNC_ALWAYS;
        desc.StencilEnable = false;
        desc.FrontFace.StencilFailOp = desc.FrontFace.StencilDepthFailOp = desc.FrontFace.StencilPassOp = D3D12_STENCIL_OP_KEEP;
        desc.FrontFace.StencilFunc = D3D12_COMPARISON_FUNC_ALWAYS;
        desc.BackFace = desc.FrontFace;
    }

    HRESULT result_pipeline_state = bd->pd3dDevice->CreateGraphicsPipelineState(&psoDesc, IID_PPV_ARGS(&bd->pPipelineState));
    vertexShaderBlob->Release();
    pixelShaderBlob->Release();
    if (result_pipeline_state != S_OK)
        return false;

    return true;
}

static void ImGui_ImplDX12_DestroyRenderBuffers(ImGui_ImplDX12_RenderBuffers* render_buffers)
{
    SafeRelease(render_buffers->IndexBuffer);
    SafeRelease(render_buffers->VertexBuffer);
    render_buffers->IndexBufferSize = render_buffers->VertexBufferSize = 0;
}

void    ImGui_ImplDX12_InvalidateDeviceObjects()
{
    ImGui_ImplDX12_Data* bd = ImGui_ImplDX12_GetBackendData();
    if (!bd || !bd->pd3dDevice)
        return;

    if (bd->commandQueueOwned)
        SafeRelease(bd->pCommandQueue);
    bd->commandQueueOwned = false;
    SafeRelease(bd->pRootSignature);
    SafeRelease(bd->pPipelineState);

<<<<<<< HEAD
    // Free SRV descriptor used by texture
    ImGuiIO& io = ImGui::GetIO();
    ImGui_ImplDX12_Texture* font_tex = &bd->FontTexture;
    bd->InitInfo.SrvDescriptorFreeFn(&bd->InitInfo, font_tex->hFontSrvCpuDescHandle, font_tex->hFontSrvGpuDescHandle);
    SafeRelease(font_tex->pTextureResource);
    io.Fonts->SetTexID(0); // We copied bd->hFontSrvGpuDescHandle to io.Fonts->TexID so let's clear that as well.
=======
    // Destroy all textures
    for (ImTextureData* tex : ImGui::GetPlatformIO().Textures)
        if (tex->RefCount == 1)
            ImGui_ImplDX12_DestroyTexture(tex);

    for (UINT i = 0; i < bd->numFramesInFlight; i++)
    {
        ImGui_ImplDX12_RenderBuffers* fr = &bd->pFrameResources[i];
        SafeRelease(fr->IndexBuffer);
        SafeRelease(fr->VertexBuffer);
    }
>>>>>>> 96be9573
}

bool ImGui_ImplDX12_Init(ImGui_ImplDX12_InitInfo* init_info)
{
    ImGuiIO& io = ImGui::GetIO();
    IMGUI_CHECKVERSION();
    IM_ASSERT(io.BackendRendererUserData == nullptr && "Already initialized a renderer backend!");

    // Setup backend capabilities flags
    ImGui_ImplDX12_Data* bd = IM_NEW(ImGui_ImplDX12_Data)();
    bd->InitInfo = *init_info; // Deep copy
    init_info = &bd->InitInfo;

    bd->pd3dDevice = init_info->Device;
    IM_ASSERT(init_info->CommandQueue != NULL);
    bd->pCommandQueue = init_info->CommandQueue;
    bd->RTVFormat = init_info->RTVFormat;
    bd->DSVFormat = init_info->DSVFormat;
    bd->numFramesInFlight = init_info->NumFramesInFlight;
    bd->pd3dSrvDescHeap = init_info->SrvDescriptorHeap;

    io.BackendRendererUserData = (void*)bd;
    io.BackendRendererName = "imgui_impl_dx12";
    io.BackendFlags |= ImGuiBackendFlags_RendererHasVtxOffset;  // We can honor the ImDrawCmd::VtxOffset field, allowing for large meshes.
<<<<<<< HEAD
    io.BackendFlags |= ImGuiBackendFlags_RendererHasViewports;  // We can create multi-viewports on the Renderer side (optional)
=======
    io.BackendFlags |= ImGuiBackendFlags_RendererHasTextures;   // We can honor ImGuiPlatformIO::Textures[] requests during render.

>>>>>>> 96be9573
    if (io.ConfigFlags & ImGuiConfigFlags_ViewportsEnable)
        ImGui_ImplDX12_InitPlatformInterface();

    // Create a dummy ImGui_ImplDX12_ViewportData holder for the main viewport,
    // Since this is created and managed by the application, we will only use the ->Resources[] fields.
    ImGuiViewport* main_viewport = ImGui::GetMainViewport();
    main_viewport->RendererUserData = IM_NEW(ImGui_ImplDX12_ViewportData)(bd->numFramesInFlight);
<<<<<<< HEAD
=======
>>>>>>> dda12fbd9a (Backends: DirectX12: added ImGuiBackendFlags_RendererHasTextures support.)
>>>>>>> 96be9573

#ifndef IMGUI_DISABLE_OBSOLETE_FUNCTIONS
    if (init_info->SrvDescriptorAllocFn == nullptr)
    {
        // Wrap legacy behavior of passing space for a single descriptor
        IM_ASSERT(init_info->LegacySingleSrvCpuDescriptor.ptr != 0 && init_info->LegacySingleSrvGpuDescriptor.ptr != 0);
        init_info->SrvDescriptorAllocFn = [](ImGui_ImplDX12_InitInfo*, D3D12_CPU_DESCRIPTOR_HANDLE* out_cpu_handle, D3D12_GPU_DESCRIPTOR_HANDLE* out_gpu_handle)
        {
            ImGui_ImplDX12_Data* bd = ImGui_ImplDX12_GetBackendData();
            IM_ASSERT(bd->LegacySingleDescriptorUsed == false && "Only 1 simultaneous texture allowed with legacy ImGui_ImplDX12_Init() signature!");
            *out_cpu_handle = bd->InitInfo.LegacySingleSrvCpuDescriptor;
            *out_gpu_handle = bd->InitInfo.LegacySingleSrvGpuDescriptor;
            bd->LegacySingleDescriptorUsed = true;
        };
        init_info->SrvDescriptorFreeFn = [](ImGui_ImplDX12_InitInfo*, D3D12_CPU_DESCRIPTOR_HANDLE, D3D12_GPU_DESCRIPTOR_HANDLE)
        {
            ImGui_ImplDX12_Data* bd = ImGui_ImplDX12_GetBackendData();
            IM_ASSERT(bd->LegacySingleDescriptorUsed == true);
            bd->LegacySingleDescriptorUsed = false;
        };
    }
#endif
    IM_ASSERT(init_info->SrvDescriptorAllocFn != nullptr && init_info->SrvDescriptorFreeFn != nullptr);

    return true;
}

#ifndef IMGUI_DISABLE_OBSOLETE_FUNCTIONS
// Legacy initialization API Obsoleted in 1.91.5
// font_srv_cpu_desc_handle and font_srv_gpu_desc_handle are handles to a single SRV descriptor to use for the internal font texture, they must be in 'srv_descriptor_heap'
bool ImGui_ImplDX12_Init(ID3D12Device* device, int num_frames_in_flight, DXGI_FORMAT rtv_format, ID3D12DescriptorHeap* srv_descriptor_heap, D3D12_CPU_DESCRIPTOR_HANDLE font_srv_cpu_desc_handle, D3D12_GPU_DESCRIPTOR_HANDLE font_srv_gpu_desc_handle)
{
    ImGui_ImplDX12_InitInfo init_info;
    init_info.Device = device;
    init_info.NumFramesInFlight = num_frames_in_flight;
    init_info.RTVFormat = rtv_format;
    init_info.SrvDescriptorHeap = srv_descriptor_heap;
    init_info.LegacySingleSrvCpuDescriptor = font_srv_cpu_desc_handle;
    init_info.LegacySingleSrvGpuDescriptor = font_srv_gpu_desc_handle;

    D3D12_COMMAND_QUEUE_DESC queueDesc = {};
    queueDesc.Type = D3D12_COMMAND_LIST_TYPE_DIRECT;
    queueDesc.Flags = D3D12_COMMAND_QUEUE_FLAG_NONE;
    queueDesc.NodeMask = 1;
    HRESULT hr = device->CreateCommandQueue(&queueDesc, IID_PPV_ARGS(&init_info.CommandQueue));
    IM_ASSERT(SUCCEEDED(hr));

    bool ret = ImGui_ImplDX12_Init(&init_info);
    ImGui_ImplDX12_Data* bd = ImGui_ImplDX12_GetBackendData();
    bd->commandQueueOwned = true;
    ImGuiIO& io = ImGui::GetIO();
    io.BackendFlags &= ~ImGuiBackendFlags_RendererHasTextures; // Using legacy ImGui_ImplDX12_Init() call with 1 SRV descriptor we cannot support multiple textures.

    return ret;
}
#endif

void ImGui_ImplDX12_Shutdown()
{
    ImGui_ImplDX12_Data* bd = ImGui_ImplDX12_GetBackendData();
    IM_ASSERT(bd != nullptr && "No renderer backend to shutdown, or already shutdown?");
    ImGuiIO& io = ImGui::GetIO();

    // Manually delete main viewport render resources in-case we haven't initialized for viewports
    ImGuiViewport* main_viewport = ImGui::GetMainViewport();
    if (ImGui_ImplDX12_ViewportData* vd = (ImGui_ImplDX12_ViewportData*)main_viewport->RendererUserData)
    {
        // We could just call ImGui_ImplDX12_DestroyWindow(main_viewport) as a convenience but that would be misleading since we only use data->Resources[]
        for (UINT i = 0; i < bd->numFramesInFlight; i++)
            ImGui_ImplDX12_DestroyRenderBuffers(&vd->FrameRenderBuffers[i]);
        IM_DELETE(vd);
        main_viewport->RendererUserData = nullptr;
    }

    // Clean up windows and device objects
    ImGui_ImplDX12_ShutdownPlatformInterface();
    ImGui_ImplDX12_InvalidateDeviceObjects();

    io.BackendRendererName = nullptr;
    io.BackendRendererUserData = nullptr;
<<<<<<< HEAD
    io.BackendFlags &= ~(ImGuiBackendFlags_RendererHasVtxOffset | ImGuiBackendFlags_RendererHasViewports);
=======
    io.BackendFlags &= ~(ImGuiBackendFlags_RendererHasVtxOffset | ImGuiBackendFlags_RendererHasTextures);
>>>>>>> 96be9573
    IM_DELETE(bd);
}

void ImGui_ImplDX12_NewFrame()
{
    ImGui_ImplDX12_Data* bd = ImGui_ImplDX12_GetBackendData();
    IM_ASSERT(bd != nullptr && "Context or backend not initialized! Did you call ImGui_ImplDX12_Init()?");

    if (!bd->pPipelineState)
        ImGui_ImplDX12_CreateDeviceObjects();
}

//--------------------------------------------------------------------------------------------------------
// MULTI-VIEWPORT / PLATFORM INTERFACE SUPPORT
// This is an _advanced_ and _optional_ feature, allowing the backend to create and handle multiple viewports simultaneously.
// If you are new to dear imgui or creating a new binding for dear imgui, it is recommended that you completely ignore this section first..
//--------------------------------------------------------------------------------------------------------

static void ImGui_ImplDX12_CreateWindow(ImGuiViewport* viewport)
{
    ImGui_ImplDX12_Data* bd = ImGui_ImplDX12_GetBackendData();
    ImGui_ImplDX12_ViewportData* vd = IM_NEW(ImGui_ImplDX12_ViewportData)(bd->numFramesInFlight);
    viewport->RendererUserData = vd;

    // PlatformHandleRaw should always be a HWND, whereas PlatformHandle might be a higher-level handle (e.g. GLFWWindow*, SDL's WindowID).
    // Some backends will leave PlatformHandleRaw == 0, in which case we assume PlatformHandle will contain the HWND.
    HWND hwnd = viewport->PlatformHandleRaw ? (HWND)viewport->PlatformHandleRaw : (HWND)viewport->PlatformHandle;
    IM_ASSERT(hwnd != 0);

    vd->FrameIndex = UINT_MAX;

    // Create command queue.
    D3D12_COMMAND_QUEUE_DESC queue_desc = {};
    queue_desc.Flags = D3D12_COMMAND_QUEUE_FLAG_NONE;
    queue_desc.Type = D3D12_COMMAND_LIST_TYPE_DIRECT;

    HRESULT res = S_OK;
    res = bd->pd3dDevice->CreateCommandQueue(&queue_desc, IID_PPV_ARGS(&vd->CommandQueue));
    IM_ASSERT(res == S_OK);

    // Create command allocator.
    for (UINT i = 0; i < bd->numFramesInFlight; ++i)
    {
        res = bd->pd3dDevice->CreateCommandAllocator(D3D12_COMMAND_LIST_TYPE_DIRECT, IID_PPV_ARGS(&vd->FrameCtx[i].CommandAllocator));
        IM_ASSERT(res == S_OK);
    }

    // Create command list.
    res = bd->pd3dDevice->CreateCommandList(0, D3D12_COMMAND_LIST_TYPE_DIRECT, vd->FrameCtx[0].CommandAllocator, nullptr, IID_PPV_ARGS(&vd->CommandList));
    IM_ASSERT(res == S_OK);
    vd->CommandList->Close();

    // Create fence.
    res = bd->pd3dDevice->CreateFence(0, D3D12_FENCE_FLAG_NONE, IID_PPV_ARGS(&vd->Fence));
    IM_ASSERT(res == S_OK);

    vd->FenceEvent = CreateEvent(nullptr, FALSE, FALSE, nullptr);
    IM_ASSERT(vd->FenceEvent != nullptr);

    // Create swap chain
    // FIXME-VIEWPORT: May want to copy/inherit swap chain settings from the user/application.
    DXGI_SWAP_CHAIN_DESC1 sd1;
    ZeroMemory(&sd1, sizeof(sd1));
    sd1.BufferCount = bd->numFramesInFlight;
    sd1.Width = (UINT)viewport->Size.x;
    sd1.Height = (UINT)viewport->Size.y;
    sd1.Format = bd->RTVFormat;
    sd1.BufferUsage = DXGI_USAGE_RENDER_TARGET_OUTPUT;
    sd1.SampleDesc.Count = 1;
    sd1.SampleDesc.Quality = 0;
    sd1.SwapEffect = DXGI_SWAP_EFFECT_FLIP_DISCARD;
    sd1.AlphaMode = DXGI_ALPHA_MODE_UNSPECIFIED;
    sd1.Scaling = DXGI_SCALING_NONE;
    sd1.Stereo = FALSE;

    IDXGIFactory4* dxgi_factory = nullptr;
    res = ::CreateDXGIFactory1(IID_PPV_ARGS(&dxgi_factory));
    IM_ASSERT(res == S_OK);

    IDXGISwapChain1* swap_chain = nullptr;
    res = dxgi_factory->CreateSwapChainForHwnd(vd->CommandQueue, hwnd, &sd1, nullptr, nullptr, &swap_chain);
    IM_ASSERT(res == S_OK);

    dxgi_factory->Release();

    // Or swapChain.As(&mSwapChain)
    IM_ASSERT(vd->SwapChain == nullptr);
    swap_chain->QueryInterface(IID_PPV_ARGS(&vd->SwapChain));
    swap_chain->Release();

    // Create the render targets
    if (vd->SwapChain)
    {
        D3D12_DESCRIPTOR_HEAP_DESC desc = {};
        desc.Type = D3D12_DESCRIPTOR_HEAP_TYPE_RTV;
        desc.NumDescriptors = bd->numFramesInFlight;
        desc.Flags = D3D12_DESCRIPTOR_HEAP_FLAG_NONE;
        desc.NodeMask = 1;

        HRESULT hr = bd->pd3dDevice->CreateDescriptorHeap(&desc, IID_PPV_ARGS(&vd->RtvDescHeap));
        IM_ASSERT(hr == S_OK);

        SIZE_T rtv_descriptor_size = bd->pd3dDevice->GetDescriptorHandleIncrementSize(D3D12_DESCRIPTOR_HEAP_TYPE_RTV);
        D3D12_CPU_DESCRIPTOR_HANDLE rtv_handle = vd->RtvDescHeap->GetCPUDescriptorHandleForHeapStart();
        for (UINT i = 0; i < bd->numFramesInFlight; i++)
        {
            vd->FrameCtx[i].RenderTargetCpuDescriptors = rtv_handle;
            rtv_handle.ptr += rtv_descriptor_size;
        }

        ID3D12Resource* back_buffer;
        for (UINT i = 0; i < bd->numFramesInFlight; i++)
        {
            IM_ASSERT(vd->FrameCtx[i].RenderTarget == nullptr);
            vd->SwapChain->GetBuffer(i, IID_PPV_ARGS(&back_buffer));
            bd->pd3dDevice->CreateRenderTargetView(back_buffer, nullptr, vd->FrameCtx[i].RenderTargetCpuDescriptors);
            vd->FrameCtx[i].RenderTarget = back_buffer;
        }
    }

    for (UINT i = 0; i < bd->numFramesInFlight; i++)
        ImGui_ImplDX12_DestroyRenderBuffers(&vd->FrameRenderBuffers[i]);
}

static void ImGui_WaitForPendingOperations(ImGui_ImplDX12_ViewportData* vd)
{
    HRESULT hr = S_FALSE;
    if (vd && vd->CommandQueue && vd->Fence && vd->FenceEvent)
    {
        hr = vd->CommandQueue->Signal(vd->Fence, ++vd->FenceSignaledValue);
        IM_ASSERT(hr == S_OK);
        ::WaitForSingleObject(vd->FenceEvent, 0); // Reset any forgotten waits
        hr = vd->Fence->SetEventOnCompletion(vd->FenceSignaledValue, vd->FenceEvent);
        IM_ASSERT(hr == S_OK);
        ::WaitForSingleObject(vd->FenceEvent, INFINITE);
    }
}

static void ImGui_ImplDX12_DestroyWindow(ImGuiViewport* viewport)
{
    // The main viewport (owned by the application) will always have RendererUserData == 0 since we didn't create the data for it.
    ImGui_ImplDX12_Data* bd = ImGui_ImplDX12_GetBackendData();
    if (ImGui_ImplDX12_ViewportData* vd = (ImGui_ImplDX12_ViewportData*)viewport->RendererUserData)
    {
        ImGui_WaitForPendingOperations(vd);

        SafeRelease(vd->CommandQueue);
        SafeRelease(vd->CommandList);
        SafeRelease(vd->SwapChain);
        SafeRelease(vd->RtvDescHeap);
        SafeRelease(vd->Fence);
        ::CloseHandle(vd->FenceEvent);
        vd->FenceEvent = nullptr;

        for (UINT i = 0; i < bd->numFramesInFlight; i++)
        {
            SafeRelease(vd->FrameCtx[i].RenderTarget);
            SafeRelease(vd->FrameCtx[i].CommandAllocator);
            ImGui_ImplDX12_DestroyRenderBuffers(&vd->FrameRenderBuffers[i]);
        }
        IM_DELETE(vd);
    }
    viewport->RendererUserData = nullptr;
}

static void ImGui_ImplDX12_SetWindowSize(ImGuiViewport* viewport, ImVec2 size)
{
    ImGui_ImplDX12_Data* bd = ImGui_ImplDX12_GetBackendData();
    ImGui_ImplDX12_ViewportData* vd = (ImGui_ImplDX12_ViewportData*)viewport->RendererUserData;

    ImGui_WaitForPendingOperations(vd);

    for (UINT i = 0; i < bd->numFramesInFlight; i++)
        SafeRelease(vd->FrameCtx[i].RenderTarget);

    if (vd->SwapChain)
    {
        ID3D12Resource* back_buffer = nullptr;
        vd->SwapChain->ResizeBuffers(0, (UINT)size.x, (UINT)size.y, DXGI_FORMAT_UNKNOWN, 0);
        for (UINT i = 0; i < bd->numFramesInFlight; i++)
        {
            vd->SwapChain->GetBuffer(i, IID_PPV_ARGS(&back_buffer));
            bd->pd3dDevice->CreateRenderTargetView(back_buffer, nullptr, vd->FrameCtx[i].RenderTargetCpuDescriptors);
            vd->FrameCtx[i].RenderTarget = back_buffer;
        }
    }
}

static void ImGui_ImplDX12_RenderWindow(ImGuiViewport* viewport, void*)
{
    ImGui_ImplDX12_Data* bd = ImGui_ImplDX12_GetBackendData();
    ImGui_ImplDX12_ViewportData* vd = (ImGui_ImplDX12_ViewportData*)viewport->RendererUserData;

    ImGui_ImplDX12_FrameContext* frame_context = &vd->FrameCtx[vd->FrameIndex % bd->numFramesInFlight];
    UINT back_buffer_idx = vd->SwapChain->GetCurrentBackBufferIndex();

    const ImVec4 clear_color = ImVec4(0.0f, 0.0f, 0.0f, 1.0f);
    D3D12_RESOURCE_BARRIER barrier = {};
    barrier.Type = D3D12_RESOURCE_BARRIER_TYPE_TRANSITION;
    barrier.Flags = D3D12_RESOURCE_BARRIER_FLAG_NONE;
    barrier.Transition.pResource = vd->FrameCtx[back_buffer_idx].RenderTarget;
    barrier.Transition.Subresource = D3D12_RESOURCE_BARRIER_ALL_SUBRESOURCES;
    barrier.Transition.StateBefore = D3D12_RESOURCE_STATE_PRESENT;
    barrier.Transition.StateAfter = D3D12_RESOURCE_STATE_RENDER_TARGET;

    // Draw
    ID3D12GraphicsCommandList* cmd_list = vd->CommandList;

    frame_context->CommandAllocator->Reset();
    cmd_list->Reset(frame_context->CommandAllocator, nullptr);
    cmd_list->ResourceBarrier(1, &barrier);
    cmd_list->OMSetRenderTargets(1, &vd->FrameCtx[back_buffer_idx].RenderTargetCpuDescriptors, FALSE, nullptr);
    if (!(viewport->Flags & ImGuiViewportFlags_NoRendererClear))
        cmd_list->ClearRenderTargetView(vd->FrameCtx[back_buffer_idx].RenderTargetCpuDescriptors, (float*)&clear_color, 0, nullptr);
    cmd_list->SetDescriptorHeaps(1, &bd->pd3dSrvDescHeap);

    ImGui_ImplDX12_RenderDrawData(viewport->DrawData, cmd_list);

    barrier.Transition.StateBefore = D3D12_RESOURCE_STATE_RENDER_TARGET;
    barrier.Transition.StateAfter = D3D12_RESOURCE_STATE_PRESENT;
    cmd_list->ResourceBarrier(1, &barrier);
    cmd_list->Close();

    vd->CommandQueue->Wait(vd->Fence, vd->FenceSignaledValue);
    vd->CommandQueue->ExecuteCommandLists(1, (ID3D12CommandList* const*)&cmd_list);
    vd->CommandQueue->Signal(vd->Fence, ++vd->FenceSignaledValue);
}

static void ImGui_ImplDX12_SwapBuffers(ImGuiViewport* viewport, void*)
{
    ImGui_ImplDX12_ViewportData* vd = (ImGui_ImplDX12_ViewportData*)viewport->RendererUserData;

    vd->SwapChain->Present(0, 0);
    while (vd->Fence->GetCompletedValue() < vd->FenceSignaledValue)
        ::SwitchToThread();
}

void ImGui_ImplDX12_InitPlatformInterface()
{
    ImGuiPlatformIO& platform_io = ImGui::GetPlatformIO();
    platform_io.Renderer_CreateWindow = ImGui_ImplDX12_CreateWindow;
    platform_io.Renderer_DestroyWindow = ImGui_ImplDX12_DestroyWindow;
    platform_io.Renderer_SetWindowSize = ImGui_ImplDX12_SetWindowSize;
    platform_io.Renderer_RenderWindow = ImGui_ImplDX12_RenderWindow;
    platform_io.Renderer_SwapBuffers = ImGui_ImplDX12_SwapBuffers;
}

void ImGui_ImplDX12_ShutdownPlatformInterface()
{
    ImGui::DestroyPlatformWindows();
}

//-----------------------------------------------------------------------------

#endif // #ifndef IMGUI_DISABLE<|MERGE_RESOLUTION|>--- conflicted
+++ resolved
@@ -22,11 +22,8 @@
 
 // CHANGELOG
 // (minor and older changes stripped away, please see git history for details)
-<<<<<<< HEAD
 //  2025-XX-XX: Platform: Added support for multiple windows via the ImGuiPlatformIO interface.
-=======
 //  2025-06-11: DirectX12: Added support for ImGuiBackendFlags_RendererHasTextures, for dynamic font atlas.
->>>>>>> 96be9573
 //  2025-05-07: DirectX12: Honor draw_data->FramebufferScale to allow for custom backends and experiment using it (consistently with other renderer backends, even though in normal condition it is not set under Windows).
 //  2025-02-24: DirectX12: Fixed an issue where ImGui_ImplDX12_Init() signature change from 2024-11-15 combined with change from 2025-01-15 made legacy ImGui_ImplDX12_Init() crash. (#8429)
 //  2025-01-15: DirectX12: Texture upload use the command queue provided in ImGui_ImplDX12_InitInfo instead of creating its own.
@@ -870,26 +867,10 @@
     SafeRelease(bd->pRootSignature);
     SafeRelease(bd->pPipelineState);
 
-<<<<<<< HEAD
-    // Free SRV descriptor used by texture
-    ImGuiIO& io = ImGui::GetIO();
-    ImGui_ImplDX12_Texture* font_tex = &bd->FontTexture;
-    bd->InitInfo.SrvDescriptorFreeFn(&bd->InitInfo, font_tex->hFontSrvCpuDescHandle, font_tex->hFontSrvGpuDescHandle);
-    SafeRelease(font_tex->pTextureResource);
-    io.Fonts->SetTexID(0); // We copied bd->hFontSrvGpuDescHandle to io.Fonts->TexID so let's clear that as well.
-=======
     // Destroy all textures
     for (ImTextureData* tex : ImGui::GetPlatformIO().Textures)
         if (tex->RefCount == 1)
             ImGui_ImplDX12_DestroyTexture(tex);
-
-    for (UINT i = 0; i < bd->numFramesInFlight; i++)
-    {
-        ImGui_ImplDX12_RenderBuffers* fr = &bd->pFrameResources[i];
-        SafeRelease(fr->IndexBuffer);
-        SafeRelease(fr->VertexBuffer);
-    }
->>>>>>> 96be9573
 }
 
 bool ImGui_ImplDX12_Init(ImGui_ImplDX12_InitInfo* init_info)
@@ -914,12 +895,9 @@
     io.BackendRendererUserData = (void*)bd;
     io.BackendRendererName = "imgui_impl_dx12";
     io.BackendFlags |= ImGuiBackendFlags_RendererHasVtxOffset;  // We can honor the ImDrawCmd::VtxOffset field, allowing for large meshes.
-<<<<<<< HEAD
+    io.BackendFlags |= ImGuiBackendFlags_RendererHasTextures;   // We can honor ImGuiPlatformIO::Textures[] requests during render.
     io.BackendFlags |= ImGuiBackendFlags_RendererHasViewports;  // We can create multi-viewports on the Renderer side (optional)
-=======
-    io.BackendFlags |= ImGuiBackendFlags_RendererHasTextures;   // We can honor ImGuiPlatformIO::Textures[] requests during render.
-
->>>>>>> 96be9573
+
     if (io.ConfigFlags & ImGuiConfigFlags_ViewportsEnable)
         ImGui_ImplDX12_InitPlatformInterface();
 
@@ -927,10 +905,6 @@
     // Since this is created and managed by the application, we will only use the ->Resources[] fields.
     ImGuiViewport* main_viewport = ImGui::GetMainViewport();
     main_viewport->RendererUserData = IM_NEW(ImGui_ImplDX12_ViewportData)(bd->numFramesInFlight);
-<<<<<<< HEAD
-=======
->>>>>>> dda12fbd9a (Backends: DirectX12: added ImGuiBackendFlags_RendererHasTextures support.)
->>>>>>> 96be9573
 
 #ifndef IMGUI_DISABLE_OBSOLETE_FUNCTIONS
     if (init_info->SrvDescriptorAllocFn == nullptr)
@@ -1011,11 +985,7 @@
 
     io.BackendRendererName = nullptr;
     io.BackendRendererUserData = nullptr;
-<<<<<<< HEAD
-    io.BackendFlags &= ~(ImGuiBackendFlags_RendererHasVtxOffset | ImGuiBackendFlags_RendererHasViewports);
-=======
-    io.BackendFlags &= ~(ImGuiBackendFlags_RendererHasVtxOffset | ImGuiBackendFlags_RendererHasTextures);
->>>>>>> 96be9573
+    io.BackendFlags &= ~(ImGuiBackendFlags_RendererHasVtxOffset | ImGuiBackendFlags_RendererHasTextures | ImGuiBackendFlags_RendererHasViewports);
     IM_DELETE(bd);
 }
 

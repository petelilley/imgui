--- conflicted
+++ resolved
@@ -23,11 +23,8 @@
 
 // CHANGELOG
 // (minor and older changes stripped away, please see git history for details)
-<<<<<<< HEAD
 //  2024-XX-XX: Platform: Added support for multiple windows via the ImGuiPlatformIO interface.
-=======
 //  2024-07-02: Emscripten: Added io.PlatformOpenInShellFn() handler for Emscripten versions.
->>>>>>> 0ebf49b4
 //  2023-12-19: Emscripten: Added ImGui_ImplGlfw_InstallEmscriptenCanvasResizeCallback() to register canvas selector and auto-resize GLFW window.
 //  2023-10-05: Inputs: Added support for extra ImGuiKey values: F13 to F24 function keys.
 //  2023-07-18: Inputs: Revert ignoring mouse data on GLFW_CURSOR_DISABLED as it can be used differently. User may set ImGuiConfigFLags_NoMouse if desired. (#5625, #6609)

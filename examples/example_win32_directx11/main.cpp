// Dear ImGui: standalone example application for DirectX 11
// If you are new to Dear ImGui, read documentation from the docs/ folder + read the top of imgui.cpp.
// Read online: https://github.com/ocornut/imgui/tree/master/docs

#include "imgui.h"
#include "imgui_impl_win32.h"
#include "imgui_impl_dx11.h"
#include <d3d11.h>
#include <tchar.h>

// Data
static ID3D11Device*            g_pd3dDevice = NULL;
static ID3D11DeviceContext*     g_pd3dDeviceContext = NULL;
static IDXGISwapChain*          g_pSwapChain = NULL;
static ID3D11RenderTargetView*  g_mainRenderTargetView = NULL;

// Forward declarations of helper functions
bool CreateDeviceD3D(HWND hWnd);
void CleanupDeviceD3D();
void CreateRenderTarget();
void CleanupRenderTarget();
LRESULT WINAPI WndProc(HWND hWnd, UINT msg, WPARAM wParam, LPARAM lParam);

// Main code
int main(int, char**)
{
    // Create application window
    //ImGui_ImplWin32_EnableDpiAwareness();
    WNDCLASSEXW wc = { sizeof(wc), CS_CLASSDC, WndProc, 0L, 0L, GetModuleHandle(NULL), NULL, NULL, NULL, NULL, L"ImGui Example", NULL };
    ::RegisterClassExW(&wc);
    HWND hwnd = ::CreateWindowW(wc.lpszClassName, L"Dear ImGui DirectX11 Example", WS_OVERLAPPEDWINDOW, 100, 100, 1280, 800, NULL, NULL, wc.hInstance, NULL);

    // Initialize Direct3D
    if (!CreateDeviceD3D(hwnd))
    {
        CleanupDeviceD3D();
        ::UnregisterClassW(wc.lpszClassName, wc.hInstance);
        return 1;
    }

    // Show the window
    ::ShowWindow(hwnd, SW_SHOWDEFAULT);
    ::UpdateWindow(hwnd);

    // Setup Dear ImGui context
    IMGUI_CHECKVERSION();
    ImGui::CreateContext();
    ImGuiIO& io = ImGui::GetIO(); (void)io;
    io.ConfigFlags |= ImGuiConfigFlags_NavEnableKeyboard;       // Enable Keyboard Controls
    //io.ConfigFlags |= ImGuiConfigFlags_NavEnableGamepad;      // Enable Gamepad Controls
    io.ConfigFlags |= ImGuiConfigFlags_DockingEnable;           // Enable Docking
    io.ConfigFlags |= ImGuiConfigFlags_ViewportsEnable;         // Enable Multi-Viewport / Platform Windows
    //io.ConfigViewportsNoAutoMerge = true;
    //io.ConfigViewportsNoTaskBarIcon = true;
    //io.ConfigViewportsNoDefaultParent = true;
    //io.ConfigDockingAlwaysTabBar = true;
    //io.ConfigDockingTransparentPayload = true;
    //io.ConfigFlags |= ImGuiConfigFlags_DpiEnableScaleFonts;     // FIXME-DPI: Experimental. THIS CURRENTLY DOESN'T WORK AS EXPECTED. DON'T USE IN USER APP!
    //io.ConfigFlags |= ImGuiConfigFlags_DpiEnableScaleViewports; // FIXME-DPI: Experimental.

    // Setup Dear ImGui style
    ImGui::StyleColorsDark();
    //ImGui::StyleColorsLight();

    // When viewports are enabled we tweak WindowRounding/WindowBg so platform windows can look identical to regular ones.
    ImGuiStyle& style = ImGui::GetStyle();
    if (io.ConfigFlags & ImGuiConfigFlags_ViewportsEnable)
    {
        style.WindowRounding = 0.0f;
        style.Colors[ImGuiCol_WindowBg].w = 1.0f;
    }

    // Setup Platform/Renderer backends
    ImGui_ImplWin32_Init(hwnd);
    ImGui_ImplDX11_Init(g_pd3dDevice, g_pd3dDeviceContext);

    // Load Fonts
    // - If no fonts are loaded, dear imgui will use the default font. You can also load multiple fonts and use ImGui::PushFont()/PopFont() to select them.
    // - AddFontFromFileTTF() will return the ImFont* so you can store it if you need to select the font among multiple.
    // - If the file cannot be loaded, the function will return NULL. Please handle those errors in your application (e.g. use an assertion, or display an error and quit).
    // - The fonts will be rasterized at a given size (w/ oversampling) and stored into a texture when calling ImFontAtlas::Build()/GetTexDataAsXXXX(), which ImGui_ImplXXXX_NewFrame below will call.
    // - Use '#define IMGUI_ENABLE_FREETYPE' in your imconfig file to use Freetype for higher quality font rendering.
    // - Read 'docs/FONTS.md' for more instructions and details.
    // - Remember that in C/C++ if you want to include a backslash \ in a string literal you need to write a double backslash \\ !
    //io.Fonts->AddFontDefault();
    //io.Fonts->AddFontFromFileTTF("c:\\Windows\\Fonts\\segoeui.ttf", 18.0f);
    //io.Fonts->AddFontFromFileTTF("../../misc/fonts/DroidSans.ttf", 16.0f);
    //io.Fonts->AddFontFromFileTTF("../../misc/fonts/Roboto-Medium.ttf", 16.0f);
    //io.Fonts->AddFontFromFileTTF("../../misc/fonts/Cousine-Regular.ttf", 15.0f);
    //ImFont* font = io.Fonts->AddFontFromFileTTF("c:\\Windows\\Fonts\\ArialUni.ttf", 18.0f, NULL, io.Fonts->GetGlyphRangesJapanese());
    //IM_ASSERT(font != NULL);

    // Our state
    bool show_demo_window = true;
    bool show_another_window = false;
    ImVec4 clear_color = ImVec4(0.45f, 0.55f, 0.60f, 1.00f);

    // Main loop
    bool done = false;
    while (!done)
    {
        // Poll and handle messages (inputs, window resize, etc.)
        // See the WndProc() function below for our to dispatch events to the Win32 backend.
        MSG msg;
        while (::PeekMessage(&msg, NULL, 0U, 0U, PM_REMOVE))
        {
            ::TranslateMessage(&msg);
            ::DispatchMessage(&msg);
            if (msg.message == WM_QUIT)
                done = true;
        }
        if (done)
            break;

        // Start the Dear ImGui frame
        ImGui_ImplDX11_NewFrame();
        ImGui_ImplWin32_NewFrame();
        ImGui::NewFrame();

        // 1. Show the big demo window (Most of the sample code is in ImGui::ShowDemoWindow()! You can browse its code to learn more about Dear ImGui!).
        if (show_demo_window)
            ImGui::ShowDemoWindow(&show_demo_window);

        // 2. Show a simple window that we create ourselves. We use a Begin/End pair to create a named window.
        {
            static float f = 0.0f;
            static int counter = 0;

            ImGui::Begin("Hello, world!");                          // Create a window called "Hello, world!" and append into it.

            ImGui::Text("This is some useful text.");               // Display some text (you can use a format strings too)
            ImGui::Checkbox("Demo Window", &show_demo_window);      // Edit bools storing our window open/close state
            ImGui::Checkbox("Another Window", &show_another_window);

            ImGui::SliderFloat("float", &f, 0.0f, 1.0f);            // Edit 1 float using a slider from 0.0f to 1.0f
            ImGui::ColorEdit3("clear color", (float*)&clear_color); // Edit 3 floats representing a color

            if (ImGui::Button("Button"))                            // Buttons return true when clicked (most widgets return true when edited/activated)
                counter++;
            ImGui::SameLine();
            ImGui::Text("counter = %d", counter);

            ImGui::Text("Application average %.3f ms/frame (%.1f FPS)", 1000.0f / ImGui::GetIO().Framerate, ImGui::GetIO().Framerate);
            ImGui::End();
        }

        // 3. Show another simple window.
        if (show_another_window)
        {
            ImGui::Begin("Another Window", &show_another_window);   // Pass a pointer to our bool variable (the window will have a closing button that will clear the bool when clicked)
            ImGui::Text("Hello from another window!");
            if (ImGui::Button("Close Me"))
                show_another_window = false;
            ImGui::End();
        }

        // Rendering
        ImGui::Render();
        const float clear_color_with_alpha[4] = { clear_color.x * clear_color.w, clear_color.y * clear_color.w, clear_color.z * clear_color.w, clear_color.w };
        g_pd3dDeviceContext->OMSetRenderTargets(1, &g_mainRenderTargetView, NULL);
        g_pd3dDeviceContext->ClearRenderTargetView(g_mainRenderTargetView, clear_color_with_alpha);
        ImGui_ImplDX11_RenderDrawData(ImGui::GetDrawData());

        g_pSwapChain->Present(1, 0); // Present with vsync
        //g_pSwapChain->Present(0, 0); // Present without vsync
    }

    // Cleanup
    ImGui_ImplDX11_Shutdown();
    ImGui_ImplWin32_Shutdown();
    ImGui::DestroyContext();

    CleanupDeviceD3D();
    ::DestroyWindow(hwnd);
    ::UnregisterClassW(wc.lpszClassName, wc.hInstance);

<<<<<<< HEAD
    // Update and Render additional Platform Windows
    if (ImGui::GetIO().ConfigFlags & ImGuiConfigFlags_ViewportsEnable)
    {
        ImGui::UpdatePlatformWindows();
        ImGui::RenderPlatformWindowsDefault();
    }

    g_pSwapChain->Present(1, 0); // Present with vsync
    //g_pSwapChain->Present(0, 0); // Present without vsync
    return true;
=======
    return 0;
>>>>>>> 97a1f761
}

// Helper functions

bool CreateDeviceD3D(HWND hWnd)
{
    // Setup swap chain
    DXGI_SWAP_CHAIN_DESC sd;
    ZeroMemory(&sd, sizeof(sd));
    sd.BufferCount = 2;
    sd.BufferDesc.Width = 0;
    sd.BufferDesc.Height = 0;
    sd.BufferDesc.Format = DXGI_FORMAT_R8G8B8A8_UNORM;
    sd.BufferDesc.RefreshRate.Numerator = 60;
    sd.BufferDesc.RefreshRate.Denominator = 1;
    sd.Flags = DXGI_SWAP_CHAIN_FLAG_ALLOW_MODE_SWITCH;
    sd.BufferUsage = DXGI_USAGE_RENDER_TARGET_OUTPUT;
    sd.OutputWindow = hWnd;
    sd.SampleDesc.Count = 1;
    sd.SampleDesc.Quality = 0;
    sd.Windowed = TRUE;
    sd.SwapEffect = DXGI_SWAP_EFFECT_DISCARD;

    UINT createDeviceFlags = 0;
    //createDeviceFlags |= D3D11_CREATE_DEVICE_DEBUG;
    D3D_FEATURE_LEVEL featureLevel;
    const D3D_FEATURE_LEVEL featureLevelArray[2] = { D3D_FEATURE_LEVEL_11_0, D3D_FEATURE_LEVEL_10_0, };
    HRESULT res = D3D11CreateDeviceAndSwapChain(NULL, D3D_DRIVER_TYPE_HARDWARE, NULL, createDeviceFlags, featureLevelArray, 2, D3D11_SDK_VERSION, &sd, &g_pSwapChain, &g_pd3dDevice, &featureLevel, &g_pd3dDeviceContext);
    if (res == DXGI_ERROR_UNSUPPORTED) // Try high-performance WARP software driver if hardware is not available.
        res = D3D11CreateDeviceAndSwapChain(NULL, D3D_DRIVER_TYPE_WARP, NULL, createDeviceFlags, featureLevelArray, 2, D3D11_SDK_VERSION, &sd, &g_pSwapChain, &g_pd3dDevice, &featureLevel, &g_pd3dDeviceContext);
    if (res != S_OK)
        return false;

    CreateRenderTarget();
    return true;
}

void CleanupDeviceD3D()
{
    CleanupRenderTarget();
    if (g_pSwapChain) { g_pSwapChain->Release(); g_pSwapChain = NULL; }
    if (g_pd3dDeviceContext) { g_pd3dDeviceContext->Release(); g_pd3dDeviceContext = NULL; }
    if (g_pd3dDevice) { g_pd3dDevice->Release(); g_pd3dDevice = NULL; }
}

void CreateRenderTarget()
{
    ID3D11Texture2D* pBackBuffer;
    g_pSwapChain->GetBuffer(0, IID_PPV_ARGS(&pBackBuffer));
    g_pd3dDevice->CreateRenderTargetView(pBackBuffer, NULL, &g_mainRenderTargetView);
    pBackBuffer->Release();
}

void CleanupRenderTarget()
{
    if (g_mainRenderTargetView) { g_mainRenderTargetView->Release(); g_mainRenderTargetView = NULL; }
}

#ifndef WM_DPICHANGED
#define WM_DPICHANGED 0x02E0 // From Windows SDK 8.1+ headers
#endif

// Forward declare message handler from imgui_impl_win32.cpp
extern IMGUI_IMPL_API LRESULT ImGui_ImplWin32_WndProcHandler(HWND hWnd, UINT msg, WPARAM wParam, LPARAM lParam);

// Win32 message handler
// You can read the io.WantCaptureMouse, io.WantCaptureKeyboard flags to tell if dear imgui wants to use your inputs.
// - When io.WantCaptureMouse is true, do not dispatch mouse input data to your main application, or clear/overwrite your copy of the mouse data.
// - When io.WantCaptureKeyboard is true, do not dispatch keyboard input data to your main application, or clear/overwrite your copy of the keyboard data.
// Generally you may always pass all inputs to dear imgui, and hide them from your application based on those two flags.
LRESULT WINAPI WndProc(HWND hWnd, UINT msg, WPARAM wParam, LPARAM lParam)
{
    if (ImGui_ImplWin32_WndProcHandler(hWnd, msg, wParam, lParam))
        return true;

    switch (msg)
    {
    case WM_SIZE:
        if (g_pd3dDevice != NULL && wParam != SIZE_MINIMIZED)
        {
            CleanupRenderTarget();
            g_pSwapChain->ResizeBuffers(0, (UINT)LOWORD(lParam), (UINT)HIWORD(lParam), DXGI_FORMAT_UNKNOWN, 0);
            CreateRenderTarget();
        }
        return 0;
    case WM_SYSCOMMAND:
        if ((wParam & 0xfff0) == SC_KEYMENU) // Disable ALT application menu
            return 0;
        break;
    case WM_DESTROY:
        ::PostQuitMessage(0);
        return 0;
    case WM_DPICHANGED:
        if (ImGui::GetIO().ConfigFlags & ImGuiConfigFlags_DpiEnableScaleViewports)
        {
            //const int dpi = HIWORD(wParam);
            //printf("WM_DPICHANGED to %d (%.0f%%)\n", dpi, (float)dpi / 96.0f * 100.0f);
            const RECT* suggested_rect = (RECT*)lParam;
            ::SetWindowPos(hWnd, NULL, suggested_rect->left, suggested_rect->top, suggested_rect->right - suggested_rect->left, suggested_rect->bottom - suggested_rect->top, SWP_NOZORDER | SWP_NOACTIVATE);
        }
        break;
    }
    return ::DefWindowProcW(hWnd, msg, wParam, lParam);
}<|MERGE_RESOLUTION|>--- conflicted
+++ resolved
@@ -161,6 +161,13 @@
         g_pd3dDeviceContext->ClearRenderTargetView(g_mainRenderTargetView, clear_color_with_alpha);
         ImGui_ImplDX11_RenderDrawData(ImGui::GetDrawData());
 
+        // Update and Render additional Platform Windows
+        if (io.ConfigFlags & ImGuiConfigFlags_ViewportsEnable)
+        {
+            ImGui::UpdatePlatformWindows();
+            ImGui::RenderPlatformWindowsDefault();
+        }
+
         g_pSwapChain->Present(1, 0); // Present with vsync
         //g_pSwapChain->Present(0, 0); // Present without vsync
     }
@@ -174,24 +181,10 @@
     ::DestroyWindow(hwnd);
     ::UnregisterClassW(wc.lpszClassName, wc.hInstance);
 
-<<<<<<< HEAD
-    // Update and Render additional Platform Windows
-    if (ImGui::GetIO().ConfigFlags & ImGuiConfigFlags_ViewportsEnable)
-    {
-        ImGui::UpdatePlatformWindows();
-        ImGui::RenderPlatformWindowsDefault();
-    }
-
-    g_pSwapChain->Present(1, 0); // Present with vsync
-    //g_pSwapChain->Present(0, 0); // Present without vsync
-    return true;
-=======
     return 0;
->>>>>>> 97a1f761
 }
 
 // Helper functions
-
 bool CreateDeviceD3D(HWND hWnd)
 {
     // Setup swap chain

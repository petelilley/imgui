// dear imgui, v1.50 WIP
// (headers)

// See imgui.cpp file for documentation.
// See ImGui::ShowTestWindow() in imgui_demo.cpp for demo code.
// Read 'Programmer guide' in imgui.cpp for notes on how to setup ImGui in your codebase.
// Get latest version at https://github.com/ocornut/imgui

#pragma once

#if !defined(IMGUI_DISABLE_INCLUDE_IMCONFIG_H) || defined(IMGUI_INCLUDE_IMCONFIG_H)
#include "imconfig.h"       // User-editable configuration file
#endif
#include <float.h>          // FLT_MAX
#include <stdarg.h>         // va_list
#include <stddef.h>         // ptrdiff_t, NULL
#include <string.h>         // memset, memmove, memcpy, strlen, strchr, strcpy, strcmp

#define IMGUI_VERSION       "1.50 WIP"

// Define attributes of all API symbols declarations, e.g. for DLL under Windows.
#ifndef IMGUI_API
#define IMGUI_API
#endif

// Define assertion handler.
#ifndef IM_ASSERT
#include <assert.h>
#define IM_ASSERT(_EXPR)    assert(_EXPR)
#endif

// Some compilers support applying printf-style warnings to user functions.
#if defined(__clang__) || defined(__GNUC__)
#define IM_PRINTFARGS(FMT) __attribute__((format(printf, FMT, (FMT+1))))
#else
#define IM_PRINTFARGS(FMT)
#endif

#if defined(__clang__)
#pragma clang diagnostic push
#pragma clang diagnostic ignored "-Wold-style-cast"
#endif

// Forward declarations
struct ImDrawChannel;               // Temporary storage for outputting drawing commands out of order, used by ImDrawList::ChannelsSplit()
struct ImDrawCmd;                   // A single draw command within a parent ImDrawList (generally maps to 1 GPU draw call)
struct ImDrawData;                  // All draw command lists required to render the frame
struct ImDrawList;                  // A single draw command list (generally one per window)
struct ImDrawVert;                  // A single vertex (20 bytes by default, override layout with IMGUI_OVERRIDE_DRAWVERT_STRUCT_LAYOUT)
struct ImFont;                      // Runtime data for a single font within a parent ImFontAtlas
struct ImFontAtlas;                 // Runtime data for multiple fonts, bake multiple fonts into a single texture, TTF font loader
struct ImFontConfig;                // Configuration data when adding a font or merging fonts
struct ImColor;                     // Helper functions to create a color that can be converted to either u32 or float4
struct ImGuiIO;                     // Main configuration and I/O between your application and ImGui
struct ImGuiOnceUponAFrame;         // Simple helper for running a block of code not more than once a frame, used by IMGUI_ONCE_UPON_A_FRAME macro
struct ImGuiStorage;                // Simple custom key value storage
struct ImGuiStyle;                  // Runtime data for styling/colors
struct ImGuiTextFilter;             // Parse and apply text filters. In format "aaaaa[,bbbb][,ccccc]"
struct ImGuiTextBuffer;             // Text buffer for logging/accumulating text
struct ImGuiTextEditCallbackData;   // Shared state of ImGui::InputText() when using custom ImGuiTextEditCallback (rare/advanced use)
struct ImGuiSizeConstraintCallbackData;// Structure used to constraint window size in custom ways when using custom ImGuiSizeConstraintCallback (rare/advanced use)
struct ImGuiListClipper;            // Helper to manually clip large list of items
struct ImGuiContext;                // ImGui context (opaque)

// Typedefs and Enumerations (declared as int for compatibility and to not pollute the top of this file)
typedef unsigned int ImU32;         // 32-bit unsigned integer (typically used to store packed colors)
typedef unsigned int ImGuiID;       // unique ID used by widgets (typically hashed from a stack of string)
typedef unsigned short ImWchar;     // character for keyboard input/display
typedef void* ImTextureID;          // user data to identify a texture (this is whatever to you want it to be! read the FAQ about ImTextureID in imgui.cpp)
typedef int ImGuiCol;               // a color identifier for styling       // enum ImGuiCol_
typedef int ImGuiStyleVar;          // a variable identifier for styling    // enum ImGuiStyleVar_
typedef int ImGuiKey;               // a key identifier (ImGui-side enum)   // enum ImGuiKey_
typedef int ImGuiNavInput;          // an input identifier for gamepad nav  // enum ImGuiNavInput_
typedef int ImGuiColorEditMode;     // color edit mode for ColorEdit*()     // enum ImGuiColorEditMode_
typedef int ImGuiMouseCursor;       // a mouse cursor identifier            // enum ImGuiMouseCursor_
typedef int ImGuiWindowFlags;       // window flags for Begin*()            // enum ImGuiWindowFlags_
typedef int ImGuiSetCond;           // condition flags for Set*()           // enum ImGuiSetCond_
typedef int ImGuiInputTextFlags;    // flags for InputText*()               // enum ImGuiInputTextFlags_
typedef int ImGuiSelectableFlags;   // flags for Selectable()               // enum ImGuiSelectableFlags_
typedef int ImGuiTreeNodeFlags;     // flags for TreeNode*(), Collapsing*() // enum ImGuiTreeNodeFlags_
typedef int (*ImGuiTextEditCallback)(ImGuiTextEditCallbackData *data);
typedef void (*ImGuiSizeConstraintCallback)(ImGuiSizeConstraintCallbackData* data);

// Others helpers at bottom of the file:
// class ImVector<>                 // Lightweight std::vector like class.
// IMGUI_ONCE_UPON_A_FRAME          // Execute a block of code once per frame only (convenient for creating UI within deep-nested code that runs multiple times)

struct ImVec2
{
    float x, y;
    ImVec2() { x = y = 0.0f; }
    ImVec2(float _x, float _y) { x = _x; y = _y; }
#ifdef IM_VEC2_CLASS_EXTRA          // Define constructor and implicit cast operators in imconfig.h to convert back<>forth from your math types and ImVec2.
    IM_VEC2_CLASS_EXTRA
#endif
};

struct ImVec4
{
    float x, y, z, w;
    ImVec4() { x = y = z = w = 0.0f; }
    ImVec4(float _x, float _y, float _z, float _w) { x = _x; y = _y; z = _z; w = _w; }
#ifdef IM_VEC4_CLASS_EXTRA          // Define constructor and implicit cast operators in imconfig.h to convert back<>forth from your math types and ImVec4.
    IM_VEC4_CLASS_EXTRA
#endif
};

// ImGui end-user API
// In a namespace so that user can add extra functions in a separate file (e.g. Value() helpers for your vector or common types)
namespace ImGui
{
    // Main
    IMGUI_API ImGuiIO&      GetIO();
    IMGUI_API ImGuiStyle&   GetStyle();
    IMGUI_API ImDrawData*   GetDrawData();                              // same value as passed to your io.RenderDrawListsFn() function. valid after Render() and until the next call to NewFrame()
    IMGUI_API void          NewFrame();                                 // start a new ImGui frame, you can submit any command from this point until NewFrame()/Render().
    IMGUI_API void          Render();                                   // ends the ImGui frame, finalize rendering data, then call your io.RenderDrawListsFn() function if set.
    IMGUI_API void          Shutdown();
    IMGUI_API void          ShowUserGuide();                            // help block
    IMGUI_API void          ShowStyleEditor(ImGuiStyle* ref = NULL);    // style editor block. you can pass in a reference ImGuiStyle structure to compare to, revert to and save to (else it uses the default style)
    IMGUI_API void          ShowTestWindow(bool* p_open = NULL);        // test window demonstrating ImGui features
    IMGUI_API void          ShowMetricsWindow(bool* p_open = NULL);     // metrics window for debugging ImGui

    // Window
    IMGUI_API bool          Begin(const char* name, bool* p_open = NULL, ImGuiWindowFlags flags = 0);                                                   // push window to the stack and start appending to it. see .cpp for details. return false when window is collapsed, so you can early out in your code. 'bool* p_open' creates a widget on the upper-right to close the window (which sets your bool to false).
    IMGUI_API bool          Begin(const char* name, bool* p_open, const ImVec2& size_on_first_use, float bg_alpha = -1.0f, ImGuiWindowFlags flags = 0); // OBSOLETE. this is the older/longer API. the extra parameters aren't very relevant. call SetNextWindowSize() instead if you want to set a window size. For regular windows, 'size_on_first_use' only applies to the first time EVER the window is created and probably not what you want! might obsolete this API eventually.
    IMGUI_API void          End();                                                                                                                      // finish appending to current window, pop it off the window stack.
    IMGUI_API bool          BeginChild(const char* str_id, const ImVec2& size = ImVec2(0,0), bool border = false, ImGuiWindowFlags extra_flags = 0);    // begin a scrolling region. size==0.0f: use remaining window size, size<0.0f: use remaining window size minus abs(size). size>0.0f: fixed size. each axis can use a different mode, e.g. ImVec2(0,400).
    IMGUI_API bool          BeginChild(ImGuiID id, const ImVec2& size = ImVec2(0,0), bool border = false, ImGuiWindowFlags extra_flags = 0);            // "
    IMGUI_API void          EndChild();
    IMGUI_API ImVec2        GetContentRegionMax();                                              // current content boundaries (typically window boundaries including scrolling, or current column boundaries), in windows coordinates
    IMGUI_API ImVec2        GetContentRegionAvail();                                            // == GetContentRegionMax() - GetCursorPos()
    IMGUI_API float         GetContentRegionAvailWidth();                                       //
    IMGUI_API ImVec2        GetWindowContentRegionMin();                                        // content boundaries min (roughly (0,0)-Scroll), in window coordinates
    IMGUI_API ImVec2        GetWindowContentRegionMax();                                        // content boundaries max (roughly (0,0)+Size-Scroll) where Size can be override with SetNextWindowContentSize(), in window coordinates
    IMGUI_API float         GetWindowContentRegionWidth();                                      //
    IMGUI_API ImDrawList*   GetWindowDrawList();                                                // get rendering command-list if you want to append your own draw primitives
    IMGUI_API ImVec2        GetWindowPos();                                                     // get current window position in screen space (useful if you want to do your own drawing via the DrawList api)
    IMGUI_API ImVec2        GetWindowSize();                                                    // get current window size
    IMGUI_API float         GetWindowWidth();
    IMGUI_API float         GetWindowHeight();
    IMGUI_API bool          IsWindowCollapsed();
    IMGUI_API void          SetWindowFontScale(float scale);                                    // per-window font scale. Adjust IO.FontGlobalScale if you want to scale all windows

    IMGUI_API void          SetNextWindowPos(const ImVec2& pos, ImGuiSetCond cond = 0);         // set next window position. call before Begin()
    IMGUI_API void          SetNextWindowPosCenter(ImGuiSetCond cond = 0);                      // set next window position to be centered on screen. call before Begin()
    IMGUI_API void          SetNextWindowSize(const ImVec2& size, ImGuiSetCond cond = 0);       // set next window size. set axis to 0.0f to force an auto-fit on this axis. call before Begin()
    IMGUI_API void          SetNextWindowSizeConstraints(const ImVec2& size_min, const ImVec2& size_max, ImGuiSizeConstraintCallback custom_callback = NULL, void* custom_callback_data = NULL); // set next window size limits. use -1,-1 on either X/Y axis to preserve the current size. Use callback to apply non-trivial programmatic constraints.
    IMGUI_API void          SetNextWindowContentSize(const ImVec2& size);                       // set next window content size (enforce the range of scrollbars). set axis to 0.0f to leave it automatic. call before Begin()
    IMGUI_API void          SetNextWindowContentWidth(float width);                             // set next window content width (enforce the range of horizontal scrollbar). call before Begin()
    IMGUI_API void          SetNextWindowCollapsed(bool collapsed, ImGuiSetCond cond = 0);      // set next window collapsed state. call before Begin()
    IMGUI_API void          SetNextWindowFocus();                                               // set next window to be focused / front-most. call before Begin()
    IMGUI_API void          SetWindowPos(const ImVec2& pos, ImGuiSetCond cond = 0);             // (not recommended) set current window position - call within Begin()/End(). prefer using SetNextWindowPos(), as this may incur tearing and side-effects.
    IMGUI_API void          SetWindowSize(const ImVec2& size, ImGuiSetCond cond = 0);           // (not recommended) set current window size - call within Begin()/End(). set to ImVec2(0,0) to force an auto-fit. prefer using SetNextWindowSize(), as this may incur tearing and minor side-effects.    
    IMGUI_API void          SetWindowCollapsed(bool collapsed, ImGuiSetCond cond = 0);          // (not recommended) set current window collapsed state. prefer using SetNextWindowCollapsed().
    IMGUI_API void          SetWindowFocus();                                                   // (not recommended) set current window to be focused / front-most. prefer using SetNextWindowFocus().
    IMGUI_API void          SetWindowPos(const char* name, const ImVec2& pos, ImGuiSetCond cond = 0);      // set named window position.
    IMGUI_API void          SetWindowSize(const char* name, const ImVec2& size, ImGuiSetCond cond = 0);    // set named window size. set axis to 0.0f to force an auto-fit on this axis.
    IMGUI_API void          SetWindowCollapsed(const char* name, bool collapsed, ImGuiSetCond cond = 0);   // set named window collapsed state
    IMGUI_API void          SetWindowFocus(const char* name);                                              // set named window to be focused / front-most. use NULL to remove focus.

    IMGUI_API float         GetScrollX();                                                       // get scrolling amount [0..GetScrollMaxX()]
    IMGUI_API float         GetScrollY();                                                       // get scrolling amount [0..GetScrollMaxY()]
    IMGUI_API float         GetScrollMaxX();                                                    // get maximum scrolling amount ~~ ContentSize.X - WindowSize.X
    IMGUI_API float         GetScrollMaxY();                                                    // get maximum scrolling amount ~~ ContentSize.Y - WindowSize.Y
    IMGUI_API void          SetScrollX(float scroll_x);                                         // set scrolling amount [0..GetScrollMaxX()]
    IMGUI_API void          SetScrollY(float scroll_y);                                         // set scrolling amount [0..GetScrollMaxY()]
    IMGUI_API void          SetScrollHere(float center_y_ratio = 0.5f);                         // adjust scrolling amount to make current cursor position visible. center_y_ratio=0.0: top, 0.5: center, 1.0: bottom.
    IMGUI_API void          SetScrollFromPosY(float pos_y, float center_y_ratio = 0.5f);        // adjust scrolling amount to make given position valid. use GetCursorPos() or GetCursorStartPos()+offset to get valid positions.
    IMGUI_API void          SetKeyboardFocusHere(int offset = 0);  // FIXME-NAVIGATION          // focus keyboard on the next widget. Use positive 'offset' to access sub components of a multiple component widget. Use negative 'offset' to access previous widgets.
    IMGUI_API void          SetStateStorage(ImGuiStorage* tree);                                // replace tree state storage with our own (if you want to manipulate it yourself, typically clear subsection of it)
    IMGUI_API ImGuiStorage* GetStateStorage();

    // Parameters stacks (shared)
    IMGUI_API void          PushFont(ImFont* font);                                             // use NULL as a shortcut to push default font
    IMGUI_API void          PopFont();
    IMGUI_API void          PushStyleColor(ImGuiCol idx, const ImVec4& col);
    IMGUI_API void          PopStyleColor(int count = 1);
    IMGUI_API void          PushStyleVar(ImGuiStyleVar idx, float val);
    IMGUI_API void          PushStyleVar(ImGuiStyleVar idx, const ImVec2& val);
    IMGUI_API void          PopStyleVar(int count = 1);
    IMGUI_API ImFont*       GetFont();                                                          // get current font
    IMGUI_API float         GetFontSize();                                                      // get current font size (= height in pixels) of current font with current scale applied
    IMGUI_API ImVec2        GetFontTexUvWhitePixel();                                           // get UV coordinate for a while pixel, useful to draw custom shapes via the ImDrawList API
    IMGUI_API ImU32         GetColorU32(ImGuiCol idx, float alpha_mul = 1.0f);                  // retrieve given style color with style alpha applied and optional extra alpha multiplier
    IMGUI_API ImU32         GetColorU32(const ImVec4& col);                                     // retrieve given color with style alpha applied

    // Parameters stacks (current window)
    IMGUI_API void          PushItemWidth(float item_width);                                    // width of items for the common item+label case, pixels. 0.0f = default to ~2/3 of windows width, >0.0f: width in pixels, <0.0f align xx pixels to the right of window (so -1.0f always align width to the right side)
    IMGUI_API void          PopItemWidth();
    IMGUI_API float         CalcItemWidth();                                                    // width of item given pushed settings and current cursor position
    IMGUI_API void          PushTextWrapPos(float wrap_pos_x = 0.0f);                           // word-wrapping for Text*() commands. < 0.0f: no wrapping; 0.0f: wrap to end of window (or column); > 0.0f: wrap at 'wrap_pos_x' position in window local space
    IMGUI_API void          PopTextWrapPos();
    IMGUI_API void          PushAllowKeyboardFocus(bool v);                                     // allow focusing using TAB/Shift-TAB, enabled by default but you can disable it for certain widgets
    IMGUI_API void          PopAllowKeyboardFocus();
    IMGUI_API void          PushButtonRepeat(bool repeat);                                      // in 'repeat' mode, Button*() functions return repeated true in a typematic manner (uses io.KeyRepeatDelay/io.KeyRepeatRate for now). Note that you can call IsItemActive() after any Button() to tell if the button is held in the current frame.
    IMGUI_API void          PopButtonRepeat();

    // Cursor / Layout
    IMGUI_API void          Separator();                                                        // horizontal line
    IMGUI_API void          SameLine(float pos_x = 0.0f, float spacing_w = -1.0f);              // call between widgets or groups to layout them horizontally
    IMGUI_API void          NewLine();                                                          // undo a SameLine()
    IMGUI_API void          Spacing();                                                          // add vertical spacing
    IMGUI_API void          Dummy(const ImVec2& size);                                          // add a dummy item of given size
    IMGUI_API void          Indent(float indent_w = 0.0f);                                      // move content position toward the right, by style.IndentSpacing or indent_w if >0
    IMGUI_API void          Unindent(float indent_w = 0.0f);                                    // move content position back to the left, by style.IndentSpacing or indent_w if >0
    IMGUI_API void          BeginGroup();                                                       // lock horizontal starting position + capture group bounding box into one "item" (so you can use IsItemHovered() or layout primitives such as SameLine() on whole group, etc.)
    IMGUI_API void          EndGroup();
    IMGUI_API ImVec2        GetCursorPos();                                                     // cursor position is relative to window position
    IMGUI_API float         GetCursorPosX();                                                    // "
    IMGUI_API float         GetCursorPosY();                                                    // "
    IMGUI_API void          SetCursorPos(const ImVec2& local_pos);                              // "
    IMGUI_API void          SetCursorPosX(float x);                                             // "
    IMGUI_API void          SetCursorPosY(float y);                                             // "
    IMGUI_API ImVec2        GetCursorStartPos();                                                // initial cursor position
    IMGUI_API ImVec2        GetCursorScreenPos();                                               // cursor position in absolute screen coordinates [0..io.DisplaySize] (useful to work with ImDrawList API)
    IMGUI_API void          SetCursorScreenPos(const ImVec2& pos);                              // cursor position in absolute screen coordinates [0..io.DisplaySize]
    IMGUI_API void          AlignFirstTextHeightToWidgets();                                    // call once if the first item on the line is a Text() item and you want to vertically lower it to match subsequent (bigger) widgets
    IMGUI_API float         GetTextLineHeight();                                                // height of font == GetWindowFontSize()
    IMGUI_API float         GetTextLineHeightWithSpacing();                                     // distance (in pixels) between 2 consecutive lines of text == GetWindowFontSize() + GetStyle().ItemSpacing.y
    IMGUI_API float         GetItemsLineHeightWithSpacing();                                    // distance (in pixels) between 2 consecutive lines of standard height widgets == GetWindowFontSize() + GetStyle().FramePadding.y*2 + GetStyle().ItemSpacing.y

    // Columns
    // You can also use SameLine(pos_x) for simplified columning. The columns API is still work-in-progress and rather lacking.
    IMGUI_API void          Columns(int count = 1, const char* id = NULL, bool border = true);  // setup number of columns. use an identifier to distinguish multiple column sets. close with Columns(1).
    IMGUI_API void          NextColumn();                                                       // next column
    IMGUI_API int           GetColumnIndex();                                                   // get current column index
    IMGUI_API float         GetColumnOffset(int column_index = -1);                             // get position of column line (in pixels, from the left side of the contents region). pass -1 to use current column, otherwise 0..GetcolumnsCount() inclusive. column 0 is usually 0.0f and not resizable unless you call this
    IMGUI_API void          SetColumnOffset(int column_index, float offset_x);                  // set position of column line (in pixels, from the left side of the contents region). pass -1 to use current column
    IMGUI_API float         GetColumnWidth(int column_index = -1);                              // column width (== GetColumnOffset(GetColumnIndex()+1) - GetColumnOffset(GetColumnOffset())
    IMGUI_API int           GetColumnsCount();                                                  // number of columns (what was passed to Columns())

    // ID scopes
    // If you are creating widgets in a loop you most likely want to push a unique identifier so ImGui can differentiate them.
    // You can also use the "##foobar" syntax within widget label to distinguish them from each others. Read "A primer on the use of labels/IDs" in the FAQ for more details.
    IMGUI_API void          PushID(const char* str_id);                                         // push identifier into the ID stack. IDs are hash of the *entire* stack!
    IMGUI_API void          PushID(const char* str_id_begin, const char* str_id_end);
    IMGUI_API void          PushID(const void* ptr_id);
    IMGUI_API void          PushID(int int_id);
    IMGUI_API void          PopID();
    IMGUI_API ImGuiID       GetID(const char* str_id);                                          // calculate unique ID (hash of whole ID stack + given parameter). useful if you want to query into ImGuiStorage yourself. otherwise rarely needed
    IMGUI_API ImGuiID       GetID(const char* str_id_begin, const char* str_id_end);
    IMGUI_API ImGuiID       GetID(const void* ptr_id);

    // Widgets
    IMGUI_API void          Text(const char* fmt, ...) IM_PRINTFARGS(1);
    IMGUI_API void          TextV(const char* fmt, va_list args);
    IMGUI_API void          TextColored(const ImVec4& col, const char* fmt, ...) IM_PRINTFARGS(2);  // shortcut for PushStyleColor(ImGuiCol_Text, col); Text(fmt, ...); PopStyleColor();
    IMGUI_API void          TextColoredV(const ImVec4& col, const char* fmt, va_list args);
    IMGUI_API void          TextDisabled(const char* fmt, ...) IM_PRINTFARGS(1);                    // shortcut for PushStyleColor(ImGuiCol_Text, style.Colors[ImGuiCol_TextDisabled]); Text(fmt, ...); PopStyleColor();
    IMGUI_API void          TextDisabledV(const char* fmt, va_list args);
    IMGUI_API void          TextWrapped(const char* fmt, ...) IM_PRINTFARGS(1);                     // shortcut for PushTextWrapPos(0.0f); Text(fmt, ...); PopTextWrapPos();. Note that this won't work on an auto-resizing window if there's no other widgets to extend the window width, yoy may need to set a size using SetNextWindowSize().
    IMGUI_API void          TextWrappedV(const char* fmt, va_list args);
    IMGUI_API void          TextUnformatted(const char* text, const char* text_end = NULL);         // doesn't require null terminated string if 'text_end' is specified. no copy done to any bounded stack buffer, recommended for long chunks of text
    IMGUI_API void          LabelText(const char* label, const char* fmt, ...) IM_PRINTFARGS(2);    // display text+label aligned the same way as value+label widgets
    IMGUI_API void          LabelTextV(const char* label, const char* fmt, va_list args);
    IMGUI_API void          Bullet();                                                               // draw a small circle and keep the cursor on the same line. advance cursor x position by GetTreeNodeToLabelSpacing(), same distance that TreeNode() uses
    IMGUI_API void          BulletText(const char* fmt, ...) IM_PRINTFARGS(1);                      // shortcut for Bullet()+Text()
    IMGUI_API void          BulletTextV(const char* fmt, va_list args);
    IMGUI_API bool          Button(const char* label, const ImVec2& size = ImVec2(0,0));            // button
    IMGUI_API bool          SmallButton(const char* label);                                         // button with FramePadding=(0,0)
    IMGUI_API bool          InvisibleButton(const char* str_id, const ImVec2& size);
    IMGUI_API void          Image(ImTextureID user_texture_id, const ImVec2& size, const ImVec2& uv0 = ImVec2(0,0), const ImVec2& uv1 = ImVec2(1,1), const ImVec4& tint_col = ImVec4(1,1,1,1), const ImVec4& border_col = ImVec4(0,0,0,0));
    IMGUI_API bool          ImageButton(ImTextureID user_texture_id, const ImVec2& size, const ImVec2& uv0 = ImVec2(0,0),  const ImVec2& uv1 = ImVec2(1,1), int frame_padding = -1, const ImVec4& bg_col = ImVec4(0,0,0,0), const ImVec4& tint_col = ImVec4(1,1,1,1));    // <0 frame_padding uses default frame padding settings. 0 for no padding
    IMGUI_API bool          Checkbox(const char* label, bool* v);
    IMGUI_API bool          CheckboxFlags(const char* label, unsigned int* flags, unsigned int flags_value);
    IMGUI_API bool          RadioButton(const char* label, bool active);
    IMGUI_API bool          RadioButton(const char* label, int* v, int v_button);
    IMGUI_API bool          Combo(const char* label, int* current_item, const char* const* items, int items_count, int height_in_items = -1);
    IMGUI_API bool          Combo(const char* label, int* current_item, const char* items_separated_by_zeros, int height_in_items = -1);      // separate items with \0, end item-list with \0\0
    IMGUI_API bool          Combo(const char* label, int* current_item, bool (*items_getter)(void* data, int idx, const char** out_text), void* data, int items_count, int height_in_items = -1);
    IMGUI_API bool          ColorButton(const ImVec4& col, bool small_height = false, bool outline_border = true);
    IMGUI_API bool          ColorEdit3(const char* label, float col[3]);                            // Hint: 'float col[3]' function argument is same as 'float* col'. You can pass address of first element out of a contiguous set, e.g. &myvector.x
    IMGUI_API bool          ColorEdit4(const char* label, float col[4], bool show_alpha = true);    // "
    IMGUI_API void          ColorEditMode(ImGuiColorEditMode mode);                                 // FIXME-OBSOLETE: This is inconsistent with most of the API and will be obsoleted/replaced.
    IMGUI_API void          PlotLines(const char* label, const float* values, int values_count, int values_offset = 0, const char* overlay_text = NULL, float scale_min = FLT_MAX, float scale_max = FLT_MAX, ImVec2 graph_size = ImVec2(0,0), int stride = sizeof(float));
    IMGUI_API void          PlotLines(const char* label, float (*values_getter)(void* data, int idx), void* data, int values_count, int values_offset = 0, const char* overlay_text = NULL, float scale_min = FLT_MAX, float scale_max = FLT_MAX, ImVec2 graph_size = ImVec2(0,0));
    IMGUI_API void          PlotHistogram(const char* label, const float* values, int values_count, int values_offset = 0, const char* overlay_text = NULL, float scale_min = FLT_MAX, float scale_max = FLT_MAX, ImVec2 graph_size = ImVec2(0,0), int stride = sizeof(float));
    IMGUI_API void          PlotHistogram(const char* label, float (*values_getter)(void* data, int idx), void* data, int values_count, int values_offset = 0, const char* overlay_text = NULL, float scale_min = FLT_MAX, float scale_max = FLT_MAX, ImVec2 graph_size = ImVec2(0,0));
    IMGUI_API void          ProgressBar(float fraction, const ImVec2& size_arg = ImVec2(-1,0), const char* overlay = NULL);

    // Widgets: Drags (tip: ctrl+click on a drag box to input with keyboard. manually input values aren't clamped, can go off-bounds)
    // For all the Float2/Float3/Float4/Int2/Int3/Int4 versions of every functions, remember than a 'float v[3]' function argument is the same as 'float* v'. You can pass address of your first element out of a contiguous set, e.g. &myvector.x
    // Speed are per-pixel of mouse movement (v_speed=0.2f: mouse needs to move by 5 pixels to increase value by 1). For gamepad/keyboard navigation, minimum speed is Max(v_speed, minimum_step_at_given_precision).
    IMGUI_API bool          DragFloat(const char* label, float* v, float v_speed = 1.0f, float v_min = 0.0f, float v_max = 0.0f, const char* display_format = "%.3f", float power = 1.0f);     // If v_min >= v_max we have no bound
    IMGUI_API bool          DragFloat2(const char* label, float v[2], float v_speed = 1.0f, float v_min = 0.0f, float v_max = 0.0f, const char* display_format = "%.3f", float power = 1.0f);
    IMGUI_API bool          DragFloat3(const char* label, float v[3], float v_speed = 1.0f, float v_min = 0.0f, float v_max = 0.0f, const char* display_format = "%.3f", float power = 1.0f);
    IMGUI_API bool          DragFloat4(const char* label, float v[4], float v_speed = 1.0f, float v_min = 0.0f, float v_max = 0.0f, const char* display_format = "%.3f", float power = 1.0f);
    IMGUI_API bool          DragFloatRange2(const char* label, float* v_current_min, float* v_current_max, float v_speed = 1.0f, float v_min = 0.0f, float v_max = 0.0f, const char* display_format = "%.3f", const char* display_format_max = NULL, float power = 1.0f);
    IMGUI_API bool          DragInt(const char* label, int* v, float v_speed = 1.0f, int v_min = 0, int v_max = 0, const char* display_format = "%.0f");                                       // If v_min >= v_max we have no bound
    IMGUI_API bool          DragInt2(const char* label, int v[2], float v_speed = 1.0f, int v_min = 0, int v_max = 0, const char* display_format = "%.0f");
    IMGUI_API bool          DragInt3(const char* label, int v[3], float v_speed = 1.0f, int v_min = 0, int v_max = 0, const char* display_format = "%.0f");
    IMGUI_API bool          DragInt4(const char* label, int v[4], float v_speed = 1.0f, int v_min = 0, int v_max = 0, const char* display_format = "%.0f");
    IMGUI_API bool          DragIntRange2(const char* label, int* v_current_min, int* v_current_max, float v_speed = 1.0f, int v_min = 0, int v_max = 0, const char* display_format = "%.0f", const char* display_format_max = NULL);

    // Widgets: Input with Keyboard
    IMGUI_API bool          InputText(const char* label, char* buf, size_t buf_size, ImGuiInputTextFlags flags = 0, ImGuiTextEditCallback callback = NULL, void* user_data = NULL);
    IMGUI_API bool          InputTextMultiline(const char* label, char* buf, size_t buf_size, const ImVec2& size = ImVec2(0,0), ImGuiInputTextFlags flags = 0, ImGuiTextEditCallback callback = NULL, void* user_data = NULL);
    IMGUI_API bool          InputFloat(const char* label, float* v, float step = 0.0f, float step_fast = 0.0f, int decimal_precision = -1, ImGuiInputTextFlags extra_flags = 0);
    IMGUI_API bool          InputFloat2(const char* label, float v[2], int decimal_precision = -1, ImGuiInputTextFlags extra_flags = 0);
    IMGUI_API bool          InputFloat3(const char* label, float v[3], int decimal_precision = -1, ImGuiInputTextFlags extra_flags = 0);
    IMGUI_API bool          InputFloat4(const char* label, float v[4], int decimal_precision = -1, ImGuiInputTextFlags extra_flags = 0);
    IMGUI_API bool          InputInt(const char* label, int* v, int step = 1, int step_fast = 100, ImGuiInputTextFlags extra_flags = 0);
    IMGUI_API bool          InputInt2(const char* label, int v[2], ImGuiInputTextFlags extra_flags = 0);
    IMGUI_API bool          InputInt3(const char* label, int v[3], ImGuiInputTextFlags extra_flags = 0);
    IMGUI_API bool          InputInt4(const char* label, int v[4], ImGuiInputTextFlags extra_flags = 0);

    // Widgets: Sliders (tip: ctrl+click on a slider to input with keyboard. manually input values aren't clamped, can go off-bounds)
    IMGUI_API bool          SliderFloat(const char* label, float* v, float v_min, float v_max, const char* display_format = "%.3f", float power = 1.0f);     // adjust display_format to decorate the value with a prefix or a suffix. Use power!=1.0 for logarithmic sliders
    IMGUI_API bool          SliderFloat2(const char* label, float v[2], float v_min, float v_max, const char* display_format = "%.3f", float power = 1.0f);
    IMGUI_API bool          SliderFloat3(const char* label, float v[3], float v_min, float v_max, const char* display_format = "%.3f", float power = 1.0f);
    IMGUI_API bool          SliderFloat4(const char* label, float v[4], float v_min, float v_max, const char* display_format = "%.3f", float power = 1.0f);
    IMGUI_API bool          SliderAngle(const char* label, float* v_rad, float v_degrees_min = -360.0f, float v_degrees_max = +360.0f);
    IMGUI_API bool          SliderInt(const char* label, int* v, int v_min, int v_max, const char* display_format = "%.0f");
    IMGUI_API bool          SliderInt2(const char* label, int v[2], int v_min, int v_max, const char* display_format = "%.0f");
    IMGUI_API bool          SliderInt3(const char* label, int v[3], int v_min, int v_max, const char* display_format = "%.0f");
    IMGUI_API bool          SliderInt4(const char* label, int v[4], int v_min, int v_max, const char* display_format = "%.0f");
    IMGUI_API bool          VSliderFloat(const char* label, const ImVec2& size, float* v, float v_min, float v_max, const char* display_format = "%.3f", float power = 1.0f);
    IMGUI_API bool          VSliderInt(const char* label, const ImVec2& size, int* v, int v_min, int v_max, const char* display_format = "%.0f");

    // Widgets: Trees
    IMGUI_API bool          TreeNode(const char* label);                                            // if returning 'true' the node is open and the tree id is pushed into the id stack. user is responsible for calling TreePop().
    IMGUI_API bool          TreeNode(const char* str_id, const char* fmt, ...) IM_PRINTFARGS(2);    // read the FAQ about why and how to use ID. to align arbitrary text at the same level as a TreeNode() you can use Bullet().
    IMGUI_API bool          TreeNode(const void* ptr_id, const char* fmt, ...) IM_PRINTFARGS(2);    // "
    IMGUI_API bool          TreeNodeV(const char* str_id, const char* fmt, va_list args);           // "
    IMGUI_API bool          TreeNodeV(const void* ptr_id, const char* fmt, va_list args);           // "
    IMGUI_API bool          TreeNodeEx(const char* label, ImGuiTreeNodeFlags flags = 0);
    IMGUI_API bool          TreeNodeEx(const char* str_id, ImGuiTreeNodeFlags flags, const char* fmt, ...) IM_PRINTFARGS(3);
    IMGUI_API bool          TreeNodeEx(const void* ptr_id, ImGuiTreeNodeFlags flags, const char* fmt, ...) IM_PRINTFARGS(3);
    IMGUI_API bool          TreeNodeExV(const char* str_id, ImGuiTreeNodeFlags flags, const char* fmt, va_list args);
    IMGUI_API bool          TreeNodeExV(const void* ptr_id, ImGuiTreeNodeFlags flags, const char* fmt, va_list args);
    IMGUI_API void          TreePush(const char* str_id = NULL);                                    // ~ Indent()+PushId(). Already called by TreeNode() when returning true, but you can call Push/Pop yourself for layout purpose
    IMGUI_API void          TreePush(const void* ptr_id = NULL);                                    // "
    IMGUI_API void          TreePop();                                                              // ~ Unindent()+PopId()
    IMGUI_API void          TreeAdvanceToLabelPos();                                                // advance cursor x position by GetTreeNodeToLabelSpacing()
    IMGUI_API float         GetTreeNodeToLabelSpacing();                                            // horizontal distance preceding label when using TreeNode*() or Bullet() == (g.FontSize + style.FramePadding.x*2) for a regular unframed TreeNode
    IMGUI_API void          SetNextTreeNodeOpen(bool is_open, ImGuiSetCond cond = 0);               // set next TreeNode/CollapsingHeader open state.
    IMGUI_API bool          CollapsingHeader(const char* label, ImGuiTreeNodeFlags flags = 0);      // if returning 'true' the header is open. doesn't indent nor push on ID stack. user doesn't have to call TreePop().
    IMGUI_API bool          CollapsingHeader(const char* label, bool* p_open, ImGuiTreeNodeFlags flags = 0); // when 'p_open' isn't NULL, display an additional small close button on upper right of the header

    // Widgets: Selectable / Lists
    IMGUI_API bool          Selectable(const char* label, bool selected = false, ImGuiSelectableFlags flags = 0, const ImVec2& size = ImVec2(0,0));  // size.x==0.0: use remaining width, size.x>0.0: specify width. size.y==0.0: use label height, size.y>0.0: specify height
    IMGUI_API bool          Selectable(const char* label, bool* p_selected, ImGuiSelectableFlags flags = 0, const ImVec2& size = ImVec2(0,0));
    IMGUI_API bool          ListBox(const char* label, int* current_item, const char* const* items, int items_count, int height_in_items = -1);
    IMGUI_API bool          ListBox(const char* label, int* current_item, bool (*items_getter)(void* data, int idx, const char** out_text), void* data, int items_count, int height_in_items = -1);
    IMGUI_API bool          ListBoxHeader(const char* label, const ImVec2& size = ImVec2(0,0)); // use if you want to reimplement ListBox() will custom data or interactions. make sure to call ListBoxFooter() afterwards.
    IMGUI_API bool          ListBoxHeader(const char* label, int items_count, int height_in_items = -1); // "
    IMGUI_API void          ListBoxFooter();                                                    // terminate the scrolling region

    // Widgets: Value() Helpers. Output single value in "name: value" format (tip: freely declare more in your code to handle your types. you can add functions to the ImGui namespace)
    IMGUI_API void          Value(const char* prefix, bool b);
    IMGUI_API void          Value(const char* prefix, int v);
    IMGUI_API void          Value(const char* prefix, unsigned int v);
    IMGUI_API void          Value(const char* prefix, float v, const char* float_format = NULL);
    IMGUI_API void          ValueColor(const char* prefix, const ImVec4& v);
    IMGUI_API void          ValueColor(const char* prefix, ImU32 v);

    // Tooltips
    IMGUI_API void          SetTooltip(const char* fmt, ...) IM_PRINTFARGS(1);                  // set tooltip under mouse-cursor, typically use with ImGui::IsHovered(). last call wins
    IMGUI_API void          SetTooltipV(const char* fmt, va_list args);
    IMGUI_API void          BeginTooltip();                                                     // use to create full-featured tooltip windows that aren't just text
    IMGUI_API void          EndTooltip();

    // Menus
    IMGUI_API bool          BeginMainMenuBar();                                                 // create and append to a full screen menu-bar. only call EndMainMenuBar() if this returns true!
    IMGUI_API void          EndMainMenuBar();
    IMGUI_API bool          BeginMenuBar();                                                     // append to menu-bar of current window (requires ImGuiWindowFlags_MenuBar flag set). only call EndMenuBar() if this returns true!
    IMGUI_API void          EndMenuBar();
    IMGUI_API bool          BeginMenu(const char* label, bool enabled = true);                  // create a sub-menu entry. only call EndMenu() if this returns true!
    IMGUI_API void          EndMenu();
    IMGUI_API bool          MenuItem(const char* label, const char* shortcut = NULL, bool selected = false, bool enabled = true);  // return true when activated. shortcuts are displayed for convenience but not processed by ImGui at the moment
    IMGUI_API bool          MenuItem(const char* label, const char* shortcut, bool* p_selected, bool enabled = true);              // return true when activated + toggle (*p_selected) if p_selected != NULL

    // Popups
    IMGUI_API void          OpenPopup(const char* str_id);                                      // mark popup as open. popups are closed when user click outside, or activate a pressable item, or CloseCurrentPopup() is called within a BeginPopup()/EndPopup() block. popup identifiers are relative to the current ID-stack (so OpenPopup and BeginPopup needs to be at the same level).
    IMGUI_API bool          BeginPopup(const char* str_id);                                     // return true if the popup is open, and you can start outputting to it. only call EndPopup() if BeginPopup() returned true!
    IMGUI_API bool          BeginPopupModal(const char* name, bool* p_open = NULL, ImGuiWindowFlags extra_flags = 0);               // modal dialog (can't close them by clicking outside)
    IMGUI_API bool          BeginPopupContextItem(const char* str_id, int mouse_button = 1);                                        // helper to open and begin popup when clicked on last item. read comments in .cpp!
    IMGUI_API bool          BeginPopupContextWindow(bool also_over_items = true, const char* str_id = NULL, int mouse_button = 1);  // helper to open and begin popup when clicked on current window.
    IMGUI_API bool          BeginPopupContextVoid(const char* str_id = NULL, int mouse_button = 1);                                 // helper to open and begin popup when clicked in void (no window).
    IMGUI_API void          EndPopup();
    IMGUI_API void          CloseCurrentPopup();                                                // close the popup we have begin-ed into. clicking on a MenuItem or Selectable automatically close the current popup.

    // Logging: all text output from interface is redirected to tty/file/clipboard. By default, tree nodes are automatically opened during logging.
    IMGUI_API void          LogToTTY(int max_depth = -1);                                       // start logging to tty
    IMGUI_API void          LogToFile(int max_depth = -1, const char* filename = NULL);         // start logging to file
    IMGUI_API void          LogToClipboard(int max_depth = -1);                                 // start logging to OS clipboard
    IMGUI_API void          LogFinish();                                                        // stop logging (close file, etc.)
    IMGUI_API void          LogButtons();                                                       // helper to display buttons for logging to tty/file/clipboard
    IMGUI_API void          LogText(const char* fmt, ...) IM_PRINTFARGS(1);                     // pass text data straight to log (without being displayed)

    // Clipping
    IMGUI_API void          PushClipRect(const ImVec2& clip_rect_min, const ImVec2& clip_rect_max, bool intersect_with_current_clip_rect);
    IMGUI_API void          PopClipRect();

    // Utilities
    IMGUI_API bool          IsItemHovered();                                                    // is the last item hovered by mouse (and usable)? or we are currently using Nav and the item is focused.
    IMGUI_API bool          IsItemHoveredRect();                                                // is the last item hovered by mouse? even if another item is active or window is blocked by popup while we are hovering this
    IMGUI_API bool          IsItemActive();                                                     // is the last item active? (e.g. button being held, text field being edited- items that don't interact will always return false)
    IMGUI_API bool          IsItemFocused();                                                    // is the last item focused for keyboard/gamepad navigation?
    IMGUI_API bool          IsItemClicked(int mouse_button = 0);                                // is the last item clicked? (e.g. button/node just clicked on)
    IMGUI_API bool          IsItemVisible();                                                    // is the last item visible? (aka not out of sight due to clipping/scrolling.)
    IMGUI_API bool          IsAnyItemHovered();
    IMGUI_API bool          IsAnyItemActive();
    IMGUI_API bool          IsAnyItemFocused();
    IMGUI_API ImVec2        GetItemRectMin();                                                   // get bounding rect of last item in screen space
    IMGUI_API ImVec2        GetItemRectMax();                                                   // "
    IMGUI_API ImVec2        GetItemRectSize();                                                  // "
    IMGUI_API void          SetItemAllowOverlap();                                              // allow last item to be overlapped by a subsequent item. sometimes useful with invisible buttons, selectables, etc. to catch unused area.
    IMGUI_API void          SetItemDefaultFocus();                                              // make last item the default focused item of a window
    IMGUI_API bool          IsWindowFocused();                                                  // is current window focused
    IMGUI_API bool          IsWindowHovered();                                                  // is current window hovered and hoverable (not blocked by a popup) (differentiate child windows from each others)
    IMGUI_API bool          IsWindowHoveredRect();                                              // is current window hovered, disregarding of any consideration of being blocked by a popup. (unlike IsWindowHovered() this will return true even if the window is blocked because of a popup)
    IMGUI_API bool          IsRootWindowFocused();                                              // is current root window focused (root = top-most parent of a child, otherwise self)
    IMGUI_API bool          IsRootWindowOrAnyChildFocused();                                    // is current root window or any of its child (including current window) focused
    IMGUI_API bool          IsRootWindowOrAnyChildHovered();                                    // is current root window or any of its child (including current window) hovered and hoverable (not blocked by a popup)
    IMGUI_API bool          IsAnyWindowFocused();
    IMGUI_API bool          IsAnyWindowHovered();                                               // is mouse hovering any visible window
    IMGUI_API bool          IsAnyWindowHoveredAtPos(const ImVec2& pos);                         // is given position hovering any active imgui window
    IMGUI_API bool          IsRectVisible(const ImVec2& size);                                  // test if rectangle (of given size, starting from cursor position) is visible / not clipped.
    IMGUI_API bool          IsRectVisible(const ImVec2& rect_min, const ImVec2& rect_max);      // test if rectangle (in screen space) is visible / not clipped. to perform coarse clipping on user's side.
    IMGUI_API float         GetTime();
    IMGUI_API int           GetFrameCount();
    IMGUI_API const char*   GetStyleColName(ImGuiCol idx);
    IMGUI_API ImVec2        CalcItemRectClosestPoint(const ImVec2& pos, bool on_edge = false, float outward = +0.0f);   // utility to find the closest point the last item bounding rectangle edge. useful to visually link items
    IMGUI_API ImVec2        CalcTextSize(const char* text, const char* text_end = NULL, bool hide_text_after_double_hash = false, float wrap_width = -1.0f);
    IMGUI_API void          CalcListClipping(int items_count, float items_height, int* out_items_display_start, int* out_items_display_end);    // calculate coarse clipping for large list of evenly sized items. Prefer using the ImGuiListClipper higher-level helper if you can.

    IMGUI_API bool          BeginChildFrame(ImGuiID id, const ImVec2& size, ImGuiWindowFlags extra_flags = 0);	// helper to create a child window / scrolling region that looks like a normal widget frame
    IMGUI_API void          EndChildFrame();

    IMGUI_API ImVec4        ColorConvertU32ToFloat4(ImU32 in);
    IMGUI_API ImU32         ColorConvertFloat4ToU32(const ImVec4& in);
    IMGUI_API void          ColorConvertRGBtoHSV(float r, float g, float b, float& out_h, float& out_s, float& out_v);
    IMGUI_API void          ColorConvertHSVtoRGB(float h, float s, float v, float& out_r, float& out_g, float& out_b);

    // Inputs
    IMGUI_API int           GetKeyIndex(ImGuiKey key);                                          // map ImGuiKey_* values into user's key index. == io.KeyMap[key]
    IMGUI_API bool          IsKeyDown(int key_index);                                           // key_index into the keys_down[] array, imgui doesn't know the semantic of each entry, uses your own indices!
    IMGUI_API bool          IsKeyPressed(int key_index, bool repeat = true);                    // uses user's key indices as stored in the keys_down[] array. if repeat=true. uses io.KeyRepeatDelay / KeyRepeatRate
    IMGUI_API bool          IsKeyReleased(int key_index);                                       // "
    IMGUI_API int           GetKeyPressedAmount(int key_index, float repeat_delay, float rate); // uses provided repeat rate/delay. return a count, most often 0 or 1 but might be >1 if RepeatRate is small enough that DeltaTime > RepeatRate
    IMGUI_API bool          IsMouseDown(int button);                                            // is mouse button held
    IMGUI_API bool          IsMouseClicked(int button, bool repeat = false);                    // did mouse button clicked (went from !Down to Down)
    IMGUI_API bool          IsMouseDoubleClicked(int button);                                   // did mouse button double-clicked. a double-click returns false in IsMouseClicked(). uses io.MouseDoubleClickTime.
    IMGUI_API bool          IsMouseReleased(int button);                                        // did mouse button released (went from Down to !Down)
    IMGUI_API bool          IsMouseDragging(int button = 0, float lock_threshold = -1.0f);      // is mouse dragging. if lock_threshold < -1.0f uses io.MouseDraggingThreshold
    IMGUI_API bool          IsMouseHoveringRect(const ImVec2& r_min, const ImVec2& r_max, bool clip = true);  // is mouse hovering given bounding rect (in screen space). clipped by current clipping settings. disregarding of consideration of focus/window ordering/blocked by a popup.
    IMGUI_API ImVec2        GetMousePos();                                                      // shortcut to ImGui::GetIO().MousePos provided by user, to be consistent with other calls
    IMGUI_API ImVec2        GetMousePosOnOpeningCurrentPopup();                                 // retrieve backup of mouse positioning at the time of opening popup we have BeginPopup() into
    IMGUI_API ImVec2        GetMouseDragDelta(int button = 0, float lock_threshold = -1.0f);    // dragging amount since clicking. if lock_threshold < -1.0f uses io.MouseDraggingThreshold
    IMGUI_API void          ResetMouseDragDelta(int button = 0);                                //
    IMGUI_API ImGuiMouseCursor GetMouseCursor();                                                // get desired cursor type, reset in ImGui::NewFrame(), this updated during the frame. valid before Render(). If you use software rendering by setting io.MouseDrawCursor ImGui will render those for you
    IMGUI_API void          SetMouseCursor(ImGuiMouseCursor type);                              // set desired cursor type
    IMGUI_API void          CaptureKeyboardFromApp(bool capture = true);                        // manually override io.WantCaptureKeyboard flag next frame (said flag is entirely left for your application handle). e.g. force capture keyboard when your widget is being hovered.
    IMGUI_API void          CaptureMouseFromApp(bool capture = true);                           // manually override io.WantCaptureMouse flag next frame (said flag is entirely left for your application handle).

    // Helpers functions to access functions pointers in ImGui::GetIO()
    IMGUI_API void*         MemAlloc(size_t sz);
    IMGUI_API void          MemFree(void* ptr);
    IMGUI_API const char*   GetClipboardText();
    IMGUI_API void          SetClipboardText(const char* text);

    // Internal context access - if you want to use multiple context, share context between modules (e.g. DLL). There is a default context created and active by default.
    // All contexts share a same ImFontAtlas by default. If you want different font atlas, you can new() them and overwrite the GetIO().Fonts variable of an ImGui context.
    IMGUI_API const char*   GetVersion();
    IMGUI_API ImGuiContext* CreateContext(void* (*malloc_fn)(size_t) = NULL, void (*free_fn)(void*) = NULL);
    IMGUI_API void          DestroyContext(ImGuiContext* ctx);
    IMGUI_API ImGuiContext* GetCurrentContext();
    IMGUI_API void          SetCurrentContext(ImGuiContext* ctx);

    // Obsolete (will be removed)
#ifndef IMGUI_DISABLE_OBSOLETE_FUNCTIONS
    static inline bool      IsPosHoveringAnyWindow(const ImVec2& pos) { return IsAnyWindowHoveredAtPos(pos); } // OBSOLETE 1.50+
    static inline bool      IsMouseHoveringAnyWindow() { return IsAnyWindowHovered(); }        // OBSOLETE 1.50+
    static inline bool      IsMouseHoveringWindow() { return IsWindowHoveredRect(); }          // OBSOLETE 1.50+
    static inline bool      CollapsingHeader(const char* label, const char* str_id, bool framed = true, bool default_open = false) { (void)str_id; (void)framed; ImGuiTreeNodeFlags default_open_flags = 1<<5; return CollapsingHeader(label, (default_open ? default_open_flags : 0)); } // OBSOLETE 1.49+
    static inline ImFont*   GetWindowFont() { return GetFont(); }                              // OBSOLETE 1.48+
    static inline float     GetWindowFontSize() { return GetFontSize(); }                      // OBSOLETE 1.48+
    static inline void      SetScrollPosHere() { SetScrollHere(); }                            // OBSOLETE 1.42+
    static inline bool      GetWindowCollapsed() { return ImGui::IsWindowCollapsed(); }        // OBSOLETE 1.39+
    static inline bool      IsRectClipped(const ImVec2& size) { return !IsRectVisible(size); } // OBSOLETE 1.39+
#endif

} // namespace ImGui

// Flags for ImGui::Begin()
enum ImGuiWindowFlags_
{
    // Default: 0
    ImGuiWindowFlags_NoTitleBar             = 1 << 0,   // Disable title-bar
    ImGuiWindowFlags_NoResize               = 1 << 1,   // Disable user resizing with the lower-right grip
    ImGuiWindowFlags_NoMove                 = 1 << 2,   // Disable user moving the window
    ImGuiWindowFlags_NoScrollbar            = 1 << 3,   // Disable scrollbars (window can still scroll with mouse or programatically)
    ImGuiWindowFlags_NoScrollWithMouse      = 1 << 4,   // Disable user vertically scrolling with mouse wheel
    ImGuiWindowFlags_NoCollapse             = 1 << 5,   // Disable user collapsing window by double-clicking on it
    ImGuiWindowFlags_AlwaysAutoResize       = 1 << 6,   // Resize every window to its content every frame
    ImGuiWindowFlags_ShowBorders            = 1 << 7,   // Show borders around windows and items
    ImGuiWindowFlags_NoSavedSettings        = 1 << 8,   // Never load/save settings in .ini file
    ImGuiWindowFlags_NoInputs               = 1 << 9,   // Disable catching mouse or keyboard inputs
    ImGuiWindowFlags_MenuBar                = 1 << 10,  // Has a menu-bar
    ImGuiWindowFlags_HorizontalScrollbar    = 1 << 11,  // Allow horizontal scrollbar to appear (off by default). You may use SetNextWindowContentSize(ImVec2(width,0.0f)); prior to calling Begin() to specify width. Read code in imgui_demo in the "Horizontal Scrolling" section.
    ImGuiWindowFlags_NoFocusOnAppearing     = 1 << 12,  // Disable taking focus when transitioning from hidden to visible state
    ImGuiWindowFlags_NoBringToFrontOnFocus  = 1 << 13,  // Disable bringing window to front when taking focus (e.g. clicking on it or programatically giving it focus)
    ImGuiWindowFlags_AlwaysVerticalScrollbar= 1 << 14,  // Always show vertical scrollbar (even if ContentSize.y < Size.y)
    ImGuiWindowFlags_AlwaysHorizontalScrollbar=1<< 15,  // Always show horizontal scrollbar (even if ContentSize.x < Size.x)
    ImGuiWindowFlags_AlwaysUseWindowPadding = 1 << 16,  // Ensure child windows without border uses style.WindowPadding (ignored by default for non-bordered child windows, because more convenient)
    ImGuiWindowFlags_NoNavFocus             = 1 << 17,  // No focusing of this window with gamepad/keyboard navigation
    ImGuiWindowFlags_NoNavInputs            = 1 << 18,  // No gamepad/keyboard navigation within the window
    //ImGuiWindowFlags_NavFlattened         = 1 << 19,  // Allow gamepad/keyboard navigation to cross over parent border to this child (only use on child that have no scrolling!)
    // [Internal]
    ImGuiWindowFlags_ChildWindow            = 1 << 22,  // Don't use! For internal use by BeginChild()
    ImGuiWindowFlags_ComboBox               = 1 << 23,  // Don't use! For internal use by ComboBox()
    ImGuiWindowFlags_Tooltip                = 1 << 24,  // Don't use! For internal use by BeginTooltip()
    ImGuiWindowFlags_Popup                  = 1 << 25,  // Don't use! For internal use by BeginPopup()
    ImGuiWindowFlags_Modal                  = 1 << 26,  // Don't use! For internal use by BeginPopupModal()
    ImGuiWindowFlags_ChildMenu              = 1 << 27   // Don't use! For internal use by BeginMenu()
};

// Flags for ImGui::InputText()
enum ImGuiInputTextFlags_
{
    // Default: 0
    ImGuiInputTextFlags_CharsDecimal        = 1 << 0,   // Allow 0123456789.+-*/
    ImGuiInputTextFlags_CharsHexadecimal    = 1 << 1,   // Allow 0123456789ABCDEFabcdef
    ImGuiInputTextFlags_CharsUppercase      = 1 << 2,   // Turn a..z into A..Z
    ImGuiInputTextFlags_CharsNoBlank        = 1 << 3,   // Filter out spaces, tabs
    ImGuiInputTextFlags_AutoSelectAll       = 1 << 4,   // Select entire text when first taking mouse focus
    ImGuiInputTextFlags_EnterReturnsTrue    = 1 << 5,   // Return 'true' when Enter is pressed (as opposed to when the value was modified)
    ImGuiInputTextFlags_CallbackCompletion  = 1 << 6,   // Call user function on pressing TAB (for completion handling)
    ImGuiInputTextFlags_CallbackHistory     = 1 << 7,   // Call user function on pressing Up/Down arrows (for history handling)
    ImGuiInputTextFlags_CallbackAlways      = 1 << 8,   // Call user function every time. User code may query cursor position, modify text buffer.
    ImGuiInputTextFlags_CallbackCharFilter  = 1 << 9,   // Call user function to filter character. Modify data->EventChar to replace/filter input, or return 1 to discard character.
    ImGuiInputTextFlags_AllowTabInput       = 1 << 10,  // Pressing TAB input a '\t' character into the text field
    ImGuiInputTextFlags_CtrlEnterForNewLine = 1 << 11,  // In multi-line mode, allow exiting edition by pressing Enter. Ctrl+Enter to add new line (by default adds new lines with Enter).
    ImGuiInputTextFlags_NoHorizontalScroll  = 1 << 12,  // Disable following the cursor horizontally
    ImGuiInputTextFlags_AlwaysInsertMode    = 1 << 13,  // Insert mode
    ImGuiInputTextFlags_ReadOnly            = 1 << 14,  // Read-only mode
    ImGuiInputTextFlags_Password            = 1 << 15,  // Password mode, display all characters as '*'
    // [Internal]
    ImGuiInputTextFlags_Multiline           = 1 << 20   // For internal use by InputTextMultiline()
};

// Flags for ImGui::TreeNodeEx(), ImGui::CollapsingHeader*()
enum ImGuiTreeNodeFlags_
{
    ImGuiTreeNodeFlags_Selected             = 1 << 0,   // Draw as selected
    ImGuiTreeNodeFlags_Framed               = 1 << 1,   // Full colored frame (e.g. for CollapsingHeader)
    ImGuiTreeNodeFlags_AllowOverlapMode     = 1 << 2,   // Hit testing to allow subsequent widgets to overlap this one
    ImGuiTreeNodeFlags_NoTreePushOnOpen     = 1 << 3,   // Don't do a TreePush() when open (e.g. for CollapsingHeader) = no extra indent nor pushing on ID stack
    ImGuiTreeNodeFlags_NoAutoOpenOnLog      = 1 << 4,   // Don't automatically and temporarily open node when Logging is active (by default logging will automatically open tree nodes)
    ImGuiTreeNodeFlags_DefaultOpen          = 1 << 5,   // Default node to be open
    ImGuiTreeNodeFlags_OpenOnDoubleClick    = 1 << 6,   // Need double-click to open node
    ImGuiTreeNodeFlags_OpenOnArrow          = 1 << 7,   // Only open when clicking on the arrow part. If ImGuiTreeNodeFlags_OpenOnDoubleClick is also set, single-click arrow or double-click all box to open.
    ImGuiTreeNodeFlags_Leaf                 = 1 << 8,   // No collapsing, no arrow (use as a convenience for leaf nodes). 
    ImGuiTreeNodeFlags_Bullet               = 1 << 9,   // Display a bullet instead of arrow
    //ImGuITreeNodeFlags_SpanAllAvailWidth  = 1 << 10,  // FIXME: TODO: Extend hit box horizontally even if not framed
    //ImGuiTreeNodeFlags_NoScrollOnOpen     = 1 << 11,  // FIXME: TODO: Disable automatic scroll on TreePop() if node got just open and contents is not visible
    ImGuiTreeNodeFlags_CollapsingHeader     = ImGuiTreeNodeFlags_Framed | ImGuiTreeNodeFlags_NoAutoOpenOnLog
};

// Flags for ImGui::Selectable()
enum ImGuiSelectableFlags_
{
    // Default: 0
    ImGuiSelectableFlags_DontClosePopups    = 1 << 0,   // Clicking this don't close parent popup window
    ImGuiSelectableFlags_SpanAllColumns     = 1 << 1,   // Selectable frame can span all columns (text will still fit in current column)
    ImGuiSelectableFlags_AllowDoubleClick   = 1 << 2    // Generate press events on double clicks too
};

// User fill ImGuiIO.KeyMap[] array with indices into the ImGuiIO.KeysDown[512] array
enum ImGuiKey_
{
    ImGuiKey_Tab,       // for tabbing through fields
    ImGuiKey_UpArrow,   // for text edit
    ImGuiKey_DownArrow, // for text edit
    ImGuiKey_LeftArrow, // for text edit
    ImGuiKey_RightArrow,// for text edit
    ImGuiKey_PageUp,
    ImGuiKey_PageDown,
    ImGuiKey_Home,      // for text edit
    ImGuiKey_End,       // for text edit
    ImGuiKey_Delete,    // for text edit
    ImGuiKey_Backspace, // for text edit
    ImGuiKey_Enter,     // for text edit
    ImGuiKey_Escape,    // for text edit
    ImGuiKey_A,         // for text edit CTRL+A: select all
    ImGuiKey_C,         // for text edit CTRL+C: copy
    ImGuiKey_V,         // for text edit CTRL+V: paste
    ImGuiKey_X,         // for text edit CTRL+X: cut
    ImGuiKey_Y,         // for text edit CTRL+Y: redo
    ImGuiKey_Z,         // for text edit CTRL+Z: undo
    ImGuiKey_COUNT
};

// [BETA] Gamepad/Keyboard directional navigation
// Fill ImGuiIO.NavInputs[] float array every frame to feed gamepad/keyboard navigation inputs.
// 0.0f= not held. 1.0f= fully held. Pass intermediate 0.0f..1.0f values for analog triggers/sticks.
// ImGui uses a simple >0.0f for activation testing, and won't attempt to test for a dead-zone.
// Your code passing analog gamepad values is likely to want to transform your raw inputs, using a dead-zone and maybe a power curve.
enum ImGuiNavInput_
{
    ImGuiNavInput_PadActivate,      // press button, tweak value                    // e.g. Circle button
    ImGuiNavInput_PadCancel,        // close menu/popup/child, lose selection       // e.g. Cross button
    ImGuiNavInput_PadInput,         // text input                                   // e.g. Triangle button
    ImGuiNavInput_PadMenu,          // access menu, focus, move, resize             // e.g. Square button
    ImGuiNavInput_PadUp,            // move up, resize window (with PadMenu held)   // e.g. D-pad up/down/left/right, analog
    ImGuiNavInput_PadDown,          // move down
    ImGuiNavInput_PadLeft,          // move left
    ImGuiNavInput_PadRight,         // move right
    ImGuiNavInput_PadScrollUp,      // scroll up, move window (with PadMenu held)   // e.g. right stick up/down/left/right, analog
    ImGuiNavInput_PadScrollDown,    // "
    ImGuiNavInput_PadScrollLeft,    //
    ImGuiNavInput_PadScrollRight,   //
    ImGuiNavInput_PadFocusPrev,     // next window (with PadMenu held)              // e.g. L-trigger
    ImGuiNavInput_PadFocusNext,     // prev window (with PadMenu held)              // e.g. R-trigger
    ImGuiNavInput_PadTweakSlow,     // slower tweaks                                // e.g. L-trigger, analog
    ImGuiNavInput_PadTweakFast,     // faster tweaks                                // e.g. R-trigger, analog
    ImGuiNavInput_COUNT,
};

// Enumeration for PushStyleColor() / PopStyleColor()
enum ImGuiCol_
{
    ImGuiCol_Text,
    ImGuiCol_TextDisabled,
    ImGuiCol_WindowBg,              // Background of normal windows
    ImGuiCol_ChildWindowBg,         // Background of child windows
    ImGuiCol_PopupBg,               // Background of popups, menus, tooltips windows
    ImGuiCol_Border,
    ImGuiCol_BorderShadow,
    ImGuiCol_FrameBg,               // Background of checkbox, radio button, plot, slider, text input
    ImGuiCol_FrameBgHovered,
    ImGuiCol_FrameBgActive,
    ImGuiCol_TitleBg,
    ImGuiCol_TitleBgCollapsed,
    ImGuiCol_TitleBgActive,
    ImGuiCol_MenuBarBg,
    ImGuiCol_ScrollbarBg,
    ImGuiCol_ScrollbarGrab,
    ImGuiCol_ScrollbarGrabHovered,
    ImGuiCol_ScrollbarGrabActive,
    ImGuiCol_ComboBg,
    ImGuiCol_CheckMark,
    ImGuiCol_SliderGrab,
    ImGuiCol_SliderGrabActive,
    ImGuiCol_Button,
    ImGuiCol_ButtonHovered,
    ImGuiCol_ButtonActive,
    ImGuiCol_Header,
    ImGuiCol_HeaderHovered,
    ImGuiCol_HeaderActive,
    ImGuiCol_Column,
    ImGuiCol_ColumnHovered,
    ImGuiCol_ColumnActive,
    ImGuiCol_ResizeGrip,
    ImGuiCol_ResizeGripHovered,
    ImGuiCol_ResizeGripActive,
    ImGuiCol_CloseButton,
    ImGuiCol_CloseButtonHovered,
    ImGuiCol_CloseButtonActive,
    ImGuiCol_PlotLines,
    ImGuiCol_PlotLinesHovered,
    ImGuiCol_PlotHistogram,
    ImGuiCol_PlotHistogramHovered,
    ImGuiCol_TextSelectedBg,
    ImGuiCol_ModalWindowDarkening,  // darken entire screen when a modal window is active
    ImGuiCol_NavHighlight,          // gamepad/keyboard: current highlighted item 
    ImGuiCol_NavWindowingHighlight, // gamepad/keyboard: when holding NavMenu to focus/move/resize windows
    ImGuiCol_COUNT
};

// Enumeration for PushStyleVar() / PopStyleVar()
// NB: the enum only refers to fields of ImGuiStyle() which makes sense to be pushed/poped in UI code. Feel free to add others.
enum ImGuiStyleVar_
{
    ImGuiStyleVar_Alpha,               // float
    ImGuiStyleVar_WindowPadding,       // ImVec2
    ImGuiStyleVar_WindowRounding,      // float
    ImGuiStyleVar_WindowMinSize,       // ImVec2
    ImGuiStyleVar_ChildWindowRounding, // float
    ImGuiStyleVar_FramePadding,        // ImVec2
    ImGuiStyleVar_FrameRounding,       // float
    ImGuiStyleVar_ItemSpacing,         // ImVec2
    ImGuiStyleVar_ItemInnerSpacing,    // ImVec2
    ImGuiStyleVar_IndentSpacing,       // float
    ImGuiStyleVar_GrabMinSize,         // float
    ImGuiStyleVar_ButtonTextAlign,     // flags ImGuiAlign_*
    ImGuiStyleVar_Count_
};

// Enumeration for ColorEditMode()
// FIXME-OBSOLETE: Will be replaced by future color/picker api
enum ImGuiColorEditMode_
{
    ImGuiColorEditMode_UserSelect = -2,
    ImGuiColorEditMode_UserSelectShowButton = -1,
    ImGuiColorEditMode_RGB = 0,
    ImGuiColorEditMode_HSV = 1,
    ImGuiColorEditMode_HEX = 2
};

// Enumeration for GetMouseCursor()
enum ImGuiMouseCursor_
{
    ImGuiMouseCursor_None = -1,
    ImGuiMouseCursor_Arrow = 0,
    ImGuiMouseCursor_TextInput,         // When hovering over InputText, etc.
    ImGuiMouseCursor_Move,              // Unused
    ImGuiMouseCursor_ResizeNS,          // Unused
    ImGuiMouseCursor_ResizeEW,          // When hovering over a column
    ImGuiMouseCursor_ResizeNESW,        // Unused
    ImGuiMouseCursor_ResizeNWSE,        // When hovering over the bottom-right corner of a window
    ImGuiMouseCursor_Count_
};

// Condition flags for ImGui::SetWindow***(), SetNextWindow***(), SetNextTreeNode***() functions
// All those functions treat 0 as a shortcut to ImGuiSetCond_Always
enum ImGuiSetCond_
{
    ImGuiSetCond_Always        = 1 << 0, // Set the variable
    ImGuiSetCond_Once          = 1 << 1, // Set the variable once per runtime session (only the first call with succeed)
    ImGuiSetCond_FirstUseEver  = 1 << 2, // Set the variable if the window has no saved data (if doesn't exist in the .ini file)
    ImGuiSetCond_Appearing     = 1 << 3  // Set the variable if the window is appearing after being hidden/inactive (or the first time)
};

struct ImGuiStyle
{
    float       Alpha;                      // Global alpha applies to everything in ImGui
    ImVec2      WindowPadding;              // Padding within a window
    ImVec2      WindowMinSize;              // Minimum window size
    float       WindowRounding;             // Radius of window corners rounding. Set to 0.0f to have rectangular windows
    ImVec2      WindowTitleAlign;           // Alignment for title bar text. Defaults to (0.0f,0.5f) for left-aligned,vertically centered.
    float       ChildWindowRounding;        // Radius of child window corners rounding. Set to 0.0f to have rectangular windows
    ImVec2      FramePadding;               // Padding within a framed rectangle (used by most widgets)
    float       FrameRounding;              // Radius of frame corners rounding. Set to 0.0f to have rectangular frame (used by most widgets).
    ImVec2      ItemSpacing;                // Horizontal and vertical spacing between widgets/lines
    ImVec2      ItemInnerSpacing;           // Horizontal and vertical spacing between within elements of a composed widget (e.g. a slider and its label)
    ImVec2      TouchExtraPadding;          // Expand reactive bounding box for touch-based system where touch position is not accurate enough. Unfortunately we don't sort widgets so priority on overlap will always be given to the first widget. So don't grow this too much!
    float       IndentSpacing;              // Horizontal indentation when e.g. entering a tree node. Generally == (FontSize + FramePadding.x*2).
    float       ColumnsMinSpacing;          // Minimum horizontal spacing between two columns
    float       ScrollbarSize;              // Width of the vertical scrollbar, Height of the horizontal scrollbar
    float       ScrollbarRounding;          // Radius of grab corners for scrollbar
    float       GrabMinSize;                // Minimum width/height of a grab box for slider/scrollbar.
    float       GrabRounding;               // Radius of grabs corners rounding. Set to 0.0f to have rectangular slider grabs.
    ImVec2      ButtonTextAlign;            // Alignment of button text when button is larger than text. Defaults to (0.5f,0.5f) for horizontally+vertically centered.
    ImVec2      DisplayWindowPadding;       // Window positions are clamped to be visible within the display area by at least this amount. Only covers regular windows.
    ImVec2      DisplaySafeAreaPadding;     // If you cannot see the edge of your screen (e.g. on a TV) increase the safe area padding. Covers popups/tooltips as well regular windows.
    bool        AntiAliasedLines;           // Enable anti-aliasing on lines/borders. Disable if you are really tight on CPU/GPU.
    bool        AntiAliasedShapes;          // Enable anti-aliasing on filled shapes (rounded rectangles, circles, etc.)
    float       CurveTessellationTol;       // Tessellation tolerance. Decrease for highly tessellated curves (higher quality, more polygons), increase to reduce quality.
    ImVec4      Colors[ImGuiCol_COUNT];

    IMGUI_API ImGuiStyle();
};

// This is where your app communicate with ImGui. Access via ImGui::GetIO().
// Read 'Programmer guide' section in .cpp file for general usage.
struct ImGuiIO
{
    //------------------------------------------------------------------
    // Settings (fill once)                 // Default value:
    //------------------------------------------------------------------

    ImVec2        DisplaySize;              // <unset>              // Display size, in pixels. For clamping windows positions.
    float         DeltaTime;                // = 1.0f/60.0f         // Time elapsed since last frame, in seconds.
    float         IniSavingRate;            // = 5.0f               // Maximum time between saving positions/sizes to .ini file, in seconds.
    const char*   IniFilename;              // = "imgui.ini"        // Path to .ini file. NULL to disable .ini saving.
    const char*   LogFilename;              // = "imgui_log.txt"    // Path to .log file (default parameter to ImGui::LogToFile when no file is specified).
    float         MouseDoubleClickTime;     // = 0.30f              // Time for a double-click, in seconds.
    float         MouseDoubleClickMaxDist;  // = 6.0f               // Distance threshold to stay in to validate a double-click, in pixels.
    float         MouseDragThreshold;       // = 6.0f               // Distance threshold before considering we are dragging
    int           KeyMap[ImGuiKey_COUNT];   // <unset>              // Map of indices into the KeysDown[512] entries array
    float         KeyRepeatDelay;           // = 0.250f             // When holding a key/button, time before it starts repeating, in seconds (for buttons in Repeat mode, etc.).
    float         KeyRepeatRate;            // = 0.050f             // When holding a key/button, rate at which it repeats, in seconds.
    bool          NavMovesMouse;            // = false              // Directional navigation can move the mouse cursor. Updates MousePos and set WantMoveMouse=true. If enabled you MUST honor those requests in your binding, otherwise ImGui will react as if mouse is jumping around.
    void*         UserData;                 // = NULL               // Store your own data for retrieval by callbacks.

    ImFontAtlas*  Fonts;                    // <auto>               // Load and assemble one or more fonts into a single tightly packed texture. Output to Fonts array.
    float         FontGlobalScale;          // = 1.0f               // Global scale all fonts
    bool          FontAllowUserScaling;     // = false              // Allow user scaling text of individual window with CTRL+Wheel.
    ImFont*       FontDefault;              // = NULL               // Font to use on NewFrame(). Use NULL to uses Fonts->Fonts[0].
    ImVec2        DisplayFramebufferScale;  // = (1.0f,1.0f)        // For retina display or other situations where window coordinates are different from framebuffer coordinates. User storage only, presently not used by ImGui.
    ImVec2        DisplayVisibleMin;        // <unset> (0.0f,0.0f)  // If you use DisplaySize as a virtual space larger than your screen, set DisplayVisibleMin/Max to the visible area.
    ImVec2        DisplayVisibleMax;        // <unset> (0.0f,0.0f)  // If the values are the same, we defaults to Min=(0.0f) and Max=DisplaySize

    // Advanced/subtle behaviors
    bool          OSXBehaviors;             // = defined(__APPLE__) // OS X style: Text editing cursor movement using Alt instead of Ctrl, Shortcuts using Cmd/Super instead of Ctrl, Line/Text Start and End using Cmd+Arrows instead of Home/End, Double click selects by word instead of selecting whole text, Multi-selection in lists uses Cmd/Super instead of Ctrl

    //------------------------------------------------------------------
    // User Functions
    //------------------------------------------------------------------

    // Rendering function, will be called in Render().
    // Alternatively you can keep this to NULL and call GetDrawData() after Render() to get the same pointer.
    // See example applications if you are unsure of how to implement this.
    void        (*RenderDrawListsFn)(ImDrawData* data);

    // Optional: access OS clipboard
    // (default to use native Win32 clipboard on Windows, otherwise uses a private clipboard. Override to access OS clipboard on other architectures)
    const char* (*GetClipboardTextFn)(void* user_data);
    void        (*SetClipboardTextFn)(void* user_data, const char* text);
    void*       ClipboardUserData;

    // Optional: override memory allocations. MemFreeFn() may be called with a NULL pointer.
    // (default to posix malloc/free)
    void*       (*MemAllocFn)(size_t sz);
    void        (*MemFreeFn)(void* ptr);

    // Optional: notify OS Input Method Editor of the screen position of your cursor for text input position (e.g. when using Japanese/Chinese IME in Windows)
    // (default to use native imm32 api on Windows)
    void        (*ImeSetInputScreenPosFn)(int x, int y);
    void*       ImeWindowHandle;            // (Windows) Set this to your HWND to get automatic IME cursor positioning.

    //------------------------------------------------------------------
    // Input - Fill before calling NewFrame()
    //------------------------------------------------------------------

    ImVec2      MousePos;                   // Mouse position, in pixels (set to -1,-1 if no mouse / on another screen, etc.)
    bool        MouseDown[5];               // Mouse buttons: left, right, middle + extras. ImGui itself mostly only uses left button (BeginPopupContext** are using right button). Others buttons allows us to track if the mouse is being used by your application + available to user as a convenience via IsMouse** API.
    float       MouseWheel;                 // Mouse wheel: 1 unit scrolls about 5 lines text.
    bool        MouseDrawCursor;            // Request ImGui to draw a mouse cursor for you (if you are on a platform without a mouse cursor).
    bool        KeyCtrl;                    // Keyboard modifier pressed: Control
    bool        KeyShift;                   // Keyboard modifier pressed: Shift
    bool        KeyAlt;                     // Keyboard modifier pressed: Alt
    bool        KeySuper;                   // Keyboard modifier pressed: Cmd/Super/Windows
    bool        KeysDown[512];              // Keyboard keys that are pressed (in whatever storage order you naturally have access to keyboard data)
    ImWchar     InputCharacters[16+1];      // List of characters input (translated by user from keypress+keyboard state). Fill using AddInputCharacter() helper.
    float       NavInputs[ImGuiNavInput_COUNT];

    // Functions
    IMGUI_API void AddInputCharacter(ImWchar c);                        // Add new character into InputCharacters[]
    IMGUI_API void AddInputCharactersUTF8(const char* utf8_chars);      // Add new characters into InputCharacters[] from an UTF-8 string
    inline void    ClearInputCharacters() { InputCharacters[0] = 0; }   // Clear the text input buffer manually

    //------------------------------------------------------------------
    // Output - Retrieve after calling NewFrame()
    //------------------------------------------------------------------

<<<<<<< HEAD
    bool        WantCaptureMouse;           // Mouse is hovering a window or widget is active (= ImGui will use your mouse input)
    bool        WantCaptureKeyboard;        // Widget is active (= ImGui will use your keyboard input)
    bool        WantTextInput;              // Text input widget is active, which will read input characters from the InputCharacters array.
    bool        WantMoveMouse;              // MousePos has been altered, used only if 'NavMovesMouse=true', back-end can reposition mouse on next frame.
    bool        NavUsable;                  // Directional navigation is currently allowed (ImGuiKey_NavXXX events).
    bool        NavActive;                  // Directional navigation is active/visible and currently allowed (ImGuiKey_NavXXX events).
    float       Framerate;                  // Framerate estimation, in frame per second. Rolling average estimation based on IO.DeltaTime over 120 frames
=======
    bool        WantCaptureMouse;           // Mouse is hovering a window or widget is active (= ImGui will use your mouse input). Use to hide mouse from the rest of your application
    bool        WantCaptureKeyboard;        // Widget is active (= ImGui will use your keyboard input). Use to hide keyboard from the rest of your application
    bool        WantTextInput;              // Some text input widget is active, which will read input characters from the InputCharacters array. Use to activate on screen keyboard if your system needs one
    float       Framerate;                  // Application framerate estimation, in frame per second. Solely for convenience. Rolling average estimation based on IO.DeltaTime over 120 frames
>>>>>>> db593220
    int         MetricsAllocs;              // Number of active memory allocations
    int         MetricsRenderVertices;      // Vertices output during last call to Render()
    int         MetricsRenderIndices;       // Indices output during last call to Render() = number of triangles * 3
    int         MetricsActiveWindows;       // Number of visible root windows (exclude child windows)
    ImVec2      MouseDelta;                 // Mouse delta. Note that this is zero if either current or previous position are negative, so a disappearing/reappearing mouse won't have a huge delta for one frame.

    //------------------------------------------------------------------
    // [Private] ImGui will maintain those fields. Forward compatibility not guaranteed!
    //------------------------------------------------------------------

    ImVec2      MousePosPrev;               // Previous mouse position temporary storage (nb: not for public use, set to MousePos in NewFrame())
    bool        MouseClicked[5];            // Mouse button went from !Down to Down
    ImVec2      MouseClickedPos[5];         // Position at time of clicking
    float       MouseClickedTime[5];        // Time of last click (used to figure out double-click)
    bool        MouseDoubleClicked[5];      // Has mouse button been double-clicked?
    bool        MouseReleased[5];           // Mouse button went from Down to !Down
    bool        MouseDownOwned[5];          // Track if button was clicked inside a window. We don't request mouse capture from the application if click started outside ImGui bounds.
    float       MouseDownDuration[5];       // Duration the mouse button has been down (0.0f == just clicked)
    float       MouseDownDurationPrev[5];   // Previous time the mouse button has been down
    float       MouseDragMaxDistanceSqr[5]; // Squared maximum distance of how much mouse has traveled from the click point
    float       KeysDownDuration[512];      // Duration the keyboard key has been down (0.0f == just pressed)
    float       KeysDownDurationPrev[512];  // Previous duration the key has been down
    float       NavInputsDownDuration[ImGuiNavInput_COUNT];
    float       NavInputsPrev[ImGuiNavInput_COUNT];

    IMGUI_API   ImGuiIO();
};

//-----------------------------------------------------------------------------
// Helpers
//-----------------------------------------------------------------------------

// Lightweight std::vector<> like class to avoid dragging dependencies (also: windows implementation of STL with debug enabled is absurdly slow, so let's bypass it so our code runs fast in debug).
// Our implementation does NOT call c++ constructors because we don't use them in ImGui. Don't use this class as a straight std::vector replacement in your code!
template<typename T>
class ImVector
{
public:
    int                         Size;
    int                         Capacity;
    T*                          Data;

    typedef T                   value_type;
    typedef value_type*         iterator;
    typedef const value_type*   const_iterator;

    ImVector()                  { Size = Capacity = 0; Data = NULL; }
    ~ImVector()                 { if (Data) ImGui::MemFree(Data); }

    inline bool                 empty() const                   { return Size == 0; }
    inline int                  size() const                    { return Size; }
    inline int                  capacity() const                { return Capacity; }

    inline value_type&          operator[](int i)               { IM_ASSERT(i < Size); return Data[i]; }
    inline const value_type&    operator[](int i) const         { IM_ASSERT(i < Size); return Data[i]; }

    inline void                 clear()                         { if (Data) { Size = Capacity = 0; ImGui::MemFree(Data); Data = NULL; } }
    inline iterator             begin()                         { return Data; }
    inline const_iterator       begin() const                   { return Data; }
    inline iterator             end()                           { return Data + Size; }
    inline const_iterator       end() const                     { return Data + Size; }
    inline value_type&          front()                         { IM_ASSERT(Size > 0); return Data[0]; }
    inline const value_type&    front() const                   { IM_ASSERT(Size > 0); return Data[0]; }
    inline value_type&          back()                          { IM_ASSERT(Size > 0); return Data[Size-1]; }
    inline const value_type&    back() const                    { IM_ASSERT(Size > 0); return Data[Size-1]; }
    inline void                 swap(ImVector<T>& rhs)          { int rhs_size = rhs.Size; rhs.Size = Size; Size = rhs_size; int rhs_cap = rhs.Capacity; rhs.Capacity = Capacity; Capacity = rhs_cap; value_type* rhs_data = rhs.Data; rhs.Data = Data; Data = rhs_data; }

    inline int                  _grow_capacity(int new_size)    { int new_capacity = Capacity ? (Capacity + Capacity/2) : 8; return new_capacity > new_size ? new_capacity : new_size; }

    inline void                 resize(int new_size)            { if (new_size > Capacity) reserve(_grow_capacity(new_size)); Size = new_size; }
    inline void                 reserve(int new_capacity)
    {
        if (new_capacity <= Capacity) return;
        T* new_data = (value_type*)ImGui::MemAlloc((size_t)new_capacity * sizeof(value_type));
        if (Data)
            memcpy(new_data, Data, (size_t)Size * sizeof(value_type));
        ImGui::MemFree(Data);
        Data = new_data;
        Capacity = new_capacity;
    }

    inline void                 push_back(const value_type& v)  { if (Size == Capacity) reserve(_grow_capacity(Size+1)); Data[Size++] = v; }
    inline void                 pop_back()                      { IM_ASSERT(Size > 0); Size--; }

    inline iterator             erase(const_iterator it)        { IM_ASSERT(it >= Data && it < Data+Size); const ptrdiff_t off = it - Data; memmove(Data + off, Data + off + 1, ((size_t)Size - (size_t)off - 1) * sizeof(value_type)); Size--; return Data + off; }
    inline iterator             insert(const_iterator it, const value_type& v)  { IM_ASSERT(it >= Data && it <= Data+Size); const ptrdiff_t off = it - Data; if (Size == Capacity) reserve(Capacity ? Capacity * 2 : 4); if (off < (int)Size) memmove(Data + off + 1, Data + off, ((size_t)Size - (size_t)off) * sizeof(value_type)); Data[off] = v; Size++; return Data + off; }
};

// Helper: execute a block of code at maximum once a frame
// Convenient if you want to quickly create an UI within deep-nested code that runs multiple times every frame.
// Usage:
//   IMGUI_ONCE_UPON_A_FRAME
//   {
//      // code block will be executed one per frame
//   }
// Attention! the macro expands into 2 statement so make sure you don't use it within e.g. an if() statement without curly braces.
#define IMGUI_ONCE_UPON_A_FRAME    static ImGuiOnceUponAFrame imgui_oaf##__LINE__; if (imgui_oaf##__LINE__)
struct ImGuiOnceUponAFrame
{
    ImGuiOnceUponAFrame() { RefFrame = -1; }
    mutable int RefFrame;
    operator bool() const { int current_frame = ImGui::GetFrameCount(); if (RefFrame == current_frame) return false; RefFrame = current_frame; return true; }
};

// Helper: Parse and apply text filters. In format "aaaaa[,bbbb][,ccccc]"
struct ImGuiTextFilter
{
    struct TextRange
    {
        const char* b;
        const char* e;

        TextRange() { b = e = NULL; }
        TextRange(const char* _b, const char* _e) { b = _b; e = _e; }
        const char* begin() const { return b; }
        const char* end() const { return e; }
        bool empty() const { return b == e; }
        char front() const { return *b; }
        static bool is_blank(char c) { return c == ' ' || c == '\t'; }
        void trim_blanks() { while (b < e && is_blank(*b)) b++; while (e > b && is_blank(*(e-1))) e--; }
        IMGUI_API void split(char separator, ImVector<TextRange>& out);
    };

    char                InputBuf[256];
    ImVector<TextRange> Filters;
    int                 CountGrep;

    ImGuiTextFilter(const char* default_filter = "");
    ~ImGuiTextFilter() {}
    void                Clear() { InputBuf[0] = 0; Build(); }
    bool                Draw(const char* label = "Filter (inc,-exc)", float width = 0.0f);    // Helper calling InputText+Build
    bool                PassFilter(const char* text, const char* text_end = NULL) const;
    bool                IsActive() const { return !Filters.empty(); }
    IMGUI_API void      Build();
};

// Helper: Text buffer for logging/accumulating text
struct ImGuiTextBuffer
{
    ImVector<char>      Buf;

    ImGuiTextBuffer()   { Buf.push_back(0); }
    inline char         operator[](int i) { return Buf.Data[i]; }
    const char*         begin() const { return &Buf.front(); }
    const char*         end() const { return &Buf.back(); }      // Buf is zero-terminated, so end() will point on the zero-terminator
    int                 size() const { return Buf.Size - 1; }
    bool                empty() { return Buf.Size <= 1; }
    void                clear() { Buf.clear(); Buf.push_back(0); }
    const char*         c_str() const { return Buf.Data; }
    IMGUI_API void      append(const char* fmt, ...) IM_PRINTFARGS(2);
    IMGUI_API void      appendv(const char* fmt, va_list args);
};

// Helper: Simple Key->value storage
// Typically you don't have to worry about this since a storage is held within each Window.
// We use it to e.g. store collapse state for a tree (Int 0/1), store color edit options.
// You can use it as custom user storage for temporary values.
// Declare your own storage if:
// - You want to manipulate the open/close state of a particular sub-tree in your interface (tree node uses Int 0/1 to store their state).
// - You want to store custom debug data easily without adding or editing structures in your code.
// Types are NOT stored, so it is up to you to make sure your Key don't collide with different types.
struct ImGuiStorage
{
    struct Pair
    {
        ImGuiID key;
        union { int val_i; float val_f; void* val_p; };
        Pair(ImGuiID _key, int _val_i) { key = _key; val_i = _val_i; }
        Pair(ImGuiID _key, float _val_f) { key = _key; val_f = _val_f; }
        Pair(ImGuiID _key, void* _val_p) { key = _key; val_p = _val_p; }
    };
    ImVector<Pair>      Data;

    // - Get***() functions find pair, never add/allocate. Pairs are sorted so a query is O(log N)
    // - Set***() functions find pair, insertion on demand if missing.
    // - Sorted insertion is costly, paid once. A typical frame shouldn't need to insert any new pair.
    IMGUI_API void      Clear();
    IMGUI_API int       GetInt(ImGuiID key, int default_val = 0) const;
    IMGUI_API void      SetInt(ImGuiID key, int val);
    IMGUI_API bool      GetBool(ImGuiID key, bool default_val = false) const;
    IMGUI_API void      SetBool(ImGuiID key, bool val);
    IMGUI_API float     GetFloat(ImGuiID key, float default_val = 0.0f) const;
    IMGUI_API void      SetFloat(ImGuiID key, float val);
    IMGUI_API void*     GetVoidPtr(ImGuiID key) const; // default_val is NULL
    IMGUI_API void      SetVoidPtr(ImGuiID key, void* val);

    // - Get***Ref() functions finds pair, insert on demand if missing, return pointer. Useful if you intend to do Get+Set.
    // - References are only valid until a new value is added to the storage. Calling a Set***() function or a Get***Ref() function invalidates the pointer.
    // - A typical use case where this is convenient for quick hacking (e.g. add storage during a live Edit&Continue session if you can't modify existing struct)
    //      float* pvar = ImGui::GetFloatRef(key); ImGui::SliderFloat("var", pvar, 0, 100.0f); some_var += *pvar;
    IMGUI_API int*      GetIntRef(ImGuiID key, int default_val = 0);
    IMGUI_API bool*     GetBoolRef(ImGuiID key, bool default_val = false);
    IMGUI_API float*    GetFloatRef(ImGuiID key, float default_val = 0.0f);
    IMGUI_API void**    GetVoidPtrRef(ImGuiID key, void* default_val = NULL);

    // Use on your own storage if you know only integer are being stored (open/close all tree nodes)
    IMGUI_API void      SetAllInt(int val);
};

// Shared state of InputText(), passed to callback when a ImGuiInputTextFlags_Callback* flag is used and the corresponding callback is triggered.
struct ImGuiTextEditCallbackData
{
    ImGuiInputTextFlags EventFlag;      // One of ImGuiInputTextFlags_Callback* // Read-only
    ImGuiInputTextFlags Flags;          // What user passed to InputText()      // Read-only
    void*               UserData;       // What user passed to InputText()      // Read-only
    bool                ReadOnly;       // Read-only mode                       // Read-only

    // CharFilter event:
    ImWchar             EventChar;      // Character input                      // Read-write (replace character or set to zero)

    // Completion,History,Always events:
    // If you modify the buffer contents make sure you update 'BufTextLen' and set 'BufDirty' to true.
    ImGuiKey            EventKey;       // Key pressed (Up/Down/TAB)            // Read-only
    char*               Buf;            // Current text buffer                  // Read-write (pointed data only, can't replace the actual pointer)
    int                 BufTextLen;     // Current text length in bytes         // Read-write
    int                 BufSize;        // Maximum text length in bytes         // Read-only
    bool                BufDirty;       // Set if you modify Buf/BufTextLen!!   // Write
    int                 CursorPos;      //                                      // Read-write
    int                 SelectionStart; //                                      // Read-write (== to SelectionEnd when no selection)
    int                 SelectionEnd;   //                                      // Read-write

    // NB: Helper functions for text manipulation. Calling those function loses selection.
    void    DeleteChars(int pos, int bytes_count);
    void    InsertChars(int pos, const char* text, const char* text_end = NULL);
    bool    HasSelection() const { return SelectionStart != SelectionEnd; }
};

// Resizing callback data to apply custom constraint. As enabled by SetNextWindowSizeConstraints(). Callback is called during the next Begin().
// NB: For basic min/max size constraint on each axis you don't need to use the callback! The SetNextWindowSizeConstraints() parameters are enough.
struct ImGuiSizeConstraintCallbackData
{
    void*   UserData;       // Read-only.   What user passed to SetNextWindowSizeConstraints()
    ImVec2  Pos;            // Read-only.	Window position, for reference.
    ImVec2  CurrentSize;    // Read-only.	Current window size.
    ImVec2  DesiredSize;    // Read-write.  Desired size, based on user's mouse position. Write to this field to restrain resizing.
};

// Helpers macros to generate 32-bits encoded colors
#ifdef IMGUI_USE_BGRA_PACKED_COLOR
#define IM_COL32_R_SHIFT    16
#define IM_COL32_G_SHIFT    8
#define IM_COL32_B_SHIFT    0
#define IM_COL32_A_SHIFT    24
#define IM_COL32_A_MASK     0xFF000000
#else
#define IM_COL32_R_SHIFT    0
#define IM_COL32_G_SHIFT    8
#define IM_COL32_B_SHIFT    16
#define IM_COL32_A_SHIFT    24
#define IM_COL32_A_MASK     0xFF000000
#endif
#define IM_COL32(R,G,B,A)    (((ImU32)(A)<<IM_COL32_A_SHIFT) | ((ImU32)(B)<<IM_COL32_B_SHIFT) | ((ImU32)(G)<<IM_COL32_G_SHIFT) | ((ImU32)(R)<<IM_COL32_R_SHIFT))
#define IM_COL32_WHITE       IM_COL32(255,255,255,255)  // Opaque white
#define IM_COL32_BLACK       IM_COL32(0,0,0,255)        // Opaque black
#define IM_COL32_BLACK_TRANS IM_COL32(0,0,0,0)          // Transparent black

// ImColor() helper to implicity converts colors to either ImU32 (packed 4x1 byte) or ImVec4 (4x1 float)
// Prefer using IM_COL32() macros if you want a guaranteed compile-time ImU32 for usage with ImDrawList API.
// **Avoid storing ImColor! Store either u32 of ImVec4. This is not a full-featured color class.
// **None of the ImGui API are using ImColor directly but you can use it as a convenience to pass colors in either ImU32 or ImVec4 formats.
struct ImColor
{
    ImVec4              Value;

    ImColor()                                                       { Value.x = Value.y = Value.z = Value.w = 0.0f; }
    ImColor(int r, int g, int b, int a = 255)                       { float sc = 1.0f/255.0f; Value.x = (float)r * sc; Value.y = (float)g * sc; Value.z = (float)b * sc; Value.w = (float)a * sc; }
    ImColor(ImU32 rgba)                                             { float sc = 1.0f/255.0f; Value.x = (float)((rgba>>IM_COL32_R_SHIFT)&0xFF) * sc; Value.y = (float)((rgba>>IM_COL32_G_SHIFT)&0xFF) * sc; Value.z = (float)((rgba>>IM_COL32_B_SHIFT)&0xFF) * sc; Value.w = (float)((rgba>>IM_COL32_A_SHIFT)&0xFF) * sc; }
    ImColor(float r, float g, float b, float a = 1.0f)              { Value.x = r; Value.y = g; Value.z = b; Value.w = a; }
    ImColor(const ImVec4& col)                                      { Value = col; }
    inline operator ImU32() const                                   { return ImGui::ColorConvertFloat4ToU32(Value); }
    inline operator ImVec4() const                                  { return Value; }

    inline void    SetHSV(float h, float s, float v, float a = 1.0f){ ImGui::ColorConvertHSVtoRGB(h, s, v, Value.x, Value.y, Value.z); Value.w = a; }

    static ImColor HSV(float h, float s, float v, float a = 1.0f)   { float r,g,b; ImGui::ColorConvertHSVtoRGB(h, s, v, r, g, b); return ImColor(r,g,b,a); }
};

// Helper: Manually clip large list of items.
// If you are submitting lots of evenly spaced items and you have a random access to the list, you can perform coarse clipping based on visibility to save yourself from processing those items at all.
// The clipper calculates the range of visible items and advance the cursor to compensate for the non-visible items we have skipped. 
// ImGui already clip items based on their bounds but it needs to measure text size to do so. Coarse clipping before submission makes this cost and your own data fetching/submission cost null.
// Usage:
//     ImGuiListClipper clipper(1000);  // we have 1000 elements, evenly spaced.
//     while (clipper.Step())
//         for (int i = clipper.DisplayStart; i < clipper.DisplayEnd; i++)
//             ImGui::Text("line number %d", i);
// - Step 0: the clipper let you process the first element, regardless of it being visible or not, so we can measure the element height (step skipped if we passed a known height as second arg to constructor).
// - Step 1: the clipper infer height from first element, calculate the actual range of elements to display, and position the cursor before the first element.
// - (Step 2: dummy step only required if an explicit items_height was passed to constructor or Begin() and user call Step(). Does nothing and switch to Step 3.)
// - Step 3: the clipper validate that we have reached the expected Y position (corresponding to element DisplayEnd), advance the cursor to the end of the list and then returns 'false' to end the loop.
struct ImGuiListClipper
{
    float   StartPosY;
    float   ItemsHeight;
    int     ItemsCount, StepNo, DisplayStart, DisplayEnd;

    // items_count:  Use -1 to ignore (you can call Begin later). Use INT_MAX if you don't know how many items you have (in which case the cursor won't be advanced in the final step).
    // items_height: Use -1.0f to be calculated automatically on first step. Otherwise pass in the distance between your items, typically GetTextLineHeightWithSpacing() or GetItemsLineHeightWithSpacing().
    // If you don't specify an items_height, you NEED to call Step(). If you specify items_height you may call the old Begin()/End() api directly, but prefer calling Step().
    ImGuiListClipper(int items_count = -1, float items_height = -1.0f)  { Begin(items_count, items_height); } // NB: Begin() initialize every fields (as we allow user to call Begin/End multiple times on a same instance if they want).
    ~ImGuiListClipper()                                                 { IM_ASSERT(ItemsCount == -1); }      // Assert if user forgot to call End() or Step() until false.

    IMGUI_API bool Step();                                              // Call until it returns false. The DisplayStart/DisplayEnd fields will be set and you can process/draw those items.
    IMGUI_API void Begin(int items_count, float items_height = -1.0f);  // Automatically called by constructor if you passed 'items_count' or by Step() in Step 1.
    IMGUI_API void End();                                               // Automatically called on the last call of Step() that returns false.
};

//-----------------------------------------------------------------------------
// Draw List
// Hold a series of drawing commands. The user provides a renderer for ImDrawData which essentially contains an array of ImDrawList.
//-----------------------------------------------------------------------------

// Draw callbacks for advanced uses.
// NB- You most likely do NOT need to use draw callbacks just to create your own widget or customized UI rendering (you can poke into the draw list for that)
// Draw callback may be useful for example, A) Change your GPU render state, B) render a complex 3D scene inside a UI element (without an intermediate texture/render target), etc.
// The expected behavior from your rendering function is 'if (cmd.UserCallback != NULL) cmd.UserCallback(parent_list, cmd); else RenderTriangles()'
typedef void (*ImDrawCallback)(const ImDrawList* parent_list, const ImDrawCmd* cmd);

// Typically, 1 command = 1 gpu draw call (unless command is a callback)
struct ImDrawCmd
{
    unsigned int    ElemCount;              // Number of indices (multiple of 3) to be rendered as triangles. Vertices are stored in the callee ImDrawList's vtx_buffer[] array, indices in idx_buffer[].
    ImVec4          ClipRect;               // Clipping rectangle (x1, y1, x2, y2)
    ImTextureID     TextureId;              // User-provided texture ID. Set by user in ImfontAtlas::SetTexID() for fonts or passed to Image*() functions. Ignore if never using images or multiple fonts atlas.
    ImDrawCallback  UserCallback;           // If != NULL, call the function instead of rendering the vertices. clip_rect and texture_id will be set normally.
    void*           UserCallbackData;       // The draw callback code can access this.

    ImDrawCmd() { ElemCount = 0; ClipRect.x = ClipRect.y = -8192.0f; ClipRect.z = ClipRect.w = +8192.0f; TextureId = NULL; UserCallback = NULL; UserCallbackData = NULL; }
};

// Vertex index (override with '#define ImDrawIdx unsigned int' inside in imconfig.h)
#ifndef ImDrawIdx
typedef unsigned short ImDrawIdx;
#endif

// Vertex layout
#ifndef IMGUI_OVERRIDE_DRAWVERT_STRUCT_LAYOUT
struct ImDrawVert
{
    ImVec2  pos;
    ImVec2  uv;
    ImU32   col;
};
#else
// You can override the vertex format layout by defining IMGUI_OVERRIDE_DRAWVERT_STRUCT_LAYOUT in imconfig.h
// The code expect ImVec2 pos (8 bytes), ImVec2 uv (8 bytes), ImU32 col (4 bytes), but you can re-order them or add other fields as needed to simplify integration in your engine.
// The type has to be described within the macro (you can either declare the struct or use a typedef)
IMGUI_OVERRIDE_DRAWVERT_STRUCT_LAYOUT;
#endif

// Draw channels are used by the Columns API to "split" the render list into different channels while building, so items of each column can be batched together.
// You can also use them to simulate drawing layers and submit primitives in a different order than how they will be rendered.
struct ImDrawChannel
{
    ImVector<ImDrawCmd>     CmdBuffer;
    ImVector<ImDrawIdx>     IdxBuffer;
};

// Draw command list
// This is the low-level list of polygons that ImGui functions are filling. At the end of the frame, all command lists are passed to your ImGuiIO::RenderDrawListFn function for rendering.
// At the moment, each ImGui window contains its own ImDrawList but they could potentially be merged in the future.
// If you want to add custom rendering within a window, you can use ImGui::GetWindowDrawList() to access the current draw list and add your own primitives.
// You can interleave normal ImGui:: calls and adding primitives to the current draw list.
// All positions are in screen coordinates (0,0=top-left, 1 pixel per unit). Primitives are always added to the list and not culled (culling is done at render time and at a higher-level by ImGui:: functions).
struct ImDrawList
{
    // This is what you have to render
    ImVector<ImDrawCmd>     CmdBuffer;          // Commands. Typically 1 command = 1 gpu draw call.
    ImVector<ImDrawIdx>     IdxBuffer;          // Index buffer. Each command consume ImDrawCmd::ElemCount of those
    ImVector<ImDrawVert>    VtxBuffer;          // Vertex buffer.

    // [Internal, used while building lists]
    const char*             _OwnerName;         // Pointer to owner window's name for debugging
    unsigned int            _VtxCurrentIdx;     // [Internal] == VtxBuffer.Size
    ImDrawVert*             _VtxWritePtr;       // [Internal] point within VtxBuffer.Data after each add command (to avoid using the ImVector<> operators too much)
    ImDrawIdx*              _IdxWritePtr;       // [Internal] point within IdxBuffer.Data after each add command (to avoid using the ImVector<> operators too much)
    ImVector<ImVec4>        _ClipRectStack;     // [Internal]
    ImVector<ImTextureID>   _TextureIdStack;    // [Internal]
    ImVector<ImVec2>        _Path;              // [Internal] current path building
    int                     _ChannelsCurrent;   // [Internal] current channel number (0)
    int                     _ChannelsCount;     // [Internal] number of active channels (1+)
    ImVector<ImDrawChannel> _Channels;          // [Internal] draw channels for columns API (not resized down so _ChannelsCount may be smaller than _Channels.Size)

    ImDrawList()  { _OwnerName = NULL; Clear(); }
    ~ImDrawList() { ClearFreeMemory(); }
    IMGUI_API void  PushClipRect(ImVec2 clip_rect_min, ImVec2 clip_rect_max, bool intersect_with_current_clip_rect = false);  // Render-level scissoring. This is passed down to your render function but not used for CPU-side coarse clipping. Prefer using higher-level ImGui::PushClipRect() to affect logic (hit-testing and widget culling)
    IMGUI_API void  PushClipRectFullScreen();
    IMGUI_API void  PopClipRect();
    IMGUI_API void  PushTextureID(const ImTextureID& texture_id);
    IMGUI_API void  PopTextureID();

    // Primitives
    IMGUI_API void  AddLine(const ImVec2& a, const ImVec2& b, ImU32 col, float thickness = 1.0f);
    IMGUI_API void  AddRect(const ImVec2& a, const ImVec2& b, ImU32 col, float rounding = 0.0f, int rounding_corners_flags = ~0, float thickness = 1.0f);   // a: upper-left, b: lower-right, rounding_corners_flags: 4-bits corresponding to which corner to round
    IMGUI_API void  AddRectFilled(const ImVec2& a, const ImVec2& b, ImU32 col, float rounding = 0.0f, int rounding_corners_flags = ~0);                     // a: upper-left, b: lower-right
    IMGUI_API void  AddRectFilledMultiColor(const ImVec2& a, const ImVec2& b, ImU32 col_upr_left, ImU32 col_upr_right, ImU32 col_bot_right, ImU32 col_bot_left);
    IMGUI_API void  AddQuad(const ImVec2& a, const ImVec2& b, const ImVec2& c, const ImVec2& d, ImU32 col, float thickness = 1.0f);
    IMGUI_API void  AddQuadFilled(const ImVec2& a, const ImVec2& b, const ImVec2& c, const ImVec2& d, ImU32 col);
    IMGUI_API void  AddTriangle(const ImVec2& a, const ImVec2& b, const ImVec2& c, ImU32 col, float thickness = 1.0f);
    IMGUI_API void  AddTriangleFilled(const ImVec2& a, const ImVec2& b, const ImVec2& c, ImU32 col);
    IMGUI_API void  AddCircle(const ImVec2& centre, float radius, ImU32 col, int num_segments = 12, float thickness = 1.0f);
    IMGUI_API void  AddCircleFilled(const ImVec2& centre, float radius, ImU32 col, int num_segments = 12);
    IMGUI_API void  AddText(const ImVec2& pos, ImU32 col, const char* text_begin, const char* text_end = NULL);
    IMGUI_API void  AddText(const ImFont* font, float font_size, const ImVec2& pos, ImU32 col, const char* text_begin, const char* text_end = NULL, float wrap_width = 0.0f, const ImVec4* cpu_fine_clip_rect = NULL);
    IMGUI_API void  AddImage(ImTextureID user_texture_id, const ImVec2& a, const ImVec2& b, const ImVec2& uv0 = ImVec2(0,0), const ImVec2& uv1 = ImVec2(1,1), ImU32 col = 0xFFFFFFFF);
    IMGUI_API void  AddPolyline(const ImVec2* points, const int num_points, ImU32 col, bool closed, float thickness, bool anti_aliased);
    IMGUI_API void  AddConvexPolyFilled(const ImVec2* points, const int num_points, ImU32 col, bool anti_aliased);
    IMGUI_API void  AddBezierCurve(const ImVec2& pos0, const ImVec2& cp0, const ImVec2& cp1, const ImVec2& pos1, ImU32 col, float thickness, int num_segments = 0);

    // Stateful path API, add points then finish with PathFill() or PathStroke()
    inline    void  PathClear()                                                 { _Path.resize(0); }
    inline    void  PathLineTo(const ImVec2& pos)                               { _Path.push_back(pos); }
    inline    void  PathLineToMergeDuplicate(const ImVec2& pos)                 { if (_Path.Size == 0 || memcmp(&_Path[_Path.Size-1], &pos, 8) != 0) _Path.push_back(pos); }
    inline    void  PathFill(ImU32 col)                                         { AddConvexPolyFilled(_Path.Data, _Path.Size, col, true); PathClear(); }
    inline    void  PathStroke(ImU32 col, bool closed, float thickness = 1.0f)  { AddPolyline(_Path.Data, _Path.Size, col, closed, thickness, true); PathClear(); }
    IMGUI_API void  PathArcTo(const ImVec2& centre, float radius, float a_min, float a_max, int num_segments = 10);
    IMGUI_API void  PathArcToFast(const ImVec2& centre, float radius, int a_min_of_12, int a_max_of_12);                                // Use precomputed angles for a 12 steps circle
    IMGUI_API void  PathBezierCurveTo(const ImVec2& p1, const ImVec2& p2, const ImVec2& p3, int num_segments = 0);
    IMGUI_API void  PathRect(const ImVec2& rect_min, const ImVec2& rect_max, float rounding = 0.0f, int rounding_corners_flags = ~0);   // rounding_corners_flags: 4-bits corresponding to which corner to round

    // Channels
    // - Use to simulate layers. By switching channels to can render out-of-order (e.g. submit foreground primitives before background primitives)
    // - Use to minimize draw calls (e.g. if going back-and-forth between multiple non-overlapping clipping rectangles, prefer to append into separate channels then merge at the end)
    IMGUI_API void  ChannelsSplit(int channels_count);
    IMGUI_API void  ChannelsMerge();
    IMGUI_API void  ChannelsSetCurrent(int channel_index);

    // Advanced
    IMGUI_API void  AddCallback(ImDrawCallback callback, void* callback_data);  // Your rendering function must check for 'UserCallback' in ImDrawCmd and call the function instead of rendering triangles.
    IMGUI_API void  AddDrawCmd();                                               // This is useful if you need to forcefully create a new draw call (to allow for dependent rendering / blending). Otherwise primitives are merged into the same draw-call as much as possible

    // Internal helpers
    // NB: all primitives needs to be reserved via PrimReserve() beforehand!
    IMGUI_API void  Clear();
    IMGUI_API void  ClearFreeMemory();
    IMGUI_API void  PrimReserve(int idx_count, int vtx_count);
    IMGUI_API void  PrimRect(const ImVec2& a, const ImVec2& b, ImU32 col);      // Axis aligned rectangle (composed of two triangles)
    IMGUI_API void  PrimRectUV(const ImVec2& a, const ImVec2& b, const ImVec2& uv_a, const ImVec2& uv_b, ImU32 col);
    IMGUI_API void  PrimQuadUV(const ImVec2& a, const ImVec2& b, const ImVec2& c, const ImVec2& d, const ImVec2& uv_a, const ImVec2& uv_b, const ImVec2& uv_c, const ImVec2& uv_d, ImU32 col);
    inline    void  PrimWriteVtx(const ImVec2& pos, const ImVec2& uv, ImU32 col){ _VtxWritePtr->pos = pos; _VtxWritePtr->uv = uv; _VtxWritePtr->col = col; _VtxWritePtr++; _VtxCurrentIdx++; }
    inline    void  PrimWriteIdx(ImDrawIdx idx)                                 { *_IdxWritePtr = idx; _IdxWritePtr++; }
    inline    void  PrimVtx(const ImVec2& pos, const ImVec2& uv, ImU32 col)     { PrimWriteIdx((ImDrawIdx)_VtxCurrentIdx); PrimWriteVtx(pos, uv, col); }
    IMGUI_API void  UpdateClipRect();
    IMGUI_API void  UpdateTextureID();
};

// All draw data to render an ImGui frame
struct ImDrawData
{
    bool            Valid;                  // Only valid after Render() is called and before the next NewFrame() is called.
    ImDrawList**    CmdLists;
    int             CmdListsCount;
    int             TotalVtxCount;          // For convenience, sum of all cmd_lists vtx_buffer.Size
    int             TotalIdxCount;          // For convenience, sum of all cmd_lists idx_buffer.Size

    // Functions
    ImDrawData() { Valid = false; CmdLists = NULL; CmdListsCount = TotalVtxCount = TotalIdxCount = 0; }
    IMGUI_API void DeIndexAllBuffers();               // For backward compatibility: convert all buffers from indexed to de-indexed, in case you cannot render indexed. Note: this is slow and most likely a waste of resources. Always prefer indexed rendering!
    IMGUI_API void ScaleClipRects(const ImVec2& sc);  // Helper to scale the ClipRect field of each ImDrawCmd. Use if your final output buffer is at a different scale than ImGui expects, or if there is a difference between your window resolution and framebuffer resolution.
};

struct ImFontConfig
{
    void*           FontData;                   //          // TTF data
    int             FontDataSize;               //          // TTF data size
    bool            FontDataOwnedByAtlas;       // true     // TTF data ownership taken by the container ImFontAtlas (will delete memory itself). Set to true
    int             FontNo;                     // 0        // Index of font within TTF file
    float           SizePixels;                 //          // Size in pixels for rasterizer
    int             OversampleH, OversampleV;   // 3, 1     // Rasterize at higher quality for sub-pixel positioning. We don't use sub-pixel positions on the Y axis.
    bool            PixelSnapH;                 // false    // Align every glyph to pixel boundary. Useful e.g. if you are merging a non-pixel aligned font with the default font. If enabled, you can set OversampleH/V to 1.
    ImVec2          GlyphExtraSpacing;          // 0, 0     // Extra spacing (in pixels) between glyphs
    const ImWchar*  GlyphRanges;                //          // Pointer to a user-provided list of Unicode range (2 value per range, values are inclusive, zero-terminated list). THE ARRAY DATA NEEDS TO PERSIST AS LONG AS THE FONT IS ALIVE.
    bool            MergeMode;                  // false    // Merge into previous ImFont, so you can combine multiple inputs font into one ImFont (e.g. ASCII font + icons + Japanese glyphs).
    bool            MergeGlyphCenterV;          // false    // When merging (multiple ImFontInput for one ImFont), vertically center new glyphs instead of aligning their baseline

    // [Internal]
    char            Name[32];                               // Name (strictly for debugging)
    ImFont*         DstFont;

    IMGUI_API ImFontConfig();
};

// Load and rasterize multiple TTF fonts into a same texture.
// Sharing a texture for multiple fonts allows us to reduce the number of draw calls during rendering.
// We also add custom graphic data into the texture that serves for ImGui.
//  1. (Optional) Call AddFont*** functions. If you don't call any, the default font will be loaded for you.
//  2. Call GetTexDataAsAlpha8() or GetTexDataAsRGBA32() to build and retrieve pixels data.
//  3. Upload the pixels data into a texture within your graphics system.
//  4. Call SetTexID(my_tex_id); and pass the pointer/identifier to your texture. This value will be passed back to you during rendering to identify the texture.
//  5. Call ClearTexData() to free textures memory on the heap.
// NB: If you use a 'glyph_ranges' array you need to make sure that your array persist up until the ImFont is cleared. We only copy the pointer, not the data.
struct ImFontAtlas
{
    IMGUI_API ImFontAtlas();
    IMGUI_API ~ImFontAtlas();
    IMGUI_API ImFont*           AddFont(const ImFontConfig* font_cfg);
    IMGUI_API ImFont*           AddFontDefault(const ImFontConfig* font_cfg = NULL);
    IMGUI_API ImFont*           AddFontFromFileTTF(const char* filename, float size_pixels, const ImFontConfig* font_cfg = NULL, const ImWchar* glyph_ranges = NULL);
    IMGUI_API ImFont*           AddFontFromMemoryTTF(void* ttf_data, int ttf_size, float size_pixels, const ImFontConfig* font_cfg = NULL, const ImWchar* glyph_ranges = NULL);                                        // Transfer ownership of 'ttf_data' to ImFontAtlas, will be deleted after Build()
    IMGUI_API ImFont*           AddFontFromMemoryCompressedTTF(const void* compressed_ttf_data, int compressed_ttf_size, float size_pixels, const ImFontConfig* font_cfg = NULL, const ImWchar* glyph_ranges = NULL);  // 'compressed_ttf_data' still owned by caller. Compress with binary_to_compressed_c.cpp
    IMGUI_API ImFont*           AddFontFromMemoryCompressedBase85TTF(const char* compressed_ttf_data_base85, float size_pixels, const ImFontConfig* font_cfg = NULL, const ImWchar* glyph_ranges = NULL);              // 'compressed_ttf_data_base85' still owned by caller. Compress with binary_to_compressed_c.cpp with -base85 paramaeter
    IMGUI_API void              ClearTexData();             // Clear the CPU-side texture data. Saves RAM once the texture has been copied to graphics memory.
    IMGUI_API void              ClearInputData();           // Clear the input TTF data (inc sizes, glyph ranges)
    IMGUI_API void              ClearFonts();               // Clear the ImGui-side font data (glyphs storage, UV coordinates)
    IMGUI_API void              Clear();                    // Clear all

    // Retrieve texture data
    // User is in charge of copying the pixels into graphics memory, then call SetTextureUserID()
    // After loading the texture into your graphic system, store your texture handle in 'TexID' (ignore if you aren't using multiple fonts nor images)
    // RGBA32 format is provided for convenience and high compatibility, but note that all RGB pixels are white, so 75% of the memory is wasted.
    // Pitch = Width * BytesPerPixels
    IMGUI_API void              GetTexDataAsAlpha8(unsigned char** out_pixels, int* out_width, int* out_height, int* out_bytes_per_pixel = NULL);  // 1 byte per-pixel
    IMGUI_API void              GetTexDataAsRGBA32(unsigned char** out_pixels, int* out_width, int* out_height, int* out_bytes_per_pixel = NULL);  // 4 bytes-per-pixel
    void                        SetTexID(void* id)  { TexID = id; }

    // Helpers to retrieve list of common Unicode ranges (2 value per range, values are inclusive, zero-terminated list)
    // NB: Make sure that your string are UTF-8 and NOT in your local code page. See FAQ for details.
    IMGUI_API const ImWchar*    GetGlyphRangesDefault();    // Basic Latin, Extended Latin
    IMGUI_API const ImWchar*    GetGlyphRangesKorean();     // Default + Korean characters
    IMGUI_API const ImWchar*    GetGlyphRangesJapanese();   // Default + Hiragana, Katakana, Half-Width, Selection of 1946 Ideographs
    IMGUI_API const ImWchar*    GetGlyphRangesChinese();    // Japanese + full set of about 21000 CJK Unified Ideographs
    IMGUI_API const ImWchar*    GetGlyphRangesCyrillic();   // Default + about 400 Cyrillic characters
    IMGUI_API const ImWchar*    GetGlyphRangesThai();       // Default + Thai characters

    // Members
    // (Access texture data via GetTexData*() calls which will setup a default font for you.)
    void*                       TexID;              // User data to refer to the texture once it has been uploaded to user's graphic systems. It ia passed back to you during rendering.
    unsigned char*              TexPixelsAlpha8;    // 1 component per pixel, each component is unsigned 8-bit. Total size = TexWidth * TexHeight
    unsigned int*               TexPixelsRGBA32;    // 4 component per pixel, each component is unsigned 8-bit. Total size = TexWidth * TexHeight * 4
    int                         TexWidth;           // Texture width calculated during Build().
    int                         TexHeight;          // Texture height calculated during Build().
    int                         TexDesiredWidth;    // Texture width desired by user before Build(). Must be a power-of-two. If have many glyphs your graphics API have texture size restrictions you may want to increase texture width to decrease height.
    ImVec2                      TexUvWhitePixel;    // Texture coordinates to a white pixel
    ImVector<ImFont*>           Fonts;              // Hold all the fonts returned by AddFont*. Fonts[0] is the default font upon calling ImGui::NewFrame(), use ImGui::PushFont()/PopFont() to change the current font.

    // Private
    ImVector<ImFontConfig>      ConfigData;         // Internal data
    IMGUI_API bool              Build();            // Build pixels data. This is automatically for you by the GetTexData*** functions.
    IMGUI_API void              RenderCustomTexData(int pass, void* rects);
};

// Font runtime data and rendering
// ImFontAtlas automatically loads a default embedded font for you when you call GetTexDataAsAlpha8() or GetTexDataAsRGBA32().
struct ImFont
{
    struct Glyph
    {
        ImWchar                 Codepoint;
        float                   XAdvance;
        float                   X0, Y0, X1, Y1;
        float                   U0, V0, U1, V1;     // Texture coordinates
    };

    // Members: Hot ~62/78 bytes
    float                       FontSize;           // <user set>   // Height of characters, set during loading (don't change after loading)
    float                       Scale;              // = 1.f        // Base font scale, multiplied by the per-window font scale which you can adjust with SetFontScale()
    ImVec2                      DisplayOffset;      // = (0.f,1.f)  // Offset font rendering by xx pixels
    ImVector<Glyph>             Glyphs;             //              // All glyphs.
    ImVector<float>             IndexXAdvance;      //              // Sparse. Glyphs->XAdvance in a directly indexable way (more cache-friendly, for CalcTextSize functions which are often bottleneck in large UI).
    ImVector<unsigned short>    IndexLookup;        //              // Sparse. Index glyphs by Unicode code-point.
    const Glyph*                FallbackGlyph;      // == FindGlyph(FontFallbackChar)
    float                       FallbackXAdvance;   // == FallbackGlyph->XAdvance
    ImWchar                     FallbackChar;       // = '?'        // Replacement glyph if one isn't found. Only set via SetFallbackChar()

    // Members: Cold ~18/26 bytes
    short                       ConfigDataCount;    // ~ 1          // Number of ImFontConfig involved in creating this font. Bigger than 1 when merging multiple font sources into one ImFont.
    ImFontConfig*               ConfigData;         //              // Pointer within ContainerAtlas->ConfigData
    ImFontAtlas*                ContainerAtlas;     //              // What we has been loaded into
    float                       Ascent, Descent;    //              // Ascent: distance from top to bottom of e.g. 'A' [0..FontSize]

    // Methods
    IMGUI_API ImFont();
    IMGUI_API ~ImFont();
    IMGUI_API void              Clear();
    IMGUI_API void              BuildLookupTable();
    IMGUI_API const Glyph*      FindGlyph(ImWchar c) const;
    IMGUI_API void              SetFallbackChar(ImWchar c);
    float                       GetCharAdvance(ImWchar c) const     { return ((int)c < IndexXAdvance.Size) ? IndexXAdvance[(int)c] : FallbackXAdvance; }
    bool                        IsLoaded() const                    { return ContainerAtlas != NULL; }

    // 'max_width' stops rendering after a certain width (could be turned into a 2d size). FLT_MAX to disable.
    // 'wrap_width' enable automatic word-wrapping across multiple lines to fit into given width. 0.0f to disable.
    IMGUI_API ImVec2            CalcTextSizeA(float size, float max_width, float wrap_width, const char* text_begin, const char* text_end = NULL, const char** remaining = NULL) const; // utf8
    IMGUI_API const char*       CalcWordWrapPositionA(float scale, const char* text, const char* text_end, float wrap_width) const;
    IMGUI_API void              RenderChar(ImDrawList* draw_list, float size, ImVec2 pos, ImU32 col, unsigned short c) const;
    IMGUI_API void              RenderText(ImDrawList* draw_list, float size, ImVec2 pos, ImU32 col, const ImVec4& clip_rect, const char* text_begin, const char* text_end, float wrap_width = 0.0f, bool cpu_fine_clip = false) const;

    // Private
    IMGUI_API void              GrowIndex(int new_size);
    IMGUI_API void              AddRemapChar(ImWchar dst, ImWchar src, bool overwrite_dst = true); // Makes 'dst' character/glyph points to 'src' character/glyph. Currently needs to be called AFTER fonts have been built.
};

#if defined(__clang__)
#pragma clang diagnostic pop
#endif

// Include imgui_user.h at the end of imgui.h (convenient for user to only explicitly include vanilla imgui.h)
#ifdef IMGUI_INCLUDE_IMGUI_USER_H
#include "imgui_user.h"
#endif<|MERGE_RESOLUTION|>--- conflicted
+++ resolved
@@ -837,20 +837,13 @@
     // Output - Retrieve after calling NewFrame()
     //------------------------------------------------------------------
 
-<<<<<<< HEAD
-    bool        WantCaptureMouse;           // Mouse is hovering a window or widget is active (= ImGui will use your mouse input)
-    bool        WantCaptureKeyboard;        // Widget is active (= ImGui will use your keyboard input)
-    bool        WantTextInput;              // Text input widget is active, which will read input characters from the InputCharacters array.
+    bool        WantCaptureMouse;           // Mouse is hovering a window or widget is active (= ImGui will use your mouse input). Use to hide mouse from the rest of your application
+    bool        WantCaptureKeyboard;        // Widget is active (= ImGui will use your keyboard input). Use to hide keyboard from the rest of your application
+    bool        WantTextInput;              // Some text input widget is active, which will read input characters from the InputCharacters array. Use to activate on screen keyboard if your system needs one
     bool        WantMoveMouse;              // MousePos has been altered, used only if 'NavMovesMouse=true', back-end can reposition mouse on next frame.
     bool        NavUsable;                  // Directional navigation is currently allowed (ImGuiKey_NavXXX events).
     bool        NavActive;                  // Directional navigation is active/visible and currently allowed (ImGuiKey_NavXXX events).
-    float       Framerate;                  // Framerate estimation, in frame per second. Rolling average estimation based on IO.DeltaTime over 120 frames
-=======
-    bool        WantCaptureMouse;           // Mouse is hovering a window or widget is active (= ImGui will use your mouse input). Use to hide mouse from the rest of your application
-    bool        WantCaptureKeyboard;        // Widget is active (= ImGui will use your keyboard input). Use to hide keyboard from the rest of your application
-    bool        WantTextInput;              // Some text input widget is active, which will read input characters from the InputCharacters array. Use to activate on screen keyboard if your system needs one
     float       Framerate;                  // Application framerate estimation, in frame per second. Solely for convenience. Rolling average estimation based on IO.DeltaTime over 120 frames
->>>>>>> db593220
     int         MetricsAllocs;              // Number of active memory allocations
     int         MetricsRenderVertices;      // Vertices output during last call to Render()
     int         MetricsRenderIndices;       // Indices output during last call to Render() = number of triangles * 3

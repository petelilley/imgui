--- conflicted
+++ resolved
@@ -18,11 +18,8 @@
 
 // CHANGELOG
 // (minor and older changes stripped away, please see git history for details)
-<<<<<<< HEAD
 //  2025-XX-XX: Platform: Added support for multiple windows via the ImGuiPlatformIO interface.
-=======
 //  2025-06-11: DirectX11: Added support for ImGuiBackendFlags_RendererHasTextures, for dynamic font atlas.
->>>>>>> 96be9573
 //  2025-05-07: DirectX11: Honor draw_data->FramebufferScale to allow for custom backends and experiment using it (consistently with other renderer backends, even though in normal condition it is not set under Windows).
 //  2025-02-24: [Docking] Added undocumented ImGui_ImplDX11_SetSwapChainDescs() to configure swap chain creation for secondary viewports.
 //  2025-01-06: DirectX11: Expose VertexConstantBuffer in ImGui_ImplDX11_RenderState. Reset projection matrix in ImDrawCallback_ResetRenderState handler.
@@ -625,14 +622,11 @@
     io.BackendRendererUserData = (void*)bd;
     io.BackendRendererName = "imgui_impl_dx11";
     io.BackendFlags |= ImGuiBackendFlags_RendererHasVtxOffset;  // We can honor the ImDrawCmd::VtxOffset field, allowing for large meshes.
-<<<<<<< HEAD
+    io.BackendFlags |= ImGuiBackendFlags_RendererHasTextures;   // We can honor ImGuiPlatformIO::Textures[] requests during render.
     io.BackendFlags |= ImGuiBackendFlags_RendererHasViewports;  // We can create multi-viewports on the Renderer side (optional)
-=======
-    io.BackendFlags |= ImGuiBackendFlags_RendererHasTextures;   // We can honor ImGuiPlatformIO::Textures[] requests during render.
 
     ImGuiPlatformIO& platform_io = ImGui::GetPlatformIO();
     platform_io.Renderer_TextureMaxWidth = platform_io.Renderer_TextureMaxHeight = D3D11_REQ_TEXTURE2D_U_OR_V_DIMENSION;
->>>>>>> 96be9573
 
     // Get factory from device
     IDXGIDevice* pDXGIDevice = nullptr;
@@ -670,11 +664,7 @@
     if (bd->pd3dDeviceContext)    { bd->pd3dDeviceContext->Release(); }
     io.BackendRendererName = nullptr;
     io.BackendRendererUserData = nullptr;
-<<<<<<< HEAD
-    io.BackendFlags &= ~(ImGuiBackendFlags_RendererHasVtxOffset | ImGuiBackendFlags_RendererHasViewports);
-=======
-    io.BackendFlags &= ~(ImGuiBackendFlags_RendererHasVtxOffset | ImGuiBackendFlags_RendererHasTextures);
->>>>>>> 96be9573
+    io.BackendFlags &= ~(ImGuiBackendFlags_RendererHasVtxOffset | ImGuiBackendFlags_RendererHasTextures | ImGuiBackendFlags_RendererHasViewports);
     IM_DELETE(bd);
 }
 

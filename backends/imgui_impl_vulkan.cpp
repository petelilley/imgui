// dear imgui: Renderer Backend for Vulkan
// This needs to be used along with a Platform Backend (e.g. GLFW, SDL, Win32, custom..)

// Implemented features:
//  [X] Renderer: Large meshes support (64k+ vertices) with 16-bit indices.
//  [x] Renderer: Multi-viewport / platform windows. With issues (flickering when creating a new viewport).
//  [!] Renderer: User texture binding. Use 'VkDescriptorSet' as ImTextureID. Read the FAQ about ImTextureID! See https://github.com/ocornut/imgui/pull/914 for discussions.

// Important: on 32-bit systems, user texture binding is only supported if your imconfig file has '#define ImTextureID ImU64'.
// This is because we need ImTextureID to carry a 64-bit value and by default ImTextureID is defined as void*.
// To build this on 32-bit systems and support texture changes:
// - [Solution 1] IDE/msbuild: in "Properties/C++/Preprocessor Definitions" add 'ImTextureID=ImU64' (this is what we do in our .vcxproj files)
// - [Solution 2] IDE/msbuild: in "Properties/C++/Preprocessor Definitions" add 'IMGUI_USER_CONFIG="my_imgui_config.h"' and inside 'my_imgui_config.h' add '#define ImTextureID ImU64' and as many other options as you like.
// - [Solution 3] IDE/msbuild: edit imconfig.h and add '#define ImTextureID ImU64' (prefer solution 2 to create your own config file!)
// - [Solution 4] command-line: add '/D ImTextureID=ImU64' to your cl.exe command-line (this is what we do in our batch files)

// You can use unmodified imgui_impl_* files in your project. See examples/ folder for examples of using this.
// Prefer including the entire imgui/ repository into your project (either as a copy or as a submodule), and only build the backends you need.
// If you are new to Dear ImGui, read documentation from the docs/ folder + read the top of imgui.cpp.
// Read online: https://github.com/ocornut/imgui/tree/master/docs

// The aim of imgui_impl_vulkan.h/.cpp is to be usable in your engine without any modification.
// IF YOU FEEL YOU NEED TO MAKE ANY CHANGE TO THIS CODE, please share them and your feedback at https://github.com/ocornut/imgui/

// Important note to the reader who wish to integrate imgui_impl_vulkan.cpp/.h in their own engine/app.
// - Common ImGui_ImplVulkan_XXX functions and structures are used to interface with imgui_impl_vulkan.cpp/.h.
//   You will use those if you want to use this rendering backend in your engine/app.
// - Helper ImGui_ImplVulkanH_XXX functions and structures are only used by this example (main.cpp) and by
//   the backend itself (imgui_impl_vulkan.cpp), but should PROBABLY NOT be used by your own engine/app code.
// Read comments in imgui_impl_vulkan.h.

// CHANGELOG
// (minor and older changes stripped away, please see git history for details)
<<<<<<< HEAD
//  2022-XX-XX: Platform: Added support for multiple windows via the ImGuiPlatformIO interface.
=======
//  2022-10-11: Using 'nullptr' instead of 'NULL' as per our switch to C++11.
//  2022-10-04: Vulkan: Added experimental ImGui_ImplVulkan_RemoveTexture() for api symetry. (#914, #5738).
//  2022-01-20: Vulkan: Added support for ImTextureID as VkDescriptorSet. User need to call ImGui_ImplVulkan_AddTexture(). Building for 32-bit targets requires '#define ImTextureID ImU64'. (#914).
>>>>>>> c54230d1
//  2021-10-15: Vulkan: Call vkCmdSetScissor() at the end of render a full-viewport to reduce likehood of issues with people using VK_DYNAMIC_STATE_SCISSOR in their app without calling vkCmdSetScissor() explicitly every frame.
//  2021-06-29: Reorganized backend to pull data from a single structure to facilitate usage with multiple-contexts (all g_XXXX access changed to bd->XXXX).
//  2021-03-22: Vulkan: Fix mapped memory validation error when buffer sizes are not multiple of VkPhysicalDeviceLimits::nonCoherentAtomSize.
//  2021-02-18: Vulkan: Change blending equation to preserve alpha in output buffer.
//  2021-01-27: Vulkan: Added support for custom function load and IMGUI_IMPL_VULKAN_NO_PROTOTYPES by using ImGui_ImplVulkan_LoadFunctions().
//  2020-11-11: Vulkan: Added support for specifying which subpass to reference during VkPipeline creation.
//  2020-09-07: Vulkan: Added VkPipeline parameter to ImGui_ImplVulkan_RenderDrawData (default to one passed to ImGui_ImplVulkan_Init).
//  2020-05-04: Vulkan: Fixed crash if initial frame has no vertices.
//  2020-04-26: Vulkan: Fixed edge case where render callbacks wouldn't be called if the ImDrawData didn't have vertices.
//  2019-08-01: Vulkan: Added support for specifying multisample count. Set ImGui_ImplVulkan_InitInfo::MSAASamples to one of the VkSampleCountFlagBits values to use, default is non-multisampled as before.
//  2019-05-29: Vulkan: Added support for large mesh (64K+ vertices), enable ImGuiBackendFlags_RendererHasVtxOffset flag.
//  2019-04-30: Vulkan: Added support for special ImDrawCallback_ResetRenderState callback to reset render state.
//  2019-04-04: *BREAKING CHANGE*: Vulkan: Added ImageCount/MinImageCount fields in ImGui_ImplVulkan_InitInfo, required for initialization (was previously a hard #define IMGUI_VK_QUEUED_FRAMES 2). Added ImGui_ImplVulkan_SetMinImageCount().
//  2019-04-04: Vulkan: Added VkInstance argument to ImGui_ImplVulkanH_CreateWindow() optional helper.
//  2019-04-04: Vulkan: Avoid passing negative coordinates to vkCmdSetScissor, which debug validation layers do not like.
//  2019-04-01: Vulkan: Support for 32-bit index buffer (#define ImDrawIdx unsigned int).
//  2019-02-16: Vulkan: Viewport and clipping rectangles correctly using draw_data->FramebufferScale to allow retina display.
//  2018-11-30: Misc: Setting up io.BackendRendererName so it can be displayed in the About Window.
//  2018-08-25: Vulkan: Fixed mishandled VkSurfaceCapabilitiesKHR::maxImageCount=0 case.
//  2018-06-22: Inverted the parameters to ImGui_ImplVulkan_RenderDrawData() to be consistent with other backends.
//  2018-06-08: Misc: Extracted imgui_impl_vulkan.cpp/.h away from the old combined GLFW+Vulkan example.
//  2018-06-08: Vulkan: Use draw_data->DisplayPos and draw_data->DisplaySize to setup projection matrix and clipping rectangle.
//  2018-03-03: Vulkan: Various refactor, created a couple of ImGui_ImplVulkanH_XXX helper that the example can use and that viewport support will use.
//  2018-03-01: Vulkan: Renamed ImGui_ImplVulkan_Init_Info to ImGui_ImplVulkan_InitInfo and fields to match more closely Vulkan terminology.
//  2018-02-16: Misc: Obsoleted the io.RenderDrawListsFn callback, ImGui_ImplVulkan_Render() calls ImGui_ImplVulkan_RenderDrawData() itself.
//  2018-02-06: Misc: Removed call to ImGui::Shutdown() which is not available from 1.60 WIP, user needs to call CreateContext/DestroyContext themselves.
//  2017-05-15: Vulkan: Fix scissor offset being negative. Fix new Vulkan validation warnings. Set required depth member for buffer image copy.
//  2016-11-13: Vulkan: Fix validation layer warnings and errors and redeclare gl_PerVertex.
//  2016-10-18: Vulkan: Add location decorators & change to use structs as in/out in glsl, update embedded spv (produced with glslangValidator -x). Null the released resources.
//  2016-08-27: Vulkan: Fix Vulkan example for use when a depth buffer is active.

#include "imgui_impl_vulkan.h"
#include <stdio.h>

// Visual Studio warnings
#ifdef _MSC_VER
#pragma warning (disable: 4127) // condition expression is constant
#endif

// Reusable buffers used for rendering 1 current in-flight frame, for ImGui_ImplVulkan_RenderDrawData()
// [Please zero-clear before use!]
struct ImGui_ImplVulkanH_FrameRenderBuffers
{
    VkDeviceMemory      VertexBufferMemory;
    VkDeviceMemory      IndexBufferMemory;
    VkDeviceSize        VertexBufferSize;
    VkDeviceSize        IndexBufferSize;
    VkBuffer            VertexBuffer;
    VkBuffer            IndexBuffer;
};

// Each viewport will hold 1 ImGui_ImplVulkanH_WindowRenderBuffers
// [Please zero-clear before use!]
struct ImGui_ImplVulkanH_WindowRenderBuffers
{
    uint32_t            Index;
    uint32_t            Count;
    ImGui_ImplVulkanH_FrameRenderBuffers*   FrameRenderBuffers;
};

// For multi-viewport support:
// Helper structure we store in the void* RenderUserData field of each ImGuiViewport to easily retrieve our backend data.
struct ImGui_ImplVulkan_ViewportData
{
    bool                                    WindowOwned;
    ImGui_ImplVulkanH_Window                Window;             // Used by secondary viewports only
    ImGui_ImplVulkanH_WindowRenderBuffers   RenderBuffers;      // Used by all viewports

    ImGui_ImplVulkan_ViewportData()         { WindowOwned = false; memset(&RenderBuffers, 0, sizeof(RenderBuffers)); }
    ~ImGui_ImplVulkan_ViewportData()        { }
};

// Vulkan data
struct ImGui_ImplVulkan_Data
{
    ImGui_ImplVulkan_InitInfo   VulkanInitInfo;
    VkRenderPass                RenderPass;
    VkDeviceSize                BufferMemoryAlignment;
    VkPipelineCreateFlags       PipelineCreateFlags;
    VkDescriptorSetLayout       DescriptorSetLayout;
    VkPipelineLayout            PipelineLayout;
    VkPipeline                  Pipeline;
    uint32_t                    Subpass;
    VkShaderModule              ShaderModuleVert;
    VkShaderModule              ShaderModuleFrag;

    // Font data
    VkSampler                   FontSampler;
    VkDeviceMemory              FontMemory;
    VkImage                     FontImage;
    VkImageView                 FontView;
    VkDescriptorSet             FontDescriptorSet;
    VkDeviceMemory              UploadBufferMemory;
    VkBuffer                    UploadBuffer;

    // Render buffers for main window
    ImGui_ImplVulkanH_WindowRenderBuffers MainWindowRenderBuffers;

    ImGui_ImplVulkan_Data()
    {
        memset((void*)this, 0, sizeof(*this));
        BufferMemoryAlignment = 256;
    }
};

// Forward Declarations
bool ImGui_ImplVulkan_CreateDeviceObjects();
void ImGui_ImplVulkan_DestroyDeviceObjects();
void ImGui_ImplVulkanH_DestroyFrame(VkDevice device, ImGui_ImplVulkanH_Frame* fd, const VkAllocationCallbacks* allocator);
void ImGui_ImplVulkanH_DestroyFrameSemaphores(VkDevice device, ImGui_ImplVulkanH_FrameSemaphores* fsd, const VkAllocationCallbacks* allocator);
void ImGui_ImplVulkanH_DestroyFrameRenderBuffers(VkDevice device, ImGui_ImplVulkanH_FrameRenderBuffers* buffers, const VkAllocationCallbacks* allocator);
void ImGui_ImplVulkanH_DestroyWindowRenderBuffers(VkDevice device, ImGui_ImplVulkanH_WindowRenderBuffers* buffers, const VkAllocationCallbacks* allocator);
void ImGui_ImplVulkanH_DestroyAllViewportsRenderBuffers(VkDevice device, const VkAllocationCallbacks* allocator);
void ImGui_ImplVulkanH_CreateWindowSwapChain(VkPhysicalDevice physical_device, VkDevice device, ImGui_ImplVulkanH_Window* wd, const VkAllocationCallbacks* allocator, int w, int h, uint32_t min_image_count);
void ImGui_ImplVulkanH_CreateWindowCommandBuffers(VkPhysicalDevice physical_device, VkDevice device, ImGui_ImplVulkanH_Window* wd, uint32_t queue_family, const VkAllocationCallbacks* allocator);

// Vulkan prototypes for use with custom loaders
// (see description of IMGUI_IMPL_VULKAN_NO_PROTOTYPES in imgui_impl_vulkan.h
#ifdef VK_NO_PROTOTYPES
static bool g_FunctionsLoaded = false;
#else
static bool g_FunctionsLoaded = true;
#endif
#ifdef VK_NO_PROTOTYPES
#define IMGUI_VULKAN_FUNC_MAP(IMGUI_VULKAN_FUNC_MAP_MACRO) \
    IMGUI_VULKAN_FUNC_MAP_MACRO(vkAllocateCommandBuffers) \
    IMGUI_VULKAN_FUNC_MAP_MACRO(vkAllocateDescriptorSets) \
    IMGUI_VULKAN_FUNC_MAP_MACRO(vkAllocateMemory) \
    IMGUI_VULKAN_FUNC_MAP_MACRO(vkBindBufferMemory) \
    IMGUI_VULKAN_FUNC_MAP_MACRO(vkBindImageMemory) \
    IMGUI_VULKAN_FUNC_MAP_MACRO(vkCmdBindDescriptorSets) \
    IMGUI_VULKAN_FUNC_MAP_MACRO(vkCmdBindIndexBuffer) \
    IMGUI_VULKAN_FUNC_MAP_MACRO(vkCmdBindPipeline) \
    IMGUI_VULKAN_FUNC_MAP_MACRO(vkCmdBindVertexBuffers) \
    IMGUI_VULKAN_FUNC_MAP_MACRO(vkCmdCopyBufferToImage) \
    IMGUI_VULKAN_FUNC_MAP_MACRO(vkCmdDrawIndexed) \
    IMGUI_VULKAN_FUNC_MAP_MACRO(vkCmdPipelineBarrier) \
    IMGUI_VULKAN_FUNC_MAP_MACRO(vkCmdPushConstants) \
    IMGUI_VULKAN_FUNC_MAP_MACRO(vkCmdSetScissor) \
    IMGUI_VULKAN_FUNC_MAP_MACRO(vkCmdSetViewport) \
    IMGUI_VULKAN_FUNC_MAP_MACRO(vkCreateBuffer) \
    IMGUI_VULKAN_FUNC_MAP_MACRO(vkCreateCommandPool) \
    IMGUI_VULKAN_FUNC_MAP_MACRO(vkCreateDescriptorSetLayout) \
    IMGUI_VULKAN_FUNC_MAP_MACRO(vkCreateFence) \
    IMGUI_VULKAN_FUNC_MAP_MACRO(vkCreateFramebuffer) \
    IMGUI_VULKAN_FUNC_MAP_MACRO(vkCreateGraphicsPipelines) \
    IMGUI_VULKAN_FUNC_MAP_MACRO(vkCreateImage) \
    IMGUI_VULKAN_FUNC_MAP_MACRO(vkCreateImageView) \
    IMGUI_VULKAN_FUNC_MAP_MACRO(vkCreatePipelineLayout) \
    IMGUI_VULKAN_FUNC_MAP_MACRO(vkCreateRenderPass) \
    IMGUI_VULKAN_FUNC_MAP_MACRO(vkCreateSampler) \
    IMGUI_VULKAN_FUNC_MAP_MACRO(vkCreateSemaphore) \
    IMGUI_VULKAN_FUNC_MAP_MACRO(vkCreateShaderModule) \
    IMGUI_VULKAN_FUNC_MAP_MACRO(vkCreateSwapchainKHR) \
    IMGUI_VULKAN_FUNC_MAP_MACRO(vkDestroyBuffer) \
    IMGUI_VULKAN_FUNC_MAP_MACRO(vkDestroyCommandPool) \
    IMGUI_VULKAN_FUNC_MAP_MACRO(vkDestroyDescriptorSetLayout) \
    IMGUI_VULKAN_FUNC_MAP_MACRO(vkDestroyFence) \
    IMGUI_VULKAN_FUNC_MAP_MACRO(vkDestroyFramebuffer) \
    IMGUI_VULKAN_FUNC_MAP_MACRO(vkDestroyImage) \
    IMGUI_VULKAN_FUNC_MAP_MACRO(vkDestroyImageView) \
    IMGUI_VULKAN_FUNC_MAP_MACRO(vkDestroyPipeline) \
    IMGUI_VULKAN_FUNC_MAP_MACRO(vkDestroyPipelineLayout) \
    IMGUI_VULKAN_FUNC_MAP_MACRO(vkDestroyRenderPass) \
    IMGUI_VULKAN_FUNC_MAP_MACRO(vkDestroySampler) \
    IMGUI_VULKAN_FUNC_MAP_MACRO(vkDestroySemaphore) \
    IMGUI_VULKAN_FUNC_MAP_MACRO(vkDestroyShaderModule) \
    IMGUI_VULKAN_FUNC_MAP_MACRO(vkDestroySurfaceKHR) \
    IMGUI_VULKAN_FUNC_MAP_MACRO(vkDestroySwapchainKHR) \
    IMGUI_VULKAN_FUNC_MAP_MACRO(vkDeviceWaitIdle) \
    IMGUI_VULKAN_FUNC_MAP_MACRO(vkFlushMappedMemoryRanges) \
    IMGUI_VULKAN_FUNC_MAP_MACRO(vkFreeCommandBuffers) \
    IMGUI_VULKAN_FUNC_MAP_MACRO(vkFreeDescriptorSets) \
    IMGUI_VULKAN_FUNC_MAP_MACRO(vkFreeMemory) \
    IMGUI_VULKAN_FUNC_MAP_MACRO(vkGetBufferMemoryRequirements) \
    IMGUI_VULKAN_FUNC_MAP_MACRO(vkGetImageMemoryRequirements) \
    IMGUI_VULKAN_FUNC_MAP_MACRO(vkGetPhysicalDeviceMemoryProperties) \
    IMGUI_VULKAN_FUNC_MAP_MACRO(vkGetPhysicalDeviceSurfaceCapabilitiesKHR) \
    IMGUI_VULKAN_FUNC_MAP_MACRO(vkGetPhysicalDeviceSurfaceFormatsKHR) \
    IMGUI_VULKAN_FUNC_MAP_MACRO(vkGetPhysicalDeviceSurfacePresentModesKHR) \
    IMGUI_VULKAN_FUNC_MAP_MACRO(vkGetSwapchainImagesKHR) \
    IMGUI_VULKAN_FUNC_MAP_MACRO(vkMapMemory) \
    IMGUI_VULKAN_FUNC_MAP_MACRO(vkUnmapMemory) \
    IMGUI_VULKAN_FUNC_MAP_MACRO(vkUpdateDescriptorSets) \
    IMGUI_VULKAN_FUNC_MAP_MACRO(vkGetPhysicalDeviceSurfaceSupportKHR) \
    IMGUI_VULKAN_FUNC_MAP_MACRO(vkWaitForFences) \
    IMGUI_VULKAN_FUNC_MAP_MACRO(vkCmdBeginRenderPass) \
    IMGUI_VULKAN_FUNC_MAP_MACRO(vkCmdEndRenderPass) \
    IMGUI_VULKAN_FUNC_MAP_MACRO(vkQueuePresentKHR) \
    IMGUI_VULKAN_FUNC_MAP_MACRO(vkBeginCommandBuffer) \
    IMGUI_VULKAN_FUNC_MAP_MACRO(vkEndCommandBuffer) \
    IMGUI_VULKAN_FUNC_MAP_MACRO(vkResetFences) \
    IMGUI_VULKAN_FUNC_MAP_MACRO(vkQueueSubmit) \
    IMGUI_VULKAN_FUNC_MAP_MACRO(vkResetCommandPool) \
    IMGUI_VULKAN_FUNC_MAP_MACRO(vkAcquireNextImageKHR)

// Define function pointers
#define IMGUI_VULKAN_FUNC_DEF(func) static PFN_##func func;
IMGUI_VULKAN_FUNC_MAP(IMGUI_VULKAN_FUNC_DEF)
#undef IMGUI_VULKAN_FUNC_DEF
#endif // VK_NO_PROTOTYPES

//-----------------------------------------------------------------------------
// SHADERS
//-----------------------------------------------------------------------------

// Forward Declarations
static void ImGui_ImplVulkan_InitPlatformInterface();
static void ImGui_ImplVulkan_ShutdownPlatformInterface();

// glsl_shader.vert, compiled with:
// # glslangValidator -V -x -o glsl_shader.vert.u32 glsl_shader.vert
/*
#version 450 core
layout(location = 0) in vec2 aPos;
layout(location = 1) in vec2 aUV;
layout(location = 2) in vec4 aColor;
layout(push_constant) uniform uPushConstant { vec2 uScale; vec2 uTranslate; } pc;

out gl_PerVertex { vec4 gl_Position; };
layout(location = 0) out struct { vec4 Color; vec2 UV; } Out;

void main()
{
    Out.Color = aColor;
    Out.UV = aUV;
    gl_Position = vec4(aPos * pc.uScale + pc.uTranslate, 0, 1);
}
*/
static uint32_t __glsl_shader_vert_spv[] =
{
    0x07230203,0x00010000,0x00080001,0x0000002e,0x00000000,0x00020011,0x00000001,0x0006000b,
    0x00000001,0x4c534c47,0x6474732e,0x3035342e,0x00000000,0x0003000e,0x00000000,0x00000001,
    0x000a000f,0x00000000,0x00000004,0x6e69616d,0x00000000,0x0000000b,0x0000000f,0x00000015,
    0x0000001b,0x0000001c,0x00030003,0x00000002,0x000001c2,0x00040005,0x00000004,0x6e69616d,
    0x00000000,0x00030005,0x00000009,0x00000000,0x00050006,0x00000009,0x00000000,0x6f6c6f43,
    0x00000072,0x00040006,0x00000009,0x00000001,0x00005655,0x00030005,0x0000000b,0x0074754f,
    0x00040005,0x0000000f,0x6c6f4361,0x0000726f,0x00030005,0x00000015,0x00565561,0x00060005,
    0x00000019,0x505f6c67,0x65567265,0x78657472,0x00000000,0x00060006,0x00000019,0x00000000,
    0x505f6c67,0x7469736f,0x006e6f69,0x00030005,0x0000001b,0x00000000,0x00040005,0x0000001c,
    0x736f5061,0x00000000,0x00060005,0x0000001e,0x73755075,0x6e6f4368,0x6e617473,0x00000074,
    0x00050006,0x0000001e,0x00000000,0x61635375,0x0000656c,0x00060006,0x0000001e,0x00000001,
    0x61725475,0x616c736e,0x00006574,0x00030005,0x00000020,0x00006370,0x00040047,0x0000000b,
    0x0000001e,0x00000000,0x00040047,0x0000000f,0x0000001e,0x00000002,0x00040047,0x00000015,
    0x0000001e,0x00000001,0x00050048,0x00000019,0x00000000,0x0000000b,0x00000000,0x00030047,
    0x00000019,0x00000002,0x00040047,0x0000001c,0x0000001e,0x00000000,0x00050048,0x0000001e,
    0x00000000,0x00000023,0x00000000,0x00050048,0x0000001e,0x00000001,0x00000023,0x00000008,
    0x00030047,0x0000001e,0x00000002,0x00020013,0x00000002,0x00030021,0x00000003,0x00000002,
    0x00030016,0x00000006,0x00000020,0x00040017,0x00000007,0x00000006,0x00000004,0x00040017,
    0x00000008,0x00000006,0x00000002,0x0004001e,0x00000009,0x00000007,0x00000008,0x00040020,
    0x0000000a,0x00000003,0x00000009,0x0004003b,0x0000000a,0x0000000b,0x00000003,0x00040015,
    0x0000000c,0x00000020,0x00000001,0x0004002b,0x0000000c,0x0000000d,0x00000000,0x00040020,
    0x0000000e,0x00000001,0x00000007,0x0004003b,0x0000000e,0x0000000f,0x00000001,0x00040020,
    0x00000011,0x00000003,0x00000007,0x0004002b,0x0000000c,0x00000013,0x00000001,0x00040020,
    0x00000014,0x00000001,0x00000008,0x0004003b,0x00000014,0x00000015,0x00000001,0x00040020,
    0x00000017,0x00000003,0x00000008,0x0003001e,0x00000019,0x00000007,0x00040020,0x0000001a,
    0x00000003,0x00000019,0x0004003b,0x0000001a,0x0000001b,0x00000003,0x0004003b,0x00000014,
    0x0000001c,0x00000001,0x0004001e,0x0000001e,0x00000008,0x00000008,0x00040020,0x0000001f,
    0x00000009,0x0000001e,0x0004003b,0x0000001f,0x00000020,0x00000009,0x00040020,0x00000021,
    0x00000009,0x00000008,0x0004002b,0x00000006,0x00000028,0x00000000,0x0004002b,0x00000006,
    0x00000029,0x3f800000,0x00050036,0x00000002,0x00000004,0x00000000,0x00000003,0x000200f8,
    0x00000005,0x0004003d,0x00000007,0x00000010,0x0000000f,0x00050041,0x00000011,0x00000012,
    0x0000000b,0x0000000d,0x0003003e,0x00000012,0x00000010,0x0004003d,0x00000008,0x00000016,
    0x00000015,0x00050041,0x00000017,0x00000018,0x0000000b,0x00000013,0x0003003e,0x00000018,
    0x00000016,0x0004003d,0x00000008,0x0000001d,0x0000001c,0x00050041,0x00000021,0x00000022,
    0x00000020,0x0000000d,0x0004003d,0x00000008,0x00000023,0x00000022,0x00050085,0x00000008,
    0x00000024,0x0000001d,0x00000023,0x00050041,0x00000021,0x00000025,0x00000020,0x00000013,
    0x0004003d,0x00000008,0x00000026,0x00000025,0x00050081,0x00000008,0x00000027,0x00000024,
    0x00000026,0x00050051,0x00000006,0x0000002a,0x00000027,0x00000000,0x00050051,0x00000006,
    0x0000002b,0x00000027,0x00000001,0x00070050,0x00000007,0x0000002c,0x0000002a,0x0000002b,
    0x00000028,0x00000029,0x00050041,0x00000011,0x0000002d,0x0000001b,0x0000000d,0x0003003e,
    0x0000002d,0x0000002c,0x000100fd,0x00010038
};

// glsl_shader.frag, compiled with:
// # glslangValidator -V -x -o glsl_shader.frag.u32 glsl_shader.frag
/*
#version 450 core
layout(location = 0) out vec4 fColor;
layout(set=0, binding=0) uniform sampler2D sTexture;
layout(location = 0) in struct { vec4 Color; vec2 UV; } In;
void main()
{
    fColor = In.Color * texture(sTexture, In.UV.st);
}
*/
static uint32_t __glsl_shader_frag_spv[] =
{
    0x07230203,0x00010000,0x00080001,0x0000001e,0x00000000,0x00020011,0x00000001,0x0006000b,
    0x00000001,0x4c534c47,0x6474732e,0x3035342e,0x00000000,0x0003000e,0x00000000,0x00000001,
    0x0007000f,0x00000004,0x00000004,0x6e69616d,0x00000000,0x00000009,0x0000000d,0x00030010,
    0x00000004,0x00000007,0x00030003,0x00000002,0x000001c2,0x00040005,0x00000004,0x6e69616d,
    0x00000000,0x00040005,0x00000009,0x6c6f4366,0x0000726f,0x00030005,0x0000000b,0x00000000,
    0x00050006,0x0000000b,0x00000000,0x6f6c6f43,0x00000072,0x00040006,0x0000000b,0x00000001,
    0x00005655,0x00030005,0x0000000d,0x00006e49,0x00050005,0x00000016,0x78655473,0x65727574,
    0x00000000,0x00040047,0x00000009,0x0000001e,0x00000000,0x00040047,0x0000000d,0x0000001e,
    0x00000000,0x00040047,0x00000016,0x00000022,0x00000000,0x00040047,0x00000016,0x00000021,
    0x00000000,0x00020013,0x00000002,0x00030021,0x00000003,0x00000002,0x00030016,0x00000006,
    0x00000020,0x00040017,0x00000007,0x00000006,0x00000004,0x00040020,0x00000008,0x00000003,
    0x00000007,0x0004003b,0x00000008,0x00000009,0x00000003,0x00040017,0x0000000a,0x00000006,
    0x00000002,0x0004001e,0x0000000b,0x00000007,0x0000000a,0x00040020,0x0000000c,0x00000001,
    0x0000000b,0x0004003b,0x0000000c,0x0000000d,0x00000001,0x00040015,0x0000000e,0x00000020,
    0x00000001,0x0004002b,0x0000000e,0x0000000f,0x00000000,0x00040020,0x00000010,0x00000001,
    0x00000007,0x00090019,0x00000013,0x00000006,0x00000001,0x00000000,0x00000000,0x00000000,
    0x00000001,0x00000000,0x0003001b,0x00000014,0x00000013,0x00040020,0x00000015,0x00000000,
    0x00000014,0x0004003b,0x00000015,0x00000016,0x00000000,0x0004002b,0x0000000e,0x00000018,
    0x00000001,0x00040020,0x00000019,0x00000001,0x0000000a,0x00050036,0x00000002,0x00000004,
    0x00000000,0x00000003,0x000200f8,0x00000005,0x00050041,0x00000010,0x00000011,0x0000000d,
    0x0000000f,0x0004003d,0x00000007,0x00000012,0x00000011,0x0004003d,0x00000014,0x00000017,
    0x00000016,0x00050041,0x00000019,0x0000001a,0x0000000d,0x00000018,0x0004003d,0x0000000a,
    0x0000001b,0x0000001a,0x00050057,0x00000007,0x0000001c,0x00000017,0x0000001b,0x00050085,
    0x00000007,0x0000001d,0x00000012,0x0000001c,0x0003003e,0x00000009,0x0000001d,0x000100fd,
    0x00010038
};

//-----------------------------------------------------------------------------
// FUNCTIONS
//-----------------------------------------------------------------------------

// Backend data stored in io.BackendRendererUserData to allow support for multiple Dear ImGui contexts
// It is STRONGLY preferred that you use docking branch with multi-viewports (== single Dear ImGui context + multiple windows) instead of multiple Dear ImGui contexts.
// FIXME: multi-context support is not tested and probably dysfunctional in this backend.
static ImGui_ImplVulkan_Data* ImGui_ImplVulkan_GetBackendData()
{
    return ImGui::GetCurrentContext() ? (ImGui_ImplVulkan_Data*)ImGui::GetIO().BackendRendererUserData : nullptr;
}

static uint32_t ImGui_ImplVulkan_MemoryType(VkMemoryPropertyFlags properties, uint32_t type_bits)
{
    ImGui_ImplVulkan_Data* bd = ImGui_ImplVulkan_GetBackendData();
    ImGui_ImplVulkan_InitInfo* v = &bd->VulkanInitInfo;
    VkPhysicalDeviceMemoryProperties prop;
    vkGetPhysicalDeviceMemoryProperties(v->PhysicalDevice, &prop);
    for (uint32_t i = 0; i < prop.memoryTypeCount; i++)
        if ((prop.memoryTypes[i].propertyFlags & properties) == properties && type_bits & (1 << i))
            return i;
    return 0xFFFFFFFF; // Unable to find memoryType
}

static void check_vk_result(VkResult err)
{
    ImGui_ImplVulkan_Data* bd = ImGui_ImplVulkan_GetBackendData();
    if (!bd)
        return;
    ImGui_ImplVulkan_InitInfo* v = &bd->VulkanInitInfo;
    if (v->CheckVkResultFn)
        v->CheckVkResultFn(err);
}

static void CreateOrResizeBuffer(VkBuffer& buffer, VkDeviceMemory& buffer_memory, VkDeviceSize& p_buffer_size, size_t new_size, VkBufferUsageFlagBits usage)
{
    ImGui_ImplVulkan_Data* bd = ImGui_ImplVulkan_GetBackendData();
    ImGui_ImplVulkan_InitInfo* v = &bd->VulkanInitInfo;
    VkResult err;
    if (buffer != VK_NULL_HANDLE)
        vkDestroyBuffer(v->Device, buffer, v->Allocator);
    if (buffer_memory != VK_NULL_HANDLE)
        vkFreeMemory(v->Device, buffer_memory, v->Allocator);

    VkDeviceSize vertex_buffer_size_aligned = ((new_size - 1) / bd->BufferMemoryAlignment + 1) * bd->BufferMemoryAlignment;
    VkBufferCreateInfo buffer_info = {};
    buffer_info.sType = VK_STRUCTURE_TYPE_BUFFER_CREATE_INFO;
    buffer_info.size = vertex_buffer_size_aligned;
    buffer_info.usage = usage;
    buffer_info.sharingMode = VK_SHARING_MODE_EXCLUSIVE;
    err = vkCreateBuffer(v->Device, &buffer_info, v->Allocator, &buffer);
    check_vk_result(err);

    VkMemoryRequirements req;
    vkGetBufferMemoryRequirements(v->Device, buffer, &req);
    bd->BufferMemoryAlignment = (bd->BufferMemoryAlignment > req.alignment) ? bd->BufferMemoryAlignment : req.alignment;
    VkMemoryAllocateInfo alloc_info = {};
    alloc_info.sType = VK_STRUCTURE_TYPE_MEMORY_ALLOCATE_INFO;
    alloc_info.allocationSize = req.size;
    alloc_info.memoryTypeIndex = ImGui_ImplVulkan_MemoryType(VK_MEMORY_PROPERTY_HOST_VISIBLE_BIT, req.memoryTypeBits);
    err = vkAllocateMemory(v->Device, &alloc_info, v->Allocator, &buffer_memory);
    check_vk_result(err);

    err = vkBindBufferMemory(v->Device, buffer, buffer_memory, 0);
    check_vk_result(err);
    p_buffer_size = req.size;
}

static void ImGui_ImplVulkan_SetupRenderState(ImDrawData* draw_data, VkPipeline pipeline, VkCommandBuffer command_buffer, ImGui_ImplVulkanH_FrameRenderBuffers* rb, int fb_width, int fb_height)
{
    ImGui_ImplVulkan_Data* bd = ImGui_ImplVulkan_GetBackendData();

    // Bind pipeline:
    {
        vkCmdBindPipeline(command_buffer, VK_PIPELINE_BIND_POINT_GRAPHICS, pipeline);
    }

    // Bind Vertex And Index Buffer:
    if (draw_data->TotalVtxCount > 0)
    {
        VkBuffer vertex_buffers[1] = { rb->VertexBuffer };
        VkDeviceSize vertex_offset[1] = { 0 };
        vkCmdBindVertexBuffers(command_buffer, 0, 1, vertex_buffers, vertex_offset);
        vkCmdBindIndexBuffer(command_buffer, rb->IndexBuffer, 0, sizeof(ImDrawIdx) == 2 ? VK_INDEX_TYPE_UINT16 : VK_INDEX_TYPE_UINT32);
    }

    // Setup viewport:
    {
        VkViewport viewport;
        viewport.x = 0;
        viewport.y = 0;
        viewport.width = (float)fb_width;
        viewport.height = (float)fb_height;
        viewport.minDepth = 0.0f;
        viewport.maxDepth = 1.0f;
        vkCmdSetViewport(command_buffer, 0, 1, &viewport);
    }

    // Setup scale and translation:
    // Our visible imgui space lies from draw_data->DisplayPps (top left) to draw_data->DisplayPos+data_data->DisplaySize (bottom right). DisplayPos is (0,0) for single viewport apps.
    {
        float scale[2];
        scale[0] = 2.0f / draw_data->DisplaySize.x;
        scale[1] = 2.0f / draw_data->DisplaySize.y;
        float translate[2];
        translate[0] = -1.0f - draw_data->DisplayPos.x * scale[0];
        translate[1] = -1.0f - draw_data->DisplayPos.y * scale[1];
        vkCmdPushConstants(command_buffer, bd->PipelineLayout, VK_SHADER_STAGE_VERTEX_BIT, sizeof(float) * 0, sizeof(float) * 2, scale);
        vkCmdPushConstants(command_buffer, bd->PipelineLayout, VK_SHADER_STAGE_VERTEX_BIT, sizeof(float) * 2, sizeof(float) * 2, translate);
    }
}

// Render function
void ImGui_ImplVulkan_RenderDrawData(ImDrawData* draw_data, VkCommandBuffer command_buffer, VkPipeline pipeline)
{
    // Avoid rendering when minimized, scale coordinates for retina displays (screen coordinates != framebuffer coordinates)
    int fb_width = (int)(draw_data->DisplaySize.x * draw_data->FramebufferScale.x);
    int fb_height = (int)(draw_data->DisplaySize.y * draw_data->FramebufferScale.y);
    if (fb_width <= 0 || fb_height <= 0)
        return;

    ImGui_ImplVulkan_Data* bd = ImGui_ImplVulkan_GetBackendData();
    ImGui_ImplVulkan_InitInfo* v = &bd->VulkanInitInfo;
    if (pipeline == VK_NULL_HANDLE)
        pipeline = bd->Pipeline;

<<<<<<< HEAD
    // Allocate array to store enough vertex/index buffers. Each unique viewport gets its own storage.
    ImGui_ImplVulkan_ViewportData* viewport_renderer_data = (ImGui_ImplVulkan_ViewportData*)draw_data->OwnerViewport->RendererUserData;
    IM_ASSERT(viewport_renderer_data != NULL);
    ImGui_ImplVulkanH_WindowRenderBuffers* wrb = &viewport_renderer_data->RenderBuffers;
    if (wrb->FrameRenderBuffers == NULL)
=======
    // Allocate array to store enough vertex/index buffers
    ImGui_ImplVulkanH_WindowRenderBuffers* wrb = &bd->MainWindowRenderBuffers;
    if (wrb->FrameRenderBuffers == nullptr)
>>>>>>> c54230d1
    {
        wrb->Index = 0;
        wrb->Count = v->ImageCount;
        wrb->FrameRenderBuffers = (ImGui_ImplVulkanH_FrameRenderBuffers*)IM_ALLOC(sizeof(ImGui_ImplVulkanH_FrameRenderBuffers) * wrb->Count);
        memset(wrb->FrameRenderBuffers, 0, sizeof(ImGui_ImplVulkanH_FrameRenderBuffers) * wrb->Count);
    }
    IM_ASSERT(wrb->Count == v->ImageCount);
    wrb->Index = (wrb->Index + 1) % wrb->Count;
    ImGui_ImplVulkanH_FrameRenderBuffers* rb = &wrb->FrameRenderBuffers[wrb->Index];

    if (draw_data->TotalVtxCount > 0)
    {
        // Create or resize the vertex/index buffers
        size_t vertex_size = draw_data->TotalVtxCount * sizeof(ImDrawVert);
        size_t index_size = draw_data->TotalIdxCount * sizeof(ImDrawIdx);
        if (rb->VertexBuffer == VK_NULL_HANDLE || rb->VertexBufferSize < vertex_size)
            CreateOrResizeBuffer(rb->VertexBuffer, rb->VertexBufferMemory, rb->VertexBufferSize, vertex_size, VK_BUFFER_USAGE_VERTEX_BUFFER_BIT);
        if (rb->IndexBuffer == VK_NULL_HANDLE || rb->IndexBufferSize < index_size)
            CreateOrResizeBuffer(rb->IndexBuffer, rb->IndexBufferMemory, rb->IndexBufferSize, index_size, VK_BUFFER_USAGE_INDEX_BUFFER_BIT);

        // Upload vertex/index data into a single contiguous GPU buffer
        ImDrawVert* vtx_dst = nullptr;
        ImDrawIdx* idx_dst = nullptr;
        VkResult err = vkMapMemory(v->Device, rb->VertexBufferMemory, 0, rb->VertexBufferSize, 0, (void**)(&vtx_dst));
        check_vk_result(err);
        err = vkMapMemory(v->Device, rb->IndexBufferMemory, 0, rb->IndexBufferSize, 0, (void**)(&idx_dst));
        check_vk_result(err);
        for (int n = 0; n < draw_data->CmdListsCount; n++)
        {
            const ImDrawList* cmd_list = draw_data->CmdLists[n];
            memcpy(vtx_dst, cmd_list->VtxBuffer.Data, cmd_list->VtxBuffer.Size * sizeof(ImDrawVert));
            memcpy(idx_dst, cmd_list->IdxBuffer.Data, cmd_list->IdxBuffer.Size * sizeof(ImDrawIdx));
            vtx_dst += cmd_list->VtxBuffer.Size;
            idx_dst += cmd_list->IdxBuffer.Size;
        }
        VkMappedMemoryRange range[2] = {};
        range[0].sType = VK_STRUCTURE_TYPE_MAPPED_MEMORY_RANGE;
        range[0].memory = rb->VertexBufferMemory;
        range[0].size = VK_WHOLE_SIZE;
        range[1].sType = VK_STRUCTURE_TYPE_MAPPED_MEMORY_RANGE;
        range[1].memory = rb->IndexBufferMemory;
        range[1].size = VK_WHOLE_SIZE;
        err = vkFlushMappedMemoryRanges(v->Device, 2, range);
        check_vk_result(err);
        vkUnmapMemory(v->Device, rb->VertexBufferMemory);
        vkUnmapMemory(v->Device, rb->IndexBufferMemory);
    }

    // Setup desired Vulkan state
    ImGui_ImplVulkan_SetupRenderState(draw_data, pipeline, command_buffer, rb, fb_width, fb_height);

    // Will project scissor/clipping rectangles into framebuffer space
    ImVec2 clip_off = draw_data->DisplayPos;         // (0,0) unless using multi-viewports
    ImVec2 clip_scale = draw_data->FramebufferScale; // (1,1) unless using retina display which are often (2,2)

    // Render command lists
    // (Because we merged all buffers into a single one, we maintain our own offset into them)
    int global_vtx_offset = 0;
    int global_idx_offset = 0;
    for (int n = 0; n < draw_data->CmdListsCount; n++)
    {
        const ImDrawList* cmd_list = draw_data->CmdLists[n];
        for (int cmd_i = 0; cmd_i < cmd_list->CmdBuffer.Size; cmd_i++)
        {
            const ImDrawCmd* pcmd = &cmd_list->CmdBuffer[cmd_i];
            if (pcmd->UserCallback != nullptr)
            {
                // User callback, registered via ImDrawList::AddCallback()
                // (ImDrawCallback_ResetRenderState is a special callback value used by the user to request the renderer to reset render state.)
                if (pcmd->UserCallback == ImDrawCallback_ResetRenderState)
                    ImGui_ImplVulkan_SetupRenderState(draw_data, pipeline, command_buffer, rb, fb_width, fb_height);
                else
                    pcmd->UserCallback(cmd_list, pcmd);
            }
            else
            {
                // Project scissor/clipping rectangles into framebuffer space
                ImVec2 clip_min((pcmd->ClipRect.x - clip_off.x) * clip_scale.x, (pcmd->ClipRect.y - clip_off.y) * clip_scale.y);
                ImVec2 clip_max((pcmd->ClipRect.z - clip_off.x) * clip_scale.x, (pcmd->ClipRect.w - clip_off.y) * clip_scale.y);

                // Clamp to viewport as vkCmdSetScissor() won't accept values that are off bounds
                if (clip_min.x < 0.0f) { clip_min.x = 0.0f; }
                if (clip_min.y < 0.0f) { clip_min.y = 0.0f; }
                if (clip_max.x > fb_width) { clip_max.x = (float)fb_width; }
                if (clip_max.y > fb_height) { clip_max.y = (float)fb_height; }
                if (clip_max.x <= clip_min.x || clip_max.y <= clip_min.y)
                    continue;

                // Apply scissor/clipping rectangle
                VkRect2D scissor;
                scissor.offset.x = (int32_t)(clip_min.x);
                scissor.offset.y = (int32_t)(clip_min.y);
                scissor.extent.width = (uint32_t)(clip_max.x - clip_min.x);
                scissor.extent.height = (uint32_t)(clip_max.y - clip_min.y);
                vkCmdSetScissor(command_buffer, 0, 1, &scissor);

                // Bind DescriptorSet with font or user texture
                VkDescriptorSet desc_set[1] = { (VkDescriptorSet)pcmd->TextureId };
                if (sizeof(ImTextureID) < sizeof(ImU64))
                {
                    // We don't support texture switches if ImTextureID hasn't been redefined to be 64-bit. Do a flaky check that other textures haven't been used.
                    IM_ASSERT(pcmd->TextureId == (ImTextureID)bd->FontDescriptorSet);
                    desc_set[0] = bd->FontDescriptorSet;
                }
                vkCmdBindDescriptorSets(command_buffer, VK_PIPELINE_BIND_POINT_GRAPHICS, bd->PipelineLayout, 0, 1, desc_set, 0, nullptr);

                // Draw
                vkCmdDrawIndexed(command_buffer, pcmd->ElemCount, 1, pcmd->IdxOffset + global_idx_offset, pcmd->VtxOffset + global_vtx_offset, 0);
            }
        }
        global_idx_offset += cmd_list->IdxBuffer.Size;
        global_vtx_offset += cmd_list->VtxBuffer.Size;
    }

    // Note: at this point both vkCmdSetViewport() and vkCmdSetScissor() have been called.
    // Our last values will leak into user/application rendering IF:
    // - Your app uses a pipeline with VK_DYNAMIC_STATE_VIEWPORT or VK_DYNAMIC_STATE_SCISSOR dynamic state
    // - And you forgot to call vkCmdSetViewport() and vkCmdSetScissor() yourself to explicitly set that state.
    // If you use VK_DYNAMIC_STATE_VIEWPORT or VK_DYNAMIC_STATE_SCISSOR you are responsible for setting the values before rendering.
    // In theory we should aim to backup/restore those values but I am not sure this is possible.
    // We perform a call to vkCmdSetScissor() to set back a full viewport which is likely to fix things for 99% users but technically this is not perfect. (See github #4644)
    VkRect2D scissor = { { 0, 0 }, { (uint32_t)fb_width, (uint32_t)fb_height } };
    vkCmdSetScissor(command_buffer, 0, 1, &scissor);
}

bool ImGui_ImplVulkan_CreateFontsTexture(VkCommandBuffer command_buffer)
{
    ImGuiIO& io = ImGui::GetIO();
    ImGui_ImplVulkan_Data* bd = ImGui_ImplVulkan_GetBackendData();
    ImGui_ImplVulkan_InitInfo* v = &bd->VulkanInitInfo;

    unsigned char* pixels;
    int width, height;
    io.Fonts->GetTexDataAsRGBA32(&pixels, &width, &height);
    size_t upload_size = width * height * 4 * sizeof(char);

    VkResult err;

    // Create the Image:
    {
        VkImageCreateInfo info = {};
        info.sType = VK_STRUCTURE_TYPE_IMAGE_CREATE_INFO;
        info.imageType = VK_IMAGE_TYPE_2D;
        info.format = VK_FORMAT_R8G8B8A8_UNORM;
        info.extent.width = width;
        info.extent.height = height;
        info.extent.depth = 1;
        info.mipLevels = 1;
        info.arrayLayers = 1;
        info.samples = VK_SAMPLE_COUNT_1_BIT;
        info.tiling = VK_IMAGE_TILING_OPTIMAL;
        info.usage = VK_IMAGE_USAGE_SAMPLED_BIT | VK_IMAGE_USAGE_TRANSFER_DST_BIT;
        info.sharingMode = VK_SHARING_MODE_EXCLUSIVE;
        info.initialLayout = VK_IMAGE_LAYOUT_UNDEFINED;
        err = vkCreateImage(v->Device, &info, v->Allocator, &bd->FontImage);
        check_vk_result(err);
        VkMemoryRequirements req;
        vkGetImageMemoryRequirements(v->Device, bd->FontImage, &req);
        VkMemoryAllocateInfo alloc_info = {};
        alloc_info.sType = VK_STRUCTURE_TYPE_MEMORY_ALLOCATE_INFO;
        alloc_info.allocationSize = req.size;
        alloc_info.memoryTypeIndex = ImGui_ImplVulkan_MemoryType(VK_MEMORY_PROPERTY_DEVICE_LOCAL_BIT, req.memoryTypeBits);
        err = vkAllocateMemory(v->Device, &alloc_info, v->Allocator, &bd->FontMemory);
        check_vk_result(err);
        err = vkBindImageMemory(v->Device, bd->FontImage, bd->FontMemory, 0);
        check_vk_result(err);
    }

    // Create the Image View:
    {
        VkImageViewCreateInfo info = {};
        info.sType = VK_STRUCTURE_TYPE_IMAGE_VIEW_CREATE_INFO;
        info.image = bd->FontImage;
        info.viewType = VK_IMAGE_VIEW_TYPE_2D;
        info.format = VK_FORMAT_R8G8B8A8_UNORM;
        info.subresourceRange.aspectMask = VK_IMAGE_ASPECT_COLOR_BIT;
        info.subresourceRange.levelCount = 1;
        info.subresourceRange.layerCount = 1;
        err = vkCreateImageView(v->Device, &info, v->Allocator, &bd->FontView);
        check_vk_result(err);
    }

    // Create the Descriptor Set:
    bd->FontDescriptorSet = (VkDescriptorSet)ImGui_ImplVulkan_AddTexture(bd->FontSampler, bd->FontView, VK_IMAGE_LAYOUT_SHADER_READ_ONLY_OPTIMAL);

    // Create the Upload Buffer:
    {
        VkBufferCreateInfo buffer_info = {};
        buffer_info.sType = VK_STRUCTURE_TYPE_BUFFER_CREATE_INFO;
        buffer_info.size = upload_size;
        buffer_info.usage = VK_BUFFER_USAGE_TRANSFER_SRC_BIT;
        buffer_info.sharingMode = VK_SHARING_MODE_EXCLUSIVE;
        err = vkCreateBuffer(v->Device, &buffer_info, v->Allocator, &bd->UploadBuffer);
        check_vk_result(err);
        VkMemoryRequirements req;
        vkGetBufferMemoryRequirements(v->Device, bd->UploadBuffer, &req);
        bd->BufferMemoryAlignment = (bd->BufferMemoryAlignment > req.alignment) ? bd->BufferMemoryAlignment : req.alignment;
        VkMemoryAllocateInfo alloc_info = {};
        alloc_info.sType = VK_STRUCTURE_TYPE_MEMORY_ALLOCATE_INFO;
        alloc_info.allocationSize = req.size;
        alloc_info.memoryTypeIndex = ImGui_ImplVulkan_MemoryType(VK_MEMORY_PROPERTY_HOST_VISIBLE_BIT, req.memoryTypeBits);
        err = vkAllocateMemory(v->Device, &alloc_info, v->Allocator, &bd->UploadBufferMemory);
        check_vk_result(err);
        err = vkBindBufferMemory(v->Device, bd->UploadBuffer, bd->UploadBufferMemory, 0);
        check_vk_result(err);
    }

    // Upload to Buffer:
    {
        char* map = nullptr;
        err = vkMapMemory(v->Device, bd->UploadBufferMemory, 0, upload_size, 0, (void**)(&map));
        check_vk_result(err);
        memcpy(map, pixels, upload_size);
        VkMappedMemoryRange range[1] = {};
        range[0].sType = VK_STRUCTURE_TYPE_MAPPED_MEMORY_RANGE;
        range[0].memory = bd->UploadBufferMemory;
        range[0].size = upload_size;
        err = vkFlushMappedMemoryRanges(v->Device, 1, range);
        check_vk_result(err);
        vkUnmapMemory(v->Device, bd->UploadBufferMemory);
    }

    // Copy to Image:
    {
        VkImageMemoryBarrier copy_barrier[1] = {};
        copy_barrier[0].sType = VK_STRUCTURE_TYPE_IMAGE_MEMORY_BARRIER;
        copy_barrier[0].dstAccessMask = VK_ACCESS_TRANSFER_WRITE_BIT;
        copy_barrier[0].oldLayout = VK_IMAGE_LAYOUT_UNDEFINED;
        copy_barrier[0].newLayout = VK_IMAGE_LAYOUT_TRANSFER_DST_OPTIMAL;
        copy_barrier[0].srcQueueFamilyIndex = VK_QUEUE_FAMILY_IGNORED;
        copy_barrier[0].dstQueueFamilyIndex = VK_QUEUE_FAMILY_IGNORED;
        copy_barrier[0].image = bd->FontImage;
        copy_barrier[0].subresourceRange.aspectMask = VK_IMAGE_ASPECT_COLOR_BIT;
        copy_barrier[0].subresourceRange.levelCount = 1;
        copy_barrier[0].subresourceRange.layerCount = 1;
        vkCmdPipelineBarrier(command_buffer, VK_PIPELINE_STAGE_HOST_BIT, VK_PIPELINE_STAGE_TRANSFER_BIT, 0, 0, nullptr, 0, nullptr, 1, copy_barrier);

        VkBufferImageCopy region = {};
        region.imageSubresource.aspectMask = VK_IMAGE_ASPECT_COLOR_BIT;
        region.imageSubresource.layerCount = 1;
        region.imageExtent.width = width;
        region.imageExtent.height = height;
        region.imageExtent.depth = 1;
        vkCmdCopyBufferToImage(command_buffer, bd->UploadBuffer, bd->FontImage, VK_IMAGE_LAYOUT_TRANSFER_DST_OPTIMAL, 1, &region);

        VkImageMemoryBarrier use_barrier[1] = {};
        use_barrier[0].sType = VK_STRUCTURE_TYPE_IMAGE_MEMORY_BARRIER;
        use_barrier[0].srcAccessMask = VK_ACCESS_TRANSFER_WRITE_BIT;
        use_barrier[0].dstAccessMask = VK_ACCESS_SHADER_READ_BIT;
        use_barrier[0].oldLayout = VK_IMAGE_LAYOUT_TRANSFER_DST_OPTIMAL;
        use_barrier[0].newLayout = VK_IMAGE_LAYOUT_SHADER_READ_ONLY_OPTIMAL;
        use_barrier[0].srcQueueFamilyIndex = VK_QUEUE_FAMILY_IGNORED;
        use_barrier[0].dstQueueFamilyIndex = VK_QUEUE_FAMILY_IGNORED;
        use_barrier[0].image = bd->FontImage;
        use_barrier[0].subresourceRange.aspectMask = VK_IMAGE_ASPECT_COLOR_BIT;
        use_barrier[0].subresourceRange.levelCount = 1;
        use_barrier[0].subresourceRange.layerCount = 1;
        vkCmdPipelineBarrier(command_buffer, VK_PIPELINE_STAGE_TRANSFER_BIT, VK_PIPELINE_STAGE_FRAGMENT_SHADER_BIT, 0, 0, nullptr, 0, nullptr, 1, use_barrier);
    }

    // Store our identifier
    io.Fonts->SetTexID((ImTextureID)bd->FontDescriptorSet);

    return true;
}

static void ImGui_ImplVulkan_CreateShaderModules(VkDevice device, const VkAllocationCallbacks* allocator)
{
    // Create the shader modules
    ImGui_ImplVulkan_Data* bd = ImGui_ImplVulkan_GetBackendData();
    if (bd->ShaderModuleVert == VK_NULL_HANDLE)
    {
        VkShaderModuleCreateInfo vert_info = {};
        vert_info.sType = VK_STRUCTURE_TYPE_SHADER_MODULE_CREATE_INFO;
        vert_info.codeSize = sizeof(__glsl_shader_vert_spv);
        vert_info.pCode = (uint32_t*)__glsl_shader_vert_spv;
        VkResult err = vkCreateShaderModule(device, &vert_info, allocator, &bd->ShaderModuleVert);
        check_vk_result(err);
    }
    if (bd->ShaderModuleFrag == VK_NULL_HANDLE)
    {
        VkShaderModuleCreateInfo frag_info = {};
        frag_info.sType = VK_STRUCTURE_TYPE_SHADER_MODULE_CREATE_INFO;
        frag_info.codeSize = sizeof(__glsl_shader_frag_spv);
        frag_info.pCode = (uint32_t*)__glsl_shader_frag_spv;
        VkResult err = vkCreateShaderModule(device, &frag_info, allocator, &bd->ShaderModuleFrag);
        check_vk_result(err);
    }
}

static void ImGui_ImplVulkan_CreateFontSampler(VkDevice device, const VkAllocationCallbacks* allocator)
{
    ImGui_ImplVulkan_Data* bd = ImGui_ImplVulkan_GetBackendData();
    if (bd->FontSampler)
        return;

    // Bilinear sampling is required by default. Set 'io.Fonts->Flags |= ImFontAtlasFlags_NoBakedLines' or 'style.AntiAliasedLinesUseTex = false' to allow point/nearest sampling.
    VkSamplerCreateInfo info = {};
    info.sType = VK_STRUCTURE_TYPE_SAMPLER_CREATE_INFO;
    info.magFilter = VK_FILTER_LINEAR;
    info.minFilter = VK_FILTER_LINEAR;
    info.mipmapMode = VK_SAMPLER_MIPMAP_MODE_LINEAR;
    info.addressModeU = VK_SAMPLER_ADDRESS_MODE_REPEAT;
    info.addressModeV = VK_SAMPLER_ADDRESS_MODE_REPEAT;
    info.addressModeW = VK_SAMPLER_ADDRESS_MODE_REPEAT;
    info.minLod = -1000;
    info.maxLod = 1000;
    info.maxAnisotropy = 1.0f;
    VkResult err = vkCreateSampler(device, &info, allocator, &bd->FontSampler);
    check_vk_result(err);
}

static void ImGui_ImplVulkan_CreateDescriptorSetLayout(VkDevice device, const VkAllocationCallbacks* allocator)
{
    ImGui_ImplVulkan_Data* bd = ImGui_ImplVulkan_GetBackendData();
    if (bd->DescriptorSetLayout)
        return;

    ImGui_ImplVulkan_CreateFontSampler(device, allocator);
    VkSampler sampler[1] = { bd->FontSampler };
    VkDescriptorSetLayoutBinding binding[1] = {};
    binding[0].descriptorType = VK_DESCRIPTOR_TYPE_COMBINED_IMAGE_SAMPLER;
    binding[0].descriptorCount = 1;
    binding[0].stageFlags = VK_SHADER_STAGE_FRAGMENT_BIT;
    binding[0].pImmutableSamplers = sampler;
    VkDescriptorSetLayoutCreateInfo info = {};
    info.sType = VK_STRUCTURE_TYPE_DESCRIPTOR_SET_LAYOUT_CREATE_INFO;
    info.bindingCount = 1;
    info.pBindings = binding;
    VkResult err = vkCreateDescriptorSetLayout(device, &info, allocator, &bd->DescriptorSetLayout);
    check_vk_result(err);
}

static void ImGui_ImplVulkan_CreatePipelineLayout(VkDevice device, const VkAllocationCallbacks* allocator)
{
    ImGui_ImplVulkan_Data* bd = ImGui_ImplVulkan_GetBackendData();
    if (bd->PipelineLayout)
        return;

    // Constants: we are using 'vec2 offset' and 'vec2 scale' instead of a full 3d projection matrix
    ImGui_ImplVulkan_CreateDescriptorSetLayout(device, allocator);
    VkPushConstantRange push_constants[1] = {};
    push_constants[0].stageFlags = VK_SHADER_STAGE_VERTEX_BIT;
    push_constants[0].offset = sizeof(float) * 0;
    push_constants[0].size = sizeof(float) * 4;
    VkDescriptorSetLayout set_layout[1] = { bd->DescriptorSetLayout };
    VkPipelineLayoutCreateInfo layout_info = {};
    layout_info.sType = VK_STRUCTURE_TYPE_PIPELINE_LAYOUT_CREATE_INFO;
    layout_info.setLayoutCount = 1;
    layout_info.pSetLayouts = set_layout;
    layout_info.pushConstantRangeCount = 1;
    layout_info.pPushConstantRanges = push_constants;
    VkResult  err = vkCreatePipelineLayout(device, &layout_info, allocator, &bd->PipelineLayout);
    check_vk_result(err);
}

static void ImGui_ImplVulkan_CreatePipeline(VkDevice device, const VkAllocationCallbacks* allocator, VkPipelineCache pipelineCache, VkRenderPass renderPass, VkSampleCountFlagBits MSAASamples, VkPipeline* pipeline, uint32_t subpass)
{
    ImGui_ImplVulkan_Data* bd = ImGui_ImplVulkan_GetBackendData();
    ImGui_ImplVulkan_CreateShaderModules(device, allocator);

    VkPipelineShaderStageCreateInfo stage[2] = {};
    stage[0].sType = VK_STRUCTURE_TYPE_PIPELINE_SHADER_STAGE_CREATE_INFO;
    stage[0].stage = VK_SHADER_STAGE_VERTEX_BIT;
    stage[0].module = bd->ShaderModuleVert;
    stage[0].pName = "main";
    stage[1].sType = VK_STRUCTURE_TYPE_PIPELINE_SHADER_STAGE_CREATE_INFO;
    stage[1].stage = VK_SHADER_STAGE_FRAGMENT_BIT;
    stage[1].module = bd->ShaderModuleFrag;
    stage[1].pName = "main";

    VkVertexInputBindingDescription binding_desc[1] = {};
    binding_desc[0].stride = sizeof(ImDrawVert);
    binding_desc[0].inputRate = VK_VERTEX_INPUT_RATE_VERTEX;

    VkVertexInputAttributeDescription attribute_desc[3] = {};
    attribute_desc[0].location = 0;
    attribute_desc[0].binding = binding_desc[0].binding;
    attribute_desc[0].format = VK_FORMAT_R32G32_SFLOAT;
    attribute_desc[0].offset = IM_OFFSETOF(ImDrawVert, pos);
    attribute_desc[1].location = 1;
    attribute_desc[1].binding = binding_desc[0].binding;
    attribute_desc[1].format = VK_FORMAT_R32G32_SFLOAT;
    attribute_desc[1].offset = IM_OFFSETOF(ImDrawVert, uv);
    attribute_desc[2].location = 2;
    attribute_desc[2].binding = binding_desc[0].binding;
    attribute_desc[2].format = VK_FORMAT_R8G8B8A8_UNORM;
    attribute_desc[2].offset = IM_OFFSETOF(ImDrawVert, col);

    VkPipelineVertexInputStateCreateInfo vertex_info = {};
    vertex_info.sType = VK_STRUCTURE_TYPE_PIPELINE_VERTEX_INPUT_STATE_CREATE_INFO;
    vertex_info.vertexBindingDescriptionCount = 1;
    vertex_info.pVertexBindingDescriptions = binding_desc;
    vertex_info.vertexAttributeDescriptionCount = 3;
    vertex_info.pVertexAttributeDescriptions = attribute_desc;

    VkPipelineInputAssemblyStateCreateInfo ia_info = {};
    ia_info.sType = VK_STRUCTURE_TYPE_PIPELINE_INPUT_ASSEMBLY_STATE_CREATE_INFO;
    ia_info.topology = VK_PRIMITIVE_TOPOLOGY_TRIANGLE_LIST;

    VkPipelineViewportStateCreateInfo viewport_info = {};
    viewport_info.sType = VK_STRUCTURE_TYPE_PIPELINE_VIEWPORT_STATE_CREATE_INFO;
    viewport_info.viewportCount = 1;
    viewport_info.scissorCount = 1;

    VkPipelineRasterizationStateCreateInfo raster_info = {};
    raster_info.sType = VK_STRUCTURE_TYPE_PIPELINE_RASTERIZATION_STATE_CREATE_INFO;
    raster_info.polygonMode = VK_POLYGON_MODE_FILL;
    raster_info.cullMode = VK_CULL_MODE_NONE;
    raster_info.frontFace = VK_FRONT_FACE_COUNTER_CLOCKWISE;
    raster_info.lineWidth = 1.0f;

    VkPipelineMultisampleStateCreateInfo ms_info = {};
    ms_info.sType = VK_STRUCTURE_TYPE_PIPELINE_MULTISAMPLE_STATE_CREATE_INFO;
    ms_info.rasterizationSamples = (MSAASamples != 0) ? MSAASamples : VK_SAMPLE_COUNT_1_BIT;

    VkPipelineColorBlendAttachmentState color_attachment[1] = {};
    color_attachment[0].blendEnable = VK_TRUE;
    color_attachment[0].srcColorBlendFactor = VK_BLEND_FACTOR_SRC_ALPHA;
    color_attachment[0].dstColorBlendFactor = VK_BLEND_FACTOR_ONE_MINUS_SRC_ALPHA;
    color_attachment[0].colorBlendOp = VK_BLEND_OP_ADD;
    color_attachment[0].srcAlphaBlendFactor = VK_BLEND_FACTOR_ONE;
    color_attachment[0].dstAlphaBlendFactor = VK_BLEND_FACTOR_ONE_MINUS_SRC_ALPHA;
    color_attachment[0].alphaBlendOp = VK_BLEND_OP_ADD;
    color_attachment[0].colorWriteMask = VK_COLOR_COMPONENT_R_BIT | VK_COLOR_COMPONENT_G_BIT | VK_COLOR_COMPONENT_B_BIT | VK_COLOR_COMPONENT_A_BIT;

    VkPipelineDepthStencilStateCreateInfo depth_info = {};
    depth_info.sType = VK_STRUCTURE_TYPE_PIPELINE_DEPTH_STENCIL_STATE_CREATE_INFO;

    VkPipelineColorBlendStateCreateInfo blend_info = {};
    blend_info.sType = VK_STRUCTURE_TYPE_PIPELINE_COLOR_BLEND_STATE_CREATE_INFO;
    blend_info.attachmentCount = 1;
    blend_info.pAttachments = color_attachment;

    VkDynamicState dynamic_states[2] = { VK_DYNAMIC_STATE_VIEWPORT, VK_DYNAMIC_STATE_SCISSOR };
    VkPipelineDynamicStateCreateInfo dynamic_state = {};
    dynamic_state.sType = VK_STRUCTURE_TYPE_PIPELINE_DYNAMIC_STATE_CREATE_INFO;
    dynamic_state.dynamicStateCount = (uint32_t)IM_ARRAYSIZE(dynamic_states);
    dynamic_state.pDynamicStates = dynamic_states;

    ImGui_ImplVulkan_CreatePipelineLayout(device, allocator);

    VkGraphicsPipelineCreateInfo info = {};
    info.sType = VK_STRUCTURE_TYPE_GRAPHICS_PIPELINE_CREATE_INFO;
    info.flags = bd->PipelineCreateFlags;
    info.stageCount = 2;
    info.pStages = stage;
    info.pVertexInputState = &vertex_info;
    info.pInputAssemblyState = &ia_info;
    info.pViewportState = &viewport_info;
    info.pRasterizationState = &raster_info;
    info.pMultisampleState = &ms_info;
    info.pDepthStencilState = &depth_info;
    info.pColorBlendState = &blend_info;
    info.pDynamicState = &dynamic_state;
    info.layout = bd->PipelineLayout;
    info.renderPass = renderPass;
    info.subpass = subpass;
    VkResult err = vkCreateGraphicsPipelines(device, pipelineCache, 1, &info, allocator, pipeline);
    check_vk_result(err);
}

bool ImGui_ImplVulkan_CreateDeviceObjects()
{
    ImGui_ImplVulkan_Data* bd = ImGui_ImplVulkan_GetBackendData();
    ImGui_ImplVulkan_InitInfo* v = &bd->VulkanInitInfo;
    VkResult err;

    if (!bd->FontSampler)
    {
        VkSamplerCreateInfo info = {};
        info.sType = VK_STRUCTURE_TYPE_SAMPLER_CREATE_INFO;
        info.magFilter = VK_FILTER_LINEAR;
        info.minFilter = VK_FILTER_LINEAR;
        info.mipmapMode = VK_SAMPLER_MIPMAP_MODE_LINEAR;
        info.addressModeU = VK_SAMPLER_ADDRESS_MODE_REPEAT;
        info.addressModeV = VK_SAMPLER_ADDRESS_MODE_REPEAT;
        info.addressModeW = VK_SAMPLER_ADDRESS_MODE_REPEAT;
        info.minLod = -1000;
        info.maxLod = 1000;
        info.maxAnisotropy = 1.0f;
        err = vkCreateSampler(v->Device, &info, v->Allocator, &bd->FontSampler);
        check_vk_result(err);
    }

    if (!bd->DescriptorSetLayout)
    {
        VkSampler sampler[1] = {bd->FontSampler};
        VkDescriptorSetLayoutBinding binding[1] = {};
        binding[0].descriptorType = VK_DESCRIPTOR_TYPE_COMBINED_IMAGE_SAMPLER;
        binding[0].descriptorCount = 1;
        binding[0].stageFlags = VK_SHADER_STAGE_FRAGMENT_BIT;
        binding[0].pImmutableSamplers = sampler;
        VkDescriptorSetLayoutCreateInfo info = {};
        info.sType = VK_STRUCTURE_TYPE_DESCRIPTOR_SET_LAYOUT_CREATE_INFO;
        info.bindingCount = 1;
        info.pBindings = binding;
        err = vkCreateDescriptorSetLayout(v->Device, &info, v->Allocator, &bd->DescriptorSetLayout);
        check_vk_result(err);
    }

    if (!bd->PipelineLayout)
    {
        // Constants: we are using 'vec2 offset' and 'vec2 scale' instead of a full 3d projection matrix
        VkPushConstantRange push_constants[1] = {};
        push_constants[0].stageFlags = VK_SHADER_STAGE_VERTEX_BIT;
        push_constants[0].offset = sizeof(float) * 0;
        push_constants[0].size = sizeof(float) * 4;
        VkDescriptorSetLayout set_layout[1] = { bd->DescriptorSetLayout };
        VkPipelineLayoutCreateInfo layout_info = {};
        layout_info.sType = VK_STRUCTURE_TYPE_PIPELINE_LAYOUT_CREATE_INFO;
        layout_info.setLayoutCount = 1;
        layout_info.pSetLayouts = set_layout;
        layout_info.pushConstantRangeCount = 1;
        layout_info.pPushConstantRanges = push_constants;
        err = vkCreatePipelineLayout(v->Device, &layout_info, v->Allocator, &bd->PipelineLayout);
        check_vk_result(err);
    }

    ImGui_ImplVulkan_CreatePipeline(v->Device, v->Allocator, v->PipelineCache, bd->RenderPass, v->MSAASamples, &bd->Pipeline, bd->Subpass);

    return true;
}

void    ImGui_ImplVulkan_DestroyFontUploadObjects()
{
    ImGui_ImplVulkan_Data* bd = ImGui_ImplVulkan_GetBackendData();
    ImGui_ImplVulkan_InitInfo* v = &bd->VulkanInitInfo;
    if (bd->UploadBuffer)
    {
        vkDestroyBuffer(v->Device, bd->UploadBuffer, v->Allocator);
        bd->UploadBuffer = VK_NULL_HANDLE;
    }
    if (bd->UploadBufferMemory)
    {
        vkFreeMemory(v->Device, bd->UploadBufferMemory, v->Allocator);
        bd->UploadBufferMemory = VK_NULL_HANDLE;
    }
}

void    ImGui_ImplVulkan_DestroyDeviceObjects()
{
    ImGui_ImplVulkan_Data* bd = ImGui_ImplVulkan_GetBackendData();
    ImGui_ImplVulkan_InitInfo* v = &bd->VulkanInitInfo;
    ImGui_ImplVulkanH_DestroyAllViewportsRenderBuffers(v->Device, v->Allocator);
    ImGui_ImplVulkan_DestroyFontUploadObjects();

    if (bd->ShaderModuleVert)     { vkDestroyShaderModule(v->Device, bd->ShaderModuleVert, v->Allocator); bd->ShaderModuleVert = VK_NULL_HANDLE; }
    if (bd->ShaderModuleFrag)     { vkDestroyShaderModule(v->Device, bd->ShaderModuleFrag, v->Allocator); bd->ShaderModuleFrag = VK_NULL_HANDLE; }
    if (bd->FontView)             { vkDestroyImageView(v->Device, bd->FontView, v->Allocator); bd->FontView = VK_NULL_HANDLE; }
    if (bd->FontImage)            { vkDestroyImage(v->Device, bd->FontImage, v->Allocator); bd->FontImage = VK_NULL_HANDLE; }
    if (bd->FontMemory)           { vkFreeMemory(v->Device, bd->FontMemory, v->Allocator); bd->FontMemory = VK_NULL_HANDLE; }
    if (bd->FontSampler)          { vkDestroySampler(v->Device, bd->FontSampler, v->Allocator); bd->FontSampler = VK_NULL_HANDLE; }
    if (bd->DescriptorSetLayout)  { vkDestroyDescriptorSetLayout(v->Device, bd->DescriptorSetLayout, v->Allocator); bd->DescriptorSetLayout = VK_NULL_HANDLE; }
    if (bd->PipelineLayout)       { vkDestroyPipelineLayout(v->Device, bd->PipelineLayout, v->Allocator); bd->PipelineLayout = VK_NULL_HANDLE; }
    if (bd->Pipeline)             { vkDestroyPipeline(v->Device, bd->Pipeline, v->Allocator); bd->Pipeline = VK_NULL_HANDLE; }
}

bool    ImGui_ImplVulkan_LoadFunctions(PFN_vkVoidFunction(*loader_func)(const char* function_name, void* user_data), void* user_data)
{
    // Load function pointers
    // You can use the default Vulkan loader using:
    //      ImGui_ImplVulkan_LoadFunctions([](const char* function_name, void*) { return vkGetInstanceProcAddr(your_vk_isntance, function_name); });
    // But this would be equivalent to not setting VK_NO_PROTOTYPES.
#ifdef VK_NO_PROTOTYPES
#define IMGUI_VULKAN_FUNC_LOAD(func) \
    func = reinterpret_cast<decltype(func)>(loader_func(#func, user_data)); \
    if (func == nullptr)   \
        return false;
    IMGUI_VULKAN_FUNC_MAP(IMGUI_VULKAN_FUNC_LOAD)
#undef IMGUI_VULKAN_FUNC_LOAD
#else
    IM_UNUSED(loader_func);
    IM_UNUSED(user_data);
#endif
    g_FunctionsLoaded = true;
    return true;
}

bool    ImGui_ImplVulkan_Init(ImGui_ImplVulkan_InitInfo* info, VkRenderPass render_pass)
{
    IM_ASSERT(g_FunctionsLoaded && "Need to call ImGui_ImplVulkan_LoadFunctions() if IMGUI_IMPL_VULKAN_NO_PROTOTYPES or VK_NO_PROTOTYPES are set!");

    ImGuiIO& io = ImGui::GetIO();
    IM_ASSERT(io.BackendRendererUserData == nullptr && "Already initialized a renderer backend!");

    // Setup backend capabilities flags
    ImGui_ImplVulkan_Data* bd = IM_NEW(ImGui_ImplVulkan_Data)();
    io.BackendRendererUserData = (void*)bd;
    io.BackendRendererName = "imgui_impl_vulkan";
    io.BackendFlags |= ImGuiBackendFlags_RendererHasVtxOffset;  // We can honor the ImDrawCmd::VtxOffset field, allowing for large meshes.
    io.BackendFlags |= ImGuiBackendFlags_RendererHasViewports;  // We can create multi-viewports on the Renderer side (optional)

    IM_ASSERT(info->Instance != VK_NULL_HANDLE);
    IM_ASSERT(info->PhysicalDevice != VK_NULL_HANDLE);
    IM_ASSERT(info->Device != VK_NULL_HANDLE);
    IM_ASSERT(info->Queue != VK_NULL_HANDLE);
    IM_ASSERT(info->DescriptorPool != VK_NULL_HANDLE);
    IM_ASSERT(info->MinImageCount >= 2);
    IM_ASSERT(info->ImageCount >= info->MinImageCount);
    IM_ASSERT(render_pass != VK_NULL_HANDLE);

    bd->VulkanInitInfo = *info;
    bd->RenderPass = render_pass;
    bd->Subpass = info->Subpass;

    ImGui_ImplVulkan_CreateDeviceObjects();

    // Our render function expect RendererUserData to be storing the window render buffer we need (for the main viewport we won't use ->Window)
    ImGuiViewport* main_viewport = ImGui::GetMainViewport();
    main_viewport->RendererUserData = IM_NEW(ImGui_ImplVulkan_ViewportData)();

    if (io.ConfigFlags & ImGuiConfigFlags_ViewportsEnable)
        ImGui_ImplVulkan_InitPlatformInterface();

    return true;
}

void ImGui_ImplVulkan_Shutdown()
{
    ImGui_ImplVulkan_Data* bd = ImGui_ImplVulkan_GetBackendData();
    IM_ASSERT(bd != nullptr && "No renderer backend to shutdown, or already shutdown?");
    ImGuiIO& io = ImGui::GetIO();

    // First destroy objects in all viewports
    ImGui_ImplVulkan_DestroyDeviceObjects();
<<<<<<< HEAD

    // Manually delete main viewport render data in-case we haven't initialized for viewports
    ImGuiViewport* main_viewport = ImGui::GetMainViewport();
    if (ImGui_ImplVulkan_ViewportData* vd = (ImGui_ImplVulkan_ViewportData*)main_viewport->RendererUserData)
        IM_DELETE(vd);
    main_viewport->RendererUserData = NULL;

    // Clean up windows
    ImGui_ImplVulkan_ShutdownPlatformInterface();

    io.BackendRendererName = NULL;
    io.BackendRendererUserData = NULL;
=======
    io.BackendRendererName = nullptr;
    io.BackendRendererUserData = nullptr;
>>>>>>> c54230d1
    IM_DELETE(bd);
}

void ImGui_ImplVulkan_NewFrame()
{
    ImGui_ImplVulkan_Data* bd = ImGui_ImplVulkan_GetBackendData();
    IM_ASSERT(bd != nullptr && "Did you call ImGui_ImplVulkan_Init()?");
    IM_UNUSED(bd);
}

void ImGui_ImplVulkan_SetMinImageCount(uint32_t min_image_count)
{
    ImGui_ImplVulkan_Data* bd = ImGui_ImplVulkan_GetBackendData();
    IM_ASSERT(min_image_count >= 2);
    if (bd->VulkanInitInfo.MinImageCount == min_image_count)
        return;

    IM_ASSERT(0); // FIXME-VIEWPORT: Unsupported. Need to recreate all swap chains!
    ImGui_ImplVulkan_InitInfo* v = &bd->VulkanInitInfo;
    VkResult err = vkDeviceWaitIdle(v->Device);
    check_vk_result(err);
    ImGui_ImplVulkanH_DestroyAllViewportsRenderBuffers(v->Device, v->Allocator);

    bd->VulkanInitInfo.MinImageCount = min_image_count;
}

// Register a texture
// FIXME: This is experimental in the sense that we are unsure how to best design/tackle this problem, please post to https://github.com/ocornut/imgui/pull/914 if you have suggestions.
VkDescriptorSet ImGui_ImplVulkan_AddTexture(VkSampler sampler, VkImageView image_view, VkImageLayout image_layout)
{
    ImGui_ImplVulkan_Data* bd = ImGui_ImplVulkan_GetBackendData();
    ImGui_ImplVulkan_InitInfo* v = &bd->VulkanInitInfo;

    // Create Descriptor Set:
    VkDescriptorSet descriptor_set;
    {
        VkDescriptorSetAllocateInfo alloc_info = {};
        alloc_info.sType = VK_STRUCTURE_TYPE_DESCRIPTOR_SET_ALLOCATE_INFO;
        alloc_info.descriptorPool = v->DescriptorPool;
        alloc_info.descriptorSetCount = 1;
        alloc_info.pSetLayouts = &bd->DescriptorSetLayout;
        VkResult err = vkAllocateDescriptorSets(v->Device, &alloc_info, &descriptor_set);
        check_vk_result(err);
    }

    // Update the Descriptor Set:
    {
        VkDescriptorImageInfo desc_image[1] = {};
        desc_image[0].sampler = sampler;
        desc_image[0].imageView = image_view;
        desc_image[0].imageLayout = image_layout;
        VkWriteDescriptorSet write_desc[1] = {};
        write_desc[0].sType = VK_STRUCTURE_TYPE_WRITE_DESCRIPTOR_SET;
        write_desc[0].dstSet = descriptor_set;
        write_desc[0].descriptorCount = 1;
        write_desc[0].descriptorType = VK_DESCRIPTOR_TYPE_COMBINED_IMAGE_SAMPLER;
        write_desc[0].pImageInfo = desc_image;
        vkUpdateDescriptorSets(v->Device, 1, write_desc, 0, nullptr);
    }
    return descriptor_set;
}

void ImGui_ImplVulkan_RemoveTexture(VkDescriptorSet descriptor_set)
{
    ImGui_ImplVulkan_Data* bd = ImGui_ImplVulkan_GetBackendData();
    ImGui_ImplVulkan_InitInfo* v = &bd->VulkanInitInfo;
    vkFreeDescriptorSets(v->Device, v->DescriptorPool, 1, &descriptor_set);
}

//-------------------------------------------------------------------------
// Internal / Miscellaneous Vulkan Helpers
// (Used by example's main.cpp. Used by multi-viewport features. PROBABLY NOT used by your own app.)
//-------------------------------------------------------------------------
// You probably do NOT need to use or care about those functions.
// Those functions only exist because:
//   1) they facilitate the readability and maintenance of the multiple main.cpp examples files.
//   2) the upcoming multi-viewport feature will need them internally.
// Generally we avoid exposing any kind of superfluous high-level helpers in the backends,
// but it is too much code to duplicate everywhere so we exceptionally expose them.
//
// Your engine/app will likely _already_ have code to setup all that stuff (swap chain, render pass, frame buffers, etc.).
// You may read this code to learn about Vulkan, but it is recommended you use you own custom tailored code to do equivalent work.
// (The ImGui_ImplVulkanH_XXX functions do not interact with any of the state used by the regular ImGui_ImplVulkan_XXX functions)
//-------------------------------------------------------------------------

VkSurfaceFormatKHR ImGui_ImplVulkanH_SelectSurfaceFormat(VkPhysicalDevice physical_device, VkSurfaceKHR surface, const VkFormat* request_formats, int request_formats_count, VkColorSpaceKHR request_color_space)
{
    IM_ASSERT(g_FunctionsLoaded && "Need to call ImGui_ImplVulkan_LoadFunctions() if IMGUI_IMPL_VULKAN_NO_PROTOTYPES or VK_NO_PROTOTYPES are set!");
    IM_ASSERT(request_formats != nullptr);
    IM_ASSERT(request_formats_count > 0);

    // Per Spec Format and View Format are expected to be the same unless VK_IMAGE_CREATE_MUTABLE_BIT was set at image creation
    // Assuming that the default behavior is without setting this bit, there is no need for separate Swapchain image and image view format
    // Additionally several new color spaces were introduced with Vulkan Spec v1.0.40,
    // hence we must make sure that a format with the mostly available color space, VK_COLOR_SPACE_SRGB_NONLINEAR_KHR, is found and used.
    uint32_t avail_count;
    vkGetPhysicalDeviceSurfaceFormatsKHR(physical_device, surface, &avail_count, nullptr);
    ImVector<VkSurfaceFormatKHR> avail_format;
    avail_format.resize((int)avail_count);
    vkGetPhysicalDeviceSurfaceFormatsKHR(physical_device, surface, &avail_count, avail_format.Data);

    // First check if only one format, VK_FORMAT_UNDEFINED, is available, which would imply that any format is available
    if (avail_count == 1)
    {
        if (avail_format[0].format == VK_FORMAT_UNDEFINED)
        {
            VkSurfaceFormatKHR ret;
            ret.format = request_formats[0];
            ret.colorSpace = request_color_space;
            return ret;
        }
        else
        {
            // No point in searching another format
            return avail_format[0];
        }
    }
    else
    {
        // Request several formats, the first found will be used
        for (int request_i = 0; request_i < request_formats_count; request_i++)
            for (uint32_t avail_i = 0; avail_i < avail_count; avail_i++)
                if (avail_format[avail_i].format == request_formats[request_i] && avail_format[avail_i].colorSpace == request_color_space)
                    return avail_format[avail_i];

        // If none of the requested image formats could be found, use the first available
        return avail_format[0];
    }
}

VkPresentModeKHR ImGui_ImplVulkanH_SelectPresentMode(VkPhysicalDevice physical_device, VkSurfaceKHR surface, const VkPresentModeKHR* request_modes, int request_modes_count)
{
    IM_ASSERT(g_FunctionsLoaded && "Need to call ImGui_ImplVulkan_LoadFunctions() if IMGUI_IMPL_VULKAN_NO_PROTOTYPES or VK_NO_PROTOTYPES are set!");
    IM_ASSERT(request_modes != nullptr);
    IM_ASSERT(request_modes_count > 0);

    // Request a certain mode and confirm that it is available. If not use VK_PRESENT_MODE_FIFO_KHR which is mandatory
    uint32_t avail_count = 0;
    vkGetPhysicalDeviceSurfacePresentModesKHR(physical_device, surface, &avail_count, nullptr);
    ImVector<VkPresentModeKHR> avail_modes;
    avail_modes.resize((int)avail_count);
    vkGetPhysicalDeviceSurfacePresentModesKHR(physical_device, surface, &avail_count, avail_modes.Data);
    //for (uint32_t avail_i = 0; avail_i < avail_count; avail_i++)
    //    printf("[vulkan] avail_modes[%d] = %d\n", avail_i, avail_modes[avail_i]);

    for (int request_i = 0; request_i < request_modes_count; request_i++)
        for (uint32_t avail_i = 0; avail_i < avail_count; avail_i++)
            if (request_modes[request_i] == avail_modes[avail_i])
                return request_modes[request_i];

    return VK_PRESENT_MODE_FIFO_KHR; // Always available
}

void ImGui_ImplVulkanH_CreateWindowCommandBuffers(VkPhysicalDevice physical_device, VkDevice device, ImGui_ImplVulkanH_Window* wd, uint32_t queue_family, const VkAllocationCallbacks* allocator)
{
    IM_ASSERT(physical_device != VK_NULL_HANDLE && device != VK_NULL_HANDLE);
    (void)physical_device;
    (void)allocator;

    // Create Command Buffers
    VkResult err;
    for (uint32_t i = 0; i < wd->ImageCount; i++)
    {
        ImGui_ImplVulkanH_Frame* fd = &wd->Frames[i];
        ImGui_ImplVulkanH_FrameSemaphores* fsd = &wd->FrameSemaphores[i];
        {
            VkCommandPoolCreateInfo info = {};
            info.sType = VK_STRUCTURE_TYPE_COMMAND_POOL_CREATE_INFO;
            info.flags = VK_COMMAND_POOL_CREATE_RESET_COMMAND_BUFFER_BIT;
            info.queueFamilyIndex = queue_family;
            err = vkCreateCommandPool(device, &info, allocator, &fd->CommandPool);
            check_vk_result(err);
        }
        {
            VkCommandBufferAllocateInfo info = {};
            info.sType = VK_STRUCTURE_TYPE_COMMAND_BUFFER_ALLOCATE_INFO;
            info.commandPool = fd->CommandPool;
            info.level = VK_COMMAND_BUFFER_LEVEL_PRIMARY;
            info.commandBufferCount = 1;
            err = vkAllocateCommandBuffers(device, &info, &fd->CommandBuffer);
            check_vk_result(err);
        }
        {
            VkFenceCreateInfo info = {};
            info.sType = VK_STRUCTURE_TYPE_FENCE_CREATE_INFO;
            info.flags = VK_FENCE_CREATE_SIGNALED_BIT;
            err = vkCreateFence(device, &info, allocator, &fd->Fence);
            check_vk_result(err);
        }
        {
            VkSemaphoreCreateInfo info = {};
            info.sType = VK_STRUCTURE_TYPE_SEMAPHORE_CREATE_INFO;
            err = vkCreateSemaphore(device, &info, allocator, &fsd->ImageAcquiredSemaphore);
            check_vk_result(err);
            err = vkCreateSemaphore(device, &info, allocator, &fsd->RenderCompleteSemaphore);
            check_vk_result(err);
        }
    }
}

int ImGui_ImplVulkanH_GetMinImageCountFromPresentMode(VkPresentModeKHR present_mode)
{
    if (present_mode == VK_PRESENT_MODE_MAILBOX_KHR)
        return 3;
    if (present_mode == VK_PRESENT_MODE_FIFO_KHR || present_mode == VK_PRESENT_MODE_FIFO_RELAXED_KHR)
        return 2;
    if (present_mode == VK_PRESENT_MODE_IMMEDIATE_KHR)
        return 1;
    IM_ASSERT(0);
    return 1;
}

// Also destroy old swap chain and in-flight frames data, if any.
void ImGui_ImplVulkanH_CreateWindowSwapChain(VkPhysicalDevice physical_device, VkDevice device, ImGui_ImplVulkanH_Window* wd, const VkAllocationCallbacks* allocator, int w, int h, uint32_t min_image_count)
{
    VkResult err;
    VkSwapchainKHR old_swapchain = wd->Swapchain;
    wd->Swapchain = VK_NULL_HANDLE;
    err = vkDeviceWaitIdle(device);
    check_vk_result(err);

    // We don't use ImGui_ImplVulkanH_DestroyWindow() because we want to preserve the old swapchain to create the new one.
    // Destroy old Framebuffer
    for (uint32_t i = 0; i < wd->ImageCount; i++)
    {
        ImGui_ImplVulkanH_DestroyFrame(device, &wd->Frames[i], allocator);
        ImGui_ImplVulkanH_DestroyFrameSemaphores(device, &wd->FrameSemaphores[i], allocator);
    }
    IM_FREE(wd->Frames);
    IM_FREE(wd->FrameSemaphores);
    wd->Frames = nullptr;
    wd->FrameSemaphores = nullptr;
    wd->ImageCount = 0;
    if (wd->RenderPass)
        vkDestroyRenderPass(device, wd->RenderPass, allocator);
    if (wd->Pipeline)
        vkDestroyPipeline(device, wd->Pipeline, allocator);

    // If min image count was not specified, request different count of images dependent on selected present mode
    if (min_image_count == 0)
        min_image_count = ImGui_ImplVulkanH_GetMinImageCountFromPresentMode(wd->PresentMode);

    // Create Swapchain
    {
        VkSwapchainCreateInfoKHR info = {};
        info.sType = VK_STRUCTURE_TYPE_SWAPCHAIN_CREATE_INFO_KHR;
        info.surface = wd->Surface;
        info.minImageCount = min_image_count;
        info.imageFormat = wd->SurfaceFormat.format;
        info.imageColorSpace = wd->SurfaceFormat.colorSpace;
        info.imageArrayLayers = 1;
        info.imageUsage = VK_IMAGE_USAGE_COLOR_ATTACHMENT_BIT;
        info.imageSharingMode = VK_SHARING_MODE_EXCLUSIVE;           // Assume that graphics family == present family
        info.preTransform = VK_SURFACE_TRANSFORM_IDENTITY_BIT_KHR;
        info.compositeAlpha = VK_COMPOSITE_ALPHA_OPAQUE_BIT_KHR;
        info.presentMode = wd->PresentMode;
        info.clipped = VK_TRUE;
        info.oldSwapchain = old_swapchain;
        VkSurfaceCapabilitiesKHR cap;
        err = vkGetPhysicalDeviceSurfaceCapabilitiesKHR(physical_device, wd->Surface, &cap);
        check_vk_result(err);
        if (info.minImageCount < cap.minImageCount)
            info.minImageCount = cap.minImageCount;
        else if (cap.maxImageCount != 0 && info.minImageCount > cap.maxImageCount)
            info.minImageCount = cap.maxImageCount;

        if (cap.currentExtent.width == 0xffffffff)
        {
            info.imageExtent.width = wd->Width = w;
            info.imageExtent.height = wd->Height = h;
        }
        else
        {
            info.imageExtent.width = wd->Width = cap.currentExtent.width;
            info.imageExtent.height = wd->Height = cap.currentExtent.height;
        }
        err = vkCreateSwapchainKHR(device, &info, allocator, &wd->Swapchain);
        check_vk_result(err);
        err = vkGetSwapchainImagesKHR(device, wd->Swapchain, &wd->ImageCount, nullptr);
        check_vk_result(err);
        VkImage backbuffers[16] = {};
        IM_ASSERT(wd->ImageCount >= min_image_count);
        IM_ASSERT(wd->ImageCount < IM_ARRAYSIZE(backbuffers));
        err = vkGetSwapchainImagesKHR(device, wd->Swapchain, &wd->ImageCount, backbuffers);
        check_vk_result(err);

        IM_ASSERT(wd->Frames == nullptr);
        wd->Frames = (ImGui_ImplVulkanH_Frame*)IM_ALLOC(sizeof(ImGui_ImplVulkanH_Frame) * wd->ImageCount);
        wd->FrameSemaphores = (ImGui_ImplVulkanH_FrameSemaphores*)IM_ALLOC(sizeof(ImGui_ImplVulkanH_FrameSemaphores) * wd->ImageCount);
        memset(wd->Frames, 0, sizeof(wd->Frames[0]) * wd->ImageCount);
        memset(wd->FrameSemaphores, 0, sizeof(wd->FrameSemaphores[0]) * wd->ImageCount);
        for (uint32_t i = 0; i < wd->ImageCount; i++)
            wd->Frames[i].Backbuffer = backbuffers[i];
    }
    if (old_swapchain)
        vkDestroySwapchainKHR(device, old_swapchain, allocator);

    // Create the Render Pass
    {
        VkAttachmentDescription attachment = {};
        attachment.format = wd->SurfaceFormat.format;
        attachment.samples = VK_SAMPLE_COUNT_1_BIT;
        attachment.loadOp = wd->ClearEnable ? VK_ATTACHMENT_LOAD_OP_CLEAR : VK_ATTACHMENT_LOAD_OP_DONT_CARE;
        attachment.storeOp = VK_ATTACHMENT_STORE_OP_STORE;
        attachment.stencilLoadOp = VK_ATTACHMENT_LOAD_OP_DONT_CARE;
        attachment.stencilStoreOp = VK_ATTACHMENT_STORE_OP_DONT_CARE;
        attachment.initialLayout = VK_IMAGE_LAYOUT_UNDEFINED;
        attachment.finalLayout = VK_IMAGE_LAYOUT_PRESENT_SRC_KHR;
        VkAttachmentReference color_attachment = {};
        color_attachment.attachment = 0;
        color_attachment.layout = VK_IMAGE_LAYOUT_COLOR_ATTACHMENT_OPTIMAL;
        VkSubpassDescription subpass = {};
        subpass.pipelineBindPoint = VK_PIPELINE_BIND_POINT_GRAPHICS;
        subpass.colorAttachmentCount = 1;
        subpass.pColorAttachments = &color_attachment;
        VkSubpassDependency dependency = {};
        dependency.srcSubpass = VK_SUBPASS_EXTERNAL;
        dependency.dstSubpass = 0;
        dependency.srcStageMask = VK_PIPELINE_STAGE_COLOR_ATTACHMENT_OUTPUT_BIT;
        dependency.dstStageMask = VK_PIPELINE_STAGE_COLOR_ATTACHMENT_OUTPUT_BIT;
        dependency.srcAccessMask = 0;
        dependency.dstAccessMask = VK_ACCESS_COLOR_ATTACHMENT_WRITE_BIT;
        VkRenderPassCreateInfo info = {};
        info.sType = VK_STRUCTURE_TYPE_RENDER_PASS_CREATE_INFO;
        info.attachmentCount = 1;
        info.pAttachments = &attachment;
        info.subpassCount = 1;
        info.pSubpasses = &subpass;
        info.dependencyCount = 1;
        info.pDependencies = &dependency;
        err = vkCreateRenderPass(device, &info, allocator, &wd->RenderPass);
        check_vk_result(err);

        // We do not create a pipeline by default as this is also used by examples' main.cpp,
        // but secondary viewport in multi-viewport mode may want to create one with:
        //ImGui_ImplVulkan_CreatePipeline(device, allocator, VK_NULL_HANDLE, wd->RenderPass, VK_SAMPLE_COUNT_1_BIT, &wd->Pipeline, bd->Subpass);
    }

    // Create The Image Views
    {
        VkImageViewCreateInfo info = {};
        info.sType = VK_STRUCTURE_TYPE_IMAGE_VIEW_CREATE_INFO;
        info.viewType = VK_IMAGE_VIEW_TYPE_2D;
        info.format = wd->SurfaceFormat.format;
        info.components.r = VK_COMPONENT_SWIZZLE_R;
        info.components.g = VK_COMPONENT_SWIZZLE_G;
        info.components.b = VK_COMPONENT_SWIZZLE_B;
        info.components.a = VK_COMPONENT_SWIZZLE_A;
        VkImageSubresourceRange image_range = { VK_IMAGE_ASPECT_COLOR_BIT, 0, 1, 0, 1 };
        info.subresourceRange = image_range;
        for (uint32_t i = 0; i < wd->ImageCount; i++)
        {
            ImGui_ImplVulkanH_Frame* fd = &wd->Frames[i];
            info.image = fd->Backbuffer;
            err = vkCreateImageView(device, &info, allocator, &fd->BackbufferView);
            check_vk_result(err);
        }
    }

    // Create Framebuffer
    {
        VkImageView attachment[1];
        VkFramebufferCreateInfo info = {};
        info.sType = VK_STRUCTURE_TYPE_FRAMEBUFFER_CREATE_INFO;
        info.renderPass = wd->RenderPass;
        info.attachmentCount = 1;
        info.pAttachments = attachment;
        info.width = wd->Width;
        info.height = wd->Height;
        info.layers = 1;
        for (uint32_t i = 0; i < wd->ImageCount; i++)
        {
            ImGui_ImplVulkanH_Frame* fd = &wd->Frames[i];
            attachment[0] = fd->BackbufferView;
            err = vkCreateFramebuffer(device, &info, allocator, &fd->Framebuffer);
            check_vk_result(err);
        }
    }
}

// Create or resize window
void ImGui_ImplVulkanH_CreateOrResizeWindow(VkInstance instance, VkPhysicalDevice physical_device, VkDevice device, ImGui_ImplVulkanH_Window* wd, uint32_t queue_family, const VkAllocationCallbacks* allocator, int width, int height, uint32_t min_image_count)
{
    IM_ASSERT(g_FunctionsLoaded && "Need to call ImGui_ImplVulkan_LoadFunctions() if IMGUI_IMPL_VULKAN_NO_PROTOTYPES or VK_NO_PROTOTYPES are set!");
    (void)instance;
    ImGui_ImplVulkanH_CreateWindowSwapChain(physical_device, device, wd, allocator, width, height, min_image_count);
    //ImGui_ImplVulkan_CreatePipeline(device, allocator, VK_NULL_HANDLE, wd->RenderPass, VK_SAMPLE_COUNT_1_BIT, &wd->Pipeline, g_VulkanInitInfo.Subpass);
    ImGui_ImplVulkanH_CreateWindowCommandBuffers(physical_device, device, wd, queue_family, allocator);
}

void ImGui_ImplVulkanH_DestroyWindow(VkInstance instance, VkDevice device, ImGui_ImplVulkanH_Window* wd, const VkAllocationCallbacks* allocator)
{
    vkDeviceWaitIdle(device); // FIXME: We could wait on the Queue if we had the queue in wd-> (otherwise VulkanH functions can't use globals)
    //vkQueueWaitIdle(bd->Queue);

    for (uint32_t i = 0; i < wd->ImageCount; i++)
    {
        ImGui_ImplVulkanH_DestroyFrame(device, &wd->Frames[i], allocator);
        ImGui_ImplVulkanH_DestroyFrameSemaphores(device, &wd->FrameSemaphores[i], allocator);
    }
    IM_FREE(wd->Frames);
    IM_FREE(wd->FrameSemaphores);
    wd->Frames = nullptr;
    wd->FrameSemaphores = nullptr;
    vkDestroyPipeline(device, wd->Pipeline, allocator);
    vkDestroyRenderPass(device, wd->RenderPass, allocator);
    vkDestroySwapchainKHR(device, wd->Swapchain, allocator);
    vkDestroySurfaceKHR(instance, wd->Surface, allocator);

    *wd = ImGui_ImplVulkanH_Window();
}

void ImGui_ImplVulkanH_DestroyFrame(VkDevice device, ImGui_ImplVulkanH_Frame* fd, const VkAllocationCallbacks* allocator)
{
    vkDestroyFence(device, fd->Fence, allocator);
    vkFreeCommandBuffers(device, fd->CommandPool, 1, &fd->CommandBuffer);
    vkDestroyCommandPool(device, fd->CommandPool, allocator);
    fd->Fence = VK_NULL_HANDLE;
    fd->CommandBuffer = VK_NULL_HANDLE;
    fd->CommandPool = VK_NULL_HANDLE;

    vkDestroyImageView(device, fd->BackbufferView, allocator);
    vkDestroyFramebuffer(device, fd->Framebuffer, allocator);
}

void ImGui_ImplVulkanH_DestroyFrameSemaphores(VkDevice device, ImGui_ImplVulkanH_FrameSemaphores* fsd, const VkAllocationCallbacks* allocator)
{
    vkDestroySemaphore(device, fsd->ImageAcquiredSemaphore, allocator);
    vkDestroySemaphore(device, fsd->RenderCompleteSemaphore, allocator);
    fsd->ImageAcquiredSemaphore = fsd->RenderCompleteSemaphore = VK_NULL_HANDLE;
}

void ImGui_ImplVulkanH_DestroyFrameRenderBuffers(VkDevice device, ImGui_ImplVulkanH_FrameRenderBuffers* buffers, const VkAllocationCallbacks* allocator)
{
    if (buffers->VertexBuffer) { vkDestroyBuffer(device, buffers->VertexBuffer, allocator); buffers->VertexBuffer = VK_NULL_HANDLE; }
    if (buffers->VertexBufferMemory) { vkFreeMemory(device, buffers->VertexBufferMemory, allocator); buffers->VertexBufferMemory = VK_NULL_HANDLE; }
    if (buffers->IndexBuffer) { vkDestroyBuffer(device, buffers->IndexBuffer, allocator); buffers->IndexBuffer = VK_NULL_HANDLE; }
    if (buffers->IndexBufferMemory) { vkFreeMemory(device, buffers->IndexBufferMemory, allocator); buffers->IndexBufferMemory = VK_NULL_HANDLE; }
    buffers->VertexBufferSize = 0;
    buffers->IndexBufferSize = 0;
}

void ImGui_ImplVulkanH_DestroyWindowRenderBuffers(VkDevice device, ImGui_ImplVulkanH_WindowRenderBuffers* buffers, const VkAllocationCallbacks* allocator)
{
    for (uint32_t n = 0; n < buffers->Count; n++)
        ImGui_ImplVulkanH_DestroyFrameRenderBuffers(device, &buffers->FrameRenderBuffers[n], allocator);
    IM_FREE(buffers->FrameRenderBuffers);
    buffers->FrameRenderBuffers = nullptr;
    buffers->Index = 0;
    buffers->Count = 0;
}

void ImGui_ImplVulkanH_DestroyAllViewportsRenderBuffers(VkDevice device, const VkAllocationCallbacks* allocator)
{
    ImGuiPlatformIO& platform_io = ImGui::GetPlatformIO();
    for (int n = 0; n < platform_io.Viewports.Size; n++)
        if (ImGui_ImplVulkan_ViewportData* vd = (ImGui_ImplVulkan_ViewportData*)platform_io.Viewports[n]->RendererUserData)
            ImGui_ImplVulkanH_DestroyWindowRenderBuffers(device, &vd->RenderBuffers, allocator);
}

//--------------------------------------------------------------------------------------------------------
// MULTI-VIEWPORT / PLATFORM INTERFACE SUPPORT
// This is an _advanced_ and _optional_ feature, allowing the backend to create and handle multiple viewports simultaneously.
// If you are new to dear imgui or creating a new binding for dear imgui, it is recommended that you completely ignore this section first..
//--------------------------------------------------------------------------------------------------------

static void ImGui_ImplVulkan_CreateWindow(ImGuiViewport* viewport)
{
    ImGui_ImplVulkan_Data* bd = ImGui_ImplVulkan_GetBackendData();
    ImGui_ImplVulkan_ViewportData* vd = IM_NEW(ImGui_ImplVulkan_ViewportData)();
    viewport->RendererUserData = vd;
    ImGui_ImplVulkanH_Window* wd = &vd->Window;
    ImGui_ImplVulkan_InitInfo* v = &bd->VulkanInitInfo;

    // Create surface
    ImGuiPlatformIO& platform_io = ImGui::GetPlatformIO();
    VkResult err = (VkResult)platform_io.Platform_CreateVkSurface(viewport, (ImU64)v->Instance, (const void*)v->Allocator, (ImU64*)&wd->Surface);
    check_vk_result(err);

    // Check for WSI support
    VkBool32 res;
    vkGetPhysicalDeviceSurfaceSupportKHR(v->PhysicalDevice, v->QueueFamily, wd->Surface, &res);
    if (res != VK_TRUE)
    {
        IM_ASSERT(0); // Error: no WSI support on physical device
        return;
    }

    // Select Surface Format
    const VkFormat requestSurfaceImageFormat[] = { VK_FORMAT_B8G8R8A8_UNORM, VK_FORMAT_R8G8B8A8_UNORM, VK_FORMAT_B8G8R8_UNORM, VK_FORMAT_R8G8B8_UNORM };
    const VkColorSpaceKHR requestSurfaceColorSpace = VK_COLORSPACE_SRGB_NONLINEAR_KHR;
    wd->SurfaceFormat = ImGui_ImplVulkanH_SelectSurfaceFormat(v->PhysicalDevice, wd->Surface, requestSurfaceImageFormat, (size_t)IM_ARRAYSIZE(requestSurfaceImageFormat), requestSurfaceColorSpace);

    // Select Present Mode
    // FIXME-VULKAN: Even thought mailbox seems to get us maximum framerate with a single window, it halves framerate with a second window etc. (w/ Nvidia and SDK 1.82.1)
    VkPresentModeKHR present_modes[] = { VK_PRESENT_MODE_MAILBOX_KHR, VK_PRESENT_MODE_IMMEDIATE_KHR, VK_PRESENT_MODE_FIFO_KHR };
    wd->PresentMode = ImGui_ImplVulkanH_SelectPresentMode(v->PhysicalDevice, wd->Surface, &present_modes[0], IM_ARRAYSIZE(present_modes));
    //printf("[vulkan] Secondary window selected PresentMode = %d\n", wd->PresentMode);

    // Create SwapChain, RenderPass, Framebuffer, etc.
    wd->ClearEnable = (viewport->Flags & ImGuiViewportFlags_NoRendererClear) ? false : true;
    ImGui_ImplVulkanH_CreateOrResizeWindow(v->Instance, v->PhysicalDevice, v->Device, wd, v->QueueFamily, v->Allocator, (int)viewport->Size.x, (int)viewport->Size.y, v->MinImageCount);
    vd->WindowOwned = true;
}

static void ImGui_ImplVulkan_DestroyWindow(ImGuiViewport* viewport)
{
    // The main viewport (owned by the application) will always have RendererUserData == NULL since we didn't create the data for it.
    ImGui_ImplVulkan_Data* bd = ImGui_ImplVulkan_GetBackendData();
    if (ImGui_ImplVulkan_ViewportData* vd = (ImGui_ImplVulkan_ViewportData*)viewport->RendererUserData)
    {
        ImGui_ImplVulkan_InitInfo* v = &bd->VulkanInitInfo;
        if (vd->WindowOwned)
            ImGui_ImplVulkanH_DestroyWindow(v->Instance, v->Device, &vd->Window, v->Allocator);
        ImGui_ImplVulkanH_DestroyWindowRenderBuffers(v->Device, &vd->RenderBuffers, v->Allocator);
        IM_DELETE(vd);
    }
    viewport->RendererUserData = NULL;
}

static void ImGui_ImplVulkan_SetWindowSize(ImGuiViewport* viewport, ImVec2 size)
{
    ImGui_ImplVulkan_Data* bd = ImGui_ImplVulkan_GetBackendData();
    ImGui_ImplVulkan_ViewportData* vd = (ImGui_ImplVulkan_ViewportData*)viewport->RendererUserData;
    if (vd == NULL) // This is NULL for the main viewport (which is left to the user/app to handle)
        return;
    ImGui_ImplVulkan_InitInfo* v = &bd->VulkanInitInfo;
    vd->Window.ClearEnable = (viewport->Flags & ImGuiViewportFlags_NoRendererClear) ? false : true;
    ImGui_ImplVulkanH_CreateOrResizeWindow(v->Instance, v->PhysicalDevice, v->Device, &vd->Window, v->QueueFamily, v->Allocator, (int)size.x, (int)size.y, v->MinImageCount);
}

static void ImGui_ImplVulkan_RenderWindow(ImGuiViewport* viewport, void*)
{
    ImGui_ImplVulkan_Data* bd = ImGui_ImplVulkan_GetBackendData();
    ImGui_ImplVulkan_ViewportData* vd = (ImGui_ImplVulkan_ViewportData*)viewport->RendererUserData;
    ImGui_ImplVulkanH_Window* wd = &vd->Window;
    ImGui_ImplVulkan_InitInfo* v = &bd->VulkanInitInfo;
    VkResult err;

    ImGui_ImplVulkanH_Frame* fd = &wd->Frames[wd->FrameIndex];
    ImGui_ImplVulkanH_FrameSemaphores* fsd = &wd->FrameSemaphores[wd->SemaphoreIndex];
    {
        {
          err = vkAcquireNextImageKHR(v->Device, wd->Swapchain, UINT64_MAX, fsd->ImageAcquiredSemaphore, VK_NULL_HANDLE, &wd->FrameIndex);
          check_vk_result(err);
          fd = &wd->Frames[wd->FrameIndex];
        }
        for (;;)
        {
            err = vkWaitForFences(v->Device, 1, &fd->Fence, VK_TRUE, 100);
            if (err == VK_SUCCESS) break;
            if (err == VK_TIMEOUT) continue;
            check_vk_result(err);
        }
        {
            err = vkResetCommandPool(v->Device, fd->CommandPool, 0);
            check_vk_result(err);
            VkCommandBufferBeginInfo info = {};
            info.sType = VK_STRUCTURE_TYPE_COMMAND_BUFFER_BEGIN_INFO;
            info.flags |= VK_COMMAND_BUFFER_USAGE_ONE_TIME_SUBMIT_BIT;
            err = vkBeginCommandBuffer(fd->CommandBuffer, &info);
            check_vk_result(err);
        }
        {
            ImVec4 clear_color = ImVec4(0.0f, 0.0f, 0.0f, 1.0f);
            memcpy(&wd->ClearValue.color.float32[0], &clear_color, 4 * sizeof(float));

            VkRenderPassBeginInfo info = {};
            info.sType = VK_STRUCTURE_TYPE_RENDER_PASS_BEGIN_INFO;
            info.renderPass = wd->RenderPass;
            info.framebuffer = fd->Framebuffer;
            info.renderArea.extent.width = wd->Width;
            info.renderArea.extent.height = wd->Height;
            info.clearValueCount = (viewport->Flags & ImGuiViewportFlags_NoRendererClear) ? 0 : 1;
            info.pClearValues = (viewport->Flags & ImGuiViewportFlags_NoRendererClear) ? NULL : &wd->ClearValue;
            vkCmdBeginRenderPass(fd->CommandBuffer, &info, VK_SUBPASS_CONTENTS_INLINE);
        }
    }

    ImGui_ImplVulkan_RenderDrawData(viewport->DrawData, fd->CommandBuffer, wd->Pipeline);

    {
        vkCmdEndRenderPass(fd->CommandBuffer);
        {
            VkPipelineStageFlags wait_stage = VK_PIPELINE_STAGE_COLOR_ATTACHMENT_OUTPUT_BIT;
            VkSubmitInfo info = {};
            info.sType = VK_STRUCTURE_TYPE_SUBMIT_INFO;
            info.waitSemaphoreCount = 1;
            info.pWaitSemaphores = &fsd->ImageAcquiredSemaphore;
            info.pWaitDstStageMask = &wait_stage;
            info.commandBufferCount = 1;
            info.pCommandBuffers = &fd->CommandBuffer;
            info.signalSemaphoreCount = 1;
            info.pSignalSemaphores = &fsd->RenderCompleteSemaphore;

            err = vkEndCommandBuffer(fd->CommandBuffer);
            check_vk_result(err);
            err = vkResetFences(v->Device, 1, &fd->Fence);
            check_vk_result(err);
            err = vkQueueSubmit(v->Queue, 1, &info, fd->Fence);
            check_vk_result(err);
        }
    }
}

static void ImGui_ImplVulkan_SwapBuffers(ImGuiViewport* viewport, void*)
{
    ImGui_ImplVulkan_Data* bd = ImGui_ImplVulkan_GetBackendData();
    ImGui_ImplVulkan_ViewportData* vd = (ImGui_ImplVulkan_ViewportData*)viewport->RendererUserData;
    ImGui_ImplVulkanH_Window* wd = &vd->Window;
    ImGui_ImplVulkan_InitInfo* v = &bd->VulkanInitInfo;

    VkResult err;
    uint32_t present_index = wd->FrameIndex;

    ImGui_ImplVulkanH_FrameSemaphores* fsd = &wd->FrameSemaphores[wd->SemaphoreIndex];
    VkPresentInfoKHR info = {};
    info.sType = VK_STRUCTURE_TYPE_PRESENT_INFO_KHR;
    info.waitSemaphoreCount = 1;
    info.pWaitSemaphores = &fsd->RenderCompleteSemaphore;
    info.swapchainCount = 1;
    info.pSwapchains = &wd->Swapchain;
    info.pImageIndices = &present_index;
    err = vkQueuePresentKHR(v->Queue, &info);
    if (err == VK_ERROR_OUT_OF_DATE_KHR || err == VK_SUBOPTIMAL_KHR)
        ImGui_ImplVulkanH_CreateOrResizeWindow(v->Instance, v->PhysicalDevice, v->Device, &vd->Window, v->QueueFamily, v->Allocator, (int)viewport->Size.x, (int)viewport->Size.y, v->MinImageCount);
    else
        check_vk_result(err);

    wd->FrameIndex = (wd->FrameIndex + 1) % wd->ImageCount;         // This is for the next vkWaitForFences()
    wd->SemaphoreIndex = (wd->SemaphoreIndex + 1) % wd->ImageCount; // Now we can use the next set of semaphores
}

void ImGui_ImplVulkan_InitPlatformInterface()
{
    ImGuiPlatformIO& platform_io = ImGui::GetPlatformIO();
    if (ImGui::GetIO().ConfigFlags & ImGuiConfigFlags_ViewportsEnable)
        IM_ASSERT(platform_io.Platform_CreateVkSurface != NULL && "Platform needs to setup the CreateVkSurface handler.");
    platform_io.Renderer_CreateWindow = ImGui_ImplVulkan_CreateWindow;
    platform_io.Renderer_DestroyWindow = ImGui_ImplVulkan_DestroyWindow;
    platform_io.Renderer_SetWindowSize = ImGui_ImplVulkan_SetWindowSize;
    platform_io.Renderer_RenderWindow = ImGui_ImplVulkan_RenderWindow;
    platform_io.Renderer_SwapBuffers = ImGui_ImplVulkan_SwapBuffers;
}

void ImGui_ImplVulkan_ShutdownPlatformInterface()
{
    ImGui::DestroyPlatformWindows();
}<|MERGE_RESOLUTION|>--- conflicted
+++ resolved
@@ -31,13 +31,10 @@
 
 // CHANGELOG
 // (minor and older changes stripped away, please see git history for details)
-<<<<<<< HEAD
 //  2022-XX-XX: Platform: Added support for multiple windows via the ImGuiPlatformIO interface.
-=======
 //  2022-10-11: Using 'nullptr' instead of 'NULL' as per our switch to C++11.
 //  2022-10-04: Vulkan: Added experimental ImGui_ImplVulkan_RemoveTexture() for api symetry. (#914, #5738).
 //  2022-01-20: Vulkan: Added support for ImTextureID as VkDescriptorSet. User need to call ImGui_ImplVulkan_AddTexture(). Building for 32-bit targets requires '#define ImTextureID ImU64'. (#914).
->>>>>>> c54230d1
 //  2021-10-15: Vulkan: Call vkCmdSetScissor() at the end of render a full-viewport to reduce likehood of issues with people using VK_DYNAMIC_STATE_SCISSOR in their app without calling vkCmdSetScissor() explicitly every frame.
 //  2021-06-29: Reorganized backend to pull data from a single structure to facilitate usage with multiple-contexts (all g_XXXX access changed to bd->XXXX).
 //  2021-03-22: Vulkan: Fix mapped memory validation error when buffer sizes are not multiple of VkPhysicalDeviceLimits::nonCoherentAtomSize.
@@ -479,17 +476,11 @@
     if (pipeline == VK_NULL_HANDLE)
         pipeline = bd->Pipeline;
 
-<<<<<<< HEAD
     // Allocate array to store enough vertex/index buffers. Each unique viewport gets its own storage.
     ImGui_ImplVulkan_ViewportData* viewport_renderer_data = (ImGui_ImplVulkan_ViewportData*)draw_data->OwnerViewport->RendererUserData;
-    IM_ASSERT(viewport_renderer_data != NULL);
+    IM_ASSERT(viewport_renderer_data != nullptr);
     ImGui_ImplVulkanH_WindowRenderBuffers* wrb = &viewport_renderer_data->RenderBuffers;
-    if (wrb->FrameRenderBuffers == NULL)
-=======
-    // Allocate array to store enough vertex/index buffers
-    ImGui_ImplVulkanH_WindowRenderBuffers* wrb = &bd->MainWindowRenderBuffers;
     if (wrb->FrameRenderBuffers == nullptr)
->>>>>>> c54230d1
     {
         wrb->Index = 0;
         wrb->Count = v->ImageCount;
@@ -1116,23 +1107,18 @@
 
     // First destroy objects in all viewports
     ImGui_ImplVulkan_DestroyDeviceObjects();
-<<<<<<< HEAD
 
     // Manually delete main viewport render data in-case we haven't initialized for viewports
     ImGuiViewport* main_viewport = ImGui::GetMainViewport();
     if (ImGui_ImplVulkan_ViewportData* vd = (ImGui_ImplVulkan_ViewportData*)main_viewport->RendererUserData)
         IM_DELETE(vd);
-    main_viewport->RendererUserData = NULL;
+    main_viewport->RendererUserData = nullptr;
 
     // Clean up windows
     ImGui_ImplVulkan_ShutdownPlatformInterface();
 
-    io.BackendRendererName = NULL;
-    io.BackendRendererUserData = NULL;
-=======
     io.BackendRendererName = nullptr;
     io.BackendRendererUserData = nullptr;
->>>>>>> c54230d1
     IM_DELETE(bd);
 }
 
@@ -1650,14 +1636,14 @@
         ImGui_ImplVulkanH_DestroyWindowRenderBuffers(v->Device, &vd->RenderBuffers, v->Allocator);
         IM_DELETE(vd);
     }
-    viewport->RendererUserData = NULL;
+    viewport->RendererUserData = nullptr;
 }
 
 static void ImGui_ImplVulkan_SetWindowSize(ImGuiViewport* viewport, ImVec2 size)
 {
     ImGui_ImplVulkan_Data* bd = ImGui_ImplVulkan_GetBackendData();
     ImGui_ImplVulkan_ViewportData* vd = (ImGui_ImplVulkan_ViewportData*)viewport->RendererUserData;
-    if (vd == NULL) // This is NULL for the main viewport (which is left to the user/app to handle)
+    if (vd == nullptr) // This is nullptr for the main viewport (which is left to the user/app to handle)
         return;
     ImGui_ImplVulkan_InitInfo* v = &bd->VulkanInitInfo;
     vd->Window.ClearEnable = (viewport->Flags & ImGuiViewportFlags_NoRendererClear) ? false : true;
@@ -1707,7 +1693,7 @@
             info.renderArea.extent.width = wd->Width;
             info.renderArea.extent.height = wd->Height;
             info.clearValueCount = (viewport->Flags & ImGuiViewportFlags_NoRendererClear) ? 0 : 1;
-            info.pClearValues = (viewport->Flags & ImGuiViewportFlags_NoRendererClear) ? NULL : &wd->ClearValue;
+            info.pClearValues = (viewport->Flags & ImGuiViewportFlags_NoRendererClear) ? nullptr : &wd->ClearValue;
             vkCmdBeginRenderPass(fd->CommandBuffer, &info, VK_SUBPASS_CONTENTS_INLINE);
         }
     }
@@ -1770,7 +1756,7 @@
 {
     ImGuiPlatformIO& platform_io = ImGui::GetPlatformIO();
     if (ImGui::GetIO().ConfigFlags & ImGuiConfigFlags_ViewportsEnable)
-        IM_ASSERT(platform_io.Platform_CreateVkSurface != NULL && "Platform needs to setup the CreateVkSurface handler.");
+        IM_ASSERT(platform_io.Platform_CreateVkSurface != nullptr && "Platform needs to setup the CreateVkSurface handler.");
     platform_io.Renderer_CreateWindow = ImGui_ImplVulkan_CreateWindow;
     platform_io.Renderer_DestroyWindow = ImGui_ImplVulkan_DestroyWindow;
     platform_io.Renderer_SetWindowSize = ImGui_ImplVulkan_SetWindowSize;

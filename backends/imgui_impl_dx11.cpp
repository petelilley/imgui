// dear imgui: Renderer Backend for DirectX11
// This needs to be used along with a Platform Backend (e.g. Win32)

// Implemented features:
//  [X] Renderer: User texture binding. Use 'ID3D11ShaderResourceView*' as ImTextureID. Read the FAQ about ImTextureID!
//  [X] Renderer: Multi-viewport support (multiple windows). Enable with 'io.ConfigFlags |= ImGuiConfigFlags_ViewportsEnable'.
//  [X] Renderer: Large meshes support (64k+ vertices) with 16-bit indices.

// You can use unmodified imgui_impl_* files in your project. See examples/ folder for examples of using this.
// Prefer including the entire imgui/ repository into your project (either as a copy or as a submodule), and only build the backends you need.
// If you are new to Dear ImGui, read documentation from the docs/ folder + read the top of imgui.cpp.
// Read online: https://github.com/ocornut/imgui/tree/master/docs

// CHANGELOG
// (minor and older changes stripped away, please see git history for details)
<<<<<<< HEAD
//  2022-XX-XX: Platform: Added support for multiple windows via the ImGuiPlatformIO interface.
=======
//  2022-10-11: Using 'nullptr' instead of 'NULL' as per our switch to C++11.
>>>>>>> c54230d1
//  2021-06-29: Reorganized backend to pull data from a single structure to facilitate usage with multiple-contexts (all g_XXXX access changed to bd->XXXX).
//  2021-05-19: DirectX11: Replaced direct access to ImDrawCmd::TextureId with a call to ImDrawCmd::GetTexID(). (will become a requirement)
//  2021-02-18: DirectX11: Change blending equation to preserve alpha in output buffer.
//  2019-08-01: DirectX11: Fixed code querying the Geometry Shader state (would generally error with Debug layer enabled).
//  2019-07-21: DirectX11: Backup, clear and restore Geometry Shader is any is bound when calling ImGui_ImplDX10_RenderDrawData. Clearing Hull/Domain/Compute shaders without backup/restore.
//  2019-05-29: DirectX11: Added support for large mesh (64K+ vertices), enable ImGuiBackendFlags_RendererHasVtxOffset flag.
//  2019-04-30: DirectX11: Added support for special ImDrawCallback_ResetRenderState callback to reset render state.
//  2018-12-03: Misc: Added #pragma comment statement to automatically link with d3dcompiler.lib when using D3DCompile().
//  2018-11-30: Misc: Setting up io.BackendRendererName so it can be displayed in the About Window.
//  2018-08-01: DirectX11: Querying for IDXGIFactory instead of IDXGIFactory1 to increase compatibility.
//  2018-07-13: DirectX11: Fixed unreleased resources in Init and Shutdown functions.
//  2018-06-08: Misc: Extracted imgui_impl_dx11.cpp/.h away from the old combined DX11+Win32 example.
//  2018-06-08: DirectX11: Use draw_data->DisplayPos and draw_data->DisplaySize to setup projection matrix and clipping rectangle.
//  2018-02-16: Misc: Obsoleted the io.RenderDrawListsFn callback and exposed ImGui_ImplDX11_RenderDrawData() in the .h file so you can call it yourself.
//  2018-02-06: Misc: Removed call to ImGui::Shutdown() which is not available from 1.60 WIP, user needs to call CreateContext/DestroyContext themselves.
//  2016-05-07: DirectX11: Disabling depth-write.

#include "imgui.h"
#include "imgui_impl_dx11.h"

// DirectX
#include <stdio.h>
#include <d3d11.h>
#include <d3dcompiler.h>
#ifdef _MSC_VER
#pragma comment(lib, "d3dcompiler") // Automatically link with d3dcompiler.lib as we are using D3DCompile() below.
#endif

// DirectX11 data
struct ImGui_ImplDX11_Data
{
    ID3D11Device*               pd3dDevice;
    ID3D11DeviceContext*        pd3dDeviceContext;
    IDXGIFactory*               pFactory;
    ID3D11Buffer*               pVB;
    ID3D11Buffer*               pIB;
    ID3D11VertexShader*         pVertexShader;
    ID3D11InputLayout*          pInputLayout;
    ID3D11Buffer*               pVertexConstantBuffer;
    ID3D11PixelShader*          pPixelShader;
    ID3D11SamplerState*         pFontSampler;
    ID3D11ShaderResourceView*   pFontTextureView;
    ID3D11RasterizerState*      pRasterizerState;
    ID3D11BlendState*           pBlendState;
    ID3D11DepthStencilState*    pDepthStencilState;
    int                         VertexBufferSize;
    int                         IndexBufferSize;

    ImGui_ImplDX11_Data()       { memset((void*)this, 0, sizeof(*this)); VertexBufferSize = 5000; IndexBufferSize = 10000; }
};

struct VERTEX_CONSTANT_BUFFER_DX11
{
    float   mvp[4][4];
};

// Backend data stored in io.BackendRendererUserData to allow support for multiple Dear ImGui contexts
// It is STRONGLY preferred that you use docking branch with multi-viewports (== single Dear ImGui context + multiple windows) instead of multiple Dear ImGui contexts.
static ImGui_ImplDX11_Data* ImGui_ImplDX11_GetBackendData()
{
    return ImGui::GetCurrentContext() ? (ImGui_ImplDX11_Data*)ImGui::GetIO().BackendRendererUserData : nullptr;
}

// Forward Declarations
static void ImGui_ImplDX11_InitPlatformInterface();
static void ImGui_ImplDX11_ShutdownPlatformInterface();

// Functions
static void ImGui_ImplDX11_SetupRenderState(ImDrawData* draw_data, ID3D11DeviceContext* ctx)
{
    ImGui_ImplDX11_Data* bd = ImGui_ImplDX11_GetBackendData();

    // Setup viewport
    D3D11_VIEWPORT vp;
    memset(&vp, 0, sizeof(D3D11_VIEWPORT));
    vp.Width = draw_data->DisplaySize.x;
    vp.Height = draw_data->DisplaySize.y;
    vp.MinDepth = 0.0f;
    vp.MaxDepth = 1.0f;
    vp.TopLeftX = vp.TopLeftY = 0;
    ctx->RSSetViewports(1, &vp);

    // Setup shader and vertex buffers
    unsigned int stride = sizeof(ImDrawVert);
    unsigned int offset = 0;
    ctx->IASetInputLayout(bd->pInputLayout);
    ctx->IASetVertexBuffers(0, 1, &bd->pVB, &stride, &offset);
    ctx->IASetIndexBuffer(bd->pIB, sizeof(ImDrawIdx) == 2 ? DXGI_FORMAT_R16_UINT : DXGI_FORMAT_R32_UINT, 0);
    ctx->IASetPrimitiveTopology(D3D11_PRIMITIVE_TOPOLOGY_TRIANGLELIST);
    ctx->VSSetShader(bd->pVertexShader, nullptr, 0);
    ctx->VSSetConstantBuffers(0, 1, &bd->pVertexConstantBuffer);
    ctx->PSSetShader(bd->pPixelShader, nullptr, 0);
    ctx->PSSetSamplers(0, 1, &bd->pFontSampler);
    ctx->GSSetShader(nullptr, nullptr, 0);
    ctx->HSSetShader(nullptr, nullptr, 0); // In theory we should backup and restore this as well.. very infrequently used..
    ctx->DSSetShader(nullptr, nullptr, 0); // In theory we should backup and restore this as well.. very infrequently used..
    ctx->CSSetShader(nullptr, nullptr, 0); // In theory we should backup and restore this as well.. very infrequently used..

    // Setup blend state
    const float blend_factor[4] = { 0.f, 0.f, 0.f, 0.f };
    ctx->OMSetBlendState(bd->pBlendState, blend_factor, 0xffffffff);
    ctx->OMSetDepthStencilState(bd->pDepthStencilState, 0);
    ctx->RSSetState(bd->pRasterizerState);
}

// Render function
void ImGui_ImplDX11_RenderDrawData(ImDrawData* draw_data)
{
    // Avoid rendering when minimized
    if (draw_data->DisplaySize.x <= 0.0f || draw_data->DisplaySize.y <= 0.0f)
        return;

    ImGui_ImplDX11_Data* bd = ImGui_ImplDX11_GetBackendData();
    ID3D11DeviceContext* ctx = bd->pd3dDeviceContext;

    // Create and grow vertex/index buffers if needed
    if (!bd->pVB || bd->VertexBufferSize < draw_data->TotalVtxCount)
    {
        if (bd->pVB) { bd->pVB->Release(); bd->pVB = nullptr; }
        bd->VertexBufferSize = draw_data->TotalVtxCount + 5000;
        D3D11_BUFFER_DESC desc;
        memset(&desc, 0, sizeof(D3D11_BUFFER_DESC));
        desc.Usage = D3D11_USAGE_DYNAMIC;
        desc.ByteWidth = bd->VertexBufferSize * sizeof(ImDrawVert);
        desc.BindFlags = D3D11_BIND_VERTEX_BUFFER;
        desc.CPUAccessFlags = D3D11_CPU_ACCESS_WRITE;
        desc.MiscFlags = 0;
        if (bd->pd3dDevice->CreateBuffer(&desc, nullptr, &bd->pVB) < 0)
            return;
    }
    if (!bd->pIB || bd->IndexBufferSize < draw_data->TotalIdxCount)
    {
        if (bd->pIB) { bd->pIB->Release(); bd->pIB = nullptr; }
        bd->IndexBufferSize = draw_data->TotalIdxCount + 10000;
        D3D11_BUFFER_DESC desc;
        memset(&desc, 0, sizeof(D3D11_BUFFER_DESC));
        desc.Usage = D3D11_USAGE_DYNAMIC;
        desc.ByteWidth = bd->IndexBufferSize * sizeof(ImDrawIdx);
        desc.BindFlags = D3D11_BIND_INDEX_BUFFER;
        desc.CPUAccessFlags = D3D11_CPU_ACCESS_WRITE;
        if (bd->pd3dDevice->CreateBuffer(&desc, nullptr, &bd->pIB) < 0)
            return;
    }

    // Upload vertex/index data into a single contiguous GPU buffer
    D3D11_MAPPED_SUBRESOURCE vtx_resource, idx_resource;
    if (ctx->Map(bd->pVB, 0, D3D11_MAP_WRITE_DISCARD, 0, &vtx_resource) != S_OK)
        return;
    if (ctx->Map(bd->pIB, 0, D3D11_MAP_WRITE_DISCARD, 0, &idx_resource) != S_OK)
        return;
    ImDrawVert* vtx_dst = (ImDrawVert*)vtx_resource.pData;
    ImDrawIdx* idx_dst = (ImDrawIdx*)idx_resource.pData;
    for (int n = 0; n < draw_data->CmdListsCount; n++)
    {
        const ImDrawList* cmd_list = draw_data->CmdLists[n];
        memcpy(vtx_dst, cmd_list->VtxBuffer.Data, cmd_list->VtxBuffer.Size * sizeof(ImDrawVert));
        memcpy(idx_dst, cmd_list->IdxBuffer.Data, cmd_list->IdxBuffer.Size * sizeof(ImDrawIdx));
        vtx_dst += cmd_list->VtxBuffer.Size;
        idx_dst += cmd_list->IdxBuffer.Size;
    }
    ctx->Unmap(bd->pVB, 0);
    ctx->Unmap(bd->pIB, 0);

    // Setup orthographic projection matrix into our constant buffer
    // Our visible imgui space lies from draw_data->DisplayPos (top left) to draw_data->DisplayPos+data_data->DisplaySize (bottom right). DisplayPos is (0,0) for single viewport apps.
    {
        D3D11_MAPPED_SUBRESOURCE mapped_resource;
        if (ctx->Map(bd->pVertexConstantBuffer, 0, D3D11_MAP_WRITE_DISCARD, 0, &mapped_resource) != S_OK)
            return;
        VERTEX_CONSTANT_BUFFER_DX11* constant_buffer = (VERTEX_CONSTANT_BUFFER_DX11*)mapped_resource.pData;
        float L = draw_data->DisplayPos.x;
        float R = draw_data->DisplayPos.x + draw_data->DisplaySize.x;
        float T = draw_data->DisplayPos.y;
        float B = draw_data->DisplayPos.y + draw_data->DisplaySize.y;
        float mvp[4][4] =
        {
            { 2.0f/(R-L),   0.0f,           0.0f,       0.0f },
            { 0.0f,         2.0f/(T-B),     0.0f,       0.0f },
            { 0.0f,         0.0f,           0.5f,       0.0f },
            { (R+L)/(L-R),  (T+B)/(B-T),    0.5f,       1.0f },
        };
        memcpy(&constant_buffer->mvp, mvp, sizeof(mvp));
        ctx->Unmap(bd->pVertexConstantBuffer, 0);
    }

    // Backup DX state that will be modified to restore it afterwards (unfortunately this is very ugly looking and verbose. Close your eyes!)
    struct BACKUP_DX11_STATE
    {
        UINT                        ScissorRectsCount, ViewportsCount;
        D3D11_RECT                  ScissorRects[D3D11_VIEWPORT_AND_SCISSORRECT_OBJECT_COUNT_PER_PIPELINE];
        D3D11_VIEWPORT              Viewports[D3D11_VIEWPORT_AND_SCISSORRECT_OBJECT_COUNT_PER_PIPELINE];
        ID3D11RasterizerState*      RS;
        ID3D11BlendState*           BlendState;
        FLOAT                       BlendFactor[4];
        UINT                        SampleMask;
        UINT                        StencilRef;
        ID3D11DepthStencilState*    DepthStencilState;
        ID3D11ShaderResourceView*   PSShaderResource;
        ID3D11SamplerState*         PSSampler;
        ID3D11PixelShader*          PS;
        ID3D11VertexShader*         VS;
        ID3D11GeometryShader*       GS;
        UINT                        PSInstancesCount, VSInstancesCount, GSInstancesCount;
        ID3D11ClassInstance         *PSInstances[256], *VSInstances[256], *GSInstances[256];   // 256 is max according to PSSetShader documentation
        D3D11_PRIMITIVE_TOPOLOGY    PrimitiveTopology;
        ID3D11Buffer*               IndexBuffer, *VertexBuffer, *VSConstantBuffer;
        UINT                        IndexBufferOffset, VertexBufferStride, VertexBufferOffset;
        DXGI_FORMAT                 IndexBufferFormat;
        ID3D11InputLayout*          InputLayout;
    };
    BACKUP_DX11_STATE old = {};
    old.ScissorRectsCount = old.ViewportsCount = D3D11_VIEWPORT_AND_SCISSORRECT_OBJECT_COUNT_PER_PIPELINE;
    ctx->RSGetScissorRects(&old.ScissorRectsCount, old.ScissorRects);
    ctx->RSGetViewports(&old.ViewportsCount, old.Viewports);
    ctx->RSGetState(&old.RS);
    ctx->OMGetBlendState(&old.BlendState, old.BlendFactor, &old.SampleMask);
    ctx->OMGetDepthStencilState(&old.DepthStencilState, &old.StencilRef);
    ctx->PSGetShaderResources(0, 1, &old.PSShaderResource);
    ctx->PSGetSamplers(0, 1, &old.PSSampler);
    old.PSInstancesCount = old.VSInstancesCount = old.GSInstancesCount = 256;
    ctx->PSGetShader(&old.PS, old.PSInstances, &old.PSInstancesCount);
    ctx->VSGetShader(&old.VS, old.VSInstances, &old.VSInstancesCount);
    ctx->VSGetConstantBuffers(0, 1, &old.VSConstantBuffer);
    ctx->GSGetShader(&old.GS, old.GSInstances, &old.GSInstancesCount);

    ctx->IAGetPrimitiveTopology(&old.PrimitiveTopology);
    ctx->IAGetIndexBuffer(&old.IndexBuffer, &old.IndexBufferFormat, &old.IndexBufferOffset);
    ctx->IAGetVertexBuffers(0, 1, &old.VertexBuffer, &old.VertexBufferStride, &old.VertexBufferOffset);
    ctx->IAGetInputLayout(&old.InputLayout);

    // Setup desired DX state
    ImGui_ImplDX11_SetupRenderState(draw_data, ctx);

    // Render command lists
    // (Because we merged all buffers into a single one, we maintain our own offset into them)
    int global_idx_offset = 0;
    int global_vtx_offset = 0;
    ImVec2 clip_off = draw_data->DisplayPos;
    for (int n = 0; n < draw_data->CmdListsCount; n++)
    {
        const ImDrawList* cmd_list = draw_data->CmdLists[n];
        for (int cmd_i = 0; cmd_i < cmd_list->CmdBuffer.Size; cmd_i++)
        {
            const ImDrawCmd* pcmd = &cmd_list->CmdBuffer[cmd_i];
            if (pcmd->UserCallback != nullptr)
            {
                // User callback, registered via ImDrawList::AddCallback()
                // (ImDrawCallback_ResetRenderState is a special callback value used by the user to request the renderer to reset render state.)
                if (pcmd->UserCallback == ImDrawCallback_ResetRenderState)
                    ImGui_ImplDX11_SetupRenderState(draw_data, ctx);
                else
                    pcmd->UserCallback(cmd_list, pcmd);
            }
            else
            {
                // Project scissor/clipping rectangles into framebuffer space
                ImVec2 clip_min(pcmd->ClipRect.x - clip_off.x, pcmd->ClipRect.y - clip_off.y);
                ImVec2 clip_max(pcmd->ClipRect.z - clip_off.x, pcmd->ClipRect.w - clip_off.y);
                if (clip_max.x <= clip_min.x || clip_max.y <= clip_min.y)
                    continue;

                // Apply scissor/clipping rectangle
                const D3D11_RECT r = { (LONG)clip_min.x, (LONG)clip_min.y, (LONG)clip_max.x, (LONG)clip_max.y };
                ctx->RSSetScissorRects(1, &r);

                // Bind texture, Draw
                ID3D11ShaderResourceView* texture_srv = (ID3D11ShaderResourceView*)pcmd->GetTexID();
                ctx->PSSetShaderResources(0, 1, &texture_srv);
                ctx->DrawIndexed(pcmd->ElemCount, pcmd->IdxOffset + global_idx_offset, pcmd->VtxOffset + global_vtx_offset);
            }
        }
        global_idx_offset += cmd_list->IdxBuffer.Size;
        global_vtx_offset += cmd_list->VtxBuffer.Size;
    }

    // Restore modified DX state
    ctx->RSSetScissorRects(old.ScissorRectsCount, old.ScissorRects);
    ctx->RSSetViewports(old.ViewportsCount, old.Viewports);
    ctx->RSSetState(old.RS); if (old.RS) old.RS->Release();
    ctx->OMSetBlendState(old.BlendState, old.BlendFactor, old.SampleMask); if (old.BlendState) old.BlendState->Release();
    ctx->OMSetDepthStencilState(old.DepthStencilState, old.StencilRef); if (old.DepthStencilState) old.DepthStencilState->Release();
    ctx->PSSetShaderResources(0, 1, &old.PSShaderResource); if (old.PSShaderResource) old.PSShaderResource->Release();
    ctx->PSSetSamplers(0, 1, &old.PSSampler); if (old.PSSampler) old.PSSampler->Release();
    ctx->PSSetShader(old.PS, old.PSInstances, old.PSInstancesCount); if (old.PS) old.PS->Release();
    for (UINT i = 0; i < old.PSInstancesCount; i++) if (old.PSInstances[i]) old.PSInstances[i]->Release();
    ctx->VSSetShader(old.VS, old.VSInstances, old.VSInstancesCount); if (old.VS) old.VS->Release();
    ctx->VSSetConstantBuffers(0, 1, &old.VSConstantBuffer); if (old.VSConstantBuffer) old.VSConstantBuffer->Release();
    ctx->GSSetShader(old.GS, old.GSInstances, old.GSInstancesCount); if (old.GS) old.GS->Release();
    for (UINT i = 0; i < old.VSInstancesCount; i++) if (old.VSInstances[i]) old.VSInstances[i]->Release();
    ctx->IASetPrimitiveTopology(old.PrimitiveTopology);
    ctx->IASetIndexBuffer(old.IndexBuffer, old.IndexBufferFormat, old.IndexBufferOffset); if (old.IndexBuffer) old.IndexBuffer->Release();
    ctx->IASetVertexBuffers(0, 1, &old.VertexBuffer, &old.VertexBufferStride, &old.VertexBufferOffset); if (old.VertexBuffer) old.VertexBuffer->Release();
    ctx->IASetInputLayout(old.InputLayout); if (old.InputLayout) old.InputLayout->Release();
}

static void ImGui_ImplDX11_CreateFontsTexture()
{
    // Build texture atlas
    ImGuiIO& io = ImGui::GetIO();
    ImGui_ImplDX11_Data* bd = ImGui_ImplDX11_GetBackendData();
    unsigned char* pixels;
    int width, height;
    io.Fonts->GetTexDataAsRGBA32(&pixels, &width, &height);

    // Upload texture to graphics system
    {
        D3D11_TEXTURE2D_DESC desc;
        ZeroMemory(&desc, sizeof(desc));
        desc.Width = width;
        desc.Height = height;
        desc.MipLevels = 1;
        desc.ArraySize = 1;
        desc.Format = DXGI_FORMAT_R8G8B8A8_UNORM;
        desc.SampleDesc.Count = 1;
        desc.Usage = D3D11_USAGE_DEFAULT;
        desc.BindFlags = D3D11_BIND_SHADER_RESOURCE;
        desc.CPUAccessFlags = 0;

        ID3D11Texture2D* pTexture = nullptr;
        D3D11_SUBRESOURCE_DATA subResource;
        subResource.pSysMem = pixels;
        subResource.SysMemPitch = desc.Width * 4;
        subResource.SysMemSlicePitch = 0;
        bd->pd3dDevice->CreateTexture2D(&desc, &subResource, &pTexture);
        IM_ASSERT(pTexture != nullptr);

        // Create texture view
        D3D11_SHADER_RESOURCE_VIEW_DESC srvDesc;
        ZeroMemory(&srvDesc, sizeof(srvDesc));
        srvDesc.Format = DXGI_FORMAT_R8G8B8A8_UNORM;
        srvDesc.ViewDimension = D3D11_SRV_DIMENSION_TEXTURE2D;
        srvDesc.Texture2D.MipLevels = desc.MipLevels;
        srvDesc.Texture2D.MostDetailedMip = 0;
        bd->pd3dDevice->CreateShaderResourceView(pTexture, &srvDesc, &bd->pFontTextureView);
        pTexture->Release();
    }

    // Store our identifier
    io.Fonts->SetTexID((ImTextureID)bd->pFontTextureView);

    // Create texture sampler
    // (Bilinear sampling is required by default. Set 'io.Fonts->Flags |= ImFontAtlasFlags_NoBakedLines' or 'style.AntiAliasedLinesUseTex = false' to allow point/nearest sampling)
    {
        D3D11_SAMPLER_DESC desc;
        ZeroMemory(&desc, sizeof(desc));
        desc.Filter = D3D11_FILTER_MIN_MAG_MIP_LINEAR;
        desc.AddressU = D3D11_TEXTURE_ADDRESS_WRAP;
        desc.AddressV = D3D11_TEXTURE_ADDRESS_WRAP;
        desc.AddressW = D3D11_TEXTURE_ADDRESS_WRAP;
        desc.MipLODBias = 0.f;
        desc.ComparisonFunc = D3D11_COMPARISON_ALWAYS;
        desc.MinLOD = 0.f;
        desc.MaxLOD = 0.f;
        bd->pd3dDevice->CreateSamplerState(&desc, &bd->pFontSampler);
    }
}

bool    ImGui_ImplDX11_CreateDeviceObjects()
{
    ImGui_ImplDX11_Data* bd = ImGui_ImplDX11_GetBackendData();
    if (!bd->pd3dDevice)
        return false;
    if (bd->pFontSampler)
        ImGui_ImplDX11_InvalidateDeviceObjects();

    // By using D3DCompile() from <d3dcompiler.h> / d3dcompiler.lib, we introduce a dependency to a given version of d3dcompiler_XX.dll (see D3DCOMPILER_DLL_A)
    // If you would like to use this DX11 sample code but remove this dependency you can:
    //  1) compile once, save the compiled shader blobs into a file or source code and pass them to CreateVertexShader()/CreatePixelShader() [preferred solution]
    //  2) use code to detect any version of the DLL and grab a pointer to D3DCompile from the DLL.
    // See https://github.com/ocornut/imgui/pull/638 for sources and details.

    // Create the vertex shader
    {
        static const char* vertexShader =
            "cbuffer vertexBuffer : register(b0) \
            {\
              float4x4 ProjectionMatrix; \
            };\
            struct VS_INPUT\
            {\
              float2 pos : POSITION;\
              float4 col : COLOR0;\
              float2 uv  : TEXCOORD0;\
            };\
            \
            struct PS_INPUT\
            {\
              float4 pos : SV_POSITION;\
              float4 col : COLOR0;\
              float2 uv  : TEXCOORD0;\
            };\
            \
            PS_INPUT main(VS_INPUT input)\
            {\
              PS_INPUT output;\
              output.pos = mul( ProjectionMatrix, float4(input.pos.xy, 0.f, 1.f));\
              output.col = input.col;\
              output.uv  = input.uv;\
              return output;\
            }";

        ID3DBlob* vertexShaderBlob;
        if (FAILED(D3DCompile(vertexShader, strlen(vertexShader), nullptr, nullptr, nullptr, "main", "vs_4_0", 0, 0, &vertexShaderBlob, nullptr)))
            return false; // NB: Pass ID3DBlob* pErrorBlob to D3DCompile() to get error showing in (const char*)pErrorBlob->GetBufferPointer(). Make sure to Release() the blob!
        if (bd->pd3dDevice->CreateVertexShader(vertexShaderBlob->GetBufferPointer(), vertexShaderBlob->GetBufferSize(), nullptr, &bd->pVertexShader) != S_OK)
        {
            vertexShaderBlob->Release();
            return false;
        }

        // Create the input layout
        D3D11_INPUT_ELEMENT_DESC local_layout[] =
        {
            { "POSITION", 0, DXGI_FORMAT_R32G32_FLOAT,   0, (UINT)IM_OFFSETOF(ImDrawVert, pos), D3D11_INPUT_PER_VERTEX_DATA, 0 },
            { "TEXCOORD", 0, DXGI_FORMAT_R32G32_FLOAT,   0, (UINT)IM_OFFSETOF(ImDrawVert, uv),  D3D11_INPUT_PER_VERTEX_DATA, 0 },
            { "COLOR",    0, DXGI_FORMAT_R8G8B8A8_UNORM, 0, (UINT)IM_OFFSETOF(ImDrawVert, col), D3D11_INPUT_PER_VERTEX_DATA, 0 },
        };
        if (bd->pd3dDevice->CreateInputLayout(local_layout, 3, vertexShaderBlob->GetBufferPointer(), vertexShaderBlob->GetBufferSize(), &bd->pInputLayout) != S_OK)
        {
            vertexShaderBlob->Release();
            return false;
        }
        vertexShaderBlob->Release();

        // Create the constant buffer
        {
            D3D11_BUFFER_DESC desc;
            desc.ByteWidth = sizeof(VERTEX_CONSTANT_BUFFER_DX11);
            desc.Usage = D3D11_USAGE_DYNAMIC;
            desc.BindFlags = D3D11_BIND_CONSTANT_BUFFER;
            desc.CPUAccessFlags = D3D11_CPU_ACCESS_WRITE;
            desc.MiscFlags = 0;
            bd->pd3dDevice->CreateBuffer(&desc, nullptr, &bd->pVertexConstantBuffer);
        }
    }

    // Create the pixel shader
    {
        static const char* pixelShader =
            "struct PS_INPUT\
            {\
            float4 pos : SV_POSITION;\
            float4 col : COLOR0;\
            float2 uv  : TEXCOORD0;\
            };\
            sampler sampler0;\
            Texture2D texture0;\
            \
            float4 main(PS_INPUT input) : SV_Target\
            {\
            float4 out_col = input.col * texture0.Sample(sampler0, input.uv); \
            return out_col; \
            }";

        ID3DBlob* pixelShaderBlob;
        if (FAILED(D3DCompile(pixelShader, strlen(pixelShader), nullptr, nullptr, nullptr, "main", "ps_4_0", 0, 0, &pixelShaderBlob, nullptr)))
            return false; // NB: Pass ID3DBlob* pErrorBlob to D3DCompile() to get error showing in (const char*)pErrorBlob->GetBufferPointer(). Make sure to Release() the blob!
        if (bd->pd3dDevice->CreatePixelShader(pixelShaderBlob->GetBufferPointer(), pixelShaderBlob->GetBufferSize(), nullptr, &bd->pPixelShader) != S_OK)
        {
            pixelShaderBlob->Release();
            return false;
        }
        pixelShaderBlob->Release();
    }

    // Create the blending setup
    {
        D3D11_BLEND_DESC desc;
        ZeroMemory(&desc, sizeof(desc));
        desc.AlphaToCoverageEnable = false;
        desc.RenderTarget[0].BlendEnable = true;
        desc.RenderTarget[0].SrcBlend = D3D11_BLEND_SRC_ALPHA;
        desc.RenderTarget[0].DestBlend = D3D11_BLEND_INV_SRC_ALPHA;
        desc.RenderTarget[0].BlendOp = D3D11_BLEND_OP_ADD;
        desc.RenderTarget[0].SrcBlendAlpha = D3D11_BLEND_ONE;
        desc.RenderTarget[0].DestBlendAlpha = D3D11_BLEND_INV_SRC_ALPHA;
        desc.RenderTarget[0].BlendOpAlpha = D3D11_BLEND_OP_ADD;
        desc.RenderTarget[0].RenderTargetWriteMask = D3D11_COLOR_WRITE_ENABLE_ALL;
        bd->pd3dDevice->CreateBlendState(&desc, &bd->pBlendState);
    }

    // Create the rasterizer state
    {
        D3D11_RASTERIZER_DESC desc;
        ZeroMemory(&desc, sizeof(desc));
        desc.FillMode = D3D11_FILL_SOLID;
        desc.CullMode = D3D11_CULL_NONE;
        desc.ScissorEnable = true;
        desc.DepthClipEnable = true;
        bd->pd3dDevice->CreateRasterizerState(&desc, &bd->pRasterizerState);
    }

    // Create depth-stencil State
    {
        D3D11_DEPTH_STENCIL_DESC desc;
        ZeroMemory(&desc, sizeof(desc));
        desc.DepthEnable = false;
        desc.DepthWriteMask = D3D11_DEPTH_WRITE_MASK_ALL;
        desc.DepthFunc = D3D11_COMPARISON_ALWAYS;
        desc.StencilEnable = false;
        desc.FrontFace.StencilFailOp = desc.FrontFace.StencilDepthFailOp = desc.FrontFace.StencilPassOp = D3D11_STENCIL_OP_KEEP;
        desc.FrontFace.StencilFunc = D3D11_COMPARISON_ALWAYS;
        desc.BackFace = desc.FrontFace;
        bd->pd3dDevice->CreateDepthStencilState(&desc, &bd->pDepthStencilState);
    }

    ImGui_ImplDX11_CreateFontsTexture();

    return true;
}

void    ImGui_ImplDX11_InvalidateDeviceObjects()
{
    ImGui_ImplDX11_Data* bd = ImGui_ImplDX11_GetBackendData();
    if (!bd->pd3dDevice)
        return;

    if (bd->pFontSampler)           { bd->pFontSampler->Release(); bd->pFontSampler = nullptr; }
    if (bd->pFontTextureView)       { bd->pFontTextureView->Release(); bd->pFontTextureView = nullptr; ImGui::GetIO().Fonts->SetTexID(nullptr); } // We copied data->pFontTextureView to io.Fonts->TexID so let's clear that as well.
    if (bd->pIB)                    { bd->pIB->Release(); bd->pIB = nullptr; }
    if (bd->pVB)                    { bd->pVB->Release(); bd->pVB = nullptr; }
    if (bd->pBlendState)            { bd->pBlendState->Release(); bd->pBlendState = nullptr; }
    if (bd->pDepthStencilState)     { bd->pDepthStencilState->Release(); bd->pDepthStencilState = nullptr; }
    if (bd->pRasterizerState)       { bd->pRasterizerState->Release(); bd->pRasterizerState = nullptr; }
    if (bd->pPixelShader)           { bd->pPixelShader->Release(); bd->pPixelShader = nullptr; }
    if (bd->pVertexConstantBuffer)  { bd->pVertexConstantBuffer->Release(); bd->pVertexConstantBuffer = nullptr; }
    if (bd->pInputLayout)           { bd->pInputLayout->Release(); bd->pInputLayout = nullptr; }
    if (bd->pVertexShader)          { bd->pVertexShader->Release(); bd->pVertexShader = nullptr; }
}

bool    ImGui_ImplDX11_Init(ID3D11Device* device, ID3D11DeviceContext* device_context)
{
    ImGuiIO& io = ImGui::GetIO();
    IM_ASSERT(io.BackendRendererUserData == nullptr && "Already initialized a renderer backend!");

    // Setup backend capabilities flags
    ImGui_ImplDX11_Data* bd = IM_NEW(ImGui_ImplDX11_Data)();
    io.BackendRendererUserData = (void*)bd;
    io.BackendRendererName = "imgui_impl_dx11";
    io.BackendFlags |= ImGuiBackendFlags_RendererHasVtxOffset;  // We can honor the ImDrawCmd::VtxOffset field, allowing for large meshes.
    io.BackendFlags |= ImGuiBackendFlags_RendererHasViewports;  // We can create multi-viewports on the Renderer side (optional)

    // Get factory from device
    IDXGIDevice* pDXGIDevice = nullptr;
    IDXGIAdapter* pDXGIAdapter = nullptr;
    IDXGIFactory* pFactory = nullptr;

    if (device->QueryInterface(IID_PPV_ARGS(&pDXGIDevice)) == S_OK)
        if (pDXGIDevice->GetParent(IID_PPV_ARGS(&pDXGIAdapter)) == S_OK)
            if (pDXGIAdapter->GetParent(IID_PPV_ARGS(&pFactory)) == S_OK)
            {
                bd->pd3dDevice = device;
                bd->pd3dDeviceContext = device_context;
                bd->pFactory = pFactory;
            }
    if (pDXGIDevice) pDXGIDevice->Release();
    if (pDXGIAdapter) pDXGIAdapter->Release();
    bd->pd3dDevice->AddRef();
    bd->pd3dDeviceContext->AddRef();

    if (io.ConfigFlags & ImGuiConfigFlags_ViewportsEnable)
        ImGui_ImplDX11_InitPlatformInterface();

    return true;
}

void ImGui_ImplDX11_Shutdown()
{
    ImGui_ImplDX11_Data* bd = ImGui_ImplDX11_GetBackendData();
    IM_ASSERT(bd != nullptr && "No renderer backend to shutdown, or already shutdown?");
    ImGuiIO& io = ImGui::GetIO();

    ImGui_ImplDX11_ShutdownPlatformInterface();
    ImGui_ImplDX11_InvalidateDeviceObjects();
    if (bd->pFactory)             { bd->pFactory->Release(); }
    if (bd->pd3dDevice)           { bd->pd3dDevice->Release(); }
    if (bd->pd3dDeviceContext)    { bd->pd3dDeviceContext->Release(); }
    io.BackendRendererName = nullptr;
    io.BackendRendererUserData = nullptr;
    IM_DELETE(bd);
}

void ImGui_ImplDX11_NewFrame()
{
    ImGui_ImplDX11_Data* bd = ImGui_ImplDX11_GetBackendData();
    IM_ASSERT(bd != nullptr && "Did you call ImGui_ImplDX11_Init()?");

    if (!bd->pFontSampler)
        ImGui_ImplDX11_CreateDeviceObjects();
}

//--------------------------------------------------------------------------------------------------------
// MULTI-VIEWPORT / PLATFORM INTERFACE SUPPORT
// This is an _advanced_ and _optional_ feature, allowing the backend to create and handle multiple viewports simultaneously.
// If you are new to dear imgui or creating a new binding for dear imgui, it is recommended that you completely ignore this section first..
//--------------------------------------------------------------------------------------------------------

// Helper structure we store in the void* RenderUserData field of each ImGuiViewport to easily retrieve our backend data.
struct ImGui_ImplDX11_ViewportData
{
    IDXGISwapChain*                 SwapChain;
    ID3D11RenderTargetView*         RTView;

    ImGui_ImplDX11_ViewportData()   { SwapChain = NULL; RTView = NULL; }
    ~ImGui_ImplDX11_ViewportData()  { IM_ASSERT(SwapChain == NULL && RTView == NULL); }
};

static void ImGui_ImplDX11_CreateWindow(ImGuiViewport* viewport)
{
    ImGui_ImplDX11_Data* bd = ImGui_ImplDX11_GetBackendData();
    ImGui_ImplDX11_ViewportData* vd = IM_NEW(ImGui_ImplDX11_ViewportData)();
    viewport->RendererUserData = vd;

    // PlatformHandleRaw should always be a HWND, whereas PlatformHandle might be a higher-level handle (e.g. GLFWWindow*, SDL_Window*).
    // Some backend will leave PlatformHandleRaw NULL, in which case we assume PlatformHandle will contain the HWND.
    HWND hwnd = viewport->PlatformHandleRaw ? (HWND)viewport->PlatformHandleRaw : (HWND)viewport->PlatformHandle;
    IM_ASSERT(hwnd != 0);

    // Create swap chain
    DXGI_SWAP_CHAIN_DESC sd;
    ZeroMemory(&sd, sizeof(sd));
    sd.BufferDesc.Width = (UINT)viewport->Size.x;
    sd.BufferDesc.Height = (UINT)viewport->Size.y;
    sd.BufferDesc.Format = DXGI_FORMAT_R8G8B8A8_UNORM;
    sd.SampleDesc.Count = 1;
    sd.SampleDesc.Quality = 0;
    sd.BufferUsage = DXGI_USAGE_RENDER_TARGET_OUTPUT;
    sd.BufferCount = 1;
    sd.OutputWindow = hwnd;
    sd.Windowed = TRUE;
    sd.SwapEffect = DXGI_SWAP_EFFECT_DISCARD;
    sd.Flags = 0;

    IM_ASSERT(vd->SwapChain == NULL && vd->RTView == NULL);
    bd->pFactory->CreateSwapChain(bd->pd3dDevice, &sd, &vd->SwapChain);

    // Create the render target
    if (vd->SwapChain)
    {
        ID3D11Texture2D* pBackBuffer;
        vd->SwapChain->GetBuffer(0, IID_PPV_ARGS(&pBackBuffer));
        bd->pd3dDevice->CreateRenderTargetView(pBackBuffer, NULL, &vd->RTView);
        pBackBuffer->Release();
    }
}

static void ImGui_ImplDX11_DestroyWindow(ImGuiViewport* viewport)
{
    // The main viewport (owned by the application) will always have RendererUserData == NULL since we didn't create the data for it.
    if (ImGui_ImplDX11_ViewportData* vd = (ImGui_ImplDX11_ViewportData*)viewport->RendererUserData)
    {
        if (vd->SwapChain)
            vd->SwapChain->Release();
        vd->SwapChain = NULL;
        if (vd->RTView)
            vd->RTView->Release();
        vd->RTView = NULL;
        IM_DELETE(vd);
    }
    viewport->RendererUserData = NULL;
}

static void ImGui_ImplDX11_SetWindowSize(ImGuiViewport* viewport, ImVec2 size)
{
    ImGui_ImplDX11_Data* bd = ImGui_ImplDX11_GetBackendData();
    ImGui_ImplDX11_ViewportData* vd = (ImGui_ImplDX11_ViewportData*)viewport->RendererUserData;
    if (vd->RTView)
    {
        vd->RTView->Release();
        vd->RTView = NULL;
    }
    if (vd->SwapChain)
    {
        ID3D11Texture2D* pBackBuffer = NULL;
        vd->SwapChain->ResizeBuffers(0, (UINT)size.x, (UINT)size.y, DXGI_FORMAT_UNKNOWN, 0);
        vd->SwapChain->GetBuffer(0, IID_PPV_ARGS(&pBackBuffer));
        if (pBackBuffer == NULL) { fprintf(stderr, "ImGui_ImplDX11_SetWindowSize() failed creating buffers.\n"); return; }
        bd->pd3dDevice->CreateRenderTargetView(pBackBuffer, NULL, &vd->RTView);
        pBackBuffer->Release();
    }
}

static void ImGui_ImplDX11_RenderWindow(ImGuiViewport* viewport, void*)
{
    ImGui_ImplDX11_Data* bd = ImGui_ImplDX11_GetBackendData();
    ImGui_ImplDX11_ViewportData* vd = (ImGui_ImplDX11_ViewportData*)viewport->RendererUserData;
    ImVec4 clear_color = ImVec4(0.0f, 0.0f, 0.0f, 1.0f);
    bd->pd3dDeviceContext->OMSetRenderTargets(1, &vd->RTView, NULL);
    if (!(viewport->Flags & ImGuiViewportFlags_NoRendererClear))
        bd->pd3dDeviceContext->ClearRenderTargetView(vd->RTView, (float*)&clear_color);
    ImGui_ImplDX11_RenderDrawData(viewport->DrawData);
}

static void ImGui_ImplDX11_SwapBuffers(ImGuiViewport* viewport, void*)
{
    ImGui_ImplDX11_ViewportData* vd = (ImGui_ImplDX11_ViewportData*)viewport->RendererUserData;
    vd->SwapChain->Present(0, 0); // Present without vsync
}

static void ImGui_ImplDX11_InitPlatformInterface()
{
    ImGuiPlatformIO& platform_io = ImGui::GetPlatformIO();
    platform_io.Renderer_CreateWindow = ImGui_ImplDX11_CreateWindow;
    platform_io.Renderer_DestroyWindow = ImGui_ImplDX11_DestroyWindow;
    platform_io.Renderer_SetWindowSize = ImGui_ImplDX11_SetWindowSize;
    platform_io.Renderer_RenderWindow = ImGui_ImplDX11_RenderWindow;
    platform_io.Renderer_SwapBuffers = ImGui_ImplDX11_SwapBuffers;
}

static void ImGui_ImplDX11_ShutdownPlatformInterface()
{
    ImGui::DestroyPlatformWindows();
}<|MERGE_RESOLUTION|>--- conflicted
+++ resolved
@@ -13,11 +13,8 @@
 
 // CHANGELOG
 // (minor and older changes stripped away, please see git history for details)
-<<<<<<< HEAD
 //  2022-XX-XX: Platform: Added support for multiple windows via the ImGuiPlatformIO interface.
-=======
 //  2022-10-11: Using 'nullptr' instead of 'NULL' as per our switch to C++11.
->>>>>>> c54230d1
 //  2021-06-29: Reorganized backend to pull data from a single structure to facilitate usage with multiple-contexts (all g_XXXX access changed to bd->XXXX).
 //  2021-05-19: DirectX11: Replaced direct access to ImDrawCmd::TextureId with a call to ImDrawCmd::GetTexID(). (will become a requirement)
 //  2021-02-18: DirectX11: Change blending equation to preserve alpha in output buffer.
@@ -536,7 +533,7 @@
         return;
 
     if (bd->pFontSampler)           { bd->pFontSampler->Release(); bd->pFontSampler = nullptr; }
-    if (bd->pFontTextureView)       { bd->pFontTextureView->Release(); bd->pFontTextureView = nullptr; ImGui::GetIO().Fonts->SetTexID(nullptr); } // We copied data->pFontTextureView to io.Fonts->TexID so let's clear that as well.
+    if (bd->pFontTextureView)       { bd->pFontTextureView->Release(); bd->pFontTextureView = nullptr; ImGui::GetIO().Fonts->SetTexID(0); } // We copied data->pFontTextureView to io.Fonts->TexID so let's clear that as well.
     if (bd->pIB)                    { bd->pIB->Release(); bd->pIB = nullptr; }
     if (bd->pVB)                    { bd->pVB->Release(); bd->pVB = nullptr; }
     if (bd->pBlendState)            { bd->pBlendState->Release(); bd->pBlendState = nullptr; }
@@ -621,8 +618,8 @@
     IDXGISwapChain*                 SwapChain;
     ID3D11RenderTargetView*         RTView;
 
-    ImGui_ImplDX11_ViewportData()   { SwapChain = NULL; RTView = NULL; }
-    ~ImGui_ImplDX11_ViewportData()  { IM_ASSERT(SwapChain == NULL && RTView == NULL); }
+    ImGui_ImplDX11_ViewportData()   { SwapChain = nullptr; RTView = nullptr; }
+    ~ImGui_ImplDX11_ViewportData()  { IM_ASSERT(SwapChain == nullptr && RTView == nullptr); }
 };
 
 static void ImGui_ImplDX11_CreateWindow(ImGuiViewport* viewport)
@@ -632,7 +629,7 @@
     viewport->RendererUserData = vd;
 
     // PlatformHandleRaw should always be a HWND, whereas PlatformHandle might be a higher-level handle (e.g. GLFWWindow*, SDL_Window*).
-    // Some backend will leave PlatformHandleRaw NULL, in which case we assume PlatformHandle will contain the HWND.
+    // Some backends will leave PlatformHandleRaw NULL, in which case we assume PlatformHandle will contain the HWND.
     HWND hwnd = viewport->PlatformHandleRaw ? (HWND)viewport->PlatformHandleRaw : (HWND)viewport->PlatformHandle;
     IM_ASSERT(hwnd != 0);
 
@@ -651,7 +648,7 @@
     sd.SwapEffect = DXGI_SWAP_EFFECT_DISCARD;
     sd.Flags = 0;
 
-    IM_ASSERT(vd->SwapChain == NULL && vd->RTView == NULL);
+    IM_ASSERT(vd->SwapChain == nullptr && vd->RTView == nullptr);
     bd->pFactory->CreateSwapChain(bd->pd3dDevice, &sd, &vd->SwapChain);
 
     // Create the render target
@@ -659,25 +656,25 @@
     {
         ID3D11Texture2D* pBackBuffer;
         vd->SwapChain->GetBuffer(0, IID_PPV_ARGS(&pBackBuffer));
-        bd->pd3dDevice->CreateRenderTargetView(pBackBuffer, NULL, &vd->RTView);
+        bd->pd3dDevice->CreateRenderTargetView(pBackBuffer, nullptr, &vd->RTView);
         pBackBuffer->Release();
     }
 }
 
 static void ImGui_ImplDX11_DestroyWindow(ImGuiViewport* viewport)
 {
-    // The main viewport (owned by the application) will always have RendererUserData == NULL since we didn't create the data for it.
+    // The main viewport (owned by the application) will always have RendererUserData == nullptr since we didn't create the data for it.
     if (ImGui_ImplDX11_ViewportData* vd = (ImGui_ImplDX11_ViewportData*)viewport->RendererUserData)
     {
         if (vd->SwapChain)
             vd->SwapChain->Release();
-        vd->SwapChain = NULL;
+        vd->SwapChain = nullptr;
         if (vd->RTView)
             vd->RTView->Release();
-        vd->RTView = NULL;
+        vd->RTView = nullptr;
         IM_DELETE(vd);
     }
-    viewport->RendererUserData = NULL;
+    viewport->RendererUserData = nullptr;
 }
 
 static void ImGui_ImplDX11_SetWindowSize(ImGuiViewport* viewport, ImVec2 size)
@@ -687,15 +684,15 @@
     if (vd->RTView)
     {
         vd->RTView->Release();
-        vd->RTView = NULL;
+        vd->RTView = nullptr;
     }
     if (vd->SwapChain)
     {
-        ID3D11Texture2D* pBackBuffer = NULL;
+        ID3D11Texture2D* pBackBuffer = nullptr;
         vd->SwapChain->ResizeBuffers(0, (UINT)size.x, (UINT)size.y, DXGI_FORMAT_UNKNOWN, 0);
         vd->SwapChain->GetBuffer(0, IID_PPV_ARGS(&pBackBuffer));
-        if (pBackBuffer == NULL) { fprintf(stderr, "ImGui_ImplDX11_SetWindowSize() failed creating buffers.\n"); return; }
-        bd->pd3dDevice->CreateRenderTargetView(pBackBuffer, NULL, &vd->RTView);
+        if (pBackBuffer == nullptr) { fprintf(stderr, "ImGui_ImplDX11_SetWindowSize() failed creating buffers.\n"); return; }
+        bd->pd3dDevice->CreateRenderTargetView(pBackBuffer, nullptr, &vd->RTView);
         pBackBuffer->Release();
     }
 }
@@ -705,7 +702,7 @@
     ImGui_ImplDX11_Data* bd = ImGui_ImplDX11_GetBackendData();
     ImGui_ImplDX11_ViewportData* vd = (ImGui_ImplDX11_ViewportData*)viewport->RendererUserData;
     ImVec4 clear_color = ImVec4(0.0f, 0.0f, 0.0f, 1.0f);
-    bd->pd3dDeviceContext->OMSetRenderTargets(1, &vd->RTView, NULL);
+    bd->pd3dDeviceContext->OMSetRenderTargets(1, &vd->RTView, nullptr);
     if (!(viewport->Flags & ImGuiViewportFlags_NoRendererClear))
         bd->pd3dDeviceContext->ClearRenderTargetView(vd->RTView, (float*)&clear_color);
     ImGui_ImplDX11_RenderDrawData(viewport->DrawData);

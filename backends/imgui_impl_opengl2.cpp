// dear imgui: Renderer Backend for OpenGL2 (legacy OpenGL, fixed pipeline)
// This needs to be used along with a Platform Backend (e.g. GLFW, SDL, Win32, custom..)

// Implemented features:
//  [X] Renderer: User texture binding. Use 'GLuint' OpenGL texture identifier as void*/ImTextureID. Read the FAQ about ImTextureID!
//  [X] Renderer: Multi-viewport support. Enable with 'io.ConfigFlags |= ImGuiConfigFlags_ViewportsEnable'.

// You can use unmodified imgui_impl_* files in your project. See examples/ folder for examples of using this.
// Prefer including the entire imgui/ repository into your project (either as a copy or as a submodule), and only build the backends you need.
// If you are new to Dear ImGui, read documentation from the docs/ folder + read the top of imgui.cpp.
// Read online: https://github.com/ocornut/imgui/tree/master/docs

// **DO NOT USE THIS CODE IF YOUR CODE/ENGINE IS USING MODERN OPENGL (SHADERS, VBO, VAO, etc.)**
// **Prefer using the code in imgui_impl_opengl3.cpp**
// This code is mostly provided as a reference to learn how ImGui integration works, because it is shorter to read.
// If your code is using GL3+ context or any semi modern OpenGL calls, using this is likely to make everything more
// complicated, will require your code to reset every single OpenGL attributes to their initial state, and might
// confuse your GPU driver.
// The GL2 code is unable to reset attributes or even call e.g. "glUseProgram(0)" because they don't exist in that API.

// CHANGELOG
// (minor and older changes stripped away, please see git history for details)
<<<<<<< HEAD
//  2021-XX-XX: Platform: Added support for multiple windows via the ImGuiPlatformIO interface.
=======
//  2021-06-29: Reorganized backend to pull data from a single structure to facilitate usage with multiple-contexts (all g_XXXX access changed to bd->XXXX).
>>>>>>> 70c60385
//  2021-05-19: OpenGL: Replaced direct access to ImDrawCmd::TextureId with a call to ImDrawCmd::GetTexID(). (will become a requirement)
//  2021-01-03: OpenGL: Backup, setup and restore GL_SHADE_MODEL state, disable GL_STENCIL_TEST and disable GL_NORMAL_ARRAY client state to increase compatibility with legacy OpenGL applications.
//  2020-01-23: OpenGL: Backup, setup and restore GL_TEXTURE_ENV to increase compatibility with legacy OpenGL applications.
//  2019-04-30: OpenGL: Added support for special ImDrawCallback_ResetRenderState callback to reset render state.
//  2019-02-11: OpenGL: Projecting clipping rectangles correctly using draw_data->FramebufferScale to allow multi-viewports for retina display.
//  2018-11-30: Misc: Setting up io.BackendRendererName so it can be displayed in the About Window.
//  2018-08-03: OpenGL: Disabling/restoring GL_LIGHTING and GL_COLOR_MATERIAL to increase compatibility with legacy OpenGL applications.
//  2018-06-08: Misc: Extracted imgui_impl_opengl2.cpp/.h away from the old combined GLFW/SDL+OpenGL2 examples.
//  2018-06-08: OpenGL: Use draw_data->DisplayPos and draw_data->DisplaySize to setup projection matrix and clipping rectangle.
//  2018-02-16: Misc: Obsoleted the io.RenderDrawListsFn callback and exposed ImGui_ImplOpenGL2_RenderDrawData() in the .h file so you can call it yourself.
//  2017-09-01: OpenGL: Save and restore current polygon mode.
//  2016-09-10: OpenGL: Uploading font texture as RGBA32 to increase compatibility with users shaders (not ideal).
//  2016-09-05: OpenGL: Fixed save and restore of current scissor rectangle.

#include "imgui.h"
#include "imgui_impl_opengl2.h"
#if defined(_MSC_VER) && _MSC_VER <= 1500 // MSVC 2008 or earlier
#include <stddef.h>     // intptr_t
#else
#include <stdint.h>     // intptr_t
#endif

// Include OpenGL header (without an OpenGL loader) requires a bit of fiddling
#if defined(_WIN32) && !defined(APIENTRY)
#define APIENTRY __stdcall                  // It is customary to use APIENTRY for OpenGL function pointer declarations on all platforms.  Additionally, the Windows OpenGL header needs APIENTRY.
#endif
#if defined(_WIN32) && !defined(WINGDIAPI)
#define WINGDIAPI __declspec(dllimport)     // Some Windows OpenGL headers need this
#endif
#if defined(__APPLE__)
#define GL_SILENCE_DEPRECATION
#include <OpenGL/gl.h>
#else
#include <GL/gl.h>
#endif

struct ImGui_ImplOpenGL2_Data
{
    GLuint       FontTexture;

    ImGui_ImplOpenGL2_Data() { memset(this, 0, sizeof(*this)); }
};

// Wrapping access to backend data (to facilitate multiple-contexts stored in io.BackendPlatformUserData)
static ImGui_ImplOpenGL2_Data*  g_Data;
static ImGui_ImplOpenGL2_Data*  ImGui_ImplOpenGL2_CreateBackendData()   { IM_ASSERT(g_Data == NULL); g_Data = IM_NEW(ImGui_ImplOpenGL2_Data); return g_Data; }
static ImGui_ImplOpenGL2_Data*  ImGui_ImplOpenGL2_GetBackendData()      { return ImGui::GetCurrentContext() != NULL ? g_Data : NULL; }
static void                     ImGui_ImplOpenGL2_DestroyBackendData()  { IM_DELETE(g_Data); g_Data = NULL; }

// Forward Declarations
static void ImGui_ImplOpenGL2_InitPlatformInterface();
static void ImGui_ImplOpenGL2_ShutdownPlatformInterface();

// Functions
bool    ImGui_ImplOpenGL2_Init()
{
    ImGuiIO& io = ImGui::GetIO();
    IM_ASSERT(io.BackendRendererUserData == NULL && "Already initialized a renderer backend!");

    // Setup backend capabilities flags
    ImGui_ImplOpenGL2_Data* bd = ImGui_ImplOpenGL2_CreateBackendData();
    io.BackendRendererUserData = (void*)bd;
    io.BackendRendererName = "imgui_impl_opengl2";
<<<<<<< HEAD
    io.BackendFlags |= ImGuiBackendFlags_RendererHasViewports;    // We can create multi-viewports on the Renderer side (optional)

    if (io.ConfigFlags & ImGuiConfigFlags_ViewportsEnable)
        ImGui_ImplOpenGL2_InitPlatformInterface();
=======

>>>>>>> 70c60385
    return true;
}

void    ImGui_ImplOpenGL2_Shutdown()
{
<<<<<<< HEAD
    ImGui_ImplOpenGL2_ShutdownPlatformInterface();
=======
    ImGuiIO& io = ImGui::GetIO();

>>>>>>> 70c60385
    ImGui_ImplOpenGL2_DestroyDeviceObjects();
    io.BackendRendererName = NULL;
    io.BackendRendererUserData = NULL;
    ImGui_ImplOpenGL2_DestroyBackendData();
}

void    ImGui_ImplOpenGL2_NewFrame()
{
    ImGui_ImplOpenGL2_Data* bd = ImGui_ImplOpenGL2_GetBackendData();
    if (!bd->FontTexture)
        ImGui_ImplOpenGL2_CreateDeviceObjects();
}

static void ImGui_ImplOpenGL2_SetupRenderState(ImDrawData* draw_data, int fb_width, int fb_height)
{
    // Setup render state: alpha-blending enabled, no face culling, no depth testing, scissor enabled, vertex/texcoord/color pointers, polygon fill.
    glEnable(GL_BLEND);
    glBlendFunc(GL_SRC_ALPHA, GL_ONE_MINUS_SRC_ALPHA);
    //glBlendFuncSeparate(GL_SRC_ALPHA, GL_ONE_MINUS_SRC_ALPHA, GL_ONE, GL_ONE_MINUS_SRC_ALPHA); // In order to composite our output buffer we need to preserve alpha
    glDisable(GL_CULL_FACE);
    glDisable(GL_DEPTH_TEST);
    glDisable(GL_STENCIL_TEST);
    glDisable(GL_LIGHTING);
    glDisable(GL_COLOR_MATERIAL);
    glEnable(GL_SCISSOR_TEST);
    glEnableClientState(GL_VERTEX_ARRAY);
    glEnableClientState(GL_TEXTURE_COORD_ARRAY);
    glEnableClientState(GL_COLOR_ARRAY);
    glDisableClientState(GL_NORMAL_ARRAY);
    glEnable(GL_TEXTURE_2D);
    glPolygonMode(GL_FRONT_AND_BACK, GL_FILL);
    glShadeModel(GL_SMOOTH);
    glTexEnvi(GL_TEXTURE_ENV, GL_TEXTURE_ENV_MODE, GL_MODULATE);

    // If you are using this code with non-legacy OpenGL header/contexts (which you should not, prefer using imgui_impl_opengl3.cpp!!),
    // you may need to backup/reset/restore other state, e.g. for current shader using the commented lines below.
    // (DO NOT MODIFY THIS FILE! Add the code in your calling function)
    //   GLint last_program;
    //   glGetIntegerv(GL_CURRENT_PROGRAM, &last_program);
    //   glUseProgram(0);
    //   ImGui_ImplOpenGL2_RenderDrawData(...);
    //   glUseProgram(last_program)
    // There are potentially many more states you could need to clear/setup that we can't access from default headers.
    // e.g. glBindBuffer(GL_ARRAY_BUFFER, 0), glDisable(GL_TEXTURE_CUBE_MAP).

    // Setup viewport, orthographic projection matrix
    // Our visible imgui space lies from draw_data->DisplayPos (top left) to draw_data->DisplayPos+data_data->DisplaySize (bottom right). DisplayPos is (0,0) for single viewport apps.
    glViewport(0, 0, (GLsizei)fb_width, (GLsizei)fb_height);
    glMatrixMode(GL_PROJECTION);
    glPushMatrix();
    glLoadIdentity();
    glOrtho(draw_data->DisplayPos.x, draw_data->DisplayPos.x + draw_data->DisplaySize.x, draw_data->DisplayPos.y + draw_data->DisplaySize.y, draw_data->DisplayPos.y, -1.0f, +1.0f);
    glMatrixMode(GL_MODELVIEW);
    glPushMatrix();
    glLoadIdentity();
}

// OpenGL2 Render function.
// Note that this implementation is little overcomplicated because we are saving/setting up/restoring every OpenGL state explicitly.
// This is in order to be able to run within an OpenGL engine that doesn't do so.
void ImGui_ImplOpenGL2_RenderDrawData(ImDrawData* draw_data)
{
    // Avoid rendering when minimized, scale coordinates for retina displays (screen coordinates != framebuffer coordinates)
    int fb_width = (int)(draw_data->DisplaySize.x * draw_data->FramebufferScale.x);
    int fb_height = (int)(draw_data->DisplaySize.y * draw_data->FramebufferScale.y);
    if (fb_width == 0 || fb_height == 0)
        return;

    // Backup GL state
    GLint last_texture; glGetIntegerv(GL_TEXTURE_BINDING_2D, &last_texture);
    GLint last_polygon_mode[2]; glGetIntegerv(GL_POLYGON_MODE, last_polygon_mode);
    GLint last_viewport[4]; glGetIntegerv(GL_VIEWPORT, last_viewport);
    GLint last_scissor_box[4]; glGetIntegerv(GL_SCISSOR_BOX, last_scissor_box);
    GLint last_shade_model; glGetIntegerv(GL_SHADE_MODEL, &last_shade_model);
    GLint last_tex_env_mode; glGetTexEnviv(GL_TEXTURE_ENV, GL_TEXTURE_ENV_MODE, &last_tex_env_mode);
    glPushAttrib(GL_ENABLE_BIT | GL_COLOR_BUFFER_BIT | GL_TRANSFORM_BIT);

    // Setup desired GL state
    ImGui_ImplOpenGL2_SetupRenderState(draw_data, fb_width, fb_height);

    // Will project scissor/clipping rectangles into framebuffer space
    ImVec2 clip_off = draw_data->DisplayPos;         // (0,0) unless using multi-viewports
    ImVec2 clip_scale = draw_data->FramebufferScale; // (1,1) unless using retina display which are often (2,2)

    // Render command lists
    for (int n = 0; n < draw_data->CmdListsCount; n++)
    {
        const ImDrawList* cmd_list = draw_data->CmdLists[n];
        const ImDrawVert* vtx_buffer = cmd_list->VtxBuffer.Data;
        const ImDrawIdx* idx_buffer = cmd_list->IdxBuffer.Data;
        glVertexPointer(2, GL_FLOAT, sizeof(ImDrawVert), (const GLvoid*)((const char*)vtx_buffer + IM_OFFSETOF(ImDrawVert, pos)));
        glTexCoordPointer(2, GL_FLOAT, sizeof(ImDrawVert), (const GLvoid*)((const char*)vtx_buffer + IM_OFFSETOF(ImDrawVert, uv)));
        glColorPointer(4, GL_UNSIGNED_BYTE, sizeof(ImDrawVert), (const GLvoid*)((const char*)vtx_buffer + IM_OFFSETOF(ImDrawVert, col)));

        for (int cmd_i = 0; cmd_i < cmd_list->CmdBuffer.Size; cmd_i++)
        {
            const ImDrawCmd* pcmd = &cmd_list->CmdBuffer[cmd_i];
            if (pcmd->UserCallback)
            {
                // User callback, registered via ImDrawList::AddCallback()
                // (ImDrawCallback_ResetRenderState is a special callback value used by the user to request the renderer to reset render state.)
                if (pcmd->UserCallback == ImDrawCallback_ResetRenderState)
                    ImGui_ImplOpenGL2_SetupRenderState(draw_data, fb_width, fb_height);
                else
                    pcmd->UserCallback(cmd_list, pcmd);
            }
            else
            {
                // Project scissor/clipping rectangles into framebuffer space
                ImVec4 clip_rect;
                clip_rect.x = (pcmd->ClipRect.x - clip_off.x) * clip_scale.x;
                clip_rect.y = (pcmd->ClipRect.y - clip_off.y) * clip_scale.y;
                clip_rect.z = (pcmd->ClipRect.z - clip_off.x) * clip_scale.x;
                clip_rect.w = (pcmd->ClipRect.w - clip_off.y) * clip_scale.y;

                if (clip_rect.x < fb_width && clip_rect.y < fb_height && clip_rect.z >= 0.0f && clip_rect.w >= 0.0f)
                {
                    // Apply scissor/clipping rectangle
                    glScissor((int)clip_rect.x, (int)(fb_height - clip_rect.w), (int)(clip_rect.z - clip_rect.x), (int)(clip_rect.w - clip_rect.y));

                    // Bind texture, Draw
                    glBindTexture(GL_TEXTURE_2D, (GLuint)(intptr_t)pcmd->GetTexID());
                    glDrawElements(GL_TRIANGLES, (GLsizei)pcmd->ElemCount, sizeof(ImDrawIdx) == 2 ? GL_UNSIGNED_SHORT : GL_UNSIGNED_INT, idx_buffer);
                }
            }
            idx_buffer += pcmd->ElemCount;
        }
    }

    // Restore modified GL state
    glDisableClientState(GL_COLOR_ARRAY);
    glDisableClientState(GL_TEXTURE_COORD_ARRAY);
    glDisableClientState(GL_VERTEX_ARRAY);
    glBindTexture(GL_TEXTURE_2D, (GLuint)last_texture);
    glMatrixMode(GL_MODELVIEW);
    glPopMatrix();
    glMatrixMode(GL_PROJECTION);
    glPopMatrix();
    glPopAttrib();
    glPolygonMode(GL_FRONT, (GLenum)last_polygon_mode[0]); glPolygonMode(GL_BACK, (GLenum)last_polygon_mode[1]);
    glViewport(last_viewport[0], last_viewport[1], (GLsizei)last_viewport[2], (GLsizei)last_viewport[3]);
    glScissor(last_scissor_box[0], last_scissor_box[1], (GLsizei)last_scissor_box[2], (GLsizei)last_scissor_box[3]);
    glShadeModel(last_shade_model);
    glTexEnvi(GL_TEXTURE_ENV, GL_TEXTURE_ENV_MODE, last_tex_env_mode);
}

bool ImGui_ImplOpenGL2_CreateFontsTexture()
{
    // Build texture atlas
    ImGuiIO& io = ImGui::GetIO();
    ImGui_ImplOpenGL2_Data* bd = ImGui_ImplOpenGL2_GetBackendData();
    unsigned char* pixels;
    int width, height;
    io.Fonts->GetTexDataAsRGBA32(&pixels, &width, &height);   // Load as RGBA 32-bit (75% of the memory is wasted, but default font is so small) because it is more likely to be compatible with user's existing shaders. If your ImTextureId represent a higher-level concept than just a GL texture id, consider calling GetTexDataAsAlpha8() instead to save on GPU memory.

    // Upload texture to graphics system
    GLint last_texture;
    glGetIntegerv(GL_TEXTURE_BINDING_2D, &last_texture);
    glGenTextures(1, &bd->FontTexture);
    glBindTexture(GL_TEXTURE_2D, bd->FontTexture);
    glTexParameteri(GL_TEXTURE_2D, GL_TEXTURE_MIN_FILTER, GL_LINEAR);
    glTexParameteri(GL_TEXTURE_2D, GL_TEXTURE_MAG_FILTER, GL_LINEAR);
    glPixelStorei(GL_UNPACK_ROW_LENGTH, 0);
    glTexImage2D(GL_TEXTURE_2D, 0, GL_RGBA, width, height, 0, GL_RGBA, GL_UNSIGNED_BYTE, pixels);

    // Store our identifier
    io.Fonts->SetTexID((ImTextureID)(intptr_t)bd->FontTexture);

    // Restore state
    glBindTexture(GL_TEXTURE_2D, last_texture);

    return true;
}

void ImGui_ImplOpenGL2_DestroyFontsTexture()
{
    ImGuiIO& io = ImGui::GetIO();
    ImGui_ImplOpenGL2_Data* bd = ImGui_ImplOpenGL2_GetBackendData();
    if (bd->FontTexture)
    {
        glDeleteTextures(1, &bd->FontTexture);
        io.Fonts->SetTexID(0);
        bd->FontTexture = 0;
    }
}

bool    ImGui_ImplOpenGL2_CreateDeviceObjects()
{
    return ImGui_ImplOpenGL2_CreateFontsTexture();
}

void    ImGui_ImplOpenGL2_DestroyDeviceObjects()
{
    ImGui_ImplOpenGL2_DestroyFontsTexture();
}

//--------------------------------------------------------------------------------------------------------
// MULTI-VIEWPORT / PLATFORM INTERFACE SUPPORT
// This is an _advanced_ and _optional_ feature, allowing the backend to create and handle multiple viewports simultaneously.
// If you are new to dear imgui or creating a new binding for dear imgui, it is recommended that you completely ignore this section first..
//--------------------------------------------------------------------------------------------------------

static void ImGui_ImplOpenGL2_RenderWindow(ImGuiViewport* viewport, void*)
{
    if (!(viewport->Flags & ImGuiViewportFlags_NoRendererClear))
    {
        ImVec4 clear_color = ImVec4(0.0f, 0.0f, 0.0f, 1.0f);
        glClearColor(clear_color.x, clear_color.y, clear_color.z, clear_color.w);
        glClear(GL_COLOR_BUFFER_BIT);
    }
    ImGui_ImplOpenGL2_RenderDrawData(viewport->DrawData);
}

static void ImGui_ImplOpenGL2_InitPlatformInterface()
{
    ImGuiPlatformIO& platform_io = ImGui::GetPlatformIO();
    platform_io.Renderer_RenderWindow = ImGui_ImplOpenGL2_RenderWindow;
}

static void ImGui_ImplOpenGL2_ShutdownPlatformInterface()
{
    ImGui::DestroyPlatformWindows();
}<|MERGE_RESOLUTION|>--- conflicted
+++ resolved
@@ -20,11 +20,8 @@
 
 // CHANGELOG
 // (minor and older changes stripped away, please see git history for details)
-<<<<<<< HEAD
 //  2021-XX-XX: Platform: Added support for multiple windows via the ImGuiPlatformIO interface.
-=======
 //  2021-06-29: Reorganized backend to pull data from a single structure to facilitate usage with multiple-contexts (all g_XXXX access changed to bd->XXXX).
->>>>>>> 70c60385
 //  2021-05-19: OpenGL: Replaced direct access to ImDrawCmd::TextureId with a call to ImDrawCmd::GetTexID(). (will become a requirement)
 //  2021-01-03: OpenGL: Backup, setup and restore GL_SHADE_MODEL state, disable GL_STENCIL_TEST and disable GL_NORMAL_ARRAY client state to increase compatibility with legacy OpenGL applications.
 //  2020-01-23: OpenGL: Backup, setup and restore GL_TEXTURE_ENV to increase compatibility with legacy OpenGL applications.
@@ -88,25 +85,19 @@
     ImGui_ImplOpenGL2_Data* bd = ImGui_ImplOpenGL2_CreateBackendData();
     io.BackendRendererUserData = (void*)bd;
     io.BackendRendererName = "imgui_impl_opengl2";
-<<<<<<< HEAD
     io.BackendFlags |= ImGuiBackendFlags_RendererHasViewports;    // We can create multi-viewports on the Renderer side (optional)
 
     if (io.ConfigFlags & ImGuiConfigFlags_ViewportsEnable)
         ImGui_ImplOpenGL2_InitPlatformInterface();
-=======
-
->>>>>>> 70c60385
+
     return true;
 }
 
 void    ImGui_ImplOpenGL2_Shutdown()
 {
-<<<<<<< HEAD
+    ImGuiIO& io = ImGui::GetIO();
+
     ImGui_ImplOpenGL2_ShutdownPlatformInterface();
-=======
-    ImGuiIO& io = ImGui::GetIO();
-
->>>>>>> 70c60385
     ImGui_ImplOpenGL2_DestroyDeviceObjects();
     io.BackendRendererName = NULL;
     io.BackendRendererUserData = NULL;

--- conflicted
+++ resolved
@@ -153,10 +153,8 @@
  Here is a change-log of API breaking changes, if you are using one of the functions listed, expect to have to fix some code.
  Also read releases logs https://github.com/ocornut/imgui/releases for more details.
 
-<<<<<<< HEAD
- - 2016/04/xx (1.49) - removed ColorEditMode() and ImGuiColorEditMode in favor of ImGuiColorEditFlags and parameters to ColorEdit*() functions
+ - 2016/06/xx (1.xx) - removed ColorEditMode() and ImGuiColorEditMode in favor of ImGuiColorEditFlags and parameters to ColorEdit*() functions
                        replaced ColorEdit4() third parameter 'bool show_alpha=true' to 'ImGuiColorEditFlags flags=0x01' where ImGuiColorEditFlags_Alpha=0x01 for dodgy compatibility
-=======
  - 2016/05/12 (1.49) - title bar (using ImGuiCol_TitleBg/ImGuiCol_TitleBgActive colors) isn't rendered over a window background (ImGuiCol_WindowBg color) anymore. 
                        If your TitleBg/TitleBgActive alpha was 1.0f or you are using the default theme it will not affect you. 
                        However if your TitleBg/TitleBgActive alpha was <1.0f you need to tweak your custom theme to readjust for the fact that we don't draw a WindowBg background behind the title bar.
@@ -170,7 +168,6 @@
  - 2016/05/07 (1.49) - removed confusing set of GetInternalState(), GetInternalStateSize(), SetInternalState() functions. Now using CreateContext(), DestroyContext(), GetCurrentContext(), SetCurrentContext().
  - 2016/05/02 (1.49) - renamed SetNextTreeNodeOpened() to SetNextTreeNodeOpen(), no redirection.
  - 2016/05/01 (1.49) - obsoleted old signature of CollapsingHeader(const char* label, const char* str_id = NULL, bool display_frame = true, bool default_open = false) as extra parameters were badly designed and rarely used. You can replace the "default_open = true" flag in new API with CollapsingHeader(label, ImGuiTreeNodeFlags_DefaultOpen).
->>>>>>> 0fb51b6b
  - 2016/04/26 (1.49) - changed ImDrawList::PushClipRect(ImVec4 rect) to ImDraw::PushClipRect(Imvec2 min,ImVec2 max,bool intersect_with_current_clip_rect=false). Note that higher-level ImGui::PushClipRect() is preferable because it will clip at logic/widget level, whereas ImDrawList::PushClipRect() only affect your renderer.
  - 2016/04/03 (1.48) - removed style.WindowFillAlphaDefault setting which was redundant. Bake default BG alpha inside style.Colors[ImGuiCol_WindowBg] and all other Bg color values. (ref github issue #337).
  - 2016/04/03 (1.48) - renamed ImGuiCol_TooltipBg to ImGuiCol_PopupBg, used by popups/menus and tooltips. popups/menus were previously using ImGuiCol_WindowBg. (ref github issue #337)
@@ -8862,24 +8859,11 @@
 
 bool ImGui::ColorEdit3(const char* label, float col[3], ImGuiColorEditFlags flags)
 {
-<<<<<<< HEAD
     float col4[4] = { col[0], col[1], col[2], 1.0f };
     if (!ColorEdit4(label, col4, flags & ~ImGuiColorEditFlags_Alpha))
         return false;
     col[0] = col4[0]; col[1] = col4[1]; col[2] = col4[2];
     return true;
-=======
-    float col4[4];
-    col4[0] = col[0];
-    col4[1] = col[1];
-    col4[2] = col[2];
-    col4[3] = 1.0f;
-    const bool value_changed = ColorEdit4(label, col4, false);
-    col[0] = col4[0];
-    col[1] = col4[1];
-    col[2] = col4[2];
-    return value_changed;
->>>>>>> 0fb51b6b
 }
 
 // Edit colors components (each component in 0.0f..1.0f range)
@@ -8912,13 +8896,8 @@
     IM_ASSERT(ImIsPowerOfTwo((int)(flags & ImGuiColorEditFlags_ModeMask_))); // 
 
     float f[4] = { col[0], col[1], col[2], col[3] };
-<<<<<<< HEAD
     if (flags & ImGuiColorEditFlags_HSV)
-        ImGui::ColorConvertRGBtoHSV(f[0], f[1], f[2], f[0], f[1], f[2]);
-=======
-    if (edit_mode == ImGuiColorEditMode_HSV)
         ColorConvertRGBtoHSV(f[0], f[1], f[2], f[0], f[1], f[2]);
->>>>>>> 0fb51b6b
 
     int i[4] = { IM_F32_TO_INT8(f[0]), IM_F32_TO_INT8(f[1]), IM_F32_TO_INT8(f[2]), IM_F32_TO_INT8(f[3]) };
 
@@ -8940,52 +8919,23 @@
         const char* ids[4] = { "##X", "##Y", "##Z", "##W" };
         const char* fmt_table[3][4] =
         {
-<<<<<<< HEAD
             {   "%3.0f",   "%3.0f",   "%3.0f",   "%3.0f" }, // Short display
             { "R:%3.0f", "G:%3.0f", "B:%3.0f", "A:%3.0f" }, // Long display for RGBA
             { "H:%3.0f", "S:%3.0f", "V:%3.0f", "A:%3.0f" }  // Long display for HSVV
         };
         const char** fmt = hide_prefix ? fmt_table[0] : (flags & ImGuiColorEditFlags_HSV) ? fmt_table[2] : fmt_table[1];
 
-        ImGui::PushItemWidth(w_item_one);
+        PushItemWidth(w_item_one);
         for (int n = 0; n < components; n++)
         {
             if (n > 0)
-                ImGui::SameLine(0, style.ItemInnerSpacing.x);
+                SameLine(0, style.ItemInnerSpacing.x);
             if (n + 1 == components)
-                ImGui::PushItemWidth(w_item_last);
-            value_changed |= ImGui::DragInt(ids[n], &i[n], 1.0f, 0, 255, fmt[n]);
-=======
-            // RGB/HSV 0..255 Sliders
-            const float w_items_all = w_full - (square_sz + style.ItemInnerSpacing.x);
-            const float w_item_one  = ImMax(1.0f, (float)(int)((w_items_all - (style.ItemInnerSpacing.x) * (components-1)) / (float)components));
-            const float w_item_last = ImMax(1.0f, (float)(int)(w_items_all - (w_item_one + style.ItemInnerSpacing.x) * (components-1)));
-
-            const bool hide_prefix = (w_item_one <= CalcTextSize("M:999").x);
-            const char* ids[4] = { "##X", "##Y", "##Z", "##W" };
-            const char* fmt_table[3][4] =
-            {
-                {   "%3.0f",   "%3.0f",   "%3.0f",   "%3.0f" },
-                { "R:%3.0f", "G:%3.0f", "B:%3.0f", "A:%3.0f" },
-                { "H:%3.0f", "S:%3.0f", "V:%3.0f", "A:%3.0f" }
-            };
-            const char** fmt = hide_prefix ? fmt_table[0] : hsv ? fmt_table[2] : fmt_table[1];
-
-            PushItemWidth(w_item_one);
-            for (int n = 0; n < components; n++)
-            {
-                if (n > 0)
-                    SameLine(0, style.ItemInnerSpacing.x);
-                if (n + 1 == components)
-                    PushItemWidth(w_item_last);
-                value_changed |= DragInt(ids[n], &i[n], 1.0f, 0, 255, fmt[n]);
-            }
-            PopItemWidth();
-            PopItemWidth();
->>>>>>> 0fb51b6b
-        }
-        ImGui::PopItemWidth();
-        ImGui::PopItemWidth();
+                PushItemWidth(w_item_last);
+            value_changed |= DragInt(ids[n], &i[n], 1.0f, 0, 255, fmt[n]);
+        }
+        PopItemWidth();
+        PopItemWidth();
     }
     else if ((flags & ImGuiColorEditFlags_HEX) != 0 && (flags & ImGuiColorEditFlags_NoSliders) == 0)
     {
@@ -9007,10 +8957,9 @@
             if (alpha)
                 sscanf(p, "%02X%02X%02X%02X", (unsigned int*)&i[0], (unsigned int*)&i[1], (unsigned int*)&i[2], (unsigned int*)&i[3]); // Treat at unsigned (%X is unsigned)
             else
-<<<<<<< HEAD
                 sscanf(p, "%02X%02X%02X", (unsigned int*)&i[0], (unsigned int*)&i[1], (unsigned int*)&i[2]);
         }
-        ImGui::PopItemWidth();
+        PopItemWidth();
     }
 
     const char* label_display_end = FindRenderedTextEnd(label);
@@ -9019,60 +8968,50 @@
     if (!(flags & ImGuiColorEditFlags_NoColorSquare))
     {
         if (!(flags & ImGuiColorEditFlags_NoSliders))
-            ImGui::SameLine(0, style.ItemInnerSpacing.x);
+            SameLine(0, style.ItemInnerSpacing.x);
 
         const ImVec4 col_display(col[0], col[1], col[2], 1.0f);
-        if (ImGui::ColorButton(col_display))
+        if (ColorButton(col_display))
         {
             if (!(flags & ImGuiColorEditFlags_NoPicker))
-=======
-                ImFormatString(buf, IM_ARRAYSIZE(buf), "#%02X%02X%02X", i[0], i[1], i[2]);
-            PushItemWidth(w_slider_all - style.ItemInnerSpacing.x);
-            if (InputText("##Text", buf, IM_ARRAYSIZE(buf), ImGuiInputTextFlags_CharsHexadecimal | ImGuiInputTextFlags_CharsUppercase))
->>>>>>> 0fb51b6b
             {
-                ImGui::OpenPopup("picker");
-                ImGui::SetNextWindowPos(window->DC.LastItemRect.GetBL() + ImVec2(-1,style.ItemSpacing.y));
+                OpenPopup("picker");
+                SetNextWindowPos(window->DC.LastItemRect.GetBL() + ImVec2(-1,style.ItemSpacing.y));
             }
-<<<<<<< HEAD
-        }
-        else if (!(flags & ImGuiColorEditFlags_NoOptions) && ImGui::IsItemHovered() && ImGui::IsMouseClicked(1))
-        {
-            ImGui::OpenPopup("context");
-        }
-
-        if (ImGui::BeginPopup("picker"))
+        }
+        else if (!(flags & ImGuiColorEditFlags_NoOptions) && IsItemHovered() && IsMouseClicked(1))
+        {
+            OpenPopup("context");
+        }
+
+        if (BeginPopup("picker"))
         {
             picker_active = true;
             if (label != label_display_end)
-                ImGui::TextUnformatted(label, label_display_end);
-            ImGui::PushItemWidth(256.0f + (alpha ? 2 : 1) * (style.ItemInnerSpacing.x));
-            value_changed |= ImGui::ColorPicker4("##picker", col, (flags & ImGuiColorEditFlags_Alpha) | (ImGuiColorEditFlags_RGB | ImGuiColorEditFlags_HSV | ImGuiColorEditFlags_HEX));
-            ImGui::PopItemWidth();
-            ImGui::EndPopup();
-=======
+                TextUnformatted(label, label_display_end);
+            PushItemWidth(256.0f + (alpha ? 2 : 1) * (style.ItemInnerSpacing.x));
+            value_changed |= ColorPicker4("##picker", col, (flags & ImGuiColorEditFlags_Alpha) | (ImGuiColorEditFlags_RGB | ImGuiColorEditFlags_HSV | ImGuiColorEditFlags_HEX));
             PopItemWidth();
->>>>>>> 0fb51b6b
-        }
-        if (!(flags & ImGuiColorEditFlags_NoOptions) && ImGui::BeginPopup("context"))
+            EndPopup();
+        }
+        if (!(flags & ImGuiColorEditFlags_NoOptions) && BeginPopup("context"))
         {
             // FIXME-LOCALIZATION
-            if (ImGui::MenuItem("Edit as RGB", NULL, (flags & ImGuiColorEditFlags_RGB)?1:0)) g.ColorEditModeStorage.SetInt(id, (int)(ImGuiColorEditFlags_RGB));
-            if (ImGui::MenuItem("Edit as HSV", NULL, (flags & ImGuiColorEditFlags_HSV)?1:0)) g.ColorEditModeStorage.SetInt(id, (int)(ImGuiColorEditFlags_HSV));
-            if (ImGui::MenuItem("Edit as Hexadecimal", NULL, (flags & ImGuiColorEditFlags_HEX)?1:0)) g.ColorEditModeStorage.SetInt(id, (int)(ImGuiColorEditFlags_HEX));
-            ImGui::EndPopup();
+            if (MenuItem("Edit as RGB", NULL, (flags & ImGuiColorEditFlags_RGB)?1:0)) g.ColorEditModeStorage.SetInt(id, (int)(ImGuiColorEditFlags_RGB));
+            if (MenuItem("Edit as HSV", NULL, (flags & ImGuiColorEditFlags_HSV)?1:0)) g.ColorEditModeStorage.SetInt(id, (int)(ImGuiColorEditFlags_HSV));
+            if (MenuItem("Edit as Hexadecimal", NULL, (flags & ImGuiColorEditFlags_HEX)?1:0)) g.ColorEditModeStorage.SetInt(id, (int)(ImGuiColorEditFlags_HEX));
+            EndPopup();
         }
 
         // Recreate our own tooltip over's ColorButton() one because we want to display correct alpha here
-        if (ImGui::IsItemHovered())
-            ImGui::SetTooltip("Color:\n(%.2f,%.2f,%.2f,%.2f)\n#%02X%02X%02X%02X", col[0], col[1], col[2], col[3], IM_F32_TO_INT8(col[0]), IM_F32_TO_INT8(col[1]), IM_F32_TO_INT8(col[2]), IM_F32_TO_INT8(col[3]));
-    }
-
-<<<<<<< HEAD
+        if (IsItemHovered())
+            SetTooltip("Color:\n(%.2f,%.2f,%.2f,%.2f)\n#%02X%02X%02X%02X", col[0], col[1], col[2], col[3], IM_F32_TO_INT8(col[0]), IM_F32_TO_INT8(col[1]), IM_F32_TO_INT8(col[2]), IM_F32_TO_INT8(col[3]));
+    }
+
     if (label != label_display_end)
     {
-        ImGui::SameLine(0, style.ItemInnerSpacing.x);
-        ImGui::TextUnformatted(label, label_display_end);
+        SameLine(0, style.ItemInnerSpacing.x);
+        TextUnformatted(label, label_display_end);
     }
 
     // Convert back
@@ -9081,7 +9020,7 @@
         for (int n = 0; n < 4; n++)
             f[n] = i[n] / 255.0f;
         if (flags & ImGuiColorEditFlags_HSV)
-            ImGui::ColorConvertHSVtoRGB(f[0], f[1], f[2], f[0], f[1], f[2]);
+            ColorConvertHSVtoRGB(f[0], f[1], f[2], f[0], f[1], f[2]);
         if (value_changed)
         {
             col[0] = f[0];
@@ -9092,8 +9031,8 @@
         }
     }
 
-    ImGui::PopID();
-    ImGui::EndGroup();
+    PopID();
+    EndGroup();
 
     return value_changed;
 }
@@ -9106,17 +9045,6 @@
     col[0] = col4[0]; col[1] = col4[1]; col[2] = col4[2];
     return true;
 }
-=======
-    SameLine(0, style.ItemInnerSpacing.x);
-
-    const ImVec4 col_display(col[0], col[1], col[2], 1.0f);
-    if (ColorButton(col_display))
-        g.ColorEditModeStorage.SetInt(id, (edit_mode + 1) % 3); // Don't set local copy of 'edit_mode' right away!
-
-    // Recreate our own tooltip over's ColorButton() one because we want to display correct alpha here
-    if (IsItemHovered())
-        SetTooltip("Color:\n(%.2f,%.2f,%.2f,%.2f)\n#%02X%02X%02X%02X", col[0], col[1], col[2], col[3], IM_F32_TO_INT8(col[0]), IM_F32_TO_INT8(col[1]), IM_F32_TO_INT8(col[2]), IM_F32_TO_INT8(col[3]));
->>>>>>> 0fb51b6b
 
 // ColorPicker v2.50 WIP 
 // see https://github.com/ocornut/imgui/issues/346
@@ -9147,16 +9075,15 @@
     ImGui::InvisibleButton("sv", ImVec2(sv_picker_size, sv_picker_size));
     if (ImGui::IsItemActive())
     {
-<<<<<<< HEAD
         S = ImSaturate((io.MousePos.x - picker_pos.x) / (sv_picker_size-1));
         V = 1.0f - ImSaturate((io.MousePos.y - picker_pos.y) / (sv_picker_size-1));
         value_changed = hsv_changed = true;
     }
 
     // Hue bar logic
-    ImGui::SetCursorScreenPos(ImVec2(bar0_pos_x, picker_pos.y));
-    ImGui::InvisibleButton("hue", ImVec2(bars_width, sv_picker_size));
-    if (ImGui::IsItemActive())
+    SetCursorScreenPos(ImVec2(bar0_pos_x, picker_pos.y));
+    InvisibleButton("hue", ImVec2(bars_width, sv_picker_size));
+    if (IsItemActive())
     {
         H = ImSaturate((io.MousePos.y - picker_pos.y) / (sv_picker_size-1));
         value_changed = hsv_changed = true;
@@ -9165,43 +9092,25 @@
     // Alpha bar logic
     if (alpha)
     {
-        ImGui::SetCursorScreenPos(ImVec2(bar1_pos_x, picker_pos.y));
-        ImGui::InvisibleButton("alpha", ImVec2(bars_width, sv_picker_size));
-        if (ImGui::IsItemActive())
+        SetCursorScreenPos(ImVec2(bar1_pos_x, picker_pos.y));
+        InvisibleButton("alpha", ImVec2(bars_width, sv_picker_size));
+        if (IsItemActive())
         {
             col[3] = 1.0f - ImSaturate((io.MousePos.y - picker_pos.y) / (sv_picker_size-1));
             value_changed = true;
         }
-=======
-        SameLine(0, style.ItemInnerSpacing.x);
-        const char* button_titles[3] = { "RGB", "HSV", "HEX" };
-        if (ButtonEx(button_titles[edit_mode], ImVec2(0,0), ImGuiButtonFlags_DontClosePopups))
-            g.ColorEditModeStorage.SetInt(id, (edit_mode + 1) % 3); // Don't set local copy of 'edit_mode' right away!
->>>>>>> 0fb51b6b
     }
 
     const char* label_display_end = FindRenderedTextEnd(label);
     if (label != label_display_end)
     {
-<<<<<<< HEAD
-        ImGui::SameLine(0, style.ItemInnerSpacing.x);
-        ImGui::TextUnformatted(label, label_display_end);
+        SameLine(0, style.ItemInnerSpacing.x);
+        TextUnformatted(label, label_display_end);
     }
 
     // Convert back color to RGB
     if (hsv_changed)
-        ImGui::ColorConvertHSVtoRGB(H >= 1.0f ? H - 10 * 1e-6f : H, S > 0.0f ? S : 10*1e-6f, V > 0.0f ? V : 1e-6f, col[0], col[1], col[2]);
-=======
-        SameLine(0, (window->DC.ColorEditMode == ImGuiColorEditMode_UserSelectShowButton) ? -1.0f : style.ItemInnerSpacing.x);
-        TextUnformatted(label, label_display_end);
-    }
-
-    // Convert back
-    for (int n = 0; n < 4; n++)
-        f[n] = i[n] / 255.0f;
-    if (edit_mode == 1)
-        ColorConvertHSVtoRGB(f[0], f[1], f[2], f[0], f[1], f[2]);
->>>>>>> 0fb51b6b
+        ColorConvertHSVtoRGB(H >= 1.0f ? H - 10 * 1e-6f : H, S > 0.0f ? S : 10*1e-6f, V > 0.0f ? V : 1e-6f, col[0], col[1], col[2]);
 
     // R,G,B and H,S,V slider color editor
     if (!(flags & ImGuiColorEditFlags_NoSliders))
@@ -9233,10 +9142,9 @@
         }
     }
 
-<<<<<<< HEAD
     // Render hue bar
     ImVec4 hue_color_f(1, 1, 1, 1);
-    ImGui::ColorConvertHSVtoRGB(H, 1, 1, hue_color_f.x, hue_color_f.y, hue_color_f.z);
+    ColorConvertHSVtoRGB(H, 1, 1, hue_color_f.x, hue_color_f.y, hue_color_f.z);
     ImU32 hue_colors[] = { IM_COL32(255,0,0,255), IM_COL32(255,255,0,255), IM_COL32(0,255,0,255), IM_COL32(0,255,255,255), IM_COL32(0,0,255,255), IM_COL32(255,0,255,255), IM_COL32(255,0,0,255) };
     for (int i = 0; i < 6; ++i)
     {
@@ -9258,7 +9166,7 @@
     }
 
     // Render color matrix
-    ImU32 hue_color32 = ImGui::ColorConvertFloat4ToU32(hue_color_f);
+    ImU32 hue_color32 = ColorConvertFloat4ToU32(hue_color_f);
     draw_list->AddRectFilledMultiColor(picker_pos, picker_pos + ImVec2(sv_picker_size,sv_picker_size), IM_COL32_WHITE, hue_color32, hue_color32, IM_COL32_WHITE);
     draw_list->AddRectFilledMultiColor(picker_pos, picker_pos + ImVec2(sv_picker_size,sv_picker_size), IM_COL32_BLACK_TRANS, IM_COL32_BLACK_TRANS, IM_COL32_BLACK, IM_COL32_BLACK);
 
@@ -9270,12 +9178,8 @@
     draw_list->AddLine(ImVec2(p.x, p.y + CROSSHAIR_SIZE), ImVec2(p.x, p.y + 2), IM_COL32_WHITE);
     draw_list->AddLine(ImVec2(p.x, p.y - CROSSHAIR_SIZE), ImVec2(p.x, p.y - 2), IM_COL32_WHITE);
 
-    ImGui::EndGroup();
-    ImGui::PopID();
-=======
+    EndGroup();
     PopID();
-    EndGroup();
->>>>>>> 0fb51b6b
 
     return value_changed;
 }

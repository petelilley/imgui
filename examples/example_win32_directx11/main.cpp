--- conflicted
+++ resolved
@@ -15,100 +15,6 @@
 static IDXGISwapChain*          g_pSwapChain = NULL;
 static ID3D11RenderTargetView*  g_mainRenderTargetView = NULL;
 
-<<<<<<< HEAD
-void CreateRenderTarget()
-{
-    ID3D11Texture2D* pBackBuffer;
-    g_pSwapChain->GetBuffer(0, IID_PPV_ARGS(&pBackBuffer));
-    g_pd3dDevice->CreateRenderTargetView(pBackBuffer, NULL, &g_mainRenderTargetView);
-    pBackBuffer->Release();
-}
-
-void CleanupRenderTarget()
-{
-    if (g_mainRenderTargetView) { g_mainRenderTargetView->Release(); g_mainRenderTargetView = NULL; }
-}
-
-HRESULT CreateDeviceD3D(HWND hWnd)
-{
-    // Setup swap chain
-    DXGI_SWAP_CHAIN_DESC sd;
-    ZeroMemory(&sd, sizeof(sd));
-    sd.BufferCount = 2;
-    sd.BufferDesc.Width = 0;
-    sd.BufferDesc.Height = 0;
-    sd.BufferDesc.Format = DXGI_FORMAT_R8G8B8A8_UNORM;
-    sd.BufferDesc.RefreshRate.Numerator = 60;
-    sd.BufferDesc.RefreshRate.Denominator = 1;
-    sd.Flags = DXGI_SWAP_CHAIN_FLAG_ALLOW_MODE_SWITCH;
-    sd.BufferUsage = DXGI_USAGE_RENDER_TARGET_OUTPUT;
-    sd.OutputWindow = hWnd;
-    sd.SampleDesc.Count = 1;
-    sd.SampleDesc.Quality = 0;
-    sd.Windowed = TRUE;
-    sd.SwapEffect = DXGI_SWAP_EFFECT_DISCARD;
-
-    UINT createDeviceFlags = 0;
-    //createDeviceFlags |= D3D11_CREATE_DEVICE_DEBUG;
-    D3D_FEATURE_LEVEL featureLevel;
-    const D3D_FEATURE_LEVEL featureLevelArray[2] = { D3D_FEATURE_LEVEL_11_0, D3D_FEATURE_LEVEL_10_0, };
-    if (D3D11CreateDeviceAndSwapChain(NULL, D3D_DRIVER_TYPE_HARDWARE, NULL, createDeviceFlags, featureLevelArray, 2, D3D11_SDK_VERSION, &sd, &g_pSwapChain, &g_pd3dDevice, &featureLevel, &g_pd3dDeviceContext) != S_OK)
-        return E_FAIL;
-
-    CreateRenderTarget();
-
-    return S_OK;
-}
-
-void CleanupDeviceD3D()
-{
-    CleanupRenderTarget();
-    if (g_pSwapChain) { g_pSwapChain->Release(); g_pSwapChain = NULL; }
-    if (g_pd3dDeviceContext) { g_pd3dDeviceContext->Release(); g_pd3dDeviceContext = NULL; }
-    if (g_pd3dDevice) { g_pd3dDevice->Release(); g_pd3dDevice = NULL; }
-}
-
-#ifndef WM_DPICHANGED
-#define WM_DPICHANGED 0x02E0 // From Windows SDK 8.1+ headers
-#endif
-
-extern LRESULT ImGui_ImplWin32_WndProcHandler(HWND hWnd, UINT msg, WPARAM wParam, LPARAM lParam);
-LRESULT WINAPI WndProc(HWND hWnd, UINT msg, WPARAM wParam, LPARAM lParam)
-{
-    if (ImGui_ImplWin32_WndProcHandler(hWnd, msg, wParam, lParam))
-        return true;
-
-    switch (msg)
-    {
-    case WM_SIZE:
-        if (g_pd3dDevice != NULL && wParam != SIZE_MINIMIZED)
-        {
-            CleanupRenderTarget();
-            g_pSwapChain->ResizeBuffers(0, (UINT)LOWORD(lParam), (UINT)HIWORD(lParam), DXGI_FORMAT_UNKNOWN, 0);
-            CreateRenderTarget();
-        }
-        return 0;
-    case WM_SYSCOMMAND:
-        if ((wParam & 0xfff0) == SC_KEYMENU) // Disable ALT application menu
-            return 0;
-        break;
-    case WM_DESTROY:
-        PostQuitMessage(0);
-        return 0;
-    case WM_DPICHANGED:
-        if (ImGui::GetIO().ConfigFlags & ImGuiConfigFlags_DpiEnableScaleViewports)
-        {
-            //const int dpi = HIWORD(wParam);
-            //printf("WM_DPICHANGED to %d (%.0f%%)\n", dpi, (float)dpi / 96.0f * 100.0f);
-            const RECT* suggested_rect = (RECT*)lParam;
-            ::SetWindowPos(hWnd, NULL, suggested_rect->left, suggested_rect->top, suggested_rect->right - suggested_rect->left, suggested_rect->bottom - suggested_rect->top, SWP_NOZORDER | SWP_NOACTIVATE);
-        }
-        break;
-    }
-    return DefWindowProc(hWnd, msg, wParam, lParam);
-}
-
-=======
 // Forward declarations of helper functions
 bool CreateDeviceD3D(HWND hWnd);
 void CleanupDeviceD3D();
@@ -117,7 +23,6 @@
 LRESULT WINAPI WndProc(HWND hWnd, UINT msg, WPARAM wParam, LPARAM lParam);
 
 // Main code
->>>>>>> 6767b0a1
 int main(int, char**)
 {
     ImGui_ImplWin32_EnableDpiAwareness();
@@ -333,6 +238,10 @@
     if (g_mainRenderTargetView) { g_mainRenderTargetView->Release(); g_mainRenderTargetView = NULL; }
 }
 
+#ifndef WM_DPICHANGED
+#define WM_DPICHANGED 0x02E0 // From Windows SDK 8.1+ headers
+#endif
+
 // Win32 message handler
 extern LRESULT ImGui_ImplWin32_WndProcHandler(HWND hWnd, UINT msg, WPARAM wParam, LPARAM lParam);
 LRESULT WINAPI WndProc(HWND hWnd, UINT msg, WPARAM wParam, LPARAM lParam)
@@ -357,6 +266,15 @@
     case WM_DESTROY:
         ::PostQuitMessage(0);
         return 0;
+    case WM_DPICHANGED:
+        if (ImGui::GetIO().ConfigFlags & ImGuiConfigFlags_DpiEnableScaleViewports)
+        {
+            //const int dpi = HIWORD(wParam);
+            //printf("WM_DPICHANGED to %d (%.0f%%)\n", dpi, (float)dpi / 96.0f * 100.0f);
+            const RECT* suggested_rect = (RECT*)lParam;
+            ::SetWindowPos(hWnd, NULL, suggested_rect->left, suggested_rect->top, suggested_rect->right - suggested_rect->left, suggested_rect->bottom - suggested_rect->top, SWP_NOZORDER | SWP_NOACTIVATE);
+        }
+        break;
     }
     return ::DefWindowProc(hWnd, msg, wParam, lParam);
 }
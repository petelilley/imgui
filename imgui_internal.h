--- conflicted
+++ resolved
@@ -1813,19 +1813,12 @@
     IMGUI_API void          LogRenderedText(const ImVec2* ref_pos, const char* text, const char* text_end = NULL);
 
     // Render helpers (those functions don't access any ImGui state!)
-<<<<<<< HEAD
-=======
     IMGUI_API void          RenderArrow(ImDrawList* draw_list, ImVec2 pos, ImU32 col, ImGuiDir dir, float scale = 1.0f);
     IMGUI_API void          RenderBullet(ImDrawList* draw_list, ImVec2 pos, ImU32 col);
-    IMGUI_API void          RenderMouseCursor(ImDrawList* draw_list, ImVec2 pos, float scale, ImGuiMouseCursor mouse_cursor = ImGuiMouseCursor_Arrow);
->>>>>>> 2da1c66d
     IMGUI_API void          RenderArrowPointingAt(ImDrawList* draw_list, ImVec2 pos, ImVec2 half_sz, ImGuiDir direction, ImU32 col);
     IMGUI_API void          RenderArrowDockMenu(ImDrawList* draw_list, ImVec2 p_min, float sz, ImU32 col);
     IMGUI_API void          RenderRectFilledRangeH(ImDrawList* draw_list, const ImRect& rect, ImU32 col, float x_start_norm, float x_end_norm, float rounding);
-<<<<<<< HEAD
     IMGUI_API void          RenderRectFilledWithHole(ImDrawList* draw_list, ImRect outer, ImRect inner, ImU32 col, float rounding);
-    IMGUI_API void          RenderPixelEllipsis(ImDrawList* draw_list, ImVec2 pos, int count, ImU32 col);
-=======
     IMGUI_API void          RenderPixelEllipsis(ImDrawList* draw_list, ImVec2 pos, ImU32 col, int count);
 
 #ifndef IMGUI_DISABLE_OBSOLETE_FUNCTIONS
@@ -1833,7 +1826,6 @@
     inline void RenderArrow(ImVec2 pos, ImGuiDir dir, float scale=1.0f) { ImGuiWindow* window = GetCurrentWindow(); RenderArrow(window->DrawList, pos, GetColorU32(ImGuiCol_Text), dir, scale); }
     inline void RenderBullet(ImVec2 pos)                                { ImGuiWindow* window = GetCurrentWindow(); RenderBullet(window->DrawList, pos, GetColorU32(ImGuiCol_Text)); }
 #endif
->>>>>>> 2da1c66d
 
     // Widgets
     IMGUI_API void          TextEx(const char* text, const char* text_end = NULL, ImGuiTextFlags flags = 0);

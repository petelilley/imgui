// ImGui Renderer for: OpenGL2 (legacy OpenGL, fixed pipeline)
// This needs to be used along with a Platform Binding (e.g. GLFW, SDL, Win32, custom..)

// Implemented features:
//  [X] Renderer: User texture binding. Use 'GLuint' OpenGL texture identifier as void*/ImTextureID. Read the FAQ about ImTextureID in imgui.cpp.
//  [X] Renderer: Multi-viewport support. Enable with 'io.ConfigFlags |= ImGuiConfigFlags_ViewportsEnable'.

// You can copy and use unmodified imgui_impl_* files in your project. See main.cpp for an example of using this.
// If you are new to dear imgui, read examples/README.txt and read the documentation at the top of imgui.cpp.
// https://github.com/ocornut/imgui

// **DO NOT USE THIS CODE IF YOUR CODE/ENGINE IS USING MODERN OPENGL (SHADERS, VBO, VAO, etc.)**
// **Prefer using the code in imgui_impl_opengl3.cpp**
// This code is mostly provided as a reference to learn how ImGui integration works, because it is shorter to read.
// If your code is using GL3+ context or any semi modern OpenGL calls, using this is likely to make everything more
// complicated, will require your code to reset every single OpenGL attributes to their initial state, and might
// confuse your GPU driver. 
// The GL2 code is unable to reset attributes or even call e.g. "glUseProgram(0)" because they don't exist in that API.

// CHANGELOG 
// (minor and older changes stripped away, please see git history for details)
<<<<<<< HEAD
//  2018-XX-XX: Platform: Added support for multiple windows via the ImGuiPlatformIO interface.
=======
//  2018-08-03: OpenGL: Disabling/restoring GL_LIGHTING and GL_COLOR_MATERIAL to increase compatibility with legacy OpenGL applications.
>>>>>>> caaa7464
//  2018-06-08: Misc: Extracted imgui_impl_opengl2.cpp/.h away from the old combined GLFW/SDL+OpenGL2 examples.
//  2018-06-08: OpenGL: Use draw_data->DisplayPos and draw_data->DisplaySize to setup projection matrix and clipping rectangle.
//  2018-02-16: Misc: Obsoleted the io.RenderDrawListsFn callback and exposed ImGui_ImplGlfwGL2_RenderDrawData() in the .h file so you can call it yourself.
//  2017-09-01: OpenGL: Save and restore current polygon mode.
//  2016-09-10: OpenGL: Uploading font texture as RGBA32 to increase compatibility with users shaders (not ideal).
//  2016-09-05: OpenGL: Fixed save and restore of current scissor rectangle.

#include "imgui.h"
#include "imgui_impl_opengl2.h"
#if defined(_MSC_VER) && _MSC_VER <= 1500 // MSVC 2008 or earlier
#include <stddef.h>     // intptr_t
#else
#include <stdint.h>     // intptr_t
#endif

// Include OpenGL header (without an OpenGL loader) requires a bit of fiddling
#if defined(_WIN32) && !defined(APIENTRY)
#define APIENTRY __stdcall                  // It is customary to use APIENTRY for OpenGL function pointer declarations on all platforms.  Additionally, the Windows OpenGL header needs APIENTRY.
#endif
#if defined(_WIN32) && !defined(WINGDIAPI)
#define WINGDIAPI __declspec(dllimport)     // Some Windows OpenGL headers need this
#endif
#if defined(__APPLE__)
#include <OpenGL/gl.h>
#else
#include <GL/gl.h>
#endif

// OpenGL Data
static GLuint       g_FontTexture = 0;

// Forward Declarations
static void ImGui_ImplOpenGL2_InitPlatformInterface();
static void ImGui_ImplOpenGL2_ShutdownPlatformInterface();

// Functions
bool    ImGui_ImplOpenGL2_Init()
{
    // Setup back-end capabilities flags
    ImGuiIO& io = ImGui::GetIO();
    io.BackendFlags |= ImGuiBackendFlags_RendererHasViewports;    // We can create multi-viewports on the Renderer side (optional)
    if (io.ConfigFlags & ImGuiConfigFlags_ViewportsEnable)
        ImGui_ImplOpenGL2_InitPlatformInterface();
    return true;
}

void    ImGui_ImplOpenGL2_Shutdown()
{
    ImGui_ImplOpenGL2_ShutdownPlatformInterface();
    ImGui_ImplOpenGL2_DestroyDeviceObjects();
}

void    ImGui_ImplOpenGL2_NewFrame()
{
    if (!g_FontTexture)
        ImGui_ImplOpenGL2_CreateDeviceObjects();
}

// OpenGL2 Render function.
// (this used to be set in io.RenderDrawListsFn and called by ImGui::Render(), but you can now call this directly from your main loop)
// Note that this implementation is little overcomplicated because we are saving/setting up/restoring every OpenGL state explicitly, in order to be able to run within any OpenGL engine that doesn't do so. 
void ImGui_ImplOpenGL2_RenderDrawData(ImDrawData* draw_data)
{
    // Avoid rendering when minimized, scale coordinates for retina displays (screen coordinates != framebuffer coordinates)
    ImGuiIO& io = ImGui::GetIO();
    int fb_width = (int)(draw_data->DisplaySize.x * io.DisplayFramebufferScale.x);
    int fb_height = (int)(draw_data->DisplaySize.y * io.DisplayFramebufferScale.y);
    if (fb_width == 0 || fb_height == 0)
        return;
    draw_data->ScaleClipRects(io.DisplayFramebufferScale);

    // We are using the OpenGL fixed pipeline to make the example code simpler to read!
    // Setup render state: alpha-blending enabled, no face culling, no depth testing, scissor enabled, vertex/texcoord/color pointers, polygon fill.
    GLint last_texture; glGetIntegerv(GL_TEXTURE_BINDING_2D, &last_texture);
    GLint last_polygon_mode[2]; glGetIntegerv(GL_POLYGON_MODE, last_polygon_mode);
    GLint last_viewport[4]; glGetIntegerv(GL_VIEWPORT, last_viewport);
    GLint last_scissor_box[4]; glGetIntegerv(GL_SCISSOR_BOX, last_scissor_box); 
    glPushAttrib(GL_ENABLE_BIT | GL_COLOR_BUFFER_BIT | GL_TRANSFORM_BIT);
    glEnable(GL_BLEND);
    glBlendFunc(GL_SRC_ALPHA, GL_ONE_MINUS_SRC_ALPHA);
    glDisable(GL_CULL_FACE);
    glDisable(GL_DEPTH_TEST);
    glDisable(GL_LIGHTING);
    glDisable(GL_COLOR_MATERIAL);
    glEnable(GL_SCISSOR_TEST);
    glEnableClientState(GL_VERTEX_ARRAY);
    glEnableClientState(GL_TEXTURE_COORD_ARRAY);
    glEnableClientState(GL_COLOR_ARRAY);
    glEnable(GL_TEXTURE_2D);
    glPolygonMode(GL_FRONT_AND_BACK, GL_FILL);
    //glUseProgram(0); // You may want this if using this code in an OpenGL 3+ context where shaders may be bound

    // Setup viewport, orthographic projection matrix
    // Our visible imgui space lies from draw_data->DisplayPos (top left) to draw_data->DisplayPos+data_data->DisplaySize (bottom right). DisplayMin is (0,0) for single viewport apps.
    glViewport(0, 0, (GLsizei)fb_width, (GLsizei)fb_height);
    glMatrixMode(GL_PROJECTION);
    glPushMatrix();
    glLoadIdentity();
    glOrtho(draw_data->DisplayPos.x, draw_data->DisplayPos.x + draw_data->DisplaySize.x, draw_data->DisplayPos.y + draw_data->DisplaySize.y, draw_data->DisplayPos.y, -1.0f, +1.0f);
    glMatrixMode(GL_MODELVIEW);
    glPushMatrix();
    glLoadIdentity();

    // Render command lists
    ImVec2 pos = draw_data->DisplayPos;
    for (int n = 0; n < draw_data->CmdListsCount; n++)
    {
        const ImDrawList* cmd_list = draw_data->CmdLists[n];
        const ImDrawVert* vtx_buffer = cmd_list->VtxBuffer.Data;
        const ImDrawIdx* idx_buffer = cmd_list->IdxBuffer.Data;
        glVertexPointer(2, GL_FLOAT, sizeof(ImDrawVert), (const GLvoid*)((const char*)vtx_buffer + IM_OFFSETOF(ImDrawVert, pos)));
        glTexCoordPointer(2, GL_FLOAT, sizeof(ImDrawVert), (const GLvoid*)((const char*)vtx_buffer + IM_OFFSETOF(ImDrawVert, uv)));
        glColorPointer(4, GL_UNSIGNED_BYTE, sizeof(ImDrawVert), (const GLvoid*)((const char*)vtx_buffer + IM_OFFSETOF(ImDrawVert, col)));

        for (int cmd_i = 0; cmd_i < cmd_list->CmdBuffer.Size; cmd_i++)
        {
            const ImDrawCmd* pcmd = &cmd_list->CmdBuffer[cmd_i];
            if (pcmd->UserCallback)
            {
                // User callback (registered via ImDrawList::AddCallback)
                pcmd->UserCallback(cmd_list, pcmd);
            }
            else
            {
                ImVec4 clip_rect = ImVec4(pcmd->ClipRect.x - pos.x, pcmd->ClipRect.y - pos.y, pcmd->ClipRect.z - pos.x, pcmd->ClipRect.w - pos.y);
                if (clip_rect.x < fb_width && clip_rect.y < fb_height && clip_rect.z >= 0.0f && clip_rect.w >= 0.0f)
                {
                    // Apply scissor/clipping rectangle
                    glScissor((int)clip_rect.x, (int)(fb_height - clip_rect.w), (int)(clip_rect.z - clip_rect.x), (int)(clip_rect.w - clip_rect.y));

                    // Bind texture, Draw
                    glBindTexture(GL_TEXTURE_2D, (GLuint)(intptr_t)pcmd->TextureId);
                    glDrawElements(GL_TRIANGLES, (GLsizei)pcmd->ElemCount, sizeof(ImDrawIdx) == 2 ? GL_UNSIGNED_SHORT : GL_UNSIGNED_INT, idx_buffer);
                }
            }
            idx_buffer += pcmd->ElemCount;
        }
    }

    // Restore modified state
    glDisableClientState(GL_COLOR_ARRAY);
    glDisableClientState(GL_TEXTURE_COORD_ARRAY);
    glDisableClientState(GL_VERTEX_ARRAY);
    glBindTexture(GL_TEXTURE_2D, (GLuint)last_texture);
    glMatrixMode(GL_MODELVIEW);
    glPopMatrix();
    glMatrixMode(GL_PROJECTION);
    glPopMatrix();
    glPopAttrib();
    glPolygonMode(GL_FRONT, (GLenum)last_polygon_mode[0]); glPolygonMode(GL_BACK, (GLenum)last_polygon_mode[1]);
    glViewport(last_viewport[0], last_viewport[1], (GLsizei)last_viewport[2], (GLsizei)last_viewport[3]);
    glScissor(last_scissor_box[0], last_scissor_box[1], (GLsizei)last_scissor_box[2], (GLsizei)last_scissor_box[3]);
}

bool ImGui_ImplOpenGL2_CreateFontsTexture()
{
    // Build texture atlas
    ImGuiIO& io = ImGui::GetIO();
    unsigned char* pixels;
    int width, height;
    io.Fonts->GetTexDataAsRGBA32(&pixels, &width, &height);   // Load as RGBA 32-bits (75% of the memory is wasted, but default font is so small) because it is more likely to be compatible with user's existing shaders. If your ImTextureId represent a higher-level concept than just a GL texture id, consider calling GetTexDataAsAlpha8() instead to save on GPU memory.

    // Upload texture to graphics system
    GLint last_texture;
    glGetIntegerv(GL_TEXTURE_BINDING_2D, &last_texture);
    glGenTextures(1, &g_FontTexture);
    glBindTexture(GL_TEXTURE_2D, g_FontTexture);
    glTexParameteri(GL_TEXTURE_2D, GL_TEXTURE_MIN_FILTER, GL_LINEAR);
    glTexParameteri(GL_TEXTURE_2D, GL_TEXTURE_MAG_FILTER, GL_LINEAR);
    glPixelStorei(GL_UNPACK_ROW_LENGTH, 0);
    glTexImage2D(GL_TEXTURE_2D, 0, GL_RGBA, width, height, 0, GL_RGBA, GL_UNSIGNED_BYTE, pixels);

    // Store our identifier
    io.Fonts->TexID = (ImTextureID)(intptr_t)g_FontTexture;

    // Restore state
    glBindTexture(GL_TEXTURE_2D, last_texture);

    return true;
}

void ImGui_ImplOpenGL2_DestroyFontsTexture()
{
    if (g_FontTexture)
    {
        ImGuiIO& io = ImGui::GetIO();
        glDeleteTextures(1, &g_FontTexture);
        io.Fonts->TexID = 0;
        g_FontTexture = 0;
    }
}

bool    ImGui_ImplOpenGL2_CreateDeviceObjects()
{
    return ImGui_ImplOpenGL2_CreateFontsTexture();
}

void    ImGui_ImplOpenGL2_DestroyDeviceObjects()
{
    ImGui_ImplOpenGL2_DestroyFontsTexture();
}

//--------------------------------------------------------------------------------------------------------
// MULTI-VIEWPORT / PLATFORM INTERFACE SUPPORT
// This is an _advanced_ and _optional_ feature, allowing the back-end to create and handle multiple viewports simultaneously.
// If you are new to dear imgui or creating a new binding for dear imgui, it is recommended that you completely ignore this section first..
//--------------------------------------------------------------------------------------------------------

static void ImGui_ImplOpenGL2_RenderWindow(ImGuiViewport* viewport, void*)
{
    if (!(viewport->Flags & ImGuiViewportFlags_NoRendererClear))
    {
        ImVec4 clear_color = ImVec4(0.0f, 0.0f, 0.0f, 1.0f);
        glClearColor(clear_color.x, clear_color.y, clear_color.z, clear_color.w);
        glClear(GL_COLOR_BUFFER_BIT);
    }
    ImGui_ImplOpenGL2_RenderDrawData(viewport->DrawData);
}

static void ImGui_ImplOpenGL2_InitPlatformInterface()
{
    ImGuiPlatformIO& platform_io = ImGui::GetPlatformIO();
    platform_io.Renderer_RenderWindow = ImGui_ImplOpenGL2_RenderWindow;
}

static void ImGui_ImplOpenGL2_ShutdownPlatformInterface()
{
    ImGui::DestroyPlatformWindows();
}<|MERGE_RESOLUTION|>--- conflicted
+++ resolved
@@ -19,11 +19,8 @@
 
 // CHANGELOG 
 // (minor and older changes stripped away, please see git history for details)
-<<<<<<< HEAD
 //  2018-XX-XX: Platform: Added support for multiple windows via the ImGuiPlatformIO interface.
-=======
 //  2018-08-03: OpenGL: Disabling/restoring GL_LIGHTING and GL_COLOR_MATERIAL to increase compatibility with legacy OpenGL applications.
->>>>>>> caaa7464
 //  2018-06-08: Misc: Extracted imgui_impl_opengl2.cpp/.h away from the old combined GLFW/SDL+OpenGL2 examples.
 //  2018-06-08: OpenGL: Use draw_data->DisplayPos and draw_data->DisplaySize to setup projection matrix and clipping rectangle.
 //  2018-02-16: Misc: Obsoleted the io.RenderDrawListsFn callback and exposed ImGui_ImplGlfwGL2_RenderDrawData() in the .h file so you can call it yourself.

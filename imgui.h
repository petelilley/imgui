// dear imgui, v1.81 WIP
// (headers)

// Help:
// - Read FAQ at http://dearimgui.org/faq
// - Newcomers, read 'Programmer guide' in imgui.cpp for notes on how to setup Dear ImGui in your codebase.
// - Call and read ImGui::ShowDemoWindow() in imgui_demo.cpp. All applications in examples/ are doing that.
// Read imgui.cpp for details, links and comments.

// Resources:
// - FAQ                   http://dearimgui.org/faq
// - Homepage & latest     https://github.com/ocornut/imgui
// - Releases & changelog  https://github.com/ocornut/imgui/releases
// - Gallery               https://github.com/ocornut/imgui/issues/3488 (please post your screenshots/video there!)
// - Glossary              https://github.com/ocornut/imgui/wiki/Glossary
// - Wiki                  https://github.com/ocornut/imgui/wiki
// - Issues & support      https://github.com/ocornut/imgui/issues

/*

Index of this file:
// [SECTION] Header mess
// [SECTION] Forward declarations and basic types
// [SECTION] Dear ImGui end-user API functions
// [SECTION] Flags & Enumerations
// [SECTION] Helpers: Memory allocations macros, ImVector<>
// [SECTION] ImGuiStyle
// [SECTION] ImGuiIO
// [SECTION] Misc data structures (ImGuiInputTextCallbackData, ImGuiSizeCallbackData, ImGuiWindowClass, ImGuiPayload, ImGuiTableSortSpecs, ImGuiTableColumnSortSpecs)
// [SECTION] Obsolete functions
// [SECTION] Helpers (ImGuiOnceUponAFrame, ImGuiTextFilter, ImGuiTextBuffer, ImGuiStorage, ImGuiListClipper, ImColor)
// [SECTION] Drawing API (ImDrawCallback, ImDrawCmd, ImDrawIdx, ImDrawVert, ImDrawChannel, ImDrawListSplitter, ImDrawListFlags, ImDrawList, ImDrawData)
// [SECTION] Font API (ImFontConfig, ImFontGlyph, ImFontGlyphRangesBuilder, ImFontAtlasFlags, ImFontAtlas, ImFont)
// [SECTION] Viewports (ImGuiViewportFlags, ImGuiViewport)
<<<<<<< HEAD
// [SECTION] Platform interface for multi-viewport support (ImGuiPlatformIO, ImGuiPlatformMonitor)
=======
>>>>>>> f14042ca

*/

#pragma once

// Configuration file with compile-time options (edit imconfig.h or '#define IMGUI_USER_CONFIG "myfilename.h" from your build system')
#ifdef IMGUI_USER_CONFIG
#include IMGUI_USER_CONFIG
#endif
#if !defined(IMGUI_DISABLE_INCLUDE_IMCONFIG_H) || defined(IMGUI_INCLUDE_IMCONFIG_H)
#include "imconfig.h"
#endif

#ifndef IMGUI_DISABLE

//-----------------------------------------------------------------------------
// [SECTION] Header mess
//-----------------------------------------------------------------------------

// Includes
#include <float.h>                  // FLT_MIN, FLT_MAX
#include <stdarg.h>                 // va_list, va_start, va_end
#include <stddef.h>                 // ptrdiff_t, NULL
#include <string.h>                 // memset, memmove, memcpy, strlen, strchr, strcpy, strcmp

// Version
// (Integer encoded as XYYZZ for use in #if preprocessor conditionals. Work in progress versions typically starts at XYY99 then bounce up to XYY00, XYY01 etc. when release tagging happens)
#define IMGUI_VERSION               "1.81 WIP"
#define IMGUI_VERSION_NUM           18004
#define IMGUI_CHECKVERSION()        ImGui::DebugCheckVersionAndDataLayout(IMGUI_VERSION, sizeof(ImGuiIO), sizeof(ImGuiStyle), sizeof(ImVec2), sizeof(ImVec4), sizeof(ImDrawVert), sizeof(ImDrawIdx))
#define IMGUI_HAS_TABLE
#define IMGUI_HAS_VIEWPORT          // Viewport WIP branch
#define IMGUI_HAS_DOCK              // Docking WIP branch

// Define attributes of all API symbols declarations (e.g. for DLL under Windows)
// IMGUI_API is used for core imgui functions, IMGUI_IMPL_API is used for the default backends files (imgui_impl_xxx.h)
// Using dear imgui via a shared library is not recommended, because we don't guarantee backward nor forward ABI compatibility (also function call overhead, as dear imgui is a call-heavy API)
#ifndef IMGUI_API
#define IMGUI_API
#endif
#ifndef IMGUI_IMPL_API
#define IMGUI_IMPL_API              IMGUI_API
#endif

// Helper Macros
#ifndef IM_ASSERT
#include <assert.h>
#define IM_ASSERT(_EXPR)            assert(_EXPR)                               // You can override the default assert handler by editing imconfig.h
#endif
#define IM_ARRAYSIZE(_ARR)          ((int)(sizeof(_ARR) / sizeof(*(_ARR))))     // Size of a static C-style array. Don't use on pointers!
#define IM_UNUSED(_VAR)             ((void)(_VAR))                              // Used to silence "unused variable warnings". Often useful as asserts may be stripped out from final builds.
#if (__cplusplus >= 201100) || (defined(_MSVC_LANG) && _MSVC_LANG >= 201100)
#define IM_OFFSETOF(_TYPE,_MEMBER)  offsetof(_TYPE, _MEMBER)                    // Offset of _MEMBER within _TYPE. Standardized as offsetof() in C++11
#else
#define IM_OFFSETOF(_TYPE,_MEMBER)  ((size_t)&(((_TYPE*)0)->_MEMBER))           // Offset of _MEMBER within _TYPE. Old style macro.
#endif

// Helper Macros - IM_FMTARGS, IM_FMTLIST: Apply printf-style warnings to our formatting functions.
#if !defined(IMGUI_USE_STB_SPRINTF) && defined(__clang__)
#define IM_FMTARGS(FMT)             __attribute__((format(printf, FMT, FMT+1)))
#define IM_FMTLIST(FMT)             __attribute__((format(printf, FMT, 0)))
#elif !defined(IMGUI_USE_STB_SPRINTF) && defined(__GNUC__) && defined(__MINGW32__)
#define IM_FMTARGS(FMT)             __attribute__((format(gnu_printf, FMT, FMT+1)))
#define IM_FMTLIST(FMT)             __attribute__((format(gnu_printf, FMT, 0)))
#else
#define IM_FMTARGS(FMT)
#define IM_FMTLIST(FMT)
#endif

// Warnings
#if defined(__clang__)
#pragma clang diagnostic push
#pragma clang diagnostic ignored "-Wold-style-cast"
#if __has_warning("-Wzero-as-null-pointer-constant")
#pragma clang diagnostic ignored "-Wzero-as-null-pointer-constant"
#endif
#elif defined(__GNUC__)
#pragma GCC diagnostic push
#pragma GCC diagnostic ignored "-Wpragmas"          // warning: unknown option after '#pragma GCC diagnostic' kind
#pragma GCC diagnostic ignored "-Wclass-memaccess"  // [__GNUC__ >= 8] warning: 'memset/memcpy' clearing/writing an object of type 'xxxx' with no trivial copy-assignment; use assignment or value-initialization instead
#endif

//-----------------------------------------------------------------------------
// [SECTION] Forward declarations and basic types
//-----------------------------------------------------------------------------

// Forward declarations
struct ImDrawChannel;               // Temporary storage to output draw commands out of order, used by ImDrawListSplitter and ImDrawList::ChannelsSplit()
struct ImDrawCmd;                   // A single draw command within a parent ImDrawList (generally maps to 1 GPU draw call, unless it is a callback)
struct ImDrawData;                  // All draw command lists required to render the frame + pos/size coordinates to use for the projection matrix.
struct ImDrawList;                  // A single draw command list (generally one per window, conceptually you may see this as a dynamic "mesh" builder)
struct ImDrawListSharedData;        // Data shared among multiple draw lists (typically owned by parent ImGui context, but you may create one yourself)
struct ImDrawListSplitter;          // Helper to split a draw list into different layers which can be drawn into out of order, then flattened back.
struct ImDrawVert;                  // A single vertex (pos + uv + col = 20 bytes by default. Override layout with IMGUI_OVERRIDE_DRAWVERT_STRUCT_LAYOUT)
struct ImFont;                      // Runtime data for a single font within a parent ImFontAtlas
struct ImFontAtlas;                 // Runtime data for multiple fonts, bake multiple fonts into a single texture, TTF/OTF font loader
struct ImFontBuilderIO;             // Opaque interface to a font builder (stb_truetype or FreeType).
struct ImFontConfig;                // Configuration data when adding a font or merging fonts
struct ImFontGlyph;                 // A single font glyph (code point + coordinates within in ImFontAtlas + offset)
struct ImFontGlyphRangesBuilder;    // Helper to build glyph ranges from text/string data
struct ImColor;                     // Helper functions to create a color that can be converted to either u32 or float4 (*OBSOLETE* please avoid using)
struct ImGuiContext;                // Dear ImGui context (opaque structure, unless including imgui_internal.h)
struct ImGuiIO;                     // Main configuration and I/O between your application and ImGui
struct ImGuiInputTextCallbackData;  // Shared state of InputText() when using custom ImGuiInputTextCallback (rare/advanced use)
struct ImGuiListClipper;            // Helper to manually clip large list of items
struct ImGuiOnceUponAFrame;         // Helper for running a block of code not more than once a frame, used by IMGUI_ONCE_UPON_A_FRAME macro
struct ImGuiPayload;                // User data payload for drag and drop operations
struct ImGuiPlatformIO;             // Multi-viewport support: interface for Platform/Renderer backends + viewports to render
struct ImGuiPlatformMonitor;        // Multi-viewport support: user-provided bounds for each connected monitor/display. Used when positioning popups and tooltips to avoid them straddling monitors
struct ImGuiSizeCallbackData;       // Callback data when using SetNextWindowSizeConstraints() (rare/advanced use)
struct ImGuiStorage;                // Helper for key->value storage
struct ImGuiStyle;                  // Runtime data for styling/colors
struct ImGuiTableSortSpecs;         // Sorting specifications for a table (often handling sort specs for a single column, occasionally more)
struct ImGuiTableColumnSortSpecs;   // Sorting specification for one column of a table
struct ImGuiTextBuffer;             // Helper to hold and append into a text buffer (~string builder)
struct ImGuiTextFilter;             // Helper to parse and apply text filters (e.g. "aaaaa[,bbbbb][,ccccc]")
<<<<<<< HEAD
struct ImGuiViewport;               // Viewport (generally ~1 per window to output to at the OS level. Need per-platform support to use multiple viewports)
struct ImGuiWindowClass;            // Window class (rare/advanced uses: provide hints to the platform backend via altered viewport flags and parent/child info)
=======
struct ImGuiViewport;               // A Platform Window (always only one in 'master' branch), in the future may represent Platform Monitor
>>>>>>> f14042ca

// Enums/Flags (declared as int for compatibility with old C++, to allow using as flags and to not pollute the top of this file)
// - Tip: Use your programming IDE navigation facilities on the names in the _central column_ below to find the actual flags/enum lists!
//   In Visual Studio IDE: CTRL+comma ("Edit.NavigateTo") can follow symbols in comments, whereas CTRL+F12 ("Edit.GoToImplementation") cannot.
//   With Visual Assist installed: ALT+G ("VAssistX.GoToImplementation") can also follow symbols in comments.
typedef int ImGuiCol;               // -> enum ImGuiCol_             // Enum: A color identifier for styling
typedef int ImGuiCond;              // -> enum ImGuiCond_            // Enum: A condition for many Set*() functions
typedef int ImGuiDataType;          // -> enum ImGuiDataType_        // Enum: A primary data type
typedef int ImGuiDir;               // -> enum ImGuiDir_             // Enum: A cardinal direction
typedef int ImGuiKey;               // -> enum ImGuiKey_             // Enum: A key identifier (ImGui-side enum)
typedef int ImGuiNavInput;          // -> enum ImGuiNavInput_        // Enum: An input identifier for navigation
typedef int ImGuiMouseButton;       // -> enum ImGuiMouseButton_     // Enum: A mouse button identifier (0=left, 1=right, 2=middle)
typedef int ImGuiMouseCursor;       // -> enum ImGuiMouseCursor_     // Enum: A mouse cursor identifier
typedef int ImGuiSortDirection;     // -> enum ImGuiSortDirection_   // Enum: A sorting direction (ascending or descending)
typedef int ImGuiStyleVar;          // -> enum ImGuiStyleVar_        // Enum: A variable identifier for styling
typedef int ImGuiTableBgTarget;     // -> enum ImGuiTableBgTarget_   // Enum: A color target for TableSetBgColor()
typedef int ImDrawCornerFlags;      // -> enum ImDrawCornerFlags_    // Flags: for ImDrawList::AddRect(), AddRectFilled() etc.
typedef int ImDrawListFlags;        // -> enum ImDrawListFlags_      // Flags: for ImDrawList
typedef int ImFontAtlasFlags;       // -> enum ImFontAtlasFlags_     // Flags: for ImFontAtlas build
typedef int ImGuiBackendFlags;      // -> enum ImGuiBackendFlags_    // Flags: for io.BackendFlags
typedef int ImGuiButtonFlags;       // -> enum ImGuiButtonFlags_     // Flags: for InvisibleButton()
typedef int ImGuiColorEditFlags;    // -> enum ImGuiColorEditFlags_  // Flags: for ColorEdit4(), ColorPicker4() etc.
typedef int ImGuiConfigFlags;       // -> enum ImGuiConfigFlags_     // Flags: for io.ConfigFlags
typedef int ImGuiComboFlags;        // -> enum ImGuiComboFlags_      // Flags: for BeginCombo()
typedef int ImGuiDockNodeFlags;     // -> enum ImGuiDockNodeFlags_   // Flags: for DockSpace()
typedef int ImGuiDragDropFlags;     // -> enum ImGuiDragDropFlags_   // Flags: for BeginDragDropSource(), AcceptDragDropPayload()
typedef int ImGuiFocusedFlags;      // -> enum ImGuiFocusedFlags_    // Flags: for IsWindowFocused()
typedef int ImGuiHoveredFlags;      // -> enum ImGuiHoveredFlags_    // Flags: for IsItemHovered(), IsWindowHovered() etc.
typedef int ImGuiInputTextFlags;    // -> enum ImGuiInputTextFlags_  // Flags: for InputText(), InputTextMultiline()
typedef int ImGuiKeyModFlags;       // -> enum ImGuiKeyModFlags_     // Flags: for io.KeyMods (Ctrl/Shift/Alt/Super)
typedef int ImGuiPopupFlags;        // -> enum ImGuiPopupFlags_      // Flags: for OpenPopup*(), BeginPopupContext*(), IsPopupOpen()
typedef int ImGuiSelectableFlags;   // -> enum ImGuiSelectableFlags_ // Flags: for Selectable()
typedef int ImGuiSliderFlags;       // -> enum ImGuiSliderFlags_     // Flags: for DragFloat(), DragInt(), SliderFloat(), SliderInt() etc.
typedef int ImGuiTabBarFlags;       // -> enum ImGuiTabBarFlags_     // Flags: for BeginTabBar()
typedef int ImGuiTabItemFlags;      // -> enum ImGuiTabItemFlags_    // Flags: for BeginTabItem()
typedef int ImGuiTableFlags;        // -> enum ImGuiTableFlags_      // Flags: For BeginTable()
typedef int ImGuiTableColumnFlags;  // -> enum ImGuiTableColumnFlags_// Flags: For TableSetupColumn()
typedef int ImGuiTableRowFlags;     // -> enum ImGuiTableRowFlags_   // Flags: For TableNextRow()
typedef int ImGuiTreeNodeFlags;     // -> enum ImGuiTreeNodeFlags_   // Flags: for TreeNode(), TreeNodeEx(), CollapsingHeader()
typedef int ImGuiViewportFlags;     // -> enum ImGuiViewportFlags_   // Flags: for ImGuiViewport
typedef int ImGuiWindowFlags;       // -> enum ImGuiWindowFlags_     // Flags: for Begin(), BeginChild()

// Other types
#ifndef ImTextureID                 // ImTextureID [configurable type: override in imconfig.h with '#define ImTextureID xxx']
typedef void* ImTextureID;          // User data for rendering backend to identify a texture. This is whatever to you want it to be! read the FAQ about ImTextureID for details.
#endif
typedef unsigned int ImGuiID;       // A unique ID used by widgets, typically hashed from a stack of string.
typedef int (*ImGuiInputTextCallback)(ImGuiInputTextCallbackData* data);    // Callback function for ImGui::InputText()
typedef void (*ImGuiSizeCallback)(ImGuiSizeCallbackData* data);             // Callback function for ImGui::SetNextWindowSizeConstraints()

// Character types
// (we generally use UTF-8 encoded string in the API. This is storage specifically for a decoded character used for keyboard input and display)
typedef unsigned short ImWchar16;   // A single decoded U16 character/code point. We encode them as multi bytes UTF-8 when used in strings.
typedef unsigned int ImWchar32;     // A single decoded U32 character/code point. We encode them as multi bytes UTF-8 when used in strings.
#ifdef IMGUI_USE_WCHAR32            // ImWchar [configurable type: override in imconfig.h with '#define IMGUI_USE_WCHAR32' to support Unicode planes 1-16]
typedef ImWchar32 ImWchar;
#else
typedef ImWchar16 ImWchar;
#endif

// Basic scalar data types
typedef signed char         ImS8;   // 8-bit signed integer
typedef unsigned char       ImU8;   // 8-bit unsigned integer
typedef signed short        ImS16;  // 16-bit signed integer
typedef unsigned short      ImU16;  // 16-bit unsigned integer
typedef signed int          ImS32;  // 32-bit signed integer == int
typedef unsigned int        ImU32;  // 32-bit unsigned integer (often used to store packed colors)
#if defined(_MSC_VER) && !defined(__clang__)
typedef signed   __int64    ImS64;  // 64-bit signed integer (pre and post C++11 with Visual Studio)
typedef unsigned __int64    ImU64;  // 64-bit unsigned integer (pre and post C++11 with Visual Studio)
#elif (defined(__clang__) || defined(__GNUC__)) && (__cplusplus < 201100)
#include <stdint.h>
typedef int64_t             ImS64;  // 64-bit signed integer (pre C++11)
typedef uint64_t            ImU64;  // 64-bit unsigned integer (pre C++11)
#else
typedef signed   long long  ImS64;  // 64-bit signed integer (post C++11)
typedef unsigned long long  ImU64;  // 64-bit unsigned integer (post C++11)
#endif

// 2D vector (often used to store positions or sizes)
struct ImVec2
{
    float                                   x, y;
    ImVec2()                                { x = y = 0.0f; }
    ImVec2(float _x, float _y)              { x = _x; y = _y; }
    float  operator[] (size_t idx) const    { IM_ASSERT(idx <= 1); return (&x)[idx]; }    // We very rarely use this [] operator, the assert overhead is fine.
    float& operator[] (size_t idx)          { IM_ASSERT(idx <= 1); return (&x)[idx]; }    // We very rarely use this [] operator, the assert overhead is fine.
#ifdef IM_VEC2_CLASS_EXTRA
    IM_VEC2_CLASS_EXTRA     // Define additional constructors and implicit cast operators in imconfig.h to convert back and forth between your math types and ImVec2.
#endif
};

// 4D vector (often used to store floating-point colors)
struct ImVec4
{
    float                                           x, y, z, w;
    ImVec4()                                        { x = y = z = w = 0.0f; }
    ImVec4(float _x, float _y, float _z, float _w)  { x = _x; y = _y; z = _z; w = _w; }
#ifdef IM_VEC4_CLASS_EXTRA
    IM_VEC4_CLASS_EXTRA     // Define additional constructors and implicit cast operators in imconfig.h to convert back and forth between your math types and ImVec4.
#endif
};

//-----------------------------------------------------------------------------
// [SECTION] Dear ImGui end-user API functions
// (Note that ImGui:: being a namespace, you can add extra ImGui:: functions in your own separate file. Please don't modify imgui source files!)
//-----------------------------------------------------------------------------

namespace ImGui
{
    // Context creation and access
    // Each context create its own ImFontAtlas by default. You may instance one yourself and pass it to CreateContext() to share a font atlas between imgui contexts.
    // None of those functions is reliant on the current context.
    IMGUI_API ImGuiContext* CreateContext(ImFontAtlas* shared_font_atlas = NULL);
    IMGUI_API void          DestroyContext(ImGuiContext* ctx = NULL);   // NULL = destroy current context
    IMGUI_API ImGuiContext* GetCurrentContext();
    IMGUI_API void          SetCurrentContext(ImGuiContext* ctx);

    // Main
    IMGUI_API ImGuiIO&      GetIO();                                    // access the IO structure (mouse/keyboard/gamepad inputs, time, various configuration options/flags)
    IMGUI_API ImGuiStyle&   GetStyle();                                 // access the Style structure (colors, sizes). Always use PushStyleCol(), PushStyleVar() to modify style mid-frame!
    IMGUI_API void          NewFrame();                                 // start a new Dear ImGui frame, you can submit any command from this point until Render()/EndFrame().
    IMGUI_API void          EndFrame();                                 // ends the Dear ImGui frame. automatically called by Render(). If you don't need to render data (skipping rendering) you may call EndFrame() without Render()... but you'll have wasted CPU already! If you don't need to render, better to not create any windows and not call NewFrame() at all!
    IMGUI_API void          Render();                                   // ends the Dear ImGui frame, finalize the draw data. You can then get call GetDrawData().
    IMGUI_API ImDrawData*   GetDrawData();                              // valid after Render() and until the next call to NewFrame(). this is what you have to render.

    // Demo, Debug, Information
    IMGUI_API void          ShowDemoWindow(bool* p_open = NULL);        // create Demo window. demonstrate most ImGui features. call this to learn about the library! try to make it always available in your application!
    IMGUI_API void          ShowMetricsWindow(bool* p_open = NULL);     // create Metrics/Debugger window. display Dear ImGui internals: windows, draw commands, various internal state, etc.
    IMGUI_API void          ShowAboutWindow(bool* p_open = NULL);       // create About window. display Dear ImGui version, credits and build/system information.
    IMGUI_API void          ShowStyleEditor(ImGuiStyle* ref = NULL);    // add style editor block (not a window). you can pass in a reference ImGuiStyle structure to compare to, revert to and save to (else it uses the default style)
    IMGUI_API bool          ShowStyleSelector(const char* label);       // add style selector block (not a window), essentially a combo listing the default styles.
    IMGUI_API void          ShowFontSelector(const char* label);        // add font selector block (not a window), essentially a combo listing the loaded fonts.
    IMGUI_API void          ShowUserGuide();                            // add basic help/info block (not a window): how to manipulate ImGui as a end-user (mouse/keyboard controls).
    IMGUI_API const char*   GetVersion();                               // get the compiled version string e.g. "1.80 WIP" (essentially the value for IMGUI_VERSION from the compiled version of imgui.cpp)

    // Styles
    IMGUI_API void          StyleColorsDark(ImGuiStyle* dst = NULL);    // new, recommended style (default)
    IMGUI_API void          StyleColorsLight(ImGuiStyle* dst = NULL);   // best used with borders and a custom, thicker font
    IMGUI_API void          StyleColorsClassic(ImGuiStyle* dst = NULL); // classic imgui style

    // Windows
    // - Begin() = push window to the stack and start appending to it. End() = pop window from the stack.
    // - Passing 'bool* p_open != NULL' shows a window-closing widget in the upper-right corner of the window,
    //   which clicking will set the boolean to false when clicked.
    // - You may append multiple times to the same window during the same frame by calling Begin()/End() pairs multiple times.
    //   Some information such as 'flags' or 'p_open' will only be considered by the first call to Begin().
    // - Begin() return false to indicate the window is collapsed or fully clipped, so you may early out and omit submitting
    //   anything to the window. Always call a matching End() for each Begin() call, regardless of its return value!
    //   [Important: due to legacy reason, this is inconsistent with most other functions such as BeginMenu/EndMenu,
    //    BeginPopup/EndPopup, etc. where the EndXXX call should only be called if the corresponding BeginXXX function
    //    returned true. Begin and BeginChild are the only odd ones out. Will be fixed in a future update.]
    // - Note that the bottom of window stack always contains a window called "Debug".
    IMGUI_API bool          Begin(const char* name, bool* p_open = NULL, ImGuiWindowFlags flags = 0);
    IMGUI_API void          End();

    // Child Windows
    // - Use child windows to begin into a self-contained independent scrolling/clipping regions within a host window. Child windows can embed their own child.
    // - For each independent axis of 'size': ==0.0f: use remaining host window size / >0.0f: fixed size / <0.0f: use remaining window size minus abs(size) / Each axis can use a different mode, e.g. ImVec2(0,400).
    // - BeginChild() returns false to indicate the window is collapsed or fully clipped, so you may early out and omit submitting anything to the window.
    //   Always call a matching EndChild() for each BeginChild() call, regardless of its return value.
    //   [Important: due to legacy reason, this is inconsistent with most other functions such as BeginMenu/EndMenu,
    //    BeginPopup/EndPopup, etc. where the EndXXX call should only be called if the corresponding BeginXXX function
    //    returned true. Begin and BeginChild are the only odd ones out. Will be fixed in a future update.]
    IMGUI_API bool          BeginChild(const char* str_id, const ImVec2& size = ImVec2(0, 0), bool border = false, ImGuiWindowFlags flags = 0);
    IMGUI_API bool          BeginChild(ImGuiID id, const ImVec2& size = ImVec2(0, 0), bool border = false, ImGuiWindowFlags flags = 0);
    IMGUI_API void          EndChild();

    // Windows Utilities
    // - 'current window' = the window we are appending into while inside a Begin()/End() block. 'next window' = next window we will Begin() into.
    IMGUI_API bool          IsWindowAppearing();
    IMGUI_API bool          IsWindowCollapsed();
    IMGUI_API bool          IsWindowFocused(ImGuiFocusedFlags flags=0); // is current window focused? or its root/child, depending on flags. see flags for options.
    IMGUI_API bool          IsWindowHovered(ImGuiHoveredFlags flags=0); // is current window hovered (and typically: not blocked by a popup/modal)? see flags for options. NB: If you are trying to check whether your mouse should be dispatched to imgui or to your app, you should use the 'io.WantCaptureMouse' boolean for that! Please read the FAQ!
    IMGUI_API ImDrawList*   GetWindowDrawList();                        // get draw list associated to the current window, to append your own drawing primitives
    IMGUI_API float         GetWindowDpiScale();                        // get DPI scale currently associated to the current window's viewport.
    IMGUI_API ImVec2        GetWindowPos();                             // get current window position in screen space (useful if you want to do your own drawing via the DrawList API)
    IMGUI_API ImVec2        GetWindowSize();                            // get current window size
    IMGUI_API float         GetWindowWidth();                           // get current window width (shortcut for GetWindowSize().x)
    IMGUI_API float         GetWindowHeight();                          // get current window height (shortcut for GetWindowSize().y)
    IMGUI_API ImGuiViewport*GetWindowViewport();                        // get viewport currently associated to the current window.

    // Prefer using SetNextXXX functions (before Begin) rather that SetXXX functions (after Begin).
    IMGUI_API void          SetNextWindowPos(const ImVec2& pos, ImGuiCond cond = 0, const ImVec2& pivot = ImVec2(0, 0)); // set next window position. call before Begin(). use pivot=(0.5f,0.5f) to center on given point, etc.
    IMGUI_API void          SetNextWindowSize(const ImVec2& size, ImGuiCond cond = 0);                  // set next window size. set axis to 0.0f to force an auto-fit on this axis. call before Begin()
    IMGUI_API void          SetNextWindowSizeConstraints(const ImVec2& size_min, const ImVec2& size_max, ImGuiSizeCallback custom_callback = NULL, void* custom_callback_data = NULL); // set next window size limits. use -1,-1 on either X/Y axis to preserve the current size. Sizes will be rounded down. Use callback to apply non-trivial programmatic constraints.
    IMGUI_API void          SetNextWindowContentSize(const ImVec2& size);                               // set next window content size (~ scrollable client area, which enforce the range of scrollbars). Not including window decorations (title bar, menu bar, etc.) nor WindowPadding. set an axis to 0.0f to leave it automatic. call before Begin()
    IMGUI_API void          SetNextWindowCollapsed(bool collapsed, ImGuiCond cond = 0);                 // set next window collapsed state. call before Begin()
    IMGUI_API void          SetNextWindowFocus();                                                       // set next window to be focused / top-most. call before Begin()
    IMGUI_API void          SetNextWindowBgAlpha(float alpha);                                          // set next window background color alpha. helper to easily override the Alpha component of ImGuiCol_WindowBg/ChildBg/PopupBg. you may also use ImGuiWindowFlags_NoBackground.
    IMGUI_API void          SetNextWindowViewport(ImGuiID viewport_id);                                 // set next window viewport
    IMGUI_API void          SetWindowPos(const ImVec2& pos, ImGuiCond cond = 0);                        // (not recommended) set current window position - call within Begin()/End(). prefer using SetNextWindowPos(), as this may incur tearing and side-effects.
    IMGUI_API void          SetWindowSize(const ImVec2& size, ImGuiCond cond = 0);                      // (not recommended) set current window size - call within Begin()/End(). set to ImVec2(0, 0) to force an auto-fit. prefer using SetNextWindowSize(), as this may incur tearing and minor side-effects.
    IMGUI_API void          SetWindowCollapsed(bool collapsed, ImGuiCond cond = 0);                     // (not recommended) set current window collapsed state. prefer using SetNextWindowCollapsed().
    IMGUI_API void          SetWindowFocus();                                                           // (not recommended) set current window to be focused / top-most. prefer using SetNextWindowFocus().
    IMGUI_API void          SetWindowFontScale(float scale);                                            // set font scale. Adjust IO.FontGlobalScale if you want to scale all windows. This is an old API! For correct scaling, prefer to reload font + rebuild ImFontAtlas + call style.ScaleAllSizes().
    IMGUI_API void          SetWindowPos(const char* name, const ImVec2& pos, ImGuiCond cond = 0);      // set named window position.
    IMGUI_API void          SetWindowSize(const char* name, const ImVec2& size, ImGuiCond cond = 0);    // set named window size. set axis to 0.0f to force an auto-fit on this axis.
    IMGUI_API void          SetWindowCollapsed(const char* name, bool collapsed, ImGuiCond cond = 0);   // set named window collapsed state
    IMGUI_API void          SetWindowFocus(const char* name);                                           // set named window to be focused / top-most. use NULL to remove focus.

    // Content region
    // - Retrieve available space from a given point. GetContentRegionAvail() is frequently useful.
    // - Those functions are bound to be redesigned (they are confusing, incomplete and the Min/Max return values are in local window coordinates which increases confusion)
    IMGUI_API ImVec2        GetContentRegionAvail();                                        // == GetContentRegionMax() - GetCursorPos()
    IMGUI_API ImVec2        GetContentRegionMax();                                          // current content boundaries (typically window boundaries including scrolling, or current column boundaries), in windows coordinates
    IMGUI_API ImVec2        GetWindowContentRegionMin();                                    // content boundaries min (roughly (0,0)-Scroll), in window coordinates
    IMGUI_API ImVec2        GetWindowContentRegionMax();                                    // content boundaries max (roughly (0,0)+Size-Scroll) where Size can be override with SetNextWindowContentSize(), in window coordinates
    IMGUI_API float         GetWindowContentRegionWidth();                                  //

    // Windows Scrolling
    IMGUI_API float         GetScrollX();                                                   // get scrolling amount [0 .. GetScrollMaxX()]
    IMGUI_API float         GetScrollY();                                                   // get scrolling amount [0 .. GetScrollMaxY()]
    IMGUI_API void          SetScrollX(float scroll_x);                                     // set scrolling amount [0 .. GetScrollMaxX()]
    IMGUI_API void          SetScrollY(float scroll_y);                                     // set scrolling amount [0 .. GetScrollMaxY()]
    IMGUI_API float         GetScrollMaxX();                                                // get maximum scrolling amount ~~ ContentSize.x - WindowSize.x - DecorationsSize.x
    IMGUI_API float         GetScrollMaxY();                                                // get maximum scrolling amount ~~ ContentSize.y - WindowSize.y - DecorationsSize.y
    IMGUI_API void          SetScrollHereX(float center_x_ratio = 0.5f);                    // adjust scrolling amount to make current cursor position visible. center_x_ratio=0.0: left, 0.5: center, 1.0: right. When using to make a "default/current item" visible, consider using SetItemDefaultFocus() instead.
    IMGUI_API void          SetScrollHereY(float center_y_ratio = 0.5f);                    // adjust scrolling amount to make current cursor position visible. center_y_ratio=0.0: top, 0.5: center, 1.0: bottom. When using to make a "default/current item" visible, consider using SetItemDefaultFocus() instead.
    IMGUI_API void          SetScrollFromPosX(float local_x, float center_x_ratio = 0.5f);  // adjust scrolling amount to make given position visible. Generally GetCursorStartPos() + offset to compute a valid position.
    IMGUI_API void          SetScrollFromPosY(float local_y, float center_y_ratio = 0.5f);  // adjust scrolling amount to make given position visible. Generally GetCursorStartPos() + offset to compute a valid position.

    // Parameters stacks (shared)
    IMGUI_API void          PushFont(ImFont* font);                                         // use NULL as a shortcut to push default font
    IMGUI_API void          PopFont();
    IMGUI_API void          PushStyleColor(ImGuiCol idx, ImU32 col);                        // modify a style color. always use this if you modify the style after NewFrame().
    IMGUI_API void          PushStyleColor(ImGuiCol idx, const ImVec4& col);
    IMGUI_API void          PopStyleColor(int count = 1);
    IMGUI_API void          PushStyleVar(ImGuiStyleVar idx, float val);                     // modify a style float variable. always use this if you modify the style after NewFrame().
    IMGUI_API void          PushStyleVar(ImGuiStyleVar idx, const ImVec2& val);             // modify a style ImVec2 variable. always use this if you modify the style after NewFrame().
    IMGUI_API void          PopStyleVar(int count = 1);
    IMGUI_API void          PushAllowKeyboardFocus(bool allow_keyboard_focus);              // allow focusing using TAB/Shift-TAB, enabled by default but you can disable it for certain widgets
    IMGUI_API void          PopAllowKeyboardFocus();
    IMGUI_API void          PushButtonRepeat(bool repeat);                                  // in 'repeat' mode, Button*() functions return repeated true in a typematic manner (using io.KeyRepeatDelay/io.KeyRepeatRate setting). Note that you can call IsItemActive() after any Button() to tell if the button is held in the current frame.
    IMGUI_API void          PopButtonRepeat();

    // Parameters stacks (current window)
    IMGUI_API void          PushItemWidth(float item_width);                                // push width of items for common large "item+label" widgets. >0.0f: width in pixels, <0.0f align xx pixels to the right of window (so -FLT_MIN always align width to the right side).
    IMGUI_API void          PopItemWidth();
    IMGUI_API void          SetNextItemWidth(float item_width);                             // set width of the _next_ common large "item+label" widget. >0.0f: width in pixels, <0.0f align xx pixels to the right of window (so -FLT_MIN always align width to the right side)
    IMGUI_API float         CalcItemWidth();                                                // width of item given pushed settings and current cursor position. NOT necessarily the width of last item unlike most 'Item' functions.
    IMGUI_API void          PushTextWrapPos(float wrap_local_pos_x = 0.0f);                 // push word-wrapping position for Text*() commands. < 0.0f: no wrapping; 0.0f: wrap to end of window (or column); > 0.0f: wrap at 'wrap_pos_x' position in window local space
    IMGUI_API void          PopTextWrapPos();

    // Style read access
    IMGUI_API ImFont*       GetFont();                                                      // get current font
    IMGUI_API float         GetFontSize();                                                  // get current font size (= height in pixels) of current font with current scale applied
    IMGUI_API ImVec2        GetFontTexUvWhitePixel();                                       // get UV coordinate for a while pixel, useful to draw custom shapes via the ImDrawList API
    IMGUI_API ImU32         GetColorU32(ImGuiCol idx, float alpha_mul = 1.0f);              // retrieve given style color with style alpha applied and optional extra alpha multiplier, packed as a 32-bit value suitable for ImDrawList
    IMGUI_API ImU32         GetColorU32(const ImVec4& col);                                 // retrieve given color with style alpha applied, packed as a 32-bit value suitable for ImDrawList
    IMGUI_API ImU32         GetColorU32(ImU32 col);                                         // retrieve given color with style alpha applied, packed as a 32-bit value suitable for ImDrawList
    IMGUI_API const ImVec4& GetStyleColorVec4(ImGuiCol idx);                                // retrieve style color as stored in ImGuiStyle structure. use to feed back into PushStyleColor(), otherwise use GetColorU32() to get style color with style alpha baked in.

    // Cursor / Layout
    // - By "cursor" we mean the current output position.
    // - The typical widget behavior is to output themselves at the current cursor position, then move the cursor one line down.
    // - You can call SameLine() between widgets to undo the last carriage return and output at the right of the preceding widget.
    // - Attention! We currently have inconsistencies between window-local and absolute positions we will aim to fix with future API:
    //    Window-local coordinates:   SameLine(), GetCursorPos(), SetCursorPos(), GetCursorStartPos(), GetContentRegionMax(), GetWindowContentRegion*(), PushTextWrapPos()
    //    Absolute coordinate:        GetCursorScreenPos(), SetCursorScreenPos(), all ImDrawList:: functions.
    IMGUI_API void          Separator();                                                    // separator, generally horizontal. inside a menu bar or in horizontal layout mode, this becomes a vertical separator.
    IMGUI_API void          SameLine(float offset_from_start_x=0.0f, float spacing=-1.0f);  // call between widgets or groups to layout them horizontally. X position given in window coordinates.
    IMGUI_API void          NewLine();                                                      // undo a SameLine() or force a new line when in an horizontal-layout context.
    IMGUI_API void          Spacing();                                                      // add vertical spacing.
    IMGUI_API void          Dummy(const ImVec2& size);                                      // add a dummy item of given size. unlike InvisibleButton(), Dummy() won't take the mouse click or be navigable into.
    IMGUI_API void          Indent(float indent_w = 0.0f);                                  // move content position toward the right, by indent_w, or style.IndentSpacing if indent_w <= 0
    IMGUI_API void          Unindent(float indent_w = 0.0f);                                // move content position back to the left, by indent_w, or style.IndentSpacing if indent_w <= 0
    IMGUI_API void          BeginGroup();                                                   // lock horizontal starting position
    IMGUI_API void          EndGroup();                                                     // unlock horizontal starting position + capture the whole group bounding box into one "item" (so you can use IsItemHovered() or layout primitives such as SameLine() on whole group, etc.)
    IMGUI_API ImVec2        GetCursorPos();                                                 // cursor position in window coordinates (relative to window position)
    IMGUI_API float         GetCursorPosX();                                                //   (some functions are using window-relative coordinates, such as: GetCursorPos, GetCursorStartPos, GetContentRegionMax, GetWindowContentRegion* etc.
    IMGUI_API float         GetCursorPosY();                                                //    other functions such as GetCursorScreenPos or everything in ImDrawList::
    IMGUI_API void          SetCursorPos(const ImVec2& local_pos);                          //    are using the main, absolute coordinate system.
    IMGUI_API void          SetCursorPosX(float local_x);                                   //    GetWindowPos() + GetCursorPos() == GetCursorScreenPos() etc.)
    IMGUI_API void          SetCursorPosY(float local_y);                                   //
    IMGUI_API ImVec2        GetCursorStartPos();                                            // initial cursor position in window coordinates
    IMGUI_API ImVec2        GetCursorScreenPos();                                           // cursor position in absolute coordinates (useful to work with ImDrawList API). generally top-left == GetMainViewport()->Pos == (0,0) in single viewport mode, and bottom-right == GetMainViewport()->Pos+Size == io.DisplaySize in single-viewport mode.
    IMGUI_API void          SetCursorScreenPos(const ImVec2& pos);                          // cursor position in absolute coordinates
    IMGUI_API void          AlignTextToFramePadding();                                      // vertically align upcoming text baseline to FramePadding.y so that it will align properly to regularly framed items (call if you have text on a line before a framed item)
    IMGUI_API float         GetTextLineHeight();                                            // ~ FontSize
    IMGUI_API float         GetTextLineHeightWithSpacing();                                 // ~ FontSize + style.ItemSpacing.y (distance in pixels between 2 consecutive lines of text)
    IMGUI_API float         GetFrameHeight();                                               // ~ FontSize + style.FramePadding.y * 2
    IMGUI_API float         GetFrameHeightWithSpacing();                                    // ~ FontSize + style.FramePadding.y * 2 + style.ItemSpacing.y (distance in pixels between 2 consecutive lines of framed widgets)

    // ID stack/scopes
    // - Read the FAQ for more details about how ID are handled in dear imgui. If you are creating widgets in a loop you most
    //   likely want to push a unique identifier (e.g. object pointer, loop index) to uniquely differentiate them.
    // - The resulting ID are hashes of the entire stack.
    // - You can also use the "Label##foobar" syntax within widget label to distinguish them from each others.
    // - In this header file we use the "label"/"name" terminology to denote a string that will be displayed and used as an ID,
    //   whereas "str_id" denote a string that is only used as an ID and not normally displayed.
    IMGUI_API void          PushID(const char* str_id);                                     // push string into the ID stack (will hash string).
    IMGUI_API void          PushID(const char* str_id_begin, const char* str_id_end);       // push string into the ID stack (will hash string).
    IMGUI_API void          PushID(const void* ptr_id);                                     // push pointer into the ID stack (will hash pointer).
    IMGUI_API void          PushID(int int_id);                                             // push integer into the ID stack (will hash integer).
    IMGUI_API void          PopID();                                                        // pop from the ID stack.
    IMGUI_API ImGuiID       GetID(const char* str_id);                                      // calculate unique ID (hash of whole ID stack + given parameter). e.g. if you want to query into ImGuiStorage yourself
    IMGUI_API ImGuiID       GetID(const char* str_id_begin, const char* str_id_end);
    IMGUI_API ImGuiID       GetID(const void* ptr_id);

    // Widgets: Text
    IMGUI_API void          TextUnformatted(const char* text, const char* text_end = NULL); // raw text without formatting. Roughly equivalent to Text("%s", text) but: A) doesn't require null terminated string if 'text_end' is specified, B) it's faster, no memory copy is done, no buffer size limits, recommended for long chunks of text.
    IMGUI_API void          Text(const char* fmt, ...)                                      IM_FMTARGS(1); // formatted text
    IMGUI_API void          TextV(const char* fmt, va_list args)                            IM_FMTLIST(1);
    IMGUI_API void          TextColored(const ImVec4& col, const char* fmt, ...)            IM_FMTARGS(2); // shortcut for PushStyleColor(ImGuiCol_Text, col); Text(fmt, ...); PopStyleColor();
    IMGUI_API void          TextColoredV(const ImVec4& col, const char* fmt, va_list args)  IM_FMTLIST(2);
    IMGUI_API void          TextDisabled(const char* fmt, ...)                              IM_FMTARGS(1); // shortcut for PushStyleColor(ImGuiCol_Text, style.Colors[ImGuiCol_TextDisabled]); Text(fmt, ...); PopStyleColor();
    IMGUI_API void          TextDisabledV(const char* fmt, va_list args)                    IM_FMTLIST(1);
    IMGUI_API void          TextWrapped(const char* fmt, ...)                               IM_FMTARGS(1); // shortcut for PushTextWrapPos(0.0f); Text(fmt, ...); PopTextWrapPos();. Note that this won't work on an auto-resizing window if there's no other widgets to extend the window width, yoy may need to set a size using SetNextWindowSize().
    IMGUI_API void          TextWrappedV(const char* fmt, va_list args)                     IM_FMTLIST(1);
    IMGUI_API void          LabelText(const char* label, const char* fmt, ...)              IM_FMTARGS(2); // display text+label aligned the same way as value+label widgets
    IMGUI_API void          LabelTextV(const char* label, const char* fmt, va_list args)    IM_FMTLIST(2);
    IMGUI_API void          BulletText(const char* fmt, ...)                                IM_FMTARGS(1); // shortcut for Bullet()+Text()
    IMGUI_API void          BulletTextV(const char* fmt, va_list args)                      IM_FMTLIST(1);

    // Widgets: Main
    // - Most widgets return true when the value has been changed or when pressed/selected
    // - You may also use one of the many IsItemXXX functions (e.g. IsItemActive, IsItemHovered, etc.) to query widget state.
    IMGUI_API bool          Button(const char* label, const ImVec2& size = ImVec2(0, 0));   // button
    IMGUI_API bool          SmallButton(const char* label);                                 // button with FramePadding=(0,0) to easily embed within text
    IMGUI_API bool          InvisibleButton(const char* str_id, const ImVec2& size, ImGuiButtonFlags flags = 0); // flexible button behavior without the visuals, frequently useful to build custom behaviors using the public api (along with IsItemActive, IsItemHovered, etc.)
    IMGUI_API bool          ArrowButton(const char* str_id, ImGuiDir dir);                  // square button with an arrow shape
    IMGUI_API void          Image(ImTextureID user_texture_id, const ImVec2& size, const ImVec2& uv0 = ImVec2(0, 0), const ImVec2& uv1 = ImVec2(1,1), const ImVec4& tint_col = ImVec4(1,1,1,1), const ImVec4& border_col = ImVec4(0,0,0,0));
    IMGUI_API bool          ImageButton(ImTextureID user_texture_id, const ImVec2& size, const ImVec2& uv0 = ImVec2(0, 0),  const ImVec2& uv1 = ImVec2(1,1), int frame_padding = -1, const ImVec4& bg_col = ImVec4(0,0,0,0), const ImVec4& tint_col = ImVec4(1,1,1,1));    // <0 frame_padding uses default frame padding settings. 0 for no padding
    IMGUI_API bool          Checkbox(const char* label, bool* v);
    IMGUI_API bool          CheckboxFlags(const char* label, int* flags, int flags_value);
    IMGUI_API bool          CheckboxFlags(const char* label, unsigned int* flags, unsigned int flags_value);
    IMGUI_API bool          RadioButton(const char* label, bool active);                    // use with e.g. if (RadioButton("one", my_value==1)) { my_value = 1; }
    IMGUI_API bool          RadioButton(const char* label, int* v, int v_button);           // shortcut to handle the above pattern when value is an integer
    IMGUI_API void          ProgressBar(float fraction, const ImVec2& size_arg = ImVec2(-FLT_MIN, 0), const char* overlay = NULL);
    IMGUI_API void          Bullet();                                                       // draw a small circle + keep the cursor on the same line. advance cursor x position by GetTreeNodeToLabelSpacing(), same distance that TreeNode() uses

    // Widgets: Combo Box
    // - The BeginCombo()/EndCombo() api allows you to manage your contents and selection state however you want it, by creating e.g. Selectable() items.
    // - The old Combo() api are helpers over BeginCombo()/EndCombo() which are kept available for convenience purpose. This is analogous to how ListBox are created.
    IMGUI_API bool          BeginCombo(const char* label, const char* preview_value, ImGuiComboFlags flags = 0);
    IMGUI_API void          EndCombo(); // only call EndCombo() if BeginCombo() returns true!
    IMGUI_API bool          Combo(const char* label, int* current_item, const char* const items[], int items_count, int popup_max_height_in_items = -1);
    IMGUI_API bool          Combo(const char* label, int* current_item, const char* items_separated_by_zeros, int popup_max_height_in_items = -1);      // Separate items with \0 within a string, end item-list with \0\0. e.g. "One\0Two\0Three\0"
    IMGUI_API bool          Combo(const char* label, int* current_item, bool(*items_getter)(void* data, int idx, const char** out_text), void* data, int items_count, int popup_max_height_in_items = -1);

    // Widgets: Drag Sliders
    // - CTRL+Click on any drag box to turn them into an input box. Manually input values aren't clamped and can go off-bounds.
    // - For all the Float2/Float3/Float4/Int2/Int3/Int4 versions of every functions, note that a 'float v[X]' function argument is the same as 'float* v', the array syntax is just a way to document the number of elements that are expected to be accessible. You can pass address of your first element out of a contiguous set, e.g. &myvector.x
    // - Adjust format string to decorate the value with a prefix, a suffix, or adapt the editing and display precision e.g. "%.3f" -> 1.234; "%5.2f secs" -> 01.23 secs; "Biscuit: %.0f" -> Biscuit: 1; etc.
    // - Format string may also be set to NULL or use the default format ("%f" or "%d").
    // - Speed are per-pixel of mouse movement (v_speed=0.2f: mouse needs to move by 5 pixels to increase value by 1). For gamepad/keyboard navigation, minimum speed is Max(v_speed, minimum_step_at_given_precision).
    // - Use v_min < v_max to clamp edits to given limits. Note that CTRL+Click manual input can override those limits.
    // - Use v_max = FLT_MAX / INT_MAX etc to avoid clamping to a maximum, same with v_min = -FLT_MAX / INT_MIN to avoid clamping to a minimum.
    // - We use the same sets of flags for DragXXX() and SliderXXX() functions as the features are the same and it makes it easier to swap them.
    // - Legacy: Pre-1.78 there are DragXXX() function signatures that takes a final `float power=1.0f' argument instead of the `ImGuiSliderFlags flags=0' argument.
    //   If you get a warning converting a float to ImGuiSliderFlags, read https://github.com/ocornut/imgui/issues/3361
    IMGUI_API bool          DragFloat(const char* label, float* v, float v_speed = 1.0f, float v_min = 0.0f, float v_max = 0.0f, const char* format = "%.3f", ImGuiSliderFlags flags = 0);     // If v_min >= v_max we have no bound
    IMGUI_API bool          DragFloat2(const char* label, float v[2], float v_speed = 1.0f, float v_min = 0.0f, float v_max = 0.0f, const char* format = "%.3f", ImGuiSliderFlags flags = 0);
    IMGUI_API bool          DragFloat3(const char* label, float v[3], float v_speed = 1.0f, float v_min = 0.0f, float v_max = 0.0f, const char* format = "%.3f", ImGuiSliderFlags flags = 0);
    IMGUI_API bool          DragFloat4(const char* label, float v[4], float v_speed = 1.0f, float v_min = 0.0f, float v_max = 0.0f, const char* format = "%.3f", ImGuiSliderFlags flags = 0);
    IMGUI_API bool          DragFloatRange2(const char* label, float* v_current_min, float* v_current_max, float v_speed = 1.0f, float v_min = 0.0f, float v_max = 0.0f, const char* format = "%.3f", const char* format_max = NULL, ImGuiSliderFlags flags = 0);
    IMGUI_API bool          DragInt(const char* label, int* v, float v_speed = 1.0f, int v_min = 0, int v_max = 0, const char* format = "%d", ImGuiSliderFlags flags = 0);  // If v_min >= v_max we have no bound
    IMGUI_API bool          DragInt2(const char* label, int v[2], float v_speed = 1.0f, int v_min = 0, int v_max = 0, const char* format = "%d", ImGuiSliderFlags flags = 0);
    IMGUI_API bool          DragInt3(const char* label, int v[3], float v_speed = 1.0f, int v_min = 0, int v_max = 0, const char* format = "%d", ImGuiSliderFlags flags = 0);
    IMGUI_API bool          DragInt4(const char* label, int v[4], float v_speed = 1.0f, int v_min = 0, int v_max = 0, const char* format = "%d", ImGuiSliderFlags flags = 0);
    IMGUI_API bool          DragIntRange2(const char* label, int* v_current_min, int* v_current_max, float v_speed = 1.0f, int v_min = 0, int v_max = 0, const char* format = "%d", const char* format_max = NULL, ImGuiSliderFlags flags = 0);
    IMGUI_API bool          DragScalar(const char* label, ImGuiDataType data_type, void* p_data, float v_speed, const void* p_min = NULL, const void* p_max = NULL, const char* format = NULL, ImGuiSliderFlags flags = 0);
    IMGUI_API bool          DragScalarN(const char* label, ImGuiDataType data_type, void* p_data, int components, float v_speed, const void* p_min = NULL, const void* p_max = NULL, const char* format = NULL, ImGuiSliderFlags flags = 0);

    // Widgets: Regular Sliders
    // - CTRL+Click on any slider to turn them into an input box. Manually input values aren't clamped and can go off-bounds.
    // - Adjust format string to decorate the value with a prefix, a suffix, or adapt the editing and display precision e.g. "%.3f" -> 1.234; "%5.2f secs" -> 01.23 secs; "Biscuit: %.0f" -> Biscuit: 1; etc.
    // - Format string may also be set to NULL or use the default format ("%f" or "%d").
    // - Legacy: Pre-1.78 there are SliderXXX() function signatures that takes a final `float power=1.0f' argument instead of the `ImGuiSliderFlags flags=0' argument.
    //   If you get a warning converting a float to ImGuiSliderFlags, read https://github.com/ocornut/imgui/issues/3361
    IMGUI_API bool          SliderFloat(const char* label, float* v, float v_min, float v_max, const char* format = "%.3f", ImGuiSliderFlags flags = 0);     // adjust format to decorate the value with a prefix or a suffix for in-slider labels or unit display.
    IMGUI_API bool          SliderFloat2(const char* label, float v[2], float v_min, float v_max, const char* format = "%.3f", ImGuiSliderFlags flags = 0);
    IMGUI_API bool          SliderFloat3(const char* label, float v[3], float v_min, float v_max, const char* format = "%.3f", ImGuiSliderFlags flags = 0);
    IMGUI_API bool          SliderFloat4(const char* label, float v[4], float v_min, float v_max, const char* format = "%.3f", ImGuiSliderFlags flags = 0);
    IMGUI_API bool          SliderAngle(const char* label, float* v_rad, float v_degrees_min = -360.0f, float v_degrees_max = +360.0f, const char* format = "%.0f deg", ImGuiSliderFlags flags = 0);
    IMGUI_API bool          SliderInt(const char* label, int* v, int v_min, int v_max, const char* format = "%d", ImGuiSliderFlags flags = 0);
    IMGUI_API bool          SliderInt2(const char* label, int v[2], int v_min, int v_max, const char* format = "%d", ImGuiSliderFlags flags = 0);
    IMGUI_API bool          SliderInt3(const char* label, int v[3], int v_min, int v_max, const char* format = "%d", ImGuiSliderFlags flags = 0);
    IMGUI_API bool          SliderInt4(const char* label, int v[4], int v_min, int v_max, const char* format = "%d", ImGuiSliderFlags flags = 0);
    IMGUI_API bool          SliderScalar(const char* label, ImGuiDataType data_type, void* p_data, const void* p_min, const void* p_max, const char* format = NULL, ImGuiSliderFlags flags = 0);
    IMGUI_API bool          SliderScalarN(const char* label, ImGuiDataType data_type, void* p_data, int components, const void* p_min, const void* p_max, const char* format = NULL, ImGuiSliderFlags flags = 0);
    IMGUI_API bool          VSliderFloat(const char* label, const ImVec2& size, float* v, float v_min, float v_max, const char* format = "%.3f", ImGuiSliderFlags flags = 0);
    IMGUI_API bool          VSliderInt(const char* label, const ImVec2& size, int* v, int v_min, int v_max, const char* format = "%d", ImGuiSliderFlags flags = 0);
    IMGUI_API bool          VSliderScalar(const char* label, const ImVec2& size, ImGuiDataType data_type, void* p_data, const void* p_min, const void* p_max, const char* format = NULL, ImGuiSliderFlags flags = 0);

    // Widgets: Input with Keyboard
    // - If you want to use InputText() with std::string or any custom dynamic string type, see misc/cpp/imgui_stdlib.h and comments in imgui_demo.cpp.
    // - Most of the ImGuiInputTextFlags flags are only useful for InputText() and not for InputFloatX, InputIntX, InputDouble etc.
    IMGUI_API bool          InputText(const char* label, char* buf, size_t buf_size, ImGuiInputTextFlags flags = 0, ImGuiInputTextCallback callback = NULL, void* user_data = NULL);
    IMGUI_API bool          InputTextMultiline(const char* label, char* buf, size_t buf_size, const ImVec2& size = ImVec2(0, 0), ImGuiInputTextFlags flags = 0, ImGuiInputTextCallback callback = NULL, void* user_data = NULL);
    IMGUI_API bool          InputTextWithHint(const char* label, const char* hint, char* buf, size_t buf_size, ImGuiInputTextFlags flags = 0, ImGuiInputTextCallback callback = NULL, void* user_data = NULL);
    IMGUI_API bool          InputFloat(const char* label, float* v, float step = 0.0f, float step_fast = 0.0f, const char* format = "%.3f", ImGuiInputTextFlags flags = 0);
    IMGUI_API bool          InputFloat2(const char* label, float v[2], const char* format = "%.3f", ImGuiInputTextFlags flags = 0);
    IMGUI_API bool          InputFloat3(const char* label, float v[3], const char* format = "%.3f", ImGuiInputTextFlags flags = 0);
    IMGUI_API bool          InputFloat4(const char* label, float v[4], const char* format = "%.3f", ImGuiInputTextFlags flags = 0);
    IMGUI_API bool          InputInt(const char* label, int* v, int step = 1, int step_fast = 100, ImGuiInputTextFlags flags = 0);
    IMGUI_API bool          InputInt2(const char* label, int v[2], ImGuiInputTextFlags flags = 0);
    IMGUI_API bool          InputInt3(const char* label, int v[3], ImGuiInputTextFlags flags = 0);
    IMGUI_API bool          InputInt4(const char* label, int v[4], ImGuiInputTextFlags flags = 0);
    IMGUI_API bool          InputDouble(const char* label, double* v, double step = 0.0, double step_fast = 0.0, const char* format = "%.6f", ImGuiInputTextFlags flags = 0);
    IMGUI_API bool          InputScalar(const char* label, ImGuiDataType data_type, void* p_data, const void* p_step = NULL, const void* p_step_fast = NULL, const char* format = NULL, ImGuiInputTextFlags flags = 0);
    IMGUI_API bool          InputScalarN(const char* label, ImGuiDataType data_type, void* p_data, int components, const void* p_step = NULL, const void* p_step_fast = NULL, const char* format = NULL, ImGuiInputTextFlags flags = 0);

    // Widgets: Color Editor/Picker (tip: the ColorEdit* functions have a little color square that can be left-clicked to open a picker, and right-clicked to open an option menu.)
    // - Note that in C++ a 'float v[X]' function argument is the _same_ as 'float* v', the array syntax is just a way to document the number of elements that are expected to be accessible.
    // - You can pass the address of a first float element out of a contiguous structure, e.g. &myvector.x
    IMGUI_API bool          ColorEdit3(const char* label, float col[3], ImGuiColorEditFlags flags = 0);
    IMGUI_API bool          ColorEdit4(const char* label, float col[4], ImGuiColorEditFlags flags = 0);
    IMGUI_API bool          ColorPicker3(const char* label, float col[3], ImGuiColorEditFlags flags = 0);
    IMGUI_API bool          ColorPicker4(const char* label, float col[4], ImGuiColorEditFlags flags = 0, const float* ref_col = NULL);
    IMGUI_API bool          ColorButton(const char* desc_id, const ImVec4& col, ImGuiColorEditFlags flags = 0, ImVec2 size = ImVec2(0, 0)); // display a color square/button, hover for details, return true when pressed.
    IMGUI_API void          SetColorEditOptions(ImGuiColorEditFlags flags);                     // initialize current options (generally on application startup) if you want to select a default format, picker type, etc. User will be able to change many settings, unless you pass the _NoOptions flag to your calls.

    // Widgets: Trees
    // - TreeNode functions return true when the node is open, in which case you need to also call TreePop() when you are finished displaying the tree node contents.
    IMGUI_API bool          TreeNode(const char* label);
    IMGUI_API bool          TreeNode(const char* str_id, const char* fmt, ...) IM_FMTARGS(2);   // helper variation to easily decorelate the id from the displayed string. Read the FAQ about why and how to use ID. to align arbitrary text at the same level as a TreeNode() you can use Bullet().
    IMGUI_API bool          TreeNode(const void* ptr_id, const char* fmt, ...) IM_FMTARGS(2);   // "
    IMGUI_API bool          TreeNodeV(const char* str_id, const char* fmt, va_list args) IM_FMTLIST(2);
    IMGUI_API bool          TreeNodeV(const void* ptr_id, const char* fmt, va_list args) IM_FMTLIST(2);
    IMGUI_API bool          TreeNodeEx(const char* label, ImGuiTreeNodeFlags flags = 0);
    IMGUI_API bool          TreeNodeEx(const char* str_id, ImGuiTreeNodeFlags flags, const char* fmt, ...) IM_FMTARGS(3);
    IMGUI_API bool          TreeNodeEx(const void* ptr_id, ImGuiTreeNodeFlags flags, const char* fmt, ...) IM_FMTARGS(3);
    IMGUI_API bool          TreeNodeExV(const char* str_id, ImGuiTreeNodeFlags flags, const char* fmt, va_list args) IM_FMTLIST(3);
    IMGUI_API bool          TreeNodeExV(const void* ptr_id, ImGuiTreeNodeFlags flags, const char* fmt, va_list args) IM_FMTLIST(3);
    IMGUI_API void          TreePush(const char* str_id);                                       // ~ Indent()+PushId(). Already called by TreeNode() when returning true, but you can call TreePush/TreePop yourself if desired.
    IMGUI_API void          TreePush(const void* ptr_id = NULL);                                // "
    IMGUI_API void          TreePop();                                                          // ~ Unindent()+PopId()
    IMGUI_API float         GetTreeNodeToLabelSpacing();                                        // horizontal distance preceding label when using TreeNode*() or Bullet() == (g.FontSize + style.FramePadding.x*2) for a regular unframed TreeNode
    IMGUI_API bool          CollapsingHeader(const char* label, ImGuiTreeNodeFlags flags = 0);  // if returning 'true' the header is open. doesn't indent nor push on ID stack. user doesn't have to call TreePop().
    IMGUI_API bool          CollapsingHeader(const char* label, bool* p_visible, ImGuiTreeNodeFlags flags = 0); // when 'p_visible != NULL': if '*p_visible==true' display an additional small close button on upper right of the header which will set the bool to false when clicked, if '*p_visible==false' don't display the header.
    IMGUI_API void          SetNextItemOpen(bool is_open, ImGuiCond cond = 0);                  // set next TreeNode/CollapsingHeader open state.

    // Widgets: Selectables
    // - A selectable highlights when hovered, and can display another color when selected.
    // - Neighbors selectable extend their highlight bounds in order to leave no gap between them. This is so a series of selected Selectable appear contiguous.
    IMGUI_API bool          Selectable(const char* label, bool selected = false, ImGuiSelectableFlags flags = 0, const ImVec2& size = ImVec2(0, 0)); // "bool selected" carry the selection state (read-only). Selectable() is clicked is returns true so you can modify your selection state. size.x==0.0: use remaining width, size.x>0.0: specify width. size.y==0.0: use label height, size.y>0.0: specify height
    IMGUI_API bool          Selectable(const char* label, bool* p_selected, ImGuiSelectableFlags flags = 0, const ImVec2& size = ImVec2(0, 0));      // "bool* p_selected" point to the selection state (read-write), as a convenient helper.

    // Widgets: List Boxes
    // - This is essentially a thin wrapper to using BeginChild/EndChild with some stylistic changes.
    // - The BeginListBox()/EndListBox() api allows you to manage your contents and selection state however you want it, by creating e.g. Selectable() or any items.
    // - The simplified/old ListBox() api are helpers over BeginListBox()/EndListBox() which are kept available for convenience purpose. This is analoguous to how Combos are created.
    // - Choose frame width:   size.x > 0.0f: custom  /  size.x < 0.0f or -FLT_MIN: right-align   /  size.x = 0.0f (default): use current ItemWidth
    // - Choose frame height:  size.y > 0.0f: custom  /  size.y < 0.0f or -FLT_MIN: bottom-align  /  size.y = 0.0f (default): arbitrary default height which can fit ~7 items
    IMGUI_API bool          BeginListBox(const char* label, const ImVec2& size = ImVec2(0, 0)); // open a framed scrolling region
    IMGUI_API void          EndListBox();                                                       // only call EndListBox() if BeginListBox() returned true!
    IMGUI_API bool          ListBox(const char* label, int* current_item, const char* const items[], int items_count, int height_in_items = -1);
    IMGUI_API bool          ListBox(const char* label, int* current_item, bool (*items_getter)(void* data, int idx, const char** out_text), void* data, int items_count, int height_in_items = -1);

    // Widgets: Data Plotting
    // - Consider using ImPlot (https://github.com/epezent/implot)
    IMGUI_API void          PlotLines(const char* label, const float* values, int values_count, int values_offset = 0, const char* overlay_text = NULL, float scale_min = FLT_MAX, float scale_max = FLT_MAX, ImVec2 graph_size = ImVec2(0, 0), int stride = sizeof(float));
    IMGUI_API void          PlotLines(const char* label, float(*values_getter)(void* data, int idx), void* data, int values_count, int values_offset = 0, const char* overlay_text = NULL, float scale_min = FLT_MAX, float scale_max = FLT_MAX, ImVec2 graph_size = ImVec2(0, 0));
    IMGUI_API void          PlotHistogram(const char* label, const float* values, int values_count, int values_offset = 0, const char* overlay_text = NULL, float scale_min = FLT_MAX, float scale_max = FLT_MAX, ImVec2 graph_size = ImVec2(0, 0), int stride = sizeof(float));
    IMGUI_API void          PlotHistogram(const char* label, float(*values_getter)(void* data, int idx), void* data, int values_count, int values_offset = 0, const char* overlay_text = NULL, float scale_min = FLT_MAX, float scale_max = FLT_MAX, ImVec2 graph_size = ImVec2(0, 0));

    // Widgets: Value() Helpers.
    // - Those are merely shortcut to calling Text() with a format string. Output single value in "name: value" format (tip: freely declare more in your code to handle your types. you can add functions to the ImGui namespace)
    IMGUI_API void          Value(const char* prefix, bool b);
    IMGUI_API void          Value(const char* prefix, int v);
    IMGUI_API void          Value(const char* prefix, unsigned int v);
    IMGUI_API void          Value(const char* prefix, float v, const char* float_format = NULL);

    // Widgets: Menus
    // - Use BeginMenuBar() on a window ImGuiWindowFlags_MenuBar to append to its menu bar.
    // - Use BeginMainMenuBar() to create a menu bar at the top of the screen and append to it.
    // - Use BeginMenu() to create a menu. You can call BeginMenu() multiple time with the same identifier to append more items to it.
    IMGUI_API bool          BeginMenuBar();                                                     // append to menu-bar of current window (requires ImGuiWindowFlags_MenuBar flag set on parent window).
    IMGUI_API void          EndMenuBar();                                                       // only call EndMenuBar() if BeginMenuBar() returns true!
    IMGUI_API bool          BeginMainMenuBar();                                                 // create and append to a full screen menu-bar.
    IMGUI_API void          EndMainMenuBar();                                                   // only call EndMainMenuBar() if BeginMainMenuBar() returns true!
    IMGUI_API bool          BeginMenu(const char* label, bool enabled = true);                  // create a sub-menu entry. only call EndMenu() if this returns true!
    IMGUI_API void          EndMenu();                                                          // only call EndMenu() if BeginMenu() returns true!
    IMGUI_API bool          MenuItem(const char* label, const char* shortcut = NULL, bool selected = false, bool enabled = true);  // return true when activated. shortcuts are displayed for convenience but not processed by ImGui at the moment
    IMGUI_API bool          MenuItem(const char* label, const char* shortcut, bool* p_selected, bool enabled = true);              // return true when activated + toggle (*p_selected) if p_selected != NULL

    // Tooltips
    // - Tooltip are windows following the mouse. They do not take focus away.
    IMGUI_API void          BeginTooltip();                                                     // begin/append a tooltip window. to create full-featured tooltip (with any kind of items).
    IMGUI_API void          EndTooltip();
    IMGUI_API void          SetTooltip(const char* fmt, ...) IM_FMTARGS(1);                     // set a text-only tooltip, typically use with ImGui::IsItemHovered(). override any previous call to SetTooltip().
    IMGUI_API void          SetTooltipV(const char* fmt, va_list args) IM_FMTLIST(1);

    // Popups, Modals
    //  - They block normal mouse hovering detection (and therefore most mouse interactions) behind them.
    //  - If not modal: they can be closed by clicking anywhere outside them, or by pressing ESCAPE.
    //  - Their visibility state (~bool) is held internally instead of being held by the programmer as we are used to with regular Begin*() calls.
    //  - The 3 properties above are related: we need to retain popup visibility state in the library because popups may be closed as any time.
    //  - You can bypass the hovering restriction by using ImGuiHoveredFlags_AllowWhenBlockedByPopup when calling IsItemHovered() or IsWindowHovered().
    //  - IMPORTANT: Popup identifiers are relative to the current ID stack, so OpenPopup and BeginPopup generally needs to be at the same level of the stack.
    //    This is sometimes leading to confusing mistakes. May rework this in the future.
    // Popups: begin/end functions
    //  - BeginPopup(): query popup state, if open start appending into the window. Call EndPopup() afterwards. ImGuiWindowFlags are forwarded to the window.
    //  - BeginPopupModal(): block every interactions behind the window, cannot be closed by user, add a dimming background, has a title bar.
    IMGUI_API bool          BeginPopup(const char* str_id, ImGuiWindowFlags flags = 0);                         // return true if the popup is open, and you can start outputting to it.
    IMGUI_API bool          BeginPopupModal(const char* name, bool* p_open = NULL, ImGuiWindowFlags flags = 0); // return true if the modal is open, and you can start outputting to it.
    IMGUI_API void          EndPopup();                                                                         // only call EndPopup() if BeginPopupXXX() returns true!
    // Popups: open/close functions
    //  - OpenPopup(): set popup state to open. ImGuiPopupFlags are available for opening options.
    //  - If not modal: they can be closed by clicking anywhere outside them, or by pressing ESCAPE.
    //  - CloseCurrentPopup(): use inside the BeginPopup()/EndPopup() scope to close manually.
    //  - CloseCurrentPopup() is called by default by Selectable()/MenuItem() when activated (FIXME: need some options).
    //  - Use ImGuiPopupFlags_NoOpenOverExistingPopup to avoid opening a popup if there's already one at the same level. This is equivalent to e.g. testing for !IsAnyPopupOpen() prior to OpenPopup().
    IMGUI_API void          OpenPopup(const char* str_id, ImGuiPopupFlags popup_flags = 0);                     // call to mark popup as open (don't call every frame!).
    IMGUI_API void          OpenPopupOnItemClick(const char* str_id = NULL, ImGuiPopupFlags popup_flags = 1);   // helper to open popup when clicked on last item. return true when just opened. (note: actually triggers on the mouse _released_ event to be consistent with popup behaviors)
    IMGUI_API void          CloseCurrentPopup();                                                                // manually close the popup we have begin-ed into.
    // Popups: open+begin combined functions helpers
    //  - Helpers to do OpenPopup+BeginPopup where the Open action is triggered by e.g. hovering an item and right-clicking.
    //  - They are convenient to easily create context menus, hence the name.
    //  - IMPORTANT: Notice that BeginPopupContextXXX takes ImGuiPopupFlags just like OpenPopup() and unlike BeginPopup(). For full consistency, we may add ImGuiWindowFlags to the BeginPopupContextXXX functions in the future.
    //  - IMPORTANT: we exceptionally default their flags to 1 (== ImGuiPopupFlags_MouseButtonRight) for backward compatibility with older API taking 'int mouse_button = 1' parameter, so if you add other flags remember to re-add the ImGuiPopupFlags_MouseButtonRight.
    IMGUI_API bool          BeginPopupContextItem(const char* str_id = NULL, ImGuiPopupFlags popup_flags = 1);  // open+begin popup when clicked on last item. if you can pass a NULL str_id only if the previous item had an id. If you want to use that on a non-interactive item such as Text() you need to pass in an explicit ID here. read comments in .cpp!
    IMGUI_API bool          BeginPopupContextWindow(const char* str_id = NULL, ImGuiPopupFlags popup_flags = 1);// open+begin popup when clicked on current window.
    IMGUI_API bool          BeginPopupContextVoid(const char* str_id = NULL, ImGuiPopupFlags popup_flags = 1);  // open+begin popup when clicked in void (where there are no windows).
    // Popups: test function
    //  - IsPopupOpen(): return true if the popup is open at the current BeginPopup() level of the popup stack.
    //  - IsPopupOpen() with ImGuiPopupFlags_AnyPopupId: return true if any popup is open at the current BeginPopup() level of the popup stack.
    //  - IsPopupOpen() with ImGuiPopupFlags_AnyPopupId + ImGuiPopupFlags_AnyPopupLevel: return true if any popup is open.
    IMGUI_API bool          IsPopupOpen(const char* str_id, ImGuiPopupFlags flags = 0);                         // return true if the popup is open.

    // Tables
    // [BETA API] API may evolve slightly! If you use this, please update to the next version when it comes out!
    // - Full-featured replacement for old Columns API.
    // - See Demo->Tables for demo code.
    // - See top of imgui_tables.cpp for general commentary.
    // - See ImGuiTableFlags_ and ImGuiTableColumnFlags_ enums for a description of available flags.
    // The typical call flow is:
    // - 1. Call BeginTable().
    // - 2. Optionally call TableSetupColumn() to submit column name/flags/defaults.
    // - 3. Optionally call TableSetupScrollFreeze() to request scroll freezing of columns/rows.
    // - 4. Optionally call TableHeadersRow() to submit a header row. Names are pulled from TableSetupColumn() data.
    // - 5. Populate contents:
    //    - In most situations you can use TableNextRow() + TableSetColumnIndex(N) to start appending into a column.
    //    - If you are using tables as a sort of grid, where every columns is holding the same type of contents,
    //      you may prefer using TableNextColumn() instead of TableNextRow() + TableSetColumnIndex().
    //      TableNextColumn() will automatically wrap-around into the next row if needed.
    //    - IMPORTANT: Comparatively to the old Columns() API, we need to call TableNextColumn() for the first column!
    //    - Summary of possible call flow:
    //        --------------------------------------------------------------------------------------------------------
    //        TableNextRow() -> TableSetColumnIndex(0) -> Text("Hello 0") -> TableSetColumnIndex(1) -> Text("Hello 1")  // OK
    //        TableNextRow() -> TableNextColumn()      -> Text("Hello 0") -> TableNextColumn()      -> Text("Hello 1")  // OK
    //                          TableNextColumn()      -> Text("Hello 0") -> TableNextColumn()      -> Text("Hello 1")  // OK: TableNextColumn() automatically gets to next row!
    //        TableNextRow()                           -> Text("Hello 0")                                               // Not OK! Missing TableSetColumnIndex() or TableNextColumn()! Text will not appear!
    //        --------------------------------------------------------------------------------------------------------
    // - 5. Call EndTable()
    IMGUI_API bool          BeginTable(const char* str_id, int column, ImGuiTableFlags flags = 0, const ImVec2& outer_size = ImVec2(0.0f, 0.0f), float inner_width = 0.0f);
    IMGUI_API void          EndTable();                                 // only call EndTable() if BeginTable() returns true!
    IMGUI_API void          TableNextRow(ImGuiTableRowFlags row_flags = 0, float min_row_height = 0.0f); // append into the first cell of a new row.
    IMGUI_API bool          TableNextColumn();                          // append into the next column (or first column of next row if currently in last column). Return true when column is visible.
    IMGUI_API bool          TableSetColumnIndex(int column_n);          // append into the specified column. Return true when column is visible.
    // Tables: Headers & Columns declaration
    // - Use TableSetupColumn() to specify label, resizing policy, default width/weight, id, various other flags etc.
    // - Use TableHeadersRow() to create a header row and automatically submit a TableHeader() for each column.
    //   Headers are required to perform: reordering, sorting, and opening the context menu.
    //   The context menu can also be made available in columns body using ImGuiTableFlags_ContextMenuInBody.
    // - You may manually submit headers using TableNextRow() + TableHeader() calls, but this is only useful in
    //   some advanced use cases (e.g. adding custom widgets in header row).
    // - Use TableSetupScrollFreeze() to lock columns/rows so they stay visible when scrolled.
    IMGUI_API void          TableSetupColumn(const char* label, ImGuiTableColumnFlags flags = 0, float init_width_or_weight = 0.0f, ImU32 user_id = 0);
    IMGUI_API void          TableSetupScrollFreeze(int cols, int rows); // lock columns/rows so they stay visible when scrolled.
    IMGUI_API void          TableHeadersRow();                          // submit all headers cells based on data provided to TableSetupColumn() + submit context menu
    IMGUI_API void          TableHeader(const char* label);             // submit one header cell manually (rarely used)
    // Tables: Sorting
    // - Call TableGetSortSpecs() to retrieve latest sort specs for the table. NULL when not sorting.
    // - When 'SpecsDirty == true' you should sort your data. It will be true when sorting specs have changed
    //   since last call, or the first time. Make sure to set 'SpecsDirty = false' after sorting, else you may
    //   wastefully sort your data every frame!
    // - Lifetime: don't hold on this pointer over multiple frames or past any subsequent call to BeginTable().
    IMGUI_API ImGuiTableSortSpecs* TableGetSortSpecs();                        // get latest sort specs for the table (NULL if not sorting).
    // Tables: Miscellaneous functions
    // - Functions args 'int column_n' treat the default value of -1 as the same as passing the current column index.
    IMGUI_API int                   TableGetColumnCount();                      // return number of columns (value passed to BeginTable)
    IMGUI_API int                   TableGetColumnIndex();                      // return current column index.
    IMGUI_API int                   TableGetRowIndex();                         // return current row index.
    IMGUI_API const char*           TableGetColumnName(int column_n = -1);      // return "" if column didn't have a name declared by TableSetupColumn(). Pass -1 to use current column.
    IMGUI_API ImGuiTableColumnFlags TableGetColumnFlags(int column_n = -1);     // return column flags so you can query their Enabled/Visible/Sorted/Hovered status flags. Pass -1 to use current column.
    IMGUI_API void                  TableSetBgColor(ImGuiTableBgTarget target, ImU32 color, int column_n = -1);  // change the color of a cell, row, or column. See ImGuiTableBgTarget_ flags for details.

    // Legacy Columns API (2020: prefer using Tables!)
    // - You can also use SameLine(pos_x) to mimic simplified columns.
    IMGUI_API void          Columns(int count = 1, const char* id = NULL, bool border = true);
    IMGUI_API void          NextColumn();                                                       // next column, defaults to current row or next row if the current row is finished
    IMGUI_API int           GetColumnIndex();                                                   // get current column index
    IMGUI_API float         GetColumnWidth(int column_index = -1);                              // get column width (in pixels). pass -1 to use current column
    IMGUI_API void          SetColumnWidth(int column_index, float width);                      // set column width (in pixels). pass -1 to use current column
    IMGUI_API float         GetColumnOffset(int column_index = -1);                             // get position of column line (in pixels, from the left side of the contents region). pass -1 to use current column, otherwise 0..GetColumnsCount() inclusive. column 0 is typically 0.0f
    IMGUI_API void          SetColumnOffset(int column_index, float offset_x);                  // set position of column line (in pixels, from the left side of the contents region). pass -1 to use current column
    IMGUI_API int           GetColumnsCount();

    // Tab Bars, Tabs
    // Note: Tabs are automatically created by the docking system. Use this to create tab bars/tabs yourself without docking being involved.
    IMGUI_API bool          BeginTabBar(const char* str_id, ImGuiTabBarFlags flags = 0);        // create and append into a TabBar
    IMGUI_API void          EndTabBar();                                                        // only call EndTabBar() if BeginTabBar() returns true!
    IMGUI_API bool          BeginTabItem(const char* label, bool* p_open = NULL, ImGuiTabItemFlags flags = 0); // create a Tab. Returns true if the Tab is selected.
    IMGUI_API void          EndTabItem();                                                       // only call EndTabItem() if BeginTabItem() returns true!
    IMGUI_API bool          TabItemButton(const char* label, ImGuiTabItemFlags flags = 0);      // create a Tab behaving like a button. return true when clicked. cannot be selected in the tab bar.
    IMGUI_API void          SetTabItemClosed(const char* tab_or_docked_window_label);           // notify TabBar or Docking system of a closed tab/window ahead (useful to reduce visual flicker on reorderable tab bars). For tab-bar: call after BeginTabBar() and before Tab submissions. Otherwise call with a window name.

    // Docking
    // [BETA API] Enable with io.ConfigFlags |= ImGuiConfigFlags_DockingEnable.
    // Note: You can use most Docking facilities without calling any API. You DO NOT need to call DockSpace() to use Docking!
    // - To dock windows: if io.ConfigDockingWithShift == false (default) drag window from their title bar.
    // - To dock windows: if io.ConfigDockingWithShift == true: hold SHIFT anywhere while moving windows.
    // About DockSpace:
    // - Use DockSpace() to create an explicit dock node _within_ an existing window. See Docking demo for details.
    // - DockSpace() needs to be submitted _before_ any window they can host. If you use a dockspace, submit it early in your app.
    IMGUI_API void          DockSpace(ImGuiID id, const ImVec2& size = ImVec2(0, 0), ImGuiDockNodeFlags flags = 0, const ImGuiWindowClass* window_class = NULL);
    IMGUI_API ImGuiID       DockSpaceOverViewport(const ImGuiViewport* viewport = NULL, ImGuiDockNodeFlags flags = 0, const ImGuiWindowClass* window_class = NULL);
    IMGUI_API void          SetNextWindowDockID(ImGuiID dock_id, ImGuiCond cond = 0);           // set next window dock id (FIXME-DOCK)
    IMGUI_API void          SetNextWindowClass(const ImGuiWindowClass* window_class);           // set next window class (rare/advanced uses: provide hints to the platform backend via altered viewport flags and parent/child info)
    IMGUI_API ImGuiID       GetWindowDockID();
    IMGUI_API bool          IsWindowDocked();                                                   // is current window docked into another window?

    // Logging/Capture
    // - All text output from the interface can be captured into tty/file/clipboard. By default, tree nodes are automatically opened during logging.
    IMGUI_API void          LogToTTY(int auto_open_depth = -1);                                 // start logging to tty (stdout)
    IMGUI_API void          LogToFile(int auto_open_depth = -1, const char* filename = NULL);   // start logging to file
    IMGUI_API void          LogToClipboard(int auto_open_depth = -1);                           // start logging to OS clipboard
    IMGUI_API void          LogFinish();                                                        // stop logging (close file, etc.)
    IMGUI_API void          LogButtons();                                                       // helper to display buttons for logging to tty/file/clipboard
    IMGUI_API void          LogText(const char* fmt, ...) IM_FMTARGS(1);                        // pass text data straight to log (without being displayed)

    // Drag and Drop
    // - If you stop calling BeginDragDropSource() the payload is preserved however it won't have a preview tooltip (we currently display a fallback "..." tooltip as replacement)
    IMGUI_API bool          BeginDragDropSource(ImGuiDragDropFlags flags = 0);                                      // call when the current item is active. If this return true, you can call SetDragDropPayload() + EndDragDropSource()
    IMGUI_API bool          SetDragDropPayload(const char* type, const void* data, size_t sz, ImGuiCond cond = 0);  // type is a user defined string of maximum 32 characters. Strings starting with '_' are reserved for dear imgui internal types. Data is copied and held by imgui.
    IMGUI_API void          EndDragDropSource();                                                                    // only call EndDragDropSource() if BeginDragDropSource() returns true!
    IMGUI_API bool                  BeginDragDropTarget();                                                          // call after submitting an item that may receive a payload. If this returns true, you can call AcceptDragDropPayload() + EndDragDropTarget()
    IMGUI_API const ImGuiPayload*   AcceptDragDropPayload(const char* type, ImGuiDragDropFlags flags = 0);          // accept contents of a given type. If ImGuiDragDropFlags_AcceptBeforeDelivery is set you can peek into the payload before the mouse button is released.
    IMGUI_API void                  EndDragDropTarget();                                                            // only call EndDragDropTarget() if BeginDragDropTarget() returns true!
    IMGUI_API const ImGuiPayload*   GetDragDropPayload();                                                           // peek directly into the current payload from anywhere. may return NULL. use ImGuiPayload::IsDataType() to test for the payload type.

    // Clipping
    // - Mouse hovering is affected by ImGui::PushClipRect() calls, unlike direct calls to ImDrawList::PushClipRect() which are render only.
    IMGUI_API void          PushClipRect(const ImVec2& clip_rect_min, const ImVec2& clip_rect_max, bool intersect_with_current_clip_rect);
    IMGUI_API void          PopClipRect();

    // Focus, Activation
    // - Prefer using "SetItemDefaultFocus()" over "if (IsWindowAppearing()) SetScrollHereY()" when applicable to signify "this is the default item"
    IMGUI_API void          SetItemDefaultFocus();                                              // make last item the default focused item of a window.
    IMGUI_API void          SetKeyboardFocusHere(int offset = 0);                               // focus keyboard on the next widget. Use positive 'offset' to access sub components of a multiple component widget. Use -1 to access previous widget.

    // Item/Widgets Utilities
    // - Most of the functions are referring to the last/previous item we submitted.
    // - See Demo Window under "Widgets->Querying Status" for an interactive visualization of most of those functions.
    IMGUI_API bool          IsItemHovered(ImGuiHoveredFlags flags = 0);                         // is the last item hovered? (and usable, aka not blocked by a popup, etc.). See ImGuiHoveredFlags for more options.
    IMGUI_API bool          IsItemActive();                                                     // is the last item active? (e.g. button being held, text field being edited. This will continuously return true while holding mouse button on an item. Items that don't interact will always return false)
    IMGUI_API bool          IsItemFocused();                                                    // is the last item focused for keyboard/gamepad navigation?
    IMGUI_API bool          IsItemClicked(ImGuiMouseButton mouse_button = 0);                   // is the last item clicked? (e.g. button/node just clicked on) == IsMouseClicked(mouse_button) && IsItemHovered()
    IMGUI_API bool          IsItemVisible();                                                    // is the last item visible? (items may be out of sight because of clipping/scrolling)
    IMGUI_API bool          IsItemEdited();                                                     // did the last item modify its underlying value this frame? or was pressed? This is generally the same as the "bool" return value of many widgets.
    IMGUI_API bool          IsItemActivated();                                                  // was the last item just made active (item was previously inactive).
    IMGUI_API bool          IsItemDeactivated();                                                // was the last item just made inactive (item was previously active). Useful for Undo/Redo patterns with widgets that requires continuous editing.
    IMGUI_API bool          IsItemDeactivatedAfterEdit();                                       // was the last item just made inactive and made a value change when it was active? (e.g. Slider/Drag moved). Useful for Undo/Redo patterns with widgets that requires continuous editing. Note that you may get false positives (some widgets such as Combo()/ListBox()/Selectable() will return true even when clicking an already selected item).
    IMGUI_API bool          IsItemToggledOpen();                                                // was the last item open state toggled? set by TreeNode().
    IMGUI_API bool          IsAnyItemHovered();                                                 // is any item hovered?
    IMGUI_API bool          IsAnyItemActive();                                                  // is any item active?
    IMGUI_API bool          IsAnyItemFocused();                                                 // is any item focused?
    IMGUI_API ImVec2        GetItemRectMin();                                                   // get upper-left bounding rectangle of the last item (screen space)
    IMGUI_API ImVec2        GetItemRectMax();                                                   // get lower-right bounding rectangle of the last item (screen space)
    IMGUI_API ImVec2        GetItemRectSize();                                                  // get size of last item
    IMGUI_API void          SetItemAllowOverlap();                                              // allow last item to be overlapped by a subsequent item. sometimes useful with invisible buttons, selectables, etc. to catch unused area.

    // Viewports
    // - Currently represents the Platform Window created by the application which is hosting our Dear ImGui windows.
    // - In 'docking' branch with multi-viewport enabled, we extend this concept to have multiple active viewports.
    // - In the future we will extend this concept further to also represent Platform Monitor and support a "no main platform window" operation mode.
    IMGUI_API ImGuiViewport* GetMainViewport();                                                 // return primary/default viewport.

    // Miscellaneous Utilities
    IMGUI_API bool          IsRectVisible(const ImVec2& size);                                  // test if rectangle (of given size, starting from cursor position) is visible / not clipped.
    IMGUI_API bool          IsRectVisible(const ImVec2& rect_min, const ImVec2& rect_max);      // test if rectangle (in screen space) is visible / not clipped. to perform coarse clipping on user's side.
    IMGUI_API double        GetTime();                                                          // get global imgui time. incremented by io.DeltaTime every frame.
    IMGUI_API int           GetFrameCount();                                                    // get global imgui frame count. incremented by 1 every frame.
    IMGUI_API ImDrawList*   GetBackgroundDrawList();                                            // get background draw list for the viewport associated to the current window. this draw list will be the first rendering one. Useful to quickly draw shapes/text behind dear imgui contents.
    IMGUI_API ImDrawList*   GetForegroundDrawList();                                            // get foreground draw list for the viewport associated to the current window. this draw list will be the last rendered one. Useful to quickly draw shapes/text over dear imgui contents.
    IMGUI_API ImDrawList*   GetBackgroundDrawList(ImGuiViewport* viewport);                     // get background draw list for the given viewport. this draw list will be the first rendering one. Useful to quickly draw shapes/text behind dear imgui contents.
    IMGUI_API ImDrawList*   GetForegroundDrawList(ImGuiViewport* viewport);                     // get foreground draw list for the given viewport. this draw list will be the last rendered one. Useful to quickly draw shapes/text over dear imgui contents.
    IMGUI_API ImDrawListSharedData* GetDrawListSharedData();                                    // you may use this when creating your own ImDrawList instances.
    IMGUI_API const char*   GetStyleColorName(ImGuiCol idx);                                    // get a string corresponding to the enum value (for display, saving, etc.).
    IMGUI_API void          SetStateStorage(ImGuiStorage* storage);                             // replace current window storage with our own (if you want to manipulate it yourself, typically clear subsection of it)
    IMGUI_API ImGuiStorage* GetStateStorage();
    IMGUI_API void          CalcListClipping(int items_count, float items_height, int* out_items_display_start, int* out_items_display_end);    // calculate coarse clipping for large list of evenly sized items. Prefer using the ImGuiListClipper higher-level helper if you can.
    IMGUI_API bool          BeginChildFrame(ImGuiID id, const ImVec2& size, ImGuiWindowFlags flags = 0); // helper to create a child window / scrolling region that looks like a normal widget frame
    IMGUI_API void          EndChildFrame();                                                    // always call EndChildFrame() regardless of BeginChildFrame() return values (which indicates a collapsed/clipped window)

    // Text Utilities
    IMGUI_API ImVec2        CalcTextSize(const char* text, const char* text_end = NULL, bool hide_text_after_double_hash = false, float wrap_width = -1.0f);

    // Color Utilities
    IMGUI_API ImVec4        ColorConvertU32ToFloat4(ImU32 in);
    IMGUI_API ImU32         ColorConvertFloat4ToU32(const ImVec4& in);
    IMGUI_API void          ColorConvertRGBtoHSV(float r, float g, float b, float& out_h, float& out_s, float& out_v);
    IMGUI_API void          ColorConvertHSVtoRGB(float h, float s, float v, float& out_r, float& out_g, float& out_b);

    // Inputs Utilities: Keyboard
    // - For 'int user_key_index' you can use your own indices/enums according to how your backend/engine stored them in io.KeysDown[].
    // - We don't know the meaning of those value. You can use GetKeyIndex() to map a ImGuiKey_ value into the user index.
    IMGUI_API int           GetKeyIndex(ImGuiKey imgui_key);                                    // map ImGuiKey_* values into user's key index. == io.KeyMap[key]
    IMGUI_API bool          IsKeyDown(int user_key_index);                                      // is key being held. == io.KeysDown[user_key_index].
    IMGUI_API bool          IsKeyPressed(int user_key_index, bool repeat = true);               // was key pressed (went from !Down to Down)? if repeat=true, uses io.KeyRepeatDelay / KeyRepeatRate
    IMGUI_API bool          IsKeyReleased(int user_key_index);                                  // was key released (went from Down to !Down)?
    IMGUI_API int           GetKeyPressedAmount(int key_index, float repeat_delay, float rate); // uses provided repeat rate/delay. return a count, most often 0 or 1 but might be >1 if RepeatRate is small enough that DeltaTime > RepeatRate
    IMGUI_API void          CaptureKeyboardFromApp(bool want_capture_keyboard_value = true);    // attention: misleading name! manually override io.WantCaptureKeyboard flag next frame (said flag is entirely left for your application to handle). e.g. force capture keyboard when your widget is being hovered. This is equivalent to setting "io.WantCaptureKeyboard = want_capture_keyboard_value"; after the next NewFrame() call.

    // Inputs Utilities: Mouse
    // - To refer to a mouse button, you may use named enums in your code e.g. ImGuiMouseButton_Left, ImGuiMouseButton_Right.
    // - You can also use regular integer: it is forever guaranteed that 0=Left, 1=Right, 2=Middle.
    // - Dragging operations are only reported after mouse has moved a certain distance away from the initial clicking position (see 'lock_threshold' and 'io.MouseDraggingThreshold')
    IMGUI_API bool          IsMouseDown(ImGuiMouseButton button);                               // is mouse button held?
    IMGUI_API bool          IsMouseClicked(ImGuiMouseButton button, bool repeat = false);       // did mouse button clicked? (went from !Down to Down)
    IMGUI_API bool          IsMouseReleased(ImGuiMouseButton button);                           // did mouse button released? (went from Down to !Down)
    IMGUI_API bool          IsMouseDoubleClicked(ImGuiMouseButton button);                      // did mouse button double-clicked? (note that a double-click will also report IsMouseClicked() == true)
    IMGUI_API bool          IsMouseHoveringRect(const ImVec2& r_min, const ImVec2& r_max, bool clip = true);// is mouse hovering given bounding rect (in screen space). clipped by current clipping settings, but disregarding of other consideration of focus/window ordering/popup-block.
    IMGUI_API bool          IsMousePosValid(const ImVec2* mouse_pos = NULL);                    // by convention we use (-FLT_MAX,-FLT_MAX) to denote that there is no mouse available
    IMGUI_API bool          IsAnyMouseDown();                                                   // is any mouse button held?
    IMGUI_API ImVec2        GetMousePos();                                                      // shortcut to ImGui::GetIO().MousePos provided by user, to be consistent with other calls
    IMGUI_API ImVec2        GetMousePosOnOpeningCurrentPopup();                                 // retrieve mouse position at the time of opening popup we have BeginPopup() into (helper to avoid user backing that value themselves)
    IMGUI_API bool          IsMouseDragging(ImGuiMouseButton button, float lock_threshold = -1.0f);         // is mouse dragging? (if lock_threshold < -1.0f, uses io.MouseDraggingThreshold)
    IMGUI_API ImVec2        GetMouseDragDelta(ImGuiMouseButton button = 0, float lock_threshold = -1.0f);   // return the delta from the initial clicking position while the mouse button is pressed or was just released. This is locked and return 0.0f until the mouse moves past a distance threshold at least once (if lock_threshold < -1.0f, uses io.MouseDraggingThreshold)
    IMGUI_API void          ResetMouseDragDelta(ImGuiMouseButton button = 0);                   //
    IMGUI_API ImGuiMouseCursor GetMouseCursor();                                                // get desired cursor type, reset in ImGui::NewFrame(), this is updated during the frame. valid before Render(). If you use software rendering by setting io.MouseDrawCursor ImGui will render those for you
    IMGUI_API void          SetMouseCursor(ImGuiMouseCursor cursor_type);                       // set desired cursor type
    IMGUI_API void          CaptureMouseFromApp(bool want_capture_mouse_value = true);          // attention: misleading name! manually override io.WantCaptureMouse flag next frame (said flag is entirely left for your application to handle). This is equivalent to setting "io.WantCaptureMouse = want_capture_mouse_value;" after the next NewFrame() call.

    // Clipboard Utilities
    // - Also see the LogToClipboard() function to capture GUI into clipboard, or easily output text data to the clipboard.
    IMGUI_API const char*   GetClipboardText();
    IMGUI_API void          SetClipboardText(const char* text);

    // Settings/.Ini Utilities
    // - The disk functions are automatically called if io.IniFilename != NULL (default is "imgui.ini").
    // - Set io.IniFilename to NULL to load/save manually. Read io.WantSaveIniSettings description about handling .ini saving manually.
    IMGUI_API void          LoadIniSettingsFromDisk(const char* ini_filename);                  // call after CreateContext() and before the first call to NewFrame(). NewFrame() automatically calls LoadIniSettingsFromDisk(io.IniFilename).
    IMGUI_API void          LoadIniSettingsFromMemory(const char* ini_data, size_t ini_size=0); // call after CreateContext() and before the first call to NewFrame() to provide .ini data from your own data source.
    IMGUI_API void          SaveIniSettingsToDisk(const char* ini_filename);                    // this is automatically called (if io.IniFilename is not empty) a few seconds after any modification that should be reflected in the .ini file (and also by DestroyContext).
    IMGUI_API const char*   SaveIniSettingsToMemory(size_t* out_ini_size = NULL);               // return a zero-terminated string with the .ini data which you can save by your own mean. call when io.WantSaveIniSettings is set, then save data by your own mean and clear io.WantSaveIniSettings.

    // Debug Utilities
    IMGUI_API bool          DebugCheckVersionAndDataLayout(const char* version_str, size_t sz_io, size_t sz_style, size_t sz_vec2, size_t sz_vec4, size_t sz_drawvert, size_t sz_drawidx); // This is called by IMGUI_CHECKVERSION() macro.

    // Memory Allocators
    // - All those functions are not reliant on the current context.
    // - If you reload the contents of imgui.cpp at runtime, you may need to call SetCurrentContext() + SetAllocatorFunctions() again because we use global storage for those.
    IMGUI_API void          SetAllocatorFunctions(void* (*alloc_func)(size_t sz, void* user_data), void (*free_func)(void* ptr, void* user_data), void* user_data = NULL);
    IMGUI_API void*         MemAlloc(size_t size);
    IMGUI_API void          MemFree(void* ptr);

    // (Optional) Platform/OS interface for multi-viewport support
    // Read comments around the ImGuiPlatformIO structure for more details.
    // Note: You may use GetWindowViewport() to get the current viewport of the current window.
    IMGUI_API ImGuiPlatformIO&  GetPlatformIO();                                                // platform/renderer functions, for backend to setup + viewports list.
    IMGUI_API ImGuiViewport*    GetMainViewport();                                              // return primary/default viewport. In the future in "no main platform window" mode we will direct this to primary monitor.
    IMGUI_API void              UpdatePlatformWindows();                                        // call in main loop. will call CreateWindow/ResizeWindow/etc. platform functions for each secondary viewport, and DestroyWindow for each inactive viewport.
    IMGUI_API void              RenderPlatformWindowsDefault(void* platform_render_arg = NULL, void* renderer_render_arg = NULL); // call in main loop. will call RenderWindow/SwapBuffers platform functions for each secondary viewport which doesn't have the ImGuiViewportFlags_Minimized flag set. May be reimplemented by user for custom rendering needs.
    IMGUI_API void              DestroyPlatformWindows();                                       // call DestroyWindow platform functions for all viewports. call from backend Shutdown() if you need to close platform windows before imgui shutdown. otherwise will be called by DestroyContext().
    IMGUI_API ImGuiViewport*    FindViewportByID(ImGuiID id);                                   // this is a helper for backends.
    IMGUI_API ImGuiViewport*    FindViewportByPlatformHandle(void* platform_handle);            // this is a helper for backends. the type platform_handle is decided by the backend (e.g. HWND, MyWindow*, GLFWwindow* etc.)

} // namespace ImGui

//-----------------------------------------------------------------------------
// [SECTION] Flags & Enumerations
//-----------------------------------------------------------------------------

// Flags for ImGui::Begin()
enum ImGuiWindowFlags_
{
    ImGuiWindowFlags_None                   = 0,
    ImGuiWindowFlags_NoTitleBar             = 1 << 0,   // Disable title-bar
    ImGuiWindowFlags_NoResize               = 1 << 1,   // Disable user resizing with the lower-right grip
    ImGuiWindowFlags_NoMove                 = 1 << 2,   // Disable user moving the window
    ImGuiWindowFlags_NoScrollbar            = 1 << 3,   // Disable scrollbars (window can still scroll with mouse or programmatically)
    ImGuiWindowFlags_NoScrollWithMouse      = 1 << 4,   // Disable user vertically scrolling with mouse wheel. On child window, mouse wheel will be forwarded to the parent unless NoScrollbar is also set.
    ImGuiWindowFlags_NoCollapse             = 1 << 5,   // Disable user collapsing window by double-clicking on it. Also referred to as "window menu button" within a docking node.
    ImGuiWindowFlags_AlwaysAutoResize       = 1 << 6,   // Resize every window to its content every frame
    ImGuiWindowFlags_NoBackground           = 1 << 7,   // Disable drawing background color (WindowBg, etc.) and outside border. Similar as using SetNextWindowBgAlpha(0.0f).
    ImGuiWindowFlags_NoSavedSettings        = 1 << 8,   // Never load/save settings in .ini file
    ImGuiWindowFlags_NoMouseInputs          = 1 << 9,   // Disable catching mouse, hovering test with pass through.
    ImGuiWindowFlags_MenuBar                = 1 << 10,  // Has a menu-bar
    ImGuiWindowFlags_HorizontalScrollbar    = 1 << 11,  // Allow horizontal scrollbar to appear (off by default). You may use SetNextWindowContentSize(ImVec2(width,0.0f)); prior to calling Begin() to specify width. Read code in imgui_demo in the "Horizontal Scrolling" section.
    ImGuiWindowFlags_NoFocusOnAppearing     = 1 << 12,  // Disable taking focus when transitioning from hidden to visible state
    ImGuiWindowFlags_NoBringToFrontOnFocus  = 1 << 13,  // Disable bringing window to front when taking focus (e.g. clicking on it or programmatically giving it focus)
    ImGuiWindowFlags_AlwaysVerticalScrollbar= 1 << 14,  // Always show vertical scrollbar (even if ContentSize.y < Size.y)
    ImGuiWindowFlags_AlwaysHorizontalScrollbar=1<< 15,  // Always show horizontal scrollbar (even if ContentSize.x < Size.x)
    ImGuiWindowFlags_AlwaysUseWindowPadding = 1 << 16,  // Ensure child windows without border uses style.WindowPadding (ignored by default for non-bordered child windows, because more convenient)
    ImGuiWindowFlags_NoNavInputs            = 1 << 18,  // No gamepad/keyboard navigation within the window
    ImGuiWindowFlags_NoNavFocus             = 1 << 19,  // No focusing toward this window with gamepad/keyboard navigation (e.g. skipped by CTRL+TAB)
    ImGuiWindowFlags_UnsavedDocument        = 1 << 20,  // Append '*' to title without affecting the ID, as a convenience to avoid using the ### operator. When used in a tab/docking context, tab is selected on closure and closure is deferred by one frame to allow code to cancel the closure (with a confirmation popup, etc.) without flicker.
    ImGuiWindowFlags_NoDocking              = 1 << 21,  // Disable docking of this window

    ImGuiWindowFlags_NoNav                  = ImGuiWindowFlags_NoNavInputs | ImGuiWindowFlags_NoNavFocus,
    ImGuiWindowFlags_NoDecoration           = ImGuiWindowFlags_NoTitleBar | ImGuiWindowFlags_NoResize | ImGuiWindowFlags_NoScrollbar | ImGuiWindowFlags_NoCollapse,
    ImGuiWindowFlags_NoInputs               = ImGuiWindowFlags_NoMouseInputs | ImGuiWindowFlags_NoNavInputs | ImGuiWindowFlags_NoNavFocus,

    // [Internal]
    ImGuiWindowFlags_NavFlattened           = 1 << 23,  // [BETA] Allow gamepad/keyboard navigation to cross over parent border to this child (only use on child that have no scrolling!)
    ImGuiWindowFlags_ChildWindow            = 1 << 24,  // Don't use! For internal use by BeginChild()
    ImGuiWindowFlags_Tooltip                = 1 << 25,  // Don't use! For internal use by BeginTooltip()
    ImGuiWindowFlags_Popup                  = 1 << 26,  // Don't use! For internal use by BeginPopup()
    ImGuiWindowFlags_Modal                  = 1 << 27,  // Don't use! For internal use by BeginPopupModal()
    ImGuiWindowFlags_ChildMenu              = 1 << 28,  // Don't use! For internal use by BeginMenu()
    ImGuiWindowFlags_DockNodeHost           = 1 << 29   // Don't use! For internal use by Begin()/NewFrame()

    // [Obsolete]
    //ImGuiWindowFlags_ResizeFromAnySide    = 1 << 17,  // --> Set io.ConfigWindowsResizeFromEdges=true and make sure mouse cursors are supported by backend (io.BackendFlags & ImGuiBackendFlags_HasMouseCursors)
};

// Flags for ImGui::InputText()
enum ImGuiInputTextFlags_
{
    ImGuiInputTextFlags_None                = 0,
    ImGuiInputTextFlags_CharsDecimal        = 1 << 0,   // Allow 0123456789.+-*/
    ImGuiInputTextFlags_CharsHexadecimal    = 1 << 1,   // Allow 0123456789ABCDEFabcdef
    ImGuiInputTextFlags_CharsUppercase      = 1 << 2,   // Turn a..z into A..Z
    ImGuiInputTextFlags_CharsNoBlank        = 1 << 3,   // Filter out spaces, tabs
    ImGuiInputTextFlags_AutoSelectAll       = 1 << 4,   // Select entire text when first taking mouse focus
    ImGuiInputTextFlags_EnterReturnsTrue    = 1 << 5,   // Return 'true' when Enter is pressed (as opposed to every time the value was modified). Consider looking at the IsItemDeactivatedAfterEdit() function.
    ImGuiInputTextFlags_CallbackCompletion  = 1 << 6,   // Callback on pressing TAB (for completion handling)
    ImGuiInputTextFlags_CallbackHistory     = 1 << 7,   // Callback on pressing Up/Down arrows (for history handling)
    ImGuiInputTextFlags_CallbackAlways      = 1 << 8,   // Callback on each iteration. User code may query cursor position, modify text buffer.
    ImGuiInputTextFlags_CallbackCharFilter  = 1 << 9,   // Callback on character inputs to replace or discard them. Modify 'EventChar' to replace or discard, or return 1 in callback to discard.
    ImGuiInputTextFlags_AllowTabInput       = 1 << 10,  // Pressing TAB input a '\t' character into the text field
    ImGuiInputTextFlags_CtrlEnterForNewLine = 1 << 11,  // In multi-line mode, unfocus with Enter, add new line with Ctrl+Enter (default is opposite: unfocus with Ctrl+Enter, add line with Enter).
    ImGuiInputTextFlags_NoHorizontalScroll  = 1 << 12,  // Disable following the cursor horizontally
    ImGuiInputTextFlags_AlwaysInsertMode    = 1 << 13,  // Insert mode
    ImGuiInputTextFlags_ReadOnly            = 1 << 14,  // Read-only mode
    ImGuiInputTextFlags_Password            = 1 << 15,  // Password mode, display all characters as '*'
    ImGuiInputTextFlags_NoUndoRedo          = 1 << 16,  // Disable undo/redo. Note that input text owns the text data while active, if you want to provide your own undo/redo stack you need e.g. to call ClearActiveID().
    ImGuiInputTextFlags_CharsScientific     = 1 << 17,  // Allow 0123456789.+-*/eE (Scientific notation input)
    ImGuiInputTextFlags_CallbackResize      = 1 << 18,  // Callback on buffer capacity changes request (beyond 'buf_size' parameter value), allowing the string to grow. Notify when the string wants to be resized (for string types which hold a cache of their Size). You will be provided a new BufSize in the callback and NEED to honor it. (see misc/cpp/imgui_stdlib.h for an example of using this)
    ImGuiInputTextFlags_CallbackEdit        = 1 << 19,  // Callback on any edit (note that InputText() already returns true on edit, the callback is useful mainly to manipulate the underlying buffer while focus is active)
    // [Internal]
    ImGuiInputTextFlags_Multiline           = 1 << 20,  // For internal use by InputTextMultiline()
    ImGuiInputTextFlags_NoMarkEdited        = 1 << 21   // For internal use by functions using InputText() before reformatting data
};

// Flags for ImGui::TreeNodeEx(), ImGui::CollapsingHeader*()
enum ImGuiTreeNodeFlags_
{
    ImGuiTreeNodeFlags_None                 = 0,
    ImGuiTreeNodeFlags_Selected             = 1 << 0,   // Draw as selected
    ImGuiTreeNodeFlags_Framed               = 1 << 1,   // Draw frame with background (e.g. for CollapsingHeader)
    ImGuiTreeNodeFlags_AllowItemOverlap     = 1 << 2,   // Hit testing to allow subsequent widgets to overlap this one
    ImGuiTreeNodeFlags_NoTreePushOnOpen     = 1 << 3,   // Don't do a TreePush() when open (e.g. for CollapsingHeader) = no extra indent nor pushing on ID stack
    ImGuiTreeNodeFlags_NoAutoOpenOnLog      = 1 << 4,   // Don't automatically and temporarily open node when Logging is active (by default logging will automatically open tree nodes)
    ImGuiTreeNodeFlags_DefaultOpen          = 1 << 5,   // Default node to be open
    ImGuiTreeNodeFlags_OpenOnDoubleClick    = 1 << 6,   // Need double-click to open node
    ImGuiTreeNodeFlags_OpenOnArrow          = 1 << 7,   // Only open when clicking on the arrow part. If ImGuiTreeNodeFlags_OpenOnDoubleClick is also set, single-click arrow or double-click all box to open.
    ImGuiTreeNodeFlags_Leaf                 = 1 << 8,   // No collapsing, no arrow (use as a convenience for leaf nodes).
    ImGuiTreeNodeFlags_Bullet               = 1 << 9,   // Display a bullet instead of arrow
    ImGuiTreeNodeFlags_FramePadding         = 1 << 10,  // Use FramePadding (even for an unframed text node) to vertically align text baseline to regular widget height. Equivalent to calling AlignTextToFramePadding().
    ImGuiTreeNodeFlags_SpanAvailWidth       = 1 << 11,  // Extend hit box to the right-most edge, even if not framed. This is not the default in order to allow adding other items on the same line. In the future we may refactor the hit system to be front-to-back, allowing natural overlaps and then this can become the default.
    ImGuiTreeNodeFlags_SpanFullWidth        = 1 << 12,  // Extend hit box to the left-most and right-most edges (bypass the indented area).
    ImGuiTreeNodeFlags_NavLeftJumpsBackHere = 1 << 13,  // (WIP) Nav: left direction may move to this TreeNode() from any of its child (items submitted between TreeNode and TreePop)
    //ImGuiTreeNodeFlags_NoScrollOnOpen     = 1 << 14,  // FIXME: TODO: Disable automatic scroll on TreePop() if node got just open and contents is not visible
    ImGuiTreeNodeFlags_CollapsingHeader     = ImGuiTreeNodeFlags_Framed | ImGuiTreeNodeFlags_NoTreePushOnOpen | ImGuiTreeNodeFlags_NoAutoOpenOnLog
};

// Flags for OpenPopup*(), BeginPopupContext*(), IsPopupOpen() functions.
// - To be backward compatible with older API which took an 'int mouse_button = 1' argument, we need to treat
//   small flags values as a mouse button index, so we encode the mouse button in the first few bits of the flags.
//   It is therefore guaranteed to be legal to pass a mouse button index in ImGuiPopupFlags.
// - For the same reason, we exceptionally default the ImGuiPopupFlags argument of BeginPopupContextXXX functions to 1 instead of 0.
//   IMPORTANT: because the default parameter is 1 (==ImGuiPopupFlags_MouseButtonRight), if you rely on the default parameter
//   and want to another another flag, you need to pass in the ImGuiPopupFlags_MouseButtonRight flag.
// - Multiple buttons currently cannot be combined/or-ed in those functions (we could allow it later).
enum ImGuiPopupFlags_
{
    ImGuiPopupFlags_None                    = 0,
    ImGuiPopupFlags_MouseButtonLeft         = 0,        // For BeginPopupContext*(): open on Left Mouse release. Guaranteed to always be == 0 (same as ImGuiMouseButton_Left)
    ImGuiPopupFlags_MouseButtonRight        = 1,        // For BeginPopupContext*(): open on Right Mouse release. Guaranteed to always be == 1 (same as ImGuiMouseButton_Right)
    ImGuiPopupFlags_MouseButtonMiddle       = 2,        // For BeginPopupContext*(): open on Middle Mouse release. Guaranteed to always be == 2 (same as ImGuiMouseButton_Middle)
    ImGuiPopupFlags_MouseButtonMask_        = 0x1F,
    ImGuiPopupFlags_MouseButtonDefault_     = 1,
    ImGuiPopupFlags_NoOpenOverExistingPopup = 1 << 5,   // For OpenPopup*(), BeginPopupContext*(): don't open if there's already a popup at the same level of the popup stack
    ImGuiPopupFlags_NoOpenOverItems         = 1 << 6,   // For BeginPopupContextWindow(): don't return true when hovering items, only when hovering empty space
    ImGuiPopupFlags_AnyPopupId              = 1 << 7,   // For IsPopupOpen(): ignore the ImGuiID parameter and test for any popup.
    ImGuiPopupFlags_AnyPopupLevel           = 1 << 8,   // For IsPopupOpen(): search/test at any level of the popup stack (default test in the current level)
    ImGuiPopupFlags_AnyPopup                = ImGuiPopupFlags_AnyPopupId | ImGuiPopupFlags_AnyPopupLevel
};

// Flags for ImGui::Selectable()
enum ImGuiSelectableFlags_
{
    ImGuiSelectableFlags_None               = 0,
    ImGuiSelectableFlags_DontClosePopups    = 1 << 0,   // Clicking this don't close parent popup window
    ImGuiSelectableFlags_SpanAllColumns     = 1 << 1,   // Selectable frame can span all columns (text will still fit in current column)
    ImGuiSelectableFlags_AllowDoubleClick   = 1 << 2,   // Generate press events on double clicks too
    ImGuiSelectableFlags_Disabled           = 1 << 3,   // Cannot be selected, display grayed out text
    ImGuiSelectableFlags_AllowItemOverlap   = 1 << 4    // (WIP) Hit testing to allow subsequent widgets to overlap this one
};

// Flags for ImGui::BeginCombo()
enum ImGuiComboFlags_
{
    ImGuiComboFlags_None                    = 0,
    ImGuiComboFlags_PopupAlignLeft          = 1 << 0,   // Align the popup toward the left by default
    ImGuiComboFlags_HeightSmall             = 1 << 1,   // Max ~4 items visible. Tip: If you want your combo popup to be a specific size you can use SetNextWindowSizeConstraints() prior to calling BeginCombo()
    ImGuiComboFlags_HeightRegular           = 1 << 2,   // Max ~8 items visible (default)
    ImGuiComboFlags_HeightLarge             = 1 << 3,   // Max ~20 items visible
    ImGuiComboFlags_HeightLargest           = 1 << 4,   // As many fitting items as possible
    ImGuiComboFlags_NoArrowButton           = 1 << 5,   // Display on the preview box without the square arrow button
    ImGuiComboFlags_NoPreview               = 1 << 6,   // Display only a square arrow button
    ImGuiComboFlags_HeightMask_             = ImGuiComboFlags_HeightSmall | ImGuiComboFlags_HeightRegular | ImGuiComboFlags_HeightLarge | ImGuiComboFlags_HeightLargest
};

// Flags for ImGui::BeginTabBar()
enum ImGuiTabBarFlags_
{
    ImGuiTabBarFlags_None                           = 0,
    ImGuiTabBarFlags_Reorderable                    = 1 << 0,   // Allow manually dragging tabs to re-order them + New tabs are appended at the end of list
    ImGuiTabBarFlags_AutoSelectNewTabs              = 1 << 1,   // Automatically select new tabs when they appear
    ImGuiTabBarFlags_TabListPopupButton             = 1 << 2,   // Disable buttons to open the tab list popup
    ImGuiTabBarFlags_NoCloseWithMiddleMouseButton   = 1 << 3,   // Disable behavior of closing tabs (that are submitted with p_open != NULL) with middle mouse button. You can still repro this behavior on user's side with if (IsItemHovered() && IsMouseClicked(2)) *p_open = false.
    ImGuiTabBarFlags_NoTabListScrollingButtons      = 1 << 4,   // Disable scrolling buttons (apply when fitting policy is ImGuiTabBarFlags_FittingPolicyScroll)
    ImGuiTabBarFlags_NoTooltip                      = 1 << 5,   // Disable tooltips when hovering a tab
    ImGuiTabBarFlags_FittingPolicyResizeDown        = 1 << 6,   // Resize tabs when they don't fit
    ImGuiTabBarFlags_FittingPolicyScroll            = 1 << 7,   // Add scroll buttons when tabs don't fit
    ImGuiTabBarFlags_FittingPolicyMask_             = ImGuiTabBarFlags_FittingPolicyResizeDown | ImGuiTabBarFlags_FittingPolicyScroll,
    ImGuiTabBarFlags_FittingPolicyDefault_          = ImGuiTabBarFlags_FittingPolicyResizeDown
};

// Flags for ImGui::BeginTabItem()
enum ImGuiTabItemFlags_
{
    ImGuiTabItemFlags_None                          = 0,
    ImGuiTabItemFlags_UnsavedDocument               = 1 << 0,   // Append '*' to title without affecting the ID, as a convenience to avoid using the ### operator. Also: tab is selected on closure and closure is deferred by one frame to allow code to undo it without flicker.
    ImGuiTabItemFlags_SetSelected                   = 1 << 1,   // Trigger flag to programmatically make the tab selected when calling BeginTabItem()
    ImGuiTabItemFlags_NoCloseWithMiddleMouseButton  = 1 << 2,   // Disable behavior of closing tabs (that are submitted with p_open != NULL) with middle mouse button. You can still repro this behavior on user's side with if (IsItemHovered() && IsMouseClicked(2)) *p_open = false.
    ImGuiTabItemFlags_NoPushId                      = 1 << 3,   // Don't call PushID(tab->ID)/PopID() on BeginTabItem()/EndTabItem()
    ImGuiTabItemFlags_NoTooltip                     = 1 << 4,   // Disable tooltip for the given tab
    ImGuiTabItemFlags_NoReorder                     = 1 << 5,   // Disable reordering this tab or having another tab cross over this tab
    ImGuiTabItemFlags_Leading                       = 1 << 6,   // Enforce the tab position to the left of the tab bar (after the tab list popup button)
    ImGuiTabItemFlags_Trailing                      = 1 << 7    // Enforce the tab position to the right of the tab bar (before the scrolling buttons)
};

// Flags for ImGui::BeginTable()
// [BETA API] API may evolve slightly! If you use this, please update to the next version when it comes out!
// - Important! Sizing policies have complex and subtle side effects, more so than you would expect.
//   Read comments/demos carefully + experiment with live demos to get acquainted with them.
// - The DEFAULT sizing policies are:
//    - Default to ImGuiTableFlags_SizingFixedFit    if ScrollX is on, or if host window has ImGuiWindowFlags_AlwaysAutoResize.
//    - Default to ImGuiTableFlags_SizingStretchSame if ScrollX is off.
// - When ScrollX is off:
//    - Table defaults to ImGuiTableFlags_SizingStretchSame -> all Columns defaults to ImGuiTableColumnFlags_WidthStretch with same weight.
//    - Columns sizing policy allowed: Stretch (default), Fixed/Auto.
//    - Fixed Columns will generally obtain their requested width (unless the table cannot fit them all).
//    - Stretch Columns will share the remaining width.
//    - Mixed Fixed/Stretch columns is possible but has various side-effects on resizing behaviors.
//      The typical use of mixing sizing policies is: any number of LEADING Fixed columns, followed by one or two TRAILING Stretch columns.
//      (this is because the visible order of columns have subtle but necessary effects on how they react to manual resizing).
// - When ScrollX is on:
//    - Table defaults to ImGuiTableFlags_SizingFixedFit -> all Columns defaults to ImGuiTableColumnFlags_WidthFixed
//    - Columns sizing policy allowed: Fixed/Auto mostly.
//    - Fixed Columns can be enlarged as needed. Table will show an horizontal scrollbar if needed.
//    - When using auto-resizing (non-resizable) fixed columns, querying the content width to use item right-alignment e.g. SetNextItemWidth(-FLT_MIN) doesn't make sense, would create a feedback loop.
//    - Using Stretch columns OFTEN DOES NOT MAKE SENSE if ScrollX is on, UNLESS you have specified a value for 'inner_width' in BeginTable().
//      If you specify a value for 'inner_width' then effectively the scrolling space is known and Stretch or mixed Fixed/Stretch columns become meaningful again.
// - Read on documentation at the top of imgui_tables.cpp for details.
enum ImGuiTableFlags_
{
    // Features
    ImGuiTableFlags_None                       = 0,
    ImGuiTableFlags_Resizable                  = 1 << 0,   // Enable resizing columns.
    ImGuiTableFlags_Reorderable                = 1 << 1,   // Enable reordering columns in header row (need calling TableSetupColumn() + TableHeadersRow() to display headers)
    ImGuiTableFlags_Hideable                   = 1 << 2,   // Enable hiding/disabling columns in context menu.
    ImGuiTableFlags_Sortable                   = 1 << 3,   // Enable sorting. Call TableGetSortSpecs() to obtain sort specs. Also see ImGuiTableFlags_SortMulti and ImGuiTableFlags_SortTristate.
    ImGuiTableFlags_NoSavedSettings            = 1 << 4,   // Disable persisting columns order, width and sort settings in the .ini file.
    ImGuiTableFlags_ContextMenuInBody          = 1 << 5,   // Right-click on columns body/contents will display table context menu. By default it is available in TableHeadersRow().
    // Decorations
    ImGuiTableFlags_RowBg                      = 1 << 6,   // Set each RowBg color with ImGuiCol_TableRowBg or ImGuiCol_TableRowBgAlt (equivalent of calling TableSetBgColor with ImGuiTableBgFlags_RowBg0 on each row manually)
    ImGuiTableFlags_BordersInnerH              = 1 << 7,   // Draw horizontal borders between rows.
    ImGuiTableFlags_BordersOuterH              = 1 << 8,   // Draw horizontal borders at the top and bottom.
    ImGuiTableFlags_BordersInnerV              = 1 << 9,   // Draw vertical borders between columns.
    ImGuiTableFlags_BordersOuterV              = 1 << 10,  // Draw vertical borders on the left and right sides.
    ImGuiTableFlags_BordersH                   = ImGuiTableFlags_BordersInnerH | ImGuiTableFlags_BordersOuterH, // Draw horizontal borders.
    ImGuiTableFlags_BordersV                   = ImGuiTableFlags_BordersInnerV | ImGuiTableFlags_BordersOuterV, // Draw vertical borders.
    ImGuiTableFlags_BordersInner               = ImGuiTableFlags_BordersInnerV | ImGuiTableFlags_BordersInnerH, // Draw inner borders.
    ImGuiTableFlags_BordersOuter               = ImGuiTableFlags_BordersOuterV | ImGuiTableFlags_BordersOuterH, // Draw outer borders.
    ImGuiTableFlags_Borders                    = ImGuiTableFlags_BordersInner | ImGuiTableFlags_BordersOuter,   // Draw all borders.
    ImGuiTableFlags_NoBordersInBody            = 1 << 11,  // [ALPHA] Disable vertical borders in columns Body (borders will always appears in Headers). -> May move to style
    ImGuiTableFlags_NoBordersInBodyUntilResize = 1 << 12,  // [ALPHA] Disable vertical borders in columns Body until hovered for resize (borders will always appears in Headers). -> May move to style
    // Sizing Policy (read above for defaults)
    ImGuiTableFlags_SizingFixedFit             = 1 << 13,  // Columns default to _WidthFixed or _WidthAuto (if resizable or not resizable), matching contents width.
    ImGuiTableFlags_SizingFixedSame            = 2 << 13,  // Columns default to _WidthFixed or _WidthAuto (if resizable or not resizable), matching the maximum contents width of all columns. Implicitly enable ImGuiTableFlags_NoKeepColumnsVisible.
    ImGuiTableFlags_SizingStretchProp          = 3 << 13,  // Columns default to _WidthStretch with default weights proportional to each columns contents widths.
    ImGuiTableFlags_SizingStretchSame          = 4 << 13,  // Columns default to _WidthStretch with default weights all equal, unless overridden by TableSetupColumn().
    // Sizing Extra Options
    ImGuiTableFlags_NoHostExtendX              = 1 << 16,  // Make outer width auto-fit to columns, overriding outer_size.x value. Only available when ScrollX/ScrollY are disabled and Stretch columns are not used.
    ImGuiTableFlags_NoHostExtendY              = 1 << 17,  // Make outer height stop exactly at outer_size.y (prevent auto-extending table past the limit). Only available when ScrollX/ScrollY are disabled. Data below the limit will be clipped and not visible.
    ImGuiTableFlags_NoKeepColumnsVisible       = 1 << 18,  // Disable keeping column always minimally visible when ScrollX is off and table gets too small. Not recommended if columns are resizable.
    ImGuiTableFlags_PreciseWidths              = 1 << 19,  // Disable distributing remainder width to stretched columns (width allocation on a 100-wide table with 3 columns: Without this flag: 33,33,34. With this flag: 33,33,33). With larger number of columns, resizing will appear to be less smooth.
    // Clipping
    ImGuiTableFlags_NoClip                     = 1 << 20,  // Disable clipping rectangle for every individual columns (reduce draw command count, items will be able to overflow into other columns). Generally incompatible with TableSetupScrollFreeze().
    // Padding
    ImGuiTableFlags_PadOuterX                  = 1 << 21,  // Default if BordersOuterV is on. Enable outer-most padding. Generally desirable if you have headers.
    ImGuiTableFlags_NoPadOuterX                = 1 << 22,  // Default if BordersOuterV is off. Disable outer-most padding.
    ImGuiTableFlags_NoPadInnerX                = 1 << 23,  // Disable inner padding between columns (double inner padding if BordersOuterV is on, single inner padding if BordersOuterV is off).
    // Scrolling
    ImGuiTableFlags_ScrollX                    = 1 << 24,  // Enable horizontal scrolling. Require 'outer_size' parameter of BeginTable() to specify the container size. Changes default sizing policy. Because this create a child window, ScrollY is currently generally recommended when using ScrollX.
    ImGuiTableFlags_ScrollY                    = 1 << 25,  // Enable vertical scrolling. Require 'outer_size' parameter of BeginTable() to specify the container size.
    // Sorting
    ImGuiTableFlags_SortMulti                  = 1 << 26,  // Hold shift when clicking headers to sort on multiple column. TableGetSortSpecs() may return specs where (SpecsCount > 1).
    ImGuiTableFlags_SortTristate               = 1 << 27,  // Allow no sorting, disable default sorting. TableGetSortSpecs() may return specs where (SpecsCount == 0).

    // [Internal] Combinations and masks
    ImGuiTableFlags_SizingMask_                = ImGuiTableFlags_SizingFixedFit | ImGuiTableFlags_SizingFixedSame | ImGuiTableFlags_SizingStretchProp | ImGuiTableFlags_SizingStretchSame

    // Obsolete names (will be removed soon)
#ifndef IMGUI_DISABLE_OBSOLETE_FUNCTIONS
    //, ImGuiTableFlags_ColumnsWidthFixed = ImGuiTableFlags_SizingFixedFit, ImGuiTableFlags_ColumnsWidthStretch = ImGuiTableFlags_SizingStretchSame   // WIP Tables 2020/12
    //, ImGuiTableFlags_SizingPolicyFixed = ImGuiTableFlags_SizingFixedFit, ImGuiTableFlags_SizingPolicyStretch = ImGuiTableFlags_SizingStretchSame   // WIP Tables 2021/01
#endif
};

// Flags for ImGui::TableSetupColumn()
enum ImGuiTableColumnFlags_
{
    // Input configuration flags
    ImGuiTableColumnFlags_None                  = 0,
    ImGuiTableColumnFlags_DefaultHide           = 1 << 0,   // Default as a hidden/disabled column.
    ImGuiTableColumnFlags_DefaultSort           = 1 << 1,   // Default as a sorting column.
    ImGuiTableColumnFlags_WidthStretch          = 1 << 2,   // Column will stretch. Preferable with horizontal scrolling disabled (default if table sizing policy is _SizingStretchSame or _SizingStretchProp).
    ImGuiTableColumnFlags_WidthFixed            = 1 << 3,   // Column will not stretch. Preferable with horizontal scrolling enabled (default if table sizing policy is _SizingFixedFit and table is resizable).
    ImGuiTableColumnFlags_NoResize              = 1 << 4,   // Disable manual resizing.
    ImGuiTableColumnFlags_NoReorder             = 1 << 5,   // Disable manual reordering this column, this will also prevent other columns from crossing over this column.
    ImGuiTableColumnFlags_NoHide                = 1 << 6,   // Disable ability to hide/disable this column.
    ImGuiTableColumnFlags_NoClip                = 1 << 7,   // Disable clipping for this column (all NoClip columns will render in a same draw command).
    ImGuiTableColumnFlags_NoSort                = 1 << 8,   // Disable ability to sort on this field (even if ImGuiTableFlags_Sortable is set on the table).
    ImGuiTableColumnFlags_NoSortAscending       = 1 << 9,   // Disable ability to sort in the ascending direction.
    ImGuiTableColumnFlags_NoSortDescending      = 1 << 10,  // Disable ability to sort in the descending direction.
    ImGuiTableColumnFlags_NoHeaderWidth         = 1 << 11,  // Disable header text width contribution to automatic column width.
    ImGuiTableColumnFlags_PreferSortAscending   = 1 << 12,  // Make the initial sort direction Ascending when first sorting on this column (default).
    ImGuiTableColumnFlags_PreferSortDescending  = 1 << 13,  // Make the initial sort direction Descending when first sorting on this column.
    ImGuiTableColumnFlags_IndentEnable          = 1 << 14,  // Use current Indent value when entering cell (default for column 0).
    ImGuiTableColumnFlags_IndentDisable         = 1 << 15,  // Ignore current Indent value when entering cell (default for columns > 0). Indentation changes _within_ the cell will still be honored.

    // Output status flags, read-only via TableGetColumnFlags()
    ImGuiTableColumnFlags_IsEnabled             = 1 << 20,  // Status: is enabled == not hidden by user/api (referred to as "Hide" in _DefaultHide and _NoHide) flags.
    ImGuiTableColumnFlags_IsVisible             = 1 << 21,  // Status: is visible == is enabled AND not clipped by scrolling.
    ImGuiTableColumnFlags_IsSorted              = 1 << 22,  // Status: is currently part of the sort specs
    ImGuiTableColumnFlags_IsHovered             = 1 << 23,  // Status: is hovered by mouse

    // [Internal] Combinations and masks
    ImGuiTableColumnFlags_WidthMask_            = ImGuiTableColumnFlags_WidthStretch | ImGuiTableColumnFlags_WidthFixed,
    ImGuiTableColumnFlags_IndentMask_           = ImGuiTableColumnFlags_IndentEnable | ImGuiTableColumnFlags_IndentDisable,
    ImGuiTableColumnFlags_StatusMask_           = ImGuiTableColumnFlags_IsEnabled | ImGuiTableColumnFlags_IsVisible | ImGuiTableColumnFlags_IsSorted | ImGuiTableColumnFlags_IsHovered,
    ImGuiTableColumnFlags_NoDirectResize_       = 1 << 30   // [Internal] Disable user resizing this column directly (it may however we resized indirectly from its left edge)

    // Obsolete names (will be removed soon)
#ifndef IMGUI_DISABLE_OBSOLETE_FUNCTIONS
    //ImGuiTableColumnFlags_WidthAuto           = ImGuiTableColumnFlags_WidthFixed | ImGuiTableColumnFlags_NoResize, // Column will not stretch and keep resizing based on submitted contents.
#endif
};

// Flags for ImGui::TableNextRow()
enum ImGuiTableRowFlags_
{
    ImGuiTableRowFlags_None                         = 0,
    ImGuiTableRowFlags_Headers                      = 1 << 0    // Identify header row (set default background color + width of its contents accounted different for auto column width)
};

// Enum for ImGui::TableSetBgColor()
// Background colors are rendering in 3 layers:
//  - Layer 0: draw with RowBg0 color if set, otherwise draw with ColumnBg0 if set.
//  - Layer 1: draw with RowBg1 color if set, otherwise draw with ColumnBg1 if set.
//  - Layer 2: draw with CellBg color if set.
// The purpose of the two row/columns layers is to let you decide if a background color changes should override or blend with the existing color.
// When using ImGuiTableFlags_RowBg on the table, each row has the RowBg0 color automatically set for odd/even rows.
// If you set the color of RowBg0 target, your color will override the existing RowBg0 color.
// If you set the color of RowBg1 or ColumnBg1 target, your color will blend over the RowBg0 color.
enum ImGuiTableBgTarget_
{
    ImGuiTableBgTarget_None                         = 0,
    ImGuiTableBgTarget_RowBg0                       = 1,        // Set row background color 0 (generally used for background, automatically set when ImGuiTableFlags_RowBg is used)
    ImGuiTableBgTarget_RowBg1                       = 2,        // Set row background color 1 (generally used for selection marking)
    ImGuiTableBgTarget_CellBg                       = 3         // Set cell background color (top-most color)
};

// Flags for ImGui::IsWindowFocused()
enum ImGuiFocusedFlags_
{
    ImGuiFocusedFlags_None                          = 0,
    ImGuiFocusedFlags_ChildWindows                  = 1 << 0,   // IsWindowFocused(): Return true if any children of the window is focused
    ImGuiFocusedFlags_RootWindow                    = 1 << 1,   // IsWindowFocused(): Test from root window (top most parent of the current hierarchy)
    ImGuiFocusedFlags_AnyWindow                     = 1 << 2,   // IsWindowFocused(): Return true if any window is focused. Important: If you are trying to tell how to dispatch your low-level inputs, do NOT use this. Use 'io.WantCaptureMouse' instead! Please read the FAQ!
    ImGuiFocusedFlags_RootAndChildWindows           = ImGuiFocusedFlags_RootWindow | ImGuiFocusedFlags_ChildWindows
};

// Flags for ImGui::IsItemHovered(), ImGui::IsWindowHovered()
// Note: if you are trying to check whether your mouse should be dispatched to Dear ImGui or to your app, you should use 'io.WantCaptureMouse' instead! Please read the FAQ!
// Note: windows with the ImGuiWindowFlags_NoInputs flag are ignored by IsWindowHovered() calls.
enum ImGuiHoveredFlags_
{
    ImGuiHoveredFlags_None                          = 0,        // Return true if directly over the item/window, not obstructed by another window, not obstructed by an active popup or modal blocking inputs under them.
    ImGuiHoveredFlags_ChildWindows                  = 1 << 0,   // IsWindowHovered() only: Return true if any children of the window is hovered
    ImGuiHoveredFlags_RootWindow                    = 1 << 1,   // IsWindowHovered() only: Test from root window (top most parent of the current hierarchy)
    ImGuiHoveredFlags_AnyWindow                     = 1 << 2,   // IsWindowHovered() only: Return true if any window is hovered
    ImGuiHoveredFlags_AllowWhenBlockedByPopup       = 1 << 3,   // Return true even if a popup window is normally blocking access to this item/window
    //ImGuiHoveredFlags_AllowWhenBlockedByModal     = 1 << 4,   // Return true even if a modal popup window is normally blocking access to this item/window. FIXME-TODO: Unavailable yet.
    ImGuiHoveredFlags_AllowWhenBlockedByActiveItem  = 1 << 5,   // Return true even if an active item is blocking access to this item/window. Useful for Drag and Drop patterns.
    ImGuiHoveredFlags_AllowWhenOverlapped           = 1 << 6,   // Return true even if the position is obstructed or overlapped by another window
    ImGuiHoveredFlags_AllowWhenDisabled             = 1 << 7,   // Return true even if the item is disabled
    ImGuiHoveredFlags_RectOnly                      = ImGuiHoveredFlags_AllowWhenBlockedByPopup | ImGuiHoveredFlags_AllowWhenBlockedByActiveItem | ImGuiHoveredFlags_AllowWhenOverlapped,
    ImGuiHoveredFlags_RootAndChildWindows           = ImGuiHoveredFlags_RootWindow | ImGuiHoveredFlags_ChildWindows
};

// Flags for ImGui::DockSpace(), shared/inherited by child nodes.
// (Some flags can be applied to individual nodes directly)
// FIXME-DOCK: Also see ImGuiDockNodeFlagsPrivate_ which may involve using the WIP and internal DockBuilder api.
enum ImGuiDockNodeFlags_
{
    ImGuiDockNodeFlags_None                         = 0,
    ImGuiDockNodeFlags_KeepAliveOnly                = 1 << 0,   // Shared       // Don't display the dockspace node but keep it alive. Windows docked into this dockspace node won't be undocked.
    //ImGuiDockNodeFlags_NoCentralNode              = 1 << 1,   // Shared       // Disable Central Node (the node which can stay empty)
    ImGuiDockNodeFlags_NoDockingInCentralNode       = 1 << 2,   // Shared       // Disable docking inside the Central Node, which will be always kept empty.
    ImGuiDockNodeFlags_PassthruCentralNode          = 1 << 3,   // Shared       // Enable passthru dockspace: 1) DockSpace() will render a ImGuiCol_WindowBg background covering everything excepted the Central Node when empty. Meaning the host window should probably use SetNextWindowBgAlpha(0.0f) prior to Begin() when using this. 2) When Central Node is empty: let inputs pass-through + won't display a DockingEmptyBg background. See demo for details.
    ImGuiDockNodeFlags_NoSplit                      = 1 << 4,   // Shared/Local // Disable splitting the node into smaller nodes. Useful e.g. when embedding dockspaces into a main root one (the root one may have splitting disabled to reduce confusion). Note: when turned off, existing splits will be preserved.
    ImGuiDockNodeFlags_NoResize                     = 1 << 5,   // Shared/Local // Disable resizing node using the splitter/separators. Useful with programatically setup dockspaces.
    ImGuiDockNodeFlags_AutoHideTabBar               = 1 << 6    // Shared/Local // Tab bar will automatically hide when there is a single window in the dock node.
};

// Flags for ImGui::BeginDragDropSource(), ImGui::AcceptDragDropPayload()
enum ImGuiDragDropFlags_
{
    ImGuiDragDropFlags_None                         = 0,
    // BeginDragDropSource() flags
    ImGuiDragDropFlags_SourceNoPreviewTooltip       = 1 << 0,   // By default, a successful call to BeginDragDropSource opens a tooltip so you can display a preview or description of the source contents. This flag disable this behavior.
    ImGuiDragDropFlags_SourceNoDisableHover         = 1 << 1,   // By default, when dragging we clear data so that IsItemHovered() will return false, to avoid subsequent user code submitting tooltips. This flag disable this behavior so you can still call IsItemHovered() on the source item.
    ImGuiDragDropFlags_SourceNoHoldToOpenOthers     = 1 << 2,   // Disable the behavior that allows to open tree nodes and collapsing header by holding over them while dragging a source item.
    ImGuiDragDropFlags_SourceAllowNullID            = 1 << 3,   // Allow items such as Text(), Image() that have no unique identifier to be used as drag source, by manufacturing a temporary identifier based on their window-relative position. This is extremely unusual within the dear imgui ecosystem and so we made it explicit.
    ImGuiDragDropFlags_SourceExtern                 = 1 << 4,   // External source (from outside of dear imgui), won't attempt to read current item/window info. Will always return true. Only one Extern source can be active simultaneously.
    ImGuiDragDropFlags_SourceAutoExpirePayload      = 1 << 5,   // Automatically expire the payload if the source cease to be submitted (otherwise payloads are persisting while being dragged)
    // AcceptDragDropPayload() flags
    ImGuiDragDropFlags_AcceptBeforeDelivery         = 1 << 10,  // AcceptDragDropPayload() will returns true even before the mouse button is released. You can then call IsDelivery() to test if the payload needs to be delivered.
    ImGuiDragDropFlags_AcceptNoDrawDefaultRect      = 1 << 11,  // Do not draw the default highlight rectangle when hovering over target.
    ImGuiDragDropFlags_AcceptNoPreviewTooltip       = 1 << 12,  // Request hiding the BeginDragDropSource tooltip from the BeginDragDropTarget site.
    ImGuiDragDropFlags_AcceptPeekOnly               = ImGuiDragDropFlags_AcceptBeforeDelivery | ImGuiDragDropFlags_AcceptNoDrawDefaultRect  // For peeking ahead and inspecting the payload before delivery.
};

// Standard Drag and Drop payload types. You can define you own payload types using short strings. Types starting with '_' are defined by Dear ImGui.
#define IMGUI_PAYLOAD_TYPE_COLOR_3F     "_COL3F"    // float[3]: Standard type for colors, without alpha. User code may use this type.
#define IMGUI_PAYLOAD_TYPE_COLOR_4F     "_COL4F"    // float[4]: Standard type for colors. User code may use this type.

// A primary data type
enum ImGuiDataType_
{
    ImGuiDataType_S8,       // signed char / char (with sensible compilers)
    ImGuiDataType_U8,       // unsigned char
    ImGuiDataType_S16,      // short
    ImGuiDataType_U16,      // unsigned short
    ImGuiDataType_S32,      // int
    ImGuiDataType_U32,      // unsigned int
    ImGuiDataType_S64,      // long long / __int64
    ImGuiDataType_U64,      // unsigned long long / unsigned __int64
    ImGuiDataType_Float,    // float
    ImGuiDataType_Double,   // double
    ImGuiDataType_COUNT
};

// A cardinal direction
enum ImGuiDir_
{
    ImGuiDir_None    = -1,
    ImGuiDir_Left    = 0,
    ImGuiDir_Right   = 1,
    ImGuiDir_Up      = 2,
    ImGuiDir_Down    = 3,
    ImGuiDir_COUNT
};

// A sorting direction
enum ImGuiSortDirection_
{
    ImGuiSortDirection_None         = 0,
    ImGuiSortDirection_Ascending    = 1,    // Ascending = 0->9, A->Z etc.
    ImGuiSortDirection_Descending   = 2     // Descending = 9->0, Z->A etc.
};

// User fill ImGuiIO.KeyMap[] array with indices into the ImGuiIO.KeysDown[512] array
enum ImGuiKey_
{
    ImGuiKey_Tab,
    ImGuiKey_LeftArrow,
    ImGuiKey_RightArrow,
    ImGuiKey_UpArrow,
    ImGuiKey_DownArrow,
    ImGuiKey_PageUp,
    ImGuiKey_PageDown,
    ImGuiKey_Home,
    ImGuiKey_End,
    ImGuiKey_Insert,
    ImGuiKey_Delete,
    ImGuiKey_Backspace,
    ImGuiKey_Space,
    ImGuiKey_Enter,
    ImGuiKey_Escape,
    ImGuiKey_KeyPadEnter,
    ImGuiKey_A,                 // for text edit CTRL+A: select all
    ImGuiKey_C,                 // for text edit CTRL+C: copy
    ImGuiKey_V,                 // for text edit CTRL+V: paste
    ImGuiKey_X,                 // for text edit CTRL+X: cut
    ImGuiKey_Y,                 // for text edit CTRL+Y: redo
    ImGuiKey_Z,                 // for text edit CTRL+Z: undo
    ImGuiKey_COUNT
};

// To test io.KeyMods (which is a combination of individual fields io.KeyCtrl, io.KeyShift, io.KeyAlt set by user/backend)
enum ImGuiKeyModFlags_
{
    ImGuiKeyModFlags_None       = 0,
    ImGuiKeyModFlags_Ctrl       = 1 << 0,
    ImGuiKeyModFlags_Shift      = 1 << 1,
    ImGuiKeyModFlags_Alt        = 1 << 2,
    ImGuiKeyModFlags_Super      = 1 << 3
};

// Gamepad/Keyboard navigation
// Keyboard: Set io.ConfigFlags |= ImGuiConfigFlags_NavEnableKeyboard to enable. NewFrame() will automatically fill io.NavInputs[] based on your io.KeysDown[] + io.KeyMap[] arrays.
// Gamepad:  Set io.ConfigFlags |= ImGuiConfigFlags_NavEnableGamepad to enable. Backend: set ImGuiBackendFlags_HasGamepad and fill the io.NavInputs[] fields before calling NewFrame(). Note that io.NavInputs[] is cleared by EndFrame().
// Read instructions in imgui.cpp for more details. Download PNG/PSD at http://dearimgui.org/controls_sheets.
enum ImGuiNavInput_
{
    // Gamepad Mapping
    ImGuiNavInput_Activate,      // activate / open / toggle / tweak value       // e.g. Cross  (PS4), A (Xbox), A (Switch), Space (Keyboard)
    ImGuiNavInput_Cancel,        // cancel / close / exit                        // e.g. Circle (PS4), B (Xbox), B (Switch), Escape (Keyboard)
    ImGuiNavInput_Input,         // text input / on-screen keyboard              // e.g. Triang.(PS4), Y (Xbox), X (Switch), Return (Keyboard)
    ImGuiNavInput_Menu,          // tap: toggle menu / hold: focus, move, resize // e.g. Square (PS4), X (Xbox), Y (Switch), Alt (Keyboard)
    ImGuiNavInput_DpadLeft,      // move / tweak / resize window (w/ PadMenu)    // e.g. D-pad Left/Right/Up/Down (Gamepads), Arrow keys (Keyboard)
    ImGuiNavInput_DpadRight,     //
    ImGuiNavInput_DpadUp,        //
    ImGuiNavInput_DpadDown,      //
    ImGuiNavInput_LStickLeft,    // scroll / move window (w/ PadMenu)            // e.g. Left Analog Stick Left/Right/Up/Down
    ImGuiNavInput_LStickRight,   //
    ImGuiNavInput_LStickUp,      //
    ImGuiNavInput_LStickDown,    //
    ImGuiNavInput_FocusPrev,     // next window (w/ PadMenu)                     // e.g. L1 or L2 (PS4), LB or LT (Xbox), L or ZL (Switch)
    ImGuiNavInput_FocusNext,     // prev window (w/ PadMenu)                     // e.g. R1 or R2 (PS4), RB or RT (Xbox), R or ZL (Switch)
    ImGuiNavInput_TweakSlow,     // slower tweaks                                // e.g. L1 or L2 (PS4), LB or LT (Xbox), L or ZL (Switch)
    ImGuiNavInput_TweakFast,     // faster tweaks                                // e.g. R1 or R2 (PS4), RB or RT (Xbox), R or ZL (Switch)

    // [Internal] Don't use directly! This is used internally to differentiate keyboard from gamepad inputs for behaviors that require to differentiate them.
    // Keyboard behavior that have no corresponding gamepad mapping (e.g. CTRL+TAB) will be directly reading from io.KeysDown[] instead of io.NavInputs[].
    ImGuiNavInput_KeyMenu_,      // toggle menu                                  // = io.KeyAlt
    ImGuiNavInput_KeyLeft_,      // move left                                    // = Arrow keys
    ImGuiNavInput_KeyRight_,     // move right
    ImGuiNavInput_KeyUp_,        // move up
    ImGuiNavInput_KeyDown_,      // move down
    ImGuiNavInput_COUNT,
    ImGuiNavInput_InternalStart_ = ImGuiNavInput_KeyMenu_
};

// Configuration flags stored in io.ConfigFlags. Set by user/application.
enum ImGuiConfigFlags_
{
    ImGuiConfigFlags_None                   = 0,
    ImGuiConfigFlags_NavEnableKeyboard      = 1 << 0,   // Master keyboard navigation enable flag. NewFrame() will automatically fill io.NavInputs[] based on io.KeysDown[].
    ImGuiConfigFlags_NavEnableGamepad       = 1 << 1,   // Master gamepad navigation enable flag. This is mostly to instruct your imgui backend to fill io.NavInputs[]. Backend also needs to set ImGuiBackendFlags_HasGamepad.
    ImGuiConfigFlags_NavEnableSetMousePos   = 1 << 2,   // Instruct navigation to move the mouse cursor. May be useful on TV/console systems where moving a virtual mouse is awkward. Will update io.MousePos and set io.WantSetMousePos=true. If enabled you MUST honor io.WantSetMousePos requests in your backend, otherwise ImGui will react as if the mouse is jumping around back and forth.
    ImGuiConfigFlags_NavNoCaptureKeyboard   = 1 << 3,   // Instruct navigation to not set the io.WantCaptureKeyboard flag when io.NavActive is set.
    ImGuiConfigFlags_NoMouse                = 1 << 4,   // Instruct imgui to clear mouse position/buttons in NewFrame(). This allows ignoring the mouse information set by the backend.
    ImGuiConfigFlags_NoMouseCursorChange    = 1 << 5,   // Instruct backend to not alter mouse cursor shape and visibility. Use if the backend cursor changes are interfering with yours and you don't want to use SetMouseCursor() to change mouse cursor. You may want to honor requests from imgui by reading GetMouseCursor() yourself instead.

    // [BETA] Docking
    ImGuiConfigFlags_DockingEnable          = 1 << 6,   // Docking enable flags.

    // [BETA] Viewports
    // When using viewports it is recommended that your default value for ImGuiCol_WindowBg is opaque (Alpha=1.0) so transition to a viewport won't be noticeable.
    ImGuiConfigFlags_ViewportsEnable        = 1 << 10,  // Viewport enable flags (require both ImGuiBackendFlags_PlatformHasViewports + ImGuiBackendFlags_RendererHasViewports set by the respective backends)
    ImGuiConfigFlags_DpiEnableScaleViewports= 1 << 14,  // [BETA: Don't use] FIXME-DPI: Reposition and resize imgui windows when the DpiScale of a viewport changed (mostly useful for the main viewport hosting other window). Note that resizing the main window itself is up to your application.
    ImGuiConfigFlags_DpiEnableScaleFonts    = 1 << 15,  // [BETA: Don't use] FIXME-DPI: Request bitmap-scaled fonts to match DpiScale. This is a very low-quality workaround. The correct way to handle DPI is _currently_ to replace the atlas and/or fonts in the Platform_OnChangedViewport callback, but this is all early work in progress.

    // User storage (to allow your backend/engine to communicate to code that may be shared between multiple projects. Those flags are not used by core Dear ImGui)
    ImGuiConfigFlags_IsSRGB                 = 1 << 20,  // Application is SRGB-aware.
    ImGuiConfigFlags_IsTouchScreen          = 1 << 21   // Application is using a touch screen instead of a mouse.
};

// Backend capabilities flags stored in io.BackendFlags. Set by imgui_impl_xxx or custom backend.
enum ImGuiBackendFlags_
{
    ImGuiBackendFlags_None                  = 0,
    ImGuiBackendFlags_HasGamepad            = 1 << 0,   // Backend Platform supports gamepad and currently has one connected.
    ImGuiBackendFlags_HasMouseCursors       = 1 << 1,   // Backend Platform supports honoring GetMouseCursor() value to change the OS cursor shape.
    ImGuiBackendFlags_HasSetMousePos        = 1 << 2,   // Backend Platform supports io.WantSetMousePos requests to reposition the OS mouse position (only used if ImGuiConfigFlags_NavEnableSetMousePos is set).
    ImGuiBackendFlags_RendererHasVtxOffset  = 1 << 3,   // Backend Renderer supports ImDrawCmd::VtxOffset. This enables output of large meshes (64K+ vertices) while still using 16-bit indices.

    // [BETA] Viewports
    ImGuiBackendFlags_PlatformHasViewports  = 1 << 10,  // Backend Platform supports multiple viewports.
    ImGuiBackendFlags_HasMouseHoveredViewport=1 << 11,  // Backend Platform supports setting io.MouseHoveredViewport to the viewport directly under the mouse _IGNORING_ viewports with the ImGuiViewportFlags_NoInputs flag and _REGARDLESS_ of whether another viewport is focused and may be capturing the mouse. This information is _NOT EASY_ to provide correctly with most high-level engines! Don't set this without studying _carefully_ how the backends handle ImGuiViewportFlags_NoInputs!
    ImGuiBackendFlags_RendererHasViewports  = 1 << 12   // Backend Renderer supports multiple viewports.
};

// Enumeration for PushStyleColor() / PopStyleColor()
enum ImGuiCol_
{
    ImGuiCol_Text,
    ImGuiCol_TextDisabled,
    ImGuiCol_WindowBg,              // Background of normal windows
    ImGuiCol_ChildBg,               // Background of child windows
    ImGuiCol_PopupBg,               // Background of popups, menus, tooltips windows
    ImGuiCol_Border,
    ImGuiCol_BorderShadow,
    ImGuiCol_FrameBg,               // Background of checkbox, radio button, plot, slider, text input
    ImGuiCol_FrameBgHovered,
    ImGuiCol_FrameBgActive,
    ImGuiCol_TitleBg,
    ImGuiCol_TitleBgActive,
    ImGuiCol_TitleBgCollapsed,
    ImGuiCol_MenuBarBg,
    ImGuiCol_ScrollbarBg,
    ImGuiCol_ScrollbarGrab,
    ImGuiCol_ScrollbarGrabHovered,
    ImGuiCol_ScrollbarGrabActive,
    ImGuiCol_CheckMark,
    ImGuiCol_SliderGrab,
    ImGuiCol_SliderGrabActive,
    ImGuiCol_Button,
    ImGuiCol_ButtonHovered,
    ImGuiCol_ButtonActive,
    ImGuiCol_Header,                // Header* colors are used for CollapsingHeader, TreeNode, Selectable, MenuItem
    ImGuiCol_HeaderHovered,
    ImGuiCol_HeaderActive,
    ImGuiCol_Separator,
    ImGuiCol_SeparatorHovered,
    ImGuiCol_SeparatorActive,
    ImGuiCol_ResizeGrip,
    ImGuiCol_ResizeGripHovered,
    ImGuiCol_ResizeGripActive,
    ImGuiCol_Tab,
    ImGuiCol_TabHovered,
    ImGuiCol_TabActive,
    ImGuiCol_TabUnfocused,
    ImGuiCol_TabUnfocusedActive,
    ImGuiCol_DockingPreview,        // Preview overlay color when about to docking something
    ImGuiCol_DockingEmptyBg,        // Background color for empty node (e.g. CentralNode with no window docked into it)
    ImGuiCol_PlotLines,
    ImGuiCol_PlotLinesHovered,
    ImGuiCol_PlotHistogram,
    ImGuiCol_PlotHistogramHovered,
    ImGuiCol_TableHeaderBg,         // Table header background
    ImGuiCol_TableBorderStrong,     // Table outer and header borders (prefer using Alpha=1.0 here)
    ImGuiCol_TableBorderLight,      // Table inner borders (prefer using Alpha=1.0 here)
    ImGuiCol_TableRowBg,            // Table row background (even rows)
    ImGuiCol_TableRowBgAlt,         // Table row background (odd rows)
    ImGuiCol_TextSelectedBg,
    ImGuiCol_DragDropTarget,
    ImGuiCol_NavHighlight,          // Gamepad/keyboard: current highlighted item
    ImGuiCol_NavWindowingHighlight, // Highlight window when using CTRL+TAB
    ImGuiCol_NavWindowingDimBg,     // Darken/colorize entire screen behind the CTRL+TAB window list, when active
    ImGuiCol_ModalWindowDimBg,      // Darken/colorize entire screen behind a modal window, when one is active
    ImGuiCol_COUNT
};

// Enumeration for PushStyleVar() / PopStyleVar() to temporarily modify the ImGuiStyle structure.
// - The enum only refers to fields of ImGuiStyle which makes sense to be pushed/popped inside UI code.
//   During initialization or between frames, feel free to just poke into ImGuiStyle directly.
// - Tip: Use your programming IDE navigation facilities on the names in the _second column_ below to find the actual members and their description.
//   In Visual Studio IDE: CTRL+comma ("Edit.NavigateTo") can follow symbols in comments, whereas CTRL+F12 ("Edit.GoToImplementation") cannot.
//   With Visual Assist installed: ALT+G ("VAssistX.GoToImplementation") can also follow symbols in comments.
// - When changing this enum, you need to update the associated internal table GStyleVarInfo[] accordingly. This is where we link enum values to members offset/type.
enum ImGuiStyleVar_
{
    // Enum name --------------------- // Member in ImGuiStyle structure (see ImGuiStyle for descriptions)
    ImGuiStyleVar_Alpha,               // float     Alpha
    ImGuiStyleVar_WindowPadding,       // ImVec2    WindowPadding
    ImGuiStyleVar_WindowRounding,      // float     WindowRounding
    ImGuiStyleVar_WindowBorderSize,    // float     WindowBorderSize
    ImGuiStyleVar_WindowMinSize,       // ImVec2    WindowMinSize
    ImGuiStyleVar_WindowTitleAlign,    // ImVec2    WindowTitleAlign
    ImGuiStyleVar_ChildRounding,       // float     ChildRounding
    ImGuiStyleVar_ChildBorderSize,     // float     ChildBorderSize
    ImGuiStyleVar_PopupRounding,       // float     PopupRounding
    ImGuiStyleVar_PopupBorderSize,     // float     PopupBorderSize
    ImGuiStyleVar_FramePadding,        // ImVec2    FramePadding
    ImGuiStyleVar_FrameRounding,       // float     FrameRounding
    ImGuiStyleVar_FrameBorderSize,     // float     FrameBorderSize
    ImGuiStyleVar_ItemSpacing,         // ImVec2    ItemSpacing
    ImGuiStyleVar_ItemInnerSpacing,    // ImVec2    ItemInnerSpacing
    ImGuiStyleVar_IndentSpacing,       // float     IndentSpacing
    ImGuiStyleVar_CellPadding,         // ImVec2    CellPadding
    ImGuiStyleVar_ScrollbarSize,       // float     ScrollbarSize
    ImGuiStyleVar_ScrollbarRounding,   // float     ScrollbarRounding
    ImGuiStyleVar_GrabMinSize,         // float     GrabMinSize
    ImGuiStyleVar_GrabRounding,        // float     GrabRounding
    ImGuiStyleVar_TabRounding,         // float     TabRounding
    ImGuiStyleVar_ButtonTextAlign,     // ImVec2    ButtonTextAlign
    ImGuiStyleVar_SelectableTextAlign, // ImVec2    SelectableTextAlign
    ImGuiStyleVar_COUNT
};

// Flags for InvisibleButton() [extended in imgui_internal.h]
enum ImGuiButtonFlags_
{
    ImGuiButtonFlags_None                   = 0,
    ImGuiButtonFlags_MouseButtonLeft        = 1 << 0,   // React on left mouse button (default)
    ImGuiButtonFlags_MouseButtonRight       = 1 << 1,   // React on right mouse button
    ImGuiButtonFlags_MouseButtonMiddle      = 1 << 2,   // React on center mouse button

    // [Internal]
    ImGuiButtonFlags_MouseButtonMask_       = ImGuiButtonFlags_MouseButtonLeft | ImGuiButtonFlags_MouseButtonRight | ImGuiButtonFlags_MouseButtonMiddle,
    ImGuiButtonFlags_MouseButtonDefault_    = ImGuiButtonFlags_MouseButtonLeft
};

// Flags for ColorEdit3() / ColorEdit4() / ColorPicker3() / ColorPicker4() / ColorButton()
enum ImGuiColorEditFlags_
{
    ImGuiColorEditFlags_None            = 0,
    ImGuiColorEditFlags_NoAlpha         = 1 << 1,   //              // ColorEdit, ColorPicker, ColorButton: ignore Alpha component (will only read 3 components from the input pointer).
    ImGuiColorEditFlags_NoPicker        = 1 << 2,   //              // ColorEdit: disable picker when clicking on color square.
    ImGuiColorEditFlags_NoOptions       = 1 << 3,   //              // ColorEdit: disable toggling options menu when right-clicking on inputs/small preview.
    ImGuiColorEditFlags_NoSmallPreview  = 1 << 4,   //              // ColorEdit, ColorPicker: disable color square preview next to the inputs. (e.g. to show only the inputs)
    ImGuiColorEditFlags_NoInputs        = 1 << 5,   //              // ColorEdit, ColorPicker: disable inputs sliders/text widgets (e.g. to show only the small preview color square).
    ImGuiColorEditFlags_NoTooltip       = 1 << 6,   //              // ColorEdit, ColorPicker, ColorButton: disable tooltip when hovering the preview.
    ImGuiColorEditFlags_NoLabel         = 1 << 7,   //              // ColorEdit, ColorPicker: disable display of inline text label (the label is still forwarded to the tooltip and picker).
    ImGuiColorEditFlags_NoSidePreview   = 1 << 8,   //              // ColorPicker: disable bigger color preview on right side of the picker, use small color square preview instead.
    ImGuiColorEditFlags_NoDragDrop      = 1 << 9,   //              // ColorEdit: disable drag and drop target. ColorButton: disable drag and drop source.
    ImGuiColorEditFlags_NoBorder        = 1 << 10,  //              // ColorButton: disable border (which is enforced by default)

    // User Options (right-click on widget to change some of them).
    ImGuiColorEditFlags_AlphaBar        = 1 << 16,  //              // ColorEdit, ColorPicker: show vertical alpha bar/gradient in picker.
    ImGuiColorEditFlags_AlphaPreview    = 1 << 17,  //              // ColorEdit, ColorPicker, ColorButton: display preview as a transparent color over a checkerboard, instead of opaque.
    ImGuiColorEditFlags_AlphaPreviewHalf= 1 << 18,  //              // ColorEdit, ColorPicker, ColorButton: display half opaque / half checkerboard, instead of opaque.
    ImGuiColorEditFlags_HDR             = 1 << 19,  //              // (WIP) ColorEdit: Currently only disable 0.0f..1.0f limits in RGBA edition (note: you probably want to use ImGuiColorEditFlags_Float flag as well).
    ImGuiColorEditFlags_DisplayRGB      = 1 << 20,  // [Display]    // ColorEdit: override _display_ type among RGB/HSV/Hex. ColorPicker: select any combination using one or more of RGB/HSV/Hex.
    ImGuiColorEditFlags_DisplayHSV      = 1 << 21,  // [Display]    // "
    ImGuiColorEditFlags_DisplayHex      = 1 << 22,  // [Display]    // "
    ImGuiColorEditFlags_Uint8           = 1 << 23,  // [DataType]   // ColorEdit, ColorPicker, ColorButton: _display_ values formatted as 0..255.
    ImGuiColorEditFlags_Float           = 1 << 24,  // [DataType]   // ColorEdit, ColorPicker, ColorButton: _display_ values formatted as 0.0f..1.0f floats instead of 0..255 integers. No round-trip of value via integers.
    ImGuiColorEditFlags_PickerHueBar    = 1 << 25,  // [Picker]     // ColorPicker: bar for Hue, rectangle for Sat/Value.
    ImGuiColorEditFlags_PickerHueWheel  = 1 << 26,  // [Picker]     // ColorPicker: wheel for Hue, triangle for Sat/Value.
    ImGuiColorEditFlags_InputRGB        = 1 << 27,  // [Input]      // ColorEdit, ColorPicker: input and output data in RGB format.
    ImGuiColorEditFlags_InputHSV        = 1 << 28,  // [Input]      // ColorEdit, ColorPicker: input and output data in HSV format.

    // Defaults Options. You can set application defaults using SetColorEditOptions(). The intent is that you probably don't want to
    // override them in most of your calls. Let the user choose via the option menu and/or call SetColorEditOptions() once during startup.
    ImGuiColorEditFlags__OptionsDefault = ImGuiColorEditFlags_Uint8 | ImGuiColorEditFlags_DisplayRGB | ImGuiColorEditFlags_InputRGB | ImGuiColorEditFlags_PickerHueBar,

    // [Internal] Masks
    ImGuiColorEditFlags__DisplayMask    = ImGuiColorEditFlags_DisplayRGB | ImGuiColorEditFlags_DisplayHSV | ImGuiColorEditFlags_DisplayHex,
    ImGuiColorEditFlags__DataTypeMask   = ImGuiColorEditFlags_Uint8 | ImGuiColorEditFlags_Float,
    ImGuiColorEditFlags__PickerMask     = ImGuiColorEditFlags_PickerHueWheel | ImGuiColorEditFlags_PickerHueBar,
    ImGuiColorEditFlags__InputMask      = ImGuiColorEditFlags_InputRGB | ImGuiColorEditFlags_InputHSV

    // Obsolete names (will be removed)
#ifndef IMGUI_DISABLE_OBSOLETE_FUNCTIONS
    , ImGuiColorEditFlags_RGB = ImGuiColorEditFlags_DisplayRGB, ImGuiColorEditFlags_HSV = ImGuiColorEditFlags_DisplayHSV, ImGuiColorEditFlags_HEX = ImGuiColorEditFlags_DisplayHex  // [renamed in 1.69]
#endif
};

// Flags for DragFloat(), DragInt(), SliderFloat(), SliderInt() etc.
// We use the same sets of flags for DragXXX() and SliderXXX() functions as the features are the same and it makes it easier to swap them.
enum ImGuiSliderFlags_
{
    ImGuiSliderFlags_None                   = 0,
    ImGuiSliderFlags_AlwaysClamp            = 1 << 4,       // Clamp value to min/max bounds when input manually with CTRL+Click. By default CTRL+Click allows going out of bounds.
    ImGuiSliderFlags_Logarithmic            = 1 << 5,       // Make the widget logarithmic (linear otherwise). Consider using ImGuiSliderFlags_NoRoundToFormat with this if using a format-string with small amount of digits.
    ImGuiSliderFlags_NoRoundToFormat        = 1 << 6,       // Disable rounding underlying value to match precision of the display format string (e.g. %.3f values are rounded to those 3 digits)
    ImGuiSliderFlags_NoInput                = 1 << 7,       // Disable CTRL+Click or Enter key allowing to input text directly into the widget
    ImGuiSliderFlags_InvalidMask_           = 0x7000000F    // [Internal] We treat using those bits as being potentially a 'float power' argument from the previous API that has got miscast to this enum, and will trigger an assert if needed.

    // Obsolete names (will be removed)
#ifndef IMGUI_DISABLE_OBSOLETE_FUNCTIONS
    , ImGuiSliderFlags_ClampOnInput = ImGuiSliderFlags_AlwaysClamp // [renamed in 1.79]
#endif
};

// Identify a mouse button.
// Those values are guaranteed to be stable and we frequently use 0/1 directly. Named enums provided for convenience.
enum ImGuiMouseButton_
{
    ImGuiMouseButton_Left = 0,
    ImGuiMouseButton_Right = 1,
    ImGuiMouseButton_Middle = 2,
    ImGuiMouseButton_COUNT = 5
};

// Enumeration for GetMouseCursor()
// User code may request backend to display given cursor by calling SetMouseCursor(), which is why we have some cursors that are marked unused here
enum ImGuiMouseCursor_
{
    ImGuiMouseCursor_None = -1,
    ImGuiMouseCursor_Arrow = 0,
    ImGuiMouseCursor_TextInput,         // When hovering over InputText, etc.
    ImGuiMouseCursor_ResizeAll,         // (Unused by Dear ImGui functions)
    ImGuiMouseCursor_ResizeNS,          // When hovering over an horizontal border
    ImGuiMouseCursor_ResizeEW,          // When hovering over a vertical border or a column
    ImGuiMouseCursor_ResizeNESW,        // When hovering over the bottom-left corner of a window
    ImGuiMouseCursor_ResizeNWSE,        // When hovering over the bottom-right corner of a window
    ImGuiMouseCursor_Hand,              // (Unused by Dear ImGui functions. Use for e.g. hyperlinks)
    ImGuiMouseCursor_NotAllowed,        // When hovering something with disallowed interaction. Usually a crossed circle.
    ImGuiMouseCursor_COUNT
};

// Enumeration for ImGui::SetWindow***(), SetNextWindow***(), SetNextItem***() functions
// Represent a condition.
// Important: Treat as a regular enum! Do NOT combine multiple values using binary operators! All the functions above treat 0 as a shortcut to ImGuiCond_Always.
enum ImGuiCond_
{
    ImGuiCond_None          = 0,        // No condition (always set the variable), same as _Always
    ImGuiCond_Always        = 1 << 0,   // No condition (always set the variable)
    ImGuiCond_Once          = 1 << 1,   // Set the variable once per runtime session (only the first call will succeed)
    ImGuiCond_FirstUseEver  = 1 << 2,   // Set the variable if the object/window has no persistently saved data (no entry in .ini file)
    ImGuiCond_Appearing     = 1 << 3    // Set the variable if the object/window is appearing after being hidden/inactive (or the first time)
};

//-----------------------------------------------------------------------------
// [SECTION] Helpers: Memory allocations macros, ImVector<>
//-----------------------------------------------------------------------------

//-----------------------------------------------------------------------------
// IM_MALLOC(), IM_FREE(), IM_NEW(), IM_PLACEMENT_NEW(), IM_DELETE()
// We call C++ constructor on own allocated memory via the placement "new(ptr) Type()" syntax.
// Defining a custom placement new() with a custom parameter allows us to bypass including <new> which on some platforms complains when user has disabled exceptions.
//-----------------------------------------------------------------------------

struct ImNewWrapper {};
inline void* operator new(size_t, ImNewWrapper, void* ptr) { return ptr; }
inline void  operator delete(void*, ImNewWrapper, void*)   {} // This is only required so we can use the symmetrical new()
#define IM_ALLOC(_SIZE)                     ImGui::MemAlloc(_SIZE)
#define IM_FREE(_PTR)                       ImGui::MemFree(_PTR)
#define IM_PLACEMENT_NEW(_PTR)              new(ImNewWrapper(), _PTR)
#define IM_NEW(_TYPE)                       new(ImNewWrapper(), ImGui::MemAlloc(sizeof(_TYPE))) _TYPE
template<typename T> void IM_DELETE(T* p)   { if (p) { p->~T(); ImGui::MemFree(p); } }

//-----------------------------------------------------------------------------
// ImVector<>
// Lightweight std::vector<>-like class to avoid dragging dependencies (also, some implementations of STL with debug enabled are absurdly slow, we bypass it so our code runs fast in debug).
//-----------------------------------------------------------------------------
// - You generally do NOT need to care or use this ever. But we need to make it available in imgui.h because some of our public structures are relying on it.
// - We use std-like naming convention here, which is a little unusual for this codebase.
// - Important: clear() frees memory, resize(0) keep the allocated buffer. We use resize(0) a lot to intentionally recycle allocated buffers across frames and amortize our costs.
// - Important: our implementation does NOT call C++ constructors/destructors, we treat everything as raw data! This is intentional but be extra mindful of that,
//   Do NOT use this class as a std::vector replacement in your own code! Many of the structures used by dear imgui can be safely initialized by a zero-memset.
//-----------------------------------------------------------------------------

template<typename T>
struct ImVector
{
    int                 Size;
    int                 Capacity;
    T*                  Data;

    // Provide standard typedefs but we don't use them ourselves.
    typedef T                   value_type;
    typedef value_type*         iterator;
    typedef const value_type*   const_iterator;

    // Constructors, destructor
    inline ImVector()                                       { Size = Capacity = 0; Data = NULL; }
    inline ImVector(const ImVector<T>& src)                 { Size = Capacity = 0; Data = NULL; operator=(src); }
    inline ImVector<T>& operator=(const ImVector<T>& src)   { clear(); resize(src.Size); memcpy(Data, src.Data, (size_t)Size * sizeof(T)); return *this; }
    inline ~ImVector()                                      { if (Data) IM_FREE(Data); }

    inline bool         empty() const                       { return Size == 0; }
    inline int          size() const                        { return Size; }
    inline int          size_in_bytes() const               { return Size * (int)sizeof(T); }
    inline int          max_size() const                    { return 0x7FFFFFFF / (int)sizeof(T); }
    inline int          capacity() const                    { return Capacity; }
    inline T&           operator[](int i)                   { IM_ASSERT(i >= 0 && i < Size); return Data[i]; }
    inline const T&     operator[](int i) const             { IM_ASSERT(i >= 0 && i < Size); return Data[i]; }

    inline void         clear()                             { if (Data) { Size = Capacity = 0; IM_FREE(Data); Data = NULL; } }
    inline T*           begin()                             { return Data; }
    inline const T*     begin() const                       { return Data; }
    inline T*           end()                               { return Data + Size; }
    inline const T*     end() const                         { return Data + Size; }
    inline T&           front()                             { IM_ASSERT(Size > 0); return Data[0]; }
    inline const T&     front() const                       { IM_ASSERT(Size > 0); return Data[0]; }
    inline T&           back()                              { IM_ASSERT(Size > 0); return Data[Size - 1]; }
    inline const T&     back() const                        { IM_ASSERT(Size > 0); return Data[Size - 1]; }
    inline void         swap(ImVector<T>& rhs)              { int rhs_size = rhs.Size; rhs.Size = Size; Size = rhs_size; int rhs_cap = rhs.Capacity; rhs.Capacity = Capacity; Capacity = rhs_cap; T* rhs_data = rhs.Data; rhs.Data = Data; Data = rhs_data; }

    inline int          _grow_capacity(int sz) const        { int new_capacity = Capacity ? (Capacity + Capacity / 2) : 8; return new_capacity > sz ? new_capacity : sz; }
    inline void         resize(int new_size)                { if (new_size > Capacity) reserve(_grow_capacity(new_size)); Size = new_size; }
    inline void         resize(int new_size, const T& v)    { if (new_size > Capacity) reserve(_grow_capacity(new_size)); if (new_size > Size) for (int n = Size; n < new_size; n++) memcpy(&Data[n], &v, sizeof(v)); Size = new_size; }
    inline void         shrink(int new_size)                { IM_ASSERT(new_size <= Size); Size = new_size; } // Resize a vector to a smaller size, guaranteed not to cause a reallocation
    inline void         reserve(int new_capacity)           { if (new_capacity <= Capacity) return; T* new_data = (T*)IM_ALLOC((size_t)new_capacity * sizeof(T)); if (Data) { memcpy(new_data, Data, (size_t)Size * sizeof(T)); IM_FREE(Data); } Data = new_data; Capacity = new_capacity; }

    // NB: It is illegal to call push_back/push_front/insert with a reference pointing inside the ImVector data itself! e.g. v.push_back(v[10]) is forbidden.
    inline void         push_back(const T& v)               { if (Size == Capacity) reserve(_grow_capacity(Size + 1)); memcpy(&Data[Size], &v, sizeof(v)); Size++; }
    inline void         pop_back()                          { IM_ASSERT(Size > 0); Size--; }
    inline void         push_front(const T& v)              { if (Size == 0) push_back(v); else insert(Data, v); }
    inline T*           erase(const T* it)                  { IM_ASSERT(it >= Data && it < Data + Size); const ptrdiff_t off = it - Data; memmove(Data + off, Data + off + 1, ((size_t)Size - (size_t)off - 1) * sizeof(T)); Size--; return Data + off; }
    inline T*           erase(const T* it, const T* it_last){ IM_ASSERT(it >= Data && it < Data + Size && it_last > it && it_last <= Data + Size); const ptrdiff_t count = it_last - it; const ptrdiff_t off = it - Data; memmove(Data + off, Data + off + count, ((size_t)Size - (size_t)off - count) * sizeof(T)); Size -= (int)count; return Data + off; }
    inline T*           erase_unsorted(const T* it)         { IM_ASSERT(it >= Data && it < Data + Size);  const ptrdiff_t off = it - Data; if (it < Data + Size - 1) memcpy(Data + off, Data + Size - 1, sizeof(T)); Size--; return Data + off; }
    inline T*           insert(const T* it, const T& v)     { IM_ASSERT(it >= Data && it <= Data + Size); const ptrdiff_t off = it - Data; if (Size == Capacity) reserve(_grow_capacity(Size + 1)); if (off < (int)Size) memmove(Data + off + 1, Data + off, ((size_t)Size - (size_t)off) * sizeof(T)); memcpy(&Data[off], &v, sizeof(v)); Size++; return Data + off; }
    inline bool         contains(const T& v) const          { const T* data = Data;  const T* data_end = Data + Size; while (data < data_end) if (*data++ == v) return true; return false; }
    inline T*           find(const T& v)                    { T* data = Data;  const T* data_end = Data + Size; while (data < data_end) if (*data == v) break; else ++data; return data; }
    inline const T*     find(const T& v) const              { const T* data = Data;  const T* data_end = Data + Size; while (data < data_end) if (*data == v) break; else ++data; return data; }
    inline bool         find_erase(const T& v)              { const T* it = find(v); if (it < Data + Size) { erase(it); return true; } return false; }
    inline bool         find_erase_unsorted(const T& v)     { const T* it = find(v); if (it < Data + Size) { erase_unsorted(it); return true; } return false; }
    inline int          index_from_ptr(const T* it) const   { IM_ASSERT(it >= Data && it < Data + Size); const ptrdiff_t off = it - Data; return (int)off; }
};

//-----------------------------------------------------------------------------
// [SECTION] ImGuiStyle
//-----------------------------------------------------------------------------
// You may modify the ImGui::GetStyle() main instance during initialization and before NewFrame().
// During the frame, use ImGui::PushStyleVar(ImGuiStyleVar_XXXX)/PopStyleVar() to alter the main style values,
// and ImGui::PushStyleColor(ImGuiCol_XXX)/PopStyleColor() for colors.
//-----------------------------------------------------------------------------

struct ImGuiStyle
{
    float       Alpha;                      // Global alpha applies to everything in Dear ImGui.
    ImVec2      WindowPadding;              // Padding within a window.
    float       WindowRounding;             // Radius of window corners rounding. Set to 0.0f to have rectangular windows. Large values tend to lead to variety of artifacts and are not recommended.
    float       WindowBorderSize;           // Thickness of border around windows. Generally set to 0.0f or 1.0f. (Other values are not well tested and more CPU/GPU costly).
    ImVec2      WindowMinSize;              // Minimum window size. This is a global setting. If you want to constraint individual windows, use SetNextWindowSizeConstraints().
    ImVec2      WindowTitleAlign;           // Alignment for title bar text. Defaults to (0.0f,0.5f) for left-aligned,vertically centered.
    ImGuiDir    WindowMenuButtonPosition;   // Side of the collapsing/docking button in the title bar (None/Left/Right). Defaults to ImGuiDir_Left.
    float       ChildRounding;              // Radius of child window corners rounding. Set to 0.0f to have rectangular windows.
    float       ChildBorderSize;            // Thickness of border around child windows. Generally set to 0.0f or 1.0f. (Other values are not well tested and more CPU/GPU costly).
    float       PopupRounding;              // Radius of popup window corners rounding. (Note that tooltip windows use WindowRounding)
    float       PopupBorderSize;            // Thickness of border around popup/tooltip windows. Generally set to 0.0f or 1.0f. (Other values are not well tested and more CPU/GPU costly).
    ImVec2      FramePadding;               // Padding within a framed rectangle (used by most widgets).
    float       FrameRounding;              // Radius of frame corners rounding. Set to 0.0f to have rectangular frame (used by most widgets).
    float       FrameBorderSize;            // Thickness of border around frames. Generally set to 0.0f or 1.0f. (Other values are not well tested and more CPU/GPU costly).
    ImVec2      ItemSpacing;                // Horizontal and vertical spacing between widgets/lines.
    ImVec2      ItemInnerSpacing;           // Horizontal and vertical spacing between within elements of a composed widget (e.g. a slider and its label).
    ImVec2      CellPadding;                // Padding within a table cell
    ImVec2      TouchExtraPadding;          // Expand reactive bounding box for touch-based system where touch position is not accurate enough. Unfortunately we don't sort widgets so priority on overlap will always be given to the first widget. So don't grow this too much!
    float       IndentSpacing;              // Horizontal indentation when e.g. entering a tree node. Generally == (FontSize + FramePadding.x*2).
    float       ColumnsMinSpacing;          // Minimum horizontal spacing between two columns. Preferably > (FramePadding.x + 1).
    float       ScrollbarSize;              // Width of the vertical scrollbar, Height of the horizontal scrollbar.
    float       ScrollbarRounding;          // Radius of grab corners for scrollbar.
    float       GrabMinSize;                // Minimum width/height of a grab box for slider/scrollbar.
    float       GrabRounding;               // Radius of grabs corners rounding. Set to 0.0f to have rectangular slider grabs.
    float       LogSliderDeadzone;          // The size in pixels of the dead-zone around zero on logarithmic sliders that cross zero.
    float       TabRounding;                // Radius of upper corners of a tab. Set to 0.0f to have rectangular tabs.
    float       TabBorderSize;              // Thickness of border around tabs.
    float       TabMinWidthForCloseButton;  // Minimum width for close button to appears on an unselected tab when hovered. Set to 0.0f to always show when hovering, set to FLT_MAX to never show close button unless selected.
    ImGuiDir    ColorButtonPosition;        // Side of the color button in the ColorEdit4 widget (left/right). Defaults to ImGuiDir_Right.
    ImVec2      ButtonTextAlign;            // Alignment of button text when button is larger than text. Defaults to (0.5f, 0.5f) (centered).
    ImVec2      SelectableTextAlign;        // Alignment of selectable text. Defaults to (0.0f, 0.0f) (top-left aligned). It's generally important to keep this left-aligned if you want to lay multiple items on a same line.
    ImVec2      DisplayWindowPadding;       // Window position are clamped to be visible within the display area or monitors by at least this amount. Only applies to regular windows.
    ImVec2      DisplaySafeAreaPadding;     // If you cannot see the edges of your screen (e.g. on a TV) increase the safe area padding. Apply to popups/tooltips as well regular windows. NB: Prefer configuring your TV sets correctly!
    float       MouseCursorScale;           // Scale software rendered mouse cursor (when io.MouseDrawCursor is enabled). We apply per-monitor DPI scaling over this scale. May be removed later.
    bool        AntiAliasedLines;           // Enable anti-aliased lines/borders. Disable if you are really tight on CPU/GPU. Latched at the beginning of the frame (copied to ImDrawList).
    bool        AntiAliasedLinesUseTex;     // Enable anti-aliased lines/borders using textures where possible. Require backend to render with bilinear filtering. Latched at the beginning of the frame (copied to ImDrawList).
    bool        AntiAliasedFill;            // Enable anti-aliased edges around filled shapes (rounded rectangles, circles, etc.). Disable if you are really tight on CPU/GPU. Latched at the beginning of the frame (copied to ImDrawList).
    float       CurveTessellationTol;       // Tessellation tolerance when using PathBezierCurveTo() without a specific number of segments. Decrease for highly tessellated curves (higher quality, more polygons), increase to reduce quality.
    float       CircleSegmentMaxError;      // Maximum error (in pixels) allowed when using AddCircle()/AddCircleFilled() or drawing rounded corner rectangles with no explicit segment count specified. Decrease for higher quality but more geometry.
    ImVec4      Colors[ImGuiCol_COUNT];

    IMGUI_API ImGuiStyle();
    IMGUI_API void ScaleAllSizes(float scale_factor);
};

//-----------------------------------------------------------------------------
// [SECTION] ImGuiIO
//-----------------------------------------------------------------------------
// Communicate most settings and inputs/outputs to Dear ImGui using this structure.
// Access via ImGui::GetIO(). Read 'Programmer guide' section in .cpp file for general usage.
//-----------------------------------------------------------------------------

struct ImGuiIO
{
    //------------------------------------------------------------------
    // Configuration (fill once)                // Default value
    //------------------------------------------------------------------

    ImGuiConfigFlags   ConfigFlags;             // = 0              // See ImGuiConfigFlags_ enum. Set by user/application. Gamepad/keyboard navigation options, etc.
    ImGuiBackendFlags  BackendFlags;            // = 0              // See ImGuiBackendFlags_ enum. Set by backend (imgui_impl_xxx files or custom backend) to communicate features supported by the backend.
<<<<<<< HEAD
    ImVec2      DisplaySize;                    // <unset>          // Main display size, in pixels. This is for the default viewport.
=======
    ImVec2      DisplaySize;                    // <unset>          // Main display size, in pixels (generally == GetMainViewport()->Size)
>>>>>>> f14042ca
    float       DeltaTime;                      // = 1.0f/60.0f     // Time elapsed since last frame, in seconds.
    float       IniSavingRate;                  // = 5.0f           // Minimum time between saving positions/sizes to .ini file, in seconds.
    const char* IniFilename;                    // = "imgui.ini"    // Path to .ini file. Set NULL to disable automatic .ini loading/saving, if e.g. you want to manually load/save from memory.
    const char* LogFilename;                    // = "imgui_log.txt"// Path to .log file (default parameter to ImGui::LogToFile when no file is specified).
    float       MouseDoubleClickTime;           // = 0.30f          // Time for a double-click, in seconds.
    float       MouseDoubleClickMaxDist;        // = 6.0f           // Distance threshold to stay in to validate a double-click, in pixels.
    float       MouseDragThreshold;             // = 6.0f           // Distance threshold before considering we are dragging.
    int         KeyMap[ImGuiKey_COUNT];         // <unset>          // Map of indices into the KeysDown[512] entries array which represent your "native" keyboard state.
    float       KeyRepeatDelay;                 // = 0.250f         // When holding a key/button, time before it starts repeating, in seconds (for buttons in Repeat mode, etc.).
    float       KeyRepeatRate;                  // = 0.050f         // When holding a key/button, rate at which it repeats, in seconds.
    void*       UserData;                       // = NULL           // Store your own data for retrieval by callbacks.

    ImFontAtlas*Fonts;                          // <auto>           // Font atlas: load, rasterize and pack one or more fonts into a single texture.
    float       FontGlobalScale;                // = 1.0f           // Global scale all fonts
    bool        FontAllowUserScaling;           // = false          // Allow user scaling text of individual window with CTRL+Wheel.
    ImFont*     FontDefault;                    // = NULL           // Font to use on NewFrame(). Use NULL to uses Fonts->Fonts[0].
    ImVec2      DisplayFramebufferScale;        // = (1, 1)         // For retina display or other situations where window coordinates are different from framebuffer coordinates. This generally ends up in ImDrawData::FramebufferScale.

    // Docking options (when ImGuiConfigFlags_DockingEnable is set)
    bool        ConfigDockingNoSplit;           // = false          // Simplified docking mode: disable window splitting, so docking is limited to merging multiple windows together into tab-bars.
    bool        ConfigDockingWithShift;         // = false          // Enable docking with holding Shift key (reduce visual noise, allows dropping in wider space)
    bool        ConfigDockingAlwaysTabBar;      // = false          // [BETA] [FIXME: This currently creates regression with auto-sizing and general overhead] Make every single floating window display within a docking node.
    bool        ConfigDockingTransparentPayload;// = false          // [BETA] Make window or viewport transparent when docking and only display docking boxes on the target viewport. Useful if rendering of multiple viewport cannot be synced. Best used with ConfigViewportsNoAutoMerge.

    // Viewport options (when ImGuiConfigFlags_ViewportsEnable is set)
    bool        ConfigViewportsNoAutoMerge;     // = false;         // Set to make all floating imgui windows always create their own viewport. Otherwise, they are merged into the main host viewports when overlapping it. May also set ImGuiViewportFlags_NoAutoMerge on individual viewport.
    bool        ConfigViewportsNoTaskBarIcon;   // = false          // Disable default OS task bar icon flag for secondary viewports. When a viewport doesn't want a task bar icon, ImGuiViewportFlags_NoTaskBarIcon will be set on it.
    bool        ConfigViewportsNoDecoration;    // = true           // Disable default OS window decoration flag for secondary viewports. When a viewport doesn't want window decorations, ImGuiViewportFlags_NoDecoration will be set on it. Enabling decoration can create subsequent issues at OS levels (e.g. minimum window size).
    bool        ConfigViewportsNoDefaultParent; // = false          // Disable default OS parenting to main viewport for secondary viewports. By default, viewports are marked with ParentViewportId = <main_viewport>, expecting the platform backend to setup a parent/child relationship between the OS windows (some backend may ignore this). Set to true if you want the default to be 0, then all viewports will be top-level OS windows.

    // Miscellaneous options
    bool        MouseDrawCursor;                // = false          // Request ImGui to draw a mouse cursor for you (if you are on a platform without a mouse cursor). Cannot be easily renamed to 'io.ConfigXXX' because this is frequently used by backend implementations.
    bool        ConfigMacOSXBehaviors;          // = defined(__APPLE__) // OS X style: Text editing cursor movement using Alt instead of Ctrl, Shortcuts using Cmd/Super instead of Ctrl, Line/Text Start and End using Cmd+Arrows instead of Home/End, Double click selects by word instead of selecting whole text, Multi-selection in lists uses Cmd/Super instead of Ctrl.
    bool        ConfigInputTextCursorBlink;     // = true           // Enable blinking cursor (optional as some users consider it to be distracting).
    bool        ConfigDragClickToInputText;     // = false          // [BETA] Enable turning DragXXX widgets into text input with a simple mouse click-release (without moving). Not desirable on devices without a keyboard.
    bool        ConfigWindowsResizeFromEdges;   // = true           // Enable resizing of windows from their edges and from the lower-left corner. This requires (io.BackendFlags & ImGuiBackendFlags_HasMouseCursors) because it needs mouse cursor feedback. (This used to be a per-window ImGuiWindowFlags_ResizeFromAnySide flag)
    bool        ConfigWindowsMoveFromTitleBarOnly; // = false       // Enable allowing to move windows only when clicking on their title bar. Does not apply to windows without a title bar.
    float       ConfigMemoryCompactTimer;       // = 60.0f          // Timer (in seconds) to free transient windows/tables memory buffers when unused. Set to -1.0f to disable.

    //------------------------------------------------------------------
    // Platform Functions
    // (the imgui_impl_xxxx backend files are setting those up for you)
    //------------------------------------------------------------------

    // Optional: Platform/Renderer backend name (informational only! will be displayed in About Window) + User data for backend/wrappers to store their own stuff.
    const char* BackendPlatformName;            // = NULL
    const char* BackendRendererName;            // = NULL
    void*       BackendPlatformUserData;        // = NULL           // User data for platform backend
    void*       BackendRendererUserData;        // = NULL           // User data for renderer backend
    void*       BackendLanguageUserData;        // = NULL           // User data for non C++ programming language backend

    // Optional: Access OS clipboard
    // (default to use native Win32 clipboard on Windows, otherwise uses a private clipboard. Override to access OS clipboard on other architectures)
    const char* (*GetClipboardTextFn)(void* user_data);
    void        (*SetClipboardTextFn)(void* user_data, const char* text);
    void*       ClipboardUserData;

    //------------------------------------------------------------------
    // Input - Fill before calling NewFrame()
    //------------------------------------------------------------------

    ImVec2      MousePos;                       // Mouse position, in pixels. Set to ImVec2(-FLT_MAX, -FLT_MAX) if mouse is unavailable (on another screen, etc.)
    bool        MouseDown[5];                   // Mouse buttons: 0=left, 1=right, 2=middle + extras (ImGuiMouseButton_COUNT == 5). Dear ImGui mostly uses left and right buttons. Others buttons allows us to track if the mouse is being used by your application + available to user as a convenience via IsMouse** API.
    float       MouseWheel;                     // Mouse wheel Vertical: 1 unit scrolls about 5 lines text.
    float       MouseWheelH;                    // Mouse wheel Horizontal. Most users don't have a mouse with an horizontal wheel, may not be filled by all backends.
    ImGuiID     MouseHoveredViewport;           // (Optional) When using multiple viewports: viewport the OS mouse cursor is hovering _IGNORING_ viewports with the ImGuiViewportFlags_NoInputs flag, and _REGARDLESS_ of whether another viewport is focused. Set io.BackendFlags |= ImGuiBackendFlags_HasMouseHoveredViewport if you can provide this info. If you don't imgui will infer the value using the rectangles and last focused time of the viewports it knows about (ignoring other OS windows).
    bool        KeyCtrl;                        // Keyboard modifier pressed: Control
    bool        KeyShift;                       // Keyboard modifier pressed: Shift
    bool        KeyAlt;                         // Keyboard modifier pressed: Alt
    bool        KeySuper;                       // Keyboard modifier pressed: Cmd/Super/Windows
    bool        KeysDown[512];                  // Keyboard keys that are pressed (ideally left in the "native" order your engine has access to keyboard keys, so you can use your own defines/enums for keys).
    float       NavInputs[ImGuiNavInput_COUNT]; // Gamepad inputs. Cleared back to zero by EndFrame(). Keyboard keys will be auto-mapped and be written here by NewFrame().

    // Functions
    IMGUI_API void  AddInputCharacter(unsigned int c);          // Queue new character input
    IMGUI_API void  AddInputCharacterUTF16(ImWchar16 c);        // Queue new character input from an UTF-16 character, it can be a surrogate
    IMGUI_API void  AddInputCharactersUTF8(const char* str);    // Queue new characters input from an UTF-8 string
    IMGUI_API void  ClearInputCharacters();                     // Clear the text input buffer manually

    //------------------------------------------------------------------
    // Output - Updated by NewFrame() or EndFrame()/Render()
    // (when reading from the io.WantCaptureMouse, io.WantCaptureKeyboard flags to dispatch your inputs, it is
    //  generally easier and more correct to use their state BEFORE calling NewFrame(). See FAQ for details!)
    //------------------------------------------------------------------

    bool        WantCaptureMouse;               // Set when Dear ImGui will use mouse inputs, in this case do not dispatch them to your main game/application (either way, always pass on mouse inputs to imgui). (e.g. unclicked mouse is hovering over an imgui window, widget is active, mouse was clicked over an imgui window, etc.).
    bool        WantCaptureKeyboard;            // Set when Dear ImGui will use keyboard inputs, in this case do not dispatch them to your main game/application (either way, always pass keyboard inputs to imgui). (e.g. InputText active, or an imgui window is focused and navigation is enabled, etc.).
    bool        WantTextInput;                  // Mobile/console: when set, you may display an on-screen keyboard. This is set by Dear ImGui when it wants textual keyboard input to happen (e.g. when a InputText widget is active).
    bool        WantSetMousePos;                // MousePos has been altered, backend should reposition mouse on next frame. Rarely used! Set only when ImGuiConfigFlags_NavEnableSetMousePos flag is enabled.
    bool        WantSaveIniSettings;            // When manual .ini load/save is active (io.IniFilename == NULL), this will be set to notify your application that you can call SaveIniSettingsToMemory() and save yourself. Important: clear io.WantSaveIniSettings yourself after saving!
    bool        NavActive;                      // Keyboard/Gamepad navigation is currently allowed (will handle ImGuiKey_NavXXX events) = a window is focused and it doesn't use the ImGuiWindowFlags_NoNavInputs flag.
    bool        NavVisible;                     // Keyboard/Gamepad navigation is visible and allowed (will handle ImGuiKey_NavXXX events).
    float       Framerate;                      // Application framerate estimate, in frame per second. Solely for convenience. Rolling average estimation based on io.DeltaTime over 120 frames.
    int         MetricsRenderVertices;          // Vertices output during last call to Render()
    int         MetricsRenderIndices;           // Indices output during last call to Render() = number of triangles * 3
    int         MetricsRenderWindows;           // Number of visible windows
    int         MetricsActiveWindows;           // Number of active windows
    int         MetricsActiveAllocations;       // Number of active allocations, updated by MemAlloc/MemFree based on current context. May be off if you have multiple imgui contexts.
    ImVec2      MouseDelta;                     // Mouse delta. Note that this is zero if either current or previous position are invalid (-FLT_MAX,-FLT_MAX), so a disappearing/reappearing mouse won't have a huge delta.

    //------------------------------------------------------------------
    // [Internal] Dear ImGui will maintain those fields. Forward compatibility not guaranteed!
    //------------------------------------------------------------------

    ImGuiKeyModFlags KeyMods;                   // Key mods flags (same as io.KeyCtrl/KeyShift/KeyAlt/KeySuper but merged into flags), updated by NewFrame()
    ImVec2      MousePosPrev;                   // Previous mouse position (note that MouseDelta is not necessary == MousePos-MousePosPrev, in case either position is invalid)
    ImVec2      MouseClickedPos[5];             // Position at time of clicking
    double      MouseClickedTime[5];            // Time of last click (used to figure out double-click)
    bool        MouseClicked[5];                // Mouse button went from !Down to Down
    bool        MouseDoubleClicked[5];          // Has mouse button been double-clicked?
    bool        MouseReleased[5];               // Mouse button went from Down to !Down
    bool        MouseDownOwned[5];              // Track if button was clicked inside a dear imgui window. We don't request mouse capture from the application if click started outside ImGui bounds.
    bool        MouseDownWasDoubleClick[5];     // Track if button down was a double-click
    float       MouseDownDuration[5];           // Duration the mouse button has been down (0.0f == just clicked)
    float       MouseDownDurationPrev[5];       // Previous time the mouse button has been down
    ImVec2      MouseDragMaxDistanceAbs[5];     // Maximum distance, absolute, on each axis, of how much mouse has traveled from the clicking point
    float       MouseDragMaxDistanceSqr[5];     // Squared maximum distance of how much mouse has traveled from the clicking point
    float       KeysDownDuration[512];          // Duration the keyboard key has been down (0.0f == just pressed)
    float       KeysDownDurationPrev[512];      // Previous duration the key has been down
    float       NavInputsDownDuration[ImGuiNavInput_COUNT];
    float       NavInputsDownDurationPrev[ImGuiNavInput_COUNT];
    float       PenPressure;                    // Touch/Pen pressure (0.0f to 1.0f, should be >0.0f only when MouseDown[0] == true). Helper storage currently unused by Dear ImGui.
    ImWchar16   InputQueueSurrogate;            // For AddInputCharacterUTF16
    ImVector<ImWchar> InputQueueCharacters;     // Queue of _characters_ input (obtained by platform backend). Fill using AddInputCharacter() helper.

    IMGUI_API   ImGuiIO();
};

//-----------------------------------------------------------------------------
// [SECTION] Misc data structures
//-----------------------------------------------------------------------------

// Shared state of InputText(), passed as an argument to your callback when a ImGuiInputTextFlags_Callback* flag is used.
// The callback function should return 0 by default.
// Callbacks (follow a flag name and see comments in ImGuiInputTextFlags_ declarations for more details)
// - ImGuiInputTextFlags_CallbackEdit:        Callback on buffer edit (note that InputText() already returns true on edit, the callback is useful mainly to manipulate the underlying buffer while focus is active)
// - ImGuiInputTextFlags_CallbackAlways:      Callback on each iteration
// - ImGuiInputTextFlags_CallbackCompletion:  Callback on pressing TAB
// - ImGuiInputTextFlags_CallbackHistory:     Callback on pressing Up/Down arrows
// - ImGuiInputTextFlags_CallbackCharFilter:  Callback on character inputs to replace or discard them. Modify 'EventChar' to replace or discard, or return 1 in callback to discard.
// - ImGuiInputTextFlags_CallbackResize:      Callback on buffer capacity changes request (beyond 'buf_size' parameter value), allowing the string to grow.
struct ImGuiInputTextCallbackData
{
    ImGuiInputTextFlags EventFlag;      // One ImGuiInputTextFlags_Callback*    // Read-only
    ImGuiInputTextFlags Flags;          // What user passed to InputText()      // Read-only
    void*               UserData;       // What user passed to InputText()      // Read-only

    // Arguments for the different callback events
    // - To modify the text buffer in a callback, prefer using the InsertChars() / DeleteChars() function. InsertChars() will take care of calling the resize callback if necessary.
    // - If you know your edits are not going to resize the underlying buffer allocation, you may modify the contents of 'Buf[]' directly. You need to update 'BufTextLen' accordingly (0 <= BufTextLen < BufSize) and set 'BufDirty'' to true so InputText can update its internal state.
    ImWchar             EventChar;      // Character input                      // Read-write   // [CharFilter] Replace character with another one, or set to zero to drop. return 1 is equivalent to setting EventChar=0;
    ImGuiKey            EventKey;       // Key pressed (Up/Down/TAB)            // Read-only    // [Completion,History]
    char*               Buf;            // Text buffer                          // Read-write   // [Resize] Can replace pointer / [Completion,History,Always] Only write to pointed data, don't replace the actual pointer!
    int                 BufTextLen;     // Text length (in bytes)               // Read-write   // [Resize,Completion,History,Always] Exclude zero-terminator storage. In C land: == strlen(some_text), in C++ land: string.length()
    int                 BufSize;        // Buffer size (in bytes) = capacity+1  // Read-only    // [Resize,Completion,History,Always] Include zero-terminator storage. In C land == ARRAYSIZE(my_char_array), in C++ land: string.capacity()+1
    bool                BufDirty;       // Set if you modify Buf/BufTextLen!    // Write        // [Completion,History,Always]
    int                 CursorPos;      //                                      // Read-write   // [Completion,History,Always]
    int                 SelectionStart; //                                      // Read-write   // [Completion,History,Always] == to SelectionEnd when no selection)
    int                 SelectionEnd;   //                                      // Read-write   // [Completion,History,Always]

    // Helper functions for text manipulation.
    // Use those function to benefit from the CallbackResize behaviors. Calling those function reset the selection.
    IMGUI_API ImGuiInputTextCallbackData();
    IMGUI_API void      DeleteChars(int pos, int bytes_count);
    IMGUI_API void      InsertChars(int pos, const char* text, const char* text_end = NULL);
    void                SelectAll()             { SelectionStart = 0; SelectionEnd = BufTextLen; }
    void                ClearSelection()        { SelectionStart = SelectionEnd = BufTextLen; }
    bool                HasSelection() const    { return SelectionStart != SelectionEnd; }
};

// Resizing callback data to apply custom constraint. As enabled by SetNextWindowSizeConstraints(). Callback is called during the next Begin().
// NB: For basic min/max size constraint on each axis you don't need to use the callback! The SetNextWindowSizeConstraints() parameters are enough.
struct ImGuiSizeCallbackData
{
    void*   UserData;       // Read-only.   What user passed to SetNextWindowSizeConstraints()
    ImVec2  Pos;            // Read-only.   Window position, for reference.
    ImVec2  CurrentSize;    // Read-only.   Current window size.
    ImVec2  DesiredSize;    // Read-write.  Desired size, based on user's mouse position. Write to this field to restrain resizing.
};

// [ALPHA] Rarely used / very advanced uses only. Use with SetNextWindowClass() and DockSpace() functions.
// Important: the content of this class is still highly WIP and likely to change and be refactored
// before we stabilize Docking features. Please be mindful if using this.
// Provide hints:
// - To the platform backend via altered viewport flags (enable/disable OS decoration, OS task bar icons, etc.)
// - To the platform backend for OS level parent/child relationships of viewport.
// - To the docking system for various options and filtering.
struct ImGuiWindowClass
{
    ImGuiID             ClassId;                    // User data. 0 = Default class (unclassed). Windows of different classes cannot be docked with each others.
    ImGuiID             ParentViewportId;           // Hint for the platform backend. If non-zero, the platform backend can create a parent<>child relationship between the platform windows. Not conforming backends are free to e.g. parent every viewport to the main viewport or not.
    ImGuiViewportFlags  ViewportFlagsOverrideSet;   // Viewport flags to set when a window of this class owns a viewport. This allows you to enforce OS decoration or task bar icon, override the defaults on a per-window basis.
    ImGuiViewportFlags  ViewportFlagsOverrideClear; // Viewport flags to clear when a window of this class owns a viewport. This allows you to enforce OS decoration or task bar icon, override the defaults on a per-window basis.
    ImGuiTabItemFlags   TabItemFlagsOverrideSet;    // [EXPERIMENTAL] TabItem flags to set when a window of this class gets submitted into a dock node tab bar. May use with ImGuiTabItemFlags_Leading or ImGuiTabItemFlags_Trailing.
    ImGuiDockNodeFlags  DockNodeFlagsOverrideSet;   // [EXPERIMENTAL] Dock node flags to set when a window of this class is hosted by a dock node (it doesn't have to be selected!)
    ImGuiDockNodeFlags  DockNodeFlagsOverrideClear; // [EXPERIMENTAL]
    bool                DockingAlwaysTabBar;        // Set to true to enforce single floating windows of this class always having their own docking node (equivalent of setting the global io.ConfigDockingAlwaysTabBar)
    bool                DockingAllowUnclassed;      // Set to true to allow windows of this class to be docked/merged with an unclassed window. // FIXME-DOCK: Move to DockNodeFlags override?

    ImGuiWindowClass() { memset(this, 0, sizeof(*this)); DockingAllowUnclassed = true; }
};

// Data payload for Drag and Drop operations: AcceptDragDropPayload(), GetDragDropPayload()
struct ImGuiPayload
{
    // Members
    void*           Data;               // Data (copied and owned by dear imgui)
    int             DataSize;           // Data size

    // [Internal]
    ImGuiID         SourceId;           // Source item id
    ImGuiID         SourceParentId;     // Source parent id (if available)
    int             DataFrameCount;     // Data timestamp
    char            DataType[32 + 1];   // Data type tag (short user-supplied string, 32 characters max)
    bool            Preview;            // Set when AcceptDragDropPayload() was called and mouse has been hovering the target item (nb: handle overlapping drag targets)
    bool            Delivery;           // Set when AcceptDragDropPayload() was called and mouse button is released over the target item.

    ImGuiPayload()  { Clear(); }
    void Clear()    { SourceId = SourceParentId = 0; Data = NULL; DataSize = 0; memset(DataType, 0, sizeof(DataType)); DataFrameCount = -1; Preview = Delivery = false; }
    bool IsDataType(const char* type) const { return DataFrameCount != -1 && strcmp(type, DataType) == 0; }
    bool IsPreview() const                  { return Preview; }
    bool IsDelivery() const                 { return Delivery; }
};

// Sorting specification for one column of a table (sizeof == 12 bytes)
struct ImGuiTableColumnSortSpecs
{
    ImGuiID                     ColumnUserID;       // User id of the column (if specified by a TableSetupColumn() call)
    ImS16                       ColumnIndex;        // Index of the column
    ImS16                       SortOrder;          // Index within parent ImGuiTableSortSpecs (always stored in order starting from 0, tables sorted on a single criteria will always have a 0 here)
    ImGuiSortDirection          SortDirection : 8;  // ImGuiSortDirection_Ascending or ImGuiSortDirection_Descending (you can use this or SortSign, whichever is more convenient for your sort function)

    ImGuiTableColumnSortSpecs() { memset(this, 0, sizeof(*this)); }
};

// Sorting specifications for a table (often handling sort specs for a single column, occasionally more)
// Obtained by calling TableGetSortSpecs().
// When 'SpecsDirty == true' you can sort your data. It will be true with sorting specs have changed since last call, or the first time.
// Make sure to set 'SpecsDirty = false' after sorting, else you may wastefully sort your data every frame!
struct ImGuiTableSortSpecs
{
    const ImGuiTableColumnSortSpecs* Specs;     // Pointer to sort spec array.
    int                         SpecsCount;     // Sort spec count. Most often 1. May be > 1 when ImGuiTableFlags_SortMulti is enabled. May be == 0 when ImGuiTableFlags_SortTristate is enabled.
    bool                        SpecsDirty;     // Set to true when specs have changed since last time! Use this to sort again, then clear the flag.

    ImGuiTableSortSpecs()       { memset(this, 0, sizeof(*this)); }
};

//-----------------------------------------------------------------------------
// [SECTION] Obsolete functions
// (Will be removed! Read 'API BREAKING CHANGES' section in imgui.cpp for details)
// Please keep your copy of dear imgui up to date! Occasionally set '#define IMGUI_DISABLE_OBSOLETE_FUNCTIONS' in imconfig.h to stay ahead.
//-----------------------------------------------------------------------------

#ifndef IMGUI_DISABLE_OBSOLETE_FUNCTIONS
namespace ImGui
{
    // OBSOLETED in 1.81 (from February 2021)
    IMGUI_API bool      ListBoxHeader(const char* label, int items_count, int height_in_items = -1); // Helper to calculate size from items_count and height_in_items
    static inline bool  ListBoxHeader(const char* label, const ImVec2& size = ImVec2(0, 0)) { return BeginListBox(label, size); }
    static inline void  ListBoxFooter() { EndListBox(); }
    // OBSOLETED in 1.79 (from August 2020)
    static inline void  OpenPopupContextItem(const char* str_id = NULL, ImGuiMouseButton mb = 1) { OpenPopupOnItemClick(str_id, mb); } // Bool return value removed. Use IsWindowAppearing() in BeginPopup() instead. Renamed in 1.77, renamed back in 1.79. Sorry!
    // OBSOLETED in 1.78 (from June 2020)
    // Old drag/sliders functions that took a 'float power = 1.0' argument instead of flags.
    // For shared code, you can version check at compile-time with `#if IMGUI_VERSION_NUM >= 17704`.
    IMGUI_API bool      DragScalar(const char* label, ImGuiDataType data_type, void* p_data, float v_speed, const void* p_min, const void* p_max, const char* format, float power);
    IMGUI_API bool      DragScalarN(const char* label, ImGuiDataType data_type, void* p_data, int components, float v_speed, const void* p_min, const void* p_max, const char* format, float power);
    static inline bool  DragFloat(const char* label, float* v, float v_speed, float v_min, float v_max, const char* format, float power)    { return DragScalar(label, ImGuiDataType_Float, v, v_speed, &v_min, &v_max, format, power); }
    static inline bool  DragFloat2(const char* label, float v[2], float v_speed, float v_min, float v_max, const char* format, float power) { return DragScalarN(label, ImGuiDataType_Float, v, 2, v_speed, &v_min, &v_max, format, power); }
    static inline bool  DragFloat3(const char* label, float v[3], float v_speed, float v_min, float v_max, const char* format, float power) { return DragScalarN(label, ImGuiDataType_Float, v, 3, v_speed, &v_min, &v_max, format, power); }
    static inline bool  DragFloat4(const char* label, float v[4], float v_speed, float v_min, float v_max, const char* format, float power) { return DragScalarN(label, ImGuiDataType_Float, v, 4, v_speed, &v_min, &v_max, format, power); }
    IMGUI_API bool      SliderScalar(const char* label, ImGuiDataType data_type, void* p_data, const void* p_min, const void* p_max, const char* format, float power);
    IMGUI_API bool      SliderScalarN(const char* label, ImGuiDataType data_type, void* p_data, int components, const void* p_min, const void* p_max, const char* format, float power);
    static inline bool  SliderFloat(const char* label, float* v, float v_min, float v_max, const char* format, float power)                 { return SliderScalar(label, ImGuiDataType_Float, v, &v_min, &v_max, format, power); }
    static inline bool  SliderFloat2(const char* label, float v[2], float v_min, float v_max, const char* format, float power)              { return SliderScalarN(label, ImGuiDataType_Float, v, 2, &v_min, &v_max, format, power); }
    static inline bool  SliderFloat3(const char* label, float v[3], float v_min, float v_max, const char* format, float power)              { return SliderScalarN(label, ImGuiDataType_Float, v, 3, &v_min, &v_max, format, power); }
    static inline bool  SliderFloat4(const char* label, float v[4], float v_min, float v_max, const char* format, float power)              { return SliderScalarN(label, ImGuiDataType_Float, v, 4, &v_min, &v_max, format, power); }
    // OBSOLETED in 1.77 (from June 2020)
    static inline bool  BeginPopupContextWindow(const char* str_id, ImGuiMouseButton mb, bool over_items) { return BeginPopupContextWindow(str_id, mb | (over_items ? 0 : ImGuiPopupFlags_NoOpenOverItems)); }
    // OBSOLETED in 1.72 (from April 2019)
    static inline void  TreeAdvanceToLabelPos()               { SetCursorPosX(GetCursorPosX() + GetTreeNodeToLabelSpacing()); }
    // OBSOLETED in 1.71 (from June 2019)
    static inline void  SetNextTreeNodeOpen(bool open, ImGuiCond cond = 0) { SetNextItemOpen(open, cond); }
    // OBSOLETED in 1.70 (from May 2019)
    static inline float GetContentRegionAvailWidth()          { return GetContentRegionAvail().x; }
    // OBSOLETED in 1.69 (from Mar 2019)
    static inline ImDrawList* GetOverlayDrawList()            { return GetForegroundDrawList(); }
    // OBSOLETED in 1.66 (from Sep 2018)
    static inline void  SetScrollHere(float center_ratio=0.5f){ SetScrollHereY(center_ratio); }
}
#endif

//-----------------------------------------------------------------------------
// [SECTION] Helpers (ImGuiOnceUponAFrame, ImGuiTextFilter, ImGuiTextBuffer, ImGuiStorage, ImGuiListClipper, ImColor)
//-----------------------------------------------------------------------------

// Helper: Unicode defines
#define IM_UNICODE_CODEPOINT_INVALID 0xFFFD     // Invalid Unicode code point (standard value).
#ifdef IMGUI_USE_WCHAR32
#define IM_UNICODE_CODEPOINT_MAX     0x10FFFF   // Maximum Unicode code point supported by this build.
#else
#define IM_UNICODE_CODEPOINT_MAX     0xFFFF     // Maximum Unicode code point supported by this build.
#endif

// Helper: Execute a block of code at maximum once a frame. Convenient if you want to quickly create an UI within deep-nested code that runs multiple times every frame.
// Usage: static ImGuiOnceUponAFrame oaf; if (oaf) ImGui::Text("This will be called only once per frame");
struct ImGuiOnceUponAFrame
{
    ImGuiOnceUponAFrame() { RefFrame = -1; }
    mutable int RefFrame;
    operator bool() const { int current_frame = ImGui::GetFrameCount(); if (RefFrame == current_frame) return false; RefFrame = current_frame; return true; }
};

// Helper: Parse and apply text filters. In format "aaaaa[,bbbb][,ccccc]"
struct ImGuiTextFilter
{
    IMGUI_API           ImGuiTextFilter(const char* default_filter = "");
    IMGUI_API bool      Draw(const char* label = "Filter (inc,-exc)", float width = 0.0f);  // Helper calling InputText+Build
    IMGUI_API bool      PassFilter(const char* text, const char* text_end = NULL) const;
    IMGUI_API void      Build();
    void                Clear()          { InputBuf[0] = 0; Build(); }
    bool                IsActive() const { return !Filters.empty(); }

    // [Internal]
    struct ImGuiTextRange
    {
        const char*     b;
        const char*     e;

        ImGuiTextRange()                                { b = e = NULL; }
        ImGuiTextRange(const char* _b, const char* _e)  { b = _b; e = _e; }
        bool            empty() const                   { return b == e; }
        IMGUI_API void  split(char separator, ImVector<ImGuiTextRange>* out) const;
    };
    char                    InputBuf[256];
    ImVector<ImGuiTextRange>Filters;
    int                     CountGrep;
};

// Helper: Growable text buffer for logging/accumulating text
// (this could be called 'ImGuiTextBuilder' / 'ImGuiStringBuilder')
struct ImGuiTextBuffer
{
    ImVector<char>      Buf;
    IMGUI_API static char EmptyString[1];

    ImGuiTextBuffer()   { }
    inline char         operator[](int i) const { IM_ASSERT(Buf.Data != NULL); return Buf.Data[i]; }
    const char*         begin() const           { return Buf.Data ? &Buf.front() : EmptyString; }
    const char*         end() const             { return Buf.Data ? &Buf.back() : EmptyString; }   // Buf is zero-terminated, so end() will point on the zero-terminator
    int                 size() const            { return Buf.Size ? Buf.Size - 1 : 0; }
    bool                empty() const           { return Buf.Size <= 1; }
    void                clear()                 { Buf.clear(); }
    void                reserve(int capacity)   { Buf.reserve(capacity); }
    const char*         c_str() const           { return Buf.Data ? Buf.Data : EmptyString; }
    IMGUI_API void      append(const char* str, const char* str_end = NULL);
    IMGUI_API void      appendf(const char* fmt, ...) IM_FMTARGS(2);
    IMGUI_API void      appendfv(const char* fmt, va_list args) IM_FMTLIST(2);
};

// Helper: Key->Value storage
// Typically you don't have to worry about this since a storage is held within each Window.
// We use it to e.g. store collapse state for a tree (Int 0/1)
// This is optimized for efficient lookup (dichotomy into a contiguous buffer) and rare insertion (typically tied to user interactions aka max once a frame)
// You can use it as custom user storage for temporary values. Declare your own storage if, for example:
// - You want to manipulate the open/close state of a particular sub-tree in your interface (tree node uses Int 0/1 to store their state).
// - You want to store custom debug data easily without adding or editing structures in your code (probably not efficient, but convenient)
// Types are NOT stored, so it is up to you to make sure your Key don't collide with different types.
struct ImGuiStorage
{
    // [Internal]
    struct ImGuiStoragePair
    {
        ImGuiID key;
        union { int val_i; float val_f; void* val_p; };
        ImGuiStoragePair(ImGuiID _key, int _val_i)      { key = _key; val_i = _val_i; }
        ImGuiStoragePair(ImGuiID _key, float _val_f)    { key = _key; val_f = _val_f; }
        ImGuiStoragePair(ImGuiID _key, void* _val_p)    { key = _key; val_p = _val_p; }
    };

    ImVector<ImGuiStoragePair>      Data;

    // - Get***() functions find pair, never add/allocate. Pairs are sorted so a query is O(log N)
    // - Set***() functions find pair, insertion on demand if missing.
    // - Sorted insertion is costly, paid once. A typical frame shouldn't need to insert any new pair.
    void                Clear() { Data.clear(); }
    IMGUI_API int       GetInt(ImGuiID key, int default_val = 0) const;
    IMGUI_API void      SetInt(ImGuiID key, int val);
    IMGUI_API bool      GetBool(ImGuiID key, bool default_val = false) const;
    IMGUI_API void      SetBool(ImGuiID key, bool val);
    IMGUI_API float     GetFloat(ImGuiID key, float default_val = 0.0f) const;
    IMGUI_API void      SetFloat(ImGuiID key, float val);
    IMGUI_API void*     GetVoidPtr(ImGuiID key) const; // default_val is NULL
    IMGUI_API void      SetVoidPtr(ImGuiID key, void* val);

    // - Get***Ref() functions finds pair, insert on demand if missing, return pointer. Useful if you intend to do Get+Set.
    // - References are only valid until a new value is added to the storage. Calling a Set***() function or a Get***Ref() function invalidates the pointer.
    // - A typical use case where this is convenient for quick hacking (e.g. add storage during a live Edit&Continue session if you can't modify existing struct)
    //      float* pvar = ImGui::GetFloatRef(key); ImGui::SliderFloat("var", pvar, 0, 100.0f); some_var += *pvar;
    IMGUI_API int*      GetIntRef(ImGuiID key, int default_val = 0);
    IMGUI_API bool*     GetBoolRef(ImGuiID key, bool default_val = false);
    IMGUI_API float*    GetFloatRef(ImGuiID key, float default_val = 0.0f);
    IMGUI_API void**    GetVoidPtrRef(ImGuiID key, void* default_val = NULL);

    // Use on your own storage if you know only integer are being stored (open/close all tree nodes)
    IMGUI_API void      SetAllInt(int val);

    // For quicker full rebuild of a storage (instead of an incremental one), you may add all your contents and then sort once.
    IMGUI_API void      BuildSortByKey();
};

// Helper: Manually clip large list of items.
// If you are submitting lots of evenly spaced items and you have a random access to the list, you can perform coarse
// clipping based on visibility to save yourself from processing those items at all.
// The clipper calculates the range of visible items and advance the cursor to compensate for the non-visible items we have skipped.
// (Dear ImGui already clip items based on their bounds but it needs to measure text size to do so, whereas manual coarse clipping before submission makes this cost and your own data fetching/submission cost almost null)
// Usage:
//   ImGuiListClipper clipper;
//   clipper.Begin(1000);         // We have 1000 elements, evenly spaced.
//   while (clipper.Step())
//       for (int i = clipper.DisplayStart; i < clipper.DisplayEnd; i++)
//           ImGui::Text("line number %d", i);
// Generally what happens is:
// - Clipper lets you process the first element (DisplayStart = 0, DisplayEnd = 1) regardless of it being visible or not.
// - User code submit one element.
// - Clipper can measure the height of the first element
// - Clipper calculate the actual range of elements to display based on the current clipping rectangle, position the cursor before the first visible element.
// - User code submit visible elements.
struct ImGuiListClipper
{
    int     DisplayStart;
    int     DisplayEnd;

    // [Internal]
    int     ItemsCount;
    int     StepNo;
    int     ItemsFrozen;
    float   ItemsHeight;
    float   StartPosY;

    IMGUI_API ImGuiListClipper();
    IMGUI_API ~ImGuiListClipper();

    // items_count: Use INT_MAX if you don't know how many items you have (in which case the cursor won't be advanced in the final step)
    // items_height: Use -1.0f to be calculated automatically on first step. Otherwise pass in the distance between your items, typically GetTextLineHeightWithSpacing() or GetFrameHeightWithSpacing().
    IMGUI_API void Begin(int items_count, float items_height = -1.0f);  // Automatically called by constructor if you passed 'items_count' or by Step() in Step 1.
    IMGUI_API void End();                                               // Automatically called on the last call of Step() that returns false.
    IMGUI_API bool Step();                                              // Call until it returns false. The DisplayStart/DisplayEnd fields will be set and you can process/draw those items.

#ifndef IMGUI_DISABLE_OBSOLETE_FUNCTIONS
    inline ImGuiListClipper(int items_count, float items_height = -1.0f) { memset(this, 0, sizeof(*this)); ItemsCount = -1; Begin(items_count, items_height); } // [removed in 1.79]
#endif
};

// Helpers macros to generate 32-bit encoded colors
#ifdef IMGUI_USE_BGRA_PACKED_COLOR
#define IM_COL32_R_SHIFT    16
#define IM_COL32_G_SHIFT    8
#define IM_COL32_B_SHIFT    0
#define IM_COL32_A_SHIFT    24
#define IM_COL32_A_MASK     0xFF000000
#else
#define IM_COL32_R_SHIFT    0
#define IM_COL32_G_SHIFT    8
#define IM_COL32_B_SHIFT    16
#define IM_COL32_A_SHIFT    24
#define IM_COL32_A_MASK     0xFF000000
#endif
#define IM_COL32(R,G,B,A)    (((ImU32)(A)<<IM_COL32_A_SHIFT) | ((ImU32)(B)<<IM_COL32_B_SHIFT) | ((ImU32)(G)<<IM_COL32_G_SHIFT) | ((ImU32)(R)<<IM_COL32_R_SHIFT))
#define IM_COL32_WHITE       IM_COL32(255,255,255,255)  // Opaque white = 0xFFFFFFFF
#define IM_COL32_BLACK       IM_COL32(0,0,0,255)        // Opaque black
#define IM_COL32_BLACK_TRANS IM_COL32(0,0,0,0)          // Transparent black = 0x00000000

// Helper: ImColor() implicitly converts colors to either ImU32 (packed 4x1 byte) or ImVec4 (4x1 float)
// Prefer using IM_COL32() macros if you want a guaranteed compile-time ImU32 for usage with ImDrawList API.
// **Avoid storing ImColor! Store either u32 of ImVec4. This is not a full-featured color class. MAY OBSOLETE.
// **None of the ImGui API are using ImColor directly but you can use it as a convenience to pass colors in either ImU32 or ImVec4 formats. Explicitly cast to ImU32 or ImVec4 if needed.
struct ImColor
{
    ImVec4              Value;

    ImColor()                                                       { Value.x = Value.y = Value.z = Value.w = 0.0f; }
    ImColor(int r, int g, int b, int a = 255)                       { float sc = 1.0f / 255.0f; Value.x = (float)r * sc; Value.y = (float)g * sc; Value.z = (float)b * sc; Value.w = (float)a * sc; }
    ImColor(ImU32 rgba)                                             { float sc = 1.0f / 255.0f; Value.x = (float)((rgba >> IM_COL32_R_SHIFT) & 0xFF) * sc; Value.y = (float)((rgba >> IM_COL32_G_SHIFT) & 0xFF) * sc; Value.z = (float)((rgba >> IM_COL32_B_SHIFT) & 0xFF) * sc; Value.w = (float)((rgba >> IM_COL32_A_SHIFT) & 0xFF) * sc; }
    ImColor(float r, float g, float b, float a = 1.0f)              { Value.x = r; Value.y = g; Value.z = b; Value.w = a; }
    ImColor(const ImVec4& col)                                      { Value = col; }
    inline operator ImU32() const                                   { return ImGui::ColorConvertFloat4ToU32(Value); }
    inline operator ImVec4() const                                  { return Value; }

    // FIXME-OBSOLETE: May need to obsolete/cleanup those helpers.
    inline void    SetHSV(float h, float s, float v, float a = 1.0f){ ImGui::ColorConvertHSVtoRGB(h, s, v, Value.x, Value.y, Value.z); Value.w = a; }
    static ImColor HSV(float h, float s, float v, float a = 1.0f)   { float r, g, b; ImGui::ColorConvertHSVtoRGB(h, s, v, r, g, b); return ImColor(r, g, b, a); }
};

//-----------------------------------------------------------------------------
// [SECTION] Drawing API (ImDrawCmd, ImDrawIdx, ImDrawVert, ImDrawChannel, ImDrawListSplitter, ImDrawListFlags, ImDrawList, ImDrawData)
// Hold a series of drawing commands. The user provides a renderer for ImDrawData which essentially contains an array of ImDrawList.
//-----------------------------------------------------------------------------

// The maximum line width to bake anti-aliased textures for. Build atlas with ImFontAtlasFlags_NoBakedLines to disable baking.
#ifndef IM_DRAWLIST_TEX_LINES_WIDTH_MAX
#define IM_DRAWLIST_TEX_LINES_WIDTH_MAX     (63)
#endif

// ImDrawCallback: Draw callbacks for advanced uses [configurable type: override in imconfig.h]
// NB: You most likely do NOT need to use draw callbacks just to create your own widget or customized UI rendering,
// you can poke into the draw list for that! Draw callback may be useful for example to:
//  A) Change your GPU render state,
//  B) render a complex 3D scene inside a UI element without an intermediate texture/render target, etc.
// The expected behavior from your rendering function is 'if (cmd.UserCallback != NULL) { cmd.UserCallback(parent_list, cmd); } else { RenderTriangles() }'
// If you want to override the signature of ImDrawCallback, you can simply use e.g. '#define ImDrawCallback MyDrawCallback' (in imconfig.h) + update rendering backend accordingly.
#ifndef ImDrawCallback
typedef void (*ImDrawCallback)(const ImDrawList* parent_list, const ImDrawCmd* cmd);
#endif

// Special Draw callback value to request renderer backend to reset the graphics/render state.
// The renderer backend needs to handle this special value, otherwise it will crash trying to call a function at this address.
// This is useful for example if you submitted callbacks which you know have altered the render state and you want it to be restored.
// It is not done by default because they are many perfectly useful way of altering render state for imgui contents (e.g. changing shader/blending settings before an Image call).
#define ImDrawCallback_ResetRenderState     (ImDrawCallback)(-1)

// Typically, 1 command = 1 GPU draw call (unless command is a callback)
// - VtxOffset/IdxOffset: When 'io.BackendFlags & ImGuiBackendFlags_RendererHasVtxOffset' is enabled,
//   those fields allow us to render meshes larger than 64K vertices while keeping 16-bit indices.
//   Pre-1.71 backends will typically ignore the VtxOffset/IdxOffset fields.
// - The ClipRect/TextureId/VtxOffset fields must be contiguous as we memcmp() them together (this is asserted for).
struct ImDrawCmd
{
    ImVec4          ClipRect;           // 4*4  // Clipping rectangle (x1, y1, x2, y2). Subtract ImDrawData->DisplayPos to get clipping rectangle in "viewport" coordinates
    ImTextureID     TextureId;          // 4-8  // User-provided texture ID. Set by user in ImfontAtlas::SetTexID() for fonts or passed to Image*() functions. Ignore if never using images or multiple fonts atlas.
    unsigned int    VtxOffset;          // 4    // Start offset in vertex buffer. ImGuiBackendFlags_RendererHasVtxOffset: always 0, otherwise may be >0 to support meshes larger than 64K vertices with 16-bit indices.
    unsigned int    IdxOffset;          // 4    // Start offset in index buffer. Always equal to sum of ElemCount drawn so far.
    unsigned int    ElemCount;          // 4    // Number of indices (multiple of 3) to be rendered as triangles. Vertices are stored in the callee ImDrawList's vtx_buffer[] array, indices in idx_buffer[].
    ImDrawCallback  UserCallback;       // 4-8  // If != NULL, call the function instead of rendering the vertices. clip_rect and texture_id will be set normally.
    void*           UserCallbackData;   // 4-8  // The draw callback code can access this.

    ImDrawCmd() { memset(this, 0, sizeof(*this)); } // Also ensure our padding fields are zeroed
};

// Vertex index, default to 16-bit
// To allow large meshes with 16-bit indices: set 'io.BackendFlags |= ImGuiBackendFlags_RendererHasVtxOffset' and handle ImDrawCmd::VtxOffset in the renderer backend (recommended).
// To use 32-bit indices: override with '#define ImDrawIdx unsigned int' in imconfig.h.
#ifndef ImDrawIdx
typedef unsigned short ImDrawIdx;
#endif

// Vertex layout
#ifndef IMGUI_OVERRIDE_DRAWVERT_STRUCT_LAYOUT
struct ImDrawVert
{
    ImVec2  pos;
    ImVec2  uv;
    ImU32   col;
};
#else
// You can override the vertex format layout by defining IMGUI_OVERRIDE_DRAWVERT_STRUCT_LAYOUT in imconfig.h
// The code expect ImVec2 pos (8 bytes), ImVec2 uv (8 bytes), ImU32 col (4 bytes), but you can re-order them or add other fields as needed to simplify integration in your engine.
// The type has to be described within the macro (you can either declare the struct or use a typedef). This is because ImVec2/ImU32 are likely not declared a the time you'd want to set your type up.
// NOTE: IMGUI DOESN'T CLEAR THE STRUCTURE AND DOESN'T CALL A CONSTRUCTOR SO ANY CUSTOM FIELD WILL BE UNINITIALIZED. IF YOU ADD EXTRA FIELDS (SUCH AS A 'Z' COORDINATES) YOU WILL NEED TO CLEAR THEM DURING RENDER OR TO IGNORE THEM.
IMGUI_OVERRIDE_DRAWVERT_STRUCT_LAYOUT;
#endif

// [Internal] For use by ImDrawList
struct ImDrawCmdHeader
{
    ImVec4          ClipRect;
    ImTextureID     TextureId;
    unsigned int    VtxOffset;
};

// [Internal] For use by ImDrawListSplitter
struct ImDrawChannel
{
    ImVector<ImDrawCmd>         _CmdBuffer;
    ImVector<ImDrawIdx>         _IdxBuffer;
};


// Split/Merge functions are used to split the draw list into different layers which can be drawn into out of order.
// This is used by the Columns/Tables API, so items of each column can be batched together in a same draw call.
struct ImDrawListSplitter
{
    int                         _Current;    // Current channel number (0)
    int                         _Count;      // Number of active channels (1+)
    ImVector<ImDrawChannel>     _Channels;   // Draw channels (not resized down so _Count might be < Channels.Size)

    inline ImDrawListSplitter()  { memset(this, 0, sizeof(*this)); }
    inline ~ImDrawListSplitter() { ClearFreeMemory(); }
    inline void                 Clear() { _Current = 0; _Count = 1; } // Do not clear Channels[] so our allocations are reused next frame
    IMGUI_API void              ClearFreeMemory();
    IMGUI_API void              Split(ImDrawList* draw_list, int count);
    IMGUI_API void              Merge(ImDrawList* draw_list);
    IMGUI_API void              SetCurrentChannel(ImDrawList* draw_list, int channel_idx);
};

enum ImDrawCornerFlags_
{
    ImDrawCornerFlags_None      = 0,
    ImDrawCornerFlags_TopLeft   = 1 << 0, // 0x1
    ImDrawCornerFlags_TopRight  = 1 << 1, // 0x2
    ImDrawCornerFlags_BotLeft   = 1 << 2, // 0x4
    ImDrawCornerFlags_BotRight  = 1 << 3, // 0x8
    ImDrawCornerFlags_Top       = ImDrawCornerFlags_TopLeft | ImDrawCornerFlags_TopRight,   // 0x3
    ImDrawCornerFlags_Bot       = ImDrawCornerFlags_BotLeft | ImDrawCornerFlags_BotRight,   // 0xC
    ImDrawCornerFlags_Left      = ImDrawCornerFlags_TopLeft | ImDrawCornerFlags_BotLeft,    // 0x5
    ImDrawCornerFlags_Right     = ImDrawCornerFlags_TopRight | ImDrawCornerFlags_BotRight,  // 0xA
    ImDrawCornerFlags_All       = 0xF     // In your function calls you may use ~0 (= all bits sets) instead of ImDrawCornerFlags_All, as a convenience
};

// Flags for ImDrawList. Those are set automatically by ImGui:: functions from ImGuiIO settings, and generally not manipulated directly.
// It is however possible to temporarily alter flags between calls to ImDrawList:: functions.
enum ImDrawListFlags_
{
    ImDrawListFlags_None                    = 0,
    ImDrawListFlags_AntiAliasedLines        = 1 << 0,  // Enable anti-aliased lines/borders (*2 the number of triangles for 1.0f wide line or lines thin enough to be drawn using textures, otherwise *3 the number of triangles)
    ImDrawListFlags_AntiAliasedLinesUseTex  = 1 << 1,  // Enable anti-aliased lines/borders using textures when possible. Require backend to render with bilinear filtering.
    ImDrawListFlags_AntiAliasedFill         = 1 << 2,  // Enable anti-aliased edge around filled shapes (rounded rectangles, circles).
    ImDrawListFlags_AllowVtxOffset          = 1 << 3   // Can emit 'VtxOffset > 0' to allow large meshes. Set when 'ImGuiBackendFlags_RendererHasVtxOffset' is enabled.
};

// Draw command list
// This is the low-level list of polygons that ImGui:: functions are filling. At the end of the frame,
// all command lists are passed to your ImGuiIO::RenderDrawListFn function for rendering.
// Each dear imgui window contains its own ImDrawList. You can use ImGui::GetWindowDrawList() to
// access the current window draw list and draw custom primitives.
// You can interleave normal ImGui:: calls and adding primitives to the current draw list.
<<<<<<< HEAD
// All positions are generally in pixel coordinates (generally top-left at 0,0, bottom-right at io.DisplaySize, unless multiple viewports are used), but you are totally free to apply whatever transformation matrix to want to the data (if you apply such transformation you'll want to apply it to ClipRect as well)
=======
// In single viewport mode, top-left is == GetMainViewport()->Pos (generally 0,0), bottom-right is == GetMainViewport()->Pos+Size (generally io.DisplaySize).
// You are totally free to apply whatever transformation matrix to want to the data (depending on the use of the transformation you may want to apply it to ClipRect as well!)
>>>>>>> f14042ca
// Important: Primitives are always added to the list and not culled (culling is done at higher-level by ImGui:: functions), if you use this API a lot consider coarse culling your drawn objects.
struct ImDrawList
{
    // This is what you have to render
    ImVector<ImDrawCmd>     CmdBuffer;          // Draw commands. Typically 1 command = 1 GPU draw call, unless the command is a callback.
    ImVector<ImDrawIdx>     IdxBuffer;          // Index buffer. Each command consume ImDrawCmd::ElemCount of those
    ImVector<ImDrawVert>    VtxBuffer;          // Vertex buffer.
    ImDrawListFlags         Flags;              // Flags, you may poke into these to adjust anti-aliasing settings per-primitive.

    // [Internal, used while building lists]
    unsigned int            _VtxCurrentIdx;     // [Internal] generally == VtxBuffer.Size unless we are past 64K vertices, in which case this gets reset to 0.
    const ImDrawListSharedData* _Data;          // Pointer to shared draw data (you can use ImGui::GetDrawListSharedData() to get the one from current ImGui context)
    const char*             _OwnerName;         // Pointer to owner window's name for debugging
    ImDrawVert*             _VtxWritePtr;       // [Internal] point within VtxBuffer.Data after each add command (to avoid using the ImVector<> operators too much)
    ImDrawIdx*              _IdxWritePtr;       // [Internal] point within IdxBuffer.Data after each add command (to avoid using the ImVector<> operators too much)
    ImVector<ImVec4>        _ClipRectStack;     // [Internal]
    ImVector<ImTextureID>   _TextureIdStack;    // [Internal]
    ImVector<ImVec2>        _Path;              // [Internal] current path building
    ImDrawCmdHeader         _CmdHeader;         // [Internal] template of active commands. Fields should match those of CmdBuffer.back().
    ImDrawListSplitter      _Splitter;          // [Internal] for channels api (note: prefer using your own persistent instance of ImDrawListSplitter!)
    float                   _FringeScale;       // [Internal] anti-alias fringe is scaled by this value, this helps to keep things sharp while zooming at vertex buffer content

    // If you want to create ImDrawList instances, pass them ImGui::GetDrawListSharedData() or create and use your own ImDrawListSharedData (so you can use ImDrawList without ImGui)
    ImDrawList(const ImDrawListSharedData* shared_data) { memset(this, 0, sizeof(*this)); _Data = shared_data; }

    ~ImDrawList() { _ClearFreeMemory(); }
    IMGUI_API void  PushClipRect(ImVec2 clip_rect_min, ImVec2 clip_rect_max, bool intersect_with_current_clip_rect = false);  // Render-level scissoring. This is passed down to your render function but not used for CPU-side coarse clipping. Prefer using higher-level ImGui::PushClipRect() to affect logic (hit-testing and widget culling)
    IMGUI_API void  PushClipRectFullScreen();
    IMGUI_API void  PopClipRect();
    IMGUI_API void  PushTextureID(ImTextureID texture_id);
    IMGUI_API void  PopTextureID();
    inline ImVec2   GetClipRectMin() const { const ImVec4& cr = _ClipRectStack.back(); return ImVec2(cr.x, cr.y); }
    inline ImVec2   GetClipRectMax() const { const ImVec4& cr = _ClipRectStack.back(); return ImVec2(cr.z, cr.w); }

    // Primitives
    // - For rectangular primitives, "p_min" and "p_max" represent the upper-left and lower-right corners.
    // - For circle primitives, use "num_segments == 0" to automatically calculate tessellation (preferred).
    //   In older versions (until Dear ImGui 1.77) the AddCircle functions defaulted to num_segments == 12.
    //   In future versions we will use textures to provide cheaper and higher-quality circles.
    //   Use AddNgon() and AddNgonFilled() functions if you need to guaranteed a specific number of sides.
    IMGUI_API void  AddLine(const ImVec2& p1, const ImVec2& p2, ImU32 col, float thickness = 1.0f);
    IMGUI_API void  AddRect(const ImVec2& p_min, const ImVec2& p_max, ImU32 col, float rounding = 0.0f, ImDrawCornerFlags rounding_corners = ImDrawCornerFlags_All, float thickness = 1.0f);   // a: upper-left, b: lower-right (== upper-left + size), rounding_corners_flags: 4 bits corresponding to which corner to round
    IMGUI_API void  AddRectFilled(const ImVec2& p_min, const ImVec2& p_max, ImU32 col, float rounding = 0.0f, ImDrawCornerFlags rounding_corners = ImDrawCornerFlags_All);                     // a: upper-left, b: lower-right (== upper-left + size)
    IMGUI_API void  AddRectFilledMultiColor(const ImVec2& p_min, const ImVec2& p_max, ImU32 col_upr_left, ImU32 col_upr_right, ImU32 col_bot_right, ImU32 col_bot_left);
    IMGUI_API void  AddQuad(const ImVec2& p1, const ImVec2& p2, const ImVec2& p3, const ImVec2& p4, ImU32 col, float thickness = 1.0f);
    IMGUI_API void  AddQuadFilled(const ImVec2& p1, const ImVec2& p2, const ImVec2& p3, const ImVec2& p4, ImU32 col);
    IMGUI_API void  AddTriangle(const ImVec2& p1, const ImVec2& p2, const ImVec2& p3, ImU32 col, float thickness = 1.0f);
    IMGUI_API void  AddTriangleFilled(const ImVec2& p1, const ImVec2& p2, const ImVec2& p3, ImU32 col);
    IMGUI_API void  AddCircle(const ImVec2& center, float radius, ImU32 col, int num_segments = 0, float thickness = 1.0f);
    IMGUI_API void  AddCircleFilled(const ImVec2& center, float radius, ImU32 col, int num_segments = 0);
    IMGUI_API void  AddNgon(const ImVec2& center, float radius, ImU32 col, int num_segments, float thickness = 1.0f);
    IMGUI_API void  AddNgonFilled(const ImVec2& center, float radius, ImU32 col, int num_segments);
    IMGUI_API void  AddText(const ImVec2& pos, ImU32 col, const char* text_begin, const char* text_end = NULL);
    IMGUI_API void  AddText(const ImFont* font, float font_size, const ImVec2& pos, ImU32 col, const char* text_begin, const char* text_end = NULL, float wrap_width = 0.0f, const ImVec4* cpu_fine_clip_rect = NULL);
    IMGUI_API void  AddPolyline(const ImVec2* points, int num_points, ImU32 col, bool closed, float thickness);
    IMGUI_API void  AddConvexPolyFilled(const ImVec2* points, int num_points, ImU32 col); // Note: Anti-aliased filling requires points to be in clockwise order.
    IMGUI_API void  AddBezierCubic(const ImVec2& p1, const ImVec2& p2, const ImVec2& p3, const ImVec2& p4, ImU32 col, float thickness, int num_segments = 0); // Cubic Bezier (4 control points)
    IMGUI_API void  AddBezierQuadratic(const ImVec2& p1, const ImVec2& p2, const ImVec2& p3, ImU32 col, float thickness, int num_segments = 0);               // Quadratic Bezier (3 control points)

    // Image primitives
    // - Read FAQ to understand what ImTextureID is.
    // - "p_min" and "p_max" represent the upper-left and lower-right corners of the rectangle.
    // - "uv_min" and "uv_max" represent the normalized texture coordinates to use for those corners. Using (0,0)->(1,1) texture coordinates will generally display the entire texture.
    IMGUI_API void  AddImage(ImTextureID user_texture_id, const ImVec2& p_min, const ImVec2& p_max, const ImVec2& uv_min = ImVec2(0, 0), const ImVec2& uv_max = ImVec2(1, 1), ImU32 col = IM_COL32_WHITE);
    IMGUI_API void  AddImageQuad(ImTextureID user_texture_id, const ImVec2& p1, const ImVec2& p2, const ImVec2& p3, const ImVec2& p4, const ImVec2& uv1 = ImVec2(0, 0), const ImVec2& uv2 = ImVec2(1, 0), const ImVec2& uv3 = ImVec2(1, 1), const ImVec2& uv4 = ImVec2(0, 1), ImU32 col = IM_COL32_WHITE);
    IMGUI_API void  AddImageRounded(ImTextureID user_texture_id, const ImVec2& p_min, const ImVec2& p_max, const ImVec2& uv_min, const ImVec2& uv_max, ImU32 col, float rounding, ImDrawCornerFlags rounding_corners = ImDrawCornerFlags_All);

    // Stateful path API, add points then finish with PathFillConvex() or PathStroke()
    inline    void  PathClear()                                                 { _Path.Size = 0; }
    inline    void  PathLineTo(const ImVec2& pos)                               { _Path.push_back(pos); }
    inline    void  PathLineToMergeDuplicate(const ImVec2& pos)                 { if (_Path.Size == 0 || memcmp(&_Path.Data[_Path.Size - 1], &pos, 8) != 0) _Path.push_back(pos); }
    inline    void  PathFillConvex(ImU32 col)                                   { AddConvexPolyFilled(_Path.Data, _Path.Size, col); _Path.Size = 0; }  // Note: Anti-aliased filling requires points to be in clockwise order.
    inline    void  PathStroke(ImU32 col, bool closed, float thickness = 1.0f)  { AddPolyline(_Path.Data, _Path.Size, col, closed, thickness); _Path.Size = 0; }
    IMGUI_API void  PathArcTo(const ImVec2& center, float radius, float a_min, float a_max, int num_segments = 10);
    IMGUI_API void  PathArcToFast(const ImVec2& center, float radius, int a_min_of_12, int a_max_of_12);                // Use precomputed angles for a 12 steps circle
    IMGUI_API void  PathBezierCubicCurveTo(const ImVec2& p2, const ImVec2& p3, const ImVec2& p4, int num_segments = 0); // Cubic Bezier (4 control points)
    IMGUI_API void  PathBezierQuadraticCurveTo(const ImVec2& p2, const ImVec2& p3, int num_segments = 0);               // Quadratic Bezier (3 control points)
    IMGUI_API void  PathRect(const ImVec2& rect_min, const ImVec2& rect_max, float rounding = 0.0f, ImDrawCornerFlags rounding_corners = ImDrawCornerFlags_All);

    // Advanced
    IMGUI_API void  AddCallback(ImDrawCallback callback, void* callback_data);  // Your rendering function must check for 'UserCallback' in ImDrawCmd and call the function instead of rendering triangles.
    IMGUI_API void  AddDrawCmd();                                               // This is useful if you need to forcefully create a new draw call (to allow for dependent rendering / blending). Otherwise primitives are merged into the same draw-call as much as possible
    IMGUI_API ImDrawList* CloneOutput() const;                                  // Create a clone of the CmdBuffer/IdxBuffer/VtxBuffer.

    // Advanced: Channels
    // - Use to split render into layers. By switching channels to can render out-of-order (e.g. submit FG primitives before BG primitives)
    // - Use to minimize draw calls (e.g. if going back-and-forth between multiple clipping rectangles, prefer to append into separate channels then merge at the end)
    // - FIXME-OBSOLETE: This API shouldn't have been in ImDrawList in the first place!
    //   Prefer using your own persistent instance of ImDrawListSplitter as you can stack them.
    //   Using the ImDrawList::ChannelsXXXX you cannot stack a split over another.
    inline void     ChannelsSplit(int count)    { _Splitter.Split(this, count); }
    inline void     ChannelsMerge()             { _Splitter.Merge(this); }
    inline void     ChannelsSetCurrent(int n)   { _Splitter.SetCurrentChannel(this, n); }

    // Advanced: Primitives allocations
    // - We render triangles (three vertices)
    // - All primitives needs to be reserved via PrimReserve() beforehand.
    IMGUI_API void  PrimReserve(int idx_count, int vtx_count);
    IMGUI_API void  PrimUnreserve(int idx_count, int vtx_count);
    IMGUI_API void  PrimRect(const ImVec2& a, const ImVec2& b, ImU32 col);      // Axis aligned rectangle (composed of two triangles)
    IMGUI_API void  PrimRectUV(const ImVec2& a, const ImVec2& b, const ImVec2& uv_a, const ImVec2& uv_b, ImU32 col);
    IMGUI_API void  PrimQuadUV(const ImVec2& a, const ImVec2& b, const ImVec2& c, const ImVec2& d, const ImVec2& uv_a, const ImVec2& uv_b, const ImVec2& uv_c, const ImVec2& uv_d, ImU32 col);
    inline    void  PrimWriteVtx(const ImVec2& pos, const ImVec2& uv, ImU32 col)    { _VtxWritePtr->pos = pos; _VtxWritePtr->uv = uv; _VtxWritePtr->col = col; _VtxWritePtr++; _VtxCurrentIdx++; }
    inline    void  PrimWriteIdx(ImDrawIdx idx)                                     { *_IdxWritePtr = idx; _IdxWritePtr++; }
    inline    void  PrimVtx(const ImVec2& pos, const ImVec2& uv, ImU32 col)         { PrimWriteIdx((ImDrawIdx)_VtxCurrentIdx); PrimWriteVtx(pos, uv, col); } // Write vertex with unique index

#ifndef IMGUI_DISABLE_OBSOLETE_FUNCTIONS
    inline    void  AddBezierCurve(const ImVec2& p1, const ImVec2& p2, const ImVec2& p3, const ImVec2& p4, ImU32 col, float thickness, int num_segments = 0) { AddBezierCubic(p1, p2, p3, p4, col, thickness, num_segments); }
    inline    void  PathBezierCurveTo(const ImVec2& p2, const ImVec2& p3, const ImVec2& p4, int num_segments = 0) { PathBezierCubicCurveTo(p2, p3, p4, num_segments); }
#endif

    // [Internal helpers]
    IMGUI_API void  _ResetForNewFrame();
    IMGUI_API void  _ClearFreeMemory();
    IMGUI_API void  _PopUnusedDrawCmd();
    IMGUI_API void  _OnChangedClipRect();
    IMGUI_API void  _OnChangedTextureID();
    IMGUI_API void  _OnChangedVtxOffset();
};

// All draw data to render a Dear ImGui frame
// (NB: the style and the naming convention here is a little inconsistent, we currently preserve them for backward compatibility purpose,
// as this is one of the oldest structure exposed by the library! Basically, ImDrawList == CmdList)
struct ImDrawData
{
    bool            Valid;                  // Only valid after Render() is called and before the next NewFrame() is called.
    int             CmdListsCount;          // Number of ImDrawList* to render
    int             TotalIdxCount;          // For convenience, sum of all ImDrawList's IdxBuffer.Size
    int             TotalVtxCount;          // For convenience, sum of all ImDrawList's VtxBuffer.Size
    ImDrawList**    CmdLists;               // Array of ImDrawList* to render. The ImDrawList are owned by ImGuiContext and only pointed to from here.
    ImVec2          DisplayPos;             // Top-left position of the viewport to render (== top-left of the orthogonal projection matrix to use) (== GetMainViewport()->Pos for the main viewport, == (0.0) in most single-viewport applications)
    ImVec2          DisplaySize;            // Size of the viewport to render (== GetMainViewport()->Size for the main viewport, == io.DisplaySize in most single-viewport applications)
    ImVec2          FramebufferScale;       // Amount of pixels for each unit of DisplaySize. Based on io.DisplayFramebufferScale. Generally (1,1) on normal display, (2,2) on OSX with Retina display.
    ImGuiViewport*  OwnerViewport;          // Viewport carrying the ImDrawData instance, might be of use to the renderer (generally not).

    // Functions
    ImDrawData()    { Clear(); }
    void Clear()    { memset(this, 0, sizeof(*this)); }     // The ImDrawList are owned by ImGuiContext!
    IMGUI_API void  DeIndexAllBuffers();                    // Helper to convert all buffers from indexed to non-indexed, in case you cannot render indexed. Note: this is slow and most likely a waste of resources. Always prefer indexed rendering!
    IMGUI_API void  ScaleClipRects(const ImVec2& fb_scale); // Helper to scale the ClipRect field of each ImDrawCmd. Use if your final output buffer is at a different scale than Dear ImGui expects, or if there is a difference between your window resolution and framebuffer resolution.
};

//-----------------------------------------------------------------------------
// [SECTION] Font API (ImFontConfig, ImFontGlyph, ImFontAtlasFlags, ImFontAtlas, ImFontGlyphRangesBuilder, ImFont)
//-----------------------------------------------------------------------------

struct ImFontConfig
{
    void*           FontData;               //          // TTF/OTF data
    int             FontDataSize;           //          // TTF/OTF data size
    bool            FontDataOwnedByAtlas;   // true     // TTF/OTF data ownership taken by the container ImFontAtlas (will delete memory itself).
    int             FontNo;                 // 0        // Index of font within TTF/OTF file
    float           SizePixels;             //          // Size in pixels for rasterizer (more or less maps to the resulting font height).
    int             OversampleH;            // 3        // Rasterize at higher quality for sub-pixel positioning. Note the difference between 2 and 3 is minimal so you can reduce this to 2 to save memory. Read https://github.com/nothings/stb/blob/master/tests/oversample/README.md for details.
    int             OversampleV;            // 1        // Rasterize at higher quality for sub-pixel positioning. This is not really useful as we don't use sub-pixel positions on the Y axis.
    bool            PixelSnapH;             // false    // Align every glyph to pixel boundary. Useful e.g. if you are merging a non-pixel aligned font with the default font. If enabled, you can set OversampleH/V to 1.
    ImVec2          GlyphExtraSpacing;      // 0, 0     // Extra spacing (in pixels) between glyphs. Only X axis is supported for now.
    ImVec2          GlyphOffset;            // 0, 0     // Offset all glyphs from this font input.
    const ImWchar*  GlyphRanges;            // NULL     // Pointer to a user-provided list of Unicode range (2 value per range, values are inclusive, zero-terminated list). THE ARRAY DATA NEEDS TO PERSIST AS LONG AS THE FONT IS ALIVE.
    float           GlyphMinAdvanceX;       // 0        // Minimum AdvanceX for glyphs, set Min to align font icons, set both Min/Max to enforce mono-space font
    float           GlyphMaxAdvanceX;       // FLT_MAX  // Maximum AdvanceX for glyphs
    bool            MergeMode;              // false    // Merge into previous ImFont, so you can combine multiple inputs font into one ImFont (e.g. ASCII font + icons + Japanese glyphs). You may want to use GlyphOffset.y when merge font of different heights.
    unsigned int    FontBuilderFlags;       // 0        // Settings for custom font builder. THIS IS BUILDER IMPLEMENTATION DEPENDENT. Leave as zero if unsure.
    float           RasterizerMultiply;     // 1.0f     // Brighten (>1.0f) or darken (<1.0f) font output. Brightening small fonts may be a good workaround to make them more readable.
    ImWchar         EllipsisChar;           // -1       // Explicitly specify unicode codepoint of ellipsis character. When fonts are being merged first specified ellipsis will be used.

    // [Internal]
    char            Name[40];               // Name (strictly to ease debugging)
    ImFont*         DstFont;

    IMGUI_API ImFontConfig();
};

// Hold rendering data for one glyph.
// (Note: some language parsers may fail to convert the 31+1 bitfield members, in this case maybe drop store a single u32 or we can rework this)
struct ImFontGlyph
{
    unsigned int    Colored : 1;        // Flag to indicate glyph is colored and should generally ignore tinting (make it usable with no shift on little-endian as this is used in loops)
    unsigned int    Visible : 1;        // Flag to indicate glyph has no visible pixels (e.g. space). Allow early out when rendering.
    unsigned int    Codepoint : 30;     // 0x0000..0x10FFFF
    float           AdvanceX;           // Distance to next character (= data from font + ImFontConfig::GlyphExtraSpacing.x baked in)
    float           X0, Y0, X1, Y1;     // Glyph corners
    float           U0, V0, U1, V1;     // Texture coordinates
};

// Helper to build glyph ranges from text/string data. Feed your application strings/characters to it then call BuildRanges().
// This is essentially a tightly packed of vector of 64k booleans = 8KB storage.
struct ImFontGlyphRangesBuilder
{
    ImVector<ImU32> UsedChars;            // Store 1-bit per Unicode code point (0=unused, 1=used)

    ImFontGlyphRangesBuilder()              { Clear(); }
    inline void     Clear()                 { int size_in_bytes = (IM_UNICODE_CODEPOINT_MAX + 1) / 8; UsedChars.resize(size_in_bytes / (int)sizeof(ImU32)); memset(UsedChars.Data, 0, (size_t)size_in_bytes); }
    inline bool     GetBit(size_t n) const  { int off = (int)(n >> 5); ImU32 mask = 1u << (n & 31); return (UsedChars[off] & mask) != 0; }  // Get bit n in the array
    inline void     SetBit(size_t n)        { int off = (int)(n >> 5); ImU32 mask = 1u << (n & 31); UsedChars[off] |= mask; }               // Set bit n in the array
    inline void     AddChar(ImWchar c)      { SetBit(c); }                      // Add character
    IMGUI_API void  AddText(const char* text, const char* text_end = NULL);     // Add string (each character of the UTF-8 string are added)
    IMGUI_API void  AddRanges(const ImWchar* ranges);                           // Add ranges, e.g. builder.AddRanges(ImFontAtlas::GetGlyphRangesDefault()) to force add all of ASCII/Latin+Ext
    IMGUI_API void  BuildRanges(ImVector<ImWchar>* out_ranges);                 // Output new ranges
};

// See ImFontAtlas::AddCustomRectXXX functions.
struct ImFontAtlasCustomRect
{
    unsigned short  Width, Height;  // Input    // Desired rectangle dimension
    unsigned short  X, Y;           // Output   // Packed position in Atlas
    unsigned int    GlyphID;        // Input    // For custom font glyphs only (ID < 0x110000)
    float           GlyphAdvanceX;  // Input    // For custom font glyphs only: glyph xadvance
    ImVec2          GlyphOffset;    // Input    // For custom font glyphs only: glyph display offset
    ImFont*         Font;           // Input    // For custom font glyphs only: target font
    ImFontAtlasCustomRect()         { Width = Height = 0; X = Y = 0xFFFF; GlyphID = 0; GlyphAdvanceX = 0.0f; GlyphOffset = ImVec2(0, 0); Font = NULL; }
    bool IsPacked() const           { return X != 0xFFFF; }
};

// Flags for ImFontAtlas build
enum ImFontAtlasFlags_
{
    ImFontAtlasFlags_None               = 0,
    ImFontAtlasFlags_NoPowerOfTwoHeight = 1 << 0,   // Don't round the height to next power of two
    ImFontAtlasFlags_NoMouseCursors     = 1 << 1,   // Don't build software mouse cursors into the atlas (save a little texture memory)
    ImFontAtlasFlags_NoBakedLines       = 1 << 2    // Don't build thick line textures into the atlas (save a little texture memory). The AntiAliasedLinesUseTex features uses them, otherwise they will be rendered using polygons (more expensive for CPU/GPU).
};

// Load and rasterize multiple TTF/OTF fonts into a same texture. The font atlas will build a single texture holding:
//  - One or more fonts.
//  - Custom graphics data needed to render the shapes needed by Dear ImGui.
//  - Mouse cursor shapes for software cursor rendering (unless setting 'Flags |= ImFontAtlasFlags_NoMouseCursors' in the font atlas).
// It is the user-code responsibility to setup/build the atlas, then upload the pixel data into a texture accessible by your graphics api.
//  - Optionally, call any of the AddFont*** functions. If you don't call any, the default font embedded in the code will be loaded for you.
//  - Call GetTexDataAsAlpha8() or GetTexDataAsRGBA32() to build and retrieve pixels data.
//  - Upload the pixels data into a texture within your graphics system (see imgui_impl_xxxx.cpp examples)
//  - Call SetTexID(my_tex_id); and pass the pointer/identifier to your texture in a format natural to your graphics API.
//    This value will be passed back to you during rendering to identify the texture. Read FAQ entry about ImTextureID for more details.
// Common pitfalls:
// - If you pass a 'glyph_ranges' array to AddFont*** functions, you need to make sure that your array persist up until the
//   atlas is build (when calling GetTexData*** or Build()). We only copy the pointer, not the data.
// - Important: By default, AddFontFromMemoryTTF() takes ownership of the data. Even though we are not writing to it, we will free the pointer on destruction.
//   You can set font_cfg->FontDataOwnedByAtlas=false to keep ownership of your data and it won't be freed,
// - Even though many functions are suffixed with "TTF", OTF data is supported just as well.
// - This is an old API and it is currently awkward for those and and various other reasons! We will address them in the future!
struct ImFontAtlas
{
    IMGUI_API ImFontAtlas();
    IMGUI_API ~ImFontAtlas();
    IMGUI_API ImFont*           AddFont(const ImFontConfig* font_cfg);
    IMGUI_API ImFont*           AddFontDefault(const ImFontConfig* font_cfg = NULL);
    IMGUI_API ImFont*           AddFontFromFileTTF(const char* filename, float size_pixels, const ImFontConfig* font_cfg = NULL, const ImWchar* glyph_ranges = NULL);
    IMGUI_API ImFont*           AddFontFromMemoryTTF(void* font_data, int font_size, float size_pixels, const ImFontConfig* font_cfg = NULL, const ImWchar* glyph_ranges = NULL); // Note: Transfer ownership of 'ttf_data' to ImFontAtlas! Will be deleted after destruction of the atlas. Set font_cfg->FontDataOwnedByAtlas=false to keep ownership of your data and it won't be freed.
    IMGUI_API ImFont*           AddFontFromMemoryCompressedTTF(const void* compressed_font_data, int compressed_font_size, float size_pixels, const ImFontConfig* font_cfg = NULL, const ImWchar* glyph_ranges = NULL); // 'compressed_font_data' still owned by caller. Compress with binary_to_compressed_c.cpp.
    IMGUI_API ImFont*           AddFontFromMemoryCompressedBase85TTF(const char* compressed_font_data_base85, float size_pixels, const ImFontConfig* font_cfg = NULL, const ImWchar* glyph_ranges = NULL);              // 'compressed_font_data_base85' still owned by caller. Compress with binary_to_compressed_c.cpp with -base85 parameter.
    IMGUI_API void              ClearInputData();           // Clear input data (all ImFontConfig structures including sizes, TTF data, glyph ranges, etc.) = all the data used to build the texture and fonts.
    IMGUI_API void              ClearTexData();             // Clear output texture data (CPU side). Saves RAM once the texture has been copied to graphics memory.
    IMGUI_API void              ClearFonts();               // Clear output font data (glyphs storage, UV coordinates).
    IMGUI_API void              Clear();                    // Clear all input and output.

    // Build atlas, retrieve pixel data.
    // User is in charge of copying the pixels into graphics memory (e.g. create a texture with your engine). Then store your texture handle with SetTexID().
    // The pitch is always = Width * BytesPerPixels (1 or 4)
    // Building in RGBA32 format is provided for convenience and compatibility, but note that unless you manually manipulate or copy color data into
    // the texture (e.g. when using the AddCustomRect*** api), then the RGB pixels emitted will always be white (~75% of memory/bandwidth waste.
    IMGUI_API bool              Build();                    // Build pixels data. This is called automatically for you by the GetTexData*** functions.
    IMGUI_API void              GetTexDataAsAlpha8(unsigned char** out_pixels, int* out_width, int* out_height, int* out_bytes_per_pixel = NULL);  // 1 byte per-pixel
    IMGUI_API void              GetTexDataAsRGBA32(unsigned char** out_pixels, int* out_width, int* out_height, int* out_bytes_per_pixel = NULL);  // 4 bytes-per-pixel
    bool                        IsBuilt() const             { return Fonts.Size > 0 && (TexPixelsAlpha8 != NULL || TexPixelsRGBA32 != NULL); }
    void                        SetTexID(ImTextureID id)    { TexID = id; }

    //-------------------------------------------
    // Glyph Ranges
    //-------------------------------------------

    // Helpers to retrieve list of common Unicode ranges (2 value per range, values are inclusive, zero-terminated list)
    // NB: Make sure that your string are UTF-8 and NOT in your local code page. In C++11, you can create UTF-8 string literal using the u8"Hello world" syntax. See FAQ for details.
    // NB: Consider using ImFontGlyphRangesBuilder to build glyph ranges from textual data.
    IMGUI_API const ImWchar*    GetGlyphRangesDefault();                // Basic Latin, Extended Latin
    IMGUI_API const ImWchar*    GetGlyphRangesKorean();                 // Default + Korean characters
    IMGUI_API const ImWchar*    GetGlyphRangesJapanese();               // Default + Hiragana, Katakana, Half-Width, Selection of 2999 Ideographs
    IMGUI_API const ImWchar*    GetGlyphRangesChineseFull();            // Default + Half-Width + Japanese Hiragana/Katakana + full set of about 21000 CJK Unified Ideographs
    IMGUI_API const ImWchar*    GetGlyphRangesChineseSimplifiedCommon();// Default + Half-Width + Japanese Hiragana/Katakana + set of 2500 CJK Unified Ideographs for common simplified Chinese
    IMGUI_API const ImWchar*    GetGlyphRangesCyrillic();               // Default + about 400 Cyrillic characters
    IMGUI_API const ImWchar*    GetGlyphRangesThai();                   // Default + Thai characters
    IMGUI_API const ImWchar*    GetGlyphRangesVietnamese();             // Default + Vietnamese characters

    //-------------------------------------------
    // [BETA] Custom Rectangles/Glyphs API
    //-------------------------------------------

    // You can request arbitrary rectangles to be packed into the atlas, for your own purposes.
    // After calling Build(), you can query the rectangle position and render your pixels.
    // You can also request your rectangles to be mapped as font glyph (given a font + Unicode point),
    // so you can render e.g. custom colorful icons and use them as regular glyphs.
    // Read docs/FONTS.md for more details about using colorful icons.
    // Note: this API may be redesigned later in order to support multi-monitor varying DPI settings.
    IMGUI_API int               AddCustomRectRegular(int width, int height);
    IMGUI_API int               AddCustomRectFontGlyph(ImFont* font, ImWchar id, int width, int height, float advance_x, const ImVec2& offset = ImVec2(0, 0));
    ImFontAtlasCustomRect*      GetCustomRectByIndex(int index) { IM_ASSERT(index >= 0); return &CustomRects[index]; }

    // [Internal]
    IMGUI_API void              CalcCustomRectUV(const ImFontAtlasCustomRect* rect, ImVec2* out_uv_min, ImVec2* out_uv_max) const;
    IMGUI_API bool              GetMouseCursorTexData(ImGuiMouseCursor cursor, ImVec2* out_offset, ImVec2* out_size, ImVec2 out_uv_border[2], ImVec2 out_uv_fill[2]);

    //-------------------------------------------
    // Members
    //-------------------------------------------

    bool                        Locked;             // Marked as Locked by ImGui::NewFrame() so attempt to modify the atlas will assert.
    ImFontAtlasFlags            Flags;              // Build flags (see ImFontAtlasFlags_)
    ImTextureID                 TexID;              // User data to refer to the texture once it has been uploaded to user's graphic systems. It is passed back to you during rendering via the ImDrawCmd structure.
    int                         TexDesiredWidth;    // Texture width desired by user before Build(). Must be a power-of-two. If have many glyphs your graphics API have texture size restrictions you may want to increase texture width to decrease height.
    int                         TexGlyphPadding;    // Padding between glyphs within texture in pixels. Defaults to 1. If your rendering method doesn't rely on bilinear filtering you may set this to 0.

    // [Internal]
    // NB: Access texture data via GetTexData*() calls! Which will setup a default font for you.
    unsigned char*              TexPixelsAlpha8;    // 1 component per pixel, each component is unsigned 8-bit. Total size = TexWidth * TexHeight
    unsigned int*               TexPixelsRGBA32;    // 4 component per pixel, each component is unsigned 8-bit. Total size = TexWidth * TexHeight * 4
    int                         TexWidth;           // Texture width calculated during Build().
    int                         TexHeight;          // Texture height calculated during Build().
    ImVec2                      TexUvScale;         // = (1.0f/TexWidth, 1.0f/TexHeight)
    ImVec2                      TexUvWhitePixel;    // Texture coordinates to a white pixel
    ImVector<ImFont*>           Fonts;              // Hold all the fonts returned by AddFont*. Fonts[0] is the default font upon calling ImGui::NewFrame(), use ImGui::PushFont()/PopFont() to change the current font.
    ImVector<ImFontAtlasCustomRect> CustomRects;    // Rectangles for packing custom texture data into the atlas.
    ImVector<ImFontConfig>      ConfigData;         // Configuration data
    ImVec4                      TexUvLines[IM_DRAWLIST_TEX_LINES_WIDTH_MAX + 1];  // UVs for baked anti-aliased lines

    // [Internal] Font builder
    const ImFontBuilderIO*      FontBuilderIO;      // Opaque interface to a font builder (default to stb_truetype, can be changed to use FreeType by defining IMGUI_ENABLE_FREETYPE).
    unsigned int                FontBuilderFlags;   // Shared flags (for all fonts) for custom font builder. THIS IS BUILD IMPLEMENTATION DEPENDENT. Per-font override is also available in ImFontConfig.

    // [Internal] Packing data
    int                         PackIdMouseCursors; // Custom texture rectangle ID for white pixel and mouse cursors
    int                         PackIdLines;        // Custom texture rectangle ID for baked anti-aliased lines

#ifndef IMGUI_DISABLE_OBSOLETE_FUNCTIONS
    typedef ImFontAtlasCustomRect    CustomRect;         // OBSOLETED in 1.72+
    typedef ImFontGlyphRangesBuilder GlyphRangesBuilder; // OBSOLETED in 1.67+
#endif
};

// Font runtime data and rendering
// ImFontAtlas automatically loads a default embedded font for you when you call GetTexDataAsAlpha8() or GetTexDataAsRGBA32().
struct ImFont
{
    // Members: Hot ~20/24 bytes (for CalcTextSize)
    ImVector<float>             IndexAdvanceX;      // 12-16 // out //            // Sparse. Glyphs->AdvanceX in a directly indexable way (cache-friendly for CalcTextSize functions which only this this info, and are often bottleneck in large UI).
    float                       FallbackAdvanceX;   // 4     // out // = FallbackGlyph->AdvanceX
    float                       FontSize;           // 4     // in  //            // Height of characters/line, set during loading (don't change after loading)

    // Members: Hot ~28/40 bytes (for CalcTextSize + render loop)
    ImVector<ImWchar>           IndexLookup;        // 12-16 // out //            // Sparse. Index glyphs by Unicode code-point.
    ImVector<ImFontGlyph>       Glyphs;             // 12-16 // out //            // All glyphs.
    const ImFontGlyph*          FallbackGlyph;      // 4-8   // out // = FindGlyph(FontFallbackChar)

    // Members: Cold ~32/40 bytes
    ImFontAtlas*                ContainerAtlas;     // 4-8   // out //            // What we has been loaded into
    const ImFontConfig*         ConfigData;         // 4-8   // in  //            // Pointer within ContainerAtlas->ConfigData
    short                       ConfigDataCount;    // 2     // in  // ~ 1        // Number of ImFontConfig involved in creating this font. Bigger than 1 when merging multiple font sources into one ImFont.
    ImWchar                     FallbackChar;       // 2     // in  // = '?'      // Replacement character if a glyph isn't found. Only set via SetFallbackChar()
    ImWchar                     EllipsisChar;       // 2     // out // = -1       // Character used for ellipsis rendering.
    bool                        DirtyLookupTables;  // 1     // out //
    float                       Scale;              // 4     // in  // = 1.f      // Base font scale, multiplied by the per-window font scale which you can adjust with SetWindowFontScale()
    float                       Ascent, Descent;    // 4+4   // out //            // Ascent: distance from top to bottom of e.g. 'A' [0..FontSize]
    int                         MetricsTotalSurface;// 4     // out //            // Total surface in pixels to get an idea of the font rasterization/texture cost (not exact, we approximate the cost of padding between glyphs)
    ImU8                        Used4kPagesMap[(IM_UNICODE_CODEPOINT_MAX+1)/4096/8]; // 2 bytes if ImWchar=ImWchar16, 34 bytes if ImWchar==ImWchar32. Store 1-bit for each block of 4K codepoints that has one active glyph. This is mainly used to facilitate iterations across all used codepoints.

    // Methods
    IMGUI_API ImFont();
    IMGUI_API ~ImFont();
    IMGUI_API const ImFontGlyph*FindGlyph(ImWchar c) const;
    IMGUI_API const ImFontGlyph*FindGlyphNoFallback(ImWchar c) const;
    float                       GetCharAdvance(ImWchar c) const     { return ((int)c < IndexAdvanceX.Size) ? IndexAdvanceX[(int)c] : FallbackAdvanceX; }
    bool                        IsLoaded() const                    { return ContainerAtlas != NULL; }
    const char*                 GetDebugName() const                { return ConfigData ? ConfigData->Name : "<unknown>"; }

    // 'max_width' stops rendering after a certain width (could be turned into a 2d size). FLT_MAX to disable.
    // 'wrap_width' enable automatic word-wrapping across multiple lines to fit into given width. 0.0f to disable.
    IMGUI_API ImVec2            CalcTextSizeA(float size, float max_width, float wrap_width, const char* text_begin, const char* text_end = NULL, const char** remaining = NULL) const; // utf8
    IMGUI_API const char*       CalcWordWrapPositionA(float scale, const char* text, const char* text_end, float wrap_width) const;
    IMGUI_API void              RenderChar(ImDrawList* draw_list, float size, ImVec2 pos, ImU32 col, ImWchar c) const;
    IMGUI_API void              RenderText(ImDrawList* draw_list, float size, ImVec2 pos, ImU32 col, const ImVec4& clip_rect, const char* text_begin, const char* text_end, float wrap_width = 0.0f, bool cpu_fine_clip = false) const;

    // [Internal] Don't use!
    IMGUI_API void              BuildLookupTable();
    IMGUI_API void              ClearOutputData();
    IMGUI_API void              GrowIndex(int new_size);
    IMGUI_API void              AddGlyph(const ImFontConfig* src_cfg, ImWchar c, float x0, float y0, float x1, float y1, float u0, float v0, float u1, float v1, float advance_x);
    IMGUI_API void              AddRemapChar(ImWchar dst, ImWchar src, bool overwrite_dst = true); // Makes 'dst' character/glyph points to 'src' character/glyph. Currently needs to be called AFTER fonts have been built.
    IMGUI_API void              SetGlyphVisible(ImWchar c, bool visible);
    IMGUI_API void              SetFallbackChar(ImWchar c);
    IMGUI_API bool              IsGlyphRangeUnused(unsigned int c_begin, unsigned int c_last);
};

//-----------------------------------------------------------------------------
// [SECTION] Viewports
//-----------------------------------------------------------------------------

<<<<<<< HEAD
// Flags stored in ImGuiViewport::Flags, giving indications to the platform backends.
enum ImGuiViewportFlags_
{
    ImGuiViewportFlags_None                     = 0,
    ImGuiViewportFlags_NoDecoration             = 1 << 0,   // Platform Window: Disable platform decorations: title bar, borders, etc. (generally set all windows, but if ImGuiConfigFlags_ViewportsDecoration is set we only set this on popups/tooltips)
    ImGuiViewportFlags_NoTaskBarIcon            = 1 << 1,   // Platform Window: Disable platform task bar icon (generally set on popups/tooltips, or all windows if ImGuiConfigFlags_ViewportsNoTaskBarIcon is set)
    ImGuiViewportFlags_NoFocusOnAppearing       = 1 << 2,   // Platform Window: Don't take focus when created.
    ImGuiViewportFlags_NoFocusOnClick           = 1 << 3,   // Platform Window: Don't take focus when clicked on.
    ImGuiViewportFlags_NoInputs                 = 1 << 4,   // Platform Window: Make mouse pass through so we can drag this window while peaking behind it.
    ImGuiViewportFlags_NoRendererClear          = 1 << 5,   // Platform Window: Renderer doesn't need to clear the framebuffer ahead (because we will fill it entirely).
    ImGuiViewportFlags_TopMost                  = 1 << 6,   // Platform Window: Display on top (for tooltips only).
    ImGuiViewportFlags_Minimized                = 1 << 7,   // Platform Window: Window is minimized, can skip render. When minimized we tend to avoid using the viewport pos/size for clipping window or testing if they are contained in the viewport.
    ImGuiViewportFlags_NoAutoMerge              = 1 << 8,   // Platform Window: Avoid merging this window into another host window. This can only be set via ImGuiWindowClass viewport flags override (because we need to now ahead if we are going to create a viewport in the first place!).
    ImGuiViewportFlags_CanHostOtherWindows      = 1 << 9    // Main viewport: can host multiple imgui windows (secondary viewports are associated to a single window).
};

// The viewports created and managed by Dear ImGui. The role of the platform backend is to create the platform/OS windows corresponding to each viewport.
// - Main Area = entire viewport.
// - Work Area = entire viewport minus sections optionally used by menu bars, status bars. Windows are generally trying to stay within this area.
struct ImGuiViewport
{
    ImGuiID             ID;                     // Unique identifier for the viewport
=======
// Flags stored in ImGuiViewport::Flags
enum ImGuiViewportFlags_
{
    ImGuiViewportFlags_None                     = 0,
    ImGuiViewportFlags_IsPlatformWindow         = 1 << 0,   // Represent a Platform Window
    ImGuiViewportFlags_IsPlatformMonitor        = 1 << 1,   // Represent a Platform Monitor (unused yet)
    ImGuiViewportFlags_OwnedByApp               = 1 << 2    // Platform Window: is created/managed by the application (rather than a dear imgui backend)
};

// - Currently represents the Platform Window created by the application which is hosting our Dear ImGui windows.
// - In 'docking' branch with multi-viewport enabled, we extend this concept to have multiple active viewports.
// - In the future we will extend this concept further to also represent Platform Monitor and support a "no main platform window" operation mode.
// - About Main Area vs Work Area:
//   - Main Area = entire viewport.
//   - Work Area = entire viewport minus sections used by main menu bars (for platform windows), or by task bar (for platform monitor).
//   - Windows are generally trying to stay within the Work Area of their host viewport.
struct ImGuiViewport
{
>>>>>>> f14042ca
    ImGuiViewportFlags  Flags;                  // See ImGuiViewportFlags_
    ImVec2              Pos;                    // Main Area: Position of the viewport (Dear Imgui coordinates are the same as OS desktop/native coordinates)
    ImVec2              Size;                   // Main Area: Size of the viewport.
    ImVec2              WorkPos;                // Work Area: Position of the viewport minus task bars, menus bars, status bars (>= Pos)
    ImVec2              WorkSize;               // Work Area: Size of the viewport minus task bars, menu bars, status bars (<= Size)
<<<<<<< HEAD
    float               DpiScale;               // 1.0f = 96 DPI = No extra scale.
    ImGuiID             ParentViewportId;       // (Advanced) 0: no parent. Instruct the platform backend to setup a parent/child relationship between platform windows.
    ImDrawData*         DrawData;               // The ImDrawData corresponding to this viewport. Valid after Render() and until the next call to NewFrame().

    // Our design separate the Renderer and Platform backends to facilitate combining default backends with each others.
    // When our create your own backend for a custom engine, it is possible that both Renderer and Platform will be handled
    // by the same system and you may not need to use all the UserData/Handle fields.
    // The library never uses those fields, they are merely storage to facilitate backend implementation.
    void*               RendererUserData;       // void* to hold custom data structure for the renderer (e.g. swap chain, framebuffers etc.). generally set by your Renderer_CreateWindow function.
    void*               PlatformUserData;       // void* to hold custom data structure for the OS / platform (e.g. windowing info, render context). generally set by your Platform_CreateWindow function.
    void*               PlatformHandle;         // void* for FindViewportByPlatformHandle(). (e.g. suggested to use natural platform handle such as HWND, GLFWWindow*, SDL_Window*)
    void*               PlatformHandleRaw;      // void* to hold lower-level, platform-native window handle (e.g. the HWND) when using an abstraction layer like GLFW or SDL (where PlatformHandle would be a SDL_Window*)
    bool                PlatformRequestMove;    // Platform window requested move (e.g. window was moved by the OS / host window manager, authoritative position will be OS window position)
    bool                PlatformRequestResize;  // Platform window requested resize (e.g. window was resized by the OS / host window manager, authoritative size will be OS window size)
    bool                PlatformRequestClose;   // Platform window requested closure (e.g. window was moved by the OS / host window manager, e.g. pressing ALT-F4)

    ImGuiViewport()     { memset(this, 0, sizeof(*this)); }
    ~ImGuiViewport()    { IM_ASSERT(PlatformUserData == NULL && RendererUserData == NULL); }
=======

    ImGuiViewport()     { memset(this, 0, sizeof(*this)); }
>>>>>>> f14042ca

    // Helpers
    ImVec2              GetCenter() const       { return ImVec2(Pos.x + Size.x * 0.5f, Pos.y + Size.y * 0.5f); }
    ImVec2              GetWorkCenter() const   { return ImVec2(WorkPos.x + WorkSize.x * 0.5f, WorkPos.y + WorkSize.y * 0.5f); }
};

//-----------------------------------------------------------------------------
<<<<<<< HEAD
// [SECTION] Platform interface for multi-viewport support
//-----------------------------------------------------------------------------
// [BETA] (Optional) This is completely optional, for advanced users!
// If you are new to Dear ImGui and trying to integrate it into your engine, you can probably ignore this for now.
//
// This feature allows you to seamlessly drag Dear ImGui windows outside of your application viewport.
// This is achieved by creating new Platform/OS windows on the fly, and rendering into them.
// Dear ImGui manages the viewport structures, and the backend create and maintain one Platform/OS window for each of those viewports.
//
// See Glossary https://github.com/ocornut/imgui/wiki/Glossary for details about some of the terminology.
// See Thread https://github.com/ocornut/imgui/issues/1542 for gifs, news and questions about this evolving feature.
//
// About the coordinates system:
// - When multi-viewports are enabled, all Dear ImGui coordinates become absolute coordinates (same as OS coordinates!)
// - So e.g. ImGui::SetNextWindowPos(ImVec2(0,0)) will position a window relative to your primary monitor!
// - If you want to position windows relative to your main application viewport, use ImGui::GetMainViewport()->Pos as a base position.
//
// Steps to use multi-viewports in your application, when using a default backend from the examples/ folder:
// - Application:  Enable feature with 'io.ConfigFlags |= ImGuiConfigFlags_ViewportsEnable'.
// - Backend:      The backend initialization will setup all necessary ImGuiPlatformIO's functions and update monitors info every frame.
// - Application:  In your main loop, call ImGui::UpdatePlatformWindows(), ImGui::RenderPlatformWindowsDefault() after EndFrame() or Render().
// - Application:  Fix absolute coordinates used in ImGui::SetWindowPos() or ImGui::SetNextWindowPos() calls.
//
// Steps to use multi-viewports in your application, when using a custom backend:
// - Important:    THIS IS NOT EASY TO DO and comes with many subtleties not described here!
//                 It's also an experimental feature, so some of the requirements may evolve.
//                 Consider using default backends if you can. Either way, carefully follow and refer to examples/ backends for details.
// - Application:  Enable feature with 'io.ConfigFlags |= ImGuiConfigFlags_ViewportsEnable'.
// - Backend:      Hook ImGuiPlatformIO's Platform_* and Renderer_* callbacks (see below).
//                 Set 'io.BackendFlags |= ImGuiBackendFlags_PlatformHasViewports' and 'io.BackendFlags |= ImGuiBackendFlags_PlatformHasViewports'.
//                 Update ImGuiPlatformIO's Monitors list every frame.
//                 Update MousePos every frame, in absolute coordinates.
// - Application:  In your main loop, call ImGui::UpdatePlatformWindows(), ImGui::RenderPlatformWindowsDefault() after EndFrame() or Render().
//                 You may skip calling RenderPlatformWindowsDefault() if its API is not convenient for your needs. Read comments below.
// - Application:  Fix absolute coordinates used in ImGui::SetWindowPos() or ImGui::SetNextWindowPos() calls.
//
// About ImGui::RenderPlatformWindowsDefault():
// - This function is a mostly a _helper_ for the common-most cases, and to facilitate using default backends.
// - You can check its simple source code to understand what it does.
//   It basically iterates secondary viewports and call 4 functions that are setup in ImGuiPlatformIO, if available:
//     Platform_RenderWindow(), Renderer_RenderWindow(), Platform_SwapBuffers(), Renderer_SwapBuffers()
//   Those functions pointers exists only for the benefit of RenderPlatformWindowsDefault().
// - If you have very specific rendering needs (e.g. flipping multiple swap-chain simultaneously, unusual sync/threading issues, etc.),
//   you may be tempted to ignore RenderPlatformWindowsDefault() and write customized code to perform your renderingg.
//   You may decide to setup the platform_io's *RenderWindow and *SwapBuffers pointers and call your functions through those pointers,
//   or you may decide to never setup those pointers and call your code directly. They are a convenience, not an obligatory interface.
//-----------------------------------------------------------------------------

// (Optional) Access via ImGui::GetPlatformIO()
struct ImGuiPlatformIO
{
    //------------------------------------------------------------------
    // Input - Backend interface/functions + Monitor List
    //------------------------------------------------------------------

    // (Optional) Platform functions (e.g. Win32, GLFW, SDL2)
    // For reference, the second column shows which function are generally calling the Platform Functions:
    //   N = ImGui::NewFrame()                        ~ beginning of the dear imgui frame: read info from platform/OS windows (latest size/position)
    //   F = ImGui::Begin(), ImGui::EndFrame()        ~ during the dear imgui frame
    //   U = ImGui::UpdatePlatformWindows()           ~ after the dear imgui frame: create and update all platform/OS windows
    //   R = ImGui::RenderPlatformWindowsDefault()    ~ render
    //   D = ImGui::DestroyPlatformWindows()          ~ shutdown
    // The general idea is that NewFrame() we will read the current Platform/OS state, and UpdatePlatformWindows() will write to it.
    //
    // The functions are designed so we can mix and match 2 imgui_impl_xxxx files, one for the Platform (~window/input handling), one for Renderer.
    // Custom engine backends will often provide both Platform and Renderer interfaces and so may not need to use all functions.
    // Platform functions are typically called before their Renderer counterpart, apart from Destroy which are called the other way.

    // Platform function --------------------------------------------------- Called by -----
    void    (*Platform_CreateWindow)(ImGuiViewport* vp);                    // . . U . .  // Create a new platform window for the given viewport
    void    (*Platform_DestroyWindow)(ImGuiViewport* vp);                   // N . U . D  //
    void    (*Platform_ShowWindow)(ImGuiViewport* vp);                      // . . U . .  // Newly created windows are initially hidden so SetWindowPos/Size/Title can be called on them before showing the window
    void    (*Platform_SetWindowPos)(ImGuiViewport* vp, ImVec2 pos);        // . . U . .  // Set platform window position (given the upper-left corner of client area)
    ImVec2  (*Platform_GetWindowPos)(ImGuiViewport* vp);                    // N . . . .  //
    void    (*Platform_SetWindowSize)(ImGuiViewport* vp, ImVec2 size);      // . . U . .  // Set platform window client area size (ignoring OS decorations such as OS title bar etc.)
    ImVec2  (*Platform_GetWindowSize)(ImGuiViewport* vp);                   // N . . . .  // Get platform window client area size
    void    (*Platform_SetWindowFocus)(ImGuiViewport* vp);                  // N . . . .  // Move window to front and set input focus
    bool    (*Platform_GetWindowFocus)(ImGuiViewport* vp);                  // . . U . .  //
    bool    (*Platform_GetWindowMinimized)(ImGuiViewport* vp);              // N . . . .  // Get platform window minimized state. When minimized, we generally won't attempt to get/set size and contents will be culled more easily
    void    (*Platform_SetWindowTitle)(ImGuiViewport* vp, const char* str); // . . U . .  // Set platform window title (given an UTF-8 string)
    void    (*Platform_SetWindowAlpha)(ImGuiViewport* vp, float alpha);     // . . U . .  // (Optional) Setup window transparency
    void    (*Platform_UpdateWindow)(ImGuiViewport* vp);                    // . . U . .  // (Optional) Called by UpdatePlatformWindows(). Optional hook to allow the platform backend from doing general book-keeping every frame.
    void    (*Platform_RenderWindow)(ImGuiViewport* vp, void* render_arg);  // . . . R .  // (Optional) Main rendering (platform side! This is often unused, or just setting a "current" context for OpenGL bindings). 'render_arg' is the value passed to RenderPlatformWindowsDefault().
    void    (*Platform_SwapBuffers)(ImGuiViewport* vp, void* render_arg);   // . . . R .  // (Optional) Call Present/SwapBuffers (platform side! This is often unused!). 'render_arg' is the value passed to RenderPlatformWindowsDefault().
    float   (*Platform_GetWindowDpiScale)(ImGuiViewport* vp);               // N . . . .  // (Optional) [BETA] FIXME-DPI: DPI handling: Return DPI scale for this viewport. 1.0f = 96 DPI.
    void    (*Platform_OnChangedViewport)(ImGuiViewport* vp);               // . F . . .  // (Optional) [BETA] FIXME-DPI: DPI handling: Called during Begin() every time the viewport we are outputting into changes, so backend has a chance to swap fonts to adjust style.
    void    (*Platform_SetImeInputPos)(ImGuiViewport* vp, ImVec2 pos);      // . F . . .  // (Optional) Set IME (Input Method Editor, e.g. for Asian languages) input position, so text preview appears over the imgui input box. FIXME: The call timing of this is inconsistent because we want to support without multi-viewports.
    int     (*Platform_CreateVkSurface)(ImGuiViewport* vp, ImU64 vk_inst, const void* vk_allocators, ImU64* out_vk_surface); // (Optional) For a Vulkan Renderer to call into Platform code (since the surface creation needs to tie them both).

    // (Optional) Renderer functions (e.g. DirectX, OpenGL, Vulkan)
    void    (*Renderer_CreateWindow)(ImGuiViewport* vp);                    // . . U . .  // Create swap chain, frame buffers etc. (called after Platform_CreateWindow)
    void    (*Renderer_DestroyWindow)(ImGuiViewport* vp);                   // N . U . D  // Destroy swap chain, frame buffers etc. (called before Platform_DestroyWindow)
    void    (*Renderer_SetWindowSize)(ImGuiViewport* vp, ImVec2 size);      // . . U . .  // Resize swap chain, frame buffers etc. (called after Platform_SetWindowSize)
    void    (*Renderer_RenderWindow)(ImGuiViewport* vp, void* render_arg);  // . . . R .  // (Optional) Clear framebuffer, setup render target, then render the viewport->DrawData. 'render_arg' is the value passed to RenderPlatformWindowsDefault().
    void    (*Renderer_SwapBuffers)(ImGuiViewport* vp, void* render_arg);   // . . . R .  // (Optional) Call Present/SwapBuffers. 'render_arg' is the value passed to RenderPlatformWindowsDefault().

    // (Optional) Monitor list
    // - Updated by: app/backend. Update every frame to dynamically support changing monitor or DPI configuration.
    // - Used by: dear imgui to query DPI info, clamp popups/tooltips within same monitor and not have them straddle monitors.
    ImVector<ImGuiPlatformMonitor>  Monitors;

    //------------------------------------------------------------------
    // Output - List of viewports to render into platform windows
    //------------------------------------------------------------------

    // Viewports list (the list is updated by calling ImGui::EndFrame or ImGui::Render)
    // (in the future we will attempt to organize this feature to remove the need for a "main viewport")
    ImVector<ImGuiViewport*>        Viewports;                              // Main viewports, followed by all secondary viewports.
    ImGuiPlatformIO()               { memset(this, 0, sizeof(*this)); }     // Zero clear
};

// (Optional) This is required when enabling multi-viewport. Represent the bounds of each connected monitor/display and their DPI.
// We use this information for multiple DPI support + clamping the position of popups and tooltips so they don't straddle multiple monitors.
struct ImGuiPlatformMonitor
{
    ImVec2  MainPos, MainSize;      // Coordinates of the area displayed on this monitor (Min = upper left, Max = bottom right)
    ImVec2  WorkPos, WorkSize;      // Coordinates without task bars / side bars / menu bars. Used to avoid positioning popups/tooltips inside this region. If you don't have this info, please copy the value for MainPos/MainSize.
    float   DpiScale;               // 1.0f = 96 DPI
    ImGuiPlatformMonitor()          { MainPos = MainSize = WorkPos = WorkSize = ImVec2(0, 0); DpiScale = 1.0f; }
};
=======
>>>>>>> f14042ca

#if defined(__clang__)
#pragma clang diagnostic pop
#elif defined(__GNUC__)
#pragma GCC diagnostic pop
#endif

// Include imgui_user.h at the end of imgui.h (convenient for user to only explicitly include vanilla imgui.h)
#ifdef IMGUI_INCLUDE_IMGUI_USER_H
#include "imgui_user.h"
#endif

#endif // #ifndef IMGUI_DISABLE<|MERGE_RESOLUTION|>--- conflicted
+++ resolved
@@ -32,10 +32,7 @@
 // [SECTION] Drawing API (ImDrawCallback, ImDrawCmd, ImDrawIdx, ImDrawVert, ImDrawChannel, ImDrawListSplitter, ImDrawListFlags, ImDrawList, ImDrawData)
 // [SECTION] Font API (ImFontConfig, ImFontGlyph, ImFontGlyphRangesBuilder, ImFontAtlasFlags, ImFontAtlas, ImFont)
 // [SECTION] Viewports (ImGuiViewportFlags, ImGuiViewport)
-<<<<<<< HEAD
 // [SECTION] Platform interface for multi-viewport support (ImGuiPlatformIO, ImGuiPlatformMonitor)
-=======
->>>>>>> f14042ca
 
 */
 
@@ -152,12 +149,8 @@
 struct ImGuiTableColumnSortSpecs;   // Sorting specification for one column of a table
 struct ImGuiTextBuffer;             // Helper to hold and append into a text buffer (~string builder)
 struct ImGuiTextFilter;             // Helper to parse and apply text filters (e.g. "aaaaa[,bbbbb][,ccccc]")
-<<<<<<< HEAD
-struct ImGuiViewport;               // Viewport (generally ~1 per window to output to at the OS level. Need per-platform support to use multiple viewports)
+struct ImGuiViewport;               // A Platform Window (always 1 unless multi-viewport are enabled. One per platform window to output to). In the future may represent Platform Monitor
 struct ImGuiWindowClass;            // Window class (rare/advanced uses: provide hints to the platform backend via altered viewport flags and parent/child info)
-=======
-struct ImGuiViewport;               // A Platform Window (always only one in 'master' branch), in the future may represent Platform Monitor
->>>>>>> f14042ca
 
 // Enums/Flags (declared as int for compatibility with old C++, to allow using as flags and to not pollute the top of this file)
 // - Tip: Use your programming IDE navigation facilities on the names in the _central column_ below to find the actual flags/enum lists!
@@ -1825,11 +1818,7 @@
 
     ImGuiConfigFlags   ConfigFlags;             // = 0              // See ImGuiConfigFlags_ enum. Set by user/application. Gamepad/keyboard navigation options, etc.
     ImGuiBackendFlags  BackendFlags;            // = 0              // See ImGuiBackendFlags_ enum. Set by backend (imgui_impl_xxx files or custom backend) to communicate features supported by the backend.
-<<<<<<< HEAD
-    ImVec2      DisplaySize;                    // <unset>          // Main display size, in pixels. This is for the default viewport.
-=======
     ImVec2      DisplaySize;                    // <unset>          // Main display size, in pixels (generally == GetMainViewport()->Size)
->>>>>>> f14042ca
     float       DeltaTime;                      // = 1.0f/60.0f     // Time elapsed since last frame, in seconds.
     float       IniSavingRate;                  // = 5.0f           // Minimum time between saving positions/sizes to .ini file, in seconds.
     const char* IniFilename;                    // = "imgui.ini"    // Path to .ini file. Set NULL to disable automatic .ini loading/saving, if e.g. you want to manually load/save from memory.
@@ -2457,12 +2446,8 @@
 // Each dear imgui window contains its own ImDrawList. You can use ImGui::GetWindowDrawList() to
 // access the current window draw list and draw custom primitives.
 // You can interleave normal ImGui:: calls and adding primitives to the current draw list.
-<<<<<<< HEAD
-// All positions are generally in pixel coordinates (generally top-left at 0,0, bottom-right at io.DisplaySize, unless multiple viewports are used), but you are totally free to apply whatever transformation matrix to want to the data (if you apply such transformation you'll want to apply it to ClipRect as well)
-=======
 // In single viewport mode, top-left is == GetMainViewport()->Pos (generally 0,0), bottom-right is == GetMainViewport()->Pos+Size (generally io.DisplaySize).
 // You are totally free to apply whatever transformation matrix to want to the data (depending on the use of the transformation you may want to apply it to ClipRect as well!)
->>>>>>> f14042ca
 // Important: Primitives are always added to the list and not culled (culling is done at higher-level by ImGui:: functions), if you use this API a lot consider coarse culling your drawn objects.
 struct ImDrawList
 {
@@ -2857,41 +2842,27 @@
 // [SECTION] Viewports
 //-----------------------------------------------------------------------------
 
-<<<<<<< HEAD
 // Flags stored in ImGuiViewport::Flags, giving indications to the platform backends.
-enum ImGuiViewportFlags_
-{
-    ImGuiViewportFlags_None                     = 0,
-    ImGuiViewportFlags_NoDecoration             = 1 << 0,   // Platform Window: Disable platform decorations: title bar, borders, etc. (generally set all windows, but if ImGuiConfigFlags_ViewportsDecoration is set we only set this on popups/tooltips)
-    ImGuiViewportFlags_NoTaskBarIcon            = 1 << 1,   // Platform Window: Disable platform task bar icon (generally set on popups/tooltips, or all windows if ImGuiConfigFlags_ViewportsNoTaskBarIcon is set)
-    ImGuiViewportFlags_NoFocusOnAppearing       = 1 << 2,   // Platform Window: Don't take focus when created.
-    ImGuiViewportFlags_NoFocusOnClick           = 1 << 3,   // Platform Window: Don't take focus when clicked on.
-    ImGuiViewportFlags_NoInputs                 = 1 << 4,   // Platform Window: Make mouse pass through so we can drag this window while peaking behind it.
-    ImGuiViewportFlags_NoRendererClear          = 1 << 5,   // Platform Window: Renderer doesn't need to clear the framebuffer ahead (because we will fill it entirely).
-    ImGuiViewportFlags_TopMost                  = 1 << 6,   // Platform Window: Display on top (for tooltips only).
-    ImGuiViewportFlags_Minimized                = 1 << 7,   // Platform Window: Window is minimized, can skip render. When minimized we tend to avoid using the viewport pos/size for clipping window or testing if they are contained in the viewport.
-    ImGuiViewportFlags_NoAutoMerge              = 1 << 8,   // Platform Window: Avoid merging this window into another host window. This can only be set via ImGuiWindowClass viewport flags override (because we need to now ahead if we are going to create a viewport in the first place!).
-    ImGuiViewportFlags_CanHostOtherWindows      = 1 << 9    // Main viewport: can host multiple imgui windows (secondary viewports are associated to a single window).
-};
-
-// The viewports created and managed by Dear ImGui. The role of the platform backend is to create the platform/OS windows corresponding to each viewport.
-// - Main Area = entire viewport.
-// - Work Area = entire viewport minus sections optionally used by menu bars, status bars. Windows are generally trying to stay within this area.
-struct ImGuiViewport
-{
-    ImGuiID             ID;                     // Unique identifier for the viewport
-=======
-// Flags stored in ImGuiViewport::Flags
 enum ImGuiViewportFlags_
 {
     ImGuiViewportFlags_None                     = 0,
     ImGuiViewportFlags_IsPlatformWindow         = 1 << 0,   // Represent a Platform Window
     ImGuiViewportFlags_IsPlatformMonitor        = 1 << 1,   // Represent a Platform Monitor (unused yet)
-    ImGuiViewportFlags_OwnedByApp               = 1 << 2    // Platform Window: is created/managed by the application (rather than a dear imgui backend)
+    ImGuiViewportFlags_OwnedByApp               = 1 << 2,   // Platform Window: is created/managed by the application (rather than a dear imgui backend)
+    ImGuiViewportFlags_NoDecoration             = 1 << 3,   // Platform Window: Disable platform decorations: title bar, borders, etc. (generally set all windows, but if ImGuiConfigFlags_ViewportsDecoration is set we only set this on popups/tooltips)
+    ImGuiViewportFlags_NoTaskBarIcon            = 1 << 4,   // Platform Window: Disable platform task bar icon (generally set on popups/tooltips, or all windows if ImGuiConfigFlags_ViewportsNoTaskBarIcon is set)
+    ImGuiViewportFlags_NoFocusOnAppearing       = 1 << 5,   // Platform Window: Don't take focus when created.
+    ImGuiViewportFlags_NoFocusOnClick           = 1 << 6,   // Platform Window: Don't take focus when clicked on.
+    ImGuiViewportFlags_NoInputs                 = 1 << 7,   // Platform Window: Make mouse pass through so we can drag this window while peaking behind it.
+    ImGuiViewportFlags_NoRendererClear          = 1 << 8,   // Platform Window: Renderer doesn't need to clear the framebuffer ahead (because we will fill it entirely).
+    ImGuiViewportFlags_TopMost                  = 1 << 9,   // Platform Window: Display on top (for tooltips only).
+    ImGuiViewportFlags_Minimized                = 1 << 10,  // Platform Window: Window is minimized, can skip render. When minimized we tend to avoid using the viewport pos/size for clipping window or testing if they are contained in the viewport.
+    ImGuiViewportFlags_NoAutoMerge              = 1 << 11,  // Platform Window: Avoid merging this window into another host window. This can only be set via ImGuiWindowClass viewport flags override (because we need to now ahead if we are going to create a viewport in the first place!).
+    ImGuiViewportFlags_CanHostOtherWindows      = 1 << 12   // Main viewport: can host multiple imgui windows (secondary viewports are associated to a single window).
 };
 
 // - Currently represents the Platform Window created by the application which is hosting our Dear ImGui windows.
-// - In 'docking' branch with multi-viewport enabled, we extend this concept to have multiple active viewports.
+// - With multi-viewport enabled, we extend this concept to have multiple active viewports.
 // - In the future we will extend this concept further to also represent Platform Monitor and support a "no main platform window" operation mode.
 // - About Main Area vs Work Area:
 //   - Main Area = entire viewport.
@@ -2899,13 +2870,12 @@
 //   - Windows are generally trying to stay within the Work Area of their host viewport.
 struct ImGuiViewport
 {
->>>>>>> f14042ca
+    ImGuiID             ID;                     // Unique identifier for the viewport
     ImGuiViewportFlags  Flags;                  // See ImGuiViewportFlags_
     ImVec2              Pos;                    // Main Area: Position of the viewport (Dear Imgui coordinates are the same as OS desktop/native coordinates)
     ImVec2              Size;                   // Main Area: Size of the viewport.
     ImVec2              WorkPos;                // Work Area: Position of the viewport minus task bars, menus bars, status bars (>= Pos)
     ImVec2              WorkSize;               // Work Area: Size of the viewport minus task bars, menu bars, status bars (<= Size)
-<<<<<<< HEAD
     float               DpiScale;               // 1.0f = 96 DPI = No extra scale.
     ImGuiID             ParentViewportId;       // (Advanced) 0: no parent. Instruct the platform backend to setup a parent/child relationship between platform windows.
     ImDrawData*         DrawData;               // The ImDrawData corresponding to this viewport. Valid after Render() and until the next call to NewFrame().
@@ -2924,10 +2894,6 @@
 
     ImGuiViewport()     { memset(this, 0, sizeof(*this)); }
     ~ImGuiViewport()    { IM_ASSERT(PlatformUserData == NULL && RendererUserData == NULL); }
-=======
-
-    ImGuiViewport()     { memset(this, 0, sizeof(*this)); }
->>>>>>> f14042ca
 
     // Helpers
     ImVec2              GetCenter() const       { return ImVec2(Pos.x + Size.x * 0.5f, Pos.y + Size.y * 0.5f); }
@@ -2935,7 +2901,6 @@
 };
 
 //-----------------------------------------------------------------------------
-<<<<<<< HEAD
 // [SECTION] Platform interface for multi-viewport support
 //-----------------------------------------------------------------------------
 // [BETA] (Optional) This is completely optional, for advanced users!
@@ -3056,8 +3021,8 @@
     float   DpiScale;               // 1.0f = 96 DPI
     ImGuiPlatformMonitor()          { MainPos = MainSize = WorkPos = WorkSize = ImVec2(0, 0); DpiScale = 1.0f; }
 };
-=======
->>>>>>> f14042ca
+
+//-----------------------------------------------------------------------------
 
 #if defined(__clang__)
 #pragma clang diagnostic pop

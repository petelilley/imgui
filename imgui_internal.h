// dear imgui, v1.71 WIP
// (internal structures/api)

// You may use this file to debug, understand or extend ImGui features but we don't provide any guarantee of forward compatibility!
// Set:
//   #define IMGUI_DEFINE_MATH_OPERATORS
// To implement maths operators for ImVec2 (disabled by default to not collide with using IM_VEC2_CLASS_EXTRA along with your own math types+operators)

/*

Index of this file:
// Header mess
// Forward declarations
// STB libraries includes
// Context pointer
// Generic helpers
// Misc data structures
// Main imgui context
// Tab bar, tab item
// Internal API

*/

#pragma once

//-----------------------------------------------------------------------------
// Header mess
//-----------------------------------------------------------------------------

#ifndef IMGUI_VERSION
#error Must include imgui.h before imgui_internal.h
#endif

#include <stdio.h>      // FILE*
#include <stdlib.h>     // NULL, malloc, free, qsort, atoi, atof
#include <math.h>       // sqrtf, fabsf, fmodf, powf, floorf, ceilf, cosf, sinf
#include <limits.h>     // INT_MIN, INT_MAX

// Visual Studio warnings
#ifdef _MSC_VER
#pragma warning (push)
#pragma warning (disable: 4251) // class 'xxx' needs to have dll-interface to be used by clients of struct 'xxx' // when IMGUI_API is set to__declspec(dllexport)
#endif

// Clang/GCC warnings with -Weverything
#if defined(__clang__)
#pragma clang diagnostic push
#pragma clang diagnostic ignored "-Wunused-function"        // for stb_textedit.h
#pragma clang diagnostic ignored "-Wmissing-prototypes"     // for stb_textedit.h
#pragma clang diagnostic ignored "-Wold-style-cast"
#if __has_warning("-Wzero-as-null-pointer-constant")
#pragma clang diagnostic ignored "-Wzero-as-null-pointer-constant"
#endif
#if __has_warning("-Wdouble-promotion")
#pragma clang diagnostic ignored "-Wdouble-promotion"
#endif
#elif defined(__GNUC__)
#pragma GCC diagnostic push
#if __GNUC__ >= 8
#pragma GCC diagnostic ignored "-Wclass-memaccess"          // warning: 'memset/memcpy' clearing/writing an object of type 'xxxx' with no trivial copy-assignment; use assignment or value-initialization instead
#endif
#endif

//-----------------------------------------------------------------------------
// Forward declarations
//-----------------------------------------------------------------------------

struct ImRect;                      // An axis-aligned rectangle (2 points)
struct ImDrawDataBuilder;           // Helper to build a ImDrawData instance
struct ImDrawListSharedData;        // Data shared between all ImDrawList instances
struct ImGuiColorMod;               // Stacked color modifier, backup of modified data so we can restore it
struct ImGuiColumnData;             // Storage data for a single column
struct ImGuiColumns;                // Storage data for a columns set
struct ImGuiContext;                // Main imgui context
struct ImGuiDataTypeInfo;           // Type information associated to a ImGuiDataType enum
struct ImGuiDockContext;            // Docking system context
struct ImGuiDockNode;               // Docking system node (hold a list of Windows OR two child dock nodes)
struct ImGuiDockNodeSettings;       // Storage for a dock node in .ini file (we preserve those even if the associated dock node isn't active during the session)
struct ImGuiGroupData;              // Stacked storage data for BeginGroup()/EndGroup()
struct ImGuiInputTextState;         // Internal state of the currently focused/edited text input box
struct ImGuiItemHoveredDataBackup;  // Backup and restore IsItemHovered() internal data
struct ImGuiMenuColumns;            // Simple column measurement, currently used for MenuItem() only
struct ImGuiNavMoveResult;          // Result of a directional navigation move query result
struct ImGuiNextWindowData;         // Storage for SetNextWindow** functions
struct ImGuiNextItemData;           // Storage for SetNextItem** functions
struct ImGuiPopupData;              // Storage for current popup stack
struct ImGuiSettingsHandler;        // Storage for one type registered in the .ini file
struct ImGuiStyleMod;               // Stacked style modifier, backup of modified data so we can restore it
struct ImGuiTabBar;                 // Storage for a tab bar
struct ImGuiTabItem;                // Storage for a tab item (within a tab bar)
struct ImGuiWindow;                 // Storage for one window
struct ImGuiWindowTempData;         // Temporary storage for one window (that's the data which in theory we could ditch at the end of the frame)
struct ImGuiWindowSettings;         // Storage for window settings stored in .ini file (we keep one of those even if the actual window wasn't instanced during this session)

// Use your programming IDE "Go to definition" facility on the names of the center columns to find the actual flags/enum lists.
typedef int ImGuiDataAuthority;         // -> enum ImGuiDataAuthority_      // Enum: for storing the source authority (dock node vs window) of a field
typedef int ImGuiLayoutType;            // -> enum ImGuiLayoutType_         // Enum: Horizontal or vertical
typedef int ImGuiButtonFlags;           // -> enum ImGuiButtonFlags_        // Flags: for ButtonEx(), ButtonBehavior()
typedef int ImGuiDragFlags;             // -> enum ImGuiDragFlags_          // Flags: for DragBehavior()
typedef int ImGuiItemFlags;             // -> enum ImGuiItemFlags_          // Flags: for PushItemFlag()
typedef int ImGuiItemStatusFlags;       // -> enum ImGuiItemStatusFlags_    // Flags: for DC.LastItemStatusFlags
typedef int ImGuiNavHighlightFlags;     // -> enum ImGuiNavHighlightFlags_  // Flags: for RenderNavHighlight()
typedef int ImGuiNavDirSourceFlags;     // -> enum ImGuiNavDirSourceFlags_  // Flags: for GetNavInputAmount2d()
typedef int ImGuiNavMoveFlags;          // -> enum ImGuiNavMoveFlags_       // Flags: for navigation requests
typedef int ImGuiNextItemDataFlags;     // -> enum ImGuiNextItemDataFlags_  // Flags: for SetNextItemXXX() functions
typedef int ImGuiNextWindowDataFlags;   // -> enum ImGuiNextWindowDataFlags_// Flags: for SetNextWindowXXX() functions
typedef int ImGuiSeparatorFlags;        // -> enum ImGuiSeparatorFlags_     // Flags: for SeparatorEx()
typedef int ImGuiSliderFlags;           // -> enum ImGuiSliderFlags_        // Flags: for SliderBehavior()
typedef int ImGuiTextFlags;             // -> enum ImGuiTextFlags_          // Flags: for TextEx()

//-------------------------------------------------------------------------
// STB libraries includes
//-------------------------------------------------------------------------

namespace ImStb
{

#undef STB_TEXTEDIT_STRING
#undef STB_TEXTEDIT_CHARTYPE
#define STB_TEXTEDIT_STRING             ImGuiInputTextState
#define STB_TEXTEDIT_CHARTYPE           ImWchar
#define STB_TEXTEDIT_GETWIDTH_NEWLINE   -1.0f
#define STB_TEXTEDIT_UNDOSTATECOUNT     99
#define STB_TEXTEDIT_UNDOCHARCOUNT      999
#include "imstb_textedit.h"

} // namespace ImStb

//-----------------------------------------------------------------------------
// Context pointer
//-----------------------------------------------------------------------------

#ifndef GImGui
extern IMGUI_API ImGuiContext* GImGui;  // Current implicit ImGui context pointer
#endif

// Internal Drag and Drop payload types. String starting with '_' are reserved for Dear ImGui.
#define IMGUI_PAYLOAD_TYPE_WINDOW       "_IMWINDOW"     // Payload == ImGuiWindow*

//-----------------------------------------------------------------------------
// Generic helpers
//-----------------------------------------------------------------------------

#define IM_PI           3.14159265358979323846f
#ifdef _WIN32
#define IM_NEWLINE      "\r\n"   // Play it nice with Windows users (2018/05 news: Microsoft announced that Notepad will finally display Unix-style carriage returns!)
#else
#define IM_NEWLINE      "\n"
#endif
#define IM_TABSIZE      (4)

#define IMGUI_DEBUG_LOG(_FMT,...)       printf("[%05d] " _FMT, GImGui->FrameCount, __VA_ARGS__)
#define IM_STATIC_ASSERT(_COND)         typedef char static_assertion_##__line__[(_COND)?1:-1]
#define IM_F32_TO_INT8_UNBOUND(_VAL)    ((int)((_VAL) * 255.0f + ((_VAL)>=0 ? 0.5f : -0.5f)))   // Unsaturated, for display purpose
#define IM_F32_TO_INT8_SAT(_VAL)        ((int)(ImSaturate(_VAL) * 255.0f + 0.5f))               // Saturated, always output 0..255

// Enforce cdecl calling convention for functions called by the standard library, in case compilation settings changed the default to e.g. __vectorcall
#ifdef _MSC_VER
#define IMGUI_CDECL __cdecl
#else
#define IMGUI_CDECL
#endif

// Helpers: UTF-8 <> wchar
IMGUI_API int           ImTextStrToUtf8(char* buf, int buf_size, const ImWchar* in_text, const ImWchar* in_text_end);      // return output UTF-8 bytes count
IMGUI_API int           ImTextCharFromUtf8(unsigned int* out_char, const char* in_text, const char* in_text_end);          // read one character. return input UTF-8 bytes count
IMGUI_API int           ImTextStrFromUtf8(ImWchar* buf, int buf_size, const char* in_text, const char* in_text_end, const char** in_remaining = NULL);   // return input UTF-8 bytes count
IMGUI_API int           ImTextCountCharsFromUtf8(const char* in_text, const char* in_text_end);                            // return number of UTF-8 code-points (NOT bytes count)
IMGUI_API int           ImTextCountUtf8BytesFromChar(const char* in_text, const char* in_text_end);                        // return number of bytes to express one char in UTF-8
IMGUI_API int           ImTextCountUtf8BytesFromStr(const ImWchar* in_text, const ImWchar* in_text_end);                   // return number of bytes to express string in UTF-8

// Helpers: Misc
IMGUI_API ImU32         ImHashData(const void* data, size_t data_size, ImU32 seed = 0);
IMGUI_API ImU32         ImHashStr(const char* data, size_t data_size = 0, ImU32 seed = 0);
IMGUI_API void*         ImFileLoadToMemory(const char* filename, const char* file_open_mode, size_t* out_file_size = NULL, int padding_bytes = 0);
IMGUI_API FILE*         ImFileOpen(const char* filename, const char* file_open_mode);
static inline bool      ImCharIsBlankA(char c)          { return c == ' ' || c == '\t'; }
static inline bool      ImCharIsBlankW(unsigned int c)  { return c == ' ' || c == '\t' || c == 0x3000; }
static inline bool      ImIsPowerOfTwo(int v)           { return v != 0 && (v & (v - 1)) == 0; }
static inline int       ImUpperPowerOfTwo(int v)        { v--; v |= v >> 1; v |= v >> 2; v |= v >> 4; v |= v >> 8; v |= v >> 16; v++; return v; }
#define ImQsort         qsort
#ifndef IMGUI_DISABLE_OBSOLETE_FUNCTIONS
static inline ImU32     ImHash(const void* data, int size, ImU32 seed = 0) { return size ? ImHashData(data, (size_t)size, seed) : ImHashStr((const char*)data, 0, seed); } // [moved to ImHashStr/ImHashData in 1.68]
#endif

// Helpers: Geometry
IMGUI_API ImVec2        ImLineClosestPoint(const ImVec2& a, const ImVec2& b, const ImVec2& p);
IMGUI_API bool          ImTriangleContainsPoint(const ImVec2& a, const ImVec2& b, const ImVec2& c, const ImVec2& p);
IMGUI_API ImVec2        ImTriangleClosestPoint(const ImVec2& a, const ImVec2& b, const ImVec2& c, const ImVec2& p);
IMGUI_API void          ImTriangleBarycentricCoords(const ImVec2& a, const ImVec2& b, const ImVec2& c, const ImVec2& p, float& out_u, float& out_v, float& out_w);
IMGUI_API ImGuiDir      ImGetDirQuadrantFromDelta(float dx, float dy);

// Helpers: String
IMGUI_API int           ImStricmp(const char* str1, const char* str2);
IMGUI_API int           ImStrnicmp(const char* str1, const char* str2, size_t count);
IMGUI_API void          ImStrncpy(char* dst, const char* src, size_t count);
IMGUI_API char*         ImStrdup(const char* str);
IMGUI_API char*         ImStrdupcpy(char* dst, size_t* p_dst_size, const char* str);
IMGUI_API const char*   ImStrchrRange(const char* str_begin, const char* str_end, char c);
IMGUI_API int           ImStrlenW(const ImWchar* str);
IMGUI_API const char*   ImStreolRange(const char* str, const char* str_end);                // End end-of-line
IMGUI_API const ImWchar*ImStrbolW(const ImWchar* buf_mid_line, const ImWchar* buf_begin);   // Find beginning-of-line
IMGUI_API const char*   ImStristr(const char* haystack, const char* haystack_end, const char* needle, const char* needle_end);
IMGUI_API void          ImStrTrimBlanks(char* str);
IMGUI_API const char*   ImStrSkipBlank(const char* str);
IMGUI_API int           ImFormatString(char* buf, size_t buf_size, const char* fmt, ...) IM_FMTARGS(3);
IMGUI_API int           ImFormatStringV(char* buf, size_t buf_size, const char* fmt, va_list args) IM_FMTLIST(3);
IMGUI_API const char*   ImParseFormatFindStart(const char* format);
IMGUI_API const char*   ImParseFormatFindEnd(const char* format);
IMGUI_API const char*   ImParseFormatTrimDecorations(const char* format, char* buf, size_t buf_size);
IMGUI_API int           ImParseFormatPrecision(const char* format, int default_value);

// Helpers: ImVec2/ImVec4 operators
// We are keeping those disabled by default so they don't leak in user space, to allow user enabling implicit cast operators between ImVec2 and their own types (using IM_VEC2_CLASS_EXTRA etc.)
// We unfortunately don't have a unary- operator for ImVec2 because this would needs to be defined inside the class itself.
#ifdef IMGUI_DEFINE_MATH_OPERATORS
static inline ImVec2 operator*(const ImVec2& lhs, const float rhs)              { return ImVec2(lhs.x*rhs, lhs.y*rhs); }
static inline ImVec2 operator/(const ImVec2& lhs, const float rhs)              { return ImVec2(lhs.x/rhs, lhs.y/rhs); }
static inline ImVec2 operator+(const ImVec2& lhs, const ImVec2& rhs)            { return ImVec2(lhs.x+rhs.x, lhs.y+rhs.y); }
static inline ImVec2 operator-(const ImVec2& lhs, const ImVec2& rhs)            { return ImVec2(lhs.x-rhs.x, lhs.y-rhs.y); }
static inline ImVec2 operator*(const ImVec2& lhs, const ImVec2& rhs)            { return ImVec2(lhs.x*rhs.x, lhs.y*rhs.y); }
static inline ImVec2 operator/(const ImVec2& lhs, const ImVec2& rhs)            { return ImVec2(lhs.x/rhs.x, lhs.y/rhs.y); }
static inline ImVec2& operator+=(ImVec2& lhs, const ImVec2& rhs)                { lhs.x += rhs.x; lhs.y += rhs.y; return lhs; }
static inline ImVec2& operator-=(ImVec2& lhs, const ImVec2& rhs)                { lhs.x -= rhs.x; lhs.y -= rhs.y; return lhs; }
static inline ImVec2& operator*=(ImVec2& lhs, const float rhs)                  { lhs.x *= rhs; lhs.y *= rhs; return lhs; }
static inline ImVec2& operator/=(ImVec2& lhs, const float rhs)                  { lhs.x /= rhs; lhs.y /= rhs; return lhs; }
static inline ImVec4 operator+(const ImVec4& lhs, const ImVec4& rhs)            { return ImVec4(lhs.x+rhs.x, lhs.y+rhs.y, lhs.z+rhs.z, lhs.w+rhs.w); }
static inline ImVec4 operator-(const ImVec4& lhs, const ImVec4& rhs)            { return ImVec4(lhs.x-rhs.x, lhs.y-rhs.y, lhs.z-rhs.z, lhs.w-rhs.w); }
static inline ImVec4 operator*(const ImVec4& lhs, const ImVec4& rhs)            { return ImVec4(lhs.x*rhs.x, lhs.y*rhs.y, lhs.z*rhs.z, lhs.w*rhs.w); }
#endif

// Helpers: Maths
// - Wrapper for standard libs functions. (Note that imgui_demo.cpp does _not_ use them to keep the code easy to copy)
#ifndef IMGUI_DISABLE_MATH_FUNCTIONS
static inline float  ImFabs(float x)                                            { return fabsf(x); }
static inline float  ImSqrt(float x)                                            { return sqrtf(x); }
static inline float  ImPow(float x, float y)                                    { return powf(x, y); }
static inline double ImPow(double x, double y)                                  { return pow(x, y); }
static inline float  ImFmod(float x, float y)                                   { return fmodf(x, y); }
static inline double ImFmod(double x, double y)                                 { return fmod(x, y); }
static inline float  ImCos(float x)                                             { return cosf(x); }
static inline float  ImSin(float x)                                             { return sinf(x); }
static inline float  ImAcos(float x)                                            { return acosf(x); }
static inline float  ImAtan2(float y, float x)                                  { return atan2f(y, x); }
static inline double ImAtof(const char* s)                                      { return atof(s); }
static inline float  ImFloorStd(float x)                                        { return floorf(x); }   // we already uses our own ImFloor() { return (float)(int)v } internally so the standard one wrapper is named differently (it's used by stb_truetype)
static inline float  ImCeil(float x)                                            { return ceilf(x); }
#endif
// - ImMin/ImMax/ImClamp/ImLerp/ImSwap are used by widgets which support for variety of types: signed/unsigned int/long long float/double
// (Exceptionally using templates here but we could also redefine them for variety of types)
template<typename T> static inline T ImMin(T lhs, T rhs)                        { return lhs < rhs ? lhs : rhs; }
template<typename T> static inline T ImMax(T lhs, T rhs)                        { return lhs >= rhs ? lhs : rhs; }
template<typename T> static inline T ImClamp(T v, T mn, T mx)                   { return (v < mn) ? mn : (v > mx) ? mx : v; }
template<typename T> static inline T ImLerp(T a, T b, float t)                  { return (T)(a + (b - a) * t); }
template<typename T> static inline void ImSwap(T& a, T& b)                      { T tmp = a; a = b; b = tmp; }
template<typename T> static inline T ImAddClampOverflow(T a, T b, T mn, T mx)   { if (b < 0 && (a < mn - b)) return mn; if (b > 0 && (a > mx - b)) return mx; return a + b; }
template<typename T> static inline T ImSubClampOverflow(T a, T b, T mn, T mx)   { if (b > 0 && (a < mn + b)) return mn; if (b < 0 && (a > mx + b)) return mx; return a - b; }
// - Misc maths helpers
static inline ImVec2 ImMin(const ImVec2& lhs, const ImVec2& rhs)                { return ImVec2(lhs.x < rhs.x ? lhs.x : rhs.x, lhs.y < rhs.y ? lhs.y : rhs.y); }
static inline ImVec2 ImMax(const ImVec2& lhs, const ImVec2& rhs)                { return ImVec2(lhs.x >= rhs.x ? lhs.x : rhs.x, lhs.y >= rhs.y ? lhs.y : rhs.y); }
static inline ImVec2 ImClamp(const ImVec2& v, const ImVec2& mn, ImVec2 mx)      { return ImVec2((v.x < mn.x) ? mn.x : (v.x > mx.x) ? mx.x : v.x, (v.y < mn.y) ? mn.y : (v.y > mx.y) ? mx.y : v.y); }
static inline ImVec2 ImLerp(const ImVec2& a, const ImVec2& b, float t)          { return ImVec2(a.x + (b.x - a.x) * t, a.y + (b.y - a.y) * t); }
static inline ImVec2 ImLerp(const ImVec2& a, const ImVec2& b, const ImVec2& t)  { return ImVec2(a.x + (b.x - a.x) * t.x, a.y + (b.y - a.y) * t.y); }
static inline ImVec4 ImLerp(const ImVec4& a, const ImVec4& b, float t)          { return ImVec4(a.x + (b.x - a.x) * t, a.y + (b.y - a.y) * t, a.z + (b.z - a.z) * t, a.w + (b.w - a.w) * t); }
static inline float  ImSaturate(float f)                                        { return (f < 0.0f) ? 0.0f : (f > 1.0f) ? 1.0f : f; }
static inline float  ImLengthSqr(const ImVec2& lhs)                             { return lhs.x*lhs.x + lhs.y*lhs.y; }
static inline float  ImLengthSqr(const ImVec4& lhs)                             { return lhs.x*lhs.x + lhs.y*lhs.y + lhs.z*lhs.z + lhs.w*lhs.w; }
static inline float  ImInvLength(const ImVec2& lhs, float fail_value)           { float d = lhs.x*lhs.x + lhs.y*lhs.y; if (d > 0.0f) return 1.0f / ImSqrt(d); return fail_value; }
static inline float  ImFloor(float f)                                           { return (float)(int)f; }
static inline ImVec2 ImFloor(const ImVec2& v)                                   { return ImVec2((float)(int)v.x, (float)(int)v.y); }
static inline int    ImModPositive(int a, int b)                                { return (a + b) % b; }
static inline float  ImDot(const ImVec2& a, const ImVec2& b)                    { return a.x * b.x + a.y * b.y; }
static inline ImVec2 ImRotate(const ImVec2& v, float cos_a, float sin_a)        { return ImVec2(v.x * cos_a - v.y * sin_a, v.x * sin_a + v.y * cos_a); }
static inline float  ImLinearSweep(float current, float target, float speed)    { if (current < target) return ImMin(current + speed, target); if (current > target) return ImMax(current - speed, target); return current; }
static inline ImVec2 ImMul(const ImVec2& lhs, const ImVec2& rhs)                { return ImVec2(lhs.x * rhs.x, lhs.y * rhs.y); }

// Helper: ImBoolVector. Store 1-bit per value.
// Note that Resize() currently clears the whole vector.
struct ImBoolVector
{
    ImVector<int>   Storage;
    ImBoolVector()  { }
    void            Resize(int sz)          { Storage.resize((sz + 31) >> 5); memset(Storage.Data, 0, (size_t)Storage.Size * sizeof(Storage.Data[0])); }
    void            Clear()                 { Storage.clear(); }
    bool            GetBit(int n) const     { int off = (n >> 5); int mask = 1 << (n & 31); return (Storage[off] & mask) != 0; }
    void            SetBit(int n, bool v)   { int off = (n >> 5); int mask = 1 << (n & 31); if (v) Storage[off] |= mask; else Storage[off] &= ~mask; }
};

// Helper: ImPool<>. Basic keyed storage for contiguous instances, slow/amortized insertion, O(1) indexable, O(Log N) queries by ID over a dense/hot buffer,
// Honor constructor/destructor. Add/remove invalidate all pointers. Indexes have the same lifetime as the associated object.
typedef int ImPoolIdx;
template<typename T>
struct IMGUI_API ImPool
{
    ImVector<T>     Data;       // Contiguous data
    ImGuiStorage    Map;        // ID->Index
    ImPoolIdx       FreeIdx;    // Next free idx to use

    ImPool()    { FreeIdx = 0; }
    ~ImPool()   { Clear(); }
    T*          GetByKey(ImGuiID key)               { int idx = Map.GetInt(key, -1); return (idx != -1) ? &Data[idx] : NULL; }
    T*          GetByIndex(ImPoolIdx n)             { return &Data[n]; }
    ImPoolIdx   GetIndex(const T* p) const          { IM_ASSERT(p >= Data.Data && p < Data.Data + Data.Size); return (ImPoolIdx)(p - Data.Data); }
    T*          GetOrAddByKey(ImGuiID key)          { int* p_idx = Map.GetIntRef(key, -1); if (*p_idx != -1) return &Data[*p_idx]; *p_idx = FreeIdx; return Add(); }
    bool        Contains(const T* p) const          { return (p >= Data.Data && p < Data.Data + Data.Size); }
    void        Clear()                             { for (int n = 0; n < Map.Data.Size; n++) { int idx = Map.Data[n].val_i; if (idx != -1) Data[idx].~T(); } Map.Clear(); Data.clear(); FreeIdx = 0; }
    T*          Add()                               { int idx = FreeIdx; if (idx == Data.Size) { Data.resize(Data.Size + 1); FreeIdx++; } else { FreeIdx = *(int*)&Data[idx]; } IM_PLACEMENT_NEW(&Data[idx]) T(); return &Data[idx]; }
    void        Remove(ImGuiID key, const T* p)     { Remove(key, GetIndex(p)); }
    void        Remove(ImGuiID key, ImPoolIdx idx)  { Data[idx].~T(); *(int*)&Data[idx] = FreeIdx; FreeIdx = idx; Map.SetInt(key, -1); }
    void        Reserve(int capacity)               { Data.reserve(capacity); Map.Data.reserve(capacity); }
    int         GetSize() const                     { return Data.Size; }
};

//-----------------------------------------------------------------------------
// Misc data structures
//-----------------------------------------------------------------------------

enum ImGuiButtonFlags_
{
    ImGuiButtonFlags_None                   = 0,
    ImGuiButtonFlags_Repeat                 = 1 << 0,   // hold to repeat
    ImGuiButtonFlags_PressedOnClickRelease  = 1 << 1,   // [Default] return true on click + release on same item
    ImGuiButtonFlags_PressedOnClick         = 1 << 2,   // return true on click (default requires click+release)
    ImGuiButtonFlags_PressedOnRelease       = 1 << 3,   // return true on release (default requires click+release)
    ImGuiButtonFlags_PressedOnDoubleClick   = 1 << 4,   // return true on double-click (default requires click+release)
    ImGuiButtonFlags_FlattenChildren        = 1 << 5,   // allow interactions even if a child window is overlapping
    ImGuiButtonFlags_AllowItemOverlap       = 1 << 6,   // require previous frame HoveredId to either match id or be null before being usable, use along with SetItemAllowOverlap()
    ImGuiButtonFlags_DontClosePopups        = 1 << 7,   // disable automatically closing parent popup on press // [UNUSED]
    ImGuiButtonFlags_Disabled               = 1 << 8,   // disable interactions
    ImGuiButtonFlags_AlignTextBaseLine      = 1 << 9,   // vertically align button to match text baseline - ButtonEx() only // FIXME: Should be removed and handled by SmallButton(), not possible currently because of DC.CursorPosPrevLine
    ImGuiButtonFlags_NoKeyModifiers         = 1 << 10,  // disable interaction if a key modifier is held
    ImGuiButtonFlags_NoHoldingActiveID      = 1 << 11,  // don't set ActiveId while holding the mouse (ImGuiButtonFlags_PressedOnClick only)
    ImGuiButtonFlags_PressedOnDragDropHold  = 1 << 12,  // press when held into while we are drag and dropping another item (used by e.g. tree nodes, collapsing headers)
    ImGuiButtonFlags_NoNavFocus             = 1 << 13,  // don't override navigation focus when activated
    ImGuiButtonFlags_NoHoveredOnNav         = 1 << 14   // don't report as hovered when navigated on
};

enum ImGuiSliderFlags_
{
    ImGuiSliderFlags_None                   = 0,
    ImGuiSliderFlags_Vertical               = 1 << 0
};

enum ImGuiDragFlags_
{
    ImGuiDragFlags_None                     = 0,
    ImGuiDragFlags_Vertical                 = 1 << 0
};

enum ImGuiColumnsFlags_
{
    // Default: 0
    ImGuiColumnsFlags_None                  = 0,
    ImGuiColumnsFlags_NoBorder              = 1 << 0,   // Disable column dividers
    ImGuiColumnsFlags_NoResize              = 1 << 1,   // Disable resizing columns when clicking on the dividers
    ImGuiColumnsFlags_NoPreserveWidths      = 1 << 2,   // Disable column width preservation when adjusting columns
    ImGuiColumnsFlags_NoForceWithinWindow   = 1 << 3,   // Disable forcing columns to fit within window
    ImGuiColumnsFlags_GrowParentContentsSize= 1 << 4    // (WIP) Restore pre-1.51 behavior of extending the parent window contents size but _without affecting the columns width at all_. Will eventually remove.
};

enum ImGuiSelectableFlagsPrivate_
{
    // NB: need to be in sync with last value of ImGuiSelectableFlags_
    ImGuiSelectableFlags_NoHoldingActiveID  = 1 << 10,
    ImGuiSelectableFlags_PressedOnClick     = 1 << 11,
    ImGuiSelectableFlags_PressedOnRelease   = 1 << 12,
    ImGuiSelectableFlags_DrawFillAvailWidth = 1 << 13,  // FIXME: We may be able to remove this (added in 6251d379 for menus)
    ImGuiSelectableFlags_AllowItemOverlap   = 1 << 14
};

enum ImGuiSeparatorFlags_
{
    ImGuiSeparatorFlags_None                = 0,
    ImGuiSeparatorFlags_Horizontal          = 1 << 0,   // Axis default to current layout type, so generally Horizontal unless e.g. in a menu bar
    ImGuiSeparatorFlags_Vertical            = 1 << 1,
    ImGuiSeparatorFlags_SpanAllColumns      = 1 << 2
};

// Transient per-window flags, reset at the beginning of the frame. For child window, inherited from parent on first Begin().
// This is going to be exposed in imgui.h when stabilized enough.
enum ImGuiItemFlags_
{
    ImGuiItemFlags_NoTabStop                = 1 << 0,  // false
    ImGuiItemFlags_ButtonRepeat             = 1 << 1,  // false    // Button() will return true multiple times based on io.KeyRepeatDelay and io.KeyRepeatRate settings.
    ImGuiItemFlags_Disabled                 = 1 << 2,  // false    // [BETA] Disable interactions but doesn't affect visuals yet. See github.com/ocornut/imgui/issues/211
    ImGuiItemFlags_NoNav                    = 1 << 3,  // false
    ImGuiItemFlags_NoNavDefaultFocus        = 1 << 4,  // false
    ImGuiItemFlags_SelectableDontClosePopup = 1 << 5,  // false    // MenuItem/Selectable() automatically closes current Popup window
    ImGuiItemFlags_Default_                 = 0
};

// Storage for LastItem data
enum ImGuiItemStatusFlags_
{
    ImGuiItemStatusFlags_None               = 0,
    ImGuiItemStatusFlags_HoveredRect        = 1 << 0,
    ImGuiItemStatusFlags_HasDisplayRect     = 1 << 1,
    ImGuiItemStatusFlags_Edited             = 1 << 2,   // Value exposed by item was edited in the current frame (should match the bool return value of most widgets)
    ImGuiItemStatusFlags_ToggledSelection   = 1 << 3,   // Set when Selectable(), TreeNode() reports toggling a selection. We can't report "Selected" because reporting the change allows us to handle clipping with less issues.
    ImGuiItemStatusFlags_HasDeactivated     = 1 << 4,   // Set if the widget/group is able to provide data for the ImGuiItemStatusFlags_Deactivated flag.
    ImGuiItemStatusFlags_Deactivated        = 1 << 5    // Only valid if ImGuiItemStatusFlags_HasDeactivated is set.

#ifdef IMGUI_ENABLE_TEST_ENGINE
    , // [imgui-test only]
    ImGuiItemStatusFlags_Openable           = 1 << 10,  //
    ImGuiItemStatusFlags_Opened             = 1 << 11,  //
    ImGuiItemStatusFlags_Checkable          = 1 << 12,  //
    ImGuiItemStatusFlags_Checked            = 1 << 13   //
#endif
};

enum ImGuiTextFlags_
{
    ImGuiTextFlags_None = 0,
    ImGuiTextFlags_NoWidthForLargeClippedText = 1 << 0
};

// FIXME: this is in development, not exposed/functional as a generic feature yet.
// Horizontal/Vertical enums are fixed to 0/1 so they may be used to index ImVec2
enum ImGuiLayoutType_
{
    ImGuiLayoutType_Horizontal = 0,
    ImGuiLayoutType_Vertical = 1
};

enum ImGuiLogType
{
    ImGuiLogType_None = 0,
    ImGuiLogType_TTY,
    ImGuiLogType_File,
    ImGuiLogType_Buffer,
    ImGuiLogType_Clipboard
};

// X/Y enums are fixed to 0/1 so they may be used to index ImVec2
enum ImGuiAxis
{
    ImGuiAxis_None = -1,
    ImGuiAxis_X = 0,
    ImGuiAxis_Y = 1
};

enum ImGuiPlotType
{
    ImGuiPlotType_Lines,
    ImGuiPlotType_Histogram
};

enum ImGuiInputSource
{
    ImGuiInputSource_None = 0,
    ImGuiInputSource_Mouse,
    ImGuiInputSource_Nav,
    ImGuiInputSource_NavKeyboard,   // Only used occasionally for storage, not tested/handled by most code
    ImGuiInputSource_NavGamepad,    // "
    ImGuiInputSource_COUNT
};

// FIXME-NAV: Clarify/expose various repeat delay/rate
enum ImGuiInputReadMode
{
    ImGuiInputReadMode_Down,
    ImGuiInputReadMode_Pressed,
    ImGuiInputReadMode_Released,
    ImGuiInputReadMode_Repeat,
    ImGuiInputReadMode_RepeatSlow,
    ImGuiInputReadMode_RepeatFast
};

enum ImGuiNavHighlightFlags_
{
    ImGuiNavHighlightFlags_None         = 0,
    ImGuiNavHighlightFlags_TypeDefault  = 1 << 0,
    ImGuiNavHighlightFlags_TypeThin     = 1 << 1,
    ImGuiNavHighlightFlags_AlwaysDraw   = 1 << 2,       // Draw rectangular highlight if (g.NavId == id) _even_ when using the mouse.
    ImGuiNavHighlightFlags_NoRounding   = 1 << 3
};

enum ImGuiNavDirSourceFlags_
{
    ImGuiNavDirSourceFlags_None         = 0,
    ImGuiNavDirSourceFlags_Keyboard     = 1 << 0,
    ImGuiNavDirSourceFlags_PadDPad      = 1 << 1,
    ImGuiNavDirSourceFlags_PadLStick    = 1 << 2
};

enum ImGuiNavMoveFlags_
{
    ImGuiNavMoveFlags_None                  = 0,
    ImGuiNavMoveFlags_LoopX                 = 1 << 0,   // On failed request, restart from opposite side
    ImGuiNavMoveFlags_LoopY                 = 1 << 1,
    ImGuiNavMoveFlags_WrapX                 = 1 << 2,   // On failed request, request from opposite side one line down (when NavDir==right) or one line up (when NavDir==left)
    ImGuiNavMoveFlags_WrapY                 = 1 << 3,   // This is not super useful for provided for completeness
    ImGuiNavMoveFlags_AllowCurrentNavId     = 1 << 4,   // Allow scoring and considering the current NavId as a move target candidate. This is used when the move source is offset (e.g. pressing PageDown actually needs to send a Up move request, if we are pressing PageDown from the bottom-most item we need to stay in place)
    ImGuiNavMoveFlags_AlsoScoreVisibleSet   = 1 << 5    // Store alternate result in NavMoveResultLocalVisibleSet that only comprise elements that are already fully visible.
};

enum ImGuiNavForward
{
    ImGuiNavForward_None,
    ImGuiNavForward_ForwardQueued,
    ImGuiNavForward_ForwardActive
};

enum ImGuiNavLayer
{
    ImGuiNavLayer_Main  = 0,    // Main scrolling layer
    ImGuiNavLayer_Menu  = 1,    // Menu layer (access with Alt/ImGuiNavInput_Menu)
    ImGuiNavLayer_COUNT
};

enum ImGuiPopupPositionPolicy
{
    ImGuiPopupPositionPolicy_Default,
    ImGuiPopupPositionPolicy_ComboBox
};

// 1D vector (this odd construct is used to facilitate the transition between 1D and 2D, and the maintenance of some branches/patches)
struct ImVec1
{
    float   x;
    ImVec1()         { x = 0.0f; }
    ImVec1(float _x) { x = _x; }
};

// 2D vector (half-size integer)
struct ImVec2ih
{
    short   x, y;
    ImVec2ih()                   { x = y = 0; }
    ImVec2ih(short _x, short _y) { x = _x; y = _y; }
};

// 2D axis aligned bounding-box
// NB: we can't rely on ImVec2 math operators being available here
struct IMGUI_API ImRect
{
    ImVec2      Min;    // Upper-left
    ImVec2      Max;    // Lower-right

    ImRect()                                        : Min(FLT_MAX,FLT_MAX), Max(-FLT_MAX,-FLT_MAX)  {}
    ImRect(const ImVec2& min, const ImVec2& max)    : Min(min), Max(max)                            {}
    ImRect(const ImVec4& v)                         : Min(v.x, v.y), Max(v.z, v.w)                  {}
    ImRect(float x1, float y1, float x2, float y2)  : Min(x1, y1), Max(x2, y2)                      {}

    ImVec2      GetCenter() const                   { return ImVec2((Min.x + Max.x) * 0.5f, (Min.y + Max.y) * 0.5f); }
    ImVec2      GetSize() const                     { return ImVec2(Max.x - Min.x, Max.y - Min.y); }
    float       GetWidth() const                    { return Max.x - Min.x; }
    float       GetHeight() const                   { return Max.y - Min.y; }
    ImVec2      GetTL() const                       { return Min; }                   // Top-left
    ImVec2      GetTR() const                       { return ImVec2(Max.x, Min.y); }  // Top-right
    ImVec2      GetBL() const                       { return ImVec2(Min.x, Max.y); }  // Bottom-left
    ImVec2      GetBR() const                       { return Max; }                   // Bottom-right
    bool        Contains(const ImVec2& p) const     { return p.x     >= Min.x && p.y     >= Min.y && p.x     <  Max.x && p.y     <  Max.y; }
    bool        Contains(const ImRect& r) const     { return r.Min.x >= Min.x && r.Min.y >= Min.y && r.Max.x <= Max.x && r.Max.y <= Max.y; }
    bool        Overlaps(const ImRect& r) const     { return r.Min.y <  Max.y && r.Max.y >  Min.y && r.Min.x <  Max.x && r.Max.x >  Min.x; }
    void        Add(const ImVec2& p)                { if (Min.x > p.x)     Min.x = p.x;     if (Min.y > p.y)     Min.y = p.y;     if (Max.x < p.x)     Max.x = p.x;     if (Max.y < p.y)     Max.y = p.y; }
    void        Add(const ImRect& r)                { if (Min.x > r.Min.x) Min.x = r.Min.x; if (Min.y > r.Min.y) Min.y = r.Min.y; if (Max.x < r.Max.x) Max.x = r.Max.x; if (Max.y < r.Max.y) Max.y = r.Max.y; }
    void        Expand(const float amount)          { Min.x -= amount;   Min.y -= amount;   Max.x += amount;   Max.y += amount; }
    void        Expand(const ImVec2& amount)        { Min.x -= amount.x; Min.y -= amount.y; Max.x += amount.x; Max.y += amount.y; }
    void        Translate(const ImVec2& d)          { Min.x += d.x; Min.y += d.y; Max.x += d.x; Max.y += d.y; }
    void        TranslateX(float dx)                { Min.x += dx; Max.x += dx; }
    void        TranslateY(float dy)                { Min.y += dy; Max.y += dy; }
    void        ClipWith(const ImRect& r)           { Min = ImMax(Min, r.Min); Max = ImMin(Max, r.Max); }                   // Simple version, may lead to an inverted rectangle, which is fine for Contains/Overlaps test but not for display.
    void        ClipWithFull(const ImRect& r)       { Min = ImClamp(Min, r.Min, r.Max); Max = ImClamp(Max, r.Min, r.Max); } // Full version, ensure both points are fully clipped.
    void        Floor()                             { Min.x = (float)(int)Min.x; Min.y = (float)(int)Min.y; Max.x = (float)(int)Max.x; Max.y = (float)(int)Max.y; }
    bool        IsInverted() const                  { return Min.x > Max.x || Min.y > Max.y; }
};

// Type information associated to one ImGuiDataType. Retrieve with DataTypeGetInfo().
struct ImGuiDataTypeInfo
{
    size_t      Size;           // Size in byte
    const char* PrintFmt;       // Default printf format for the type
    const char* ScanFmt;        // Default scanf format for the type
};

// Stacked color modifier, backup of modified data so we can restore it
struct ImGuiColorMod
{
    ImGuiCol    Col;
    ImVec4      BackupValue;
};

// Stacked style modifier, backup of modified data so we can restore it. Data type inferred from the variable.
struct ImGuiStyleMod
{
    ImGuiStyleVar   VarIdx;
    union           { int BackupInt[2]; float BackupFloat[2]; };
    ImGuiStyleMod(ImGuiStyleVar idx, int v)     { VarIdx = idx; BackupInt[0] = v; }
    ImGuiStyleMod(ImGuiStyleVar idx, float v)   { VarIdx = idx; BackupFloat[0] = v; }
    ImGuiStyleMod(ImGuiStyleVar idx, ImVec2 v)  { VarIdx = idx; BackupFloat[0] = v.x; BackupFloat[1] = v.y; }
};

// Stacked storage data for BeginGroup()/EndGroup()
struct ImGuiGroupData
{
    ImVec2      BackupCursorPos;
    ImVec2      BackupCursorMaxPos;
    ImVec1      BackupIndent;
    ImVec1      BackupGroupOffset;
    ImVec2      BackupCurrLineSize;
    float       BackupCurrLineTextBaseOffset;
    ImGuiID     BackupActiveIdIsAlive;
    bool        BackupActiveIdPreviousFrameIsAlive;
    bool        EmitItem;
};

// Simple column measurement, currently used for MenuItem() only.. This is very short-sighted/throw-away code and NOT a generic helper.
struct IMGUI_API ImGuiMenuColumns
{
    float       Spacing;
    float       Width, NextWidth;
    float       Pos[3], NextWidths[3];

    ImGuiMenuColumns();
    void        Update(int count, float spacing, bool clear);
    float       DeclColumns(float w0, float w1, float w2);
    float       CalcExtraSpace(float avail_w);
};

// Internal state of the currently focused/edited text input box
struct IMGUI_API ImGuiInputTextState
{
    ImGuiID                 ID;                     // widget id owning the text state
    int                     CurLenW, CurLenA;       // we need to maintain our buffer length in both UTF-8 and wchar format. UTF-8 len is valid even if TextA is not.
    ImVector<ImWchar>       TextW;                  // edit buffer, we need to persist but can't guarantee the persistence of the user-provided buffer. so we copy into own buffer.
    ImVector<char>          TextA;                  // temporary UTF8 buffer for callbacks and other operations. this is not updated in every code-path! size=capacity.
    ImVector<char>          InitialTextA;           // backup of end-user buffer at the time of focus (in UTF-8, unaltered)
    bool                    TextAIsValid;           // temporary UTF8 buffer is not initially valid before we make the widget active (until then we pull the data from user argument)
    int                     BufCapacityA;           // end-user buffer capacity
    float                   ScrollX;                // horizontal scrolling/offset
    ImStb::STB_TexteditState Stb;                   // state for stb_textedit.h
    float                   CursorAnim;             // timer for cursor blink, reset on every user action so the cursor reappears immediately
    bool                    CursorFollow;           // set when we want scrolling to follow the current cursor position (not always!)
    bool                    SelectedAllMouseLock;   // after a double-click to select all, we ignore further mouse drags to update selection

    // Temporarily set when active
    ImGuiInputTextFlags     UserFlags;
    ImGuiInputTextCallback  UserCallback;
    void*                   UserCallbackData;

    ImGuiInputTextState()                           { memset(this, 0, sizeof(*this)); }
    void                ClearFreeMemory()           { TextW.clear(); TextA.clear(); InitialTextA.clear(); }
    void                CursorAnimReset()           { CursorAnim = -0.30f; }                                   // After a user-input the cursor stays on for a while without blinking
    void                CursorClamp()               { Stb.cursor = ImMin(Stb.cursor, CurLenW); Stb.select_start = ImMin(Stb.select_start, CurLenW); Stb.select_end = ImMin(Stb.select_end, CurLenW); }
    bool                HasSelection() const        { return Stb.select_start != Stb.select_end; }
    void                ClearSelection()            { Stb.select_start = Stb.select_end = Stb.cursor; }
    void                SelectAll()                 { Stb.select_start = 0; Stb.cursor = Stb.select_end = CurLenW; Stb.has_preferred_x = 0; }
    int                 GetUndoAvailCount() const   { return Stb.undostate.undo_point; }
    int                 GetRedoAvailCount() const   { return STB_TEXTEDIT_UNDOSTATECOUNT - Stb.undostate.redo_point; }
    void                OnKeyPressed(int key);      // Cannot be inline because we call in code in stb_textedit.h implementation
};

// Windows data saved in imgui.ini file
struct ImGuiWindowSettings
{
    char*       Name;
    ImGuiID     ID;
    ImVec2      Pos;            // NB: Settings position are stored RELATIVE to the viewport! Whereas runtime ones are absolute positions.
    ImVec2      Size;
    ImVec2      ViewportPos;
    ImGuiID     ViewportId;
    ImGuiID     DockId;         // ID of last known DockNode (even if the DockNode is invisible because it has only 1 active window), or 0 if none. 
    ImGuiID     ClassId;        // ID of window class if specified
    short       DockOrder;      // Order of the last time the window was visible within its DockNode. This is used to reorder windows that are reappearing on the same frame. Same value between windows that were active and windows that were none are possible.
    bool        Collapsed;

    ImGuiWindowSettings() { Name = NULL; ID = 0; Pos = Size = ViewportPos = ImVec2(0, 0); ViewportId = DockId = ClassId = 0; DockOrder = -1; Collapsed = false; }
};

struct ImGuiSettingsHandler
{
    const char* TypeName;       // Short description stored in .ini file. Disallowed characters: '[' ']'
    ImGuiID     TypeHash;       // == ImHashStr(TypeName)
    void*       (*ReadOpenFn)(ImGuiContext* ctx, ImGuiSettingsHandler* handler, const char* name);              // Read: Called when entering into a new ini entry e.g. "[Window][Name]"
    void        (*ReadLineFn)(ImGuiContext* ctx, ImGuiSettingsHandler* handler, void* entry, const char* line); // Read: Called for every line of text within an ini entry
    void        (*WriteAllFn)(ImGuiContext* ctx, ImGuiSettingsHandler* handler, ImGuiTextBuffer* out_buf);      // Write: Output every entries into 'out_buf'
    void*       UserData;

    ImGuiSettingsHandler() { memset(this, 0, sizeof(*this)); }
};

// Storage for current popup stack
struct ImGuiPopupData
{
    ImGuiID             PopupId;        // Set on OpenPopup()
    ImGuiWindow*        Window;         // Resolved on BeginPopup() - may stay unresolved if user never calls OpenPopup()
    ImGuiWindow*        SourceWindow;   // Set on OpenPopup() copy of NavWindow at the time of opening the popup
    int                 OpenFrameCount; // Set on OpenPopup()
    ImGuiID             OpenParentId;   // Set on OpenPopup(), we need this to differentiate multiple menu sets from each others (e.g. inside menu bar vs loose menu items)
    ImVec2              OpenPopupPos;   // Set on OpenPopup(), preferred popup position (typically == OpenMousePos when using mouse)
    ImVec2              OpenMousePos;   // Set on OpenPopup(), copy of mouse position at the time of opening popup

    ImGuiPopupData() { PopupId = 0; Window = SourceWindow = NULL; OpenFrameCount = -1; OpenParentId = 0; }
};

struct ImGuiColumnData
{
    float               OffsetNorm;         // Column start offset, normalized 0.0 (far left) -> 1.0 (far right)
    float               OffsetNormBeforeResize;
    ImGuiColumnsFlags   Flags;              // Not exposed
    ImRect              ClipRect;

    ImGuiColumnData()   { OffsetNorm = OffsetNormBeforeResize = 0.0f; Flags = ImGuiColumnsFlags_None; }
};

struct ImGuiColumns
{
    ImGuiID             ID;
    ImGuiColumnsFlags   Flags;
    bool                IsFirstFrame;
    bool                IsBeingResized;
    int                 Current;
    int                 Count;
    float               OffMinX, OffMaxX;       // Offsets from HostWorkRect.Min.x
    float               LineMinY, LineMaxY;
    float               HostCursorPosY;         // Backup of CursorPos at the time of BeginColumns()
    float               HostCursorMaxPosX;      // Backup of CursorMaxPos at the time of BeginColumns()
    ImRect              HostClipRect;           // Backup of ClipRect at the time of BeginColumns()
    ImVector<ImGuiColumnData> Columns;

    ImGuiColumns()      { Clear(); }
    void Clear()
    {
        ID = 0;
        Flags = ImGuiColumnsFlags_None;
        IsFirstFrame = false;
        IsBeingResized = false;
        Current = 0;
        Count = 1;
        OffMinX = OffMaxX = 0.0f;
        LineMinY = LineMaxY = 0.0f;
        HostCursorPosY = 0.0f;
        HostCursorMaxPosX = 0.0f;
        Columns.clear();
    }
};

// Data shared between all ImDrawList instances
struct IMGUI_API ImDrawListSharedData
{
    ImVec2          TexUvWhitePixel;            // UV of white pixel in the atlas
    ImFont*         Font;                       // Current/default font (optional, for simplified AddText overload)
    float           FontSize;                   // Current/default font size (optional, for simplified AddText overload)
    float           CurveTessellationTol;
    ImVec4          ClipRectFullscreen;         // Value for PushClipRectFullscreen()

    // Const data
    // FIXME: Bake rounded corners fill/borders in atlas
    ImVec2          CircleVtx12[12];

    ImDrawListSharedData();
};

struct ImDrawDataBuilder
{
    ImVector<ImDrawList*>   Layers[2];           // Global layers for: regular, tooltip

    void Clear()            { for (int n = 0; n < IM_ARRAYSIZE(Layers); n++) Layers[n].resize(0); }
    void ClearFreeMemory()  { for (int n = 0; n < IM_ARRAYSIZE(Layers); n++) Layers[n].clear(); }
    IMGUI_API void FlattenIntoSingleLayer();
};

// ImGuiViewport Private/Internals fields (cardinal sin: we are using inheritance!)
// Note that every instance of ImGuiViewport is in fact a ImGuiViewportP.
struct ImGuiViewportP : public ImGuiViewport
{
    int                 Idx;
    int                 LastFrameActive;          // Last frame number this viewport was activated by a window
    int                 LastFrameDrawLists[2];    // Last frame number the background (0) and foreground (1) draw lists were used
    int                 LastFrontMostStampCount;  // Last stamp number from when a window hosted by this viewport was made front-most (by comparing this value between two viewport we have an implicit viewport z-order
    ImGuiID             LastNameHash;
    ImVec2              LastPos;
    float               Alpha;                    // Window opacity (when dragging dockable windows/viewports we make them transparent)
    float               LastAlpha;
    short               PlatformMonitor;
    bool                PlatformWindowCreated;
    ImGuiWindow*        Window;                   // Set when the viewport is owned by a window (and ImGuiViewportFlags_CanHostOtherWindows is NOT set)
    ImDrawList*         DrawLists[2];             // Convenience background (0) and foreground (1) draw lists. We use them to draw software mouser cursor when io.MouseDrawCursor is set and to draw most debug overlays.
    ImDrawData          DrawDataP;
    ImDrawDataBuilder   DrawDataBuilder;
    ImVec2              LastPlatformPos;
    ImVec2              LastPlatformSize;
    ImVec2              LastRendererSize;

    ImGuiViewportP()            { Idx = -1; LastFrameActive = LastFrameDrawLists[0] = LastFrameDrawLists[1] = LastFrontMostStampCount = -1; LastNameHash = 0; Alpha = LastAlpha = 1.0f; PlatformMonitor = -1; PlatformWindowCreated = false; Window = NULL; DrawLists[0] = DrawLists[1] = NULL; LastPlatformPos = LastPlatformSize = LastRendererSize = ImVec2(FLT_MAX, FLT_MAX); }
    ~ImGuiViewportP()           { if (DrawLists[0]) IM_DELETE(DrawLists[0]); if (DrawLists[1]) IM_DELETE(DrawLists[1]); }
    ImRect  GetRect() const     { return ImRect(Pos.x, Pos.y, Pos.x + Size.x, Pos.y + Size.y); }
    ImVec2  GetCenter() const   { return ImVec2(Pos.x + Size.x * 0.5f, Pos.y + Size.y * 0.5f); }
    void    ClearRequestFlags() { PlatformRequestClose = PlatformRequestMove = PlatformRequestResize = false; }
};

struct ImGuiNavMoveResult
{
    ImGuiID       ID;           // Best candidate
    ImGuiID       SelectScopeId;// Best candidate window current selectable group ID
    ImGuiWindow*  Window;       // Best candidate window
    float         DistBox;      // Best candidate box distance to current NavId
    float         DistCenter;   // Best candidate center distance to current NavId
    float         DistAxial;
    ImRect        RectRel;      // Best candidate bounding box in window relative space

    ImGuiNavMoveResult() { Clear(); }
    void Clear()         { ID = SelectScopeId = 0; Window = NULL; DistBox = DistCenter = DistAxial = FLT_MAX; RectRel = ImRect(); }
};

enum ImGuiNextWindowDataFlags_
{
    ImGuiNextWindowDataFlags_None               = 0,
    ImGuiNextWindowDataFlags_HasPos             = 1 << 0,
    ImGuiNextWindowDataFlags_HasSize            = 1 << 1,
    ImGuiNextWindowDataFlags_HasContentSize     = 1 << 2,
    ImGuiNextWindowDataFlags_HasCollapsed       = 1 << 3,
    ImGuiNextWindowDataFlags_HasSizeConstraint  = 1 << 4,
    ImGuiNextWindowDataFlags_HasFocus           = 1 << 5,
    ImGuiNextWindowDataFlags_HasBgAlpha         = 1 << 6,
    ImGuiNextWindowDataFlags_HasViewport        = 1 << 7,
    ImGuiNextWindowDataFlags_HasDock            = 1 << 8,
    ImGuiNextWindowDataFlags_HasWindowClass     = 1 << 9
};

// Storage for SetNexWindow** functions
struct ImGuiNextWindowData
{
    ImGuiNextWindowDataFlags    Flags;
    ImGuiCond                   PosCond;
    ImGuiCond                   SizeCond;
    ImGuiCond                   CollapsedCond;
    ImGuiCond                   DockCond;
    ImVec2                      PosVal;
    ImVec2                      PosPivotVal;
    ImVec2                      SizeVal;
    ImVec2                      ContentSizeVal;
    bool                        PosUndock;
    bool                        CollapsedVal;
    ImRect                      SizeConstraintRect;
    ImGuiSizeCallback           SizeCallback;
    void*                       SizeCallbackUserData;
    float                       BgAlphaVal;
    ImGuiID                     ViewportId;
    ImGuiID                     DockId;
    ImGuiWindowClass            WindowClass;
    ImVec2                      MenuBarOffsetMinVal;    // *Always on* This is not exposed publicly, so we don't clear it.
        
    ImGuiNextWindowData()       { memset(this, 0, sizeof(*this)); }
    inline void ClearFlags()    { Flags = ImGuiNextWindowDataFlags_None; }
};

enum ImGuiNextItemDataFlags_
{
    ImGuiNextItemDataFlags_None     = 0,
    ImGuiNextItemDataFlags_HasWidth = 1 << 0,
    ImGuiNextItemDataFlags_HasOpen  = 1 << 1
};

struct ImGuiNextItemData
{
    ImGuiNextItemDataFlags      Flags;
    float                       Width;          // Set by SetNextItemWidth().
    bool                        OpenVal;        // Set by SetNextItemOpen() function.
    ImGuiCond                   OpenCond;

    ImGuiNextItemData()         { memset(this, 0, sizeof(*this)); }
    inline void ClearFlags()    { Flags = ImGuiNextItemDataFlags_None; }
};

//-----------------------------------------------------------------------------
// Docking, Tabs
//-----------------------------------------------------------------------------

struct ImGuiTabBarSortItem
{
    int             Index;
    float           Width;
};

struct ImGuiTabBarRef
{
    ImGuiTabBar*    Ptr;                    // Either field can be set, not both. Dock node tab bars are loose while BeginTabBar() ones are in a pool.
    int             IndexInMainPool;

    ImGuiTabBarRef(ImGuiTabBar* ptr)        { Ptr = ptr; IndexInMainPool = -1; }
    ImGuiTabBarRef(int index_in_main_pool)  { Ptr = NULL; IndexInMainPool = index_in_main_pool; }
};

enum ImGuiDockNodeFlagsPrivate_
{
    // [Internal]
    ImGuiDockNodeFlags_DockSpace                = 1 << 10,  // Local  // A dockspace is a node that occupy space within an existing user window. Otherwise the node is floating and create its own window.
    ImGuiDockNodeFlags_CentralNode              = 1 << 11,  // Local
    ImGuiDockNodeFlags_NoTabBar                 = 1 << 12,  // Local  // Tab bar is completely unavailable. No triangle in the corner to enable it back.
    ImGuiDockNodeFlags_HiddenTabBar             = 1 << 13,  // Local  // Tab bar is hidden, with a triangle in the corner to show it again (NB: actual tab-bar instance may be destroyed as this is only used for single-window tab bar)
    ImGuiDockNodeFlags_SharedFlagsInheritMask_  = ~0,
    ImGuiDockNodeFlags_LocalFlagsMask_          = ImGuiDockNodeFlags_NoSplit | ImGuiDockNodeFlags_NoResize | ImGuiDockNodeFlags_AutoHideTabBar | ImGuiDockNodeFlags_DockSpace | ImGuiDockNodeFlags_CentralNode | ImGuiDockNodeFlags_NoTabBar | ImGuiDockNodeFlags_HiddenTabBar,
    ImGuiDockNodeFlags_LocalFlagsTransferMask_  = ImGuiDockNodeFlags_LocalFlagsMask_ & ~ImGuiDockNodeFlags_DockSpace  // When splitting those flags are moved to the inheriting child, never duplicated
};

// Store the source authority (dock node vs window) of a field
enum ImGuiDataAuthority_
{
    ImGuiDataAuthority_Auto,
    ImGuiDataAuthority_DockNode,
    ImGuiDataAuthority_Window
};

// sizeof() 116~160
struct ImGuiDockNode
{
    ImGuiID                 ID;
    ImGuiDockNodeFlags      SharedFlags;                // Flags shared by all nodes of a same dockspace hierarchy (inherited from the root node)
    ImGuiDockNodeFlags      LocalFlags;                 // Flags specific to this node
    ImGuiDockNode*          ParentNode;
    ImGuiDockNode*          ChildNodes[2];              // [Split node only] Child nodes (left/right or top/bottom). Consider switching to an array.
    ImVector<ImGuiWindow*>  Windows;                    // Note: unordered list! Iterate TabBar->Tabs for user-order.
    ImGuiTabBar*            TabBar;
    ImVec2                  Pos;                        // Current position
    ImVec2                  Size;                       // Current size
    ImVec2                  SizeRef;                    // [Split node only] Last explicitly written-to size (overridden when using a splitter affecting the node), used to calculate Size.
    int                     SplitAxis;                  // [Split node only] Split axis (X or Y)
    ImGuiWindowClass        WindowClass;

    ImGuiWindow*            HostWindow;
    ImGuiWindow*            VisibleWindow;              // Generally point to window which is ID is == SelectedTabID, but when CTRL+Tabbing this can be a different window.
    ImGuiDockNode*          CentralNode;                // [Root node only] Pointer to central node.
    ImGuiDockNode*          OnlyNodeWithWindows;        // [Root node only] Set when there is a single visible node within the hierarchy.
    int                     LastFrameAlive;             // Last frame number the node was updated or kept alive explicitly with DockSpace() + ImGuiDockNodeFlags_KeepAliveOnly
    int                     LastFrameActive;            // Last frame number the node was updated.
    int                     LastFrameFocused;           // Last frame number the node was focused.
    ImGuiID                 LastFocusedNodeID;          // [Root node only] Which of our child docking node (any ancestor in the hierarchy) was last focused.
    ImGuiID                 SelectedTabID;              // [Tab node only] Which of our tab is selected.
    ImGuiID                 WantCloseTabID;             // [Tab node only] Set when closing a specific tab.
    ImGuiDataAuthority      AuthorityForPos         :3;
    ImGuiDataAuthority      AuthorityForSize        :3;
    ImGuiDataAuthority      AuthorityForViewport    :3;
    bool                    IsVisible               :1; // Set to false when the node is hidden (usually disabled as it has no active window)
    bool                    IsFocused               :1;
    bool                    HasCloseButton          :1;
    bool                    HasCollapseButton       :1;
    bool                    WantCloseAll            :1; // Set when closing all tabs at once.
    bool                    WantLockSizeOnce        :1;
    bool                    WantMouseMove           :1; // After a node extraction we need to transition toward moving the newly created host window
    bool                    WantHiddenTabBarUpdate  :1;
    bool                    WantHiddenTabBarToggle  :1;

    ImGuiDockNode(ImGuiID id);
    ~ImGuiDockNode();
    bool                    IsRootNode() const      { return ParentNode == NULL; }
    bool                    IsDockSpace() const     { return (LocalFlags & ImGuiDockNodeFlags_DockSpace) != 0; }
    bool                    IsCentralNode() const   { return (LocalFlags & ImGuiDockNodeFlags_CentralNode) != 0; }
    bool                    IsHiddenTabBar() const  { return (LocalFlags & ImGuiDockNodeFlags_HiddenTabBar) != 0; } // Hidden tab bar can be shown back by clicking the small triangle
    bool                    IsNoTabBar() const      { return (LocalFlags & ImGuiDockNodeFlags_NoTabBar) != 0; }     // Never show a tab bar
    bool                    IsSplitNode() const     { return ChildNodes[0] != NULL; }
    bool                    IsLeafNode() const      { return ChildNodes[0] == NULL; }
    bool                    IsEmpty() const         { return ChildNodes[0] == NULL && Windows.Size == 0; }
    ImGuiDockNodeFlags      GetMergedFlags() const  { return SharedFlags | LocalFlags; }
    ImRect                  Rect() const            { return ImRect(Pos.x, Pos.y, Pos.x + Size.x, Pos.y + Size.y); }
};

//-----------------------------------------------------------------------------
// Main imgui context
//-----------------------------------------------------------------------------

struct ImGuiContext
{
    bool                    Initialized;
    bool                    FrameScopeActive;                   // Set by NewFrame(), cleared by EndFrame()
    bool                    FrameScopePushedImplicitWindow;     // Set by NewFrame(), cleared by EndFrame()
    bool                    FontAtlasOwnedByContext;            // Io.Fonts-> is owned by the ImGuiContext and will be destructed along with it.
    ImGuiIO                 IO;
    ImGuiPlatformIO         PlatformIO;
    ImGuiStyle              Style;
    ImGuiConfigFlags        ConfigFlagsForFrame;                // = g.IO.ConfigFlags at the time of NewFrame()
    ImFont*                 Font;                               // (Shortcut) == FontStack.empty() ? IO.Font : FontStack.back()
    float                   FontSize;                           // (Shortcut) == FontBaseSize * g.CurrentWindow->FontWindowScale == window->FontSize(). Text height for current window.
    float                   FontBaseSize;                       // (Shortcut) == IO.FontGlobalScale * Font->Scale * Font->FontSize. Base text height.
    ImDrawListSharedData    DrawListSharedData;
    double                  Time;
    int                     FrameCount;
    int                     FrameCountEnded;
    int                     FrameCountPlatformEnded;
    int                     FrameCountRendered;

    // Windows state
    ImVector<ImGuiWindow*>  Windows;                            // Windows, sorted in display order, back to front
    ImVector<ImGuiWindow*>  WindowsFocusOrder;                  // Windows, sorted in focus order, back to front
    ImVector<ImGuiWindow*>  WindowsSortBuffer;
    ImVector<ImGuiWindow*>  CurrentWindowStack;
    ImGuiStorage            WindowsById;
    int                     WindowsActiveCount;
    ImGuiWindow*            CurrentWindow;                      // Being drawn into
    ImGuiWindow*            HoveredWindow;                      // Will catch mouse inputs
    ImGuiWindow*            HoveredRootWindow;                  // Will catch mouse inputs (for focus/move only)
    ImGuiWindow*            HoveredWindowUnderMovingWindow;     // Hovered window ignoring MovingWindow. Only set if MovingWindow is set.
    ImGuiWindow*            MovingWindow;                       // Track the window we clicked on (in order to preserve focus). The actually window that is moved is generally MovingWindow->RootWindow.

    // Item/widgets state and tracking information
    ImGuiID                 HoveredId;                          // Hovered widget
    bool                    HoveredIdAllowOverlap;
    ImGuiID                 HoveredIdPreviousFrame;
    float                   HoveredIdTimer;                     // Measure contiguous hovering time
    float                   HoveredIdNotActiveTimer;            // Measure contiguous hovering time where the item has not been active
    ImGuiID                 ActiveId;                           // Active widget
    ImGuiID                 ActiveIdIsAlive;                    // Active widget has been seen this frame (we can't use a bool as the ActiveId may change within the frame)
    float                   ActiveIdTimer;
    bool                    ActiveIdIsJustActivated;            // Set at the time of activation for one frame
    bool                    ActiveIdAllowOverlap;               // Active widget allows another widget to steal active id (generally for overlapping widgets, but not always)
    bool                    ActiveIdHasBeenPressedBefore;       // Track whether the active id led to a press (this is to allow changing between PressOnClick and PressOnRelease without pressing twice). Used by range_select branch.
    bool                    ActiveIdHasBeenEditedBefore;        // Was the value associated to the widget Edited over the course of the Active state.
    bool                    ActiveIdHasBeenEditedThisFrame;
    int                     ActiveIdAllowNavDirFlags;           // Active widget allows using directional navigation (e.g. can activate a button and move away from it)
    int                     ActiveIdBlockNavInputFlags;
    ImVec2                  ActiveIdClickOffset;                // Clicked offset from upper-left corner, if applicable (currently only set by ButtonBehavior)
    ImGuiWindow*            ActiveIdWindow;
    ImGuiInputSource        ActiveIdSource;                     // Activating with mouse or nav (gamepad/keyboard)
    ImGuiID                 ActiveIdPreviousFrame;
    bool                    ActiveIdPreviousFrameIsAlive;
    bool                    ActiveIdPreviousFrameHasBeenEditedBefore;
    ImGuiWindow*            ActiveIdPreviousFrameWindow;

    ImGuiID                 LastActiveId;                       // Store the last non-zero ActiveId, useful for animation.
    float                   LastActiveIdTimer;                  // Store the last non-zero ActiveId timer since the beginning of activation, useful for animation.

    // Next window/item data
    ImGuiNextWindowData     NextWindowData;                     // Storage for SetNextWindow** functions
    ImGuiNextItemData       NextItemData;                       // Storage for SetNextItem** functions

    // Shared stacks
    ImVector<ImGuiColorMod> ColorModifiers;                     // Stack for PushStyleColor()/PopStyleColor()
    ImVector<ImGuiStyleMod> StyleModifiers;                     // Stack for PushStyleVar()/PopStyleVar()
    ImVector<ImFont*>       FontStack;                          // Stack for PushFont()/PopFont()
    ImVector<ImGuiPopupData>OpenPopupStack;                     // Which popups are open (persistent)
    ImVector<ImGuiPopupData>BeginPopupStack;                    // Which level of BeginPopup() we are in (reset every frame)

    // Viewports
    ImVector<ImGuiViewportP*> Viewports;                        // Active viewports (always 1+, and generally 1 unless multi-viewports are enabled). Each viewports hold their copy of ImDrawData. 
    ImGuiViewportP*         CurrentViewport;                    // We track changes of viewport (happening in Begin) so we can call Platform_OnChangedViewport()
    ImGuiViewportP*         MouseViewport;
    ImGuiViewportP*         MouseLastHoveredViewport;           // Last known viewport that was hovered by mouse (even if we are not hovering any viewport any more) + honoring the _NoInputs flag.
    ImGuiID                 PlatformLastFocusedViewport;        // Record of last focused platform window/viewport, when this changes we stamp the viewport as front-most
    int                     ViewportFrontMostStampCount;        // Every time the front-most window changes, we stamp its viewport with an incrementing counter

    // Navigation data (for gamepad/keyboard)
    ImGuiWindow*            NavWindow;                          // Focused window for navigation. Could be called 'FocusWindow'
    ImGuiID                 NavId;                              // Focused item for navigation
    ImGuiID                 NavActivateId;                      // ~~ (g.ActiveId == 0) && IsNavInputPressed(ImGuiNavInput_Activate) ? NavId : 0, also set when calling ActivateItem()
    ImGuiID                 NavActivateDownId;                  // ~~ IsNavInputDown(ImGuiNavInput_Activate) ? NavId : 0
    ImGuiID                 NavActivatePressedId;               // ~~ IsNavInputPressed(ImGuiNavInput_Activate) ? NavId : 0
    ImGuiID                 NavInputId;                         // ~~ IsNavInputPressed(ImGuiNavInput_Input) ? NavId : 0
    ImGuiID                 NavJustTabbedId;                    // Just tabbed to this id.
    ImGuiID                 NavJustMovedToId;                   // Just navigated to this id (result of a successfully MoveRequest).
    ImGuiID                 NavJustMovedToMultiSelectScopeId;   // Just navigated to this select scope id (result of a successfully MoveRequest).
    ImGuiID                 NavNextActivateId;                  // Set by ActivateItem(), queued until next frame.
    ImGuiInputSource        NavInputSource;                     // Keyboard or Gamepad mode? THIS WILL ONLY BE None or NavGamepad or NavKeyboard.
    ImRect                  NavScoringRectScreen;               // Rectangle used for scoring, in screen space. Based of window->DC.NavRefRectRel[], modified for directional navigation scoring.
    int                     NavScoringCount;                    // Metrics for debugging
    ImGuiWindow*            NavWindowingTarget;                 // When selecting a window (holding Menu+FocusPrev/Next, or equivalent of CTRL-TAB) this window is temporarily displayed front-most.
    ImGuiWindow*            NavWindowingTargetAnim;             // Record of last valid NavWindowingTarget until DimBgRatio and NavWindowingHighlightAlpha becomes 0.0f
    ImGuiWindow*            NavWindowingList;
    float                   NavWindowingTimer;
    float                   NavWindowingHighlightAlpha;
    bool                    NavWindowingToggleLayer;
    ImGuiNavLayer           NavLayer;                           // Layer we are navigating on. For now the system is hard-coded for 0=main contents and 1=menu/title bar, may expose layers later.
    int                     NavIdTabCounter;                    // == NavWindow->DC.FocusIdxTabCounter at time of NavId processing
    bool                    NavIdIsAlive;                       // Nav widget has been seen this frame ~~ NavRefRectRel is valid
    bool                    NavMousePosDirty;                   // When set we will update mouse position if (io.ConfigFlags & ImGuiConfigFlags_NavEnableSetMousePos) if set (NB: this not enabled by default)
    bool                    NavDisableHighlight;                // When user starts using mouse, we hide gamepad/keyboard highlight (NB: but they are still available, which is why NavDisableHighlight isn't always != NavDisableMouseHover)
    bool                    NavDisableMouseHover;               // When user starts using gamepad/keyboard, we hide mouse hovering highlight until mouse is touched again.
    bool                    NavAnyRequest;                      // ~~ NavMoveRequest || NavInitRequest
    bool                    NavInitRequest;                     // Init request for appearing window to select first item
    bool                    NavInitRequestFromMove;
    ImGuiID                 NavInitResultId;
    ImRect                  NavInitResultRectRel;
    bool                    NavMoveFromClampedRefRect;          // Set by manual scrolling, if we scroll to a point where NavId isn't visible we reset navigation from visible items
    bool                    NavMoveRequest;                     // Move request for this frame
    ImGuiNavMoveFlags       NavMoveRequestFlags;
    ImGuiNavForward         NavMoveRequestForward;              // None / ForwardQueued / ForwardActive (this is used to navigate sibling parent menus from a child menu)
    ImGuiDir                NavMoveDir, NavMoveDirLast;         // Direction of the move request (left/right/up/down), direction of the previous move request
    ImGuiDir                NavMoveClipDir;
    ImGuiNavMoveResult      NavMoveResultLocal;                 // Best move request candidate within NavWindow
    ImGuiNavMoveResult      NavMoveResultLocalVisibleSet;       // Best move request candidate within NavWindow that are mostly visible (when using ImGuiNavMoveFlags_AlsoScoreVisibleSet flag)
    ImGuiNavMoveResult      NavMoveResultOther;                 // Best move request candidate within NavWindow's flattened hierarchy (when using ImGuiWindowFlags_NavFlattened flag)

    // Tabbing system (older than Nav, active even if Nav is disabled. FIXME-NAV: This needs a redesign!)
    ImGuiWindow*            FocusRequestCurrWindow;             //
    ImGuiWindow*            FocusRequestNextWindow;             //
    int                     FocusRequestCurrCounterAll;         // Any item being requested for focus, stored as an index (we on layout to be stable between the frame pressing TAB and the next frame, semi-ouch)
    int                     FocusRequestCurrCounterTab;         // Tab item being requested for focus, stored as an index
    int                     FocusRequestNextCounterAll;         // Stored for next frame
    int                     FocusRequestNextCounterTab;         // "
    bool                    FocusTabPressed;                    //

    // Render
    float                   DimBgRatio;                         // 0.0..1.0 animation when fading in a dimming background (for modal window and CTRL+TAB list)
    ImGuiMouseCursor        MouseCursor;

    // Drag and Drop
    bool                    DragDropActive;
    bool                    DragDropWithinSourceOrTarget;
    ImGuiDragDropFlags      DragDropSourceFlags;
    int                     DragDropSourceFrameCount;
    int                     DragDropMouseButton;
    ImGuiPayload            DragDropPayload;
    ImRect                  DragDropTargetRect;
    ImGuiID                 DragDropTargetId;
    ImGuiDragDropFlags      DragDropAcceptFlags;
    float                   DragDropAcceptIdCurrRectSurface;    // Target item surface (we resolve overlapping targets by prioritizing the smaller surface)
    ImGuiID                 DragDropAcceptIdCurr;               // Target item id (set at the time of accepting the payload)
    ImGuiID                 DragDropAcceptIdPrev;               // Target item id from previous frame (we need to store this to allow for overlapping drag and drop targets)
    int                     DragDropAcceptFrameCount;           // Last time a target expressed a desire to accept the source
    ImVector<unsigned char> DragDropPayloadBufHeap;             // We don't expose the ImVector<> directly
    unsigned char           DragDropPayloadBufLocal[8];         // Local buffer for small payloads

    // Tab bars
    ImPool<ImGuiTabBar>             TabBars;
    ImGuiTabBar*                    CurrentTabBar;
    ImVector<ImGuiTabBarRef>        CurrentTabBarStack;
    ImVector<ImGuiTabBarSortItem>   TabSortByWidthBuffer;

    // Widget state
    ImVec2                  LastValidMousePos;
    ImGuiInputTextState     InputTextState;
    ImFont                  InputTextPasswordFont;
    ImGuiID                 TempInputTextId;                    // Temporary text input when CTRL+clicking on a slider, etc.
    ImGuiColorEditFlags     ColorEditOptions;                   // Store user options for color edit widgets
    ImVec4                  ColorPickerRef;
    bool                    DragCurrentAccumDirty;
    float                   DragCurrentAccum;                   // Accumulator for dragging modification. Always high-precision, not rounded by end-user precision settings
    float                   DragSpeedDefaultRatio;              // If speed == 0.0f, uses (max-min) * DragSpeedDefaultRatio
    float                   ScrollbarClickDeltaToGrabCenter;    // Distance between mouse and center of grab box, normalized in parent space. Use storage?
    int                     TooltipOverrideCount;
    ImVector<char>          PrivateClipboard;                   // If no custom clipboard handler is defined

    // Range-Select/Multi-Select
    // [This is unused in this branch, but left here to facilitate merging/syncing multiple branches]
    ImGuiID                 MultiSelectScopeId;

    // Platform support
    ImVec2                  PlatformImePos;                     // Cursor position request & last passed to the OS Input Method Editor
    ImVec2                  PlatformImeLastPos;
    ImGuiViewportP*         PlatformImePosViewport;

    // Extensions
    // FIXME: We could provide an API to register one slot in an array held in ImGuiContext?
    ImGuiDockContext*       DockContext;

    // Settings
    bool                           SettingsLoaded;
    float                          SettingsDirtyTimer;          // Save .ini Settings to memory when time reaches zero
    ImGuiTextBuffer                SettingsIniData;             // In memory .ini settings
    ImVector<ImGuiSettingsHandler> SettingsHandlers;            // List of .ini settings handlers
    ImVector<ImGuiWindowSettings>  SettingsWindows;             // ImGuiWindow .ini settings entries (parsed from the last loaded .ini file and maintained on saving)

    // Logging
    bool                    LogEnabled;
    ImGuiLogType            LogType;
    FILE*                   LogFile;                            // If != NULL log to stdout/ file
    ImGuiTextBuffer         LogBuffer;                          // Accumulation buffer when log to clipboard. This is pointer so our GImGui static constructor doesn't call heap allocators.
    float                   LogLinePosY;
    bool                    LogLineFirstItem;
    int                     LogDepthRef;
    int                     LogDepthToExpand;
    int                     LogDepthToExpandDefault;            // Default/stored value for LogDepthMaxExpand if not specified in the LogXXX function call.

    // Misc
    float                   FramerateSecPerFrame[120];          // Calculate estimate of framerate for user over the last 2 seconds.
    int                     FramerateSecPerFrameIdx;
    float                   FramerateSecPerFrameAccum;
    int                     WantCaptureMouseNextFrame;          // Explicit capture via CaptureKeyboardFromApp()/CaptureMouseFromApp() sets those flags
    int                     WantCaptureKeyboardNextFrame;
    int                     WantTextInputNextFrame;
    char                    TempBuffer[1024*3+1];               // Temporary text buffer

    ImGuiContext(ImFontAtlas* shared_font_atlas)
    {
        Initialized = false;
        FrameScopeActive = FrameScopePushedImplicitWindow = false;
        ConfigFlagsForFrame = ImGuiConfigFlags_None;
        Font = NULL;
        FontSize = FontBaseSize = 0.0f;
        FontAtlasOwnedByContext = shared_font_atlas ? false : true;
        IO.Fonts = shared_font_atlas ? shared_font_atlas : IM_NEW(ImFontAtlas)();
        Time = 0.0f;
        FrameCount = 0;
        FrameCountEnded = FrameCountPlatformEnded = FrameCountRendered = -1;

        WindowsActiveCount = 0;
        CurrentWindow = NULL;
        HoveredWindow = NULL;
        HoveredRootWindow = NULL;
        HoveredWindowUnderMovingWindow = NULL;
        MovingWindow = NULL;

        HoveredId = 0;
        HoveredIdAllowOverlap = false;
        HoveredIdPreviousFrame = 0;
        HoveredIdTimer = HoveredIdNotActiveTimer = 0.0f;
        ActiveId = 0;
        ActiveIdIsAlive = 0;
        ActiveIdTimer = 0.0f;
        ActiveIdIsJustActivated = false;
        ActiveIdAllowOverlap = false;
        ActiveIdHasBeenPressedBefore = false;
        ActiveIdHasBeenEditedBefore = false;
        ActiveIdHasBeenEditedThisFrame = false;
        ActiveIdAllowNavDirFlags = 0x00;
        ActiveIdBlockNavInputFlags = 0x00;
        ActiveIdClickOffset = ImVec2(-1,-1);
        ActiveIdWindow = NULL;
        ActiveIdSource = ImGuiInputSource_None;

        ActiveIdPreviousFrame = 0;
        ActiveIdPreviousFrameIsAlive = false;
        ActiveIdPreviousFrameHasBeenEditedBefore = false;
        ActiveIdPreviousFrameWindow = NULL;

        LastActiveId = 0;
        LastActiveIdTimer = 0.0f;

        CurrentViewport = NULL;
        MouseViewport = MouseLastHoveredViewport = NULL;
        PlatformLastFocusedViewport = 0;
        ViewportFrontMostStampCount = 0;

        NavWindow = NULL;
        NavId = NavActivateId = NavActivateDownId = NavActivatePressedId = NavInputId = 0;
        NavJustTabbedId = NavJustMovedToId = NavJustMovedToMultiSelectScopeId = NavNextActivateId = 0;
        NavInputSource = ImGuiInputSource_None;
        NavScoringRectScreen = ImRect();
        NavScoringCount = 0;
        NavWindowingTarget = NavWindowingTargetAnim = NavWindowingList = NULL;
        NavWindowingTimer = NavWindowingHighlightAlpha = 0.0f;
        NavWindowingToggleLayer = false;
        NavLayer = ImGuiNavLayer_Main;
        NavIdTabCounter = INT_MAX;
        NavIdIsAlive = false;
        NavMousePosDirty = false;
        NavDisableHighlight = true;
        NavDisableMouseHover = false;
        NavAnyRequest = false;
        NavInitRequest = false;
        NavInitRequestFromMove = false;
        NavInitResultId = 0;
        NavMoveFromClampedRefRect = false;
        NavMoveRequest = false;
        NavMoveRequestFlags = 0;
        NavMoveRequestForward = ImGuiNavForward_None;
        NavMoveDir = NavMoveDirLast = NavMoveClipDir = ImGuiDir_None;

        FocusRequestCurrWindow = FocusRequestNextWindow = NULL;
        FocusRequestCurrCounterAll = FocusRequestCurrCounterTab = INT_MAX;
        FocusRequestNextCounterAll = FocusRequestNextCounterTab = INT_MAX;
        FocusTabPressed = false;

        DimBgRatio = 0.0f;
        MouseCursor = ImGuiMouseCursor_Arrow;

        DragDropActive = DragDropWithinSourceOrTarget = false;
        DragDropSourceFlags = 0;
        DragDropSourceFrameCount = -1;
        DragDropMouseButton = -1;
        DragDropTargetId = 0;
        DragDropAcceptFlags = 0;
        DragDropAcceptIdCurrRectSurface = 0.0f;
        DragDropAcceptIdPrev = DragDropAcceptIdCurr = 0;
        DragDropAcceptFrameCount = -1;
        memset(DragDropPayloadBufLocal, 0, sizeof(DragDropPayloadBufLocal));

        CurrentTabBar = NULL;

        LastValidMousePos = ImVec2(0.0f, 0.0f);
        TempInputTextId = 0;
        ColorEditOptions = ImGuiColorEditFlags__OptionsDefault;
        DragCurrentAccumDirty = false;
        DragCurrentAccum = 0.0f;
        DragSpeedDefaultRatio = 1.0f / 100.0f;
        ScrollbarClickDeltaToGrabCenter = 0.0f;
        TooltipOverrideCount = 0;

        MultiSelectScopeId = 0;

        PlatformImePos = PlatformImeLastPos = ImVec2(FLT_MAX, FLT_MAX);
        PlatformImePosViewport = 0;

        DockContext = NULL;

        SettingsLoaded = false;
        SettingsDirtyTimer = 0.0f;

        LogEnabled = false;
        LogType = ImGuiLogType_None;
        LogFile = NULL;
        LogLinePosY = FLT_MAX;
        LogLineFirstItem = false;
        LogDepthRef = 0;
        LogDepthToExpand = LogDepthToExpandDefault = 2;

        memset(FramerateSecPerFrame, 0, sizeof(FramerateSecPerFrame));
        FramerateSecPerFrameIdx = 0;
        FramerateSecPerFrameAccum = 0.0f;
        WantCaptureMouseNextFrame = WantCaptureKeyboardNextFrame = WantTextInputNextFrame = -1;
        memset(TempBuffer, 0, sizeof(TempBuffer));
    }
};

//-----------------------------------------------------------------------------
// ImGuiWindow
//-----------------------------------------------------------------------------

// Transient per-window data, reset at the beginning of the frame. This used to be called ImGuiDrawContext, hence the DC variable name in ImGuiWindow.
// FIXME: That's theory, in practice the delimitation between ImGuiWindow and ImGuiWindowTempData is quite tenuous and could be reconsidered.
struct IMGUI_API ImGuiWindowTempData
{
    ImVec2                  CursorPos;
    ImVec2                  CursorPosPrevLine;
    ImVec2                  CursorStartPos;         // Initial position in client area with padding
    ImVec2                  CursorMaxPos;           // Used to implicitly calculate the size of our contents, always growing during the frame. Turned into window->SizeContents at the beginning of next frame
    ImVec2                  CurrLineSize;
    ImVec2                  PrevLineSize;
    float                   CurrLineTextBaseOffset;
    float                   PrevLineTextBaseOffset;
    int                     TreeDepth;
    ImU32                   TreeStoreMayJumpToParentOnPop; // Store a copy of !g.NavIdIsAlive for TreeDepth 0..31.. Could be turned into a ImU64 if necessary.
    ImGuiID                 LastItemId;
    ImGuiItemStatusFlags    LastItemStatusFlags;
    ImRect                  LastItemRect;           // Interaction rect
    ImRect                  LastItemDisplayRect;    // End-user display rect (only valid if LastItemStatusFlags & ImGuiItemStatusFlags_HasDisplayRect)
    ImGuiNavLayer           NavLayerCurrent;        // Current layer, 0..31 (we currently only use 0..1)
    int                     NavLayerCurrentMask;    // = (1 << NavLayerCurrent) used by ItemAdd prior to clipping.
    int                     NavLayerActiveMask;     // Which layer have been written to (result from previous frame)
    int                     NavLayerActiveMaskNext; // Which layer have been written to (buffer for current frame)
    bool                    NavHideHighlightOneFrame;
    bool                    NavHasScroll;           // Set when scrolling can be used (ScrollMax > 0.0f)
    bool                    MenuBarAppending;       // FIXME: Remove this
    ImVec2                  MenuBarOffset;          // MenuBarOffset.x is sort of equivalent of a per-layer CursorPos.x, saved/restored as we switch to the menu bar. The only situation when MenuBarOffset.y is > 0 if when (SafeAreaPadding.y > FramePadding.y), often used on TVs.
    ImVector<ImGuiWindow*>  ChildWindows;
    ImGuiStorage*           StateStorage;
    ImGuiLayoutType         LayoutType;
    ImGuiLayoutType         ParentLayoutType;       // Layout type of parent window at the time of Begin()
    int                     FocusCounterAll;        // Counter for focus/tabbing system. Start at -1 and increase as assigned via FocusableItemRegister() (FIXME-NAV: Needs redesign)
    int                     FocusCounterTab;        // (same, but only count widgets which you can Tab through)

    // We store the current settings outside of the vectors to increase memory locality (reduce cache misses). The vectors are rarely modified. Also it allows us to not heap allocate for short-lived windows which are not using those settings.
    ImGuiItemFlags          ItemFlags;              // == ItemFlagsStack.back() [empty == ImGuiItemFlags_Default]
    float                   ItemWidth;              // == ItemWidthStack.back(). 0.0: default, >0.0: width in pixels, <0.0: align xx pixels to the right of window
    float                   TextWrapPos;            // == TextWrapPosStack.back() [empty == -1.0f]
    ImVector<ImGuiItemFlags>ItemFlagsStack;
    ImVector<float>         ItemWidthStack;
    ImVector<float>         TextWrapPosStack;
    ImVector<ImGuiGroupData>GroupStack;
    short                   StackSizesBackup[6];    // Store size of various stacks for asserting

    ImVec1                  Indent;                 // Indentation / start position from left of window (increased by TreePush/TreePop, etc.)
    ImVec1                  GroupOffset;
    ImVec1                  ColumnsOffset;          // Offset to the current column (if ColumnsCurrent > 0). FIXME: This and the above should be a stack to allow use cases like Tree->Column->Tree. Need revamp columns API.
    ImGuiColumns*           CurrentColumns;         // Current columns set

    ImGuiWindowTempData()
    {
        CursorPos = CursorPosPrevLine = CursorStartPos = CursorMaxPos = ImVec2(0.0f, 0.0f);
        CurrLineSize = PrevLineSize = ImVec2(0.0f, 0.0f);
        CurrLineTextBaseOffset = PrevLineTextBaseOffset = 0.0f;
        TreeDepth = 0;
        TreeStoreMayJumpToParentOnPop = 0x00;
        LastItemId = 0;
        LastItemStatusFlags = 0;
        LastItemRect = LastItemDisplayRect = ImRect();
        NavLayerActiveMask = NavLayerActiveMaskNext = 0x00;
        NavLayerCurrent = ImGuiNavLayer_Main;
        NavLayerCurrentMask = (1 << ImGuiNavLayer_Main);
        NavHideHighlightOneFrame = false;
        NavHasScroll = false;
        MenuBarAppending = false;
        MenuBarOffset = ImVec2(0.0f, 0.0f);
        StateStorage = NULL;
        LayoutType = ParentLayoutType = ImGuiLayoutType_Vertical;
        FocusCounterAll = FocusCounterTab = -1;

        ItemFlags = ImGuiItemFlags_Default_;
        ItemWidth = 0.0f;
        TextWrapPos = -1.0f;
        memset(StackSizesBackup, 0, sizeof(StackSizesBackup));

        Indent = ImVec1(0.0f);
        GroupOffset = ImVec1(0.0f);
        ColumnsOffset = ImVec1(0.0f);
        CurrentColumns = NULL;
    }
};

// Storage for one window
struct IMGUI_API ImGuiWindow
{
    char*                   Name;
    ImGuiID                 ID;                                 // == ImHashStr(Name)
    ImGuiWindowFlags        Flags, FlagsPreviousFrame;          // See enum ImGuiWindowFlags_
    ImGuiWindowClass        WindowClass;                        // Advanced users only. Set with SetNextWindowClass()
    ImGuiViewportP*         Viewport;                           // Always set in Begin(), only inactive windows may have a NULL value here
    ImGuiID                 ViewportId;                         // We backup the viewport id (since the viewport may disappear or never be created if the window is inactive)
    ImVec2                  ViewportPos;                        // We backup the viewport position (since the viewport may disappear or never be created if the window is inactive)
    int                     ViewportAllowPlatformMonitorExtend; // Reset to -1 every frame (index is guaranteed to be valid between NewFrame..EndFrame), only used in the Appearing frame of a tooltip/popup to enforce clamping to a given monitor
    ImVec2                  Pos;                                // Position (always rounded-up to nearest pixel)
    ImVec2                  Size;                               // Current size (==SizeFull or collapsed title bar size)
    ImVec2                  SizeFull;                           // Size when non collapsed
    ImVec2                  SizeFullAtLastBegin;                // Copy of SizeFull at the end of Begin. This is the reference value we'll use on the next frame to decide if we need scrollbars.
    ImVec2                  SizeContents;                       // Size of contents (== extents reach of the drawing cursor) from previous frame. Include decoration, window title, border, menu, etc.
    ImVec2                  SizeContentsExplicit;               // Size of contents explicitly set by the user via SetNextWindowContentSize()
    ImVec2                  WindowPadding;                      // Window padding at the time of begin.
    float                   WindowRounding;                     // Window rounding at the time of begin.
    float                   WindowBorderSize;                   // Window border size at the time of begin.
    int                     NameBufLen;                         // Size of buffer storing Name. May be larger than strlen(Name)!
    ImGuiID                 MoveId;                             // == window->GetID("#MOVE")
    ImGuiID                 ChildId;                            // ID of corresponding item in parent window (for navigation to return from child window to parent window)
    ImVec2                  Scroll;
    ImVec2                  ScrollTarget;                       // target scroll position. stored as cursor position with scrolling canceled out, so the highest point is always 0.0f. (FLT_MAX for no change)
    ImVec2                  ScrollTargetCenterRatio;            // 0.0f = scroll so that target position is at top, 0.5f = scroll so that target position is centered
    ImVec2                  ScrollbarSizes;                     // Size taken by scrollbars on each axis
    bool                    ScrollbarX, ScrollbarY;
    bool                    ViewportOwned;
    bool                    Active;                             // Set to true on Begin(), unless Collapsed
    bool                    WasActive;
    bool                    WriteAccessed;                      // Set to true when any widget access the current window
    bool                    Collapsed;                          // Set when collapsing window to become only title-bar
    bool                    WantCollapseToggle;
    bool                    SkipItems;                          // Set when items can safely be all clipped (e.g. window not visible or collapsed)
    bool                    Appearing;                          // Set during the frame where the window is appearing (or re-appearing)
    bool                    Hidden;                             // Do not display (== (HiddenFrames*** > 0))
    bool                    HasCloseButton;                     // Set when the window has a close button (p_open != NULL)
    signed char             ResizeBorderHeld;                   // Current border being held for resize (-1: none, otherwise 0-3)
    short                   BeginCount;                         // Number of Begin() during the current frame (generally 0 or 1, 1+ if appending via multiple Begin/End pairs)
    short                   BeginOrderWithinParent;             // Order within immediate parent window, if we are a child window. Otherwise 0.
    short                   BeginOrderWithinContext;            // Order within entire imgui context. This is mostly used for debugging submission order related issues.
    ImGuiID                 PopupId;                            // ID in the popup stack when this window is used as a popup/menu (because we use generic Name/ID for recycling)
    int                     AutoFitFramesX, AutoFitFramesY;
    bool                    AutoFitOnlyGrows;
    int                     AutoFitChildAxises;
    ImGuiDir                AutoPosLastDirection;
    int                     HiddenFramesCanSkipItems;           // Hide the window for N frames
    int                     HiddenFramesCannotSkipItems;        // Hide the window for N frames while allowing items to be submitted so we can measure their size
    ImGuiCond               SetWindowPosAllowFlags;             // store acceptable condition flags for SetNextWindowPos() use.
    ImGuiCond               SetWindowSizeAllowFlags;            // store acceptable condition flags for SetNextWindowSize() use.
    ImGuiCond               SetWindowCollapsedAllowFlags;       // store acceptable condition flags for SetNextWindowCollapsed() use.
    ImGuiCond               SetWindowDockAllowFlags;            // store acceptable condition flags for SetNextWindowDock() use.
    ImVec2                  SetWindowPosVal;                    // store window position when using a non-zero Pivot (position set needs to be processed when we know the window size)
    ImVec2                  SetWindowPosPivot;                  // store window pivot for positioning. ImVec2(0,0) when positioning from top-left corner; ImVec2(0.5f,0.5f) for centering; ImVec2(1,1) for bottom right.

    ImGuiWindowTempData     DC;                                 // Temporary per-window data, reset at the beginning of the frame. This used to be called ImGuiDrawContext, hence the "DC" variable name.
    ImVector<ImGuiID>       IDStack;                            // ID stack. ID are hashes seeded with the value at the top of the stack
    ImRect                  ClipRect;                           // Current clipping rectangle. = DrawList->clip_rect_stack.back(). Scissoring / clipping rectangle. x1, y1, x2, y2.
<<<<<<< HEAD
    ImRect                  OuterRectClipped;                   // = WindowRect just after setup in Begin(). == window->Rect() for root window.
    ImRect                  InnerMainRect, InnerClipRect;
    ImVec2ih                HitTestHoleSize, HitTestHoleOffset;
=======
    ImRect                  OuterRectClipped;                   // == WindowRect just after setup in Begin(). == window->Rect() for root window.
    ImRect                  InnerMainRect;                      //
    ImRect                  InnerWorkRect;                      // == InnerMainRect minus WindowPadding.x
    ImRect                  InnerWorkRectClipped;               // == InnerMainRect minus WindowPadding.x, clipped within viewport or parent clip rect.
>>>>>>> 7bc03f71
    ImRect                  ContentsRegionRect;                 // FIXME: This is currently confusing/misleading. Maximum visible content position ~~ Pos + (SizeContentsExplicit ? SizeContentsExplicit : Size - ScrollbarSizes) - CursorStartPos, per axis
    int                     LastFrameActive;                    // Last frame number the window was Active.
    int                     LastFrameJustFocused;               // Last frame number the window was made Focused.
    float                   ItemWidthDefault;
    ImGuiMenuColumns        MenuColumns;                        // Simplified columns storage for menu items
    ImGuiStorage            StateStorage;
    ImVector<ImGuiColumns>  ColumnsStorage;
    float                   FontWindowScale;                    // User scale multiplier per-window
    float                   FontDpiScale;
    int                     SettingsIdx;                        // Index into SettingsWindow[] (indices are always valid as we only grow the array from the back)

    ImDrawList*             DrawList;                           // == &DrawListInst (for backward compatibility reason with code using imgui_internal.h we keep this a pointer)
    ImDrawList              DrawListInst;
    ImGuiWindow*            ParentWindow;                       // If we are a child _or_ popup window, this is pointing to our parent. Otherwise NULL.
    ImGuiWindow*            RootWindow;                         // Point to ourself or first ancestor that is not a child window.
    ImGuiWindow*            RootWindowDockStop;                 // Point to ourself or first ancestor that is not a child window. Doesn't cross through dock nodes. We use this so IsWindowFocused() can behave consistently regardless of docking state.
    ImGuiWindow*            RootWindowForTitleBarHighlight;     // Point to ourself or first ancestor which will display TitleBgActive color when this window is active.
    ImGuiWindow*            RootWindowForNav;                   // Point to ourself or first ancestor which doesn't have the NavFlattened flag.

    ImGuiWindow*            NavLastChildNavWindow;              // When going to the menu bar, we remember the child window we came from. (This could probably be made implicit if we kept g.Windows sorted by last focused including child window.)
    ImGuiID                 NavLastIds[ImGuiNavLayer_COUNT];    // Last known NavId for this window, per layer (0/1)
    ImRect                  NavRectRel[ImGuiNavLayer_COUNT];    // Reference rectangle, in window relative space

    // Docking
    ImGuiDockNode*          DockNode;                           // Which node are we docked into
    ImGuiDockNode*          DockNodeAsHost;                     // Which node are we owning (for parent windows)
    ImGuiID                 DockId;                             // Backup of last valid DockNode->Id, so single value remember their dock node id
    ImGuiItemStatusFlags    DockTabItemStatusFlags;
    ImRect                  DockTabItemRect;
    short                   DockOrder;                          // Order of the last time the window was visible within its DockNode. This is used to reorder windows that are reappearing on the same frame. Same value between windows that were active and windows that were none are possible.
    bool                    DockIsActive        :1;             // =~ (DockNode != NULL) && (DockNode->Windows.Size > 1)
    bool                    DockTabIsVisible    :1;             // Is the window visible this frame? =~ is the corresponding tab selected?
    bool                    DockTabWantClose    :1;

public:
    ImGuiWindow(ImGuiContext* context, const char* name);
    ~ImGuiWindow();

    ImGuiID     GetID(const char* str, const char* str_end = NULL);
    ImGuiID     GetID(const void* ptr);
    ImGuiID     GetIDNoKeepAlive(const char* str, const char* str_end = NULL);
    ImGuiID     GetIDNoKeepAlive(const void* ptr);
    ImGuiID     GetIDFromRectangle(const ImRect& r_abs);

    // We don't use g.FontSize because the window may be != g.CurrentWidow.
    ImRect      Rect() const                            { return ImRect(Pos.x, Pos.y, Pos.x+Size.x, Pos.y+Size.y); }
    float       CalcFontSize() const                    { return GImGui->FontBaseSize * FontWindowScale * FontDpiScale; }
    float       TitleBarHeight() const                  { return (Flags & ImGuiWindowFlags_NoTitleBar) ? 0.0f : CalcFontSize() + GImGui->Style.FramePadding.y * 2.0f; }
    ImRect      TitleBarRect() const                    { return ImRect(Pos, ImVec2(Pos.x + SizeFull.x, Pos.y + TitleBarHeight())); }
    float       MenuBarHeight() const                   { return (Flags & ImGuiWindowFlags_MenuBar) ? DC.MenuBarOffset.y + CalcFontSize() + GImGui->Style.FramePadding.y * 2.0f : 0.0f; }
    ImRect      MenuBarRect() const                     { float y1 = Pos.y + TitleBarHeight(); return ImRect(Pos.x, y1, Pos.x + SizeFull.x, y1 + MenuBarHeight()); }
};

// Backup and restore just enough data to be able to use IsItemHovered() on item A after another B in the same window has overwritten the data.
struct ImGuiItemHoveredDataBackup
{
    ImGuiID                 LastItemId;
    ImGuiItemStatusFlags    LastItemStatusFlags;
    ImRect                  LastItemRect;
    ImRect                  LastItemDisplayRect;

    ImGuiItemHoveredDataBackup() { Backup(); }
    void Backup()           { ImGuiWindow* window = GImGui->CurrentWindow; LastItemId = window->DC.LastItemId; LastItemStatusFlags = window->DC.LastItemStatusFlags; LastItemRect = window->DC.LastItemRect; LastItemDisplayRect = window->DC.LastItemDisplayRect; }
    void Restore() const    { ImGuiWindow* window = GImGui->CurrentWindow; window->DC.LastItemId = LastItemId; window->DC.LastItemStatusFlags = LastItemStatusFlags; window->DC.LastItemRect = LastItemRect; window->DC.LastItemDisplayRect = LastItemDisplayRect; }
};

//-----------------------------------------------------------------------------
// Tab bar, tab item
//-----------------------------------------------------------------------------

enum ImGuiTabBarFlagsPrivate_
{
    ImGuiTabBarFlags_DockNode                   = 1 << 20,  // Part of a dock node [we don't use this in the master branch but it facilitate branch syncing to keep this around]
    ImGuiTabBarFlags_IsFocused                  = 1 << 21,
    ImGuiTabBarFlags_SaveSettings               = 1 << 22   // FIXME: Settings are handled by the docking system, this only request the tab bar to mark settings dirty when reordering tabs
};

enum ImGuiTabItemFlagsPrivate_
{
    ImGuiTabItemFlags_NoCloseButton             = 1 << 20,  // Store whether p_open is set or not, which we need to recompute WidthContents during layout.
    ImGuiTabItemFlags_Unsorted                  = 1 << 21,  // [Docking] Trailing tabs with the _Unsorted flag will be sorted based on the DockOrder of their Window.
    ImGuiTabItemFlags_Preview                   = 1 << 22   // [Docking] Display tab shape for docking preview (height is adjusted slightly to compensate for the yet missing tab bar)
};

// Storage for one active tab item (sizeof() 32~40 bytes)
struct ImGuiTabItem
{
    ImGuiID             ID;
    ImGuiTabItemFlags   Flags;
    ImGuiWindow*        Window;                 // When TabItem is part of a DockNode's TabBar, we hold on to a window.
    int                 LastFrameVisible;
    int                 LastFrameSelected;      // This allows us to infer an ordered list of the last activated tabs with little maintenance
    int                 NameOffset;             // When Window==NULL, offset to name within parent ImGuiTabBar::TabsNames
    float               Offset;                 // Position relative to beginning of tab
    float               Width;                  // Width currently displayed
    float               WidthContents;          // Width of actual contents, stored during BeginTabItem() call

    ImGuiTabItem()      { ID = Flags = 0; Window = NULL; LastFrameVisible = LastFrameSelected = -1; NameOffset = -1; Offset = Width = WidthContents = 0.0f; }
};

// Storage for a tab bar (sizeof() 92~96 bytes)
struct ImGuiTabBar
{
    ImVector<ImGuiTabItem> Tabs;
    ImGuiID             ID;                     // Zero for tab-bars used by docking
    ImGuiID             SelectedTabId;          // Selected tab
    ImGuiID             NextSelectedTabId;
    ImGuiID             VisibleTabId;           // Can occasionally be != SelectedTabId (e.g. when previewing contents for CTRL+TAB preview)
    int                 CurrFrameVisible;
    int                 PrevFrameVisible;
    ImRect              BarRect;
    float               ContentsHeight;
    float               OffsetMax;              // Distance from BarRect.Min.x, locked during layout
    float               OffsetNextTab;          // Distance from BarRect.Min.x, incremented with each BeginTabItem() call, not used if ImGuiTabBarFlags_Reorderable if set.
    float               ScrollingAnim;
    float               ScrollingTarget;
    float               ScrollingTargetDistToVisibility;
    float               ScrollingSpeed;
    ImGuiTabBarFlags    Flags;
    ImGuiID             ReorderRequestTabId;
    int                 ReorderRequestDir;
    bool                WantLayout;
    bool                VisibleTabWasSubmitted;
    short               LastTabItemIdx;         // For BeginTabItem()/EndTabItem()
    ImVec2              FramePadding;           // style.FramePadding locked at the time of BeginTabBar()
    ImGuiTextBuffer     TabsNames;              // For non-docking tab bar we re-append names in a contiguous buffer.

    ImGuiTabBar();
    int                 GetTabOrder(const ImGuiTabItem* tab) const  { return Tabs.index_from_ptr(tab); }
    const char*         GetTabName(const ImGuiTabItem* tab) const
    {
        if (tab->Window)
            return tab->Window->Name;
        IM_ASSERT(tab->NameOffset != -1 && tab->NameOffset < TabsNames.Buf.Size);
        return TabsNames.Buf.Data + tab->NameOffset;
    }
};

//-----------------------------------------------------------------------------
// Internal API
// No guarantee of forward compatibility here.
//-----------------------------------------------------------------------------

namespace ImGui
{
    // We should always have a CurrentWindow in the stack (there is an implicit "Debug" window)
    // If this ever crash because g.CurrentWindow is NULL it means that either
    // - ImGui::NewFrame() has never been called, which is illegal.
    // - You are calling ImGui functions after ImGui::EndFrame()/ImGui::Render() and before the next ImGui::NewFrame(), which is also illegal.
    inline    ImGuiWindow*  GetCurrentWindowRead()      { ImGuiContext& g = *GImGui; return g.CurrentWindow; }
    inline    ImGuiWindow*  GetCurrentWindow()          { ImGuiContext& g = *GImGui; g.CurrentWindow->WriteAccessed = true; return g.CurrentWindow; }
    IMGUI_API ImGuiWindow*  FindWindowByID(ImGuiID id);
    IMGUI_API ImGuiWindow*  FindWindowByName(const char* name);
    IMGUI_API void          FocusWindow(ImGuiWindow* window);
    IMGUI_API void          FocusTopMostWindowUnderOne(ImGuiWindow* under_this_window, ImGuiWindow* ignore_window);
    IMGUI_API void          BringWindowToFocusFront(ImGuiWindow* window);
    IMGUI_API void          BringWindowToDisplayFront(ImGuiWindow* window);
    IMGUI_API void          BringWindowToDisplayBack(ImGuiWindow* window);
    IMGUI_API void          UpdateWindowParentAndRootLinks(ImGuiWindow* window, ImGuiWindowFlags flags, ImGuiWindow* parent_window);
    IMGUI_API ImVec2        CalcWindowExpectedSize(ImGuiWindow* window);
    IMGUI_API bool          IsWindowChildOf(ImGuiWindow* window, ImGuiWindow* potential_parent);
    IMGUI_API bool          IsWindowNavFocusable(ImGuiWindow* window);
    IMGUI_API void          SetWindowScrollX(ImGuiWindow* window, float new_scroll_x);
    IMGUI_API void          SetWindowScrollY(ImGuiWindow* window, float new_scroll_y);
    IMGUI_API float         GetWindowScrollMaxX(ImGuiWindow* window);
    IMGUI_API float         GetWindowScrollMaxY(ImGuiWindow* window);
    IMGUI_API ImRect        GetWindowAllowedExtentRect(ImGuiWindow* window);
    IMGUI_API void          SetWindowPos(ImGuiWindow* window, const ImVec2& pos, ImGuiCond cond);
    IMGUI_API void          SetWindowSize(ImGuiWindow* window, const ImVec2& size, ImGuiCond cond);
    IMGUI_API void          SetWindowCollapsed(ImGuiWindow* window, bool collapsed, ImGuiCond cond);

    IMGUI_API void          SetCurrentFont(ImFont* font);
    inline ImFont*          GetDefaultFont() { ImGuiContext& g = *GImGui; return g.IO.FontDefault ? g.IO.FontDefault : g.IO.Fonts->Fonts[0]; }
    inline ImDrawList*      GetForegroundDrawList(ImGuiWindow* window) { return GetForegroundDrawList(window->Viewport); }

    // Init
    IMGUI_API void          Initialize(ImGuiContext* context);
    IMGUI_API void          Shutdown(ImGuiContext* context);    // Since 1.60 this is a _private_ function. You can call DestroyContext() to destroy the context created by CreateContext().

    // NewFrame
    IMGUI_API void          UpdateHoveredWindowAndCaptureFlags();
    IMGUI_API void          StartMouseMovingWindow(ImGuiWindow* window);
    IMGUI_API void          UpdateMouseMovingWindowNewFrame();
    IMGUI_API void          UpdateMouseMovingWindowEndFrame();

    // Viewports
    IMGUI_API void                  ScaleWindowsInViewport(ImGuiViewportP* viewport, float scale);
    IMGUI_API void                  DestroyPlatformWindow(ImGuiViewportP* viewport);
    IMGUI_API void                  ShowViewportThumbnails();

    // Settings
    IMGUI_API void                  MarkIniSettingsDirty();
    IMGUI_API void                  MarkIniSettingsDirty(ImGuiWindow* window);
    IMGUI_API ImGuiWindowSettings*  CreateNewWindowSettings(const char* name);
    IMGUI_API ImGuiWindowSettings*  FindWindowSettings(ImGuiID id);
    IMGUI_API ImGuiWindowSettings*  FindOrCreateWindowSettings(const char* name);
    IMGUI_API ImGuiSettingsHandler* FindSettingsHandler(const char* type_name);

    // Basic Accessors
    inline ImGuiID          GetItemID()     { ImGuiContext& g = *GImGui; return g.CurrentWindow->DC.LastItemId; }
    inline ImGuiID          GetActiveID()   { ImGuiContext& g = *GImGui; return g.ActiveId; }
    inline ImGuiID          GetFocusID()    { ImGuiContext& g = *GImGui; return g.NavId; }
    IMGUI_API void          SetActiveID(ImGuiID id, ImGuiWindow* window);
    IMGUI_API void          SetFocusID(ImGuiID id, ImGuiWindow* window);
    IMGUI_API void          ClearActiveID();
    IMGUI_API ImGuiID       GetHoveredID();
    IMGUI_API void          SetHoveredID(ImGuiID id);
    IMGUI_API void          KeepAliveID(ImGuiID id);
    IMGUI_API void          MarkItemEdited(ImGuiID id);
    IMGUI_API void          PushOverrideID(ImGuiID id);

    // Basic Helpers for widget code
    IMGUI_API void          ItemSize(const ImVec2& size, float text_offset_y = 0.0f);
    IMGUI_API void          ItemSize(const ImRect& bb, float text_offset_y = 0.0f);
    IMGUI_API bool          ItemAdd(const ImRect& bb, ImGuiID id, const ImRect* nav_bb = NULL);
    IMGUI_API bool          ItemHoverable(const ImRect& bb, ImGuiID id);
    IMGUI_API bool          IsClippedEx(const ImRect& bb, ImGuiID id, bool clip_even_when_logged);
    IMGUI_API bool          FocusableItemRegister(ImGuiWindow* window, ImGuiID id);   // Return true if focus is requested
    IMGUI_API void          FocusableItemUnregister(ImGuiWindow* window);
    IMGUI_API ImVec2        CalcItemSize(ImVec2 size, float default_w, float default_h);
    IMGUI_API float         CalcWrapWidthForPos(const ImVec2& pos, float wrap_pos_x);
    IMGUI_API void          PushMultiItemsWidths(int components, float width_full);
    IMGUI_API void          PushItemFlag(ImGuiItemFlags option, bool enabled);
    IMGUI_API void          PopItemFlag();
    IMGUI_API bool          IsItemToggledSelection();                                           // was the last item selection toggled? (after Selectable(), TreeNode() etc. We only returns toggle _event_ in order to handle clipping correctly)
    IMGUI_API ImVec2        GetWorkRectMax();

    // Logging/Capture
    IMGUI_API void          LogBegin(ImGuiLogType type, int auto_open_depth);   // -> BeginCapture() when we design v2 api, for now stay under the radar by using the old name.
    IMGUI_API void          LogToBuffer(int auto_open_depth = -1);              // Start logging/capturing to internal buffer

    // Popups, Modals, Tooltips
    IMGUI_API void          OpenPopupEx(ImGuiID id);
    IMGUI_API void          ClosePopupToLevel(int remaining, bool restore_focus_to_window_under_popup);
    IMGUI_API void          ClosePopupsOverWindow(ImGuiWindow* ref_window, bool restore_focus_to_window_under_popup);
    IMGUI_API bool          IsPopupOpen(ImGuiID id); // Test for id within current popup stack level (currently begin-ed into); this doesn't scan the whole popup stack!
    IMGUI_API bool          BeginPopupEx(ImGuiID id, ImGuiWindowFlags extra_flags);
    IMGUI_API void          BeginTooltipEx(ImGuiWindowFlags extra_flags, bool override_previous_tooltip = true);
    IMGUI_API ImGuiWindow*  GetFrontMostPopupModal();
    IMGUI_API ImVec2        FindBestWindowPosForPopup(ImGuiWindow* window);
    IMGUI_API ImVec2        FindBestWindowPosForPopupEx(const ImVec2& ref_pos, const ImVec2& size, ImGuiDir* last_dir, const ImRect& r_outer, const ImRect& r_avoid, ImGuiPopupPositionPolicy policy = ImGuiPopupPositionPolicy_Default);

    // Navigation
    IMGUI_API void          NavInitWindow(ImGuiWindow* window, bool force_reinit);
    IMGUI_API bool          NavMoveRequestButNoResultYet();
    IMGUI_API void          NavMoveRequestCancel();
    IMGUI_API void          NavMoveRequestForward(ImGuiDir move_dir, ImGuiDir clip_dir, const ImRect& bb_rel, ImGuiNavMoveFlags move_flags);
    IMGUI_API void          NavMoveRequestTryWrapping(ImGuiWindow* window, ImGuiNavMoveFlags move_flags);
    IMGUI_API float         GetNavInputAmount(ImGuiNavInput n, ImGuiInputReadMode mode);
    IMGUI_API ImVec2        GetNavInputAmount2d(ImGuiNavDirSourceFlags dir_sources, ImGuiInputReadMode mode, float slow_factor = 0.0f, float fast_factor = 0.0f);
    IMGUI_API int           CalcTypematicPressedRepeatAmount(float t, float t_prev, float repeat_delay, float repeat_rate);
    IMGUI_API void          ActivateItem(ImGuiID id);   // Remotely activate a button, checkbox, tree node etc. given its unique ID. activation is queued and processed on the next frame when the item is encountered again.
    IMGUI_API void          SetNavID(ImGuiID id, int nav_layer);
    IMGUI_API void          SetNavIDWithRectRel(ImGuiID id, int nav_layer, const ImRect& rect_rel);

    // Inputs
    inline bool             IsKeyPressedMap(ImGuiKey key, bool repeat = true)           { const int key_index = GImGui->IO.KeyMap[key]; return (key_index >= 0) ? IsKeyPressed(key_index, repeat) : false; }
    inline bool             IsNavInputDown(ImGuiNavInput n)                             { return GImGui->IO.NavInputs[n] > 0.0f; }
    inline bool             IsNavInputPressed(ImGuiNavInput n, ImGuiInputReadMode mode) { return GetNavInputAmount(n, mode) > 0.0f; }
    inline bool             IsNavInputPressedAnyOfTwo(ImGuiNavInput n1, ImGuiNavInput n2, ImGuiInputReadMode mode) { return (GetNavInputAmount(n1, mode) + GetNavInputAmount(n2, mode)) > 0.0f; }
    
    // Docking
    // (some functions are only declared in imgui.cpp, see Docking section)
    IMGUI_API void          DockContextInitialize(ImGuiContext* ctx);
    IMGUI_API void          DockContextShutdown(ImGuiContext* ctx);
    IMGUI_API void          DockContextOnLoadSettings(ImGuiContext* ctx);
    IMGUI_API void          DockContextRebuild(ImGuiContext* ctx);
    IMGUI_API void          DockContextUpdateUndocking(ImGuiContext* ctx);
    IMGUI_API void          DockContextUpdateDocking(ImGuiContext* ctx);
    IMGUI_API void          DockContextQueueDock(ImGuiContext* ctx, ImGuiWindow* target, ImGuiDockNode* target_node, ImGuiWindow* payload, ImGuiDir split_dir, float split_ratio, bool split_outer);
    IMGUI_API void          DockContextQueueUndockWindow(ImGuiContext* ctx, ImGuiWindow* window);
    IMGUI_API void          DockContextQueueUndockNode(ImGuiContext* ctx, ImGuiDockNode* node);
    IMGUI_API bool          DockContextCalcDropPosForDocking(ImGuiWindow* target, ImGuiDockNode* target_node, ImGuiWindow* payload, ImGuiDir split_dir, bool split_outer, ImVec2* out_pos);
    inline ImGuiDockNode*   DockNodeGetRootNode(ImGuiDockNode* node) { while (node->ParentNode) node = node->ParentNode; return node; }
    IMGUI_API void          BeginDocked(ImGuiWindow* window, bool* p_open);
    IMGUI_API void          BeginAsDockableDragDropSource(ImGuiWindow* window);
    IMGUI_API void          BeginAsDockableDragDropTarget(ImGuiWindow* window);
    IMGUI_API void          SetWindowDock(ImGuiWindow* window, ImGuiID dock_id, ImGuiCond cond);
    IMGUI_API void          ShowDockingDebug();

    // Docking - Builder function needs to be generally called before the DockSpace() node is submitted.
    IMGUI_API void          DockBuilderDockWindow(const char* window_name, ImGuiID node_id);
    IMGUI_API ImGuiDockNode*DockBuilderGetNode(ImGuiID node_id);                    // Warning: DO NOT HOLD ON ImGuiDockNode* pointer, will be invalided by any split/merge/remove operation.
    inline ImGuiDockNode*   DockBuilderGetCentralNode(ImGuiID node_id)              { ImGuiDockNode* node = DockBuilderGetNode(node_id); if (!node) return NULL; return DockNodeGetRootNode(node)->CentralNode; }
    IMGUI_API ImGuiID       DockBuilderAddNode(ImGuiID node_id, ImGuiDockNodeFlags flags = 0);  // Use (flags == ImGuiDockNodeFlags_DockSpace) to create a dockspace, otherwise it'll create a floating node.
    IMGUI_API void          DockBuilderRemoveNode(ImGuiID node_id);                 // Remove node and all its child, undock all windows
    IMGUI_API void          DockBuilderRemoveNodeDockedWindows(ImGuiID node_id, bool clear_persistent_docking_references = true);
    IMGUI_API void          DockBuilderRemoveNodeChildNodes(ImGuiID node_id);       // Remove all split/hierarchy. All remaining docked windows will be re-docked to the root.
    IMGUI_API void          DockBuilderSetNodePos(ImGuiID node_id, ImVec2 pos);
    IMGUI_API void          DockBuilderSetNodeSize(ImGuiID node_id, ImVec2 size);
    IMGUI_API ImGuiID       DockBuilderSplitNode(ImGuiID node_id, ImGuiDir split_dir, float size_ratio_for_node_at_dir, ImGuiID* out_id_dir, ImGuiID* out_id_other);
    IMGUI_API void          DockBuilderCopyDockSpace(ImGuiID src_dockspace_id, ImGuiID dst_dockspace_id, ImVector<const char*>* in_window_remap_pairs);
    IMGUI_API void          DockBuilderCopyNode(ImGuiID src_node_id, ImGuiID dst_node_id, ImVector<ImGuiID>* out_node_remap_pairs);
    IMGUI_API void          DockBuilderCopyWindowSettings(const char* src_name, const char* dst_name);
    IMGUI_API void          DockBuilderFinish(ImGuiID node_id);

    // Drag and Drop
    IMGUI_API bool          BeginDragDropTargetCustom(const ImRect& bb, ImGuiID id);
    IMGUI_API void          ClearDragDrop();
    IMGUI_API bool          IsDragDropPayloadBeingAccepted();

    // New Columns API (FIXME-WIP)
    IMGUI_API void          BeginColumns(const char* str_id, int count, ImGuiColumnsFlags flags = 0); // setup number of columns. use an identifier to distinguish multiple column sets. close with EndColumns().
    IMGUI_API void          EndColumns();                                                             // close columns
    IMGUI_API void          PushColumnClipRect(int column_index);
    IMGUI_API void          PushColumnsBackground();
    IMGUI_API void          PopColumnsBackground();
    IMGUI_API ImGuiID       GetColumnsID(const char* str_id, int count);
    IMGUI_API ImGuiColumns* FindOrCreateColumns(ImGuiWindow* window, ImGuiID id);

    // Tab Bars
    IMGUI_API bool          BeginTabBarEx(ImGuiTabBar* tab_bar, const ImRect& bb, ImGuiTabBarFlags flags, ImGuiDockNode* dock_node);
    IMGUI_API ImGuiTabItem* TabBarFindTabByID(ImGuiTabBar* tab_bar, ImGuiID tab_id);
    IMGUI_API ImGuiTabItem* TabBarFindMostRecentlySelectedTabForActiveWindow(ImGuiTabBar* tab_bar);
    IMGUI_API void          TabBarAddTab(ImGuiTabBar* tab_bar, ImGuiTabItemFlags tab_flags, ImGuiWindow* window);
    IMGUI_API void          TabBarRemoveTab(ImGuiTabBar* tab_bar, ImGuiID tab_id);
    IMGUI_API void          TabBarCloseTab(ImGuiTabBar* tab_bar, ImGuiTabItem* tab);
    IMGUI_API void          TabBarQueueChangeTabOrder(ImGuiTabBar* tab_bar, const ImGuiTabItem* tab, int dir);
    IMGUI_API bool          TabItemEx(ImGuiTabBar* tab_bar, const char* label, bool* p_open, ImGuiTabItemFlags flags, ImGuiWindow* docked_window);
    IMGUI_API ImVec2        TabItemCalcSize(const char* label, bool has_close_button);
    IMGUI_API void          TabItemBackground(ImDrawList* draw_list, const ImRect& bb, ImGuiTabItemFlags flags, ImU32 col);
    IMGUI_API bool          TabItemLabelAndCloseButton(ImDrawList* draw_list, const ImRect& bb, ImGuiTabItemFlags flags, ImVec2 frame_padding, const char* label, ImGuiID tab_id, ImGuiID close_button_id);

    // Render helpers
    // AVOID USING OUTSIDE OF IMGUI.CPP! NOT FOR PUBLIC CONSUMPTION. THOSE FUNCTIONS ARE A MESS. THEIR SIGNATURE AND BEHAVIOR WILL CHANGE, THEY NEED TO BE REFACTORED INTO SOMETHING DECENT.
    // NB: All position are in absolute pixels coordinates (we are never using window coordinates internally)
    IMGUI_API void          RenderText(ImVec2 pos, const char* text, const char* text_end = NULL, bool hide_text_after_hash = true);
    IMGUI_API void          RenderTextWrapped(ImVec2 pos, const char* text, const char* text_end, float wrap_width);
    IMGUI_API void          RenderTextClipped(const ImVec2& pos_min, const ImVec2& pos_max, const char* text, const char* text_end, const ImVec2* text_size_if_known, const ImVec2& align = ImVec2(0,0), const ImRect* clip_rect = NULL);
    IMGUI_API void          RenderTextClippedEx(ImDrawList* draw_list, const ImVec2& pos_min, const ImVec2& pos_max, const char* text, const char* text_end, const ImVec2* text_size_if_known, const ImVec2& align = ImVec2(0, 0), const ImRect* clip_rect = NULL);
    IMGUI_API void          RenderFrame(ImVec2 p_min, ImVec2 p_max, ImU32 fill_col, bool border = true, float rounding = 0.0f);
    IMGUI_API void          RenderFrameBorder(ImVec2 p_min, ImVec2 p_max, float rounding = 0.0f);
    IMGUI_API void          RenderColorRectWithAlphaCheckerboard(ImVec2 p_min, ImVec2 p_max, ImU32 fill_col, float grid_step, ImVec2 grid_off, float rounding = 0.0f, int rounding_corners_flags = ~0);
    IMGUI_API void          RenderArrow(ImVec2 pos, ImGuiDir dir, float scale = 1.0f);
    IMGUI_API void          RenderBullet(ImVec2 pos);
    IMGUI_API void          RenderCheckMark(ImVec2 pos, ImU32 col, float sz);
    IMGUI_API void          RenderNavHighlight(const ImRect& bb, ImGuiID id, ImGuiNavHighlightFlags flags = ImGuiNavHighlightFlags_TypeDefault); // Navigation highlight
    IMGUI_API void          RenderMouseCursor(ImVec2 pos, float scale, ImGuiMouseCursor mouse_cursor = ImGuiMouseCursor_Arrow);
    IMGUI_API const char*   FindRenderedTextEnd(const char* text, const char* text_end = NULL); // Find the optional ## from which we stop displaying text.
    IMGUI_API void          LogRenderedText(const ImVec2* ref_pos, const char* text, const char* text_end = NULL);

    // Render helpers (those functions don't access any ImGui state!)
    IMGUI_API void          RenderArrowPointingAt(ImDrawList* draw_list, ImVec2 pos, ImVec2 half_sz, ImGuiDir direction, ImU32 col);
    IMGUI_API void          RenderArrowDockMenu(ImDrawList* draw_list, ImVec2 p_min, float sz, ImU32 col);
    IMGUI_API void          RenderRectFilledRangeH(ImDrawList* draw_list, const ImRect& rect, ImU32 col, float x_start_norm, float x_end_norm, float rounding);
    IMGUI_API void          RenderRectFilledWithHole(ImDrawList* draw_list, ImRect outer, ImRect inner, ImU32 col, float rounding);
    IMGUI_API void          RenderPixelEllipsis(ImDrawList* draw_list, ImVec2 pos, int count, ImU32 col);

    // Widgets
    IMGUI_API void          TextEx(const char* text, const char* text_end = NULL, ImGuiTextFlags flags = 0);
    IMGUI_API bool          ButtonEx(const char* label, const ImVec2& size_arg = ImVec2(0,0), ImGuiButtonFlags flags = 0);
    IMGUI_API bool          CloseButton(ImGuiID id, const ImVec2& pos, float radius);
    IMGUI_API bool          CollapseButton(ImGuiID id, const ImVec2& pos, ImGuiDockNode* dock_node);
    IMGUI_API bool          ArrowButtonEx(const char* str_id, ImGuiDir dir, ImVec2 size_arg, ImGuiButtonFlags flags);
    IMGUI_API void          Scrollbar(ImGuiAxis axis);
    IMGUI_API bool          ScrollbarEx(const ImRect& bb, ImGuiID id, ImGuiAxis axis, float* p_scroll_v, float avail_v, float contents_v, ImDrawCornerFlags rounding_corners);
    IMGUI_API ImGuiID       GetScrollbarID(ImGuiWindow* window, ImGuiAxis axis);
    IMGUI_API void          SeparatorEx(ImGuiSeparatorFlags flags);

    // Widgets low-level behaviors
    IMGUI_API bool          ButtonBehavior(const ImRect& bb, ImGuiID id, bool* out_hovered, bool* out_held, ImGuiButtonFlags flags = 0);
    IMGUI_API bool          DragBehavior(ImGuiID id, ImGuiDataType data_type, void* v, float v_speed, const void* v_min, const void* v_max, const char* format, float power, ImGuiDragFlags flags);
    IMGUI_API bool          SliderBehavior(const ImRect& bb, ImGuiID id, ImGuiDataType data_type, void* v, const void* v_min, const void* v_max, const char* format, float power, ImGuiSliderFlags flags, ImRect* out_grab_bb);
    IMGUI_API bool          SplitterBehavior(const ImRect& bb, ImGuiID id, ImGuiAxis axis, float* size1, float* size2, float min_size1, float min_size2, float hover_extend = 0.0f, float hover_visibility_delay = 0.0f);
    IMGUI_API bool          TreeNodeBehavior(ImGuiID id, ImGuiTreeNodeFlags flags, const char* label, const char* label_end = NULL);
    IMGUI_API bool          TreeNodeBehaviorIsOpen(ImGuiID id, ImGuiTreeNodeFlags flags = 0);                     // Consume previous SetNextItemOpen() data, if any. May return true when logging
    IMGUI_API void          TreePushOverrideID(ImGuiID id);

    // Template functions are instantiated in imgui_widgets.cpp for a finite number of types.
    // To use them externally (for custom widget) you may need an "extern template" statement in your code in order to link to existing instances and silence Clang warnings (see #2036).
    // e.g. " extern template IMGUI_API float RoundScalarWithFormatT<float, float>(const char* format, ImGuiDataType data_type, float v); "
    template<typename T, typename SIGNED_T, typename FLOAT_T>   IMGUI_API bool  DragBehaviorT(ImGuiDataType data_type, T* v, float v_speed, T v_min, T v_max, const char* format, float power, ImGuiDragFlags flags);
    template<typename T, typename SIGNED_T, typename FLOAT_T>   IMGUI_API bool  SliderBehaviorT(const ImRect& bb, ImGuiID id, ImGuiDataType data_type, T* v, T v_min, T v_max, const char* format, float power, ImGuiSliderFlags flags, ImRect* out_grab_bb);
    template<typename T, typename FLOAT_T>                      IMGUI_API float SliderCalcRatioFromValueT(ImGuiDataType data_type, T v, T v_min, T v_max, float power, float linear_zero_pos);
    template<typename T, typename SIGNED_T>                     IMGUI_API T     RoundScalarWithFormatT(const char* format, ImGuiDataType data_type, T v);

    // Data type helpers
    IMGUI_API const ImGuiDataTypeInfo*  DataTypeGetInfo(ImGuiDataType data_type);
    IMGUI_API int           DataTypeFormatString(char* buf, int buf_size, ImGuiDataType data_type, const void* data_ptr, const char* format);
    IMGUI_API void          DataTypeApplyOp(ImGuiDataType data_type, int op, void* output, void* arg_1, const void* arg_2);
    IMGUI_API bool          DataTypeApplyOpFromText(const char* buf, const char* initial_value_buf, ImGuiDataType data_type, void* data_ptr, const char* format);

    // InputText
    IMGUI_API bool          InputTextEx(const char* label, const char* hint, char* buf, int buf_size, const ImVec2& size_arg, ImGuiInputTextFlags flags, ImGuiInputTextCallback callback = NULL, void* user_data = NULL);
    IMGUI_API bool          TempInputTextScalar(const ImRect& bb, ImGuiID id, const char* label, ImGuiDataType data_type, void* data_ptr, const char* format);
    inline bool             TempInputTextIsActive(ImGuiID id) { ImGuiContext& g = *GImGui; return (g.ActiveId == id && g.TempInputTextId == id); }

    // Color
    IMGUI_API void          ColorTooltip(const char* text, const float* col, ImGuiColorEditFlags flags);
    IMGUI_API void          ColorEditOptionsPopup(const float* col, ImGuiColorEditFlags flags);
    IMGUI_API void          ColorPickerOptionsPopup(const float* ref_col, ImGuiColorEditFlags flags);

    // Plot
    IMGUI_API void          PlotEx(ImGuiPlotType plot_type, const char* label, float (*values_getter)(void* data, int idx), void* data, int values_count, int values_offset, const char* overlay_text, float scale_min, float scale_max, ImVec2 frame_size);

    // Shade functions (write over already created vertices)
    IMGUI_API void          ShadeVertsLinearColorGradientKeepAlpha(ImDrawList* draw_list, int vert_start_idx, int vert_end_idx, ImVec2 gradient_p0, ImVec2 gradient_p1, ImU32 col0, ImU32 col1);
    IMGUI_API void          ShadeVertsLinearUV(ImDrawList* draw_list, int vert_start_idx, int vert_end_idx, const ImVec2& a, const ImVec2& b, const ImVec2& uv_a, const ImVec2& uv_b, bool clamp);

} // namespace ImGui

// ImFontAtlas internals
IMGUI_API bool              ImFontAtlasBuildWithStbTruetype(ImFontAtlas* atlas);
IMGUI_API void              ImFontAtlasBuildRegisterDefaultCustomRects(ImFontAtlas* atlas);
IMGUI_API void              ImFontAtlasBuildSetupFont(ImFontAtlas* atlas, ImFont* font, ImFontConfig* font_config, float ascent, float descent);
IMGUI_API void              ImFontAtlasBuildPackCustomRects(ImFontAtlas* atlas, void* stbrp_context_opaque);
IMGUI_API void              ImFontAtlasBuildFinish(ImFontAtlas* atlas);
IMGUI_API void              ImFontAtlasBuildMultiplyCalcLookupTable(unsigned char out_table[256], float in_multiply_factor);
IMGUI_API void              ImFontAtlasBuildMultiplyRectAlpha8(const unsigned char table[256], unsigned char* pixels, int x, int y, int w, int h, int stride);

// Test engine hooks (imgui-test)
//#define IMGUI_ENABLE_TEST_ENGINE
#ifdef IMGUI_ENABLE_TEST_ENGINE
extern void                 ImGuiTestEngineHook_PreNewFrame(ImGuiContext* ctx);
extern void                 ImGuiTestEngineHook_PostNewFrame(ImGuiContext* ctx);
extern void                 ImGuiTestEngineHook_ItemAdd(ImGuiContext* ctx, const ImRect& bb, ImGuiID id);
extern void                 ImGuiTestEngineHook_ItemInfo(ImGuiContext* ctx, ImGuiID id, const char* label, ImGuiItemStatusFlags flags);
#define IMGUI_TEST_ENGINE_ITEM_ADD(_BB, _ID)                ImGuiTestEngineHook_ItemAdd(&g, _BB, _ID)               // Register status flags
#define IMGUI_TEST_ENGINE_ITEM_INFO(_ID, _LABEL, _FLAGS)    ImGuiTestEngineHook_ItemInfo(&g, _ID, _LABEL, _FLAGS)   // Register status flags
#else
#define IMGUI_TEST_ENGINE_ITEM_ADD(_BB, _ID)                do { } while (0)
#define IMGUI_TEST_ENGINE_ITEM_INFO(_ID, _LABEL, _FLAGS)    do { } while (0)
#endif

#if defined(__clang__)
#pragma clang diagnostic pop
#elif defined(__GNUC__)
#pragma GCC diagnostic pop
#endif

#ifdef _MSC_VER
#pragma warning (pop)
#endif<|MERGE_RESOLUTION|>--- conflicted
+++ resolved
@@ -1447,16 +1447,11 @@
     ImGuiWindowTempData     DC;                                 // Temporary per-window data, reset at the beginning of the frame. This used to be called ImGuiDrawContext, hence the "DC" variable name.
     ImVector<ImGuiID>       IDStack;                            // ID stack. ID are hashes seeded with the value at the top of the stack
     ImRect                  ClipRect;                           // Current clipping rectangle. = DrawList->clip_rect_stack.back(). Scissoring / clipping rectangle. x1, y1, x2, y2.
-<<<<<<< HEAD
-    ImRect                  OuterRectClipped;                   // = WindowRect just after setup in Begin(). == window->Rect() for root window.
-    ImRect                  InnerMainRect, InnerClipRect;
-    ImVec2ih                HitTestHoleSize, HitTestHoleOffset;
-=======
     ImRect                  OuterRectClipped;                   // == WindowRect just after setup in Begin(). == window->Rect() for root window.
     ImRect                  InnerMainRect;                      //
     ImRect                  InnerWorkRect;                      // == InnerMainRect minus WindowPadding.x
     ImRect                  InnerWorkRectClipped;               // == InnerMainRect minus WindowPadding.x, clipped within viewport or parent clip rect.
->>>>>>> 7bc03f71
+    ImVec2ih                HitTestHoleSize, HitTestHoleOffset;
     ImRect                  ContentsRegionRect;                 // FIXME: This is currently confusing/misleading. Maximum visible content position ~~ Pos + (SizeContentsExplicit ? SizeContentsExplicit : Size - ScrollbarSizes) - CursorStartPos, per axis
     int                     LastFrameActive;                    // Last frame number the window was Active.
     int                     LastFrameJustFocused;               // Last frame number the window was made Focused.

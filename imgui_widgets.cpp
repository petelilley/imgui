// dear imgui, v1.89.5 WIP
// (widgets code)

/*

Index of this file:

// [SECTION] Forward Declarations
// [SECTION] Widgets: Text, etc.
// [SECTION] Widgets: Main (Button, Image, Checkbox, RadioButton, ProgressBar, Bullet, etc.)
// [SECTION] Widgets: Low-level Layout helpers (Spacing, Dummy, NewLine, Separator, etc.)
// [SECTION] Widgets: ComboBox
// [SECTION] Data Type and Data Formatting Helpers
// [SECTION] Widgets: DragScalar, DragFloat, DragInt, etc.
// [SECTION] Widgets: SliderScalar, SliderFloat, SliderInt, etc.
// [SECTION] Widgets: InputScalar, InputFloat, InputInt, etc.
// [SECTION] Widgets: InputText, InputTextMultiline
// [SECTION] Widgets: ColorEdit, ColorPicker, ColorButton, etc.
// [SECTION] Widgets: TreeNode, CollapsingHeader, etc.
// [SECTION] Widgets: Selectable
// [SECTION] Widgets: ListBox
// [SECTION] Widgets: PlotLines, PlotHistogram
// [SECTION] Widgets: Value helpers
// [SECTION] Widgets: MenuItem, BeginMenu, EndMenu, etc.
// [SECTION] Widgets: BeginTabBar, EndTabBar, etc.
// [SECTION] Widgets: BeginTabItem, EndTabItem, etc.
// [SECTION] Widgets: Columns, BeginColumns, EndColumns, etc.

*/

#if defined(_MSC_VER) && !defined(_CRT_SECURE_NO_WARNINGS)
#define _CRT_SECURE_NO_WARNINGS
#endif

#ifndef IMGUI_DEFINE_MATH_OPERATORS
#define IMGUI_DEFINE_MATH_OPERATORS
#endif

#include "imgui.h"
#ifndef IMGUI_DISABLE
#include "imgui_internal.h"

// System includes
#if defined(_MSC_VER) && _MSC_VER <= 1500 // MSVC 2008 or earlier
#include <stddef.h>     // intptr_t
#else
#include <stdint.h>     // intptr_t
#endif

//-------------------------------------------------------------------------
// Warnings
//-------------------------------------------------------------------------

// Visual Studio warnings
#ifdef _MSC_VER
#pragma warning (disable: 4127)     // condition expression is constant
#pragma warning (disable: 4996)     // 'This function or variable may be unsafe': strcpy, strdup, sprintf, vsnprintf, sscanf, fopen
#if defined(_MSC_VER) && _MSC_VER >= 1922 // MSVC 2019 16.2 or later
#pragma warning (disable: 5054)     // operator '|': deprecated between enumerations of different types
#endif
#pragma warning (disable: 26451)    // [Static Analyzer] Arithmetic overflow : Using operator 'xxx' on a 4 byte value and then casting the result to a 8 byte value. Cast the value to the wider type before calling operator 'xxx' to avoid overflow(io.2).
#pragma warning (disable: 26812)    // [Static Analyzer] The enum type 'xxx' is unscoped. Prefer 'enum class' over 'enum' (Enum.3).
#endif

// Clang/GCC warnings with -Weverything
#if defined(__clang__)
#if __has_warning("-Wunknown-warning-option")
#pragma clang diagnostic ignored "-Wunknown-warning-option"         // warning: unknown warning group 'xxx'                      // not all warnings are known by all Clang versions and they tend to be rename-happy.. so ignoring warnings triggers new warnings on some configuration. Great!
#endif
#pragma clang diagnostic ignored "-Wunknown-pragmas"                // warning: unknown warning group 'xxx'
#pragma clang diagnostic ignored "-Wold-style-cast"                 // warning: use of old-style cast                            // yes, they are more terse.
#pragma clang diagnostic ignored "-Wfloat-equal"                    // warning: comparing floating point with == or != is unsafe // storing and comparing against same constants (typically 0.0f) is ok.
#pragma clang diagnostic ignored "-Wformat-nonliteral"              // warning: format string is not a string literal            // passing non-literal to vsnformat(). yes, user passing incorrect format strings can crash the code.
#pragma clang diagnostic ignored "-Wsign-conversion"                // warning: implicit conversion changes signedness
#pragma clang diagnostic ignored "-Wzero-as-null-pointer-constant"  // warning: zero as null pointer constant                    // some standard header variations use #define NULL 0
#pragma clang diagnostic ignored "-Wdouble-promotion"               // warning: implicit conversion from 'float' to 'double' when passing argument to function  // using printf() is a misery with this as C++ va_arg ellipsis changes float to double.
#pragma clang diagnostic ignored "-Wenum-enum-conversion"           // warning: bitwise operation between different enumeration types ('XXXFlags_' and 'XXXFlagsPrivate_')
#pragma clang diagnostic ignored "-Wdeprecated-enum-enum-conversion"// warning: bitwise operation between different enumeration types ('XXXFlags_' and 'XXXFlagsPrivate_') is deprecated
#pragma clang diagnostic ignored "-Wimplicit-int-float-conversion"  // warning: implicit conversion from 'xxx' to 'float' may lose precision
#elif defined(__GNUC__)
#pragma GCC diagnostic ignored "-Wpragmas"                          // warning: unknown option after '#pragma GCC diagnostic' kind
#pragma GCC diagnostic ignored "-Wformat-nonliteral"                // warning: format not a string literal, format string not checked
#pragma GCC diagnostic ignored "-Wclass-memaccess"                  // [__GNUC__ >= 8] warning: 'memset/memcpy' clearing/writing an object of type 'xxxx' with no trivial copy-assignment; use assignment or value-initialization instead
#pragma GCC diagnostic ignored "-Wdeprecated-enum-enum-conversion"  // warning: bitwise operation between different enumeration types ('XXXFlags_' and 'XXXFlagsPrivate_') is deprecated
#endif

//-------------------------------------------------------------------------
// Data
//-------------------------------------------------------------------------

// Widgets
static const float          DRAGDROP_HOLD_TO_OPEN_TIMER = 0.70f;    // Time for drag-hold to activate items accepting the ImGuiButtonFlags_PressedOnDragDropHold button behavior.
static const float          DRAG_MOUSE_THRESHOLD_FACTOR = 0.50f;    // Multiplier for the default value of io.MouseDragThreshold to make DragFloat/DragInt react faster to mouse drags.

// Those MIN/MAX values are not define because we need to point to them
static const signed char    IM_S8_MIN  = -128;
static const signed char    IM_S8_MAX  = 127;
static const unsigned char  IM_U8_MIN  = 0;
static const unsigned char  IM_U8_MAX  = 0xFF;
static const signed short   IM_S16_MIN = -32768;
static const signed short   IM_S16_MAX = 32767;
static const unsigned short IM_U16_MIN = 0;
static const unsigned short IM_U16_MAX = 0xFFFF;
static const ImS32          IM_S32_MIN = INT_MIN;    // (-2147483647 - 1), (0x80000000);
static const ImS32          IM_S32_MAX = INT_MAX;    // (2147483647), (0x7FFFFFFF)
static const ImU32          IM_U32_MIN = 0;
static const ImU32          IM_U32_MAX = UINT_MAX;   // (0xFFFFFFFF)
#ifdef LLONG_MIN
static const ImS64          IM_S64_MIN = LLONG_MIN;  // (-9223372036854775807ll - 1ll);
static const ImS64          IM_S64_MAX = LLONG_MAX;  // (9223372036854775807ll);
#else
static const ImS64          IM_S64_MIN = -9223372036854775807LL - 1;
static const ImS64          IM_S64_MAX = 9223372036854775807LL;
#endif
static const ImU64          IM_U64_MIN = 0;
#ifdef ULLONG_MAX
static const ImU64          IM_U64_MAX = ULLONG_MAX; // (0xFFFFFFFFFFFFFFFFull);
#else
static const ImU64          IM_U64_MAX = (2ULL * 9223372036854775807LL + 1);
#endif

//-------------------------------------------------------------------------
// [SECTION] Forward Declarations
//-------------------------------------------------------------------------

// For InputTextEx()
static bool             InputTextFilterCharacter(unsigned int* p_char, ImGuiInputTextFlags flags, ImGuiInputTextCallback callback, void* user_data, ImGuiInputSource input_source);
static int              InputTextCalcTextLenAndLineCount(const char* text_begin, const char** out_text_end);
static ImVec2           InputTextCalcTextSizeW(ImGuiContext* ctx, const ImWchar* text_begin, const ImWchar* text_end, const ImWchar** remaining = NULL, ImVec2* out_offset = NULL, bool stop_on_new_line = false);

//-------------------------------------------------------------------------
// [SECTION] Widgets: Text, etc.
//-------------------------------------------------------------------------
// - TextEx() [Internal]
// - TextUnformatted()
// - Text()
// - TextV()
// - TextColored()
// - TextColoredV()
// - TextDisabled()
// - TextDisabledV()
// - TextWrapped()
// - TextWrappedV()
// - LabelText()
// - LabelTextV()
// - BulletText()
// - BulletTextV()
//-------------------------------------------------------------------------

void ImGui::TextEx(const char* text, const char* text_end, ImGuiTextFlags flags)
{
    ImGuiWindow* window = GetCurrentWindow();
    if (window->SkipItems)
        return;
    ImGuiContext& g = *GImGui;

    // Accept null ranges
    if (text == text_end)
        text = text_end = "";

    // Calculate length
    const char* text_begin = text;
    if (text_end == NULL)
        text_end = text + strlen(text); // FIXME-OPT

    const ImVec2 text_pos(window->DC.CursorPos.x, window->DC.CursorPos.y + window->DC.CurrLineTextBaseOffset);
    const float wrap_pos_x = window->DC.TextWrapPos;
    const bool wrap_enabled = (wrap_pos_x >= 0.0f);
    if (text_end - text <= 2000 || wrap_enabled)
    {
        // Common case
        const float wrap_width = wrap_enabled ? CalcWrapWidthForPos(window->DC.CursorPos, wrap_pos_x) : 0.0f;
        const ImVec2 text_size = CalcTextSize(text_begin, text_end, false, wrap_width);

        ImRect bb(text_pos, text_pos + text_size);
        ItemSize(text_size, 0.0f);
        if (!ItemAdd(bb, 0))
            return;

        // Render (we don't hide text after ## in this end-user function)
        RenderTextWrapped(bb.Min, text_begin, text_end, wrap_width);
    }
    else
    {
        // Long text!
        // Perform manual coarse clipping to optimize for long multi-line text
        // - From this point we will only compute the width of lines that are visible. Optimization only available when word-wrapping is disabled.
        // - We also don't vertically center the text within the line full height, which is unlikely to matter because we are likely the biggest and only item on the line.
        // - We use memchr(), pay attention that well optimized versions of those str/mem functions are much faster than a casually written loop.
        const char* line = text;
        const float line_height = GetTextLineHeight();
        ImVec2 text_size(0, 0);

        // Lines to skip (can't skip when logging text)
        ImVec2 pos = text_pos;
        if (!g.LogEnabled)
        {
            int lines_skippable = (int)((window->ClipRect.Min.y - text_pos.y) / line_height);
            if (lines_skippable > 0)
            {
                int lines_skipped = 0;
                while (line < text_end && lines_skipped < lines_skippable)
                {
                    const char* line_end = (const char*)memchr(line, '\n', text_end - line);
                    if (!line_end)
                        line_end = text_end;
                    if ((flags & ImGuiTextFlags_NoWidthForLargeClippedText) == 0)
                        text_size.x = ImMax(text_size.x, CalcTextSize(line, line_end).x);
                    line = line_end + 1;
                    lines_skipped++;
                }
                pos.y += lines_skipped * line_height;
            }
        }

        // Lines to render
        if (line < text_end)
        {
            ImRect line_rect(pos, pos + ImVec2(FLT_MAX, line_height));
            while (line < text_end)
            {
                if (IsClippedEx(line_rect, 0))
                    break;

                const char* line_end = (const char*)memchr(line, '\n', text_end - line);
                if (!line_end)
                    line_end = text_end;
                text_size.x = ImMax(text_size.x, CalcTextSize(line, line_end).x);
                RenderText(pos, line, line_end, false);
                line = line_end + 1;
                line_rect.Min.y += line_height;
                line_rect.Max.y += line_height;
                pos.y += line_height;
            }

            // Count remaining lines
            int lines_skipped = 0;
            while (line < text_end)
            {
                const char* line_end = (const char*)memchr(line, '\n', text_end - line);
                if (!line_end)
                    line_end = text_end;
                if ((flags & ImGuiTextFlags_NoWidthForLargeClippedText) == 0)
                    text_size.x = ImMax(text_size.x, CalcTextSize(line, line_end).x);
                line = line_end + 1;
                lines_skipped++;
            }
            pos.y += lines_skipped * line_height;
        }
        text_size.y = (pos - text_pos).y;

        ImRect bb(text_pos, text_pos + text_size);
        ItemSize(text_size, 0.0f);
        ItemAdd(bb, 0);
    }
}

void ImGui::TextUnformatted(const char* text, const char* text_end)
{
    TextEx(text, text_end, ImGuiTextFlags_NoWidthForLargeClippedText);
}

void ImGui::Text(const char* fmt, ...)
{
    va_list args;
    va_start(args, fmt);
    TextV(fmt, args);
    va_end(args);
}

void ImGui::TextV(const char* fmt, va_list args)
{
    ImGuiWindow* window = GetCurrentWindow();
    if (window->SkipItems)
        return;

    const char* text, *text_end;
    ImFormatStringToTempBufferV(&text, &text_end, fmt, args);
    TextEx(text, text_end, ImGuiTextFlags_NoWidthForLargeClippedText);
}

void ImGui::TextColored(const ImVec4& col, const char* fmt, ...)
{
    va_list args;
    va_start(args, fmt);
    TextColoredV(col, fmt, args);
    va_end(args);
}

void ImGui::TextColoredV(const ImVec4& col, const char* fmt, va_list args)
{
    PushStyleColor(ImGuiCol_Text, col);
    TextV(fmt, args);
    PopStyleColor();
}

void ImGui::TextDisabled(const char* fmt, ...)
{
    va_list args;
    va_start(args, fmt);
    TextDisabledV(fmt, args);
    va_end(args);
}

void ImGui::TextDisabledV(const char* fmt, va_list args)
{
    ImGuiContext& g = *GImGui;
    PushStyleColor(ImGuiCol_Text, g.Style.Colors[ImGuiCol_TextDisabled]);
    TextV(fmt, args);
    PopStyleColor();
}

void ImGui::TextWrapped(const char* fmt, ...)
{
    va_list args;
    va_start(args, fmt);
    TextWrappedV(fmt, args);
    va_end(args);
}

void ImGui::TextWrappedV(const char* fmt, va_list args)
{
    ImGuiContext& g = *GImGui;
    const bool need_backup = (g.CurrentWindow->DC.TextWrapPos < 0.0f);  // Keep existing wrap position if one is already set
    if (need_backup)
        PushTextWrapPos(0.0f);
    TextV(fmt, args);
    if (need_backup)
        PopTextWrapPos();
}

void ImGui::LabelText(const char* label, const char* fmt, ...)
{
    va_list args;
    va_start(args, fmt);
    LabelTextV(label, fmt, args);
    va_end(args);
}

// Add a label+text combo aligned to other label+value widgets
void ImGui::LabelTextV(const char* label, const char* fmt, va_list args)
{
    ImGuiWindow* window = GetCurrentWindow();
    if (window->SkipItems)
        return;

    ImGuiContext& g = *GImGui;
    const ImGuiStyle& style = g.Style;
    const float w = CalcItemWidth();

    const char* value_text_begin, *value_text_end;
    ImFormatStringToTempBufferV(&value_text_begin, &value_text_end, fmt, args);
    const ImVec2 value_size = CalcTextSize(value_text_begin, value_text_end, false);
    const ImVec2 label_size = CalcTextSize(label, NULL, true);

    const ImVec2 pos = window->DC.CursorPos;
    const ImRect value_bb(pos, pos + ImVec2(w, value_size.y + style.FramePadding.y * 2));
    const ImRect total_bb(pos, pos + ImVec2(w + (label_size.x > 0.0f ? style.ItemInnerSpacing.x + label_size.x : 0.0f), ImMax(value_size.y, label_size.y) + style.FramePadding.y * 2));
    ItemSize(total_bb, style.FramePadding.y);
    if (!ItemAdd(total_bb, 0))
        return;

    // Render
    RenderTextClipped(value_bb.Min + style.FramePadding, value_bb.Max, value_text_begin, value_text_end, &value_size, ImVec2(0.0f, 0.0f));
    if (label_size.x > 0.0f)
        RenderText(ImVec2(value_bb.Max.x + style.ItemInnerSpacing.x, value_bb.Min.y + style.FramePadding.y), label);
}

void ImGui::BulletText(const char* fmt, ...)
{
    va_list args;
    va_start(args, fmt);
    BulletTextV(fmt, args);
    va_end(args);
}

// Text with a little bullet aligned to the typical tree node.
void ImGui::BulletTextV(const char* fmt, va_list args)
{
    ImGuiWindow* window = GetCurrentWindow();
    if (window->SkipItems)
        return;

    ImGuiContext& g = *GImGui;
    const ImGuiStyle& style = g.Style;

    const char* text_begin, *text_end;
    ImFormatStringToTempBufferV(&text_begin, &text_end, fmt, args);
    const ImVec2 label_size = CalcTextSize(text_begin, text_end, false);
    const ImVec2 total_size = ImVec2(g.FontSize + (label_size.x > 0.0f ? (label_size.x + style.FramePadding.x * 2) : 0.0f), label_size.y);  // Empty text doesn't add padding
    ImVec2 pos = window->DC.CursorPos;
    pos.y += window->DC.CurrLineTextBaseOffset;
    ItemSize(total_size, 0.0f);
    const ImRect bb(pos, pos + total_size);
    if (!ItemAdd(bb, 0))
        return;

    // Render
    ImU32 text_col = GetColorU32(ImGuiCol_Text);
    RenderBullet(window->DrawList, bb.Min + ImVec2(style.FramePadding.x + g.FontSize * 0.5f, g.FontSize * 0.5f), text_col);
    RenderText(bb.Min + ImVec2(g.FontSize + style.FramePadding.x * 2, 0.0f), text_begin, text_end, false);
}

//-------------------------------------------------------------------------
// [SECTION] Widgets: Main
//-------------------------------------------------------------------------
// - ButtonBehavior() [Internal]
// - Button()
// - SmallButton()
// - InvisibleButton()
// - ArrowButton()
// - CloseButton() [Internal]
// - CollapseButton() [Internal]
// - GetWindowScrollbarID() [Internal]
// - GetWindowScrollbarRect() [Internal]
// - Scrollbar() [Internal]
// - ScrollbarEx() [Internal]
// - Image()
// - ImageButton()
// - Checkbox()
// - CheckboxFlagsT() [Internal]
// - CheckboxFlags()
// - RadioButton()
// - ProgressBar()
// - Bullet()
//-------------------------------------------------------------------------

// The ButtonBehavior() function is key to many interactions and used by many/most widgets.
// Because we handle so many cases (keyboard/gamepad navigation, drag and drop) and many specific behavior (via ImGuiButtonFlags_),
// this code is a little complex.
// By far the most common path is interacting with the Mouse using the default ImGuiButtonFlags_PressedOnClickRelease button behavior.
// See the series of events below and the corresponding state reported by dear imgui:
//------------------------------------------------------------------------------------------------------------------------------------------------
// with PressedOnClickRelease:             return-value  IsItemHovered()  IsItemActive()  IsItemActivated()  IsItemDeactivated()  IsItemClicked()
//   Frame N+0 (mouse is outside bb)        -             -                -               -                  -                    -
//   Frame N+1 (mouse moves inside bb)      -             true             -               -                  -                    -
//   Frame N+2 (mouse button is down)       -             true             true            true               -                    true
//   Frame N+3 (mouse button is down)       -             true             true            -                  -                    -
//   Frame N+4 (mouse moves outside bb)     -             -                true            -                  -                    -
//   Frame N+5 (mouse moves inside bb)      -             true             true            -                  -                    -
//   Frame N+6 (mouse button is released)   true          true             -               -                  true                 -
//   Frame N+7 (mouse button is released)   -             true             -               -                  -                    -
//   Frame N+8 (mouse moves outside bb)     -             -                -               -                  -                    -
//------------------------------------------------------------------------------------------------------------------------------------------------
// with PressedOnClick:                    return-value  IsItemHovered()  IsItemActive()  IsItemActivated()  IsItemDeactivated()  IsItemClicked()
//   Frame N+2 (mouse button is down)       true          true             true            true               -                    true
//   Frame N+3 (mouse button is down)       -             true             true            -                  -                    -
//   Frame N+6 (mouse button is released)   -             true             -               -                  true                 -
//   Frame N+7 (mouse button is released)   -             true             -               -                  -                    -
//------------------------------------------------------------------------------------------------------------------------------------------------
// with PressedOnRelease:                  return-value  IsItemHovered()  IsItemActive()  IsItemActivated()  IsItemDeactivated()  IsItemClicked()
//   Frame N+2 (mouse button is down)       -             true             -               -                  -                    true
//   Frame N+3 (mouse button is down)       -             true             -               -                  -                    -
//   Frame N+6 (mouse button is released)   true          true             -               -                  -                    -
//   Frame N+7 (mouse button is released)   -             true             -               -                  -                    -
//------------------------------------------------------------------------------------------------------------------------------------------------
// with PressedOnDoubleClick:              return-value  IsItemHovered()  IsItemActive()  IsItemActivated()  IsItemDeactivated()  IsItemClicked()
//   Frame N+0 (mouse button is down)       -             true             -               -                  -                    true
//   Frame N+1 (mouse button is down)       -             true             -               -                  -                    -
//   Frame N+2 (mouse button is released)   -             true             -               -                  -                    -
//   Frame N+3 (mouse button is released)   -             true             -               -                  -                    -
//   Frame N+4 (mouse button is down)       true          true             true            true               -                    true
//   Frame N+5 (mouse button is down)       -             true             true            -                  -                    -
//   Frame N+6 (mouse button is released)   -             true             -               -                  true                 -
//   Frame N+7 (mouse button is released)   -             true             -               -                  -                    -
//------------------------------------------------------------------------------------------------------------------------------------------------
// Note that some combinations are supported,
// - PressedOnDragDropHold can generally be associated with any flag.
// - PressedOnDoubleClick can be associated by PressedOnClickRelease/PressedOnRelease, in which case the second release event won't be reported.
//------------------------------------------------------------------------------------------------------------------------------------------------
// The behavior of the return-value changes when ImGuiButtonFlags_Repeat is set:
//                                         Repeat+                  Repeat+           Repeat+             Repeat+
//                                         PressedOnClickRelease    PressedOnClick    PressedOnRelease    PressedOnDoubleClick
//-------------------------------------------------------------------------------------------------------------------------------------------------
//   Frame N+0 (mouse button is down)       -                        true              -                   true
//   ...                                    -                        -                 -                   -
//   Frame N + RepeatDelay                  true                     true              -                   true
//   ...                                    -                        -                 -                   -
//   Frame N + RepeatDelay + RepeatRate*N   true                     true              -                   true
//-------------------------------------------------------------------------------------------------------------------------------------------------

bool ImGui::ButtonBehavior(const ImRect& bb, ImGuiID id, bool* out_hovered, bool* out_held, ImGuiButtonFlags flags)
{
    ImGuiContext& g = *GImGui;
    ImGuiWindow* window = GetCurrentWindow();

    // Default only reacts to left mouse button
    if ((flags & ImGuiButtonFlags_MouseButtonMask_) == 0)
        flags |= ImGuiButtonFlags_MouseButtonDefault_;

    // Default behavior requires click + release inside bounding box
    if ((flags & ImGuiButtonFlags_PressedOnMask_) == 0)
        flags |= ImGuiButtonFlags_PressedOnDefault_;

    ImGuiWindow* backup_hovered_window = g.HoveredWindow;
    const bool flatten_hovered_children = (flags & ImGuiButtonFlags_FlattenChildren) && g.HoveredWindow && g.HoveredWindow->RootWindowDockTree == window->RootWindowDockTree;
    if (flatten_hovered_children)
        g.HoveredWindow = window;

#ifdef IMGUI_ENABLE_TEST_ENGINE
    // Alternate registration spot, for when caller didn't use ItemAdd()
    if (id != 0 && g.LastItemData.ID != id)
        IMGUI_TEST_ENGINE_ITEM_ADD(id, bb, NULL);
#endif

    bool pressed = false;
    bool hovered = ItemHoverable(bb, id);

    // Drag source doesn't report as hovered
    if (hovered && g.DragDropActive && g.DragDropPayload.SourceId == id && !(g.DragDropSourceFlags & ImGuiDragDropFlags_SourceNoDisableHover))
        hovered = false;

    // Special mode for Drag and Drop where holding button pressed for a long time while dragging another item triggers the button
    if (g.DragDropActive && (flags & ImGuiButtonFlags_PressedOnDragDropHold) && !(g.DragDropSourceFlags & ImGuiDragDropFlags_SourceNoHoldToOpenOthers))
        if (IsItemHovered(ImGuiHoveredFlags_AllowWhenBlockedByActiveItem))
        {
            hovered = true;
            SetHoveredID(id);
            if (g.HoveredIdTimer - g.IO.DeltaTime <= DRAGDROP_HOLD_TO_OPEN_TIMER && g.HoveredIdTimer >= DRAGDROP_HOLD_TO_OPEN_TIMER)
            {
                pressed = true;
                g.DragDropHoldJustPressedId = id;
                FocusWindow(window);
            }
        }

    if (flatten_hovered_children)
        g.HoveredWindow = backup_hovered_window;

    // AllowOverlap mode (rarely used) requires previous frame HoveredId to be null or to match. This allows using patterns where a later submitted widget overlaps a previous one.
    if (hovered && (flags & ImGuiButtonFlags_AllowItemOverlap) && (g.HoveredIdPreviousFrame != id && g.HoveredIdPreviousFrame != 0))
        hovered = false;

    // Mouse handling
    const ImGuiID test_owner_id = (flags & ImGuiButtonFlags_NoTestKeyOwner) ? ImGuiKeyOwner_Any : id;
    if (hovered)
    {
        // Poll mouse buttons
        // - 'mouse_button_clicked' is generally carried into ActiveIdMouseButton when setting ActiveId.
        // - Technically we only need some values in one code path, but since this is gated by hovered test this is fine.
        int mouse_button_clicked = -1;
        int mouse_button_released = -1;
        for (int button = 0; button < 3; button++)
            if (flags & (ImGuiButtonFlags_MouseButtonLeft << button)) // Handle ImGuiButtonFlags_MouseButtonRight and ImGuiButtonFlags_MouseButtonMiddle here.
            {
                if (IsMouseClicked(button, test_owner_id) && mouse_button_clicked == -1) { mouse_button_clicked = button; }
                if (IsMouseReleased(button, test_owner_id) && mouse_button_released == -1) { mouse_button_released = button; }
            }

        // Process initial action
        if (!(flags & ImGuiButtonFlags_NoKeyModifiers) || (!g.IO.KeyCtrl && !g.IO.KeyShift && !g.IO.KeyAlt))
        {
            if (mouse_button_clicked != -1 && g.ActiveId != id)
            {
                if (!(flags & ImGuiButtonFlags_NoSetKeyOwner))
                    SetKeyOwner(MouseButtonToKey(mouse_button_clicked), id);
                if (flags & (ImGuiButtonFlags_PressedOnClickRelease | ImGuiButtonFlags_PressedOnClickReleaseAnywhere))
                {
                    SetActiveID(id, window);
                    g.ActiveIdMouseButton = mouse_button_clicked;
                    if (!(flags & ImGuiButtonFlags_NoNavFocus))
                        SetFocusID(id, window);
                    FocusWindow(window);
                }
                if ((flags & ImGuiButtonFlags_PressedOnClick) || ((flags & ImGuiButtonFlags_PressedOnDoubleClick) && g.IO.MouseClickedCount[mouse_button_clicked] == 2))
                {
                    pressed = true;
                    if (flags & ImGuiButtonFlags_NoHoldingActiveId)
                        ClearActiveID();
                    else
                        SetActiveID(id, window); // Hold on ID
                    if (!(flags & ImGuiButtonFlags_NoNavFocus))
                        SetFocusID(id, window);
                    g.ActiveIdMouseButton = mouse_button_clicked;
                    FocusWindow(window);
                }
            }
            if (flags & ImGuiButtonFlags_PressedOnRelease)
            {
                if (mouse_button_released != -1)
                {
                    const bool has_repeated_at_least_once = (flags & ImGuiButtonFlags_Repeat) && g.IO.MouseDownDurationPrev[mouse_button_released] >= g.IO.KeyRepeatDelay; // Repeat mode trumps on release behavior
                    if (!has_repeated_at_least_once)
                        pressed = true;
                    if (!(flags & ImGuiButtonFlags_NoNavFocus))
                        SetFocusID(id, window);
                    ClearActiveID();
                }
            }

            // 'Repeat' mode acts when held regardless of _PressedOn flags (see table above).
            // Relies on repeat logic of IsMouseClicked() but we may as well do it ourselves if we end up exposing finer RepeatDelay/RepeatRate settings.
            if (g.ActiveId == id && (flags & ImGuiButtonFlags_Repeat))
                if (g.IO.MouseDownDuration[g.ActiveIdMouseButton] > 0.0f && IsMouseClicked(g.ActiveIdMouseButton, test_owner_id, ImGuiInputFlags_Repeat))
                    pressed = true;
        }

        if (pressed)
            g.NavDisableHighlight = true;
    }

    // Gamepad/Keyboard navigation
    // We report navigated item as hovered but we don't set g.HoveredId to not interfere with mouse.
    if (g.NavId == id && !g.NavDisableHighlight && g.NavDisableMouseHover && (g.ActiveId == 0 || g.ActiveId == id || g.ActiveId == window->MoveId))
        if (!(flags & ImGuiButtonFlags_NoHoveredOnFocus))
            hovered = true;
    if (g.NavActivateDownId == id)
    {
        bool nav_activated_by_code = (g.NavActivateId == id);
        bool nav_activated_by_inputs = (g.NavActivatePressedId == id);
        if (!nav_activated_by_inputs && (flags & ImGuiButtonFlags_Repeat))
        {
            // Avoid pressing multiple keys from triggering excessive amount of repeat events
            const ImGuiKeyData* key1 = GetKeyData(ImGuiKey_Space);
            const ImGuiKeyData* key2 = GetKeyData(ImGuiKey_Enter);
            const ImGuiKeyData* key3 = GetKeyData(ImGuiKey_NavGamepadActivate);
            const float t1 = ImMax(ImMax(key1->DownDuration, key2->DownDuration), key3->DownDuration);
            nav_activated_by_inputs = CalcTypematicRepeatAmount(t1 - g.IO.DeltaTime, t1, g.IO.KeyRepeatDelay, g.IO.KeyRepeatRate) > 0;
        }
        if (nav_activated_by_code || nav_activated_by_inputs)
        {
            // Set active id so it can be queried by user via IsItemActive(), equivalent of holding the mouse button.
            pressed = true;
            SetActiveID(id, window);
            g.ActiveIdSource = g.NavInputSource;
            if (!(flags & ImGuiButtonFlags_NoNavFocus))
                SetFocusID(id, window);
        }
    }

    // Process while held
    bool held = false;
    if (g.ActiveId == id)
    {
        if (g.ActiveIdSource == ImGuiInputSource_Mouse)
        {
            if (g.ActiveIdIsJustActivated)
                g.ActiveIdClickOffset = g.IO.MousePos - bb.Min;

            const int mouse_button = g.ActiveIdMouseButton;
            if (IsMouseDown(mouse_button, test_owner_id))
            {
                held = true;
            }
            else
            {
                bool release_in = hovered && (flags & ImGuiButtonFlags_PressedOnClickRelease) != 0;
                bool release_anywhere = (flags & ImGuiButtonFlags_PressedOnClickReleaseAnywhere) != 0;
                if ((release_in || release_anywhere) && !g.DragDropActive)
                {
                    // Report as pressed when releasing the mouse (this is the most common path)
                    bool is_double_click_release = (flags & ImGuiButtonFlags_PressedOnDoubleClick) && g.IO.MouseReleased[mouse_button] && g.IO.MouseClickedLastCount[mouse_button] == 2;
                    bool is_repeating_already = (flags & ImGuiButtonFlags_Repeat) && g.IO.MouseDownDurationPrev[mouse_button] >= g.IO.KeyRepeatDelay; // Repeat mode trumps <on release>
                    bool is_button_avail_or_owned = TestKeyOwner(MouseButtonToKey(mouse_button), test_owner_id);
                    if (!is_double_click_release && !is_repeating_already && is_button_avail_or_owned)
                        pressed = true;
                }
                ClearActiveID();
            }
            if (!(flags & ImGuiButtonFlags_NoNavFocus))
                g.NavDisableHighlight = true;
        }
        else if (g.ActiveIdSource == ImGuiInputSource_Keyboard || g.ActiveIdSource == ImGuiInputSource_Gamepad)
        {
            // When activated using Nav, we hold on the ActiveID until activation button is released
            if (g.NavActivateDownId != id)
                ClearActiveID();
        }
        if (pressed)
            g.ActiveIdHasBeenPressedBefore = true;
    }

    if (out_hovered) *out_hovered = hovered;
    if (out_held) *out_held = held;

    return pressed;
}

bool ImGui::ButtonEx(const char* label, const ImVec2& size_arg, ImGuiButtonFlags flags)
{
    ImGuiWindow* window = GetCurrentWindow();
    if (window->SkipItems)
        return false;

    ImGuiContext& g = *GImGui;
    const ImGuiStyle& style = g.Style;
    const ImGuiID id = window->GetID(label);
    const ImVec2 label_size = CalcTextSize(label, NULL, true);

    ImVec2 pos = window->DC.CursorPos;
    if ((flags & ImGuiButtonFlags_AlignTextBaseLine) && style.FramePadding.y < window->DC.CurrLineTextBaseOffset) // Try to vertically align buttons that are smaller/have no padding so that text baseline matches (bit hacky, since it shouldn't be a flag)
        pos.y += window->DC.CurrLineTextBaseOffset - style.FramePadding.y;
    ImVec2 size = CalcItemSize(size_arg, label_size.x + style.FramePadding.x * 2.0f, label_size.y + style.FramePadding.y * 2.0f);

    const ImRect bb(pos, pos + size);
    ItemSize(size, style.FramePadding.y);
    if (!ItemAdd(bb, id))
        return false;

    if (g.LastItemData.InFlags & ImGuiItemFlags_ButtonRepeat)
        flags |= ImGuiButtonFlags_Repeat;

    bool hovered, held;
    bool pressed = ButtonBehavior(bb, id, &hovered, &held, flags);

    // Render
    const ImU32 col = GetColorU32((held && hovered) ? ImGuiCol_ButtonActive : hovered ? ImGuiCol_ButtonHovered : ImGuiCol_Button);
    RenderNavHighlight(bb, id);
    RenderFrame(bb.Min, bb.Max, col, true, style.FrameRounding);

    if (g.LogEnabled)
        LogSetNextTextDecoration("[", "]");
    RenderTextClipped(bb.Min + style.FramePadding, bb.Max - style.FramePadding, label, NULL, &label_size, style.ButtonTextAlign, &bb);

    // Automatically close popups
    //if (pressed && !(flags & ImGuiButtonFlags_DontClosePopups) && (window->Flags & ImGuiWindowFlags_Popup))
    //    CloseCurrentPopup();

    IMGUI_TEST_ENGINE_ITEM_INFO(id, label, g.LastItemData.StatusFlags);
    return pressed;
}

bool ImGui::Button(const char* label, const ImVec2& size_arg)
{
    return ButtonEx(label, size_arg, ImGuiButtonFlags_None);
}

// Small buttons fits within text without additional vertical spacing.
bool ImGui::SmallButton(const char* label)
{
    ImGuiContext& g = *GImGui;
    float backup_padding_y = g.Style.FramePadding.y;
    g.Style.FramePadding.y = 0.0f;
    bool pressed = ButtonEx(label, ImVec2(0, 0), ImGuiButtonFlags_AlignTextBaseLine);
    g.Style.FramePadding.y = backup_padding_y;
    return pressed;
}

// Tip: use ImGui::PushID()/PopID() to push indices or pointers in the ID stack.
// Then you can keep 'str_id' empty or the same for all your buttons (instead of creating a string based on a non-string id)
bool ImGui::InvisibleButton(const char* str_id, const ImVec2& size_arg, ImGuiButtonFlags flags)
{
    ImGuiContext& g = *GImGui;
    ImGuiWindow* window = GetCurrentWindow();
    if (window->SkipItems)
        return false;

    // Cannot use zero-size for InvisibleButton(). Unlike Button() there is not way to fallback using the label size.
    IM_ASSERT(size_arg.x != 0.0f && size_arg.y != 0.0f);

    const ImGuiID id = window->GetID(str_id);
    ImVec2 size = CalcItemSize(size_arg, 0.0f, 0.0f);
    const ImRect bb(window->DC.CursorPos, window->DC.CursorPos + size);
    ItemSize(size);
    if (!ItemAdd(bb, id))
        return false;

    bool hovered, held;
    bool pressed = ButtonBehavior(bb, id, &hovered, &held, flags);

    IMGUI_TEST_ENGINE_ITEM_INFO(id, str_id, g.LastItemData.StatusFlags);
    return pressed;
}

bool ImGui::ArrowButtonEx(const char* str_id, ImGuiDir dir, ImVec2 size, ImGuiButtonFlags flags)
{
    ImGuiContext& g = *GImGui;
    ImGuiWindow* window = GetCurrentWindow();
    if (window->SkipItems)
        return false;

    const ImGuiID id = window->GetID(str_id);
    const ImRect bb(window->DC.CursorPos, window->DC.CursorPos + size);
    const float default_size = GetFrameHeight();
    ItemSize(size, (size.y >= default_size) ? g.Style.FramePadding.y : -1.0f);
    if (!ItemAdd(bb, id))
        return false;

    if (g.LastItemData.InFlags & ImGuiItemFlags_ButtonRepeat)
        flags |= ImGuiButtonFlags_Repeat;

    bool hovered, held;
    bool pressed = ButtonBehavior(bb, id, &hovered, &held, flags);

    // Render
    const ImU32 bg_col = GetColorU32((held && hovered) ? ImGuiCol_ButtonActive : hovered ? ImGuiCol_ButtonHovered : ImGuiCol_Button);
    const ImU32 text_col = GetColorU32(ImGuiCol_Text);
    RenderNavHighlight(bb, id);
    RenderFrame(bb.Min, bb.Max, bg_col, true, g.Style.FrameRounding);
    RenderArrow(window->DrawList, bb.Min + ImVec2(ImMax(0.0f, (size.x - g.FontSize) * 0.5f), ImMax(0.0f, (size.y - g.FontSize) * 0.5f)), text_col, dir);

    IMGUI_TEST_ENGINE_ITEM_INFO(id, str_id, g.LastItemData.StatusFlags);
    return pressed;
}

bool ImGui::ArrowButton(const char* str_id, ImGuiDir dir)
{
    float sz = GetFrameHeight();
    return ArrowButtonEx(str_id, dir, ImVec2(sz, sz), ImGuiButtonFlags_None);
}

// Button to close a window
bool ImGui::CloseButton(ImGuiID id, const ImVec2& pos)
{
    ImGuiContext& g = *GImGui;
    ImGuiWindow* window = g.CurrentWindow;

    // Tweak 1: Shrink hit-testing area if button covers an abnormally large proportion of the visible region. That's in order to facilitate moving the window away. (#3825)
    // This may better be applied as a general hit-rect reduction mechanism for all widgets to ensure the area to move window is always accessible?
    const ImRect bb(pos, pos + ImVec2(g.FontSize, g.FontSize) + g.Style.FramePadding * 2.0f);
    ImRect bb_interact = bb;
    const float area_to_visible_ratio = window->OuterRectClipped.GetArea() / bb.GetArea();
    if (area_to_visible_ratio < 1.5f)
        bb_interact.Expand(ImFloor(bb_interact.GetSize() * -0.25f));

    // Tweak 2: We intentionally allow interaction when clipped so that a mechanical Alt,Right,Activate sequence can always close a window.
    // (this isn't the regular behavior of buttons, but it doesn't affect the user much because navigation tends to keep items visible).
    bool is_clipped = !ItemAdd(bb_interact, id);

    bool hovered, held;
    bool pressed = ButtonBehavior(bb_interact, id, &hovered, &held);
    if (is_clipped)
        return pressed;

    // Render
    // FIXME: Clarify this mess
    ImU32 col = GetColorU32(held ? ImGuiCol_ButtonActive : ImGuiCol_ButtonHovered);
    ImVec2 center = bb.GetCenter();
    if (hovered)
        window->DrawList->AddCircleFilled(center, ImMax(2.0f, g.FontSize * 0.5f + 1.0f), col);

    float cross_extent = g.FontSize * 0.5f * 0.7071f - 1.0f;
    ImU32 cross_col = GetColorU32(ImGuiCol_Text);
    center -= ImVec2(0.5f, 0.5f);
    window->DrawList->AddLine(center + ImVec2(+cross_extent, +cross_extent), center + ImVec2(-cross_extent, -cross_extent), cross_col, 1.0f);
    window->DrawList->AddLine(center + ImVec2(+cross_extent, -cross_extent), center + ImVec2(-cross_extent, +cross_extent), cross_col, 1.0f);

    return pressed;
}

// The Collapse button also functions as a Dock Menu button.
bool ImGui::CollapseButton(ImGuiID id, const ImVec2& pos, ImGuiDockNode* dock_node)
{
    ImGuiContext& g = *GImGui;
    ImGuiWindow* window = g.CurrentWindow;

    ImRect bb(pos, pos + ImVec2(g.FontSize, g.FontSize) + g.Style.FramePadding * 2.0f);
    ItemAdd(bb, id);
    bool hovered, held;
    bool pressed = ButtonBehavior(bb, id, &hovered, &held, ImGuiButtonFlags_None);

    // Render
    //bool is_dock_menu = (window->DockNodeAsHost && !window->Collapsed);
    ImU32 bg_col = GetColorU32((held && hovered) ? ImGuiCol_ButtonActive : hovered ? ImGuiCol_ButtonHovered : ImGuiCol_Button);
    ImU32 text_col = GetColorU32(ImGuiCol_Text);
    if (hovered || held)
<<<<<<< HEAD
        window->DrawList->AddCircleFilled(bb.GetCenter() + ImVec2(0,-0.5f), g.FontSize * 0.5f + 1.0f, bg_col, 12);

    if (dock_node)
        RenderArrowDockMenu(window->DrawList, bb.Min + g.Style.FramePadding, g.FontSize, text_col);
    else
        RenderArrow(window->DrawList, bb.Min + g.Style.FramePadding, text_col, window->Collapsed ? ImGuiDir_Right : ImGuiDir_Down, 1.0f);
=======
        window->DrawList->AddCircleFilled(bb.GetCenter()/*+ ImVec2(0.0f, -0.5f)*/, g.FontSize * 0.5f + 1.0f, bg_col);
    RenderArrow(window->DrawList, bb.Min + g.Style.FramePadding, text_col, window->Collapsed ? ImGuiDir_Right : ImGuiDir_Down, 1.0f);
>>>>>>> 5f301914

    // Switch to moving the window after mouse is moved beyond the initial drag threshold
    if (IsItemActive() && IsMouseDragging(0))
        StartMouseMovingWindowOrNode(window, dock_node, true);

    return pressed;
}

ImGuiID ImGui::GetWindowScrollbarID(ImGuiWindow* window, ImGuiAxis axis)
{
    return window->GetID(axis == ImGuiAxis_X ? "#SCROLLX" : "#SCROLLY");
}

// Return scrollbar rectangle, must only be called for corresponding axis if window->ScrollbarX/Y is set.
ImRect ImGui::GetWindowScrollbarRect(ImGuiWindow* window, ImGuiAxis axis)
{
    const ImRect outer_rect = window->Rect();
    const ImRect inner_rect = window->InnerRect;
    const float border_size = window->WindowBorderSize;
    const float scrollbar_size = window->ScrollbarSizes[axis ^ 1]; // (ScrollbarSizes.x = width of Y scrollbar; ScrollbarSizes.y = height of X scrollbar)
    IM_ASSERT(scrollbar_size > 0.0f);
    if (axis == ImGuiAxis_X)
        return ImRect(inner_rect.Min.x, ImMax(outer_rect.Min.y, outer_rect.Max.y - border_size - scrollbar_size), inner_rect.Max.x, outer_rect.Max.y);
    else
        return ImRect(ImMax(outer_rect.Min.x, outer_rect.Max.x - border_size - scrollbar_size), inner_rect.Min.y, outer_rect.Max.x, inner_rect.Max.y);
}

void ImGui::Scrollbar(ImGuiAxis axis)
{
    ImGuiContext& g = *GImGui;
    ImGuiWindow* window = g.CurrentWindow;
    const ImGuiID id = GetWindowScrollbarID(window, axis);

    // Calculate scrollbar bounding box
    ImRect bb = GetWindowScrollbarRect(window, axis);
    ImDrawFlags rounding_corners = ImDrawFlags_RoundCornersNone;
    if (axis == ImGuiAxis_X)
    {
        rounding_corners |= ImDrawFlags_RoundCornersBottomLeft;
        if (!window->ScrollbarY)
            rounding_corners |= ImDrawFlags_RoundCornersBottomRight;
    }
    else
    {
        if ((window->Flags & ImGuiWindowFlags_NoTitleBar) && !(window->Flags & ImGuiWindowFlags_MenuBar))
            rounding_corners |= ImDrawFlags_RoundCornersTopRight;
        if (!window->ScrollbarX)
            rounding_corners |= ImDrawFlags_RoundCornersBottomRight;
    }
    float size_avail = window->InnerRect.Max[axis] - window->InnerRect.Min[axis];
    float size_contents = window->ContentSize[axis] + window->WindowPadding[axis] * 2.0f;
    ImS64 scroll = (ImS64)window->Scroll[axis];
    ScrollbarEx(bb, id, axis, &scroll, (ImS64)size_avail, (ImS64)size_contents, rounding_corners);
    window->Scroll[axis] = (float)scroll;
}

// Vertical/Horizontal scrollbar
// The entire piece of code below is rather confusing because:
// - We handle absolute seeking (when first clicking outside the grab) and relative manipulation (afterward or when clicking inside the grab)
// - We store values as normalized ratio and in a form that allows the window content to change while we are holding on a scrollbar
// - We handle both horizontal and vertical scrollbars, which makes the terminology not ideal.
// Still, the code should probably be made simpler..
bool ImGui::ScrollbarEx(const ImRect& bb_frame, ImGuiID id, ImGuiAxis axis, ImS64* p_scroll_v, ImS64 size_avail_v, ImS64 size_contents_v, ImDrawFlags flags)
{
    ImGuiContext& g = *GImGui;
    ImGuiWindow* window = g.CurrentWindow;
    if (window->SkipItems)
        return false;

    const float bb_frame_width = bb_frame.GetWidth();
    const float bb_frame_height = bb_frame.GetHeight();
    if (bb_frame_width <= 0.0f || bb_frame_height <= 0.0f)
        return false;

    // When we are too small, start hiding and disabling the grab (this reduce visual noise on very small window and facilitate using the window resize grab)
    float alpha = 1.0f;
    if ((axis == ImGuiAxis_Y) && bb_frame_height < g.FontSize + g.Style.FramePadding.y * 2.0f)
        alpha = ImSaturate((bb_frame_height - g.FontSize) / (g.Style.FramePadding.y * 2.0f));
    if (alpha <= 0.0f)
        return false;

    const ImGuiStyle& style = g.Style;
    const bool allow_interaction = (alpha >= 1.0f);

    ImRect bb = bb_frame;
    bb.Expand(ImVec2(-ImClamp(IM_FLOOR((bb_frame_width - 2.0f) * 0.5f), 0.0f, 3.0f), -ImClamp(IM_FLOOR((bb_frame_height - 2.0f) * 0.5f), 0.0f, 3.0f)));

    // V denote the main, longer axis of the scrollbar (= height for a vertical scrollbar)
    const float scrollbar_size_v = (axis == ImGuiAxis_X) ? bb.GetWidth() : bb.GetHeight();

    // Calculate the height of our grabbable box. It generally represent the amount visible (vs the total scrollable amount)
    // But we maintain a minimum size in pixel to allow for the user to still aim inside.
    IM_ASSERT(ImMax(size_contents_v, size_avail_v) > 0.0f); // Adding this assert to check if the ImMax(XXX,1.0f) is still needed. PLEASE CONTACT ME if this triggers.
    const ImS64 win_size_v = ImMax(ImMax(size_contents_v, size_avail_v), (ImS64)1);
    const float grab_h_pixels = ImClamp(scrollbar_size_v * ((float)size_avail_v / (float)win_size_v), style.GrabMinSize, scrollbar_size_v);
    const float grab_h_norm = grab_h_pixels / scrollbar_size_v;

    // Handle input right away. None of the code of Begin() is relying on scrolling position before calling Scrollbar().
    bool held = false;
    bool hovered = false;
    ItemAdd(bb_frame, id, NULL, ImGuiItemFlags_NoNav);
    ButtonBehavior(bb, id, &hovered, &held, ImGuiButtonFlags_NoNavFocus);

    const ImS64 scroll_max = ImMax((ImS64)1, size_contents_v - size_avail_v);
    float scroll_ratio = ImSaturate((float)*p_scroll_v / (float)scroll_max);
    float grab_v_norm = scroll_ratio * (scrollbar_size_v - grab_h_pixels) / scrollbar_size_v; // Grab position in normalized space
    if (held && allow_interaction && grab_h_norm < 1.0f)
    {
        const float scrollbar_pos_v = bb.Min[axis];
        const float mouse_pos_v = g.IO.MousePos[axis];

        // Click position in scrollbar normalized space (0.0f->1.0f)
        const float clicked_v_norm = ImSaturate((mouse_pos_v - scrollbar_pos_v) / scrollbar_size_v);
        SetHoveredID(id);

        bool seek_absolute = false;
        if (g.ActiveIdIsJustActivated)
        {
            // On initial click calculate the distance between mouse and the center of the grab
            seek_absolute = (clicked_v_norm < grab_v_norm || clicked_v_norm > grab_v_norm + grab_h_norm);
            if (seek_absolute)
                g.ScrollbarClickDeltaToGrabCenter = 0.0f;
            else
                g.ScrollbarClickDeltaToGrabCenter = clicked_v_norm - grab_v_norm - grab_h_norm * 0.5f;
        }

        // Apply scroll (p_scroll_v will generally point on one member of window->Scroll)
        // It is ok to modify Scroll here because we are being called in Begin() after the calculation of ContentSize and before setting up our starting position
        const float scroll_v_norm = ImSaturate((clicked_v_norm - g.ScrollbarClickDeltaToGrabCenter - grab_h_norm * 0.5f) / (1.0f - grab_h_norm));
        *p_scroll_v = (ImS64)(scroll_v_norm * scroll_max);

        // Update values for rendering
        scroll_ratio = ImSaturate((float)*p_scroll_v / (float)scroll_max);
        grab_v_norm = scroll_ratio * (scrollbar_size_v - grab_h_pixels) / scrollbar_size_v;

        // Update distance to grab now that we have seeked and saturated
        if (seek_absolute)
            g.ScrollbarClickDeltaToGrabCenter = clicked_v_norm - grab_v_norm - grab_h_norm * 0.5f;
    }

    // Render
    const ImU32 bg_col = GetColorU32(ImGuiCol_ScrollbarBg);
    const ImU32 grab_col = GetColorU32(held ? ImGuiCol_ScrollbarGrabActive : hovered ? ImGuiCol_ScrollbarGrabHovered : ImGuiCol_ScrollbarGrab, alpha);
    window->DrawList->AddRectFilled(bb_frame.Min, bb_frame.Max, bg_col, window->WindowRounding, flags);
    ImRect grab_rect;
    if (axis == ImGuiAxis_X)
        grab_rect = ImRect(ImLerp(bb.Min.x, bb.Max.x, grab_v_norm), bb.Min.y, ImLerp(bb.Min.x, bb.Max.x, grab_v_norm) + grab_h_pixels, bb.Max.y);
    else
        grab_rect = ImRect(bb.Min.x, ImLerp(bb.Min.y, bb.Max.y, grab_v_norm), bb.Max.x, ImLerp(bb.Min.y, bb.Max.y, grab_v_norm) + grab_h_pixels);
    window->DrawList->AddRectFilled(grab_rect.Min, grab_rect.Max, grab_col, style.ScrollbarRounding);

    return held;
}

void ImGui::Image(ImTextureID user_texture_id, const ImVec2& size, const ImVec2& uv0, const ImVec2& uv1, const ImVec4& tint_col, const ImVec4& border_col)
{
    ImGuiWindow* window = GetCurrentWindow();
    if (window->SkipItems)
        return;

    ImRect bb(window->DC.CursorPos, window->DC.CursorPos + size);
    if (border_col.w > 0.0f)
        bb.Max += ImVec2(2, 2);
    ItemSize(bb);
    if (!ItemAdd(bb, 0))
        return;

    if (border_col.w > 0.0f)
    {
        window->DrawList->AddRect(bb.Min, bb.Max, GetColorU32(border_col), 0.0f);
        window->DrawList->AddImage(user_texture_id, bb.Min + ImVec2(1, 1), bb.Max - ImVec2(1, 1), uv0, uv1, GetColorU32(tint_col));
    }
    else
    {
        window->DrawList->AddImage(user_texture_id, bb.Min, bb.Max, uv0, uv1, GetColorU32(tint_col));
    }
}

// ImageButton() is flawed as 'id' is always derived from 'texture_id' (see #2464 #1390)
// We provide this internal helper to write your own variant while we figure out how to redesign the public ImageButton() API.
bool ImGui::ImageButtonEx(ImGuiID id, ImTextureID texture_id, const ImVec2& size, const ImVec2& uv0, const ImVec2& uv1, const ImVec4& bg_col, const ImVec4& tint_col, ImGuiButtonFlags flags)
{
    ImGuiContext& g = *GImGui;
    ImGuiWindow* window = GetCurrentWindow();
    if (window->SkipItems)
        return false;

    const ImVec2 padding = g.Style.FramePadding;
    const ImRect bb(window->DC.CursorPos, window->DC.CursorPos + size + padding * 2.0f);
    ItemSize(bb);
    if (!ItemAdd(bb, id))
        return false;

    bool hovered, held;
    bool pressed = ButtonBehavior(bb, id, &hovered, &held, flags);

    // Render
    const ImU32 col = GetColorU32((held && hovered) ? ImGuiCol_ButtonActive : hovered ? ImGuiCol_ButtonHovered : ImGuiCol_Button);
    RenderNavHighlight(bb, id);
    RenderFrame(bb.Min, bb.Max, col, true, ImClamp((float)ImMin(padding.x, padding.y), 0.0f, g.Style.FrameRounding));
    if (bg_col.w > 0.0f)
        window->DrawList->AddRectFilled(bb.Min + padding, bb.Max - padding, GetColorU32(bg_col));
    window->DrawList->AddImage(texture_id, bb.Min + padding, bb.Max - padding, uv0, uv1, GetColorU32(tint_col));

    return pressed;
}

bool ImGui::ImageButton(const char* str_id, ImTextureID user_texture_id, const ImVec2& size, const ImVec2& uv0, const ImVec2& uv1, const ImVec4& bg_col, const ImVec4& tint_col)
{
    ImGuiContext& g = *GImGui;
    ImGuiWindow* window = g.CurrentWindow;
    if (window->SkipItems)
        return false;

    return ImageButtonEx(window->GetID(str_id), user_texture_id, size, uv0, uv1, bg_col, tint_col);
}

#ifndef IMGUI_DISABLE_OBSOLETE_FUNCTIONS
// Legacy API obsoleted in 1.89. Two differences with new ImageButton()
// - new ImageButton() requires an explicit 'const char* str_id'    Old ImageButton() used opaque imTextureId (created issue with: multiple buttons with same image, transient texture id values, opaque computation of ID)
// - new ImageButton() always use style.FramePadding                Old ImageButton() had an override argument.
// If you need to change padding with new ImageButton() you can use PushStyleVar(ImGuiStyleVar_FramePadding, value), consistent with other Button functions.
bool ImGui::ImageButton(ImTextureID user_texture_id, const ImVec2& size, const ImVec2& uv0, const ImVec2& uv1, int frame_padding, const ImVec4& bg_col, const ImVec4& tint_col)
{
    ImGuiContext& g = *GImGui;
    ImGuiWindow* window = g.CurrentWindow;
    if (window->SkipItems)
        return false;

    // Default to using texture ID as ID. User can still push string/integer prefixes.
    PushID((void*)(intptr_t)user_texture_id);
    const ImGuiID id = window->GetID("#image");
    PopID();

    if (frame_padding >= 0)
        PushStyleVar(ImGuiStyleVar_FramePadding, ImVec2((float)frame_padding, (float)frame_padding));
    bool ret = ImageButtonEx(id, user_texture_id, size, uv0, uv1, bg_col, tint_col);
    if (frame_padding >= 0)
        PopStyleVar();
    return ret;
}
#endif // #ifndef IMGUI_DISABLE_OBSOLETE_FUNCTIONS

bool ImGui::Checkbox(const char* label, bool* v)
{
    ImGuiWindow* window = GetCurrentWindow();
    if (window->SkipItems)
        return false;

    ImGuiContext& g = *GImGui;
    const ImGuiStyle& style = g.Style;
    const ImGuiID id = window->GetID(label);
    const ImVec2 label_size = CalcTextSize(label, NULL, true);

    const float square_sz = GetFrameHeight();
    const ImVec2 pos = window->DC.CursorPos;
    const ImRect total_bb(pos, pos + ImVec2(square_sz + (label_size.x > 0.0f ? style.ItemInnerSpacing.x + label_size.x : 0.0f), label_size.y + style.FramePadding.y * 2.0f));
    ItemSize(total_bb, style.FramePadding.y);
    if (!ItemAdd(total_bb, id))
    {
        IMGUI_TEST_ENGINE_ITEM_INFO(id, label, g.LastItemData.StatusFlags | ImGuiItemStatusFlags_Checkable | (*v ? ImGuiItemStatusFlags_Checked : 0));
        return false;
    }

    bool hovered, held;
    bool pressed = ButtonBehavior(total_bb, id, &hovered, &held);
    if (pressed)
    {
        *v = !(*v);
        MarkItemEdited(id);
    }

    const ImRect check_bb(pos, pos + ImVec2(square_sz, square_sz));
    RenderNavHighlight(total_bb, id);
    RenderFrame(check_bb.Min, check_bb.Max, GetColorU32((held && hovered) ? ImGuiCol_FrameBgActive : hovered ? ImGuiCol_FrameBgHovered : ImGuiCol_FrameBg), true, style.FrameRounding);
    ImU32 check_col = GetColorU32(ImGuiCol_CheckMark);
    bool mixed_value = (g.LastItemData.InFlags & ImGuiItemFlags_MixedValue) != 0;
    if (mixed_value)
    {
        // Undocumented tristate/mixed/indeterminate checkbox (#2644)
        // This may seem awkwardly designed because the aim is to make ImGuiItemFlags_MixedValue supported by all widgets (not just checkbox)
        ImVec2 pad(ImMax(1.0f, IM_FLOOR(square_sz / 3.6f)), ImMax(1.0f, IM_FLOOR(square_sz / 3.6f)));
        window->DrawList->AddRectFilled(check_bb.Min + pad, check_bb.Max - pad, check_col, style.FrameRounding);
    }
    else if (*v)
    {
        const float pad = ImMax(1.0f, IM_FLOOR(square_sz / 6.0f));
        RenderCheckMark(window->DrawList, check_bb.Min + ImVec2(pad, pad), check_col, square_sz - pad * 2.0f);
    }

    ImVec2 label_pos = ImVec2(check_bb.Max.x + style.ItemInnerSpacing.x, check_bb.Min.y + style.FramePadding.y);
    if (g.LogEnabled)
        LogRenderedText(&label_pos, mixed_value ? "[~]" : *v ? "[x]" : "[ ]");
    if (label_size.x > 0.0f)
        RenderText(label_pos, label);

    IMGUI_TEST_ENGINE_ITEM_INFO(id, label, g.LastItemData.StatusFlags | ImGuiItemStatusFlags_Checkable | (*v ? ImGuiItemStatusFlags_Checked : 0));
    return pressed;
}

template<typename T>
bool ImGui::CheckboxFlagsT(const char* label, T* flags, T flags_value)
{
    bool all_on = (*flags & flags_value) == flags_value;
    bool any_on = (*flags & flags_value) != 0;
    bool pressed;
    if (!all_on && any_on)
    {
        ImGuiContext& g = *GImGui;
        ImGuiItemFlags backup_item_flags = g.CurrentItemFlags;
        g.CurrentItemFlags |= ImGuiItemFlags_MixedValue;
        pressed = Checkbox(label, &all_on);
        g.CurrentItemFlags = backup_item_flags;
    }
    else
    {
        pressed = Checkbox(label, &all_on);

    }
    if (pressed)
    {
        if (all_on)
            *flags |= flags_value;
        else
            *flags &= ~flags_value;
    }
    return pressed;
}

bool ImGui::CheckboxFlags(const char* label, int* flags, int flags_value)
{
    return CheckboxFlagsT(label, flags, flags_value);
}

bool ImGui::CheckboxFlags(const char* label, unsigned int* flags, unsigned int flags_value)
{
    return CheckboxFlagsT(label, flags, flags_value);
}

bool ImGui::CheckboxFlags(const char* label, ImS64* flags, ImS64 flags_value)
{
    return CheckboxFlagsT(label, flags, flags_value);
}

bool ImGui::CheckboxFlags(const char* label, ImU64* flags, ImU64 flags_value)
{
    return CheckboxFlagsT(label, flags, flags_value);
}

bool ImGui::RadioButton(const char* label, bool active)
{
    ImGuiWindow* window = GetCurrentWindow();
    if (window->SkipItems)
        return false;

    ImGuiContext& g = *GImGui;
    const ImGuiStyle& style = g.Style;
    const ImGuiID id = window->GetID(label);
    const ImVec2 label_size = CalcTextSize(label, NULL, true);

    const float square_sz = GetFrameHeight();
    const ImVec2 pos = window->DC.CursorPos;
    const ImRect check_bb(pos, pos + ImVec2(square_sz, square_sz));
    const ImRect total_bb(pos, pos + ImVec2(square_sz + (label_size.x > 0.0f ? style.ItemInnerSpacing.x + label_size.x : 0.0f), label_size.y + style.FramePadding.y * 2.0f));
    ItemSize(total_bb, style.FramePadding.y);
    if (!ItemAdd(total_bb, id))
        return false;

    ImVec2 center = check_bb.GetCenter();
    center.x = IM_ROUND(center.x);
    center.y = IM_ROUND(center.y);
    const float radius = (square_sz - 1.0f) * 0.5f;

    bool hovered, held;
    bool pressed = ButtonBehavior(total_bb, id, &hovered, &held);
    if (pressed)
        MarkItemEdited(id);

    RenderNavHighlight(total_bb, id);
    const int num_segment = window->DrawList->_CalcCircleAutoSegmentCount(radius);
    window->DrawList->AddCircleFilled(center, radius, GetColorU32((held && hovered) ? ImGuiCol_FrameBgActive : hovered ? ImGuiCol_FrameBgHovered : ImGuiCol_FrameBg), num_segment);
    if (active)
    {
        const float pad = ImMax(1.0f, IM_FLOOR(square_sz / 6.0f));
        window->DrawList->AddCircleFilled(center, radius - pad, GetColorU32(ImGuiCol_CheckMark));
    }

    if (style.FrameBorderSize > 0.0f)
    {
        window->DrawList->AddCircle(center + ImVec2(1, 1), radius, GetColorU32(ImGuiCol_BorderShadow), num_segment, style.FrameBorderSize);
        window->DrawList->AddCircle(center, radius, GetColorU32(ImGuiCol_Border), num_segment, style.FrameBorderSize);
    }

    ImVec2 label_pos = ImVec2(check_bb.Max.x + style.ItemInnerSpacing.x, check_bb.Min.y + style.FramePadding.y);
    if (g.LogEnabled)
        LogRenderedText(&label_pos, active ? "(x)" : "( )");
    if (label_size.x > 0.0f)
        RenderText(label_pos, label);

    IMGUI_TEST_ENGINE_ITEM_INFO(id, label, g.LastItemData.StatusFlags);
    return pressed;
}

// FIXME: This would work nicely if it was a public template, e.g. 'template<T> RadioButton(const char* label, T* v, T v_button)', but I'm not sure how we would expose it..
bool ImGui::RadioButton(const char* label, int* v, int v_button)
{
    const bool pressed = RadioButton(label, *v == v_button);
    if (pressed)
        *v = v_button;
    return pressed;
}

// size_arg (for each axis) < 0.0f: align to end, 0.0f: auto, > 0.0f: specified size
void ImGui::ProgressBar(float fraction, const ImVec2& size_arg, const char* overlay)
{
    ImGuiWindow* window = GetCurrentWindow();
    if (window->SkipItems)
        return;

    ImGuiContext& g = *GImGui;
    const ImGuiStyle& style = g.Style;

    ImVec2 pos = window->DC.CursorPos;
    ImVec2 size = CalcItemSize(size_arg, CalcItemWidth(), g.FontSize + style.FramePadding.y * 2.0f);
    ImRect bb(pos, pos + size);
    ItemSize(size, style.FramePadding.y);
    if (!ItemAdd(bb, 0))
        return;

    // Render
    fraction = ImSaturate(fraction);
    RenderFrame(bb.Min, bb.Max, GetColorU32(ImGuiCol_FrameBg), true, style.FrameRounding);
    bb.Expand(ImVec2(-style.FrameBorderSize, -style.FrameBorderSize));
    const ImVec2 fill_br = ImVec2(ImLerp(bb.Min.x, bb.Max.x, fraction), bb.Max.y);
    RenderRectFilledRangeH(window->DrawList, bb, GetColorU32(ImGuiCol_PlotHistogram), 0.0f, fraction, style.FrameRounding);

    // Default displaying the fraction as percentage string, but user can override it
    char overlay_buf[32];
    if (!overlay)
    {
        ImFormatString(overlay_buf, IM_ARRAYSIZE(overlay_buf), "%.0f%%", fraction * 100 + 0.01f);
        overlay = overlay_buf;
    }

    ImVec2 overlay_size = CalcTextSize(overlay, NULL);
    if (overlay_size.x > 0.0f)
        RenderTextClipped(ImVec2(ImClamp(fill_br.x + style.ItemSpacing.x, bb.Min.x, bb.Max.x - overlay_size.x - style.ItemInnerSpacing.x), bb.Min.y), bb.Max, overlay, NULL, &overlay_size, ImVec2(0.0f, 0.5f), &bb);
}

void ImGui::Bullet()
{
    ImGuiWindow* window = GetCurrentWindow();
    if (window->SkipItems)
        return;

    ImGuiContext& g = *GImGui;
    const ImGuiStyle& style = g.Style;
    const float line_height = ImMax(ImMin(window->DC.CurrLineSize.y, g.FontSize + style.FramePadding.y * 2), g.FontSize);
    const ImRect bb(window->DC.CursorPos, window->DC.CursorPos + ImVec2(g.FontSize, line_height));
    ItemSize(bb);
    if (!ItemAdd(bb, 0))
    {
        SameLine(0, style.FramePadding.x * 2);
        return;
    }

    // Render and stay on same line
    ImU32 text_col = GetColorU32(ImGuiCol_Text);
    RenderBullet(window->DrawList, bb.Min + ImVec2(style.FramePadding.x + g.FontSize * 0.5f, line_height * 0.5f), text_col);
    SameLine(0, style.FramePadding.x * 2.0f);
}

//-------------------------------------------------------------------------
// [SECTION] Widgets: Low-level Layout helpers
//-------------------------------------------------------------------------
// - Spacing()
// - Dummy()
// - NewLine()
// - AlignTextToFramePadding()
// - SeparatorEx() [Internal]
// - Separator()
// - SplitterBehavior() [Internal]
// - ShrinkWidths() [Internal]
//-------------------------------------------------------------------------

void ImGui::Spacing()
{
    ImGuiWindow* window = GetCurrentWindow();
    if (window->SkipItems)
        return;
    ItemSize(ImVec2(0, 0));
}

void ImGui::Dummy(const ImVec2& size)
{
    ImGuiWindow* window = GetCurrentWindow();
    if (window->SkipItems)
        return;

    const ImRect bb(window->DC.CursorPos, window->DC.CursorPos + size);
    ItemSize(size);
    ItemAdd(bb, 0);
}

void ImGui::NewLine()
{
    ImGuiWindow* window = GetCurrentWindow();
    if (window->SkipItems)
        return;

    ImGuiContext& g = *GImGui;
    const ImGuiLayoutType backup_layout_type = window->DC.LayoutType;
    window->DC.LayoutType = ImGuiLayoutType_Vertical;
    window->DC.IsSameLine = false;
    if (window->DC.CurrLineSize.y > 0.0f)     // In the event that we are on a line with items that is smaller that FontSize high, we will preserve its height.
        ItemSize(ImVec2(0, 0));
    else
        ItemSize(ImVec2(0.0f, g.FontSize));
    window->DC.LayoutType = backup_layout_type;
}

void ImGui::AlignTextToFramePadding()
{
    ImGuiWindow* window = GetCurrentWindow();
    if (window->SkipItems)
        return;

    ImGuiContext& g = *GImGui;
    window->DC.CurrLineSize.y = ImMax(window->DC.CurrLineSize.y, g.FontSize + g.Style.FramePadding.y * 2);
    window->DC.CurrLineTextBaseOffset = ImMax(window->DC.CurrLineTextBaseOffset, g.Style.FramePadding.y);
}

// Horizontal/vertical separating line
// FIXME: Surprisingly, this seemingly simple widget is adjacent to MANY different legacy/tricky layout issues.
void ImGui::SeparatorEx(ImGuiSeparatorFlags flags)
{
    ImGuiWindow* window = GetCurrentWindow();
    if (window->SkipItems)
        return;

    ImGuiContext& g = *GImGui;
    IM_ASSERT(ImIsPowerOfTwo(flags & (ImGuiSeparatorFlags_Horizontal | ImGuiSeparatorFlags_Vertical)));   // Check that only 1 option is selected

    const float thickness = 1.0f; // Cannot use g.Style.SeparatorTextSize yet for various reasons.
    if (flags & ImGuiSeparatorFlags_Vertical)
    {
        // Vertical separator, for menu bars (use current line height).
        float y1 = window->DC.CursorPos.y;
        float y2 = window->DC.CursorPos.y + window->DC.CurrLineSize.y;
        const ImRect bb(ImVec2(window->DC.CursorPos.x, y1), ImVec2(window->DC.CursorPos.x + thickness, y2));
        ItemSize(ImVec2(thickness, 0.0f));
        if (!ItemAdd(bb, 0))
            return;

        // Draw
        window->DrawList->AddRectFilled(bb.Min, bb.Max, GetColorU32(ImGuiCol_Separator));
        if (g.LogEnabled)
            LogText(" |");
    }
    else if (flags & ImGuiSeparatorFlags_Horizontal)
    {
        // Horizontal Separator
        float x1 = window->Pos.x;
        float x2 = window->Pos.x + window->Size.x;

        // FIXME-WORKRECT: old hack (#205) until we decide of consistent behavior with WorkRect/Indent and Separator
        if (g.GroupStack.Size > 0 && g.GroupStack.back().WindowID == window->ID)
            x1 += window->DC.Indent.x;

        // FIXME-WORKRECT: In theory we should simply be using WorkRect.Min.x/Max.x everywhere but it isn't aesthetically what we want,
        // need to introduce a variant of WorkRect for that purpose. (#4787)
        if (ImGuiTable* table = g.CurrentTable)
        {
            x1 = table->Columns[table->CurrentColumn].MinX;
            x2 = table->Columns[table->CurrentColumn].MaxX;
        }

        ImGuiOldColumns* columns = (flags & ImGuiSeparatorFlags_SpanAllColumns) ? window->DC.CurrentColumns : NULL;
        if (columns)
            PushColumnsBackground();

        // We don't provide our width to the layout so that it doesn't get feed back into AutoFit
        // FIXME: This prevents ->CursorMaxPos based bounding box evaluation from working (e.g. TableEndCell)
        const float thickness_for_layout = (thickness == 1.0f) ? 0.0f : thickness; // FIXME: See 1.70/1.71 Separator() change: makes legacy 1-px separator not affect layout yet. Should change.
        const ImRect bb(ImVec2(x1, window->DC.CursorPos.y), ImVec2(x2, window->DC.CursorPos.y + thickness));
        ItemSize(ImVec2(0.0f, thickness_for_layout));
        const bool item_visible = ItemAdd(bb, 0);
        if (item_visible)
        {
            // Draw
            window->DrawList->AddRectFilled(bb.Min, bb.Max, GetColorU32(ImGuiCol_Separator));
            if (g.LogEnabled)
                LogRenderedText(&bb.Min, "--------------------------------\n");

        }
        if (columns)
        {
            PopColumnsBackground();
            columns->LineMinY = window->DC.CursorPos.y;
        }
    }
}

void ImGui::Separator()
{
    ImGuiContext& g = *GImGui;
    ImGuiWindow* window = g.CurrentWindow;
    if (window->SkipItems)
        return;

    // Those flags should eventually be overridable by the user
    ImGuiSeparatorFlags flags = (window->DC.LayoutType == ImGuiLayoutType_Horizontal) ? ImGuiSeparatorFlags_Vertical : ImGuiSeparatorFlags_Horizontal;
    flags |= ImGuiSeparatorFlags_SpanAllColumns; // NB: this only applies to legacy Columns() api as they relied on Separator() a lot.
    SeparatorEx(flags);
}

void ImGui::SeparatorTextEx(ImGuiID id, const char* label, const char* label_end, float extra_w)
{
    ImGuiContext& g = *GImGui;
    ImGuiWindow* window = g.CurrentWindow;
    ImGuiStyle& style = g.Style;

    const ImVec2 label_size = CalcTextSize(label, label_end, false);
    const ImVec2 pos = window->DC.CursorPos;
    const ImVec2 padding = style.SeparatorTextPadding;

    const float separator_thickness = style.SeparatorTextBorderSize;
    const ImVec2 min_size(label_size.x + extra_w + padding.x * 2.0f, ImMax(label_size.y + padding.y * 2.0f, separator_thickness));
    const ImRect bb(pos, ImVec2(window->WorkRect.Max.x, pos.y + min_size.y));
    const float text_baseline_y = ImFloor((bb.GetHeight() - label_size.y) * style.SeparatorTextAlign.y + 0.99999f); //ImMax(padding.y, ImFloor((style.SeparatorTextSize - label_size.y) * 0.5f));
    ItemSize(min_size, text_baseline_y);
    if (!ItemAdd(bb, id))
        return;

    const float sep1_x1 = pos.x;
    const float sep2_x2 = bb.Max.x;
    const float seps_y = ImFloor((bb.Min.y + bb.Max.y) * 0.5f + 0.99999f);

    const float label_avail_w = ImMax(0.0f, sep2_x2 - sep1_x1 - padding.x * 2.0f);
    const ImVec2 label_pos(pos.x + padding.x + ImMax(0.0f, (label_avail_w - label_size.x - extra_w) * style.SeparatorTextAlign.x), pos.y + text_baseline_y); // FIXME-ALIGN

    // This allows using SameLine() to position something in the 'extra_w'
    window->DC.CursorPosPrevLine.x = label_pos.x + label_size.x;

    const ImU32 separator_col = GetColorU32(ImGuiCol_Separator);
    if (label_size.x > 0.0f)
    {
        const float sep1_x2 = label_pos.x - style.ItemSpacing.x;
        const float sep2_x1 = label_pos.x + label_size.x + extra_w + style.ItemSpacing.x;
        if (sep1_x2 > sep1_x1 && separator_thickness > 0.0f)
            window->DrawList->AddLine(ImVec2(sep1_x1, seps_y), ImVec2(sep1_x2, seps_y), separator_col, separator_thickness);
        if (sep2_x2 > sep2_x1 && separator_thickness > 0.0f)
            window->DrawList->AddLine(ImVec2(sep2_x1, seps_y), ImVec2(sep2_x2, seps_y), separator_col, separator_thickness);
        if (g.LogEnabled)
            LogSetNextTextDecoration("---", NULL);
        RenderTextEllipsis(window->DrawList, label_pos, ImVec2(bb.Max.x, bb.Max.y + style.ItemSpacing.y), bb.Max.x, bb.Max.x, label, label_end, &label_size);
    }
    else
    {
        if (g.LogEnabled)
            LogText("---");
        if (separator_thickness > 0.0f)
            window->DrawList->AddLine(ImVec2(sep1_x1, seps_y), ImVec2(sep2_x2, seps_y), separator_col, separator_thickness);
    }
}

void ImGui::SeparatorText(const char* label)
{
    ImGuiWindow* window = GetCurrentWindow();
    if (window->SkipItems)
        return;

    // The SeparatorText() vs SeparatorTextEx() distinction is designed to be considerate that we may want:
    // - allow headers to be draggable items (would require a stable ID + a noticeable highlight)
    // - this high-level entry point to allow formatting? (may require ID separate from formatted string)
    // - because of this we probably can't turn 'const char* label' into 'const char* fmt, ...'
    // Otherwise, we can decide that users wanting to drag this would layout a dedicated drag-item,
    // and then we can turn this into a format function.
    SeparatorTextEx(0, label, FindRenderedTextEnd(label), 0.0f);
}

// Using 'hover_visibility_delay' allows us to hide the highlight and mouse cursor for a short time, which can be convenient to reduce visual noise.
bool ImGui::SplitterBehavior(const ImRect& bb, ImGuiID id, ImGuiAxis axis, float* size1, float* size2, float min_size1, float min_size2, float hover_extend, float hover_visibility_delay, ImU32 bg_col)
{
    ImGuiContext& g = *GImGui;
    ImGuiWindow* window = g.CurrentWindow;

    if (!ItemAdd(bb, id, NULL, ImGuiItemFlags_NoNav))
        return false;

    bool hovered, held;
    ImRect bb_interact = bb;
    bb_interact.Expand(axis == ImGuiAxis_Y ? ImVec2(0.0f, hover_extend) : ImVec2(hover_extend, 0.0f));
    ButtonBehavior(bb_interact, id, &hovered, &held, ImGuiButtonFlags_FlattenChildren | ImGuiButtonFlags_AllowItemOverlap);
    if (hovered)
        g.LastItemData.StatusFlags |= ImGuiItemStatusFlags_HoveredRect; // for IsItemHovered(), because bb_interact is larger than bb
    if (g.ActiveId != id)
        SetItemAllowOverlap();

    if (held || (hovered && g.HoveredIdPreviousFrame == id && g.HoveredIdTimer >= hover_visibility_delay))
        SetMouseCursor(axis == ImGuiAxis_Y ? ImGuiMouseCursor_ResizeNS : ImGuiMouseCursor_ResizeEW);

    ImRect bb_render = bb;
    if (held)
    {
        ImVec2 mouse_delta_2d = g.IO.MousePos - g.ActiveIdClickOffset - bb_interact.Min;
        float mouse_delta = (axis == ImGuiAxis_Y) ? mouse_delta_2d.y : mouse_delta_2d.x;

        // Minimum pane size
        float size_1_maximum_delta = ImMax(0.0f, *size1 - min_size1);
        float size_2_maximum_delta = ImMax(0.0f, *size2 - min_size2);
        if (mouse_delta < -size_1_maximum_delta)
            mouse_delta = -size_1_maximum_delta;
        if (mouse_delta > size_2_maximum_delta)
            mouse_delta = size_2_maximum_delta;

        // Apply resize
        if (mouse_delta != 0.0f)
        {
            if (mouse_delta < 0.0f)
                IM_ASSERT(*size1 + mouse_delta >= min_size1);
            if (mouse_delta > 0.0f)
                IM_ASSERT(*size2 - mouse_delta >= min_size2);
            *size1 += mouse_delta;
            *size2 -= mouse_delta;
            bb_render.Translate((axis == ImGuiAxis_X) ? ImVec2(mouse_delta, 0.0f) : ImVec2(0.0f, mouse_delta));
            MarkItemEdited(id);
        }
    }

    // Render at new position
    if (bg_col & IM_COL32_A_MASK)
        window->DrawList->AddRectFilled(bb_render.Min, bb_render.Max, bg_col, 0.0f);
    const ImU32 col = GetColorU32(held ? ImGuiCol_SeparatorActive : (hovered && g.HoveredIdTimer >= hover_visibility_delay) ? ImGuiCol_SeparatorHovered : ImGuiCol_Separator);
    window->DrawList->AddRectFilled(bb_render.Min, bb_render.Max, col, 0.0f);

    return held;
}

static int IMGUI_CDECL ShrinkWidthItemComparer(const void* lhs, const void* rhs)
{
    const ImGuiShrinkWidthItem* a = (const ImGuiShrinkWidthItem*)lhs;
    const ImGuiShrinkWidthItem* b = (const ImGuiShrinkWidthItem*)rhs;
    if (int d = (int)(b->Width - a->Width))
        return d;
    return (b->Index - a->Index);
}

// Shrink excess width from a set of item, by removing width from the larger items first.
// Set items Width to -1.0f to disable shrinking this item.
void ImGui::ShrinkWidths(ImGuiShrinkWidthItem* items, int count, float width_excess)
{
    if (count == 1)
    {
        if (items[0].Width >= 0.0f)
            items[0].Width = ImMax(items[0].Width - width_excess, 1.0f);
        return;
    }
    ImQsort(items, (size_t)count, sizeof(ImGuiShrinkWidthItem), ShrinkWidthItemComparer);
    int count_same_width = 1;
    while (width_excess > 0.0f && count_same_width < count)
    {
        while (count_same_width < count && items[0].Width <= items[count_same_width].Width)
            count_same_width++;
        float max_width_to_remove_per_item = (count_same_width < count && items[count_same_width].Width >= 0.0f) ? (items[0].Width - items[count_same_width].Width) : (items[0].Width - 1.0f);
        if (max_width_to_remove_per_item <= 0.0f)
            break;
        float width_to_remove_per_item = ImMin(width_excess / count_same_width, max_width_to_remove_per_item);
        for (int item_n = 0; item_n < count_same_width; item_n++)
            items[item_n].Width -= width_to_remove_per_item;
        width_excess -= width_to_remove_per_item * count_same_width;
    }

    // Round width and redistribute remainder
    // Ensure that e.g. the right-most tab of a shrunk tab-bar always reaches exactly at the same distance from the right-most edge of the tab bar separator.
    width_excess = 0.0f;
    for (int n = 0; n < count; n++)
    {
        float width_rounded = ImFloor(items[n].Width);
        width_excess += items[n].Width - width_rounded;
        items[n].Width = width_rounded;
    }
    while (width_excess > 0.0f)
        for (int n = 0; n < count && width_excess > 0.0f; n++)
        {
            float width_to_add = ImMin(items[n].InitialWidth - items[n].Width, 1.0f);
            items[n].Width += width_to_add;
            width_excess -= width_to_add;
        }
}

//-------------------------------------------------------------------------
// [SECTION] Widgets: ComboBox
//-------------------------------------------------------------------------
// - CalcMaxPopupHeightFromItemCount() [Internal]
// - BeginCombo()
// - BeginComboPopup() [Internal]
// - EndCombo()
// - BeginComboPreview() [Internal]
// - EndComboPreview() [Internal]
// - Combo()
//-------------------------------------------------------------------------

static float CalcMaxPopupHeightFromItemCount(int items_count)
{
    ImGuiContext& g = *GImGui;
    if (items_count <= 0)
        return FLT_MAX;
    return (g.FontSize + g.Style.ItemSpacing.y) * items_count - g.Style.ItemSpacing.y + (g.Style.WindowPadding.y * 2);
}

bool ImGui::BeginCombo(const char* label, const char* preview_value, ImGuiComboFlags flags)
{
    ImGuiContext& g = *GImGui;
    ImGuiWindow* window = GetCurrentWindow();

    ImGuiNextWindowDataFlags backup_next_window_data_flags = g.NextWindowData.Flags;
    g.NextWindowData.ClearFlags(); // We behave like Begin() and need to consume those values
    if (window->SkipItems)
        return false;

    const ImGuiStyle& style = g.Style;
    const ImGuiID id = window->GetID(label);
    IM_ASSERT((flags & (ImGuiComboFlags_NoArrowButton | ImGuiComboFlags_NoPreview)) != (ImGuiComboFlags_NoArrowButton | ImGuiComboFlags_NoPreview)); // Can't use both flags together

    const float arrow_size = (flags & ImGuiComboFlags_NoArrowButton) ? 0.0f : GetFrameHeight();
    const ImVec2 label_size = CalcTextSize(label, NULL, true);
    const float w = (flags & ImGuiComboFlags_NoPreview) ? arrow_size : CalcItemWidth();
    const ImRect bb(window->DC.CursorPos, window->DC.CursorPos + ImVec2(w, label_size.y + style.FramePadding.y * 2.0f));
    const ImRect total_bb(bb.Min, bb.Max + ImVec2(label_size.x > 0.0f ? style.ItemInnerSpacing.x + label_size.x : 0.0f, 0.0f));
    ItemSize(total_bb, style.FramePadding.y);
    if (!ItemAdd(total_bb, id, &bb))
        return false;

    // Open on click
    bool hovered, held;
    bool pressed = ButtonBehavior(bb, id, &hovered, &held);
    const ImGuiID popup_id = ImHashStr("##ComboPopup", 0, id);
    bool popup_open = IsPopupOpen(popup_id, ImGuiPopupFlags_None);
    if (pressed && !popup_open)
    {
        OpenPopupEx(popup_id, ImGuiPopupFlags_None);
        popup_open = true;
    }

    // Render shape
    const ImU32 frame_col = GetColorU32(hovered ? ImGuiCol_FrameBgHovered : ImGuiCol_FrameBg);
    const float value_x2 = ImMax(bb.Min.x, bb.Max.x - arrow_size);
    RenderNavHighlight(bb, id);
    if (!(flags & ImGuiComboFlags_NoPreview))
        window->DrawList->AddRectFilled(bb.Min, ImVec2(value_x2, bb.Max.y), frame_col, style.FrameRounding, (flags & ImGuiComboFlags_NoArrowButton) ? ImDrawFlags_RoundCornersAll : ImDrawFlags_RoundCornersLeft);
    if (!(flags & ImGuiComboFlags_NoArrowButton))
    {
        ImU32 bg_col = GetColorU32((popup_open || hovered) ? ImGuiCol_ButtonHovered : ImGuiCol_Button);
        ImU32 text_col = GetColorU32(ImGuiCol_Text);
        window->DrawList->AddRectFilled(ImVec2(value_x2, bb.Min.y), bb.Max, bg_col, style.FrameRounding, (w <= arrow_size) ? ImDrawFlags_RoundCornersAll : ImDrawFlags_RoundCornersRight);
        if (value_x2 + arrow_size - style.FramePadding.x <= bb.Max.x)
            RenderArrow(window->DrawList, ImVec2(value_x2 + style.FramePadding.y, bb.Min.y + style.FramePadding.y), text_col, ImGuiDir_Down, 1.0f);
    }
    RenderFrameBorder(bb.Min, bb.Max, style.FrameRounding);

    // Custom preview
    if (flags & ImGuiComboFlags_CustomPreview)
    {
        g.ComboPreviewData.PreviewRect = ImRect(bb.Min.x, bb.Min.y, value_x2, bb.Max.y);
        IM_ASSERT(preview_value == NULL || preview_value[0] == 0);
        preview_value = NULL;
    }

    // Render preview and label
    if (preview_value != NULL && !(flags & ImGuiComboFlags_NoPreview))
    {
        if (g.LogEnabled)
            LogSetNextTextDecoration("{", "}");
        RenderTextClipped(bb.Min + style.FramePadding, ImVec2(value_x2, bb.Max.y), preview_value, NULL, NULL);
    }
    if (label_size.x > 0)
        RenderText(ImVec2(bb.Max.x + style.ItemInnerSpacing.x, bb.Min.y + style.FramePadding.y), label);

    if (!popup_open)
        return false;

    g.NextWindowData.Flags = backup_next_window_data_flags;
    return BeginComboPopup(popup_id, bb, flags);
}

bool ImGui::BeginComboPopup(ImGuiID popup_id, const ImRect& bb, ImGuiComboFlags flags)
{
    ImGuiContext& g = *GImGui;
    if (!IsPopupOpen(popup_id, ImGuiPopupFlags_None))
    {
        g.NextWindowData.ClearFlags();
        return false;
    }

    // Set popup size
    float w = bb.GetWidth();
    if (g.NextWindowData.Flags & ImGuiNextWindowDataFlags_HasSizeConstraint)
    {
        g.NextWindowData.SizeConstraintRect.Min.x = ImMax(g.NextWindowData.SizeConstraintRect.Min.x, w);
    }
    else
    {
        if ((flags & ImGuiComboFlags_HeightMask_) == 0)
            flags |= ImGuiComboFlags_HeightRegular;
        IM_ASSERT(ImIsPowerOfTwo(flags & ImGuiComboFlags_HeightMask_)); // Only one
        int popup_max_height_in_items = -1;
        if (flags & ImGuiComboFlags_HeightRegular)     popup_max_height_in_items = 8;
        else if (flags & ImGuiComboFlags_HeightSmall)  popup_max_height_in_items = 4;
        else if (flags & ImGuiComboFlags_HeightLarge)  popup_max_height_in_items = 20;
        ImVec2 constraint_min(0.0f, 0.0f), constraint_max(FLT_MAX, FLT_MAX);
        if ((g.NextWindowData.Flags & ImGuiNextWindowDataFlags_HasSize) == 0 || g.NextWindowData.SizeVal.x <= 0.0f) // Don't apply constraints if user specified a size
            constraint_min.x = w;
        if ((g.NextWindowData.Flags & ImGuiNextWindowDataFlags_HasSize) == 0 || g.NextWindowData.SizeVal.y <= 0.0f)
            constraint_max.y = CalcMaxPopupHeightFromItemCount(popup_max_height_in_items);
        SetNextWindowSizeConstraints(constraint_min, constraint_max);
    }

    // This is essentially a specialized version of BeginPopupEx()
    char name[16];
    ImFormatString(name, IM_ARRAYSIZE(name), "##Combo_%02d", g.BeginPopupStack.Size); // Recycle windows based on depth

    // Set position given a custom constraint (peak into expected window size so we can position it)
    // FIXME: This might be easier to express with an hypothetical SetNextWindowPosConstraints() function?
    // FIXME: This might be moved to Begin() or at least around the same spot where Tooltips and other Popups are calling FindBestWindowPosForPopupEx()?
    if (ImGuiWindow* popup_window = FindWindowByName(name))
        if (popup_window->WasActive)
        {
            // Always override 'AutoPosLastDirection' to not leave a chance for a past value to affect us.
            ImVec2 size_expected = CalcWindowNextAutoFitSize(popup_window);
            popup_window->AutoPosLastDirection = (flags & ImGuiComboFlags_PopupAlignLeft) ? ImGuiDir_Left : ImGuiDir_Down; // Left = "Below, Toward Left", Down = "Below, Toward Right (default)"
            ImRect r_outer = GetPopupAllowedExtentRect(popup_window);
            ImVec2 pos = FindBestWindowPosForPopupEx(bb.GetBL(), size_expected, &popup_window->AutoPosLastDirection, r_outer, bb, ImGuiPopupPositionPolicy_ComboBox);
            SetNextWindowPos(pos);
        }

    // We don't use BeginPopupEx() solely because we have a custom name string, which we could make an argument to BeginPopupEx()
    ImGuiWindowFlags window_flags = ImGuiWindowFlags_AlwaysAutoResize | ImGuiWindowFlags_Popup | ImGuiWindowFlags_NoTitleBar | ImGuiWindowFlags_NoResize | ImGuiWindowFlags_NoSavedSettings | ImGuiWindowFlags_NoMove;
    PushStyleVar(ImGuiStyleVar_WindowPadding, ImVec2(g.Style.FramePadding.x, g.Style.WindowPadding.y)); // Horizontally align ourselves with the framed text
    bool ret = Begin(name, NULL, window_flags);
    PopStyleVar();
    if (!ret)
    {
        EndPopup();
        IM_ASSERT(0);   // This should never happen as we tested for IsPopupOpen() above
        return false;
    }
    return true;
}

void ImGui::EndCombo()
{
    EndPopup();
}

// Call directly after the BeginCombo/EndCombo block. The preview is designed to only host non-interactive elements
// (Experimental, see GitHub issues: #1658, #4168)
bool ImGui::BeginComboPreview()
{
    ImGuiContext& g = *GImGui;
    ImGuiWindow* window = g.CurrentWindow;
    ImGuiComboPreviewData* preview_data = &g.ComboPreviewData;

    if (window->SkipItems || !(g.LastItemData.StatusFlags & ImGuiItemStatusFlags_Visible))
        return false;
    IM_ASSERT(g.LastItemData.Rect.Min.x == preview_data->PreviewRect.Min.x && g.LastItemData.Rect.Min.y == preview_data->PreviewRect.Min.y); // Didn't call after BeginCombo/EndCombo block or forgot to pass ImGuiComboFlags_CustomPreview flag?
    if (!window->ClipRect.Contains(preview_data->PreviewRect)) // Narrower test (optional)
        return false;

    // FIXME: This could be contained in a PushWorkRect() api
    preview_data->BackupCursorPos = window->DC.CursorPos;
    preview_data->BackupCursorMaxPos = window->DC.CursorMaxPos;
    preview_data->BackupCursorPosPrevLine = window->DC.CursorPosPrevLine;
    preview_data->BackupPrevLineTextBaseOffset = window->DC.PrevLineTextBaseOffset;
    preview_data->BackupLayout = window->DC.LayoutType;
    window->DC.CursorPos = preview_data->PreviewRect.Min + g.Style.FramePadding;
    window->DC.CursorMaxPos = window->DC.CursorPos;
    window->DC.LayoutType = ImGuiLayoutType_Horizontal;
    window->DC.IsSameLine = false;
    PushClipRect(preview_data->PreviewRect.Min, preview_data->PreviewRect.Max, true);

    return true;
}

void ImGui::EndComboPreview()
{
    ImGuiContext& g = *GImGui;
    ImGuiWindow* window = g.CurrentWindow;
    ImGuiComboPreviewData* preview_data = &g.ComboPreviewData;

    // FIXME: Using CursorMaxPos approximation instead of correct AABB which we will store in ImDrawCmd in the future
    ImDrawList* draw_list = window->DrawList;
    if (window->DC.CursorMaxPos.x < preview_data->PreviewRect.Max.x && window->DC.CursorMaxPos.y < preview_data->PreviewRect.Max.y)
        if (draw_list->CmdBuffer.Size > 1) // Unlikely case that the PushClipRect() didn't create a command
        {
            draw_list->_CmdHeader.ClipRect = draw_list->CmdBuffer[draw_list->CmdBuffer.Size - 1].ClipRect = draw_list->CmdBuffer[draw_list->CmdBuffer.Size - 2].ClipRect;
            draw_list->_TryMergeDrawCmds();
        }
    PopClipRect();
    window->DC.CursorPos = preview_data->BackupCursorPos;
    window->DC.CursorMaxPos = ImMax(window->DC.CursorMaxPos, preview_data->BackupCursorMaxPos);
    window->DC.CursorPosPrevLine = preview_data->BackupCursorPosPrevLine;
    window->DC.PrevLineTextBaseOffset = preview_data->BackupPrevLineTextBaseOffset;
    window->DC.LayoutType = preview_data->BackupLayout;
    window->DC.IsSameLine = false;
    preview_data->PreviewRect = ImRect();
}

// Getter for the old Combo() API: const char*[]
static bool Items_ArrayGetter(void* data, int idx, const char** out_text)
{
    const char* const* items = (const char* const*)data;
    if (out_text)
        *out_text = items[idx];
    return true;
}

// Getter for the old Combo() API: "item1\0item2\0item3\0"
static bool Items_SingleStringGetter(void* data, int idx, const char** out_text)
{
    // FIXME-OPT: we could pre-compute the indices to fasten this. But only 1 active combo means the waste is limited.
    const char* items_separated_by_zeros = (const char*)data;
    int items_count = 0;
    const char* p = items_separated_by_zeros;
    while (*p)
    {
        if (idx == items_count)
            break;
        p += strlen(p) + 1;
        items_count++;
    }
    if (!*p)
        return false;
    if (out_text)
        *out_text = p;
    return true;
}

// Old API, prefer using BeginCombo() nowadays if you can.
bool ImGui::Combo(const char* label, int* current_item, bool (*items_getter)(void*, int, const char**), void* data, int items_count, int popup_max_height_in_items)
{
    ImGuiContext& g = *GImGui;

    // Call the getter to obtain the preview string which is a parameter to BeginCombo()
    const char* preview_value = NULL;
    if (*current_item >= 0 && *current_item < items_count)
        items_getter(data, *current_item, &preview_value);

    // The old Combo() API exposed "popup_max_height_in_items". The new more general BeginCombo() API doesn't have/need it, but we emulate it here.
    if (popup_max_height_in_items != -1 && !(g.NextWindowData.Flags & ImGuiNextWindowDataFlags_HasSizeConstraint))
        SetNextWindowSizeConstraints(ImVec2(0, 0), ImVec2(FLT_MAX, CalcMaxPopupHeightFromItemCount(popup_max_height_in_items)));

    if (!BeginCombo(label, preview_value, ImGuiComboFlags_None))
        return false;

    // Display items
    // FIXME-OPT: Use clipper (but we need to disable it on the appearing frame to make sure our call to SetItemDefaultFocus() is processed)
    bool value_changed = false;
    for (int i = 0; i < items_count; i++)
    {
        PushID(i);
        const bool item_selected = (i == *current_item);
        const char* item_text;
        if (!items_getter(data, i, &item_text))
            item_text = "*Unknown item*";
        if (Selectable(item_text, item_selected))
        {
            value_changed = true;
            *current_item = i;
        }
        if (item_selected)
            SetItemDefaultFocus();
        PopID();
    }

    EndCombo();

    if (value_changed)
        MarkItemEdited(g.LastItemData.ID);

    return value_changed;
}

// Combo box helper allowing to pass an array of strings.
bool ImGui::Combo(const char* label, int* current_item, const char* const items[], int items_count, int height_in_items)
{
    const bool value_changed = Combo(label, current_item, Items_ArrayGetter, (void*)items, items_count, height_in_items);
    return value_changed;
}

// Combo box helper allowing to pass all items in a single string literal holding multiple zero-terminated items "item1\0item2\0"
bool ImGui::Combo(const char* label, int* current_item, const char* items_separated_by_zeros, int height_in_items)
{
    int items_count = 0;
    const char* p = items_separated_by_zeros;       // FIXME-OPT: Avoid computing this, or at least only when combo is open
    while (*p)
    {
        p += strlen(p) + 1;
        items_count++;
    }
    bool value_changed = Combo(label, current_item, Items_SingleStringGetter, (void*)items_separated_by_zeros, items_count, height_in_items);
    return value_changed;
}

//-------------------------------------------------------------------------
// [SECTION] Data Type and Data Formatting Helpers [Internal]
//-------------------------------------------------------------------------
// - DataTypeGetInfo()
// - DataTypeFormatString()
// - DataTypeApplyOp()
// - DataTypeApplyOpFromText()
// - DataTypeCompare()
// - DataTypeClamp()
// - GetMinimumStepAtDecimalPrecision
// - RoundScalarWithFormat<>()
//-------------------------------------------------------------------------

static const ImGuiDataTypeInfo GDataTypeInfo[] =
{
    { sizeof(char),             "S8",   "%d",   "%d"    },  // ImGuiDataType_S8
    { sizeof(unsigned char),    "U8",   "%u",   "%u"    },
    { sizeof(short),            "S16",  "%d",   "%d"    },  // ImGuiDataType_S16
    { sizeof(unsigned short),   "U16",  "%u",   "%u"    },
    { sizeof(int),              "S32",  "%d",   "%d"    },  // ImGuiDataType_S32
    { sizeof(unsigned int),     "U32",  "%u",   "%u"    },
#ifdef _MSC_VER
    { sizeof(ImS64),            "S64",  "%I64d","%I64d" },  // ImGuiDataType_S64
    { sizeof(ImU64),            "U64",  "%I64u","%I64u" },
#else
    { sizeof(ImS64),            "S64",  "%lld", "%lld"  },  // ImGuiDataType_S64
    { sizeof(ImU64),            "U64",  "%llu", "%llu"  },
#endif
    { sizeof(float),            "float", "%.3f","%f"    },  // ImGuiDataType_Float (float are promoted to double in va_arg)
    { sizeof(double),           "double","%f",  "%lf"   },  // ImGuiDataType_Double
};
IM_STATIC_ASSERT(IM_ARRAYSIZE(GDataTypeInfo) == ImGuiDataType_COUNT);

const ImGuiDataTypeInfo* ImGui::DataTypeGetInfo(ImGuiDataType data_type)
{
    IM_ASSERT(data_type >= 0 && data_type < ImGuiDataType_COUNT);
    return &GDataTypeInfo[data_type];
}

int ImGui::DataTypeFormatString(char* buf, int buf_size, ImGuiDataType data_type, const void* p_data, const char* format)
{
    // Signedness doesn't matter when pushing integer arguments
    if (data_type == ImGuiDataType_S32 || data_type == ImGuiDataType_U32)
        return ImFormatString(buf, buf_size, format, *(const ImU32*)p_data);
    if (data_type == ImGuiDataType_S64 || data_type == ImGuiDataType_U64)
        return ImFormatString(buf, buf_size, format, *(const ImU64*)p_data);
    if (data_type == ImGuiDataType_Float)
        return ImFormatString(buf, buf_size, format, *(const float*)p_data);
    if (data_type == ImGuiDataType_Double)
        return ImFormatString(buf, buf_size, format, *(const double*)p_data);
    if (data_type == ImGuiDataType_S8)
        return ImFormatString(buf, buf_size, format, *(const ImS8*)p_data);
    if (data_type == ImGuiDataType_U8)
        return ImFormatString(buf, buf_size, format, *(const ImU8*)p_data);
    if (data_type == ImGuiDataType_S16)
        return ImFormatString(buf, buf_size, format, *(const ImS16*)p_data);
    if (data_type == ImGuiDataType_U16)
        return ImFormatString(buf, buf_size, format, *(const ImU16*)p_data);
    IM_ASSERT(0);
    return 0;
}

void ImGui::DataTypeApplyOp(ImGuiDataType data_type, int op, void* output, const void* arg1, const void* arg2)
{
    IM_ASSERT(op == '+' || op == '-');
    switch (data_type)
    {
        case ImGuiDataType_S8:
            if (op == '+') { *(ImS8*)output  = ImAddClampOverflow(*(const ImS8*)arg1,  *(const ImS8*)arg2,  IM_S8_MIN,  IM_S8_MAX); }
            if (op == '-') { *(ImS8*)output  = ImSubClampOverflow(*(const ImS8*)arg1,  *(const ImS8*)arg2,  IM_S8_MIN,  IM_S8_MAX); }
            return;
        case ImGuiDataType_U8:
            if (op == '+') { *(ImU8*)output  = ImAddClampOverflow(*(const ImU8*)arg1,  *(const ImU8*)arg2,  IM_U8_MIN,  IM_U8_MAX); }
            if (op == '-') { *(ImU8*)output  = ImSubClampOverflow(*(const ImU8*)arg1,  *(const ImU8*)arg2,  IM_U8_MIN,  IM_U8_MAX); }
            return;
        case ImGuiDataType_S16:
            if (op == '+') { *(ImS16*)output = ImAddClampOverflow(*(const ImS16*)arg1, *(const ImS16*)arg2, IM_S16_MIN, IM_S16_MAX); }
            if (op == '-') { *(ImS16*)output = ImSubClampOverflow(*(const ImS16*)arg1, *(const ImS16*)arg2, IM_S16_MIN, IM_S16_MAX); }
            return;
        case ImGuiDataType_U16:
            if (op == '+') { *(ImU16*)output = ImAddClampOverflow(*(const ImU16*)arg1, *(const ImU16*)arg2, IM_U16_MIN, IM_U16_MAX); }
            if (op == '-') { *(ImU16*)output = ImSubClampOverflow(*(const ImU16*)arg1, *(const ImU16*)arg2, IM_U16_MIN, IM_U16_MAX); }
            return;
        case ImGuiDataType_S32:
            if (op == '+') { *(ImS32*)output = ImAddClampOverflow(*(const ImS32*)arg1, *(const ImS32*)arg2, IM_S32_MIN, IM_S32_MAX); }
            if (op == '-') { *(ImS32*)output = ImSubClampOverflow(*(const ImS32*)arg1, *(const ImS32*)arg2, IM_S32_MIN, IM_S32_MAX); }
            return;
        case ImGuiDataType_U32:
            if (op == '+') { *(ImU32*)output = ImAddClampOverflow(*(const ImU32*)arg1, *(const ImU32*)arg2, IM_U32_MIN, IM_U32_MAX); }
            if (op == '-') { *(ImU32*)output = ImSubClampOverflow(*(const ImU32*)arg1, *(const ImU32*)arg2, IM_U32_MIN, IM_U32_MAX); }
            return;
        case ImGuiDataType_S64:
            if (op == '+') { *(ImS64*)output = ImAddClampOverflow(*(const ImS64*)arg1, *(const ImS64*)arg2, IM_S64_MIN, IM_S64_MAX); }
            if (op == '-') { *(ImS64*)output = ImSubClampOverflow(*(const ImS64*)arg1, *(const ImS64*)arg2, IM_S64_MIN, IM_S64_MAX); }
            return;
        case ImGuiDataType_U64:
            if (op == '+') { *(ImU64*)output = ImAddClampOverflow(*(const ImU64*)arg1, *(const ImU64*)arg2, IM_U64_MIN, IM_U64_MAX); }
            if (op == '-') { *(ImU64*)output = ImSubClampOverflow(*(const ImU64*)arg1, *(const ImU64*)arg2, IM_U64_MIN, IM_U64_MAX); }
            return;
        case ImGuiDataType_Float:
            if (op == '+') { *(float*)output = *(const float*)arg1 + *(const float*)arg2; }
            if (op == '-') { *(float*)output = *(const float*)arg1 - *(const float*)arg2; }
            return;
        case ImGuiDataType_Double:
            if (op == '+') { *(double*)output = *(const double*)arg1 + *(const double*)arg2; }
            if (op == '-') { *(double*)output = *(const double*)arg1 - *(const double*)arg2; }
            return;
        case ImGuiDataType_COUNT: break;
    }
    IM_ASSERT(0);
}

// User can input math operators (e.g. +100) to edit a numerical values.
// NB: This is _not_ a full expression evaluator. We should probably add one and replace this dumb mess..
bool ImGui::DataTypeApplyFromText(const char* buf, ImGuiDataType data_type, void* p_data, const char* format)
{
    while (ImCharIsBlankA(*buf))
        buf++;
    if (!buf[0])
        return false;

    // Copy the value in an opaque buffer so we can compare at the end of the function if it changed at all.
    const ImGuiDataTypeInfo* type_info = DataTypeGetInfo(data_type);
    ImGuiDataTypeTempStorage data_backup;
    memcpy(&data_backup, p_data, type_info->Size);

    // Sanitize format
    // For float/double we have to ignore format with precision (e.g. "%.2f") because sscanf doesn't take them in, so force them into %f and %lf
    char format_sanitized[32];
    if (data_type == ImGuiDataType_Float || data_type == ImGuiDataType_Double)
        format = type_info->ScanFmt;
    else
        format = ImParseFormatSanitizeForScanning(format, format_sanitized, IM_ARRAYSIZE(format_sanitized));

    // Small types need a 32-bit buffer to receive the result from scanf()
    int v32 = 0;
    if (sscanf(buf, format, type_info->Size >= 4 ? p_data : &v32) < 1)
        return false;
    if (type_info->Size < 4)
    {
        if (data_type == ImGuiDataType_S8)
            *(ImS8*)p_data = (ImS8)ImClamp(v32, (int)IM_S8_MIN, (int)IM_S8_MAX);
        else if (data_type == ImGuiDataType_U8)
            *(ImU8*)p_data = (ImU8)ImClamp(v32, (int)IM_U8_MIN, (int)IM_U8_MAX);
        else if (data_type == ImGuiDataType_S16)
            *(ImS16*)p_data = (ImS16)ImClamp(v32, (int)IM_S16_MIN, (int)IM_S16_MAX);
        else if (data_type == ImGuiDataType_U16)
            *(ImU16*)p_data = (ImU16)ImClamp(v32, (int)IM_U16_MIN, (int)IM_U16_MAX);
        else
            IM_ASSERT(0);
    }

    return memcmp(&data_backup, p_data, type_info->Size) != 0;
}

template<typename T>
static int DataTypeCompareT(const T* lhs, const T* rhs)
{
    if (*lhs < *rhs) return -1;
    if (*lhs > *rhs) return +1;
    return 0;
}

int ImGui::DataTypeCompare(ImGuiDataType data_type, const void* arg_1, const void* arg_2)
{
    switch (data_type)
    {
    case ImGuiDataType_S8:     return DataTypeCompareT<ImS8  >((const ImS8*  )arg_1, (const ImS8*  )arg_2);
    case ImGuiDataType_U8:     return DataTypeCompareT<ImU8  >((const ImU8*  )arg_1, (const ImU8*  )arg_2);
    case ImGuiDataType_S16:    return DataTypeCompareT<ImS16 >((const ImS16* )arg_1, (const ImS16* )arg_2);
    case ImGuiDataType_U16:    return DataTypeCompareT<ImU16 >((const ImU16* )arg_1, (const ImU16* )arg_2);
    case ImGuiDataType_S32:    return DataTypeCompareT<ImS32 >((const ImS32* )arg_1, (const ImS32* )arg_2);
    case ImGuiDataType_U32:    return DataTypeCompareT<ImU32 >((const ImU32* )arg_1, (const ImU32* )arg_2);
    case ImGuiDataType_S64:    return DataTypeCompareT<ImS64 >((const ImS64* )arg_1, (const ImS64* )arg_2);
    case ImGuiDataType_U64:    return DataTypeCompareT<ImU64 >((const ImU64* )arg_1, (const ImU64* )arg_2);
    case ImGuiDataType_Float:  return DataTypeCompareT<float >((const float* )arg_1, (const float* )arg_2);
    case ImGuiDataType_Double: return DataTypeCompareT<double>((const double*)arg_1, (const double*)arg_2);
    case ImGuiDataType_COUNT:  break;
    }
    IM_ASSERT(0);
    return 0;
}

template<typename T>
static bool DataTypeClampT(T* v, const T* v_min, const T* v_max)
{
    // Clamp, both sides are optional, return true if modified
    if (v_min && *v < *v_min) { *v = *v_min; return true; }
    if (v_max && *v > *v_max) { *v = *v_max; return true; }
    return false;
}

bool ImGui::DataTypeClamp(ImGuiDataType data_type, void* p_data, const void* p_min, const void* p_max)
{
    switch (data_type)
    {
    case ImGuiDataType_S8:     return DataTypeClampT<ImS8  >((ImS8*  )p_data, (const ImS8*  )p_min, (const ImS8*  )p_max);
    case ImGuiDataType_U8:     return DataTypeClampT<ImU8  >((ImU8*  )p_data, (const ImU8*  )p_min, (const ImU8*  )p_max);
    case ImGuiDataType_S16:    return DataTypeClampT<ImS16 >((ImS16* )p_data, (const ImS16* )p_min, (const ImS16* )p_max);
    case ImGuiDataType_U16:    return DataTypeClampT<ImU16 >((ImU16* )p_data, (const ImU16* )p_min, (const ImU16* )p_max);
    case ImGuiDataType_S32:    return DataTypeClampT<ImS32 >((ImS32* )p_data, (const ImS32* )p_min, (const ImS32* )p_max);
    case ImGuiDataType_U32:    return DataTypeClampT<ImU32 >((ImU32* )p_data, (const ImU32* )p_min, (const ImU32* )p_max);
    case ImGuiDataType_S64:    return DataTypeClampT<ImS64 >((ImS64* )p_data, (const ImS64* )p_min, (const ImS64* )p_max);
    case ImGuiDataType_U64:    return DataTypeClampT<ImU64 >((ImU64* )p_data, (const ImU64* )p_min, (const ImU64* )p_max);
    case ImGuiDataType_Float:  return DataTypeClampT<float >((float* )p_data, (const float* )p_min, (const float* )p_max);
    case ImGuiDataType_Double: return DataTypeClampT<double>((double*)p_data, (const double*)p_min, (const double*)p_max);
    case ImGuiDataType_COUNT:  break;
    }
    IM_ASSERT(0);
    return false;
}

static float GetMinimumStepAtDecimalPrecision(int decimal_precision)
{
    static const float min_steps[10] = { 1.0f, 0.1f, 0.01f, 0.001f, 0.0001f, 0.00001f, 0.000001f, 0.0000001f, 0.00000001f, 0.000000001f };
    if (decimal_precision < 0)
        return FLT_MIN;
    return (decimal_precision < IM_ARRAYSIZE(min_steps)) ? min_steps[decimal_precision] : ImPow(10.0f, (float)-decimal_precision);
}

template<typename TYPE>
TYPE ImGui::RoundScalarWithFormatT(const char* format, ImGuiDataType data_type, TYPE v)
{
    IM_UNUSED(data_type);
    IM_ASSERT(data_type == ImGuiDataType_Float || data_type == ImGuiDataType_Double);
    const char* fmt_start = ImParseFormatFindStart(format);
    if (fmt_start[0] != '%' || fmt_start[1] == '%') // Don't apply if the value is not visible in the format string
        return v;

    // Sanitize format
    char fmt_sanitized[32];
    ImParseFormatSanitizeForPrinting(fmt_start, fmt_sanitized, IM_ARRAYSIZE(fmt_sanitized));
    fmt_start = fmt_sanitized;

    // Format value with our rounding, and read back
    char v_str[64];
    ImFormatString(v_str, IM_ARRAYSIZE(v_str), fmt_start, v);
    const char* p = v_str;
    while (*p == ' ')
        p++;
    v = (TYPE)ImAtof(p);

    return v;
}

//-------------------------------------------------------------------------
// [SECTION] Widgets: DragScalar, DragFloat, DragInt, etc.
//-------------------------------------------------------------------------
// - DragBehaviorT<>() [Internal]
// - DragBehavior() [Internal]
// - DragScalar()
// - DragScalarN()
// - DragFloat()
// - DragFloat2()
// - DragFloat3()
// - DragFloat4()
// - DragFloatRange2()
// - DragInt()
// - DragInt2()
// - DragInt3()
// - DragInt4()
// - DragIntRange2()
//-------------------------------------------------------------------------

// This is called by DragBehavior() when the widget is active (held by mouse or being manipulated with Nav controls)
template<typename TYPE, typename SIGNEDTYPE, typename FLOATTYPE>
bool ImGui::DragBehaviorT(ImGuiDataType data_type, TYPE* v, float v_speed, const TYPE v_min, const TYPE v_max, const char* format, ImGuiSliderFlags flags)
{
    ImGuiContext& g = *GImGui;
    const ImGuiAxis axis = (flags & ImGuiSliderFlags_Vertical) ? ImGuiAxis_Y : ImGuiAxis_X;
    const bool is_clamped = (v_min < v_max);
    const bool is_logarithmic = (flags & ImGuiSliderFlags_Logarithmic) != 0;
    const bool is_floating_point = (data_type == ImGuiDataType_Float) || (data_type == ImGuiDataType_Double);

    // Default tweak speed
    if (v_speed == 0.0f && is_clamped && (v_max - v_min < FLT_MAX))
        v_speed = (float)((v_max - v_min) * g.DragSpeedDefaultRatio);

    // Inputs accumulates into g.DragCurrentAccum, which is flushed into the current value as soon as it makes a difference with our precision settings
    float adjust_delta = 0.0f;
    if (g.ActiveIdSource == ImGuiInputSource_Mouse && IsMousePosValid() && IsMouseDragPastThreshold(0, g.IO.MouseDragThreshold * DRAG_MOUSE_THRESHOLD_FACTOR))
    {
        adjust_delta = g.IO.MouseDelta[axis];
        if (g.IO.KeyAlt)
            adjust_delta *= 1.0f / 100.0f;
        if (g.IO.KeyShift)
            adjust_delta *= 10.0f;
    }
    else if (g.ActiveIdSource == ImGuiInputSource_Keyboard || g.ActiveIdSource == ImGuiInputSource_Gamepad)
    {
        const int decimal_precision = is_floating_point ? ImParseFormatPrecision(format, 3) : 0;
        const bool tweak_slow = IsKeyDown((g.NavInputSource == ImGuiInputSource_Gamepad) ? ImGuiKey_NavGamepadTweakSlow : ImGuiKey_NavKeyboardTweakSlow);
        const bool tweak_fast = IsKeyDown((g.NavInputSource == ImGuiInputSource_Gamepad) ? ImGuiKey_NavGamepadTweakFast : ImGuiKey_NavKeyboardTweakFast);
        const float tweak_factor = tweak_slow ? 1.0f / 1.0f : tweak_fast ? 10.0f : 1.0f;
        adjust_delta = GetNavTweakPressedAmount(axis) * tweak_factor;
        v_speed = ImMax(v_speed, GetMinimumStepAtDecimalPrecision(decimal_precision));
    }
    adjust_delta *= v_speed;

    // For vertical drag we currently assume that Up=higher value (like we do with vertical sliders). This may become a parameter.
    if (axis == ImGuiAxis_Y)
        adjust_delta = -adjust_delta;

    // For logarithmic use our range is effectively 0..1 so scale the delta into that range
    if (is_logarithmic && (v_max - v_min < FLT_MAX) && ((v_max - v_min) > 0.000001f)) // Epsilon to avoid /0
        adjust_delta /= (float)(v_max - v_min);

    // Clear current value on activation
    // Avoid altering values and clamping when we are _already_ past the limits and heading in the same direction, so e.g. if range is 0..255, current value is 300 and we are pushing to the right side, keep the 300.
    bool is_just_activated = g.ActiveIdIsJustActivated;
    bool is_already_past_limits_and_pushing_outward = is_clamped && ((*v >= v_max && adjust_delta > 0.0f) || (*v <= v_min && adjust_delta < 0.0f));
    if (is_just_activated || is_already_past_limits_and_pushing_outward)
    {
        g.DragCurrentAccum = 0.0f;
        g.DragCurrentAccumDirty = false;
    }
    else if (adjust_delta != 0.0f)
    {
        g.DragCurrentAccum += adjust_delta;
        g.DragCurrentAccumDirty = true;
    }

    if (!g.DragCurrentAccumDirty)
        return false;

    TYPE v_cur = *v;
    FLOATTYPE v_old_ref_for_accum_remainder = (FLOATTYPE)0.0f;

    float logarithmic_zero_epsilon = 0.0f; // Only valid when is_logarithmic is true
    const float zero_deadzone_halfsize = 0.0f; // Drag widgets have no deadzone (as it doesn't make sense)
    if (is_logarithmic)
    {
        // When using logarithmic sliders, we need to clamp to avoid hitting zero, but our choice of clamp value greatly affects slider precision. We attempt to use the specified precision to estimate a good lower bound.
        const int decimal_precision = is_floating_point ? ImParseFormatPrecision(format, 3) : 1;
        logarithmic_zero_epsilon = ImPow(0.1f, (float)decimal_precision);

        // Convert to parametric space, apply delta, convert back
        float v_old_parametric = ScaleRatioFromValueT<TYPE, SIGNEDTYPE, FLOATTYPE>(data_type, v_cur, v_min, v_max, is_logarithmic, logarithmic_zero_epsilon, zero_deadzone_halfsize);
        float v_new_parametric = v_old_parametric + g.DragCurrentAccum;
        v_cur = ScaleValueFromRatioT<TYPE, SIGNEDTYPE, FLOATTYPE>(data_type, v_new_parametric, v_min, v_max, is_logarithmic, logarithmic_zero_epsilon, zero_deadzone_halfsize);
        v_old_ref_for_accum_remainder = v_old_parametric;
    }
    else
    {
        v_cur += (SIGNEDTYPE)g.DragCurrentAccum;
    }

    // Round to user desired precision based on format string
    if (is_floating_point && !(flags & ImGuiSliderFlags_NoRoundToFormat))
        v_cur = RoundScalarWithFormatT<TYPE>(format, data_type, v_cur);

    // Preserve remainder after rounding has been applied. This also allow slow tweaking of values.
    g.DragCurrentAccumDirty = false;
    if (is_logarithmic)
    {
        // Convert to parametric space, apply delta, convert back
        float v_new_parametric = ScaleRatioFromValueT<TYPE, SIGNEDTYPE, FLOATTYPE>(data_type, v_cur, v_min, v_max, is_logarithmic, logarithmic_zero_epsilon, zero_deadzone_halfsize);
        g.DragCurrentAccum -= (float)(v_new_parametric - v_old_ref_for_accum_remainder);
    }
    else
    {
        g.DragCurrentAccum -= (float)((SIGNEDTYPE)v_cur - (SIGNEDTYPE)*v);
    }

    // Lose zero sign for float/double
    if (v_cur == (TYPE)-0)
        v_cur = (TYPE)0;

    // Clamp values (+ handle overflow/wrap-around for integer types)
    if (*v != v_cur && is_clamped)
    {
        if (v_cur < v_min || (v_cur > *v && adjust_delta < 0.0f && !is_floating_point))
            v_cur = v_min;
        if (v_cur > v_max || (v_cur < *v && adjust_delta > 0.0f && !is_floating_point))
            v_cur = v_max;
    }

    // Apply result
    if (*v == v_cur)
        return false;
    *v = v_cur;
    return true;
}

bool ImGui::DragBehavior(ImGuiID id, ImGuiDataType data_type, void* p_v, float v_speed, const void* p_min, const void* p_max, const char* format, ImGuiSliderFlags flags)
{
    // Read imgui.cpp "API BREAKING CHANGES" section for 1.78 if you hit this assert.
    IM_ASSERT((flags == 1 || (flags & ImGuiSliderFlags_InvalidMask_) == 0) && "Invalid ImGuiSliderFlags flags! Has the 'float power' argument been mistakenly cast to flags? Call function with ImGuiSliderFlags_Logarithmic flags instead.");

    ImGuiContext& g = *GImGui;
    if (g.ActiveId == id)
    {
        // Those are the things we can do easily outside the DragBehaviorT<> template, saves code generation.
        if (g.ActiveIdSource == ImGuiInputSource_Mouse && !g.IO.MouseDown[0])
            ClearActiveID();
        else if ((g.ActiveIdSource == ImGuiInputSource_Keyboard || g.ActiveIdSource == ImGuiInputSource_Gamepad) && g.NavActivatePressedId == id && !g.ActiveIdIsJustActivated)
            ClearActiveID();
    }
    if (g.ActiveId != id)
        return false;
    if ((g.LastItemData.InFlags & ImGuiItemFlags_ReadOnly) || (flags & ImGuiSliderFlags_ReadOnly))
        return false;

    switch (data_type)
    {
    case ImGuiDataType_S8:     { ImS32 v32 = (ImS32)*(ImS8*)p_v;  bool r = DragBehaviorT<ImS32, ImS32, float>(ImGuiDataType_S32, &v32, v_speed, p_min ? *(const ImS8*) p_min : IM_S8_MIN,  p_max ? *(const ImS8*)p_max  : IM_S8_MAX,  format, flags); if (r) *(ImS8*)p_v = (ImS8)v32; return r; }
    case ImGuiDataType_U8:     { ImU32 v32 = (ImU32)*(ImU8*)p_v;  bool r = DragBehaviorT<ImU32, ImS32, float>(ImGuiDataType_U32, &v32, v_speed, p_min ? *(const ImU8*) p_min : IM_U8_MIN,  p_max ? *(const ImU8*)p_max  : IM_U8_MAX,  format, flags); if (r) *(ImU8*)p_v = (ImU8)v32; return r; }
    case ImGuiDataType_S16:    { ImS32 v32 = (ImS32)*(ImS16*)p_v; bool r = DragBehaviorT<ImS32, ImS32, float>(ImGuiDataType_S32, &v32, v_speed, p_min ? *(const ImS16*)p_min : IM_S16_MIN, p_max ? *(const ImS16*)p_max : IM_S16_MAX, format, flags); if (r) *(ImS16*)p_v = (ImS16)v32; return r; }
    case ImGuiDataType_U16:    { ImU32 v32 = (ImU32)*(ImU16*)p_v; bool r = DragBehaviorT<ImU32, ImS32, float>(ImGuiDataType_U32, &v32, v_speed, p_min ? *(const ImU16*)p_min : IM_U16_MIN, p_max ? *(const ImU16*)p_max : IM_U16_MAX, format, flags); if (r) *(ImU16*)p_v = (ImU16)v32; return r; }
    case ImGuiDataType_S32:    return DragBehaviorT<ImS32, ImS32, float >(data_type, (ImS32*)p_v,  v_speed, p_min ? *(const ImS32* )p_min : IM_S32_MIN, p_max ? *(const ImS32* )p_max : IM_S32_MAX, format, flags);
    case ImGuiDataType_U32:    return DragBehaviorT<ImU32, ImS32, float >(data_type, (ImU32*)p_v,  v_speed, p_min ? *(const ImU32* )p_min : IM_U32_MIN, p_max ? *(const ImU32* )p_max : IM_U32_MAX, format, flags);
    case ImGuiDataType_S64:    return DragBehaviorT<ImS64, ImS64, double>(data_type, (ImS64*)p_v,  v_speed, p_min ? *(const ImS64* )p_min : IM_S64_MIN, p_max ? *(const ImS64* )p_max : IM_S64_MAX, format, flags);
    case ImGuiDataType_U64:    return DragBehaviorT<ImU64, ImS64, double>(data_type, (ImU64*)p_v,  v_speed, p_min ? *(const ImU64* )p_min : IM_U64_MIN, p_max ? *(const ImU64* )p_max : IM_U64_MAX, format, flags);
    case ImGuiDataType_Float:  return DragBehaviorT<float, float, float >(data_type, (float*)p_v,  v_speed, p_min ? *(const float* )p_min : -FLT_MAX,   p_max ? *(const float* )p_max : FLT_MAX,    format, flags);
    case ImGuiDataType_Double: return DragBehaviorT<double,double,double>(data_type, (double*)p_v, v_speed, p_min ? *(const double*)p_min : -DBL_MAX,   p_max ? *(const double*)p_max : DBL_MAX,    format, flags);
    case ImGuiDataType_COUNT:  break;
    }
    IM_ASSERT(0);
    return false;
}

// Note: p_data, p_min and p_max are _pointers_ to a memory address holding the data. For a Drag widget, p_min and p_max are optional.
// Read code of e.g. DragFloat(), DragInt() etc. or examples in 'Demo->Widgets->Data Types' to understand how to use this function directly.
bool ImGui::DragScalar(const char* label, ImGuiDataType data_type, void* p_data, float v_speed, const void* p_min, const void* p_max, const char* format, ImGuiSliderFlags flags)
{
    ImGuiWindow* window = GetCurrentWindow();
    if (window->SkipItems)
        return false;

    ImGuiContext& g = *GImGui;
    const ImGuiStyle& style = g.Style;
    const ImGuiID id = window->GetID(label);
    const float w = CalcItemWidth();

    const ImVec2 label_size = CalcTextSize(label, NULL, true);
    const ImRect frame_bb(window->DC.CursorPos, window->DC.CursorPos + ImVec2(w, label_size.y + style.FramePadding.y * 2.0f));
    const ImRect total_bb(frame_bb.Min, frame_bb.Max + ImVec2(label_size.x > 0.0f ? style.ItemInnerSpacing.x + label_size.x : 0.0f, 0.0f));

    const bool temp_input_allowed = (flags & ImGuiSliderFlags_NoInput) == 0;
    ItemSize(total_bb, style.FramePadding.y);
    if (!ItemAdd(total_bb, id, &frame_bb, temp_input_allowed ? ImGuiItemFlags_Inputable : 0))
        return false;

    // Default format string when passing NULL
    if (format == NULL)
        format = DataTypeGetInfo(data_type)->PrintFmt;

    const bool hovered = ItemHoverable(frame_bb, id);
    bool temp_input_is_active = temp_input_allowed && TempInputIsActive(id);
    if (!temp_input_is_active)
    {
        // Tabbing or CTRL-clicking on Drag turns it into an InputText
        const bool input_requested_by_tabbing = temp_input_allowed && (g.LastItemData.StatusFlags & ImGuiItemStatusFlags_FocusedByTabbing) != 0;
        const bool clicked = hovered && IsMouseClicked(0, id);
        const bool double_clicked = (hovered && g.IO.MouseClickedCount[0] == 2 && TestKeyOwner(ImGuiKey_MouseLeft, id));
        const bool make_active = (input_requested_by_tabbing || clicked || double_clicked || g.NavActivateId == id);
        if (make_active && (clicked || double_clicked))
            SetKeyOwner(ImGuiKey_MouseLeft, id);
        if (make_active && temp_input_allowed)
            if (input_requested_by_tabbing || (clicked && g.IO.KeyCtrl) || double_clicked || (g.NavActivateId == id && (g.NavActivateFlags & ImGuiActivateFlags_PreferInput)))
                temp_input_is_active = true;

        // (Optional) simple click (without moving) turns Drag into an InputText
        if (g.IO.ConfigDragClickToInputText && temp_input_allowed && !temp_input_is_active)
            if (g.ActiveId == id && hovered && g.IO.MouseReleased[0] && !IsMouseDragPastThreshold(0, g.IO.MouseDragThreshold * DRAG_MOUSE_THRESHOLD_FACTOR))
            {
                g.NavActivateId = id;
                g.NavActivateFlags = ImGuiActivateFlags_PreferInput;
                temp_input_is_active = true;
            }

        if (make_active && !temp_input_is_active)
        {
            SetActiveID(id, window);
            SetFocusID(id, window);
            FocusWindow(window);
            g.ActiveIdUsingNavDirMask = (1 << ImGuiDir_Left) | (1 << ImGuiDir_Right);
        }
    }

    if (temp_input_is_active)
    {
        // Only clamp CTRL+Click input when ImGuiSliderFlags_AlwaysClamp is set
        const bool is_clamp_input = (flags & ImGuiSliderFlags_AlwaysClamp) != 0 && (p_min == NULL || p_max == NULL || DataTypeCompare(data_type, p_min, p_max) < 0);
        return TempInputScalar(frame_bb, id, label, data_type, p_data, format, is_clamp_input ? p_min : NULL, is_clamp_input ? p_max : NULL);
    }

    // Draw frame
    const ImU32 frame_col = GetColorU32(g.ActiveId == id ? ImGuiCol_FrameBgActive : hovered ? ImGuiCol_FrameBgHovered : ImGuiCol_FrameBg);
    RenderNavHighlight(frame_bb, id);
    RenderFrame(frame_bb.Min, frame_bb.Max, frame_col, true, style.FrameRounding);

    // Drag behavior
    const bool value_changed = DragBehavior(id, data_type, p_data, v_speed, p_min, p_max, format, flags);
    if (value_changed)
        MarkItemEdited(id);

    // Display value using user-provided display format so user can add prefix/suffix/decorations to the value.
    char value_buf[64];
    const char* value_buf_end = value_buf + DataTypeFormatString(value_buf, IM_ARRAYSIZE(value_buf), data_type, p_data, format);
    if (g.LogEnabled)
        LogSetNextTextDecoration("{", "}");
    RenderTextClipped(frame_bb.Min, frame_bb.Max, value_buf, value_buf_end, NULL, ImVec2(0.5f, 0.5f));

    if (label_size.x > 0.0f)
        RenderText(ImVec2(frame_bb.Max.x + style.ItemInnerSpacing.x, frame_bb.Min.y + style.FramePadding.y), label);

    IMGUI_TEST_ENGINE_ITEM_INFO(id, label, g.LastItemData.StatusFlags | (temp_input_allowed ? ImGuiItemStatusFlags_Inputable : 0));
    return value_changed;
}

bool ImGui::DragScalarN(const char* label, ImGuiDataType data_type, void* p_data, int components, float v_speed, const void* p_min, const void* p_max, const char* format, ImGuiSliderFlags flags)
{
    ImGuiWindow* window = GetCurrentWindow();
    if (window->SkipItems)
        return false;

    ImGuiContext& g = *GImGui;
    bool value_changed = false;
    BeginGroup();
    PushID(label);
    PushMultiItemsWidths(components, CalcItemWidth());
    size_t type_size = GDataTypeInfo[data_type].Size;
    for (int i = 0; i < components; i++)
    {
        PushID(i);
        if (i > 0)
            SameLine(0, g.Style.ItemInnerSpacing.x);
        value_changed |= DragScalar("", data_type, p_data, v_speed, p_min, p_max, format, flags);
        PopID();
        PopItemWidth();
        p_data = (void*)((char*)p_data + type_size);
    }
    PopID();

    const char* label_end = FindRenderedTextEnd(label);
    if (label != label_end)
    {
        SameLine(0, g.Style.ItemInnerSpacing.x);
        TextEx(label, label_end);
    }

    EndGroup();
    return value_changed;
}

bool ImGui::DragFloat(const char* label, float* v, float v_speed, float v_min, float v_max, const char* format, ImGuiSliderFlags flags)
{
    return DragScalar(label, ImGuiDataType_Float, v, v_speed, &v_min, &v_max, format, flags);
}

bool ImGui::DragFloat2(const char* label, float v[2], float v_speed, float v_min, float v_max, const char* format, ImGuiSliderFlags flags)
{
    return DragScalarN(label, ImGuiDataType_Float, v, 2, v_speed, &v_min, &v_max, format, flags);
}

bool ImGui::DragFloat3(const char* label, float v[3], float v_speed, float v_min, float v_max, const char* format, ImGuiSliderFlags flags)
{
    return DragScalarN(label, ImGuiDataType_Float, v, 3, v_speed, &v_min, &v_max, format, flags);
}

bool ImGui::DragFloat4(const char* label, float v[4], float v_speed, float v_min, float v_max, const char* format, ImGuiSliderFlags flags)
{
    return DragScalarN(label, ImGuiDataType_Float, v, 4, v_speed, &v_min, &v_max, format, flags);
}

// NB: You likely want to specify the ImGuiSliderFlags_AlwaysClamp when using this.
bool ImGui::DragFloatRange2(const char* label, float* v_current_min, float* v_current_max, float v_speed, float v_min, float v_max, const char* format, const char* format_max, ImGuiSliderFlags flags)
{
    ImGuiWindow* window = GetCurrentWindow();
    if (window->SkipItems)
        return false;

    ImGuiContext& g = *GImGui;
    PushID(label);
    BeginGroup();
    PushMultiItemsWidths(2, CalcItemWidth());

    float min_min = (v_min >= v_max) ? -FLT_MAX : v_min;
    float min_max = (v_min >= v_max) ? *v_current_max : ImMin(v_max, *v_current_max);
    ImGuiSliderFlags min_flags = flags | ((min_min == min_max) ? ImGuiSliderFlags_ReadOnly : 0);
    bool value_changed = DragScalar("##min", ImGuiDataType_Float, v_current_min, v_speed, &min_min, &min_max, format, min_flags);
    PopItemWidth();
    SameLine(0, g.Style.ItemInnerSpacing.x);

    float max_min = (v_min >= v_max) ? *v_current_min : ImMax(v_min, *v_current_min);
    float max_max = (v_min >= v_max) ? FLT_MAX : v_max;
    ImGuiSliderFlags max_flags = flags | ((max_min == max_max) ? ImGuiSliderFlags_ReadOnly : 0);
    value_changed |= DragScalar("##max", ImGuiDataType_Float, v_current_max, v_speed, &max_min, &max_max, format_max ? format_max : format, max_flags);
    PopItemWidth();
    SameLine(0, g.Style.ItemInnerSpacing.x);

    TextEx(label, FindRenderedTextEnd(label));
    EndGroup();
    PopID();

    return value_changed;
}

// NB: v_speed is float to allow adjusting the drag speed with more precision
bool ImGui::DragInt(const char* label, int* v, float v_speed, int v_min, int v_max, const char* format, ImGuiSliderFlags flags)
{
    return DragScalar(label, ImGuiDataType_S32, v, v_speed, &v_min, &v_max, format, flags);
}

bool ImGui::DragInt2(const char* label, int v[2], float v_speed, int v_min, int v_max, const char* format, ImGuiSliderFlags flags)
{
    return DragScalarN(label, ImGuiDataType_S32, v, 2, v_speed, &v_min, &v_max, format, flags);
}

bool ImGui::DragInt3(const char* label, int v[3], float v_speed, int v_min, int v_max, const char* format, ImGuiSliderFlags flags)
{
    return DragScalarN(label, ImGuiDataType_S32, v, 3, v_speed, &v_min, &v_max, format, flags);
}

bool ImGui::DragInt4(const char* label, int v[4], float v_speed, int v_min, int v_max, const char* format, ImGuiSliderFlags flags)
{
    return DragScalarN(label, ImGuiDataType_S32, v, 4, v_speed, &v_min, &v_max, format, flags);
}

// NB: You likely want to specify the ImGuiSliderFlags_AlwaysClamp when using this.
bool ImGui::DragIntRange2(const char* label, int* v_current_min, int* v_current_max, float v_speed, int v_min, int v_max, const char* format, const char* format_max, ImGuiSliderFlags flags)
{
    ImGuiWindow* window = GetCurrentWindow();
    if (window->SkipItems)
        return false;

    ImGuiContext& g = *GImGui;
    PushID(label);
    BeginGroup();
    PushMultiItemsWidths(2, CalcItemWidth());

    int min_min = (v_min >= v_max) ? INT_MIN : v_min;
    int min_max = (v_min >= v_max) ? *v_current_max : ImMin(v_max, *v_current_max);
    ImGuiSliderFlags min_flags = flags | ((min_min == min_max) ? ImGuiSliderFlags_ReadOnly : 0);
    bool value_changed = DragInt("##min", v_current_min, v_speed, min_min, min_max, format, min_flags);
    PopItemWidth();
    SameLine(0, g.Style.ItemInnerSpacing.x);

    int max_min = (v_min >= v_max) ? *v_current_min : ImMax(v_min, *v_current_min);
    int max_max = (v_min >= v_max) ? INT_MAX : v_max;
    ImGuiSliderFlags max_flags = flags | ((max_min == max_max) ? ImGuiSliderFlags_ReadOnly : 0);
    value_changed |= DragInt("##max", v_current_max, v_speed, max_min, max_max, format_max ? format_max : format, max_flags);
    PopItemWidth();
    SameLine(0, g.Style.ItemInnerSpacing.x);

    TextEx(label, FindRenderedTextEnd(label));
    EndGroup();
    PopID();

    return value_changed;
}

//-------------------------------------------------------------------------
// [SECTION] Widgets: SliderScalar, SliderFloat, SliderInt, etc.
//-------------------------------------------------------------------------
// - ScaleRatioFromValueT<> [Internal]
// - ScaleValueFromRatioT<> [Internal]
// - SliderBehaviorT<>() [Internal]
// - SliderBehavior() [Internal]
// - SliderScalar()
// - SliderScalarN()
// - SliderFloat()
// - SliderFloat2()
// - SliderFloat3()
// - SliderFloat4()
// - SliderAngle()
// - SliderInt()
// - SliderInt2()
// - SliderInt3()
// - SliderInt4()
// - VSliderScalar()
// - VSliderFloat()
// - VSliderInt()
//-------------------------------------------------------------------------

// Convert a value v in the output space of a slider into a parametric position on the slider itself (the logical opposite of ScaleValueFromRatioT)
template<typename TYPE, typename SIGNEDTYPE, typename FLOATTYPE>
float ImGui::ScaleRatioFromValueT(ImGuiDataType data_type, TYPE v, TYPE v_min, TYPE v_max, bool is_logarithmic, float logarithmic_zero_epsilon, float zero_deadzone_halfsize)
{
    if (v_min == v_max)
        return 0.0f;
    IM_UNUSED(data_type);

    const TYPE v_clamped = (v_min < v_max) ? ImClamp(v, v_min, v_max) : ImClamp(v, v_max, v_min);
    if (is_logarithmic)
    {
        bool flipped = v_max < v_min;

        if (flipped) // Handle the case where the range is backwards
            ImSwap(v_min, v_max);

        // Fudge min/max to avoid getting close to log(0)
        FLOATTYPE v_min_fudged = (ImAbs((FLOATTYPE)v_min) < logarithmic_zero_epsilon) ? ((v_min < 0.0f) ? -logarithmic_zero_epsilon : logarithmic_zero_epsilon) : (FLOATTYPE)v_min;
        FLOATTYPE v_max_fudged = (ImAbs((FLOATTYPE)v_max) < logarithmic_zero_epsilon) ? ((v_max < 0.0f) ? -logarithmic_zero_epsilon : logarithmic_zero_epsilon) : (FLOATTYPE)v_max;

        // Awkward special cases - we need ranges of the form (-100 .. 0) to convert to (-100 .. -epsilon), not (-100 .. epsilon)
        if ((v_min == 0.0f) && (v_max < 0.0f))
            v_min_fudged = -logarithmic_zero_epsilon;
        else if ((v_max == 0.0f) && (v_min < 0.0f))
            v_max_fudged = -logarithmic_zero_epsilon;

        float result;
        if (v_clamped <= v_min_fudged)
            result = 0.0f; // Workaround for values that are in-range but below our fudge
        else if (v_clamped >= v_max_fudged)
            result = 1.0f; // Workaround for values that are in-range but above our fudge
        else if ((v_min * v_max) < 0.0f) // Range crosses zero, so split into two portions
        {
            float zero_point_center = (-(float)v_min) / ((float)v_max - (float)v_min); // The zero point in parametric space.  There's an argument we should take the logarithmic nature into account when calculating this, but for now this should do (and the most common case of a symmetrical range works fine)
            float zero_point_snap_L = zero_point_center - zero_deadzone_halfsize;
            float zero_point_snap_R = zero_point_center + zero_deadzone_halfsize;
            if (v == 0.0f)
                result = zero_point_center; // Special case for exactly zero
            else if (v < 0.0f)
                result = (1.0f - (float)(ImLog(-(FLOATTYPE)v_clamped / logarithmic_zero_epsilon) / ImLog(-v_min_fudged / logarithmic_zero_epsilon))) * zero_point_snap_L;
            else
                result = zero_point_snap_R + ((float)(ImLog((FLOATTYPE)v_clamped / logarithmic_zero_epsilon) / ImLog(v_max_fudged / logarithmic_zero_epsilon)) * (1.0f - zero_point_snap_R));
        }
        else if ((v_min < 0.0f) || (v_max < 0.0f)) // Entirely negative slider
            result = 1.0f - (float)(ImLog(-(FLOATTYPE)v_clamped / -v_max_fudged) / ImLog(-v_min_fudged / -v_max_fudged));
        else
            result = (float)(ImLog((FLOATTYPE)v_clamped / v_min_fudged) / ImLog(v_max_fudged / v_min_fudged));

        return flipped ? (1.0f - result) : result;
    }
    else
    {
        // Linear slider
        return (float)((FLOATTYPE)(SIGNEDTYPE)(v_clamped - v_min) / (FLOATTYPE)(SIGNEDTYPE)(v_max - v_min));
    }
}

// Convert a parametric position on a slider into a value v in the output space (the logical opposite of ScaleRatioFromValueT)
template<typename TYPE, typename SIGNEDTYPE, typename FLOATTYPE>
TYPE ImGui::ScaleValueFromRatioT(ImGuiDataType data_type, float t, TYPE v_min, TYPE v_max, bool is_logarithmic, float logarithmic_zero_epsilon, float zero_deadzone_halfsize)
{
    // We special-case the extents because otherwise our logarithmic fudging can lead to "mathematically correct"
    // but non-intuitive behaviors like a fully-left slider not actually reaching the minimum value. Also generally simpler.
    if (t <= 0.0f || v_min == v_max)
        return v_min;
    if (t >= 1.0f)
        return v_max;

    TYPE result = (TYPE)0;
    if (is_logarithmic)
    {
        // Fudge min/max to avoid getting silly results close to zero
        FLOATTYPE v_min_fudged = (ImAbs((FLOATTYPE)v_min) < logarithmic_zero_epsilon) ? ((v_min < 0.0f) ? -logarithmic_zero_epsilon : logarithmic_zero_epsilon) : (FLOATTYPE)v_min;
        FLOATTYPE v_max_fudged = (ImAbs((FLOATTYPE)v_max) < logarithmic_zero_epsilon) ? ((v_max < 0.0f) ? -logarithmic_zero_epsilon : logarithmic_zero_epsilon) : (FLOATTYPE)v_max;

        const bool flipped = v_max < v_min; // Check if range is "backwards"
        if (flipped)
            ImSwap(v_min_fudged, v_max_fudged);

        // Awkward special case - we need ranges of the form (-100 .. 0) to convert to (-100 .. -epsilon), not (-100 .. epsilon)
        if ((v_max == 0.0f) && (v_min < 0.0f))
            v_max_fudged = -logarithmic_zero_epsilon;

        float t_with_flip = flipped ? (1.0f - t) : t; // t, but flipped if necessary to account for us flipping the range

        if ((v_min * v_max) < 0.0f) // Range crosses zero, so we have to do this in two parts
        {
            float zero_point_center = (-(float)ImMin(v_min, v_max)) / ImAbs((float)v_max - (float)v_min); // The zero point in parametric space
            float zero_point_snap_L = zero_point_center - zero_deadzone_halfsize;
            float zero_point_snap_R = zero_point_center + zero_deadzone_halfsize;
            if (t_with_flip >= zero_point_snap_L && t_with_flip <= zero_point_snap_R)
                result = (TYPE)0.0f; // Special case to make getting exactly zero possible (the epsilon prevents it otherwise)
            else if (t_with_flip < zero_point_center)
                result = (TYPE)-(logarithmic_zero_epsilon * ImPow(-v_min_fudged / logarithmic_zero_epsilon, (FLOATTYPE)(1.0f - (t_with_flip / zero_point_snap_L))));
            else
                result = (TYPE)(logarithmic_zero_epsilon * ImPow(v_max_fudged / logarithmic_zero_epsilon, (FLOATTYPE)((t_with_flip - zero_point_snap_R) / (1.0f - zero_point_snap_R))));
        }
        else if ((v_min < 0.0f) || (v_max < 0.0f)) // Entirely negative slider
            result = (TYPE)-(-v_max_fudged * ImPow(-v_min_fudged / -v_max_fudged, (FLOATTYPE)(1.0f - t_with_flip)));
        else
            result = (TYPE)(v_min_fudged * ImPow(v_max_fudged / v_min_fudged, (FLOATTYPE)t_with_flip));
    }
    else
    {
        // Linear slider
        const bool is_floating_point = (data_type == ImGuiDataType_Float) || (data_type == ImGuiDataType_Double);
        if (is_floating_point)
        {
            result = ImLerp(v_min, v_max, t);
        }
        else if (t < 1.0)
        {
            // - For integer values we want the clicking position to match the grab box so we round above
            //   This code is carefully tuned to work with large values (e.g. high ranges of U64) while preserving this property..
            // - Not doing a *1.0 multiply at the end of a range as it tends to be lossy. While absolute aiming at a large s64/u64
            //   range is going to be imprecise anyway, with this check we at least make the edge values matches expected limits.
            FLOATTYPE v_new_off_f = (SIGNEDTYPE)(v_max - v_min) * t;
            result = (TYPE)((SIGNEDTYPE)v_min + (SIGNEDTYPE)(v_new_off_f + (FLOATTYPE)(v_min > v_max ? -0.5 : 0.5)));
        }
    }

    return result;
}

// FIXME: Try to move more of the code into shared SliderBehavior()
template<typename TYPE, typename SIGNEDTYPE, typename FLOATTYPE>
bool ImGui::SliderBehaviorT(const ImRect& bb, ImGuiID id, ImGuiDataType data_type, TYPE* v, const TYPE v_min, const TYPE v_max, const char* format, ImGuiSliderFlags flags, ImRect* out_grab_bb)
{
    ImGuiContext& g = *GImGui;
    const ImGuiStyle& style = g.Style;

    const ImGuiAxis axis = (flags & ImGuiSliderFlags_Vertical) ? ImGuiAxis_Y : ImGuiAxis_X;
    const bool is_logarithmic = (flags & ImGuiSliderFlags_Logarithmic) != 0;
    const bool is_floating_point = (data_type == ImGuiDataType_Float) || (data_type == ImGuiDataType_Double);
    const SIGNEDTYPE v_range = (v_min < v_max ? v_max - v_min : v_min - v_max);

    // Calculate bounds
    const float grab_padding = 2.0f; // FIXME: Should be part of style.
    const float slider_sz = (bb.Max[axis] - bb.Min[axis]) - grab_padding * 2.0f;
    float grab_sz = style.GrabMinSize;
    if (!is_floating_point && v_range >= 0)                                     // v_range < 0 may happen on integer overflows
        grab_sz = ImMax((float)(slider_sz / (v_range + 1)), style.GrabMinSize); // For integer sliders: if possible have the grab size represent 1 unit
    grab_sz = ImMin(grab_sz, slider_sz);
    const float slider_usable_sz = slider_sz - grab_sz;
    const float slider_usable_pos_min = bb.Min[axis] + grab_padding + grab_sz * 0.5f;
    const float slider_usable_pos_max = bb.Max[axis] - grab_padding - grab_sz * 0.5f;

    float logarithmic_zero_epsilon = 0.0f; // Only valid when is_logarithmic is true
    float zero_deadzone_halfsize = 0.0f; // Only valid when is_logarithmic is true
    if (is_logarithmic)
    {
        // When using logarithmic sliders, we need to clamp to avoid hitting zero, but our choice of clamp value greatly affects slider precision. We attempt to use the specified precision to estimate a good lower bound.
        const int decimal_precision = is_floating_point ? ImParseFormatPrecision(format, 3) : 1;
        logarithmic_zero_epsilon = ImPow(0.1f, (float)decimal_precision);
        zero_deadzone_halfsize = (style.LogSliderDeadzone * 0.5f) / ImMax(slider_usable_sz, 1.0f);
    }

    // Process interacting with the slider
    bool value_changed = false;
    if (g.ActiveId == id)
    {
        bool set_new_value = false;
        float clicked_t = 0.0f;
        if (g.ActiveIdSource == ImGuiInputSource_Mouse)
        {
            if (!g.IO.MouseDown[0])
            {
                ClearActiveID();
            }
            else
            {
                const float mouse_abs_pos = g.IO.MousePos[axis];
                if (g.ActiveIdIsJustActivated)
                {
                    float grab_t = ScaleRatioFromValueT<TYPE, SIGNEDTYPE, FLOATTYPE>(data_type, *v, v_min, v_max, is_logarithmic, logarithmic_zero_epsilon, zero_deadzone_halfsize);
                    if (axis == ImGuiAxis_Y)
                        grab_t = 1.0f - grab_t;
                    const float grab_pos = ImLerp(slider_usable_pos_min, slider_usable_pos_max, grab_t);
                    const bool clicked_around_grab = (mouse_abs_pos >= grab_pos - grab_sz * 0.5f - 1.0f) && (mouse_abs_pos <= grab_pos + grab_sz * 0.5f + 1.0f); // No harm being extra generous here.
                    g.SliderGrabClickOffset = (clicked_around_grab && is_floating_point) ? mouse_abs_pos - grab_pos : 0.0f;
                }
                if (slider_usable_sz > 0.0f)
                    clicked_t = ImSaturate((mouse_abs_pos - g.SliderGrabClickOffset - slider_usable_pos_min) / slider_usable_sz);
                if (axis == ImGuiAxis_Y)
                    clicked_t = 1.0f - clicked_t;
                set_new_value = true;
            }
        }
        else if (g.ActiveIdSource == ImGuiInputSource_Keyboard || g.ActiveIdSource == ImGuiInputSource_Gamepad)
        {
            if (g.ActiveIdIsJustActivated)
            {
                g.SliderCurrentAccum = 0.0f; // Reset any stored nav delta upon activation
                g.SliderCurrentAccumDirty = false;
            }

            float input_delta = (axis == ImGuiAxis_X) ? GetNavTweakPressedAmount(axis) : -GetNavTweakPressedAmount(axis);
            if (input_delta != 0.0f)
            {
                const bool tweak_slow = IsKeyDown((g.NavInputSource == ImGuiInputSource_Gamepad) ? ImGuiKey_NavGamepadTweakSlow : ImGuiKey_NavKeyboardTweakSlow);
                const bool tweak_fast = IsKeyDown((g.NavInputSource == ImGuiInputSource_Gamepad) ? ImGuiKey_NavGamepadTweakFast : ImGuiKey_NavKeyboardTweakFast);
                const int decimal_precision = is_floating_point ? ImParseFormatPrecision(format, 3) : 0;
                if (decimal_precision > 0)
                {
                    input_delta /= 100.0f;    // Gamepad/keyboard tweak speeds in % of slider bounds
                    if (tweak_slow)
                        input_delta /= 10.0f;
                }
                else
                {
                    if ((v_range >= -100.0f && v_range <= 100.0f) || tweak_slow)
                        input_delta = ((input_delta < 0.0f) ? -1.0f : +1.0f) / (float)v_range; // Gamepad/keyboard tweak speeds in integer steps
                    else
                        input_delta /= 100.0f;
                }
                if (tweak_fast)
                    input_delta *= 10.0f;

                g.SliderCurrentAccum += input_delta;
                g.SliderCurrentAccumDirty = true;
            }

            float delta = g.SliderCurrentAccum;
            if (g.NavActivatePressedId == id && !g.ActiveIdIsJustActivated)
            {
                ClearActiveID();
            }
            else if (g.SliderCurrentAccumDirty)
            {
                clicked_t = ScaleRatioFromValueT<TYPE, SIGNEDTYPE, FLOATTYPE>(data_type, *v, v_min, v_max, is_logarithmic, logarithmic_zero_epsilon, zero_deadzone_halfsize);

                if ((clicked_t >= 1.0f && delta > 0.0f) || (clicked_t <= 0.0f && delta < 0.0f)) // This is to avoid applying the saturation when already past the limits
                {
                    set_new_value = false;
                    g.SliderCurrentAccum = 0.0f; // If pushing up against the limits, don't continue to accumulate
                }
                else
                {
                    set_new_value = true;
                    float old_clicked_t = clicked_t;
                    clicked_t = ImSaturate(clicked_t + delta);

                    // Calculate what our "new" clicked_t will be, and thus how far we actually moved the slider, and subtract this from the accumulator
                    TYPE v_new = ScaleValueFromRatioT<TYPE, SIGNEDTYPE, FLOATTYPE>(data_type, clicked_t, v_min, v_max, is_logarithmic, logarithmic_zero_epsilon, zero_deadzone_halfsize);
                    if (is_floating_point && !(flags & ImGuiSliderFlags_NoRoundToFormat))
                        v_new = RoundScalarWithFormatT<TYPE>(format, data_type, v_new);
                    float new_clicked_t = ScaleRatioFromValueT<TYPE, SIGNEDTYPE, FLOATTYPE>(data_type, v_new, v_min, v_max, is_logarithmic, logarithmic_zero_epsilon, zero_deadzone_halfsize);

                    if (delta > 0)
                        g.SliderCurrentAccum -= ImMin(new_clicked_t - old_clicked_t, delta);
                    else
                        g.SliderCurrentAccum -= ImMax(new_clicked_t - old_clicked_t, delta);
                }

                g.SliderCurrentAccumDirty = false;
            }
        }

        if (set_new_value)
        {
            TYPE v_new = ScaleValueFromRatioT<TYPE, SIGNEDTYPE, FLOATTYPE>(data_type, clicked_t, v_min, v_max, is_logarithmic, logarithmic_zero_epsilon, zero_deadzone_halfsize);

            // Round to user desired precision based on format string
            if (is_floating_point && !(flags & ImGuiSliderFlags_NoRoundToFormat))
                v_new = RoundScalarWithFormatT<TYPE>(format, data_type, v_new);

            // Apply result
            if (*v != v_new)
            {
                *v = v_new;
                value_changed = true;
            }
        }
    }

    if (slider_sz < 1.0f)
    {
        *out_grab_bb = ImRect(bb.Min, bb.Min);
    }
    else
    {
        // Output grab position so it can be displayed by the caller
        float grab_t = ScaleRatioFromValueT<TYPE, SIGNEDTYPE, FLOATTYPE>(data_type, *v, v_min, v_max, is_logarithmic, logarithmic_zero_epsilon, zero_deadzone_halfsize);
        if (axis == ImGuiAxis_Y)
            grab_t = 1.0f - grab_t;
        const float grab_pos = ImLerp(slider_usable_pos_min, slider_usable_pos_max, grab_t);
        if (axis == ImGuiAxis_X)
            *out_grab_bb = ImRect(grab_pos - grab_sz * 0.5f, bb.Min.y + grab_padding, grab_pos + grab_sz * 0.5f, bb.Max.y - grab_padding);
        else
            *out_grab_bb = ImRect(bb.Min.x + grab_padding, grab_pos - grab_sz * 0.5f, bb.Max.x - grab_padding, grab_pos + grab_sz * 0.5f);
    }

    return value_changed;
}

// For 32-bit and larger types, slider bounds are limited to half the natural type range.
// So e.g. an integer Slider between INT_MAX-10 and INT_MAX will fail, but an integer Slider between INT_MAX/2-10 and INT_MAX/2 will be ok.
// It would be possible to lift that limitation with some work but it doesn't seem to be worth it for sliders.
bool ImGui::SliderBehavior(const ImRect& bb, ImGuiID id, ImGuiDataType data_type, void* p_v, const void* p_min, const void* p_max, const char* format, ImGuiSliderFlags flags, ImRect* out_grab_bb)
{
    // Read imgui.cpp "API BREAKING CHANGES" section for 1.78 if you hit this assert.
    IM_ASSERT((flags == 1 || (flags & ImGuiSliderFlags_InvalidMask_) == 0) && "Invalid ImGuiSliderFlags flag!  Has the 'float power' argument been mistakenly cast to flags? Call function with ImGuiSliderFlags_Logarithmic flags instead.");

    // Those are the things we can do easily outside the SliderBehaviorT<> template, saves code generation.
    ImGuiContext& g = *GImGui;
    if ((g.LastItemData.InFlags & ImGuiItemFlags_ReadOnly) || (flags & ImGuiSliderFlags_ReadOnly))
        return false;

    switch (data_type)
    {
    case ImGuiDataType_S8:  { ImS32 v32 = (ImS32)*(ImS8*)p_v;  bool r = SliderBehaviorT<ImS32, ImS32, float>(bb, id, ImGuiDataType_S32, &v32, *(const ImS8*)p_min,  *(const ImS8*)p_max,  format, flags, out_grab_bb); if (r) *(ImS8*)p_v  = (ImS8)v32;  return r; }
    case ImGuiDataType_U8:  { ImU32 v32 = (ImU32)*(ImU8*)p_v;  bool r = SliderBehaviorT<ImU32, ImS32, float>(bb, id, ImGuiDataType_U32, &v32, *(const ImU8*)p_min,  *(const ImU8*)p_max,  format, flags, out_grab_bb); if (r) *(ImU8*)p_v  = (ImU8)v32;  return r; }
    case ImGuiDataType_S16: { ImS32 v32 = (ImS32)*(ImS16*)p_v; bool r = SliderBehaviorT<ImS32, ImS32, float>(bb, id, ImGuiDataType_S32, &v32, *(const ImS16*)p_min, *(const ImS16*)p_max, format, flags, out_grab_bb); if (r) *(ImS16*)p_v = (ImS16)v32; return r; }
    case ImGuiDataType_U16: { ImU32 v32 = (ImU32)*(ImU16*)p_v; bool r = SliderBehaviorT<ImU32, ImS32, float>(bb, id, ImGuiDataType_U32, &v32, *(const ImU16*)p_min, *(const ImU16*)p_max, format, flags, out_grab_bb); if (r) *(ImU16*)p_v = (ImU16)v32; return r; }
    case ImGuiDataType_S32:
        IM_ASSERT(*(const ImS32*)p_min >= IM_S32_MIN / 2 && *(const ImS32*)p_max <= IM_S32_MAX / 2);
        return SliderBehaviorT<ImS32, ImS32, float >(bb, id, data_type, (ImS32*)p_v,  *(const ImS32*)p_min,  *(const ImS32*)p_max,  format, flags, out_grab_bb);
    case ImGuiDataType_U32:
        IM_ASSERT(*(const ImU32*)p_max <= IM_U32_MAX / 2);
        return SliderBehaviorT<ImU32, ImS32, float >(bb, id, data_type, (ImU32*)p_v,  *(const ImU32*)p_min,  *(const ImU32*)p_max,  format, flags, out_grab_bb);
    case ImGuiDataType_S64:
        IM_ASSERT(*(const ImS64*)p_min >= IM_S64_MIN / 2 && *(const ImS64*)p_max <= IM_S64_MAX / 2);
        return SliderBehaviorT<ImS64, ImS64, double>(bb, id, data_type, (ImS64*)p_v,  *(const ImS64*)p_min,  *(const ImS64*)p_max,  format, flags, out_grab_bb);
    case ImGuiDataType_U64:
        IM_ASSERT(*(const ImU64*)p_max <= IM_U64_MAX / 2);
        return SliderBehaviorT<ImU64, ImS64, double>(bb, id, data_type, (ImU64*)p_v,  *(const ImU64*)p_min,  *(const ImU64*)p_max,  format, flags, out_grab_bb);
    case ImGuiDataType_Float:
        IM_ASSERT(*(const float*)p_min >= -FLT_MAX / 2.0f && *(const float*)p_max <= FLT_MAX / 2.0f);
        return SliderBehaviorT<float, float, float >(bb, id, data_type, (float*)p_v,  *(const float*)p_min,  *(const float*)p_max,  format, flags, out_grab_bb);
    case ImGuiDataType_Double:
        IM_ASSERT(*(const double*)p_min >= -DBL_MAX / 2.0f && *(const double*)p_max <= DBL_MAX / 2.0f);
        return SliderBehaviorT<double, double, double>(bb, id, data_type, (double*)p_v, *(const double*)p_min, *(const double*)p_max, format, flags, out_grab_bb);
    case ImGuiDataType_COUNT: break;
    }
    IM_ASSERT(0);
    return false;
}

// Note: p_data, p_min and p_max are _pointers_ to a memory address holding the data. For a slider, they are all required.
// Read code of e.g. SliderFloat(), SliderInt() etc. or examples in 'Demo->Widgets->Data Types' to understand how to use this function directly.
bool ImGui::SliderScalar(const char* label, ImGuiDataType data_type, void* p_data, const void* p_min, const void* p_max, const char* format, ImGuiSliderFlags flags)
{
    ImGuiWindow* window = GetCurrentWindow();
    if (window->SkipItems)
        return false;

    ImGuiContext& g = *GImGui;
    const ImGuiStyle& style = g.Style;
    const ImGuiID id = window->GetID(label);
    const float w = CalcItemWidth();

    const ImVec2 label_size = CalcTextSize(label, NULL, true);
    const ImRect frame_bb(window->DC.CursorPos, window->DC.CursorPos + ImVec2(w, label_size.y + style.FramePadding.y * 2.0f));
    const ImRect total_bb(frame_bb.Min, frame_bb.Max + ImVec2(label_size.x > 0.0f ? style.ItemInnerSpacing.x + label_size.x : 0.0f, 0.0f));

    const bool temp_input_allowed = (flags & ImGuiSliderFlags_NoInput) == 0;
    ItemSize(total_bb, style.FramePadding.y);
    if (!ItemAdd(total_bb, id, &frame_bb, temp_input_allowed ? ImGuiItemFlags_Inputable : 0))
        return false;

    // Default format string when passing NULL
    if (format == NULL)
        format = DataTypeGetInfo(data_type)->PrintFmt;

    const bool hovered = ItemHoverable(frame_bb, id);
    bool temp_input_is_active = temp_input_allowed && TempInputIsActive(id);
    if (!temp_input_is_active)
    {
        // Tabbing or CTRL-clicking on Slider turns it into an input box
        const bool input_requested_by_tabbing = temp_input_allowed && (g.LastItemData.StatusFlags & ImGuiItemStatusFlags_FocusedByTabbing) != 0;
        const bool clicked = hovered && IsMouseClicked(0, id);
        const bool make_active = (input_requested_by_tabbing || clicked || g.NavActivateId == id);
        if (make_active && clicked)
            SetKeyOwner(ImGuiKey_MouseLeft, id);
        if (make_active && temp_input_allowed)
            if (input_requested_by_tabbing || (clicked && g.IO.KeyCtrl) || (g.NavActivateId == id && (g.NavActivateFlags & ImGuiActivateFlags_PreferInput)))
                temp_input_is_active = true;

        if (make_active && !temp_input_is_active)
        {
            SetActiveID(id, window);
            SetFocusID(id, window);
            FocusWindow(window);
            g.ActiveIdUsingNavDirMask |= (1 << ImGuiDir_Left) | (1 << ImGuiDir_Right);
        }
    }

    if (temp_input_is_active)
    {
        // Only clamp CTRL+Click input when ImGuiSliderFlags_AlwaysClamp is set
        const bool is_clamp_input = (flags & ImGuiSliderFlags_AlwaysClamp) != 0;
        return TempInputScalar(frame_bb, id, label, data_type, p_data, format, is_clamp_input ? p_min : NULL, is_clamp_input ? p_max : NULL);
    }

    // Draw frame
    const ImU32 frame_col = GetColorU32(g.ActiveId == id ? ImGuiCol_FrameBgActive : hovered ? ImGuiCol_FrameBgHovered : ImGuiCol_FrameBg);
    RenderNavHighlight(frame_bb, id);
    RenderFrame(frame_bb.Min, frame_bb.Max, frame_col, true, g.Style.FrameRounding);

    // Slider behavior
    ImRect grab_bb;
    const bool value_changed = SliderBehavior(frame_bb, id, data_type, p_data, p_min, p_max, format, flags, &grab_bb);
    if (value_changed)
        MarkItemEdited(id);

    // Render grab
    if (grab_bb.Max.x > grab_bb.Min.x)
        window->DrawList->AddRectFilled(grab_bb.Min, grab_bb.Max, GetColorU32(g.ActiveId == id ? ImGuiCol_SliderGrabActive : ImGuiCol_SliderGrab), style.GrabRounding);

    // Display value using user-provided display format so user can add prefix/suffix/decorations to the value.
    char value_buf[64];
    const char* value_buf_end = value_buf + DataTypeFormatString(value_buf, IM_ARRAYSIZE(value_buf), data_type, p_data, format);
    if (g.LogEnabled)
        LogSetNextTextDecoration("{", "}");
    RenderTextClipped(frame_bb.Min, frame_bb.Max, value_buf, value_buf_end, NULL, ImVec2(0.5f, 0.5f));

    if (label_size.x > 0.0f)
        RenderText(ImVec2(frame_bb.Max.x + style.ItemInnerSpacing.x, frame_bb.Min.y + style.FramePadding.y), label);

    IMGUI_TEST_ENGINE_ITEM_INFO(id, label, g.LastItemData.StatusFlags | (temp_input_allowed ? ImGuiItemStatusFlags_Inputable : 0));
    return value_changed;
}

// Add multiple sliders on 1 line for compact edition of multiple components
bool ImGui::SliderScalarN(const char* label, ImGuiDataType data_type, void* v, int components, const void* v_min, const void* v_max, const char* format, ImGuiSliderFlags flags)
{
    ImGuiWindow* window = GetCurrentWindow();
    if (window->SkipItems)
        return false;

    ImGuiContext& g = *GImGui;
    bool value_changed = false;
    BeginGroup();
    PushID(label);
    PushMultiItemsWidths(components, CalcItemWidth());
    size_t type_size = GDataTypeInfo[data_type].Size;
    for (int i = 0; i < components; i++)
    {
        PushID(i);
        if (i > 0)
            SameLine(0, g.Style.ItemInnerSpacing.x);
        value_changed |= SliderScalar("", data_type, v, v_min, v_max, format, flags);
        PopID();
        PopItemWidth();
        v = (void*)((char*)v + type_size);
    }
    PopID();

    const char* label_end = FindRenderedTextEnd(label);
    if (label != label_end)
    {
        SameLine(0, g.Style.ItemInnerSpacing.x);
        TextEx(label, label_end);
    }

    EndGroup();
    return value_changed;
}

bool ImGui::SliderFloat(const char* label, float* v, float v_min, float v_max, const char* format, ImGuiSliderFlags flags)
{
    return SliderScalar(label, ImGuiDataType_Float, v, &v_min, &v_max, format, flags);
}

bool ImGui::SliderFloat2(const char* label, float v[2], float v_min, float v_max, const char* format, ImGuiSliderFlags flags)
{
    return SliderScalarN(label, ImGuiDataType_Float, v, 2, &v_min, &v_max, format, flags);
}

bool ImGui::SliderFloat3(const char* label, float v[3], float v_min, float v_max, const char* format, ImGuiSliderFlags flags)
{
    return SliderScalarN(label, ImGuiDataType_Float, v, 3, &v_min, &v_max, format, flags);
}

bool ImGui::SliderFloat4(const char* label, float v[4], float v_min, float v_max, const char* format, ImGuiSliderFlags flags)
{
    return SliderScalarN(label, ImGuiDataType_Float, v, 4, &v_min, &v_max, format, flags);
}

bool ImGui::SliderAngle(const char* label, float* v_rad, float v_degrees_min, float v_degrees_max, const char* format, ImGuiSliderFlags flags)
{
    if (format == NULL)
        format = "%.0f deg";
    float v_deg = (*v_rad) * 360.0f / (2 * IM_PI);
    bool value_changed = SliderFloat(label, &v_deg, v_degrees_min, v_degrees_max, format, flags);
    *v_rad = v_deg * (2 * IM_PI) / 360.0f;
    return value_changed;
}

bool ImGui::SliderInt(const char* label, int* v, int v_min, int v_max, const char* format, ImGuiSliderFlags flags)
{
    return SliderScalar(label, ImGuiDataType_S32, v, &v_min, &v_max, format, flags);
}

bool ImGui::SliderInt2(const char* label, int v[2], int v_min, int v_max, const char* format, ImGuiSliderFlags flags)
{
    return SliderScalarN(label, ImGuiDataType_S32, v, 2, &v_min, &v_max, format, flags);
}

bool ImGui::SliderInt3(const char* label, int v[3], int v_min, int v_max, const char* format, ImGuiSliderFlags flags)
{
    return SliderScalarN(label, ImGuiDataType_S32, v, 3, &v_min, &v_max, format, flags);
}

bool ImGui::SliderInt4(const char* label, int v[4], int v_min, int v_max, const char* format, ImGuiSliderFlags flags)
{
    return SliderScalarN(label, ImGuiDataType_S32, v, 4, &v_min, &v_max, format, flags);
}

bool ImGui::VSliderScalar(const char* label, const ImVec2& size, ImGuiDataType data_type, void* p_data, const void* p_min, const void* p_max, const char* format, ImGuiSliderFlags flags)
{
    ImGuiWindow* window = GetCurrentWindow();
    if (window->SkipItems)
        return false;

    ImGuiContext& g = *GImGui;
    const ImGuiStyle& style = g.Style;
    const ImGuiID id = window->GetID(label);

    const ImVec2 label_size = CalcTextSize(label, NULL, true);
    const ImRect frame_bb(window->DC.CursorPos, window->DC.CursorPos + size);
    const ImRect bb(frame_bb.Min, frame_bb.Max + ImVec2(label_size.x > 0.0f ? style.ItemInnerSpacing.x + label_size.x : 0.0f, 0.0f));

    ItemSize(bb, style.FramePadding.y);
    if (!ItemAdd(frame_bb, id))
        return false;

    // Default format string when passing NULL
    if (format == NULL)
        format = DataTypeGetInfo(data_type)->PrintFmt;

    const bool hovered = ItemHoverable(frame_bb, id);
    const bool clicked = hovered && IsMouseClicked(0, id);
    if (clicked || g.NavActivateId == id)
    {
        if (clicked)
            SetKeyOwner(ImGuiKey_MouseLeft, id);
        SetActiveID(id, window);
        SetFocusID(id, window);
        FocusWindow(window);
        g.ActiveIdUsingNavDirMask |= (1 << ImGuiDir_Up) | (1 << ImGuiDir_Down);
    }

    // Draw frame
    const ImU32 frame_col = GetColorU32(g.ActiveId == id ? ImGuiCol_FrameBgActive : hovered ? ImGuiCol_FrameBgHovered : ImGuiCol_FrameBg);
    RenderNavHighlight(frame_bb, id);
    RenderFrame(frame_bb.Min, frame_bb.Max, frame_col, true, g.Style.FrameRounding);

    // Slider behavior
    ImRect grab_bb;
    const bool value_changed = SliderBehavior(frame_bb, id, data_type, p_data, p_min, p_max, format, flags | ImGuiSliderFlags_Vertical, &grab_bb);
    if (value_changed)
        MarkItemEdited(id);

    // Render grab
    if (grab_bb.Max.y > grab_bb.Min.y)
        window->DrawList->AddRectFilled(grab_bb.Min, grab_bb.Max, GetColorU32(g.ActiveId == id ? ImGuiCol_SliderGrabActive : ImGuiCol_SliderGrab), style.GrabRounding);

    // Display value using user-provided display format so user can add prefix/suffix/decorations to the value.
    // For the vertical slider we allow centered text to overlap the frame padding
    char value_buf[64];
    const char* value_buf_end = value_buf + DataTypeFormatString(value_buf, IM_ARRAYSIZE(value_buf), data_type, p_data, format);
    RenderTextClipped(ImVec2(frame_bb.Min.x, frame_bb.Min.y + style.FramePadding.y), frame_bb.Max, value_buf, value_buf_end, NULL, ImVec2(0.5f, 0.0f));
    if (label_size.x > 0.0f)
        RenderText(ImVec2(frame_bb.Max.x + style.ItemInnerSpacing.x, frame_bb.Min.y + style.FramePadding.y), label);

    return value_changed;
}

bool ImGui::VSliderFloat(const char* label, const ImVec2& size, float* v, float v_min, float v_max, const char* format, ImGuiSliderFlags flags)
{
    return VSliderScalar(label, size, ImGuiDataType_Float, v, &v_min, &v_max, format, flags);
}

bool ImGui::VSliderInt(const char* label, const ImVec2& size, int* v, int v_min, int v_max, const char* format, ImGuiSliderFlags flags)
{
    return VSliderScalar(label, size, ImGuiDataType_S32, v, &v_min, &v_max, format, flags);
}

//-------------------------------------------------------------------------
// [SECTION] Widgets: InputScalar, InputFloat, InputInt, etc.
//-------------------------------------------------------------------------
// - ImParseFormatFindStart() [Internal]
// - ImParseFormatFindEnd() [Internal]
// - ImParseFormatTrimDecorations() [Internal]
// - ImParseFormatSanitizeForPrinting() [Internal]
// - ImParseFormatSanitizeForScanning() [Internal]
// - ImParseFormatPrecision() [Internal]
// - TempInputTextScalar() [Internal]
// - InputScalar()
// - InputScalarN()
// - InputFloat()
// - InputFloat2()
// - InputFloat3()
// - InputFloat4()
// - InputInt()
// - InputInt2()
// - InputInt3()
// - InputInt4()
// - InputDouble()
//-------------------------------------------------------------------------

// We don't use strchr() because our strings are usually very short and often start with '%'
const char* ImParseFormatFindStart(const char* fmt)
{
    while (char c = fmt[0])
    {
        if (c == '%' && fmt[1] != '%')
            return fmt;
        else if (c == '%')
            fmt++;
        fmt++;
    }
    return fmt;
}

const char* ImParseFormatFindEnd(const char* fmt)
{
    // Printf/scanf types modifiers: I/L/h/j/l/t/w/z. Other uppercase letters qualify as types aka end of the format.
    if (fmt[0] != '%')
        return fmt;
    const unsigned int ignored_uppercase_mask = (1 << ('I'-'A')) | (1 << ('L'-'A'));
    const unsigned int ignored_lowercase_mask = (1 << ('h'-'a')) | (1 << ('j'-'a')) | (1 << ('l'-'a')) | (1 << ('t'-'a')) | (1 << ('w'-'a')) | (1 << ('z'-'a'));
    for (char c; (c = *fmt) != 0; fmt++)
    {
        if (c >= 'A' && c <= 'Z' && ((1 << (c - 'A')) & ignored_uppercase_mask) == 0)
            return fmt + 1;
        if (c >= 'a' && c <= 'z' && ((1 << (c - 'a')) & ignored_lowercase_mask) == 0)
            return fmt + 1;
    }
    return fmt;
}

// Extract the format out of a format string with leading or trailing decorations
//  fmt = "blah blah"  -> return fmt
//  fmt = "%.3f"       -> return fmt
//  fmt = "hello %.3f" -> return fmt + 6
//  fmt = "%.3f hello" -> return buf written with "%.3f"
const char* ImParseFormatTrimDecorations(const char* fmt, char* buf, size_t buf_size)
{
    const char* fmt_start = ImParseFormatFindStart(fmt);
    if (fmt_start[0] != '%')
        return fmt;
    const char* fmt_end = ImParseFormatFindEnd(fmt_start);
    if (fmt_end[0] == 0) // If we only have leading decoration, we don't need to copy the data.
        return fmt_start;
    ImStrncpy(buf, fmt_start, ImMin((size_t)(fmt_end - fmt_start) + 1, buf_size));
    return buf;
}

// Sanitize format
// - Zero terminate so extra characters after format (e.g. "%f123") don't confuse atof/atoi
// - stb_sprintf.h supports several new modifiers which format numbers in a way that also makes them incompatible atof/atoi.
void ImParseFormatSanitizeForPrinting(const char* fmt_in, char* fmt_out, size_t fmt_out_size)
{
    const char* fmt_end = ImParseFormatFindEnd(fmt_in);
    IM_UNUSED(fmt_out_size);
    IM_ASSERT((size_t)(fmt_end - fmt_in + 1) < fmt_out_size); // Format is too long, let us know if this happens to you!
    while (fmt_in < fmt_end)
    {
        char c = *fmt_in++;
        if (c != '\'' && c != '$' && c != '_') // Custom flags provided by stb_sprintf.h. POSIX 2008 also supports '.
            *(fmt_out++) = c;
    }
    *fmt_out = 0; // Zero-terminate
}

// - For scanning we need to remove all width and precision fields and flags "%+3.7f" -> "%f". BUT don't strip types like "%I64d" which includes digits. ! "%07I64d" -> "%I64d"
const char* ImParseFormatSanitizeForScanning(const char* fmt_in, char* fmt_out, size_t fmt_out_size)
{
    const char* fmt_end = ImParseFormatFindEnd(fmt_in);
    const char* fmt_out_begin = fmt_out;
    IM_UNUSED(fmt_out_size);
    IM_ASSERT((size_t)(fmt_end - fmt_in + 1) < fmt_out_size); // Format is too long, let us know if this happens to you!
    bool has_type = false;
    while (fmt_in < fmt_end)
    {
        char c = *fmt_in++;
        if (!has_type && ((c >= '0' && c <= '9') || c == '.' || c == '+' || c == '#'))
            continue;
        has_type |= ((c >= 'a' && c <= 'z') || (c >= 'A' && c <= 'Z')); // Stop skipping digits
        if (c != '\'' && c != '$' && c != '_') // Custom flags provided by stb_sprintf.h. POSIX 2008 also supports '.
            *(fmt_out++) = c;
    }
    *fmt_out = 0; // Zero-terminate
    return fmt_out_begin;
}

template<typename TYPE>
static const char* ImAtoi(const char* src, TYPE* output)
{
    int negative = 0;
    if (*src == '-') { negative = 1; src++; }
    if (*src == '+') { src++; }
    TYPE v = 0;
    while (*src >= '0' && *src <= '9')
        v = (v * 10) + (*src++ - '0');
    *output = negative ? -v : v;
    return src;
}

// Parse display precision back from the display format string
// FIXME: This is still used by some navigation code path to infer a minimum tweak step, but we should aim to rework widgets so it isn't needed.
int ImParseFormatPrecision(const char* fmt, int default_precision)
{
    fmt = ImParseFormatFindStart(fmt);
    if (fmt[0] != '%')
        return default_precision;
    fmt++;
    while (*fmt >= '0' && *fmt <= '9')
        fmt++;
    int precision = INT_MAX;
    if (*fmt == '.')
    {
        fmt = ImAtoi<int>(fmt + 1, &precision);
        if (precision < 0 || precision > 99)
            precision = default_precision;
    }
    if (*fmt == 'e' || *fmt == 'E') // Maximum precision with scientific notation
        precision = -1;
    if ((*fmt == 'g' || *fmt == 'G') && precision == INT_MAX)
        precision = -1;
    return (precision == INT_MAX) ? default_precision : precision;
}

// Create text input in place of another active widget (e.g. used when doing a CTRL+Click on drag/slider widgets)
// FIXME: Facilitate using this in variety of other situations.
bool ImGui::TempInputText(const ImRect& bb, ImGuiID id, const char* label, char* buf, int buf_size, ImGuiInputTextFlags flags)
{
    // On the first frame, g.TempInputTextId == 0, then on subsequent frames it becomes == id.
    // We clear ActiveID on the first frame to allow the InputText() taking it back.
    ImGuiContext& g = *GImGui;
    const bool init = (g.TempInputId != id);
    if (init)
        ClearActiveID();

    g.CurrentWindow->DC.CursorPos = bb.Min;
    bool value_changed = InputTextEx(label, NULL, buf, buf_size, bb.GetSize(), flags | ImGuiInputTextFlags_MergedItem);
    if (init)
    {
        // First frame we started displaying the InputText widget, we expect it to take the active id.
        IM_ASSERT(g.ActiveId == id);
        g.TempInputId = g.ActiveId;
    }
    return value_changed;
}

static inline ImGuiInputTextFlags InputScalar_DefaultCharsFilter(ImGuiDataType data_type, const char* format)
{
    if (data_type == ImGuiDataType_Float || data_type == ImGuiDataType_Double)
        return ImGuiInputTextFlags_CharsScientific;
    const char format_last_char = format[0] ? format[strlen(format) - 1] : 0;
    return (format_last_char == 'x' || format_last_char == 'X') ? ImGuiInputTextFlags_CharsHexadecimal : ImGuiInputTextFlags_CharsDecimal;
}

// Note that Drag/Slider functions are only forwarding the min/max values clamping values if the ImGuiSliderFlags_AlwaysClamp flag is set!
// This is intended: this way we allow CTRL+Click manual input to set a value out of bounds, for maximum flexibility.
// However this may not be ideal for all uses, as some user code may break on out of bound values.
bool ImGui::TempInputScalar(const ImRect& bb, ImGuiID id, const char* label, ImGuiDataType data_type, void* p_data, const char* format, const void* p_clamp_min, const void* p_clamp_max)
{
    char fmt_buf[32];
    char data_buf[32];
    format = ImParseFormatTrimDecorations(format, fmt_buf, IM_ARRAYSIZE(fmt_buf));
    DataTypeFormatString(data_buf, IM_ARRAYSIZE(data_buf), data_type, p_data, format);
    ImStrTrimBlanks(data_buf);

    ImGuiInputTextFlags flags = ImGuiInputTextFlags_AutoSelectAll | ImGuiInputTextFlags_NoMarkEdited;
    flags |= InputScalar_DefaultCharsFilter(data_type, format);

    bool value_changed = false;
    if (TempInputText(bb, id, label, data_buf, IM_ARRAYSIZE(data_buf), flags))
    {
        // Backup old value
        size_t data_type_size = DataTypeGetInfo(data_type)->Size;
        ImGuiDataTypeTempStorage data_backup;
        memcpy(&data_backup, p_data, data_type_size);

        // Apply new value (or operations) then clamp
        DataTypeApplyFromText(data_buf, data_type, p_data, format);
        if (p_clamp_min || p_clamp_max)
        {
            if (p_clamp_min && p_clamp_max && DataTypeCompare(data_type, p_clamp_min, p_clamp_max) > 0)
                ImSwap(p_clamp_min, p_clamp_max);
            DataTypeClamp(data_type, p_data, p_clamp_min, p_clamp_max);
        }

        // Only mark as edited if new value is different
        value_changed = memcmp(&data_backup, p_data, data_type_size) != 0;
        if (value_changed)
            MarkItemEdited(id);
    }
    return value_changed;
}

// Note: p_data, p_step, p_step_fast are _pointers_ to a memory address holding the data. For an Input widget, p_step and p_step_fast are optional.
// Read code of e.g. InputFloat(), InputInt() etc. or examples in 'Demo->Widgets->Data Types' to understand how to use this function directly.
bool ImGui::InputScalar(const char* label, ImGuiDataType data_type, void* p_data, const void* p_step, const void* p_step_fast, const char* format, ImGuiInputTextFlags flags)
{
    ImGuiWindow* window = GetCurrentWindow();
    if (window->SkipItems)
        return false;

    ImGuiContext& g = *GImGui;
    ImGuiStyle& style = g.Style;

    if (format == NULL)
        format = DataTypeGetInfo(data_type)->PrintFmt;

    char buf[64];
    DataTypeFormatString(buf, IM_ARRAYSIZE(buf), data_type, p_data, format);

    // Testing ActiveId as a minor optimization as filtering is not needed until active
    if (g.ActiveId == 0 && (flags & (ImGuiInputTextFlags_CharsDecimal | ImGuiInputTextFlags_CharsHexadecimal | ImGuiInputTextFlags_CharsScientific)) == 0)
        flags |= InputScalar_DefaultCharsFilter(data_type, format);
    flags |= ImGuiInputTextFlags_AutoSelectAll | ImGuiInputTextFlags_NoMarkEdited; // We call MarkItemEdited() ourselves by comparing the actual data rather than the string.

    bool value_changed = false;
    if (p_step == NULL)
    {
        if (InputText(label, buf, IM_ARRAYSIZE(buf), flags))
            value_changed = DataTypeApplyFromText(buf, data_type, p_data, format);
    }
    else
    {
        const float button_size = GetFrameHeight();

        BeginGroup(); // The only purpose of the group here is to allow the caller to query item data e.g. IsItemActive()
        PushID(label);
        SetNextItemWidth(ImMax(1.0f, CalcItemWidth() - (button_size + style.ItemInnerSpacing.x) * 2));
        if (InputText("", buf, IM_ARRAYSIZE(buf), flags)) // PushId(label) + "" gives us the expected ID from outside point of view
            value_changed = DataTypeApplyFromText(buf, data_type, p_data, format);
        IMGUI_TEST_ENGINE_ITEM_INFO(g.LastItemData.ID, label, g.LastItemData.StatusFlags | ImGuiItemStatusFlags_Inputable);

        // Step buttons
        const ImVec2 backup_frame_padding = style.FramePadding;
        style.FramePadding.x = style.FramePadding.y;
        ImGuiButtonFlags button_flags = ImGuiButtonFlags_Repeat | ImGuiButtonFlags_DontClosePopups;
        if (flags & ImGuiInputTextFlags_ReadOnly)
            BeginDisabled();
        SameLine(0, style.ItemInnerSpacing.x);
        if (ButtonEx("-", ImVec2(button_size, button_size), button_flags))
        {
            DataTypeApplyOp(data_type, '-', p_data, p_data, g.IO.KeyCtrl && p_step_fast ? p_step_fast : p_step);
            value_changed = true;
        }
        SameLine(0, style.ItemInnerSpacing.x);
        if (ButtonEx("+", ImVec2(button_size, button_size), button_flags))
        {
            DataTypeApplyOp(data_type, '+', p_data, p_data, g.IO.KeyCtrl && p_step_fast ? p_step_fast : p_step);
            value_changed = true;
        }
        if (flags & ImGuiInputTextFlags_ReadOnly)
            EndDisabled();

        const char* label_end = FindRenderedTextEnd(label);
        if (label != label_end)
        {
            SameLine(0, style.ItemInnerSpacing.x);
            TextEx(label, label_end);
        }
        style.FramePadding = backup_frame_padding;

        PopID();
        EndGroup();
    }
    if (value_changed)
        MarkItemEdited(g.LastItemData.ID);

    return value_changed;
}

bool ImGui::InputScalarN(const char* label, ImGuiDataType data_type, void* p_data, int components, const void* p_step, const void* p_step_fast, const char* format, ImGuiInputTextFlags flags)
{
    ImGuiWindow* window = GetCurrentWindow();
    if (window->SkipItems)
        return false;

    ImGuiContext& g = *GImGui;
    bool value_changed = false;
    BeginGroup();
    PushID(label);
    PushMultiItemsWidths(components, CalcItemWidth());
    size_t type_size = GDataTypeInfo[data_type].Size;
    for (int i = 0; i < components; i++)
    {
        PushID(i);
        if (i > 0)
            SameLine(0, g.Style.ItemInnerSpacing.x);
        value_changed |= InputScalar("", data_type, p_data, p_step, p_step_fast, format, flags);
        PopID();
        PopItemWidth();
        p_data = (void*)((char*)p_data + type_size);
    }
    PopID();

    const char* label_end = FindRenderedTextEnd(label);
    if (label != label_end)
    {
        SameLine(0.0f, g.Style.ItemInnerSpacing.x);
        TextEx(label, label_end);
    }

    EndGroup();
    return value_changed;
}

bool ImGui::InputFloat(const char* label, float* v, float step, float step_fast, const char* format, ImGuiInputTextFlags flags)
{
    flags |= ImGuiInputTextFlags_CharsScientific;
    return InputScalar(label, ImGuiDataType_Float, (void*)v, (void*)(step > 0.0f ? &step : NULL), (void*)(step_fast > 0.0f ? &step_fast : NULL), format, flags);
}

bool ImGui::InputFloat2(const char* label, float v[2], const char* format, ImGuiInputTextFlags flags)
{
    return InputScalarN(label, ImGuiDataType_Float, v, 2, NULL, NULL, format, flags);
}

bool ImGui::InputFloat3(const char* label, float v[3], const char* format, ImGuiInputTextFlags flags)
{
    return InputScalarN(label, ImGuiDataType_Float, v, 3, NULL, NULL, format, flags);
}

bool ImGui::InputFloat4(const char* label, float v[4], const char* format, ImGuiInputTextFlags flags)
{
    return InputScalarN(label, ImGuiDataType_Float, v, 4, NULL, NULL, format, flags);
}

bool ImGui::InputInt(const char* label, int* v, int step, int step_fast, ImGuiInputTextFlags flags)
{
    // Hexadecimal input provided as a convenience but the flag name is awkward. Typically you'd use InputText() to parse your own data, if you want to handle prefixes.
    const char* format = (flags & ImGuiInputTextFlags_CharsHexadecimal) ? "%08X" : "%d";
    return InputScalar(label, ImGuiDataType_S32, (void*)v, (void*)(step > 0 ? &step : NULL), (void*)(step_fast > 0 ? &step_fast : NULL), format, flags);
}

bool ImGui::InputInt2(const char* label, int v[2], ImGuiInputTextFlags flags)
{
    return InputScalarN(label, ImGuiDataType_S32, v, 2, NULL, NULL, "%d", flags);
}

bool ImGui::InputInt3(const char* label, int v[3], ImGuiInputTextFlags flags)
{
    return InputScalarN(label, ImGuiDataType_S32, v, 3, NULL, NULL, "%d", flags);
}

bool ImGui::InputInt4(const char* label, int v[4], ImGuiInputTextFlags flags)
{
    return InputScalarN(label, ImGuiDataType_S32, v, 4, NULL, NULL, "%d", flags);
}

bool ImGui::InputDouble(const char* label, double* v, double step, double step_fast, const char* format, ImGuiInputTextFlags flags)
{
    flags |= ImGuiInputTextFlags_CharsScientific;
    return InputScalar(label, ImGuiDataType_Double, (void*)v, (void*)(step > 0.0 ? &step : NULL), (void*)(step_fast > 0.0 ? &step_fast : NULL), format, flags);
}

//-------------------------------------------------------------------------
// [SECTION] Widgets: InputText, InputTextMultiline, InputTextWithHint
//-------------------------------------------------------------------------
// - InputText()
// - InputTextWithHint()
// - InputTextMultiline()
// - InputTextGetCharInfo() [Internal]
// - InputTextReindexLines() [Internal]
// - InputTextReindexLinesRange() [Internal]
// - InputTextEx() [Internal]
// - DebugNodeInputTextState() [Internal]
//-------------------------------------------------------------------------

bool ImGui::InputText(const char* label, char* buf, size_t buf_size, ImGuiInputTextFlags flags, ImGuiInputTextCallback callback, void* user_data)
{
    IM_ASSERT(!(flags & ImGuiInputTextFlags_Multiline)); // call InputTextMultiline()
    return InputTextEx(label, NULL, buf, (int)buf_size, ImVec2(0, 0), flags, callback, user_data);
}

bool ImGui::InputTextMultiline(const char* label, char* buf, size_t buf_size, const ImVec2& size, ImGuiInputTextFlags flags, ImGuiInputTextCallback callback, void* user_data)
{
    return InputTextEx(label, NULL, buf, (int)buf_size, size, flags | ImGuiInputTextFlags_Multiline, callback, user_data);
}

bool ImGui::InputTextWithHint(const char* label, const char* hint, char* buf, size_t buf_size, ImGuiInputTextFlags flags, ImGuiInputTextCallback callback, void* user_data)
{
    IM_ASSERT(!(flags & ImGuiInputTextFlags_Multiline)); // call InputTextMultiline() or  InputTextEx() manually if you need multi-line + hint.
    return InputTextEx(label, hint, buf, (int)buf_size, ImVec2(0, 0), flags, callback, user_data);
}

static int InputTextCalcTextLenAndLineCount(const char* text_begin, const char** out_text_end)
{
    int line_count = 0;
    const char* s = text_begin;
    while (char c = *s++) // We are only matching for \n so we can ignore UTF-8 decoding
        if (c == '\n')
            line_count++;
    s--;
    if (s[0] != '\n' && s[0] != '\r')
        line_count++;
    *out_text_end = s;
    return line_count;
}

static ImVec2 InputTextCalcTextSizeW(ImGuiContext* ctx, const ImWchar* text_begin, const ImWchar* text_end, const ImWchar** remaining, ImVec2* out_offset, bool stop_on_new_line)
{
    ImGuiContext& g = *ctx;
    ImFont* font = g.Font;
    const float line_height = g.FontSize;
    const float scale = line_height / font->FontSize;

    ImVec2 text_size = ImVec2(0, 0);
    float line_width = 0.0f;

    const ImWchar* s = text_begin;
    while (s < text_end)
    {
        unsigned int c = (unsigned int)(*s++);
        if (c == '\n')
        {
            text_size.x = ImMax(text_size.x, line_width);
            text_size.y += line_height;
            line_width = 0.0f;
            if (stop_on_new_line)
                break;
            continue;
        }
        if (c == '\r')
            continue;

        const float char_width = font->GetCharAdvance((ImWchar)c) * scale;
        line_width += char_width;
    }

    if (text_size.x < line_width)
        text_size.x = line_width;

    if (out_offset)
        *out_offset = ImVec2(line_width, text_size.y + line_height);  // offset allow for the possibility of sitting after a trailing \n

    if (line_width > 0 || text_size.y == 0.0f)                        // whereas size.y will ignore the trailing \n
        text_size.y += line_height;

    if (remaining)
        *remaining = s;

    return text_size;
}

// Wrapper for stb_textedit.h to edit text (our wrapper is for: statically sized buffer, single-line, wchar characters. InputText converts between UTF-8 and wchar)
namespace ImStb
{

static int     STB_TEXTEDIT_STRINGLEN(const ImGuiInputTextState* obj)                             { return obj->CurLenW; }
static ImWchar STB_TEXTEDIT_GETCHAR(const ImGuiInputTextState* obj, int idx)                      { return obj->TextW[idx]; }
static float   STB_TEXTEDIT_GETWIDTH(ImGuiInputTextState* obj, int line_start_idx, int char_idx)  { ImWchar c = obj->TextW[line_start_idx + char_idx]; if (c == '\n') return STB_TEXTEDIT_GETWIDTH_NEWLINE; ImGuiContext& g = *obj->Ctx; return g.Font->GetCharAdvance(c) * (g.FontSize / g.Font->FontSize); }
static int     STB_TEXTEDIT_KEYTOTEXT(int key)                                                    { return key >= 0x200000 ? 0 : key; }
static ImWchar STB_TEXTEDIT_NEWLINE = '\n';
static void    STB_TEXTEDIT_LAYOUTROW(StbTexteditRow* r, ImGuiInputTextState* obj, int line_start_idx)
{
    const ImWchar* text = obj->TextW.Data;
    const ImWchar* text_remaining = NULL;
    const ImVec2 size = InputTextCalcTextSizeW(obj->Ctx, text + line_start_idx, text + obj->CurLenW, &text_remaining, NULL, true);
    r->x0 = 0.0f;
    r->x1 = size.x;
    r->baseline_y_delta = size.y;
    r->ymin = 0.0f;
    r->ymax = size.y;
    r->num_chars = (int)(text_remaining - (text + line_start_idx));
}

static bool is_separator(unsigned int c)
{
    return c==',' || c==';' || c=='(' || c==')' || c=='{' || c=='}' || c=='[' || c==']' || c=='|' || c=='\n' || c=='\r' || c=='.' || c=='!';
}

static int is_word_boundary_from_right(ImGuiInputTextState* obj, int idx)
{
    // When ImGuiInputTextFlags_Password is set, we don't want actions such as CTRL+Arrow to leak the fact that underlying data are blanks or separators.
    if ((obj->Flags & ImGuiInputTextFlags_Password) || idx <= 0)
        return 0;

    bool prev_white = ImCharIsBlankW(obj->TextW[idx - 1]);
    bool prev_separ = is_separator(obj->TextW[idx - 1]);
    bool curr_white = ImCharIsBlankW(obj->TextW[idx]);
    bool curr_separ = is_separator(obj->TextW[idx]);
    return ((prev_white || prev_separ) && !(curr_separ || curr_white)) || (curr_separ && !prev_separ);
}
static int is_word_boundary_from_left(ImGuiInputTextState* obj, int idx)
{
    if ((obj->Flags & ImGuiInputTextFlags_Password) || idx <= 0)
        return 0;

    bool prev_white = ImCharIsBlankW(obj->TextW[idx]);
    bool prev_separ = is_separator(obj->TextW[idx]);
    bool curr_white = ImCharIsBlankW(obj->TextW[idx - 1]);
    bool curr_separ = is_separator(obj->TextW[idx - 1]);
    return ((prev_white) && !(curr_separ || curr_white)) || (curr_separ && !prev_separ);
}
static int  STB_TEXTEDIT_MOVEWORDLEFT_IMPL(ImGuiInputTextState* obj, int idx)   { idx--; while (idx >= 0 && !is_word_boundary_from_right(obj, idx)) idx--; return idx < 0 ? 0 : idx; }
static int  STB_TEXTEDIT_MOVEWORDRIGHT_MAC(ImGuiInputTextState* obj, int idx)   { idx++; int len = obj->CurLenW; while (idx < len && !is_word_boundary_from_left(obj, idx)) idx++; return idx > len ? len : idx; }
static int  STB_TEXTEDIT_MOVEWORDRIGHT_WIN(ImGuiInputTextState* obj, int idx)   { idx++; int len = obj->CurLenW; while (idx < len && !is_word_boundary_from_right(obj, idx)) idx++; return idx > len ? len : idx; }
static int  STB_TEXTEDIT_MOVEWORDRIGHT_IMPL(ImGuiInputTextState* obj, int idx)  { ImGuiContext& g = *obj->Ctx; if (g.IO.ConfigMacOSXBehaviors) return STB_TEXTEDIT_MOVEWORDRIGHT_MAC(obj, idx); else return STB_TEXTEDIT_MOVEWORDRIGHT_WIN(obj, idx); }
#define STB_TEXTEDIT_MOVEWORDLEFT   STB_TEXTEDIT_MOVEWORDLEFT_IMPL  // They need to be #define for stb_textedit.h
#define STB_TEXTEDIT_MOVEWORDRIGHT  STB_TEXTEDIT_MOVEWORDRIGHT_IMPL

static void STB_TEXTEDIT_DELETECHARS(ImGuiInputTextState* obj, int pos, int n)
{
    ImWchar* dst = obj->TextW.Data + pos;

    // We maintain our buffer length in both UTF-8 and wchar formats
    obj->Edited = true;
    obj->CurLenA -= ImTextCountUtf8BytesFromStr(dst, dst + n);
    obj->CurLenW -= n;

    // Offset remaining text (FIXME-OPT: Use memmove)
    const ImWchar* src = obj->TextW.Data + pos + n;
    while (ImWchar c = *src++)
        *dst++ = c;
    *dst = '\0';
}

static bool STB_TEXTEDIT_INSERTCHARS(ImGuiInputTextState* obj, int pos, const ImWchar* new_text, int new_text_len)
{
    const bool is_resizable = (obj->Flags & ImGuiInputTextFlags_CallbackResize) != 0;
    const int text_len = obj->CurLenW;
    IM_ASSERT(pos <= text_len);

    const int new_text_len_utf8 = ImTextCountUtf8BytesFromStr(new_text, new_text + new_text_len);
    if (!is_resizable && (new_text_len_utf8 + obj->CurLenA + 1 > obj->BufCapacityA))
        return false;

    // Grow internal buffer if needed
    if (new_text_len + text_len + 1 > obj->TextW.Size)
    {
        if (!is_resizable)
            return false;
        IM_ASSERT(text_len < obj->TextW.Size);
        obj->TextW.resize(text_len + ImClamp(new_text_len * 4, 32, ImMax(256, new_text_len)) + 1);
    }

    ImWchar* text = obj->TextW.Data;
    if (pos != text_len)
        memmove(text + pos + new_text_len, text + pos, (size_t)(text_len - pos) * sizeof(ImWchar));
    memcpy(text + pos, new_text, (size_t)new_text_len * sizeof(ImWchar));

    obj->Edited = true;
    obj->CurLenW += new_text_len;
    obj->CurLenA += new_text_len_utf8;
    obj->TextW[obj->CurLenW] = '\0';

    return true;
}

// We don't use an enum so we can build even with conflicting symbols (if another user of stb_textedit.h leak their STB_TEXTEDIT_K_* symbols)
#define STB_TEXTEDIT_K_LEFT         0x200000 // keyboard input to move cursor left
#define STB_TEXTEDIT_K_RIGHT        0x200001 // keyboard input to move cursor right
#define STB_TEXTEDIT_K_UP           0x200002 // keyboard input to move cursor up
#define STB_TEXTEDIT_K_DOWN         0x200003 // keyboard input to move cursor down
#define STB_TEXTEDIT_K_LINESTART    0x200004 // keyboard input to move cursor to start of line
#define STB_TEXTEDIT_K_LINEEND      0x200005 // keyboard input to move cursor to end of line
#define STB_TEXTEDIT_K_TEXTSTART    0x200006 // keyboard input to move cursor to start of text
#define STB_TEXTEDIT_K_TEXTEND      0x200007 // keyboard input to move cursor to end of text
#define STB_TEXTEDIT_K_DELETE       0x200008 // keyboard input to delete selection or character under cursor
#define STB_TEXTEDIT_K_BACKSPACE    0x200009 // keyboard input to delete selection or character left of cursor
#define STB_TEXTEDIT_K_UNDO         0x20000A // keyboard input to perform undo
#define STB_TEXTEDIT_K_REDO         0x20000B // keyboard input to perform redo
#define STB_TEXTEDIT_K_WORDLEFT     0x20000C // keyboard input to move cursor left one word
#define STB_TEXTEDIT_K_WORDRIGHT    0x20000D // keyboard input to move cursor right one word
#define STB_TEXTEDIT_K_PGUP         0x20000E // keyboard input to move cursor up a page
#define STB_TEXTEDIT_K_PGDOWN       0x20000F // keyboard input to move cursor down a page
#define STB_TEXTEDIT_K_SHIFT        0x400000

#define STB_TEXTEDIT_IMPLEMENTATION
#include "imstb_textedit.h"

// stb_textedit internally allows for a single undo record to do addition and deletion, but somehow, calling
// the stb_textedit_paste() function creates two separate records, so we perform it manually. (FIXME: Report to nothings/stb?)
static void stb_textedit_replace(ImGuiInputTextState* str, STB_TexteditState* state, const STB_TEXTEDIT_CHARTYPE* text, int text_len)
{
    stb_text_makeundo_replace(str, state, 0, str->CurLenW, text_len);
    ImStb::STB_TEXTEDIT_DELETECHARS(str, 0, str->CurLenW);
    state->cursor = state->select_start = state->select_end = 0;
    if (text_len <= 0)
        return;
    if (ImStb::STB_TEXTEDIT_INSERTCHARS(str, 0, text, text_len))
    {
        state->cursor = state->select_start = state->select_end = text_len;
        state->has_preferred_x = 0;
        return;
    }
    IM_ASSERT(0); // Failed to insert character, normally shouldn't happen because of how we currently use stb_textedit_replace()
}

} // namespace ImStb

void ImGuiInputTextState::OnKeyPressed(int key)
{
    stb_textedit_key(this, &Stb, key);
    CursorFollow = true;
    CursorAnimReset();
}

ImGuiInputTextCallbackData::ImGuiInputTextCallbackData()
{
    memset(this, 0, sizeof(*this));
}

// Public API to manipulate UTF-8 text
// We expose UTF-8 to the user (unlike the STB_TEXTEDIT_* functions which are manipulating wchar)
// FIXME: The existence of this rarely exercised code path is a bit of a nuisance.
void ImGuiInputTextCallbackData::DeleteChars(int pos, int bytes_count)
{
    IM_ASSERT(pos + bytes_count <= BufTextLen);
    char* dst = Buf + pos;
    const char* src = Buf + pos + bytes_count;
    while (char c = *src++)
        *dst++ = c;
    *dst = '\0';

    if (CursorPos >= pos + bytes_count)
        CursorPos -= bytes_count;
    else if (CursorPos >= pos)
        CursorPos = pos;
    SelectionStart = SelectionEnd = CursorPos;
    BufDirty = true;
    BufTextLen -= bytes_count;
}

void ImGuiInputTextCallbackData::InsertChars(int pos, const char* new_text, const char* new_text_end)
{
    const bool is_resizable = (Flags & ImGuiInputTextFlags_CallbackResize) != 0;
    const int new_text_len = new_text_end ? (int)(new_text_end - new_text) : (int)strlen(new_text);
    if (new_text_len + BufTextLen >= BufSize)
    {
        if (!is_resizable)
            return;

        // Contrary to STB_TEXTEDIT_INSERTCHARS() this is working in the UTF8 buffer, hence the mildly similar code (until we remove the U16 buffer altogether!)
        ImGuiContext& g = *Ctx;
        ImGuiInputTextState* edit_state = &g.InputTextState;
        IM_ASSERT(edit_state->ID != 0 && g.ActiveId == edit_state->ID);
        IM_ASSERT(Buf == edit_state->TextA.Data);
        int new_buf_size = BufTextLen + ImClamp(new_text_len * 4, 32, ImMax(256, new_text_len)) + 1;
        edit_state->TextA.reserve(new_buf_size + 1);
        Buf = edit_state->TextA.Data;
        BufSize = edit_state->BufCapacityA = new_buf_size;
    }

    if (BufTextLen != pos)
        memmove(Buf + pos + new_text_len, Buf + pos, (size_t)(BufTextLen - pos));
    memcpy(Buf + pos, new_text, (size_t)new_text_len * sizeof(char));
    Buf[BufTextLen + new_text_len] = '\0';

    if (CursorPos >= pos)
        CursorPos += new_text_len;
    SelectionStart = SelectionEnd = CursorPos;
    BufDirty = true;
    BufTextLen += new_text_len;
}

// Return false to discard a character.
static bool InputTextFilterCharacter(unsigned int* p_char, ImGuiInputTextFlags flags, ImGuiInputTextCallback callback, void* user_data, ImGuiInputSource input_source)
{
    IM_ASSERT(input_source == ImGuiInputSource_Keyboard || input_source == ImGuiInputSource_Clipboard);
    unsigned int c = *p_char;

    // Filter non-printable (NB: isprint is unreliable! see #2467)
    bool apply_named_filters = true;
    if (c < 0x20)
    {
        bool pass = false;
        pass |= (c == '\n' && (flags & ImGuiInputTextFlags_Multiline)); // Note that an Enter KEY will emit \r and be ignored (we poll for KEY in InputText() code)
        pass |= (c == '\t' && (flags & ImGuiInputTextFlags_AllowTabInput));
        if (!pass)
            return false;
        apply_named_filters = false; // Override named filters below so newline and tabs can still be inserted.
    }

    if (input_source != ImGuiInputSource_Clipboard)
    {
        // We ignore Ascii representation of delete (emitted from Backspace on OSX, see #2578, #2817)
        if (c == 127)
            return false;

        // Filter private Unicode range. GLFW on OSX seems to send private characters for special keys like arrow keys (FIXME)
        if (c >= 0xE000 && c <= 0xF8FF)
            return false;
    }

    // Filter Unicode ranges we are not handling in this build
    if (c > IM_UNICODE_CODEPOINT_MAX)
        return false;

    // Generic named filters
    if (apply_named_filters && (flags & (ImGuiInputTextFlags_CharsDecimal | ImGuiInputTextFlags_CharsHexadecimal | ImGuiInputTextFlags_CharsUppercase | ImGuiInputTextFlags_CharsNoBlank | ImGuiInputTextFlags_CharsScientific)))
    {
        // The libc allows overriding locale, with e.g. 'setlocale(LC_NUMERIC, "de_DE.UTF-8");' which affect the output/input of printf/scanf to use e.g. ',' instead of '.'.
        // The standard mandate that programs starts in the "C" locale where the decimal point is '.'.
        // We don't really intend to provide widespread support for it, but out of empathy for people stuck with using odd API, we support the bare minimum aka overriding the decimal point.
        // Change the default decimal_point with:
        //   ImGui::GetCurrentContext()->PlatformLocaleDecimalPoint = *localeconv()->decimal_point;
        // Users of non-default decimal point (in particular ',') may be affected by word-selection logic (is_word_boundary_from_right/is_word_boundary_from_left) functions.
        ImGuiContext& g = *GImGui;
        const unsigned c_decimal_point = (unsigned int)g.PlatformLocaleDecimalPoint;

        // Full-width -> half-width conversion for numeric fields (https://en.wikipedia.org/wiki/Halfwidth_and_Fullwidth_Forms_(Unicode_block)
        // While this is mostly convenient, this has the side-effect for uninformed users accidentally inputting full-width characters that they may
        // scratch their head as to why it works in numerical fields vs in generic text fields it would require support in the font.
        if (flags & (ImGuiInputTextFlags_CharsDecimal | ImGuiInputTextFlags_CharsScientific | ImGuiInputTextFlags_CharsHexadecimal))
            if (c >= 0xFF01 && c <= 0xFF5E)
                c = c - 0xFF01 + 0x21;

        // Allow 0-9 . - + * /
        if (flags & ImGuiInputTextFlags_CharsDecimal)
            if (!(c >= '0' && c <= '9') && (c != c_decimal_point) && (c != '-') && (c != '+') && (c != '*') && (c != '/'))
                return false;

        // Allow 0-9 . - + * / e E
        if (flags & ImGuiInputTextFlags_CharsScientific)
            if (!(c >= '0' && c <= '9') && (c != c_decimal_point) && (c != '-') && (c != '+') && (c != '*') && (c != '/') && (c != 'e') && (c != 'E'))
                return false;

        // Allow 0-9 a-F A-F
        if (flags & ImGuiInputTextFlags_CharsHexadecimal)
            if (!(c >= '0' && c <= '9') && !(c >= 'a' && c <= 'f') && !(c >= 'A' && c <= 'F'))
                return false;

        // Turn a-z into A-Z
        if (flags & ImGuiInputTextFlags_CharsUppercase)
            if (c >= 'a' && c <= 'z')
                c += (unsigned int)('A' - 'a');

        if (flags & ImGuiInputTextFlags_CharsNoBlank)
            if (ImCharIsBlankW(c))
                return false;

        *p_char = c;
    }

    // Custom callback filter
    if (flags & ImGuiInputTextFlags_CallbackCharFilter)
    {
        ImGuiContext& g = *GImGui;
        ImGuiInputTextCallbackData callback_data;
        callback_data.Ctx = &g;
        callback_data.EventFlag = ImGuiInputTextFlags_CallbackCharFilter;
        callback_data.EventChar = (ImWchar)c;
        callback_data.Flags = flags;
        callback_data.UserData = user_data;
        if (callback(&callback_data) != 0)
            return false;
        *p_char = callback_data.EventChar;
        if (!callback_data.EventChar)
            return false;
    }

    return true;
}

// Find the shortest single replacement we can make to get the new text from the old text.
// Important: needs to be run before TextW is rewritten with the new characters because calling STB_TEXTEDIT_GETCHAR() at the end.
// FIXME: Ideally we should transition toward (1) making InsertChars()/DeleteChars() update undo-stack (2) discourage (and keep reconcile) or obsolete (and remove reconcile) accessing buffer directly.
static void InputTextReconcileUndoStateAfterUserCallback(ImGuiInputTextState* state, const char* new_buf_a, int new_length_a)
{
    ImGuiContext& g = *GImGui;
    const ImWchar* old_buf = state->TextW.Data;
    const int old_length = state->CurLenW;
    const int new_length = ImTextCountCharsFromUtf8(new_buf_a, new_buf_a + new_length_a);
    g.TempBuffer.reserve_discard((new_length + 1) * sizeof(ImWchar));
    ImWchar* new_buf = (ImWchar*)(void*)g.TempBuffer.Data;
    ImTextStrFromUtf8(new_buf, new_length + 1, new_buf_a, new_buf_a + new_length_a);

    const int shorter_length = ImMin(old_length, new_length);
    int first_diff;
    for (first_diff = 0; first_diff < shorter_length; first_diff++)
        if (old_buf[first_diff] != new_buf[first_diff])
            break;
    if (first_diff == old_length && first_diff == new_length)
        return;

    int old_last_diff = old_length - 1;
    int new_last_diff = new_length - 1;
    for (; old_last_diff >= first_diff && new_last_diff >= first_diff; old_last_diff--, new_last_diff--)
        if (old_buf[old_last_diff] != new_buf[new_last_diff])
            break;

    const int insert_len = new_last_diff - first_diff + 1;
    const int delete_len = old_last_diff - first_diff + 1;
    if (insert_len > 0 || delete_len > 0)
        if (STB_TEXTEDIT_CHARTYPE* p = stb_text_createundo(&state->Stb.undostate, first_diff, delete_len, insert_len))
            for (int i = 0; i < delete_len; i++)
                p[i] = ImStb::STB_TEXTEDIT_GETCHAR(state, first_diff + i);
}

// As InputText() retain textual data and we currently provide a path for user to not retain it (via local variables)
// we need some form of hook to reapply data back to user buffer on deactivation frame. (#4714)
// It would be more desirable that we discourage users from taking advantage of the "user not retaining data" trick,
// but that more likely be attractive when we do have _NoLiveEdit flag available.
void ImGui::InputTextDeactivateHook(ImGuiID id)
{
    ImGuiContext& g = *GImGui;
    ImGuiInputTextState* state = &g.InputTextState;
    if (id == 0 || state->ID != id)
        return;
    g.InputTextDeactivatedState.ID = state->ID;
    g.InputTextDeactivatedState.TextA.resize(state->CurLenA + 1);
    memcpy(g.InputTextDeactivatedState.TextA.Data, state->TextA.Data, state->CurLenA + 1);
}

// Edit a string of text
// - buf_size account for the zero-terminator, so a buf_size of 6 can hold "Hello" but not "Hello!".
//   This is so we can easily call InputText() on static arrays using ARRAYSIZE() and to match
//   Note that in std::string world, capacity() would omit 1 byte used by the zero-terminator.
// - When active, hold on a privately held copy of the text (and apply back to 'buf'). So changing 'buf' while the InputText is active has no effect.
// - If you want to use ImGui::InputText() with std::string, see misc/cpp/imgui_stdlib.h
// (FIXME: Rather confusing and messy function, among the worse part of our codebase, expecting to rewrite a V2 at some point.. Partly because we are
//  doing UTF8 > U16 > UTF8 conversions on the go to easily interface with stb_textedit. Ideally should stay in UTF-8 all the time. See https://github.com/nothings/stb/issues/188)
bool ImGui::InputTextEx(const char* label, const char* hint, char* buf, int buf_size, const ImVec2& size_arg, ImGuiInputTextFlags flags, ImGuiInputTextCallback callback, void* callback_user_data)
{
    ImGuiWindow* window = GetCurrentWindow();
    if (window->SkipItems)
        return false;

    IM_ASSERT(buf != NULL && buf_size >= 0);
    IM_ASSERT(!((flags & ImGuiInputTextFlags_CallbackHistory) && (flags & ImGuiInputTextFlags_Multiline)));        // Can't use both together (they both use up/down keys)
    IM_ASSERT(!((flags & ImGuiInputTextFlags_CallbackCompletion) && (flags & ImGuiInputTextFlags_AllowTabInput))); // Can't use both together (they both use tab key)

    ImGuiContext& g = *GImGui;
    ImGuiIO& io = g.IO;
    const ImGuiStyle& style = g.Style;

    const bool RENDER_SELECTION_WHEN_INACTIVE = false;
    const bool is_multiline = (flags & ImGuiInputTextFlags_Multiline) != 0;
    const bool is_readonly = (flags & ImGuiInputTextFlags_ReadOnly) != 0;
    const bool is_password = (flags & ImGuiInputTextFlags_Password) != 0;
    const bool is_undoable = (flags & ImGuiInputTextFlags_NoUndoRedo) == 0;
    const bool is_resizable = (flags & ImGuiInputTextFlags_CallbackResize) != 0;
    if (is_resizable)
        IM_ASSERT(callback != NULL); // Must provide a callback if you set the ImGuiInputTextFlags_CallbackResize flag!

    if (is_multiline) // Open group before calling GetID() because groups tracks id created within their scope (including the scrollbar)
        BeginGroup();
    const ImGuiID id = window->GetID(label);
    const ImVec2 label_size = CalcTextSize(label, NULL, true);
    const ImVec2 frame_size = CalcItemSize(size_arg, CalcItemWidth(), (is_multiline ? g.FontSize * 8.0f : label_size.y) + style.FramePadding.y * 2.0f); // Arbitrary default of 8 lines high for multi-line
    const ImVec2 total_size = ImVec2(frame_size.x + (label_size.x > 0.0f ? style.ItemInnerSpacing.x + label_size.x : 0.0f), frame_size.y);

    const ImRect frame_bb(window->DC.CursorPos, window->DC.CursorPos + frame_size);
    const ImRect total_bb(frame_bb.Min, frame_bb.Min + total_size);

    ImGuiWindow* draw_window = window;
    ImVec2 inner_size = frame_size;
    ImGuiItemStatusFlags item_status_flags = 0;
    ImGuiLastItemData item_data_backup;
    if (is_multiline)
    {
        ImVec2 backup_pos = window->DC.CursorPos;
        ItemSize(total_bb, style.FramePadding.y);
        if (!ItemAdd(total_bb, id, &frame_bb, ImGuiItemFlags_Inputable))
        {
            EndGroup();
            return false;
        }
        item_status_flags = g.LastItemData.StatusFlags;
        item_data_backup = g.LastItemData;
        window->DC.CursorPos = backup_pos;

        // We reproduce the contents of BeginChildFrame() in order to provide 'label' so our window internal data are easier to read/debug.
        // FIXME-NAV: Pressing NavActivate will trigger general child activation right before triggering our own below. Harmless but bizarre.
        PushStyleColor(ImGuiCol_ChildBg, style.Colors[ImGuiCol_FrameBg]);
        PushStyleVar(ImGuiStyleVar_ChildRounding, style.FrameRounding);
        PushStyleVar(ImGuiStyleVar_ChildBorderSize, style.FrameBorderSize);
        PushStyleVar(ImGuiStyleVar_WindowPadding, ImVec2(0, 0)); // Ensure no clip rect so mouse hover can reach FramePadding edges
        bool child_visible = BeginChildEx(label, id, frame_bb.GetSize(), true, ImGuiWindowFlags_NoMove);
        PopStyleVar(3);
        PopStyleColor();
        if (!child_visible)
        {
            EndChild();
            EndGroup();
            return false;
        }
        draw_window = g.CurrentWindow; // Child window
        draw_window->DC.NavLayersActiveMaskNext |= (1 << draw_window->DC.NavLayerCurrent); // This is to ensure that EndChild() will display a navigation highlight so we can "enter" into it.
        draw_window->DC.CursorPos += style.FramePadding;
        inner_size.x -= draw_window->ScrollbarSizes.x;
    }
    else
    {
        // Support for internal ImGuiInputTextFlags_MergedItem flag, which could be redesigned as an ItemFlags if needed (with test performed in ItemAdd)
        ItemSize(total_bb, style.FramePadding.y);
        if (!(flags & ImGuiInputTextFlags_MergedItem))
            if (!ItemAdd(total_bb, id, &frame_bb, ImGuiItemFlags_Inputable))
                return false;
        item_status_flags = g.LastItemData.StatusFlags;
    }
    const bool hovered = ItemHoverable(frame_bb, id);
    if (hovered)
        g.MouseCursor = ImGuiMouseCursor_TextInput;

    // We are only allowed to access the state if we are already the active widget.
    ImGuiInputTextState* state = GetInputTextState(id);

    const bool input_requested_by_tabbing = (item_status_flags & ImGuiItemStatusFlags_FocusedByTabbing) != 0;
    const bool input_requested_by_nav = (g.ActiveId != id) && ((g.NavActivateId == id) && ((g.NavActivateFlags & ImGuiActivateFlags_PreferInput) || (g.NavInputSource == ImGuiInputSource_Keyboard)));

    const bool user_clicked = hovered && io.MouseClicked[0];
    const bool user_scroll_finish = is_multiline && state != NULL && g.ActiveId == 0 && g.ActiveIdPreviousFrame == GetWindowScrollbarID(draw_window, ImGuiAxis_Y);
    const bool user_scroll_active = is_multiline && state != NULL && g.ActiveId == GetWindowScrollbarID(draw_window, ImGuiAxis_Y);
    bool clear_active_id = false;
    bool select_all = false;

    float scroll_y = is_multiline ? draw_window->Scroll.y : FLT_MAX;

    const bool init_changed_specs = (state != NULL && state->Stb.single_line != !is_multiline); // state != NULL means its our state.
    const bool init_make_active = (user_clicked || user_scroll_finish || input_requested_by_nav || input_requested_by_tabbing);
    const bool init_state = (init_make_active || user_scroll_active);
    if ((init_state && g.ActiveId != id) || init_changed_specs)
    {
        // Access state even if we don't own it yet.
        state = &g.InputTextState;
        state->CursorAnimReset();

        // Backup state of deactivating item so they'll have a chance to do a write to output buffer on the same frame they report IsItemDeactivatedAfterEdit (#4714)
        InputTextDeactivateHook(state->ID);

        // Take a copy of the initial buffer value (both in original UTF-8 format and converted to wchar)
        // From the moment we focused we are ignoring the content of 'buf' (unless we are in read-only mode)
        const int buf_len = (int)strlen(buf);
        state->InitialTextA.resize(buf_len + 1);    // UTF-8. we use +1 to make sure that .Data is always pointing to at least an empty string.
        memcpy(state->InitialTextA.Data, buf, buf_len + 1);

        // Preserve cursor position and undo/redo stack if we come back to same widget
        // FIXME: Since we reworked this on 2022/06, may want to differenciate recycle_cursor vs recycle_undostate?
        bool recycle_state = (state->ID == id && !init_changed_specs);
        if (recycle_state && (state->CurLenA != buf_len || (state->TextAIsValid && strncmp(state->TextA.Data, buf, buf_len) != 0)))
            recycle_state = false;

        // Start edition
        const char* buf_end = NULL;
        state->ID = id;
        state->TextW.resize(buf_size + 1);          // wchar count <= UTF-8 count. we use +1 to make sure that .Data is always pointing to at least an empty string.
        state->TextA.resize(0);
        state->TextAIsValid = false;                // TextA is not valid yet (we will display buf until then)
        state->CurLenW = ImTextStrFromUtf8(state->TextW.Data, buf_size, buf, NULL, &buf_end);
        state->CurLenA = (int)(buf_end - buf);      // We can't get the result from ImStrncpy() above because it is not UTF-8 aware. Here we'll cut off malformed UTF-8.

        if (recycle_state)
        {
            // Recycle existing cursor/selection/undo stack but clamp position
            // Note a single mouse click will override the cursor/position immediately by calling stb_textedit_click handler.
            state->CursorClamp();
        }
        else
        {
            state->ScrollX = 0.0f;
            stb_textedit_initialize_state(&state->Stb, !is_multiline);
        }

        if (!is_multiline)
        {
            if (flags & ImGuiInputTextFlags_AutoSelectAll)
                select_all = true;
            if (input_requested_by_nav && (!recycle_state || !(g.NavActivateFlags & ImGuiActivateFlags_TryToPreserveState)))
                select_all = true;
            if (input_requested_by_tabbing || (user_clicked && io.KeyCtrl))
                select_all = true;
        }

        if (flags & ImGuiInputTextFlags_AlwaysOverwrite)
            state->Stb.insert_mode = 1; // stb field name is indeed incorrect (see #2863)
    }

    const bool is_osx = io.ConfigMacOSXBehaviors;
    if (g.ActiveId != id && init_make_active)
    {
        IM_ASSERT(state && state->ID == id);
        SetActiveID(id, window);
        SetFocusID(id, window);
        FocusWindow(window);
    }
    if (g.ActiveId == id)
    {
        // Declare some inputs, the other are registered and polled via Shortcut() routing system.
        if (user_clicked)
            SetKeyOwner(ImGuiKey_MouseLeft, id);
        g.ActiveIdUsingNavDirMask |= (1 << ImGuiDir_Left) | (1 << ImGuiDir_Right);
        if (is_multiline || (flags & ImGuiInputTextFlags_CallbackHistory))
            g.ActiveIdUsingNavDirMask |= (1 << ImGuiDir_Up) | (1 << ImGuiDir_Down);
        SetKeyOwner(ImGuiKey_Home, id);
        SetKeyOwner(ImGuiKey_End, id);
        if (is_multiline)
        {
            SetKeyOwner(ImGuiKey_PageUp, id);
            SetKeyOwner(ImGuiKey_PageDown, id);
        }
        if (is_osx)
            SetKeyOwner(ImGuiMod_Alt, id);
        if (flags & (ImGuiInputTextFlags_CallbackCompletion | ImGuiInputTextFlags_AllowTabInput)) // Disable keyboard tabbing out as we will use the \t character.
            SetShortcutRouting(ImGuiKey_Tab, id);
    }

    // We have an edge case if ActiveId was set through another widget (e.g. widget being swapped), clear id immediately (don't wait until the end of the function)
    if (g.ActiveId == id && state == NULL)
        ClearActiveID();

    // Release focus when we click outside
    if (g.ActiveId == id && io.MouseClicked[0] && !init_state && !init_make_active) //-V560
        clear_active_id = true;

    // Lock the decision of whether we are going to take the path displaying the cursor or selection
    bool render_cursor = (g.ActiveId == id) || (state && user_scroll_active);
    bool render_selection = state && (state->HasSelection() || select_all) && (RENDER_SELECTION_WHEN_INACTIVE || render_cursor);
    bool value_changed = false;
    bool validated = false;

    // When read-only we always use the live data passed to the function
    // FIXME-OPT: Because our selection/cursor code currently needs the wide text we need to convert it when active, which is not ideal :(
    if (is_readonly && state != NULL && (render_cursor || render_selection))
    {
        const char* buf_end = NULL;
        state->TextW.resize(buf_size + 1);
        state->CurLenW = ImTextStrFromUtf8(state->TextW.Data, state->TextW.Size, buf, NULL, &buf_end);
        state->CurLenA = (int)(buf_end - buf);
        state->CursorClamp();
        render_selection &= state->HasSelection();
    }

    // Select the buffer to render.
    const bool buf_display_from_state = (render_cursor || render_selection || g.ActiveId == id) && !is_readonly && state && state->TextAIsValid;
    const bool is_displaying_hint = (hint != NULL && (buf_display_from_state ? state->TextA.Data : buf)[0] == 0);

    // Password pushes a temporary font with only a fallback glyph
    if (is_password && !is_displaying_hint)
    {
        const ImFontGlyph* glyph = g.Font->FindGlyph('*');
        ImFont* password_font = &g.InputTextPasswordFont;
        password_font->FontSize = g.Font->FontSize;
        password_font->Scale = g.Font->Scale;
        password_font->Ascent = g.Font->Ascent;
        password_font->Descent = g.Font->Descent;
        password_font->ContainerAtlas = g.Font->ContainerAtlas;
        password_font->FallbackGlyph = glyph;
        password_font->FallbackAdvanceX = glyph->AdvanceX;
        IM_ASSERT(password_font->Glyphs.empty() && password_font->IndexAdvanceX.empty() && password_font->IndexLookup.empty());
        PushFont(password_font);
    }

    // Process mouse inputs and character inputs
    int backup_current_text_length = 0;
    if (g.ActiveId == id)
    {
        IM_ASSERT(state != NULL);
        backup_current_text_length = state->CurLenA;
        state->Edited = false;
        state->BufCapacityA = buf_size;
        state->Flags = flags;

        // Although we are active we don't prevent mouse from hovering other elements unless we are interacting right now with the widget.
        // Down the line we should have a cleaner library-wide concept of Selected vs Active.
        g.ActiveIdAllowOverlap = !io.MouseDown[0];
        g.WantTextInputNextFrame = 1;

        // Edit in progress
        const float mouse_x = (io.MousePos.x - frame_bb.Min.x - style.FramePadding.x) + state->ScrollX;
        const float mouse_y = (is_multiline ? (io.MousePos.y - draw_window->DC.CursorPos.y) : (g.FontSize * 0.5f));

        if (select_all)
        {
            state->SelectAll();
            state->SelectedAllMouseLock = true;
        }
        else if (hovered && io.MouseClickedCount[0] >= 2 && !io.KeyShift)
        {
            stb_textedit_click(state, &state->Stb, mouse_x, mouse_y);
            const int multiclick_count = (io.MouseClickedCount[0] - 2);
            if ((multiclick_count % 2) == 0)
            {
                // Double-click: Select word
                // We always use the "Mac" word advance for double-click select vs CTRL+Right which use the platform dependent variant:
                // FIXME: There are likely many ways to improve this behavior, but there's no "right" behavior (depends on use-case, software, OS)
                const bool is_bol = (state->Stb.cursor == 0) || ImStb::STB_TEXTEDIT_GETCHAR(state, state->Stb.cursor - 1) == '\n';
                if (STB_TEXT_HAS_SELECTION(&state->Stb) || !is_bol)
                    state->OnKeyPressed(STB_TEXTEDIT_K_WORDLEFT);
                //state->OnKeyPressed(STB_TEXTEDIT_K_WORDRIGHT | STB_TEXTEDIT_K_SHIFT);
                if (!STB_TEXT_HAS_SELECTION(&state->Stb))
                    ImStb::stb_textedit_prep_selection_at_cursor(&state->Stb);
                state->Stb.cursor = ImStb::STB_TEXTEDIT_MOVEWORDRIGHT_MAC(state, state->Stb.cursor);
                state->Stb.select_end = state->Stb.cursor;
                ImStb::stb_textedit_clamp(state, &state->Stb);
            }
            else
            {
                // Triple-click: Select line
                const bool is_eol = ImStb::STB_TEXTEDIT_GETCHAR(state, state->Stb.cursor) == '\n';
                state->OnKeyPressed(STB_TEXTEDIT_K_LINESTART);
                state->OnKeyPressed(STB_TEXTEDIT_K_LINEEND | STB_TEXTEDIT_K_SHIFT);
                state->OnKeyPressed(STB_TEXTEDIT_K_RIGHT | STB_TEXTEDIT_K_SHIFT);
                if (!is_eol && is_multiline)
                {
                    ImSwap(state->Stb.select_start, state->Stb.select_end);
                    state->Stb.cursor = state->Stb.select_end;
                }
                state->CursorFollow = false;
            }
            state->CursorAnimReset();
        }
        else if (io.MouseClicked[0] && !state->SelectedAllMouseLock)
        {
            if (hovered)
            {
                if (io.KeyShift)
                    stb_textedit_drag(state, &state->Stb, mouse_x, mouse_y);
                else
                    stb_textedit_click(state, &state->Stb, mouse_x, mouse_y);
                state->CursorAnimReset();
            }
        }
        else if (io.MouseDown[0] && !state->SelectedAllMouseLock && (io.MouseDelta.x != 0.0f || io.MouseDelta.y != 0.0f))
        {
            stb_textedit_drag(state, &state->Stb, mouse_x, mouse_y);
            state->CursorAnimReset();
            state->CursorFollow = true;
        }
        if (state->SelectedAllMouseLock && !io.MouseDown[0])
            state->SelectedAllMouseLock = false;

        // We expect backends to emit a Tab key but some also emit a Tab character which we ignore (#2467, #1336)
        // (For Tab and Enter: Win32/SFML/Allegro are sending both keys and chars, GLFW and SDL are only sending keys. For Space they all send all threes)
        if ((flags & ImGuiInputTextFlags_AllowTabInput) && Shortcut(ImGuiKey_Tab, id) && !is_readonly)
        {
            unsigned int c = '\t'; // Insert TAB
            if (InputTextFilterCharacter(&c, flags, callback, callback_user_data, ImGuiInputSource_Keyboard))
                state->OnKeyPressed((int)c);
        }

        // Process regular text input (before we check for Return because using some IME will effectively send a Return?)
        // We ignore CTRL inputs, but need to allow ALT+CTRL as some keyboards (e.g. German) use AltGR (which _is_ Alt+Ctrl) to input certain characters.
        const bool ignore_char_inputs = (io.KeyCtrl && !io.KeyAlt) || (is_osx && io.KeySuper);
        if (io.InputQueueCharacters.Size > 0)
        {
            if (!ignore_char_inputs && !is_readonly && !input_requested_by_nav)
                for (int n = 0; n < io.InputQueueCharacters.Size; n++)
                {
                    // Insert character if they pass filtering
                    unsigned int c = (unsigned int)io.InputQueueCharacters[n];
                    if (c == '\t') // Skip Tab, see above.
                        continue;
                    if (InputTextFilterCharacter(&c, flags, callback, callback_user_data, ImGuiInputSource_Keyboard))
                        state->OnKeyPressed((int)c);
                }

            // Consume characters
            io.InputQueueCharacters.resize(0);
        }
    }

    // Process other shortcuts/key-presses
    bool revert_edit = false;
    if (g.ActiveId == id && !g.ActiveIdIsJustActivated && !clear_active_id)
    {
        IM_ASSERT(state != NULL);

        const int row_count_per_page = ImMax((int)((inner_size.y - style.FramePadding.y) / g.FontSize), 1);
        state->Stb.row_count_per_page = row_count_per_page;

        const int k_mask = (io.KeyShift ? STB_TEXTEDIT_K_SHIFT : 0);
        const bool is_wordmove_key_down = is_osx ? io.KeyAlt : io.KeyCtrl;                     // OS X style: Text editing cursor movement using Alt instead of Ctrl
        const bool is_startend_key_down = is_osx && io.KeySuper && !io.KeyCtrl && !io.KeyAlt;  // OS X style: Line/Text Start and End using Cmd+Arrows instead of Home/End

        // Using Shortcut() with ImGuiInputFlags_RouteFocused (default policy) to allow routing operations for other code (e.g. calling window trying to use CTRL+A and CTRL+B: formet would be handled by InputText)
        // Otherwise we could simply assume that we own the keys as we are active.
        const ImGuiInputFlags f_repeat = ImGuiInputFlags_Repeat;
        const bool is_cut   = (Shortcut(ImGuiMod_Shortcut | ImGuiKey_X, id, f_repeat) || Shortcut(ImGuiMod_Shift | ImGuiKey_Delete, id, f_repeat)) && !is_readonly && !is_password && (!is_multiline || state->HasSelection());
        const bool is_copy  = (Shortcut(ImGuiMod_Shortcut | ImGuiKey_C, id) || Shortcut(ImGuiMod_Ctrl | ImGuiKey_Insert, id))  && !is_password && (!is_multiline || state->HasSelection());
        const bool is_paste = (Shortcut(ImGuiMod_Shortcut | ImGuiKey_V, id, f_repeat) || Shortcut(ImGuiMod_Shift | ImGuiKey_Insert, id, f_repeat)) && !is_readonly;
        const bool is_undo  = (Shortcut(ImGuiMod_Shortcut | ImGuiKey_Z, id, f_repeat)) && !is_readonly && is_undoable;
        const bool is_redo =  (Shortcut(ImGuiMod_Shortcut | ImGuiKey_Y, id, f_repeat) || (is_osx && Shortcut(ImGuiMod_Shortcut | ImGuiMod_Shift | ImGuiKey_Z, id, f_repeat))) && !is_readonly && is_undoable;
        const bool is_select_all = Shortcut(ImGuiMod_Shortcut | ImGuiKey_A, id);

        // We allow validate/cancel with Nav source (gamepad) to makes it easier to undo an accidental NavInput press with no keyboard wired, but otherwise it isn't very useful.
        const bool nav_gamepad_active = (io.ConfigFlags & ImGuiConfigFlags_NavEnableGamepad) != 0 && (io.BackendFlags & ImGuiBackendFlags_HasGamepad) != 0;
        const bool is_enter_pressed = IsKeyPressed(ImGuiKey_Enter, true) || IsKeyPressed(ImGuiKey_KeypadEnter, true);
        const bool is_gamepad_validate = nav_gamepad_active && (IsKeyPressed(ImGuiKey_NavGamepadActivate, false) || IsKeyPressed(ImGuiKey_NavGamepadInput, false));
        const bool is_cancel = Shortcut(ImGuiKey_Escape, id, f_repeat) || (nav_gamepad_active && Shortcut(ImGuiKey_NavGamepadCancel, id, f_repeat));

        // FIXME: Should use more Shortcut() and reduce IsKeyPressed()+SetKeyOwner(), but requires modifiers combination to be taken account of.
        if (IsKeyPressed(ImGuiKey_LeftArrow))                        { state->OnKeyPressed((is_startend_key_down ? STB_TEXTEDIT_K_LINESTART : is_wordmove_key_down ? STB_TEXTEDIT_K_WORDLEFT : STB_TEXTEDIT_K_LEFT) | k_mask); }
        else if (IsKeyPressed(ImGuiKey_RightArrow))                  { state->OnKeyPressed((is_startend_key_down ? STB_TEXTEDIT_K_LINEEND : is_wordmove_key_down ? STB_TEXTEDIT_K_WORDRIGHT : STB_TEXTEDIT_K_RIGHT) | k_mask); }
        else if (IsKeyPressed(ImGuiKey_UpArrow) && is_multiline)     { if (io.KeyCtrl) SetScrollY(draw_window, ImMax(draw_window->Scroll.y - g.FontSize, 0.0f)); else state->OnKeyPressed((is_startend_key_down ? STB_TEXTEDIT_K_TEXTSTART : STB_TEXTEDIT_K_UP) | k_mask); }
        else if (IsKeyPressed(ImGuiKey_DownArrow) && is_multiline)   { if (io.KeyCtrl) SetScrollY(draw_window, ImMin(draw_window->Scroll.y + g.FontSize, GetScrollMaxY())); else state->OnKeyPressed((is_startend_key_down ? STB_TEXTEDIT_K_TEXTEND : STB_TEXTEDIT_K_DOWN) | k_mask); }
        else if (IsKeyPressed(ImGuiKey_PageUp) && is_multiline)      { state->OnKeyPressed(STB_TEXTEDIT_K_PGUP | k_mask); scroll_y -= row_count_per_page * g.FontSize; }
        else if (IsKeyPressed(ImGuiKey_PageDown) && is_multiline)    { state->OnKeyPressed(STB_TEXTEDIT_K_PGDOWN | k_mask); scroll_y += row_count_per_page * g.FontSize; }
        else if (IsKeyPressed(ImGuiKey_Home))                        { state->OnKeyPressed(io.KeyCtrl ? STB_TEXTEDIT_K_TEXTSTART | k_mask : STB_TEXTEDIT_K_LINESTART | k_mask); }
        else if (IsKeyPressed(ImGuiKey_End))                         { state->OnKeyPressed(io.KeyCtrl ? STB_TEXTEDIT_K_TEXTEND | k_mask : STB_TEXTEDIT_K_LINEEND | k_mask); }
        else if (IsKeyPressed(ImGuiKey_Delete) && !is_readonly && !is_cut)
        {
            if (!state->HasSelection())
            {
                // OSX doesn't seem to have Super+Delete to delete until end-of-line, so we don't emulate that (as opposed to Super+Backspace)
                if (is_wordmove_key_down)
                    state->OnKeyPressed(STB_TEXTEDIT_K_WORDRIGHT | STB_TEXTEDIT_K_SHIFT);
            }
            state->OnKeyPressed(STB_TEXTEDIT_K_DELETE | k_mask);
        }
        else if (IsKeyPressed(ImGuiKey_Backspace) && !is_readonly)
        {
            if (!state->HasSelection())
            {
                if (is_wordmove_key_down)
                    state->OnKeyPressed(STB_TEXTEDIT_K_WORDLEFT | STB_TEXTEDIT_K_SHIFT);
                else if (is_osx && io.KeySuper && !io.KeyAlt && !io.KeyCtrl)
                    state->OnKeyPressed(STB_TEXTEDIT_K_LINESTART | STB_TEXTEDIT_K_SHIFT);
            }
            state->OnKeyPressed(STB_TEXTEDIT_K_BACKSPACE | k_mask);
        }
        else if (is_enter_pressed || is_gamepad_validate)
        {
            // Determine if we turn Enter into a \n character
            bool ctrl_enter_for_new_line = (flags & ImGuiInputTextFlags_CtrlEnterForNewLine) != 0;
            if (!is_multiline || is_gamepad_validate || (ctrl_enter_for_new_line && !io.KeyCtrl) || (!ctrl_enter_for_new_line && io.KeyCtrl))
            {
                validated = true;
                if (io.ConfigInputTextEnterKeepActive && !is_multiline)
                    state->SelectAll(); // No need to scroll
                else
                    clear_active_id = true;
            }
            else if (!is_readonly)
            {
                unsigned int c = '\n'; // Insert new line
                if (InputTextFilterCharacter(&c, flags, callback, callback_user_data, ImGuiInputSource_Keyboard))
                    state->OnKeyPressed((int)c);
            }
        }
        else if (is_cancel)
        {
            if (flags & ImGuiInputTextFlags_EscapeClearsAll)
            {
                if (state->CurLenA > 0)
                {
                    revert_edit = true;
                }
                else
                {
                    render_cursor = render_selection = false;
                    clear_active_id = true;
                }
            }
            else
            {
                clear_active_id = revert_edit = true;
                render_cursor = render_selection = false;
            }
        }
        else if (is_undo || is_redo)
        {
            state->OnKeyPressed(is_undo ? STB_TEXTEDIT_K_UNDO : STB_TEXTEDIT_K_REDO);
            state->ClearSelection();
        }
        else if (is_select_all)
        {
            state->SelectAll();
            state->CursorFollow = true;
        }
        else if (is_cut || is_copy)
        {
            // Cut, Copy
            if (io.SetClipboardTextFn)
            {
                const int ib = state->HasSelection() ? ImMin(state->Stb.select_start, state->Stb.select_end) : 0;
                const int ie = state->HasSelection() ? ImMax(state->Stb.select_start, state->Stb.select_end) : state->CurLenW;
                const int clipboard_data_len = ImTextCountUtf8BytesFromStr(state->TextW.Data + ib, state->TextW.Data + ie) + 1;
                char* clipboard_data = (char*)IM_ALLOC(clipboard_data_len * sizeof(char));
                ImTextStrToUtf8(clipboard_data, clipboard_data_len, state->TextW.Data + ib, state->TextW.Data + ie);
                SetClipboardText(clipboard_data);
                MemFree(clipboard_data);
            }
            if (is_cut)
            {
                if (!state->HasSelection())
                    state->SelectAll();
                state->CursorFollow = true;
                stb_textedit_cut(state, &state->Stb);
            }
        }
        else if (is_paste)
        {
            if (const char* clipboard = GetClipboardText())
            {
                // Filter pasted buffer
                const int clipboard_len = (int)strlen(clipboard);
                ImWchar* clipboard_filtered = (ImWchar*)IM_ALLOC((clipboard_len + 1) * sizeof(ImWchar));
                int clipboard_filtered_len = 0;
                for (const char* s = clipboard; *s != 0; )
                {
                    unsigned int c;
                    s += ImTextCharFromUtf8(&c, s, NULL);
                    if (!InputTextFilterCharacter(&c, flags, callback, callback_user_data, ImGuiInputSource_Clipboard))
                        continue;
                    clipboard_filtered[clipboard_filtered_len++] = (ImWchar)c;
                }
                clipboard_filtered[clipboard_filtered_len] = 0;
                if (clipboard_filtered_len > 0) // If everything was filtered, ignore the pasting operation
                {
                    stb_textedit_paste(state, &state->Stb, clipboard_filtered, clipboard_filtered_len);
                    state->CursorFollow = true;
                }
                MemFree(clipboard_filtered);
            }
        }

        // Update render selection flag after events have been handled, so selection highlight can be displayed during the same frame.
        render_selection |= state->HasSelection() && (RENDER_SELECTION_WHEN_INACTIVE || render_cursor);
    }

    // Process callbacks and apply result back to user's buffer.
    const char* apply_new_text = NULL;
    int apply_new_text_length = 0;
    if (g.ActiveId == id)
    {
        IM_ASSERT(state != NULL);
        if (revert_edit && !is_readonly)
        {
            if (flags & ImGuiInputTextFlags_EscapeClearsAll)
            {
                // Clear input
                apply_new_text = "";
                apply_new_text_length = 0;
                STB_TEXTEDIT_CHARTYPE empty_string;
                stb_textedit_replace(state, &state->Stb, &empty_string, 0);
            }
            else if (strcmp(buf, state->InitialTextA.Data) != 0)
            {
                // Restore initial value. Only return true if restoring to the initial value changes the current buffer contents.
                // Push records into the undo stack so we can CTRL+Z the revert operation itself
                apply_new_text = state->InitialTextA.Data;
                apply_new_text_length = state->InitialTextA.Size - 1;
                value_changed = true;
                ImVector<ImWchar> w_text;
                if (apply_new_text_length > 0)
                {
                    w_text.resize(ImTextCountCharsFromUtf8(apply_new_text, apply_new_text + apply_new_text_length) + 1);
                    ImTextStrFromUtf8(w_text.Data, w_text.Size, apply_new_text, apply_new_text + apply_new_text_length);
                }
                stb_textedit_replace(state, &state->Stb, w_text.Data, (apply_new_text_length > 0) ? (w_text.Size - 1) : 0);
            }
        }

        // Apply ASCII value
        if (!is_readonly)
        {
            state->TextAIsValid = true;
            state->TextA.resize(state->TextW.Size * 4 + 1);
            ImTextStrToUtf8(state->TextA.Data, state->TextA.Size, state->TextW.Data, NULL);
        }

        // When using 'ImGuiInputTextFlags_EnterReturnsTrue' as a special case we reapply the live buffer back to the input buffer before clearing ActiveId, even though strictly speaking it wasn't modified on this frame.
        // If we didn't do that, code like InputInt() with ImGuiInputTextFlags_EnterReturnsTrue would fail.
        // This also allows the user to use InputText() with ImGuiInputTextFlags_EnterReturnsTrue without maintaining any user-side storage (please note that if you use this property along ImGuiInputTextFlags_CallbackResize you can end up with your temporary string object unnecessarily allocating once a frame, either store your string data, either if you don't then don't use ImGuiInputTextFlags_CallbackResize).
        const bool apply_edit_back_to_user_buffer = !revert_edit || (validated && (flags & ImGuiInputTextFlags_EnterReturnsTrue) != 0);
        if (apply_edit_back_to_user_buffer)
        {
            // Apply new value immediately - copy modified buffer back
            // Note that as soon as the input box is active, the in-widget value gets priority over any underlying modification of the input buffer
            // FIXME: We actually always render 'buf' when calling DrawList->AddText, making the comment above incorrect.
            // FIXME-OPT: CPU waste to do this every time the widget is active, should mark dirty state from the stb_textedit callbacks.

            // User callback
            if ((flags & (ImGuiInputTextFlags_CallbackCompletion | ImGuiInputTextFlags_CallbackHistory | ImGuiInputTextFlags_CallbackEdit | ImGuiInputTextFlags_CallbackAlways)) != 0)
            {
                IM_ASSERT(callback != NULL);

                // The reason we specify the usage semantic (Completion/History) is that Completion needs to disable keyboard TABBING at the moment.
                ImGuiInputTextFlags event_flag = 0;
                ImGuiKey event_key = ImGuiKey_None;
                if ((flags & ImGuiInputTextFlags_CallbackCompletion) != 0 && Shortcut(ImGuiKey_Tab, id))
                {
                    event_flag = ImGuiInputTextFlags_CallbackCompletion;
                    event_key = ImGuiKey_Tab;
                }
                else if ((flags & ImGuiInputTextFlags_CallbackHistory) != 0 && IsKeyPressed(ImGuiKey_UpArrow))
                {
                    event_flag = ImGuiInputTextFlags_CallbackHistory;
                    event_key = ImGuiKey_UpArrow;
                }
                else if ((flags & ImGuiInputTextFlags_CallbackHistory) != 0 && IsKeyPressed(ImGuiKey_DownArrow))
                {
                    event_flag = ImGuiInputTextFlags_CallbackHistory;
                    event_key = ImGuiKey_DownArrow;
                }
                else if ((flags & ImGuiInputTextFlags_CallbackEdit) && state->Edited)
                {
                    event_flag = ImGuiInputTextFlags_CallbackEdit;
                }
                else if (flags & ImGuiInputTextFlags_CallbackAlways)
                {
                    event_flag = ImGuiInputTextFlags_CallbackAlways;
                }

                if (event_flag)
                {
                    ImGuiInputTextCallbackData callback_data;
                    callback_data.Ctx = &g;
                    callback_data.EventFlag = event_flag;
                    callback_data.Flags = flags;
                    callback_data.UserData = callback_user_data;

                    char* callback_buf = is_readonly ? buf : state->TextA.Data;
                    callback_data.EventKey = event_key;
                    callback_data.Buf = callback_buf;
                    callback_data.BufTextLen = state->CurLenA;
                    callback_data.BufSize = state->BufCapacityA;
                    callback_data.BufDirty = false;

                    // We have to convert from wchar-positions to UTF-8-positions, which can be pretty slow (an incentive to ditch the ImWchar buffer, see https://github.com/nothings/stb/issues/188)
                    ImWchar* text = state->TextW.Data;
                    const int utf8_cursor_pos = callback_data.CursorPos = ImTextCountUtf8BytesFromStr(text, text + state->Stb.cursor);
                    const int utf8_selection_start = callback_data.SelectionStart = ImTextCountUtf8BytesFromStr(text, text + state->Stb.select_start);
                    const int utf8_selection_end = callback_data.SelectionEnd = ImTextCountUtf8BytesFromStr(text, text + state->Stb.select_end);

                    // Call user code
                    callback(&callback_data);

                    // Read back what user may have modified
                    callback_buf = is_readonly ? buf : state->TextA.Data; // Pointer may have been invalidated by a resize callback
                    IM_ASSERT(callback_data.Buf == callback_buf);         // Invalid to modify those fields
                    IM_ASSERT(callback_data.BufSize == state->BufCapacityA);
                    IM_ASSERT(callback_data.Flags == flags);
                    const bool buf_dirty = callback_data.BufDirty;
                    if (callback_data.CursorPos != utf8_cursor_pos || buf_dirty)            { state->Stb.cursor = ImTextCountCharsFromUtf8(callback_data.Buf, callback_data.Buf + callback_data.CursorPos); state->CursorFollow = true; }
                    if (callback_data.SelectionStart != utf8_selection_start || buf_dirty)  { state->Stb.select_start = (callback_data.SelectionStart == callback_data.CursorPos) ? state->Stb.cursor : ImTextCountCharsFromUtf8(callback_data.Buf, callback_data.Buf + callback_data.SelectionStart); }
                    if (callback_data.SelectionEnd != utf8_selection_end || buf_dirty)      { state->Stb.select_end = (callback_data.SelectionEnd == callback_data.SelectionStart) ? state->Stb.select_start : ImTextCountCharsFromUtf8(callback_data.Buf, callback_data.Buf + callback_data.SelectionEnd); }
                    if (buf_dirty)
                    {
                        IM_ASSERT((flags & ImGuiInputTextFlags_ReadOnly) == 0);
                        IM_ASSERT(callback_data.BufTextLen == (int)strlen(callback_data.Buf)); // You need to maintain BufTextLen if you change the text!
                        InputTextReconcileUndoStateAfterUserCallback(state, callback_data.Buf, callback_data.BufTextLen); // FIXME: Move the rest of this block inside function and rename to InputTextReconcileStateAfterUserCallback() ?
                        if (callback_data.BufTextLen > backup_current_text_length && is_resizable)
                            state->TextW.resize(state->TextW.Size + (callback_data.BufTextLen - backup_current_text_length)); // Worse case scenario resize
                        state->CurLenW = ImTextStrFromUtf8(state->TextW.Data, state->TextW.Size, callback_data.Buf, NULL);
                        state->CurLenA = callback_data.BufTextLen;  // Assume correct length and valid UTF-8 from user, saves us an extra strlen()
                        state->CursorAnimReset();
                    }
                }
            }

            // Will copy result string if modified
            if (!is_readonly && strcmp(state->TextA.Data, buf) != 0)
            {
                apply_new_text = state->TextA.Data;
                apply_new_text_length = state->CurLenA;
                value_changed = true;
            }
        }
    }

    // Handle reapplying final data on deactivation (see InputTextDeactivateHook() for details)
    if (g.InputTextDeactivatedState.ID == id)
    {
        if (g.ActiveId != id && IsItemDeactivatedAfterEdit() && !is_readonly)
        {
            apply_new_text = g.InputTextDeactivatedState.TextA.Data;
            apply_new_text_length = g.InputTextDeactivatedState.TextA.Size - 1;
            value_changed |= (strcmp(g.InputTextDeactivatedState.TextA.Data, buf) != 0);
            //IMGUI_DEBUG_LOG("InputText(): apply Deactivated data for 0x%08X: \"%.*s\".\n", id, apply_new_text_length, apply_new_text);
        }
        g.InputTextDeactivatedState.ID = 0;
    }

    // Copy result to user buffer. This can currently only happen when (g.ActiveId == id)
    if (apply_new_text != NULL)
    {
        // We cannot test for 'backup_current_text_length != apply_new_text_length' here because we have no guarantee that the size
        // of our owned buffer matches the size of the string object held by the user, and by design we allow InputText() to be used
        // without any storage on user's side.
        IM_ASSERT(apply_new_text_length >= 0);
        if (is_resizable)
        {
            ImGuiInputTextCallbackData callback_data;
            callback_data.Ctx = &g;
            callback_data.EventFlag = ImGuiInputTextFlags_CallbackResize;
            callback_data.Flags = flags;
            callback_data.Buf = buf;
            callback_data.BufTextLen = apply_new_text_length;
            callback_data.BufSize = ImMax(buf_size, apply_new_text_length + 1);
            callback_data.UserData = callback_user_data;
            callback(&callback_data);
            buf = callback_data.Buf;
            buf_size = callback_data.BufSize;
            apply_new_text_length = ImMin(callback_data.BufTextLen, buf_size - 1);
            IM_ASSERT(apply_new_text_length <= buf_size);
        }
        //IMGUI_DEBUG_PRINT("InputText(\"%s\"): apply_new_text length %d\n", label, apply_new_text_length);

        // If the underlying buffer resize was denied or not carried to the next frame, apply_new_text_length+1 may be >= buf_size.
        ImStrncpy(buf, apply_new_text, ImMin(apply_new_text_length + 1, buf_size));
    }

    // Release active ID at the end of the function (so e.g. pressing Return still does a final application of the value)
    if (clear_active_id && g.ActiveId == id)
        ClearActiveID();

    // Render frame
    if (!is_multiline)
    {
        RenderNavHighlight(frame_bb, id);
        RenderFrame(frame_bb.Min, frame_bb.Max, GetColorU32(ImGuiCol_FrameBg), true, style.FrameRounding);
    }

    const ImVec4 clip_rect(frame_bb.Min.x, frame_bb.Min.y, frame_bb.Min.x + inner_size.x, frame_bb.Min.y + inner_size.y); // Not using frame_bb.Max because we have adjusted size
    ImVec2 draw_pos = is_multiline ? draw_window->DC.CursorPos : frame_bb.Min + style.FramePadding;
    ImVec2 text_size(0.0f, 0.0f);

    // Set upper limit of single-line InputTextEx() at 2 million characters strings. The current pathological worst case is a long line
    // without any carriage return, which would makes ImFont::RenderText() reserve too many vertices and probably crash. Avoid it altogether.
    // Note that we only use this limit on single-line InputText(), so a pathologically large line on a InputTextMultiline() would still crash.
    const int buf_display_max_length = 2 * 1024 * 1024;
    const char* buf_display = buf_display_from_state ? state->TextA.Data : buf; //-V595
    const char* buf_display_end = NULL; // We have specialized paths below for setting the length
    if (is_displaying_hint)
    {
        buf_display = hint;
        buf_display_end = hint + strlen(hint);
    }

    // Render text. We currently only render selection when the widget is active or while scrolling.
    // FIXME: We could remove the '&& render_cursor' to keep rendering selection when inactive.
    if (render_cursor || render_selection)
    {
        IM_ASSERT(state != NULL);
        if (!is_displaying_hint)
            buf_display_end = buf_display + state->CurLenA;

        // Render text (with cursor and selection)
        // This is going to be messy. We need to:
        // - Display the text (this alone can be more easily clipped)
        // - Handle scrolling, highlight selection, display cursor (those all requires some form of 1d->2d cursor position calculation)
        // - Measure text height (for scrollbar)
        // We are attempting to do most of that in **one main pass** to minimize the computation cost (non-negligible for large amount of text) + 2nd pass for selection rendering (we could merge them by an extra refactoring effort)
        // FIXME: This should occur on buf_display but we'd need to maintain cursor/select_start/select_end for UTF-8.
        const ImWchar* text_begin = state->TextW.Data;
        ImVec2 cursor_offset, select_start_offset;

        {
            // Find lines numbers straddling 'cursor' (slot 0) and 'select_start' (slot 1) positions.
            const ImWchar* searches_input_ptr[2] = { NULL, NULL };
            int searches_result_line_no[2] = { -1000, -1000 };
            int searches_remaining = 0;
            if (render_cursor)
            {
                searches_input_ptr[0] = text_begin + state->Stb.cursor;
                searches_result_line_no[0] = -1;
                searches_remaining++;
            }
            if (render_selection)
            {
                searches_input_ptr[1] = text_begin + ImMin(state->Stb.select_start, state->Stb.select_end);
                searches_result_line_no[1] = -1;
                searches_remaining++;
            }

            // Iterate all lines to find our line numbers
            // In multi-line mode, we never exit the loop until all lines are counted, so add one extra to the searches_remaining counter.
            searches_remaining += is_multiline ? 1 : 0;
            int line_count = 0;
            //for (const ImWchar* s = text_begin; (s = (const ImWchar*)wcschr((const wchar_t*)s, (wchar_t)'\n')) != NULL; s++)  // FIXME-OPT: Could use this when wchar_t are 16-bit
            for (const ImWchar* s = text_begin; *s != 0; s++)
                if (*s == '\n')
                {
                    line_count++;
                    if (searches_result_line_no[0] == -1 && s >= searches_input_ptr[0]) { searches_result_line_no[0] = line_count; if (--searches_remaining <= 0) break; }
                    if (searches_result_line_no[1] == -1 && s >= searches_input_ptr[1]) { searches_result_line_no[1] = line_count; if (--searches_remaining <= 0) break; }
                }
            line_count++;
            if (searches_result_line_no[0] == -1)
                searches_result_line_no[0] = line_count;
            if (searches_result_line_no[1] == -1)
                searches_result_line_no[1] = line_count;

            // Calculate 2d position by finding the beginning of the line and measuring distance
            cursor_offset.x = InputTextCalcTextSizeW(&g, ImStrbolW(searches_input_ptr[0], text_begin), searches_input_ptr[0]).x;
            cursor_offset.y = searches_result_line_no[0] * g.FontSize;
            if (searches_result_line_no[1] >= 0)
            {
                select_start_offset.x = InputTextCalcTextSizeW(&g, ImStrbolW(searches_input_ptr[1], text_begin), searches_input_ptr[1]).x;
                select_start_offset.y = searches_result_line_no[1] * g.FontSize;
            }

            // Store text height (note that we haven't calculated text width at all, see GitHub issues #383, #1224)
            if (is_multiline)
                text_size = ImVec2(inner_size.x, line_count * g.FontSize);
        }

        // Scroll
        if (render_cursor && state->CursorFollow)
        {
            // Horizontal scroll in chunks of quarter width
            if (!(flags & ImGuiInputTextFlags_NoHorizontalScroll))
            {
                const float scroll_increment_x = inner_size.x * 0.25f;
                const float visible_width = inner_size.x - style.FramePadding.x;
                if (cursor_offset.x < state->ScrollX)
                    state->ScrollX = IM_FLOOR(ImMax(0.0f, cursor_offset.x - scroll_increment_x));
                else if (cursor_offset.x - visible_width >= state->ScrollX)
                    state->ScrollX = IM_FLOOR(cursor_offset.x - visible_width + scroll_increment_x);
            }
            else
            {
                state->ScrollX = 0.0f;
            }

            // Vertical scroll
            if (is_multiline)
            {
                // Test if cursor is vertically visible
                if (cursor_offset.y - g.FontSize < scroll_y)
                    scroll_y = ImMax(0.0f, cursor_offset.y - g.FontSize);
                else if (cursor_offset.y - (inner_size.y - style.FramePadding.y * 2.0f) >= scroll_y)
                    scroll_y = cursor_offset.y - inner_size.y + style.FramePadding.y * 2.0f;
                const float scroll_max_y = ImMax((text_size.y + style.FramePadding.y * 2.0f) - inner_size.y, 0.0f);
                scroll_y = ImClamp(scroll_y, 0.0f, scroll_max_y);
                draw_pos.y += (draw_window->Scroll.y - scroll_y);   // Manipulate cursor pos immediately avoid a frame of lag
                draw_window->Scroll.y = scroll_y;
            }

            state->CursorFollow = false;
        }

        // Draw selection
        const ImVec2 draw_scroll = ImVec2(state->ScrollX, 0.0f);
        if (render_selection)
        {
            const ImWchar* text_selected_begin = text_begin + ImMin(state->Stb.select_start, state->Stb.select_end);
            const ImWchar* text_selected_end = text_begin + ImMax(state->Stb.select_start, state->Stb.select_end);

            ImU32 bg_color = GetColorU32(ImGuiCol_TextSelectedBg, render_cursor ? 1.0f : 0.6f); // FIXME: current code flow mandate that render_cursor is always true here, we are leaving the transparent one for tests.
            float bg_offy_up = is_multiline ? 0.0f : -1.0f;    // FIXME: those offsets should be part of the style? they don't play so well with multi-line selection.
            float bg_offy_dn = is_multiline ? 0.0f : 2.0f;
            ImVec2 rect_pos = draw_pos + select_start_offset - draw_scroll;
            for (const ImWchar* p = text_selected_begin; p < text_selected_end; )
            {
                if (rect_pos.y > clip_rect.w + g.FontSize)
                    break;
                if (rect_pos.y < clip_rect.y)
                {
                    //p = (const ImWchar*)wmemchr((const wchar_t*)p, '\n', text_selected_end - p);  // FIXME-OPT: Could use this when wchar_t are 16-bit
                    //p = p ? p + 1 : text_selected_end;
                    while (p < text_selected_end)
                        if (*p++ == '\n')
                            break;
                }
                else
                {
                    ImVec2 rect_size = InputTextCalcTextSizeW(&g, p, text_selected_end, &p, NULL, true);
                    if (rect_size.x <= 0.0f) rect_size.x = IM_FLOOR(g.Font->GetCharAdvance((ImWchar)' ') * 0.50f); // So we can see selected empty lines
                    ImRect rect(rect_pos + ImVec2(0.0f, bg_offy_up - g.FontSize), rect_pos + ImVec2(rect_size.x, bg_offy_dn));
                    rect.ClipWith(clip_rect);
                    if (rect.Overlaps(clip_rect))
                        draw_window->DrawList->AddRectFilled(rect.Min, rect.Max, bg_color);
                }
                rect_pos.x = draw_pos.x - draw_scroll.x;
                rect_pos.y += g.FontSize;
            }
        }

        // We test for 'buf_display_max_length' as a way to avoid some pathological cases (e.g. single-line 1 MB string) which would make ImDrawList crash.
        if (is_multiline || (buf_display_end - buf_display) < buf_display_max_length)
        {
            ImU32 col = GetColorU32(is_displaying_hint ? ImGuiCol_TextDisabled : ImGuiCol_Text);
            draw_window->DrawList->AddText(g.Font, g.FontSize, draw_pos - draw_scroll, col, buf_display, buf_display_end, 0.0f, is_multiline ? NULL : &clip_rect);
        }

        // Draw blinking cursor
        if (render_cursor)
        {
            state->CursorAnim += io.DeltaTime;
            bool cursor_is_visible = (!g.IO.ConfigInputTextCursorBlink) || (state->CursorAnim <= 0.0f) || ImFmod(state->CursorAnim, 1.20f) <= 0.80f;
            ImVec2 cursor_screen_pos = ImFloor(draw_pos + cursor_offset - draw_scroll);
            ImRect cursor_screen_rect(cursor_screen_pos.x, cursor_screen_pos.y - g.FontSize + 0.5f, cursor_screen_pos.x + 1.0f, cursor_screen_pos.y - 1.5f);
            if (cursor_is_visible && cursor_screen_rect.Overlaps(clip_rect))
                draw_window->DrawList->AddLine(cursor_screen_rect.Min, cursor_screen_rect.GetBL(), GetColorU32(ImGuiCol_Text));

            // Notify OS of text input position for advanced IME (-1 x offset so that Windows IME can cover our cursor. Bit of an extra nicety.)
            if (!is_readonly)
            {
                g.PlatformImeData.WantVisible = true;
                g.PlatformImeData.InputPos = ImVec2(cursor_screen_pos.x - 1.0f, cursor_screen_pos.y - g.FontSize);
                g.PlatformImeData.InputLineHeight = g.FontSize;
                g.PlatformImeViewport = window->Viewport->ID;
            }
        }
    }
    else
    {
        // Render text only (no selection, no cursor)
        if (is_multiline)
            text_size = ImVec2(inner_size.x, InputTextCalcTextLenAndLineCount(buf_display, &buf_display_end) * g.FontSize); // We don't need width
        else if (!is_displaying_hint && g.ActiveId == id)
            buf_display_end = buf_display + state->CurLenA;
        else if (!is_displaying_hint)
            buf_display_end = buf_display + strlen(buf_display);

        if (is_multiline || (buf_display_end - buf_display) < buf_display_max_length)
        {
            ImU32 col = GetColorU32(is_displaying_hint ? ImGuiCol_TextDisabled : ImGuiCol_Text);
            draw_window->DrawList->AddText(g.Font, g.FontSize, draw_pos, col, buf_display, buf_display_end, 0.0f, is_multiline ? NULL : &clip_rect);
        }
    }

    if (is_password && !is_displaying_hint)
        PopFont();

    if (is_multiline)
    {
        // For focus requests to work on our multiline we need to ensure our child ItemAdd() call specifies the ImGuiItemFlags_Inputable (ref issue #4761)...
        Dummy(ImVec2(text_size.x, text_size.y + style.FramePadding.y));
        ImGuiItemFlags backup_item_flags = g.CurrentItemFlags;
        g.CurrentItemFlags |= ImGuiItemFlags_Inputable | ImGuiItemFlags_NoTabStop;
        EndChild();
        item_data_backup.StatusFlags |= (g.LastItemData.StatusFlags & ImGuiItemStatusFlags_HoveredWindow);
        g.CurrentItemFlags = backup_item_flags;

        // ...and then we need to undo the group overriding last item data, which gets a bit messy as EndGroup() tries to forward scrollbar being active...
        // FIXME: This quite messy/tricky, should attempt to get rid of the child window.
        EndGroup();
        if (g.LastItemData.ID == 0)
        {
            g.LastItemData.ID = id;
            g.LastItemData.InFlags = item_data_backup.InFlags;
            g.LastItemData.StatusFlags = item_data_backup.StatusFlags;
        }
    }

    // Log as text
    if (g.LogEnabled && (!is_password || is_displaying_hint))
    {
        LogSetNextTextDecoration("{", "}");
        LogRenderedText(&draw_pos, buf_display, buf_display_end);
    }

    if (label_size.x > 0)
        RenderText(ImVec2(frame_bb.Max.x + style.ItemInnerSpacing.x, frame_bb.Min.y + style.FramePadding.y), label);

    if (value_changed && !(flags & ImGuiInputTextFlags_NoMarkEdited))
        MarkItemEdited(id);

    IMGUI_TEST_ENGINE_ITEM_INFO(id, label, g.LastItemData.StatusFlags | ImGuiItemStatusFlags_Inputable);
    if ((flags & ImGuiInputTextFlags_EnterReturnsTrue) != 0)
        return validated;
    else
        return value_changed;
}

void ImGui::DebugNodeInputTextState(ImGuiInputTextState* state)
{
#ifndef IMGUI_DISABLE_DEBUG_TOOLS
    ImGuiContext& g = *GImGui;
    ImStb::STB_TexteditState* stb_state = &state->Stb;
    ImStb::StbUndoState* undo_state = &stb_state->undostate;
    Text("ID: 0x%08X, ActiveID: 0x%08X", state->ID, g.ActiveId);
    DebugLocateItemOnHover(state->ID);
    Text("CurLenW: %d, CurLenA: %d, Cursor: %d, Selection: %d..%d", state->CurLenW, state->CurLenA, stb_state->cursor, stb_state->select_start, stb_state->select_end);
    Text("has_preferred_x: %d (%.2f)", stb_state->has_preferred_x, stb_state->preferred_x);
    Text("undo_point: %d, redo_point: %d, undo_char_point: %d, redo_char_point: %d", undo_state->undo_point, undo_state->redo_point, undo_state->undo_char_point, undo_state->redo_char_point);
    if (BeginChild("undopoints", ImVec2(0.0f, GetTextLineHeight() * 15), true)) // Visualize undo state
    {
        PushStyleVar(ImGuiStyleVar_ItemSpacing, ImVec2(0, 0));
        for (int n = 0; n < STB_TEXTEDIT_UNDOSTATECOUNT; n++)
        {
            ImStb::StbUndoRecord* undo_rec = &undo_state->undo_rec[n];
            const char undo_rec_type = (n < undo_state->undo_point) ? 'u' : (n >= undo_state->redo_point) ? 'r' : ' ';
            if (undo_rec_type == ' ')
                BeginDisabled();
            char buf[64] = "";
            if (undo_rec_type != ' ' && undo_rec->char_storage != -1)
                ImTextStrToUtf8(buf, IM_ARRAYSIZE(buf), undo_state->undo_char + undo_rec->char_storage, undo_state->undo_char + undo_rec->char_storage + undo_rec->insert_length);
            Text("%c [%02d] where %03d, insert %03d, delete %03d, char_storage %03d \"%s\"",
                undo_rec_type, n, undo_rec->where, undo_rec->insert_length, undo_rec->delete_length, undo_rec->char_storage, buf);
            if (undo_rec_type == ' ')
                EndDisabled();
        }
        PopStyleVar();
    }
    EndChild();
#else
    IM_UNUSED(state);
#endif
}

//-------------------------------------------------------------------------
// [SECTION] Widgets: ColorEdit, ColorPicker, ColorButton, etc.
//-------------------------------------------------------------------------
// - ColorEdit3()
// - ColorEdit4()
// - ColorPicker3()
// - RenderColorRectWithAlphaCheckerboard() [Internal]
// - ColorPicker4()
// - ColorButton()
// - SetColorEditOptions()
// - ColorTooltip() [Internal]
// - ColorEditOptionsPopup() [Internal]
// - ColorPickerOptionsPopup() [Internal]
//-------------------------------------------------------------------------

bool ImGui::ColorEdit3(const char* label, float col[3], ImGuiColorEditFlags flags)
{
    return ColorEdit4(label, col, flags | ImGuiColorEditFlags_NoAlpha);
}

static void ColorEditRestoreH(const float* col, float* H)
{
    ImGuiContext& g = *GImGui;
    IM_ASSERT(g.ColorEditCurrentID != 0);
    if (g.ColorEditSavedID != g.ColorEditCurrentID || g.ColorEditSavedColor != ImGui::ColorConvertFloat4ToU32(ImVec4(col[0], col[1], col[2], 0)))
        return;
    *H = g.ColorEditSavedHue;
}

// ColorEdit supports RGB and HSV inputs. In case of RGB input resulting color may have undefined hue and/or saturation.
// Since widget displays both RGB and HSV values we must preserve hue and saturation to prevent these values resetting.
static void ColorEditRestoreHS(const float* col, float* H, float* S, float* V)
{
    ImGuiContext& g = *GImGui;
    IM_ASSERT(g.ColorEditCurrentID != 0);
    if (g.ColorEditSavedID != g.ColorEditCurrentID || g.ColorEditSavedColor != ImGui::ColorConvertFloat4ToU32(ImVec4(col[0], col[1], col[2], 0)))
        return;

    // When S == 0, H is undefined.
    // When H == 1 it wraps around to 0.
    if (*S == 0.0f || (*H == 0.0f && g.ColorEditSavedHue == 1))
        *H = g.ColorEditSavedHue;

    // When V == 0, S is undefined.
    if (*V == 0.0f)
        *S = g.ColorEditSavedSat;
}

// Edit colors components (each component in 0.0f..1.0f range).
// See enum ImGuiColorEditFlags_ for available options. e.g. Only access 3 floats if ImGuiColorEditFlags_NoAlpha flag is set.
// With typical options: Left-click on color square to open color picker. Right-click to open option menu. CTRL-Click over input fields to edit them and TAB to go to next item.
bool ImGui::ColorEdit4(const char* label, float col[4], ImGuiColorEditFlags flags)
{
    ImGuiWindow* window = GetCurrentWindow();
    if (window->SkipItems)
        return false;

    ImGuiContext& g = *GImGui;
    const ImGuiStyle& style = g.Style;
    const float square_sz = GetFrameHeight();
    const float w_full = CalcItemWidth();
    const float w_button = (flags & ImGuiColorEditFlags_NoSmallPreview) ? 0.0f : (square_sz + style.ItemInnerSpacing.x);
    const float w_inputs = w_full - w_button;
    const char* label_display_end = FindRenderedTextEnd(label);
    g.NextItemData.ClearFlags();

    BeginGroup();
    PushID(label);
    const bool set_current_color_edit_id = (g.ColorEditCurrentID == 0);
    if (set_current_color_edit_id)
        g.ColorEditCurrentID = window->IDStack.back();

    // If we're not showing any slider there's no point in doing any HSV conversions
    const ImGuiColorEditFlags flags_untouched = flags;
    if (flags & ImGuiColorEditFlags_NoInputs)
        flags = (flags & (~ImGuiColorEditFlags_DisplayMask_)) | ImGuiColorEditFlags_DisplayRGB | ImGuiColorEditFlags_NoOptions;

    // Context menu: display and modify options (before defaults are applied)
    if (!(flags & ImGuiColorEditFlags_NoOptions))
        ColorEditOptionsPopup(col, flags);

    // Read stored options
    if (!(flags & ImGuiColorEditFlags_DisplayMask_))
        flags |= (g.ColorEditOptions & ImGuiColorEditFlags_DisplayMask_);
    if (!(flags & ImGuiColorEditFlags_DataTypeMask_))
        flags |= (g.ColorEditOptions & ImGuiColorEditFlags_DataTypeMask_);
    if (!(flags & ImGuiColorEditFlags_PickerMask_))
        flags |= (g.ColorEditOptions & ImGuiColorEditFlags_PickerMask_);
    if (!(flags & ImGuiColorEditFlags_InputMask_))
        flags |= (g.ColorEditOptions & ImGuiColorEditFlags_InputMask_);
    flags |= (g.ColorEditOptions & ~(ImGuiColorEditFlags_DisplayMask_ | ImGuiColorEditFlags_DataTypeMask_ | ImGuiColorEditFlags_PickerMask_ | ImGuiColorEditFlags_InputMask_));
    IM_ASSERT(ImIsPowerOfTwo(flags & ImGuiColorEditFlags_DisplayMask_)); // Check that only 1 is selected
    IM_ASSERT(ImIsPowerOfTwo(flags & ImGuiColorEditFlags_InputMask_));   // Check that only 1 is selected

    const bool alpha = (flags & ImGuiColorEditFlags_NoAlpha) == 0;
    const bool hdr = (flags & ImGuiColorEditFlags_HDR) != 0;
    const int components = alpha ? 4 : 3;

    // Convert to the formats we need
    float f[4] = { col[0], col[1], col[2], alpha ? col[3] : 1.0f };
    if ((flags & ImGuiColorEditFlags_InputHSV) && (flags & ImGuiColorEditFlags_DisplayRGB))
        ColorConvertHSVtoRGB(f[0], f[1], f[2], f[0], f[1], f[2]);
    else if ((flags & ImGuiColorEditFlags_InputRGB) && (flags & ImGuiColorEditFlags_DisplayHSV))
    {
        // Hue is lost when converting from grayscale rgb (saturation=0). Restore it.
        ColorConvertRGBtoHSV(f[0], f[1], f[2], f[0], f[1], f[2]);
        ColorEditRestoreHS(col, &f[0], &f[1], &f[2]);
    }
    int i[4] = { IM_F32_TO_INT8_UNBOUND(f[0]), IM_F32_TO_INT8_UNBOUND(f[1]), IM_F32_TO_INT8_UNBOUND(f[2]), IM_F32_TO_INT8_UNBOUND(f[3]) };

    bool value_changed = false;
    bool value_changed_as_float = false;

    const ImVec2 pos = window->DC.CursorPos;
    const float inputs_offset_x = (style.ColorButtonPosition == ImGuiDir_Left) ? w_button : 0.0f;
    window->DC.CursorPos.x = pos.x + inputs_offset_x;

    if ((flags & (ImGuiColorEditFlags_DisplayRGB | ImGuiColorEditFlags_DisplayHSV)) != 0 && (flags & ImGuiColorEditFlags_NoInputs) == 0)
    {
        // RGB/HSV 0..255 Sliders
        const float w_item_one  = ImMax(1.0f, IM_FLOOR((w_inputs - (style.ItemInnerSpacing.x) * (components - 1)) / (float)components));
        const float w_item_last = ImMax(1.0f, IM_FLOOR(w_inputs - (w_item_one + style.ItemInnerSpacing.x) * (components - 1)));

        const bool hide_prefix = (w_item_one <= CalcTextSize((flags & ImGuiColorEditFlags_Float) ? "M:0.000" : "M:000").x);
        static const char* ids[4] = { "##X", "##Y", "##Z", "##W" };
        static const char* fmt_table_int[3][4] =
        {
            {   "%3d",   "%3d",   "%3d",   "%3d" }, // Short display
            { "R:%3d", "G:%3d", "B:%3d", "A:%3d" }, // Long display for RGBA
            { "H:%3d", "S:%3d", "V:%3d", "A:%3d" }  // Long display for HSVA
        };
        static const char* fmt_table_float[3][4] =
        {
            {   "%0.3f",   "%0.3f",   "%0.3f",   "%0.3f" }, // Short display
            { "R:%0.3f", "G:%0.3f", "B:%0.3f", "A:%0.3f" }, // Long display for RGBA
            { "H:%0.3f", "S:%0.3f", "V:%0.3f", "A:%0.3f" }  // Long display for HSVA
        };
        const int fmt_idx = hide_prefix ? 0 : (flags & ImGuiColorEditFlags_DisplayHSV) ? 2 : 1;

        for (int n = 0; n < components; n++)
        {
            if (n > 0)
                SameLine(0, style.ItemInnerSpacing.x);
            SetNextItemWidth((n + 1 < components) ? w_item_one : w_item_last);

            // FIXME: When ImGuiColorEditFlags_HDR flag is passed HS values snap in weird ways when SV values go below 0.
            if (flags & ImGuiColorEditFlags_Float)
            {
                value_changed |= DragFloat(ids[n], &f[n], 1.0f / 255.0f, 0.0f, hdr ? 0.0f : 1.0f, fmt_table_float[fmt_idx][n]);
                value_changed_as_float |= value_changed;
            }
            else
            {
                value_changed |= DragInt(ids[n], &i[n], 1.0f, 0, hdr ? 0 : 255, fmt_table_int[fmt_idx][n]);
            }
            if (!(flags & ImGuiColorEditFlags_NoOptions))
                OpenPopupOnItemClick("context", ImGuiPopupFlags_MouseButtonRight);
        }
    }
    else if ((flags & ImGuiColorEditFlags_DisplayHex) != 0 && (flags & ImGuiColorEditFlags_NoInputs) == 0)
    {
        // RGB Hexadecimal Input
        char buf[64];
        if (alpha)
            ImFormatString(buf, IM_ARRAYSIZE(buf), "#%02X%02X%02X%02X", ImClamp(i[0], 0, 255), ImClamp(i[1], 0, 255), ImClamp(i[2], 0, 255), ImClamp(i[3], 0, 255));
        else
            ImFormatString(buf, IM_ARRAYSIZE(buf), "#%02X%02X%02X", ImClamp(i[0], 0, 255), ImClamp(i[1], 0, 255), ImClamp(i[2], 0, 255));
        SetNextItemWidth(w_inputs);
        if (InputText("##Text", buf, IM_ARRAYSIZE(buf), ImGuiInputTextFlags_CharsHexadecimal | ImGuiInputTextFlags_CharsUppercase))
        {
            value_changed = true;
            char* p = buf;
            while (*p == '#' || ImCharIsBlankA(*p))
                p++;
            i[0] = i[1] = i[2] = 0;
            i[3] = 0xFF; // alpha default to 255 is not parsed by scanf (e.g. inputting #FFFFFF omitting alpha)
            int r;
            if (alpha)
                r = sscanf(p, "%02X%02X%02X%02X", (unsigned int*)&i[0], (unsigned int*)&i[1], (unsigned int*)&i[2], (unsigned int*)&i[3]); // Treat at unsigned (%X is unsigned)
            else
                r = sscanf(p, "%02X%02X%02X", (unsigned int*)&i[0], (unsigned int*)&i[1], (unsigned int*)&i[2]);
            IM_UNUSED(r); // Fixes C6031: Return value ignored: 'sscanf'.
        }
        if (!(flags & ImGuiColorEditFlags_NoOptions))
            OpenPopupOnItemClick("context", ImGuiPopupFlags_MouseButtonRight);
    }

    ImGuiWindow* picker_active_window = NULL;
    if (!(flags & ImGuiColorEditFlags_NoSmallPreview))
    {
        const float button_offset_x = ((flags & ImGuiColorEditFlags_NoInputs) || (style.ColorButtonPosition == ImGuiDir_Left)) ? 0.0f : w_inputs + style.ItemInnerSpacing.x;
        window->DC.CursorPos = ImVec2(pos.x + button_offset_x, pos.y);

        const ImVec4 col_v4(col[0], col[1], col[2], alpha ? col[3] : 1.0f);
        if (ColorButton("##ColorButton", col_v4, flags))
        {
            if (!(flags & ImGuiColorEditFlags_NoPicker))
            {
                // Store current color and open a picker
                g.ColorPickerRef = col_v4;
                OpenPopup("picker");
                SetNextWindowPos(g.LastItemData.Rect.GetBL() + ImVec2(0.0f, style.ItemSpacing.y));
            }
        }
        if (!(flags & ImGuiColorEditFlags_NoOptions))
            OpenPopupOnItemClick("context", ImGuiPopupFlags_MouseButtonRight);

        if (BeginPopup("picker"))
        {
            if (g.CurrentWindow->BeginCount == 1)
            {
                picker_active_window = g.CurrentWindow;
                if (label != label_display_end)
                {
                    TextEx(label, label_display_end);
                    Spacing();
                }
                ImGuiColorEditFlags picker_flags_to_forward = ImGuiColorEditFlags_DataTypeMask_ | ImGuiColorEditFlags_PickerMask_ | ImGuiColorEditFlags_InputMask_ | ImGuiColorEditFlags_HDR | ImGuiColorEditFlags_NoAlpha | ImGuiColorEditFlags_AlphaBar;
                ImGuiColorEditFlags picker_flags = (flags_untouched & picker_flags_to_forward) | ImGuiColorEditFlags_DisplayMask_ | ImGuiColorEditFlags_NoLabel | ImGuiColorEditFlags_AlphaPreviewHalf;
                SetNextItemWidth(square_sz * 12.0f); // Use 256 + bar sizes?
                value_changed |= ColorPicker4("##picker", col, picker_flags, &g.ColorPickerRef.x);
            }
            EndPopup();
        }
    }

    if (label != label_display_end && !(flags & ImGuiColorEditFlags_NoLabel))
    {
        // Position not necessarily next to last submitted button (e.g. if style.ColorButtonPosition == ImGuiDir_Left),
        // but we need to use SameLine() to setup baseline correctly. Might want to refactor SameLine() to simplify this.
        SameLine(0.0f, style.ItemInnerSpacing.x);
        window->DC.CursorPos.x = pos.x + ((flags & ImGuiColorEditFlags_NoInputs) ? w_button : w_full + style.ItemInnerSpacing.x);
        TextEx(label, label_display_end);
    }

    // Convert back
    if (value_changed && picker_active_window == NULL)
    {
        if (!value_changed_as_float)
            for (int n = 0; n < 4; n++)
                f[n] = i[n] / 255.0f;
        if ((flags & ImGuiColorEditFlags_DisplayHSV) && (flags & ImGuiColorEditFlags_InputRGB))
        {
            g.ColorEditSavedHue = f[0];
            g.ColorEditSavedSat = f[1];
            ColorConvertHSVtoRGB(f[0], f[1], f[2], f[0], f[1], f[2]);
            g.ColorEditSavedID = g.ColorEditCurrentID;
            g.ColorEditSavedColor = ColorConvertFloat4ToU32(ImVec4(f[0], f[1], f[2], 0));
        }
        if ((flags & ImGuiColorEditFlags_DisplayRGB) && (flags & ImGuiColorEditFlags_InputHSV))
            ColorConvertRGBtoHSV(f[0], f[1], f[2], f[0], f[1], f[2]);

        col[0] = f[0];
        col[1] = f[1];
        col[2] = f[2];
        if (alpha)
            col[3] = f[3];
    }

    if (set_current_color_edit_id)
        g.ColorEditCurrentID = 0;
    PopID();
    EndGroup();

    // Drag and Drop Target
    // NB: The flag test is merely an optional micro-optimization, BeginDragDropTarget() does the same test.
    if ((g.LastItemData.StatusFlags & ImGuiItemStatusFlags_HoveredRect) && !(flags & ImGuiColorEditFlags_NoDragDrop) && BeginDragDropTarget())
    {
        bool accepted_drag_drop = false;
        if (const ImGuiPayload* payload = AcceptDragDropPayload(IMGUI_PAYLOAD_TYPE_COLOR_3F))
        {
            memcpy((float*)col, payload->Data, sizeof(float) * 3); // Preserve alpha if any //-V512 //-V1086
            value_changed = accepted_drag_drop = true;
        }
        if (const ImGuiPayload* payload = AcceptDragDropPayload(IMGUI_PAYLOAD_TYPE_COLOR_4F))
        {
            memcpy((float*)col, payload->Data, sizeof(float) * components);
            value_changed = accepted_drag_drop = true;
        }

        // Drag-drop payloads are always RGB
        if (accepted_drag_drop && (flags & ImGuiColorEditFlags_InputHSV))
            ColorConvertRGBtoHSV(col[0], col[1], col[2], col[0], col[1], col[2]);
        EndDragDropTarget();
    }

    // When picker is being actively used, use its active id so IsItemActive() will function on ColorEdit4().
    if (picker_active_window && g.ActiveId != 0 && g.ActiveIdWindow == picker_active_window)
        g.LastItemData.ID = g.ActiveId;

    if (value_changed && g.LastItemData.ID != 0) // In case of ID collision, the second EndGroup() won't catch g.ActiveId
        MarkItemEdited(g.LastItemData.ID);

    return value_changed;
}

bool ImGui::ColorPicker3(const char* label, float col[3], ImGuiColorEditFlags flags)
{
    float col4[4] = { col[0], col[1], col[2], 1.0f };
    if (!ColorPicker4(label, col4, flags | ImGuiColorEditFlags_NoAlpha))
        return false;
    col[0] = col4[0]; col[1] = col4[1]; col[2] = col4[2];
    return true;
}

// Helper for ColorPicker4()
static void RenderArrowsForVerticalBar(ImDrawList* draw_list, ImVec2 pos, ImVec2 half_sz, float bar_w, float alpha)
{
    ImU32 alpha8 = IM_F32_TO_INT8_SAT(alpha);
    ImGui::RenderArrowPointingAt(draw_list, ImVec2(pos.x + half_sz.x + 1,         pos.y), ImVec2(half_sz.x + 2, half_sz.y + 1), ImGuiDir_Right, IM_COL32(0,0,0,alpha8));
    ImGui::RenderArrowPointingAt(draw_list, ImVec2(pos.x + half_sz.x,             pos.y), half_sz,                              ImGuiDir_Right, IM_COL32(255,255,255,alpha8));
    ImGui::RenderArrowPointingAt(draw_list, ImVec2(pos.x + bar_w - half_sz.x - 1, pos.y), ImVec2(half_sz.x + 2, half_sz.y + 1), ImGuiDir_Left,  IM_COL32(0,0,0,alpha8));
    ImGui::RenderArrowPointingAt(draw_list, ImVec2(pos.x + bar_w - half_sz.x,     pos.y), half_sz,                              ImGuiDir_Left,  IM_COL32(255,255,255,alpha8));
}

// Note: ColorPicker4() only accesses 3 floats if ImGuiColorEditFlags_NoAlpha flag is set.
// (In C++ the 'float col[4]' notation for a function argument is equivalent to 'float* col', we only specify a size to facilitate understanding of the code.)
// FIXME: we adjust the big color square height based on item width, which may cause a flickering feedback loop (if automatic height makes a vertical scrollbar appears, affecting automatic width..)
// FIXME: this is trying to be aware of style.Alpha but not fully correct. Also, the color wheel will have overlapping glitches with (style.Alpha < 1.0)
bool ImGui::ColorPicker4(const char* label, float col[4], ImGuiColorEditFlags flags, const float* ref_col)
{
    ImGuiContext& g = *GImGui;
    ImGuiWindow* window = GetCurrentWindow();
    if (window->SkipItems)
        return false;

    ImDrawList* draw_list = window->DrawList;
    ImGuiStyle& style = g.Style;
    ImGuiIO& io = g.IO;

    const float width = CalcItemWidth();
    g.NextItemData.ClearFlags();

    PushID(label);
    const bool set_current_color_edit_id = (g.ColorEditCurrentID == 0);
    if (set_current_color_edit_id)
        g.ColorEditCurrentID = window->IDStack.back();
    BeginGroup();

    if (!(flags & ImGuiColorEditFlags_NoSidePreview))
        flags |= ImGuiColorEditFlags_NoSmallPreview;

    // Context menu: display and store options.
    if (!(flags & ImGuiColorEditFlags_NoOptions))
        ColorPickerOptionsPopup(col, flags);

    // Read stored options
    if (!(flags & ImGuiColorEditFlags_PickerMask_))
        flags |= ((g.ColorEditOptions & ImGuiColorEditFlags_PickerMask_) ? g.ColorEditOptions : ImGuiColorEditFlags_DefaultOptions_) & ImGuiColorEditFlags_PickerMask_;
    if (!(flags & ImGuiColorEditFlags_InputMask_))
        flags |= ((g.ColorEditOptions & ImGuiColorEditFlags_InputMask_) ? g.ColorEditOptions : ImGuiColorEditFlags_DefaultOptions_) & ImGuiColorEditFlags_InputMask_;
    IM_ASSERT(ImIsPowerOfTwo(flags & ImGuiColorEditFlags_PickerMask_)); // Check that only 1 is selected
    IM_ASSERT(ImIsPowerOfTwo(flags & ImGuiColorEditFlags_InputMask_));  // Check that only 1 is selected
    if (!(flags & ImGuiColorEditFlags_NoOptions))
        flags |= (g.ColorEditOptions & ImGuiColorEditFlags_AlphaBar);

    // Setup
    int components = (flags & ImGuiColorEditFlags_NoAlpha) ? 3 : 4;
    bool alpha_bar = (flags & ImGuiColorEditFlags_AlphaBar) && !(flags & ImGuiColorEditFlags_NoAlpha);
    ImVec2 picker_pos = window->DC.CursorPos;
    float square_sz = GetFrameHeight();
    float bars_width = square_sz; // Arbitrary smallish width of Hue/Alpha picking bars
    float sv_picker_size = ImMax(bars_width * 1, width - (alpha_bar ? 2 : 1) * (bars_width + style.ItemInnerSpacing.x)); // Saturation/Value picking box
    float bar0_pos_x = picker_pos.x + sv_picker_size + style.ItemInnerSpacing.x;
    float bar1_pos_x = bar0_pos_x + bars_width + style.ItemInnerSpacing.x;
    float bars_triangles_half_sz = IM_FLOOR(bars_width * 0.20f);

    float backup_initial_col[4];
    memcpy(backup_initial_col, col, components * sizeof(float));

    float wheel_thickness = sv_picker_size * 0.08f;
    float wheel_r_outer = sv_picker_size * 0.50f;
    float wheel_r_inner = wheel_r_outer - wheel_thickness;
    ImVec2 wheel_center(picker_pos.x + (sv_picker_size + bars_width)*0.5f, picker_pos.y + sv_picker_size * 0.5f);

    // Note: the triangle is displayed rotated with triangle_pa pointing to Hue, but most coordinates stays unrotated for logic.
    float triangle_r = wheel_r_inner - (int)(sv_picker_size * 0.027f);
    ImVec2 triangle_pa = ImVec2(triangle_r, 0.0f); // Hue point.
    ImVec2 triangle_pb = ImVec2(triangle_r * -0.5f, triangle_r * -0.866025f); // Black point.
    ImVec2 triangle_pc = ImVec2(triangle_r * -0.5f, triangle_r * +0.866025f); // White point.

    float H = col[0], S = col[1], V = col[2];
    float R = col[0], G = col[1], B = col[2];
    if (flags & ImGuiColorEditFlags_InputRGB)
    {
        // Hue is lost when converting from grayscale rgb (saturation=0). Restore it.
        ColorConvertRGBtoHSV(R, G, B, H, S, V);
        ColorEditRestoreHS(col, &H, &S, &V);
    }
    else if (flags & ImGuiColorEditFlags_InputHSV)
    {
        ColorConvertHSVtoRGB(H, S, V, R, G, B);
    }

    bool value_changed = false, value_changed_h = false, value_changed_sv = false;

    PushItemFlag(ImGuiItemFlags_NoNav, true);
    if (flags & ImGuiColorEditFlags_PickerHueWheel)
    {
        // Hue wheel + SV triangle logic
        InvisibleButton("hsv", ImVec2(sv_picker_size + style.ItemInnerSpacing.x + bars_width, sv_picker_size));
        if (IsItemActive())
        {
            ImVec2 initial_off = g.IO.MouseClickedPos[0] - wheel_center;
            ImVec2 current_off = g.IO.MousePos - wheel_center;
            float initial_dist2 = ImLengthSqr(initial_off);
            if (initial_dist2 >= (wheel_r_inner - 1) * (wheel_r_inner - 1) && initial_dist2 <= (wheel_r_outer + 1) * (wheel_r_outer + 1))
            {
                // Interactive with Hue wheel
                H = ImAtan2(current_off.y, current_off.x) / IM_PI * 0.5f;
                if (H < 0.0f)
                    H += 1.0f;
                value_changed = value_changed_h = true;
            }
            float cos_hue_angle = ImCos(-H * 2.0f * IM_PI);
            float sin_hue_angle = ImSin(-H * 2.0f * IM_PI);
            if (ImTriangleContainsPoint(triangle_pa, triangle_pb, triangle_pc, ImRotate(initial_off, cos_hue_angle, sin_hue_angle)))
            {
                // Interacting with SV triangle
                ImVec2 current_off_unrotated = ImRotate(current_off, cos_hue_angle, sin_hue_angle);
                if (!ImTriangleContainsPoint(triangle_pa, triangle_pb, triangle_pc, current_off_unrotated))
                    current_off_unrotated = ImTriangleClosestPoint(triangle_pa, triangle_pb, triangle_pc, current_off_unrotated);
                float uu, vv, ww;
                ImTriangleBarycentricCoords(triangle_pa, triangle_pb, triangle_pc, current_off_unrotated, uu, vv, ww);
                V = ImClamp(1.0f - vv, 0.0001f, 1.0f);
                S = ImClamp(uu / V, 0.0001f, 1.0f);
                value_changed = value_changed_sv = true;
            }
        }
        if (!(flags & ImGuiColorEditFlags_NoOptions))
            OpenPopupOnItemClick("context", ImGuiPopupFlags_MouseButtonRight);
    }
    else if (flags & ImGuiColorEditFlags_PickerHueBar)
    {
        // SV rectangle logic
        InvisibleButton("sv", ImVec2(sv_picker_size, sv_picker_size));
        if (IsItemActive())
        {
            S = ImSaturate((io.MousePos.x - picker_pos.x) / (sv_picker_size - 1));
            V = 1.0f - ImSaturate((io.MousePos.y - picker_pos.y) / (sv_picker_size - 1));
            ColorEditRestoreH(col, &H); // Greatly reduces hue jitter and reset to 0 when hue == 255 and color is rapidly modified using SV square.
            value_changed = value_changed_sv = true;
        }
        if (!(flags & ImGuiColorEditFlags_NoOptions))
            OpenPopupOnItemClick("context", ImGuiPopupFlags_MouseButtonRight);

        // Hue bar logic
        SetCursorScreenPos(ImVec2(bar0_pos_x, picker_pos.y));
        InvisibleButton("hue", ImVec2(bars_width, sv_picker_size));
        if (IsItemActive())
        {
            H = ImSaturate((io.MousePos.y - picker_pos.y) / (sv_picker_size - 1));
            value_changed = value_changed_h = true;
        }
    }

    // Alpha bar logic
    if (alpha_bar)
    {
        SetCursorScreenPos(ImVec2(bar1_pos_x, picker_pos.y));
        InvisibleButton("alpha", ImVec2(bars_width, sv_picker_size));
        if (IsItemActive())
        {
            col[3] = 1.0f - ImSaturate((io.MousePos.y - picker_pos.y) / (sv_picker_size - 1));
            value_changed = true;
        }
    }
    PopItemFlag(); // ImGuiItemFlags_NoNav

    if (!(flags & ImGuiColorEditFlags_NoSidePreview))
    {
        SameLine(0, style.ItemInnerSpacing.x);
        BeginGroup();
    }

    if (!(flags & ImGuiColorEditFlags_NoLabel))
    {
        const char* label_display_end = FindRenderedTextEnd(label);
        if (label != label_display_end)
        {
            if ((flags & ImGuiColorEditFlags_NoSidePreview))
                SameLine(0, style.ItemInnerSpacing.x);
            TextEx(label, label_display_end);
        }
    }

    if (!(flags & ImGuiColorEditFlags_NoSidePreview))
    {
        PushItemFlag(ImGuiItemFlags_NoNavDefaultFocus, true);
        ImVec4 col_v4(col[0], col[1], col[2], (flags & ImGuiColorEditFlags_NoAlpha) ? 1.0f : col[3]);
        if ((flags & ImGuiColorEditFlags_NoLabel))
            Text("Current");

        ImGuiColorEditFlags sub_flags_to_forward = ImGuiColorEditFlags_InputMask_ | ImGuiColorEditFlags_HDR | ImGuiColorEditFlags_AlphaPreview | ImGuiColorEditFlags_AlphaPreviewHalf | ImGuiColorEditFlags_NoTooltip;
        ColorButton("##current", col_v4, (flags & sub_flags_to_forward), ImVec2(square_sz * 3, square_sz * 2));
        if (ref_col != NULL)
        {
            Text("Original");
            ImVec4 ref_col_v4(ref_col[0], ref_col[1], ref_col[2], (flags & ImGuiColorEditFlags_NoAlpha) ? 1.0f : ref_col[3]);
            if (ColorButton("##original", ref_col_v4, (flags & sub_flags_to_forward), ImVec2(square_sz * 3, square_sz * 2)))
            {
                memcpy(col, ref_col, components * sizeof(float));
                value_changed = true;
            }
        }
        PopItemFlag();
        EndGroup();
    }

    // Convert back color to RGB
    if (value_changed_h || value_changed_sv)
    {
        if (flags & ImGuiColorEditFlags_InputRGB)
        {
            ColorConvertHSVtoRGB(H, S, V, col[0], col[1], col[2]);
            g.ColorEditSavedHue = H;
            g.ColorEditSavedSat = S;
            g.ColorEditSavedID = g.ColorEditCurrentID;
            g.ColorEditSavedColor = ColorConvertFloat4ToU32(ImVec4(col[0], col[1], col[2], 0));
        }
        else if (flags & ImGuiColorEditFlags_InputHSV)
        {
            col[0] = H;
            col[1] = S;
            col[2] = V;
        }
    }

    // R,G,B and H,S,V slider color editor
    bool value_changed_fix_hue_wrap = false;
    if ((flags & ImGuiColorEditFlags_NoInputs) == 0)
    {
        PushItemWidth((alpha_bar ? bar1_pos_x : bar0_pos_x) + bars_width - picker_pos.x);
        ImGuiColorEditFlags sub_flags_to_forward = ImGuiColorEditFlags_DataTypeMask_ | ImGuiColorEditFlags_InputMask_ | ImGuiColorEditFlags_HDR | ImGuiColorEditFlags_NoAlpha | ImGuiColorEditFlags_NoOptions | ImGuiColorEditFlags_NoSmallPreview | ImGuiColorEditFlags_AlphaPreview | ImGuiColorEditFlags_AlphaPreviewHalf;
        ImGuiColorEditFlags sub_flags = (flags & sub_flags_to_forward) | ImGuiColorEditFlags_NoPicker;
        if (flags & ImGuiColorEditFlags_DisplayRGB || (flags & ImGuiColorEditFlags_DisplayMask_) == 0)
            if (ColorEdit4("##rgb", col, sub_flags | ImGuiColorEditFlags_DisplayRGB))
            {
                // FIXME: Hackily differentiating using the DragInt (ActiveId != 0 && !ActiveIdAllowOverlap) vs. using the InputText or DropTarget.
                // For the later we don't want to run the hue-wrap canceling code. If you are well versed in HSV picker please provide your input! (See #2050)
                value_changed_fix_hue_wrap = (g.ActiveId != 0 && !g.ActiveIdAllowOverlap);
                value_changed = true;
            }
        if (flags & ImGuiColorEditFlags_DisplayHSV || (flags & ImGuiColorEditFlags_DisplayMask_) == 0)
            value_changed |= ColorEdit4("##hsv", col, sub_flags | ImGuiColorEditFlags_DisplayHSV);
        if (flags & ImGuiColorEditFlags_DisplayHex || (flags & ImGuiColorEditFlags_DisplayMask_) == 0)
            value_changed |= ColorEdit4("##hex", col, sub_flags | ImGuiColorEditFlags_DisplayHex);
        PopItemWidth();
    }

    // Try to cancel hue wrap (after ColorEdit4 call), if any
    if (value_changed_fix_hue_wrap && (flags & ImGuiColorEditFlags_InputRGB))
    {
        float new_H, new_S, new_V;
        ColorConvertRGBtoHSV(col[0], col[1], col[2], new_H, new_S, new_V);
        if (new_H <= 0 && H > 0)
        {
            if (new_V <= 0 && V != new_V)
                ColorConvertHSVtoRGB(H, S, new_V <= 0 ? V * 0.5f : new_V, col[0], col[1], col[2]);
            else if (new_S <= 0)
                ColorConvertHSVtoRGB(H, new_S <= 0 ? S * 0.5f : new_S, new_V, col[0], col[1], col[2]);
        }
    }

    if (value_changed)
    {
        if (flags & ImGuiColorEditFlags_InputRGB)
        {
            R = col[0];
            G = col[1];
            B = col[2];
            ColorConvertRGBtoHSV(R, G, B, H, S, V);
            ColorEditRestoreHS(col, &H, &S, &V);   // Fix local Hue as display below will use it immediately.
        }
        else if (flags & ImGuiColorEditFlags_InputHSV)
        {
            H = col[0];
            S = col[1];
            V = col[2];
            ColorConvertHSVtoRGB(H, S, V, R, G, B);
        }
    }

    const int style_alpha8 = IM_F32_TO_INT8_SAT(style.Alpha);
    const ImU32 col_black = IM_COL32(0,0,0,style_alpha8);
    const ImU32 col_white = IM_COL32(255,255,255,style_alpha8);
    const ImU32 col_midgrey = IM_COL32(128,128,128,style_alpha8);
    const ImU32 col_hues[6 + 1] = { IM_COL32(255,0,0,style_alpha8), IM_COL32(255,255,0,style_alpha8), IM_COL32(0,255,0,style_alpha8), IM_COL32(0,255,255,style_alpha8), IM_COL32(0,0,255,style_alpha8), IM_COL32(255,0,255,style_alpha8), IM_COL32(255,0,0,style_alpha8) };

    ImVec4 hue_color_f(1, 1, 1, style.Alpha); ColorConvertHSVtoRGB(H, 1, 1, hue_color_f.x, hue_color_f.y, hue_color_f.z);
    ImU32 hue_color32 = ColorConvertFloat4ToU32(hue_color_f);
    ImU32 user_col32_striped_of_alpha = ColorConvertFloat4ToU32(ImVec4(R, G, B, style.Alpha)); // Important: this is still including the main rendering/style alpha!!

    ImVec2 sv_cursor_pos;

    if (flags & ImGuiColorEditFlags_PickerHueWheel)
    {
        // Render Hue Wheel
        const float aeps = 0.5f / wheel_r_outer; // Half a pixel arc length in radians (2pi cancels out).
        const int segment_per_arc = ImMax(4, (int)wheel_r_outer / 12);
        for (int n = 0; n < 6; n++)
        {
            const float a0 = (n)     /6.0f * 2.0f * IM_PI - aeps;
            const float a1 = (n+1.0f)/6.0f * 2.0f * IM_PI + aeps;
            const int vert_start_idx = draw_list->VtxBuffer.Size;
            draw_list->PathArcTo(wheel_center, (wheel_r_inner + wheel_r_outer)*0.5f, a0, a1, segment_per_arc);
            draw_list->PathStroke(col_white, 0, wheel_thickness);
            const int vert_end_idx = draw_list->VtxBuffer.Size;

            // Paint colors over existing vertices
            ImVec2 gradient_p0(wheel_center.x + ImCos(a0) * wheel_r_inner, wheel_center.y + ImSin(a0) * wheel_r_inner);
            ImVec2 gradient_p1(wheel_center.x + ImCos(a1) * wheel_r_inner, wheel_center.y + ImSin(a1) * wheel_r_inner);
            ShadeVertsLinearColorGradientKeepAlpha(draw_list, vert_start_idx, vert_end_idx, gradient_p0, gradient_p1, col_hues[n], col_hues[n + 1]);
        }

        // Render Cursor + preview on Hue Wheel
        float cos_hue_angle = ImCos(H * 2.0f * IM_PI);
        float sin_hue_angle = ImSin(H * 2.0f * IM_PI);
        ImVec2 hue_cursor_pos(wheel_center.x + cos_hue_angle * (wheel_r_inner + wheel_r_outer) * 0.5f, wheel_center.y + sin_hue_angle * (wheel_r_inner + wheel_r_outer) * 0.5f);
        float hue_cursor_rad = value_changed_h ? wheel_thickness * 0.65f : wheel_thickness * 0.55f;
        int hue_cursor_segments = draw_list->_CalcCircleAutoSegmentCount(hue_cursor_rad); // Lock segment count so the +1 one matches others.
        draw_list->AddCircleFilled(hue_cursor_pos, hue_cursor_rad, hue_color32, hue_cursor_segments);
        draw_list->AddCircle(hue_cursor_pos, hue_cursor_rad + 1, col_midgrey, hue_cursor_segments);
        draw_list->AddCircle(hue_cursor_pos, hue_cursor_rad, col_white, hue_cursor_segments);

        // Render SV triangle (rotated according to hue)
        ImVec2 tra = wheel_center + ImRotate(triangle_pa, cos_hue_angle, sin_hue_angle);
        ImVec2 trb = wheel_center + ImRotate(triangle_pb, cos_hue_angle, sin_hue_angle);
        ImVec2 trc = wheel_center + ImRotate(triangle_pc, cos_hue_angle, sin_hue_angle);
        ImVec2 uv_white = GetFontTexUvWhitePixel();
        draw_list->PrimReserve(3, 3);
        draw_list->PrimVtx(tra, uv_white, hue_color32);
        draw_list->PrimVtx(trb, uv_white, col_black);
        draw_list->PrimVtx(trc, uv_white, col_white);
        draw_list->AddTriangle(tra, trb, trc, col_midgrey, 1.5f);
        sv_cursor_pos = ImLerp(ImLerp(trc, tra, ImSaturate(S)), trb, ImSaturate(1 - V));
    }
    else if (flags & ImGuiColorEditFlags_PickerHueBar)
    {
        // Render SV Square
        draw_list->AddRectFilledMultiColor(picker_pos, picker_pos + ImVec2(sv_picker_size, sv_picker_size), col_white, hue_color32, hue_color32, col_white);
        draw_list->AddRectFilledMultiColor(picker_pos, picker_pos + ImVec2(sv_picker_size, sv_picker_size), 0, 0, col_black, col_black);
        RenderFrameBorder(picker_pos, picker_pos + ImVec2(sv_picker_size, sv_picker_size), 0.0f);
        sv_cursor_pos.x = ImClamp(IM_ROUND(picker_pos.x + ImSaturate(S)     * sv_picker_size), picker_pos.x + 2, picker_pos.x + sv_picker_size - 2); // Sneakily prevent the circle to stick out too much
        sv_cursor_pos.y = ImClamp(IM_ROUND(picker_pos.y + ImSaturate(1 - V) * sv_picker_size), picker_pos.y + 2, picker_pos.y + sv_picker_size - 2);

        // Render Hue Bar
        for (int i = 0; i < 6; ++i)
            draw_list->AddRectFilledMultiColor(ImVec2(bar0_pos_x, picker_pos.y + i * (sv_picker_size / 6)), ImVec2(bar0_pos_x + bars_width, picker_pos.y + (i + 1) * (sv_picker_size / 6)), col_hues[i], col_hues[i], col_hues[i + 1], col_hues[i + 1]);
        float bar0_line_y = IM_ROUND(picker_pos.y + H * sv_picker_size);
        RenderFrameBorder(ImVec2(bar0_pos_x, picker_pos.y), ImVec2(bar0_pos_x + bars_width, picker_pos.y + sv_picker_size), 0.0f);
        RenderArrowsForVerticalBar(draw_list, ImVec2(bar0_pos_x - 1, bar0_line_y), ImVec2(bars_triangles_half_sz + 1, bars_triangles_half_sz), bars_width + 2.0f, style.Alpha);
    }

    // Render cursor/preview circle (clamp S/V within 0..1 range because floating points colors may lead HSV values to be out of range)
    float sv_cursor_rad = value_changed_sv ? 10.0f : 6.0f;
    int sv_cursor_segments = draw_list->_CalcCircleAutoSegmentCount(sv_cursor_rad); // Lock segment count so the +1 one matches others.
    draw_list->AddCircleFilled(sv_cursor_pos, sv_cursor_rad, user_col32_striped_of_alpha, sv_cursor_segments);
    draw_list->AddCircle(sv_cursor_pos, sv_cursor_rad + 1, col_midgrey, sv_cursor_segments);
    draw_list->AddCircle(sv_cursor_pos, sv_cursor_rad, col_white, sv_cursor_segments);

    // Render alpha bar
    if (alpha_bar)
    {
        float alpha = ImSaturate(col[3]);
        ImRect bar1_bb(bar1_pos_x, picker_pos.y, bar1_pos_x + bars_width, picker_pos.y + sv_picker_size);
        RenderColorRectWithAlphaCheckerboard(draw_list, bar1_bb.Min, bar1_bb.Max, 0, bar1_bb.GetWidth() / 2.0f, ImVec2(0.0f, 0.0f));
        draw_list->AddRectFilledMultiColor(bar1_bb.Min, bar1_bb.Max, user_col32_striped_of_alpha, user_col32_striped_of_alpha, user_col32_striped_of_alpha & ~IM_COL32_A_MASK, user_col32_striped_of_alpha & ~IM_COL32_A_MASK);
        float bar1_line_y = IM_ROUND(picker_pos.y + (1.0f - alpha) * sv_picker_size);
        RenderFrameBorder(bar1_bb.Min, bar1_bb.Max, 0.0f);
        RenderArrowsForVerticalBar(draw_list, ImVec2(bar1_pos_x - 1, bar1_line_y), ImVec2(bars_triangles_half_sz + 1, bars_triangles_half_sz), bars_width + 2.0f, style.Alpha);
    }

    EndGroup();

    if (value_changed && memcmp(backup_initial_col, col, components * sizeof(float)) == 0)
        value_changed = false;
    if (value_changed && g.LastItemData.ID != 0) // In case of ID collision, the second EndGroup() won't catch g.ActiveId
        MarkItemEdited(g.LastItemData.ID);

    if (set_current_color_edit_id)
        g.ColorEditCurrentID = 0;
    PopID();

    return value_changed;
}

// A little color square. Return true when clicked.
// FIXME: May want to display/ignore the alpha component in the color display? Yet show it in the tooltip.
// 'desc_id' is not called 'label' because we don't display it next to the button, but only in the tooltip.
// Note that 'col' may be encoded in HSV if ImGuiColorEditFlags_InputHSV is set.
bool ImGui::ColorButton(const char* desc_id, const ImVec4& col, ImGuiColorEditFlags flags, const ImVec2& size_arg)
{
    ImGuiWindow* window = GetCurrentWindow();
    if (window->SkipItems)
        return false;

    ImGuiContext& g = *GImGui;
    const ImGuiID id = window->GetID(desc_id);
    const float default_size = GetFrameHeight();
    const ImVec2 size(size_arg.x == 0.0f ? default_size : size_arg.x, size_arg.y == 0.0f ? default_size : size_arg.y);
    const ImRect bb(window->DC.CursorPos, window->DC.CursorPos + size);
    ItemSize(bb, (size.y >= default_size) ? g.Style.FramePadding.y : 0.0f);
    if (!ItemAdd(bb, id))
        return false;

    bool hovered, held;
    bool pressed = ButtonBehavior(bb, id, &hovered, &held);

    if (flags & ImGuiColorEditFlags_NoAlpha)
        flags &= ~(ImGuiColorEditFlags_AlphaPreview | ImGuiColorEditFlags_AlphaPreviewHalf);

    ImVec4 col_rgb = col;
    if (flags & ImGuiColorEditFlags_InputHSV)
        ColorConvertHSVtoRGB(col_rgb.x, col_rgb.y, col_rgb.z, col_rgb.x, col_rgb.y, col_rgb.z);

    ImVec4 col_rgb_without_alpha(col_rgb.x, col_rgb.y, col_rgb.z, 1.0f);
    float grid_step = ImMin(size.x, size.y) / 2.99f;
    float rounding = ImMin(g.Style.FrameRounding, grid_step * 0.5f);
    ImRect bb_inner = bb;
    float off = 0.0f;
    if ((flags & ImGuiColorEditFlags_NoBorder) == 0)
    {
        off = -0.75f; // The border (using Col_FrameBg) tends to look off when color is near-opaque and rounding is enabled. This offset seemed like a good middle ground to reduce those artifacts.
        bb_inner.Expand(off);
    }
    if ((flags & ImGuiColorEditFlags_AlphaPreviewHalf) && col_rgb.w < 1.0f)
    {
        float mid_x = IM_ROUND((bb_inner.Min.x + bb_inner.Max.x) * 0.5f);
        RenderColorRectWithAlphaCheckerboard(window->DrawList, ImVec2(bb_inner.Min.x + grid_step, bb_inner.Min.y), bb_inner.Max, GetColorU32(col_rgb), grid_step, ImVec2(-grid_step + off, off), rounding, ImDrawFlags_RoundCornersRight);
        window->DrawList->AddRectFilled(bb_inner.Min, ImVec2(mid_x, bb_inner.Max.y), GetColorU32(col_rgb_without_alpha), rounding, ImDrawFlags_RoundCornersLeft);
    }
    else
    {
        // Because GetColorU32() multiplies by the global style Alpha and we don't want to display a checkerboard if the source code had no alpha
        ImVec4 col_source = (flags & ImGuiColorEditFlags_AlphaPreview) ? col_rgb : col_rgb_without_alpha;
        if (col_source.w < 1.0f)
            RenderColorRectWithAlphaCheckerboard(window->DrawList, bb_inner.Min, bb_inner.Max, GetColorU32(col_source), grid_step, ImVec2(off, off), rounding);
        else
            window->DrawList->AddRectFilled(bb_inner.Min, bb_inner.Max, GetColorU32(col_source), rounding);
    }
    RenderNavHighlight(bb, id);
    if ((flags & ImGuiColorEditFlags_NoBorder) == 0)
    {
        if (g.Style.FrameBorderSize > 0.0f)
            RenderFrameBorder(bb.Min, bb.Max, rounding);
        else
            window->DrawList->AddRect(bb.Min, bb.Max, GetColorU32(ImGuiCol_FrameBg), rounding); // Color button are often in need of some sort of border
    }

    // Drag and Drop Source
    // NB: The ActiveId test is merely an optional micro-optimization, BeginDragDropSource() does the same test.
    if (g.ActiveId == id && !(flags & ImGuiColorEditFlags_NoDragDrop) && BeginDragDropSource())
    {
        if (flags & ImGuiColorEditFlags_NoAlpha)
            SetDragDropPayload(IMGUI_PAYLOAD_TYPE_COLOR_3F, &col_rgb, sizeof(float) * 3, ImGuiCond_Once);
        else
            SetDragDropPayload(IMGUI_PAYLOAD_TYPE_COLOR_4F, &col_rgb, sizeof(float) * 4, ImGuiCond_Once);
        ColorButton(desc_id, col, flags);
        SameLine();
        TextEx("Color");
        EndDragDropSource();
    }

    // Tooltip
    if (!(flags & ImGuiColorEditFlags_NoTooltip) && hovered)
        ColorTooltip(desc_id, &col.x, flags & (ImGuiColorEditFlags_InputMask_ | ImGuiColorEditFlags_NoAlpha | ImGuiColorEditFlags_AlphaPreview | ImGuiColorEditFlags_AlphaPreviewHalf));

    return pressed;
}

// Initialize/override default color options
void ImGui::SetColorEditOptions(ImGuiColorEditFlags flags)
{
    ImGuiContext& g = *GImGui;
    if ((flags & ImGuiColorEditFlags_DisplayMask_) == 0)
        flags |= ImGuiColorEditFlags_DefaultOptions_ & ImGuiColorEditFlags_DisplayMask_;
    if ((flags & ImGuiColorEditFlags_DataTypeMask_) == 0)
        flags |= ImGuiColorEditFlags_DefaultOptions_ & ImGuiColorEditFlags_DataTypeMask_;
    if ((flags & ImGuiColorEditFlags_PickerMask_) == 0)
        flags |= ImGuiColorEditFlags_DefaultOptions_ & ImGuiColorEditFlags_PickerMask_;
    if ((flags & ImGuiColorEditFlags_InputMask_) == 0)
        flags |= ImGuiColorEditFlags_DefaultOptions_ & ImGuiColorEditFlags_InputMask_;
    IM_ASSERT(ImIsPowerOfTwo(flags & ImGuiColorEditFlags_DisplayMask_));    // Check only 1 option is selected
    IM_ASSERT(ImIsPowerOfTwo(flags & ImGuiColorEditFlags_DataTypeMask_));   // Check only 1 option is selected
    IM_ASSERT(ImIsPowerOfTwo(flags & ImGuiColorEditFlags_PickerMask_));     // Check only 1 option is selected
    IM_ASSERT(ImIsPowerOfTwo(flags & ImGuiColorEditFlags_InputMask_));      // Check only 1 option is selected
    g.ColorEditOptions = flags;
}

// Note: only access 3 floats if ImGuiColorEditFlags_NoAlpha flag is set.
void ImGui::ColorTooltip(const char* text, const float* col, ImGuiColorEditFlags flags)
{
    ImGuiContext& g = *GImGui;

    if (!BeginTooltipEx(ImGuiTooltipFlags_OverridePreviousTooltip, ImGuiWindowFlags_None))
        return;
    const char* text_end = text ? FindRenderedTextEnd(text, NULL) : text;
    if (text_end > text)
    {
        TextEx(text, text_end);
        Separator();
    }

    ImVec2 sz(g.FontSize * 3 + g.Style.FramePadding.y * 2, g.FontSize * 3 + g.Style.FramePadding.y * 2);
    ImVec4 cf(col[0], col[1], col[2], (flags & ImGuiColorEditFlags_NoAlpha) ? 1.0f : col[3]);
    int cr = IM_F32_TO_INT8_SAT(col[0]), cg = IM_F32_TO_INT8_SAT(col[1]), cb = IM_F32_TO_INT8_SAT(col[2]), ca = (flags & ImGuiColorEditFlags_NoAlpha) ? 255 : IM_F32_TO_INT8_SAT(col[3]);
    ColorButton("##preview", cf, (flags & (ImGuiColorEditFlags_InputMask_ | ImGuiColorEditFlags_NoAlpha | ImGuiColorEditFlags_AlphaPreview | ImGuiColorEditFlags_AlphaPreviewHalf)) | ImGuiColorEditFlags_NoTooltip, sz);
    SameLine();
    if ((flags & ImGuiColorEditFlags_InputRGB) || !(flags & ImGuiColorEditFlags_InputMask_))
    {
        if (flags & ImGuiColorEditFlags_NoAlpha)
            Text("#%02X%02X%02X\nR: %d, G: %d, B: %d\n(%.3f, %.3f, %.3f)", cr, cg, cb, cr, cg, cb, col[0], col[1], col[2]);
        else
            Text("#%02X%02X%02X%02X\nR:%d, G:%d, B:%d, A:%d\n(%.3f, %.3f, %.3f, %.3f)", cr, cg, cb, ca, cr, cg, cb, ca, col[0], col[1], col[2], col[3]);
    }
    else if (flags & ImGuiColorEditFlags_InputHSV)
    {
        if (flags & ImGuiColorEditFlags_NoAlpha)
            Text("H: %.3f, S: %.3f, V: %.3f", col[0], col[1], col[2]);
        else
            Text("H: %.3f, S: %.3f, V: %.3f, A: %.3f", col[0], col[1], col[2], col[3]);
    }
    EndTooltip();
}

void ImGui::ColorEditOptionsPopup(const float* col, ImGuiColorEditFlags flags)
{
    bool allow_opt_inputs = !(flags & ImGuiColorEditFlags_DisplayMask_);
    bool allow_opt_datatype = !(flags & ImGuiColorEditFlags_DataTypeMask_);
    if ((!allow_opt_inputs && !allow_opt_datatype) || !BeginPopup("context"))
        return;
    ImGuiContext& g = *GImGui;
    ImGuiColorEditFlags opts = g.ColorEditOptions;
    if (allow_opt_inputs)
    {
        if (RadioButton("RGB", (opts & ImGuiColorEditFlags_DisplayRGB) != 0)) opts = (opts & ~ImGuiColorEditFlags_DisplayMask_) | ImGuiColorEditFlags_DisplayRGB;
        if (RadioButton("HSV", (opts & ImGuiColorEditFlags_DisplayHSV) != 0)) opts = (opts & ~ImGuiColorEditFlags_DisplayMask_) | ImGuiColorEditFlags_DisplayHSV;
        if (RadioButton("Hex", (opts & ImGuiColorEditFlags_DisplayHex) != 0)) opts = (opts & ~ImGuiColorEditFlags_DisplayMask_) | ImGuiColorEditFlags_DisplayHex;
    }
    if (allow_opt_datatype)
    {
        if (allow_opt_inputs) Separator();
        if (RadioButton("0..255",     (opts & ImGuiColorEditFlags_Uint8) != 0)) opts = (opts & ~ImGuiColorEditFlags_DataTypeMask_) | ImGuiColorEditFlags_Uint8;
        if (RadioButton("0.00..1.00", (opts & ImGuiColorEditFlags_Float) != 0)) opts = (opts & ~ImGuiColorEditFlags_DataTypeMask_) | ImGuiColorEditFlags_Float;
    }

    if (allow_opt_inputs || allow_opt_datatype)
        Separator();
    if (Button("Copy as..", ImVec2(-1, 0)))
        OpenPopup("Copy");
    if (BeginPopup("Copy"))
    {
        int cr = IM_F32_TO_INT8_SAT(col[0]), cg = IM_F32_TO_INT8_SAT(col[1]), cb = IM_F32_TO_INT8_SAT(col[2]), ca = (flags & ImGuiColorEditFlags_NoAlpha) ? 255 : IM_F32_TO_INT8_SAT(col[3]);
        char buf[64];
        ImFormatString(buf, IM_ARRAYSIZE(buf), "(%.3ff, %.3ff, %.3ff, %.3ff)", col[0], col[1], col[2], (flags & ImGuiColorEditFlags_NoAlpha) ? 1.0f : col[3]);
        if (Selectable(buf))
            SetClipboardText(buf);
        ImFormatString(buf, IM_ARRAYSIZE(buf), "(%d,%d,%d,%d)", cr, cg, cb, ca);
        if (Selectable(buf))
            SetClipboardText(buf);
        ImFormatString(buf, IM_ARRAYSIZE(buf), "#%02X%02X%02X", cr, cg, cb);
        if (Selectable(buf))
            SetClipboardText(buf);
        if (!(flags & ImGuiColorEditFlags_NoAlpha))
        {
            ImFormatString(buf, IM_ARRAYSIZE(buf), "#%02X%02X%02X%02X", cr, cg, cb, ca);
            if (Selectable(buf))
                SetClipboardText(buf);
        }
        EndPopup();
    }

    g.ColorEditOptions = opts;
    EndPopup();
}

void ImGui::ColorPickerOptionsPopup(const float* ref_col, ImGuiColorEditFlags flags)
{
    bool allow_opt_picker = !(flags & ImGuiColorEditFlags_PickerMask_);
    bool allow_opt_alpha_bar = !(flags & ImGuiColorEditFlags_NoAlpha) && !(flags & ImGuiColorEditFlags_AlphaBar);
    if ((!allow_opt_picker && !allow_opt_alpha_bar) || !BeginPopup("context"))
        return;
    ImGuiContext& g = *GImGui;
    if (allow_opt_picker)
    {
        ImVec2 picker_size(g.FontSize * 8, ImMax(g.FontSize * 8 - (GetFrameHeight() + g.Style.ItemInnerSpacing.x), 1.0f)); // FIXME: Picker size copied from main picker function
        PushItemWidth(picker_size.x);
        for (int picker_type = 0; picker_type < 2; picker_type++)
        {
            // Draw small/thumbnail version of each picker type (over an invisible button for selection)
            if (picker_type > 0) Separator();
            PushID(picker_type);
            ImGuiColorEditFlags picker_flags = ImGuiColorEditFlags_NoInputs | ImGuiColorEditFlags_NoOptions | ImGuiColorEditFlags_NoLabel | ImGuiColorEditFlags_NoSidePreview | (flags & ImGuiColorEditFlags_NoAlpha);
            if (picker_type == 0) picker_flags |= ImGuiColorEditFlags_PickerHueBar;
            if (picker_type == 1) picker_flags |= ImGuiColorEditFlags_PickerHueWheel;
            ImVec2 backup_pos = GetCursorScreenPos();
            if (Selectable("##selectable", false, 0, picker_size)) // By default, Selectable() is closing popup
                g.ColorEditOptions = (g.ColorEditOptions & ~ImGuiColorEditFlags_PickerMask_) | (picker_flags & ImGuiColorEditFlags_PickerMask_);
            SetCursorScreenPos(backup_pos);
            ImVec4 previewing_ref_col;
            memcpy(&previewing_ref_col, ref_col, sizeof(float) * ((picker_flags & ImGuiColorEditFlags_NoAlpha) ? 3 : 4));
            ColorPicker4("##previewing_picker", &previewing_ref_col.x, picker_flags);
            PopID();
        }
        PopItemWidth();
    }
    if (allow_opt_alpha_bar)
    {
        if (allow_opt_picker) Separator();
        CheckboxFlags("Alpha Bar", &g.ColorEditOptions, ImGuiColorEditFlags_AlphaBar);
    }
    EndPopup();
}

//-------------------------------------------------------------------------
// [SECTION] Widgets: TreeNode, CollapsingHeader, etc.
//-------------------------------------------------------------------------
// - TreeNode()
// - TreeNodeV()
// - TreeNodeEx()
// - TreeNodeExV()
// - TreeNodeBehavior() [Internal]
// - TreePush()
// - TreePop()
// - GetTreeNodeToLabelSpacing()
// - SetNextItemOpen()
// - CollapsingHeader()
//-------------------------------------------------------------------------

bool ImGui::TreeNode(const char* str_id, const char* fmt, ...)
{
    va_list args;
    va_start(args, fmt);
    bool is_open = TreeNodeExV(str_id, 0, fmt, args);
    va_end(args);
    return is_open;
}

bool ImGui::TreeNode(const void* ptr_id, const char* fmt, ...)
{
    va_list args;
    va_start(args, fmt);
    bool is_open = TreeNodeExV(ptr_id, 0, fmt, args);
    va_end(args);
    return is_open;
}

bool ImGui::TreeNode(const char* label)
{
    ImGuiWindow* window = GetCurrentWindow();
    if (window->SkipItems)
        return false;
    return TreeNodeBehavior(window->GetID(label), 0, label, NULL);
}

bool ImGui::TreeNodeV(const char* str_id, const char* fmt, va_list args)
{
    return TreeNodeExV(str_id, 0, fmt, args);
}

bool ImGui::TreeNodeV(const void* ptr_id, const char* fmt, va_list args)
{
    return TreeNodeExV(ptr_id, 0, fmt, args);
}

bool ImGui::TreeNodeEx(const char* label, ImGuiTreeNodeFlags flags)
{
    ImGuiWindow* window = GetCurrentWindow();
    if (window->SkipItems)
        return false;

    return TreeNodeBehavior(window->GetID(label), flags, label, NULL);
}

bool ImGui::TreeNodeEx(const char* str_id, ImGuiTreeNodeFlags flags, const char* fmt, ...)
{
    va_list args;
    va_start(args, fmt);
    bool is_open = TreeNodeExV(str_id, flags, fmt, args);
    va_end(args);
    return is_open;
}

bool ImGui::TreeNodeEx(const void* ptr_id, ImGuiTreeNodeFlags flags, const char* fmt, ...)
{
    va_list args;
    va_start(args, fmt);
    bool is_open = TreeNodeExV(ptr_id, flags, fmt, args);
    va_end(args);
    return is_open;
}

bool ImGui::TreeNodeExV(const char* str_id, ImGuiTreeNodeFlags flags, const char* fmt, va_list args)
{
    ImGuiWindow* window = GetCurrentWindow();
    if (window->SkipItems)
        return false;

    const char* label, *label_end;
    ImFormatStringToTempBufferV(&label, &label_end, fmt, args);
    return TreeNodeBehavior(window->GetID(str_id), flags, label, label_end);
}

bool ImGui::TreeNodeExV(const void* ptr_id, ImGuiTreeNodeFlags flags, const char* fmt, va_list args)
{
    ImGuiWindow* window = GetCurrentWindow();
    if (window->SkipItems)
        return false;

    const char* label, *label_end;
    ImFormatStringToTempBufferV(&label, &label_end, fmt, args);
    return TreeNodeBehavior(window->GetID(ptr_id), flags, label, label_end);
}

void ImGui::TreeNodeSetOpen(ImGuiID id, bool open)
{
    ImGuiContext& g = *GImGui;
    ImGuiStorage* storage = g.CurrentWindow->DC.StateStorage;
    storage->SetInt(id, open ? 1 : 0);
}

bool ImGui::TreeNodeUpdateNextOpen(ImGuiID id, ImGuiTreeNodeFlags flags)
{
    if (flags & ImGuiTreeNodeFlags_Leaf)
        return true;

    // We only write to the tree storage if the user clicks (or explicitly use the SetNextItemOpen function)
    ImGuiContext& g = *GImGui;
    ImGuiWindow* window = g.CurrentWindow;
    ImGuiStorage* storage = window->DC.StateStorage;

    bool is_open;
    if (g.NextItemData.Flags & ImGuiNextItemDataFlags_HasOpen)
    {
        if (g.NextItemData.OpenCond & ImGuiCond_Always)
        {
            is_open = g.NextItemData.OpenVal;
            TreeNodeSetOpen(id, is_open);
        }
        else
        {
            // We treat ImGuiCond_Once and ImGuiCond_FirstUseEver the same because tree node state are not saved persistently.
            const int stored_value = storage->GetInt(id, -1);
            if (stored_value == -1)
            {
                is_open = g.NextItemData.OpenVal;
                TreeNodeSetOpen(id, is_open);
            }
            else
            {
                is_open = stored_value != 0;
            }
        }
    }
    else
    {
        is_open = storage->GetInt(id, (flags & ImGuiTreeNodeFlags_DefaultOpen) ? 1 : 0) != 0;
    }

    // When logging is enabled, we automatically expand tree nodes (but *NOT* collapsing headers.. seems like sensible behavior).
    // NB- If we are above max depth we still allow manually opened nodes to be logged.
    if (g.LogEnabled && !(flags & ImGuiTreeNodeFlags_NoAutoOpenOnLog) && (window->DC.TreeDepth - g.LogDepthRef) < g.LogDepthToExpand)
        is_open = true;

    return is_open;
}

bool ImGui::TreeNodeBehavior(ImGuiID id, ImGuiTreeNodeFlags flags, const char* label, const char* label_end)
{
    ImGuiWindow* window = GetCurrentWindow();
    if (window->SkipItems)
        return false;

    ImGuiContext& g = *GImGui;
    const ImGuiStyle& style = g.Style;
    const bool display_frame = (flags & ImGuiTreeNodeFlags_Framed) != 0;
    const ImVec2 padding = (display_frame || (flags & ImGuiTreeNodeFlags_FramePadding)) ? style.FramePadding : ImVec2(style.FramePadding.x, ImMin(window->DC.CurrLineTextBaseOffset, style.FramePadding.y));

    if (!label_end)
        label_end = FindRenderedTextEnd(label);
    const ImVec2 label_size = CalcTextSize(label, label_end, false);

    // We vertically grow up to current line height up the typical widget height.
    const float frame_height = ImMax(ImMin(window->DC.CurrLineSize.y, g.FontSize + style.FramePadding.y * 2), label_size.y + padding.y * 2);
    ImRect frame_bb;
    frame_bb.Min.x = (flags & ImGuiTreeNodeFlags_SpanFullWidth) ? window->WorkRect.Min.x : window->DC.CursorPos.x;
    frame_bb.Min.y = window->DC.CursorPos.y;
    frame_bb.Max.x = window->WorkRect.Max.x;
    frame_bb.Max.y = window->DC.CursorPos.y + frame_height;
    if (display_frame)
    {
        // Framed header expand a little outside the default padding, to the edge of InnerClipRect
        // (FIXME: May remove this at some point and make InnerClipRect align with WindowPadding.x instead of WindowPadding.x*0.5f)
        frame_bb.Min.x -= IM_FLOOR(window->WindowPadding.x * 0.5f - 1.0f);
        frame_bb.Max.x += IM_FLOOR(window->WindowPadding.x * 0.5f);
    }

    const float text_offset_x = g.FontSize + (display_frame ? padding.x * 3 : padding.x * 2);           // Collapser arrow width + Spacing
    const float text_offset_y = ImMax(padding.y, window->DC.CurrLineTextBaseOffset);                    // Latch before ItemSize changes it
    const float text_width = g.FontSize + (label_size.x > 0.0f ? label_size.x + padding.x * 2 : 0.0f);  // Include collapser
    ImVec2 text_pos(window->DC.CursorPos.x + text_offset_x, window->DC.CursorPos.y + text_offset_y);
    ItemSize(ImVec2(text_width, frame_height), padding.y);

    // For regular tree nodes, we arbitrary allow to click past 2 worth of ItemSpacing
    ImRect interact_bb = frame_bb;
    if (!display_frame && (flags & (ImGuiTreeNodeFlags_SpanAvailWidth | ImGuiTreeNodeFlags_SpanFullWidth)) == 0)
        interact_bb.Max.x = frame_bb.Min.x + text_width + style.ItemSpacing.x * 2.0f;

    // Store a flag for the current depth to tell if we will allow closing this node when navigating one of its child.
    // For this purpose we essentially compare if g.NavIdIsAlive went from 0 to 1 between TreeNode() and TreePop().
    // This is currently only support 32 level deep and we are fine with (1 << Depth) overflowing into a zero.
    const bool is_leaf = (flags & ImGuiTreeNodeFlags_Leaf) != 0;
    bool is_open = TreeNodeUpdateNextOpen(id, flags);
    if (is_open && !g.NavIdIsAlive && (flags & ImGuiTreeNodeFlags_NavLeftJumpsBackHere) && !(flags & ImGuiTreeNodeFlags_NoTreePushOnOpen))
        window->DC.TreeJumpToParentOnPopMask |= (1 << window->DC.TreeDepth);

    bool item_add = ItemAdd(interact_bb, id);
    g.LastItemData.StatusFlags |= ImGuiItemStatusFlags_HasDisplayRect;
    g.LastItemData.DisplayRect = frame_bb;

    if (!item_add)
    {
        if (is_open && !(flags & ImGuiTreeNodeFlags_NoTreePushOnOpen))
            TreePushOverrideID(id);
        IMGUI_TEST_ENGINE_ITEM_INFO(g.LastItemData.ID, label, g.LastItemData.StatusFlags | (is_leaf ? 0 : ImGuiItemStatusFlags_Openable) | (is_open ? ImGuiItemStatusFlags_Opened : 0));
        return is_open;
    }

    ImGuiButtonFlags button_flags = ImGuiTreeNodeFlags_None;
    if (flags & ImGuiTreeNodeFlags_AllowItemOverlap)
        button_flags |= ImGuiButtonFlags_AllowItemOverlap;
    if (!is_leaf)
        button_flags |= ImGuiButtonFlags_PressedOnDragDropHold;

    // We allow clicking on the arrow section with keyboard modifiers held, in order to easily
    // allow browsing a tree while preserving selection with code implementing multi-selection patterns.
    // When clicking on the rest of the tree node we always disallow keyboard modifiers.
    const float arrow_hit_x1 = (text_pos.x - text_offset_x) - style.TouchExtraPadding.x;
    const float arrow_hit_x2 = (text_pos.x - text_offset_x) + (g.FontSize + padding.x * 2.0f) + style.TouchExtraPadding.x;
    const bool is_mouse_x_over_arrow = (g.IO.MousePos.x >= arrow_hit_x1 && g.IO.MousePos.x < arrow_hit_x2);
    if (window != g.HoveredWindow || !is_mouse_x_over_arrow)
        button_flags |= ImGuiButtonFlags_NoKeyModifiers;

    // Open behaviors can be altered with the _OpenOnArrow and _OnOnDoubleClick flags.
    // Some alteration have subtle effects (e.g. toggle on MouseUp vs MouseDown events) due to requirements for multi-selection and drag and drop support.
    // - Single-click on label = Toggle on MouseUp (default, when _OpenOnArrow=0)
    // - Single-click on arrow = Toggle on MouseDown (when _OpenOnArrow=0)
    // - Single-click on arrow = Toggle on MouseDown (when _OpenOnArrow=1)
    // - Double-click on label = Toggle on MouseDoubleClick (when _OpenOnDoubleClick=1)
    // - Double-click on arrow = Toggle on MouseDoubleClick (when _OpenOnDoubleClick=1 and _OpenOnArrow=0)
    // It is rather standard that arrow click react on Down rather than Up.
    // We set ImGuiButtonFlags_PressedOnClickRelease on OpenOnDoubleClick because we want the item to be active on the initial MouseDown in order for drag and drop to work.
    if (is_mouse_x_over_arrow)
        button_flags |= ImGuiButtonFlags_PressedOnClick;
    else if (flags & ImGuiTreeNodeFlags_OpenOnDoubleClick)
        button_flags |= ImGuiButtonFlags_PressedOnClickRelease | ImGuiButtonFlags_PressedOnDoubleClick;
    else
        button_flags |= ImGuiButtonFlags_PressedOnClickRelease;

    bool selected = (flags & ImGuiTreeNodeFlags_Selected) != 0;
    const bool was_selected = selected;

    bool hovered, held;
    bool pressed = ButtonBehavior(interact_bb, id, &hovered, &held, button_flags);
    bool toggled = false;
    if (!is_leaf)
    {
        if (pressed && g.DragDropHoldJustPressedId != id)
        {
            if ((flags & (ImGuiTreeNodeFlags_OpenOnArrow | ImGuiTreeNodeFlags_OpenOnDoubleClick)) == 0 || (g.NavActivateId == id))
                toggled = true;
            if (flags & ImGuiTreeNodeFlags_OpenOnArrow)
                toggled |= is_mouse_x_over_arrow && !g.NavDisableMouseHover; // Lightweight equivalent of IsMouseHoveringRect() since ButtonBehavior() already did the job
            if ((flags & ImGuiTreeNodeFlags_OpenOnDoubleClick) && g.IO.MouseClickedCount[0] == 2)
                toggled = true;
        }
        else if (pressed && g.DragDropHoldJustPressedId == id)
        {
            IM_ASSERT(button_flags & ImGuiButtonFlags_PressedOnDragDropHold);
            if (!is_open) // When using Drag and Drop "hold to open" we keep the node highlighted after opening, but never close it again.
                toggled = true;
        }

        if (g.NavId == id && g.NavMoveDir == ImGuiDir_Left && is_open)
        {
            toggled = true;
            NavMoveRequestCancel();
        }
        if (g.NavId == id && g.NavMoveDir == ImGuiDir_Right && !is_open) // If there's something upcoming on the line we may want to give it the priority?
        {
            toggled = true;
            NavMoveRequestCancel();
        }

        if (toggled)
        {
            is_open = !is_open;
            window->DC.StateStorage->SetInt(id, is_open);
            g.LastItemData.StatusFlags |= ImGuiItemStatusFlags_ToggledOpen;
        }
    }
    if (flags & ImGuiTreeNodeFlags_AllowItemOverlap)
        SetItemAllowOverlap();

    // In this branch, TreeNodeBehavior() cannot toggle the selection so this will never trigger.
    if (selected != was_selected) //-V547
        g.LastItemData.StatusFlags |= ImGuiItemStatusFlags_ToggledSelection;

    // Render
    const ImU32 text_col = GetColorU32(ImGuiCol_Text);
    ImGuiNavHighlightFlags nav_highlight_flags = ImGuiNavHighlightFlags_TypeThin;
    if (display_frame)
    {
        // Framed type
        const ImU32 bg_col = GetColorU32((held && hovered) ? ImGuiCol_HeaderActive : hovered ? ImGuiCol_HeaderHovered : ImGuiCol_Header);
        RenderFrame(frame_bb.Min, frame_bb.Max, bg_col, true, style.FrameRounding);
        RenderNavHighlight(frame_bb, id, nav_highlight_flags);
        if (flags & ImGuiTreeNodeFlags_Bullet)
            RenderBullet(window->DrawList, ImVec2(text_pos.x - text_offset_x * 0.60f, text_pos.y + g.FontSize * 0.5f), text_col);
        else if (!is_leaf)
            RenderArrow(window->DrawList, ImVec2(text_pos.x - text_offset_x + padding.x, text_pos.y), text_col, is_open ? ImGuiDir_Down : ImGuiDir_Right, 1.0f);
        else // Leaf without bullet, left-adjusted text
            text_pos.x -= text_offset_x;
        if (flags & ImGuiTreeNodeFlags_ClipLabelForTrailingButton)
            frame_bb.Max.x -= g.FontSize + style.FramePadding.x;

        if (g.LogEnabled)
            LogSetNextTextDecoration("###", "###");
        RenderTextClipped(text_pos, frame_bb.Max, label, label_end, &label_size);
    }
    else
    {
        // Unframed typed for tree nodes
        if (hovered || selected)
        {
            const ImU32 bg_col = GetColorU32((held && hovered) ? ImGuiCol_HeaderActive : hovered ? ImGuiCol_HeaderHovered : ImGuiCol_Header);
            RenderFrame(frame_bb.Min, frame_bb.Max, bg_col, false);
        }
        RenderNavHighlight(frame_bb, id, nav_highlight_flags);
        if (flags & ImGuiTreeNodeFlags_Bullet)
            RenderBullet(window->DrawList, ImVec2(text_pos.x - text_offset_x * 0.5f, text_pos.y + g.FontSize * 0.5f), text_col);
        else if (!is_leaf)
            RenderArrow(window->DrawList, ImVec2(text_pos.x - text_offset_x + padding.x, text_pos.y + g.FontSize * 0.15f), text_col, is_open ? ImGuiDir_Down : ImGuiDir_Right, 0.70f);
        if (g.LogEnabled)
            LogSetNextTextDecoration(">", NULL);
        RenderText(text_pos, label, label_end, false);
    }

    if (is_open && !(flags & ImGuiTreeNodeFlags_NoTreePushOnOpen))
        TreePushOverrideID(id);
    IMGUI_TEST_ENGINE_ITEM_INFO(id, label, g.LastItemData.StatusFlags | (is_leaf ? 0 : ImGuiItemStatusFlags_Openable) | (is_open ? ImGuiItemStatusFlags_Opened : 0));
    return is_open;
}

void ImGui::TreePush(const char* str_id)
{
    ImGuiWindow* window = GetCurrentWindow();
    Indent();
    window->DC.TreeDepth++;
    PushID(str_id);
}

void ImGui::TreePush(const void* ptr_id)
{
    ImGuiWindow* window = GetCurrentWindow();
    Indent();
    window->DC.TreeDepth++;
    PushID(ptr_id);
}

void ImGui::TreePushOverrideID(ImGuiID id)
{
    ImGuiContext& g = *GImGui;
    ImGuiWindow* window = g.CurrentWindow;
    Indent();
    window->DC.TreeDepth++;
    PushOverrideID(id);
}

void ImGui::TreePop()
{
    ImGuiContext& g = *GImGui;
    ImGuiWindow* window = g.CurrentWindow;
    Unindent();

    window->DC.TreeDepth--;
    ImU32 tree_depth_mask = (1 << window->DC.TreeDepth);

    // Handle Left arrow to move to parent tree node (when ImGuiTreeNodeFlags_NavLeftJumpsBackHere is enabled)
    if (g.NavMoveDir == ImGuiDir_Left && g.NavWindow == window && NavMoveRequestButNoResultYet())
        if (g.NavIdIsAlive && (window->DC.TreeJumpToParentOnPopMask & tree_depth_mask))
        {
            SetNavID(window->IDStack.back(), g.NavLayer, 0, ImRect());
            NavMoveRequestCancel();
        }
    window->DC.TreeJumpToParentOnPopMask &= tree_depth_mask - 1;

    IM_ASSERT(window->IDStack.Size > 1); // There should always be 1 element in the IDStack (pushed during window creation). If this triggers you called TreePop/PopID too much.
    PopID();
}

// Horizontal distance preceding label when using TreeNode() or Bullet()
float ImGui::GetTreeNodeToLabelSpacing()
{
    ImGuiContext& g = *GImGui;
    return g.FontSize + (g.Style.FramePadding.x * 2.0f);
}

// Set next TreeNode/CollapsingHeader open state.
void ImGui::SetNextItemOpen(bool is_open, ImGuiCond cond)
{
    ImGuiContext& g = *GImGui;
    if (g.CurrentWindow->SkipItems)
        return;
    g.NextItemData.Flags |= ImGuiNextItemDataFlags_HasOpen;
    g.NextItemData.OpenVal = is_open;
    g.NextItemData.OpenCond = cond ? cond : ImGuiCond_Always;
}

// CollapsingHeader returns true when opened but do not indent nor push into the ID stack (because of the ImGuiTreeNodeFlags_NoTreePushOnOpen flag).
// This is basically the same as calling TreeNodeEx(label, ImGuiTreeNodeFlags_CollapsingHeader). You can remove the _NoTreePushOnOpen flag if you want behavior closer to normal TreeNode().
bool ImGui::CollapsingHeader(const char* label, ImGuiTreeNodeFlags flags)
{
    ImGuiWindow* window = GetCurrentWindow();
    if (window->SkipItems)
        return false;

    return TreeNodeBehavior(window->GetID(label), flags | ImGuiTreeNodeFlags_CollapsingHeader, label);
}

// p_visible == NULL                        : regular collapsing header
// p_visible != NULL && *p_visible == true  : show a small close button on the corner of the header, clicking the button will set *p_visible = false
// p_visible != NULL && *p_visible == false : do not show the header at all
// Do not mistake this with the Open state of the header itself, which you can adjust with SetNextItemOpen() or ImGuiTreeNodeFlags_DefaultOpen.
bool ImGui::CollapsingHeader(const char* label, bool* p_visible, ImGuiTreeNodeFlags flags)
{
    ImGuiWindow* window = GetCurrentWindow();
    if (window->SkipItems)
        return false;

    if (p_visible && !*p_visible)
        return false;

    ImGuiID id = window->GetID(label);
    flags |= ImGuiTreeNodeFlags_CollapsingHeader;
    if (p_visible)
        flags |= ImGuiTreeNodeFlags_AllowItemOverlap | ImGuiTreeNodeFlags_ClipLabelForTrailingButton;
    bool is_open = TreeNodeBehavior(id, flags, label);
    if (p_visible != NULL)
    {
        // Create a small overlapping close button
        // FIXME: We can evolve this into user accessible helpers to add extra buttons on title bars, headers, etc.
        // FIXME: CloseButton can overlap into text, need find a way to clip the text somehow.
        ImGuiContext& g = *GImGui;
        ImGuiLastItemData last_item_backup = g.LastItemData;
        float button_size = g.FontSize;
        float button_x = ImMax(g.LastItemData.Rect.Min.x, g.LastItemData.Rect.Max.x - g.Style.FramePadding.x * 2.0f - button_size);
        float button_y = g.LastItemData.Rect.Min.y;
        ImGuiID close_button_id = GetIDWithSeed("#CLOSE", NULL, id);
        if (CloseButton(close_button_id, ImVec2(button_x, button_y)))
            *p_visible = false;
        g.LastItemData = last_item_backup;
    }

    return is_open;
}

//-------------------------------------------------------------------------
// [SECTION] Widgets: Selectable
//-------------------------------------------------------------------------
// - Selectable()
//-------------------------------------------------------------------------

// Tip: pass a non-visible label (e.g. "##hello") then you can use the space to draw other text or image.
// But you need to make sure the ID is unique, e.g. enclose calls in PushID/PopID or use ##unique_id.
// With this scheme, ImGuiSelectableFlags_SpanAllColumns and ImGuiSelectableFlags_AllowItemOverlap are also frequently used flags.
// FIXME: Selectable() with (size.x == 0.0f) and (SelectableTextAlign.x > 0.0f) followed by SameLine() is currently not supported.
bool ImGui::Selectable(const char* label, bool selected, ImGuiSelectableFlags flags, const ImVec2& size_arg)
{
    ImGuiWindow* window = GetCurrentWindow();
    if (window->SkipItems)
        return false;

    ImGuiContext& g = *GImGui;
    const ImGuiStyle& style = g.Style;

    // Submit label or explicit size to ItemSize(), whereas ItemAdd() will submit a larger/spanning rectangle.
    ImGuiID id = window->GetID(label);
    ImVec2 label_size = CalcTextSize(label, NULL, true);
    ImVec2 size(size_arg.x != 0.0f ? size_arg.x : label_size.x, size_arg.y != 0.0f ? size_arg.y : label_size.y);
    ImVec2 pos = window->DC.CursorPos;
    pos.y += window->DC.CurrLineTextBaseOffset;
    ItemSize(size, 0.0f);

    // Fill horizontal space
    // We don't support (size < 0.0f) in Selectable() because the ItemSpacing extension would make explicitly right-aligned sizes not visibly match other widgets.
    const bool span_all_columns = (flags & ImGuiSelectableFlags_SpanAllColumns) != 0;
    const float min_x = span_all_columns ? window->ParentWorkRect.Min.x : pos.x;
    const float max_x = span_all_columns ? window->ParentWorkRect.Max.x : window->WorkRect.Max.x;
    if (size_arg.x == 0.0f || (flags & ImGuiSelectableFlags_SpanAvailWidth))
        size.x = ImMax(label_size.x, max_x - min_x);

    // Text stays at the submission position, but bounding box may be extended on both sides
    const ImVec2 text_min = pos;
    const ImVec2 text_max(min_x + size.x, pos.y + size.y);

    // Selectables are meant to be tightly packed together with no click-gap, so we extend their box to cover spacing between selectable.
    ImRect bb(min_x, pos.y, text_max.x, text_max.y);
    if ((flags & ImGuiSelectableFlags_NoPadWithHalfSpacing) == 0)
    {
        const float spacing_x = span_all_columns ? 0.0f : style.ItemSpacing.x;
        const float spacing_y = style.ItemSpacing.y;
        const float spacing_L = IM_FLOOR(spacing_x * 0.50f);
        const float spacing_U = IM_FLOOR(spacing_y * 0.50f);
        bb.Min.x -= spacing_L;
        bb.Min.y -= spacing_U;
        bb.Max.x += (spacing_x - spacing_L);
        bb.Max.y += (spacing_y - spacing_U);
    }
    //if (g.IO.KeyCtrl) { GetForegroundDrawList()->AddRect(bb.Min, bb.Max, IM_COL32(0, 255, 0, 255)); }

    // Modify ClipRect for the ItemAdd(), faster than doing a PushColumnsBackground/PushTableBackground for every Selectable..
    const float backup_clip_rect_min_x = window->ClipRect.Min.x;
    const float backup_clip_rect_max_x = window->ClipRect.Max.x;
    if (span_all_columns)
    {
        window->ClipRect.Min.x = window->ParentWorkRect.Min.x;
        window->ClipRect.Max.x = window->ParentWorkRect.Max.x;
    }

    const bool disabled_item = (flags & ImGuiSelectableFlags_Disabled) != 0;
    const bool item_add = ItemAdd(bb, id, NULL, disabled_item ? ImGuiItemFlags_Disabled : ImGuiItemFlags_None);
    if (span_all_columns)
    {
        window->ClipRect.Min.x = backup_clip_rect_min_x;
        window->ClipRect.Max.x = backup_clip_rect_max_x;
    }

    if (!item_add)
        return false;

    const bool disabled_global = (g.CurrentItemFlags & ImGuiItemFlags_Disabled) != 0;
    if (disabled_item && !disabled_global) // Only testing this as an optimization
        BeginDisabled();

    // FIXME: We can standardize the behavior of those two, we could also keep the fast path of override ClipRect + full push on render only,
    // which would be advantageous since most selectable are not selected.
    if (span_all_columns && window->DC.CurrentColumns)
        PushColumnsBackground();
    else if (span_all_columns && g.CurrentTable)
        TablePushBackgroundChannel();

    // We use NoHoldingActiveID on menus so user can click and _hold_ on a menu then drag to browse child entries
    ImGuiButtonFlags button_flags = 0;
    if (flags & ImGuiSelectableFlags_NoHoldingActiveID) { button_flags |= ImGuiButtonFlags_NoHoldingActiveId; }
    if (flags & ImGuiSelectableFlags_NoSetKeyOwner)     { button_flags |= ImGuiButtonFlags_NoSetKeyOwner; }
    if (flags & ImGuiSelectableFlags_SelectOnClick)     { button_flags |= ImGuiButtonFlags_PressedOnClick; }
    if (flags & ImGuiSelectableFlags_SelectOnRelease)   { button_flags |= ImGuiButtonFlags_PressedOnRelease; }
    if (flags & ImGuiSelectableFlags_AllowDoubleClick)  { button_flags |= ImGuiButtonFlags_PressedOnClickRelease | ImGuiButtonFlags_PressedOnDoubleClick; }
    if (flags & ImGuiSelectableFlags_AllowItemOverlap)  { button_flags |= ImGuiButtonFlags_AllowItemOverlap; }

    const bool was_selected = selected;
    bool hovered, held;
    bool pressed = ButtonBehavior(bb, id, &hovered, &held, button_flags);

    // Auto-select when moved into
    // - This will be more fully fleshed in the range-select branch
    // - This is not exposed as it won't nicely work with some user side handling of shift/control
    // - We cannot do 'if (g.NavJustMovedToId != id) { selected = false; pressed = was_selected; }' for two reasons
    //   - (1) it would require focus scope to be set, need exposing PushFocusScope() or equivalent (e.g. BeginSelection() calling PushFocusScope())
    //   - (2) usage will fail with clipped items
    //   The multi-select API aim to fix those issues, e.g. may be replaced with a BeginSelection() API.
    if ((flags & ImGuiSelectableFlags_SelectOnNav) && g.NavJustMovedToId != 0 && g.NavJustMovedToFocusScopeId == g.CurrentFocusScopeId)
        if (g.NavJustMovedToId == id)
            selected = pressed = true;

    // Update NavId when clicking or when Hovering (this doesn't happen on most widgets), so navigation can be resumed with gamepad/keyboard
    if (pressed || (hovered && (flags & ImGuiSelectableFlags_SetNavIdOnHover)))
    {
        if (!g.NavDisableMouseHover && g.NavWindow == window && g.NavLayer == window->DC.NavLayerCurrent)
        {
            SetNavID(id, window->DC.NavLayerCurrent, g.CurrentFocusScopeId, WindowRectAbsToRel(window, bb)); // (bb == NavRect)
            g.NavDisableHighlight = true;
        }
    }
    if (pressed)
        MarkItemEdited(id);

    if (flags & ImGuiSelectableFlags_AllowItemOverlap)
        SetItemAllowOverlap();

    // In this branch, Selectable() cannot toggle the selection so this will never trigger.
    if (selected != was_selected) //-V547
        g.LastItemData.StatusFlags |= ImGuiItemStatusFlags_ToggledSelection;

    // Render
    if (hovered || selected)
    {
        const ImU32 col = GetColorU32((held && hovered) ? ImGuiCol_HeaderActive : hovered ? ImGuiCol_HeaderHovered : ImGuiCol_Header);
        RenderFrame(bb.Min, bb.Max, col, false, 0.0f);
    }
    RenderNavHighlight(bb, id, ImGuiNavHighlightFlags_TypeThin | ImGuiNavHighlightFlags_NoRounding);

    if (span_all_columns && window->DC.CurrentColumns)
        PopColumnsBackground();
    else if (span_all_columns && g.CurrentTable)
        TablePopBackgroundChannel();

    RenderTextClipped(text_min, text_max, label, NULL, &label_size, style.SelectableTextAlign, &bb);

    // Automatically close popups
    if (pressed && (window->Flags & ImGuiWindowFlags_Popup) && !(flags & ImGuiSelectableFlags_DontClosePopups) && !(g.LastItemData.InFlags & ImGuiItemFlags_SelectableDontClosePopup))
        CloseCurrentPopup();

    if (disabled_item && !disabled_global)
        EndDisabled();

    IMGUI_TEST_ENGINE_ITEM_INFO(id, label, g.LastItemData.StatusFlags);
    return pressed; //-V1020
}

bool ImGui::Selectable(const char* label, bool* p_selected, ImGuiSelectableFlags flags, const ImVec2& size_arg)
{
    if (Selectable(label, *p_selected, flags, size_arg))
    {
        *p_selected = !*p_selected;
        return true;
    }
    return false;
}

//-------------------------------------------------------------------------
// [SECTION] Widgets: ListBox
//-------------------------------------------------------------------------
// - BeginListBox()
// - EndListBox()
// - ListBox()
//-------------------------------------------------------------------------

// Tip: To have a list filling the entire window width, use size.x = -FLT_MIN and pass an non-visible label e.g. "##empty"
// Tip: If your vertical size is calculated from an item count (e.g. 10 * item_height) consider adding a fractional part to facilitate seeing scrolling boundaries (e.g. 10.25 * item_height).
bool ImGui::BeginListBox(const char* label, const ImVec2& size_arg)
{
    ImGuiContext& g = *GImGui;
    ImGuiWindow* window = GetCurrentWindow();
    if (window->SkipItems)
        return false;

    const ImGuiStyle& style = g.Style;
    const ImGuiID id = GetID(label);
    const ImVec2 label_size = CalcTextSize(label, NULL, true);

    // Size default to hold ~7.25 items.
    // Fractional number of items helps seeing that we can scroll down/up without looking at scrollbar.
    ImVec2 size = ImFloor(CalcItemSize(size_arg, CalcItemWidth(), GetTextLineHeightWithSpacing() * 7.25f + style.FramePadding.y * 2.0f));
    ImVec2 frame_size = ImVec2(size.x, ImMax(size.y, label_size.y));
    ImRect frame_bb(window->DC.CursorPos, window->DC.CursorPos + frame_size);
    ImRect bb(frame_bb.Min, frame_bb.Max + ImVec2(label_size.x > 0.0f ? style.ItemInnerSpacing.x + label_size.x : 0.0f, 0.0f));
    g.NextItemData.ClearFlags();

    if (!IsRectVisible(bb.Min, bb.Max))
    {
        ItemSize(bb.GetSize(), style.FramePadding.y);
        ItemAdd(bb, 0, &frame_bb);
        return false;
    }

    // FIXME-OPT: We could omit the BeginGroup() if label_size.x but would need to omit the EndGroup() as well.
    BeginGroup();
    if (label_size.x > 0.0f)
    {
        ImVec2 label_pos = ImVec2(frame_bb.Max.x + style.ItemInnerSpacing.x, frame_bb.Min.y + style.FramePadding.y);
        RenderText(label_pos, label);
        window->DC.CursorMaxPos = ImMax(window->DC.CursorMaxPos, label_pos + label_size);
    }

    BeginChildFrame(id, frame_bb.GetSize());
    return true;
}

#ifndef IMGUI_DISABLE_OBSOLETE_FUNCTIONS
// OBSOLETED in 1.81 (from February 2021)
bool ImGui::ListBoxHeader(const char* label, int items_count, int height_in_items)
{
    // If height_in_items == -1, default height is maximum 7.
    ImGuiContext& g = *GImGui;
    float height_in_items_f = (height_in_items < 0 ? ImMin(items_count, 7) : height_in_items) + 0.25f;
    ImVec2 size;
    size.x = 0.0f;
    size.y = GetTextLineHeightWithSpacing() * height_in_items_f + g.Style.FramePadding.y * 2.0f;
    return BeginListBox(label, size);
}
#endif

void ImGui::EndListBox()
{
    ImGuiContext& g = *GImGui;
    ImGuiWindow* window = g.CurrentWindow;
    IM_ASSERT((window->Flags & ImGuiWindowFlags_ChildWindow) && "Mismatched BeginListBox/EndListBox calls. Did you test the return value of BeginListBox?");
    IM_UNUSED(window);

    EndChildFrame();
    EndGroup(); // This is only required to be able to do IsItemXXX query on the whole ListBox including label
}

bool ImGui::ListBox(const char* label, int* current_item, const char* const items[], int items_count, int height_items)
{
    const bool value_changed = ListBox(label, current_item, Items_ArrayGetter, (void*)items, items_count, height_items);
    return value_changed;
}

// This is merely a helper around BeginListBox(), EndListBox().
// Considering using those directly to submit custom data or store selection differently.
bool ImGui::ListBox(const char* label, int* current_item, bool (*items_getter)(void*, int, const char**), void* data, int items_count, int height_in_items)
{
    ImGuiContext& g = *GImGui;

    // Calculate size from "height_in_items"
    if (height_in_items < 0)
        height_in_items = ImMin(items_count, 7);
    float height_in_items_f = height_in_items + 0.25f;
    ImVec2 size(0.0f, ImFloor(GetTextLineHeightWithSpacing() * height_in_items_f + g.Style.FramePadding.y * 2.0f));

    if (!BeginListBox(label, size))
        return false;

    // Assume all items have even height (= 1 line of text). If you need items of different height,
    // you can create a custom version of ListBox() in your code without using the clipper.
    bool value_changed = false;
    ImGuiListClipper clipper;
    clipper.Begin(items_count, GetTextLineHeightWithSpacing()); // We know exactly our line height here so we pass it as a minor optimization, but generally you don't need to.
    while (clipper.Step())
        for (int i = clipper.DisplayStart; i < clipper.DisplayEnd; i++)
        {
            const char* item_text;
            if (!items_getter(data, i, &item_text))
                item_text = "*Unknown item*";

            PushID(i);
            const bool item_selected = (i == *current_item);
            if (Selectable(item_text, item_selected))
            {
                *current_item = i;
                value_changed = true;
            }
            if (item_selected)
                SetItemDefaultFocus();
            PopID();
        }
    EndListBox();

    if (value_changed)
        MarkItemEdited(g.LastItemData.ID);

    return value_changed;
}

//-------------------------------------------------------------------------
// [SECTION] Widgets: PlotLines, PlotHistogram
//-------------------------------------------------------------------------
// - PlotEx() [Internal]
// - PlotLines()
// - PlotHistogram()
//-------------------------------------------------------------------------
// Plot/Graph widgets are not very good.
// Consider writing your own, or using a third-party one, see:
// - ImPlot https://github.com/epezent/implot
// - others https://github.com/ocornut/imgui/wiki/Useful-Extensions
//-------------------------------------------------------------------------

int ImGui::PlotEx(ImGuiPlotType plot_type, const char* label, float (*values_getter)(void* data, int idx), void* data, int values_count, int values_offset, const char* overlay_text, float scale_min, float scale_max, const ImVec2& size_arg)
{
    ImGuiContext& g = *GImGui;
    ImGuiWindow* window = GetCurrentWindow();
    if (window->SkipItems)
        return -1;

    const ImGuiStyle& style = g.Style;
    const ImGuiID id = window->GetID(label);

    const ImVec2 label_size = CalcTextSize(label, NULL, true);
    const ImVec2 frame_size = CalcItemSize(size_arg, CalcItemWidth(), label_size.y + style.FramePadding.y * 2.0f);

    const ImRect frame_bb(window->DC.CursorPos, window->DC.CursorPos + frame_size);
    const ImRect inner_bb(frame_bb.Min + style.FramePadding, frame_bb.Max - style.FramePadding);
    const ImRect total_bb(frame_bb.Min, frame_bb.Max + ImVec2(label_size.x > 0.0f ? style.ItemInnerSpacing.x + label_size.x : 0.0f, 0));
    ItemSize(total_bb, style.FramePadding.y);
    if (!ItemAdd(total_bb, 0, &frame_bb))
        return -1;
    const bool hovered = ItemHoverable(frame_bb, id);

    // Determine scale from values if not specified
    if (scale_min == FLT_MAX || scale_max == FLT_MAX)
    {
        float v_min = FLT_MAX;
        float v_max = -FLT_MAX;
        for (int i = 0; i < values_count; i++)
        {
            const float v = values_getter(data, i);
            if (v != v) // Ignore NaN values
                continue;
            v_min = ImMin(v_min, v);
            v_max = ImMax(v_max, v);
        }
        if (scale_min == FLT_MAX)
            scale_min = v_min;
        if (scale_max == FLT_MAX)
            scale_max = v_max;
    }

    RenderFrame(frame_bb.Min, frame_bb.Max, GetColorU32(ImGuiCol_FrameBg), true, style.FrameRounding);

    const int values_count_min = (plot_type == ImGuiPlotType_Lines) ? 2 : 1;
    int idx_hovered = -1;
    if (values_count >= values_count_min)
    {
        int res_w = ImMin((int)frame_size.x, values_count) + ((plot_type == ImGuiPlotType_Lines) ? -1 : 0);
        int item_count = values_count + ((plot_type == ImGuiPlotType_Lines) ? -1 : 0);

        // Tooltip on hover
        if (hovered && inner_bb.Contains(g.IO.MousePos))
        {
            const float t = ImClamp((g.IO.MousePos.x - inner_bb.Min.x) / (inner_bb.Max.x - inner_bb.Min.x), 0.0f, 0.9999f);
            const int v_idx = (int)(t * item_count);
            IM_ASSERT(v_idx >= 0 && v_idx < values_count);

            const float v0 = values_getter(data, (v_idx + values_offset) % values_count);
            const float v1 = values_getter(data, (v_idx + 1 + values_offset) % values_count);
            if (plot_type == ImGuiPlotType_Lines)
                SetTooltip("%d: %8.4g\n%d: %8.4g", v_idx, v0, v_idx + 1, v1);
            else if (plot_type == ImGuiPlotType_Histogram)
                SetTooltip("%d: %8.4g", v_idx, v0);
            idx_hovered = v_idx;
        }

        const float t_step = 1.0f / (float)res_w;
        const float inv_scale = (scale_min == scale_max) ? 0.0f : (1.0f / (scale_max - scale_min));

        float v0 = values_getter(data, (0 + values_offset) % values_count);
        float t0 = 0.0f;
        ImVec2 tp0 = ImVec2( t0, 1.0f - ImSaturate((v0 - scale_min) * inv_scale) );                       // Point in the normalized space of our target rectangle
        float histogram_zero_line_t = (scale_min * scale_max < 0.0f) ? (1 + scale_min * inv_scale) : (scale_min < 0.0f ? 0.0f : 1.0f);   // Where does the zero line stands

        const ImU32 col_base = GetColorU32((plot_type == ImGuiPlotType_Lines) ? ImGuiCol_PlotLines : ImGuiCol_PlotHistogram);
        const ImU32 col_hovered = GetColorU32((plot_type == ImGuiPlotType_Lines) ? ImGuiCol_PlotLinesHovered : ImGuiCol_PlotHistogramHovered);

        for (int n = 0; n < res_w; n++)
        {
            const float t1 = t0 + t_step;
            const int v1_idx = (int)(t0 * item_count + 0.5f);
            IM_ASSERT(v1_idx >= 0 && v1_idx < values_count);
            const float v1 = values_getter(data, (v1_idx + values_offset + 1) % values_count);
            const ImVec2 tp1 = ImVec2( t1, 1.0f - ImSaturate((v1 - scale_min) * inv_scale) );

            // NB: Draw calls are merged together by the DrawList system. Still, we should render our batch are lower level to save a bit of CPU.
            ImVec2 pos0 = ImLerp(inner_bb.Min, inner_bb.Max, tp0);
            ImVec2 pos1 = ImLerp(inner_bb.Min, inner_bb.Max, (plot_type == ImGuiPlotType_Lines) ? tp1 : ImVec2(tp1.x, histogram_zero_line_t));
            if (plot_type == ImGuiPlotType_Lines)
            {
                window->DrawList->AddLine(pos0, pos1, idx_hovered == v1_idx ? col_hovered : col_base);
            }
            else if (plot_type == ImGuiPlotType_Histogram)
            {
                if (pos1.x >= pos0.x + 2.0f)
                    pos1.x -= 1.0f;
                window->DrawList->AddRectFilled(pos0, pos1, idx_hovered == v1_idx ? col_hovered : col_base);
            }

            t0 = t1;
            tp0 = tp1;
        }
    }

    // Text overlay
    if (overlay_text)
        RenderTextClipped(ImVec2(frame_bb.Min.x, frame_bb.Min.y + style.FramePadding.y), frame_bb.Max, overlay_text, NULL, NULL, ImVec2(0.5f, 0.0f));

    if (label_size.x > 0.0f)
        RenderText(ImVec2(frame_bb.Max.x + style.ItemInnerSpacing.x, inner_bb.Min.y), label);

    // Return hovered index or -1 if none are hovered.
    // This is currently not exposed in the public API because we need a larger redesign of the whole thing, but in the short-term we are making it available in PlotEx().
    return idx_hovered;
}

struct ImGuiPlotArrayGetterData
{
    const float* Values;
    int Stride;

    ImGuiPlotArrayGetterData(const float* values, int stride) { Values = values; Stride = stride; }
};

static float Plot_ArrayGetter(void* data, int idx)
{
    ImGuiPlotArrayGetterData* plot_data = (ImGuiPlotArrayGetterData*)data;
    const float v = *(const float*)(const void*)((const unsigned char*)plot_data->Values + (size_t)idx * plot_data->Stride);
    return v;
}

void ImGui::PlotLines(const char* label, const float* values, int values_count, int values_offset, const char* overlay_text, float scale_min, float scale_max, ImVec2 graph_size, int stride)
{
    ImGuiPlotArrayGetterData data(values, stride);
    PlotEx(ImGuiPlotType_Lines, label, &Plot_ArrayGetter, (void*)&data, values_count, values_offset, overlay_text, scale_min, scale_max, graph_size);
}

void ImGui::PlotLines(const char* label, float (*values_getter)(void* data, int idx), void* data, int values_count, int values_offset, const char* overlay_text, float scale_min, float scale_max, ImVec2 graph_size)
{
    PlotEx(ImGuiPlotType_Lines, label, values_getter, data, values_count, values_offset, overlay_text, scale_min, scale_max, graph_size);
}

void ImGui::PlotHistogram(const char* label, const float* values, int values_count, int values_offset, const char* overlay_text, float scale_min, float scale_max, ImVec2 graph_size, int stride)
{
    ImGuiPlotArrayGetterData data(values, stride);
    PlotEx(ImGuiPlotType_Histogram, label, &Plot_ArrayGetter, (void*)&data, values_count, values_offset, overlay_text, scale_min, scale_max, graph_size);
}

void ImGui::PlotHistogram(const char* label, float (*values_getter)(void* data, int idx), void* data, int values_count, int values_offset, const char* overlay_text, float scale_min, float scale_max, ImVec2 graph_size)
{
    PlotEx(ImGuiPlotType_Histogram, label, values_getter, data, values_count, values_offset, overlay_text, scale_min, scale_max, graph_size);
}

//-------------------------------------------------------------------------
// [SECTION] Widgets: Value helpers
// Those is not very useful, legacy API.
//-------------------------------------------------------------------------
// - Value()
//-------------------------------------------------------------------------

void ImGui::Value(const char* prefix, bool b)
{
    Text("%s: %s", prefix, (b ? "true" : "false"));
}

void ImGui::Value(const char* prefix, int v)
{
    Text("%s: %d", prefix, v);
}

void ImGui::Value(const char* prefix, unsigned int v)
{
    Text("%s: %d", prefix, v);
}

void ImGui::Value(const char* prefix, float v, const char* float_format)
{
    if (float_format)
    {
        char fmt[64];
        ImFormatString(fmt, IM_ARRAYSIZE(fmt), "%%s: %s", float_format);
        Text(fmt, prefix, v);
    }
    else
    {
        Text("%s: %.3f", prefix, v);
    }
}

//-------------------------------------------------------------------------
// [SECTION] MenuItem, BeginMenu, EndMenu, etc.
//-------------------------------------------------------------------------
// - ImGuiMenuColumns [Internal]
// - BeginMenuBar()
// - EndMenuBar()
// - BeginMainMenuBar()
// - EndMainMenuBar()
// - BeginMenu()
// - EndMenu()
// - MenuItemEx() [Internal]
// - MenuItem()
//-------------------------------------------------------------------------

// Helpers for internal use
void ImGuiMenuColumns::Update(float spacing, bool window_reappearing)
{
    if (window_reappearing)
        memset(Widths, 0, sizeof(Widths));
    Spacing = (ImU16)spacing;
    CalcNextTotalWidth(true);
    memset(Widths, 0, sizeof(Widths));
    TotalWidth = NextTotalWidth;
    NextTotalWidth = 0;
}

void ImGuiMenuColumns::CalcNextTotalWidth(bool update_offsets)
{
    ImU16 offset = 0;
    bool want_spacing = false;
    for (int i = 0; i < IM_ARRAYSIZE(Widths); i++)
    {
        ImU16 width = Widths[i];
        if (want_spacing && width > 0)
            offset += Spacing;
        want_spacing |= (width > 0);
        if (update_offsets)
        {
            if (i == 1) { OffsetLabel = offset; }
            if (i == 2) { OffsetShortcut = offset; }
            if (i == 3) { OffsetMark = offset; }
        }
        offset += width;
    }
    NextTotalWidth = offset;
}

float ImGuiMenuColumns::DeclColumns(float w_icon, float w_label, float w_shortcut, float w_mark)
{
    Widths[0] = ImMax(Widths[0], (ImU16)w_icon);
    Widths[1] = ImMax(Widths[1], (ImU16)w_label);
    Widths[2] = ImMax(Widths[2], (ImU16)w_shortcut);
    Widths[3] = ImMax(Widths[3], (ImU16)w_mark);
    CalcNextTotalWidth(false);
    return (float)ImMax(TotalWidth, NextTotalWidth);
}

// FIXME: Provided a rectangle perhaps e.g. a BeginMenuBarEx() could be used anywhere..
// Currently the main responsibility of this function being to setup clip-rect + horizontal layout + menu navigation layer.
// Ideally we also want this to be responsible for claiming space out of the main window scrolling rectangle, in which case ImGuiWindowFlags_MenuBar will become unnecessary.
// Then later the same system could be used for multiple menu-bars, scrollbars, side-bars.
bool ImGui::BeginMenuBar()
{
    ImGuiWindow* window = GetCurrentWindow();
    if (window->SkipItems)
        return false;
    if (!(window->Flags & ImGuiWindowFlags_MenuBar))
        return false;

    IM_ASSERT(!window->DC.MenuBarAppending);
    BeginGroup(); // Backup position on layer 0 // FIXME: Misleading to use a group for that backup/restore
    PushID("##menubar");

    // We don't clip with current window clipping rectangle as it is already set to the area below. However we clip with window full rect.
    // We remove 1 worth of rounding to Max.x to that text in long menus and small windows don't tend to display over the lower-right rounded area, which looks particularly glitchy.
    ImRect bar_rect = window->MenuBarRect();
    ImRect clip_rect(IM_ROUND(bar_rect.Min.x + window->WindowBorderSize), IM_ROUND(bar_rect.Min.y + window->WindowBorderSize), IM_ROUND(ImMax(bar_rect.Min.x, bar_rect.Max.x - ImMax(window->WindowRounding, window->WindowBorderSize))), IM_ROUND(bar_rect.Max.y));
    clip_rect.ClipWith(window->OuterRectClipped);
    PushClipRect(clip_rect.Min, clip_rect.Max, false);

    // We overwrite CursorMaxPos because BeginGroup sets it to CursorPos (essentially the .EmitItem hack in EndMenuBar() would need something analogous here, maybe a BeginGroupEx() with flags).
    window->DC.CursorPos = window->DC.CursorMaxPos = ImVec2(bar_rect.Min.x + window->DC.MenuBarOffset.x, bar_rect.Min.y + window->DC.MenuBarOffset.y);
    window->DC.LayoutType = ImGuiLayoutType_Horizontal;
    window->DC.IsSameLine = false;
    window->DC.NavLayerCurrent = ImGuiNavLayer_Menu;
    window->DC.MenuBarAppending = true;
    AlignTextToFramePadding();
    return true;
}

void ImGui::EndMenuBar()
{
    ImGuiWindow* window = GetCurrentWindow();
    if (window->SkipItems)
        return;
    ImGuiContext& g = *GImGui;

    // Nav: When a move request within one of our child menu failed, capture the request to navigate among our siblings.
    if (NavMoveRequestButNoResultYet() && (g.NavMoveDir == ImGuiDir_Left || g.NavMoveDir == ImGuiDir_Right) && (g.NavWindow->Flags & ImGuiWindowFlags_ChildMenu))
    {
        // Try to find out if the request is for one of our child menu
        ImGuiWindow* nav_earliest_child = g.NavWindow;
        while (nav_earliest_child->ParentWindow && (nav_earliest_child->ParentWindow->Flags & ImGuiWindowFlags_ChildMenu))
            nav_earliest_child = nav_earliest_child->ParentWindow;
        if (nav_earliest_child->ParentWindow == window && nav_earliest_child->DC.ParentLayoutType == ImGuiLayoutType_Horizontal && (g.NavMoveFlags & ImGuiNavMoveFlags_Forwarded) == 0)
        {
            // To do so we claim focus back, restore NavId and then process the movement request for yet another frame.
            // This involve a one-frame delay which isn't very problematic in this situation. We could remove it by scoring in advance for multiple window (probably not worth bothering)
            const ImGuiNavLayer layer = ImGuiNavLayer_Menu;
            IM_ASSERT(window->DC.NavLayersActiveMaskNext & (1 << layer)); // Sanity check (FIXME: Seems unnecessary)
            FocusWindow(window);
            SetNavID(window->NavLastIds[layer], layer, 0, window->NavRectRel[layer]);
            g.NavDisableHighlight = true; // Hide highlight for the current frame so we don't see the intermediary selection.
            g.NavDisableMouseHover = g.NavMousePosDirty = true;
            NavMoveRequestForward(g.NavMoveDir, g.NavMoveClipDir, g.NavMoveFlags, g.NavMoveScrollFlags); // Repeat
        }
    }

    IM_MSVC_WARNING_SUPPRESS(6011); // Static Analysis false positive "warning C6011: Dereferencing NULL pointer 'window'"
    IM_ASSERT(window->Flags & ImGuiWindowFlags_MenuBar);
    IM_ASSERT(window->DC.MenuBarAppending);
    PopClipRect();
    PopID();
    window->DC.MenuBarOffset.x = window->DC.CursorPos.x - window->Pos.x; // Save horizontal position so next append can reuse it. This is kinda equivalent to a per-layer CursorPos.
    g.GroupStack.back().EmitItem = false;
    EndGroup(); // Restore position on layer 0
    window->DC.LayoutType = ImGuiLayoutType_Vertical;
    window->DC.IsSameLine = false;
    window->DC.NavLayerCurrent = ImGuiNavLayer_Main;
    window->DC.MenuBarAppending = false;
}

// Important: calling order matters!
// FIXME: Somehow overlapping with docking tech.
// FIXME: The "rect-cut" aspect of this could be formalized into a lower-level helper (rect-cut: https://halt.software/dead-simple-layouts)
bool ImGui::BeginViewportSideBar(const char* name, ImGuiViewport* viewport_p, ImGuiDir dir, float axis_size, ImGuiWindowFlags window_flags)
{
    IM_ASSERT(dir != ImGuiDir_None);

    ImGuiWindow* bar_window = FindWindowByName(name);
    ImGuiViewportP* viewport = (ImGuiViewportP*)(void*)(viewport_p ? viewport_p : GetMainViewport());
    if (bar_window == NULL || bar_window->BeginCount == 0)
    {
        // Calculate and set window size/position
        ImRect avail_rect = viewport->GetBuildWorkRect();
        ImGuiAxis axis = (dir == ImGuiDir_Up || dir == ImGuiDir_Down) ? ImGuiAxis_Y : ImGuiAxis_X;
        ImVec2 pos = avail_rect.Min;
        if (dir == ImGuiDir_Right || dir == ImGuiDir_Down)
            pos[axis] = avail_rect.Max[axis] - axis_size;
        ImVec2 size = avail_rect.GetSize();
        size[axis] = axis_size;
        SetNextWindowPos(pos);
        SetNextWindowSize(size);

        // Report our size into work area (for next frame) using actual window size
        if (dir == ImGuiDir_Up || dir == ImGuiDir_Left)
            viewport->BuildWorkOffsetMin[axis] += axis_size;
        else if (dir == ImGuiDir_Down || dir == ImGuiDir_Right)
            viewport->BuildWorkOffsetMax[axis] -= axis_size;
    }

    window_flags |= ImGuiWindowFlags_NoTitleBar | ImGuiWindowFlags_NoResize | ImGuiWindowFlags_NoMove | ImGuiWindowFlags_NoDocking;
    SetNextWindowViewport(viewport->ID); // Enforce viewport so we don't create our own viewport when ImGuiConfigFlags_ViewportsNoMerge is set.
    PushStyleVar(ImGuiStyleVar_WindowRounding, 0.0f);
    PushStyleVar(ImGuiStyleVar_WindowMinSize, ImVec2(0, 0)); // Lift normal size constraint
    bool is_open = Begin(name, NULL, window_flags);
    PopStyleVar(2);

    return is_open;
}

bool ImGui::BeginMainMenuBar()
{
    ImGuiContext& g = *GImGui;
    ImGuiViewportP* viewport = (ImGuiViewportP*)(void*)GetMainViewport();

    // Notify of viewport change so GetFrameHeight() can be accurate in case of DPI change
    SetCurrentViewport(NULL, viewport);

    // For the main menu bar, which cannot be moved, we honor g.Style.DisplaySafeAreaPadding to ensure text can be visible on a TV set.
    // FIXME: This could be generalized as an opt-in way to clamp window->DC.CursorStartPos to avoid SafeArea?
    // FIXME: Consider removing support for safe area down the line... it's messy. Nowadays consoles have support for TV calibration in OS settings.
    g.NextWindowData.MenuBarOffsetMinVal = ImVec2(g.Style.DisplaySafeAreaPadding.x, ImMax(g.Style.DisplaySafeAreaPadding.y - g.Style.FramePadding.y, 0.0f));
    ImGuiWindowFlags window_flags = ImGuiWindowFlags_NoScrollbar | ImGuiWindowFlags_NoSavedSettings | ImGuiWindowFlags_MenuBar;
    float height = GetFrameHeight();
    bool is_open = BeginViewportSideBar("##MainMenuBar", viewport, ImGuiDir_Up, height, window_flags);
    g.NextWindowData.MenuBarOffsetMinVal = ImVec2(0.0f, 0.0f);

    if (is_open)
        BeginMenuBar();
    else
        End();
    return is_open;
}

void ImGui::EndMainMenuBar()
{
    EndMenuBar();

    // When the user has left the menu layer (typically: closed menus through activation of an item), we restore focus to the previous window
    // FIXME: With this strategy we won't be able to restore a NULL focus.
    ImGuiContext& g = *GImGui;
    if (g.CurrentWindow == g.NavWindow && g.NavLayer == ImGuiNavLayer_Main && !g.NavAnyRequest)
        FocusTopMostWindowUnderOne(g.NavWindow, NULL);

    End();
}

static bool IsRootOfOpenMenuSet()
{
    ImGuiContext& g = *GImGui;
    ImGuiWindow* window = g.CurrentWindow;
    if ((g.OpenPopupStack.Size <= g.BeginPopupStack.Size) || (window->Flags & ImGuiWindowFlags_ChildMenu))
        return false;

    // Initially we used 'upper_popup->OpenParentId == window->IDStack.back()' to differentiate multiple menu sets from each others
    // (e.g. inside menu bar vs loose menu items) based on parent ID.
    // This would however prevent the use of e.g. PuhsID() user code submitting menus.
    // Previously this worked between popup and a first child menu because the first child menu always had the _ChildWindow flag,
    // making  hovering on parent popup possible while first child menu was focused - but this was generally a bug with other side effects.
    // Instead we don't treat Popup specifically (in order to consistently support menu features in them), maybe the first child menu of a Popup
    // doesn't have the _ChildWindow flag, and we rely on this IsRootOfOpenMenuSet() check to allow hovering between root window/popup and first child menu.
    // In the end, lack of ID check made it so we could no longer differentiate between separate menu sets. To compensate for that, we at least check parent window nav layer.
    // This fixes the most common case of menu opening on hover when moving between window content and menu bar. Multiple different menu sets in same nav layer would still
    // open on hover, but that should be a lesser problem, because if such menus are close in proximity in window content then it won't feel weird and if they are far apart
    // it likely won't be a problem anyone runs into.
    const ImGuiPopupData* upper_popup = &g.OpenPopupStack[g.BeginPopupStack.Size];
    return (window->DC.NavLayerCurrent == upper_popup->ParentNavLayer && upper_popup->Window && (upper_popup->Window->Flags & ImGuiWindowFlags_ChildMenu));
}

bool ImGui::BeginMenuEx(const char* label, const char* icon, bool enabled)
{
    ImGuiWindow* window = GetCurrentWindow();
    if (window->SkipItems)
        return false;

    ImGuiContext& g = *GImGui;
    const ImGuiStyle& style = g.Style;
    const ImGuiID id = window->GetID(label);
    bool menu_is_open = IsPopupOpen(id, ImGuiPopupFlags_None);

    // Sub-menus are ChildWindow so that mouse can be hovering across them (otherwise top-most popup menu would steal focus and not allow hovering on parent menu)
    // The first menu in a hierarchy isn't so hovering doesn't get across (otherwise e.g. resizing borders with ImGuiButtonFlags_FlattenChildren would react), but top-most BeginMenu() will bypass that limitation.
    ImGuiWindowFlags window_flags = ImGuiWindowFlags_ChildMenu | ImGuiWindowFlags_AlwaysAutoResize | ImGuiWindowFlags_NoMove | ImGuiWindowFlags_NoTitleBar | ImGuiWindowFlags_NoSavedSettings | ImGuiWindowFlags_NoNavFocus;
    if (window->Flags & ImGuiWindowFlags_ChildMenu)
        window_flags |= ImGuiWindowFlags_ChildWindow;

    // If a menu with same the ID was already submitted, we will append to it, matching the behavior of Begin().
    // We are relying on a O(N) search - so O(N log N) over the frame - which seems like the most efficient for the expected small amount of BeginMenu() calls per frame.
    // If somehow this is ever becoming a problem we can switch to use e.g. ImGuiStorage mapping key to last frame used.
    if (g.MenusIdSubmittedThisFrame.contains(id))
    {
        if (menu_is_open)
            menu_is_open = BeginPopupEx(id, window_flags); // menu_is_open can be 'false' when the popup is completely clipped (e.g. zero size display)
        else
            g.NextWindowData.ClearFlags();          // we behave like Begin() and need to consume those values
        return menu_is_open;
    }

    // Tag menu as used. Next time BeginMenu() with same ID is called it will append to existing menu
    g.MenusIdSubmittedThisFrame.push_back(id);

    ImVec2 label_size = CalcTextSize(label, NULL, true);

    // Odd hack to allow hovering across menus of a same menu-set (otherwise we wouldn't be able to hover parent without always being a Child window)
    // This is only done for items for the menu set and not the full parent window.
    const bool menuset_is_open = IsRootOfOpenMenuSet();
    if (menuset_is_open)
        PushItemFlag(ImGuiItemFlags_NoWindowHoverableCheck, true);

    // The reference position stored in popup_pos will be used by Begin() to find a suitable position for the child menu,
    // However the final position is going to be different! It is chosen by FindBestWindowPosForPopup().
    // e.g. Menus tend to overlap each other horizontally to amplify relative Z-ordering.
    ImVec2 popup_pos, pos = window->DC.CursorPos;
    PushID(label);
    if (!enabled)
        BeginDisabled();
    const ImGuiMenuColumns* offsets = &window->DC.MenuColumns;
    bool pressed;

    // We use ImGuiSelectableFlags_NoSetKeyOwner to allow down on one menu item, move, up on another.
    const ImGuiSelectableFlags selectable_flags = ImGuiSelectableFlags_NoHoldingActiveID | ImGuiSelectableFlags_NoSetKeyOwner | ImGuiSelectableFlags_SelectOnClick | ImGuiSelectableFlags_DontClosePopups;
    if (window->DC.LayoutType == ImGuiLayoutType_Horizontal)
    {
        // Menu inside an horizontal menu bar
        // Selectable extend their highlight by half ItemSpacing in each direction.
        // For ChildMenu, the popup position will be overwritten by the call to FindBestWindowPosForPopup() in Begin()
        popup_pos = ImVec2(pos.x - 1.0f - IM_FLOOR(style.ItemSpacing.x * 0.5f), pos.y - style.FramePadding.y + window->MenuBarHeight());
        window->DC.CursorPos.x += IM_FLOOR(style.ItemSpacing.x * 0.5f);
        PushStyleVar(ImGuiStyleVar_ItemSpacing, ImVec2(style.ItemSpacing.x * 2.0f, style.ItemSpacing.y));
        float w = label_size.x;
        ImVec2 text_pos(window->DC.CursorPos.x + offsets->OffsetLabel, window->DC.CursorPos.y + window->DC.CurrLineTextBaseOffset);
        pressed = Selectable("", menu_is_open, selectable_flags, ImVec2(w, label_size.y));
        RenderText(text_pos, label);
        PopStyleVar();
        window->DC.CursorPos.x += IM_FLOOR(style.ItemSpacing.x * (-1.0f + 0.5f)); // -1 spacing to compensate the spacing added when Selectable() did a SameLine(). It would also work to call SameLine() ourselves after the PopStyleVar().
    }
    else
    {
        // Menu inside a regular/vertical menu
        // (In a typical menu window where all items are BeginMenu() or MenuItem() calls, extra_w will always be 0.0f.
        //  Only when they are other items sticking out we're going to add spacing, yet only register minimum width into the layout system.
        popup_pos = ImVec2(pos.x, pos.y - style.WindowPadding.y);
        float icon_w = (icon && icon[0]) ? CalcTextSize(icon, NULL).x : 0.0f;
        float checkmark_w = IM_FLOOR(g.FontSize * 1.20f);
        float min_w = window->DC.MenuColumns.DeclColumns(icon_w, label_size.x, 0.0f, checkmark_w); // Feedback to next frame
        float extra_w = ImMax(0.0f, GetContentRegionAvail().x - min_w);
        ImVec2 text_pos(window->DC.CursorPos.x + offsets->OffsetLabel, window->DC.CursorPos.y + window->DC.CurrLineTextBaseOffset);
        pressed = Selectable("", menu_is_open, selectable_flags | ImGuiSelectableFlags_SpanAvailWidth, ImVec2(min_w, label_size.y));
        RenderText(text_pos, label);
        if (icon_w > 0.0f)
            RenderText(pos + ImVec2(offsets->OffsetIcon, 0.0f), icon);
        RenderArrow(window->DrawList, pos + ImVec2(offsets->OffsetMark + extra_w + g.FontSize * 0.30f, 0.0f), GetColorU32(ImGuiCol_Text), ImGuiDir_Right);
    }
    if (!enabled)
        EndDisabled();

    const bool hovered = (g.HoveredId == id) && enabled && !g.NavDisableMouseHover;
    if (menuset_is_open)
        PopItemFlag();

    bool want_open = false;
    bool want_close = false;
    if (window->DC.LayoutType == ImGuiLayoutType_Vertical) // (window->Flags & (ImGuiWindowFlags_Popup|ImGuiWindowFlags_ChildMenu))
    {
        // Close menu when not hovering it anymore unless we are moving roughly in the direction of the menu
        // Implement http://bjk5.com/post/44698559168/breaking-down-amazons-mega-dropdown to avoid using timers, so menus feels more reactive.
        bool moving_toward_child_menu = false;
        ImGuiPopupData* child_popup = (g.BeginPopupStack.Size < g.OpenPopupStack.Size) ? &g.OpenPopupStack[g.BeginPopupStack.Size] : NULL; // Popup candidate (testing below)
        ImGuiWindow* child_menu_window = (child_popup && child_popup->Window && child_popup->Window->ParentWindow == window) ? child_popup->Window : NULL;
        if (g.HoveredWindow == window && child_menu_window != NULL)
        {
            float ref_unit = g.FontSize; // FIXME-DPI
            float child_dir = (window->Pos.x < child_menu_window->Pos.x) ? 1.0f : -1.0f;
            ImRect next_window_rect = child_menu_window->Rect();
            ImVec2 ta = (g.IO.MousePos - g.IO.MouseDelta);
            ImVec2 tb = (child_dir > 0.0f) ? next_window_rect.GetTL() : next_window_rect.GetTR();
            ImVec2 tc = (child_dir > 0.0f) ? next_window_rect.GetBL() : next_window_rect.GetBR();
            float extra = ImClamp(ImFabs(ta.x - tb.x) * 0.30f, ref_unit * 0.5f, ref_unit * 2.5f);   // add a bit of extra slack.
            ta.x += child_dir * -0.5f;
            tb.x += child_dir * ref_unit;
            tc.x += child_dir * ref_unit;
            tb.y = ta.y + ImMax((tb.y - extra) - ta.y, -ref_unit * 8.0f);                           // triangle has maximum height to limit the slope and the bias toward large sub-menus
            tc.y = ta.y + ImMin((tc.y + extra) - ta.y, +ref_unit * 8.0f);
            moving_toward_child_menu = ImTriangleContainsPoint(ta, tb, tc, g.IO.MousePos);
            //GetForegroundDrawList()->AddTriangleFilled(ta, tb, tc, moving_toward_child_menu ? IM_COL32(0,128,0,128) : IM_COL32(128,0,0,128)); // [DEBUG]
        }

        // The 'HovereWindow == window' check creates an inconsistency (e.g. moving away from menu slowly tends to hit same window, whereas moving away fast does not)
        // But we also need to not close the top-menu menu when moving over void. Perhaps we should extend the triangle check to a larger polygon.
        // (Remember to test this on BeginPopup("A")->BeginMenu("B") sequence which behaves slightly differently as B isn't a Child of A and hovering isn't shared.)
        if (menu_is_open && !hovered && g.HoveredWindow == window && !moving_toward_child_menu && !g.NavDisableMouseHover)
            want_close = true;

        // Open
        if (!menu_is_open && pressed) // Click/activate to open
            want_open = true;
        else if (!menu_is_open && hovered && !moving_toward_child_menu) // Hover to open
            want_open = true;
        if (g.NavId == id && g.NavMoveDir == ImGuiDir_Right) // Nav-Right to open
        {
            want_open = true;
            NavMoveRequestCancel();
        }
    }
    else
    {
        // Menu bar
        if (menu_is_open && pressed && menuset_is_open) // Click an open menu again to close it
        {
            want_close = true;
            want_open = menu_is_open = false;
        }
        else if (pressed || (hovered && menuset_is_open && !menu_is_open)) // First click to open, then hover to open others
        {
            want_open = true;
        }
        else if (g.NavId == id && g.NavMoveDir == ImGuiDir_Down) // Nav-Down to open
        {
            want_open = true;
            NavMoveRequestCancel();
        }
    }

    if (!enabled) // explicitly close if an open menu becomes disabled, facilitate users code a lot in pattern such as 'if (BeginMenu("options", has_object)) { ..use object.. }'
        want_close = true;
    if (want_close && IsPopupOpen(id, ImGuiPopupFlags_None))
        ClosePopupToLevel(g.BeginPopupStack.Size, true);

    IMGUI_TEST_ENGINE_ITEM_INFO(id, label, g.LastItemData.StatusFlags | ImGuiItemStatusFlags_Openable | (menu_is_open ? ImGuiItemStatusFlags_Opened : 0));
    PopID();

    if (want_open && !menu_is_open && g.OpenPopupStack.Size > g.BeginPopupStack.Size)
    {
        // Don't reopen/recycle same menu level in the same frame, first close the other menu and yield for a frame.
        OpenPopup(label);
    }
    else if (want_open)
    {
        menu_is_open = true;
        OpenPopup(label);
    }

    if (menu_is_open)
    {
        ImGuiLastItemData last_item_in_parent = g.LastItemData;
        SetNextWindowPos(popup_pos, ImGuiCond_Always);                  // Note: misleading: the value will serve as reference for FindBestWindowPosForPopup(), not actual pos.
        PushStyleVar(ImGuiStyleVar_ChildRounding, style.PopupRounding); // First level will use _PopupRounding, subsequent will use _ChildRounding
        menu_is_open = BeginPopupEx(id, window_flags);                  // menu_is_open can be 'false' when the popup is completely clipped (e.g. zero size display)
        PopStyleVar();
        if (menu_is_open)
        {
            // Restore LastItemData so IsItemXXXX functions can work after BeginMenu()/EndMenu()
            // (This fixes using IsItemClicked() and IsItemHovered(), but IsItemHovered() also relies on its support for ImGuiItemFlags_NoWindowHoverableCheck)
            g.LastItemData = last_item_in_parent;
            if (g.HoveredWindow == window)
                g.LastItemData.StatusFlags |= ImGuiItemStatusFlags_HoveredWindow;
        }
    }
    else
    {
        g.NextWindowData.ClearFlags(); // We behave like Begin() and need to consume those values
    }

    return menu_is_open;
}

bool ImGui::BeginMenu(const char* label, bool enabled)
{
    return BeginMenuEx(label, NULL, enabled);
}

void ImGui::EndMenu()
{
    // Nav: When a left move request our menu failed, close ourselves.
    ImGuiContext& g = *GImGui;
    ImGuiWindow* window = g.CurrentWindow;
    IM_ASSERT(window->Flags & ImGuiWindowFlags_Popup);  // Mismatched BeginMenu()/EndMenu() calls
    ImGuiWindow* parent_window = window->ParentWindow;  // Should always be != NULL is we passed assert.
    if (window->BeginCount == window->BeginCountPreviousFrame)
        if (g.NavMoveDir == ImGuiDir_Left && NavMoveRequestButNoResultYet())
            if (g.NavWindow && (g.NavWindow->RootWindowForNav == window) && parent_window->DC.LayoutType == ImGuiLayoutType_Vertical)
            {
                ClosePopupToLevel(g.BeginPopupStack.Size - 1, true);
                NavMoveRequestCancel();
            }

    EndPopup();
}

bool ImGui::MenuItemEx(const char* label, const char* icon, const char* shortcut, bool selected, bool enabled)
{
    ImGuiWindow* window = GetCurrentWindow();
    if (window->SkipItems)
        return false;

    ImGuiContext& g = *GImGui;
    ImGuiStyle& style = g.Style;
    ImVec2 pos = window->DC.CursorPos;
    ImVec2 label_size = CalcTextSize(label, NULL, true);

    // See BeginMenuEx() for comments about this.
    const bool menuset_is_open = IsRootOfOpenMenuSet();
    if (menuset_is_open)
        PushItemFlag(ImGuiItemFlags_NoWindowHoverableCheck, true);

    // We've been using the equivalent of ImGuiSelectableFlags_SetNavIdOnHover on all Selectable() since early Nav system days (commit 43ee5d73),
    // but I am unsure whether this should be kept at all. For now moved it to be an opt-in feature used by menus only.
    bool pressed;
    PushID(label);
    if (!enabled)
        BeginDisabled();

    // We use ImGuiSelectableFlags_NoSetKeyOwner to allow down on one menu item, move, up on another.
    const ImGuiSelectableFlags selectable_flags = ImGuiSelectableFlags_SelectOnRelease | ImGuiSelectableFlags_NoSetKeyOwner | ImGuiSelectableFlags_SetNavIdOnHover;
    const ImGuiMenuColumns* offsets = &window->DC.MenuColumns;
    if (window->DC.LayoutType == ImGuiLayoutType_Horizontal)
    {
        // Mimic the exact layout spacing of BeginMenu() to allow MenuItem() inside a menu bar, which is a little misleading but may be useful
        // Note that in this situation: we don't render the shortcut, we render a highlight instead of the selected tick mark.
        float w = label_size.x;
        window->DC.CursorPos.x += IM_FLOOR(style.ItemSpacing.x * 0.5f);
        ImVec2 text_pos(window->DC.CursorPos.x + offsets->OffsetLabel, window->DC.CursorPos.y + window->DC.CurrLineTextBaseOffset);
        PushStyleVar(ImGuiStyleVar_ItemSpacing, ImVec2(style.ItemSpacing.x * 2.0f, style.ItemSpacing.y));
        pressed = Selectable("", selected, selectable_flags, ImVec2(w, 0.0f));
        PopStyleVar();
        if (g.LastItemData.StatusFlags & ImGuiItemStatusFlags_Visible)
            RenderText(text_pos, label);
        window->DC.CursorPos.x += IM_FLOOR(style.ItemSpacing.x * (-1.0f + 0.5f)); // -1 spacing to compensate the spacing added when Selectable() did a SameLine(). It would also work to call SameLine() ourselves after the PopStyleVar().
    }
    else
    {
        // Menu item inside a vertical menu
        // (In a typical menu window where all items are BeginMenu() or MenuItem() calls, extra_w will always be 0.0f.
        //  Only when they are other items sticking out we're going to add spacing, yet only register minimum width into the layout system.
        float icon_w = (icon && icon[0]) ? CalcTextSize(icon, NULL).x : 0.0f;
        float shortcut_w = (shortcut && shortcut[0]) ? CalcTextSize(shortcut, NULL).x : 0.0f;
        float checkmark_w = IM_FLOOR(g.FontSize * 1.20f);
        float min_w = window->DC.MenuColumns.DeclColumns(icon_w, label_size.x, shortcut_w, checkmark_w); // Feedback for next frame
        float stretch_w = ImMax(0.0f, GetContentRegionAvail().x - min_w);
        pressed = Selectable("", false, selectable_flags | ImGuiSelectableFlags_SpanAvailWidth, ImVec2(min_w, label_size.y));
        if (g.LastItemData.StatusFlags & ImGuiItemStatusFlags_Visible)
        {
            RenderText(pos + ImVec2(offsets->OffsetLabel, 0.0f), label);
            if (icon_w > 0.0f)
                RenderText(pos + ImVec2(offsets->OffsetIcon, 0.0f), icon);
            if (shortcut_w > 0.0f)
            {
                PushStyleColor(ImGuiCol_Text, style.Colors[ImGuiCol_TextDisabled]);
                RenderText(pos + ImVec2(offsets->OffsetShortcut + stretch_w, 0.0f), shortcut, NULL, false);
                PopStyleColor();
            }
            if (selected)
                RenderCheckMark(window->DrawList, pos + ImVec2(offsets->OffsetMark + stretch_w + g.FontSize * 0.40f, g.FontSize * 0.134f * 0.5f), GetColorU32(ImGuiCol_Text), g.FontSize * 0.866f);
        }
    }
    IMGUI_TEST_ENGINE_ITEM_INFO(g.LastItemData.ID, label, g.LastItemData.StatusFlags | ImGuiItemStatusFlags_Checkable | (selected ? ImGuiItemStatusFlags_Checked : 0));
    if (!enabled)
        EndDisabled();
    PopID();
    if (menuset_is_open)
        PopItemFlag();

    return pressed;
}

bool ImGui::MenuItem(const char* label, const char* shortcut, bool selected, bool enabled)
{
    return MenuItemEx(label, NULL, shortcut, selected, enabled);
}

bool ImGui::MenuItem(const char* label, const char* shortcut, bool* p_selected, bool enabled)
{
    if (MenuItemEx(label, NULL, shortcut, p_selected ? *p_selected : false, enabled))
    {
        if (p_selected)
            *p_selected = !*p_selected;
        return true;
    }
    return false;
}

//-------------------------------------------------------------------------
// [SECTION] Widgets: BeginTabBar, EndTabBar, etc.
//-------------------------------------------------------------------------
// - BeginTabBar()
// - BeginTabBarEx() [Internal]
// - EndTabBar()
// - TabBarLayout() [Internal]
// - TabBarCalcTabID() [Internal]
// - TabBarCalcMaxTabWidth() [Internal]
// - TabBarFindTabById() [Internal]
// - TabBarFindTabByOrder() [Internal]
// - TabBarFindMostRecentlySelectedTabForActiveWindow() [Internal]
// - TabBarGetCurrentTab() [Internal]
// - TabBarGetTabName() [Internal]
// - TabBarAddTab() [Internal]
// - TabBarRemoveTab() [Internal]
// - TabBarCloseTab() [Internal]
// - TabBarScrollClamp() [Internal]
// - TabBarScrollToTab() [Internal]
// - TabBarQueueFocus() [Internal]
// - TabBarQueueReorder() [Internal]
// - TabBarProcessReorderFromMousePos() [Internal]
// - TabBarProcessReorder() [Internal]
// - TabBarScrollingButtons() [Internal]
// - TabBarTabListPopupButton() [Internal]
//-------------------------------------------------------------------------

struct ImGuiTabBarSection
{
    int                 TabCount;               // Number of tabs in this section.
    float               Width;                  // Sum of width of tabs in this section (after shrinking down)
    float               Spacing;                // Horizontal spacing at the end of the section.

    ImGuiTabBarSection() { memset(this, 0, sizeof(*this)); }
};

namespace ImGui
{
    static void             TabBarLayout(ImGuiTabBar* tab_bar);
    static ImU32            TabBarCalcTabID(ImGuiTabBar* tab_bar, const char* label, ImGuiWindow* docked_window);
    static float            TabBarCalcMaxTabWidth();
    static float            TabBarScrollClamp(ImGuiTabBar* tab_bar, float scrolling);
    static void             TabBarScrollToTab(ImGuiTabBar* tab_bar, ImGuiID tab_id, ImGuiTabBarSection* sections);
    static ImGuiTabItem*    TabBarScrollingButtons(ImGuiTabBar* tab_bar);
    static ImGuiTabItem*    TabBarTabListPopupButton(ImGuiTabBar* tab_bar);
}

ImGuiTabBar::ImGuiTabBar()
{
    memset(this, 0, sizeof(*this));
    CurrFrameVisible = PrevFrameVisible = -1;
    LastTabItemIdx = -1;
}

static inline int TabItemGetSectionIdx(const ImGuiTabItem* tab)
{
    return (tab->Flags & ImGuiTabItemFlags_Leading) ? 0 : (tab->Flags & ImGuiTabItemFlags_Trailing) ? 2 : 1;
}

static int IMGUI_CDECL TabItemComparerBySection(const void* lhs, const void* rhs)
{
    const ImGuiTabItem* a = (const ImGuiTabItem*)lhs;
    const ImGuiTabItem* b = (const ImGuiTabItem*)rhs;
    const int a_section = TabItemGetSectionIdx(a);
    const int b_section = TabItemGetSectionIdx(b);
    if (a_section != b_section)
        return a_section - b_section;
    return (int)(a->IndexDuringLayout - b->IndexDuringLayout);
}

static int IMGUI_CDECL TabItemComparerByBeginOrder(const void* lhs, const void* rhs)
{
    const ImGuiTabItem* a = (const ImGuiTabItem*)lhs;
    const ImGuiTabItem* b = (const ImGuiTabItem*)rhs;
    return (int)(a->BeginOrder - b->BeginOrder);
}

static ImGuiTabBar* GetTabBarFromTabBarRef(const ImGuiPtrOrIndex& ref)
{
    ImGuiContext& g = *GImGui;
    return ref.Ptr ? (ImGuiTabBar*)ref.Ptr : g.TabBars.GetByIndex(ref.Index);
}

static ImGuiPtrOrIndex GetTabBarRefFromTabBar(ImGuiTabBar* tab_bar)
{
    ImGuiContext& g = *GImGui;
    if (g.TabBars.Contains(tab_bar))
        return ImGuiPtrOrIndex(g.TabBars.GetIndex(tab_bar));
    return ImGuiPtrOrIndex(tab_bar);
}

bool    ImGui::BeginTabBar(const char* str_id, ImGuiTabBarFlags flags)
{
    ImGuiContext& g = *GImGui;
    ImGuiWindow* window = g.CurrentWindow;
    if (window->SkipItems)
        return false;

    ImGuiID id = window->GetID(str_id);
    ImGuiTabBar* tab_bar = g.TabBars.GetOrAddByKey(id);
    ImRect tab_bar_bb = ImRect(window->DC.CursorPos.x, window->DC.CursorPos.y, window->WorkRect.Max.x, window->DC.CursorPos.y + g.FontSize + g.Style.FramePadding.y * 2);
    tab_bar->ID = id;
    return BeginTabBarEx(tab_bar, tab_bar_bb, flags | ImGuiTabBarFlags_IsFocused, NULL);
}

bool    ImGui::BeginTabBarEx(ImGuiTabBar* tab_bar, const ImRect& tab_bar_bb, ImGuiTabBarFlags flags, ImGuiDockNode* dock_node)
{
    ImGuiContext& g = *GImGui;
    ImGuiWindow* window = g.CurrentWindow;
    if (window->SkipItems)
        return false;

    if ((flags & ImGuiTabBarFlags_DockNode) == 0)
        PushOverrideID(tab_bar->ID);

    // Add to stack
    g.CurrentTabBarStack.push_back(GetTabBarRefFromTabBar(tab_bar));
    g.CurrentTabBar = tab_bar;

    // Append with multiple BeginTabBar()/EndTabBar() pairs.
    tab_bar->BackupCursorPos = window->DC.CursorPos;
    if (tab_bar->CurrFrameVisible == g.FrameCount)
    {
        window->DC.CursorPos = ImVec2(tab_bar->BarRect.Min.x, tab_bar->BarRect.Max.y + tab_bar->ItemSpacingY);
        tab_bar->BeginCount++;
        return true;
    }

    // Ensure correct ordering when toggling ImGuiTabBarFlags_Reorderable flag, or when a new tab was added while being not reorderable
    if ((flags & ImGuiTabBarFlags_Reorderable) != (tab_bar->Flags & ImGuiTabBarFlags_Reorderable) || (tab_bar->TabsAddedNew && !(flags & ImGuiTabBarFlags_Reorderable)))
        if ((flags & ImGuiTabBarFlags_DockNode) == 0) // FIXME: TabBar with DockNode can now be hybrid
            ImQsort(tab_bar->Tabs.Data, tab_bar->Tabs.Size, sizeof(ImGuiTabItem), TabItemComparerByBeginOrder);
    tab_bar->TabsAddedNew = false;

    // Flags
    if ((flags & ImGuiTabBarFlags_FittingPolicyMask_) == 0)
        flags |= ImGuiTabBarFlags_FittingPolicyDefault_;

    tab_bar->Flags = flags;
    tab_bar->BarRect = tab_bar_bb;
    tab_bar->WantLayout = true; // Layout will be done on the first call to ItemTab()
    tab_bar->PrevFrameVisible = tab_bar->CurrFrameVisible;
    tab_bar->CurrFrameVisible = g.FrameCount;
    tab_bar->PrevTabsContentsHeight = tab_bar->CurrTabsContentsHeight;
    tab_bar->CurrTabsContentsHeight = 0.0f;
    tab_bar->ItemSpacingY = g.Style.ItemSpacing.y;
    tab_bar->FramePadding = g.Style.FramePadding;
    tab_bar->TabsActiveCount = 0;
    tab_bar->LastTabItemIdx = -1;
    tab_bar->BeginCount = 1;

    // Set cursor pos in a way which only be used in the off-chance the user erroneously submits item before BeginTabItem(): items will overlap
    window->DC.CursorPos = ImVec2(tab_bar->BarRect.Min.x, tab_bar->BarRect.Max.y + tab_bar->ItemSpacingY);

    // Draw separator
    const ImU32 col = GetColorU32((flags & ImGuiTabBarFlags_IsFocused) ? ImGuiCol_TabActive : ImGuiCol_TabUnfocusedActive);
    const float y = tab_bar->BarRect.Max.y - 1.0f;
    if (dock_node != NULL)
    {
        const float separator_min_x = dock_node->Pos.x + window->WindowBorderSize;
        const float separator_max_x = dock_node->Pos.x + dock_node->Size.x - window->WindowBorderSize;
        window->DrawList->AddLine(ImVec2(separator_min_x, y), ImVec2(separator_max_x, y), col, 1.0f);
    }
    else
    {
        const float separator_min_x = tab_bar->BarRect.Min.x - IM_FLOOR(window->WindowPadding.x * 0.5f);
        const float separator_max_x = tab_bar->BarRect.Max.x + IM_FLOOR(window->WindowPadding.x * 0.5f);
        window->DrawList->AddLine(ImVec2(separator_min_x, y), ImVec2(separator_max_x, y), col, 1.0f);
    }
    return true;
}

void    ImGui::EndTabBar()
{
    ImGuiContext& g = *GImGui;
    ImGuiWindow* window = g.CurrentWindow;
    if (window->SkipItems)
        return;

    ImGuiTabBar* tab_bar = g.CurrentTabBar;
    if (tab_bar == NULL)
    {
        IM_ASSERT_USER_ERROR(tab_bar != NULL, "Mismatched BeginTabBar()/EndTabBar()!");
        return;
    }

    // Fallback in case no TabItem have been submitted
    if (tab_bar->WantLayout)
        TabBarLayout(tab_bar);

    // Restore the last visible height if no tab is visible, this reduce vertical flicker/movement when a tabs gets removed without calling SetTabItemClosed().
    const bool tab_bar_appearing = (tab_bar->PrevFrameVisible + 1 < g.FrameCount);
    if (tab_bar->VisibleTabWasSubmitted || tab_bar->VisibleTabId == 0 || tab_bar_appearing)
    {
        tab_bar->CurrTabsContentsHeight = ImMax(window->DC.CursorPos.y - tab_bar->BarRect.Max.y, tab_bar->CurrTabsContentsHeight);
        window->DC.CursorPos.y = tab_bar->BarRect.Max.y + tab_bar->CurrTabsContentsHeight;
    }
    else
    {
        window->DC.CursorPos.y = tab_bar->BarRect.Max.y + tab_bar->PrevTabsContentsHeight;
    }
    if (tab_bar->BeginCount > 1)
        window->DC.CursorPos = tab_bar->BackupCursorPos;

    tab_bar->LastTabItemIdx = -1;
    if ((tab_bar->Flags & ImGuiTabBarFlags_DockNode) == 0)
        PopID();

    g.CurrentTabBarStack.pop_back();
    g.CurrentTabBar = g.CurrentTabBarStack.empty() ? NULL : GetTabBarFromTabBarRef(g.CurrentTabBarStack.back());
}

// Scrolling happens only in the central section (leading/trailing sections are not scrolling)
static float TabBarCalcScrollableWidth(ImGuiTabBar* tab_bar, ImGuiTabBarSection* sections)
{
    return tab_bar->BarRect.GetWidth() - sections[0].Width - sections[2].Width - sections[1].Spacing;
}

// This is called only once a frame before by the first call to ItemTab()
// The reason we're not calling it in BeginTabBar() is to leave a chance to the user to call the SetTabItemClosed() functions.
static void ImGui::TabBarLayout(ImGuiTabBar* tab_bar)
{
    ImGuiContext& g = *GImGui;
    tab_bar->WantLayout = false;

    // Garbage collect by compacting list
    // Detect if we need to sort out tab list (e.g. in rare case where a tab changed section)
    int tab_dst_n = 0;
    bool need_sort_by_section = false;
    ImGuiTabBarSection sections[3]; // Layout sections: Leading, Central, Trailing
    for (int tab_src_n = 0; tab_src_n < tab_bar->Tabs.Size; tab_src_n++)
    {
        ImGuiTabItem* tab = &tab_bar->Tabs[tab_src_n];
        if (tab->LastFrameVisible < tab_bar->PrevFrameVisible || tab->WantClose)
        {
            // Remove tab
            if (tab_bar->VisibleTabId == tab->ID) { tab_bar->VisibleTabId = 0; }
            if (tab_bar->SelectedTabId == tab->ID) { tab_bar->SelectedTabId = 0; }
            if (tab_bar->NextSelectedTabId == tab->ID) { tab_bar->NextSelectedTabId = 0; }
            continue;
        }
        if (tab_dst_n != tab_src_n)
            tab_bar->Tabs[tab_dst_n] = tab_bar->Tabs[tab_src_n];

        tab = &tab_bar->Tabs[tab_dst_n];
        tab->IndexDuringLayout = (ImS16)tab_dst_n;

        // We will need sorting if tabs have changed section (e.g. moved from one of Leading/Central/Trailing to another)
        int curr_tab_section_n = TabItemGetSectionIdx(tab);
        if (tab_dst_n > 0)
        {
            ImGuiTabItem* prev_tab = &tab_bar->Tabs[tab_dst_n - 1];
            int prev_tab_section_n = TabItemGetSectionIdx(prev_tab);
            if (curr_tab_section_n == 0 && prev_tab_section_n != 0)
                need_sort_by_section = true;
            if (prev_tab_section_n == 2 && curr_tab_section_n != 2)
                need_sort_by_section = true;
        }

        sections[curr_tab_section_n].TabCount++;
        tab_dst_n++;
    }
    if (tab_bar->Tabs.Size != tab_dst_n)
        tab_bar->Tabs.resize(tab_dst_n);

    if (need_sort_by_section)
        ImQsort(tab_bar->Tabs.Data, tab_bar->Tabs.Size, sizeof(ImGuiTabItem), TabItemComparerBySection);

    // Calculate spacing between sections
    sections[0].Spacing = sections[0].TabCount > 0 && (sections[1].TabCount + sections[2].TabCount) > 0 ? g.Style.ItemInnerSpacing.x : 0.0f;
    sections[1].Spacing = sections[1].TabCount > 0 && sections[2].TabCount > 0 ? g.Style.ItemInnerSpacing.x : 0.0f;

    // Setup next selected tab
    ImGuiID scroll_to_tab_id = 0;
    if (tab_bar->NextSelectedTabId)
    {
        tab_bar->SelectedTabId = tab_bar->NextSelectedTabId;
        tab_bar->NextSelectedTabId = 0;
        scroll_to_tab_id = tab_bar->SelectedTabId;
    }

    // Process order change request (we could probably process it when requested but it's just saner to do it in a single spot).
    if (tab_bar->ReorderRequestTabId != 0)
    {
        if (TabBarProcessReorder(tab_bar))
            if (tab_bar->ReorderRequestTabId == tab_bar->SelectedTabId)
                scroll_to_tab_id = tab_bar->ReorderRequestTabId;
        tab_bar->ReorderRequestTabId = 0;
    }

    // Tab List Popup (will alter tab_bar->BarRect and therefore the available width!)
    const bool tab_list_popup_button = (tab_bar->Flags & ImGuiTabBarFlags_TabListPopupButton) != 0;
    if (tab_list_popup_button)
        if (ImGuiTabItem* tab_to_select = TabBarTabListPopupButton(tab_bar)) // NB: Will alter BarRect.Min.x!
            scroll_to_tab_id = tab_bar->SelectedTabId = tab_to_select->ID;

    // Leading/Trailing tabs will be shrink only if central one aren't visible anymore, so layout the shrink data as: leading, trailing, central
    // (whereas our tabs are stored as: leading, central, trailing)
    int shrink_buffer_indexes[3] = { 0, sections[0].TabCount + sections[2].TabCount, sections[0].TabCount };
    g.ShrinkWidthBuffer.resize(tab_bar->Tabs.Size);

    // Compute ideal tabs widths + store them into shrink buffer
    ImGuiTabItem* most_recently_selected_tab = NULL;
    int curr_section_n = -1;
    bool found_selected_tab_id = false;
    for (int tab_n = 0; tab_n < tab_bar->Tabs.Size; tab_n++)
    {
        ImGuiTabItem* tab = &tab_bar->Tabs[tab_n];
        IM_ASSERT(tab->LastFrameVisible >= tab_bar->PrevFrameVisible);

        if ((most_recently_selected_tab == NULL || most_recently_selected_tab->LastFrameSelected < tab->LastFrameSelected) && !(tab->Flags & ImGuiTabItemFlags_Button))
            most_recently_selected_tab = tab;
        if (tab->ID == tab_bar->SelectedTabId)
            found_selected_tab_id = true;
        if (scroll_to_tab_id == 0 && g.NavJustMovedToId == tab->ID)
            scroll_to_tab_id = tab->ID;

        // Refresh tab width immediately, otherwise changes of style e.g. style.FramePadding.x would noticeably lag in the tab bar.
        // Additionally, when using TabBarAddTab() to manipulate tab bar order we occasionally insert new tabs that don't have a width yet,
        // and we cannot wait for the next BeginTabItem() call. We cannot compute this width within TabBarAddTab() because font size depends on the active window.
        const char* tab_name = TabBarGetTabName(tab_bar, tab);
        const bool has_close_button_or_unsaved_marker = (tab->Flags & ImGuiTabItemFlags_NoCloseButton) == 0 || (tab->Flags & ImGuiTabItemFlags_UnsavedDocument);
        tab->ContentWidth = (tab->RequestedWidth >= 0.0f) ? tab->RequestedWidth : TabItemCalcSize(tab_name, has_close_button_or_unsaved_marker).x;

        int section_n = TabItemGetSectionIdx(tab);
        ImGuiTabBarSection* section = &sections[section_n];
        section->Width += tab->ContentWidth + (section_n == curr_section_n ? g.Style.ItemInnerSpacing.x : 0.0f);
        curr_section_n = section_n;

        // Store data so we can build an array sorted by width if we need to shrink tabs down
        IM_MSVC_WARNING_SUPPRESS(6385);
        ImGuiShrinkWidthItem* shrink_width_item = &g.ShrinkWidthBuffer[shrink_buffer_indexes[section_n]++];
        shrink_width_item->Index = tab_n;
        shrink_width_item->Width = shrink_width_item->InitialWidth = tab->ContentWidth;
        tab->Width = ImMax(tab->ContentWidth, 1.0f);
    }

    // Compute total ideal width (used for e.g. auto-resizing a window)
    tab_bar->WidthAllTabsIdeal = 0.0f;
    for (int section_n = 0; section_n < 3; section_n++)
        tab_bar->WidthAllTabsIdeal += sections[section_n].Width + sections[section_n].Spacing;

    // Horizontal scrolling buttons
    // (note that TabBarScrollButtons() will alter BarRect.Max.x)
    if ((tab_bar->WidthAllTabsIdeal > tab_bar->BarRect.GetWidth() && tab_bar->Tabs.Size > 1) && !(tab_bar->Flags & ImGuiTabBarFlags_NoTabListScrollingButtons) && (tab_bar->Flags & ImGuiTabBarFlags_FittingPolicyScroll))
        if (ImGuiTabItem* scroll_and_select_tab = TabBarScrollingButtons(tab_bar))
        {
            scroll_to_tab_id = scroll_and_select_tab->ID;
            if ((scroll_and_select_tab->Flags & ImGuiTabItemFlags_Button) == 0)
                tab_bar->SelectedTabId = scroll_to_tab_id;
        }

    // Shrink widths if full tabs don't fit in their allocated space
    float section_0_w = sections[0].Width + sections[0].Spacing;
    float section_1_w = sections[1].Width + sections[1].Spacing;
    float section_2_w = sections[2].Width + sections[2].Spacing;
    bool central_section_is_visible = (section_0_w + section_2_w) < tab_bar->BarRect.GetWidth();
    float width_excess;
    if (central_section_is_visible)
        width_excess = ImMax(section_1_w - (tab_bar->BarRect.GetWidth() - section_0_w - section_2_w), 0.0f); // Excess used to shrink central section
    else
        width_excess = (section_0_w + section_2_w) - tab_bar->BarRect.GetWidth(); // Excess used to shrink leading/trailing section

    // With ImGuiTabBarFlags_FittingPolicyScroll policy, we will only shrink leading/trailing if the central section is not visible anymore
    if (width_excess >= 1.0f && ((tab_bar->Flags & ImGuiTabBarFlags_FittingPolicyResizeDown) || !central_section_is_visible))
    {
        int shrink_data_count = (central_section_is_visible ? sections[1].TabCount : sections[0].TabCount + sections[2].TabCount);
        int shrink_data_offset = (central_section_is_visible ? sections[0].TabCount + sections[2].TabCount : 0);
        ShrinkWidths(g.ShrinkWidthBuffer.Data + shrink_data_offset, shrink_data_count, width_excess);

        // Apply shrunk values into tabs and sections
        for (int tab_n = shrink_data_offset; tab_n < shrink_data_offset + shrink_data_count; tab_n++)
        {
            ImGuiTabItem* tab = &tab_bar->Tabs[g.ShrinkWidthBuffer[tab_n].Index];
            float shrinked_width = IM_FLOOR(g.ShrinkWidthBuffer[tab_n].Width);
            if (shrinked_width < 0.0f)
                continue;

            shrinked_width = ImMax(1.0f, shrinked_width);
            int section_n = TabItemGetSectionIdx(tab);
            sections[section_n].Width -= (tab->Width - shrinked_width);
            tab->Width = shrinked_width;
        }
    }

    // Layout all active tabs
    int section_tab_index = 0;
    float tab_offset = 0.0f;
    tab_bar->WidthAllTabs = 0.0f;
    for (int section_n = 0; section_n < 3; section_n++)
    {
        ImGuiTabBarSection* section = &sections[section_n];
        if (section_n == 2)
            tab_offset = ImMin(ImMax(0.0f, tab_bar->BarRect.GetWidth() - section->Width), tab_offset);

        for (int tab_n = 0; tab_n < section->TabCount; tab_n++)
        {
            ImGuiTabItem* tab = &tab_bar->Tabs[section_tab_index + tab_n];
            tab->Offset = tab_offset;
            tab->NameOffset = -1;
            tab_offset += tab->Width + (tab_n < section->TabCount - 1 ? g.Style.ItemInnerSpacing.x : 0.0f);
        }
        tab_bar->WidthAllTabs += ImMax(section->Width + section->Spacing, 0.0f);
        tab_offset += section->Spacing;
        section_tab_index += section->TabCount;
    }

    // Clear name buffers
    tab_bar->TabsNames.Buf.resize(0);

    // If we have lost the selected tab, select the next most recently active one
    if (found_selected_tab_id == false)
        tab_bar->SelectedTabId = 0;
    if (tab_bar->SelectedTabId == 0 && tab_bar->NextSelectedTabId == 0 && most_recently_selected_tab != NULL)
        scroll_to_tab_id = tab_bar->SelectedTabId = most_recently_selected_tab->ID;

    // Lock in visible tab
    tab_bar->VisibleTabId = tab_bar->SelectedTabId;
    tab_bar->VisibleTabWasSubmitted = false;

<<<<<<< HEAD
    // CTRL+TAB can override visible tab temporarily
    if (g.NavWindowingTarget != NULL && g.NavWindowingTarget->DockNode && g.NavWindowingTarget->DockNode->TabBar == tab_bar)
        tab_bar->VisibleTabId = scroll_to_tab_id = g.NavWindowingTarget->TabId;

    // Update scrolling
=======
    // Apply request requests
>>>>>>> 5f301914
    if (scroll_to_tab_id != 0)
        TabBarScrollToTab(tab_bar, scroll_to_tab_id, sections);
    else if ((tab_bar->Flags & ImGuiTabBarFlags_FittingPolicyScroll) && IsMouseHoveringRect(tab_bar->BarRect.Min, tab_bar->BarRect.Max, true) && IsWindowContentHoverable(g.CurrentWindow))
    {
        const float wheel = g.IO.MouseWheelRequestAxisSwap ? g.IO.MouseWheel : g.IO.MouseWheelH;
        const ImGuiKey wheel_key = g.IO.MouseWheelRequestAxisSwap ? ImGuiKey_MouseWheelY : ImGuiKey_MouseWheelX;
        if (TestKeyOwner(wheel_key, tab_bar->ID) && wheel != 0.0f)
        {
            const float scroll_step = wheel * TabBarCalcScrollableWidth(tab_bar, sections) / 3.0f;
            tab_bar->ScrollingTargetDistToVisibility = 0.0f;
            tab_bar->ScrollingTarget = TabBarScrollClamp(tab_bar, tab_bar->ScrollingTarget - scroll_step);
        }
        SetKeyOwner(wheel_key, tab_bar->ID);
    }

    // Update scrolling
    tab_bar->ScrollingAnim = TabBarScrollClamp(tab_bar, tab_bar->ScrollingAnim);
    tab_bar->ScrollingTarget = TabBarScrollClamp(tab_bar, tab_bar->ScrollingTarget);
    if (tab_bar->ScrollingAnim != tab_bar->ScrollingTarget)
    {
        // Scrolling speed adjust itself so we can always reach our target in 1/3 seconds.
        // Teleport if we are aiming far off the visible line
        tab_bar->ScrollingSpeed = ImMax(tab_bar->ScrollingSpeed, 70.0f * g.FontSize);
        tab_bar->ScrollingSpeed = ImMax(tab_bar->ScrollingSpeed, ImFabs(tab_bar->ScrollingTarget - tab_bar->ScrollingAnim) / 0.3f);
        const bool teleport = (tab_bar->PrevFrameVisible + 1 < g.FrameCount) || (tab_bar->ScrollingTargetDistToVisibility > 10.0f * g.FontSize);
        tab_bar->ScrollingAnim = teleport ? tab_bar->ScrollingTarget : ImLinearSweep(tab_bar->ScrollingAnim, tab_bar->ScrollingTarget, g.IO.DeltaTime * tab_bar->ScrollingSpeed);
    }
    else
    {
        tab_bar->ScrollingSpeed = 0.0f;
    }
    tab_bar->ScrollingRectMinX = tab_bar->BarRect.Min.x + sections[0].Width + sections[0].Spacing;
    tab_bar->ScrollingRectMaxX = tab_bar->BarRect.Max.x - sections[2].Width - sections[1].Spacing;

    // Actual layout in host window (we don't do it in BeginTabBar() so as not to waste an extra frame)
    ImGuiWindow* window = g.CurrentWindow;
    window->DC.CursorPos = tab_bar->BarRect.Min;
    ItemSize(ImVec2(tab_bar->WidthAllTabs, tab_bar->BarRect.GetHeight()), tab_bar->FramePadding.y);
    window->DC.IdealMaxPos.x = ImMax(window->DC.IdealMaxPos.x, tab_bar->BarRect.Min.x + tab_bar->WidthAllTabsIdeal);
}

// Dockable windows uses Name/ID in the global namespace. Non-dockable items use the ID stack.
static ImU32   ImGui::TabBarCalcTabID(ImGuiTabBar* tab_bar, const char* label, ImGuiWindow* docked_window)
{
    if (docked_window != NULL)
    {
        IM_UNUSED(tab_bar);
        IM_ASSERT(tab_bar->Flags & ImGuiTabBarFlags_DockNode);
        ImGuiID id = docked_window->TabId;
        KeepAliveID(id);
        return id;
    }
    else
    {
        ImGuiWindow* window = GImGui->CurrentWindow;
        return window->GetID(label);
    }
}

static float ImGui::TabBarCalcMaxTabWidth()
{
    ImGuiContext& g = *GImGui;
    return g.FontSize * 20.0f;
}

ImGuiTabItem* ImGui::TabBarFindTabByID(ImGuiTabBar* tab_bar, ImGuiID tab_id)
{
    if (tab_id != 0)
        for (int n = 0; n < tab_bar->Tabs.Size; n++)
            if (tab_bar->Tabs[n].ID == tab_id)
                return &tab_bar->Tabs[n];
    return NULL;
}

// Order = visible order, not submission order! (which is tab->BeginOrder)
ImGuiTabItem* ImGui::TabBarFindTabByOrder(ImGuiTabBar* tab_bar, int order)
{
    if (order < 0 || order >= tab_bar->Tabs.Size)
        return NULL;
    return &tab_bar->Tabs[order];
}

// FIXME: See references to #2304 in TODO.txt
ImGuiTabItem* ImGui::TabBarFindMostRecentlySelectedTabForActiveWindow(ImGuiTabBar* tab_bar)
{
    ImGuiTabItem* most_recently_selected_tab = NULL;
    for (int tab_n = 0; tab_n < tab_bar->Tabs.Size; tab_n++)
    {
        ImGuiTabItem* tab = &tab_bar->Tabs[tab_n];
        if (most_recently_selected_tab == NULL || most_recently_selected_tab->LastFrameSelected < tab->LastFrameSelected)
            if (tab->Window && tab->Window->WasActive)
                most_recently_selected_tab = tab;
    }
    return most_recently_selected_tab;
}

ImGuiTabItem* ImGui::TabBarGetCurrentTab(ImGuiTabBar* tab_bar)
{
    if (tab_bar->LastTabItemIdx <= 0 || tab_bar->LastTabItemIdx >= tab_bar->Tabs.Size)
        return NULL;
    return &tab_bar->Tabs[tab_bar->LastTabItemIdx];
}

const char* ImGui::TabBarGetTabName(ImGuiTabBar* tab_bar, ImGuiTabItem* tab)
{
    if (tab->Window)
        return tab->Window->Name;
    if (tab->NameOffset == -1)
        return "N/A";
    IM_ASSERT(tab->NameOffset < tab_bar->TabsNames.Buf.Size);
    return tab_bar->TabsNames.Buf.Data + tab->NameOffset;
}

// The purpose of this call is to register tab in advance so we can control their order at the time they appear.
// Otherwise calling this is unnecessary as tabs are appending as needed by the BeginTabItem() function.
void ImGui::TabBarAddTab(ImGuiTabBar* tab_bar, ImGuiTabItemFlags tab_flags, ImGuiWindow* window)
{
    ImGuiContext& g = *GImGui;
    IM_ASSERT(TabBarFindTabByID(tab_bar, window->TabId) == NULL);
    IM_ASSERT(g.CurrentTabBar != tab_bar);  // Can't work while the tab bar is active as our tab doesn't have an X offset yet, in theory we could/should test something like (tab_bar->CurrFrameVisible < g.FrameCount) but we'd need to solve why triggers the commented early-out assert in BeginTabBarEx() (probably dock node going from implicit to explicit in same frame)

    if (!window->HasCloseButton)
        tab_flags |= ImGuiTabItemFlags_NoCloseButton;       // Set _NoCloseButton immediately because it will be used for first-frame width calculation.

    ImGuiTabItem new_tab;
    new_tab.ID = window->TabId;
    new_tab.Flags = tab_flags;
    new_tab.LastFrameVisible = tab_bar->CurrFrameVisible;   // Required so BeginTabBar() doesn't ditch the tab
    if (new_tab.LastFrameVisible == -1)
        new_tab.LastFrameVisible = g.FrameCount - 1;
    new_tab.Window = window;                                // Required so tab bar layout can compute the tab width before tab submission
    tab_bar->Tabs.push_back(new_tab);
}

// The *TabId fields are already set by the docking system _before_ the actual TabItem was created, so we clear them regardless.
void ImGui::TabBarRemoveTab(ImGuiTabBar* tab_bar, ImGuiID tab_id)
{
    if (ImGuiTabItem* tab = TabBarFindTabByID(tab_bar, tab_id))
        tab_bar->Tabs.erase(tab);
    if (tab_bar->VisibleTabId == tab_id)      { tab_bar->VisibleTabId = 0; }
    if (tab_bar->SelectedTabId == tab_id)     { tab_bar->SelectedTabId = 0; }
    if (tab_bar->NextSelectedTabId == tab_id) { tab_bar->NextSelectedTabId = 0; }
}

// Called on manual closure attempt
void ImGui::TabBarCloseTab(ImGuiTabBar* tab_bar, ImGuiTabItem* tab)
{
    if (tab->Flags & ImGuiTabItemFlags_Button)
        return; // A button appended with TabItemButton().

    if (!(tab->Flags & ImGuiTabItemFlags_UnsavedDocument))
    {
        // This will remove a frame of lag for selecting another tab on closure.
        // However we don't run it in the case where the 'Unsaved' flag is set, so user gets a chance to fully undo the closure
        tab->WantClose = true;
        if (tab_bar->VisibleTabId == tab->ID)
        {
            tab->LastFrameVisible = -1;
            tab_bar->SelectedTabId = tab_bar->NextSelectedTabId = 0;
        }
    }
    else
    {
        // Actually select before expecting closure attempt (on an UnsavedDocument tab user is expect to e.g. show a popup)
        if (tab_bar->VisibleTabId != tab->ID)
            TabBarQueueFocus(tab_bar, tab);
    }
}

static float ImGui::TabBarScrollClamp(ImGuiTabBar* tab_bar, float scrolling)
{
    scrolling = ImMin(scrolling, tab_bar->WidthAllTabs - tab_bar->BarRect.GetWidth());
    return ImMax(scrolling, 0.0f);
}

// Note: we may scroll to tab that are not selected! e.g. using keyboard arrow keys
static void ImGui::TabBarScrollToTab(ImGuiTabBar* tab_bar, ImGuiID tab_id, ImGuiTabBarSection* sections)
{
    ImGuiTabItem* tab = TabBarFindTabByID(tab_bar, tab_id);
    if (tab == NULL)
        return;
    if (tab->Flags & ImGuiTabItemFlags_SectionMask_)
        return;

    ImGuiContext& g = *GImGui;
    float margin = g.FontSize * 1.0f; // When to scroll to make Tab N+1 visible always make a bit of N visible to suggest more scrolling area (since we don't have a scrollbar)
    int order = TabBarGetTabOrder(tab_bar, tab);

    // Scrolling happens only in the central section (leading/trailing sections are not scrolling)
    float scrollable_width = TabBarCalcScrollableWidth(tab_bar, sections);

    // We make all tabs positions all relative Sections[0].Width to make code simpler
    float tab_x1 = tab->Offset - sections[0].Width + (order > sections[0].TabCount - 1 ? -margin : 0.0f);
    float tab_x2 = tab->Offset - sections[0].Width + tab->Width + (order + 1 < tab_bar->Tabs.Size - sections[2].TabCount ? margin : 1.0f);
    tab_bar->ScrollingTargetDistToVisibility = 0.0f;
    if (tab_bar->ScrollingTarget > tab_x1 || (tab_x2 - tab_x1 >= scrollable_width))
    {
        // Scroll to the left
        tab_bar->ScrollingTargetDistToVisibility = ImMax(tab_bar->ScrollingAnim - tab_x2, 0.0f);
        tab_bar->ScrollingTarget = tab_x1;
    }
    else if (tab_bar->ScrollingTarget < tab_x2 - scrollable_width)
    {
        // Scroll to the right
        tab_bar->ScrollingTargetDistToVisibility = ImMax((tab_x1 - scrollable_width) - tab_bar->ScrollingAnim, 0.0f);
        tab_bar->ScrollingTarget = tab_x2 - scrollable_width;
    }
}

void ImGui::TabBarQueueFocus(ImGuiTabBar* tab_bar, ImGuiTabItem* tab)
{
    tab_bar->NextSelectedTabId = tab->ID;
}

void ImGui::TabBarQueueReorder(ImGuiTabBar* tab_bar, ImGuiTabItem* tab, int offset)
{
    IM_ASSERT(offset != 0);
    IM_ASSERT(tab_bar->ReorderRequestTabId == 0);
    tab_bar->ReorderRequestTabId = tab->ID;
    tab_bar->ReorderRequestOffset = (ImS16)offset;
}

void ImGui::TabBarQueueReorderFromMousePos(ImGuiTabBar* tab_bar, ImGuiTabItem* src_tab, ImVec2 mouse_pos)
{
    ImGuiContext& g = *GImGui;
    IM_ASSERT(tab_bar->ReorderRequestTabId == 0);
    if ((tab_bar->Flags & ImGuiTabBarFlags_Reorderable) == 0)
        return;

    const bool is_central_section = (src_tab->Flags & ImGuiTabItemFlags_SectionMask_) == 0;
    const float bar_offset = tab_bar->BarRect.Min.x - (is_central_section ? tab_bar->ScrollingTarget : 0);

    // Count number of contiguous tabs we are crossing over
    const int dir = (bar_offset + src_tab->Offset) > mouse_pos.x ? -1 : +1;
    const int src_idx = tab_bar->Tabs.index_from_ptr(src_tab);
    int dst_idx = src_idx;
    for (int i = src_idx; i >= 0 && i < tab_bar->Tabs.Size; i += dir)
    {
        // Reordered tabs must share the same section
        const ImGuiTabItem* dst_tab = &tab_bar->Tabs[i];
        if (dst_tab->Flags & ImGuiTabItemFlags_NoReorder)
            break;
        if ((dst_tab->Flags & ImGuiTabItemFlags_SectionMask_) != (src_tab->Flags & ImGuiTabItemFlags_SectionMask_))
            break;
        dst_idx = i;

        // Include spacing after tab, so when mouse cursor is between tabs we would not continue checking further tabs that are not hovered.
        const float x1 = bar_offset + dst_tab->Offset - g.Style.ItemInnerSpacing.x;
        const float x2 = bar_offset + dst_tab->Offset + dst_tab->Width + g.Style.ItemInnerSpacing.x;
        //GetForegroundDrawList()->AddRect(ImVec2(x1, tab_bar->BarRect.Min.y), ImVec2(x2, tab_bar->BarRect.Max.y), IM_COL32(255, 0, 0, 255));
        if ((dir < 0 && mouse_pos.x > x1) || (dir > 0 && mouse_pos.x < x2))
            break;
    }

    if (dst_idx != src_idx)
        TabBarQueueReorder(tab_bar, src_tab, dst_idx - src_idx);
}

bool ImGui::TabBarProcessReorder(ImGuiTabBar* tab_bar)
{
    ImGuiTabItem* tab1 = TabBarFindTabByID(tab_bar, tab_bar->ReorderRequestTabId);
    if (tab1 == NULL || (tab1->Flags & ImGuiTabItemFlags_NoReorder))
        return false;

    //IM_ASSERT(tab_bar->Flags & ImGuiTabBarFlags_Reorderable); // <- this may happen when using debug tools
    int tab2_order = TabBarGetTabOrder(tab_bar, tab1) + tab_bar->ReorderRequestOffset;
    if (tab2_order < 0 || tab2_order >= tab_bar->Tabs.Size)
        return false;

    // Reordered tabs must share the same section
    // (Note: TabBarQueueReorderFromMousePos() also has a similar test but since we allow direct calls to TabBarQueueReorder() we do it here too)
    ImGuiTabItem* tab2 = &tab_bar->Tabs[tab2_order];
    if (tab2->Flags & ImGuiTabItemFlags_NoReorder)
        return false;
    if ((tab1->Flags & ImGuiTabItemFlags_SectionMask_) != (tab2->Flags & ImGuiTabItemFlags_SectionMask_))
        return false;

    ImGuiTabItem item_tmp = *tab1;
    ImGuiTabItem* src_tab = (tab_bar->ReorderRequestOffset > 0) ? tab1 + 1 : tab2;
    ImGuiTabItem* dst_tab = (tab_bar->ReorderRequestOffset > 0) ? tab1 : tab2 + 1;
    const int move_count = (tab_bar->ReorderRequestOffset > 0) ? tab_bar->ReorderRequestOffset : -tab_bar->ReorderRequestOffset;
    memmove(dst_tab, src_tab, move_count * sizeof(ImGuiTabItem));
    *tab2 = item_tmp;

    if (tab_bar->Flags & ImGuiTabBarFlags_SaveSettings)
        MarkIniSettingsDirty();
    return true;
}

static ImGuiTabItem* ImGui::TabBarScrollingButtons(ImGuiTabBar* tab_bar)
{
    ImGuiContext& g = *GImGui;
    ImGuiWindow* window = g.CurrentWindow;

    const ImVec2 arrow_button_size(g.FontSize - 2.0f, g.FontSize + g.Style.FramePadding.y * 2.0f);
    const float scrolling_buttons_width = arrow_button_size.x * 2.0f;

    const ImVec2 backup_cursor_pos = window->DC.CursorPos;
    //window->DrawList->AddRect(ImVec2(tab_bar->BarRect.Max.x - scrolling_buttons_width, tab_bar->BarRect.Min.y), ImVec2(tab_bar->BarRect.Max.x, tab_bar->BarRect.Max.y), IM_COL32(255,0,0,255));

    int select_dir = 0;
    ImVec4 arrow_col = g.Style.Colors[ImGuiCol_Text];
    arrow_col.w *= 0.5f;

    PushStyleColor(ImGuiCol_Text, arrow_col);
    PushStyleColor(ImGuiCol_Button, ImVec4(0, 0, 0, 0));
    const float backup_repeat_delay = g.IO.KeyRepeatDelay;
    const float backup_repeat_rate = g.IO.KeyRepeatRate;
    g.IO.KeyRepeatDelay = 0.250f;
    g.IO.KeyRepeatRate = 0.200f;
    float x = ImMax(tab_bar->BarRect.Min.x, tab_bar->BarRect.Max.x - scrolling_buttons_width);
    window->DC.CursorPos = ImVec2(x, tab_bar->BarRect.Min.y);
    if (ArrowButtonEx("##<", ImGuiDir_Left, arrow_button_size, ImGuiButtonFlags_PressedOnClick | ImGuiButtonFlags_Repeat))
        select_dir = -1;
    window->DC.CursorPos = ImVec2(x + arrow_button_size.x, tab_bar->BarRect.Min.y);
    if (ArrowButtonEx("##>", ImGuiDir_Right, arrow_button_size, ImGuiButtonFlags_PressedOnClick | ImGuiButtonFlags_Repeat))
        select_dir = +1;
    PopStyleColor(2);
    g.IO.KeyRepeatRate = backup_repeat_rate;
    g.IO.KeyRepeatDelay = backup_repeat_delay;

    ImGuiTabItem* tab_to_scroll_to = NULL;
    if (select_dir != 0)
        if (ImGuiTabItem* tab_item = TabBarFindTabByID(tab_bar, tab_bar->SelectedTabId))
        {
            int selected_order = TabBarGetTabOrder(tab_bar, tab_item);
            int target_order = selected_order + select_dir;

            // Skip tab item buttons until another tab item is found or end is reached
            while (tab_to_scroll_to == NULL)
            {
                // If we are at the end of the list, still scroll to make our tab visible
                tab_to_scroll_to = &tab_bar->Tabs[(target_order >= 0 && target_order < tab_bar->Tabs.Size) ? target_order : selected_order];

                // Cross through buttons
                // (even if first/last item is a button, return it so we can update the scroll)
                if (tab_to_scroll_to->Flags & ImGuiTabItemFlags_Button)
                {
                    target_order += select_dir;
                    selected_order += select_dir;
                    tab_to_scroll_to = (target_order < 0 || target_order >= tab_bar->Tabs.Size) ? tab_to_scroll_to : NULL;
                }
            }
        }
    window->DC.CursorPos = backup_cursor_pos;
    tab_bar->BarRect.Max.x -= scrolling_buttons_width + 1.0f;

    return tab_to_scroll_to;
}

static ImGuiTabItem* ImGui::TabBarTabListPopupButton(ImGuiTabBar* tab_bar)
{
    ImGuiContext& g = *GImGui;
    ImGuiWindow* window = g.CurrentWindow;

    // We use g.Style.FramePadding.y to match the square ArrowButton size
    const float tab_list_popup_button_width = g.FontSize + g.Style.FramePadding.y;
    const ImVec2 backup_cursor_pos = window->DC.CursorPos;
    window->DC.CursorPos = ImVec2(tab_bar->BarRect.Min.x - g.Style.FramePadding.y, tab_bar->BarRect.Min.y);
    tab_bar->BarRect.Min.x += tab_list_popup_button_width;

    ImVec4 arrow_col = g.Style.Colors[ImGuiCol_Text];
    arrow_col.w *= 0.5f;
    PushStyleColor(ImGuiCol_Text, arrow_col);
    PushStyleColor(ImGuiCol_Button, ImVec4(0, 0, 0, 0));
    bool open = BeginCombo("##v", NULL, ImGuiComboFlags_NoPreview | ImGuiComboFlags_HeightLargest);
    PopStyleColor(2);

    ImGuiTabItem* tab_to_select = NULL;
    if (open)
    {
        for (int tab_n = 0; tab_n < tab_bar->Tabs.Size; tab_n++)
        {
            ImGuiTabItem* tab = &tab_bar->Tabs[tab_n];
            if (tab->Flags & ImGuiTabItemFlags_Button)
                continue;

            const char* tab_name = TabBarGetTabName(tab_bar, tab);
            if (Selectable(tab_name, tab_bar->SelectedTabId == tab->ID))
                tab_to_select = tab;
        }
        EndCombo();
    }

    window->DC.CursorPos = backup_cursor_pos;
    return tab_to_select;
}

//-------------------------------------------------------------------------
// [SECTION] Widgets: BeginTabItem, EndTabItem, etc.
//-------------------------------------------------------------------------
// - BeginTabItem()
// - EndTabItem()
// - TabItemButton()
// - TabItemEx() [Internal]
// - SetTabItemClosed()
// - TabItemCalcSize() [Internal]
// - TabItemBackground() [Internal]
// - TabItemLabelAndCloseButton() [Internal]
//-------------------------------------------------------------------------

bool    ImGui::BeginTabItem(const char* label, bool* p_open, ImGuiTabItemFlags flags)
{
    ImGuiContext& g = *GImGui;
    ImGuiWindow* window = g.CurrentWindow;
    if (window->SkipItems)
        return false;

    ImGuiTabBar* tab_bar = g.CurrentTabBar;
    if (tab_bar == NULL)
    {
        IM_ASSERT_USER_ERROR(tab_bar, "Needs to be called between BeginTabBar() and EndTabBar()!");
        return false;
    }
    IM_ASSERT((flags & ImGuiTabItemFlags_Button) == 0);             // BeginTabItem() Can't be used with button flags, use TabItemButton() instead!

    bool ret = TabItemEx(tab_bar, label, p_open, flags, NULL);
    if (ret && !(flags & ImGuiTabItemFlags_NoPushId))
    {
        ImGuiTabItem* tab = &tab_bar->Tabs[tab_bar->LastTabItemIdx];
        PushOverrideID(tab->ID); // We already hashed 'label' so push into the ID stack directly instead of doing another hash through PushID(label)
    }
    return ret;
}

void    ImGui::EndTabItem()
{
    ImGuiContext& g = *GImGui;
    ImGuiWindow* window = g.CurrentWindow;
    if (window->SkipItems)
        return;

    ImGuiTabBar* tab_bar = g.CurrentTabBar;
    if (tab_bar == NULL)
    {
        IM_ASSERT_USER_ERROR(tab_bar != NULL, "Needs to be called between BeginTabBar() and EndTabBar()!");
        return;
    }
    IM_ASSERT(tab_bar->LastTabItemIdx >= 0);
    ImGuiTabItem* tab = &tab_bar->Tabs[tab_bar->LastTabItemIdx];
    if (!(tab->Flags & ImGuiTabItemFlags_NoPushId))
        PopID();
}

bool    ImGui::TabItemButton(const char* label, ImGuiTabItemFlags flags)
{
    ImGuiContext& g = *GImGui;
    ImGuiWindow* window = g.CurrentWindow;
    if (window->SkipItems)
        return false;

    ImGuiTabBar* tab_bar = g.CurrentTabBar;
    if (tab_bar == NULL)
    {
        IM_ASSERT_USER_ERROR(tab_bar != NULL, "Needs to be called between BeginTabBar() and EndTabBar()!");
        return false;
    }
    return TabItemEx(tab_bar, label, NULL, flags | ImGuiTabItemFlags_Button | ImGuiTabItemFlags_NoReorder, NULL);
}

bool    ImGui::TabItemEx(ImGuiTabBar* tab_bar, const char* label, bool* p_open, ImGuiTabItemFlags flags, ImGuiWindow* docked_window)
{
    // Layout whole tab bar if not already done
    ImGuiContext& g = *GImGui;
    if (tab_bar->WantLayout)
    {
        ImGuiNextItemData backup_next_item_data = g.NextItemData;
        TabBarLayout(tab_bar);
        g.NextItemData = backup_next_item_data;
    }
    ImGuiWindow* window = g.CurrentWindow;
    if (window->SkipItems)
        return false;

    const ImGuiStyle& style = g.Style;
    const ImGuiID id = TabBarCalcTabID(tab_bar, label, docked_window);

    // If the user called us with *p_open == false, we early out and don't render.
    // We make a call to ItemAdd() so that attempts to use a contextual popup menu with an implicit ID won't use an older ID.
    IMGUI_TEST_ENGINE_ITEM_INFO(id, label, g.LastItemData.StatusFlags);
    if (p_open && !*p_open)
    {
        ItemAdd(ImRect(), id, NULL, ImGuiItemFlags_NoNav);
        return false;
    }

    IM_ASSERT(!p_open || !(flags & ImGuiTabItemFlags_Button));
    IM_ASSERT((flags & (ImGuiTabItemFlags_Leading | ImGuiTabItemFlags_Trailing)) != (ImGuiTabItemFlags_Leading | ImGuiTabItemFlags_Trailing)); // Can't use both Leading and Trailing

    // Store into ImGuiTabItemFlags_NoCloseButton, also honor ImGuiTabItemFlags_NoCloseButton passed by user (although not documented)
    if (flags & ImGuiTabItemFlags_NoCloseButton)
        p_open = NULL;
    else if (p_open == NULL)
        flags |= ImGuiTabItemFlags_NoCloseButton;

    // Acquire tab data
    ImGuiTabItem* tab = TabBarFindTabByID(tab_bar, id);
    bool tab_is_new = false;
    if (tab == NULL)
    {
        tab_bar->Tabs.push_back(ImGuiTabItem());
        tab = &tab_bar->Tabs.back();
        tab->ID = id;
        tab_bar->TabsAddedNew = tab_is_new = true;
    }
    tab_bar->LastTabItemIdx = (ImS16)tab_bar->Tabs.index_from_ptr(tab);

    // Calculate tab contents size
    ImVec2 size = TabItemCalcSize(label, (p_open != NULL) || (flags & ImGuiTabItemFlags_UnsavedDocument));
    tab->RequestedWidth = -1.0f;
    if (g.NextItemData.Flags & ImGuiNextItemDataFlags_HasWidth)
        size.x = tab->RequestedWidth = g.NextItemData.Width;
    if (tab_is_new)
        tab->Width = ImMax(1.0f, size.x);
    tab->ContentWidth = size.x;
    tab->BeginOrder = tab_bar->TabsActiveCount++;

    const bool tab_bar_appearing = (tab_bar->PrevFrameVisible + 1 < g.FrameCount);
    const bool tab_bar_focused = (tab_bar->Flags & ImGuiTabBarFlags_IsFocused) != 0;
    const bool tab_appearing = (tab->LastFrameVisible + 1 < g.FrameCount);
    const bool tab_just_unsaved = (flags & ImGuiTabItemFlags_UnsavedDocument) && !(tab->Flags & ImGuiTabItemFlags_UnsavedDocument);
    const bool is_tab_button = (flags & ImGuiTabItemFlags_Button) != 0;
    tab->LastFrameVisible = g.FrameCount;
    tab->Flags = flags;
    tab->Window = docked_window;

    // Append name _WITH_ the zero-terminator
    // (regular tabs are permitted in a DockNode tab bar, but window tabs not permitted in a non-DockNode tab bar)
    if (docked_window != NULL)
    {
        IM_ASSERT(tab_bar->Flags & ImGuiTabBarFlags_DockNode);
        tab->NameOffset = -1;
    }
    else
    {
        tab->NameOffset = (ImS32)tab_bar->TabsNames.size();
        tab_bar->TabsNames.append(label, label + strlen(label) + 1);
    }

    // Update selected tab
    if (!is_tab_button)
    {
        if (tab_appearing && (tab_bar->Flags & ImGuiTabBarFlags_AutoSelectNewTabs) && tab_bar->NextSelectedTabId == 0)
            if (!tab_bar_appearing || tab_bar->SelectedTabId == 0)
                TabBarQueueFocus(tab_bar, tab); // New tabs gets activated
        if ((flags & ImGuiTabItemFlags_SetSelected) && (tab_bar->SelectedTabId != id)) // _SetSelected can only be passed on explicit tab bar
            TabBarQueueFocus(tab_bar, tab);
    }

    // Lock visibility
    // (Note: tab_contents_visible != tab_selected... because CTRL+TAB operations may preview some tabs without selecting them!)
    bool tab_contents_visible = (tab_bar->VisibleTabId == id);
    if (tab_contents_visible)
        tab_bar->VisibleTabWasSubmitted = true;

    // On the very first frame of a tab bar we let first tab contents be visible to minimize appearing glitches
    if (!tab_contents_visible && tab_bar->SelectedTabId == 0 && tab_bar_appearing && docked_window == NULL)
        if (tab_bar->Tabs.Size == 1 && !(tab_bar->Flags & ImGuiTabBarFlags_AutoSelectNewTabs))
            tab_contents_visible = true;

    // Note that tab_is_new is not necessarily the same as tab_appearing! When a tab bar stops being submitted
    // and then gets submitted again, the tabs will have 'tab_appearing=true' but 'tab_is_new=false'.
    if (tab_appearing && (!tab_bar_appearing || tab_is_new))
    {
        ItemAdd(ImRect(), id, NULL, ImGuiItemFlags_NoNav);
        if (is_tab_button)
            return false;
        return tab_contents_visible;
    }

    if (tab_bar->SelectedTabId == id)
        tab->LastFrameSelected = g.FrameCount;

    // Backup current layout position
    const ImVec2 backup_main_cursor_pos = window->DC.CursorPos;

    // Layout
    const bool is_central_section = (tab->Flags & ImGuiTabItemFlags_SectionMask_) == 0;
    size.x = tab->Width;
    if (is_central_section)
        window->DC.CursorPos = tab_bar->BarRect.Min + ImVec2(IM_FLOOR(tab->Offset - tab_bar->ScrollingAnim), 0.0f);
    else
        window->DC.CursorPos = tab_bar->BarRect.Min + ImVec2(tab->Offset, 0.0f);
    ImVec2 pos = window->DC.CursorPos;
    ImRect bb(pos, pos + size);

    // We don't have CPU clipping primitives to clip the CloseButton (until it becomes a texture), so need to add an extra draw call (temporary in the case of vertical animation)
    const bool want_clip_rect = is_central_section && (bb.Min.x < tab_bar->ScrollingRectMinX || bb.Max.x > tab_bar->ScrollingRectMaxX);
    if (want_clip_rect)
        PushClipRect(ImVec2(ImMax(bb.Min.x, tab_bar->ScrollingRectMinX), bb.Min.y - 1), ImVec2(tab_bar->ScrollingRectMaxX, bb.Max.y), true);

    ImVec2 backup_cursor_max_pos = window->DC.CursorMaxPos;
    ItemSize(bb.GetSize(), style.FramePadding.y);
    window->DC.CursorMaxPos = backup_cursor_max_pos;

    if (!ItemAdd(bb, id))
    {
        if (want_clip_rect)
            PopClipRect();
        window->DC.CursorPos = backup_main_cursor_pos;
        return tab_contents_visible;
    }

    // Click to Select a tab
    ImGuiButtonFlags button_flags = ((is_tab_button ? ImGuiButtonFlags_PressedOnClickRelease : ImGuiButtonFlags_PressedOnClick) | ImGuiButtonFlags_AllowItemOverlap);
    if (g.DragDropActive && !g.DragDropPayload.IsDataType(IMGUI_PAYLOAD_TYPE_WINDOW)) // FIXME: May be an opt-in property of the payload to disable this
        button_flags |= ImGuiButtonFlags_PressedOnDragDropHold;
    bool hovered, held;
    bool pressed = ButtonBehavior(bb, id, &hovered, &held, button_flags);
    if (pressed && !is_tab_button)
        TabBarQueueFocus(tab_bar, tab);

    // Transfer active id window so the active id is not owned by the dock host (as StartMouseMovingWindow()
    // will only do it on the drag). This allows FocusWindow() to be more conservative in how it clears active id.
    if (held && docked_window && g.ActiveId == id && g.ActiveIdIsJustActivated)
        g.ActiveIdWindow = docked_window;

    // Allow the close button to overlap unless we are dragging (in which case we don't want any overlapping tabs to be hovered)
    if (g.ActiveId != id)
        SetItemAllowOverlap();

    // Drag and drop a single floating window node moves it
    ImGuiDockNode* node = docked_window ? docked_window->DockNode : NULL;
    const bool single_floating_window_node = node && node->IsFloatingNode() && (node->Windows.Size == 1);
    if (held && single_floating_window_node && IsMouseDragging(0, 0.0f))
    {
        // Move
        StartMouseMovingWindow(docked_window);
    }
    else if (held && !tab_appearing && IsMouseDragging(0))
    {
        // Drag and drop: re-order tabs
        int drag_dir = 0;
        float drag_distance_from_edge_x = 0.0f;
        if (!g.DragDropActive && ((tab_bar->Flags & ImGuiTabBarFlags_Reorderable) || (docked_window != NULL)))
        {
            // While moving a tab it will jump on the other side of the mouse, so we also test for MouseDelta.x
            if (g.IO.MouseDelta.x < 0.0f && g.IO.MousePos.x < bb.Min.x)
            {
                drag_dir = -1;
                drag_distance_from_edge_x = bb.Min.x - g.IO.MousePos.x;
                TabBarQueueReorderFromMousePos(tab_bar, tab, g.IO.MousePos);
            }
            else if (g.IO.MouseDelta.x > 0.0f && g.IO.MousePos.x > bb.Max.x)
            {
                drag_dir = +1;
                drag_distance_from_edge_x = g.IO.MousePos.x - bb.Max.x;
                TabBarQueueReorderFromMousePos(tab_bar, tab, g.IO.MousePos);
            }
        }

        // Extract a Dockable window out of it's tab bar
        if (docked_window != NULL && !(docked_window->Flags & ImGuiWindowFlags_NoMove))
        {
            // We use a variable threshold to distinguish dragging tabs within a tab bar and extracting them out of the tab bar
            bool undocking_tab = (g.DragDropActive && g.DragDropPayload.SourceId == id);
            if (!undocking_tab) //&& (!g.IO.ConfigDockingWithShift || g.IO.KeyShift)
            {
                float threshold_base = g.FontSize;
                float threshold_x = (threshold_base * 2.2f);
                float threshold_y = (threshold_base * 1.5f) + ImClamp((ImFabs(g.IO.MouseDragMaxDistanceAbs[0].x) - threshold_base * 2.0f) * 0.20f, 0.0f, threshold_base * 4.0f);
                //GetForegroundDrawList()->AddRect(ImVec2(bb.Min.x - threshold_x, bb.Min.y - threshold_y), ImVec2(bb.Max.x + threshold_x, bb.Max.y + threshold_y), IM_COL32_WHITE); // [DEBUG]

                float distance_from_edge_y = ImMax(bb.Min.y - g.IO.MousePos.y, g.IO.MousePos.y - bb.Max.y);
                if (distance_from_edge_y >= threshold_y)
                    undocking_tab = true;
                if (drag_distance_from_edge_x > threshold_x)
                    if ((drag_dir < 0 && TabBarGetTabOrder(tab_bar, tab) == 0) || (drag_dir > 0 && TabBarGetTabOrder(tab_bar, tab) == tab_bar->Tabs.Size - 1))
                        undocking_tab = true;
            }

            if (undocking_tab)
            {
                // Undock
                // FIXME: refactor to share more code with e.g. StartMouseMovingWindow
                DockContextQueueUndockWindow(&g, docked_window);
                g.MovingWindow = docked_window;
                SetActiveID(g.MovingWindow->MoveId, g.MovingWindow);
                g.ActiveIdClickOffset -= g.MovingWindow->Pos - bb.Min;
                g.ActiveIdNoClearOnFocusLoss = true;
                SetActiveIdUsingAllKeyboardKeys();
            }
        }
    }

#if 0
    if (hovered && g.HoveredIdNotActiveTimer > TOOLTIP_DELAY && bb.GetWidth() < tab->ContentWidth)
    {
        // Enlarge tab display when hovering
        bb.Max.x = bb.Min.x + IM_FLOOR(ImLerp(bb.GetWidth(), tab->ContentWidth, ImSaturate((g.HoveredIdNotActiveTimer - 0.40f) * 6.0f)));
        display_draw_list = GetForegroundDrawList(window);
        TabItemBackground(display_draw_list, bb, flags, GetColorU32(ImGuiCol_TitleBgActive));
    }
#endif

    // Render tab shape
    ImDrawList* display_draw_list = window->DrawList;
    const ImU32 tab_col = GetColorU32((held || hovered) ? ImGuiCol_TabHovered : tab_contents_visible ? (tab_bar_focused ? ImGuiCol_TabActive : ImGuiCol_TabUnfocusedActive) : (tab_bar_focused ? ImGuiCol_Tab : ImGuiCol_TabUnfocused));
    TabItemBackground(display_draw_list, bb, flags, tab_col);
    RenderNavHighlight(bb, id);

    // Select with right mouse button. This is so the common idiom for context menu automatically highlight the current widget.
    const bool hovered_unblocked = IsItemHovered(ImGuiHoveredFlags_AllowWhenBlockedByPopup);
    if (hovered_unblocked && (IsMouseClicked(1) || IsMouseReleased(1)) && !is_tab_button)
        TabBarQueueFocus(tab_bar, tab);

    if (tab_bar->Flags & ImGuiTabBarFlags_NoCloseWithMiddleMouseButton)
        flags |= ImGuiTabItemFlags_NoCloseWithMiddleMouseButton;

    // Render tab label, process close button
    const ImGuiID close_button_id = p_open ? GetIDWithSeed("#CLOSE", NULL, docked_window ? docked_window->ID : id) : 0;
    bool just_closed;
    bool text_clipped;
    TabItemLabelAndCloseButton(display_draw_list, bb, tab_just_unsaved ? (flags & ~ImGuiTabItemFlags_UnsavedDocument) : flags, tab_bar->FramePadding, label, id, close_button_id, tab_contents_visible, &just_closed, &text_clipped);
    if (just_closed && p_open != NULL)
    {
        *p_open = false;
        TabBarCloseTab(tab_bar, tab);
    }

    // Forward Hovered state so IsItemHovered() after Begin() can work (even though we are technically hovering our parent)
    // That state is copied to window->DockTabItemStatusFlags by our caller.
    if (docked_window && (hovered || g.HoveredId == close_button_id))
        g.LastItemData.StatusFlags |= ImGuiItemStatusFlags_HoveredWindow;

    // Restore main window position so user can draw there
    if (want_clip_rect)
        PopClipRect();
    window->DC.CursorPos = backup_main_cursor_pos;

    // Tooltip
    // (Won't work over the close button because ItemOverlap systems messes up with HoveredIdTimer-> seems ok)
    // (We test IsItemHovered() to discard e.g. when another item is active or drag and drop over the tab bar, which g.HoveredId ignores)
    // FIXME: This is a mess.
    // FIXME: We may want disabled tab to still display the tooltip?
    if (text_clipped && g.HoveredId == id && !held)
        if (!(tab_bar->Flags & ImGuiTabBarFlags_NoTooltip) && !(tab->Flags & ImGuiTabItemFlags_NoTooltip))
            if (IsItemHovered(ImGuiHoveredFlags_DelayNormal))
                SetTooltip("%.*s", (int)(FindRenderedTextEnd(label) - label), label);

    IM_ASSERT(!is_tab_button || !(tab_bar->SelectedTabId == tab->ID && is_tab_button)); // TabItemButton should not be selected
    if (is_tab_button)
        return pressed;
    return tab_contents_visible;
}

// [Public] This is call is 100% optional but it allows to remove some one-frame glitches when a tab has been unexpectedly removed.
// To use it to need to call the function SetTabItemClosed() between BeginTabBar() and EndTabBar().
// Tabs closed by the close button will automatically be flagged to avoid this issue.
void    ImGui::SetTabItemClosed(const char* label)
{
    ImGuiContext& g = *GImGui;
    bool is_within_manual_tab_bar = g.CurrentTabBar && !(g.CurrentTabBar->Flags & ImGuiTabBarFlags_DockNode);
    if (is_within_manual_tab_bar)
    {
        ImGuiTabBar* tab_bar = g.CurrentTabBar;
        ImGuiID tab_id = TabBarCalcTabID(tab_bar, label, NULL);
        if (ImGuiTabItem* tab = TabBarFindTabByID(tab_bar, tab_id))
            tab->WantClose = true; // Will be processed by next call to TabBarLayout()
    }
    else if (ImGuiWindow* window = FindWindowByName(label))
    {
        if (window->DockIsActive)
            if (ImGuiDockNode* node = window->DockNode)
            {
                ImGuiID tab_id = TabBarCalcTabID(node->TabBar, label, window);
                TabBarRemoveTab(node->TabBar, tab_id);
                window->DockTabWantClose = true;
            }
    }
}

ImVec2 ImGui::TabItemCalcSize(const char* label, bool has_close_button_or_unsaved_marker)
{
    ImGuiContext& g = *GImGui;
    ImVec2 label_size = CalcTextSize(label, NULL, true);
    ImVec2 size = ImVec2(label_size.x + g.Style.FramePadding.x, label_size.y + g.Style.FramePadding.y * 2.0f);
    if (has_close_button_or_unsaved_marker)
        size.x += g.Style.FramePadding.x + (g.Style.ItemInnerSpacing.x + g.FontSize); // We use Y intentionally to fit the close button circle.
    else
        size.x += g.Style.FramePadding.x + 1.0f;
    return ImVec2(ImMin(size.x, TabBarCalcMaxTabWidth()), size.y);
}

ImVec2 ImGui::TabItemCalcSize(ImGuiWindow* window)
{
    return TabItemCalcSize(window->Name, window->HasCloseButton || (window->Flags & ImGuiWindowFlags_UnsavedDocument));
}

void ImGui::TabItemBackground(ImDrawList* draw_list, const ImRect& bb, ImGuiTabItemFlags flags, ImU32 col)
{
    // While rendering tabs, we trim 1 pixel off the top of our bounding box so they can fit within a regular frame height while looking "detached" from it.
    ImGuiContext& g = *GImGui;
    const float width = bb.GetWidth();
    IM_UNUSED(flags);
    IM_ASSERT(width > 0.0f);
    const float rounding = ImMax(0.0f, ImMin((flags & ImGuiTabItemFlags_Button) ? g.Style.FrameRounding : g.Style.TabRounding, width * 0.5f - 1.0f));
    const float y1 = bb.Min.y + 1.0f;
    const float y2 = bb.Max.y + ((flags & ImGuiTabItemFlags_Preview) ? 0.0f : -1.0f);
    draw_list->PathLineTo(ImVec2(bb.Min.x, y2));
    draw_list->PathArcToFast(ImVec2(bb.Min.x + rounding, y1 + rounding), rounding, 6, 9);
    draw_list->PathArcToFast(ImVec2(bb.Max.x - rounding, y1 + rounding), rounding, 9, 12);
    draw_list->PathLineTo(ImVec2(bb.Max.x, y2));
    draw_list->PathFillConvex(col);
    if (g.Style.TabBorderSize > 0.0f)
    {
        draw_list->PathLineTo(ImVec2(bb.Min.x + 0.5f, y2));
        draw_list->PathArcToFast(ImVec2(bb.Min.x + rounding + 0.5f, y1 + rounding + 0.5f), rounding, 6, 9);
        draw_list->PathArcToFast(ImVec2(bb.Max.x - rounding - 0.5f, y1 + rounding + 0.5f), rounding, 9, 12);
        draw_list->PathLineTo(ImVec2(bb.Max.x - 0.5f, y2));
        draw_list->PathStroke(GetColorU32(ImGuiCol_Border), 0, g.Style.TabBorderSize);
    }
}

// Render text label (with custom clipping) + Unsaved Document marker + Close Button logic
// We tend to lock style.FramePadding for a given tab-bar, hence the 'frame_padding' parameter.
void ImGui::TabItemLabelAndCloseButton(ImDrawList* draw_list, const ImRect& bb, ImGuiTabItemFlags flags, ImVec2 frame_padding, const char* label, ImGuiID tab_id, ImGuiID close_button_id, bool is_contents_visible, bool* out_just_closed, bool* out_text_clipped)
{
    ImGuiContext& g = *GImGui;
    ImVec2 label_size = CalcTextSize(label, NULL, true);

    if (out_just_closed)
        *out_just_closed = false;
    if (out_text_clipped)
        *out_text_clipped = false;

    if (bb.GetWidth() <= 1.0f)
        return;

    // In Style V2 we'll have full override of all colors per state (e.g. focused, selected)
    // But right now if you want to alter text color of tabs this is what you need to do.
#if 0
    const float backup_alpha = g.Style.Alpha;
    if (!is_contents_visible)
        g.Style.Alpha *= 0.7f;
#endif

    // Render text label (with clipping + alpha gradient) + unsaved marker
    ImRect text_pixel_clip_bb(bb.Min.x + frame_padding.x, bb.Min.y + frame_padding.y, bb.Max.x - frame_padding.x, bb.Max.y);
    ImRect text_ellipsis_clip_bb = text_pixel_clip_bb;

    // Return clipped state ignoring the close button
    if (out_text_clipped)
    {
        *out_text_clipped = (text_ellipsis_clip_bb.Min.x + label_size.x) > text_pixel_clip_bb.Max.x;
        //draw_list->AddCircle(text_ellipsis_clip_bb.Min, 3.0f, *out_text_clipped ? IM_COL32(255, 0, 0, 255) : IM_COL32(0, 255, 0, 255));
    }

    const float button_sz = g.FontSize;
    const ImVec2 button_pos(ImMax(bb.Min.x, bb.Max.x - frame_padding.x * 2.0f - button_sz), bb.Min.y);

    // Close Button & Unsaved Marker
    // We are relying on a subtle and confusing distinction between 'hovered' and 'g.HoveredId' which happens because we are using ImGuiButtonFlags_AllowOverlapMode + SetItemAllowOverlap()
    //  'hovered' will be true when hovering the Tab but NOT when hovering the close button
    //  'g.HoveredId==id' will be true when hovering the Tab including when hovering the close button
    //  'g.ActiveId==close_button_id' will be true when we are holding on the close button, in which case both hovered booleans are false
    bool close_button_pressed = false;
    bool close_button_visible = false;
    if (close_button_id != 0)
        if (is_contents_visible || bb.GetWidth() >= ImMax(button_sz, g.Style.TabMinWidthForCloseButton))
            if (g.HoveredId == tab_id || g.HoveredId == close_button_id || g.ActiveId == tab_id || g.ActiveId == close_button_id)
                close_button_visible = true;
    bool unsaved_marker_visible = (flags & ImGuiTabItemFlags_UnsavedDocument) != 0 && (button_pos.x + button_sz <= bb.Max.x);

    if (close_button_visible)
    {
        ImGuiLastItemData last_item_backup = g.LastItemData;
        PushStyleVar(ImGuiStyleVar_FramePadding, frame_padding);
        if (CloseButton(close_button_id, button_pos))
            close_button_pressed = true;
        PopStyleVar();
        g.LastItemData = last_item_backup;

        // Close with middle mouse button
        if (!(flags & ImGuiTabItemFlags_NoCloseWithMiddleMouseButton) && IsMouseClicked(2))
            close_button_pressed = true;
    }
    else if (unsaved_marker_visible)
    {
        const ImRect bullet_bb(button_pos, button_pos + ImVec2(button_sz, button_sz) + g.Style.FramePadding * 2.0f);
        RenderBullet(draw_list, bullet_bb.GetCenter(), GetColorU32(ImGuiCol_Text));
    }

    // This is all rather complicated
    // (the main idea is that because the close button only appears on hover, we don't want it to alter the ellipsis position)
    // FIXME: if FramePadding is noticeably large, ellipsis_max_x will be wrong here (e.g. #3497), maybe for consistency that parameter of RenderTextEllipsis() shouldn't exist..
    float ellipsis_max_x = close_button_visible ? text_pixel_clip_bb.Max.x : bb.Max.x - 1.0f;
    if (close_button_visible || unsaved_marker_visible)
    {
        text_pixel_clip_bb.Max.x -= close_button_visible ? (button_sz) : (button_sz * 0.80f);
        text_ellipsis_clip_bb.Max.x -= unsaved_marker_visible ? (button_sz * 0.80f) : 0.0f;
        ellipsis_max_x = text_pixel_clip_bb.Max.x;
    }
    RenderTextEllipsis(draw_list, text_ellipsis_clip_bb.Min, text_ellipsis_clip_bb.Max, text_pixel_clip_bb.Max.x, ellipsis_max_x, label, NULL, &label_size);

#if 0
    if (!is_contents_visible)
        g.Style.Alpha = backup_alpha;
#endif

    if (out_just_closed)
        *out_just_closed = close_button_pressed;
}


#endif // #ifndef IMGUI_DISABLE<|MERGE_RESOLUTION|>--- conflicted
+++ resolved
@@ -854,17 +854,12 @@
     ImU32 bg_col = GetColorU32((held && hovered) ? ImGuiCol_ButtonActive : hovered ? ImGuiCol_ButtonHovered : ImGuiCol_Button);
     ImU32 text_col = GetColorU32(ImGuiCol_Text);
     if (hovered || held)
-<<<<<<< HEAD
-        window->DrawList->AddCircleFilled(bb.GetCenter() + ImVec2(0,-0.5f), g.FontSize * 0.5f + 1.0f, bg_col, 12);
+        window->DrawList->AddCircleFilled(bb.GetCenter() + ImVec2(0,-0.5f), g.FontSize * 0.5f + 1.0f, bg_col);
 
     if (dock_node)
         RenderArrowDockMenu(window->DrawList, bb.Min + g.Style.FramePadding, g.FontSize, text_col);
     else
         RenderArrow(window->DrawList, bb.Min + g.Style.FramePadding, text_col, window->Collapsed ? ImGuiDir_Right : ImGuiDir_Down, 1.0f);
-=======
-        window->DrawList->AddCircleFilled(bb.GetCenter()/*+ ImVec2(0.0f, -0.5f)*/, g.FontSize * 0.5f + 1.0f, bg_col);
-    RenderArrow(window->DrawList, bb.Min + g.Style.FramePadding, text_col, window->Collapsed ? ImGuiDir_Right : ImGuiDir_Down, 1.0f);
->>>>>>> 5f301914
 
     // Switch to moving the window after mouse is moved beyond the initial drag threshold
     if (IsItemActive() && IsMouseDragging(0))
@@ -7852,15 +7847,11 @@
     tab_bar->VisibleTabId = tab_bar->SelectedTabId;
     tab_bar->VisibleTabWasSubmitted = false;
 
-<<<<<<< HEAD
     // CTRL+TAB can override visible tab temporarily
     if (g.NavWindowingTarget != NULL && g.NavWindowingTarget->DockNode && g.NavWindowingTarget->DockNode->TabBar == tab_bar)
         tab_bar->VisibleTabId = scroll_to_tab_id = g.NavWindowingTarget->TabId;
 
-    // Update scrolling
-=======
     // Apply request requests
->>>>>>> 5f301914
     if (scroll_to_tab_id != 0)
         TabBarScrollToTab(tab_bar, scroll_to_tab_id, sections);
     else if ((tab_bar->Flags & ImGuiTabBarFlags_FittingPolicyScroll) && IsMouseHoveringRect(tab_bar->BarRect.Min, tab_bar->BarRect.Max, true) && IsWindowContentHoverable(g.CurrentWindow))

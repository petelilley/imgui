--- conflicted
+++ resolved
@@ -37,11 +37,8 @@
 
 // CHANGELOG
 // (minor and older changes stripped away, please see git history for details)
-<<<<<<< HEAD
 //  2023-XX-XX: Platform: Added support for multiple windows via the ImGuiPlatformIO interface.
-=======
 //  2023-09-07: Inputs: Added support for keyboard codepage conversion for when application is compiled in MBCS mode and using a non-Unicode window.
->>>>>>> 0962c9fb
 //  2023-04-19: Added ImGui_ImplWin32_InitForOpenGL() to facilitate combining raw Win32/Winapi with OpenGL. (#3218)
 //  2023-04-04: Inputs: Added support for io.AddMouseSourceEvent() to discriminate ImGuiMouseSource_Mouse/ImGuiMouseSource_TouchScreen/ImGuiMouseSource_Pen. (#2702)
 //  2023-02-15: Inputs: Use WM_NCMOUSEMOVE / WM_NCMOUSELEAVE to track mouse position over non-client area (e.g. OS decorations) when app is not focused. (#6045, #6162)
@@ -105,11 +102,8 @@
     INT64                       Time;
     INT64                       TicksPerSecond;
     ImGuiMouseCursor            LastMouseCursor;
-<<<<<<< HEAD
+    UINT32                      KeyboardCodePage;
     bool                        WantUpdateMonitors;
-=======
-    UINT32                      KeyboardCodePage;
->>>>>>> 0962c9fb
 
 #ifndef IMGUI_IMPL_WIN32_DISABLE_GAMEPAD
     bool                        HasGamepad;

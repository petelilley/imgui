--- conflicted
+++ resolved
@@ -4769,14 +4769,10 @@
             // Notify OS of text input position for advanced IME (-1 x offset so that Windows IME can cover our cursor. Bit of an extra nicety.)
             if (!is_readonly)
             {
-<<<<<<< HEAD
-                g.PlatformImePos = ImVec2(cursor_screen_pos.x - 1, cursor_screen_pos.y - g.FontSize);
-                g.PlatformImePosViewport = window->Viewport;
-=======
                 g.PlatformImeData.WantVisible = true;
                 g.PlatformImeData.InputPos = ImVec2(cursor_screen_pos.x - 1.0f, cursor_screen_pos.y - g.FontSize);
                 g.PlatformImeData.InputLineHeight = g.FontSize;
->>>>>>> de36ff04
+                g.PlatformImeViewport = window->Viewport->ID;
             }
         }
     }

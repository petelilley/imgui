// dear imgui, v1.89.5 WIP
// (internal structures/api)

// You may use this file to debug, understand or extend Dear ImGui features but we don't provide any guarantee of forward compatibility.
// To implement maths operators for ImVec2 (disabled by default to not conflict with using IM_VEC2_CLASS_EXTRA with your own math types+operators), use:
/*
#define IMGUI_DEFINE_MATH_OPERATORS
#include "imgui_internal.h"
*/

/*

Index of this file:

// [SECTION] Header mess
// [SECTION] Forward declarations
// [SECTION] Context pointer
// [SECTION] STB libraries includes
// [SECTION] Macros
// [SECTION] Generic helpers
// [SECTION] ImDrawList support
// [SECTION] Widgets support: flags, enums, data structures
// [SECTION] Inputs support
// [SECTION] Clipper support
// [SECTION] Navigation support
// [SECTION] Columns support
// [SECTION] Multi-select support
// [SECTION] Docking support
// [SECTION] Viewport support
// [SECTION] Settings support
// [SECTION] Localization support
// [SECTION] Metrics, Debug tools
// [SECTION] Generic context hooks
// [SECTION] ImGuiContext (main imgui context)
// [SECTION] ImGuiWindowTempData, ImGuiWindow
// [SECTION] Tab bar, Tab item support
// [SECTION] Table support
// [SECTION] ImGui internal API
// [SECTION] ImFontAtlas internal API
// [SECTION] Test Engine specific hooks (imgui_test_engine)

*/

#pragma once
#ifndef IMGUI_DISABLE

//-----------------------------------------------------------------------------
// [SECTION] Header mess
//-----------------------------------------------------------------------------

#ifndef IMGUI_VERSION
#include "imgui.h"
#endif

#include <stdio.h>      // FILE*, sscanf
#include <stdlib.h>     // NULL, malloc, free, qsort, atoi, atof
#include <math.h>       // sqrtf, fabsf, fmodf, powf, floorf, ceilf, cosf, sinf
#include <limits.h>     // INT_MIN, INT_MAX

// Enable SSE intrinsics if available
#if (defined __SSE__ || defined __x86_64__ || defined _M_X64 || (defined(_M_IX86_FP) && (_M_IX86_FP >= 1))) && !defined(IMGUI_DISABLE_SSE)
#define IMGUI_ENABLE_SSE
#include <immintrin.h>
#endif

// Visual Studio warnings
#ifdef _MSC_VER
#pragma warning (push)
#pragma warning (disable: 4251)     // class 'xxx' needs to have dll-interface to be used by clients of struct 'xxx' // when IMGUI_API is set to__declspec(dllexport)
#pragma warning (disable: 26812)    // The enum type 'xxx' is unscoped. Prefer 'enum class' over 'enum' (Enum.3). [MSVC Static Analyzer)
#pragma warning (disable: 26495)    // [Static Analyzer] Variable 'XXX' is uninitialized. Always initialize a member variable (type.6).
#if defined(_MSC_VER) && _MSC_VER >= 1922 // MSVC 2019 16.2 or later
#pragma warning (disable: 5054)     // operator '|': deprecated between enumerations of different types
#endif
#endif

// Clang/GCC warnings with -Weverything
#if defined(__clang__)
#pragma clang diagnostic push
#if __has_warning("-Wunknown-warning-option")
#pragma clang diagnostic ignored "-Wunknown-warning-option"         // warning: unknown warning group 'xxx'
#endif
#pragma clang diagnostic ignored "-Wunknown-pragmas"                // warning: unknown warning group 'xxx'
#pragma clang diagnostic ignored "-Wfloat-equal"                    // warning: comparing floating point with == or != is unsafe // storing and comparing against same constants ok, for ImFloorSigned()
#pragma clang diagnostic ignored "-Wunused-function"                // for stb_textedit.h
#pragma clang diagnostic ignored "-Wmissing-prototypes"             // for stb_textedit.h
#pragma clang diagnostic ignored "-Wold-style-cast"
#pragma clang diagnostic ignored "-Wzero-as-null-pointer-constant"
#pragma clang diagnostic ignored "-Wdouble-promotion"
#pragma clang diagnostic ignored "-Wimplicit-int-float-conversion"  // warning: implicit conversion from 'xxx' to 'float' may lose precision
#pragma clang diagnostic ignored "-Wmissing-noreturn"               // warning: function 'xxx' could be declared with attribute 'noreturn'
#elif defined(__GNUC__)
#pragma GCC diagnostic push
#pragma GCC diagnostic ignored "-Wpragmas"              // warning: unknown option after '#pragma GCC diagnostic' kind
#pragma GCC diagnostic ignored "-Wclass-memaccess"      // [__GNUC__ >= 8] warning: 'memset/memcpy' clearing/writing an object of type 'xxxx' with no trivial copy-assignment; use assignment or value-initialization instead
#endif

// In 1.89.4, we moved the implementation of "courtesy maths operators" from imgui_internal.h in imgui.h
// As they are frequently requested, we do not want to encourage to many people using imgui_internal.h
#if defined(IMGUI_DEFINE_MATH_OPERATORS) && !defined(IMGUI_DEFINE_MATH_OPERATORS_IMPLEMENTED)
#error Please '#define IMGUI_DEFINE_MATH_OPERATORS' _BEFORE_ including imgui.h!
#endif

// Legacy defines
#ifdef IMGUI_DISABLE_FORMAT_STRING_FUNCTIONS            // Renamed in 1.74
#error Use IMGUI_DISABLE_DEFAULT_FORMAT_FUNCTIONS
#endif
#ifdef IMGUI_DISABLE_MATH_FUNCTIONS                     // Renamed in 1.74
#error Use IMGUI_DISABLE_DEFAULT_MATH_FUNCTIONS
#endif

// Enable stb_truetype by default unless FreeType is enabled.
// You can compile with both by defining both IMGUI_ENABLE_FREETYPE and IMGUI_ENABLE_STB_TRUETYPE together.
#ifndef IMGUI_ENABLE_FREETYPE
#define IMGUI_ENABLE_STB_TRUETYPE
#endif

//-----------------------------------------------------------------------------
// [SECTION] Forward declarations
//-----------------------------------------------------------------------------

struct ImBitVector;                 // Store 1-bit per value
struct ImRect;                      // An axis-aligned rectangle (2 points)
struct ImDrawDataBuilder;           // Helper to build a ImDrawData instance
struct ImDrawListSharedData;        // Data shared between all ImDrawList instances
struct ImGuiColorMod;               // Stacked color modifier, backup of modified data so we can restore it
struct ImGuiContext;                // Main Dear ImGui context
struct ImGuiContextHook;            // Hook for extensions like ImGuiTestEngine
struct ImGuiDataVarInfo;            // Variable information (e.g. to avoid style variables from an enum)
struct ImGuiDataTypeInfo;           // Type information associated to a ImGuiDataType enum
struct ImGuiDockContext;            // Docking system context
struct ImGuiDockRequest;            // Docking system dock/undock queued request
struct ImGuiDockNode;               // Docking system node (hold a list of Windows OR two child dock nodes)
struct ImGuiDockNodeSettings;       // Storage for a dock node in .ini file (we preserve those even if the associated dock node isn't active during the session)
struct ImGuiGroupData;              // Stacked storage data for BeginGroup()/EndGroup()
struct ImGuiInputTextState;         // Internal state of the currently focused/edited text input box
struct ImGuiInputTextDeactivateData;// Short term storage to backup text of a deactivating InputText() while another is stealing active id
struct ImGuiLastItemData;           // Status storage for last submitted items
struct ImGuiLocEntry;               // A localization entry.
struct ImGuiMenuColumns;            // Simple column measurement, currently used for MenuItem() only
struct ImGuiNavItemData;            // Result of a gamepad/keyboard directional navigation move query result
struct ImGuiMetricsConfig;          // Storage for ShowMetricsWindow() and DebugNodeXXX() functions
struct ImGuiNextWindowData;         // Storage for SetNextWindow** functions
struct ImGuiNextItemData;           // Storage for SetNextItem** functions
struct ImGuiOldColumnData;          // Storage data for a single column for legacy Columns() api
struct ImGuiOldColumns;             // Storage data for a columns set for legacy Columns() api
struct ImGuiPopupData;              // Storage for current popup stack
struct ImGuiSettingsHandler;        // Storage for one type registered in the .ini file
struct ImGuiStackSizes;             // Storage of stack sizes for debugging/asserting
struct ImGuiStyleMod;               // Stacked style modifier, backup of modified data so we can restore it
struct ImGuiTabBar;                 // Storage for a tab bar
struct ImGuiTabItem;                // Storage for a tab item (within a tab bar)
struct ImGuiTable;                  // Storage for a table
struct ImGuiTableColumn;            // Storage for one column of a table
struct ImGuiTableInstanceData;      // Storage for one instance of a same table
struct ImGuiTableTempData;          // Temporary storage for one table (one per table in the stack), shared between tables.
struct ImGuiTableSettings;          // Storage for a table .ini settings
struct ImGuiTableColumnsSettings;   // Storage for a column .ini settings
struct ImGuiWindow;                 // Storage for one window
struct ImGuiWindowTempData;         // Temporary storage for one window (that's the data which in theory we could ditch at the end of the frame, in practice we currently keep it for each window)
struct ImGuiWindowSettings;         // Storage for a window .ini settings (we keep one of those even if the actual window wasn't instanced during this session)

// Enumerations
// Use your programming IDE "Go to definition" facility on the names of the center columns to find the actual flags/enum lists.
enum ImGuiLocKey : int;                 // -> enum ImGuiLocKey              // Enum: a localization entry for translation.
typedef int ImGuiDataAuthority;         // -> enum ImGuiDataAuthority_      // Enum: for storing the source authority (dock node vs window) of a field
typedef int ImGuiLayoutType;            // -> enum ImGuiLayoutType_         // Enum: Horizontal or vertical

// Flags
typedef int ImGuiActivateFlags;         // -> enum ImGuiActivateFlags_      // Flags: for navigation/focus function (will be for ActivateItem() later)
typedef int ImGuiDebugLogFlags;         // -> enum ImGuiDebugLogFlags_      // Flags: for ShowDebugLogWindow(), g.DebugLogFlags
typedef int ImGuiInputFlags;            // -> enum ImGuiInputFlags_         // Flags: for IsKeyPressed(), IsMouseClicked(), SetKeyOwner(), SetItemKeyOwner() etc.
typedef int ImGuiItemFlags;             // -> enum ImGuiItemFlags_          // Flags: for PushItemFlag(), g.LastItemData.InFlags
typedef int ImGuiItemStatusFlags;       // -> enum ImGuiItemStatusFlags_    // Flags: for g.LastItemData.StatusFlags
typedef int ImGuiOldColumnFlags;        // -> enum ImGuiOldColumnFlags_     // Flags: for BeginColumns()
typedef int ImGuiNavHighlightFlags;     // -> enum ImGuiNavHighlightFlags_  // Flags: for RenderNavHighlight()
typedef int ImGuiNavMoveFlags;          // -> enum ImGuiNavMoveFlags_       // Flags: for navigation requests
typedef int ImGuiNextItemDataFlags;     // -> enum ImGuiNextItemDataFlags_  // Flags: for SetNextItemXXX() functions
typedef int ImGuiNextWindowDataFlags;   // -> enum ImGuiNextWindowDataFlags_// Flags: for SetNextWindowXXX() functions
typedef int ImGuiScrollFlags;           // -> enum ImGuiScrollFlags_        // Flags: for ScrollToItem() and navigation requests
typedef int ImGuiSeparatorFlags;        // -> enum ImGuiSeparatorFlags_     // Flags: for SeparatorEx()
typedef int ImGuiTextFlags;             // -> enum ImGuiTextFlags_          // Flags: for TextEx()
typedef int ImGuiTooltipFlags;          // -> enum ImGuiTooltipFlags_       // Flags: for BeginTooltipEx()

typedef void (*ImGuiErrorLogCallback)(void* user_data, const char* fmt, ...);

//-----------------------------------------------------------------------------
// [SECTION] Context pointer
// See implementation of this variable in imgui.cpp for comments and details.
//-----------------------------------------------------------------------------

#ifndef GImGui
extern IMGUI_API ImGuiContext* GImGui;  // Current implicit context pointer
#endif

//-------------------------------------------------------------------------
// [SECTION] STB libraries includes
//-------------------------------------------------------------------------

namespace ImStb
{

#undef STB_TEXTEDIT_STRING
#undef STB_TEXTEDIT_CHARTYPE
#define STB_TEXTEDIT_STRING             ImGuiInputTextState
#define STB_TEXTEDIT_CHARTYPE           ImWchar
#define STB_TEXTEDIT_GETWIDTH_NEWLINE   (-1.0f)
#define STB_TEXTEDIT_UNDOSTATECOUNT     99
#define STB_TEXTEDIT_UNDOCHARCOUNT      999
#include "imstb_textedit.h"

} // namespace ImStb

//-----------------------------------------------------------------------------
// [SECTION] Macros
//-----------------------------------------------------------------------------

// Internal Drag and Drop payload types. String starting with '_' are reserved for Dear ImGui.
#define IMGUI_PAYLOAD_TYPE_WINDOW       "_IMWINDOW"     // Payload == ImGuiWindow*

// Debug Printing Into TTY
// (since IMGUI_VERSION_NUM >= 18729: IMGUI_DEBUG_LOG was reworked into IMGUI_DEBUG_PRINTF (and removed framecount from it). If you were using a #define IMGUI_DEBUG_LOG please rename)
#ifndef IMGUI_DEBUG_PRINTF
#ifndef IMGUI_DISABLE_DEFAULT_FORMAT_FUNCTIONS
#define IMGUI_DEBUG_PRINTF(_FMT,...)    printf(_FMT, __VA_ARGS__)
#else
#define IMGUI_DEBUG_PRINTF(_FMT,...)    ((void)0)
#endif
#endif

// Debug Logging for ShowDebugLogWindow(). This is designed for relatively rare events so please don't spam.
#ifndef IMGUI_DISABLE_DEBUG_TOOLS
#define IMGUI_DEBUG_LOG(...)            ImGui::DebugLog(__VA_ARGS__)
#else
#define IMGUI_DEBUG_LOG(...)            ((void)0)
#endif
#define IMGUI_DEBUG_LOG_ACTIVEID(...)   do { if (g.DebugLogFlags & ImGuiDebugLogFlags_EventActiveId) IMGUI_DEBUG_LOG(__VA_ARGS__); } while (0)
#define IMGUI_DEBUG_LOG_FOCUS(...)      do { if (g.DebugLogFlags & ImGuiDebugLogFlags_EventFocus)    IMGUI_DEBUG_LOG(__VA_ARGS__); } while (0)
#define IMGUI_DEBUG_LOG_POPUP(...)      do { if (g.DebugLogFlags & ImGuiDebugLogFlags_EventPopup)    IMGUI_DEBUG_LOG(__VA_ARGS__); } while (0)
#define IMGUI_DEBUG_LOG_NAV(...)        do { if (g.DebugLogFlags & ImGuiDebugLogFlags_EventNav)      IMGUI_DEBUG_LOG(__VA_ARGS__); } while (0)
#define IMGUI_DEBUG_LOG_CLIPPER(...)    do { if (g.DebugLogFlags & ImGuiDebugLogFlags_EventClipper)  IMGUI_DEBUG_LOG(__VA_ARGS__); } while (0)
#define IMGUI_DEBUG_LOG_IO(...)         do { if (g.DebugLogFlags & ImGuiDebugLogFlags_EventIO)       IMGUI_DEBUG_LOG(__VA_ARGS__); } while (0)
#define IMGUI_DEBUG_LOG_DOCKING(...)    do { if (g.DebugLogFlags & ImGuiDebugLogFlags_EventDocking)  IMGUI_DEBUG_LOG(__VA_ARGS__); } while (0)
#define IMGUI_DEBUG_LOG_VIEWPORT(...)   do { if (g.DebugLogFlags & ImGuiDebugLogFlags_EventViewport) IMGUI_DEBUG_LOG(__VA_ARGS__); } while (0)

// Static Asserts
#define IM_STATIC_ASSERT(_COND)         static_assert(_COND, "")

// "Paranoid" Debug Asserts are meant to only be enabled during specific debugging/work, otherwise would slow down the code too much.
// We currently don't have many of those so the effect is currently negligible, but onward intent to add more aggressive ones in the code.
//#define IMGUI_DEBUG_PARANOID
#ifdef IMGUI_DEBUG_PARANOID
#define IM_ASSERT_PARANOID(_EXPR)       IM_ASSERT(_EXPR)
#else
#define IM_ASSERT_PARANOID(_EXPR)
#endif

// Error handling
// Down the line in some frameworks/languages we would like to have a way to redirect those to the programmer and recover from more faults.
#ifndef IM_ASSERT_USER_ERROR
#define IM_ASSERT_USER_ERROR(_EXP,_MSG) IM_ASSERT((_EXP) && _MSG)   // Recoverable User Error
#endif

// Misc Macros
#define IM_PI                           3.14159265358979323846f
#ifdef _WIN32
#define IM_NEWLINE                      "\r\n"   // Play it nice with Windows users (Update: since 2018-05, Notepad finally appears to support Unix-style carriage returns!)
#else
#define IM_NEWLINE                      "\n"
#endif
#ifndef IM_TABSIZE                      // Until we move this to runtime and/or add proper tab support, at least allow users to compile-time override
#define IM_TABSIZE                      (4)
#endif
#define IM_MEMALIGN(_OFF,_ALIGN)        (((_OFF) + ((_ALIGN) - 1)) & ~((_ALIGN) - 1))           // Memory align e.g. IM_ALIGN(0,4)=0, IM_ALIGN(1,4)=4, IM_ALIGN(4,4)=4, IM_ALIGN(5,4)=8
#define IM_F32_TO_INT8_UNBOUND(_VAL)    ((int)((_VAL) * 255.0f + ((_VAL)>=0 ? 0.5f : -0.5f)))   // Unsaturated, for display purpose
#define IM_F32_TO_INT8_SAT(_VAL)        ((int)(ImSaturate(_VAL) * 255.0f + 0.5f))               // Saturated, always output 0..255
#define IM_FLOOR(_VAL)                  ((float)(int)(_VAL))                                    // ImFloor() is not inlined in MSVC debug builds
#define IM_ROUND(_VAL)                  ((float)(int)((_VAL) + 0.5f))                           //

// Enforce cdecl calling convention for functions called by the standard library, in case compilation settings changed the default to e.g. __vectorcall
#ifdef _MSC_VER
#define IMGUI_CDECL __cdecl
#else
#define IMGUI_CDECL
#endif

// Warnings
#if defined(_MSC_VER) && !defined(__clang__)
#define IM_MSVC_WARNING_SUPPRESS(XXXX)  __pragma(warning(suppress: XXXX))
#else
#define IM_MSVC_WARNING_SUPPRESS(XXXX)
#endif

// Debug Tools
// Use 'Metrics/Debugger->Tools->Item Picker' to break into the call-stack of a specific item.
// This will call IM_DEBUG_BREAK() which you may redefine yourself. See https://github.com/scottt/debugbreak for more reference.
#ifndef IM_DEBUG_BREAK
#if defined (_MSC_VER)
#define IM_DEBUG_BREAK()    __debugbreak()
#elif defined(__clang__)
#define IM_DEBUG_BREAK()    __builtin_debugtrap()
#elif defined(__GNUC__) && (defined(__i386__) || defined(__x86_64__))
#define IM_DEBUG_BREAK()    __asm__ volatile("int $0x03")
#elif defined(__GNUC__) && defined(__thumb__)
#define IM_DEBUG_BREAK()    __asm__ volatile(".inst 0xde01")
#elif defined(__GNUC__) && defined(__arm__) && !defined(__thumb__)
#define IM_DEBUG_BREAK()    __asm__ volatile(".inst 0xe7f001f0");
#else
#define IM_DEBUG_BREAK()    IM_ASSERT(0)    // It is expected that you define IM_DEBUG_BREAK() into something that will break nicely in a debugger!
#endif
#endif // #ifndef IM_DEBUG_BREAK

//-----------------------------------------------------------------------------
// [SECTION] Generic helpers
// Note that the ImXXX helpers functions are lower-level than ImGui functions.
// ImGui functions or the ImGui context are never called/used from other ImXXX functions.
//-----------------------------------------------------------------------------
// - Helpers: Hashing
// - Helpers: Sorting
// - Helpers: Bit manipulation
// - Helpers: String
// - Helpers: Formatting
// - Helpers: UTF-8 <> wchar conversions
// - Helpers: ImVec2/ImVec4 operators
// - Helpers: Maths
// - Helpers: Geometry
// - Helper: ImVec1
// - Helper: ImVec2ih
// - Helper: ImRect
// - Helper: ImBitArray
// - Helper: ImBitVector
// - Helper: ImSpan<>, ImSpanAllocator<>
// - Helper: ImPool<>
// - Helper: ImChunkStream<>
// - Helper: ImGuiTextIndex
//-----------------------------------------------------------------------------

// Helpers: Hashing
IMGUI_API ImGuiID       ImHashData(const void* data, size_t data_size, ImGuiID seed = 0);
IMGUI_API ImGuiID       ImHashStr(const char* data, size_t data_size = 0, ImGuiID seed = 0);

// Helpers: Sorting
#ifndef ImQsort
static inline void      ImQsort(void* base, size_t count, size_t size_of_element, int(IMGUI_CDECL *compare_func)(void const*, void const*)) { if (count > 1) qsort(base, count, size_of_element, compare_func); }
#endif

// Helpers: Color Blending
IMGUI_API ImU32         ImAlphaBlendColors(ImU32 col_a, ImU32 col_b);

// Helpers: Bit manipulation
static inline bool      ImIsPowerOfTwo(int v)           { return v != 0 && (v & (v - 1)) == 0; }
static inline bool      ImIsPowerOfTwo(ImU64 v)         { return v != 0 && (v & (v - 1)) == 0; }
static inline int       ImUpperPowerOfTwo(int v)        { v--; v |= v >> 1; v |= v >> 2; v |= v >> 4; v |= v >> 8; v |= v >> 16; v++; return v; }

// Helpers: String
IMGUI_API int           ImStricmp(const char* str1, const char* str2);
IMGUI_API int           ImStrnicmp(const char* str1, const char* str2, size_t count);
IMGUI_API void          ImStrncpy(char* dst, const char* src, size_t count);
IMGUI_API char*         ImStrdup(const char* str);
IMGUI_API char*         ImStrdupcpy(char* dst, size_t* p_dst_size, const char* str);
IMGUI_API const char*   ImStrchrRange(const char* str_begin, const char* str_end, char c);
IMGUI_API int           ImStrlenW(const ImWchar* str);
IMGUI_API const char*   ImStreolRange(const char* str, const char* str_end);                // End end-of-line
IMGUI_API const ImWchar*ImStrbolW(const ImWchar* buf_mid_line, const ImWchar* buf_begin);   // Find beginning-of-line
IMGUI_API const char*   ImStristr(const char* haystack, const char* haystack_end, const char* needle, const char* needle_end);
IMGUI_API void          ImStrTrimBlanks(char* str);
IMGUI_API const char*   ImStrSkipBlank(const char* str);
IM_MSVC_RUNTIME_CHECKS_OFF
static inline char      ImToUpper(char c)               { return (c >= 'a' && c <= 'z') ? c &= ~32 : c; }
static inline bool      ImCharIsBlankA(char c)          { return c == ' ' || c == '\t'; }
static inline bool      ImCharIsBlankW(unsigned int c)  { return c == ' ' || c == '\t' || c == 0x3000; }
IM_MSVC_RUNTIME_CHECKS_RESTORE

// Helpers: Formatting
IMGUI_API int           ImFormatString(char* buf, size_t buf_size, const char* fmt, ...) IM_FMTARGS(3);
IMGUI_API int           ImFormatStringV(char* buf, size_t buf_size, const char* fmt, va_list args) IM_FMTLIST(3);
IMGUI_API void          ImFormatStringToTempBuffer(const char** out_buf, const char** out_buf_end, const char* fmt, ...) IM_FMTARGS(3);
IMGUI_API void          ImFormatStringToTempBufferV(const char** out_buf, const char** out_buf_end, const char* fmt, va_list args) IM_FMTLIST(3);
IMGUI_API const char*   ImParseFormatFindStart(const char* format);
IMGUI_API const char*   ImParseFormatFindEnd(const char* format);
IMGUI_API const char*   ImParseFormatTrimDecorations(const char* format, char* buf, size_t buf_size);
IMGUI_API void          ImParseFormatSanitizeForPrinting(const char* fmt_in, char* fmt_out, size_t fmt_out_size);
IMGUI_API const char*   ImParseFormatSanitizeForScanning(const char* fmt_in, char* fmt_out, size_t fmt_out_size);
IMGUI_API int           ImParseFormatPrecision(const char* format, int default_value);

// Helpers: UTF-8 <> wchar conversions
IMGUI_API const char*   ImTextCharToUtf8(char out_buf[5], unsigned int c);                                                      // return out_buf
IMGUI_API int           ImTextStrToUtf8(char* out_buf, int out_buf_size, const ImWchar* in_text, const ImWchar* in_text_end);   // return output UTF-8 bytes count
IMGUI_API int           ImTextCharFromUtf8(unsigned int* out_char, const char* in_text, const char* in_text_end);               // read one character. return input UTF-8 bytes count
IMGUI_API int           ImTextStrFromUtf8(ImWchar* out_buf, int out_buf_size, const char* in_text, const char* in_text_end, const char** in_remaining = NULL);   // return input UTF-8 bytes count
IMGUI_API int           ImTextCountCharsFromUtf8(const char* in_text, const char* in_text_end);                                 // return number of UTF-8 code-points (NOT bytes count)
IMGUI_API int           ImTextCountUtf8BytesFromChar(const char* in_text, const char* in_text_end);                             // return number of bytes to express one char in UTF-8
IMGUI_API int           ImTextCountUtf8BytesFromStr(const ImWchar* in_text, const ImWchar* in_text_end);                        // return number of bytes to express string in UTF-8

// Helpers: File System
#ifdef IMGUI_DISABLE_FILE_FUNCTIONS
#define IMGUI_DISABLE_DEFAULT_FILE_FUNCTIONS
typedef void* ImFileHandle;
static inline ImFileHandle  ImFileOpen(const char*, const char*)                    { return NULL; }
static inline bool          ImFileClose(ImFileHandle)                               { return false; }
static inline ImU64         ImFileGetSize(ImFileHandle)                             { return (ImU64)-1; }
static inline ImU64         ImFileRead(void*, ImU64, ImU64, ImFileHandle)           { return 0; }
static inline ImU64         ImFileWrite(const void*, ImU64, ImU64, ImFileHandle)    { return 0; }
#endif
#ifndef IMGUI_DISABLE_DEFAULT_FILE_FUNCTIONS
typedef FILE* ImFileHandle;
IMGUI_API ImFileHandle      ImFileOpen(const char* filename, const char* mode);
IMGUI_API bool              ImFileClose(ImFileHandle file);
IMGUI_API ImU64             ImFileGetSize(ImFileHandle file);
IMGUI_API ImU64             ImFileRead(void* data, ImU64 size, ImU64 count, ImFileHandle file);
IMGUI_API ImU64             ImFileWrite(const void* data, ImU64 size, ImU64 count, ImFileHandle file);
#else
#define IMGUI_DISABLE_TTY_FUNCTIONS // Can't use stdout, fflush if we are not using default file functions
#endif
IMGUI_API void*             ImFileLoadToMemory(const char* filename, const char* mode, size_t* out_file_size = NULL, int padding_bytes = 0);

// Helpers: Maths
IM_MSVC_RUNTIME_CHECKS_OFF
// - Wrapper for standard libs functions. (Note that imgui_demo.cpp does _not_ use them to keep the code easy to copy)
#ifndef IMGUI_DISABLE_DEFAULT_MATH_FUNCTIONS
#define ImFabs(X)           fabsf(X)
#define ImSqrt(X)           sqrtf(X)
#define ImFmod(X, Y)        fmodf((X), (Y))
#define ImCos(X)            cosf(X)
#define ImSin(X)            sinf(X)
#define ImAcos(X)           acosf(X)
#define ImAtan2(Y, X)       atan2f((Y), (X))
#define ImAtof(STR)         atof(STR)
//#define ImFloorStd(X)     floorf(X)           // We use our own, see ImFloor() and ImFloorSigned()
#define ImCeil(X)           ceilf(X)
static inline float  ImPow(float x, float y)    { return powf(x, y); }          // DragBehaviorT/SliderBehaviorT uses ImPow with either float/double and need the precision
static inline double ImPow(double x, double y)  { return pow(x, y); }
static inline float  ImLog(float x)             { return logf(x); }             // DragBehaviorT/SliderBehaviorT uses ImLog with either float/double and need the precision
static inline double ImLog(double x)            { return log(x); }
static inline int    ImAbs(int x)               { return x < 0 ? -x : x; }
static inline float  ImAbs(float x)             { return fabsf(x); }
static inline double ImAbs(double x)            { return fabs(x); }
static inline float  ImSign(float x)            { return (x < 0.0f) ? -1.0f : (x > 0.0f) ? 1.0f : 0.0f; } // Sign operator - returns -1, 0 or 1 based on sign of argument
static inline double ImSign(double x)           { return (x < 0.0) ? -1.0 : (x > 0.0) ? 1.0 : 0.0; }
#ifdef IMGUI_ENABLE_SSE
static inline float  ImRsqrt(float x)           { return _mm_cvtss_f32(_mm_rsqrt_ss(_mm_set_ss(x))); }
#else
static inline float  ImRsqrt(float x)           { return 1.0f / sqrtf(x); }
#endif
static inline double ImRsqrt(double x)          { return 1.0 / sqrt(x); }
#endif
// - ImMin/ImMax/ImClamp/ImLerp/ImSwap are used by widgets which support variety of types: signed/unsigned int/long long float/double
// (Exceptionally using templates here but we could also redefine them for those types)
template<typename T> static inline T ImMin(T lhs, T rhs)                        { return lhs < rhs ? lhs : rhs; }
template<typename T> static inline T ImMax(T lhs, T rhs)                        { return lhs >= rhs ? lhs : rhs; }
template<typename T> static inline T ImClamp(T v, T mn, T mx)                   { return (v < mn) ? mn : (v > mx) ? mx : v; }
template<typename T> static inline T ImLerp(T a, T b, float t)                  { return (T)(a + (b - a) * t); }
template<typename T> static inline void ImSwap(T& a, T& b)                      { T tmp = a; a = b; b = tmp; }
template<typename T> static inline T ImAddClampOverflow(T a, T b, T mn, T mx)   { if (b < 0 && (a < mn - b)) return mn; if (b > 0 && (a > mx - b)) return mx; return a + b; }
template<typename T> static inline T ImSubClampOverflow(T a, T b, T mn, T mx)   { if (b > 0 && (a < mn + b)) return mn; if (b < 0 && (a > mx + b)) return mx; return a - b; }
// - Misc maths helpers
static inline ImVec2 ImMin(const ImVec2& lhs, const ImVec2& rhs)                { return ImVec2(lhs.x < rhs.x ? lhs.x : rhs.x, lhs.y < rhs.y ? lhs.y : rhs.y); }
static inline ImVec2 ImMax(const ImVec2& lhs, const ImVec2& rhs)                { return ImVec2(lhs.x >= rhs.x ? lhs.x : rhs.x, lhs.y >= rhs.y ? lhs.y : rhs.y); }
static inline ImVec2 ImClamp(const ImVec2& v, const ImVec2& mn, ImVec2 mx)      { return ImVec2((v.x < mn.x) ? mn.x : (v.x > mx.x) ? mx.x : v.x, (v.y < mn.y) ? mn.y : (v.y > mx.y) ? mx.y : v.y); }
static inline ImVec2 ImLerp(const ImVec2& a, const ImVec2& b, float t)          { return ImVec2(a.x + (b.x - a.x) * t, a.y + (b.y - a.y) * t); }
static inline ImVec2 ImLerp(const ImVec2& a, const ImVec2& b, const ImVec2& t)  { return ImVec2(a.x + (b.x - a.x) * t.x, a.y + (b.y - a.y) * t.y); }
static inline ImVec4 ImLerp(const ImVec4& a, const ImVec4& b, float t)          { return ImVec4(a.x + (b.x - a.x) * t, a.y + (b.y - a.y) * t, a.z + (b.z - a.z) * t, a.w + (b.w - a.w) * t); }
static inline float  ImSaturate(float f)                                        { return (f < 0.0f) ? 0.0f : (f > 1.0f) ? 1.0f : f; }
static inline float  ImLengthSqr(const ImVec2& lhs)                             { return (lhs.x * lhs.x) + (lhs.y * lhs.y); }
static inline float  ImLengthSqr(const ImVec4& lhs)                             { return (lhs.x * lhs.x) + (lhs.y * lhs.y) + (lhs.z * lhs.z) + (lhs.w * lhs.w); }
static inline float  ImInvLength(const ImVec2& lhs, float fail_value)           { float d = (lhs.x * lhs.x) + (lhs.y * lhs.y); if (d > 0.0f) return ImRsqrt(d); return fail_value; }
static inline float  ImFloor(float f)                                           { return (float)(int)(f); }
static inline float  ImFloorSigned(float f)                                     { return (float)((f >= 0 || (float)(int)f == f) ? (int)f : (int)f - 1); } // Decent replacement for floorf()
static inline ImVec2 ImFloor(const ImVec2& v)                                   { return ImVec2((float)(int)(v.x), (float)(int)(v.y)); }
static inline ImVec2 ImFloorSigned(const ImVec2& v)                             { return ImVec2(ImFloorSigned(v.x), ImFloorSigned(v.y)); }
static inline int    ImModPositive(int a, int b)                                { return (a + b) % b; }
static inline float  ImDot(const ImVec2& a, const ImVec2& b)                    { return a.x * b.x + a.y * b.y; }
static inline ImVec2 ImRotate(const ImVec2& v, float cos_a, float sin_a)        { return ImVec2(v.x * cos_a - v.y * sin_a, v.x * sin_a + v.y * cos_a); }
static inline float  ImLinearSweep(float current, float target, float speed)    { if (current < target) return ImMin(current + speed, target); if (current > target) return ImMax(current - speed, target); return current; }
static inline ImVec2 ImMul(const ImVec2& lhs, const ImVec2& rhs)                { return ImVec2(lhs.x * rhs.x, lhs.y * rhs.y); }
static inline bool   ImIsFloatAboveGuaranteedIntegerPrecision(float f)          { return f <= -16777216 || f >= 16777216; }
static inline float  ImExponentialMovingAverage(float avg, float sample, int n) { avg -= avg / n; avg += sample / n; return avg; }
IM_MSVC_RUNTIME_CHECKS_RESTORE

// Helpers: Geometry
IMGUI_API ImVec2     ImBezierCubicCalc(const ImVec2& p1, const ImVec2& p2, const ImVec2& p3, const ImVec2& p4, float t);
IMGUI_API ImVec2     ImBezierCubicClosestPoint(const ImVec2& p1, const ImVec2& p2, const ImVec2& p3, const ImVec2& p4, const ImVec2& p, int num_segments);       // For curves with explicit number of segments
IMGUI_API ImVec2     ImBezierCubicClosestPointCasteljau(const ImVec2& p1, const ImVec2& p2, const ImVec2& p3, const ImVec2& p4, const ImVec2& p, float tess_tol);// For auto-tessellated curves you can use tess_tol = style.CurveTessellationTol
IMGUI_API ImVec2     ImBezierQuadraticCalc(const ImVec2& p1, const ImVec2& p2, const ImVec2& p3, float t);
IMGUI_API ImVec2     ImLineClosestPoint(const ImVec2& a, const ImVec2& b, const ImVec2& p);
IMGUI_API bool       ImTriangleContainsPoint(const ImVec2& a, const ImVec2& b, const ImVec2& c, const ImVec2& p);
IMGUI_API ImVec2     ImTriangleClosestPoint(const ImVec2& a, const ImVec2& b, const ImVec2& c, const ImVec2& p);
IMGUI_API void       ImTriangleBarycentricCoords(const ImVec2& a, const ImVec2& b, const ImVec2& c, const ImVec2& p, float& out_u, float& out_v, float& out_w);
inline float         ImTriangleArea(const ImVec2& a, const ImVec2& b, const ImVec2& c) { return ImFabs((a.x * (b.y - c.y)) + (b.x * (c.y - a.y)) + (c.x * (a.y - b.y))) * 0.5f; }
IMGUI_API ImGuiDir   ImGetDirQuadrantFromDelta(float dx, float dy);

// Helper: ImVec1 (1D vector)
// (this odd construct is used to facilitate the transition between 1D and 2D, and the maintenance of some branches/patches)
IM_MSVC_RUNTIME_CHECKS_OFF
struct ImVec1
{
    float   x;
    constexpr ImVec1()         : x(0.0f) { }
    constexpr ImVec1(float _x) : x(_x) { }
};

// Helper: ImVec2ih (2D vector, half-size integer, for long-term packed storage)
struct ImVec2ih
{
    short   x, y;
    constexpr ImVec2ih()                           : x(0), y(0) {}
    constexpr ImVec2ih(short _x, short _y)         : x(_x), y(_y) {}
    constexpr explicit ImVec2ih(const ImVec2& rhs) : x((short)rhs.x), y((short)rhs.y) {}
};

// Helper: ImRect (2D axis aligned bounding-box)
// NB: we can't rely on ImVec2 math operators being available here!
struct IMGUI_API ImRect
{
    ImVec2      Min;    // Upper-left
    ImVec2      Max;    // Lower-right

    constexpr ImRect()                                        : Min(0.0f, 0.0f), Max(0.0f, 0.0f)  {}
    constexpr ImRect(const ImVec2& min, const ImVec2& max)    : Min(min), Max(max)                {}
    constexpr ImRect(const ImVec4& v)                         : Min(v.x, v.y), Max(v.z, v.w)      {}
    constexpr ImRect(float x1, float y1, float x2, float y2)  : Min(x1, y1), Max(x2, y2)          {}

    ImVec2      GetCenter() const                   { return ImVec2((Min.x + Max.x) * 0.5f, (Min.y + Max.y) * 0.5f); }
    ImVec2      GetSize() const                     { return ImVec2(Max.x - Min.x, Max.y - Min.y); }
    float       GetWidth() const                    { return Max.x - Min.x; }
    float       GetHeight() const                   { return Max.y - Min.y; }
    float       GetArea() const                     { return (Max.x - Min.x) * (Max.y - Min.y); }
    ImVec2      GetTL() const                       { return Min; }                   // Top-left
    ImVec2      GetTR() const                       { return ImVec2(Max.x, Min.y); }  // Top-right
    ImVec2      GetBL() const                       { return ImVec2(Min.x, Max.y); }  // Bottom-left
    ImVec2      GetBR() const                       { return Max; }                   // Bottom-right
    bool        Contains(const ImVec2& p) const     { return p.x     >= Min.x && p.y     >= Min.y && p.x     <  Max.x && p.y     <  Max.y; }
    bool        Contains(const ImRect& r) const     { return r.Min.x >= Min.x && r.Min.y >= Min.y && r.Max.x <= Max.x && r.Max.y <= Max.y; }
    bool        Overlaps(const ImRect& r) const     { return r.Min.y <  Max.y && r.Max.y >  Min.y && r.Min.x <  Max.x && r.Max.x >  Min.x; }
    void        Add(const ImVec2& p)                { if (Min.x > p.x)     Min.x = p.x;     if (Min.y > p.y)     Min.y = p.y;     if (Max.x < p.x)     Max.x = p.x;     if (Max.y < p.y)     Max.y = p.y; }
    void        Add(const ImRect& r)                { if (Min.x > r.Min.x) Min.x = r.Min.x; if (Min.y > r.Min.y) Min.y = r.Min.y; if (Max.x < r.Max.x) Max.x = r.Max.x; if (Max.y < r.Max.y) Max.y = r.Max.y; }
    void        Expand(const float amount)          { Min.x -= amount;   Min.y -= amount;   Max.x += amount;   Max.y += amount; }
    void        Expand(const ImVec2& amount)        { Min.x -= amount.x; Min.y -= amount.y; Max.x += amount.x; Max.y += amount.y; }
    void        Translate(const ImVec2& d)          { Min.x += d.x; Min.y += d.y; Max.x += d.x; Max.y += d.y; }
    void        TranslateX(float dx)                { Min.x += dx; Max.x += dx; }
    void        TranslateY(float dy)                { Min.y += dy; Max.y += dy; }
    void        ClipWith(const ImRect& r)           { Min = ImMax(Min, r.Min); Max = ImMin(Max, r.Max); }                   // Simple version, may lead to an inverted rectangle, which is fine for Contains/Overlaps test but not for display.
    void        ClipWithFull(const ImRect& r)       { Min = ImClamp(Min, r.Min, r.Max); Max = ImClamp(Max, r.Min, r.Max); } // Full version, ensure both points are fully clipped.
    void        Floor()                             { Min.x = IM_FLOOR(Min.x); Min.y = IM_FLOOR(Min.y); Max.x = IM_FLOOR(Max.x); Max.y = IM_FLOOR(Max.y); }
    bool        IsInverted() const                  { return Min.x > Max.x || Min.y > Max.y; }
    ImVec4      ToVec4() const                      { return ImVec4(Min.x, Min.y, Max.x, Max.y); }
};

// Helper: ImBitArray
#define         IM_BITARRAY_TESTBIT(_ARRAY, _N)                 ((_ARRAY[(_N) >> 5] & ((ImU32)1 << ((_N) & 31))) != 0) // Macro version of ImBitArrayTestBit(): ensure args have side-effect or are costly!
#define         IM_BITARRAY_CLEARBIT(_ARRAY, _N)                ((_ARRAY[(_N) >> 5] &= ~((ImU32)1 << ((_N) & 31))))    // Macro version of ImBitArrayClearBit(): ensure args have side-effect or are costly!
inline size_t   ImBitArrayGetStorageSizeInBytes(int bitcount)   { return (size_t)((bitcount + 31) >> 5) << 2; }
inline void     ImBitArrayClearAllBits(ImU32* arr, int bitcount){ memset(arr, 0, ImBitArrayGetStorageSizeInBytes(bitcount)); }
inline bool     ImBitArrayTestBit(const ImU32* arr, int n)      { ImU32 mask = (ImU32)1 << (n & 31); return (arr[n >> 5] & mask) != 0; }
inline void     ImBitArrayClearBit(ImU32* arr, int n)           { ImU32 mask = (ImU32)1 << (n & 31); arr[n >> 5] &= ~mask; }
inline void     ImBitArraySetBit(ImU32* arr, int n)             { ImU32 mask = (ImU32)1 << (n & 31); arr[n >> 5] |= mask; }
inline void     ImBitArraySetBitRange(ImU32* arr, int n, int n2) // Works on range [n..n2)
{
    n2--;
    while (n <= n2)
    {
        int a_mod = (n & 31);
        int b_mod = (n2 > (n | 31) ? 31 : (n2 & 31)) + 1;
        ImU32 mask = (ImU32)(((ImU64)1 << b_mod) - 1) & ~(ImU32)(((ImU64)1 << a_mod) - 1);
        arr[n >> 5] |= mask;
        n = (n + 32) & ~31;
    }
}

typedef ImU32* ImBitArrayPtr; // Name for use in structs

// Helper: ImBitArray class (wrapper over ImBitArray functions)
// Store 1-bit per value.
template<int BITCOUNT, int OFFSET = 0>
struct ImBitArray
{
    ImU32           Storage[(BITCOUNT + 31) >> 5];
    ImBitArray()                                { ClearAllBits(); }
    void            ClearAllBits()              { memset(Storage, 0, sizeof(Storage)); }
    void            SetAllBits()                { memset(Storage, 255, sizeof(Storage)); }
    bool            TestBit(int n) const        { n += OFFSET; IM_ASSERT(n >= 0 && n < BITCOUNT); return IM_BITARRAY_TESTBIT(Storage, n); }
    void            SetBit(int n)               { n += OFFSET; IM_ASSERT(n >= 0 && n < BITCOUNT); ImBitArraySetBit(Storage, n); }
    void            ClearBit(int n)             { n += OFFSET; IM_ASSERT(n >= 0 && n < BITCOUNT); ImBitArrayClearBit(Storage, n); }
    void            SetBitRange(int n, int n2)  { n += OFFSET; n2 += OFFSET; IM_ASSERT(n >= 0 && n < BITCOUNT && n2 > n && n2 <= BITCOUNT); ImBitArraySetBitRange(Storage, n, n2); } // Works on range [n..n2)
    bool            operator[](int n) const     { n += OFFSET; IM_ASSERT(n >= 0 && n < BITCOUNT); return IM_BITARRAY_TESTBIT(Storage, n); }
};

// Helper: ImBitVector
// Store 1-bit per value.
struct IMGUI_API ImBitVector
{
    ImVector<ImU32> Storage;
    void            Create(int sz)              { Storage.resize((sz + 31) >> 5); memset(Storage.Data, 0, (size_t)Storage.Size * sizeof(Storage.Data[0])); }
    void            Clear()                     { Storage.clear(); }
    bool            TestBit(int n) const        { IM_ASSERT(n < (Storage.Size << 5)); return IM_BITARRAY_TESTBIT(Storage.Data, n); }
    void            SetBit(int n)               { IM_ASSERT(n < (Storage.Size << 5)); ImBitArraySetBit(Storage.Data, n); }
    void            ClearBit(int n)             { IM_ASSERT(n < (Storage.Size << 5)); ImBitArrayClearBit(Storage.Data, n); }
};
IM_MSVC_RUNTIME_CHECKS_RESTORE

// Helper: ImSpan<>
// Pointing to a span of data we don't own.
template<typename T>
struct ImSpan
{
    T*                  Data;
    T*                  DataEnd;

    // Constructors, destructor
    inline ImSpan()                                 { Data = DataEnd = NULL; }
    inline ImSpan(T* data, int size)                { Data = data; DataEnd = data + size; }
    inline ImSpan(T* data, T* data_end)             { Data = data; DataEnd = data_end; }

    inline void         set(T* data, int size)      { Data = data; DataEnd = data + size; }
    inline void         set(T* data, T* data_end)   { Data = data; DataEnd = data_end; }
    inline int          size() const                { return (int)(ptrdiff_t)(DataEnd - Data); }
    inline int          size_in_bytes() const       { return (int)(ptrdiff_t)(DataEnd - Data) * (int)sizeof(T); }
    inline T&           operator[](int i)           { T* p = Data + i; IM_ASSERT(p >= Data && p < DataEnd); return *p; }
    inline const T&     operator[](int i) const     { const T* p = Data + i; IM_ASSERT(p >= Data && p < DataEnd); return *p; }

    inline T*           begin()                     { return Data; }
    inline const T*     begin() const               { return Data; }
    inline T*           end()                       { return DataEnd; }
    inline const T*     end() const                 { return DataEnd; }

    // Utilities
    inline int  index_from_ptr(const T* it) const   { IM_ASSERT(it >= Data && it < DataEnd); const ptrdiff_t off = it - Data; return (int)off; }
};

// Helper: ImSpanAllocator<>
// Facilitate storing multiple chunks into a single large block (the "arena")
// - Usage: call Reserve() N times, allocate GetArenaSizeInBytes() worth, pass it to SetArenaBasePtr(), call GetSpan() N times to retrieve the aligned ranges.
template<int CHUNKS>
struct ImSpanAllocator
{
    char*   BasePtr;
    int     CurrOff;
    int     CurrIdx;
    int     Offsets[CHUNKS];
    int     Sizes[CHUNKS];

    ImSpanAllocator()                               { memset(this, 0, sizeof(*this)); }
    inline void  Reserve(int n, size_t sz, int a=4) { IM_ASSERT(n == CurrIdx && n < CHUNKS); CurrOff = IM_MEMALIGN(CurrOff, a); Offsets[n] = CurrOff; Sizes[n] = (int)sz; CurrIdx++; CurrOff += (int)sz; }
    inline int   GetArenaSizeInBytes()              { return CurrOff; }
    inline void  SetArenaBasePtr(void* base_ptr)    { BasePtr = (char*)base_ptr; }
    inline void* GetSpanPtrBegin(int n)             { IM_ASSERT(n >= 0 && n < CHUNKS && CurrIdx == CHUNKS); return (void*)(BasePtr + Offsets[n]); }
    inline void* GetSpanPtrEnd(int n)               { IM_ASSERT(n >= 0 && n < CHUNKS && CurrIdx == CHUNKS); return (void*)(BasePtr + Offsets[n] + Sizes[n]); }
    template<typename T>
    inline void  GetSpan(int n, ImSpan<T>* span)    { span->set((T*)GetSpanPtrBegin(n), (T*)GetSpanPtrEnd(n)); }
};

// Helper: ImPool<>
// Basic keyed storage for contiguous instances, slow/amortized insertion, O(1) indexable, O(Log N) queries by ID over a dense/hot buffer,
// Honor constructor/destructor. Add/remove invalidate all pointers. Indexes have the same lifetime as the associated object.
typedef int ImPoolIdx;
template<typename T>
struct ImPool
{
    ImVector<T>     Buf;        // Contiguous data
    ImGuiStorage    Map;        // ID->Index
    ImPoolIdx       FreeIdx;    // Next free idx to use
    ImPoolIdx       AliveCount; // Number of active/alive items (for display purpose)

    ImPool()    { FreeIdx = AliveCount = 0; }
    ~ImPool()   { Clear(); }
    T*          GetByKey(ImGuiID key)               { int idx = Map.GetInt(key, -1); return (idx != -1) ? &Buf[idx] : NULL; }
    T*          GetByIndex(ImPoolIdx n)             { return &Buf[n]; }
    ImPoolIdx   GetIndex(const T* p) const          { IM_ASSERT(p >= Buf.Data && p < Buf.Data + Buf.Size); return (ImPoolIdx)(p - Buf.Data); }
    T*          GetOrAddByKey(ImGuiID key)          { int* p_idx = Map.GetIntRef(key, -1); if (*p_idx != -1) return &Buf[*p_idx]; *p_idx = FreeIdx; return Add(); }
    bool        Contains(const T* p) const          { return (p >= Buf.Data && p < Buf.Data + Buf.Size); }
    void        Clear()                             { for (int n = 0; n < Map.Data.Size; n++) { int idx = Map.Data[n].val_i; if (idx != -1) Buf[idx].~T(); } Map.Clear(); Buf.clear(); FreeIdx = AliveCount = 0; }
    T*          Add()                               { int idx = FreeIdx; if (idx == Buf.Size) { Buf.resize(Buf.Size + 1); FreeIdx++; } else { FreeIdx = *(int*)&Buf[idx]; } IM_PLACEMENT_NEW(&Buf[idx]) T(); AliveCount++; return &Buf[idx]; }
    void        Remove(ImGuiID key, const T* p)     { Remove(key, GetIndex(p)); }
    void        Remove(ImGuiID key, ImPoolIdx idx)  { Buf[idx].~T(); *(int*)&Buf[idx] = FreeIdx; FreeIdx = idx; Map.SetInt(key, -1); AliveCount--; }
    void        Reserve(int capacity)               { Buf.reserve(capacity); Map.Data.reserve(capacity); }

    // To iterate a ImPool: for (int n = 0; n < pool.GetMapSize(); n++) if (T* t = pool.TryGetMapData(n)) { ... }
    // Can be avoided if you know .Remove() has never been called on the pool, or AliveCount == GetMapSize()
    int         GetAliveCount() const               { return AliveCount; }      // Number of active/alive items in the pool (for display purpose)
    int         GetBufSize() const                  { return Buf.Size; }
    int         GetMapSize() const                  { return Map.Data.Size; }   // It is the map we need iterate to find valid items, since we don't have "alive" storage anywhere
    T*          TryGetMapData(ImPoolIdx n)          { int idx = Map.Data[n].val_i; if (idx == -1) return NULL; return GetByIndex(idx); }
#ifndef IMGUI_DISABLE_OBSOLETE_FUNCTIONS
    int         GetSize()                           { return GetMapSize(); } // For ImPlot: should use GetMapSize() from (IMGUI_VERSION_NUM >= 18304)
#endif
};

// Helper: ImChunkStream<>
// Build and iterate a contiguous stream of variable-sized structures.
// This is used by Settings to store persistent data while reducing allocation count.
// We store the chunk size first, and align the final size on 4 bytes boundaries.
// The tedious/zealous amount of casting is to avoid -Wcast-align warnings.
template<typename T>
struct ImChunkStream
{
    ImVector<char>  Buf;

    void    clear()                     { Buf.clear(); }
    bool    empty() const               { return Buf.Size == 0; }
    int     size() const                { return Buf.Size; }
    T*      alloc_chunk(size_t sz)      { size_t HDR_SZ = 4; sz = IM_MEMALIGN(HDR_SZ + sz, 4u); int off = Buf.Size; Buf.resize(off + (int)sz); ((int*)(void*)(Buf.Data + off))[0] = (int)sz; return (T*)(void*)(Buf.Data + off + (int)HDR_SZ); }
    T*      begin()                     { size_t HDR_SZ = 4; if (!Buf.Data) return NULL; return (T*)(void*)(Buf.Data + HDR_SZ); }
    T*      next_chunk(T* p)            { size_t HDR_SZ = 4; IM_ASSERT(p >= begin() && p < end()); p = (T*)(void*)((char*)(void*)p + chunk_size(p)); if (p == (T*)(void*)((char*)end() + HDR_SZ)) return (T*)0; IM_ASSERT(p < end()); return p; }
    int     chunk_size(const T* p)      { return ((const int*)p)[-1]; }
    T*      end()                       { return (T*)(void*)(Buf.Data + Buf.Size); }
    int     offset_from_ptr(const T* p) { IM_ASSERT(p >= begin() && p < end()); const ptrdiff_t off = (const char*)p - Buf.Data; return (int)off; }
    T*      ptr_from_offset(int off)    { IM_ASSERT(off >= 4 && off < Buf.Size); return (T*)(void*)(Buf.Data + off); }
    void    swap(ImChunkStream<T>& rhs) { rhs.Buf.swap(Buf); }

};

// Helper: ImGuiTextIndex<>
// Maintain a line index for a text buffer. This is a strong candidate to be moved into the public API.
struct ImGuiTextIndex
{
    ImVector<int>   LineOffsets;
    int             EndOffset = 0;                          // Because we don't own text buffer we need to maintain EndOffset (may bake in LineOffsets?)

    void            clear()                                 { LineOffsets.clear(); EndOffset = 0; }
    int             size()                                  { return LineOffsets.Size; }
    const char*     get_line_begin(const char* base, int n) { return base + LineOffsets[n]; }
    const char*     get_line_end(const char* base, int n)   { return base + (n + 1 < LineOffsets.Size ? (LineOffsets[n + 1] - 1) : EndOffset); }
    void            append(const char* base, int old_size, int new_size);
};

//-----------------------------------------------------------------------------
// [SECTION] ImDrawList support
//-----------------------------------------------------------------------------

// ImDrawList: Helper function to calculate a circle's segment count given its radius and a "maximum error" value.
// Estimation of number of circle segment based on error is derived using method described in https://stackoverflow.com/a/2244088/15194693
// Number of segments (N) is calculated using equation:
//   N = ceil ( pi / acos(1 - error / r) )     where r > 0, error <= r
// Our equation is significantly simpler that one in the post thanks for choosing segment that is
// perpendicular to X axis. Follow steps in the article from this starting condition and you will
// will get this result.
//
// Rendering circles with an odd number of segments, while mathematically correct will produce
// asymmetrical results on the raster grid. Therefore we're rounding N to next even number (7->8, 8->8, 9->10 etc.)
#define IM_ROUNDUP_TO_EVEN(_V)                                  ((((_V) + 1) / 2) * 2)
#define IM_DRAWLIST_CIRCLE_AUTO_SEGMENT_MIN                     4
#define IM_DRAWLIST_CIRCLE_AUTO_SEGMENT_MAX                     512
#define IM_DRAWLIST_CIRCLE_AUTO_SEGMENT_CALC(_RAD,_MAXERROR)    ImClamp(IM_ROUNDUP_TO_EVEN((int)ImCeil(IM_PI / ImAcos(1 - ImMin((_MAXERROR), (_RAD)) / (_RAD)))), IM_DRAWLIST_CIRCLE_AUTO_SEGMENT_MIN, IM_DRAWLIST_CIRCLE_AUTO_SEGMENT_MAX)

// Raw equation from IM_DRAWLIST_CIRCLE_AUTO_SEGMENT_CALC rewritten for 'r' and 'error'.
#define IM_DRAWLIST_CIRCLE_AUTO_SEGMENT_CALC_R(_N,_MAXERROR)    ((_MAXERROR) / (1 - ImCos(IM_PI / ImMax((float)(_N), IM_PI))))
#define IM_DRAWLIST_CIRCLE_AUTO_SEGMENT_CALC_ERROR(_N,_RAD)     ((1 - ImCos(IM_PI / ImMax((float)(_N), IM_PI))) / (_RAD))

// ImDrawList: Lookup table size for adaptive arc drawing, cover full circle.
#ifndef IM_DRAWLIST_ARCFAST_TABLE_SIZE
#define IM_DRAWLIST_ARCFAST_TABLE_SIZE                          48 // Number of samples in lookup table.
#endif
#define IM_DRAWLIST_ARCFAST_SAMPLE_MAX                          IM_DRAWLIST_ARCFAST_TABLE_SIZE // Sample index _PathArcToFastEx() for 360 angle.

// Data shared between all ImDrawList instances
// You may want to create your own instance of this if you want to use ImDrawList completely without ImGui. In that case, watch out for future changes to this structure.
struct IMGUI_API ImDrawListSharedData
{
    ImVec2          TexUvWhitePixel;            // UV of white pixel in the atlas
    ImFont*         Font;                       // Current/default font (optional, for simplified AddText overload)
    float           FontSize;                   // Current/default font size (optional, for simplified AddText overload)
    float           CurveTessellationTol;       // Tessellation tolerance when using PathBezierCurveTo()
    float           CircleSegmentMaxError;      // Number of circle segments to use per pixel of radius for AddCircle() etc
    ImVec4          ClipRectFullscreen;         // Value for PushClipRectFullscreen()
    ImDrawListFlags InitialFlags;               // Initial flags at the beginning of the frame (it is possible to alter flags on a per-drawlist basis afterwards)

    // [Internal] Temp write buffer
    ImVector<ImVec2> TempBuffer;

    // [Internal] Lookup tables
    ImVec2          ArcFastVtx[IM_DRAWLIST_ARCFAST_TABLE_SIZE]; // Sample points on the quarter of the circle.
    float           ArcFastRadiusCutoff;                        // Cutoff radius after which arc drawing will fallback to slower PathArcTo()
    ImU8            CircleSegmentCounts[64];    // Precomputed segment count for given radius before we calculate it dynamically (to avoid calculation overhead)
    const ImVec4*   TexUvLines;                 // UV of anti-aliased lines in the atlas

    ImDrawListSharedData();
    void SetCircleTessellationMaxError(float max_error);
};

struct ImDrawDataBuilder
{
    ImVector<ImDrawList*>   Layers[2];           // Global layers for: regular, tooltip

    void Clear()                    { for (int n = 0; n < IM_ARRAYSIZE(Layers); n++) Layers[n].resize(0); }
    void ClearFreeMemory()          { for (int n = 0; n < IM_ARRAYSIZE(Layers); n++) Layers[n].clear(); }
    int  GetDrawListCount() const   { int count = 0; for (int n = 0; n < IM_ARRAYSIZE(Layers); n++) count += Layers[n].Size; return count; }
    IMGUI_API void FlattenIntoSingleLayer();
};

//-----------------------------------------------------------------------------
// [SECTION] Widgets support: flags, enums, data structures
//-----------------------------------------------------------------------------

// Flags used by upcoming items
// - input: PushItemFlag() manipulates g.CurrentItemFlags, ItemAdd() calls may add extra flags.
// - output: stored in g.LastItemData.InFlags
// Current window shared by all windows.
// This is going to be exposed in imgui.h when stabilized enough.
enum ImGuiItemFlags_
{
    // Controlled by user
    ImGuiItemFlags_None                     = 0,
    ImGuiItemFlags_NoTabStop                = 1 << 0,  // false     // Disable keyboard tabbing. This is a "lighter" version of ImGuiItemFlags_NoNav.
    ImGuiItemFlags_ButtonRepeat             = 1 << 1,  // false     // Button() will return true multiple times based on io.KeyRepeatDelay and io.KeyRepeatRate settings.
    ImGuiItemFlags_Disabled                 = 1 << 2,  // false     // Disable interactions but doesn't affect visuals. See BeginDisabled()/EndDisabled(). See github.com/ocornut/imgui/issues/211
    ImGuiItemFlags_NoNav                    = 1 << 3,  // false     // Disable any form of focusing (keyboard/gamepad directional navigation and SetKeyboardFocusHere() calls)
    ImGuiItemFlags_NoNavDefaultFocus        = 1 << 4,  // false     // Disable item being a candidate for default focus (e.g. used by title bar items)
    ImGuiItemFlags_SelectableDontClosePopup = 1 << 5,  // false     // Disable MenuItem/Selectable() automatically closing their popup window
    ImGuiItemFlags_MixedValue               = 1 << 6,  // false     // [BETA] Represent a mixed/indeterminate value, generally multi-selection where values differ. Currently only supported by Checkbox() (later should support all sorts of widgets)
    ImGuiItemFlags_ReadOnly                 = 1 << 7,  // false     // [ALPHA] Allow hovering interactions but underlying value is not changed.
    ImGuiItemFlags_NoWindowHoverableCheck   = 1 << 8,  // false     // Disable hoverable check in ItemHoverable()

    // Controlled by widget code
    ImGuiItemFlags_Inputable                = 1 << 10, // false     // [WIP] Auto-activate input mode when tab focused. Currently only used and supported by a few items before it becomes a generic feature.
};

// Status flags for an already submitted item
// - output: stored in g.LastItemData.StatusFlags
enum ImGuiItemStatusFlags_
{
    ImGuiItemStatusFlags_None               = 0,
    ImGuiItemStatusFlags_HoveredRect        = 1 << 0,   // Mouse position is within item rectangle (does NOT mean that the window is in correct z-order and can be hovered!, this is only one part of the most-common IsItemHovered test)
    ImGuiItemStatusFlags_HasDisplayRect     = 1 << 1,   // g.LastItemData.DisplayRect is valid
    ImGuiItemStatusFlags_Edited             = 1 << 2,   // Value exposed by item was edited in the current frame (should match the bool return value of most widgets)
    ImGuiItemStatusFlags_ToggledSelection   = 1 << 3,   // Set when Selectable(), TreeNode() reports toggling a selection. We can't report "Selected", only state changes, in order to easily handle clipping with less issues.
    ImGuiItemStatusFlags_ToggledOpen        = 1 << 4,   // Set when TreeNode() reports toggling their open state.
    ImGuiItemStatusFlags_HasDeactivated     = 1 << 5,   // Set if the widget/group is able to provide data for the ImGuiItemStatusFlags_Deactivated flag.
    ImGuiItemStatusFlags_Deactivated        = 1 << 6,   // Only valid if ImGuiItemStatusFlags_HasDeactivated is set.
    ImGuiItemStatusFlags_HoveredWindow      = 1 << 7,   // Override the HoveredWindow test to allow cross-window hover testing.
    ImGuiItemStatusFlags_FocusedByTabbing   = 1 << 8,   // Set when the Focusable item just got focused by Tabbing (FIXME: to be removed soon)
    ImGuiItemStatusFlags_Visible            = 1 << 9,   // [WIP] Set when item is overlapping the current clipping rectangle (Used internally. Please don't use yet: API/system will change as we refactor Itemadd()).

    // Additional status + semantic for ImGuiTestEngine
#ifdef IMGUI_ENABLE_TEST_ENGINE
    ImGuiItemStatusFlags_Openable           = 1 << 20,  // Item is an openable (e.g. TreeNode)
    ImGuiItemStatusFlags_Opened             = 1 << 21,  // Opened status
    ImGuiItemStatusFlags_Checkable          = 1 << 22,  // Item is a checkable (e.g. CheckBox, MenuItem)
    ImGuiItemStatusFlags_Checked            = 1 << 23,  // Checked status
    ImGuiItemStatusFlags_Inputable          = 1 << 24,  // Item is a text-inputable (e.g. InputText, SliderXXX, DragXXX)
#endif
};

// Extend ImGuiInputTextFlags_
enum ImGuiInputTextFlagsPrivate_
{
    // [Internal]
    ImGuiInputTextFlags_Multiline           = 1 << 26,  // For internal use by InputTextMultiline()
    ImGuiInputTextFlags_NoMarkEdited        = 1 << 27,  // For internal use by functions using InputText() before reformatting data
    ImGuiInputTextFlags_MergedItem          = 1 << 28,  // For internal use by TempInputText(), will skip calling ItemAdd(). Require bounding-box to strictly match.
};

// Extend ImGuiButtonFlags_
enum ImGuiButtonFlagsPrivate_
{
    ImGuiButtonFlags_PressedOnClick         = 1 << 4,   // return true on click (mouse down event)
    ImGuiButtonFlags_PressedOnClickRelease  = 1 << 5,   // [Default] return true on click + release on same item <-- this is what the majority of Button are using
    ImGuiButtonFlags_PressedOnClickReleaseAnywhere = 1 << 6, // return true on click + release even if the release event is not done while hovering the item
    ImGuiButtonFlags_PressedOnRelease       = 1 << 7,   // return true on release (default requires click+release)
    ImGuiButtonFlags_PressedOnDoubleClick   = 1 << 8,   // return true on double-click (default requires click+release)
    ImGuiButtonFlags_PressedOnDragDropHold  = 1 << 9,   // return true when held into while we are drag and dropping another item (used by e.g. tree nodes, collapsing headers)
    ImGuiButtonFlags_Repeat                 = 1 << 10,  // hold to repeat
    ImGuiButtonFlags_FlattenChildren        = 1 << 11,  // allow interactions even if a child window is overlapping
    ImGuiButtonFlags_AllowItemOverlap       = 1 << 12,  // require previous frame HoveredId to either match id or be null before being usable, use along with SetItemAllowOverlap()
    ImGuiButtonFlags_DontClosePopups        = 1 << 13,  // disable automatically closing parent popup on press // [UNUSED]
    //ImGuiButtonFlags_Disabled             = 1 << 14,  // disable interactions -> use BeginDisabled() or ImGuiItemFlags_Disabled
    ImGuiButtonFlags_AlignTextBaseLine      = 1 << 15,  // vertically align button to match text baseline - ButtonEx() only // FIXME: Should be removed and handled by SmallButton(), not possible currently because of DC.CursorPosPrevLine
    ImGuiButtonFlags_NoKeyModifiers         = 1 << 16,  // disable mouse interaction if a key modifier is held
    ImGuiButtonFlags_NoHoldingActiveId      = 1 << 17,  // don't set ActiveId while holding the mouse (ImGuiButtonFlags_PressedOnClick only)
    ImGuiButtonFlags_NoNavFocus             = 1 << 18,  // don't override navigation focus when activated (FIXME: this is essentially used everytime an item uses ImGuiItemFlags_NoNav, but because legacy specs don't requires LastItemData to be set ButtonBehavior(), we can't poll g.LastItemData.InFlags)
    ImGuiButtonFlags_NoHoveredOnFocus       = 1 << 19,  // don't report as hovered when nav focus is on this item
    ImGuiButtonFlags_NoSetKeyOwner          = 1 << 20,  // don't set key/input owner on the initial click (note: mouse buttons are keys! often, the key in question will be ImGuiKey_MouseLeft!)
    ImGuiButtonFlags_NoTestKeyOwner         = 1 << 21,  // don't test key/input owner when polling the key (note: mouse buttons are keys! often, the key in question will be ImGuiKey_MouseLeft!)
    ImGuiButtonFlags_PressedOnMask_         = ImGuiButtonFlags_PressedOnClick | ImGuiButtonFlags_PressedOnClickRelease | ImGuiButtonFlags_PressedOnClickReleaseAnywhere | ImGuiButtonFlags_PressedOnRelease | ImGuiButtonFlags_PressedOnDoubleClick | ImGuiButtonFlags_PressedOnDragDropHold,
    ImGuiButtonFlags_PressedOnDefault_      = ImGuiButtonFlags_PressedOnClickRelease,
};

// Extend ImGuiComboFlags_
enum ImGuiComboFlagsPrivate_
{
    ImGuiComboFlags_CustomPreview           = 1 << 20,  // enable BeginComboPreview()
};

// Extend ImGuiSliderFlags_
enum ImGuiSliderFlagsPrivate_
{
    ImGuiSliderFlags_Vertical               = 1 << 20,  // Should this slider be orientated vertically?
    ImGuiSliderFlags_ReadOnly               = 1 << 21,
};

// Extend ImGuiSelectableFlags_
enum ImGuiSelectableFlagsPrivate_
{
    // NB: need to be in sync with last value of ImGuiSelectableFlags_
    ImGuiSelectableFlags_NoHoldingActiveID      = 1 << 20,
    ImGuiSelectableFlags_SelectOnNav            = 1 << 21,  // (WIP) Auto-select when moved into. This is not exposed in public API as to handle multi-select and modifiers we will need user to explicitly control focus scope. May be replaced with a BeginSelection() API.
    ImGuiSelectableFlags_SelectOnClick          = 1 << 22,  // Override button behavior to react on Click (default is Click+Release)
    ImGuiSelectableFlags_SelectOnRelease        = 1 << 23,  // Override button behavior to react on Release (default is Click+Release)
    ImGuiSelectableFlags_SpanAvailWidth         = 1 << 24,  // Span all avail width even if we declared less for layout purpose. FIXME: We may be able to remove this (added in 6251d379, 2bcafc86 for menus)
    ImGuiSelectableFlags_SetNavIdOnHover        = 1 << 25,  // Set Nav/Focus ID on mouse hover (used by MenuItem)
    ImGuiSelectableFlags_NoPadWithHalfSpacing   = 1 << 26,  // Disable padding each side with ItemSpacing * 0.5f
    ImGuiSelectableFlags_NoSetKeyOwner          = 1 << 27,  // Don't set key/input owner on the initial click (note: mouse buttons are keys! often, the key in question will be ImGuiKey_MouseLeft!)
};

// Extend ImGuiTreeNodeFlags_
enum ImGuiTreeNodeFlagsPrivate_
{
    ImGuiTreeNodeFlags_ClipLabelForTrailingButton = 1 << 20,
};

enum ImGuiSeparatorFlags_
{
    ImGuiSeparatorFlags_None                    = 0,
    ImGuiSeparatorFlags_Horizontal              = 1 << 0,   // Axis default to current layout type, so generally Horizontal unless e.g. in a menu bar
    ImGuiSeparatorFlags_Vertical                = 1 << 1,
    ImGuiSeparatorFlags_SpanAllColumns          = 1 << 2,
};

enum ImGuiTextFlags_
{
    ImGuiTextFlags_None                         = 0,
    ImGuiTextFlags_NoWidthForLargeClippedText   = 1 << 0,
};

enum ImGuiTooltipFlags_
{
    ImGuiTooltipFlags_None                      = 0,
    ImGuiTooltipFlags_OverridePreviousTooltip   = 1 << 0,   // Override will clear/ignore previously submitted tooltip (defaults to append)
};

// FIXME: this is in development, not exposed/functional as a generic feature yet.
// Horizontal/Vertical enums are fixed to 0/1 so they may be used to index ImVec2
enum ImGuiLayoutType_
{
    ImGuiLayoutType_Horizontal = 0,
    ImGuiLayoutType_Vertical = 1
};

enum ImGuiLogType
{
    ImGuiLogType_None = 0,
    ImGuiLogType_TTY,
    ImGuiLogType_File,
    ImGuiLogType_Buffer,
    ImGuiLogType_Clipboard,
};

// X/Y enums are fixed to 0/1 so they may be used to index ImVec2
enum ImGuiAxis
{
    ImGuiAxis_None = -1,
    ImGuiAxis_X = 0,
    ImGuiAxis_Y = 1
};

enum ImGuiPlotType
{
    ImGuiPlotType_Lines,
    ImGuiPlotType_Histogram,
};

enum ImGuiPopupPositionPolicy
{
    ImGuiPopupPositionPolicy_Default,
    ImGuiPopupPositionPolicy_ComboBox,
    ImGuiPopupPositionPolicy_Tooltip,
};

struct ImGuiDataVarInfo
{
    ImGuiDataType   Type;
    ImU32           Count;      // 1+
    ImU32           Offset;     // Offset in parent structure
    void* GetVarPtr(void* parent) const { return (void*)((unsigned char*)parent + Offset); }
};

struct ImGuiDataTypeTempStorage
{
    ImU8        Data[8];        // Can fit any data up to ImGuiDataType_COUNT
};

// Type information associated to one ImGuiDataType. Retrieve with DataTypeGetInfo().
struct ImGuiDataTypeInfo
{
    size_t      Size;           // Size in bytes
    const char* Name;           // Short descriptive name for the type, for debugging
    const char* PrintFmt;       // Default printf format for the type
    const char* ScanFmt;        // Default scanf format for the type
};

// Extend ImGuiDataType_
enum ImGuiDataTypePrivate_
{
    ImGuiDataType_String = ImGuiDataType_COUNT + 1,
    ImGuiDataType_Pointer,
    ImGuiDataType_ID,
};

// Stacked color modifier, backup of modified data so we can restore it
struct ImGuiColorMod
{
    ImGuiCol        Col;
    ImVec4          BackupValue;
};

// Stacked style modifier, backup of modified data so we can restore it. Data type inferred from the variable.
struct ImGuiStyleMod
{
    ImGuiStyleVar   VarIdx;
    union           { int BackupInt[2]; float BackupFloat[2]; };
    ImGuiStyleMod(ImGuiStyleVar idx, int v)     { VarIdx = idx; BackupInt[0] = v; }
    ImGuiStyleMod(ImGuiStyleVar idx, float v)   { VarIdx = idx; BackupFloat[0] = v; }
    ImGuiStyleMod(ImGuiStyleVar idx, ImVec2 v)  { VarIdx = idx; BackupFloat[0] = v.x; BackupFloat[1] = v.y; }
};

// Storage data for BeginComboPreview()/EndComboPreview()
struct IMGUI_API ImGuiComboPreviewData
{
    ImRect          PreviewRect;
    ImVec2          BackupCursorPos;
    ImVec2          BackupCursorMaxPos;
    ImVec2          BackupCursorPosPrevLine;
    float           BackupPrevLineTextBaseOffset;
    ImGuiLayoutType BackupLayout;

    ImGuiComboPreviewData() { memset(this, 0, sizeof(*this)); }
};

// Stacked storage data for BeginGroup()/EndGroup()
struct IMGUI_API ImGuiGroupData
{
    ImGuiID     WindowID;
    ImVec2      BackupCursorPos;
    ImVec2      BackupCursorMaxPos;
    ImVec1      BackupIndent;
    ImVec1      BackupGroupOffset;
    ImVec2      BackupCurrLineSize;
    float       BackupCurrLineTextBaseOffset;
    ImGuiID     BackupActiveIdIsAlive;
    bool        BackupActiveIdPreviousFrameIsAlive;
    bool        BackupHoveredIdIsAlive;
    bool        EmitItem;
};

// Simple column measurement, currently used for MenuItem() only.. This is very short-sighted/throw-away code and NOT a generic helper.
struct IMGUI_API ImGuiMenuColumns
{
    ImU32       TotalWidth;
    ImU32       NextTotalWidth;
    ImU16       Spacing;
    ImU16       OffsetIcon;         // Always zero for now
    ImU16       OffsetLabel;        // Offsets are locked in Update()
    ImU16       OffsetShortcut;
    ImU16       OffsetMark;
    ImU16       Widths[4];          // Width of:   Icon, Label, Shortcut, Mark  (accumulators for current frame)

    ImGuiMenuColumns() { memset(this, 0, sizeof(*this)); }
    void        Update(float spacing, bool window_reappearing);
    float       DeclColumns(float w_icon, float w_label, float w_shortcut, float w_mark);
    void        CalcNextTotalWidth(bool update_offsets);
};

// Internal temporary state for deactivating InputText() instances.
struct IMGUI_API ImGuiInputTextDeactivatedState
{
    ImGuiID            ID;              // widget id owning the text state (which just got deactivated)
    ImVector<char>     TextA;           // text buffer

    ImGuiInputTextDeactivatedState()    { memset(this, 0, sizeof(*this)); }
    void    ClearFreeMemory()           { ID = 0; TextA.clear(); }
};
// Internal state of the currently focused/edited text input box
// For a given item ID, access with ImGui::GetInputTextState()
struct IMGUI_API ImGuiInputTextState
{
    ImGuiContext*           Ctx;                    // parent UI context (needs to be set explicitly by parent).
    ImGuiID                 ID;                     // widget id owning the text state
    int                     CurLenW, CurLenA;       // we need to maintain our buffer length in both UTF-8 and wchar format. UTF-8 length is valid even if TextA is not.
    ImVector<ImWchar>       TextW;                  // edit buffer, we need to persist but can't guarantee the persistence of the user-provided buffer. so we copy into own buffer.
    ImVector<char>          TextA;                  // temporary UTF8 buffer for callbacks and other operations. this is not updated in every code-path! size=capacity.
    ImVector<char>          InitialTextA;           // backup of end-user buffer at the time of focus (in UTF-8, unaltered)
    bool                    TextAIsValid;           // temporary UTF8 buffer is not initially valid before we make the widget active (until then we pull the data from user argument)
    int                     BufCapacityA;           // end-user buffer capacity
    float                   ScrollX;                // horizontal scrolling/offset
    ImStb::STB_TexteditState Stb;                   // state for stb_textedit.h
    float                   CursorAnim;             // timer for cursor blink, reset on every user action so the cursor reappears immediately
    bool                    CursorFollow;           // set when we want scrolling to follow the current cursor position (not always!)
    bool                    SelectedAllMouseLock;   // after a double-click to select all, we ignore further mouse drags to update selection
    bool                    Edited;                 // edited this frame
    ImGuiInputTextFlags     Flags;                  // copy of InputText() flags. may be used to check if e.g. ImGuiInputTextFlags_Password is set.

    ImGuiInputTextState()                   { memset(this, 0, sizeof(*this)); }
    void        ClearText()                 { CurLenW = CurLenA = 0; TextW[0] = 0; TextA[0] = 0; CursorClamp(); }
    void        ClearFreeMemory()           { TextW.clear(); TextA.clear(); InitialTextA.clear(); }
    int         GetUndoAvailCount() const   { return Stb.undostate.undo_point; }
    int         GetRedoAvailCount() const   { return STB_TEXTEDIT_UNDOSTATECOUNT - Stb.undostate.redo_point; }
    void        OnKeyPressed(int key);      // Cannot be inline because we call in code in stb_textedit.h implementation

    // Cursor & Selection
    void        CursorAnimReset()           { CursorAnim = -0.30f; }                                   // After a user-input the cursor stays on for a while without blinking
    void        CursorClamp()               { Stb.cursor = ImMin(Stb.cursor, CurLenW); Stb.select_start = ImMin(Stb.select_start, CurLenW); Stb.select_end = ImMin(Stb.select_end, CurLenW); }
    bool        HasSelection() const        { return Stb.select_start != Stb.select_end; }
    void        ClearSelection()            { Stb.select_start = Stb.select_end = Stb.cursor; }
    int         GetCursorPos() const        { return Stb.cursor; }
    int         GetSelectionStart() const   { return Stb.select_start; }
    int         GetSelectionEnd() const     { return Stb.select_end; }
    void        SelectAll()                 { Stb.select_start = 0; Stb.cursor = Stb.select_end = CurLenW; Stb.has_preferred_x = 0; }
};

// Storage for current popup stack
struct ImGuiPopupData
{
    ImGuiID             PopupId;        // Set on OpenPopup()
    ImGuiWindow*        Window;         // Resolved on BeginPopup() - may stay unresolved if user never calls OpenPopup()
    ImGuiWindow*        BackupNavWindow;// Set on OpenPopup(), a NavWindow that will be restored on popup close
    int                 ParentNavLayer; // Resolved on BeginPopup(). Actually a ImGuiNavLayer type (declared down below), initialized to -1 which is not part of an enum, but serves well-enough as "not any of layers" value
    int                 OpenFrameCount; // Set on OpenPopup()
    ImGuiID             OpenParentId;   // Set on OpenPopup(), we need this to differentiate multiple menu sets from each others (e.g. inside menu bar vs loose menu items)
    ImVec2              OpenPopupPos;   // Set on OpenPopup(), preferred popup position (typically == OpenMousePos when using mouse)
    ImVec2              OpenMousePos;   // Set on OpenPopup(), copy of mouse position at the time of opening popup

    ImGuiPopupData()    { memset(this, 0, sizeof(*this)); ParentNavLayer = OpenFrameCount = -1; }
};

enum ImGuiNextWindowDataFlags_
{
    ImGuiNextWindowDataFlags_None               = 0,
    ImGuiNextWindowDataFlags_HasPos             = 1 << 0,
    ImGuiNextWindowDataFlags_HasSize            = 1 << 1,
    ImGuiNextWindowDataFlags_HasContentSize     = 1 << 2,
    ImGuiNextWindowDataFlags_HasCollapsed       = 1 << 3,
    ImGuiNextWindowDataFlags_HasSizeConstraint  = 1 << 4,
    ImGuiNextWindowDataFlags_HasFocus           = 1 << 5,
    ImGuiNextWindowDataFlags_HasBgAlpha         = 1 << 6,
    ImGuiNextWindowDataFlags_HasScroll          = 1 << 7,
    ImGuiNextWindowDataFlags_HasViewport        = 1 << 8,
    ImGuiNextWindowDataFlags_HasDock            = 1 << 9,
    ImGuiNextWindowDataFlags_HasWindowClass     = 1 << 10,
};

// Storage for SetNexWindow** functions
struct ImGuiNextWindowData
{
    ImGuiNextWindowDataFlags    Flags;
    ImGuiCond                   PosCond;
    ImGuiCond                   SizeCond;
    ImGuiCond                   CollapsedCond;
    ImGuiCond                   DockCond;
    ImVec2                      PosVal;
    ImVec2                      PosPivotVal;
    ImVec2                      SizeVal;
    ImVec2                      ContentSizeVal;
    ImVec2                      ScrollVal;
    bool                        PosUndock;
    bool                        CollapsedVal;
    ImRect                      SizeConstraintRect;
    ImGuiSizeCallback           SizeCallback;
    void*                       SizeCallbackUserData;
    float                       BgAlphaVal;             // Override background alpha
    ImGuiID                     ViewportId;
    ImGuiID                     DockId;
    ImGuiWindowClass            WindowClass;
    ImVec2                      MenuBarOffsetMinVal;    // (Always on) This is not exposed publicly, so we don't clear it and it doesn't have a corresponding flag (could we? for consistency?)

    ImGuiNextWindowData()       { memset(this, 0, sizeof(*this)); }
    inline void ClearFlags()    { Flags = ImGuiNextWindowDataFlags_None; }
};

enum ImGuiNextItemDataFlags_
{
    ImGuiNextItemDataFlags_None     = 0,
    ImGuiNextItemDataFlags_HasWidth = 1 << 0,
    ImGuiNextItemDataFlags_HasOpen  = 1 << 1,
};

struct ImGuiNextItemData
{
    ImGuiNextItemDataFlags      Flags;
    float                       Width;          // Set by SetNextItemWidth()
    ImGuiID                     FocusScopeId;   // Set by SetNextItemMultiSelectData() (!= 0 signify value has been set, so it's an alternate version of HasSelectionData, we don't use Flags for this because they are cleared too early. This is mostly used for debugging)
    ImGuiCond                   OpenCond;
    bool                        OpenVal;        // Set by SetNextItemOpen()

    ImGuiNextItemData()         { memset(this, 0, sizeof(*this)); }
    inline void ClearFlags()    { Flags = ImGuiNextItemDataFlags_None; } // Also cleared manually by ItemAdd()!
};

// Status storage for the last submitted item
struct ImGuiLastItemData
{
    ImGuiID                 ID;
    ImGuiItemFlags          InFlags;            // See ImGuiItemFlags_
    ImGuiItemStatusFlags    StatusFlags;        // See ImGuiItemStatusFlags_
    ImRect                  Rect;               // Full rectangle
    ImRect                  NavRect;            // Navigation scoring rectangle (not displayed)
    ImRect                  DisplayRect;        // Display rectangle (only if ImGuiItemStatusFlags_HasDisplayRect is set)

    ImGuiLastItemData()     { memset(this, 0, sizeof(*this)); }
};

struct IMGUI_API ImGuiStackSizes
{
    short   SizeOfIDStack;
    short   SizeOfColorStack;
    short   SizeOfStyleVarStack;
    short   SizeOfFontStack;
    short   SizeOfFocusScopeStack;
    short   SizeOfGroupStack;
    short   SizeOfItemFlagsStack;
    short   SizeOfBeginPopupStack;
    short   SizeOfDisabledStack;

    ImGuiStackSizes() { memset(this, 0, sizeof(*this)); }
    void SetToContextState(ImGuiContext* ctx);
    void CompareWithContextState(ImGuiContext* ctx);
};

// Data saved for each window pushed into the stack
struct ImGuiWindowStackData
{
    ImGuiWindow*            Window;
    ImGuiLastItemData       ParentLastItemDataBackup;
    ImGuiStackSizes         StackSizesOnBegin;      // Store size of various stacks for asserting
};

struct ImGuiShrinkWidthItem
{
    int         Index;
    float       Width;
    float       InitialWidth;
};

struct ImGuiPtrOrIndex
{
    void*       Ptr;            // Either field can be set, not both. e.g. Dock node tab bars are loose while BeginTabBar() ones are in a pool.
    int         Index;          // Usually index in a main pool.

    ImGuiPtrOrIndex(void* ptr)  { Ptr = ptr; Index = -1; }
    ImGuiPtrOrIndex(int index)  { Ptr = NULL; Index = index; }
};

//-----------------------------------------------------------------------------
// [SECTION] Inputs support
//-----------------------------------------------------------------------------

// Bit array for named keys
typedef ImBitArray<ImGuiKey_NamedKey_COUNT, -ImGuiKey_NamedKey_BEGIN>    ImBitArrayForNamedKeys;

// [Internal] Key ranges
#define ImGuiKey_LegacyNativeKey_BEGIN  0
#define ImGuiKey_LegacyNativeKey_END    512
#define ImGuiKey_Keyboard_BEGIN         (ImGuiKey_NamedKey_BEGIN)
#define ImGuiKey_Keyboard_END           (ImGuiKey_GamepadStart)
#define ImGuiKey_Gamepad_BEGIN          (ImGuiKey_GamepadStart)
#define ImGuiKey_Gamepad_END            (ImGuiKey_GamepadRStickDown + 1)
#define ImGuiKey_Mouse_BEGIN            (ImGuiKey_MouseLeft)
#define ImGuiKey_Mouse_END              (ImGuiKey_MouseWheelY + 1)
#define ImGuiKey_Aliases_BEGIN          (ImGuiKey_Mouse_BEGIN)
#define ImGuiKey_Aliases_END            (ImGuiKey_Mouse_END)

// [Internal] Named shortcuts for Navigation
#define ImGuiKey_NavKeyboardTweakSlow   ImGuiMod_Ctrl
#define ImGuiKey_NavKeyboardTweakFast   ImGuiMod_Shift
#define ImGuiKey_NavGamepadTweakSlow    ImGuiKey_GamepadL1
#define ImGuiKey_NavGamepadTweakFast    ImGuiKey_GamepadR1
#define ImGuiKey_NavGamepadActivate     ImGuiKey_GamepadFaceDown
#define ImGuiKey_NavGamepadCancel       ImGuiKey_GamepadFaceRight
#define ImGuiKey_NavGamepadMenu         ImGuiKey_GamepadFaceLeft
#define ImGuiKey_NavGamepadInput        ImGuiKey_GamepadFaceUp

enum ImGuiInputEventType
{
    ImGuiInputEventType_None = 0,
    ImGuiInputEventType_MousePos,
    ImGuiInputEventType_MouseWheel,
    ImGuiInputEventType_MouseButton,
    ImGuiInputEventType_MouseViewport,
    ImGuiInputEventType_Key,
    ImGuiInputEventType_Text,
    ImGuiInputEventType_Focus,
    ImGuiInputEventType_COUNT
};

enum ImGuiInputSource
{
    ImGuiInputSource_None = 0,
    ImGuiInputSource_Mouse,         // Note: may be Mouse or TouchScreen or Pen. See io.MouseSource to distinguish them.
    ImGuiInputSource_Keyboard,
    ImGuiInputSource_Gamepad,
    ImGuiInputSource_Clipboard,     // Currently only used by InputText()
    ImGuiInputSource_COUNT
};

// FIXME: Structures in the union below need to be declared as anonymous unions appears to be an extension?
// Using ImVec2() would fail on Clang 'union member 'MousePos' has a non-trivial default constructor'
<<<<<<< HEAD
struct ImGuiInputEventMousePos      { float PosX, PosY; };
struct ImGuiInputEventMouseWheel    { float WheelX, WheelY; };
struct ImGuiInputEventMouseButton   { int Button; bool Down; };
struct ImGuiInputEventMouseViewport { ImGuiID HoveredViewportID; };
=======
struct ImGuiInputEventMousePos      { float PosX, PosY; ImGuiMouseSource MouseSource; };
struct ImGuiInputEventMouseWheel    { float WheelX, WheelY; ImGuiMouseSource MouseSource; };
struct ImGuiInputEventMouseButton   { int Button; bool Down; ImGuiMouseSource MouseSource; };
>>>>>>> c9fe7ebc
struct ImGuiInputEventKey           { ImGuiKey Key; bool Down; float AnalogValue; };
struct ImGuiInputEventText          { unsigned int Char; };
struct ImGuiInputEventAppFocused    { bool Focused; };

struct ImGuiInputEvent
{
    ImGuiInputEventType             Type;
    ImGuiInputSource                Source;
    union
    {
        ImGuiInputEventMousePos     MousePos;       // if Type == ImGuiInputEventType_MousePos
        ImGuiInputEventMouseWheel   MouseWheel;     // if Type == ImGuiInputEventType_MouseWheel
        ImGuiInputEventMouseButton  MouseButton;    // if Type == ImGuiInputEventType_MouseButton
        ImGuiInputEventMouseViewport MouseViewport; // if Type == ImGuiInputEventType_MouseViewport
        ImGuiInputEventKey          Key;            // if Type == ImGuiInputEventType_Key
        ImGuiInputEventText         Text;           // if Type == ImGuiInputEventType_Text
        ImGuiInputEventAppFocused   AppFocused;     // if Type == ImGuiInputEventType_Focus
    };
    bool                            AddedByTestEngine;

    ImGuiInputEvent() { memset(this, 0, sizeof(*this)); }
};

// Input function taking an 'ImGuiID owner_id' argument defaults to (ImGuiKeyOwner_Any == 0) aka don't test ownership, which matches legacy behavior.
#define ImGuiKeyOwner_Any           ((ImGuiID)0)    // Accept key that have an owner, UNLESS a call to SetKeyOwner() explicitly used ImGuiInputFlags_LockThisFrame or ImGuiInputFlags_LockUntilRelease.
#define ImGuiKeyOwner_None          ((ImGuiID)-1)   // Require key to have no owner.

typedef ImS16 ImGuiKeyRoutingIndex;

// Routing table entry (sizeof() == 16 bytes)
struct ImGuiKeyRoutingData
{
    ImGuiKeyRoutingIndex            NextEntryIndex;
    ImU16                           Mods;               // Technically we'd only need 4-bits but for simplify we store ImGuiMod_ values which need 16-bits. ImGuiMod_Shortcut is already translated to Ctrl/Super.
    ImU8                            RoutingNextScore;   // Lower is better (0: perfect score)
    ImGuiID                         RoutingCurr;
    ImGuiID                         RoutingNext;

    ImGuiKeyRoutingData()           { NextEntryIndex = -1; Mods = 0; RoutingNextScore = 255; RoutingCurr = RoutingNext = ImGuiKeyOwner_None; }
};

// Routing table: maintain a desired owner for each possible key-chord (key + mods), and setup owner in NewFrame() when mods are matching.
// Stored in main context (1 instance)
struct ImGuiKeyRoutingTable
{
    ImGuiKeyRoutingIndex            Index[ImGuiKey_NamedKey_COUNT]; // Index of first entry in Entries[]
    ImVector<ImGuiKeyRoutingData>   Entries;
    ImVector<ImGuiKeyRoutingData>   EntriesNext;                    // Double-buffer to avoid reallocation (could use a shared buffer)

    ImGuiKeyRoutingTable()          { Clear(); }
    void Clear()                    { for (int n = 0; n < IM_ARRAYSIZE(Index); n++) Index[n] = -1; Entries.clear(); EntriesNext.clear(); }
};

// This extends ImGuiKeyData but only for named keys (legacy keys don't support the new features)
// Stored in main context (1 per named key). In the future it might be merged into ImGuiKeyData.
struct ImGuiKeyOwnerData
{
    ImGuiID     OwnerCurr;
    ImGuiID     OwnerNext;
    bool        LockThisFrame;      // Reading this key requires explicit owner id (until end of frame). Set by ImGuiInputFlags_LockThisFrame.
    bool        LockUntilRelease;   // Reading this key requires explicit owner id (until key is released). Set by ImGuiInputFlags_LockUntilRelease. When this is true LockThisFrame is always true as well.

    ImGuiKeyOwnerData()             { OwnerCurr = OwnerNext = ImGuiKeyOwner_None; LockThisFrame = LockUntilRelease = false; }
};

// Flags for extended versions of IsKeyPressed(), IsMouseClicked(), Shortcut(), SetKeyOwner(), SetItemKeyOwner()
// Don't mistake with ImGuiInputTextFlags! (for ImGui::InputText() function)
enum ImGuiInputFlags_
{
    // Flags for IsKeyPressed(), IsMouseClicked(), Shortcut()
    ImGuiInputFlags_None                = 0,
    ImGuiInputFlags_Repeat              = 1 << 0,   // Return true on successive repeats. Default for legacy IsKeyPressed(). NOT Default for legacy IsMouseClicked(). MUST BE == 1.
    ImGuiInputFlags_RepeatRateDefault   = 1 << 1,   // Repeat rate: Regular (default)
    ImGuiInputFlags_RepeatRateNavMove   = 1 << 2,   // Repeat rate: Fast
    ImGuiInputFlags_RepeatRateNavTweak  = 1 << 3,   // Repeat rate: Faster
    ImGuiInputFlags_RepeatRateMask_     = ImGuiInputFlags_RepeatRateDefault | ImGuiInputFlags_RepeatRateNavMove | ImGuiInputFlags_RepeatRateNavTweak,

    // Flags for SetItemKeyOwner()
    ImGuiInputFlags_CondHovered         = 1 << 4,   // Only set if item is hovered (default to both)
    ImGuiInputFlags_CondActive          = 1 << 5,   // Only set if item is active (default to both)
    ImGuiInputFlags_CondDefault_        = ImGuiInputFlags_CondHovered | ImGuiInputFlags_CondActive,
    ImGuiInputFlags_CondMask_           = ImGuiInputFlags_CondHovered | ImGuiInputFlags_CondActive,

    // Flags for SetKeyOwner(), SetItemKeyOwner()
    ImGuiInputFlags_LockThisFrame       = 1 << 6,   // Access to key data will require EXPLICIT owner ID (ImGuiKeyOwner_Any/0 will NOT accepted for polling). Cleared at end of frame. This is useful to make input-owner-aware code steal keys from non-input-owner-aware code.
    ImGuiInputFlags_LockUntilRelease    = 1 << 7,   // Access to key data will require EXPLICIT owner ID (ImGuiKeyOwner_Any/0 will NOT accepted for polling). Cleared when the key is released or at end of each frame if key is released. This is useful to make input-owner-aware code steal keys from non-input-owner-aware code.

    // Routing policies for Shortcut() + low-level SetShortcutRouting()
    // - The general idea is that several callers register interest in a shortcut, and only one owner gets it.
    // - When a policy (other than _RouteAlways) is set, Shortcut() will register itself with SetShortcutRouting(),
    //   allowing the system to decide where to route the input among other route-aware calls.
    // - Shortcut() uses ImGuiInputFlags_RouteFocused by default: meaning that a simple Shortcut() poll
    //   will register a route and only succeed when parent window is in the focus stack and if no-one
    //   with a higher priority is claiming the shortcut.
    // - Using ImGuiInputFlags_RouteAlways is roughly equivalent to doing e.g. IsKeyPressed(key) + testing mods.
    // - Priorities: GlobalHigh > Focused (when owner is active item) > Global > Focused (when focused window) > GlobalLow.
    // - Can select only 1 policy among all available.
    ImGuiInputFlags_RouteFocused        = 1 << 8,   // (Default) Register focused route: Accept inputs if window is in focus stack. Deep-most focused window takes inputs. ActiveId takes inputs over deep-most focused window.
    ImGuiInputFlags_RouteGlobalLow      = 1 << 9,   // Register route globally (lowest priority: unless a focused window or active item registered the route) -> recommended Global priority.
    ImGuiInputFlags_RouteGlobal         = 1 << 10,  // Register route globally (medium priority: unless an active item registered the route, e.g. CTRL+A registered by InputText).
    ImGuiInputFlags_RouteGlobalHigh     = 1 << 11,  // Register route globally (highest priority: unlikely you need to use that: will interfere with every active items)
    ImGuiInputFlags_RouteMask_          = ImGuiInputFlags_RouteFocused | ImGuiInputFlags_RouteGlobal | ImGuiInputFlags_RouteGlobalLow | ImGuiInputFlags_RouteGlobalHigh, // _Always not part of this!
    ImGuiInputFlags_RouteAlways         = 1 << 12,  // Do not register route, poll keys directly.
    ImGuiInputFlags_RouteUnlessBgFocused= 1 << 13,  // Global routes will not be applied if underlying background/void is focused (== no Dear ImGui windows are focused). Useful for overlay applications.
    ImGuiInputFlags_RouteExtraMask_     = ImGuiInputFlags_RouteAlways | ImGuiInputFlags_RouteUnlessBgFocused,

    // [Internal] Mask of which function support which flags
    ImGuiInputFlags_SupportedByIsKeyPressed     = ImGuiInputFlags_Repeat | ImGuiInputFlags_RepeatRateMask_,
    ImGuiInputFlags_SupportedByShortcut         = ImGuiInputFlags_Repeat | ImGuiInputFlags_RepeatRateMask_ | ImGuiInputFlags_RouteMask_ | ImGuiInputFlags_RouteExtraMask_,
    ImGuiInputFlags_SupportedBySetKeyOwner      = ImGuiInputFlags_LockThisFrame | ImGuiInputFlags_LockUntilRelease,
    ImGuiInputFlags_SupportedBySetItemKeyOwner  = ImGuiInputFlags_SupportedBySetKeyOwner | ImGuiInputFlags_CondMask_,
};

//-----------------------------------------------------------------------------
// [SECTION] Clipper support
//-----------------------------------------------------------------------------

struct ImGuiListClipperRange
{
    int     Min;
    int     Max;
    bool    PosToIndexConvert;      // Begin/End are absolute position (will be converted to indices later)
    ImS8    PosToIndexOffsetMin;    // Add to Min after converting to indices
    ImS8    PosToIndexOffsetMax;    // Add to Min after converting to indices

    static ImGuiListClipperRange    FromIndices(int min, int max)                               { ImGuiListClipperRange r = { min, max, false, 0, 0 }; return r; }
    static ImGuiListClipperRange    FromPositions(float y1, float y2, int off_min, int off_max) { ImGuiListClipperRange r = { (int)y1, (int)y2, true, (ImS8)off_min, (ImS8)off_max }; return r; }
};

// Temporary clipper data, buffers shared/reused between instances
struct ImGuiListClipperData
{
    ImGuiListClipper*               ListClipper;
    float                           LossynessOffset;
    int                             StepNo;
    int                             ItemsFrozen;
    ImVector<ImGuiListClipperRange> Ranges;

    ImGuiListClipperData()          { memset(this, 0, sizeof(*this)); }
    void                            Reset(ImGuiListClipper* clipper) { ListClipper = clipper; StepNo = ItemsFrozen = 0; Ranges.resize(0); }
};

//-----------------------------------------------------------------------------
// [SECTION] Navigation support
//-----------------------------------------------------------------------------

enum ImGuiActivateFlags_
{
    ImGuiActivateFlags_None                 = 0,
    ImGuiActivateFlags_PreferInput          = 1 << 0,       // Favor activation that requires keyboard text input (e.g. for Slider/Drag). Default for Enter key.
    ImGuiActivateFlags_PreferTweak          = 1 << 1,       // Favor activation for tweaking with arrows or gamepad (e.g. for Slider/Drag). Default for Space key and if keyboard is not used.
    ImGuiActivateFlags_TryToPreserveState   = 1 << 2,       // Request widget to preserve state if it can (e.g. InputText will try to preserve cursor/selection)
};

// Early work-in-progress API for ScrollToItem()
enum ImGuiScrollFlags_
{
    ImGuiScrollFlags_None                   = 0,
    ImGuiScrollFlags_KeepVisibleEdgeX       = 1 << 0,       // If item is not visible: scroll as little as possible on X axis to bring item back into view [default for X axis]
    ImGuiScrollFlags_KeepVisibleEdgeY       = 1 << 1,       // If item is not visible: scroll as little as possible on Y axis to bring item back into view [default for Y axis for windows that are already visible]
    ImGuiScrollFlags_KeepVisibleCenterX     = 1 << 2,       // If item is not visible: scroll to make the item centered on X axis [rarely used]
    ImGuiScrollFlags_KeepVisibleCenterY     = 1 << 3,       // If item is not visible: scroll to make the item centered on Y axis
    ImGuiScrollFlags_AlwaysCenterX          = 1 << 4,       // Always center the result item on X axis [rarely used]
    ImGuiScrollFlags_AlwaysCenterY          = 1 << 5,       // Always center the result item on Y axis [default for Y axis for appearing window)
    ImGuiScrollFlags_NoScrollParent         = 1 << 6,       // Disable forwarding scrolling to parent window if required to keep item/rect visible (only scroll window the function was applied to).
    ImGuiScrollFlags_MaskX_                 = ImGuiScrollFlags_KeepVisibleEdgeX | ImGuiScrollFlags_KeepVisibleCenterX | ImGuiScrollFlags_AlwaysCenterX,
    ImGuiScrollFlags_MaskY_                 = ImGuiScrollFlags_KeepVisibleEdgeY | ImGuiScrollFlags_KeepVisibleCenterY | ImGuiScrollFlags_AlwaysCenterY,
};

enum ImGuiNavHighlightFlags_
{
    ImGuiNavHighlightFlags_None             = 0,
    ImGuiNavHighlightFlags_TypeDefault      = 1 << 0,
    ImGuiNavHighlightFlags_TypeThin         = 1 << 1,
    ImGuiNavHighlightFlags_AlwaysDraw       = 1 << 2,       // Draw rectangular highlight if (g.NavId == id) _even_ when using the mouse.
    ImGuiNavHighlightFlags_NoRounding       = 1 << 3,
};

enum ImGuiNavMoveFlags_
{
    ImGuiNavMoveFlags_None                  = 0,
    ImGuiNavMoveFlags_LoopX                 = 1 << 0,   // On failed request, restart from opposite side
    ImGuiNavMoveFlags_LoopY                 = 1 << 1,
    ImGuiNavMoveFlags_WrapX                 = 1 << 2,   // On failed request, request from opposite side one line down (when NavDir==right) or one line up (when NavDir==left)
    ImGuiNavMoveFlags_WrapY                 = 1 << 3,   // This is not super useful but provided for completeness
    ImGuiNavMoveFlags_AllowCurrentNavId     = 1 << 4,   // Allow scoring and considering the current NavId as a move target candidate. This is used when the move source is offset (e.g. pressing PageDown actually needs to send a Up move request, if we are pressing PageDown from the bottom-most item we need to stay in place)
    ImGuiNavMoveFlags_AlsoScoreVisibleSet   = 1 << 5,   // Store alternate result in NavMoveResultLocalVisible that only comprise elements that are already fully visible (used by PageUp/PageDown)
    ImGuiNavMoveFlags_ScrollToEdgeY         = 1 << 6,   // Force scrolling to min/max (used by Home/End) // FIXME-NAV: Aim to remove or reword, probably unnecessary
    ImGuiNavMoveFlags_Forwarded             = 1 << 7,
    ImGuiNavMoveFlags_DebugNoResult         = 1 << 8,   // Dummy scoring for debug purpose, don't apply result
    ImGuiNavMoveFlags_FocusApi              = 1 << 9,
    ImGuiNavMoveFlags_Tabbing               = 1 << 10,  // == Focus + Activate if item is Inputable + DontChangeNavHighlight
    ImGuiNavMoveFlags_Activate              = 1 << 11,
    ImGuiNavMoveFlags_DontSetNavHighlight   = 1 << 12,  // Do not alter the visible state of keyboard vs mouse nav highlight
};

enum ImGuiNavLayer
{
    ImGuiNavLayer_Main  = 0,    // Main scrolling layer
    ImGuiNavLayer_Menu  = 1,    // Menu layer (access with Alt)
    ImGuiNavLayer_COUNT
};

struct ImGuiNavItemData
{
    ImGuiWindow*        Window;         // Init,Move    // Best candidate window (result->ItemWindow->RootWindowForNav == request->Window)
    ImGuiID             ID;             // Init,Move    // Best candidate item ID
    ImGuiID             FocusScopeId;   // Init,Move    // Best candidate focus scope ID
    ImRect              RectRel;        // Init,Move    // Best candidate bounding box in window relative space
    ImGuiItemFlags      InFlags;        // ????,Move    // Best candidate item flags
    float               DistBox;        //      Move    // Best candidate box distance to current NavId
    float               DistCenter;     //      Move    // Best candidate center distance to current NavId
    float               DistAxial;      //      Move    // Best candidate axial distance to current NavId

    ImGuiNavItemData()  { Clear(); }
    void Clear()        { Window = NULL; ID = FocusScopeId = 0; InFlags = 0; DistBox = DistCenter = DistAxial = FLT_MAX; }
};

//-----------------------------------------------------------------------------
// [SECTION] Columns support
//-----------------------------------------------------------------------------

// Flags for internal's BeginColumns(). Prefix using BeginTable() nowadays!
enum ImGuiOldColumnFlags_
{
    ImGuiOldColumnFlags_None                    = 0,
    ImGuiOldColumnFlags_NoBorder                = 1 << 0,   // Disable column dividers
    ImGuiOldColumnFlags_NoResize                = 1 << 1,   // Disable resizing columns when clicking on the dividers
    ImGuiOldColumnFlags_NoPreserveWidths        = 1 << 2,   // Disable column width preservation when adjusting columns
    ImGuiOldColumnFlags_NoForceWithinWindow     = 1 << 3,   // Disable forcing columns to fit within window
    ImGuiOldColumnFlags_GrowParentContentsSize  = 1 << 4,   // (WIP) Restore pre-1.51 behavior of extending the parent window contents size but _without affecting the columns width at all_. Will eventually remove.

    // Obsolete names (will be removed)
#ifndef IMGUI_DISABLE_OBSOLETE_FUNCTIONS
    ImGuiColumnsFlags_None                      = ImGuiOldColumnFlags_None,
    ImGuiColumnsFlags_NoBorder                  = ImGuiOldColumnFlags_NoBorder,
    ImGuiColumnsFlags_NoResize                  = ImGuiOldColumnFlags_NoResize,
    ImGuiColumnsFlags_NoPreserveWidths          = ImGuiOldColumnFlags_NoPreserveWidths,
    ImGuiColumnsFlags_NoForceWithinWindow       = ImGuiOldColumnFlags_NoForceWithinWindow,
    ImGuiColumnsFlags_GrowParentContentsSize    = ImGuiOldColumnFlags_GrowParentContentsSize,
#endif
};

struct ImGuiOldColumnData
{
    float               OffsetNorm;             // Column start offset, normalized 0.0 (far left) -> 1.0 (far right)
    float               OffsetNormBeforeResize;
    ImGuiOldColumnFlags Flags;                  // Not exposed
    ImRect              ClipRect;

    ImGuiOldColumnData() { memset(this, 0, sizeof(*this)); }
};

struct ImGuiOldColumns
{
    ImGuiID             ID;
    ImGuiOldColumnFlags Flags;
    bool                IsFirstFrame;
    bool                IsBeingResized;
    int                 Current;
    int                 Count;
    float               OffMinX, OffMaxX;       // Offsets from HostWorkRect.Min.x
    float               LineMinY, LineMaxY;
    float               HostCursorPosY;         // Backup of CursorPos at the time of BeginColumns()
    float               HostCursorMaxPosX;      // Backup of CursorMaxPos at the time of BeginColumns()
    ImRect              HostInitialClipRect;    // Backup of ClipRect at the time of BeginColumns()
    ImRect              HostBackupClipRect;     // Backup of ClipRect during PushColumnsBackground()/PopColumnsBackground()
    ImRect              HostBackupParentWorkRect;//Backup of WorkRect at the time of BeginColumns()
    ImVector<ImGuiOldColumnData> Columns;
    ImDrawListSplitter  Splitter;

    ImGuiOldColumns()   { memset(this, 0, sizeof(*this)); }
};

//-----------------------------------------------------------------------------
// [SECTION] Multi-select support
//-----------------------------------------------------------------------------

#ifdef IMGUI_HAS_MULTI_SELECT
// <this is filled in 'range_select' branch>
#endif // #ifdef IMGUI_HAS_MULTI_SELECT

//-----------------------------------------------------------------------------
// [SECTION] Docking support
//-----------------------------------------------------------------------------

#define DOCKING_HOST_DRAW_CHANNEL_BG 0  // Dock host: background fill
#define DOCKING_HOST_DRAW_CHANNEL_FG 1  // Dock host: decorations and contents

#ifdef IMGUI_HAS_DOCK

// Extend ImGuiDockNodeFlags_
enum ImGuiDockNodeFlagsPrivate_
{
    // [Internal]
    ImGuiDockNodeFlags_DockSpace                = 1 << 10,  // Local, Saved  // A dockspace is a node that occupy space within an existing user window. Otherwise the node is floating and create its own window.
    ImGuiDockNodeFlags_CentralNode              = 1 << 11,  // Local, Saved  // The central node has 2 main properties: stay visible when empty, only use "remaining" spaces from its neighbor.
    ImGuiDockNodeFlags_NoTabBar                 = 1 << 12,  // Local, Saved  // Tab bar is completely unavailable. No triangle in the corner to enable it back.
    ImGuiDockNodeFlags_HiddenTabBar             = 1 << 13,  // Local, Saved  // Tab bar is hidden, with a triangle in the corner to show it again (NB: actual tab-bar instance may be destroyed as this is only used for single-window tab bar)
    ImGuiDockNodeFlags_NoWindowMenuButton       = 1 << 14,  // Local, Saved  // Disable window/docking menu (that one that appears instead of the collapse button)
    ImGuiDockNodeFlags_NoCloseButton            = 1 << 15,  // Local, Saved  //
    ImGuiDockNodeFlags_NoDocking                = 1 << 16,  // Local, Saved  // Disable any form of docking in this dockspace or individual node. (On a whole dockspace, this pretty much defeat the purpose of using a dockspace at all). Note: when turned on, existing docked nodes will be preserved.
    ImGuiDockNodeFlags_NoDockingSplitMe         = 1 << 17,  // [EXPERIMENTAL] Prevent another window/node from splitting this node.
    ImGuiDockNodeFlags_NoDockingSplitOther      = 1 << 18,  // [EXPERIMENTAL] Prevent this node from splitting another window/node.
    ImGuiDockNodeFlags_NoDockingOverMe          = 1 << 19,  // [EXPERIMENTAL] Prevent another window/node to be docked over this node.
    ImGuiDockNodeFlags_NoDockingOverOther       = 1 << 20,  // [EXPERIMENTAL] Prevent this node to be docked over another window or non-empty node.
    ImGuiDockNodeFlags_NoDockingOverEmpty       = 1 << 21,  // [EXPERIMENTAL] Prevent this node to be docked over an empty node (e.g. DockSpace with no other windows)
    ImGuiDockNodeFlags_NoResizeX                = 1 << 22,  // [EXPERIMENTAL]
    ImGuiDockNodeFlags_NoResizeY                = 1 << 23,  // [EXPERIMENTAL]
    ImGuiDockNodeFlags_SharedFlagsInheritMask_  = ~0,
    ImGuiDockNodeFlags_NoResizeFlagsMask_       = ImGuiDockNodeFlags_NoResize | ImGuiDockNodeFlags_NoResizeX | ImGuiDockNodeFlags_NoResizeY,
    ImGuiDockNodeFlags_LocalFlagsMask_          = ImGuiDockNodeFlags_NoSplit | ImGuiDockNodeFlags_NoResizeFlagsMask_ | ImGuiDockNodeFlags_AutoHideTabBar | ImGuiDockNodeFlags_DockSpace | ImGuiDockNodeFlags_CentralNode | ImGuiDockNodeFlags_NoTabBar | ImGuiDockNodeFlags_HiddenTabBar | ImGuiDockNodeFlags_NoWindowMenuButton | ImGuiDockNodeFlags_NoCloseButton | ImGuiDockNodeFlags_NoDocking,
    ImGuiDockNodeFlags_LocalFlagsTransferMask_  = ImGuiDockNodeFlags_LocalFlagsMask_ & ~ImGuiDockNodeFlags_DockSpace,  // When splitting those flags are moved to the inheriting child, never duplicated
    ImGuiDockNodeFlags_SavedFlagsMask_          = ImGuiDockNodeFlags_NoResizeFlagsMask_ | ImGuiDockNodeFlags_DockSpace | ImGuiDockNodeFlags_CentralNode | ImGuiDockNodeFlags_NoTabBar | ImGuiDockNodeFlags_HiddenTabBar | ImGuiDockNodeFlags_NoWindowMenuButton | ImGuiDockNodeFlags_NoCloseButton | ImGuiDockNodeFlags_NoDocking
};

// Store the source authority (dock node vs window) of a field
enum ImGuiDataAuthority_
{
    ImGuiDataAuthority_Auto,
    ImGuiDataAuthority_DockNode,
    ImGuiDataAuthority_Window,
};

enum ImGuiDockNodeState
{
    ImGuiDockNodeState_Unknown,
    ImGuiDockNodeState_HostWindowHiddenBecauseSingleWindow,
    ImGuiDockNodeState_HostWindowHiddenBecauseWindowsAreResizing,
    ImGuiDockNodeState_HostWindowVisible,
};

// sizeof() 156~192
struct IMGUI_API ImGuiDockNode
{
    ImGuiID                 ID;
    ImGuiDockNodeFlags      SharedFlags;                // (Write) Flags shared by all nodes of a same dockspace hierarchy (inherited from the root node)
    ImGuiDockNodeFlags      LocalFlags;                 // (Write) Flags specific to this node
    ImGuiDockNodeFlags      LocalFlagsInWindows;        // (Write) Flags specific to this node, applied from windows
    ImGuiDockNodeFlags      MergedFlags;                // (Read)  Effective flags (== SharedFlags | LocalFlagsInNode | LocalFlagsInWindows)
    ImGuiDockNodeState      State;
    ImGuiDockNode*          ParentNode;
    ImGuiDockNode*          ChildNodes[2];              // [Split node only] Child nodes (left/right or top/bottom). Consider switching to an array.
    ImVector<ImGuiWindow*>  Windows;                    // Note: unordered list! Iterate TabBar->Tabs for user-order.
    ImGuiTabBar*            TabBar;
    ImVec2                  Pos;                        // Current position
    ImVec2                  Size;                       // Current size
    ImVec2                  SizeRef;                    // [Split node only] Last explicitly written-to size (overridden when using a splitter affecting the node), used to calculate Size.
    ImGuiAxis               SplitAxis;                  // [Split node only] Split axis (X or Y)
    ImGuiWindowClass        WindowClass;                // [Root node only]
    ImU32                   LastBgColor;

    ImGuiWindow*            HostWindow;
    ImGuiWindow*            VisibleWindow;              // Generally point to window which is ID is == SelectedTabID, but when CTRL+Tabbing this can be a different window.
    ImGuiDockNode*          CentralNode;                // [Root node only] Pointer to central node.
    ImGuiDockNode*          OnlyNodeWithWindows;        // [Root node only] Set when there is a single visible node within the hierarchy.
    int                     CountNodeWithWindows;       // [Root node only]
    int                     LastFrameAlive;             // Last frame number the node was updated or kept alive explicitly with DockSpace() + ImGuiDockNodeFlags_KeepAliveOnly
    int                     LastFrameActive;            // Last frame number the node was updated.
    int                     LastFrameFocused;           // Last frame number the node was focused.
    ImGuiID                 LastFocusedNodeId;          // [Root node only] Which of our child docking node (any ancestor in the hierarchy) was last focused.
    ImGuiID                 SelectedTabId;              // [Leaf node only] Which of our tab/window is selected.
    ImGuiID                 WantCloseTabId;             // [Leaf node only] Set when closing a specific tab/window.
    ImGuiDataAuthority      AuthorityForPos         :3;
    ImGuiDataAuthority      AuthorityForSize        :3;
    ImGuiDataAuthority      AuthorityForViewport    :3;
    bool                    IsVisible               :1; // Set to false when the node is hidden (usually disabled as it has no active window)
    bool                    IsFocused               :1;
    bool                    IsBgDrawnThisFrame      :1;
    bool                    HasCloseButton          :1; // Provide space for a close button (if any of the docked window has one). Note that button may be hidden on window without one.
    bool                    HasWindowMenuButton     :1;
    bool                    HasCentralNodeChild     :1;
    bool                    WantCloseAll            :1; // Set when closing all tabs at once.
    bool                    WantLockSizeOnce        :1;
    bool                    WantMouseMove           :1; // After a node extraction we need to transition toward moving the newly created host window
    bool                    WantHiddenTabBarUpdate  :1;
    bool                    WantHiddenTabBarToggle  :1;

    ImGuiDockNode(ImGuiID id);
    ~ImGuiDockNode();
    bool                    IsRootNode() const      { return ParentNode == NULL; }
    bool                    IsDockSpace() const     { return (MergedFlags & ImGuiDockNodeFlags_DockSpace) != 0; }
    bool                    IsFloatingNode() const  { return ParentNode == NULL && (MergedFlags & ImGuiDockNodeFlags_DockSpace) == 0; }
    bool                    IsCentralNode() const   { return (MergedFlags & ImGuiDockNodeFlags_CentralNode) != 0; }
    bool                    IsHiddenTabBar() const  { return (MergedFlags & ImGuiDockNodeFlags_HiddenTabBar) != 0; } // Hidden tab bar can be shown back by clicking the small triangle
    bool                    IsNoTabBar() const      { return (MergedFlags & ImGuiDockNodeFlags_NoTabBar) != 0; }     // Never show a tab bar
    bool                    IsSplitNode() const     { return ChildNodes[0] != NULL; }
    bool                    IsLeafNode() const      { return ChildNodes[0] == NULL; }
    bool                    IsEmpty() const         { return ChildNodes[0] == NULL && Windows.Size == 0; }
    ImRect                  Rect() const            { return ImRect(Pos.x, Pos.y, Pos.x + Size.x, Pos.y + Size.y); }

    void                    SetLocalFlags(ImGuiDockNodeFlags flags) { LocalFlags = flags; UpdateMergedFlags(); }
    void                    UpdateMergedFlags()     { MergedFlags = SharedFlags | LocalFlags | LocalFlagsInWindows; }
};

// List of colors that are stored at the time of Begin() into Docked Windows.
// We currently store the packed colors in a simple array window->DockStyle.Colors[].
// A better solution may involve appending into a log of colors in ImGuiContext + store offsets into those arrays in ImGuiWindow,
// but it would be more complex as we'd need to double-buffer both as e.g. drop target may refer to window from last frame.
enum ImGuiWindowDockStyleCol
{
    ImGuiWindowDockStyleCol_Text,
    ImGuiWindowDockStyleCol_Tab,
    ImGuiWindowDockStyleCol_TabHovered,
    ImGuiWindowDockStyleCol_TabActive,
    ImGuiWindowDockStyleCol_TabUnfocused,
    ImGuiWindowDockStyleCol_TabUnfocusedActive,
    ImGuiWindowDockStyleCol_COUNT
};

struct ImGuiWindowDockStyle
{
    ImU32 Colors[ImGuiWindowDockStyleCol_COUNT];
};

struct ImGuiDockContext
{
    ImGuiStorage                    Nodes;          // Map ID -> ImGuiDockNode*: Active nodes
    ImVector<ImGuiDockRequest>      Requests;
    ImVector<ImGuiDockNodeSettings> NodesSettings;
    bool                            WantFullRebuild;
    ImGuiDockContext()              { memset(this, 0, sizeof(*this)); }
};

#endif // #ifdef IMGUI_HAS_DOCK

//-----------------------------------------------------------------------------
// [SECTION] Viewport support
//-----------------------------------------------------------------------------

// ImGuiViewport Private/Internals fields (cardinal sin: we are using inheritance!)
// Every instance of ImGuiViewport is in fact a ImGuiViewportP.
struct ImGuiViewportP : public ImGuiViewport
{
    int                 Idx;
    int                 LastFrameActive;        // Last frame number this viewport was activated by a window
    int                 LastFrontMostStampCount;// Last stamp number from when a window hosted by this viewport was made front-most (by comparing this value between two viewport we have an implicit viewport z-order
    ImGuiID             LastNameHash;
    ImVec2              LastPos;
    float               Alpha;                  // Window opacity (when dragging dockable windows/viewports we make them transparent)
    float               LastAlpha;
    short               PlatformMonitor;
    ImGuiWindow*        Window;                 // Set when the viewport is owned by a window (and ImGuiViewportFlags_CanHostOtherWindows is NOT set)
    int                 DrawListsLastFrame[2];  // Last frame number the background (0) and foreground (1) draw lists were used
    ImDrawList*         DrawLists[2];           // Convenience background (0) and foreground (1) draw lists. We use them to draw software mouser cursor when io.MouseDrawCursor is set and to draw most debug overlays.
    ImDrawData          DrawDataP;
    ImDrawDataBuilder   DrawDataBuilder;
    ImVec2              LastPlatformPos;
    ImVec2              LastPlatformSize;
    ImVec2              LastRendererSize;
    ImVec2              WorkOffsetMin;          // Work Area: Offset from Pos to top-left corner of Work Area. Generally (0,0) or (0,+main_menu_bar_height). Work Area is Full Area but without menu-bars/status-bars (so WorkArea always fit inside Pos/Size!)
    ImVec2              WorkOffsetMax;          // Work Area: Offset from Pos+Size to bottom-right corner of Work Area. Generally (0,0) or (0,-status_bar_height).
    ImVec2              BuildWorkOffsetMin;     // Work Area: Offset being built during current frame. Generally >= 0.0f.
    ImVec2              BuildWorkOffsetMax;     // Work Area: Offset being built during current frame. Generally <= 0.0f.

    ImGuiViewportP()                    { Idx = -1; LastFrameActive = DrawListsLastFrame[0] = DrawListsLastFrame[1] = LastFrontMostStampCount = -1; LastNameHash = 0; Alpha = LastAlpha = 1.0f; PlatformMonitor = -1; Window = NULL; DrawLists[0] = DrawLists[1] = NULL; LastPlatformPos = LastPlatformSize = LastRendererSize = ImVec2(FLT_MAX, FLT_MAX); }
    ~ImGuiViewportP()                   { if (DrawLists[0]) IM_DELETE(DrawLists[0]); if (DrawLists[1]) IM_DELETE(DrawLists[1]); }
    void    ClearRequestFlags()         { PlatformRequestClose = PlatformRequestMove = PlatformRequestResize = false; }

    // Calculate work rect pos/size given a set of offset (we have 1 pair of offset for rect locked from last frame data, and 1 pair for currently building rect)
    ImVec2  CalcWorkRectPos(const ImVec2& off_min) const                            { return ImVec2(Pos.x + off_min.x, Pos.y + off_min.y); }
    ImVec2  CalcWorkRectSize(const ImVec2& off_min, const ImVec2& off_max) const    { return ImVec2(ImMax(0.0f, Size.x - off_min.x + off_max.x), ImMax(0.0f, Size.y - off_min.y + off_max.y)); }
    void    UpdateWorkRect()            { WorkPos = CalcWorkRectPos(WorkOffsetMin); WorkSize = CalcWorkRectSize(WorkOffsetMin, WorkOffsetMax); } // Update public fields

    // Helpers to retrieve ImRect (we don't need to store BuildWorkRect as every access tend to change it, hence the code asymmetry)
    ImRect  GetMainRect() const         { return ImRect(Pos.x, Pos.y, Pos.x + Size.x, Pos.y + Size.y); }
    ImRect  GetWorkRect() const         { return ImRect(WorkPos.x, WorkPos.y, WorkPos.x + WorkSize.x, WorkPos.y + WorkSize.y); }
    ImRect  GetBuildWorkRect() const    { ImVec2 pos = CalcWorkRectPos(BuildWorkOffsetMin); ImVec2 size = CalcWorkRectSize(BuildWorkOffsetMin, BuildWorkOffsetMax); return ImRect(pos.x, pos.y, pos.x + size.x, pos.y + size.y); }
};

//-----------------------------------------------------------------------------
// [SECTION] Settings support
//-----------------------------------------------------------------------------

// Windows data saved in imgui.ini file
// Because we never destroy or rename ImGuiWindowSettings, we can store the names in a separate buffer easily.
// (this is designed to be stored in a ImChunkStream buffer, with the variable-length Name following our structure)
struct ImGuiWindowSettings
{
    ImGuiID     ID;
    ImVec2ih    Pos;            // NB: Settings position are stored RELATIVE to the viewport! Whereas runtime ones are absolute positions.
    ImVec2ih    Size;
    ImVec2ih    ViewportPos;
    ImGuiID     ViewportId;
    ImGuiID     DockId;         // ID of last known DockNode (even if the DockNode is invisible because it has only 1 active window), or 0 if none.
    ImGuiID     ClassId;        // ID of window class if specified
    short       DockOrder;      // Order of the last time the window was visible within its DockNode. This is used to reorder windows that are reappearing on the same frame. Same value between windows that were active and windows that were none are possible.
    bool        Collapsed;
    bool        WantApply;      // Set when loaded from .ini data (to enable merging/loading .ini data into an already running context)
    bool        WantDelete;     // Set to invalidate/delete the settings entry

    ImGuiWindowSettings()       { memset(this, 0, sizeof(*this)); DockOrder = -1; }
    char* GetName()             { return (char*)(this + 1); }
};

struct ImGuiSettingsHandler
{
    const char* TypeName;       // Short description stored in .ini file. Disallowed characters: '[' ']'
    ImGuiID     TypeHash;       // == ImHashStr(TypeName)
    void        (*ClearAllFn)(ImGuiContext* ctx, ImGuiSettingsHandler* handler);                                // Clear all settings data
    void        (*ReadInitFn)(ImGuiContext* ctx, ImGuiSettingsHandler* handler);                                // Read: Called before reading (in registration order)
    void*       (*ReadOpenFn)(ImGuiContext* ctx, ImGuiSettingsHandler* handler, const char* name);              // Read: Called when entering into a new ini entry e.g. "[Window][Name]"
    void        (*ReadLineFn)(ImGuiContext* ctx, ImGuiSettingsHandler* handler, void* entry, const char* line); // Read: Called for every line of text within an ini entry
    void        (*ApplyAllFn)(ImGuiContext* ctx, ImGuiSettingsHandler* handler);                                // Read: Called after reading (in registration order)
    void        (*WriteAllFn)(ImGuiContext* ctx, ImGuiSettingsHandler* handler, ImGuiTextBuffer* out_buf);      // Write: Output every entries into 'out_buf'
    void*       UserData;

    ImGuiSettingsHandler() { memset(this, 0, sizeof(*this)); }
};

//-----------------------------------------------------------------------------
// [SECTION] Localization support
//-----------------------------------------------------------------------------

// This is experimental and not officially supported, it'll probably fall short of features, if/when it does we may backtrack.
enum ImGuiLocKey : int
{
    ImGuiLocKey_TableSizeOne,
    ImGuiLocKey_TableSizeAllFit,
    ImGuiLocKey_TableSizeAllDefault,
    ImGuiLocKey_TableResetOrder,
    ImGuiLocKey_WindowingMainMenuBar,
    ImGuiLocKey_WindowingPopup,
    ImGuiLocKey_WindowingUntitled,
    ImGuiLocKey_DockingHideTabBar,
    ImGuiLocKey_COUNT
};

struct ImGuiLocEntry
{
    ImGuiLocKey     Key;
    const char*     Text;
};


//-----------------------------------------------------------------------------
// [SECTION] Metrics, Debug Tools
//-----------------------------------------------------------------------------

enum ImGuiDebugLogFlags_
{
    // Event types
    ImGuiDebugLogFlags_None             = 0,
    ImGuiDebugLogFlags_EventActiveId    = 1 << 0,
    ImGuiDebugLogFlags_EventFocus       = 1 << 1,
    ImGuiDebugLogFlags_EventPopup       = 1 << 2,
    ImGuiDebugLogFlags_EventNav         = 1 << 3,
    ImGuiDebugLogFlags_EventClipper     = 1 << 4,
    ImGuiDebugLogFlags_EventIO          = 1 << 5,
    ImGuiDebugLogFlags_EventDocking     = 1 << 6,
    ImGuiDebugLogFlags_EventViewport    = 1 << 7,
    ImGuiDebugLogFlags_EventMask_       = ImGuiDebugLogFlags_EventActiveId | ImGuiDebugLogFlags_EventFocus | ImGuiDebugLogFlags_EventPopup | ImGuiDebugLogFlags_EventNav | ImGuiDebugLogFlags_EventClipper | ImGuiDebugLogFlags_EventIO | ImGuiDebugLogFlags_EventDocking | ImGuiDebugLogFlags_EventViewport,
    ImGuiDebugLogFlags_OutputToTTY      = 1 << 10,  // Also send output to TTY
};

struct ImGuiMetricsConfig
{
    bool        ShowDebugLog = false;
    bool        ShowStackTool = false;
    bool        ShowWindowsRects = false;
    bool        ShowWindowsBeginOrder = false;
    bool        ShowTablesRects = false;
    bool        ShowDrawCmdMesh = true;
    bool        ShowDrawCmdBoundingBoxes = true;
    bool        ShowAtlasTintedWithTextColor = false;
    bool        ShowDockingNodes = false;
    int         ShowWindowsRectsType = -1;
    int         ShowTablesRectsType = -1;
};

struct ImGuiStackLevelInfo
{
    ImGuiID                 ID;
    ImS8                    QueryFrameCount;            // >= 1: Query in progress
    bool                    QuerySuccess;               // Obtained result from DebugHookIdInfo()
    ImGuiDataType           DataType : 8;
    char                    Desc[57];                   // Arbitrarily sized buffer to hold a result (FIXME: could replace Results[] with a chunk stream?) FIXME: Now that we added CTRL+C this should be fixed.

    ImGuiStackLevelInfo()   { memset(this, 0, sizeof(*this)); }
};

// State for Stack tool queries
struct ImGuiStackTool
{
    int                     LastActiveFrame;
    int                     StackLevel;                 // -1: query stack and resize Results, >= 0: individual stack level
    ImGuiID                 QueryId;                    // ID to query details for
    ImVector<ImGuiStackLevelInfo> Results;
    bool                    CopyToClipboardOnCtrlC;
    float                   CopyToClipboardLastTime;

    ImGuiStackTool()        { memset(this, 0, sizeof(*this)); CopyToClipboardLastTime = -FLT_MAX; }
};

//-----------------------------------------------------------------------------
// [SECTION] Generic context hooks
//-----------------------------------------------------------------------------

typedef void (*ImGuiContextHookCallback)(ImGuiContext* ctx, ImGuiContextHook* hook);
enum ImGuiContextHookType { ImGuiContextHookType_NewFramePre, ImGuiContextHookType_NewFramePost, ImGuiContextHookType_EndFramePre, ImGuiContextHookType_EndFramePost, ImGuiContextHookType_RenderPre, ImGuiContextHookType_RenderPost, ImGuiContextHookType_Shutdown, ImGuiContextHookType_PendingRemoval_ };

struct ImGuiContextHook
{
    ImGuiID                     HookId;     // A unique ID assigned by AddContextHook()
    ImGuiContextHookType        Type;
    ImGuiID                     Owner;
    ImGuiContextHookCallback    Callback;
    void*                       UserData;

    ImGuiContextHook()          { memset(this, 0, sizeof(*this)); }
};

//-----------------------------------------------------------------------------
// [SECTION] ImGuiContext (main Dear ImGui context)
//-----------------------------------------------------------------------------

struct ImGuiContext
{
    bool                    Initialized;
    bool                    FontAtlasOwnedByContext;            // IO.Fonts-> is owned by the ImGuiContext and will be destructed along with it.
    ImGuiIO                 IO;
    ImGuiPlatformIO         PlatformIO;
    ImVector<ImGuiInputEvent> InputEventsQueue;                 // Input events which will be tricked/written into IO structure.
    ImVector<ImGuiInputEvent> InputEventsTrail;                 // Past input events processed in NewFrame(). This is to allow domain-specific application to access e.g mouse/pen trail.
    ImGuiMouseSource        InputEventsNextMouseSource;
    ImGuiStyle              Style;
    ImGuiConfigFlags        ConfigFlagsCurrFrame;               // = g.IO.ConfigFlags at the time of NewFrame()
    ImGuiConfigFlags        ConfigFlagsLastFrame;
    ImFont*                 Font;                               // (Shortcut) == FontStack.empty() ? IO.Font : FontStack.back()
    float                   FontSize;                           // (Shortcut) == FontBaseSize * g.CurrentWindow->FontWindowScale == window->FontSize(). Text height for current window.
    float                   FontBaseSize;                       // (Shortcut) == IO.FontGlobalScale * Font->Scale * Font->FontSize. Base text height.
    ImDrawListSharedData    DrawListSharedData;
    double                  Time;
    int                     FrameCount;
    int                     FrameCountEnded;
    int                     FrameCountPlatformEnded;
    int                     FrameCountRendered;
    bool                    WithinFrameScope;                   // Set by NewFrame(), cleared by EndFrame()
    bool                    WithinFrameScopeWithImplicitWindow; // Set by NewFrame(), cleared by EndFrame() when the implicit debug window has been pushed
    bool                    WithinEndChild;                     // Set within EndChild()
    bool                    GcCompactAll;                       // Request full GC
    bool                    TestEngineHookItems;                // Will call test engine hooks: ImGuiTestEngineHook_ItemAdd(), ImGuiTestEngineHook_ItemInfo(), ImGuiTestEngineHook_Log()
    void*                   TestEngine;                         // Test engine user data

    // Windows state
    ImVector<ImGuiWindow*>  Windows;                            // Windows, sorted in display order, back to front
    ImVector<ImGuiWindow*>  WindowsFocusOrder;                  // Root windows, sorted in focus order, back to front.
    ImVector<ImGuiWindow*>  WindowsTempSortBuffer;              // Temporary buffer used in EndFrame() to reorder windows so parents are kept before their child
    ImVector<ImGuiWindowStackData> CurrentWindowStack;
    ImGuiStorage            WindowsById;                        // Map window's ImGuiID to ImGuiWindow*
    int                     WindowsActiveCount;                 // Number of unique windows submitted by frame
    ImVec2                  WindowsHoverPadding;                // Padding around resizable windows for which hovering on counts as hovering the window == ImMax(style.TouchExtraPadding, WINDOWS_HOVER_PADDING)
    ImGuiWindow*            CurrentWindow;                      // Window being drawn into
    ImGuiWindow*            HoveredWindow;                      // Window the mouse is hovering. Will typically catch mouse inputs.
    ImGuiWindow*            HoveredWindowUnderMovingWindow;     // Hovered window ignoring MovingWindow. Only set if MovingWindow is set.
    ImGuiWindow*            MovingWindow;                       // Track the window we clicked on (in order to preserve focus). The actual window that is moved is generally MovingWindow->RootWindowDockTree.
    ImGuiWindow*            WheelingWindow;                     // Track the window we started mouse-wheeling on. Until a timer elapse or mouse has moved, generally keep scrolling the same window even if during the course of scrolling the mouse ends up hovering a child window.
    ImVec2                  WheelingWindowRefMousePos;
    int                     WheelingWindowStartFrame;           // This may be set one frame before WheelingWindow is != NULL
    float                   WheelingWindowReleaseTimer;
    ImVec2                  WheelingWindowWheelRemainder;
    ImVec2                  WheelingAxisAvg;

    // Item/widgets state and tracking information
    ImGuiID                 DebugHookIdInfo;                    // Will call core hooks: DebugHookIdInfo() from GetID functions, used by Stack Tool [next HoveredId/ActiveId to not pull in an extra cache-line]
    ImGuiID                 HoveredId;                          // Hovered widget, filled during the frame
    ImGuiID                 HoveredIdPreviousFrame;
    bool                    HoveredIdAllowOverlap;
    bool                    HoveredIdDisabled;                  // At least one widget passed the rect test, but has been discarded by disabled flag or popup inhibit. May be true even if HoveredId == 0.
    float                   HoveredIdTimer;                     // Measure contiguous hovering time
    float                   HoveredIdNotActiveTimer;            // Measure contiguous hovering time where the item has not been active
    ImGuiID                 ActiveId;                           // Active widget
    ImGuiID                 ActiveIdIsAlive;                    // Active widget has been seen this frame (we can't use a bool as the ActiveId may change within the frame)
    float                   ActiveIdTimer;
    bool                    ActiveIdIsJustActivated;            // Set at the time of activation for one frame
    bool                    ActiveIdAllowOverlap;               // Active widget allows another widget to steal active id (generally for overlapping widgets, but not always)
    bool                    ActiveIdNoClearOnFocusLoss;         // Disable losing active id if the active id window gets unfocused.
    bool                    ActiveIdHasBeenPressedBefore;       // Track whether the active id led to a press (this is to allow changing between PressOnClick and PressOnRelease without pressing twice). Used by range_select branch.
    bool                    ActiveIdHasBeenEditedBefore;        // Was the value associated to the widget Edited over the course of the Active state.
    bool                    ActiveIdHasBeenEditedThisFrame;
    ImVec2                  ActiveIdClickOffset;                // Clicked offset from upper-left corner, if applicable (currently only set by ButtonBehavior)
    ImGuiWindow*            ActiveIdWindow;
    ImGuiInputSource        ActiveIdSource;                     // Activating source: ImGuiInputSource_Mouse OR ImGuiInputSource_Keyboard OR ImGuiInputSource_Gamepad
    int                     ActiveIdMouseButton;
    ImGuiID                 ActiveIdPreviousFrame;
    bool                    ActiveIdPreviousFrameIsAlive;
    bool                    ActiveIdPreviousFrameHasBeenEditedBefore;
    ImGuiWindow*            ActiveIdPreviousFrameWindow;
    ImGuiID                 LastActiveId;                       // Store the last non-zero ActiveId, useful for animation.
    float                   LastActiveIdTimer;                  // Store the last non-zero ActiveId timer since the beginning of activation, useful for animation.

    // [EXPERIMENTAL] Key/Input Ownership + Shortcut Routing system
    // - The idea is that instead of "eating" a given key, we can link to an owner.
    // - Input query can then read input by specifying ImGuiKeyOwner_Any (== 0), ImGuiKeyOwner_None (== -1) or a custom ID.
    // - Routing is requested ahead of time for a given chord (Key + Mods) and granted in NewFrame().
    ImGuiKeyOwnerData       KeysOwnerData[ImGuiKey_NamedKey_COUNT];
    ImGuiKeyRoutingTable    KeysRoutingTable;
    ImU32                   ActiveIdUsingNavDirMask;            // Active widget will want to read those nav move requests (e.g. can activate a button and move away from it)
    bool                    ActiveIdUsingAllKeyboardKeys;       // Active widget will want to read all keyboard keys inputs. (FIXME: This is a shortcut for not taking ownership of 100+ keys but perhaps best to not have the inconsistency)
#ifndef IMGUI_DISABLE_OBSOLETE_KEYIO
    ImU32                   ActiveIdUsingNavInputMask;          // If you used this. Since (IMGUI_VERSION_NUM >= 18804) : 'g.ActiveIdUsingNavInputMask |= (1 << ImGuiNavInput_Cancel);' becomes 'SetKeyOwner(ImGuiKey_Escape, g.ActiveId) and/or SetKeyOwner(ImGuiKey_NavGamepadCancel, g.ActiveId);'
#endif

    // Next window/item data
    ImGuiID                 CurrentFocusScopeId;                // == g.FocusScopeStack.back()
    ImGuiItemFlags          CurrentItemFlags;                   // == g.ItemFlagsStack.back()
    ImGuiID                 DebugLocateId;                      // Storage for DebugLocateItemOnHover() feature: this is read by ItemAdd() so we keep it in a hot/cached location
    ImGuiNextItemData       NextItemData;                       // Storage for SetNextItem** functions
    ImGuiLastItemData       LastItemData;                       // Storage for last submitted item (setup by ItemAdd)
    ImGuiNextWindowData     NextWindowData;                     // Storage for SetNextWindow** functions

    // Shared stacks
    ImVector<ImGuiColorMod> ColorStack;                         // Stack for PushStyleColor()/PopStyleColor() - inherited by Begin()
    ImVector<ImGuiStyleMod> StyleVarStack;                      // Stack for PushStyleVar()/PopStyleVar() - inherited by Begin()
    ImVector<ImFont*>       FontStack;                          // Stack for PushFont()/PopFont() - inherited by Begin()
    ImVector<ImGuiID>       FocusScopeStack;                    // Stack for PushFocusScope()/PopFocusScope() - inherited by BeginChild(), pushed into by Begin()
    ImVector<ImGuiItemFlags>ItemFlagsStack;                     // Stack for PushItemFlag()/PopItemFlag() - inherited by Begin()
    ImVector<ImGuiGroupData>GroupStack;                         // Stack for BeginGroup()/EndGroup() - not inherited by Begin()
    ImVector<ImGuiPopupData>OpenPopupStack;                     // Which popups are open (persistent)
    ImVector<ImGuiPopupData>BeginPopupStack;                    // Which level of BeginPopup() we are in (reset every frame)
    int                     BeginMenuCount;

    // Viewports
    ImVector<ImGuiViewportP*> Viewports;                        // Active viewports (always 1+, and generally 1 unless multi-viewports are enabled). Each viewports hold their copy of ImDrawData.
    float                   CurrentDpiScale;                    // == CurrentViewport->DpiScale
    ImGuiViewportP*         CurrentViewport;                    // We track changes of viewport (happening in Begin) so we can call Platform_OnChangedViewport()
    ImGuiViewportP*         MouseViewport;
    ImGuiViewportP*         MouseLastHoveredViewport;           // Last known viewport that was hovered by mouse (even if we are not hovering any viewport any more) + honoring the _NoInputs flag.
    ImGuiID                 PlatformLastFocusedViewportId;
    ImGuiPlatformMonitor    FallbackMonitor;                    // Virtual monitor used as fallback if backend doesn't provide monitor information.
    int                     ViewportFrontMostStampCount;        // Every time the front-most window changes, we stamp its viewport with an incrementing counter

    // Gamepad/keyboard Navigation
    ImGuiWindow*            NavWindow;                          // Focused window for navigation. Could be called 'FocusedWindow'
    ImGuiID                 NavId;                              // Focused item for navigation
    ImGuiID                 NavFocusScopeId;                    // Identify a selection scope (selection code often wants to "clear other items" when landing on an item of the selection set)
    ImGuiID                 NavActivateId;                      // ~~ (g.ActiveId == 0) && (IsKeyPressed(ImGuiKey_Space) || IsKeyDown(ImGuiKey_Enter) || IsKeyPressed(ImGuiKey_NavGamepadActivate)) ? NavId : 0, also set when calling ActivateItem()
    ImGuiID                 NavActivateDownId;                  // ~~ IsKeyDown(ImGuiKey_Space) || IsKeyDown(ImGuiKey_Enter) || IsKeyDown(ImGuiKey_NavGamepadActivate) ? NavId : 0
    ImGuiID                 NavActivatePressedId;               // ~~ IsKeyPressed(ImGuiKey_Space) || IsKeyPressed(ImGuiKey_Enter) || IsKeyPressed(ImGuiKey_NavGamepadActivate) ? NavId : 0 (no repeat)
    ImGuiActivateFlags      NavActivateFlags;
    ImGuiID                 NavJustMovedToId;                   // Just navigated to this id (result of a successfully MoveRequest).
    ImGuiID                 NavJustMovedToFocusScopeId;         // Just navigated to this focus scope id (result of a successfully MoveRequest).
    ImGuiKeyChord           NavJustMovedToKeyMods;
    ImGuiID                 NavNextActivateId;                  // Set by ActivateItem(), queued until next frame.
    ImGuiActivateFlags      NavNextActivateFlags;
    ImGuiInputSource        NavInputSource;                     // Keyboard or Gamepad mode? THIS CAN ONLY BE ImGuiInputSource_Keyboard or ImGuiInputSource_Mouse
    ImGuiNavLayer           NavLayer;                           // Layer we are navigating on. For now the system is hard-coded for 0=main contents and 1=menu/title bar, may expose layers later.
    bool                    NavIdIsAlive;                       // Nav widget has been seen this frame ~~ NavRectRel is valid
    bool                    NavMousePosDirty;                   // When set we will update mouse position if (io.ConfigFlags & ImGuiConfigFlags_NavEnableSetMousePos) if set (NB: this not enabled by default)
    bool                    NavDisableHighlight;                // When user starts using mouse, we hide gamepad/keyboard highlight (NB: but they are still available, which is why NavDisableHighlight isn't always != NavDisableMouseHover)
    bool                    NavDisableMouseHover;               // When user starts using gamepad/keyboard, we hide mouse hovering highlight until mouse is touched again.

    // Navigation: Init & Move Requests
    bool                    NavAnyRequest;                      // ~~ NavMoveRequest || NavInitRequest this is to perform early out in ItemAdd()
    bool                    NavInitRequest;                     // Init request for appearing window to select first item
    bool                    NavInitRequestFromMove;
    ImGuiID                 NavInitResultId;                    // Init request result (first item of the window, or one for which SetItemDefaultFocus() was called)
    ImRect                  NavInitResultRectRel;               // Init request result rectangle (relative to parent window)
    bool                    NavMoveSubmitted;                   // Move request submitted, will process result on next NewFrame()
    bool                    NavMoveScoringItems;                // Move request submitted, still scoring incoming items
    bool                    NavMoveForwardToNextFrame;
    ImGuiNavMoveFlags       NavMoveFlags;
    ImGuiScrollFlags        NavMoveScrollFlags;
    ImGuiKeyChord           NavMoveKeyMods;
    ImGuiDir                NavMoveDir;                         // Direction of the move request (left/right/up/down)
    ImGuiDir                NavMoveDirForDebug;
    ImGuiDir                NavMoveClipDir;                     // FIXME-NAV: Describe the purpose of this better. Might want to rename?
    ImRect                  NavScoringRect;                     // Rectangle used for scoring, in screen space. Based of window->NavRectRel[], modified for directional navigation scoring.
    ImRect                  NavScoringNoClipRect;               // Some nav operations (such as PageUp/PageDown) enforce a region which clipper will attempt to always keep submitted
    int                     NavScoringDebugCount;               // Metrics for debugging
    int                     NavTabbingDir;                      // Generally -1 or +1, 0 when tabbing without a nav id
    int                     NavTabbingCounter;                  // >0 when counting items for tabbing
    ImGuiNavItemData        NavMoveResultLocal;                 // Best move request candidate within NavWindow
    ImGuiNavItemData        NavMoveResultLocalVisible;          // Best move request candidate within NavWindow that are mostly visible (when using ImGuiNavMoveFlags_AlsoScoreVisibleSet flag)
    ImGuiNavItemData        NavMoveResultOther;                 // Best move request candidate within NavWindow's flattened hierarchy (when using ImGuiWindowFlags_NavFlattened flag)
    ImGuiNavItemData        NavTabbingResultFirst;              // First tabbing request candidate within NavWindow and flattened hierarchy

    // Navigation: Windowing (CTRL+TAB for list, or Menu button + keys or directional pads to move/resize)
    ImGuiKeyChord           ConfigNavWindowingKeyNext;          // = ImGuiMod_Ctrl | ImGuiKey_Tab, for reconfiguration (see #4828)
    ImGuiKeyChord           ConfigNavWindowingKeyPrev;          // = ImGuiMod_Ctrl | ImGuiMod_Shift | ImGuiKey_Tab
    ImGuiWindow*            NavWindowingTarget;                 // Target window when doing CTRL+Tab (or Pad Menu + FocusPrev/Next), this window is temporarily displayed top-most!
    ImGuiWindow*            NavWindowingTargetAnim;             // Record of last valid NavWindowingTarget until DimBgRatio and NavWindowingHighlightAlpha becomes 0.0f, so the fade-out can stay on it.
    ImGuiWindow*            NavWindowingListWindow;             // Internal window actually listing the CTRL+Tab contents
    float                   NavWindowingTimer;
    float                   NavWindowingHighlightAlpha;
    bool                    NavWindowingToggleLayer;
    ImVec2                  NavWindowingAccumDeltaPos;
    ImVec2                  NavWindowingAccumDeltaSize;

    // Render
    float                   DimBgRatio;                         // 0.0..1.0 animation when fading in a dimming background (for modal window and CTRL+TAB list)
    ImGuiMouseCursor        MouseCursor;

    // Drag and Drop
    bool                    DragDropActive;
    bool                    DragDropWithinSource;               // Set when within a BeginDragDropXXX/EndDragDropXXX block for a drag source.
    bool                    DragDropWithinTarget;               // Set when within a BeginDragDropXXX/EndDragDropXXX block for a drag target.
    ImGuiDragDropFlags      DragDropSourceFlags;
    int                     DragDropSourceFrameCount;
    int                     DragDropMouseButton;
    ImGuiPayload            DragDropPayload;
    ImRect                  DragDropTargetRect;                 // Store rectangle of current target candidate (we favor small targets when overlapping)
    ImGuiID                 DragDropTargetId;
    ImGuiDragDropFlags      DragDropAcceptFlags;
    float                   DragDropAcceptIdCurrRectSurface;    // Target item surface (we resolve overlapping targets by prioritizing the smaller surface)
    ImGuiID                 DragDropAcceptIdCurr;               // Target item id (set at the time of accepting the payload)
    ImGuiID                 DragDropAcceptIdPrev;               // Target item id from previous frame (we need to store this to allow for overlapping drag and drop targets)
    int                     DragDropAcceptFrameCount;           // Last time a target expressed a desire to accept the source
    ImGuiID                 DragDropHoldJustPressedId;          // Set when holding a payload just made ButtonBehavior() return a press.
    ImVector<unsigned char> DragDropPayloadBufHeap;             // We don't expose the ImVector<> directly, ImGuiPayload only holds pointer+size
    unsigned char           DragDropPayloadBufLocal[16];        // Local buffer for small payloads

    // Clipper
    int                             ClipperTempDataStacked;
    ImVector<ImGuiListClipperData>  ClipperTempData;

    // Tables
    ImGuiTable*                     CurrentTable;
    int                             TablesTempDataStacked;      // Temporary table data size (because we leave previous instances undestructed, we generally don't use TablesTempData.Size)
    ImVector<ImGuiTableTempData>    TablesTempData;             // Temporary table data (buffers reused/shared across instances, support nesting)
    ImPool<ImGuiTable>              Tables;                     // Persistent table data
    ImVector<float>                 TablesLastTimeActive;       // Last used timestamp of each tables (SOA, for efficient GC)
    ImVector<ImDrawChannel>         DrawChannelsTempMergeBuffer;

    // Tab bars
    ImGuiTabBar*                    CurrentTabBar;
    ImPool<ImGuiTabBar>             TabBars;
    ImVector<ImGuiPtrOrIndex>       CurrentTabBarStack;
    ImVector<ImGuiShrinkWidthItem>  ShrinkWidthBuffer;

    // Hover Delay system
    ImGuiID                 HoverDelayId;
    ImGuiID                 HoverDelayIdPreviousFrame;
    float                   HoverDelayTimer;                    // Currently used IsItemHovered(), generally inferred from g.HoveredIdTimer but kept uncleared until clear timer elapse.
    float                   HoverDelayClearTimer;               // Currently used IsItemHovered(): grace time before g.TooltipHoverTimer gets cleared.

    // Widget state
    ImVec2                  MouseLastValidPos;
    ImGuiInputTextState     InputTextState;
    ImGuiInputTextDeactivatedState InputTextDeactivatedState;
    ImFont                  InputTextPasswordFont;
    ImGuiID                 TempInputId;                        // Temporary text input when CTRL+clicking on a slider, etc.
    ImGuiColorEditFlags     ColorEditOptions;                   // Store user options for color edit widgets
    ImGuiID                 ColorEditCurrentID;                 // Set temporarily while inside of the parent-most ColorEdit4/ColorPicker4 (because they call each others).
    ImGuiID                 ColorEditSavedID;                   // ID we are saving/restoring HS for
    float                   ColorEditSavedHue;                  // Backup of last Hue associated to LastColor, so we can restore Hue in lossy RGB<>HSV round trips
    float                   ColorEditSavedSat;                  // Backup of last Saturation associated to LastColor, so we can restore Saturation in lossy RGB<>HSV round trips
    ImU32                   ColorEditSavedColor;                // RGB value with alpha set to 0.
    ImVec4                  ColorPickerRef;                     // Initial/reference color at the time of opening the color picker.
    ImGuiComboPreviewData   ComboPreviewData;
    float                   SliderGrabClickOffset;
    float                   SliderCurrentAccum;                 // Accumulated slider delta when using navigation controls.
    bool                    SliderCurrentAccumDirty;            // Has the accumulated slider delta changed since last time we tried to apply it?
    bool                    DragCurrentAccumDirty;
    float                   DragCurrentAccum;                   // Accumulator for dragging modification. Always high-precision, not rounded by end-user precision settings
    float                   DragSpeedDefaultRatio;              // If speed == 0.0f, uses (max-min) * DragSpeedDefaultRatio
    float                   ScrollbarClickDeltaToGrabCenter;    // Distance between mouse and center of grab box, normalized in parent space. Use storage?
    float                   DisabledAlphaBackup;                // Backup for style.Alpha for BeginDisabled()
    short                   DisabledStackSize;
    short                   TooltipOverrideCount;
    ImVector<char>          ClipboardHandlerData;               // If no custom clipboard handler is defined
    ImVector<ImGuiID>       MenusIdSubmittedThisFrame;          // A list of menu IDs that were rendered at least once

    // Platform support
    ImGuiPlatformImeData    PlatformImeData;                    // Data updated by current frame
    ImGuiPlatformImeData    PlatformImeDataPrev;                // Previous frame data (when changing we will call io.SetPlatformImeDataFn
    ImGuiID                 PlatformImeViewport;
    char                    PlatformLocaleDecimalPoint;         // '.' or *localeconv()->decimal_point

    // Extensions
    // FIXME: We could provide an API to register one slot in an array held in ImGuiContext?
    ImGuiDockContext        DockContext;
    void                    (*DockNodeWindowMenuHandler)(ImGuiContext* ctx, ImGuiDockNode* node, ImGuiTabBar* tab_bar);

    // Settings
    bool                    SettingsLoaded;
    float                   SettingsDirtyTimer;                 // Save .ini Settings to memory when time reaches zero
    ImGuiTextBuffer         SettingsIniData;                    // In memory .ini settings
    ImVector<ImGuiSettingsHandler>      SettingsHandlers;       // List of .ini settings handlers
    ImChunkStream<ImGuiWindowSettings>  SettingsWindows;        // ImGuiWindow .ini settings entries
    ImChunkStream<ImGuiTableSettings>   SettingsTables;         // ImGuiTable .ini settings entries
    ImVector<ImGuiContextHook>          Hooks;                  // Hooks for extensions (e.g. test engine)
    ImGuiID                             HookIdNext;             // Next available HookId

    // Localization
    const char*             LocalizationTable[ImGuiLocKey_COUNT];

    // Capture/Logging
    bool                    LogEnabled;                         // Currently capturing
    ImGuiLogType            LogType;                            // Capture target
    ImFileHandle            LogFile;                            // If != NULL log to stdout/ file
    ImGuiTextBuffer         LogBuffer;                          // Accumulation buffer when log to clipboard. This is pointer so our GImGui static constructor doesn't call heap allocators.
    const char*             LogNextPrefix;
    const char*             LogNextSuffix;
    float                   LogLinePosY;
    bool                    LogLineFirstItem;
    int                     LogDepthRef;
    int                     LogDepthToExpand;
    int                     LogDepthToExpandDefault;            // Default/stored value for LogDepthMaxExpand if not specified in the LogXXX function call.

    // Debug Tools
    ImGuiDebugLogFlags      DebugLogFlags;
    ImGuiTextBuffer         DebugLogBuf;
    ImGuiTextIndex          DebugLogIndex;
    ImU8                    DebugLogClipperAutoDisableFrames;
    ImU8                    DebugLocateFrames;                  // For DebugLocateItemOnHover(). This is used together with DebugLocateId which is in a hot/cached spot above.
    ImS8                    DebugBeginReturnValueCullDepth;     // Cycle between 0..9 then wrap around.
    bool                    DebugItemPickerActive;              // Item picker is active (started with DebugStartItemPicker())
    ImU8                    DebugItemPickerMouseButton;
    ImGuiID                 DebugItemPickerBreakId;             // Will call IM_DEBUG_BREAK() when encountering this ID
    ImGuiMetricsConfig      DebugMetricsConfig;
    ImGuiStackTool          DebugStackTool;
    ImGuiDockNode*          DebugHoveredDockNode;               // Hovered dock node.

    // Misc
    float                   FramerateSecPerFrame[60];           // Calculate estimate of framerate for user over the last 60 frames..
    int                     FramerateSecPerFrameIdx;
    int                     FramerateSecPerFrameCount;
    float                   FramerateSecPerFrameAccum;
    int                     WantCaptureMouseNextFrame;          // Explicit capture override via SetNextFrameWantCaptureMouse()/SetNextFrameWantCaptureKeyboard(). Default to -1.
    int                     WantCaptureKeyboardNextFrame;       // "
    int                     WantTextInputNextFrame;
    ImVector<char>          TempBuffer;                         // Temporary text buffer

    ImGuiContext(ImFontAtlas* shared_font_atlas)
    {
        IO.Ctx = this;
        InputTextState.Ctx = this;
        InputEventsNextMouseSource = ImGuiMouseSource_Mouse;

        Initialized = false;
        ConfigFlagsCurrFrame = ConfigFlagsLastFrame = ImGuiConfigFlags_None;
        FontAtlasOwnedByContext = shared_font_atlas ? false : true;
        Font = NULL;
        FontSize = FontBaseSize = 0.0f;
        IO.Fonts = shared_font_atlas ? shared_font_atlas : IM_NEW(ImFontAtlas)();
        Time = 0.0f;
        FrameCount = 0;
        FrameCountEnded = FrameCountPlatformEnded = FrameCountRendered = -1;
        WithinFrameScope = WithinFrameScopeWithImplicitWindow = WithinEndChild = false;
        GcCompactAll = false;
        TestEngineHookItems = false;
        TestEngine = NULL;

        WindowsActiveCount = 0;
        CurrentWindow = NULL;
        HoveredWindow = NULL;
        HoveredWindowUnderMovingWindow = NULL;
        MovingWindow = NULL;
        WheelingWindow = NULL;
        WheelingWindowStartFrame = -1;
        WheelingWindowReleaseTimer = 0.0f;

        DebugHookIdInfo = 0;
        HoveredId = HoveredIdPreviousFrame = 0;
        HoveredIdAllowOverlap = false;
        HoveredIdDisabled = false;
        HoveredIdTimer = HoveredIdNotActiveTimer = 0.0f;
        ActiveId = 0;
        ActiveIdIsAlive = 0;
        ActiveIdTimer = 0.0f;
        ActiveIdIsJustActivated = false;
        ActiveIdAllowOverlap = false;
        ActiveIdNoClearOnFocusLoss = false;
        ActiveIdHasBeenPressedBefore = false;
        ActiveIdHasBeenEditedBefore = false;
        ActiveIdHasBeenEditedThisFrame = false;
        ActiveIdClickOffset = ImVec2(-1, -1);
        ActiveIdWindow = NULL;
        ActiveIdSource = ImGuiInputSource_None;
        ActiveIdMouseButton = -1;
        ActiveIdPreviousFrame = 0;
        ActiveIdPreviousFrameIsAlive = false;
        ActiveIdPreviousFrameHasBeenEditedBefore = false;
        ActiveIdPreviousFrameWindow = NULL;
        LastActiveId = 0;
        LastActiveIdTimer = 0.0f;

        ActiveIdUsingNavDirMask = 0x00;
        ActiveIdUsingAllKeyboardKeys = false;
#ifndef IMGUI_DISABLE_OBSOLETE_KEYIO
        ActiveIdUsingNavInputMask = 0x00;
#endif

        CurrentFocusScopeId = 0;
        CurrentItemFlags = ImGuiItemFlags_None;
        BeginMenuCount = 0;

        CurrentDpiScale = 0.0f;
        CurrentViewport = NULL;
        MouseViewport = MouseLastHoveredViewport = NULL;
        PlatformLastFocusedViewportId = 0;
        ViewportFrontMostStampCount = 0;

        NavWindow = NULL;
        NavId = NavFocusScopeId = NavActivateId = NavActivateDownId = NavActivatePressedId = 0;
        NavJustMovedToId = NavJustMovedToFocusScopeId = NavNextActivateId = 0;
        NavActivateFlags = NavNextActivateFlags = ImGuiActivateFlags_None;
        NavJustMovedToKeyMods = ImGuiMod_None;
        NavInputSource = ImGuiInputSource_Keyboard;
        NavLayer = ImGuiNavLayer_Main;
        NavIdIsAlive = false;
        NavMousePosDirty = false;
        NavDisableHighlight = true;
        NavDisableMouseHover = false;
        NavAnyRequest = false;
        NavInitRequest = false;
        NavInitRequestFromMove = false;
        NavInitResultId = 0;
        NavMoveSubmitted = false;
        NavMoveScoringItems = false;
        NavMoveForwardToNextFrame = false;
        NavMoveFlags = ImGuiNavMoveFlags_None;
        NavMoveScrollFlags = ImGuiScrollFlags_None;
        NavMoveKeyMods = ImGuiMod_None;
        NavMoveDir = NavMoveDirForDebug = NavMoveClipDir = ImGuiDir_None;
        NavScoringDebugCount = 0;
        NavTabbingDir = 0;
        NavTabbingCounter = 0;

        ConfigNavWindowingKeyNext = ImGuiMod_Ctrl | ImGuiKey_Tab;
        ConfigNavWindowingKeyPrev = ImGuiMod_Ctrl | ImGuiMod_Shift | ImGuiKey_Tab;
        NavWindowingTarget = NavWindowingTargetAnim = NavWindowingListWindow = NULL;
        NavWindowingTimer = NavWindowingHighlightAlpha = 0.0f;
        NavWindowingToggleLayer = false;

        DimBgRatio = 0.0f;
        MouseCursor = ImGuiMouseCursor_Arrow;

        DragDropActive = DragDropWithinSource = DragDropWithinTarget = false;
        DragDropSourceFlags = ImGuiDragDropFlags_None;
        DragDropSourceFrameCount = -1;
        DragDropMouseButton = -1;
        DragDropTargetId = 0;
        DragDropAcceptFlags = ImGuiDragDropFlags_None;
        DragDropAcceptIdCurrRectSurface = 0.0f;
        DragDropAcceptIdPrev = DragDropAcceptIdCurr = 0;
        DragDropAcceptFrameCount = -1;
        DragDropHoldJustPressedId = 0;
        memset(DragDropPayloadBufLocal, 0, sizeof(DragDropPayloadBufLocal));

        ClipperTempDataStacked = 0;

        CurrentTable = NULL;
        TablesTempDataStacked = 0;
        CurrentTabBar = NULL;

        HoverDelayId = HoverDelayIdPreviousFrame = 0;
        HoverDelayTimer = HoverDelayClearTimer = 0.0f;

        TempInputId = 0;
        ColorEditOptions = ImGuiColorEditFlags_DefaultOptions_;
        ColorEditCurrentID = ColorEditSavedID = 0;
        ColorEditSavedHue = ColorEditSavedSat = 0.0f;
        ColorEditSavedColor = 0;
        SliderGrabClickOffset = 0.0f;
        SliderCurrentAccum = 0.0f;
        SliderCurrentAccumDirty = false;
        DragCurrentAccumDirty = false;
        DragCurrentAccum = 0.0f;
        DragSpeedDefaultRatio = 1.0f / 100.0f;
        ScrollbarClickDeltaToGrabCenter = 0.0f;
        DisabledAlphaBackup = 0.0f;
        DisabledStackSize = 0;
        TooltipOverrideCount = 0;

        PlatformImeData.InputPos = ImVec2(0.0f, 0.0f);
        PlatformImeDataPrev.InputPos = ImVec2(-1.0f, -1.0f); // Different to ensure initial submission
        PlatformImeViewport = 0;
        PlatformLocaleDecimalPoint = '.';

        DockNodeWindowMenuHandler = NULL;

        SettingsLoaded = false;
        SettingsDirtyTimer = 0.0f;
        HookIdNext = 0;

        memset(LocalizationTable, 0, sizeof(LocalizationTable));

        LogEnabled = false;
        LogType = ImGuiLogType_None;
        LogNextPrefix = LogNextSuffix = NULL;
        LogFile = NULL;
        LogLinePosY = FLT_MAX;
        LogLineFirstItem = false;
        LogDepthRef = 0;
        LogDepthToExpand = LogDepthToExpandDefault = 2;

        DebugLogFlags = ImGuiDebugLogFlags_OutputToTTY;
        DebugLocateId = 0;
        DebugLogClipperAutoDisableFrames = 0;
        DebugLocateFrames = 0;
        DebugBeginReturnValueCullDepth = -1;
        DebugItemPickerActive = false;
        DebugItemPickerMouseButton = ImGuiMouseButton_Left;
        DebugItemPickerBreakId = 0;
        DebugHoveredDockNode = NULL;

        memset(FramerateSecPerFrame, 0, sizeof(FramerateSecPerFrame));
        FramerateSecPerFrameIdx = FramerateSecPerFrameCount = 0;
        FramerateSecPerFrameAccum = 0.0f;
        WantCaptureMouseNextFrame = WantCaptureKeyboardNextFrame = WantTextInputNextFrame = -1;
    }
};

//-----------------------------------------------------------------------------
// [SECTION] ImGuiWindowTempData, ImGuiWindow
//-----------------------------------------------------------------------------

// Transient per-window data, reset at the beginning of the frame. This used to be called ImGuiDrawContext, hence the DC variable name in ImGuiWindow.
// (That's theory, in practice the delimitation between ImGuiWindow and ImGuiWindowTempData is quite tenuous and could be reconsidered..)
// (This doesn't need a constructor because we zero-clear it as part of ImGuiWindow and all frame-temporary data are setup on Begin)
struct IMGUI_API ImGuiWindowTempData
{
    // Layout
    ImVec2                  CursorPos;              // Current emitting position, in absolute coordinates.
    ImVec2                  CursorPosPrevLine;
    ImVec2                  CursorStartPos;         // Initial position after Begin(), generally ~ window position + WindowPadding.
    ImVec2                  CursorMaxPos;           // Used to implicitly calculate ContentSize at the beginning of next frame, for scrolling range and auto-resize. Always growing during the frame.
    ImVec2                  IdealMaxPos;            // Used to implicitly calculate ContentSizeIdeal at the beginning of next frame, for auto-resize only. Always growing during the frame.
    ImVec2                  CurrLineSize;
    ImVec2                  PrevLineSize;
    float                   CurrLineTextBaseOffset; // Baseline offset (0.0f by default on a new line, generally == style.FramePadding.y when a framed item has been added).
    float                   PrevLineTextBaseOffset;
    bool                    IsSameLine;
    bool                    IsSetPos;
    ImVec1                  Indent;                 // Indentation / start position from left of window (increased by TreePush/TreePop, etc.)
    ImVec1                  ColumnsOffset;          // Offset to the current column (if ColumnsCurrent > 0). FIXME: This and the above should be a stack to allow use cases like Tree->Column->Tree. Need revamp columns API.
    ImVec1                  GroupOffset;
    ImVec2                  CursorStartPosLossyness;// Record the loss of precision of CursorStartPos due to really large scrolling amount. This is used by clipper to compensentate and fix the most common use case of large scroll area.

    // Keyboard/Gamepad navigation
    ImGuiNavLayer           NavLayerCurrent;        // Current layer, 0..31 (we currently only use 0..1)
    short                   NavLayersActiveMask;    // Which layers have been written to (result from previous frame)
    short                   NavLayersActiveMaskNext;// Which layers have been written to (accumulator for current frame)
    bool                    NavHideHighlightOneFrame;
    bool                    NavHasScroll;           // Set when scrolling can be used (ScrollMax > 0.0f)

    // Miscellaneous
    bool                    MenuBarAppending;       // FIXME: Remove this
    ImVec2                  MenuBarOffset;          // MenuBarOffset.x is sort of equivalent of a per-layer CursorPos.x, saved/restored as we switch to the menu bar. The only situation when MenuBarOffset.y is > 0 if when (SafeAreaPadding.y > FramePadding.y), often used on TVs.
    ImGuiMenuColumns        MenuColumns;            // Simplified columns storage for menu items measurement
    int                     TreeDepth;              // Current tree depth.
    ImU32                   TreeJumpToParentOnPopMask; // Store a copy of !g.NavIdIsAlive for TreeDepth 0..31.. Could be turned into a ImU64 if necessary.
    ImVector<ImGuiWindow*>  ChildWindows;
    ImGuiStorage*           StateStorage;           // Current persistent per-window storage (store e.g. tree node open/close state)
    ImGuiOldColumns*        CurrentColumns;         // Current columns set
    int                     CurrentTableIdx;        // Current table index (into g.Tables)
    ImGuiLayoutType         LayoutType;
    ImGuiLayoutType         ParentLayoutType;       // Layout type of parent window at the time of Begin()

    // Local parameters stacks
    // We store the current settings outside of the vectors to increase memory locality (reduce cache misses). The vectors are rarely modified. Also it allows us to not heap allocate for short-lived windows which are not using those settings.
    float                   ItemWidth;              // Current item width (>0.0: width in pixels, <0.0: align xx pixels to the right of window).
    float                   TextWrapPos;            // Current text wrap pos.
    ImVector<float>         ItemWidthStack;         // Store item widths to restore (attention: .back() is not == ItemWidth)
    ImVector<float>         TextWrapPosStack;       // Store text wrap pos to restore (attention: .back() is not == TextWrapPos)
};

// Storage for one window
struct IMGUI_API ImGuiWindow
{
    ImGuiContext*           Ctx;                                // Parent UI context (needs to be set explicitly by parent).
    char*                   Name;                               // Window name, owned by the window.
    ImGuiID                 ID;                                 // == ImHashStr(Name)
    ImGuiWindowFlags        Flags, FlagsPreviousFrame;          // See enum ImGuiWindowFlags_
    ImGuiWindowClass        WindowClass;                        // Advanced users only. Set with SetNextWindowClass()
    ImGuiViewportP*         Viewport;                           // Always set in Begin(). Inactive windows may have a NULL value here if their viewport was discarded.
    ImGuiID                 ViewportId;                         // We backup the viewport id (since the viewport may disappear or never be created if the window is inactive)
    ImVec2                  ViewportPos;                        // We backup the viewport position (since the viewport may disappear or never be created if the window is inactive)
    int                     ViewportAllowPlatformMonitorExtend; // Reset to -1 every frame (index is guaranteed to be valid between NewFrame..EndFrame), only used in the Appearing frame of a tooltip/popup to enforce clamping to a given monitor
    ImVec2                  Pos;                                // Position (always rounded-up to nearest pixel)
    ImVec2                  Size;                               // Current size (==SizeFull or collapsed title bar size)
    ImVec2                  SizeFull;                           // Size when non collapsed
    ImVec2                  ContentSize;                        // Size of contents/scrollable client area (calculated from the extents reach of the cursor) from previous frame. Does not include window decoration or window padding.
    ImVec2                  ContentSizeIdeal;
    ImVec2                  ContentSizeExplicit;                // Size of contents/scrollable client area explicitly request by the user via SetNextWindowContentSize().
    ImVec2                  WindowPadding;                      // Window padding at the time of Begin().
    float                   WindowRounding;                     // Window rounding at the time of Begin(). May be clamped lower to avoid rendering artifacts with title bar, menu bar etc.
    float                   WindowBorderSize;                   // Window border size at the time of Begin().
    float                   DecoOuterSizeX1, DecoOuterSizeY1;   // Left/Up offsets. Sum of non-scrolling outer decorations (X1 generally == 0.0f. Y1 generally = TitleBarHeight + MenuBarHeight). Locked during Begin().
    float                   DecoOuterSizeX2, DecoOuterSizeY2;   // Right/Down offsets (X2 generally == ScrollbarSize.x, Y2 == ScrollbarSizes.y).
    float                   DecoInnerSizeX1, DecoInnerSizeY1;   // Applied AFTER/OVER InnerRect. Specialized for Tables as they use specialized form of clipping and frozen rows/columns are inside InnerRect (and not part of regular decoration sizes).
    int                     NameBufLen;                         // Size of buffer storing Name. May be larger than strlen(Name)!
    ImGuiID                 MoveId;                             // == window->GetID("#MOVE")
    ImGuiID                 TabId;                              // == window->GetID("#TAB")
    ImGuiID                 ChildId;                            // ID of corresponding item in parent window (for navigation to return from child window to parent window)
    ImVec2                  Scroll;
    ImVec2                  ScrollMax;
    ImVec2                  ScrollTarget;                       // target scroll position. stored as cursor position with scrolling canceled out, so the highest point is always 0.0f. (FLT_MAX for no change)
    ImVec2                  ScrollTargetCenterRatio;            // 0.0f = scroll so that target position is at top, 0.5f = scroll so that target position is centered
    ImVec2                  ScrollTargetEdgeSnapDist;           // 0.0f = no snapping, >0.0f snapping threshold
    ImVec2                  ScrollbarSizes;                     // Size taken by each scrollbars on their smaller axis. Pay attention! ScrollbarSizes.x == width of the vertical scrollbar, ScrollbarSizes.y = height of the horizontal scrollbar.
    bool                    ScrollbarX, ScrollbarY;             // Are scrollbars visible?
    bool                    ViewportOwned;
    bool                    Active;                             // Set to true on Begin(), unless Collapsed
    bool                    WasActive;
    bool                    WriteAccessed;                      // Set to true when any widget access the current window
    bool                    Collapsed;                          // Set when collapsing window to become only title-bar
    bool                    WantCollapseToggle;
    bool                    SkipItems;                          // Set when items can safely be all clipped (e.g. window not visible or collapsed)
    bool                    Appearing;                          // Set during the frame where the window is appearing (or re-appearing)
    bool                    Hidden;                             // Do not display (== HiddenFrames*** > 0)
    bool                    IsFallbackWindow;                   // Set on the "Debug##Default" window.
    bool                    IsExplicitChild;                    // Set when passed _ChildWindow, left to false by BeginDocked()
    bool                    HasCloseButton;                     // Set when the window has a close button (p_open != NULL)
    signed char             ResizeBorderHeld;                   // Current border being held for resize (-1: none, otherwise 0-3)
    short                   BeginCount;                         // Number of Begin() during the current frame (generally 0 or 1, 1+ if appending via multiple Begin/End pairs)
    short                   BeginCountPreviousFrame;            // Number of Begin() during the previous frame
    short                   BeginOrderWithinParent;             // Begin() order within immediate parent window, if we are a child window. Otherwise 0.
    short                   BeginOrderWithinContext;            // Begin() order within entire imgui context. This is mostly used for debugging submission order related issues.
    short                   FocusOrder;                         // Order within WindowsFocusOrder[], altered when windows are focused.
    ImGuiID                 PopupId;                            // ID in the popup stack when this window is used as a popup/menu (because we use generic Name/ID for recycling)
    ImS8                    AutoFitFramesX, AutoFitFramesY;
    ImS8                    AutoFitChildAxises;
    bool                    AutoFitOnlyGrows;
    ImGuiDir                AutoPosLastDirection;
    ImS8                    HiddenFramesCanSkipItems;           // Hide the window for N frames
    ImS8                    HiddenFramesCannotSkipItems;        // Hide the window for N frames while allowing items to be submitted so we can measure their size
    ImS8                    HiddenFramesForRenderOnly;          // Hide the window until frame N at Render() time only
    ImS8                    DisableInputsFrames;                // Disable window interactions for N frames
    ImGuiCond               SetWindowPosAllowFlags : 8;         // store acceptable condition flags for SetNextWindowPos() use.
    ImGuiCond               SetWindowSizeAllowFlags : 8;        // store acceptable condition flags for SetNextWindowSize() use.
    ImGuiCond               SetWindowCollapsedAllowFlags : 8;   // store acceptable condition flags for SetNextWindowCollapsed() use.
    ImGuiCond               SetWindowDockAllowFlags : 8;        // store acceptable condition flags for SetNextWindowDock() use.
    ImVec2                  SetWindowPosVal;                    // store window position when using a non-zero Pivot (position set needs to be processed when we know the window size)
    ImVec2                  SetWindowPosPivot;                  // store window pivot for positioning. ImVec2(0, 0) when positioning from top-left corner; ImVec2(0.5f, 0.5f) for centering; ImVec2(1, 1) for bottom right.

    ImVector<ImGuiID>       IDStack;                            // ID stack. ID are hashes seeded with the value at the top of the stack. (In theory this should be in the TempData structure)
    ImGuiWindowTempData     DC;                                 // Temporary per-window data, reset at the beginning of the frame. This used to be called ImGuiDrawContext, hence the "DC" variable name.

    // The best way to understand what those rectangles are is to use the 'Metrics->Tools->Show Windows Rectangles' viewer.
    // The main 'OuterRect', omitted as a field, is window->Rect().
    ImRect                  OuterRectClipped;                   // == Window->Rect() just after setup in Begin(). == window->Rect() for root window.
    ImRect                  InnerRect;                          // Inner rectangle (omit title bar, menu bar, scroll bar)
    ImRect                  InnerClipRect;                      // == InnerRect shrunk by WindowPadding*0.5f on each side, clipped within viewport or parent clip rect.
    ImRect                  WorkRect;                           // Initially covers the whole scrolling region. Reduced by containers e.g columns/tables when active. Shrunk by WindowPadding*1.0f on each side. This is meant to replace ContentRegionRect over time (from 1.71+ onward).
    ImRect                  ParentWorkRect;                     // Backup of WorkRect before entering a container such as columns/tables. Used by e.g. SpanAllColumns functions to easily access. Stacked containers are responsible for maintaining this. // FIXME-WORKRECT: Could be a stack?
    ImRect                  ClipRect;                           // Current clipping/scissoring rectangle, evolve as we are using PushClipRect(), etc. == DrawList->clip_rect_stack.back().
    ImRect                  ContentRegionRect;                  // FIXME: This is currently confusing/misleading. It is essentially WorkRect but not handling of scrolling. We currently rely on it as right/bottom aligned sizing operation need some size to rely on.
    ImVec2ih                HitTestHoleSize;                    // Define an optional rectangular hole where mouse will pass-through the window.
    ImVec2ih                HitTestHoleOffset;

    int                     LastFrameActive;                    // Last frame number the window was Active.
    int                     LastFrameJustFocused;               // Last frame number the window was made Focused.
    float                   LastTimeActive;                     // Last timestamp the window was Active (using float as we don't need high precision there)
    float                   ItemWidthDefault;
    ImGuiStorage            StateStorage;
    ImVector<ImGuiOldColumns> ColumnsStorage;
    float                   FontWindowScale;                    // User scale multiplier per-window, via SetWindowFontScale()
    float                   FontDpiScale;
    int                     SettingsOffset;                     // Offset into SettingsWindows[] (offsets are always valid as we only grow the array from the back)

    ImDrawList*             DrawList;                           // == &DrawListInst (for backward compatibility reason with code using imgui_internal.h we keep this a pointer)
    ImDrawList              DrawListInst;
    ImGuiWindow*            ParentWindow;                       // If we are a child _or_ popup _or_ docked window, this is pointing to our parent. Otherwise NULL.
    ImGuiWindow*            ParentWindowInBeginStack;
    ImGuiWindow*            RootWindow;                         // Point to ourself or first ancestor that is not a child window. Doesn't cross through popups/dock nodes.
    ImGuiWindow*            RootWindowPopupTree;                // Point to ourself or first ancestor that is not a child window. Cross through popups parent<>child.
    ImGuiWindow*            RootWindowDockTree;                 // Point to ourself or first ancestor that is not a child window. Cross through dock nodes.
    ImGuiWindow*            RootWindowForTitleBarHighlight;     // Point to ourself or first ancestor which will display TitleBgActive color when this window is active.
    ImGuiWindow*            RootWindowForNav;                   // Point to ourself or first ancestor which doesn't have the NavFlattened flag.

    ImGuiWindow*            NavLastChildNavWindow;              // When going to the menu bar, we remember the child window we came from. (This could probably be made implicit if we kept g.Windows sorted by last focused including child window.)
    ImGuiID                 NavLastIds[ImGuiNavLayer_COUNT];    // Last known NavId for this window, per layer (0/1)
    ImRect                  NavRectRel[ImGuiNavLayer_COUNT];    // Reference rectangle, in window relative space
    ImGuiID                 NavRootFocusScopeId;                // Focus Scope ID at the time of Begin()

    int                     MemoryDrawListIdxCapacity;          // Backup of last idx/vtx count, so when waking up the window we can preallocate and avoid iterative alloc/copy
    int                     MemoryDrawListVtxCapacity;
    bool                    MemoryCompacted;                    // Set when window extraneous data have been garbage collected

    // Docking
    bool                    DockIsActive        :1;             // When docking artifacts are actually visible. When this is set, DockNode is guaranteed to be != NULL. ~~ (DockNode != NULL) && (DockNode->Windows.Size > 1).
    bool                    DockNodeIsVisible   :1;
    bool                    DockTabIsVisible    :1;             // Is our window visible this frame? ~~ is the corresponding tab selected?
    bool                    DockTabWantClose    :1;
    short                   DockOrder;                          // Order of the last time the window was visible within its DockNode. This is used to reorder windows that are reappearing on the same frame. Same value between windows that were active and windows that were none are possible.
    ImGuiWindowDockStyle    DockStyle;
    ImGuiDockNode*          DockNode;                           // Which node are we docked into. Important: Prefer testing DockIsActive in many cases as this will still be set when the dock node is hidden.
    ImGuiDockNode*          DockNodeAsHost;                     // Which node are we owning (for parent windows)
    ImGuiID                 DockId;                             // Backup of last valid DockNode->ID, so single window remember their dock node id even when they are not bound any more
    ImGuiItemStatusFlags    DockTabItemStatusFlags;
    ImRect                  DockTabItemRect;

public:
    ImGuiWindow(ImGuiContext* context, const char* name);
    ~ImGuiWindow();

    ImGuiID     GetID(const char* str, const char* str_end = NULL);
    ImGuiID     GetID(const void* ptr);
    ImGuiID     GetID(int n);
    ImGuiID     GetIDFromRectangle(const ImRect& r_abs);

    // We don't use g.FontSize because the window may be != g.CurrentWindow.
    ImRect      Rect() const            { return ImRect(Pos.x, Pos.y, Pos.x + Size.x, Pos.y + Size.y); }
    float       CalcFontSize() const    { ImGuiContext& g = *Ctx; float scale = g.FontBaseSize * FontWindowScale * FontDpiScale; if (ParentWindow) scale *= ParentWindow->FontWindowScale; return scale; }
    float       TitleBarHeight() const  { ImGuiContext& g = *Ctx; return (Flags & ImGuiWindowFlags_NoTitleBar) ? 0.0f : CalcFontSize() + g.Style.FramePadding.y * 2.0f; }
    ImRect      TitleBarRect() const    { return ImRect(Pos, ImVec2(Pos.x + SizeFull.x, Pos.y + TitleBarHeight())); }
    float       MenuBarHeight() const   { ImGuiContext& g = *Ctx; return (Flags & ImGuiWindowFlags_MenuBar) ? DC.MenuBarOffset.y + CalcFontSize() + g.Style.FramePadding.y * 2.0f : 0.0f; }
    ImRect      MenuBarRect() const     { float y1 = Pos.y + TitleBarHeight(); return ImRect(Pos.x, y1, Pos.x + SizeFull.x, y1 + MenuBarHeight()); }
};

//-----------------------------------------------------------------------------
// [SECTION] Tab bar, Tab item support
//-----------------------------------------------------------------------------

// Extend ImGuiTabBarFlags_
enum ImGuiTabBarFlagsPrivate_
{
    ImGuiTabBarFlags_DockNode                   = 1 << 20,  // Part of a dock node [we don't use this in the master branch but it facilitate branch syncing to keep this around]
    ImGuiTabBarFlags_IsFocused                  = 1 << 21,
    ImGuiTabBarFlags_SaveSettings               = 1 << 22,  // FIXME: Settings are handled by the docking system, this only request the tab bar to mark settings dirty when reordering tabs
};

// Extend ImGuiTabItemFlags_
enum ImGuiTabItemFlagsPrivate_
{
    ImGuiTabItemFlags_SectionMask_              = ImGuiTabItemFlags_Leading | ImGuiTabItemFlags_Trailing,
    ImGuiTabItemFlags_NoCloseButton             = 1 << 20,  // Track whether p_open was set or not (we'll need this info on the next frame to recompute ContentWidth during layout)
    ImGuiTabItemFlags_Button                    = 1 << 21,  // Used by TabItemButton, change the tab item behavior to mimic a button
    ImGuiTabItemFlags_Unsorted                  = 1 << 22,  // [Docking] Trailing tabs with the _Unsorted flag will be sorted based on the DockOrder of their Window.
    ImGuiTabItemFlags_Preview                   = 1 << 23,  // [Docking] Display tab shape for docking preview (height is adjusted slightly to compensate for the yet missing tab bar)
};

// Storage for one active tab item (sizeof() 48 bytes)
struct ImGuiTabItem
{
    ImGuiID             ID;
    ImGuiTabItemFlags   Flags;
    ImGuiWindow*        Window;                 // When TabItem is part of a DockNode's TabBar, we hold on to a window.
    int                 LastFrameVisible;
    int                 LastFrameSelected;      // This allows us to infer an ordered list of the last activated tabs with little maintenance
    float               Offset;                 // Position relative to beginning of tab
    float               Width;                  // Width currently displayed
    float               ContentWidth;           // Width of label, stored during BeginTabItem() call
    float               RequestedWidth;         // Width optionally requested by caller, -1.0f is unused
    ImS32               NameOffset;             // When Window==NULL, offset to name within parent ImGuiTabBar::TabsNames
    ImS16               BeginOrder;             // BeginTabItem() order, used to re-order tabs after toggling ImGuiTabBarFlags_Reorderable
    ImS16               IndexDuringLayout;      // Index only used during TabBarLayout(). Tabs gets reordered so 'Tabs[n].IndexDuringLayout == n' but may mismatch during additions.
    bool                WantClose;              // Marked as closed by SetTabItemClosed()

    ImGuiTabItem()      { memset(this, 0, sizeof(*this)); LastFrameVisible = LastFrameSelected = -1; RequestedWidth = -1.0f; NameOffset = -1; BeginOrder = IndexDuringLayout = -1; }
};

// Storage for a tab bar (sizeof() 152 bytes)
struct IMGUI_API ImGuiTabBar
{
    ImVector<ImGuiTabItem> Tabs;
    ImGuiTabBarFlags    Flags;
    ImGuiID             ID;                     // Zero for tab-bars used by docking
    ImGuiID             SelectedTabId;          // Selected tab/window
    ImGuiID             NextSelectedTabId;      // Next selected tab/window. Will also trigger a scrolling animation
    ImGuiID             VisibleTabId;           // Can occasionally be != SelectedTabId (e.g. when previewing contents for CTRL+TAB preview)
    int                 CurrFrameVisible;
    int                 PrevFrameVisible;
    ImRect              BarRect;
    float               CurrTabsContentsHeight;
    float               PrevTabsContentsHeight; // Record the height of contents submitted below the tab bar
    float               WidthAllTabs;           // Actual width of all tabs (locked during layout)
    float               WidthAllTabsIdeal;      // Ideal width if all tabs were visible and not clipped
    float               ScrollingAnim;
    float               ScrollingTarget;
    float               ScrollingTargetDistToVisibility;
    float               ScrollingSpeed;
    float               ScrollingRectMinX;
    float               ScrollingRectMaxX;
    ImGuiID             ReorderRequestTabId;
    ImS16               ReorderRequestOffset;
    ImS8                BeginCount;
    bool                WantLayout;
    bool                VisibleTabWasSubmitted;
    bool                TabsAddedNew;           // Set to true when a new tab item or button has been added to the tab bar during last frame
    ImS16               TabsActiveCount;        // Number of tabs submitted this frame.
    ImS16               LastTabItemIdx;         // Index of last BeginTabItem() tab for use by EndTabItem()
    float               ItemSpacingY;
    ImVec2              FramePadding;           // style.FramePadding locked at the time of BeginTabBar()
    ImVec2              BackupCursorPos;
    ImGuiTextBuffer     TabsNames;              // For non-docking tab bar we re-append names in a contiguous buffer.

    ImGuiTabBar();
};

//-----------------------------------------------------------------------------
// [SECTION] Table support
//-----------------------------------------------------------------------------

#define IM_COL32_DISABLE                IM_COL32(0,0,0,1)   // Special sentinel code which cannot be used as a regular color.
#define IMGUI_TABLE_MAX_COLUMNS         512                 // May be further lifted

// Our current column maximum is 64 but we may raise that in the future.
typedef ImS16 ImGuiTableColumnIdx;
typedef ImU16 ImGuiTableDrawChannelIdx;

// [Internal] sizeof() ~ 104
// We use the terminology "Enabled" to refer to a column that is not Hidden by user/api.
// We use the terminology "Clipped" to refer to a column that is out of sight because of scrolling/clipping.
// This is in contrast with some user-facing api such as IsItemVisible() / IsRectVisible() which use "Visible" to mean "not clipped".
struct ImGuiTableColumn
{
    ImGuiTableColumnFlags   Flags;                          // Flags after some patching (not directly same as provided by user). See ImGuiTableColumnFlags_
    float                   WidthGiven;                     // Final/actual width visible == (MaxX - MinX), locked in TableUpdateLayout(). May be > WidthRequest to honor minimum width, may be < WidthRequest to honor shrinking columns down in tight space.
    float                   MinX;                           // Absolute positions
    float                   MaxX;
    float                   WidthRequest;                   // Master width absolute value when !(Flags & _WidthStretch). When Stretch this is derived every frame from StretchWeight in TableUpdateLayout()
    float                   WidthAuto;                      // Automatic width
    float                   StretchWeight;                  // Master width weight when (Flags & _WidthStretch). Often around ~1.0f initially.
    float                   InitStretchWeightOrWidth;       // Value passed to TableSetupColumn(). For Width it is a content width (_without padding_).
    ImRect                  ClipRect;                       // Clipping rectangle for the column
    ImGuiID                 UserID;                         // Optional, value passed to TableSetupColumn()
    float                   WorkMinX;                       // Contents region min ~(MinX + CellPaddingX + CellSpacingX1) == cursor start position when entering column
    float                   WorkMaxX;                       // Contents region max ~(MaxX - CellPaddingX - CellSpacingX2)
    float                   ItemWidth;                      // Current item width for the column, preserved across rows
    float                   ContentMaxXFrozen;              // Contents maximum position for frozen rows (apart from headers), from which we can infer content width.
    float                   ContentMaxXUnfrozen;
    float                   ContentMaxXHeadersUsed;         // Contents maximum position for headers rows (regardless of freezing). TableHeader() automatically softclip itself + report ideal desired size, to avoid creating extraneous draw calls
    float                   ContentMaxXHeadersIdeal;
    ImS16                   NameOffset;                     // Offset into parent ColumnsNames[]
    ImGuiTableColumnIdx     DisplayOrder;                   // Index within Table's IndexToDisplayOrder[] (column may be reordered by users)
    ImGuiTableColumnIdx     IndexWithinEnabledSet;          // Index within enabled/visible set (<= IndexToDisplayOrder)
    ImGuiTableColumnIdx     PrevEnabledColumn;              // Index of prev enabled/visible column within Columns[], -1 if first enabled/visible column
    ImGuiTableColumnIdx     NextEnabledColumn;              // Index of next enabled/visible column within Columns[], -1 if last enabled/visible column
    ImGuiTableColumnIdx     SortOrder;                      // Index of this column within sort specs, -1 if not sorting on this column, 0 for single-sort, may be >0 on multi-sort
    ImGuiTableDrawChannelIdx DrawChannelCurrent;            // Index within DrawSplitter.Channels[]
    ImGuiTableDrawChannelIdx DrawChannelFrozen;             // Draw channels for frozen rows (often headers)
    ImGuiTableDrawChannelIdx DrawChannelUnfrozen;           // Draw channels for unfrozen rows
    bool                    IsEnabled;                      // IsUserEnabled && (Flags & ImGuiTableColumnFlags_Disabled) == 0
    bool                    IsUserEnabled;                  // Is the column not marked Hidden by the user? (unrelated to being off view, e.g. clipped by scrolling).
    bool                    IsUserEnabledNextFrame;
    bool                    IsVisibleX;                     // Is actually in view (e.g. overlapping the host window clipping rectangle, not scrolled).
    bool                    IsVisibleY;
    bool                    IsRequestOutput;                // Return value for TableSetColumnIndex() / TableNextColumn(): whether we request user to output contents or not.
    bool                    IsSkipItems;                    // Do we want item submissions to this column to be completely ignored (no layout will happen).
    bool                    IsPreserveWidthAuto;
    ImS8                    NavLayerCurrent;                // ImGuiNavLayer in 1 byte
    ImU8                    AutoFitQueue;                   // Queue of 8 values for the next 8 frames to request auto-fit
    ImU8                    CannotSkipItemsQueue;           // Queue of 8 values for the next 8 frames to disable Clipped/SkipItem
    ImU8                    SortDirection : 2;              // ImGuiSortDirection_Ascending or ImGuiSortDirection_Descending
    ImU8                    SortDirectionsAvailCount : 2;   // Number of available sort directions (0 to 3)
    ImU8                    SortDirectionsAvailMask : 4;    // Mask of available sort directions (1-bit each)
    ImU8                    SortDirectionsAvailList;        // Ordered of available sort directions (2-bits each)

    ImGuiTableColumn()
    {
        memset(this, 0, sizeof(*this));
        StretchWeight = WidthRequest = -1.0f;
        NameOffset = -1;
        DisplayOrder = IndexWithinEnabledSet = -1;
        PrevEnabledColumn = NextEnabledColumn = -1;
        SortOrder = -1;
        SortDirection = ImGuiSortDirection_None;
        DrawChannelCurrent = DrawChannelFrozen = DrawChannelUnfrozen = (ImU8)-1;
    }
};

// Transient cell data stored per row.
// sizeof() ~ 6
struct ImGuiTableCellData
{
    ImU32                       BgColor;    // Actual color
    ImGuiTableColumnIdx         Column;     // Column number
};

// Per-instance data that needs preserving across frames (seemingly most others do not need to be preserved aside from debug needs. Does that means they could be moved to ImGuiTableTempData?)
struct ImGuiTableInstanceData
{
    ImGuiID                     TableInstanceID;
    float                       LastOuterHeight;            // Outer height from last frame
    float                       LastFirstRowHeight;         // Height of first row from last frame (FIXME: this is used as "header height" and may be reworked)
    float                       LastFrozenHeight;           // Height of frozen section from last frame

    ImGuiTableInstanceData()    { TableInstanceID = 0; LastOuterHeight = LastFirstRowHeight = LastFrozenHeight = 0.0f; }
};

// FIXME-TABLE: more transient data could be stored in a stacked ImGuiTableTempData: e.g. SortSpecs, incoming RowData
struct IMGUI_API ImGuiTable
{
    ImGuiID                     ID;
    ImGuiTableFlags             Flags;
    void*                       RawData;                    // Single allocation to hold Columns[], DisplayOrderToIndex[] and RowCellData[]
    ImGuiTableTempData*         TempData;                   // Transient data while table is active. Point within g.CurrentTableStack[]
    ImSpan<ImGuiTableColumn>    Columns;                    // Point within RawData[]
    ImSpan<ImGuiTableColumnIdx> DisplayOrderToIndex;        // Point within RawData[]. Store display order of columns (when not reordered, the values are 0...Count-1)
    ImSpan<ImGuiTableCellData>  RowCellData;                // Point within RawData[]. Store cells background requests for current row.
    ImBitArrayPtr               EnabledMaskByDisplayOrder;  // Column DisplayOrder -> IsEnabled map
    ImBitArrayPtr               EnabledMaskByIndex;         // Column Index -> IsEnabled map (== not hidden by user/api) in a format adequate for iterating column without touching cold data
    ImBitArrayPtr               VisibleMaskByIndex;         // Column Index -> IsVisibleX|IsVisibleY map (== not hidden by user/api && not hidden by scrolling/cliprect)
    ImGuiTableFlags             SettingsLoadedFlags;        // Which data were loaded from the .ini file (e.g. when order is not altered we won't save order)
    int                         SettingsOffset;             // Offset in g.SettingsTables
    int                         LastFrameActive;
    int                         ColumnsCount;               // Number of columns declared in BeginTable()
    int                         CurrentRow;
    int                         CurrentColumn;
    ImS16                       InstanceCurrent;            // Count of BeginTable() calls with same ID in the same frame (generally 0). This is a little bit similar to BeginCount for a window, but multiple table with same ID look are multiple tables, they are just synched.
    ImS16                       InstanceInteracted;         // Mark which instance (generally 0) of the same ID is being interacted with
    float                       RowPosY1;
    float                       RowPosY2;
    float                       RowMinHeight;               // Height submitted to TableNextRow()
    float                       RowTextBaseline;
    float                       RowIndentOffsetX;
    ImGuiTableRowFlags          RowFlags : 16;              // Current row flags, see ImGuiTableRowFlags_
    ImGuiTableRowFlags          LastRowFlags : 16;
    int                         RowBgColorCounter;          // Counter for alternating background colors (can be fast-forwarded by e.g clipper), not same as CurrentRow because header rows typically don't increase this.
    ImU32                       RowBgColor[2];              // Background color override for current row.
    ImU32                       BorderColorStrong;
    ImU32                       BorderColorLight;
    float                       BorderX1;
    float                       BorderX2;
    float                       HostIndentX;
    float                       MinColumnWidth;
    float                       OuterPaddingX;
    float                       CellPaddingX;               // Padding from each borders
    float                       CellPaddingY;
    float                       CellSpacingX1;              // Spacing between non-bordered cells
    float                       CellSpacingX2;
    float                       InnerWidth;                 // User value passed to BeginTable(), see comments at the top of BeginTable() for details.
    float                       ColumnsGivenWidth;          // Sum of current column width
    float                       ColumnsAutoFitWidth;        // Sum of ideal column width in order nothing to be clipped, used for auto-fitting and content width submission in outer window
    float                       ColumnsStretchSumWeights;   // Sum of weight of all enabled stretching columns
    float                       ResizedColumnNextWidth;
    float                       ResizeLockMinContentsX2;    // Lock minimum contents width while resizing down in order to not create feedback loops. But we allow growing the table.
    float                       RefScale;                   // Reference scale to be able to rescale columns on font/dpi changes.
    ImRect                      OuterRect;                  // Note: for non-scrolling table, OuterRect.Max.y is often FLT_MAX until EndTable(), unless a height has been specified in BeginTable().
    ImRect                      InnerRect;                  // InnerRect but without decoration. As with OuterRect, for non-scrolling tables, InnerRect.Max.y is
    ImRect                      WorkRect;
    ImRect                      InnerClipRect;
    ImRect                      BgClipRect;                 // We use this to cpu-clip cell background color fill, evolve during the frame as we cross frozen rows boundaries
    ImRect                      Bg0ClipRectForDrawCmd;      // Actual ImDrawCmd clip rect for BG0/1 channel. This tends to be == OuterWindow->ClipRect at BeginTable() because output in BG0/BG1 is cpu-clipped
    ImRect                      Bg2ClipRectForDrawCmd;      // Actual ImDrawCmd clip rect for BG2 channel. This tends to be a correct, tight-fit, because output to BG2 are done by widgets relying on regular ClipRect.
    ImRect                      HostClipRect;               // This is used to check if we can eventually merge our columns draw calls into the current draw call of the current window.
    ImRect                      HostBackupInnerClipRect;    // Backup of InnerWindow->ClipRect during PushTableBackground()/PopTableBackground()
    ImGuiWindow*                OuterWindow;                // Parent window for the table
    ImGuiWindow*                InnerWindow;                // Window holding the table data (== OuterWindow or a child window)
    ImGuiTextBuffer             ColumnsNames;               // Contiguous buffer holding columns names
    ImDrawListSplitter*         DrawSplitter;               // Shortcut to TempData->DrawSplitter while in table. Isolate draw commands per columns to avoid switching clip rect constantly
    ImGuiTableInstanceData      InstanceDataFirst;
    ImVector<ImGuiTableInstanceData>    InstanceDataExtra;  // FIXME-OPT: Using a small-vector pattern would be good.
    ImGuiTableColumnSortSpecs   SortSpecsSingle;
    ImVector<ImGuiTableColumnSortSpecs> SortSpecsMulti;     // FIXME-OPT: Using a small-vector pattern would be good.
    ImGuiTableSortSpecs         SortSpecs;                  // Public facing sorts specs, this is what we return in TableGetSortSpecs()
    ImGuiTableColumnIdx         SortSpecsCount;
    ImGuiTableColumnIdx         ColumnsEnabledCount;        // Number of enabled columns (<= ColumnsCount)
    ImGuiTableColumnIdx         ColumnsEnabledFixedCount;   // Number of enabled columns (<= ColumnsCount)
    ImGuiTableColumnIdx         DeclColumnsCount;           // Count calls to TableSetupColumn()
    ImGuiTableColumnIdx         HoveredColumnBody;          // Index of column whose visible region is being hovered. Important: == ColumnsCount when hovering empty region after the right-most column!
    ImGuiTableColumnIdx         HoveredColumnBorder;        // Index of column whose right-border is being hovered (for resizing).
    ImGuiTableColumnIdx         AutoFitSingleColumn;        // Index of single column requesting auto-fit.
    ImGuiTableColumnIdx         ResizedColumn;              // Index of column being resized. Reset when InstanceCurrent==0.
    ImGuiTableColumnIdx         LastResizedColumn;          // Index of column being resized from previous frame.
    ImGuiTableColumnIdx         HeldHeaderColumn;           // Index of column header being held.
    ImGuiTableColumnIdx         ReorderColumn;              // Index of column being reordered. (not cleared)
    ImGuiTableColumnIdx         ReorderColumnDir;           // -1 or +1
    ImGuiTableColumnIdx         LeftMostEnabledColumn;      // Index of left-most non-hidden column.
    ImGuiTableColumnIdx         RightMostEnabledColumn;     // Index of right-most non-hidden column.
    ImGuiTableColumnIdx         LeftMostStretchedColumn;    // Index of left-most stretched column.
    ImGuiTableColumnIdx         RightMostStretchedColumn;   // Index of right-most stretched column.
    ImGuiTableColumnIdx         ContextPopupColumn;         // Column right-clicked on, of -1 if opening context menu from a neutral/empty spot
    ImGuiTableColumnIdx         FreezeRowsRequest;          // Requested frozen rows count
    ImGuiTableColumnIdx         FreezeRowsCount;            // Actual frozen row count (== FreezeRowsRequest, or == 0 when no scrolling offset)
    ImGuiTableColumnIdx         FreezeColumnsRequest;       // Requested frozen columns count
    ImGuiTableColumnIdx         FreezeColumnsCount;         // Actual frozen columns count (== FreezeColumnsRequest, or == 0 when no scrolling offset)
    ImGuiTableColumnIdx         RowCellDataCurrent;         // Index of current RowCellData[] entry in current row
    ImGuiTableDrawChannelIdx    DummyDrawChannel;           // Redirect non-visible columns here.
    ImGuiTableDrawChannelIdx    Bg2DrawChannelCurrent;      // For Selectable() and other widgets drawing across columns after the freezing line. Index within DrawSplitter.Channels[]
    ImGuiTableDrawChannelIdx    Bg2DrawChannelUnfrozen;
    bool                        IsLayoutLocked;             // Set by TableUpdateLayout() which is called when beginning the first row.
    bool                        IsInsideRow;                // Set when inside TableBeginRow()/TableEndRow().
    bool                        IsInitializing;
    bool                        IsSortSpecsDirty;
    bool                        IsUsingHeaders;             // Set when the first row had the ImGuiTableRowFlags_Headers flag.
    bool                        IsContextPopupOpen;         // Set when default context menu is open (also see: ContextPopupColumn, InstanceInteracted).
    bool                        IsSettingsRequestLoad;
    bool                        IsSettingsDirty;            // Set when table settings have changed and needs to be reported into ImGuiTableSetttings data.
    bool                        IsDefaultDisplayOrder;      // Set when display order is unchanged from default (DisplayOrder contains 0...Count-1)
    bool                        IsResetAllRequest;
    bool                        IsResetDisplayOrderRequest;
    bool                        IsUnfrozenRows;             // Set when we got past the frozen row.
    bool                        IsDefaultSizingPolicy;      // Set if user didn't explicitly set a sizing policy in BeginTable()
    bool                        HasScrollbarYCurr;          // Whether ANY instance of this table had a vertical scrollbar during the current frame.
    bool                        HasScrollbarYPrev;          // Whether ANY instance of this table had a vertical scrollbar during the previous.
    bool                        MemoryCompacted;
    bool                        HostSkipItems;              // Backup of InnerWindow->SkipItem at the end of BeginTable(), because we will overwrite InnerWindow->SkipItem on a per-column basis

    ImGuiTable()                { memset(this, 0, sizeof(*this)); LastFrameActive = -1; }
    ~ImGuiTable()               { IM_FREE(RawData); }
};

// Transient data that are only needed between BeginTable() and EndTable(), those buffers are shared (1 per level of stacked table).
// - Accessing those requires chasing an extra pointer so for very frequently used data we leave them in the main table structure.
// - We also leave out of this structure data that tend to be particularly useful for debugging/metrics.
struct IMGUI_API ImGuiTableTempData
{
    int                         TableIndex;                 // Index in g.Tables.Buf[] pool
    float                       LastTimeActive;             // Last timestamp this structure was used

    ImVec2                      UserOuterSize;              // outer_size.x passed to BeginTable()
    ImDrawListSplitter          DrawSplitter;

    ImRect                      HostBackupWorkRect;         // Backup of InnerWindow->WorkRect at the end of BeginTable()
    ImRect                      HostBackupParentWorkRect;   // Backup of InnerWindow->ParentWorkRect at the end of BeginTable()
    ImVec2                      HostBackupPrevLineSize;     // Backup of InnerWindow->DC.PrevLineSize at the end of BeginTable()
    ImVec2                      HostBackupCurrLineSize;     // Backup of InnerWindow->DC.CurrLineSize at the end of BeginTable()
    ImVec2                      HostBackupCursorMaxPos;     // Backup of InnerWindow->DC.CursorMaxPos at the end of BeginTable()
    ImVec1                      HostBackupColumnsOffset;    // Backup of OuterWindow->DC.ColumnsOffset at the end of BeginTable()
    float                       HostBackupItemWidth;        // Backup of OuterWindow->DC.ItemWidth at the end of BeginTable()
    int                         HostBackupItemWidthStackSize;//Backup of OuterWindow->DC.ItemWidthStack.Size at the end of BeginTable()

    ImGuiTableTempData()        { memset(this, 0, sizeof(*this)); LastTimeActive = -1.0f; }
};

// sizeof() ~ 12
struct ImGuiTableColumnSettings
{
    float                   WidthOrWeight;
    ImGuiID                 UserID;
    ImGuiTableColumnIdx     Index;
    ImGuiTableColumnIdx     DisplayOrder;
    ImGuiTableColumnIdx     SortOrder;
    ImU8                    SortDirection : 2;
    ImU8                    IsEnabled : 1; // "Visible" in ini file
    ImU8                    IsStretch : 1;

    ImGuiTableColumnSettings()
    {
        WidthOrWeight = 0.0f;
        UserID = 0;
        Index = -1;
        DisplayOrder = SortOrder = -1;
        SortDirection = ImGuiSortDirection_None;
        IsEnabled = 1;
        IsStretch = 0;
    }
};

// This is designed to be stored in a single ImChunkStream (1 header followed by N ImGuiTableColumnSettings, etc.)
struct ImGuiTableSettings
{
    ImGuiID                     ID;                     // Set to 0 to invalidate/delete the setting
    ImGuiTableFlags             SaveFlags;              // Indicate data we want to save using the Resizable/Reorderable/Sortable/Hideable flags (could be using its own flags..)
    float                       RefScale;               // Reference scale to be able to rescale columns on font/dpi changes.
    ImGuiTableColumnIdx         ColumnsCount;
    ImGuiTableColumnIdx         ColumnsCountMax;        // Maximum number of columns this settings instance can store, we can recycle a settings instance with lower number of columns but not higher
    bool                        WantApply;              // Set when loaded from .ini data (to enable merging/loading .ini data into an already running context)

    ImGuiTableSettings()        { memset(this, 0, sizeof(*this)); }
    ImGuiTableColumnSettings*   GetColumnSettings()     { return (ImGuiTableColumnSettings*)(this + 1); }
};

//-----------------------------------------------------------------------------
// [SECTION] ImGui internal API
// No guarantee of forward compatibility here!
//-----------------------------------------------------------------------------

namespace ImGui
{
    // Windows
    // We should always have a CurrentWindow in the stack (there is an implicit "Debug" window)
    // If this ever crash because g.CurrentWindow is NULL it means that either
    // - ImGui::NewFrame() has never been called, which is illegal.
    // - You are calling ImGui functions after ImGui::EndFrame()/ImGui::Render() and before the next ImGui::NewFrame(), which is also illegal.
    inline    ImGuiWindow*  GetCurrentWindowRead()      { ImGuiContext& g = *GImGui; return g.CurrentWindow; }
    inline    ImGuiWindow*  GetCurrentWindow()          { ImGuiContext& g = *GImGui; g.CurrentWindow->WriteAccessed = true; return g.CurrentWindow; }
    IMGUI_API ImGuiWindow*  FindWindowByID(ImGuiID id);
    IMGUI_API ImGuiWindow*  FindWindowByName(const char* name);
    IMGUI_API void          UpdateWindowParentAndRootLinks(ImGuiWindow* window, ImGuiWindowFlags flags, ImGuiWindow* parent_window);
    IMGUI_API ImVec2        CalcWindowNextAutoFitSize(ImGuiWindow* window);
    IMGUI_API bool          IsWindowChildOf(ImGuiWindow* window, ImGuiWindow* potential_parent, bool popup_hierarchy, bool dock_hierarchy);
    IMGUI_API bool          IsWindowWithinBeginStackOf(ImGuiWindow* window, ImGuiWindow* potential_parent);
    IMGUI_API bool          IsWindowAbove(ImGuiWindow* potential_above, ImGuiWindow* potential_below);
    IMGUI_API bool          IsWindowNavFocusable(ImGuiWindow* window);
    IMGUI_API void          SetWindowPos(ImGuiWindow* window, const ImVec2& pos, ImGuiCond cond = 0);
    IMGUI_API void          SetWindowSize(ImGuiWindow* window, const ImVec2& size, ImGuiCond cond = 0);
    IMGUI_API void          SetWindowCollapsed(ImGuiWindow* window, bool collapsed, ImGuiCond cond = 0);
    IMGUI_API void          SetWindowHitTestHole(ImGuiWindow* window, const ImVec2& pos, const ImVec2& size);
    IMGUI_API void          SetWindowHiddendAndSkipItemsForCurrentFrame(ImGuiWindow* window);
    inline ImRect           WindowRectAbsToRel(ImGuiWindow* window, const ImRect& r) { ImVec2 off = window->DC.CursorStartPos; return ImRect(r.Min.x - off.x, r.Min.y - off.y, r.Max.x - off.x, r.Max.y - off.y); }
    inline ImRect           WindowRectRelToAbs(ImGuiWindow* window, const ImRect& r) { ImVec2 off = window->DC.CursorStartPos; return ImRect(r.Min.x + off.x, r.Min.y + off.y, r.Max.x + off.x, r.Max.y + off.y); }

    // Windows: Display Order and Focus Order
    IMGUI_API void          FocusWindow(ImGuiWindow* window);
    IMGUI_API void          FocusTopMostWindowUnderOne(ImGuiWindow* under_this_window, ImGuiWindow* ignore_window);
    IMGUI_API void          BringWindowToFocusFront(ImGuiWindow* window);
    IMGUI_API void          BringWindowToDisplayFront(ImGuiWindow* window);
    IMGUI_API void          BringWindowToDisplayBack(ImGuiWindow* window);
    IMGUI_API void          BringWindowToDisplayBehind(ImGuiWindow* window, ImGuiWindow* above_window);
    IMGUI_API int           FindWindowDisplayIndex(ImGuiWindow* window);
    IMGUI_API ImGuiWindow*  FindBottomMostVisibleWindowWithinBeginStack(ImGuiWindow* window);

    // Fonts, drawing
    IMGUI_API void          SetCurrentFont(ImFont* font);
    inline ImFont*          GetDefaultFont() { ImGuiContext& g = *GImGui; return g.IO.FontDefault ? g.IO.FontDefault : g.IO.Fonts->Fonts[0]; }
    inline ImDrawList*      GetForegroundDrawList(ImGuiWindow* window) { return GetForegroundDrawList(window->Viewport); }

    // Init
    IMGUI_API void          Initialize();
    IMGUI_API void          Shutdown();    // Since 1.60 this is a _private_ function. You can call DestroyContext() to destroy the context created by CreateContext().

    // NewFrame
    IMGUI_API void          UpdateInputEvents(bool trickle_fast_inputs);
    IMGUI_API void          UpdateHoveredWindowAndCaptureFlags();
    IMGUI_API void          StartMouseMovingWindow(ImGuiWindow* window);
    IMGUI_API void          StartMouseMovingWindowOrNode(ImGuiWindow* window, ImGuiDockNode* node, bool undock_floating_node);
    IMGUI_API void          UpdateMouseMovingWindowNewFrame();
    IMGUI_API void          UpdateMouseMovingWindowEndFrame();

    // Generic context hooks
    IMGUI_API ImGuiID       AddContextHook(ImGuiContext* context, const ImGuiContextHook* hook);
    IMGUI_API void          RemoveContextHook(ImGuiContext* context, ImGuiID hook_to_remove);
    IMGUI_API void          CallContextHooks(ImGuiContext* context, ImGuiContextHookType type);

    // Viewports
    IMGUI_API void          TranslateWindowsInViewport(ImGuiViewportP* viewport, const ImVec2& old_pos, const ImVec2& new_pos);
    IMGUI_API void          ScaleWindowsInViewport(ImGuiViewportP* viewport, float scale);
    IMGUI_API void          DestroyPlatformWindow(ImGuiViewportP* viewport);
    IMGUI_API void          SetWindowViewport(ImGuiWindow* window, ImGuiViewportP* viewport);
    IMGUI_API void          SetCurrentViewport(ImGuiWindow* window, ImGuiViewportP* viewport);
    IMGUI_API const ImGuiPlatformMonitor*   GetViewportPlatformMonitor(ImGuiViewport* viewport);
    IMGUI_API ImGuiViewportP*               FindHoveredViewportFromPlatformWindowStack(const ImVec2& mouse_platform_pos);

    // Settings
    IMGUI_API void                  MarkIniSettingsDirty();
    IMGUI_API void                  MarkIniSettingsDirty(ImGuiWindow* window);
    IMGUI_API void                  ClearIniSettings();
    IMGUI_API void                  AddSettingsHandler(const ImGuiSettingsHandler* handler);
    IMGUI_API void                  RemoveSettingsHandler(const char* type_name);
    IMGUI_API ImGuiSettingsHandler* FindSettingsHandler(const char* type_name);

    // Settings - Windows
    IMGUI_API ImGuiWindowSettings*  CreateNewWindowSettings(const char* name);
    IMGUI_API ImGuiWindowSettings*  FindWindowSettingsByID(ImGuiID id);
    IMGUI_API ImGuiWindowSettings*  FindWindowSettingsByWindow(ImGuiWindow* window);
    IMGUI_API void                  ClearWindowSettings(const char* name);

    // Localization
    IMGUI_API void          LocalizeRegisterEntries(const ImGuiLocEntry* entries, int count);
    inline const char*      LocalizeGetMsg(ImGuiLocKey key) { ImGuiContext& g = *GImGui; const char* msg = g.LocalizationTable[key]; return msg ? msg : "*Missing Text*"; }

    // Scrolling
    IMGUI_API void          SetScrollX(ImGuiWindow* window, float scroll_x);
    IMGUI_API void          SetScrollY(ImGuiWindow* window, float scroll_y);
    IMGUI_API void          SetScrollFromPosX(ImGuiWindow* window, float local_x, float center_x_ratio);
    IMGUI_API void          SetScrollFromPosY(ImGuiWindow* window, float local_y, float center_y_ratio);

    // Early work-in-progress API (ScrollToItem() will become public)
    IMGUI_API void          ScrollToItem(ImGuiScrollFlags flags = 0);
    IMGUI_API void          ScrollToRect(ImGuiWindow* window, const ImRect& rect, ImGuiScrollFlags flags = 0);
    IMGUI_API ImVec2        ScrollToRectEx(ImGuiWindow* window, const ImRect& rect, ImGuiScrollFlags flags = 0);
//#ifndef IMGUI_DISABLE_OBSOLETE_FUNCTIONS
    inline void             ScrollToBringRectIntoView(ImGuiWindow* window, const ImRect& rect) { ScrollToRect(window, rect, ImGuiScrollFlags_KeepVisibleEdgeY); }
//#endif

    // Basic Accessors
    inline ImGuiItemStatusFlags GetItemStatusFlags(){ ImGuiContext& g = *GImGui; return g.LastItemData.StatusFlags; }
    inline ImGuiItemFlags   GetItemFlags()  { ImGuiContext& g = *GImGui; return g.LastItemData.InFlags; }
    inline ImGuiID          GetActiveID()   { ImGuiContext& g = *GImGui; return g.ActiveId; }
    inline ImGuiID          GetFocusID()    { ImGuiContext& g = *GImGui; return g.NavId; }
    IMGUI_API void          SetActiveID(ImGuiID id, ImGuiWindow* window);
    IMGUI_API void          SetFocusID(ImGuiID id, ImGuiWindow* window);
    IMGUI_API void          ClearActiveID();
    IMGUI_API ImGuiID       GetHoveredID();
    IMGUI_API void          SetHoveredID(ImGuiID id);
    IMGUI_API void          KeepAliveID(ImGuiID id);
    IMGUI_API void          MarkItemEdited(ImGuiID id);     // Mark data associated to given item as "edited", used by IsItemDeactivatedAfterEdit() function.
    IMGUI_API void          PushOverrideID(ImGuiID id);     // Push given value as-is at the top of the ID stack (whereas PushID combines old and new hashes)
    IMGUI_API ImGuiID       GetIDWithSeed(const char* str_id_begin, const char* str_id_end, ImGuiID seed);
    IMGUI_API ImGuiID       GetIDWithSeed(int n, ImGuiID seed);

    // Basic Helpers for widget code
    IMGUI_API void          ItemSize(const ImVec2& size, float text_baseline_y = -1.0f);
    inline void             ItemSize(const ImRect& bb, float text_baseline_y = -1.0f) { ItemSize(bb.GetSize(), text_baseline_y); } // FIXME: This is a misleading API since we expect CursorPos to be bb.Min.
    IMGUI_API bool          ItemAdd(const ImRect& bb, ImGuiID id, const ImRect* nav_bb = NULL, ImGuiItemFlags extra_flags = 0);
    IMGUI_API bool          ItemHoverable(const ImRect& bb, ImGuiID id);
    IMGUI_API bool          IsWindowContentHoverable(ImGuiWindow* window, ImGuiHoveredFlags flags = 0);
    IMGUI_API bool          IsClippedEx(const ImRect& bb, ImGuiID id);
    IMGUI_API void          SetLastItemData(ImGuiID item_id, ImGuiItemFlags in_flags, ImGuiItemStatusFlags status_flags, const ImRect& item_rect);
    IMGUI_API ImVec2        CalcItemSize(ImVec2 size, float default_w, float default_h);
    IMGUI_API float         CalcWrapWidthForPos(const ImVec2& pos, float wrap_pos_x);
    IMGUI_API void          PushMultiItemsWidths(int components, float width_full);
    IMGUI_API bool          IsItemToggledSelection();                                   // Was the last item selection toggled? (after Selectable(), TreeNode() etc. We only returns toggle _event_ in order to handle clipping correctly)
    IMGUI_API ImVec2        GetContentRegionMaxAbs();
    IMGUI_API void          ShrinkWidths(ImGuiShrinkWidthItem* items, int count, float width_excess);

    // Parameter stacks (shared)
    IMGUI_API void          PushItemFlag(ImGuiItemFlags option, bool enabled);
    IMGUI_API void          PopItemFlag();
    IMGUI_API const ImGuiDataVarInfo* GetStyleVarInfo(ImGuiStyleVar idx);

    // Logging/Capture
    IMGUI_API void          LogBegin(ImGuiLogType type, int auto_open_depth);           // -> BeginCapture() when we design v2 api, for now stay under the radar by using the old name.
    IMGUI_API void          LogToBuffer(int auto_open_depth = -1);                      // Start logging/capturing to internal buffer
    IMGUI_API void          LogRenderedText(const ImVec2* ref_pos, const char* text, const char* text_end = NULL);
    IMGUI_API void          LogSetNextTextDecoration(const char* prefix, const char* suffix);

    // Popups, Modals, Tooltips
    IMGUI_API bool          BeginChildEx(const char* name, ImGuiID id, const ImVec2& size_arg, bool border, ImGuiWindowFlags flags);
    IMGUI_API void          OpenPopupEx(ImGuiID id, ImGuiPopupFlags popup_flags = ImGuiPopupFlags_None);
    IMGUI_API void          ClosePopupToLevel(int remaining, bool restore_focus_to_window_under_popup);
    IMGUI_API void          ClosePopupsOverWindow(ImGuiWindow* ref_window, bool restore_focus_to_window_under_popup);
    IMGUI_API void          ClosePopupsExceptModals();
    IMGUI_API bool          IsPopupOpen(ImGuiID id, ImGuiPopupFlags popup_flags);
    IMGUI_API bool          BeginPopupEx(ImGuiID id, ImGuiWindowFlags extra_flags);
    IMGUI_API bool          BeginTooltipEx(ImGuiTooltipFlags tooltip_flags, ImGuiWindowFlags extra_window_flags);
    IMGUI_API ImRect        GetPopupAllowedExtentRect(ImGuiWindow* window);
    IMGUI_API ImGuiWindow*  GetTopMostPopupModal();
    IMGUI_API ImGuiWindow*  GetTopMostAndVisiblePopupModal();
    IMGUI_API ImVec2        FindBestWindowPosForPopup(ImGuiWindow* window);
    IMGUI_API ImVec2        FindBestWindowPosForPopupEx(const ImVec2& ref_pos, const ImVec2& size, ImGuiDir* last_dir, const ImRect& r_outer, const ImRect& r_avoid, ImGuiPopupPositionPolicy policy);

    // Menus
    IMGUI_API bool          BeginViewportSideBar(const char* name, ImGuiViewport* viewport, ImGuiDir dir, float size, ImGuiWindowFlags window_flags);
    IMGUI_API bool          BeginMenuEx(const char* label, const char* icon, bool enabled = true);
    IMGUI_API bool          MenuItemEx(const char* label, const char* icon, const char* shortcut = NULL, bool selected = false, bool enabled = true);

    // Combos
    IMGUI_API bool          BeginComboPopup(ImGuiID popup_id, const ImRect& bb, ImGuiComboFlags flags);
    IMGUI_API bool          BeginComboPreview();
    IMGUI_API void          EndComboPreview();

    // Gamepad/Keyboard Navigation
    IMGUI_API void          NavInitWindow(ImGuiWindow* window, bool force_reinit);
    IMGUI_API void          NavInitRequestApplyResult();
    IMGUI_API bool          NavMoveRequestButNoResultYet();
    IMGUI_API void          NavMoveRequestSubmit(ImGuiDir move_dir, ImGuiDir clip_dir, ImGuiNavMoveFlags move_flags, ImGuiScrollFlags scroll_flags);
    IMGUI_API void          NavMoveRequestForward(ImGuiDir move_dir, ImGuiDir clip_dir, ImGuiNavMoveFlags move_flags, ImGuiScrollFlags scroll_flags);
    IMGUI_API void          NavMoveRequestResolveWithLastItem(ImGuiNavItemData* result);
    IMGUI_API void          NavMoveRequestCancel();
    IMGUI_API void          NavMoveRequestApplyResult();
    IMGUI_API void          NavMoveRequestTryWrapping(ImGuiWindow* window, ImGuiNavMoveFlags move_flags);
    IMGUI_API void          ActivateItem(ImGuiID id);   // Remotely activate a button, checkbox, tree node etc. given its unique ID. activation is queued and processed on the next frame when the item is encountered again.
    IMGUI_API void          SetNavWindow(ImGuiWindow* window);
    IMGUI_API void          SetNavID(ImGuiID id, ImGuiNavLayer nav_layer, ImGuiID focus_scope_id, const ImRect& rect_rel);

    // Inputs
    // FIXME: Eventually we should aim to move e.g. IsActiveIdUsingKey() into IsKeyXXX functions.
    inline bool             IsNamedKey(ImGuiKey key)                                    { return key >= ImGuiKey_NamedKey_BEGIN && key < ImGuiKey_NamedKey_END; }
    inline bool             IsNamedKeyOrModKey(ImGuiKey key)                            { return (key >= ImGuiKey_NamedKey_BEGIN && key < ImGuiKey_NamedKey_END) || key == ImGuiMod_Ctrl || key == ImGuiMod_Shift || key == ImGuiMod_Alt || key == ImGuiMod_Super || key == ImGuiMod_Shortcut; }
    inline bool             IsLegacyKey(ImGuiKey key)                                   { return key >= ImGuiKey_LegacyNativeKey_BEGIN && key < ImGuiKey_LegacyNativeKey_END; }
    inline bool             IsKeyboardKey(ImGuiKey key)                                 { return key >= ImGuiKey_Keyboard_BEGIN && key < ImGuiKey_Keyboard_END; }
    inline bool             IsGamepadKey(ImGuiKey key)                                  { return key >= ImGuiKey_Gamepad_BEGIN && key < ImGuiKey_Gamepad_END; }
    inline bool             IsMouseKey(ImGuiKey key)                                    { return key >= ImGuiKey_Mouse_BEGIN && key < ImGuiKey_Mouse_END; }
    inline bool             IsAliasKey(ImGuiKey key)                                    { return key >= ImGuiKey_Aliases_BEGIN && key < ImGuiKey_Aliases_END; }
    inline ImGuiKeyChord    ConvertShortcutMod(ImGuiKeyChord key_chord)                 { ImGuiContext& g = *GImGui; IM_ASSERT_PARANOID(key_chord & ImGuiMod_Shortcut); return (key_chord & ~ImGuiMod_Shortcut) | (g.IO.ConfigMacOSXBehaviors ? ImGuiMod_Super : ImGuiMod_Ctrl); }
    inline ImGuiKey         ConvertSingleModFlagToKey(ImGuiContext* ctx, ImGuiKey key)
    {
        ImGuiContext& g = *ctx;
        if (key == ImGuiMod_Ctrl) return ImGuiKey_ReservedForModCtrl;
        if (key == ImGuiMod_Shift) return ImGuiKey_ReservedForModShift;
        if (key == ImGuiMod_Alt) return ImGuiKey_ReservedForModAlt;
        if (key == ImGuiMod_Super) return ImGuiKey_ReservedForModSuper;
        if (key == ImGuiMod_Shortcut) return (g.IO.ConfigMacOSXBehaviors ? ImGuiKey_ReservedForModSuper : ImGuiKey_ReservedForModCtrl);
        return key;
    }

    IMGUI_API ImGuiKeyData* GetKeyData(ImGuiContext* ctx, ImGuiKey key);
    inline ImGuiKeyData*    GetKeyData(ImGuiKey key)                                    { ImGuiContext& g = *GImGui; return GetKeyData(&g, key); }
    IMGUI_API void          GetKeyChordName(ImGuiKeyChord key_chord, char* out_buf, int out_buf_size);
    inline ImGuiKey         MouseButtonToKey(ImGuiMouseButton button)                   { IM_ASSERT(button >= 0 && button < ImGuiMouseButton_COUNT); return (ImGuiKey)(ImGuiKey_MouseLeft + button); }
    IMGUI_API bool          IsMouseDragPastThreshold(ImGuiMouseButton button, float lock_threshold = -1.0f);
    IMGUI_API ImVec2        GetKeyMagnitude2d(ImGuiKey key_left, ImGuiKey key_right, ImGuiKey key_up, ImGuiKey key_down);
    IMGUI_API float         GetNavTweakPressedAmount(ImGuiAxis axis);
    IMGUI_API int           CalcTypematicRepeatAmount(float t0, float t1, float repeat_delay, float repeat_rate);
    IMGUI_API void          GetTypematicRepeatRate(ImGuiInputFlags flags, float* repeat_delay, float* repeat_rate);
    IMGUI_API void          SetActiveIdUsingAllKeyboardKeys();
    inline bool             IsActiveIdUsingNavDir(ImGuiDir dir)                         { ImGuiContext& g = *GImGui; return (g.ActiveIdUsingNavDirMask & (1 << dir)) != 0; }

    // [EXPERIMENTAL] Low-Level: Key/Input Ownership
    // - The idea is that instead of "eating" a given input, we can link to an owner id.
    // - Ownership is most often claimed as a result of reacting to a press/down event (but occasionally may be claimed ahead).
    // - Input queries can then read input by specifying ImGuiKeyOwner_Any (== 0), ImGuiKeyOwner_None (== -1) or a custom ID.
    // - Legacy input queries (without specifying an owner or _Any or _None) are equivalent to using ImGuiKeyOwner_Any (== 0).
    // - Input ownership is automatically released on the frame after a key is released. Therefore:
    //   - for ownership registration happening as a result of a down/press event, the SetKeyOwner() call may be done once (common case).
    //   - for ownership registration happening ahead of a down/press event, the SetKeyOwner() call needs to be made every frame (happens if e.g. claiming ownership on hover).
    // - SetItemKeyOwner() is a shortcut for common simple case. A custom widget will probably want to call SetKeyOwner() multiple times directly based on its interaction state.
    // - This is marked experimental because not all widgets are fully honoring the Set/Test idioms. We will need to move forward step by step.
    //   Please open a GitHub Issue to submit your usage scenario or if there's a use case you need solved.
    IMGUI_API ImGuiID           GetKeyOwner(ImGuiKey key);
    IMGUI_API void              SetKeyOwner(ImGuiKey key, ImGuiID owner_id, ImGuiInputFlags flags = 0);
    IMGUI_API void              SetKeyOwnersForKeyChord(ImGuiKeyChord key, ImGuiID owner_id, ImGuiInputFlags flags = 0);
    IMGUI_API void              SetItemKeyOwner(ImGuiKey key, ImGuiInputFlags flags = 0);           // Set key owner to last item if it is hovered or active. Equivalent to 'if (IsItemHovered() || IsItemActive()) { SetKeyOwner(key, GetItemID());'.
    IMGUI_API bool              TestKeyOwner(ImGuiKey key, ImGuiID owner_id);                       // Test that key is either not owned, either owned by 'owner_id'
    inline ImGuiKeyOwnerData*   GetKeyOwnerData(ImGuiContext* ctx, ImGuiKey key)                    { if (key & ImGuiMod_Mask_) key = ConvertSingleModFlagToKey(ctx, key); IM_ASSERT(IsNamedKey(key)); return &ctx->KeysOwnerData[key - ImGuiKey_NamedKey_BEGIN]; }

    // [EXPERIMENTAL] High-Level: Input Access functions w/ support for Key/Input Ownership
    // - Important: legacy IsKeyPressed(ImGuiKey, bool repeat=true) _DEFAULTS_ to repeat, new IsKeyPressed() requires _EXPLICIT_ ImGuiInputFlags_Repeat flag.
    // - Expected to be later promoted to public API, the prototypes are designed to replace existing ones (since owner_id can default to Any == 0)
    // - Specifying a value for 'ImGuiID owner' will test that EITHER the key is NOT owned (UNLESS locked), EITHER the key is owned by 'owner'.
    //   Legacy functions use ImGuiKeyOwner_Any meaning that they typically ignore ownership, unless a call to SetKeyOwner() explicitly used ImGuiInputFlags_LockThisFrame or ImGuiInputFlags_LockUntilRelease.
    // - Binding generators may want to ignore those for now, or suffix them with Ex() until we decide if this gets moved into public API.
    IMGUI_API bool              IsKeyDown(ImGuiKey key, ImGuiID owner_id);
    IMGUI_API bool              IsKeyPressed(ImGuiKey key, ImGuiID owner_id, ImGuiInputFlags flags = 0);    // Important: when transitioning from old to new IsKeyPressed(): old API has "bool repeat = true", so would default to repeat. New API requiress explicit ImGuiInputFlags_Repeat.
    IMGUI_API bool              IsKeyReleased(ImGuiKey key, ImGuiID owner_id);
    IMGUI_API bool              IsMouseDown(ImGuiMouseButton button, ImGuiID owner_id);
    IMGUI_API bool              IsMouseClicked(ImGuiMouseButton button, ImGuiID owner_id, ImGuiInputFlags flags = 0);
    IMGUI_API bool              IsMouseReleased(ImGuiMouseButton button, ImGuiID owner_id);

    // [EXPERIMENTAL] Shortcut Routing
    // - ImGuiKeyChord = a ImGuiKey optionally OR-red with ImGuiMod_Alt/ImGuiMod_Ctrl/ImGuiMod_Shift/ImGuiMod_Super.
    //     ImGuiKey_C                 (accepted by functions taking ImGuiKey or ImGuiKeyChord)
    //     ImGuiKey_C | ImGuiMod_Ctrl (accepted by functions taking ImGuiKeyChord)
    //   ONLY ImGuiMod_XXX values are legal to 'OR' with an ImGuiKey. You CANNOT 'OR' two ImGuiKey values.
    // - When using one of the routing flags (e.g. ImGuiInputFlags_RouteFocused): routes requested ahead of time given a chord (key + modifiers) and a routing policy.
    // - Routes are resolved during NewFrame(): if keyboard modifiers are matching current ones: SetKeyOwner() is called + route is granted for the frame.
    // - Route is granted to a single owner. When multiple requests are made we have policies to select the winning route.
    // - Multiple read sites may use the same owner id and will all get the granted route.
    // - For routing: when owner_id is 0 we use the current Focus Scope ID as a default owner in order to identify our location.
    IMGUI_API bool              Shortcut(ImGuiKeyChord key_chord, ImGuiID owner_id = 0, ImGuiInputFlags flags = 0);
    IMGUI_API bool              SetShortcutRouting(ImGuiKeyChord key_chord, ImGuiID owner_id = 0, ImGuiInputFlags flags = 0);
    IMGUI_API bool              TestShortcutRouting(ImGuiKeyChord key_chord, ImGuiID owner_id);
    IMGUI_API ImGuiKeyRoutingData* GetShortcutRoutingData(ImGuiKeyChord key_chord);

    // Docking
    // (some functions are only declared in imgui.cpp, see Docking section)
    IMGUI_API void          DockContextInitialize(ImGuiContext* ctx);
    IMGUI_API void          DockContextShutdown(ImGuiContext* ctx);
    IMGUI_API void          DockContextClearNodes(ImGuiContext* ctx, ImGuiID root_id, bool clear_settings_refs); // Use root_id==0 to clear all
    IMGUI_API void          DockContextRebuildNodes(ImGuiContext* ctx);
    IMGUI_API void          DockContextNewFrameUpdateUndocking(ImGuiContext* ctx);
    IMGUI_API void          DockContextNewFrameUpdateDocking(ImGuiContext* ctx);
    IMGUI_API void          DockContextEndFrame(ImGuiContext* ctx);
    IMGUI_API ImGuiID       DockContextGenNodeID(ImGuiContext* ctx);
    IMGUI_API void          DockContextQueueDock(ImGuiContext* ctx, ImGuiWindow* target, ImGuiDockNode* target_node, ImGuiWindow* payload, ImGuiDir split_dir, float split_ratio, bool split_outer);
    IMGUI_API void          DockContextQueueUndockWindow(ImGuiContext* ctx, ImGuiWindow* window);
    IMGUI_API void          DockContextQueueUndockNode(ImGuiContext* ctx, ImGuiDockNode* node);
    IMGUI_API void          DockContextProcessUndockWindow(ImGuiContext* ctx, ImGuiWindow* window, bool clear_persistent_docking_ref = true);
    IMGUI_API void          DockContextProcessUndockNode(ImGuiContext* ctx, ImGuiDockNode* node);
    IMGUI_API bool          DockContextCalcDropPosForDocking(ImGuiWindow* target, ImGuiDockNode* target_node, ImGuiWindow* payload_window, ImGuiDockNode* payload_node, ImGuiDir split_dir, bool split_outer, ImVec2* out_pos);
    IMGUI_API ImGuiDockNode*DockContextFindNodeByID(ImGuiContext* ctx, ImGuiID id);
    IMGUI_API void          DockNodeWindowMenuHandler_Default(ImGuiContext* ctx, ImGuiDockNode* node, ImGuiTabBar* tab_bar);
    IMGUI_API bool          DockNodeBeginAmendTabBar(ImGuiDockNode* node);
    IMGUI_API void          DockNodeEndAmendTabBar();
    inline ImGuiDockNode*   DockNodeGetRootNode(ImGuiDockNode* node)                 { while (node->ParentNode) node = node->ParentNode; return node; }
    inline bool             DockNodeIsInHierarchyOf(ImGuiDockNode* node, ImGuiDockNode* parent) { while (node) { if (node == parent) return true; node = node->ParentNode; } return false; }
    inline int              DockNodeGetDepth(const ImGuiDockNode* node)              { int depth = 0; while (node->ParentNode) { node = node->ParentNode; depth++; } return depth; }
    inline ImGuiID          DockNodeGetWindowMenuButtonId(const ImGuiDockNode* node) { return ImHashStr("#COLLAPSE", 0, node->ID); }
    inline ImGuiDockNode*   GetWindowDockNode()                                      { ImGuiContext& g = *GImGui; return g.CurrentWindow->DockNode; }
    IMGUI_API bool          GetWindowAlwaysWantOwnTabBar(ImGuiWindow* window);
    IMGUI_API void          BeginDocked(ImGuiWindow* window, bool* p_open);
    IMGUI_API void          BeginDockableDragDropSource(ImGuiWindow* window);
    IMGUI_API void          BeginDockableDragDropTarget(ImGuiWindow* window);
    IMGUI_API void          SetWindowDock(ImGuiWindow* window, ImGuiID dock_id, ImGuiCond cond);

    // Docking - Builder function needs to be generally called before the node is used/submitted.
    // - The DockBuilderXXX functions are designed to _eventually_ become a public API, but it is too early to expose it and guarantee stability.
    // - Do not hold on ImGuiDockNode* pointers! They may be invalidated by any split/merge/remove operation and every frame.
    // - To create a DockSpace() node, make sure to set the ImGuiDockNodeFlags_DockSpace flag when calling DockBuilderAddNode().
    //   You can create dockspace nodes (attached to a window) _or_ floating nodes (carry its own window) with this API.
    // - DockBuilderSplitNode() create 2 child nodes within 1 node. The initial node becomes a parent node.
    // - If you intend to split the node immediately after creation using DockBuilderSplitNode(), make sure
    //   to call DockBuilderSetNodeSize() beforehand. If you don't, the resulting split sizes may not be reliable.
    // - Call DockBuilderFinish() after you are done.
    IMGUI_API void          DockBuilderDockWindow(const char* window_name, ImGuiID node_id);
    IMGUI_API ImGuiDockNode*DockBuilderGetNode(ImGuiID node_id);
    inline ImGuiDockNode*   DockBuilderGetCentralNode(ImGuiID node_id)              { ImGuiDockNode* node = DockBuilderGetNode(node_id); if (!node) return NULL; return DockNodeGetRootNode(node)->CentralNode; }
    IMGUI_API ImGuiID       DockBuilderAddNode(ImGuiID node_id = 0, ImGuiDockNodeFlags flags = 0);
    IMGUI_API void          DockBuilderRemoveNode(ImGuiID node_id);                 // Remove node and all its child, undock all windows
    IMGUI_API void          DockBuilderRemoveNodeDockedWindows(ImGuiID node_id, bool clear_settings_refs = true);
    IMGUI_API void          DockBuilderRemoveNodeChildNodes(ImGuiID node_id);       // Remove all split/hierarchy. All remaining docked windows will be re-docked to the remaining root node (node_id).
    IMGUI_API void          DockBuilderSetNodePos(ImGuiID node_id, ImVec2 pos);
    IMGUI_API void          DockBuilderSetNodeSize(ImGuiID node_id, ImVec2 size);
    IMGUI_API ImGuiID       DockBuilderSplitNode(ImGuiID node_id, ImGuiDir split_dir, float size_ratio_for_node_at_dir, ImGuiID* out_id_at_dir, ImGuiID* out_id_at_opposite_dir); // Create 2 child nodes in this parent node.
    IMGUI_API void          DockBuilderCopyDockSpace(ImGuiID src_dockspace_id, ImGuiID dst_dockspace_id, ImVector<const char*>* in_window_remap_pairs);
    IMGUI_API void          DockBuilderCopyNode(ImGuiID src_node_id, ImGuiID dst_node_id, ImVector<ImGuiID>* out_node_remap_pairs);
    IMGUI_API void          DockBuilderCopyWindowSettings(const char* src_name, const char* dst_name);
    IMGUI_API void          DockBuilderFinish(ImGuiID node_id);

    // [EXPERIMENTAL] Focus Scope
    // This is generally used to identify a unique input location (for e.g. a selection set)
    // There is one per window (automatically set in Begin), but:
    // - Selection patterns generally need to react (e.g. clear a selection) when landing on one item of the set.
    //   So in order to identify a set multiple lists in same window may each need a focus scope.
    //   If you imagine an hypothetical BeginSelectionGroup()/EndSelectionGroup() api, it would likely call PushFocusScope()/EndFocusScope()
    // - Shortcut routing also use focus scope as a default location identifier if an owner is not provided.
    // We don't use the ID Stack for this as it is common to want them separate.
    IMGUI_API void          PushFocusScope(ImGuiID id);
    IMGUI_API void          PopFocusScope();
    inline ImGuiID          GetCurrentFocusScope() { ImGuiContext& g = *GImGui; return g.CurrentFocusScopeId; }   // Focus scope we are outputting into, set by PushFocusScope()

    // Drag and Drop
    IMGUI_API bool          IsDragDropActive();
    IMGUI_API bool          BeginDragDropTargetCustom(const ImRect& bb, ImGuiID id);
    IMGUI_API void          ClearDragDrop();
    IMGUI_API bool          IsDragDropPayloadBeingAccepted();
    IMGUI_API void          RenderDragDropTargetRect(const ImRect& bb);

    // Internal Columns API (this is not exposed because we will encourage transitioning to the Tables API)
    IMGUI_API void          SetWindowClipRectBeforeSetChannel(ImGuiWindow* window, const ImRect& clip_rect);
    IMGUI_API void          BeginColumns(const char* str_id, int count, ImGuiOldColumnFlags flags = 0); // setup number of columns. use an identifier to distinguish multiple column sets. close with EndColumns().
    IMGUI_API void          EndColumns();                                                               // close columns
    IMGUI_API void          PushColumnClipRect(int column_index);
    IMGUI_API void          PushColumnsBackground();
    IMGUI_API void          PopColumnsBackground();
    IMGUI_API ImGuiID       GetColumnsID(const char* str_id, int count);
    IMGUI_API ImGuiOldColumns* FindOrCreateColumns(ImGuiWindow* window, ImGuiID id);
    IMGUI_API float         GetColumnOffsetFromNorm(const ImGuiOldColumns* columns, float offset_norm);
    IMGUI_API float         GetColumnNormFromOffset(const ImGuiOldColumns* columns, float offset);

    // Tables: Candidates for public API
    IMGUI_API void          TableOpenContextMenu(int column_n = -1);
    IMGUI_API void          TableSetColumnWidth(int column_n, float width);
    IMGUI_API void          TableSetColumnSortDirection(int column_n, ImGuiSortDirection sort_direction, bool append_to_sort_specs);
    IMGUI_API int           TableGetHoveredColumn(); // May use (TableGetColumnFlags() & ImGuiTableColumnFlags_IsHovered) instead. Return hovered column. return -1 when table is not hovered. return columns_count if the unused space at the right of visible columns is hovered.
    IMGUI_API float         TableGetHeaderRowHeight();
    IMGUI_API void          TablePushBackgroundChannel();
    IMGUI_API void          TablePopBackgroundChannel();

    // Tables: Internals
    inline    ImGuiTable*   GetCurrentTable() { ImGuiContext& g = *GImGui; return g.CurrentTable; }
    IMGUI_API ImGuiTable*   TableFindByID(ImGuiID id);
    IMGUI_API bool          BeginTableEx(const char* name, ImGuiID id, int columns_count, ImGuiTableFlags flags = 0, const ImVec2& outer_size = ImVec2(0, 0), float inner_width = 0.0f);
    IMGUI_API void          TableBeginInitMemory(ImGuiTable* table, int columns_count);
    IMGUI_API void          TableBeginApplyRequests(ImGuiTable* table);
    IMGUI_API void          TableSetupDrawChannels(ImGuiTable* table);
    IMGUI_API void          TableUpdateLayout(ImGuiTable* table);
    IMGUI_API void          TableUpdateBorders(ImGuiTable* table);
    IMGUI_API void          TableUpdateColumnsWeightFromWidth(ImGuiTable* table);
    IMGUI_API void          TableDrawBorders(ImGuiTable* table);
    IMGUI_API void          TableDrawContextMenu(ImGuiTable* table);
    IMGUI_API bool          TableBeginContextMenuPopup(ImGuiTable* table);
    IMGUI_API void          TableMergeDrawChannels(ImGuiTable* table);
    inline ImGuiTableInstanceData*  TableGetInstanceData(ImGuiTable* table, int instance_no) { if (instance_no == 0) return &table->InstanceDataFirst; return &table->InstanceDataExtra[instance_no - 1]; }
    inline ImGuiID                  TableGetInstanceID(ImGuiTable* table, int instance_no)   { return TableGetInstanceData(table, instance_no)->TableInstanceID; }
    IMGUI_API void          TableSortSpecsSanitize(ImGuiTable* table);
    IMGUI_API void          TableSortSpecsBuild(ImGuiTable* table);
    IMGUI_API ImGuiSortDirection TableGetColumnNextSortDirection(ImGuiTableColumn* column);
    IMGUI_API void          TableFixColumnSortDirection(ImGuiTable* table, ImGuiTableColumn* column);
    IMGUI_API float         TableGetColumnWidthAuto(ImGuiTable* table, ImGuiTableColumn* column);
    IMGUI_API void          TableBeginRow(ImGuiTable* table);
    IMGUI_API void          TableEndRow(ImGuiTable* table);
    IMGUI_API void          TableBeginCell(ImGuiTable* table, int column_n);
    IMGUI_API void          TableEndCell(ImGuiTable* table);
    IMGUI_API ImRect        TableGetCellBgRect(const ImGuiTable* table, int column_n);
    IMGUI_API const char*   TableGetColumnName(const ImGuiTable* table, int column_n);
    IMGUI_API ImGuiID       TableGetColumnResizeID(ImGuiTable* table, int column_n, int instance_no = 0);
    IMGUI_API float         TableGetMaxColumnWidth(const ImGuiTable* table, int column_n);
    IMGUI_API void          TableSetColumnWidthAutoSingle(ImGuiTable* table, int column_n);
    IMGUI_API void          TableSetColumnWidthAutoAll(ImGuiTable* table);
    IMGUI_API void          TableRemove(ImGuiTable* table);
    IMGUI_API void          TableGcCompactTransientBuffers(ImGuiTable* table);
    IMGUI_API void          TableGcCompactTransientBuffers(ImGuiTableTempData* table);
    IMGUI_API void          TableGcCompactSettings();

    // Tables: Settings
    IMGUI_API void                  TableLoadSettings(ImGuiTable* table);
    IMGUI_API void                  TableSaveSettings(ImGuiTable* table);
    IMGUI_API void                  TableResetSettings(ImGuiTable* table);
    IMGUI_API ImGuiTableSettings*   TableGetBoundSettings(ImGuiTable* table);
    IMGUI_API void                  TableSettingsAddSettingsHandler();
    IMGUI_API ImGuiTableSettings*   TableSettingsCreate(ImGuiID id, int columns_count);
    IMGUI_API ImGuiTableSettings*   TableSettingsFindByID(ImGuiID id);

    // Tab Bars
    inline    ImGuiTabBar*  GetCurrentTabBar() { ImGuiContext& g = *GImGui; return g.CurrentTabBar; }
    IMGUI_API bool          BeginTabBarEx(ImGuiTabBar* tab_bar, const ImRect& bb, ImGuiTabBarFlags flags, ImGuiDockNode* dock_node);
    IMGUI_API ImGuiTabItem* TabBarFindTabByID(ImGuiTabBar* tab_bar, ImGuiID tab_id);
    IMGUI_API ImGuiTabItem* TabBarFindTabByOrder(ImGuiTabBar* tab_bar, int order);
    IMGUI_API ImGuiTabItem* TabBarFindMostRecentlySelectedTabForActiveWindow(ImGuiTabBar* tab_bar);
    IMGUI_API ImGuiTabItem* TabBarGetCurrentTab(ImGuiTabBar* tab_bar);
    inline int              TabBarGetTabOrder(ImGuiTabBar* tab_bar, ImGuiTabItem* tab) { return tab_bar->Tabs.index_from_ptr(tab); }
    IMGUI_API const char*   TabBarGetTabName(ImGuiTabBar* tab_bar, ImGuiTabItem* tab);
    IMGUI_API void          TabBarAddTab(ImGuiTabBar* tab_bar, ImGuiTabItemFlags tab_flags, ImGuiWindow* window);
    IMGUI_API void          TabBarRemoveTab(ImGuiTabBar* tab_bar, ImGuiID tab_id);
    IMGUI_API void          TabBarCloseTab(ImGuiTabBar* tab_bar, ImGuiTabItem* tab);
    IMGUI_API void          TabBarQueueFocus(ImGuiTabBar* tab_bar, ImGuiTabItem* tab);
    IMGUI_API void          TabBarQueueReorder(ImGuiTabBar* tab_bar, ImGuiTabItem* tab, int offset);
    IMGUI_API void          TabBarQueueReorderFromMousePos(ImGuiTabBar* tab_bar, ImGuiTabItem* tab, ImVec2 mouse_pos);
    IMGUI_API bool          TabBarProcessReorder(ImGuiTabBar* tab_bar);
    IMGUI_API bool          TabItemEx(ImGuiTabBar* tab_bar, const char* label, bool* p_open, ImGuiTabItemFlags flags, ImGuiWindow* docked_window);
    IMGUI_API ImVec2        TabItemCalcSize(const char* label, bool has_close_button_or_unsaved_marker);
    IMGUI_API ImVec2        TabItemCalcSize(ImGuiWindow* window);
    IMGUI_API void          TabItemBackground(ImDrawList* draw_list, const ImRect& bb, ImGuiTabItemFlags flags, ImU32 col);
    IMGUI_API void          TabItemLabelAndCloseButton(ImDrawList* draw_list, const ImRect& bb, ImGuiTabItemFlags flags, ImVec2 frame_padding, const char* label, ImGuiID tab_id, ImGuiID close_button_id, bool is_contents_visible, bool* out_just_closed, bool* out_text_clipped);

    // Render helpers
    // AVOID USING OUTSIDE OF IMGUI.CPP! NOT FOR PUBLIC CONSUMPTION. THOSE FUNCTIONS ARE A MESS. THEIR SIGNATURE AND BEHAVIOR WILL CHANGE, THEY NEED TO BE REFACTORED INTO SOMETHING DECENT.
    // NB: All position are in absolute pixels coordinates (we are never using window coordinates internally)
    IMGUI_API void          RenderText(ImVec2 pos, const char* text, const char* text_end = NULL, bool hide_text_after_hash = true);
    IMGUI_API void          RenderTextWrapped(ImVec2 pos, const char* text, const char* text_end, float wrap_width);
    IMGUI_API void          RenderTextClipped(const ImVec2& pos_min, const ImVec2& pos_max, const char* text, const char* text_end, const ImVec2* text_size_if_known, const ImVec2& align = ImVec2(0, 0), const ImRect* clip_rect = NULL);
    IMGUI_API void          RenderTextClippedEx(ImDrawList* draw_list, const ImVec2& pos_min, const ImVec2& pos_max, const char* text, const char* text_end, const ImVec2* text_size_if_known, const ImVec2& align = ImVec2(0, 0), const ImRect* clip_rect = NULL);
    IMGUI_API void          RenderTextEllipsis(ImDrawList* draw_list, const ImVec2& pos_min, const ImVec2& pos_max, float clip_max_x, float ellipsis_max_x, const char* text, const char* text_end, const ImVec2* text_size_if_known);
    IMGUI_API void          RenderFrame(ImVec2 p_min, ImVec2 p_max, ImU32 fill_col, bool border = true, float rounding = 0.0f);
    IMGUI_API void          RenderFrameBorder(ImVec2 p_min, ImVec2 p_max, float rounding = 0.0f);
    IMGUI_API void          RenderColorRectWithAlphaCheckerboard(ImDrawList* draw_list, ImVec2 p_min, ImVec2 p_max, ImU32 fill_col, float grid_step, ImVec2 grid_off, float rounding = 0.0f, ImDrawFlags flags = 0);
    IMGUI_API void          RenderNavHighlight(const ImRect& bb, ImGuiID id, ImGuiNavHighlightFlags flags = ImGuiNavHighlightFlags_TypeDefault); // Navigation highlight
    IMGUI_API const char*   FindRenderedTextEnd(const char* text, const char* text_end = NULL); // Find the optional ## from which we stop displaying text.
    IMGUI_API void          RenderMouseCursor(ImVec2 pos, float scale, ImGuiMouseCursor mouse_cursor, ImU32 col_fill, ImU32 col_border, ImU32 col_shadow);

    // Render helpers (those functions don't access any ImGui state!)
    IMGUI_API void          RenderArrow(ImDrawList* draw_list, ImVec2 pos, ImU32 col, ImGuiDir dir, float scale = 1.0f);
    IMGUI_API void          RenderBullet(ImDrawList* draw_list, ImVec2 pos, ImU32 col);
    IMGUI_API void          RenderCheckMark(ImDrawList* draw_list, ImVec2 pos, ImU32 col, float sz);
    IMGUI_API void          RenderArrowPointingAt(ImDrawList* draw_list, ImVec2 pos, ImVec2 half_sz, ImGuiDir direction, ImU32 col);
    IMGUI_API void          RenderArrowDockMenu(ImDrawList* draw_list, ImVec2 p_min, float sz, ImU32 col);
    IMGUI_API void          RenderRectFilledRangeH(ImDrawList* draw_list, const ImRect& rect, ImU32 col, float x_start_norm, float x_end_norm, float rounding);
    IMGUI_API void          RenderRectFilledWithHole(ImDrawList* draw_list, const ImRect& outer, const ImRect& inner, ImU32 col, float rounding);
    IMGUI_API ImDrawFlags   CalcRoundingFlagsForRectInRect(const ImRect& r_in, const ImRect& r_outer, float threshold);

    // Widgets
    IMGUI_API void          TextEx(const char* text, const char* text_end = NULL, ImGuiTextFlags flags = 0);
    IMGUI_API bool          ButtonEx(const char* label, const ImVec2& size_arg = ImVec2(0, 0), ImGuiButtonFlags flags = 0);
    IMGUI_API bool          ArrowButtonEx(const char* str_id, ImGuiDir dir, ImVec2 size_arg, ImGuiButtonFlags flags = 0);
    IMGUI_API bool          ImageButtonEx(ImGuiID id, ImTextureID texture_id, const ImVec2& size, const ImVec2& uv0, const ImVec2& uv1, const ImVec4& bg_col, const ImVec4& tint_col, ImGuiButtonFlags flags = 0);
    IMGUI_API void          SeparatorEx(ImGuiSeparatorFlags flags);
    IMGUI_API void          SeparatorTextEx(ImGuiID id, const char* label, const char* label_end, float extra_width);
    IMGUI_API bool          CheckboxFlags(const char* label, ImS64* flags, ImS64 flags_value);
    IMGUI_API bool          CheckboxFlags(const char* label, ImU64* flags, ImU64 flags_value);

    // Widgets: Window Decorations
    IMGUI_API bool          CloseButton(ImGuiID id, const ImVec2& pos);
    IMGUI_API bool          CollapseButton(ImGuiID id, const ImVec2& pos, ImGuiDockNode* dock_node);
    IMGUI_API void          Scrollbar(ImGuiAxis axis);
    IMGUI_API bool          ScrollbarEx(const ImRect& bb, ImGuiID id, ImGuiAxis axis, ImS64* p_scroll_v, ImS64 avail_v, ImS64 contents_v, ImDrawFlags flags);
    IMGUI_API ImRect        GetWindowScrollbarRect(ImGuiWindow* window, ImGuiAxis axis);
    IMGUI_API ImGuiID       GetWindowScrollbarID(ImGuiWindow* window, ImGuiAxis axis);
    IMGUI_API ImGuiID       GetWindowResizeCornerID(ImGuiWindow* window, int n); // 0..3: corners
    IMGUI_API ImGuiID       GetWindowResizeBorderID(ImGuiWindow* window, ImGuiDir dir);

    // Widgets low-level behaviors
    IMGUI_API bool          ButtonBehavior(const ImRect& bb, ImGuiID id, bool* out_hovered, bool* out_held, ImGuiButtonFlags flags = 0);
    IMGUI_API bool          DragBehavior(ImGuiID id, ImGuiDataType data_type, void* p_v, float v_speed, const void* p_min, const void* p_max, const char* format, ImGuiSliderFlags flags);
    IMGUI_API bool          SliderBehavior(const ImRect& bb, ImGuiID id, ImGuiDataType data_type, void* p_v, const void* p_min, const void* p_max, const char* format, ImGuiSliderFlags flags, ImRect* out_grab_bb);
    IMGUI_API bool          SplitterBehavior(const ImRect& bb, ImGuiID id, ImGuiAxis axis, float* size1, float* size2, float min_size1, float min_size2, float hover_extend = 0.0f, float hover_visibility_delay = 0.0f, ImU32 bg_col = 0);
    IMGUI_API bool          TreeNodeBehavior(ImGuiID id, ImGuiTreeNodeFlags flags, const char* label, const char* label_end = NULL);
    IMGUI_API void          TreePushOverrideID(ImGuiID id);
    IMGUI_API void          TreeNodeSetOpen(ImGuiID id, bool open);
    IMGUI_API bool          TreeNodeUpdateNextOpen(ImGuiID id, ImGuiTreeNodeFlags flags);   // Return open state. Consume previous SetNextItemOpen() data, if any. May return true when logging.

    // Template functions are instantiated in imgui_widgets.cpp for a finite number of types.
    // To use them externally (for custom widget) you may need an "extern template" statement in your code in order to link to existing instances and silence Clang warnings (see #2036).
    // e.g. " extern template IMGUI_API float RoundScalarWithFormatT<float, float>(const char* format, ImGuiDataType data_type, float v); "
    template<typename T, typename SIGNED_T, typename FLOAT_T>   IMGUI_API float ScaleRatioFromValueT(ImGuiDataType data_type, T v, T v_min, T v_max, bool is_logarithmic, float logarithmic_zero_epsilon, float zero_deadzone_size);
    template<typename T, typename SIGNED_T, typename FLOAT_T>   IMGUI_API T     ScaleValueFromRatioT(ImGuiDataType data_type, float t, T v_min, T v_max, bool is_logarithmic, float logarithmic_zero_epsilon, float zero_deadzone_size);
    template<typename T, typename SIGNED_T, typename FLOAT_T>   IMGUI_API bool  DragBehaviorT(ImGuiDataType data_type, T* v, float v_speed, T v_min, T v_max, const char* format, ImGuiSliderFlags flags);
    template<typename T, typename SIGNED_T, typename FLOAT_T>   IMGUI_API bool  SliderBehaviorT(const ImRect& bb, ImGuiID id, ImGuiDataType data_type, T* v, T v_min, T v_max, const char* format, ImGuiSliderFlags flags, ImRect* out_grab_bb);
    template<typename T>                                        IMGUI_API T     RoundScalarWithFormatT(const char* format, ImGuiDataType data_type, T v);
    template<typename T>                                        IMGUI_API bool  CheckboxFlagsT(const char* label, T* flags, T flags_value);

    // Data type helpers
    IMGUI_API const ImGuiDataTypeInfo*  DataTypeGetInfo(ImGuiDataType data_type);
    IMGUI_API int           DataTypeFormatString(char* buf, int buf_size, ImGuiDataType data_type, const void* p_data, const char* format);
    IMGUI_API void          DataTypeApplyOp(ImGuiDataType data_type, int op, void* output, const void* arg_1, const void* arg_2);
    IMGUI_API bool          DataTypeApplyFromText(const char* buf, ImGuiDataType data_type, void* p_data, const char* format);
    IMGUI_API int           DataTypeCompare(ImGuiDataType data_type, const void* arg_1, const void* arg_2);
    IMGUI_API bool          DataTypeClamp(ImGuiDataType data_type, void* p_data, const void* p_min, const void* p_max);

    // InputText
    IMGUI_API bool          InputTextEx(const char* label, const char* hint, char* buf, int buf_size, const ImVec2& size_arg, ImGuiInputTextFlags flags, ImGuiInputTextCallback callback = NULL, void* user_data = NULL);
    IMGUI_API void          InputTextDeactivateHook(ImGuiID id);
    IMGUI_API bool          TempInputText(const ImRect& bb, ImGuiID id, const char* label, char* buf, int buf_size, ImGuiInputTextFlags flags);
    IMGUI_API bool          TempInputScalar(const ImRect& bb, ImGuiID id, const char* label, ImGuiDataType data_type, void* p_data, const char* format, const void* p_clamp_min = NULL, const void* p_clamp_max = NULL);
    inline bool             TempInputIsActive(ImGuiID id)       { ImGuiContext& g = *GImGui; return (g.ActiveId == id && g.TempInputId == id); }
    inline ImGuiInputTextState* GetInputTextState(ImGuiID id)   { ImGuiContext& g = *GImGui; return (id != 0 && g.InputTextState.ID == id) ? &g.InputTextState : NULL; } // Get input text state if active

    // Color
    IMGUI_API void          ColorTooltip(const char* text, const float* col, ImGuiColorEditFlags flags);
    IMGUI_API void          ColorEditOptionsPopup(const float* col, ImGuiColorEditFlags flags);
    IMGUI_API void          ColorPickerOptionsPopup(const float* ref_col, ImGuiColorEditFlags flags);

    // Plot
    IMGUI_API int           PlotEx(ImGuiPlotType plot_type, const char* label, float (*values_getter)(void* data, int idx), void* data, int values_count, int values_offset, const char* overlay_text, float scale_min, float scale_max, const ImVec2& size_arg);

    // Shade functions (write over already created vertices)
    IMGUI_API void          ShadeVertsLinearColorGradientKeepAlpha(ImDrawList* draw_list, int vert_start_idx, int vert_end_idx, ImVec2 gradient_p0, ImVec2 gradient_p1, ImU32 col0, ImU32 col1);
    IMGUI_API void          ShadeVertsLinearUV(ImDrawList* draw_list, int vert_start_idx, int vert_end_idx, const ImVec2& a, const ImVec2& b, const ImVec2& uv_a, const ImVec2& uv_b, bool clamp);

    // Garbage collection
    IMGUI_API void          GcCompactTransientMiscBuffers();
    IMGUI_API void          GcCompactTransientWindowBuffers(ImGuiWindow* window);
    IMGUI_API void          GcAwakeTransientWindowBuffers(ImGuiWindow* window);

    // Debug Log
    IMGUI_API void          DebugLog(const char* fmt, ...) IM_FMTARGS(1);
    IMGUI_API void          DebugLogV(const char* fmt, va_list args) IM_FMTLIST(1);

    // Debug Tools
    IMGUI_API void          ErrorCheckEndFrameRecover(ImGuiErrorLogCallback log_callback, void* user_data = NULL);
    IMGUI_API void          ErrorCheckEndWindowRecover(ImGuiErrorLogCallback log_callback, void* user_data = NULL);
    IMGUI_API void          ErrorCheckUsingSetCursorPosToExtendParentBoundaries();
    IMGUI_API void          DebugLocateItem(ImGuiID target_id);                     // Call sparingly: only 1 at the same time!
    IMGUI_API void          DebugLocateItemOnHover(ImGuiID target_id);              // Only call on reaction to a mouse Hover: because only 1 at the same time!
    IMGUI_API void          DebugLocateItemResolveWithLastItem();
    inline void             DebugDrawItemRect(ImU32 col = IM_COL32(255,0,0,255))    { ImGuiContext& g = *GImGui; ImGuiWindow* window = g.CurrentWindow; GetForegroundDrawList(window)->AddRect(g.LastItemData.Rect.Min, g.LastItemData.Rect.Max, col); }
    inline void             DebugStartItemPicker()                                  { ImGuiContext& g = *GImGui; g.DebugItemPickerActive = true; }
    IMGUI_API void          ShowFontAtlas(ImFontAtlas* atlas);
    IMGUI_API void          DebugHookIdInfo(ImGuiID id, ImGuiDataType data_type, const void* data_id, const void* data_id_end);
    IMGUI_API void          DebugNodeColumns(ImGuiOldColumns* columns);
    IMGUI_API void          DebugNodeDockNode(ImGuiDockNode* node, const char* label);
    IMGUI_API void          DebugNodeDrawList(ImGuiWindow* window, ImGuiViewportP* viewport, const ImDrawList* draw_list, const char* label);
    IMGUI_API void          DebugNodeDrawCmdShowMeshAndBoundingBox(ImDrawList* out_draw_list, const ImDrawList* draw_list, const ImDrawCmd* draw_cmd, bool show_mesh, bool show_aabb);
    IMGUI_API void          DebugNodeFont(ImFont* font);
    IMGUI_API void          DebugNodeFontGlyph(ImFont* font, const ImFontGlyph* glyph);
    IMGUI_API void          DebugNodeStorage(ImGuiStorage* storage, const char* label);
    IMGUI_API void          DebugNodeTabBar(ImGuiTabBar* tab_bar, const char* label);
    IMGUI_API void          DebugNodeTable(ImGuiTable* table);
    IMGUI_API void          DebugNodeTableSettings(ImGuiTableSettings* settings);
    IMGUI_API void          DebugNodeInputTextState(ImGuiInputTextState* state);
    IMGUI_API void          DebugNodeWindow(ImGuiWindow* window, const char* label);
    IMGUI_API void          DebugNodeWindowSettings(ImGuiWindowSettings* settings);
    IMGUI_API void          DebugNodeWindowsList(ImVector<ImGuiWindow*>* windows, const char* label);
    IMGUI_API void          DebugNodeWindowsListByBeginStackParent(ImGuiWindow** windows, int windows_size, ImGuiWindow* parent_in_begin_stack);
    IMGUI_API void          DebugNodeViewport(ImGuiViewportP* viewport);
    IMGUI_API void          DebugRenderKeyboardPreview(ImDrawList* draw_list);
    IMGUI_API void          DebugRenderViewportThumbnail(ImDrawList* draw_list, ImGuiViewportP* viewport, const ImRect& bb);

    // Obsolete functions
#ifndef IMGUI_DISABLE_OBSOLETE_FUNCTIONS
    inline void     SetItemUsingMouseWheel()                                            { SetItemKeyOwner(ImGuiKey_MouseWheelY); }      // Changed in 1.89
    inline bool     TreeNodeBehaviorIsOpen(ImGuiID id, ImGuiTreeNodeFlags flags = 0)    { return TreeNodeUpdateNextOpen(id, flags); }   // Renamed in 1.89

    // Refactored focus/nav/tabbing system in 1.82 and 1.84. If you have old/custom copy-and-pasted widgets that used FocusableItemRegister():
    //  (Old) IMGUI_VERSION_NUM  < 18209: using 'ItemAdd(....)'                              and 'bool tab_focused = FocusableItemRegister(...)'
    //  (Old) IMGUI_VERSION_NUM >= 18209: using 'ItemAdd(..., ImGuiItemAddFlags_Focusable)'  and 'bool tab_focused = (GetItemStatusFlags() & ImGuiItemStatusFlags_Focused) != 0'
    //  (New) IMGUI_VERSION_NUM >= 18413: using 'ItemAdd(..., ImGuiItemFlags_Inputable)'     and 'bool tab_focused = (GetItemStatusFlags() & ImGuiItemStatusFlags_FocusedTabbing) != 0 || (g.NavActivateId == id && (g.NavActivateFlags & ImGuiActivateFlags_PreferInput))' (WIP)
    // Widget code are simplified as there's no need to call FocusableItemUnregister() while managing the transition from regular widget to TempInputText()
    inline bool     FocusableItemRegister(ImGuiWindow* window, ImGuiID id)              { IM_ASSERT(0); IM_UNUSED(window); IM_UNUSED(id); return false; } // -> pass ImGuiItemAddFlags_Inputable flag to ItemAdd()
    inline void     FocusableItemUnregister(ImGuiWindow* window)                        { IM_ASSERT(0); IM_UNUSED(window); }                              // -> unnecessary: TempInputText() uses ImGuiInputTextFlags_MergedItem
#endif
#ifndef IMGUI_DISABLE_OBSOLETE_KEYIO
    inline bool     IsKeyPressedMap(ImGuiKey key, bool repeat = true)                   { IM_ASSERT(IsNamedKey(key)); return IsKeyPressed(key, repeat); } // Removed in 1.87: Mapping from named key is always identity!
#endif

} // namespace ImGui


//-----------------------------------------------------------------------------
// [SECTION] ImFontAtlas internal API
//-----------------------------------------------------------------------------

// This structure is likely to evolve as we add support for incremental atlas updates
struct ImFontBuilderIO
{
    bool    (*FontBuilder_Build)(ImFontAtlas* atlas);
};

// Helper for font builder
#ifdef IMGUI_ENABLE_STB_TRUETYPE
IMGUI_API const ImFontBuilderIO* ImFontAtlasGetBuilderForStbTruetype();
#endif
IMGUI_API void      ImFontAtlasBuildInit(ImFontAtlas* atlas);
IMGUI_API void      ImFontAtlasBuildSetupFont(ImFontAtlas* atlas, ImFont* font, ImFontConfig* font_config, float ascent, float descent);
IMGUI_API void      ImFontAtlasBuildPackCustomRects(ImFontAtlas* atlas, void* stbrp_context_opaque);
IMGUI_API void      ImFontAtlasBuildFinish(ImFontAtlas* atlas);
IMGUI_API void      ImFontAtlasBuildRender8bppRectFromString(ImFontAtlas* atlas, int x, int y, int w, int h, const char* in_str, char in_marker_char, unsigned char in_marker_pixel_value);
IMGUI_API void      ImFontAtlasBuildRender32bppRectFromString(ImFontAtlas* atlas, int x, int y, int w, int h, const char* in_str, char in_marker_char, unsigned int in_marker_pixel_value);
IMGUI_API void      ImFontAtlasBuildMultiplyCalcLookupTable(unsigned char out_table[256], float in_multiply_factor);
IMGUI_API void      ImFontAtlasBuildMultiplyRectAlpha8(const unsigned char table[256], unsigned char* pixels, int x, int y, int w, int h, int stride);

//-----------------------------------------------------------------------------
// [SECTION] Test Engine specific hooks (imgui_test_engine)
//-----------------------------------------------------------------------------

#ifdef IMGUI_ENABLE_TEST_ENGINE
extern void         ImGuiTestEngineHook_ItemAdd(ImGuiContext* ctx, ImGuiID id, const ImRect& bb, const ImGuiLastItemData* item_data);           // item_data may be NULL
extern void         ImGuiTestEngineHook_ItemInfo(ImGuiContext* ctx, ImGuiID id, const char* label, ImGuiItemStatusFlags flags);
extern void         ImGuiTestEngineHook_Log(ImGuiContext* ctx, const char* fmt, ...);
extern const char*  ImGuiTestEngine_FindItemDebugLabel(ImGuiContext* ctx, ImGuiID id);

// In IMGUI_VERSION_NUM >= 18934: changed IMGUI_TEST_ENGINE_ITEM_ADD(bb,id) to IMGUI_TEST_ENGINE_ITEM_ADD(id,bb,item_data);
#define IMGUI_TEST_ENGINE_ITEM_ADD(_ID,_BB,_ITEM_DATA)      if (g.TestEngineHookItems) ImGuiTestEngineHook_ItemAdd(&g, _ID, _BB, _ITEM_DATA)    // Register item bounding box
#define IMGUI_TEST_ENGINE_ITEM_INFO(_ID,_LABEL,_FLAGS)      if (g.TestEngineHookItems) ImGuiTestEngineHook_ItemInfo(&g, _ID, _LABEL, _FLAGS)    // Register item label and status flags (optional)
#define IMGUI_TEST_ENGINE_LOG(_FMT,...)                     if (g.TestEngineHookItems) ImGuiTestEngineHook_Log(&g, _FMT, __VA_ARGS__)           // Custom log entry from user land into test log
#else
#define IMGUI_TEST_ENGINE_ITEM_ADD(_BB,_ID)                 ((void)0)
#define IMGUI_TEST_ENGINE_ITEM_INFO(_ID,_LABEL,_FLAGS)      ((void)g)
#endif

//-----------------------------------------------------------------------------

#if defined(__clang__)
#pragma clang diagnostic pop
#elif defined(__GNUC__)
#pragma GCC diagnostic pop
#endif

#ifdef _MSC_VER
#pragma warning (pop)
#endif

#endif // #ifndef IMGUI_DISABLE<|MERGE_RESOLUTION|>--- conflicted
+++ resolved
@@ -1292,16 +1292,10 @@
 
 // FIXME: Structures in the union below need to be declared as anonymous unions appears to be an extension?
 // Using ImVec2() would fail on Clang 'union member 'MousePos' has a non-trivial default constructor'
-<<<<<<< HEAD
-struct ImGuiInputEventMousePos      { float PosX, PosY; };
-struct ImGuiInputEventMouseWheel    { float WheelX, WheelY; };
-struct ImGuiInputEventMouseButton   { int Button; bool Down; };
-struct ImGuiInputEventMouseViewport { ImGuiID HoveredViewportID; };
-=======
 struct ImGuiInputEventMousePos      { float PosX, PosY; ImGuiMouseSource MouseSource; };
 struct ImGuiInputEventMouseWheel    { float WheelX, WheelY; ImGuiMouseSource MouseSource; };
 struct ImGuiInputEventMouseButton   { int Button; bool Down; ImGuiMouseSource MouseSource; };
->>>>>>> c9fe7ebc
+struct ImGuiInputEventMouseViewport { ImGuiID HoveredViewportID; };
 struct ImGuiInputEventKey           { ImGuiKey Key; bool Down; float AnalogValue; };
 struct ImGuiInputEventText          { unsigned int Char; };
 struct ImGuiInputEventAppFocused    { bool Focused; };

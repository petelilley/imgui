--- conflicted
+++ resolved
@@ -188,14 +188,10 @@
 #if !defined(IMGUI_DISABLE_DEMO_WINDOWS)
 
 // Forward Declarations
-<<<<<<< HEAD
-static void ShowExampleAppDockSpace(bool* p_open);
-static void ShowExampleAppDocuments(bool* p_open);
-=======
->>>>>>> fef33891
 static void ShowExampleAppMainMenuBar();
 static void ShowExampleAppConsole(bool* p_open);
 static void ShowExampleAppCustomRendering(bool* p_open);
+static void ShowExampleAppDockSpace(bool* p_open);
 static void ShowExampleAppDocuments(bool* p_open);
 static void ShowExampleAppLog(bool* p_open);
 static void ShowExampleAppLayout(bool* p_open);
@@ -276,13 +272,9 @@
 
     // Examples Apps (accessible from the "Examples" menu)
     static bool show_app_main_menu_bar = false;
-<<<<<<< HEAD
-    static bool show_app_dockspace = false;
-    static bool show_app_documents = false;
-=======
->>>>>>> fef33891
     static bool show_app_console = false;
     static bool show_app_custom_rendering = false;
+    static bool show_app_dockspace = false;
     static bool show_app_documents = false;
     static bool show_app_log = false;
     static bool show_app_layout = false;
@@ -396,6 +388,7 @@
             ImGui::SeparatorText("Mini apps");
             ImGui::MenuItem("Console", NULL, &show_app_console);
             ImGui::MenuItem("Custom rendering", NULL, &show_app_custom_rendering);
+            ImGui::MenuItem("Dockspace", NULL, &show_app_dockspace);
             ImGui::MenuItem("Documents", NULL, &show_app_documents);
             ImGui::MenuItem("Log", NULL, &show_app_log);
             ImGui::MenuItem("Property editor", NULL, &show_app_property_editor);
@@ -408,13 +401,7 @@
             ImGui::MenuItem("Fullscreen window", NULL, &show_app_fullscreen);
             ImGui::MenuItem("Long text display", NULL, &show_app_long_text);
             ImGui::MenuItem("Manipulating window titles", NULL, &show_app_window_titles);
-<<<<<<< HEAD
-            ImGui::MenuItem("Custom rendering", NULL, &show_app_custom_rendering);
-            ImGui::MenuItem("Dockspace", NULL, &show_app_dockspace);
-            ImGui::MenuItem("Documents", NULL, &show_app_documents);
-=======
-
->>>>>>> fef33891
+
             ImGui::EndMenu();
         }
         //if (ImGui::MenuItem("MenuItem")) {} // You can also use MenuItem() inside a menu bar!

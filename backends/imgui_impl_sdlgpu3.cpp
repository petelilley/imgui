// dear imgui: Renderer Backend for SDL_GPU
// This needs to be used along with the SDL3 Platform Backend

// Implemented features:
//  [X] Renderer: User texture binding. Use simply cast a reference to your SDL_GPUTextureSamplerBinding to ImTextureID.
//  [X] Renderer: Large meshes support (64k+ vertices) even with 16-bit indices (ImGuiBackendFlags_RendererHasVtxOffset).
//  [X] Renderer: Texture updates support for dynamic font atlas (ImGuiBackendFlags_RendererHasTextures).
//  [X] Renderer: Multi-viewport support (multiple windows). Enable with 'io.ConfigFlags |= ImGuiConfigFlags_ViewportsEnable'.

// The aim of imgui_impl_sdlgpu3.h/.cpp is to be usable in your engine without any modification.
// IF YOU FEEL YOU NEED TO MAKE ANY CHANGE TO THIS CODE, please share them and your feedback at https://github.com/ocornut/imgui/

// You can use unmodified imgui_impl_* files in your project. See examples/ folder for examples of using this.
// Prefer including the entire imgui/ repository into your project (either as a copy or as a submodule), and only build the backends you need.
// Learn about Dear ImGui:
// - FAQ                  https://dearimgui.com/faq
// - Getting Started      https://dearimgui.com/getting-started
// - Documentation        https://dearimgui.com/docs (same as your local docs/ folder).
// - Introduction, links and more at the top of imgui.cpp

// Important note to the reader who wish to integrate imgui_impl_sdlgpu3.cpp/.h in their own engine/app.
// - Unlike other backends, the user must call the function ImGui_ImplSDLGPU3_PrepareDrawData() BEFORE issuing a SDL_GPURenderPass containing ImGui_ImplSDLGPU3_RenderDrawData.
//   Calling the function is MANDATORY, otherwise the ImGui will not upload neither the vertex nor the index buffer for the GPU. See imgui_impl_sdlgpu3.cpp for more info.

// CHANGELOG
<<<<<<< HEAD
//  2025-XX-XX: Platform: Added support for multiple windows via the ImGuiPlatformIO interface.
=======
//  2025-06-25: Mapping transfer buffer for texture update use cycle=true. Fixes artifacts e.g. on Metal backend.
>>>>>>> 673eb7de
//  2025-06-11: Added support for ImGuiBackendFlags_RendererHasTextures, for dynamic font atlas. Removed ImGui_ImplSDLGPU3_CreateFontsTexture() and ImGui_ImplSDLGPU3_DestroyFontsTexture().
//  2025-04-28: Added support for special ImDrawCallback_ResetRenderState callback to reset render state.
//  2025-03-30: Made ImGui_ImplSDLGPU3_PrepareDrawData() reuse GPU Transfer Buffers which were unusually slow to recreate every frame. Much faster now.
//  2025-03-21: Fixed typo in function name Imgui_ImplSDLGPU3_PrepareDrawData() -> ImGui_ImplSDLGPU3_PrepareDrawData().
//  2025-01-16: Renamed ImGui_ImplSDLGPU3_InitInfo::GpuDevice to Device.
//  2025-01-09: SDL_GPU: Added the SDL_GPU3 backend.

#include "imgui.h"
#ifndef IMGUI_DISABLE
#include "imgui_impl_sdlgpu3.h"
#include "imgui_impl_sdlgpu3_shaders.h"

// SDL_GPU Data
struct ImGui_ImplSDLGPU3_Texture
{
    SDL_GPUTexture*              Texture = nullptr;
    SDL_GPUTextureSamplerBinding TextureSamplerBinding = { nullptr, nullptr };
};

// Reusable buffers used for rendering 1 current in-flight frame, for ImGui_ImplSDLGPU3_RenderDrawData()
struct ImGui_ImplSDLGPU3_FrameData
{
    SDL_GPUBuffer*          VertexBuffer            = nullptr;
    SDL_GPUTransferBuffer*  VertexTransferBuffer    = nullptr;
    uint32_t                VertexBufferSize        = 0;
    SDL_GPUBuffer*          IndexBuffer             = nullptr;
    SDL_GPUTransferBuffer*  IndexTransferBuffer     = nullptr;
    uint32_t                IndexBufferSize         = 0;
};

struct ImGui_ImplSDLGPU3_Data
{
    ImGui_ImplSDLGPU3_InitInfo   InitInfo;

    // Graphics pipeline & shaders
    SDL_GPUShader*               VertexShader           = nullptr;
    SDL_GPUShader*               FragmentShader         = nullptr;
    SDL_GPUGraphicsPipeline*     Pipeline               = nullptr;
    SDL_GPUSampler*              TexSampler             = nullptr;
    SDL_GPUTransferBuffer*       TexTransferBuffer      = nullptr;
    uint32_t                     TexTransferBufferSize  = 0;

    // Frame data for main window
    ImGui_ImplSDLGPU3_FrameData  MainWindowFrameData;
};

// Forward Declarations
static void ImGui_ImplSDLGPU3_DestroyFrameData();

//-----------------------------------------------------------------------------
// FUNCTIONS
//-----------------------------------------------------------------------------

// Backend data stored in io.BackendRendererUserData to allow support for multiple Dear ImGui contexts
// It is STRONGLY preferred that you use docking branch with multi-viewports (== single Dear ImGui context + multiple windows) instead of multiple Dear ImGui contexts.
// FIXME: multi-context support has never been tested.
static ImGui_ImplSDLGPU3_Data* ImGui_ImplSDLGPU3_GetBackendData()
{
    return ImGui::GetCurrentContext() ? (ImGui_ImplSDLGPU3_Data*)ImGui::GetIO().BackendRendererUserData : nullptr;
}

static void ImGui_ImplSDLGPU3_SetupRenderState(ImDrawData* draw_data, SDL_GPUGraphicsPipeline* pipeline, SDL_GPUCommandBuffer* command_buffer, SDL_GPURenderPass * render_pass, ImGui_ImplSDLGPU3_FrameData* fd, uint32_t fb_width, uint32_t fb_height)
{
    //ImGui_ImplSDLGPU3_Data* bd = ImGui_ImplSDLGPU3_GetBackendData();

    // Bind graphics pipeline
    SDL_BindGPUGraphicsPipeline(render_pass,pipeline);

    // Bind Vertex And Index Buffers
    if (draw_data->TotalVtxCount > 0)
    {
        SDL_GPUBufferBinding vertex_buffer_binding = {};
        vertex_buffer_binding.buffer = fd->VertexBuffer;
        vertex_buffer_binding.offset = 0;
        SDL_GPUBufferBinding index_buffer_binding = {};
        index_buffer_binding.buffer = fd->IndexBuffer;
        index_buffer_binding.offset = 0;
        SDL_BindGPUVertexBuffers(render_pass,0, &vertex_buffer_binding, 1);
        SDL_BindGPUIndexBuffer(render_pass, &index_buffer_binding, sizeof(ImDrawIdx) == 2 ? SDL_GPU_INDEXELEMENTSIZE_16BIT : SDL_GPU_INDEXELEMENTSIZE_32BIT);
    }

    // Setup viewport
    SDL_GPUViewport viewport = {};
    viewport.x = 0;
    viewport.y = 0;
    viewport.w = (float)fb_width;
    viewport.h = (float)fb_height;
    viewport.min_depth = 0.0f;
    viewport.max_depth = 1.0f;
    SDL_SetGPUViewport(render_pass, &viewport);

    // Setup scale and translation
    // Our visible imgui space lies from draw_data->DisplayPps (top left) to draw_data->DisplayPos+data_data->DisplaySize (bottom right). DisplayPos is (0,0) for single viewport apps.
    struct UBO { float scale[2]; float translation[2]; } ubo;
    ubo.scale[0] = 2.0f / draw_data->DisplaySize.x;
    ubo.scale[1] = 2.0f / draw_data->DisplaySize.y;
    ubo.translation[0] = -1.0f - draw_data->DisplayPos.x * ubo.scale[0];
    ubo.translation[1] = -1.0f - draw_data->DisplayPos.y * ubo.scale[1];
    SDL_PushGPUVertexUniformData(command_buffer, 0, &ubo, sizeof(UBO));
}

static void CreateOrResizeBuffers(SDL_GPUBuffer** buffer, SDL_GPUTransferBuffer** transferbuffer, uint32_t* old_size, uint32_t new_size, SDL_GPUBufferUsageFlags usage)
{
    ImGui_ImplSDLGPU3_Data* bd = ImGui_ImplSDLGPU3_GetBackendData();
    ImGui_ImplSDLGPU3_InitInfo* v = &bd->InitInfo;

    // FIXME-OPT: Not optimal, but this is fairly rarely called.
    SDL_WaitForGPUIdle(v->Device);
    SDL_ReleaseGPUBuffer(v->Device, *buffer);
    SDL_ReleaseGPUTransferBuffer(v->Device, *transferbuffer);

    SDL_GPUBufferCreateInfo buffer_info = {};
    buffer_info.usage = usage;
    buffer_info.size = new_size;
    buffer_info.props = 0;
    *buffer = SDL_CreateGPUBuffer(v->Device, &buffer_info);
    *old_size = new_size;
    IM_ASSERT(*buffer != nullptr && "Failed to create GPU Buffer, call SDL_GetError() for more information");

    SDL_GPUTransferBufferCreateInfo transferbuffer_info = {};
    transferbuffer_info.usage = SDL_GPU_TRANSFERBUFFERUSAGE_UPLOAD;
    transferbuffer_info.size = new_size;
    *transferbuffer = SDL_CreateGPUTransferBuffer(v->Device, &transferbuffer_info);
    IM_ASSERT(*transferbuffer != nullptr && "Failed to create GPU Transfer Buffer, call SDL_GetError() for more information");
}

// SDL_GPU doesn't allow copy passes to occur while a render or compute pass is bound!
// The only way to allow a user to supply their own RenderPass (to render to a texture instead of the window for example),
// is to split the upload part of ImGui_ImplSDLGPU3_RenderDrawData() to another function that needs to be called by the user before rendering.
void ImGui_ImplSDLGPU3_PrepareDrawData(ImDrawData* draw_data, SDL_GPUCommandBuffer* command_buffer)
{
    // Avoid rendering when minimized, scale coordinates for retina displays (screen coordinates != framebuffer coordinates)
    int fb_width = (int)(draw_data->DisplaySize.x * draw_data->FramebufferScale.x);
    int fb_height = (int)(draw_data->DisplaySize.y * draw_data->FramebufferScale.y);
    if (fb_width <= 0 || fb_height <= 0 || draw_data->TotalVtxCount <= 0)
        return;

    // Catch up with texture updates. Most of the times, the list will have 1 element with an OK status, aka nothing to do.
    // (This almost always points to ImGui::GetPlatformIO().Textures[] but is part of ImDrawData to allow overriding or disabling texture updates).
    if (draw_data->Textures != nullptr)
        for (ImTextureData* tex : *draw_data->Textures)
            if (tex->Status != ImTextureStatus_OK)
                ImGui_ImplSDLGPU3_UpdateTexture(tex);

    ImGui_ImplSDLGPU3_Data* bd = ImGui_ImplSDLGPU3_GetBackendData();
    ImGui_ImplSDLGPU3_InitInfo* v = &bd->InitInfo;
    ImGui_ImplSDLGPU3_FrameData* fd = &bd->MainWindowFrameData;

    uint32_t vertex_size = draw_data->TotalVtxCount * sizeof(ImDrawVert);
    uint32_t index_size  = draw_data->TotalIdxCount * sizeof(ImDrawIdx);
    if (fd->VertexBuffer == nullptr || fd->VertexBufferSize < vertex_size)
        CreateOrResizeBuffers(&fd->VertexBuffer, &fd->VertexTransferBuffer, &fd->VertexBufferSize, vertex_size, SDL_GPU_BUFFERUSAGE_VERTEX);
    if (fd->IndexBuffer == nullptr || fd->IndexBufferSize < index_size)
        CreateOrResizeBuffers(&fd->IndexBuffer, &fd->IndexTransferBuffer, &fd->IndexBufferSize, index_size, SDL_GPU_BUFFERUSAGE_INDEX);

    ImDrawVert* vtx_dst = (ImDrawVert*)SDL_MapGPUTransferBuffer(v->Device, fd->VertexTransferBuffer, true);
    ImDrawIdx* idx_dst = (ImDrawIdx*)SDL_MapGPUTransferBuffer(v->Device, fd->IndexTransferBuffer, true);
    for (int n = 0; n < draw_data->CmdListsCount; n++)
    {
        const ImDrawList* draw_list = draw_data->CmdLists[n];
        memcpy(vtx_dst, draw_list->VtxBuffer.Data, draw_list->VtxBuffer.Size * sizeof(ImDrawVert));
        memcpy(idx_dst, draw_list->IdxBuffer.Data, draw_list->IdxBuffer.Size * sizeof(ImDrawIdx));
        vtx_dst += draw_list->VtxBuffer.Size;
        idx_dst += draw_list->IdxBuffer.Size;
    }
    SDL_UnmapGPUTransferBuffer(v->Device, fd->VertexTransferBuffer);
    SDL_UnmapGPUTransferBuffer(v->Device, fd->IndexTransferBuffer);

    SDL_GPUTransferBufferLocation vertex_buffer_location = {};
    vertex_buffer_location.offset = 0;
    vertex_buffer_location.transfer_buffer = fd->VertexTransferBuffer;
    SDL_GPUTransferBufferLocation index_buffer_location = {};
    index_buffer_location.offset = 0;
    index_buffer_location.transfer_buffer = fd->IndexTransferBuffer;

    SDL_GPUBufferRegion vertex_buffer_region = {};
    vertex_buffer_region.buffer = fd->VertexBuffer;
    vertex_buffer_region.offset = 0;
    vertex_buffer_region.size = vertex_size;

    SDL_GPUBufferRegion index_buffer_region = {};
    index_buffer_region.buffer = fd->IndexBuffer;
    index_buffer_region.offset = 0;
    index_buffer_region.size = index_size;

    SDL_GPUCopyPass* copy_pass = SDL_BeginGPUCopyPass(command_buffer);
    SDL_UploadToGPUBuffer(copy_pass, &vertex_buffer_location, &vertex_buffer_region, true);
    SDL_UploadToGPUBuffer(copy_pass, &index_buffer_location, &index_buffer_region, true);
    SDL_EndGPUCopyPass(copy_pass);
}

void ImGui_ImplSDLGPU3_RenderDrawData(ImDrawData* draw_data, SDL_GPUCommandBuffer* command_buffer, SDL_GPURenderPass* render_pass, SDL_GPUGraphicsPipeline* pipeline)
{
    // Avoid rendering when minimized, scale coordinates for retina displays (screen coordinates != framebuffer coordinates)
    int fb_width = (int)(draw_data->DisplaySize.x * draw_data->FramebufferScale.x);
    int fb_height = (int)(draw_data->DisplaySize.y * draw_data->FramebufferScale.y);
    if (fb_width <= 0 || fb_height <= 0)
        return;

    ImGui_ImplSDLGPU3_Data* bd = ImGui_ImplSDLGPU3_GetBackendData();
    ImGui_ImplSDLGPU3_FrameData* fd = &bd->MainWindowFrameData;

    if (pipeline == nullptr)
        pipeline = bd->Pipeline;

    ImGui_ImplSDLGPU3_SetupRenderState(draw_data, pipeline, command_buffer, render_pass, fd, fb_width, fb_height);

    // Will project scissor/clipping rectangles into framebuffer space
    ImVec2 clip_off = draw_data->DisplayPos;         // (0,0) unless using multi-viewports
    ImVec2 clip_scale = draw_data->FramebufferScale; // (1,1) unless using retina display which are often (2,2)

    // Render command lists
    // (Because we merged all buffers into a single one, we maintain our own offset into them)
    int global_vtx_offset = 0;
    int global_idx_offset = 0;
    for (int n = 0; n < draw_data->CmdListsCount; n++)
    {
        const ImDrawList* draw_list = draw_data->CmdLists[n];
        for (int cmd_i = 0; cmd_i < draw_list->CmdBuffer.Size; cmd_i++)
        {
            const ImDrawCmd* pcmd = &draw_list->CmdBuffer[cmd_i];
            if (pcmd->UserCallback != nullptr)
            {
                // User callback, registered via ImDrawList::AddCallback()
                // (ImDrawCallback_ResetRenderState is a special callback value used by the user to request the renderer to reset render state.)
                if (pcmd->UserCallback == ImDrawCallback_ResetRenderState)
                    ImGui_ImplSDLGPU3_SetupRenderState(draw_data, pipeline, command_buffer, render_pass, fd, fb_width, fb_height);
                else
                    pcmd->UserCallback(draw_list, pcmd);
            }
            else
            {
                // Project scissor/clipping rectangles into framebuffer space
                ImVec2 clip_min((pcmd->ClipRect.x - clip_off.x) * clip_scale.x, (pcmd->ClipRect.y - clip_off.y) * clip_scale.y);
                ImVec2 clip_max((pcmd->ClipRect.z - clip_off.x) * clip_scale.x, (pcmd->ClipRect.w - clip_off.y) * clip_scale.y);

                // Clamp to viewport as SDL_SetGPUScissor() won't accept values that are off bounds
                if (clip_min.x < 0.0f) { clip_min.x = 0.0f; }
                if (clip_min.y < 0.0f) { clip_min.y = 0.0f; }
                if (clip_max.x > fb_width) { clip_max.x = (float)fb_width; }
                if (clip_max.y > fb_height) { clip_max.y = (float)fb_height; }
                if (clip_max.x <= clip_min.x || clip_max.y <= clip_min.y)
                    continue;

                // Apply scissor/clipping rectangle
                SDL_Rect scissor_rect = {};
                scissor_rect.x = (int)clip_min.x;
                scissor_rect.y = (int)clip_min.y;
                scissor_rect.w = (int)(clip_max.x - clip_min.x);
                scissor_rect.h = (int)(clip_max.y - clip_min.y);
                SDL_SetGPUScissor(render_pass,&scissor_rect);

                // Bind DescriptorSet with font or user texture
                SDL_BindGPUFragmentSamplers(render_pass, 0, (SDL_GPUTextureSamplerBinding*)pcmd->GetTexID(), 1);

                // Draw
                SDL_DrawGPUIndexedPrimitives(render_pass, pcmd->ElemCount, 1, pcmd->IdxOffset + global_idx_offset, pcmd->VtxOffset + global_vtx_offset, 0);
            }
        }
        global_idx_offset += draw_list->IdxBuffer.Size;
        global_vtx_offset += draw_list->VtxBuffer.Size;
    }

    // Note: at this point both SDL_SetGPUViewport() and SDL_SetGPUScissor() have been called.
    // Our last values will leak into user/application rendering if you forgot to call SDL_SetGPUViewport() and SDL_SetGPUScissor() yourself to explicitly set that state
    // In theory we should aim to backup/restore those values but I am not sure this is possible.
    // We perform a call to SDL_SetGPUScissor() to set back a full viewport which is likely to fix things for 99% users but technically this is not perfect. (See github #4644)
    SDL_Rect scissor_rect { 0, 0, fb_width, fb_height };
    SDL_SetGPUScissor(render_pass, &scissor_rect);
}

static void ImGui_ImplSDLGPU3_DestroyTexture(ImTextureData* tex)
{
    ImGui_ImplSDLGPU3_Data* bd = ImGui_ImplSDLGPU3_GetBackendData();
    ImGui_ImplSDLGPU3_Texture* backend_tex = (ImGui_ImplSDLGPU3_Texture*)tex->BackendUserData;
    if (backend_tex == nullptr)
        return;
    SDL_GPUTextureSamplerBinding* binding = (SDL_GPUTextureSamplerBinding*)(intptr_t)tex->BackendUserData;
    IM_ASSERT(backend_tex->Texture == binding->texture);
    SDL_ReleaseGPUTexture(bd->InitInfo.Device, backend_tex->Texture);
    IM_DELETE(backend_tex);

    // Clear identifiers and mark as destroyed (in order to allow e.g. calling InvalidateDeviceObjects while running)
    tex->SetTexID(ImTextureID_Invalid);
    tex->SetStatus(ImTextureStatus_Destroyed);
    tex->BackendUserData = nullptr;
}

void ImGui_ImplSDLGPU3_UpdateTexture(ImTextureData* tex)
{
    ImGui_ImplSDLGPU3_Data* bd = ImGui_ImplSDLGPU3_GetBackendData();
    ImGui_ImplSDLGPU3_InitInfo* v = &bd->InitInfo;

    if (tex->Status == ImTextureStatus_WantCreate)
    {
        // Create and upload new texture to graphics system
        //IMGUI_DEBUG_LOG("UpdateTexture #%03d: WantCreate %dx%d\n", tex->UniqueID, tex->Width, tex->Height);
        IM_ASSERT(tex->TexID == ImTextureID_Invalid && tex->BackendUserData == nullptr);
        IM_ASSERT(tex->Format == ImTextureFormat_RGBA32);
        ImGui_ImplSDLGPU3_Texture* backend_tex = IM_NEW(ImGui_ImplSDLGPU3_Texture)();

        // Create texture
        SDL_GPUTextureCreateInfo texture_info = {};
        texture_info.type = SDL_GPU_TEXTURETYPE_2D;
        texture_info.format = SDL_GPU_TEXTUREFORMAT_R8G8B8A8_UNORM;
        texture_info.usage = SDL_GPU_TEXTUREUSAGE_SAMPLER;
        texture_info.width = tex->Width;
        texture_info.height = tex->Height;
        texture_info.layer_count_or_depth = 1;
        texture_info.num_levels = 1;
        texture_info.sample_count = SDL_GPU_SAMPLECOUNT_1;

        backend_tex->Texture = SDL_CreateGPUTexture(v->Device, &texture_info);
        backend_tex->TextureSamplerBinding.texture = backend_tex->Texture;
        backend_tex->TextureSamplerBinding.sampler = bd->TexSampler;
        IM_ASSERT(backend_tex->Texture && "Failed to create font texture, call SDL_GetError() for more info");

        // Store identifiers
        tex->SetTexID((ImTextureID)(intptr_t)&backend_tex->TextureSamplerBinding);
        tex->BackendUserData = backend_tex;
    }

    if (tex->Status == ImTextureStatus_WantCreate || tex->Status == ImTextureStatus_WantUpdates)
    {
        ImGui_ImplSDLGPU3_Texture* backend_tex = (ImGui_ImplSDLGPU3_Texture*)tex->BackendUserData;
        IM_ASSERT(tex->Format == ImTextureFormat_RGBA32);

        // Update full texture or selected blocks. We only ever write to textures regions which have never been used before!
        // This backend choose to use tex->UpdateRect but you can use tex->Updates[] to upload individual regions.
        // We could use the smaller rect on _WantCreate but using the full rect allows us to clear the texture.
        const int upload_x = (tex->Status == ImTextureStatus_WantCreate) ? 0 : tex->UpdateRect.x;
        const int upload_y = (tex->Status == ImTextureStatus_WantCreate) ? 0 : tex->UpdateRect.y;
        const int upload_w = (tex->Status == ImTextureStatus_WantCreate) ? tex->Width : tex->UpdateRect.w;
        const int upload_h = (tex->Status == ImTextureStatus_WantCreate) ? tex->Height : tex->UpdateRect.h;
        uint32_t upload_pitch = upload_w * tex->BytesPerPixel;
        uint32_t upload_size = upload_w * upload_h * tex->BytesPerPixel;

        // Create transfer buffer
        if (bd->TexTransferBufferSize < upload_size)
        {
            SDL_ReleaseGPUTransferBuffer(v->Device, bd->TexTransferBuffer);
            SDL_GPUTransferBufferCreateInfo transferbuffer_info = {};
            transferbuffer_info.usage = SDL_GPU_TRANSFERBUFFERUSAGE_UPLOAD;
            transferbuffer_info.size = upload_size + 1024;
            bd->TexTransferBufferSize = upload_size + 1024;
            bd->TexTransferBuffer = SDL_CreateGPUTransferBuffer(v->Device, &transferbuffer_info);
            IM_ASSERT(bd->TexTransferBuffer != nullptr && "Failed to create font transfer buffer, call SDL_GetError() for more information");
        }

        // Copy to transfer buffer
        {
            void* texture_ptr = SDL_MapGPUTransferBuffer(v->Device, bd->TexTransferBuffer, true);
            for (int y = 0; y < upload_h; y++)
                memcpy((void*)((uintptr_t)texture_ptr + y * upload_pitch), tex->GetPixelsAt(upload_x, upload_y + y), upload_pitch);
            SDL_UnmapGPUTransferBuffer(v->Device, bd->TexTransferBuffer);
        }

        SDL_GPUTextureTransferInfo transfer_info = {};
        transfer_info.offset = 0;
        transfer_info.transfer_buffer = bd->TexTransferBuffer;

        SDL_GPUTextureRegion texture_region = {};
        texture_region.texture = backend_tex->Texture;
        texture_region.x = (Uint32)upload_x;
        texture_region.y = (Uint32)upload_y;
        texture_region.w = (Uint32)upload_w;
        texture_region.h = (Uint32)upload_h;
        texture_region.d = 1;

        // Upload
        {
            SDL_GPUCommandBuffer* cmd = SDL_AcquireGPUCommandBuffer(v->Device);
            SDL_GPUCopyPass* copy_pass = SDL_BeginGPUCopyPass(cmd);
            SDL_UploadToGPUTexture(copy_pass, &transfer_info, &texture_region, false);
            SDL_EndGPUCopyPass(copy_pass);
            SDL_SubmitGPUCommandBuffer(cmd);
        }

        tex->SetStatus(ImTextureStatus_OK);
    }
    if (tex->Status == ImTextureStatus_WantDestroy && tex->UnusedFrames > 0)
        ImGui_ImplSDLGPU3_DestroyTexture(tex);
}

static void ImGui_ImplSDLGPU3_CreateShaders()
{
    // Create the shader modules
    ImGui_ImplSDLGPU3_Data* bd = ImGui_ImplSDLGPU3_GetBackendData();
    ImGui_ImplSDLGPU3_InitInfo* v = &bd->InitInfo;

    const char* driver = SDL_GetGPUDeviceDriver(v->Device);

    SDL_GPUShaderCreateInfo vertex_shader_info = {};
    vertex_shader_info.entrypoint = "main";
    vertex_shader_info.stage = SDL_GPU_SHADERSTAGE_VERTEX;
    vertex_shader_info.num_uniform_buffers  = 1;
    vertex_shader_info.num_storage_buffers = 0;
    vertex_shader_info.num_storage_textures = 0;
    vertex_shader_info.num_samplers = 0;

    SDL_GPUShaderCreateInfo fragment_shader_info = {};
    fragment_shader_info.entrypoint = "main";
    fragment_shader_info.stage = SDL_GPU_SHADERSTAGE_FRAGMENT;
    fragment_shader_info.num_samplers = 1;
    fragment_shader_info.num_storage_buffers  = 0;
    fragment_shader_info.num_storage_textures = 0;
    fragment_shader_info.num_uniform_buffers  = 0;

    if (strcmp(driver, "vulkan") == 0)
    {
        vertex_shader_info.format = SDL_GPU_SHADERFORMAT_SPIRV;
        vertex_shader_info.code = spirv_vertex;
        vertex_shader_info.code_size = sizeof(spirv_vertex);
        fragment_shader_info.format = SDL_GPU_SHADERFORMAT_SPIRV;
        fragment_shader_info.code = spirv_fragment;
        fragment_shader_info.code_size = sizeof(spirv_fragment);
    }
    else if (strcmp(driver, "direct3d12") == 0)
    {
        vertex_shader_info.format   = SDL_GPU_SHADERFORMAT_DXBC;
        vertex_shader_info.code = dxbc_vertex;
        vertex_shader_info.code_size = sizeof(dxbc_vertex);
        fragment_shader_info.format = SDL_GPU_SHADERFORMAT_DXBC;
        fragment_shader_info.code = dxbc_fragment;
        fragment_shader_info.code_size = sizeof(dxbc_fragment);
    }
#ifdef __APPLE__
    else
    {
        vertex_shader_info.entrypoint = "main0";
        vertex_shader_info.format = SDL_GPU_SHADERFORMAT_METALLIB;
        vertex_shader_info.code = metallib_vertex;
        vertex_shader_info.code_size = sizeof(metallib_vertex);
        fragment_shader_info.entrypoint = "main0";
        fragment_shader_info.format = SDL_GPU_SHADERFORMAT_METALLIB;
        fragment_shader_info.code = metallib_fragment;
        fragment_shader_info.code_size = sizeof(metallib_fragment);
    }
#endif
    bd->VertexShader = SDL_CreateGPUShader(v->Device, &vertex_shader_info);
    bd->FragmentShader = SDL_CreateGPUShader(v->Device, &fragment_shader_info);
    IM_ASSERT(bd->VertexShader != nullptr && "Failed to create vertex shader, call SDL_GetError() for more information");
    IM_ASSERT(bd->FragmentShader != nullptr && "Failed to create fragment shader, call SDL_GetError() for more information");
}

static void ImGui_ImplSDLGPU3_CreateGraphicsPipeline()
{
    ImGui_ImplSDLGPU3_Data* bd = ImGui_ImplSDLGPU3_GetBackendData();
    ImGui_ImplSDLGPU3_InitInfo* v = &bd->InitInfo;
    ImGui_ImplSDLGPU3_CreateShaders();

    SDL_GPUVertexBufferDescription vertex_buffer_desc[1];
    vertex_buffer_desc[0].slot = 0;
    vertex_buffer_desc[0].input_rate = SDL_GPU_VERTEXINPUTRATE_VERTEX;
    vertex_buffer_desc[0].instance_step_rate = 0;
    vertex_buffer_desc[0].pitch = sizeof(ImDrawVert);

    SDL_GPUVertexAttribute vertex_attributes[3];
    vertex_attributes[0].buffer_slot = 0;
    vertex_attributes[0].format = SDL_GPU_VERTEXELEMENTFORMAT_FLOAT2;
    vertex_attributes[0].location = 0;
    vertex_attributes[0].offset = offsetof(ImDrawVert,pos);

    vertex_attributes[1].buffer_slot = 0;
    vertex_attributes[1].format = SDL_GPU_VERTEXELEMENTFORMAT_FLOAT2;
    vertex_attributes[1].location = 1;
    vertex_attributes[1].offset = offsetof(ImDrawVert, uv);

    vertex_attributes[2].buffer_slot = 0;
    vertex_attributes[2].format = SDL_GPU_VERTEXELEMENTFORMAT_UBYTE4_NORM;
    vertex_attributes[2].location = 2;
    vertex_attributes[2].offset = offsetof(ImDrawVert, col);

    SDL_GPUVertexInputState vertex_input_state = {};
    vertex_input_state.num_vertex_attributes = 3;
    vertex_input_state.vertex_attributes = vertex_attributes;
    vertex_input_state.num_vertex_buffers = 1;
    vertex_input_state.vertex_buffer_descriptions = vertex_buffer_desc;

    SDL_GPURasterizerState rasterizer_state = {};
    rasterizer_state.fill_mode = SDL_GPU_FILLMODE_FILL;
    rasterizer_state.cull_mode = SDL_GPU_CULLMODE_NONE;
    rasterizer_state.front_face = SDL_GPU_FRONTFACE_COUNTER_CLOCKWISE;
    rasterizer_state.enable_depth_bias = false;
    rasterizer_state.enable_depth_clip = false;

    SDL_GPUMultisampleState multisample_state = {};
    multisample_state.sample_count = v->MSAASamples;
    multisample_state.enable_mask = false;

    SDL_GPUDepthStencilState depth_stencil_state = {};
    depth_stencil_state.enable_depth_test = false;
    depth_stencil_state.enable_depth_write = false;
    depth_stencil_state.enable_stencil_test = false;

    SDL_GPUColorTargetBlendState blend_state = {};
    blend_state.enable_blend = true;
    blend_state.src_color_blendfactor = SDL_GPU_BLENDFACTOR_SRC_ALPHA;
    blend_state.dst_color_blendfactor = SDL_GPU_BLENDFACTOR_ONE_MINUS_SRC_ALPHA;
    blend_state.color_blend_op = SDL_GPU_BLENDOP_ADD;
    blend_state.src_alpha_blendfactor = SDL_GPU_BLENDFACTOR_ONE;
    blend_state.dst_alpha_blendfactor = SDL_GPU_BLENDFACTOR_ONE_MINUS_SRC_ALPHA;
    blend_state.alpha_blend_op = SDL_GPU_BLENDOP_ADD;
    blend_state.color_write_mask = SDL_GPU_COLORCOMPONENT_R | SDL_GPU_COLORCOMPONENT_G | SDL_GPU_COLORCOMPONENT_B | SDL_GPU_COLORCOMPONENT_A;

    SDL_GPUColorTargetDescription color_target_desc[1];
    color_target_desc[0].format = v->ColorTargetFormat;
    color_target_desc[0].blend_state = blend_state;

    SDL_GPUGraphicsPipelineTargetInfo target_info = {};
    target_info.num_color_targets = 1;
    target_info.color_target_descriptions = color_target_desc;
    target_info.has_depth_stencil_target = false;

    SDL_GPUGraphicsPipelineCreateInfo pipeline_info = {};
    pipeline_info.vertex_shader = bd->VertexShader;
    pipeline_info.fragment_shader = bd->FragmentShader;
    pipeline_info.vertex_input_state = vertex_input_state;
    pipeline_info.primitive_type = SDL_GPU_PRIMITIVETYPE_TRIANGLELIST;
    pipeline_info.rasterizer_state = rasterizer_state;
    pipeline_info.multisample_state = multisample_state;
    pipeline_info.depth_stencil_state = depth_stencil_state;
    pipeline_info.target_info = target_info;

    bd->Pipeline = SDL_CreateGPUGraphicsPipeline(v->Device, &pipeline_info);
    IM_ASSERT(bd->Pipeline != nullptr && "Failed to create graphics pipeline, call SDL_GetError() for more information");
}

void ImGui_ImplSDLGPU3_CreateDeviceObjects()
{
    ImGui_ImplSDLGPU3_Data* bd = ImGui_ImplSDLGPU3_GetBackendData();
    ImGui_ImplSDLGPU3_InitInfo* v = &bd->InitInfo;

    ImGui_ImplSDLGPU3_DestroyDeviceObjects();

    if (bd->TexSampler == nullptr)
    {
        // Bilinear sampling is required by default. Set 'io.Fonts->Flags |= ImFontAtlasFlags_NoBakedLines' or 'style.AntiAliasedLinesUseTex = false' to allow point/nearest sampling.
        SDL_GPUSamplerCreateInfo sampler_info = {};
        sampler_info.min_filter = SDL_GPU_FILTER_LINEAR;
        sampler_info.mag_filter = SDL_GPU_FILTER_LINEAR;
        sampler_info.mipmap_mode = SDL_GPU_SAMPLERMIPMAPMODE_LINEAR;
        sampler_info.address_mode_u = SDL_GPU_SAMPLERADDRESSMODE_CLAMP_TO_EDGE;
        sampler_info.address_mode_v = SDL_GPU_SAMPLERADDRESSMODE_CLAMP_TO_EDGE;
        sampler_info.address_mode_w = SDL_GPU_SAMPLERADDRESSMODE_CLAMP_TO_EDGE;
        sampler_info.mip_lod_bias = 0.0f;
        sampler_info.min_lod = -1000.0f;
        sampler_info.max_lod = 1000.0f;
        sampler_info.enable_anisotropy = false;
        sampler_info.max_anisotropy = 1.0f;
        sampler_info.enable_compare = false;

        bd->TexSampler = SDL_CreateGPUSampler(v->Device, &sampler_info);
        IM_ASSERT(bd->TexSampler != nullptr && "Failed to create font sampler, call SDL_GetError() for more information");
    }

    ImGui_ImplSDLGPU3_CreateGraphicsPipeline();
}

void ImGui_ImplSDLGPU3_DestroyFrameData()
{
    ImGui_ImplSDLGPU3_Data* bd = ImGui_ImplSDLGPU3_GetBackendData();
    ImGui_ImplSDLGPU3_InitInfo* v = &bd->InitInfo;

    ImGui_ImplSDLGPU3_FrameData* fd = &bd->MainWindowFrameData;
    SDL_ReleaseGPUBuffer(v->Device, fd->VertexBuffer);
    SDL_ReleaseGPUBuffer(v->Device, fd->IndexBuffer);
    SDL_ReleaseGPUTransferBuffer(v->Device, fd->VertexTransferBuffer);
    SDL_ReleaseGPUTransferBuffer(v->Device, fd->IndexTransferBuffer);
    fd->VertexBuffer = fd->IndexBuffer = nullptr;
    fd->VertexTransferBuffer = fd->IndexTransferBuffer = nullptr;
    fd->VertexBufferSize = fd->IndexBufferSize = 0;
}

void ImGui_ImplSDLGPU3_DestroyDeviceObjects()
{
    ImGui_ImplSDLGPU3_Data* bd = ImGui_ImplSDLGPU3_GetBackendData();
    ImGui_ImplSDLGPU3_InitInfo* v = &bd->InitInfo;

    ImGui_ImplSDLGPU3_DestroyFrameData();

    // Destroy all textures
    for (ImTextureData* tex : ImGui::GetPlatformIO().Textures)
        if (tex->RefCount == 1)
            ImGui_ImplSDLGPU3_DestroyTexture(tex);
    if (bd->TexTransferBuffer)  { SDL_ReleaseGPUTransferBuffer(v->Device, bd->TexTransferBuffer); bd->TexTransferBuffer = nullptr; }
    if (bd->VertexShader)       { SDL_ReleaseGPUShader(v->Device, bd->VertexShader); bd->VertexShader = nullptr; }
    if (bd->FragmentShader)     { SDL_ReleaseGPUShader(v->Device, bd->FragmentShader); bd->FragmentShader = nullptr; }
    if (bd->TexSampler)         { SDL_ReleaseGPUSampler(v->Device, bd->TexSampler); bd->TexSampler = nullptr; }
    if (bd->Pipeline)           { SDL_ReleaseGPUGraphicsPipeline(v->Device, bd->Pipeline); bd->Pipeline = nullptr; }
}

static void ImGui_ImplSDLGPU3_InitMultiViewportSupport();
static void ImGui_ImplSDLGPU3_ShutdownMultiViewportSupport();

bool ImGui_ImplSDLGPU3_Init(ImGui_ImplSDLGPU3_InitInfo* info)
{
    ImGuiIO& io = ImGui::GetIO();
    IMGUI_CHECKVERSION();
    IM_ASSERT(io.BackendRendererUserData == nullptr && "Already initialized a renderer backend!");

    // Setup backend capabilities flags
    ImGui_ImplSDLGPU3_Data* bd = IM_NEW(ImGui_ImplSDLGPU3_Data)();
    io.BackendRendererUserData = (void*)bd;
    io.BackendRendererName = "imgui_impl_sdlgpu3";
    io.BackendFlags |= ImGuiBackendFlags_RendererHasVtxOffset;  // We can honor the ImDrawCmd::VtxOffset field, allowing for large meshes.
    io.BackendFlags |= ImGuiBackendFlags_RendererHasTextures;   // We can honor ImGuiPlatformIO::Textures[] requests during render.
    io.BackendFlags |= ImGuiBackendFlags_RendererHasViewports;  // We can create multi-viewports on the Renderer side (optional)

    IM_ASSERT(info->Device != nullptr);
    IM_ASSERT(info->ColorTargetFormat != SDL_GPU_TEXTUREFORMAT_INVALID);

    bd->InitInfo = *info;

    ImGui_ImplSDLGPU3_InitMultiViewportSupport();

    return true;
}

void ImGui_ImplSDLGPU3_Shutdown()
{
    ImGui_ImplSDLGPU3_Data* bd = ImGui_ImplSDLGPU3_GetBackendData();
    IM_ASSERT(bd != nullptr && "No renderer backend to shutdown, or already shutdown?");
    ImGuiIO& io = ImGui::GetIO();

    ImGui_ImplSDLGPU3_ShutdownMultiViewportSupport();
    ImGui_ImplSDLGPU3_DestroyDeviceObjects();
    io.BackendRendererName = nullptr;
    io.BackendRendererUserData = nullptr;
    io.BackendFlags &= ~(ImGuiBackendFlags_RendererHasVtxOffset | ImGuiBackendFlags_RendererHasTextures | ImGuiBackendFlags_RendererHasViewports);
    IM_DELETE(bd);
}

void ImGui_ImplSDLGPU3_NewFrame()
{
    ImGui_ImplSDLGPU3_Data* bd = ImGui_ImplSDLGPU3_GetBackendData();
    IM_ASSERT(bd != nullptr && "Context or backend not initialized! Did you call ImGui_ImplSDLGPU3_Init()?");

    if (!bd->TexSampler)
        ImGui_ImplSDLGPU3_CreateDeviceObjects();
}

//--------------------------------------------------------------------------------------------------------
// MULTI-VIEWPORT / PLATFORM INTERFACE SUPPORT
// This is an _advanced_ and _optional_ feature, allowing the backend to create and handle multiple viewports simultaneously.
// If you are new to dear imgui or creating a new binding for dear imgui, it is recommended that you completely ignore this section first..
//--------------------------------------------------------------------------------------------------------

static void ImGui_ImplSDLGPU3_CreateWindow(ImGuiViewport* viewport)
{
    ImGui_ImplSDLGPU3_Data* data = ImGui_ImplSDLGPU3_GetBackendData();
    SDL_Window* window = SDL_GetWindowFromID((SDL_WindowID)(intptr_t)viewport->PlatformHandle);
    SDL_ClaimWindowForGPUDevice(data->InitInfo.Device, window);
    viewport->RendererUserData = (void*)1;
}

static void ImGui_ImplSDLGPU3_RenderWindow(ImGuiViewport* viewport, void*)
{
    ImGui_ImplSDLGPU3_Data* data = ImGui_ImplSDLGPU3_GetBackendData();
    SDL_Window* window = SDL_GetWindowFromID((SDL_WindowID)(intptr_t)viewport->PlatformHandle);

    ImDrawData* draw_data = viewport->DrawData;

    SDL_GPUCommandBuffer* command_buffer = SDL_AcquireGPUCommandBuffer(data->InitInfo.Device);

    SDL_GPUTexture* swapchain_texture;
    SDL_AcquireGPUSwapchainTexture(command_buffer, window, &swapchain_texture, nullptr, nullptr);

    if (swapchain_texture != nullptr)
    {
        ImGui_ImplSDLGPU3_PrepareDrawData(draw_data, command_buffer); // FIXME-OPT: Not optimal, may this be done earlier?
        SDL_GPUColorTargetInfo target_info = {};
        target_info.texture = swapchain_texture;
        target_info.clear_color = SDL_FColor{ 0.0f,0.0f,0.0f,1.0f };
        target_info.load_op = SDL_GPU_LOADOP_CLEAR;
        target_info.store_op = SDL_GPU_STOREOP_STORE;
        target_info.mip_level = 0;
        target_info.layer_or_depth_plane = 0;
        target_info.cycle = false;
        SDL_GPURenderPass* render_pass = SDL_BeginGPURenderPass(command_buffer, &target_info, 1, nullptr);
        ImGui_ImplSDLGPU3_RenderDrawData(draw_data, command_buffer, render_pass);
        SDL_EndGPURenderPass(render_pass);
    }

    SDL_SubmitGPUCommandBuffer(command_buffer);
}

static void ImGui_ImplSDLGPU3_DestroyWindow(ImGuiViewport* viewport)
{
    ImGui_ImplSDLGPU3_Data* data = ImGui_ImplSDLGPU3_GetBackendData();
    if (viewport->RendererUserData)
    {
        SDL_Window* window = SDL_GetWindowFromID((SDL_WindowID)(intptr_t)viewport->PlatformHandle);
        SDL_ReleaseWindowFromGPUDevice(data->InitInfo.Device, window);
    }
    viewport->RendererUserData = nullptr;
}

static void ImGui_ImplSDLGPU3_InitMultiViewportSupport()
{
    ImGuiPlatformIO& platform_io = ImGui::GetPlatformIO();
    platform_io.Renderer_RenderWindow = ImGui_ImplSDLGPU3_RenderWindow;
    platform_io.Renderer_CreateWindow = ImGui_ImplSDLGPU3_CreateWindow;
    platform_io.Renderer_DestroyWindow = ImGui_ImplSDLGPU3_DestroyWindow;
}

static void ImGui_ImplSDLGPU3_ShutdownMultiViewportSupport()
{
    ImGui::DestroyPlatformWindows();
}

//-----------------------------------------------------------------------------

#endif // #ifndef IMGUI_DISABLE<|MERGE_RESOLUTION|>--- conflicted
+++ resolved
@@ -23,11 +23,8 @@
 //   Calling the function is MANDATORY, otherwise the ImGui will not upload neither the vertex nor the index buffer for the GPU. See imgui_impl_sdlgpu3.cpp for more info.
 
 // CHANGELOG
-<<<<<<< HEAD
 //  2025-XX-XX: Platform: Added support for multiple windows via the ImGuiPlatformIO interface.
-=======
 //  2025-06-25: Mapping transfer buffer for texture update use cycle=true. Fixes artifacts e.g. on Metal backend.
->>>>>>> 673eb7de
 //  2025-06-11: Added support for ImGuiBackendFlags_RendererHasTextures, for dynamic font atlas. Removed ImGui_ImplSDLGPU3_CreateFontsTexture() and ImGui_ImplSDLGPU3_DestroyFontsTexture().
 //  2025-04-28: Added support for special ImDrawCallback_ResetRenderState callback to reset render state.
 //  2025-03-30: Made ImGui_ImplSDLGPU3_PrepareDrawData() reuse GPU Transfer Buffers which were unusually slow to recreate every frame. Much faster now.

// dear imgui: Platform Backend for Windows (standard windows API for 32 and 64 bits applications)
// This needs to be used along with a Renderer (e.g. DirectX11, OpenGL3, Vulkan..)

// Implemented features:
//  [X] Platform: Clipboard support (for Win32 this is actually part of core dear imgui)
//  [X] Platform: Mouse cursor shape and visibility. Disable with 'io.ConfigFlags |= ImGuiConfigFlags_NoMouseCursorChange'.
//  [X] Platform: Keyboard arrays indexed using VK_* Virtual Key Codes, e.g. ImGui::IsKeyPressed(VK_SPACE).
//  [X] Platform: Gamepad support. Enabled with 'io.ConfigFlags |= ImGuiConfigFlags_NavEnableGamepad'.
//  [X] Platform: Multi-viewport support (multiple windows). Enable with 'io.ConfigFlags |= ImGuiConfigFlags_ViewportsEnable'.

// You can use unmodified imgui_impl_* files in your project. See examples/ folder for examples of using this.
// Prefer including the entire imgui/ repository into your project (either as a copy or as a submodule), and only build the backends you need.
// If you are new to Dear ImGui, read documentation from the docs/ folder + read the top of imgui.cpp.
// Read online: https://github.com/ocornut/imgui/tree/master/docs

#include "imgui.h"
#include "imgui_impl_win32.h"
#ifndef WIN32_LEAN_AND_MEAN
#define WIN32_LEAN_AND_MEAN
#endif
#include <windows.h>
#include <tchar.h>
#include <dwmapi.h>

// Configuration flags to add in your imconfig.h file:
//#define IMGUI_IMPL_WIN32_DISABLE_GAMEPAD              // Disable gamepad support. This was meaningful before <1.81 but we now load XInput dynamically so the option is now less relevant.

// Using XInput for gamepad (will load DLL dynamically)
#ifndef IMGUI_IMPL_WIN32_DISABLE_GAMEPAD
#include <xinput.h>
typedef DWORD (WINAPI *PFN_XInputGetCapabilities)(DWORD, DWORD, XINPUT_CAPABILITIES*);
typedef DWORD (WINAPI *PFN_XInputGetState)(DWORD, XINPUT_STATE*);
#endif

// CHANGELOG
// (minor and older changes stripped away, please see git history for details)
//  2021-XX-XX: Platform: Added support for multiple windows via the ImGuiPlatformIO interface.
//  2021-06-29: Reorganized backend to pull data from a single structure to facilitate usage with multiple-contexts (all g_XXXX access changed to bd->XXXX).
//  2021-06-08: Fix ImGui_ImplWin32_EnableDpiAwareness() and ImGui_ImplWin32_GetDpiScaleForMonitor() to handle Windows 8.1/10 features without a manifest (per-monitor DPI, and properly calls SetProcessDpiAwareness() on 8.1).
//  2021-03-23: Inputs: Clearing keyboard down array when losing focus (WM_KILLFOCUS).
//  2021-02-18: Added ImGui_ImplWin32_EnableAlphaCompositing(). Non Visual Studio users will need to link with dwmapi.lib (MinGW/gcc: use -ldwmapi).
//  2021-02-17: Fixed ImGui_ImplWin32_EnableDpiAwareness() attempting to get SetProcessDpiAwareness from shcore.dll on Windows 8 whereas it is only supported on Windows 8.1.
//  2021-01-25: Inputs: Dynamically loading XInput DLL.
//  2020-12-04: Misc: Fixed setting of io.DisplaySize to invalid/uninitialized data when after hwnd has been closed.
//  2020-03-03: Inputs: Calling AddInputCharacterUTF16() to support surrogate pairs leading to codepoint >= 0x10000 (for more complete CJK inputs)
//  2020-02-17: Added ImGui_ImplWin32_EnableDpiAwareness(), ImGui_ImplWin32_GetDpiScaleForHwnd(), ImGui_ImplWin32_GetDpiScaleForMonitor() helper functions.
//  2020-01-14: Inputs: Added support for #define IMGUI_IMPL_WIN32_DISABLE_GAMEPAD/IMGUI_IMPL_WIN32_DISABLE_LINKING_XINPUT.
//  2019-12-05: Inputs: Added support for ImGuiMouseCursor_NotAllowed mouse cursor.
//  2019-05-11: Inputs: Don't filter value from WM_CHAR before calling AddInputCharacter().
//  2019-01-17: Misc: Using GetForegroundWindow()+IsChild() instead of GetActiveWindow() to be compatible with windows created in a different thread or parent.
//  2019-01-17: Inputs: Added support for mouse buttons 4 and 5 via WM_XBUTTON* messages.
//  2019-01-15: Inputs: Added support for XInput gamepads (if ImGuiConfigFlags_NavEnableGamepad is set by user application).
//  2018-11-30: Misc: Setting up io.BackendPlatformName so it can be displayed in the About Window.
//  2018-06-29: Inputs: Added support for the ImGuiMouseCursor_Hand cursor.
//  2018-06-10: Inputs: Fixed handling of mouse wheel messages to support fine position messages (typically sent by track-pads).
//  2018-06-08: Misc: Extracted imgui_impl_win32.cpp/.h away from the old combined DX9/DX10/DX11/DX12 examples.
//  2018-03-20: Misc: Setup io.BackendFlags ImGuiBackendFlags_HasMouseCursors and ImGuiBackendFlags_HasSetMousePos flags + honor ImGuiConfigFlags_NoMouseCursorChange flag.
//  2018-02-20: Inputs: Added support for mouse cursors (ImGui::GetMouseCursor() value and WM_SETCURSOR message handling).
//  2018-02-06: Inputs: Added mapping for ImGuiKey_Space.
//  2018-02-06: Inputs: Honoring the io.WantSetMousePos by repositioning the mouse (when using navigation and ImGuiConfigFlags_NavMoveMouse is set).
//  2018-02-06: Misc: Removed call to ImGui::Shutdown() which is not available from 1.60 WIP, user needs to call CreateContext/DestroyContext themselves.
//  2018-01-20: Inputs: Added Horizontal Mouse Wheel support.
//  2018-01-08: Inputs: Added mapping for ImGuiKey_Insert.
//  2018-01-05: Inputs: Added WM_LBUTTONDBLCLK double-click handlers for window classes with the CS_DBLCLKS flag.
//  2017-10-23: Inputs: Added WM_SYSKEYDOWN / WM_SYSKEYUP handlers so e.g. the VK_MENU key can be read.
//  2017-10-23: Inputs: Using Win32 ::SetCapture/::GetCapture() to retrieve mouse positions outside the client area when dragging.
//  2016-11-12: Inputs: Only call Win32 ::SetCursor(NULL) when io.MouseDrawCursor is set.

// Forward Declarations
static void ImGui_ImplWin32_InitPlatformInterface();
static void ImGui_ImplWin32_ShutdownPlatformInterface();
static void ImGui_ImplWin32_UpdateMonitors();

// Win32
struct ImGui_ImplWin32_Data
{
    HWND                        hWnd;
    INT64                       Time;
    INT64                       TicksPerSecond;
    ImGuiMouseCursor            LastMouseCursor;
    bool                        HasGamepad;
    bool                        WantUpdateHasGamepad;
    bool                        WantUpdateMonitors;

#ifndef IMGUI_IMPL_WIN32_DISABLE_GAMEPAD
    HMODULE                     XInputDLL;
    PFN_XInputGetCapabilities   XInputGetCapabilities;
    PFN_XInputGetState          XInputGetState;
#endif

    ImGui_ImplWin32_Data()      { memset(this, 0, sizeof(*this)); }
};

<<<<<<< HEAD
#if 1
// Wrapping access to backend data (to facilitate multiple-contexts stored in io.BackendPlatformUserData)
static ImGui_ImplWin32_Data*    g_Data;
static ImGui_ImplWin32_Data*    ImGui_ImplWin32_CreateBackendData()     { IM_ASSERT(g_Data == NULL); g_Data = IM_NEW(ImGui_ImplWin32_Data); return g_Data; }
static ImGui_ImplWin32_Data*    ImGui_ImplWin32_GetBackendData()        { return ImGui::GetCurrentContext() ? g_Data : NULL; }
static void                     ImGui_ImplWin32_DestroyBackendData()    { IM_DELETE(g_Data); g_Data = NULL; }
#else
// FIXME: mouse cursor is a shared resource.
// FIXME: facilitate calling ImGui_ImplWin32_WndProcHandler() handler and letting us do the right dispatch
static ImGui_ImplWin32_Data*    ImGui_ImplWin32_CreateBackendData()     { return IM_NEW(ImGui_ImplWin32_Data)(); }
static ImGui_ImplWin32_Data*    ImGui_ImplWin32_GetBackendData()        { return (ImGui_ImplWin32_Data*)ImGui::GetIO().BackendPlatformUserData; }
static void                     ImGui_ImplWin32_DestroyBackendData()    { IM_DELETE(ImGui_ImplWin32_GetBackendData()); }
#endif
=======
// Backend data stored in io.BackendPlatformUserData to allow support for multiple Dear ImGui contexts
// It is STRONGLY preferred that you use docking branch with multi-viewports (== single Dear ImGui context + multiple windows) instead of multiple Dear ImGui contexts.
// FIXME: multi-context support is not well tested and probably dysfunctional in this backend.
// FIXME: some shared resources (mouse cursor shape, gamepad) are mishandled when using multi-context.
static ImGui_ImplWin32_Data* ImGui_ImplWin32_GetBackendData()
{
    return ImGui::GetCurrentContext() ? (ImGui_ImplWin32_Data*)ImGui::GetIO().BackendPlatformUserData : NULL;
}
>>>>>>> 5dd1e38b

// Functions
bool    ImGui_ImplWin32_Init(void* hwnd)
{
    ImGuiIO& io = ImGui::GetIO();
    IM_ASSERT(io.BackendPlatformUserData == NULL && "Already initialized a platform backend!");

    INT64 perf_frequency, perf_counter;
    if (!::QueryPerformanceFrequency((LARGE_INTEGER*)&perf_frequency))
        return false;
    if (!::QueryPerformanceCounter((LARGE_INTEGER*)&perf_counter))
        return false;

    // Setup backend capabilities flags
    ImGui_ImplWin32_Data* bd = IM_NEW(ImGui_ImplWin32_Data)();
    io.BackendPlatformUserData = (void*)bd;
    io.BackendPlatformName = "imgui_impl_win32";
    io.BackendFlags |= ImGuiBackendFlags_HasMouseCursors;         // We can honor GetMouseCursor() values (optional)
    io.BackendFlags |= ImGuiBackendFlags_HasSetMousePos;          // We can honor io.WantSetMousePos requests (optional, rarely used)

    bd->hWnd = (HWND)hwnd;
    bd->WantUpdateHasGamepad = true;
    bd->WantUpdateMonitors = true;
    bd->TicksPerSecond = perf_frequency;
    bd->Time = perf_counter;
    bd->LastMouseCursor = ImGuiMouseCursor_COUNT;

<<<<<<< HEAD
    // Setup backend capabilities flags
    io.BackendPlatformUserData = (void*)bd;
    io.BackendPlatformName = "imgui_impl_win32";
    io.BackendFlags |= ImGuiBackendFlags_HasMouseCursors;         // We can honor GetMouseCursor() values (optional)
    io.BackendFlags |= ImGuiBackendFlags_HasSetMousePos;          // We can honor io.WantSetMousePos requests (optional, rarely used)
    io.BackendFlags |= ImGuiBackendFlags_PlatformHasViewports;    // We can create multi-viewports on the Platform side (optional)
    io.BackendFlags |= ImGuiBackendFlags_HasMouseHoveredViewport; // We can set io.MouseHoveredViewport correctly (optional, not easy)

    // Our mouse update function expect PlatformHandle to be filled for the main viewport
    ImGuiViewport* main_viewport = ImGui::GetMainViewport();
    main_viewport->PlatformHandle = main_viewport->PlatformHandleRaw = (void*)bd->hWnd;
    if (io.ConfigFlags & ImGuiConfigFlags_ViewportsEnable)
        ImGui_ImplWin32_InitPlatformInterface();
=======
    io.ImeWindowHandle = hwnd;
>>>>>>> 5dd1e38b

    // Keyboard mapping. Dear ImGui will use those indices to peek into the io.KeysDown[] array that we will update during the application lifetime.
    io.KeyMap[ImGuiKey_Tab] = VK_TAB;
    io.KeyMap[ImGuiKey_LeftArrow] = VK_LEFT;
    io.KeyMap[ImGuiKey_RightArrow] = VK_RIGHT;
    io.KeyMap[ImGuiKey_UpArrow] = VK_UP;
    io.KeyMap[ImGuiKey_DownArrow] = VK_DOWN;
    io.KeyMap[ImGuiKey_PageUp] = VK_PRIOR;
    io.KeyMap[ImGuiKey_PageDown] = VK_NEXT;
    io.KeyMap[ImGuiKey_Home] = VK_HOME;
    io.KeyMap[ImGuiKey_End] = VK_END;
    io.KeyMap[ImGuiKey_Insert] = VK_INSERT;
    io.KeyMap[ImGuiKey_Delete] = VK_DELETE;
    io.KeyMap[ImGuiKey_Backspace] = VK_BACK;
    io.KeyMap[ImGuiKey_Space] = VK_SPACE;
    io.KeyMap[ImGuiKey_Enter] = VK_RETURN;
    io.KeyMap[ImGuiKey_Escape] = VK_ESCAPE;
    io.KeyMap[ImGuiKey_KeyPadEnter] = VK_RETURN;
    io.KeyMap[ImGuiKey_A] = 'A';
    io.KeyMap[ImGuiKey_C] = 'C';
    io.KeyMap[ImGuiKey_V] = 'V';
    io.KeyMap[ImGuiKey_X] = 'X';
    io.KeyMap[ImGuiKey_Y] = 'Y';
    io.KeyMap[ImGuiKey_Z] = 'Z';

    // Dynamically load XInput library
#ifndef IMGUI_IMPL_WIN32_DISABLE_GAMEPAD
    const char* xinput_dll_names[] =
    {
        "xinput1_4.dll",   // Windows 8+
        "xinput1_3.dll",   // DirectX SDK
        "xinput9_1_0.dll", // Windows Vista, Windows 7
        "xinput1_2.dll",   // DirectX SDK
        "xinput1_1.dll"    // DirectX SDK
    };
    for (int n = 0; n < IM_ARRAYSIZE(xinput_dll_names); n++)
        if (HMODULE dll = ::LoadLibraryA(xinput_dll_names[n]))
        {
            bd->XInputDLL = dll;
            bd->XInputGetCapabilities = (PFN_XInputGetCapabilities)::GetProcAddress(dll, "XInputGetCapabilities");
            bd->XInputGetState = (PFN_XInputGetState)::GetProcAddress(dll, "XInputGetState");
            break;
        }
#endif // IMGUI_IMPL_WIN32_DISABLE_GAMEPAD

    return true;
}

void    ImGui_ImplWin32_Shutdown()
{
    ImGuiIO& io = ImGui::GetIO();
    ImGui_ImplWin32_Data* bd = ImGui_ImplWin32_GetBackendData();
    ImGui_ImplWin32_ShutdownPlatformInterface();

    // Unload XInput library
#ifndef IMGUI_IMPL_WIN32_DISABLE_GAMEPAD
    if (bd->XInputDLL)
        ::FreeLibrary(bd->XInputDLL);
#endif // IMGUI_IMPL_WIN32_DISABLE_GAMEPAD

    io.BackendPlatformName = NULL;
    io.BackendPlatformUserData = NULL;
    IM_DELETE(bd);
}

static bool ImGui_ImplWin32_UpdateMouseCursor()
{
    ImGuiIO& io = ImGui::GetIO();
    if (io.ConfigFlags & ImGuiConfigFlags_NoMouseCursorChange)
        return false;

    ImGuiMouseCursor imgui_cursor = ImGui::GetMouseCursor();
    if (imgui_cursor == ImGuiMouseCursor_None || io.MouseDrawCursor)
    {
        // Hide OS mouse cursor if imgui is drawing it or if it wants no cursor
        ::SetCursor(NULL);
    }
    else
    {
        // Show OS mouse cursor
        LPTSTR win32_cursor = IDC_ARROW;
        switch (imgui_cursor)
        {
        case ImGuiMouseCursor_Arrow:        win32_cursor = IDC_ARROW; break;
        case ImGuiMouseCursor_TextInput:    win32_cursor = IDC_IBEAM; break;
        case ImGuiMouseCursor_ResizeAll:    win32_cursor = IDC_SIZEALL; break;
        case ImGuiMouseCursor_ResizeEW:     win32_cursor = IDC_SIZEWE; break;
        case ImGuiMouseCursor_ResizeNS:     win32_cursor = IDC_SIZENS; break;
        case ImGuiMouseCursor_ResizeNESW:   win32_cursor = IDC_SIZENESW; break;
        case ImGuiMouseCursor_ResizeNWSE:   win32_cursor = IDC_SIZENWSE; break;
        case ImGuiMouseCursor_Hand:         win32_cursor = IDC_HAND; break;
        case ImGuiMouseCursor_NotAllowed:   win32_cursor = IDC_NO; break;
        }
        ::SetCursor(::LoadCursor(NULL, win32_cursor));
    }
    return true;
}

// This code supports multi-viewports (multiple OS Windows mapped into different Dear ImGui viewports)
// Because of that, it is a little more complicated than your typical single-viewport binding code!
static void ImGui_ImplWin32_UpdateMousePos()
{
    ImGuiIO& io = ImGui::GetIO();
    ImGui_ImplWin32_Data* bd = ImGui_ImplWin32_GetBackendData();
    IM_ASSERT(bd->hWnd != 0);

    // Set OS mouse position if requested (rarely used, only when ImGuiConfigFlags_NavEnableSetMousePos is enabled by user)
    // (When multi-viewports are enabled, all imgui positions are same as OS positions)
    if (io.WantSetMousePos)
    {
        POINT pos = { (int)io.MousePos.x, (int)io.MousePos.y };
        if ((io.ConfigFlags & ImGuiConfigFlags_ViewportsEnable) == 0)
            ::ClientToScreen(bd->hWnd, &pos);
        ::SetCursorPos(pos.x, pos.y);
    }

    io.MousePos = ImVec2(-FLT_MAX, -FLT_MAX);
    io.MouseHoveredViewport = 0;

    // Set imgui mouse position
    POINT mouse_screen_pos;
    if (!::GetCursorPos(&mouse_screen_pos))
        return;
    if (HWND focused_hwnd = ::GetForegroundWindow())
    {
        if (::IsChild(focused_hwnd, bd->hWnd))
            focused_hwnd = bd->hWnd;
        if (io.ConfigFlags & ImGuiConfigFlags_ViewportsEnable)
        {
            // Multi-viewport mode: mouse position in OS absolute coordinates (io.MousePos is (0,0) when the mouse is on the upper-left of the primary monitor)
            // This is the position you can get with GetCursorPos(). In theory adding viewport->Pos is also the reverse operation of doing ScreenToClient().
            if (ImGui::FindViewportByPlatformHandle((void*)focused_hwnd) != NULL)
                io.MousePos = ImVec2((float)mouse_screen_pos.x, (float)mouse_screen_pos.y);
        }
        else
        {
            // Single viewport mode: mouse position in client window coordinates (io.MousePos is (0,0) when the mouse is on the upper-left corner of the app window.)
            // This is the position you can get with GetCursorPos() + ScreenToClient() or from WM_MOUSEMOVE.
            if (focused_hwnd == bd->hWnd)
            {
                POINT mouse_client_pos = mouse_screen_pos;
                ::ScreenToClient(focused_hwnd, &mouse_client_pos);
                io.MousePos = ImVec2((float)mouse_client_pos.x, (float)mouse_client_pos.y);
            }
        }
    }

    // (Optional) When using multiple viewports: set io.MouseHoveredViewport to the viewport the OS mouse cursor is hovering.
    // Important: this information is not easy to provide and many high-level windowing library won't be able to provide it correctly, because
    // - This is _ignoring_ viewports with the ImGuiViewportFlags_NoInputs flag (pass-through windows).
    // - This is _regardless_ of whether another viewport is focused or being dragged from.
    // If ImGuiBackendFlags_HasMouseHoveredViewport is not set by the backend, imgui will ignore this field and infer the information by relying on the
    // rectangles and last focused time of every viewports it knows about. It will be unaware of foreign windows that may be sitting between or over your windows.
    if (HWND hovered_hwnd = ::WindowFromPoint(mouse_screen_pos))
        if (ImGuiViewport* viewport = ImGui::FindViewportByPlatformHandle((void*)hovered_hwnd))
            if ((viewport->Flags & ImGuiViewportFlags_NoInputs) == 0) // FIXME: We still get our NoInputs window with WM_NCHITTEST/HTTRANSPARENT code when decorated?
                io.MouseHoveredViewport = viewport->ID;
}

// Gamepad navigation mapping
static void ImGui_ImplWin32_UpdateGamepads()
{
#ifndef IMGUI_IMPL_WIN32_DISABLE_GAMEPAD
    ImGuiIO& io = ImGui::GetIO();
    ImGui_ImplWin32_Data* bd = ImGui_ImplWin32_GetBackendData();
    memset(io.NavInputs, 0, sizeof(io.NavInputs));
    if ((io.ConfigFlags & ImGuiConfigFlags_NavEnableGamepad) == 0)
        return;

    // Calling XInputGetState() every frame on disconnected gamepads is unfortunately too slow.
    // Instead we refresh gamepad availability by calling XInputGetCapabilities() _only_ after receiving WM_DEVICECHANGE.
    if (bd->WantUpdateHasGamepad)
    {
        XINPUT_CAPABILITIES caps;
        bd->HasGamepad = bd->XInputGetCapabilities ? (bd->XInputGetCapabilities(0, XINPUT_FLAG_GAMEPAD, &caps) == ERROR_SUCCESS) : false;
        bd->WantUpdateHasGamepad = false;
    }

    io.BackendFlags &= ~ImGuiBackendFlags_HasGamepad;
    XINPUT_STATE xinput_state;
    if (bd->HasGamepad && bd->XInputGetState && bd->XInputGetState(0, &xinput_state) == ERROR_SUCCESS)
    {
        const XINPUT_GAMEPAD& gamepad = xinput_state.Gamepad;
        io.BackendFlags |= ImGuiBackendFlags_HasGamepad;

        #define MAP_BUTTON(NAV_NO, BUTTON_ENUM)     { io.NavInputs[NAV_NO] = (gamepad.wButtons & BUTTON_ENUM) ? 1.0f : 0.0f; }
        #define MAP_ANALOG(NAV_NO, VALUE, V0, V1)   { float vn = (float)(VALUE - V0) / (float)(V1 - V0); if (vn > 1.0f) vn = 1.0f; if (vn > 0.0f && io.NavInputs[NAV_NO] < vn) io.NavInputs[NAV_NO] = vn; }
        MAP_BUTTON(ImGuiNavInput_Activate,      XINPUT_GAMEPAD_A);              // Cross / A
        MAP_BUTTON(ImGuiNavInput_Cancel,        XINPUT_GAMEPAD_B);              // Circle / B
        MAP_BUTTON(ImGuiNavInput_Menu,          XINPUT_GAMEPAD_X);              // Square / X
        MAP_BUTTON(ImGuiNavInput_Input,         XINPUT_GAMEPAD_Y);              // Triangle / Y
        MAP_BUTTON(ImGuiNavInput_DpadLeft,      XINPUT_GAMEPAD_DPAD_LEFT);      // D-Pad Left
        MAP_BUTTON(ImGuiNavInput_DpadRight,     XINPUT_GAMEPAD_DPAD_RIGHT);     // D-Pad Right
        MAP_BUTTON(ImGuiNavInput_DpadUp,        XINPUT_GAMEPAD_DPAD_UP);        // D-Pad Up
        MAP_BUTTON(ImGuiNavInput_DpadDown,      XINPUT_GAMEPAD_DPAD_DOWN);      // D-Pad Down
        MAP_BUTTON(ImGuiNavInput_FocusPrev,     XINPUT_GAMEPAD_LEFT_SHOULDER);  // L1 / LB
        MAP_BUTTON(ImGuiNavInput_FocusNext,     XINPUT_GAMEPAD_RIGHT_SHOULDER); // R1 / RB
        MAP_BUTTON(ImGuiNavInput_TweakSlow,     XINPUT_GAMEPAD_LEFT_SHOULDER);  // L1 / LB
        MAP_BUTTON(ImGuiNavInput_TweakFast,     XINPUT_GAMEPAD_RIGHT_SHOULDER); // R1 / RB
        MAP_ANALOG(ImGuiNavInput_LStickLeft,    gamepad.sThumbLX,  -XINPUT_GAMEPAD_LEFT_THUMB_DEADZONE, -32768);
        MAP_ANALOG(ImGuiNavInput_LStickRight,   gamepad.sThumbLX,  +XINPUT_GAMEPAD_LEFT_THUMB_DEADZONE, +32767);
        MAP_ANALOG(ImGuiNavInput_LStickUp,      gamepad.sThumbLY,  +XINPUT_GAMEPAD_LEFT_THUMB_DEADZONE, +32767);
        MAP_ANALOG(ImGuiNavInput_LStickDown,    gamepad.sThumbLY,  -XINPUT_GAMEPAD_LEFT_THUMB_DEADZONE, -32767);
        #undef MAP_BUTTON
        #undef MAP_ANALOG
    }
#endif // #ifndef IMGUI_IMPL_WIN32_DISABLE_GAMEPAD
}

static BOOL CALLBACK ImGui_ImplWin32_UpdateMonitors_EnumFunc(HMONITOR monitor, HDC, LPRECT, LPARAM)
{
    MONITORINFO info = {};
    info.cbSize = sizeof(MONITORINFO);
    if (!::GetMonitorInfo(monitor, &info))
        return TRUE;
    ImGuiPlatformMonitor imgui_monitor;
    imgui_monitor.MainPos = ImVec2((float)info.rcMonitor.left, (float)info.rcMonitor.top);
    imgui_monitor.MainSize = ImVec2((float)(info.rcMonitor.right - info.rcMonitor.left), (float)(info.rcMonitor.bottom - info.rcMonitor.top));
    imgui_monitor.WorkPos = ImVec2((float)info.rcWork.left, (float)info.rcWork.top);
    imgui_monitor.WorkSize = ImVec2((float)(info.rcWork.right - info.rcWork.left), (float)(info.rcWork.bottom - info.rcWork.top));
    imgui_monitor.DpiScale = ImGui_ImplWin32_GetDpiScaleForMonitor(monitor);
    ImGuiPlatformIO& io = ImGui::GetPlatformIO();
    if (info.dwFlags & MONITORINFOF_PRIMARY)
        io.Monitors.push_front(imgui_monitor);
    else
        io.Monitors.push_back(imgui_monitor);
    return TRUE;
}

static void ImGui_ImplWin32_UpdateMonitors()
{
    ImGui_ImplWin32_Data* bd = ImGui_ImplWin32_GetBackendData();
    ImGui::GetPlatformIO().Monitors.resize(0);
    ::EnumDisplayMonitors(NULL, NULL, ImGui_ImplWin32_UpdateMonitors_EnumFunc, 0);
    bd->WantUpdateMonitors = false;
}

void    ImGui_ImplWin32_NewFrame()
{
    ImGuiIO& io = ImGui::GetIO();
    ImGui_ImplWin32_Data* bd = ImGui_ImplWin32_GetBackendData();
    IM_ASSERT(bd != NULL && "Did you call ImGui_ImplWin32_Init()?");

    // Setup display size (every frame to accommodate for window resizing)
    RECT rect = { 0, 0, 0, 0 };
    ::GetClientRect(bd->hWnd, &rect);
    io.DisplaySize = ImVec2((float)(rect.right - rect.left), (float)(rect.bottom - rect.top));
    if (bd->WantUpdateMonitors)
        ImGui_ImplWin32_UpdateMonitors();

    // Setup time step
    INT64 current_time = 0;
    ::QueryPerformanceCounter((LARGE_INTEGER*)&current_time);
    io.DeltaTime = (float)(current_time - bd->Time) / bd->TicksPerSecond;
    bd->Time = current_time;

    // Read keyboard modifiers inputs
    io.KeyCtrl = (::GetKeyState(VK_CONTROL) & 0x8000) != 0;
    io.KeyShift = (::GetKeyState(VK_SHIFT) & 0x8000) != 0;
    io.KeyAlt = (::GetKeyState(VK_MENU) & 0x8000) != 0;
    io.KeySuper = false;
    // io.KeysDown[], io.MousePos, io.MouseDown[], io.MouseWheel: filled by the WndProc handler below.

    // Update OS mouse position
    ImGui_ImplWin32_UpdateMousePos();

    // Update OS mouse cursor with the cursor requested by imgui
    ImGuiMouseCursor mouse_cursor = io.MouseDrawCursor ? ImGuiMouseCursor_None : ImGui::GetMouseCursor();
    if (bd->LastMouseCursor != mouse_cursor)
    {
        bd->LastMouseCursor = mouse_cursor;
        ImGui_ImplWin32_UpdateMouseCursor();
    }

    // Update game controllers (if enabled and available)
    ImGui_ImplWin32_UpdateGamepads();
}

// Allow compilation with old Windows SDK. MinGW doesn't have default _WIN32_WINNT/WINVER versions.
#ifndef WM_MOUSEHWHEEL
#define WM_MOUSEHWHEEL 0x020E
#endif
#ifndef DBT_DEVNODES_CHANGED
#define DBT_DEVNODES_CHANGED 0x0007
#endif

// Win32 message handler (process Win32 mouse/keyboard inputs, etc.)
// Call from your application's message handler.
// When implementing your own backend, you can read the io.WantCaptureMouse, io.WantCaptureKeyboard flags to tell if Dear ImGui wants to use your inputs.
// - When io.WantCaptureMouse is true, do not dispatch mouse input data to your main application.
// - When io.WantCaptureKeyboard is true, do not dispatch keyboard input data to your main application.
// Generally you may always pass all inputs to Dear ImGui, and hide them from your application based on those two flags.
// PS: In this Win32 handler, we use the capture API (GetCapture/SetCapture/ReleaseCapture) to be able to read mouse coordinates when dragging mouse outside of our window bounds.
// PS: We treat DBLCLK messages as regular mouse down messages, so this code will work on windows classes that have the CS_DBLCLKS flag set. Our own example app code doesn't set this flag.
#if 0
// Copy this line into your .cpp file to forward declare the function.
extern IMGUI_IMPL_API LRESULT ImGui_ImplWin32_WndProcHandler(HWND hWnd, UINT msg, WPARAM wParam, LPARAM lParam);
#endif
IMGUI_IMPL_API LRESULT ImGui_ImplWin32_WndProcHandler(HWND hwnd, UINT msg, WPARAM wParam, LPARAM lParam)
{
    if (ImGui::GetCurrentContext() == NULL)
        return 0;

    ImGuiIO& io = ImGui::GetIO();
    ImGui_ImplWin32_Data* bd = ImGui_ImplWin32_GetBackendData();

    switch (msg)
    {
    case WM_LBUTTONDOWN: case WM_LBUTTONDBLCLK:
    case WM_RBUTTONDOWN: case WM_RBUTTONDBLCLK:
    case WM_MBUTTONDOWN: case WM_MBUTTONDBLCLK:
    case WM_XBUTTONDOWN: case WM_XBUTTONDBLCLK:
    {
        int button = 0;
        if (msg == WM_LBUTTONDOWN || msg == WM_LBUTTONDBLCLK) { button = 0; }
        if (msg == WM_RBUTTONDOWN || msg == WM_RBUTTONDBLCLK) { button = 1; }
        if (msg == WM_MBUTTONDOWN || msg == WM_MBUTTONDBLCLK) { button = 2; }
        if (msg == WM_XBUTTONDOWN || msg == WM_XBUTTONDBLCLK) { button = (GET_XBUTTON_WPARAM(wParam) == XBUTTON1) ? 3 : 4; }
        if (!ImGui::IsAnyMouseDown() && ::GetCapture() == NULL)
            ::SetCapture(hwnd);
        io.MouseDown[button] = true;
        return 0;
    }
    case WM_LBUTTONUP:
    case WM_RBUTTONUP:
    case WM_MBUTTONUP:
    case WM_XBUTTONUP:
    {
        int button = 0;
        if (msg == WM_LBUTTONUP) { button = 0; }
        if (msg == WM_RBUTTONUP) { button = 1; }
        if (msg == WM_MBUTTONUP) { button = 2; }
        if (msg == WM_XBUTTONUP) { button = (GET_XBUTTON_WPARAM(wParam) == XBUTTON1) ? 3 : 4; }
        io.MouseDown[button] = false;
        if (!ImGui::IsAnyMouseDown() && ::GetCapture() == hwnd)
            ::ReleaseCapture();
        return 0;
    }
    case WM_MOUSEWHEEL:
        io.MouseWheel += (float)GET_WHEEL_DELTA_WPARAM(wParam) / (float)WHEEL_DELTA;
        return 0;
    case WM_MOUSEHWHEEL:
        io.MouseWheelH += (float)GET_WHEEL_DELTA_WPARAM(wParam) / (float)WHEEL_DELTA;
        return 0;
    case WM_KEYDOWN:
    case WM_SYSKEYDOWN:
        if (wParam < 256)
            io.KeysDown[wParam] = 1;
        return 0;
    case WM_KEYUP:
    case WM_SYSKEYUP:
        if (wParam < 256)
            io.KeysDown[wParam] = 0;
        return 0;
    case WM_KILLFOCUS:
        memset(io.KeysDown, 0, sizeof(io.KeysDown));
        return 0;
    case WM_CHAR:
        // You can also use ToAscii()+GetKeyboardState() to retrieve characters.
        if (wParam > 0 && wParam < 0x10000)
            io.AddInputCharacterUTF16((unsigned short)wParam);
        return 0;
    case WM_SETCURSOR:
        if (LOWORD(lParam) == HTCLIENT && ImGui_ImplWin32_UpdateMouseCursor())
            return 1;
        return 0;
    case WM_DEVICECHANGE:
        if ((UINT)wParam == DBT_DEVNODES_CHANGED)
            bd->WantUpdateHasGamepad = true;
        return 0;
    case WM_DISPLAYCHANGE:
        bd->WantUpdateMonitors = true;
        return 0;
    }
    return 0;
}


//--------------------------------------------------------------------------------------------------------
// DPI-related helpers (optional)
//--------------------------------------------------------------------------------------------------------
// - Use to enable DPI awareness without having to create an application manifest.
// - Your own app may already do this via a manifest or explicit calls. This is mostly useful for our examples/ apps.
// - In theory we could call simple functions from Windows SDK such as SetProcessDPIAware(), SetProcessDpiAwareness(), etc.
//   but most of the functions provided by Microsoft require Windows 8.1/10+ SDK at compile time and Windows 8/10+ at runtime,
//   neither we want to require the user to have. So we dynamically select and load those functions to avoid dependencies.
//---------------------------------------------------------------------------------------------------------
// This is the scheme successfully used by GLFW (from which we borrowed some of the code) and other apps aiming to be highly portable.
// ImGui_ImplWin32_EnableDpiAwareness() is just a helper called by main.cpp, we don't call it automatically.
// If you are trying to implement your own backend for your own engine, you may ignore that noise.
//---------------------------------------------------------------------------------------------------------

// Perform our own check with RtlVerifyVersionInfo() instead of using functions from <VersionHelpers.h> as they
// require a manifest to be functional for checks above 8.1. See https://github.com/ocornut/imgui/issues/4200
static BOOL _IsWindowsVersionOrGreater(WORD major, WORD minor, WORD)
{
    typedef LONG(WINAPI* PFN_RtlVerifyVersionInfo)(OSVERSIONINFOEXW*, ULONG, ULONGLONG);
    static PFN_RtlVerifyVersionInfo RtlVerifyVersionInfoFn = NULL;
	if (RtlVerifyVersionInfoFn == NULL)
		if (HMODULE ntdllModule = ::GetModuleHandleA("ntdll.dll"))
			RtlVerifyVersionInfoFn = (PFN_RtlVerifyVersionInfo)GetProcAddress(ntdllModule, "RtlVerifyVersionInfo");
    if (RtlVerifyVersionInfoFn == NULL)
        return FALSE;

    RTL_OSVERSIONINFOEXW versionInfo = { };
    ULONGLONG conditionMask = 0;
    versionInfo.dwOSVersionInfoSize = sizeof(RTL_OSVERSIONINFOEXW);
    versionInfo.dwMajorVersion = major;
	versionInfo.dwMinorVersion = minor;
	VER_SET_CONDITION(conditionMask, VER_MAJORVERSION, VER_GREATER_EQUAL);
	VER_SET_CONDITION(conditionMask, VER_MINORVERSION, VER_GREATER_EQUAL);
	return (RtlVerifyVersionInfoFn(&versionInfo, VER_MAJORVERSION | VER_MINORVERSION, conditionMask) == 0) ? TRUE : FALSE;
}

#define _IsWindowsVistaOrGreater()   _IsWindowsVersionOrGreater(HIBYTE(0x0600), LOBYTE(0x0600), 0) // _WIN32_WINNT_VISTA
#define _IsWindows8OrGreater()       _IsWindowsVersionOrGreater(HIBYTE(0x0602), LOBYTE(0x0602), 0) // _WIN32_WINNT_WIN8
#define _IsWindows8Point1OrGreater() _IsWindowsVersionOrGreater(HIBYTE(0x0603), LOBYTE(0x0603), 0) // _WIN32_WINNT_WINBLUE
#define _IsWindows10OrGreater()      _IsWindowsVersionOrGreater(HIBYTE(0x0A00), LOBYTE(0x0A00), 0) // _WIN32_WINNT_WINTHRESHOLD / _WIN32_WINNT_WIN10

#ifndef DPI_ENUMS_DECLARED
typedef enum { PROCESS_DPI_UNAWARE = 0, PROCESS_SYSTEM_DPI_AWARE = 1, PROCESS_PER_MONITOR_DPI_AWARE = 2 } PROCESS_DPI_AWARENESS;
typedef enum { MDT_EFFECTIVE_DPI = 0, MDT_ANGULAR_DPI = 1, MDT_RAW_DPI = 2, MDT_DEFAULT = MDT_EFFECTIVE_DPI } MONITOR_DPI_TYPE;
#endif
#ifndef _DPI_AWARENESS_CONTEXTS_
DECLARE_HANDLE(DPI_AWARENESS_CONTEXT);
#define DPI_AWARENESS_CONTEXT_PER_MONITOR_AWARE    (DPI_AWARENESS_CONTEXT)-3
#endif
#ifndef DPI_AWARENESS_CONTEXT_PER_MONITOR_AWARE_V2
#define DPI_AWARENESS_CONTEXT_PER_MONITOR_AWARE_V2 (DPI_AWARENESS_CONTEXT)-4
#endif
typedef HRESULT(WINAPI* PFN_SetProcessDpiAwareness)(PROCESS_DPI_AWARENESS);                     // Shcore.lib + dll, Windows 8.1+
typedef HRESULT(WINAPI* PFN_GetDpiForMonitor)(HMONITOR, MONITOR_DPI_TYPE, UINT*, UINT*);        // Shcore.lib + dll, Windows 8.1+
typedef DPI_AWARENESS_CONTEXT(WINAPI* PFN_SetThreadDpiAwarenessContext)(DPI_AWARENESS_CONTEXT); // User32.lib + dll, Windows 10 v1607+ (Creators Update)

// Helper function to enable DPI awareness without setting up a manifest
void ImGui_ImplWin32_EnableDpiAwareness()
{
    // Make sure monitors will be updated with latest correct scaling
    if (ImGui_ImplWin32_Data* bd = ImGui_ImplWin32_GetBackendData())
        bd->WantUpdateMonitors = true;

    if (_IsWindows10OrGreater())
    {
        static HINSTANCE user32_dll = ::LoadLibraryA("user32.dll"); // Reference counted per-process
        if (PFN_SetThreadDpiAwarenessContext SetThreadDpiAwarenessContextFn = (PFN_SetThreadDpiAwarenessContext)::GetProcAddress(user32_dll, "SetThreadDpiAwarenessContext"))
        {
            SetThreadDpiAwarenessContextFn(DPI_AWARENESS_CONTEXT_PER_MONITOR_AWARE_V2);
            return;
        }
    }
    if (_IsWindows8Point1OrGreater())
    {
        static HINSTANCE shcore_dll = ::LoadLibraryA("shcore.dll"); // Reference counted per-process
        if (PFN_SetProcessDpiAwareness SetProcessDpiAwarenessFn = (PFN_SetProcessDpiAwareness)::GetProcAddress(shcore_dll, "SetProcessDpiAwareness"))
        {
            SetProcessDpiAwarenessFn(PROCESS_PER_MONITOR_DPI_AWARE);
            return;
        }
    }
#if _WIN32_WINNT >= 0x0600
    ::SetProcessDPIAware();
#endif
}

#if defined(_MSC_VER) && !defined(NOGDI)
#pragma comment(lib, "gdi32")   // Link with gdi32.lib for GetDeviceCaps(). MinGW will require linking with '-lgdi32'
#endif

float ImGui_ImplWin32_GetDpiScaleForMonitor(void* monitor)
{
    UINT xdpi = 96, ydpi = 96;
    if (_IsWindows8Point1OrGreater())
    {
		static HINSTANCE shcore_dll = ::LoadLibraryA("shcore.dll"); // Reference counted per-process
		static PFN_GetDpiForMonitor GetDpiForMonitorFn = NULL;
		if (GetDpiForMonitorFn == NULL && shcore_dll != NULL)
            GetDpiForMonitorFn = (PFN_GetDpiForMonitor)::GetProcAddress(shcore_dll, "GetDpiForMonitor");
		if (GetDpiForMonitorFn != NULL)
		{
			GetDpiForMonitorFn((HMONITOR)monitor, MDT_EFFECTIVE_DPI, &xdpi, &ydpi);
            IM_ASSERT(xdpi == ydpi); // Please contact me if you hit this assert!
			return xdpi / 96.0f;
		}
    }
#ifndef NOGDI
    const HDC dc = ::GetDC(NULL);
    xdpi = ::GetDeviceCaps(dc, LOGPIXELSX);
    ydpi = ::GetDeviceCaps(dc, LOGPIXELSY);
    IM_ASSERT(xdpi == ydpi); // Please contact me if you hit this assert!
    ::ReleaseDC(NULL, dc);
#endif
    return xdpi / 96.0f;
}

float ImGui_ImplWin32_GetDpiScaleForHwnd(void* hwnd)
{
    HMONITOR monitor = ::MonitorFromWindow((HWND)hwnd, MONITOR_DEFAULTTONEAREST);
    return ImGui_ImplWin32_GetDpiScaleForMonitor(monitor);
}


//--------------------------------------------------------------------------------------------------------
// IME (Input Method Editor) basic support for e.g. Asian language users
//--------------------------------------------------------------------------------------------------------

#if defined(WINAPI_FAMILY) && (WINAPI_FAMILY == WINAPI_FAMILY_APP) // UWP doesn't have Win32 functions
#define IMGUI_DISABLE_WIN32_DEFAULT_IME_FUNCTIONS
#endif

#if defined(_WIN32) && !defined(IMGUI_DISABLE_WIN32_FUNCTIONS) && !defined(IMGUI_DISABLE_WIN32_DEFAULT_IME_FUNCTIONS)
#define HAS_WIN32_IME   1
#include <imm.h>
#ifdef _MSC_VER
#pragma comment(lib, "imm32")
#endif
static void ImGui_ImplWin32_SetImeInputPos(ImGuiViewport* viewport, ImVec2 pos)
{
    COMPOSITIONFORM cf = { CFS_FORCE_POSITION,{ (LONG)(pos.x - viewport->Pos.x), (LONG)(pos.y - viewport->Pos.y) },{ 0, 0, 0, 0 } };
    if (HWND hwnd = (HWND)viewport->PlatformHandle)
        if (HIMC himc = ::ImmGetContext(hwnd))
        {
            ::ImmSetCompositionWindow(himc, &cf);
            ::ImmReleaseContext(hwnd, himc);
        }
}
#else
#define HAS_WIN32_IME   0
#endif

//--------------------------------------------------------------------------------------------------------
// MULTI-VIEWPORT / PLATFORM INTERFACE SUPPORT
// This is an _advanced_ and _optional_ feature, allowing the backend to create and handle multiple viewports simultaneously.
// If you are new to dear imgui or creating a new binding for dear imgui, it is recommended that you completely ignore this section first..
//--------------------------------------------------------------------------------------------------------

// Helper structure we store in the void* RenderUserData field of each ImGuiViewport to easily retrieve our backend data.
struct ImGui_ImplWin32_ViewportData
{
    HWND    Hwnd;
    bool    HwndOwned;
    DWORD   DwStyle;
    DWORD   DwExStyle;

    ImGui_ImplWin32_ViewportData() { Hwnd = NULL; HwndOwned = false;  DwStyle = DwExStyle = 0; }
    ~ImGui_ImplWin32_ViewportData() { IM_ASSERT(Hwnd == NULL); }
};

static void ImGui_ImplWin32_GetWin32StyleFromViewportFlags(ImGuiViewportFlags flags, DWORD* out_style, DWORD* out_ex_style)
{
    if (flags & ImGuiViewportFlags_NoDecoration)
        *out_style = WS_POPUP;
    else
        *out_style = WS_OVERLAPPEDWINDOW;

    if (flags & ImGuiViewportFlags_NoTaskBarIcon)
        *out_ex_style = WS_EX_TOOLWINDOW;
    else
        *out_ex_style = WS_EX_APPWINDOW;

    if (flags & ImGuiViewportFlags_TopMost)
        *out_ex_style |= WS_EX_TOPMOST;
}

static void ImGui_ImplWin32_CreateWindow(ImGuiViewport* viewport)
{
    ImGui_ImplWin32_ViewportData* vd = IM_NEW(ImGui_ImplWin32_ViewportData)();
    viewport->PlatformUserData = vd;

    // Select style and parent window
    ImGui_ImplWin32_GetWin32StyleFromViewportFlags(viewport->Flags, &vd->DwStyle, &vd->DwExStyle);
    HWND parent_window = NULL;
    if (viewport->ParentViewportId != 0)
        if (ImGuiViewport* parent_viewport = ImGui::FindViewportByID(viewport->ParentViewportId))
            parent_window = (HWND)parent_viewport->PlatformHandle;

    // Create window
    RECT rect = { (LONG)viewport->Pos.x, (LONG)viewport->Pos.y, (LONG)(viewport->Pos.x + viewport->Size.x), (LONG)(viewport->Pos.y + viewport->Size.y) };
    ::AdjustWindowRectEx(&rect, vd->DwStyle, FALSE, vd->DwExStyle);
    vd->Hwnd = ::CreateWindowEx(
        vd->DwExStyle, _T("ImGui Platform"), _T("Untitled"), vd->DwStyle,   // Style, class name, window name
        rect.left, rect.top, rect.right - rect.left, rect.bottom - rect.top,    // Window area
        parent_window, NULL, ::GetModuleHandle(NULL), NULL);                    // Parent window, Menu, Instance, Param
    vd->HwndOwned = true;
    viewport->PlatformRequestResize = false;
    viewport->PlatformHandle = viewport->PlatformHandleRaw = vd->Hwnd;
}

static void ImGui_ImplWin32_DestroyWindow(ImGuiViewport* viewport)
{
    ImGui_ImplWin32_Data* bd = ImGui_ImplWin32_GetBackendData();
    if (ImGui_ImplWin32_ViewportData* vd = (ImGui_ImplWin32_ViewportData*)viewport->PlatformUserData)
    {
        if (::GetCapture() == vd->Hwnd)
        {
            // Transfer capture so if we started dragging from a window that later disappears, we'll still receive the MOUSEUP event.
            ::ReleaseCapture();
            ::SetCapture(bd->hWnd);
        }
        if (vd->Hwnd && vd->HwndOwned)
            ::DestroyWindow(vd->Hwnd);
        vd->Hwnd = NULL;
        IM_DELETE(vd);
    }
    viewport->PlatformUserData = viewport->PlatformHandle = NULL;
}

static void ImGui_ImplWin32_ShowWindow(ImGuiViewport* viewport)
{
    ImGui_ImplWin32_ViewportData* vd = (ImGui_ImplWin32_ViewportData*)viewport->PlatformUserData;
    IM_ASSERT(vd->Hwnd != 0);
    if (viewport->Flags & ImGuiViewportFlags_NoFocusOnAppearing)
        ::ShowWindow(vd->Hwnd, SW_SHOWNA);
    else
        ::ShowWindow(vd->Hwnd, SW_SHOW);
}

static void ImGui_ImplWin32_UpdateWindow(ImGuiViewport* viewport)
{
    // (Optional) Update Win32 style if it changed _after_ creation.
    // Generally they won't change unless configuration flags are changed, but advanced uses (such as manually rewriting viewport flags) make this useful.
    ImGui_ImplWin32_ViewportData* vd = (ImGui_ImplWin32_ViewportData*)viewport->PlatformUserData;
    IM_ASSERT(vd->Hwnd != 0);
    DWORD new_style;
    DWORD new_ex_style;
    ImGui_ImplWin32_GetWin32StyleFromViewportFlags(viewport->Flags, &new_style, &new_ex_style);

    // Only reapply the flags that have been changed from our point of view (as other flags are being modified by Windows)
    if (vd->DwStyle != new_style || vd->DwExStyle != new_ex_style)
    {
        // (Optional) Update TopMost state if it changed _after_ creation
        bool top_most_changed = (vd->DwExStyle & WS_EX_TOPMOST) != (new_ex_style & WS_EX_TOPMOST);
        HWND insert_after = top_most_changed ? ((viewport->Flags & ImGuiViewportFlags_TopMost) ? HWND_TOPMOST : HWND_NOTOPMOST) : 0;
        UINT swp_flag = top_most_changed ? 0 : SWP_NOZORDER;

        // Apply flags and position (since it is affected by flags)
        vd->DwStyle = new_style;
        vd->DwExStyle = new_ex_style;
        ::SetWindowLong(vd->Hwnd, GWL_STYLE, vd->DwStyle);
        ::SetWindowLong(vd->Hwnd, GWL_EXSTYLE, vd->DwExStyle);
        RECT rect = { (LONG)viewport->Pos.x, (LONG)viewport->Pos.y, (LONG)(viewport->Pos.x + viewport->Size.x), (LONG)(viewport->Pos.y + viewport->Size.y) };
        ::AdjustWindowRectEx(&rect, vd->DwStyle, FALSE, vd->DwExStyle); // Client to Screen
        ::SetWindowPos(vd->Hwnd, insert_after, rect.left, rect.top, rect.right - rect.left, rect.bottom - rect.top, swp_flag | SWP_NOACTIVATE | SWP_FRAMECHANGED);
        ::ShowWindow(vd->Hwnd, SW_SHOWNA); // This is necessary when we alter the style
        viewport->PlatformRequestMove = viewport->PlatformRequestResize = true;
    }
}

static ImVec2 ImGui_ImplWin32_GetWindowPos(ImGuiViewport* viewport)
{
    ImGui_ImplWin32_ViewportData* vd = (ImGui_ImplWin32_ViewportData*)viewport->PlatformUserData;
    IM_ASSERT(vd->Hwnd != 0);
    POINT pos = { 0, 0 };
    ::ClientToScreen(vd->Hwnd, &pos);
    return ImVec2((float)pos.x, (float)pos.y);
}

static void ImGui_ImplWin32_SetWindowPos(ImGuiViewport* viewport, ImVec2 pos)
{
    ImGui_ImplWin32_ViewportData* vd = (ImGui_ImplWin32_ViewportData*)viewport->PlatformUserData;
    IM_ASSERT(vd->Hwnd != 0);
    RECT rect = { (LONG)pos.x, (LONG)pos.y, (LONG)pos.x, (LONG)pos.y };
    ::AdjustWindowRectEx(&rect, vd->DwStyle, FALSE, vd->DwExStyle);
    ::SetWindowPos(vd->Hwnd, NULL, rect.left, rect.top, 0, 0, SWP_NOZORDER | SWP_NOSIZE | SWP_NOACTIVATE);
}

static ImVec2 ImGui_ImplWin32_GetWindowSize(ImGuiViewport* viewport)
{
    ImGui_ImplWin32_ViewportData* vd = (ImGui_ImplWin32_ViewportData*)viewport->PlatformUserData;
    IM_ASSERT(vd->Hwnd != 0);
    RECT rect;
    ::GetClientRect(vd->Hwnd, &rect);
    return ImVec2(float(rect.right - rect.left), float(rect.bottom - rect.top));
}

static void ImGui_ImplWin32_SetWindowSize(ImGuiViewport* viewport, ImVec2 size)
{
    ImGui_ImplWin32_ViewportData* vd = (ImGui_ImplWin32_ViewportData*)viewport->PlatformUserData;
    IM_ASSERT(vd->Hwnd != 0);
    RECT rect = { 0, 0, (LONG)size.x, (LONG)size.y };
    ::AdjustWindowRectEx(&rect, vd->DwStyle, FALSE, vd->DwExStyle); // Client to Screen
    ::SetWindowPos(vd->Hwnd, NULL, 0, 0, rect.right - rect.left, rect.bottom - rect.top, SWP_NOZORDER | SWP_NOMOVE | SWP_NOACTIVATE);
}

static void ImGui_ImplWin32_SetWindowFocus(ImGuiViewport* viewport)
{
    ImGui_ImplWin32_ViewportData* vd = (ImGui_ImplWin32_ViewportData*)viewport->PlatformUserData;
    IM_ASSERT(vd->Hwnd != 0);
    ::BringWindowToTop(vd->Hwnd);
    ::SetForegroundWindow(vd->Hwnd);
    ::SetFocus(vd->Hwnd);
}

static bool ImGui_ImplWin32_GetWindowFocus(ImGuiViewport* viewport)
{
    ImGui_ImplWin32_ViewportData* vd = (ImGui_ImplWin32_ViewportData*)viewport->PlatformUserData;
    IM_ASSERT(vd->Hwnd != 0);
    return ::GetForegroundWindow() == vd->Hwnd;
}

static bool ImGui_ImplWin32_GetWindowMinimized(ImGuiViewport* viewport)
{
    ImGui_ImplWin32_ViewportData* vd = (ImGui_ImplWin32_ViewportData*)viewport->PlatformUserData;
    IM_ASSERT(vd->Hwnd != 0);
    return ::IsIconic(vd->Hwnd) != 0;
}

static void ImGui_ImplWin32_SetWindowTitle(ImGuiViewport* viewport, const char* title)
{
    // ::SetWindowTextA() doesn't properly handle UTF-8 so we explicitely convert our string.
    ImGui_ImplWin32_ViewportData* vd = (ImGui_ImplWin32_ViewportData*)viewport->PlatformUserData;
    IM_ASSERT(vd->Hwnd != 0);
    int n = ::MultiByteToWideChar(CP_UTF8, 0, title, -1, NULL, 0);
    ImVector<wchar_t> title_w;
    title_w.resize(n);
    ::MultiByteToWideChar(CP_UTF8, 0, title, -1, title_w.Data, n);
    ::SetWindowTextW(vd->Hwnd, title_w.Data);
}

static void ImGui_ImplWin32_SetWindowAlpha(ImGuiViewport* viewport, float alpha)
{
    ImGui_ImplWin32_ViewportData* vd = (ImGui_ImplWin32_ViewportData*)viewport->PlatformUserData;
    IM_ASSERT(vd->Hwnd != 0);
    IM_ASSERT(alpha >= 0.0f && alpha <= 1.0f);
    if (alpha < 1.0f)
    {
        DWORD style = ::GetWindowLongW(vd->Hwnd, GWL_EXSTYLE) | WS_EX_LAYERED;
        ::SetWindowLongW(vd->Hwnd, GWL_EXSTYLE, style);
        ::SetLayeredWindowAttributes(vd->Hwnd, 0, (BYTE)(255 * alpha), LWA_ALPHA);
    }
    else
    {
        DWORD style = ::GetWindowLongW(vd->Hwnd, GWL_EXSTYLE) & ~WS_EX_LAYERED;
        ::SetWindowLongW(vd->Hwnd, GWL_EXSTYLE, style);
    }
}

static float ImGui_ImplWin32_GetWindowDpiScale(ImGuiViewport* viewport)
{
    ImGui_ImplWin32_ViewportData* vd = (ImGui_ImplWin32_ViewportData*)viewport->PlatformUserData;
    IM_ASSERT(vd->Hwnd != 0);
    return ImGui_ImplWin32_GetDpiScaleForHwnd(vd->Hwnd);
}

// FIXME-DPI: Testing DPI related ideas
static void ImGui_ImplWin32_OnChangedViewport(ImGuiViewport* viewport)
{
    (void)viewport;
#if 0
    ImGuiStyle default_style;
    //default_style.WindowPadding = ImVec2(0, 0);
    //default_style.WindowBorderSize = 0.0f;
    //default_style.ItemSpacing.y = 3.0f;
    //default_style.FramePadding = ImVec2(0, 0);
    default_style.ScaleAllSizes(viewport->DpiScale);
    ImGuiStyle& style = ImGui::GetStyle();
    style = default_style;
#endif
}

static LRESULT CALLBACK ImGui_ImplWin32_WndProcHandler_PlatformWindow(HWND hWnd, UINT msg, WPARAM wParam, LPARAM lParam)
{
    if (ImGui_ImplWin32_WndProcHandler(hWnd, msg, wParam, lParam))
        return true;

    if (ImGuiViewport* viewport = ImGui::FindViewportByPlatformHandle((void*)hWnd))
    {
        switch (msg)
        {
        case WM_CLOSE:
            viewport->PlatformRequestClose = true;
            return 0;
        case WM_MOVE:
            viewport->PlatformRequestMove = true;
            break;
        case WM_SIZE:
            viewport->PlatformRequestResize = true;
            break;
        case WM_MOUSEACTIVATE:
            if (viewport->Flags & ImGuiViewportFlags_NoFocusOnClick)
                return MA_NOACTIVATE;
            break;
        case WM_NCHITTEST:
            // Let mouse pass-through the window. This will allow the backend to set io.MouseHoveredViewport properly (which is OPTIONAL).
            // The ImGuiViewportFlags_NoInputs flag is set while dragging a viewport, as want to detect the window behind the one we are dragging.
            // If you cannot easily access those viewport flags from your windowing/event code: you may manually synchronize its state e.g. in
            // your main loop after calling UpdatePlatformWindows(). Iterate all viewports/platform windows and pass the flag to your windowing system.
            if (viewport->Flags & ImGuiViewportFlags_NoInputs)
                return HTTRANSPARENT;
            break;
        }
    }

    return DefWindowProc(hWnd, msg, wParam, lParam);
}

static void ImGui_ImplWin32_InitPlatformInterface()
{
    WNDCLASSEX wcex;
    wcex.cbSize = sizeof(WNDCLASSEX);
    wcex.style = CS_HREDRAW | CS_VREDRAW;
    wcex.lpfnWndProc = ImGui_ImplWin32_WndProcHandler_PlatformWindow;
    wcex.cbClsExtra = 0;
    wcex.cbWndExtra = 0;
    wcex.hInstance = ::GetModuleHandle(NULL);
    wcex.hIcon = NULL;
    wcex.hCursor = NULL;
    wcex.hbrBackground = (HBRUSH)(COLOR_BACKGROUND + 1);
    wcex.lpszMenuName = NULL;
    wcex.lpszClassName = _T("ImGui Platform");
    wcex.hIconSm = NULL;
    ::RegisterClassEx(&wcex);

    ImGui_ImplWin32_UpdateMonitors();

    // Register platform interface (will be coupled with a renderer interface)
    ImGuiPlatformIO& platform_io = ImGui::GetPlatformIO();
    platform_io.Platform_CreateWindow = ImGui_ImplWin32_CreateWindow;
    platform_io.Platform_DestroyWindow = ImGui_ImplWin32_DestroyWindow;
    platform_io.Platform_ShowWindow = ImGui_ImplWin32_ShowWindow;
    platform_io.Platform_SetWindowPos = ImGui_ImplWin32_SetWindowPos;
    platform_io.Platform_GetWindowPos = ImGui_ImplWin32_GetWindowPos;
    platform_io.Platform_SetWindowSize = ImGui_ImplWin32_SetWindowSize;
    platform_io.Platform_GetWindowSize = ImGui_ImplWin32_GetWindowSize;
    platform_io.Platform_SetWindowFocus = ImGui_ImplWin32_SetWindowFocus;
    platform_io.Platform_GetWindowFocus = ImGui_ImplWin32_GetWindowFocus;
    platform_io.Platform_GetWindowMinimized = ImGui_ImplWin32_GetWindowMinimized;
    platform_io.Platform_SetWindowTitle = ImGui_ImplWin32_SetWindowTitle;
    platform_io.Platform_SetWindowAlpha = ImGui_ImplWin32_SetWindowAlpha;
    platform_io.Platform_UpdateWindow = ImGui_ImplWin32_UpdateWindow;
    platform_io.Platform_GetWindowDpiScale = ImGui_ImplWin32_GetWindowDpiScale; // FIXME-DPI
    platform_io.Platform_OnChangedViewport = ImGui_ImplWin32_OnChangedViewport; // FIXME-DPI
#if HAS_WIN32_IME
    platform_io.Platform_SetImeInputPos = ImGui_ImplWin32_SetImeInputPos;
#endif

    // Register main window handle (which is owned by the main application, not by us)
    // This is mostly for simplicity and consistency, so that our code (e.g. mouse handling etc.) can use same logic for main and secondary viewports.
    ImGuiViewport* main_viewport = ImGui::GetMainViewport();
    ImGui_ImplWin32_Data* bd = ImGui_ImplWin32_GetBackendData();
    ImGui_ImplWin32_ViewportData* vd = IM_NEW(ImGui_ImplWin32_ViewportData)();
    vd->Hwnd = bd->hWnd;
    vd->HwndOwned = false;
    main_viewport->PlatformUserData = vd;
    main_viewport->PlatformHandle = (void*)bd->hWnd;
}

static void ImGui_ImplWin32_ShutdownPlatformInterface()
{
    ::UnregisterClass(_T("ImGui Platform"), ::GetModuleHandle(NULL));
}

//---------------------------------------------------------------------------------------------------------
// Transparency related helpers (optional)
//--------------------------------------------------------------------------------------------------------

#if defined(_MSC_VER)
#pragma comment(lib, "dwmapi")  // Link with dwmapi.lib. MinGW will require linking with '-ldwmapi'
#endif

// [experimental]
// Borrowed from GLFW's function updateFramebufferTransparency() in src/win32_window.c
// (the Dwm* functions are Vista era functions but we are borrowing logic from GLFW)
void ImGui_ImplWin32_EnableAlphaCompositing(void* hwnd)
{
    if (!_IsWindowsVistaOrGreater())
        return;

    BOOL composition;
    if (FAILED(::DwmIsCompositionEnabled(&composition)) || !composition)
        return;

    BOOL opaque;
    DWORD color;
    if (_IsWindows8OrGreater() || (SUCCEEDED(::DwmGetColorizationColor(&color, &opaque)) && !opaque))
    {
        HRGN region = ::CreateRectRgn(0, 0, -1, -1);
        DWM_BLURBEHIND bb = {};
        bb.dwFlags = DWM_BB_ENABLE | DWM_BB_BLURREGION;
        bb.hRgnBlur = region;
        bb.fEnable = TRUE;
        ::DwmEnableBlurBehindWindow((HWND)hwnd, &bb);
        ::DeleteObject(region);
    }
    else
    {
        DWM_BLURBEHIND bb = {};
        bb.dwFlags = DWM_BB_ENABLE;
        ::DwmEnableBlurBehindWindow((HWND)hwnd, &bb);
    }
}

//---------------------------------------------------------------------------------------------------------<|MERGE_RESOLUTION|>--- conflicted
+++ resolved
@@ -91,21 +91,6 @@
     ImGui_ImplWin32_Data()      { memset(this, 0, sizeof(*this)); }
 };
 
-<<<<<<< HEAD
-#if 1
-// Wrapping access to backend data (to facilitate multiple-contexts stored in io.BackendPlatformUserData)
-static ImGui_ImplWin32_Data*    g_Data;
-static ImGui_ImplWin32_Data*    ImGui_ImplWin32_CreateBackendData()     { IM_ASSERT(g_Data == NULL); g_Data = IM_NEW(ImGui_ImplWin32_Data); return g_Data; }
-static ImGui_ImplWin32_Data*    ImGui_ImplWin32_GetBackendData()        { return ImGui::GetCurrentContext() ? g_Data : NULL; }
-static void                     ImGui_ImplWin32_DestroyBackendData()    { IM_DELETE(g_Data); g_Data = NULL; }
-#else
-// FIXME: mouse cursor is a shared resource.
-// FIXME: facilitate calling ImGui_ImplWin32_WndProcHandler() handler and letting us do the right dispatch
-static ImGui_ImplWin32_Data*    ImGui_ImplWin32_CreateBackendData()     { return IM_NEW(ImGui_ImplWin32_Data)(); }
-static ImGui_ImplWin32_Data*    ImGui_ImplWin32_GetBackendData()        { return (ImGui_ImplWin32_Data*)ImGui::GetIO().BackendPlatformUserData; }
-static void                     ImGui_ImplWin32_DestroyBackendData()    { IM_DELETE(ImGui_ImplWin32_GetBackendData()); }
-#endif
-=======
 // Backend data stored in io.BackendPlatformUserData to allow support for multiple Dear ImGui contexts
 // It is STRONGLY preferred that you use docking branch with multi-viewports (== single Dear ImGui context + multiple windows) instead of multiple Dear ImGui contexts.
 // FIXME: multi-context support is not well tested and probably dysfunctional in this backend.
@@ -114,7 +99,6 @@
 {
     return ImGui::GetCurrentContext() ? (ImGui_ImplWin32_Data*)ImGui::GetIO().BackendPlatformUserData : NULL;
 }
->>>>>>> 5dd1e38b
 
 // Functions
 bool    ImGui_ImplWin32_Init(void* hwnd)
@@ -134,6 +118,8 @@
     io.BackendPlatformName = "imgui_impl_win32";
     io.BackendFlags |= ImGuiBackendFlags_HasMouseCursors;         // We can honor GetMouseCursor() values (optional)
     io.BackendFlags |= ImGuiBackendFlags_HasSetMousePos;          // We can honor io.WantSetMousePos requests (optional, rarely used)
+    io.BackendFlags |= ImGuiBackendFlags_PlatformHasViewports;    // We can create multi-viewports on the Platform side (optional)
+    io.BackendFlags |= ImGuiBackendFlags_HasMouseHoveredViewport; // We can set io.MouseHoveredViewport correctly (optional, not easy)
 
     bd->hWnd = (HWND)hwnd;
     bd->WantUpdateHasGamepad = true;
@@ -142,23 +128,11 @@
     bd->Time = perf_counter;
     bd->LastMouseCursor = ImGuiMouseCursor_COUNT;
 
-<<<<<<< HEAD
-    // Setup backend capabilities flags
-    io.BackendPlatformUserData = (void*)bd;
-    io.BackendPlatformName = "imgui_impl_win32";
-    io.BackendFlags |= ImGuiBackendFlags_HasMouseCursors;         // We can honor GetMouseCursor() values (optional)
-    io.BackendFlags |= ImGuiBackendFlags_HasSetMousePos;          // We can honor io.WantSetMousePos requests (optional, rarely used)
-    io.BackendFlags |= ImGuiBackendFlags_PlatformHasViewports;    // We can create multi-viewports on the Platform side (optional)
-    io.BackendFlags |= ImGuiBackendFlags_HasMouseHoveredViewport; // We can set io.MouseHoveredViewport correctly (optional, not easy)
-
     // Our mouse update function expect PlatformHandle to be filled for the main viewport
     ImGuiViewport* main_viewport = ImGui::GetMainViewport();
     main_viewport->PlatformHandle = main_viewport->PlatformHandleRaw = (void*)bd->hWnd;
     if (io.ConfigFlags & ImGuiConfigFlags_ViewportsEnable)
         ImGui_ImplWin32_InitPlatformInterface();
-=======
-    io.ImeWindowHandle = hwnd;
->>>>>>> 5dd1e38b
 
     // Keyboard mapping. Dear ImGui will use those indices to peek into the io.KeysDown[] array that we will update during the application lifetime.
     io.KeyMap[ImGuiKey_Tab] = VK_TAB;

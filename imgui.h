--- conflicted
+++ resolved
@@ -2046,33 +2046,6 @@
     // Input - Call before calling NewFrame()
     //------------------------------------------------------------------
 
-<<<<<<< HEAD
-    ImVec2      MousePos;                       // Mouse position, in pixels. Set to ImVec2(-FLT_MAX, -FLT_MAX) if mouse is unavailable (on another screen, etc.)
-    bool        MouseDown[5];                   // Mouse buttons: 0=left, 1=right, 2=middle + extras (ImGuiMouseButton_COUNT == 5). Dear ImGui mostly uses left and right buttons. Others buttons allows us to track if the mouse is being used by your application + available to user as a convenience via IsMouse** API.
-    float       MouseWheel;                     // Mouse wheel Vertical: 1 unit scrolls about 5 lines text.
-    float       MouseWheelH;                    // Mouse wheel Horizontal. Most users don't have a mouse with an horizontal wheel, may not be filled by all backends.
-    ImGuiID     MouseHoveredViewport;           // (Optional) Modify using io.AddMouseViewportEvent(). With multi-viewports: viewport the OS mouse is hovering. If possible _IGNORING_ viewports with the ImGuiViewportFlags_NoInputs flag is much better (few backends can handle that). Set io.BackendFlags |= ImGuiBackendFlags_HasMouseHoveredViewport if you can provide this info. If you don't imgui will infer the value using the rectangles and last focused time of the viewports it knows about (ignoring other OS windows).
-    bool        KeyCtrl;                        // Keyboard modifier down: Control
-    bool        KeyShift;                       // Keyboard modifier down: Shift
-    bool        KeyAlt;                         // Keyboard modifier down: Alt
-    bool        KeySuper;                       // Keyboard modifier down: Cmd/Super/Windows
-    float       NavInputs[ImGuiNavInput_COUNT]; // Gamepad inputs. Cleared back to zero by EndFrame(). Keyboard keys will be auto-mapped and be written here by NewFrame().
-
-    // Input Functions
-    IMGUI_API void  AddKeyEvent(ImGuiKey key, bool down);       // Queue a new key down/up event. Key should be "translated" (as in, generally ImGuiKey_A matches the key end-user would use to emit an 'A' character)
-    IMGUI_API void  AddKeyModsEvent(ImGuiKeyModFlags modifiers);// Queue a change of Ctrl/Shift/Alt/Super modifiers
-    IMGUI_API void  AddMousePosEvent(float x, float y);         // Queue a mouse position update. Use -FLT_MAX,-FLT_MAX to signify no mouse (e.g. app not focused and not hovered)
-    IMGUI_API void  AddMouseButtonEvent(int button, bool down); // Queue a mouse button change
-    IMGUI_API void  AddMouseWheelEvent(float wh_x, float wh_y); // Queue a mouse wheel update
-    IMGUI_API void  AddMouseViewportEvent(ImGuiID id);          // Queue a mouse hovered viewport. Requires backend to set ImGuiBackendFlags_HasMouseHoveredViewport to call this.
-    IMGUI_API void  AddFocusEvent(bool focused);                // Queue an hosting application/platform windows gain or loss of focus
-    IMGUI_API void  AddInputCharacter(unsigned int c);          // Queue new character input
-    IMGUI_API void  AddInputCharacterUTF16(ImWchar16 c);        // Queue new character input from an UTF-16 character, it can be a surrogate
-    IMGUI_API void  AddInputCharactersUTF8(const char* str);    // Queue new characters input from an UTF-8 string
-
-    IMGUI_API void  ClearInputCharacters();                     // [Internal] Clear the text input buffer manually
-    IMGUI_API void  ClearInputKeys();                           // [Internal] Release all keys
-=======
     // Input Functions
     IMGUI_API void  AddKeyEvent(ImGuiKey key, bool down);                   // Queue a new key down/up event. Key should be "translated" (as in, generally ImGuiKey_A matches the key end-user would use to emit an 'A' character)
     IMGUI_API void  AddKeyAnalogEvent(ImGuiKey key, bool down, float v);    // Queue a new key down/up event for analog values (e.g. ImGuiKey_Gamepad_ values). Dead-zones should be handled by the backend.
@@ -2080,6 +2053,7 @@
     IMGUI_API void  AddMousePosEvent(float x, float y);                     // Queue a mouse position update. Use -FLT_MAX,-FLT_MAX to signify no mouse (e.g. app not focused and not hovered)
     IMGUI_API void  AddMouseButtonEvent(int button, bool down);             // Queue a mouse button change
     IMGUI_API void  AddMouseWheelEvent(float wh_x, float wh_y);             // Queue a mouse wheel update
+    IMGUI_API void  AddMouseViewportEvent(ImGuiID id);                      // Queue a mouse hovered viewport. Requires backend to set ImGuiBackendFlags_HasMouseHoveredViewport to call this (for multi-viewport support).
     IMGUI_API void  AddFocusEvent(bool focused);                            // Queue a gain/loss of focus for the application (generally based on OS/platform focus of your window)
     IMGUI_API void  AddInputCharacter(unsigned int c);                      // Queue a new character input
     IMGUI_API void  AddInputCharacterUTF16(ImWchar16 c);                    // Queue a new character input from an UTF-16 character, it can be a surrogate
@@ -2087,7 +2061,6 @@
 
     IMGUI_API void  ClearInputCharacters();                                 // [Internal] Clear the text input buffer manually
     IMGUI_API void  ClearInputKeys();                                       // [Internal] Release all keys
->>>>>>> 62d6be37
     IMGUI_API void  SetKeyEventNativeData(ImGuiKey key, int native_keycode, int native_scancode, int native_legacy_index = -1); // [Optional] Specify index for legacy <1.87 IsKeyXXX() functions with native indices + specify native keycode, scancode.
 
     //------------------------------------------------------------------
@@ -2129,6 +2102,7 @@
     bool        MouseDown[5];                       // Mouse buttons: 0=left, 1=right, 2=middle + extras (ImGuiMouseButton_COUNT == 5). Dear ImGui mostly uses left and right buttons. Others buttons allows us to track if the mouse is being used by your application + available to user as a convenience via IsMouse** API.
     float       MouseWheel;                         // Mouse wheel Vertical: 1 unit scrolls about 5 lines text.
     float       MouseWheelH;                        // Mouse wheel Horizontal. Most users don't have a mouse with an horizontal wheel, may not be filled by all backends.
+    ImGuiID     MouseHoveredViewport;               // (Optional) Modify using io.AddMouseViewportEvent(). With multi-viewports: viewport the OS mouse is hovering. If possible _IGNORING_ viewports with the ImGuiViewportFlags_NoInputs flag is much better (few backends can handle that). Set io.BackendFlags |= ImGuiBackendFlags_HasMouseHoveredViewport if you can provide this info. If you don't imgui will infer the value using the rectangles and last focused time of the viewports it knows about (ignoring other OS windows).
     bool        KeyCtrl;                            // Keyboard modifier down: Control
     bool        KeyShift;                           // Keyboard modifier down: Shift
     bool        KeyAlt;                             // Keyboard modifier down: Alt

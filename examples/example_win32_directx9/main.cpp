--- conflicted
+++ resolved
@@ -141,34 +141,9 @@
 
         ImGui::Begin("Hello, world!");                          // Create a window called "Hello, world!" and append into it.
 
-<<<<<<< HEAD
-        // Rendering
-        ImGui::EndFrame();
-        g_pd3dDevice->SetRenderState(D3DRS_ZENABLE, FALSE);
-        g_pd3dDevice->SetRenderState(D3DRS_ALPHABLENDENABLE, FALSE);
-        g_pd3dDevice->SetRenderState(D3DRS_SCISSORTESTENABLE, FALSE);
-        D3DCOLOR clear_col_dx = D3DCOLOR_RGBA((int)(clear_color.x*clear_color.w*255.0f), (int)(clear_color.y*clear_color.w*255.0f), (int)(clear_color.z*clear_color.w*255.0f), (int)(clear_color.w*255.0f));
-        g_pd3dDevice->Clear(0, NULL, D3DCLEAR_TARGET | D3DCLEAR_ZBUFFER, clear_col_dx, 1.0f, 0);
-        if (g_pd3dDevice->BeginScene() >= 0)
-        {
-            ImGui::Render();
-            ImGui_ImplDX9_RenderDrawData(ImGui::GetDrawData());
-            g_pd3dDevice->EndScene();
-        }
-
-        // Update and Render additional Platform Windows
-        if (io.ConfigFlags & ImGuiConfigFlags_ViewportsEnable)
-        {
-            ImGui::UpdatePlatformWindows();
-            ImGui::RenderPlatformWindowsDefault();
-        }
-
-        HRESULT result = g_pd3dDevice->Present(NULL, NULL, NULL, NULL);
-=======
         ImGui::Text("This is some useful text.");               // Display some text (you can use a format strings too)
         ImGui::Checkbox("Demo Window", &show_demo_window);      // Edit bools storing our window open/close state
         ImGui::Checkbox("Another Window", &show_another_window);
->>>>>>> 624c057a
 
         ImGui::SliderFloat("float", &f, 0.0f, 1.0f);            // Edit 1 float using a slider from 0.0f to 1.0f
         ImGui::ColorEdit3("clear color", (float*)&clear_color); // Edit 3 floats representing a color
@@ -205,6 +180,14 @@
         ImGui_ImplDX9_RenderDrawData(ImGui::GetDrawData());
         g_pd3dDevice->EndScene();
     }
+
+    // Update and Render additional Platform Windows
+    if (ImGui::GetIO().ConfigFlags & ImGuiConfigFlags_ViewportsEnable)
+    {
+        ImGui::UpdatePlatformWindows();
+        ImGui::RenderPlatformWindowsDefault();
+    }
+
     HRESULT result = g_pd3dDevice->Present(NULL, NULL, NULL, NULL);
 
     // Handle loss of D3D9 device

// dear imgui: Renderer Backend for DirectX9
// This needs to be used along with a Platform Backend (e.g. Win32)

// Implemented features:
//  [X] Renderer: User texture binding. Use 'LPDIRECT3DTEXTURE9' as ImTextureID. Read the FAQ about ImTextureID!
//  [X] Renderer: Large meshes support (64k+ vertices) with 16-bit indices.
//  [X] Renderer: Multi-viewport support (multiple windows). Enable with 'io.ConfigFlags |= ImGuiConfigFlags_ViewportsEnable'.

// You can use unmodified imgui_impl_* files in your project. See examples/ folder for examples of using this.
// Prefer including the entire imgui/ repository into your project (either as a copy or as a submodule), and only build the backends you need.
// If you are new to Dear ImGui, read documentation from the docs/ folder + read the top of imgui.cpp.
// Read online: https://github.com/ocornut/imgui/tree/master/docs

// CHANGELOG
// (minor and older changes stripped away, please see git history for details)
//  2023-XX-XX: Platform: Added support for multiple windows via the ImGuiPlatformIO interface.
//  2022-10-11: Using 'nullptr' instead of 'NULL' as per our switch to C++11.
//  2021-06-29: Reorganized backend to pull data from a single structure to facilitate usage with multiple-contexts (all g_XXXX access changed to bd->XXXX).
//  2021-06-25: DirectX9: Explicitly disable texture state stages after >= 1.
//  2021-05-19: DirectX9: Replaced direct access to ImDrawCmd::TextureId with a call to ImDrawCmd::GetTexID(). (will become a requirement)
//  2021-04-23: DirectX9: Explicitly setting up more graphics states to increase compatibility with unusual non-default states.
//  2021-03-18: DirectX9: Calling IDirect3DStateBlock9::Capture() after CreateStateBlock() as a workaround for state restoring issues (see #3857).
//  2021-03-03: DirectX9: Added support for IMGUI_USE_BGRA_PACKED_COLOR in user's imconfig file.
//  2021-02-18: DirectX9: Change blending equation to preserve alpha in output buffer.
//  2019-05-29: DirectX9: Added support for large mesh (64K+ vertices), enable ImGuiBackendFlags_RendererHasVtxOffset flag.
//  2019-04-30: DirectX9: Added support for special ImDrawCallback_ResetRenderState callback to reset render state.
//  2019-03-29: Misc: Fixed erroneous assert in ImGui_ImplDX9_InvalidateDeviceObjects().
//  2019-01-16: Misc: Disabled fog before drawing UI's. Fixes issue #2288.
//  2018-11-30: Misc: Setting up io.BackendRendererName so it can be displayed in the About Window.
//  2018-06-08: Misc: Extracted imgui_impl_dx9.cpp/.h away from the old combined DX9+Win32 example.
//  2018-06-08: DirectX9: Use draw_data->DisplayPos and draw_data->DisplaySize to setup projection matrix and clipping rectangle.
//  2018-05-07: Render: Saving/restoring Transform because they don't seem to be included in the StateBlock. Setting shading mode to Gouraud.
//  2018-02-16: Misc: Obsoleted the io.RenderDrawListsFn callback and exposed ImGui_ImplDX9_RenderDrawData() in the .h file so you can call it yourself.
//  2018-02-06: Misc: Removed call to ImGui::Shutdown() which is not available from 1.60 WIP, user needs to call CreateContext/DestroyContext themselves.

#include "imgui.h"
#ifndef IMGUI_DISABLE
#include "imgui_impl_dx9.h"

// DirectX
#include <d3d9.h>

// DirectX data
struct ImGui_ImplDX9_Data
{
    LPDIRECT3DDEVICE9           pd3dDevice;
    LPDIRECT3DVERTEXBUFFER9     pVB;
    LPDIRECT3DINDEXBUFFER9      pIB;
    LPDIRECT3DTEXTURE9          FontTexture;
    int                         VertexBufferSize;
    int                         IndexBufferSize;

    ImGui_ImplDX9_Data()        { memset((void*)this, 0, sizeof(*this)); VertexBufferSize = 5000; IndexBufferSize = 10000; }
};

struct CUSTOMVERTEX
{
    float    pos[3];
    D3DCOLOR col;
    float    uv[2];
};
#define D3DFVF_CUSTOMVERTEX (D3DFVF_XYZ|D3DFVF_DIFFUSE|D3DFVF_TEX1)

#ifdef IMGUI_USE_BGRA_PACKED_COLOR
#define IMGUI_COL_TO_DX9_ARGB(_COL)     (_COL)
#else
#define IMGUI_COL_TO_DX9_ARGB(_COL)     (((_COL) & 0xFF00FF00) | (((_COL) & 0xFF0000) >> 16) | (((_COL) & 0xFF) << 16))
#endif

// Backend data stored in io.BackendRendererUserData to allow support for multiple Dear ImGui contexts
// It is STRONGLY preferred that you use docking branch with multi-viewports (== single Dear ImGui context + multiple windows) instead of multiple Dear ImGui contexts.
static ImGui_ImplDX9_Data* ImGui_ImplDX9_GetBackendData()
{
    return ImGui::GetCurrentContext() ? (ImGui_ImplDX9_Data*)ImGui::GetIO().BackendRendererUserData : nullptr;
}

// Forward Declarations
static void ImGui_ImplDX9_InitPlatformInterface();
static void ImGui_ImplDX9_ShutdownPlatformInterface();
static void ImGui_ImplDX9_CreateDeviceObjectsForPlatformWindows();
static void ImGui_ImplDX9_InvalidateDeviceObjectsForPlatformWindows();

// Functions
static void ImGui_ImplDX9_SetupRenderState(ImDrawData* draw_data)
{
    ImGui_ImplDX9_Data* bd = ImGui_ImplDX9_GetBackendData();

    // Setup viewport
    D3DVIEWPORT9 vp;
    vp.X = vp.Y = 0;
    vp.Width = (DWORD)draw_data->DisplaySize.x;
    vp.Height = (DWORD)draw_data->DisplaySize.y;
    vp.MinZ = 0.0f;
    vp.MaxZ = 1.0f;
    bd->pd3dDevice->SetViewport(&vp);

    // Setup render state: fixed-pipeline, alpha-blending, no face culling, no depth testing, shade mode (for gradient), bilinear sampling.
    bd->pd3dDevice->SetPixelShader(nullptr);
    bd->pd3dDevice->SetVertexShader(nullptr);
    bd->pd3dDevice->SetRenderState(D3DRS_FILLMODE, D3DFILL_SOLID);
    bd->pd3dDevice->SetRenderState(D3DRS_SHADEMODE, D3DSHADE_GOURAUD);
    bd->pd3dDevice->SetRenderState(D3DRS_ZWRITEENABLE, FALSE);
    bd->pd3dDevice->SetRenderState(D3DRS_ALPHATESTENABLE, FALSE);
    bd->pd3dDevice->SetRenderState(D3DRS_CULLMODE, D3DCULL_NONE);
    bd->pd3dDevice->SetRenderState(D3DRS_ZENABLE, FALSE);
    bd->pd3dDevice->SetRenderState(D3DRS_ALPHABLENDENABLE, TRUE);
    bd->pd3dDevice->SetRenderState(D3DRS_BLENDOP, D3DBLENDOP_ADD);
    bd->pd3dDevice->SetRenderState(D3DRS_SRCBLEND, D3DBLEND_SRCALPHA);
    bd->pd3dDevice->SetRenderState(D3DRS_DESTBLEND, D3DBLEND_INVSRCALPHA);
    bd->pd3dDevice->SetRenderState(D3DRS_SEPARATEALPHABLENDENABLE, TRUE);
    bd->pd3dDevice->SetRenderState(D3DRS_SRCBLENDALPHA, D3DBLEND_ONE);
    bd->pd3dDevice->SetRenderState(D3DRS_DESTBLENDALPHA, D3DBLEND_INVSRCALPHA);
    bd->pd3dDevice->SetRenderState(D3DRS_SCISSORTESTENABLE, TRUE);
    bd->pd3dDevice->SetRenderState(D3DRS_FOGENABLE, FALSE);
    bd->pd3dDevice->SetRenderState(D3DRS_RANGEFOGENABLE, FALSE);
    bd->pd3dDevice->SetRenderState(D3DRS_SPECULARENABLE, FALSE);
    bd->pd3dDevice->SetRenderState(D3DRS_STENCILENABLE, FALSE);
    bd->pd3dDevice->SetRenderState(D3DRS_CLIPPING, TRUE);
    bd->pd3dDevice->SetRenderState(D3DRS_LIGHTING, FALSE);
    bd->pd3dDevice->SetTextureStageState(0, D3DTSS_COLOROP, D3DTOP_MODULATE);
    bd->pd3dDevice->SetTextureStageState(0, D3DTSS_COLORARG1, D3DTA_TEXTURE);
    bd->pd3dDevice->SetTextureStageState(0, D3DTSS_COLORARG2, D3DTA_DIFFUSE);
    bd->pd3dDevice->SetTextureStageState(0, D3DTSS_ALPHAOP, D3DTOP_MODULATE);
    bd->pd3dDevice->SetTextureStageState(0, D3DTSS_ALPHAARG1, D3DTA_TEXTURE);
    bd->pd3dDevice->SetTextureStageState(0, D3DTSS_ALPHAARG2, D3DTA_DIFFUSE);
    bd->pd3dDevice->SetTextureStageState(1, D3DTSS_COLOROP, D3DTOP_DISABLE);
    bd->pd3dDevice->SetTextureStageState(1, D3DTSS_ALPHAOP, D3DTOP_DISABLE);
    bd->pd3dDevice->SetSamplerState(0, D3DSAMP_MINFILTER, D3DTEXF_LINEAR);
    bd->pd3dDevice->SetSamplerState(0, D3DSAMP_MAGFILTER, D3DTEXF_LINEAR);

    // Setup orthographic projection matrix
    // Our visible imgui space lies from draw_data->DisplayPos (top left) to draw_data->DisplayPos+data_data->DisplaySize (bottom right). DisplayPos is (0,0) for single viewport apps.
    // Being agnostic of whether <d3dx9.h> or <DirectXMath.h> can be used, we aren't relying on D3DXMatrixIdentity()/D3DXMatrixOrthoOffCenterLH() or DirectX::XMMatrixIdentity()/DirectX::XMMatrixOrthographicOffCenterLH()
    {
        float L = draw_data->DisplayPos.x + 0.5f;
        float R = draw_data->DisplayPos.x + draw_data->DisplaySize.x + 0.5f;
        float T = draw_data->DisplayPos.y + 0.5f;
        float B = draw_data->DisplayPos.y + draw_data->DisplaySize.y + 0.5f;
        D3DMATRIX mat_identity = { { { 1.0f, 0.0f, 0.0f, 0.0f,  0.0f, 1.0f, 0.0f, 0.0f,  0.0f, 0.0f, 1.0f, 0.0f,  0.0f, 0.0f, 0.0f, 1.0f } } };
        D3DMATRIX mat_projection =
        { { {
            2.0f/(R-L),   0.0f,         0.0f,  0.0f,
            0.0f,         2.0f/(T-B),   0.0f,  0.0f,
            0.0f,         0.0f,         0.5f,  0.0f,
            (L+R)/(L-R),  (T+B)/(B-T),  0.5f,  1.0f
        } } };
        bd->pd3dDevice->SetTransform(D3DTS_WORLD, &mat_identity);
        bd->pd3dDevice->SetTransform(D3DTS_VIEW, &mat_identity);
        bd->pd3dDevice->SetTransform(D3DTS_PROJECTION, &mat_projection);
    }
}

// Render function.
void ImGui_ImplDX9_RenderDrawData(ImDrawData* draw_data)
{
    // Avoid rendering when minimized
    if (draw_data->DisplaySize.x <= 0.0f || draw_data->DisplaySize.y <= 0.0f)
        return;

    // Create and grow buffers if needed
    ImGui_ImplDX9_Data* bd = ImGui_ImplDX9_GetBackendData();
    if (!bd->pVB || bd->VertexBufferSize < draw_data->TotalVtxCount)
    {
        if (bd->pVB) { bd->pVB->Release(); bd->pVB = nullptr; }
        bd->VertexBufferSize = draw_data->TotalVtxCount + 5000;
        if (bd->pd3dDevice->CreateVertexBuffer(bd->VertexBufferSize * sizeof(CUSTOMVERTEX), D3DUSAGE_DYNAMIC | D3DUSAGE_WRITEONLY, D3DFVF_CUSTOMVERTEX, D3DPOOL_DEFAULT, &bd->pVB, nullptr) < 0)
            return;
    }
    if (!bd->pIB || bd->IndexBufferSize < draw_data->TotalIdxCount)
    {
        if (bd->pIB) { bd->pIB->Release(); bd->pIB = nullptr; }
        bd->IndexBufferSize = draw_data->TotalIdxCount + 10000;
        if (bd->pd3dDevice->CreateIndexBuffer(bd->IndexBufferSize * sizeof(ImDrawIdx), D3DUSAGE_DYNAMIC | D3DUSAGE_WRITEONLY, sizeof(ImDrawIdx) == 2 ? D3DFMT_INDEX16 : D3DFMT_INDEX32, D3DPOOL_DEFAULT, &bd->pIB, nullptr) < 0)
            return;
    }

    // Backup the DX9 state
    IDirect3DStateBlock9* d3d9_state_block = nullptr;
    if (bd->pd3dDevice->CreateStateBlock(D3DSBT_ALL, &d3d9_state_block) < 0)
        return;
    if (d3d9_state_block->Capture() < 0)
    {
        d3d9_state_block->Release();
        return;
    }

    // Backup the DX9 transform (DX9 documentation suggests that it is included in the StateBlock but it doesn't appear to)
    D3DMATRIX last_world, last_view, last_projection;
    bd->pd3dDevice->GetTransform(D3DTS_WORLD, &last_world);
    bd->pd3dDevice->GetTransform(D3DTS_VIEW, &last_view);
    bd->pd3dDevice->GetTransform(D3DTS_PROJECTION, &last_projection);

    // Allocate buffers
    CUSTOMVERTEX* vtx_dst;
    ImDrawIdx* idx_dst;
    if (bd->pVB->Lock(0, (UINT)(draw_data->TotalVtxCount * sizeof(CUSTOMVERTEX)), (void**)&vtx_dst, D3DLOCK_DISCARD) < 0)
    {
        d3d9_state_block->Release();
        return;
    }
    if (bd->pIB->Lock(0, (UINT)(draw_data->TotalIdxCount * sizeof(ImDrawIdx)), (void**)&idx_dst, D3DLOCK_DISCARD) < 0)
    {
        bd->pVB->Unlock();
        d3d9_state_block->Release();
        return;
    }

    // Copy and convert all vertices into a single contiguous buffer, convert colors to DX9 default format.
    // FIXME-OPT: This is a minor waste of resource, the ideal is to use imconfig.h and
    //  1) to avoid repacking colors:   #define IMGUI_USE_BGRA_PACKED_COLOR
    //  2) to avoid repacking vertices: #define IMGUI_OVERRIDE_DRAWVERT_STRUCT_LAYOUT struct ImDrawVert { ImVec2 pos; float z; ImU32 col; ImVec2 uv; }
    for (int n = 0; n < draw_data->CmdListsCount; n++)
    {
        const ImDrawList* cmd_list = draw_data->CmdLists[n];
        const ImDrawVert* vtx_src = cmd_list->VtxBuffer.Data;
        for (int i = 0; i < cmd_list->VtxBuffer.Size; i++)
        {
            vtx_dst->pos[0] = vtx_src->pos.x;
            vtx_dst->pos[1] = vtx_src->pos.y;
            vtx_dst->pos[2] = 0.0f;
            vtx_dst->col = IMGUI_COL_TO_DX9_ARGB(vtx_src->col);
            vtx_dst->uv[0] = vtx_src->uv.x;
            vtx_dst->uv[1] = vtx_src->uv.y;
            vtx_dst++;
            vtx_src++;
        }
        memcpy(idx_dst, cmd_list->IdxBuffer.Data, cmd_list->IdxBuffer.Size * sizeof(ImDrawIdx));
        idx_dst += cmd_list->IdxBuffer.Size;
    }
    bd->pVB->Unlock();
    bd->pIB->Unlock();
    bd->pd3dDevice->SetStreamSource(0, bd->pVB, 0, sizeof(CUSTOMVERTEX));
    bd->pd3dDevice->SetIndices(bd->pIB);
    bd->pd3dDevice->SetFVF(D3DFVF_CUSTOMVERTEX);

    // Setup desired DX state
    ImGui_ImplDX9_SetupRenderState(draw_data);

    // Render command lists
    // (Because we merged all buffers into a single one, we maintain our own offset into them)
    int global_vtx_offset = 0;
    int global_idx_offset = 0;
    ImVec2 clip_off = draw_data->DisplayPos;
    for (int n = 0; n < draw_data->CmdListsCount; n++)
    {
        const ImDrawList* cmd_list = draw_data->CmdLists[n];
        for (int cmd_i = 0; cmd_i < cmd_list->CmdBuffer.Size; cmd_i++)
        {
            const ImDrawCmd* pcmd = &cmd_list->CmdBuffer[cmd_i];
            if (pcmd->UserCallback != nullptr)
            {
                // User callback, registered via ImDrawList::AddCallback()
                // (ImDrawCallback_ResetRenderState is a special callback value used by the user to request the renderer to reset render state.)
                if (pcmd->UserCallback == ImDrawCallback_ResetRenderState)
                    ImGui_ImplDX9_SetupRenderState(draw_data);
                else
                    pcmd->UserCallback(cmd_list, pcmd);
            }
            else
            {
                // Project scissor/clipping rectangles into framebuffer space
                ImVec2 clip_min(pcmd->ClipRect.x - clip_off.x, pcmd->ClipRect.y - clip_off.y);
                ImVec2 clip_max(pcmd->ClipRect.z - clip_off.x, pcmd->ClipRect.w - clip_off.y);
                if (clip_max.x <= clip_min.x || clip_max.y <= clip_min.y)
                    continue;

                // Apply Scissor/clipping rectangle, Bind texture, Draw
                const RECT r = { (LONG)clip_min.x, (LONG)clip_min.y, (LONG)clip_max.x, (LONG)clip_max.y };
                const LPDIRECT3DTEXTURE9 texture = (LPDIRECT3DTEXTURE9)pcmd->GetTexID();
                bd->pd3dDevice->SetTexture(0, texture);
                bd->pd3dDevice->SetScissorRect(&r);
                bd->pd3dDevice->DrawIndexedPrimitive(D3DPT_TRIANGLELIST, pcmd->VtxOffset + global_vtx_offset, 0, (UINT)cmd_list->VtxBuffer.Size, pcmd->IdxOffset + global_idx_offset, pcmd->ElemCount / 3);
            }
        }
        global_idx_offset += cmd_list->IdxBuffer.Size;
        global_vtx_offset += cmd_list->VtxBuffer.Size;
    }

    // When using multi-viewports, it appears that there's an odd logic in DirectX9 which prevent subsequent windows
    // from rendering until the first window submits at least one draw call, even once. That's our workaround. (see #2560)
    if (global_vtx_offset == 0)
        bd->pd3dDevice->DrawIndexedPrimitive(D3DPT_TRIANGLELIST, 0, 0, 0, 0, 0);

    // Restore the DX9 transform
    bd->pd3dDevice->SetTransform(D3DTS_WORLD, &last_world);
    bd->pd3dDevice->SetTransform(D3DTS_VIEW, &last_view);
    bd->pd3dDevice->SetTransform(D3DTS_PROJECTION, &last_projection);

    // Restore the DX9 state
    d3d9_state_block->Apply();
    d3d9_state_block->Release();
}

bool ImGui_ImplDX9_Init(IDirect3DDevice9* device)
{
    ImGuiIO& io = ImGui::GetIO();
    IM_ASSERT(io.BackendRendererUserData == nullptr && "Already initialized a renderer backend!");

    // Setup backend capabilities flags
    ImGui_ImplDX9_Data* bd = IM_NEW(ImGui_ImplDX9_Data)();
    io.BackendRendererUserData = (void*)bd;
    io.BackendRendererName = "imgui_impl_dx9";
    io.BackendFlags |= ImGuiBackendFlags_RendererHasVtxOffset;  // We can honor the ImDrawCmd::VtxOffset field, allowing for large meshes.
    io.BackendFlags |= ImGuiBackendFlags_RendererHasViewports;  // We can create multi-viewports on the Renderer side (optional)

    bd->pd3dDevice = device;
    bd->pd3dDevice->AddRef();

    if (io.ConfigFlags & ImGuiConfigFlags_ViewportsEnable)
        ImGui_ImplDX9_InitPlatformInterface();

    return true;
}

void ImGui_ImplDX9_Shutdown()
{
    ImGui_ImplDX9_Data* bd = ImGui_ImplDX9_GetBackendData();
    IM_ASSERT(bd != nullptr && "No renderer backend to shutdown, or already shutdown?");
    ImGuiIO& io = ImGui::GetIO();

    ImGui_ImplDX9_ShutdownPlatformInterface();
    ImGui_ImplDX9_InvalidateDeviceObjects();
    if (bd->pd3dDevice) { bd->pd3dDevice->Release(); }
    io.BackendRendererName = nullptr;
    io.BackendRendererUserData = nullptr;
    io.BackendFlags &= ~(ImGuiBackendFlags_RendererHasVtxOffset | ImGuiBackendFlags_RendererHasViewports);
    IM_DELETE(bd);
}

static bool ImGui_ImplDX9_CreateFontsTexture()
{
    // Build texture atlas
    ImGuiIO& io = ImGui::GetIO();
    ImGui_ImplDX9_Data* bd = ImGui_ImplDX9_GetBackendData();
    unsigned char* pixels;
    int width, height, bytes_per_pixel;
    io.Fonts->GetTexDataAsRGBA32(&pixels, &width, &height, &bytes_per_pixel);

    // Convert RGBA32 to BGRA32 (because RGBA32 is not well supported by DX9 devices)
#ifndef IMGUI_USE_BGRA_PACKED_COLOR
    if (io.Fonts->TexPixelsUseColors)
    {
        ImU32* dst_start = (ImU32*)ImGui::MemAlloc((size_t)width * height * bytes_per_pixel);
        for (ImU32* src = (ImU32*)pixels, *dst = dst_start, *dst_end = dst_start + (size_t)width * height; dst < dst_end; src++, dst++)
            *dst = IMGUI_COL_TO_DX9_ARGB(*src);
        pixels = (unsigned char*)dst_start;
    }
#endif

    // Upload texture to graphics system
    bd->FontTexture = nullptr;
    if (bd->pd3dDevice->CreateTexture(width, height, 1, D3DUSAGE_DYNAMIC, D3DFMT_A8R8G8B8, D3DPOOL_DEFAULT, &bd->FontTexture, nullptr) < 0)
        return false;
    D3DLOCKED_RECT tex_locked_rect;
    if (bd->FontTexture->LockRect(0, &tex_locked_rect, nullptr, 0) != D3D_OK)
        return false;
    for (int y = 0; y < height; y++)
        memcpy((unsigned char*)tex_locked_rect.pBits + (size_t)tex_locked_rect.Pitch * y, pixels + (size_t)width * bytes_per_pixel * y, (size_t)width * bytes_per_pixel);
    bd->FontTexture->UnlockRect(0);

    // Store our identifier
    io.Fonts->SetTexID((ImTextureID)bd->FontTexture);

#ifndef IMGUI_USE_BGRA_PACKED_COLOR
    if (io.Fonts->TexPixelsUseColors)
        ImGui::MemFree(pixels);
#endif

    return true;
}

bool ImGui_ImplDX9_CreateDeviceObjects()
{
    ImGui_ImplDX9_Data* bd = ImGui_ImplDX9_GetBackendData();
    if (!bd || !bd->pd3dDevice)
        return false;
    if (!ImGui_ImplDX9_CreateFontsTexture())
        return false;
    ImGui_ImplDX9_CreateDeviceObjectsForPlatformWindows();
    return true;
}

void ImGui_ImplDX9_InvalidateDeviceObjects()
{
    ImGui_ImplDX9_Data* bd = ImGui_ImplDX9_GetBackendData();
    if (!bd || !bd->pd3dDevice)
        return;
    if (bd->pVB) { bd->pVB->Release(); bd->pVB = nullptr; }
    if (bd->pIB) { bd->pIB->Release(); bd->pIB = nullptr; }
    if (bd->FontTexture) { bd->FontTexture->Release(); bd->FontTexture = nullptr; ImGui::GetIO().Fonts->SetTexID(0); } // We copied bd->pFontTextureView to io.Fonts->TexID so let's clear that as well.
    ImGui_ImplDX9_InvalidateDeviceObjectsForPlatformWindows();
}

void ImGui_ImplDX9_NewFrame()
{
    ImGui_ImplDX9_Data* bd = ImGui_ImplDX9_GetBackendData();
    IM_ASSERT(bd != nullptr && "Did you call ImGui_ImplDX9_Init()?");

    if (!bd->FontTexture)
        ImGui_ImplDX9_CreateDeviceObjects();
}

<<<<<<< HEAD
//--------------------------------------------------------------------------------------------------------
// MULTI-VIEWPORT / PLATFORM INTERFACE SUPPORT
// This is an _advanced_ and _optional_ feature, allowing the backend to create and handle multiple viewports simultaneously.
// If you are new to dear imgui or creating a new binding for dear imgui, it is recommended that you completely ignore this section first..
//--------------------------------------------------------------------------------------------------------

// Helper structure we store in the void* RendererUserData field of each ImGuiViewport to easily retrieve our backend data.
struct ImGui_ImplDX9_ViewportData
{
    IDirect3DSwapChain9*    SwapChain;
    D3DPRESENT_PARAMETERS   d3dpp;

    ImGui_ImplDX9_ViewportData()  { SwapChain = nullptr; ZeroMemory(&d3dpp, sizeof(D3DPRESENT_PARAMETERS)); }
    ~ImGui_ImplDX9_ViewportData() { IM_ASSERT(SwapChain == nullptr); }
};

static void ImGui_ImplDX9_CreateWindow(ImGuiViewport* viewport)
{
    ImGui_ImplDX9_Data* bd = ImGui_ImplDX9_GetBackendData();
    ImGui_ImplDX9_ViewportData* vd = IM_NEW(ImGui_ImplDX9_ViewportData)();
    viewport->RendererUserData = vd;

    // PlatformHandleRaw should always be a HWND, whereas PlatformHandle might be a higher-level handle (e.g. GLFWWindow*, SDL_Window*).
    // Some backends will leave PlatformHandleRaw == 0, in which case we assume PlatformHandle will contain the HWND.
    HWND hwnd = viewport->PlatformHandleRaw ? (HWND)viewport->PlatformHandleRaw : (HWND)viewport->PlatformHandle;
    IM_ASSERT(hwnd != 0);

    ZeroMemory(&vd->d3dpp, sizeof(D3DPRESENT_PARAMETERS));
    vd->d3dpp.Windowed = TRUE;
    vd->d3dpp.SwapEffect = D3DSWAPEFFECT_DISCARD;
    vd->d3dpp.BackBufferWidth = (UINT)viewport->Size.x;
    vd->d3dpp.BackBufferHeight = (UINT)viewport->Size.y;
    vd->d3dpp.BackBufferFormat = D3DFMT_UNKNOWN;
    vd->d3dpp.hDeviceWindow = hwnd;
    vd->d3dpp.EnableAutoDepthStencil = FALSE;
    vd->d3dpp.AutoDepthStencilFormat = D3DFMT_D16;
    vd->d3dpp.PresentationInterval = D3DPRESENT_INTERVAL_IMMEDIATE;   // Present without vsync

    HRESULT hr = bd->pd3dDevice->CreateAdditionalSwapChain(&vd->d3dpp, &vd->SwapChain); IM_UNUSED(hr);
    IM_ASSERT(hr == D3D_OK);
    IM_ASSERT(vd->SwapChain != nullptr);
}

static void ImGui_ImplDX9_DestroyWindow(ImGuiViewport* viewport)
{
    // The main viewport (owned by the application) will always have RendererUserData == 0 since we didn't create the data for it.
    if (ImGui_ImplDX9_ViewportData* vd = (ImGui_ImplDX9_ViewportData*)viewport->RendererUserData)
    {
        if (vd->SwapChain)
            vd->SwapChain->Release();
        vd->SwapChain = nullptr;
        ZeroMemory(&vd->d3dpp, sizeof(D3DPRESENT_PARAMETERS));
        IM_DELETE(vd);
    }
    viewport->RendererUserData = nullptr;
}

static void ImGui_ImplDX9_SetWindowSize(ImGuiViewport* viewport, ImVec2 size)
{
    ImGui_ImplDX9_Data* bd = ImGui_ImplDX9_GetBackendData();
    ImGui_ImplDX9_ViewportData* vd = (ImGui_ImplDX9_ViewportData*)viewport->RendererUserData;
    if (vd->SwapChain)
    {
        vd->SwapChain->Release();
        vd->SwapChain = nullptr;
        vd->d3dpp.BackBufferWidth = (UINT)size.x;
        vd->d3dpp.BackBufferHeight = (UINT)size.y;
        HRESULT hr = bd->pd3dDevice->CreateAdditionalSwapChain(&vd->d3dpp, &vd->SwapChain); IM_UNUSED(hr);
        IM_ASSERT(hr == D3D_OK);
    }
}

static void ImGui_ImplDX9_RenderWindow(ImGuiViewport* viewport, void*)
{
    ImGui_ImplDX9_Data* bd = ImGui_ImplDX9_GetBackendData();
    ImGui_ImplDX9_ViewportData* vd = (ImGui_ImplDX9_ViewportData*)viewport->RendererUserData;
    ImVec4 clear_color = ImVec4(0.0f, 0.0f, 0.0f, 1.0f);

    LPDIRECT3DSURFACE9 render_target = nullptr;
    LPDIRECT3DSURFACE9 last_render_target = nullptr;
    LPDIRECT3DSURFACE9 last_depth_stencil = nullptr;
    vd->SwapChain->GetBackBuffer(0, D3DBACKBUFFER_TYPE_MONO, &render_target);
    bd->pd3dDevice->GetRenderTarget(0, &last_render_target);
    bd->pd3dDevice->GetDepthStencilSurface(&last_depth_stencil);
    bd->pd3dDevice->SetRenderTarget(0, render_target);
    bd->pd3dDevice->SetDepthStencilSurface(nullptr);

    if (!(viewport->Flags & ImGuiViewportFlags_NoRendererClear))
    {
        D3DCOLOR clear_col_dx = D3DCOLOR_RGBA((int)(clear_color.x*255.0f), (int)(clear_color.y*255.0f), (int)(clear_color.z*255.0f), (int)(clear_color.w*255.0f));
        bd->pd3dDevice->Clear(0, nullptr, D3DCLEAR_TARGET, clear_col_dx, 1.0f, 0);
    }

    ImGui_ImplDX9_RenderDrawData(viewport->DrawData);

    // Restore render target
    bd->pd3dDevice->SetRenderTarget(0, last_render_target);
    bd->pd3dDevice->SetDepthStencilSurface(last_depth_stencil);
    render_target->Release();
    last_render_target->Release();
    if (last_depth_stencil) last_depth_stencil->Release();
}

static void ImGui_ImplDX9_SwapBuffers(ImGuiViewport* viewport, void*)
{
    ImGui_ImplDX9_ViewportData* vd = (ImGui_ImplDX9_ViewportData*)viewport->RendererUserData;
    HRESULT hr = vd->SwapChain->Present(nullptr, nullptr, vd->d3dpp.hDeviceWindow, nullptr, 0);
    // Let main application handle D3DERR_DEVICELOST by resetting the device.
    IM_ASSERT(hr == D3D_OK || hr == D3DERR_DEVICELOST);
}

static void ImGui_ImplDX9_InitPlatformInterface()
{
    ImGuiPlatformIO& platform_io = ImGui::GetPlatformIO();
    platform_io.Renderer_CreateWindow = ImGui_ImplDX9_CreateWindow;
    platform_io.Renderer_DestroyWindow = ImGui_ImplDX9_DestroyWindow;
    platform_io.Renderer_SetWindowSize = ImGui_ImplDX9_SetWindowSize;
    platform_io.Renderer_RenderWindow = ImGui_ImplDX9_RenderWindow;
    platform_io.Renderer_SwapBuffers = ImGui_ImplDX9_SwapBuffers;
}

static void ImGui_ImplDX9_ShutdownPlatformInterface()
{
    ImGui::DestroyPlatformWindows();
}

static void ImGui_ImplDX9_CreateDeviceObjectsForPlatformWindows()
{
    ImGuiPlatformIO& platform_io = ImGui::GetPlatformIO();
    for (int i = 1; i < platform_io.Viewports.Size; i++)
        if (!platform_io.Viewports[i]->RendererUserData)
            ImGui_ImplDX9_CreateWindow(platform_io.Viewports[i]);
}

static void ImGui_ImplDX9_InvalidateDeviceObjectsForPlatformWindows()
{
    ImGuiPlatformIO& platform_io = ImGui::GetPlatformIO();
    for (int i = 1; i < platform_io.Viewports.Size; i++)
        if (platform_io.Viewports[i]->RendererUserData)
            ImGui_ImplDX9_DestroyWindow(platform_io.Viewports[i]);
}
=======
//-----------------------------------------------------------------------------

#endif // #ifndef IMGUI_DISABLE
>>>>>>> 1109de38
<|MERGE_RESOLUTION|>--- conflicted
+++ resolved
@@ -400,7 +400,6 @@
         ImGui_ImplDX9_CreateDeviceObjects();
 }
 
-<<<<<<< HEAD
 //--------------------------------------------------------------------------------------------------------
 // MULTI-VIEWPORT / PLATFORM INTERFACE SUPPORT
 // This is an _advanced_ and _optional_ feature, allowing the backend to create and handle multiple viewports simultaneously.
@@ -542,8 +541,7 @@
         if (platform_io.Viewports[i]->RendererUserData)
             ImGui_ImplDX9_DestroyWindow(platform_io.Viewports[i]);
 }
-=======
+
 //-----------------------------------------------------------------------------
 
-#endif // #ifndef IMGUI_DISABLE
->>>>>>> 1109de38
+#endif // #ifndef IMGUI_DISABLE
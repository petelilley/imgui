// dear imgui: Renderer for OpenGL3 / OpenGL ES2 / OpenGL ES3 (modern OpenGL with shaders / programmatic pipeline)
// This needs to be used along with a Platform Binding (e.g. GLFW, SDL, Win32, custom..)
// (Note: We are using GL3W as a helper library to access OpenGL functions since there is no standard header to access modern OpenGL functions easily. Alternatives are GLEW, Glad, etc..)

// Implemented features:
//  [X] Renderer: User texture binding. Use 'GLuint' OpenGL texture identifier as void*/ImTextureID. Read the FAQ about ImTextureID in imgui.cpp.
//  [X] Renderer: Multi-viewport support. Enable with 'io.ConfigFlags |= ImGuiConfigFlags_ViewportsEnable'.

// You can copy and use unmodified imgui_impl_* files in your project. See main.cpp for an example of using this.
// If you are new to dear imgui, read examples/README.txt and read the documentation at the top of imgui.cpp.
// https://github.com/ocornut/imgui

// CHANGELOG
// (minor and older changes stripped away, please see git history for details)
<<<<<<< HEAD
//  2018-XX-XX: Platform: Added support for multiple windows via the ImGuiPlatformIO interface.
=======
//  2019-02-20: OpenGL: Fix for OSX not supporting OpenGL 4.5, we don't try to read GL_CLIP_ORIGIN even if defined by the headers/loader.
>>>>>>> 9da48c16
//  2019-02-11: OpenGL: Projecting clipping rectangles correctly using draw_data->FramebufferScale to allow multi-viewports for retina display.
//  2019-02-01: OpenGL: Using GLSL 410 shaders for any version over 410 (e.g. 430, 450).
//  2018-11-30: Misc: Setting up io.BackendRendererName so it can be displayed in the About Window.
//  2018-11-13: OpenGL: Support for GL 4.5's glClipControl(GL_UPPER_LEFT) / GL_CLIP_ORIGIN.
//  2018-08-29: OpenGL: Added support for more OpenGL loaders: glew and glad, with comments indicative that any loader can be used.
//  2018-08-09: OpenGL: Default to OpenGL ES 3 on iOS and Android. GLSL version default to "#version 300 ES".
//  2018-07-30: OpenGL: Support for GLSL 300 ES and 410 core. Fixes for Emscripten compilation.
//  2018-07-10: OpenGL: Support for more GLSL versions (based on the GLSL version string). Added error output when shaders fail to compile/link.
//  2018-06-08: Misc: Extracted imgui_impl_opengl3.cpp/.h away from the old combined GLFW/SDL+OpenGL3 examples.
//  2018-06-08: OpenGL: Use draw_data->DisplayPos and draw_data->DisplaySize to setup projection matrix and clipping rectangle.
//  2018-05-25: OpenGL: Removed unnecessary backup/restore of GL_ELEMENT_ARRAY_BUFFER_BINDING since this is part of the VAO state.
//  2018-05-14: OpenGL: Making the call to glBindSampler() optional so 3.2 context won't fail if the function is a NULL pointer.
//  2018-03-06: OpenGL: Added const char* glsl_version parameter to ImGui_ImplOpenGL3_Init() so user can override the GLSL version e.g. "#version 150".
//  2018-02-23: OpenGL: Create the VAO in the render function so the setup can more easily be used with multiple shared GL context.
//  2018-02-16: Misc: Obsoleted the io.RenderDrawListsFn callback and exposed ImGui_ImplSdlGL3_RenderDrawData() in the .h file so you can call it yourself.
//  2018-01-07: OpenGL: Changed GLSL shader version from 330 to 150.
//  2017-09-01: OpenGL: Save and restore current bound sampler. Save and restore current polygon mode.
//  2017-05-01: OpenGL: Fixed save and restore of current blend func state.
//  2017-05-01: OpenGL: Fixed save and restore of current GL_ACTIVE_TEXTURE.
//  2016-09-05: OpenGL: Fixed save and restore of current scissor rectangle.
//  2016-07-29: OpenGL: Explicitly setting GL_UNPACK_ROW_LENGTH to reduce issues because SDL changes it. (#752)

//----------------------------------------
// OpenGL    GLSL      GLSL
// version   version   string
//----------------------------------------
//  2.0       110       "#version 110"
//  2.1       120
//  3.0       130
//  3.1       140
//  3.2       150       "#version 150"
//  3.3       330
//  4.0       400
//  4.1       410       "#version 410 core"
//  4.2       420
//  4.3       430
//  ES 2.0    100       "#version 100"
//  ES 3.0    300       "#version 300 es"
//----------------------------------------

#if defined(_MSC_VER) && !defined(_CRT_SECURE_NO_WARNINGS)
#define _CRT_SECURE_NO_WARNINGS
#endif

#include "imgui.h"
#include "imgui_impl_opengl3.h"
#include <stdio.h>
#if defined(_MSC_VER) && _MSC_VER <= 1500 // MSVC 2008 or earlier
#include <stddef.h>     // intptr_t
#else
#include <stdint.h>     // intptr_t
#endif
#if defined(__APPLE__)
#include "TargetConditionals.h"
#endif

// iOS, Android and Emscripten can use GL ES 3
// Call ImGui_ImplOpenGL3_Init() with "#version 300 es"
#if (defined(__APPLE__) && TARGET_OS_IOS) || (defined(__ANDROID__)) || (defined(__EMSCRIPTEN__))
#define USE_GL_ES3
#endif

#ifdef USE_GL_ES3
// OpenGL ES 3
#include <GLES3/gl3.h>  // Use GL ES 3
#else
// Regular OpenGL
// About OpenGL function loaders: modern OpenGL doesn't have a standard header file and requires individual function pointers to be loaded manually.
// Helper libraries are often used for this purpose! Here we are supporting a few common ones: gl3w, glew, glad.
// You may use another loader/header of your choice (glext, glLoadGen, etc.), or chose to manually implement your own.
#if defined(IMGUI_IMPL_OPENGL_LOADER_GL3W)
#include <GL/gl3w.h>
#elif defined(IMGUI_IMPL_OPENGL_LOADER_GLEW)
#include <GL/glew.h>
#elif defined(IMGUI_IMPL_OPENGL_LOADER_GLAD)
#include <glad/glad.h>
#else
#include IMGUI_IMPL_OPENGL_LOADER_CUSTOM
#endif
#endif

// OpenGL Data
static char         g_GlslVersionString[32] = "";
static GLuint       g_FontTexture = 0;
static GLuint       g_ShaderHandle = 0, g_VertHandle = 0, g_FragHandle = 0;
static int          g_AttribLocationTex = 0, g_AttribLocationProjMtx = 0;
static int          g_AttribLocationPosition = 0, g_AttribLocationUV = 0, g_AttribLocationColor = 0;
static unsigned int g_VboHandle = 0, g_ElementsHandle = 0;

// Forward Declarations
static void ImGui_ImplOpenGL3_InitPlatformInterface();
static void ImGui_ImplOpenGL3_ShutdownPlatformInterface();

// Functions
bool    ImGui_ImplOpenGL3_Init(const char* glsl_version)
{
    // Setup back-end capabilities flags
    ImGuiIO& io = ImGui::GetIO();
    io.BackendFlags |= ImGuiBackendFlags_RendererHasViewports;    // We can create multi-viewports on the Renderer side (optional)
    io.BackendRendererName = "imgui_impl_opengl3";

    // Store GLSL version string so we can refer to it later in case we recreate shaders. Note: GLSL version is NOT the same as GL version. Leave this to NULL if unsure.
#ifdef USE_GL_ES3
    if (glsl_version == NULL)
        glsl_version = "#version 300 es";
#else
    if (glsl_version == NULL)
        glsl_version = "#version 130";
#endif
    IM_ASSERT((int)strlen(glsl_version) + 2 < IM_ARRAYSIZE(g_GlslVersionString));
    strcpy(g_GlslVersionString, glsl_version);
    strcat(g_GlslVersionString, "\n");

    if (io.ConfigFlags & ImGuiConfigFlags_ViewportsEnable)
        ImGui_ImplOpenGL3_InitPlatformInterface();

    return true;
}

void    ImGui_ImplOpenGL3_Shutdown()
{
    ImGui_ImplOpenGL3_ShutdownPlatformInterface();
    ImGui_ImplOpenGL3_DestroyDeviceObjects();
}

void    ImGui_ImplOpenGL3_NewFrame()
{
    if (!g_FontTexture)
        ImGui_ImplOpenGL3_CreateDeviceObjects();
}

// OpenGL3 Render function.
// (this used to be set in io.RenderDrawListsFn and called by ImGui::Render(), but you can now call this directly from your main loop)
// Note that this implementation is little overcomplicated because we are saving/setting up/restoring every OpenGL state explicitly, in order to be able to run within any OpenGL engine that doesn't do so.
void    ImGui_ImplOpenGL3_RenderDrawData(ImDrawData* draw_data)
{
    // Avoid rendering when minimized, scale coordinates for retina displays (screen coordinates != framebuffer coordinates)
    int fb_width = (int)(draw_data->DisplaySize.x * draw_data->FramebufferScale.x);
    int fb_height = (int)(draw_data->DisplaySize.y * draw_data->FramebufferScale.y);
    if (fb_width <= 0 || fb_height <= 0)
        return;

    // Backup GL state
    GLenum last_active_texture; glGetIntegerv(GL_ACTIVE_TEXTURE, (GLint*)&last_active_texture);
    glActiveTexture(GL_TEXTURE0);
    GLint last_program; glGetIntegerv(GL_CURRENT_PROGRAM, &last_program);
    GLint last_texture; glGetIntegerv(GL_TEXTURE_BINDING_2D, &last_texture);
#ifdef GL_SAMPLER_BINDING
    GLint last_sampler; glGetIntegerv(GL_SAMPLER_BINDING, &last_sampler);
#endif
    GLint last_array_buffer; glGetIntegerv(GL_ARRAY_BUFFER_BINDING, &last_array_buffer);
    GLint last_vertex_array; glGetIntegerv(GL_VERTEX_ARRAY_BINDING, &last_vertex_array);
#ifdef GL_POLYGON_MODE
    GLint last_polygon_mode[2]; glGetIntegerv(GL_POLYGON_MODE, last_polygon_mode);
#endif
    GLint last_viewport[4]; glGetIntegerv(GL_VIEWPORT, last_viewport);
    GLint last_scissor_box[4]; glGetIntegerv(GL_SCISSOR_BOX, last_scissor_box);
    GLenum last_blend_src_rgb; glGetIntegerv(GL_BLEND_SRC_RGB, (GLint*)&last_blend_src_rgb);
    GLenum last_blend_dst_rgb; glGetIntegerv(GL_BLEND_DST_RGB, (GLint*)&last_blend_dst_rgb);
    GLenum last_blend_src_alpha; glGetIntegerv(GL_BLEND_SRC_ALPHA, (GLint*)&last_blend_src_alpha);
    GLenum last_blend_dst_alpha; glGetIntegerv(GL_BLEND_DST_ALPHA, (GLint*)&last_blend_dst_alpha);
    GLenum last_blend_equation_rgb; glGetIntegerv(GL_BLEND_EQUATION_RGB, (GLint*)&last_blend_equation_rgb);
    GLenum last_blend_equation_alpha; glGetIntegerv(GL_BLEND_EQUATION_ALPHA, (GLint*)&last_blend_equation_alpha);
    GLboolean last_enable_blend = glIsEnabled(GL_BLEND);
    GLboolean last_enable_cull_face = glIsEnabled(GL_CULL_FACE);
    GLboolean last_enable_depth_test = glIsEnabled(GL_DEPTH_TEST);
    GLboolean last_enable_scissor_test = glIsEnabled(GL_SCISSOR_TEST);
    bool clip_origin_lower_left = true;
#if defined(GL_CLIP_ORIGIN) && !defined(__APPLE__)
    GLenum last_clip_origin = 0; glGetIntegerv(GL_CLIP_ORIGIN, (GLint*)&last_clip_origin); // Support for GL 4.5's glClipControl(GL_UPPER_LEFT)
    if (last_clip_origin == GL_UPPER_LEFT)
        clip_origin_lower_left = false;
#endif

    // Setup render state: alpha-blending enabled, no face culling, no depth testing, scissor enabled, polygon fill
    glEnable(GL_BLEND);
    glBlendEquation(GL_FUNC_ADD);
    glBlendFunc(GL_SRC_ALPHA, GL_ONE_MINUS_SRC_ALPHA);
    glDisable(GL_CULL_FACE);
    glDisable(GL_DEPTH_TEST);
    glEnable(GL_SCISSOR_TEST);
#ifdef GL_POLYGON_MODE
    glPolygonMode(GL_FRONT_AND_BACK, GL_FILL);
#endif

    // Setup viewport, orthographic projection matrix
    // Our visible imgui space lies from draw_data->DisplayPos (top left) to draw_data->DisplayPos+data_data->DisplaySize (bottom right). DisplayMin is (0,0) for single viewport apps.
    glViewport(0, 0, (GLsizei)fb_width, (GLsizei)fb_height);
    float L = draw_data->DisplayPos.x;
    float R = draw_data->DisplayPos.x + draw_data->DisplaySize.x;
    float T = draw_data->DisplayPos.y;
    float B = draw_data->DisplayPos.y + draw_data->DisplaySize.y;
    const float ortho_projection[4][4] =
    {
        { 2.0f/(R-L),   0.0f,         0.0f,   0.0f },
        { 0.0f,         2.0f/(T-B),   0.0f,   0.0f },
        { 0.0f,         0.0f,        -1.0f,   0.0f },
        { (R+L)/(L-R),  (T+B)/(B-T),  0.0f,   1.0f },
    };
    glUseProgram(g_ShaderHandle);
    glUniform1i(g_AttribLocationTex, 0);
    glUniformMatrix4fv(g_AttribLocationProjMtx, 1, GL_FALSE, &ortho_projection[0][0]);
#ifdef GL_SAMPLER_BINDING
    glBindSampler(0, 0); // We use combined texture/sampler state. Applications using GL 3.3 may set that otherwise.
#endif
    // Recreate the VAO every time
    // (This is to easily allow multiple GL contexts. VAO are not shared among GL contexts, and we don't track creation/deletion of windows so we don't have an obvious key to use to cache them.)
    GLuint vao_handle = 0;
    glGenVertexArrays(1, &vao_handle);
    glBindVertexArray(vao_handle);
    glBindBuffer(GL_ARRAY_BUFFER, g_VboHandle);
    glEnableVertexAttribArray(g_AttribLocationPosition);
    glEnableVertexAttribArray(g_AttribLocationUV);
    glEnableVertexAttribArray(g_AttribLocationColor);
    glVertexAttribPointer(g_AttribLocationPosition, 2, GL_FLOAT, GL_FALSE, sizeof(ImDrawVert), (GLvoid*)IM_OFFSETOF(ImDrawVert, pos));
    glVertexAttribPointer(g_AttribLocationUV, 2, GL_FLOAT, GL_FALSE, sizeof(ImDrawVert), (GLvoid*)IM_OFFSETOF(ImDrawVert, uv));
    glVertexAttribPointer(g_AttribLocationColor, 4, GL_UNSIGNED_BYTE, GL_TRUE, sizeof(ImDrawVert), (GLvoid*)IM_OFFSETOF(ImDrawVert, col));

    // Will project scissor/clipping rectangles into framebuffer space
    ImVec2 clip_off = draw_data->DisplayPos;         // (0,0) unless using multi-viewports
    ImVec2 clip_scale = draw_data->FramebufferScale; // (1,1) unless using retina display which are often (2,2)

    // Render command lists
    for (int n = 0; n < draw_data->CmdListsCount; n++)
    {
        const ImDrawList* cmd_list = draw_data->CmdLists[n];
        size_t idx_buffer_offset = 0;

        glBindBuffer(GL_ARRAY_BUFFER, g_VboHandle);
        glBufferData(GL_ARRAY_BUFFER, (GLsizeiptr)cmd_list->VtxBuffer.Size * sizeof(ImDrawVert), (const GLvoid*)cmd_list->VtxBuffer.Data, GL_STREAM_DRAW);

        glBindBuffer(GL_ELEMENT_ARRAY_BUFFER, g_ElementsHandle);
        glBufferData(GL_ELEMENT_ARRAY_BUFFER, (GLsizeiptr)cmd_list->IdxBuffer.Size * sizeof(ImDrawIdx), (const GLvoid*)cmd_list->IdxBuffer.Data, GL_STREAM_DRAW);

        for (int cmd_i = 0; cmd_i < cmd_list->CmdBuffer.Size; cmd_i++)
        {
            const ImDrawCmd* pcmd = &cmd_list->CmdBuffer[cmd_i];
            if (pcmd->UserCallback)
            {
                // User callback (registered via ImDrawList::AddCallback)
                pcmd->UserCallback(cmd_list, pcmd);
            }
            else
            {
                // Project scissor/clipping rectangles into framebuffer space
                ImVec4 clip_rect;
                clip_rect.x = (pcmd->ClipRect.x - clip_off.x) * clip_scale.x;
                clip_rect.y = (pcmd->ClipRect.y - clip_off.y) * clip_scale.y;
                clip_rect.z = (pcmd->ClipRect.z - clip_off.x) * clip_scale.x;
                clip_rect.w = (pcmd->ClipRect.w - clip_off.y) * clip_scale.y;

                if (clip_rect.x < fb_width && clip_rect.y < fb_height && clip_rect.z >= 0.0f && clip_rect.w >= 0.0f)
                {
                    // Apply scissor/clipping rectangle
                    if (clip_origin_lower_left)
                        glScissor((int)clip_rect.x, (int)(fb_height - clip_rect.w), (int)(clip_rect.z - clip_rect.x), (int)(clip_rect.w - clip_rect.y));
                    else
                        glScissor((int)clip_rect.x, (int)clip_rect.y, (int)clip_rect.z, (int)clip_rect.w); // Support for GL 4.5's glClipControl(GL_UPPER_LEFT)

                    // Bind texture, Draw
                    glBindTexture(GL_TEXTURE_2D, (GLuint)(intptr_t)pcmd->TextureId);
                    glDrawElements(GL_TRIANGLES, (GLsizei)pcmd->ElemCount, sizeof(ImDrawIdx) == 2 ? GL_UNSIGNED_SHORT : GL_UNSIGNED_INT, (void*)idx_buffer_offset);
                }
            }
            idx_buffer_offset += pcmd->ElemCount * sizeof(ImDrawIdx);
        }
    }
    glDeleteVertexArrays(1, &vao_handle);

    // Restore modified GL state
    glUseProgram(last_program);
    glBindTexture(GL_TEXTURE_2D, last_texture);
#ifdef GL_SAMPLER_BINDING
    glBindSampler(0, last_sampler);
#endif
    glActiveTexture(last_active_texture);
    glBindVertexArray(last_vertex_array);
    glBindBuffer(GL_ARRAY_BUFFER, last_array_buffer);
    glBlendEquationSeparate(last_blend_equation_rgb, last_blend_equation_alpha);
    glBlendFuncSeparate(last_blend_src_rgb, last_blend_dst_rgb, last_blend_src_alpha, last_blend_dst_alpha);
    if (last_enable_blend) glEnable(GL_BLEND); else glDisable(GL_BLEND);
    if (last_enable_cull_face) glEnable(GL_CULL_FACE); else glDisable(GL_CULL_FACE);
    if (last_enable_depth_test) glEnable(GL_DEPTH_TEST); else glDisable(GL_DEPTH_TEST);
    if (last_enable_scissor_test) glEnable(GL_SCISSOR_TEST); else glDisable(GL_SCISSOR_TEST);
#ifdef GL_POLYGON_MODE
    glPolygonMode(GL_FRONT_AND_BACK, (GLenum)last_polygon_mode[0]);
#endif
    glViewport(last_viewport[0], last_viewport[1], (GLsizei)last_viewport[2], (GLsizei)last_viewport[3]);
    glScissor(last_scissor_box[0], last_scissor_box[1], (GLsizei)last_scissor_box[2], (GLsizei)last_scissor_box[3]);
}

bool ImGui_ImplOpenGL3_CreateFontsTexture()
{
    // Build texture atlas
    ImGuiIO& io = ImGui::GetIO();
    unsigned char* pixels;
    int width, height;
    io.Fonts->GetTexDataAsRGBA32(&pixels, &width, &height);   // Load as RGBA 32-bits (75% of the memory is wasted, but default font is so small) because it is more likely to be compatible with user's existing shaders. If your ImTextureId represent a higher-level concept than just a GL texture id, consider calling GetTexDataAsAlpha8() instead to save on GPU memory.

    // Upload texture to graphics system
    GLint last_texture;
    glGetIntegerv(GL_TEXTURE_BINDING_2D, &last_texture);
    glGenTextures(1, &g_FontTexture);
    glBindTexture(GL_TEXTURE_2D, g_FontTexture);
    glTexParameteri(GL_TEXTURE_2D, GL_TEXTURE_MIN_FILTER, GL_LINEAR);
    glTexParameteri(GL_TEXTURE_2D, GL_TEXTURE_MAG_FILTER, GL_LINEAR);
    glPixelStorei(GL_UNPACK_ROW_LENGTH, 0);
    glTexImage2D(GL_TEXTURE_2D, 0, GL_RGBA, width, height, 0, GL_RGBA, GL_UNSIGNED_BYTE, pixels);

    // Store our identifier
    io.Fonts->TexID = (ImTextureID)(intptr_t)g_FontTexture;

    // Restore state
    glBindTexture(GL_TEXTURE_2D, last_texture);

    return true;
}

void ImGui_ImplOpenGL3_DestroyFontsTexture()
{
    if (g_FontTexture)
    {
        ImGuiIO& io = ImGui::GetIO();
        glDeleteTextures(1, &g_FontTexture);
        io.Fonts->TexID = 0;
        g_FontTexture = 0;
    }
}

// If you get an error please report on github. You may try different GL context version or GLSL version. See GL<>GLSL version table at the top of this file.
static bool CheckShader(GLuint handle, const char* desc)
{
    GLint status = 0, log_length = 0;
    glGetShaderiv(handle, GL_COMPILE_STATUS, &status);
    glGetShaderiv(handle, GL_INFO_LOG_LENGTH, &log_length);
    if ((GLboolean)status == GL_FALSE)
        fprintf(stderr, "ERROR: ImGui_ImplOpenGL3_CreateDeviceObjects: failed to compile %s!\n", desc);
    if (log_length > 0)
    {
        ImVector<char> buf;
        buf.resize((int)(log_length + 1));
        glGetShaderInfoLog(handle, log_length, NULL, (GLchar*)buf.begin());
        fprintf(stderr, "%s\n", buf.begin());
    }
    return (GLboolean)status == GL_TRUE;
}

// If you get an error please report on GitHub. You may try different GL context version or GLSL version.
static bool CheckProgram(GLuint handle, const char* desc)
{
    GLint status = 0, log_length = 0;
    glGetProgramiv(handle, GL_LINK_STATUS, &status);
    glGetProgramiv(handle, GL_INFO_LOG_LENGTH, &log_length);
    if ((GLboolean)status == GL_FALSE)
        fprintf(stderr, "ERROR: ImGui_ImplOpenGL3_CreateDeviceObjects: failed to link %s! (with GLSL '%s')\n", desc, g_GlslVersionString);
    if (log_length > 0)
    {
        ImVector<char> buf;
        buf.resize((int)(log_length + 1));
        glGetProgramInfoLog(handle, log_length, NULL, (GLchar*)buf.begin());
        fprintf(stderr, "%s\n", buf.begin());
    }
    return (GLboolean)status == GL_TRUE;
}

bool    ImGui_ImplOpenGL3_CreateDeviceObjects()
{
    // Backup GL state
    GLint last_texture, last_array_buffer, last_vertex_array;
    glGetIntegerv(GL_TEXTURE_BINDING_2D, &last_texture);
    glGetIntegerv(GL_ARRAY_BUFFER_BINDING, &last_array_buffer);
    glGetIntegerv(GL_VERTEX_ARRAY_BINDING, &last_vertex_array);

    // Parse GLSL version string
    int glsl_version = 130;
    sscanf(g_GlslVersionString, "#version %d", &glsl_version);

    const GLchar* vertex_shader_glsl_120 =
        "uniform mat4 ProjMtx;\n"
        "attribute vec2 Position;\n"
        "attribute vec2 UV;\n"
        "attribute vec4 Color;\n"
        "varying vec2 Frag_UV;\n"
        "varying vec4 Frag_Color;\n"
        "void main()\n"
        "{\n"
        "    Frag_UV = UV;\n"
        "    Frag_Color = Color;\n"
        "    gl_Position = ProjMtx * vec4(Position.xy,0,1);\n"
        "}\n";

    const GLchar* vertex_shader_glsl_130 =
        "uniform mat4 ProjMtx;\n"
        "in vec2 Position;\n"
        "in vec2 UV;\n"
        "in vec4 Color;\n"
        "out vec2 Frag_UV;\n"
        "out vec4 Frag_Color;\n"
        "void main()\n"
        "{\n"
        "    Frag_UV = UV;\n"
        "    Frag_Color = Color;\n"
        "    gl_Position = ProjMtx * vec4(Position.xy,0,1);\n"
        "}\n";

    const GLchar* vertex_shader_glsl_300_es =
        "precision mediump float;\n"
        "layout (location = 0) in vec2 Position;\n"
        "layout (location = 1) in vec2 UV;\n"
        "layout (location = 2) in vec4 Color;\n"
        "uniform mat4 ProjMtx;\n"
        "out vec2 Frag_UV;\n"
        "out vec4 Frag_Color;\n"
        "void main()\n"
        "{\n"
        "    Frag_UV = UV;\n"
        "    Frag_Color = Color;\n"
        "    gl_Position = ProjMtx * vec4(Position.xy,0,1);\n"
        "}\n";

    const GLchar* vertex_shader_glsl_410_core =
        "layout (location = 0) in vec2 Position;\n"
        "layout (location = 1) in vec2 UV;\n"
        "layout (location = 2) in vec4 Color;\n"
        "uniform mat4 ProjMtx;\n"
        "out vec2 Frag_UV;\n"
        "out vec4 Frag_Color;\n"
        "void main()\n"
        "{\n"
        "    Frag_UV = UV;\n"
        "    Frag_Color = Color;\n"
        "    gl_Position = ProjMtx * vec4(Position.xy,0,1);\n"
        "}\n";

    const GLchar* fragment_shader_glsl_120 =
        "#ifdef GL_ES\n"
        "    precision mediump float;\n"
        "#endif\n"
        "uniform sampler2D Texture;\n"
        "varying vec2 Frag_UV;\n"
        "varying vec4 Frag_Color;\n"
        "void main()\n"
        "{\n"
        "    gl_FragColor = Frag_Color * texture2D(Texture, Frag_UV.st);\n"
        "}\n";

    const GLchar* fragment_shader_glsl_130 =
        "uniform sampler2D Texture;\n"
        "in vec2 Frag_UV;\n"
        "in vec4 Frag_Color;\n"
        "out vec4 Out_Color;\n"
        "void main()\n"
        "{\n"
        "    Out_Color = Frag_Color * texture(Texture, Frag_UV.st);\n"
        "}\n";

    const GLchar* fragment_shader_glsl_300_es =
        "precision mediump float;\n"
        "uniform sampler2D Texture;\n"
        "in vec2 Frag_UV;\n"
        "in vec4 Frag_Color;\n"
        "layout (location = 0) out vec4 Out_Color;\n"
        "void main()\n"
        "{\n"
        "    Out_Color = Frag_Color * texture(Texture, Frag_UV.st);\n"
        "}\n";

    const GLchar* fragment_shader_glsl_410_core =
        "in vec2 Frag_UV;\n"
        "in vec4 Frag_Color;\n"
        "uniform sampler2D Texture;\n"
        "layout (location = 0) out vec4 Out_Color;\n"
        "void main()\n"
        "{\n"
        "    Out_Color = Frag_Color * texture(Texture, Frag_UV.st);\n"
        "}\n";

    // Select shaders matching our GLSL versions
    const GLchar* vertex_shader = NULL;
    const GLchar* fragment_shader = NULL;
    if (glsl_version < 130)
    {
        vertex_shader = vertex_shader_glsl_120;
        fragment_shader = fragment_shader_glsl_120;
    }
    else if (glsl_version >= 410)
    {
        vertex_shader = vertex_shader_glsl_410_core;
        fragment_shader = fragment_shader_glsl_410_core;
    }
    else if (glsl_version == 300)
    {
        vertex_shader = vertex_shader_glsl_300_es;
        fragment_shader = fragment_shader_glsl_300_es;
    }
    else
    {
        vertex_shader = vertex_shader_glsl_130;
        fragment_shader = fragment_shader_glsl_130;
    }

    // Create shaders
    const GLchar* vertex_shader_with_version[2] = { g_GlslVersionString, vertex_shader };
    g_VertHandle = glCreateShader(GL_VERTEX_SHADER);
    glShaderSource(g_VertHandle, 2, vertex_shader_with_version, NULL);
    glCompileShader(g_VertHandle);
    CheckShader(g_VertHandle, "vertex shader");

    const GLchar* fragment_shader_with_version[2] = { g_GlslVersionString, fragment_shader };
    g_FragHandle = glCreateShader(GL_FRAGMENT_SHADER);
    glShaderSource(g_FragHandle, 2, fragment_shader_with_version, NULL);
    glCompileShader(g_FragHandle);
    CheckShader(g_FragHandle, "fragment shader");

    g_ShaderHandle = glCreateProgram();
    glAttachShader(g_ShaderHandle, g_VertHandle);
    glAttachShader(g_ShaderHandle, g_FragHandle);
    glLinkProgram(g_ShaderHandle);
    CheckProgram(g_ShaderHandle, "shader program");

    g_AttribLocationTex = glGetUniformLocation(g_ShaderHandle, "Texture");
    g_AttribLocationProjMtx = glGetUniformLocation(g_ShaderHandle, "ProjMtx");
    g_AttribLocationPosition = glGetAttribLocation(g_ShaderHandle, "Position");
    g_AttribLocationUV = glGetAttribLocation(g_ShaderHandle, "UV");
    g_AttribLocationColor = glGetAttribLocation(g_ShaderHandle, "Color");

    // Create buffers
    glGenBuffers(1, &g_VboHandle);
    glGenBuffers(1, &g_ElementsHandle);

    ImGui_ImplOpenGL3_CreateFontsTexture();

    // Restore modified GL state
    glBindTexture(GL_TEXTURE_2D, last_texture);
    glBindBuffer(GL_ARRAY_BUFFER, last_array_buffer);
    glBindVertexArray(last_vertex_array);

    return true;
}

void    ImGui_ImplOpenGL3_DestroyDeviceObjects()
{
    if (g_VboHandle) glDeleteBuffers(1, &g_VboHandle);
    if (g_ElementsHandle) glDeleteBuffers(1, &g_ElementsHandle);
    g_VboHandle = g_ElementsHandle = 0;

    if (g_ShaderHandle && g_VertHandle) glDetachShader(g_ShaderHandle, g_VertHandle);
    if (g_VertHandle) glDeleteShader(g_VertHandle);
    g_VertHandle = 0;

    if (g_ShaderHandle && g_FragHandle) glDetachShader(g_ShaderHandle, g_FragHandle);
    if (g_FragHandle) glDeleteShader(g_FragHandle);
    g_FragHandle = 0;

    if (g_ShaderHandle) glDeleteProgram(g_ShaderHandle);
    g_ShaderHandle = 0;

    ImGui_ImplOpenGL3_DestroyFontsTexture();
}

//--------------------------------------------------------------------------------------------------------
// MULTI-VIEWPORT / PLATFORM INTERFACE SUPPORT
// This is an _advanced_ and _optional_ feature, allowing the back-end to create and handle multiple viewports simultaneously.
// If you are new to dear imgui or creating a new binding for dear imgui, it is recommended that you completely ignore this section first..
//--------------------------------------------------------------------------------------------------------

static void ImGui_ImplOpenGL3_RenderWindow(ImGuiViewport* viewport, void*)
{
    if (!(viewport->Flags & ImGuiViewportFlags_NoRendererClear))
    {
        ImVec4 clear_color = ImVec4(0.0f, 0.0f, 0.0f, 1.0f);
        glClearColor(clear_color.x, clear_color.y, clear_color.z, clear_color.w);
        glClear(GL_COLOR_BUFFER_BIT);
    }
    ImGui_ImplOpenGL3_RenderDrawData(viewport->DrawData);
}

static void ImGui_ImplOpenGL3_InitPlatformInterface()
{
    ImGuiPlatformIO& platform_io = ImGui::GetPlatformIO();
    platform_io.Renderer_RenderWindow = ImGui_ImplOpenGL3_RenderWindow;
}

static void ImGui_ImplOpenGL3_ShutdownPlatformInterface()
{
    ImGui::DestroyPlatformWindows();
}<|MERGE_RESOLUTION|>--- conflicted
+++ resolved
@@ -12,11 +12,8 @@
 
 // CHANGELOG
 // (minor and older changes stripped away, please see git history for details)
-<<<<<<< HEAD
 //  2018-XX-XX: Platform: Added support for multiple windows via the ImGuiPlatformIO interface.
-=======
 //  2019-02-20: OpenGL: Fix for OSX not supporting OpenGL 4.5, we don't try to read GL_CLIP_ORIGIN even if defined by the headers/loader.
->>>>>>> 9da48c16
 //  2019-02-11: OpenGL: Projecting clipping rectangles correctly using draw_data->FramebufferScale to allow multi-viewports for retina display.
 //  2019-02-01: OpenGL: Using GLSL 410 shaders for any version over 410 (e.g. 430, 450).
 //  2018-11-30: Misc: Setting up io.BackendRendererName so it can be displayed in the About Window.

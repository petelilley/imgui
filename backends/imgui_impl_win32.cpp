--- conflicted
+++ resolved
@@ -22,11 +22,8 @@
 
 // CHANGELOG
 // (minor and older changes stripped away, please see git history for details)
-<<<<<<< HEAD
 //  2024-XX-XX: Platform: Added support for multiple windows via the ImGuiPlatformIO interface.
-=======
 //  2024-07-08: Inputs: Fixed ImGuiMod_Super being mapped to VK_APPS instead of VK_LWIN||VK_RWIN. (#7768)
->>>>>>> 9c2f6003
 //  2023-10-05: Inputs: Added support for extra ImGuiKey values: F13 to F24 function keys, app back/forward keys.
 //  2023-09-25: Inputs: Synthesize key-down event on key-up for VK_SNAPSHOT / ImGuiKey_PrintScreen as Windows doesn't emit it (same behavior as GLFW/SDL).
 //  2023-09-07: Inputs: Added support for keyboard codepage conversion for when application is compiled in MBCS mode and using a non-Unicode window.

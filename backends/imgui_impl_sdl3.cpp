--- conflicted
+++ resolved
@@ -25,12 +25,9 @@
 
 // CHANGELOG
 // (minor and older changes stripped away, please see git history for details)
-<<<<<<< HEAD
 //  2024-XX-XX: Platform: Added support for multiple windows via the ImGuiPlatformIO interface.
-=======
 //  2024-08-19: Storing SDL_WindowID inside ImGuiViewport::PlatformHandle instead of SDL_Window*.
 //  2024-08-19: ImGui_ImplSDL3_ProcessEvent() now ignores events intended for other SDL windows. (#7853)
->>>>>>> 2d99052d
 //  2024-07-22: Update for SDL3 api changes: SDL_GetGamepads() memory ownership change. (#7807)
 //  2024-07-18: Update for SDL3 api changes: SDL_GetClipboardText() memory ownership change. (#7801)
 //  2024-07-15: Update for SDL3 api changes: SDL_GetProperty() change to SDL_GetPointerProperty(). (#7794)
@@ -434,10 +431,11 @@
                 return false;
             io.AddFocusEvent(event->type == SDL_EVENT_WINDOW_FOCUS_GAINED);
             return true;
-<<<<<<< HEAD
+        }
         case SDL_EVENT_WINDOW_CLOSE_REQUESTED:
         case SDL_EVENT_WINDOW_MOVED:
         case SDL_EVENT_WINDOW_RESIZED:
+        {
             if (ImGuiViewport* viewport = ImGui::FindViewportByPlatformHandle((void*)SDL_GetWindowFromID(event->window.windowID)))
             {
                 if (event->type == SDL_EVENT_WINDOW_CLOSE_REQUESTED)
@@ -449,9 +447,7 @@
                 return true;
             }
             return true;
-=======
-        }
->>>>>>> 2d99052d
+        }
         case SDL_EVENT_GAMEPAD_ADDED:
         case SDL_EVENT_GAMEPAD_REMOVED:
         {

--- conflicted
+++ resolved
@@ -3,11 +3,8 @@
 
 // Implemented features:
 //  [X] Renderer: User texture binding. Use 'D3D12_GPU_DESCRIPTOR_HANDLE' as ImTextureID. Read the FAQ about ImTextureID!
-<<<<<<< HEAD
+//  [X] Renderer: Large meshes support (64k+ vertices) with 16-bit indices.
 //  [X] Renderer: Multi-viewport support (multiple windows). Enable with 'io.ConfigFlags |= ImGuiConfigFlags_ViewportsEnable'.
-=======
->>>>>>> 13fbd994
-//  [X] Renderer: Large meshes support (64k+ vertices) with 16-bit indices.
 
 // Important: to compile on 32-bit systems, this backend requires code to be compiled with '#define ImTextureID ImU64'.
 // See imgui_impl_dx12.cpp file for details.

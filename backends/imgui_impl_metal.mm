--- conflicted
+++ resolved
@@ -353,15 +353,11 @@
 bool ImGui_ImplMetal_CreateDeviceObjects(id<MTLDevice> device)
 {
     ImGui_ImplMetal_Data* bd = ImGui_ImplMetal_GetBackendData();
-<<<<<<< HEAD
-    [bd->SharedMetalContext makeDeviceObjectsWithDevice:device];
-    ImGui_ImplMetal_CreateDeviceObjectsForPlatformWindows();
-=======
     MTLDepthStencilDescriptor* depthStencilDescriptor = [[MTLDepthStencilDescriptor alloc] init];
     depthStencilDescriptor.depthWriteEnabled = NO;
     depthStencilDescriptor.depthCompareFunction = MTLCompareFunctionAlways;
     bd->SharedMetalContext.depthStencilState = [device newDepthStencilStateWithDescriptor:depthStencilDescriptor];
->>>>>>> 60bea052
+    ImGui_ImplMetal_CreateDeviceObjectsForPlatformWindows();
     ImGui_ImplMetal_CreateFontsTexture(device);
 
     return true;
@@ -371,12 +367,8 @@
 {
     ImGui_ImplMetal_Data* bd = ImGui_ImplMetal_GetBackendData();
     ImGui_ImplMetal_DestroyFontsTexture();
-<<<<<<< HEAD
     ImGui_ImplMetal_InvalidateDeviceObjectsForPlatformWindows();
-    [bd->SharedMetalContext emptyRenderPipelineStateCache];
-=======
     [bd->SharedMetalContext.renderPipelineStateCache removeAllObjects];
->>>>>>> 60bea052
 }
 
 #pragma mark - Multi-viewport support

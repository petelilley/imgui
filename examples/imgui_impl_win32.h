// ImGui Platform Binding for: Windows (standard windows API for 32 and 64 bits applications)
// This needs to be used along with a Renderer (e.g. DirectX11, OpenGL3, Vulkan..)

// Implemented features:
//  [X] Platform: Clipboard support (for Win32 this is actually part of core imgui)
//  [X] Platform: Mouse cursor shape and visibility. Disable with 'io.ConfigFlags |= ImGuiConfigFlags_NoMouseCursorChange'.
<<<<<<< HEAD
//  [X] Platform: Multi-viewport support (multiple windows). Enable with 'io.ConfigFlags |= ImGuiConfigFlags_ViewportsEnable'.
=======
//  [X] Platform: Keyboard arrays indexed using VK_* Virtual Key Codes, e.g. ImGui::IsKeyPressed(VK_SPACE).
>>>>>>> ddb09c60

IMGUI_IMPL_API bool     ImGui_ImplWin32_Init(void* hwnd);
IMGUI_IMPL_API void     ImGui_ImplWin32_Shutdown();
IMGUI_IMPL_API void     ImGui_ImplWin32_NewFrame();

// DPI-related helpers (which run and compile without requiring 8.1 or 10, neither Windows version, neither associated SDK)
IMGUI_API void        ImGui_ImplWin32_EnableDpiAwareness();
IMGUI_API float       ImGui_ImplWin32_GetDpiScaleForHwnd(void* hwnd);       // HWND hwnd
IMGUI_API float       ImGui_ImplWin32_GetDpiScaleForMonitor(void* monitor); // HMONITOR monitor
IMGUI_API float       ImGui_ImplWin32_GetDpiScaleForRect(int x1, int y1, int x2, int y2);

// Handler for Win32 messages, update mouse/keyboard data.
// You may or not need this for your implementation, but it can serve as reference for handling inputs.
// Intentionally commented out to avoid dragging dependencies on <windows.h> types. You can copy the extern declaration in your code.
/*
IMGUI_IMPL_API LRESULT  ImGui_ImplWin32_WndProcHandler(HWND hWnd, UINT msg, WPARAM wParam, LPARAM lParam);
*/<|MERGE_RESOLUTION|>--- conflicted
+++ resolved
@@ -4,11 +4,8 @@
 // Implemented features:
 //  [X] Platform: Clipboard support (for Win32 this is actually part of core imgui)
 //  [X] Platform: Mouse cursor shape and visibility. Disable with 'io.ConfigFlags |= ImGuiConfigFlags_NoMouseCursorChange'.
-<<<<<<< HEAD
+//  [X] Platform: Keyboard arrays indexed using VK_* Virtual Key Codes, e.g. ImGui::IsKeyPressed(VK_SPACE).
 //  [X] Platform: Multi-viewport support (multiple windows). Enable with 'io.ConfigFlags |= ImGuiConfigFlags_ViewportsEnable'.
-=======
-//  [X] Platform: Keyboard arrays indexed using VK_* Virtual Key Codes, e.g. ImGui::IsKeyPressed(VK_SPACE).
->>>>>>> ddb09c60
 
 IMGUI_IMPL_API bool     ImGui_ImplWin32_Init(void* hwnd);
 IMGUI_IMPL_API void     ImGui_ImplWin32_Shutdown();

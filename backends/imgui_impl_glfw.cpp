--- conflicted
+++ resolved
@@ -20,13 +20,9 @@
 
 // CHANGELOG
 // (minor and older changes stripped away, please see git history for details)
-<<<<<<< HEAD
 //  2023-XX-XX: Platform: Added support for multiple windows via the ImGuiPlatformIO interface.
-//  2023-02-02: Inputs: Scaling X value on Emscripten (bug?). (#4019, #6096)
+//  2023-02-03: Emscripten: Registering custom low-level mouse wheel handler to get more accurate scrolling impulses on Emscripten. (#4019, #6096)
 //  2023-01-18: Handle unsupported glfwGetVideoMode() call on e.g. Emscripten.
-=======
-//  2023-02-03: Emscripten: Registering custom low-level mouse wheel handler to get more accurate scrolling impulses on Emscripten. (#4019, #6096)
->>>>>>> 97a1f761
 //  2023-01-04: Inputs: Fixed mods state on Linux when using Alt-GR text input (e.g. German keyboard layout), could lead to broken text input. Revert a 2022/01/17 change were we resumed using mods provided by GLFW, turns out they were faulty.
 //  2022-11-22: Perform a dummy glfwGetError() read to cancel missing names with glfwGetKeyName(). (#5908)
 //  2022-10-18: Perform a dummy glfwGetError() read to cancel missing mouse cursors errors. Using GLFW_VERSION_COMBINED directly. (#5785)
@@ -138,14 +134,11 @@
     ImVec2                  LastValidMousePos;
     GLFWwindow*             KeyOwnerWindows[GLFW_KEY_LAST];
     bool                    InstalledCallbacks;
-<<<<<<< HEAD
+    bool                    CallbacksChainForAllWindows;
     bool                    WantUpdateMonitors;
 #ifdef _WIN32
     WNDPROC                 GlfwWndProc;
 #endif
-=======
-    bool                    CallbacksChainForAllWindows;
->>>>>>> 97a1f761
 
     // Chain GLFW callbacks: our callbacks will call the user's previously installed callbacks, if any.
     GLFWwindowfocusfun      PrevUserCallbackWindowFocus;
@@ -596,8 +589,13 @@
     // Chain GLFW callbacks: our callbacks will call the user's previously installed callbacks, if any.
     if (install_callbacks)
         ImGui_ImplGlfw_InstallCallbacks(window);
-
-<<<<<<< HEAD
+    // Register Emscripten Wheel callback to workaround issue in Emscripten GLFW Emulation (#6096)
+    // We intentionally do not check 'if (install_callbacks)' here, as some users may set it to false and call GLFW callback themselves.
+    // FIXME: May break chaining in case user registered their own Emscripten callback?
+#ifdef __EMSCRIPTEN__
+    emscripten_set_wheel_callback(EMSCRIPTEN_EVENT_TARGET_DOCUMENT, NULL, false, ImGui_ImplEmscripten_WheelCallback);
+#endif
+
     // Update monitors the first time (note: monitor callback are broken in GLFW 3.2 and earlier, see github.com/glfw/glfw/issues/784)
     ImGui_ImplGlfw_UpdateMonitors();
     glfwSetMonitorCallback(ImGui_ImplGlfw_MonitorCallback);
@@ -612,14 +610,6 @@
 #endif
     if (io.ConfigFlags & ImGuiConfigFlags_ViewportsEnable)
         ImGui_ImplGlfw_InitPlatformInterface();
-=======
-    // Register Emscripten Wheel callback to workaround issue in Emscripten GLFW Emulation (#6096)
-    // We intentionally do not check 'if (install_callbacks)' here, as some users may set it to false and call GLFW callback themselves.
-    // FIXME: May break chaining in case user registered their own Emscripten callback?
-#ifdef __EMSCRIPTEN__
-    emscripten_set_wheel_callback(EMSCRIPTEN_EVENT_TARGET_DOCUMENT, NULL, false, ImGui_ImplEmscripten_WheelCallback);
-#endif
->>>>>>> 97a1f761
 
     bd->ClientApi = client_api;
     return true;

--- conflicted
+++ resolved
@@ -196,13 +196,8 @@
     colors[ImGuiCol_TextSelectedBg]         = ImVec4(0.26f, 0.59f, 0.98f, 0.35f);
     colors[ImGuiCol_DragDropTarget]         = ImVec4(1.00f, 1.00f, 0.00f, 0.90f);
     colors[ImGuiCol_NavHighlight]           = ImVec4(0.26f, 0.59f, 0.98f, 1.00f);
-<<<<<<< HEAD
-    colors[ImGuiCol_NavWindowListHighlight] = ImVec4(1.00f, 1.00f, 1.00f, 0.70f);
-    colors[ImGuiCol_NavWindowListDimBg]     = ImVec4(0.80f, 0.80f, 0.80f, 0.20f);
-=======
     colors[ImGuiCol_NavWindowingHighlight]  = ImVec4(1.00f, 1.00f, 1.00f, 0.70f);
     colors[ImGuiCol_NavWindowingDimBg]      = ImVec4(0.80f, 0.80f, 0.80f, 0.20f);
->>>>>>> 23288547
     colors[ImGuiCol_ModalWindowDimBg]       = ImVec4(0.80f, 0.80f, 0.80f, 0.35f);
 }
 
@@ -251,13 +246,8 @@
     colors[ImGuiCol_TextSelectedBg]         = ImVec4(0.00f, 0.00f, 1.00f, 0.35f);
     colors[ImGuiCol_DragDropTarget]         = ImVec4(1.00f, 1.00f, 0.00f, 0.90f);
     colors[ImGuiCol_NavHighlight]           = colors[ImGuiCol_HeaderHovered];
-<<<<<<< HEAD
-    colors[ImGuiCol_NavWindowListHighlight] = ImVec4(1.00f, 1.00f, 1.00f, 0.70f);
-    colors[ImGuiCol_NavWindowListDimBg]     = ImVec4(0.80f, 0.80f, 0.80f, 0.20f);
-=======
     colors[ImGuiCol_NavWindowingHighlight]  = ImVec4(1.00f, 1.00f, 1.00f, 0.70f);
     colors[ImGuiCol_NavWindowingDimBg]      = ImVec4(0.80f, 0.80f, 0.80f, 0.20f);
->>>>>>> 23288547
     colors[ImGuiCol_ModalWindowDimBg]       = ImVec4(0.20f, 0.20f, 0.20f, 0.35f);
 }
 
@@ -307,13 +297,8 @@
     colors[ImGuiCol_TextSelectedBg]         = ImVec4(0.26f, 0.59f, 0.98f, 0.35f);
     colors[ImGuiCol_DragDropTarget]         = ImVec4(0.26f, 0.59f, 0.98f, 0.95f);
     colors[ImGuiCol_NavHighlight]           = colors[ImGuiCol_HeaderHovered];
-<<<<<<< HEAD
-    colors[ImGuiCol_NavWindowListHighlight] = ImVec4(0.70f, 0.70f, 0.70f, 0.70f);
-    colors[ImGuiCol_NavWindowListDimBg]     = ImVec4(0.20f, 0.20f, 0.20f, 0.20f);
-=======
     colors[ImGuiCol_NavWindowingHighlight]  = ImVec4(0.70f, 0.70f, 0.70f, 0.70f);
     colors[ImGuiCol_NavWindowingDimBg]      = ImVec4(0.20f, 0.20f, 0.20f, 0.20f);
->>>>>>> 23288547
     colors[ImGuiCol_ModalWindowDimBg]       = ImVec4(0.20f, 0.20f, 0.20f, 0.35f);
 }
 

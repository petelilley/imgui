// dear imgui: Platform Backend for GLFW
// This needs to be used along with a Renderer (e.g. OpenGL3, Vulkan, WebGPU..)
// (Info: GLFW is a cross-platform general purpose library for handling windows, inputs, OpenGL/Vulkan graphics context creation, etc.)
// (Requires: GLFW 3.1+. Prefer GLFW 3.3+ for full feature support.)

// Implemented features:
//  [X] Platform: Clipboard support.
//  [X] Platform: Keyboard support. Since 1.87 we are using the io.AddKeyEvent() function. Pass ImGuiKey values to all key functions e.g. ImGui::IsKeyPressed(ImGuiKey_Space). [Legacy GLFW_KEY_* values will also be supported unless IMGUI_DISABLE_OBSOLETE_KEYIO is set]
//  [X] Platform: Gamepad support. Enable with 'io.ConfigFlags |= ImGuiConfigFlags_NavEnableGamepad'.
//  [X] Platform: Mouse cursor shape and visibility. Disable with 'io.ConfigFlags |= ImGuiConfigFlags_NoMouseCursorChange' (note: the resizing cursors requires GLFW 3.4+).
//  [X] Platform: Multi-viewport support (multiple windows). Enable with 'io.ConfigFlags |= ImGuiConfigFlags_ViewportsEnable'.

// Issues:
//  [ ] Platform: Multi-viewport support: ParentViewportID not honored, and so io.ConfigViewportsNoDefaultParent has no effect (minor).

// You can use unmodified imgui_impl_* files in your project. See examples/ folder for examples of using this.
// Prefer including the entire imgui/ repository into your project (either as a copy or as a submodule), and only build the backends you need.
// If you are new to Dear ImGui, read documentation from the docs/ folder + read the top of imgui.cpp.
// Read online: https://github.com/ocornut/imgui/tree/master/docs

// CHANGELOG
// (minor and older changes stripped away, please see git history for details)
<<<<<<< HEAD
//  2022-XX-XX: Platform: Added support for multiple windows via the ImGuiPlatformIO interface.
=======
//  2022-04-30: Inputs: Fixed ImGui_ImplGlfw_TranslateUntranslatedKey() for lower case letters on OSX.
>>>>>>> e66fc220
//  2022-03-23: Inputs: Fixed a regression in 1.87 which resulted in keyboard modifiers events being reported incorrectly on Linux/X11.
//  2022-02-07: Added ImGui_ImplGlfw_InstallCallbacks()/ImGui_ImplGlfw_RestoreCallbacks() helpers to facilitate user installing callbacks after initializing backend.
//  2022-01-26: Inputs: replaced short-lived io.AddKeyModsEvent() (added two weeks ago)with io.AddKeyEvent() using ImGuiKey_ModXXX flags. Sorry for the confusion.
//  2021-01-20: Inputs: calling new io.AddKeyAnalogEvent() for gamepad support, instead of writing directly to io.NavInputs[].
//  2022-01-17: Inputs: calling new io.AddMousePosEvent(), io.AddMouseButtonEvent(), io.AddMouseWheelEvent() API (1.87+).
//  2022-01-17: Inputs: always update key mods next and before key event (not in NewFrame) to fix input queue with very low framerates.
//  2022-01-12: *BREAKING CHANGE*: Now using glfwSetCursorPosCallback(). If you called ImGui_ImplGlfw_InitXXX() with install_callbacks = false, you MUST install glfwSetCursorPosCallback() and forward it to the backend via ImGui_ImplGlfw_CursorPosCallback().
//  2022-01-10: Inputs: calling new io.AddKeyEvent(), io.AddKeyModsEvent() + io.SetKeyEventNativeData() API (1.87+). Support for full ImGuiKey range.
//  2022-01-05: Inputs: Converting GLFW untranslated keycodes back to translated keycodes (in the ImGui_ImplGlfw_KeyCallback() function) in order to match the behavior of every other backend, and facilitate the use of GLFW with lettered-shortcuts API.
//  2021-08-17: *BREAKING CHANGE*: Now using glfwSetWindowFocusCallback() to calling io.AddFocusEvent(). If you called ImGui_ImplGlfw_InitXXX() with install_callbacks = false, you MUST install glfwSetWindowFocusCallback() and forward it to the backend via ImGui_ImplGlfw_WindowFocusCallback().
//  2021-07-29: *BREAKING CHANGE*: Now using glfwSetCursorEnterCallback(). MousePos is correctly reported when the host platform window is hovered but not focused. If you called ImGui_ImplGlfw_InitXXX() with install_callbacks = false, you MUST install glfwSetWindowFocusCallback() callback and forward it to the backend via ImGui_ImplGlfw_CursorEnterCallback().
//  2021-06-29: Reorganized backend to pull data from a single structure to facilitate usage with multiple-contexts (all g_XXXX access changed to bd->XXXX).
//  2020-01-17: Inputs: Disable error callback while assigning mouse cursors because some X11 setup don't have them and it generates errors.
//  2019-12-05: Inputs: Added support for new mouse cursors added in GLFW 3.4+ (resizing cursors, not allowed cursor).
//  2019-10-18: Misc: Previously installed user callbacks are now restored on shutdown.
//  2019-07-21: Inputs: Added mapping for ImGuiKey_KeyPadEnter.
//  2019-05-11: Inputs: Don't filter value from character callback before calling AddInputCharacter().
//  2019-03-12: Misc: Preserve DisplayFramebufferScale when main window is minimized.
//  2018-11-30: Misc: Setting up io.BackendPlatformName so it can be displayed in the About Window.
//  2018-11-07: Inputs: When installing our GLFW callbacks, we save user's previously installed ones - if any - and chain call them.
//  2018-08-01: Inputs: Workaround for Emscripten which doesn't seem to handle focus related calls.
//  2018-06-29: Inputs: Added support for the ImGuiMouseCursor_Hand cursor.
//  2018-06-08: Misc: Extracted imgui_impl_glfw.cpp/.h away from the old combined GLFW+OpenGL/Vulkan examples.
//  2018-03-20: Misc: Setup io.BackendFlags ImGuiBackendFlags_HasMouseCursors flag + honor ImGuiConfigFlags_NoMouseCursorChange flag.
//  2018-02-20: Inputs: Added support for mouse cursors (ImGui::GetMouseCursor() value, passed to glfwSetCursor()).
//  2018-02-06: Misc: Removed call to ImGui::Shutdown() which is not available from 1.60 WIP, user needs to call CreateContext/DestroyContext themselves.
//  2018-02-06: Inputs: Added mapping for ImGuiKey_Space.
//  2018-01-25: Inputs: Added gamepad support if ImGuiConfigFlags_NavEnableGamepad is set.
//  2018-01-25: Inputs: Honoring the io.WantSetMousePos by repositioning the mouse (when using navigation and ImGuiConfigFlags_NavMoveMouse is set).
//  2018-01-20: Inputs: Added Horizontal Mouse Wheel support.
//  2018-01-18: Inputs: Added mapping for ImGuiKey_Insert.
//  2017-08-25: Inputs: MousePos set to -FLT_MAX,-FLT_MAX when mouse is unavailable/missing (instead of -1,-1).
//  2016-10-15: Misc: Added a void* user_data parameter to Clipboard function handlers.

#include "imgui.h"
#include "imgui_impl_glfw.h"

// Clang warnings with -Weverything
#if defined(__clang__)
#pragma clang diagnostic push
#pragma clang diagnostic ignored "-Wold-style-cast"     // warning: use of old-style cast
#pragma clang diagnostic ignored "-Wsign-conversion"    // warning: implicit conversion changes signedness
#if __has_warning("-Wzero-as-null-pointer-constant")
#pragma clang diagnostic ignored "-Wzero-as-null-pointer-constant"
#endif
#endif

// GLFW
#include <GLFW/glfw3.h>
#ifdef _WIN32
#undef APIENTRY
#define GLFW_EXPOSE_NATIVE_WIN32
#include <GLFW/glfw3native.h>   // for glfwGetWin32Window
#endif
#define GLFW_HAS_WINDOW_TOPMOST       (GLFW_VERSION_MAJOR * 1000 + GLFW_VERSION_MINOR * 100 >= 3200) // 3.2+ GLFW_FLOATING
#define GLFW_HAS_WINDOW_HOVERED       (GLFW_VERSION_MAJOR * 1000 + GLFW_VERSION_MINOR * 100 >= 3300) // 3.3+ GLFW_HOVERED
#define GLFW_HAS_WINDOW_ALPHA         (GLFW_VERSION_MAJOR * 1000 + GLFW_VERSION_MINOR * 100 >= 3300) // 3.3+ glfwSetWindowOpacity
#define GLFW_HAS_PER_MONITOR_DPI      (GLFW_VERSION_MAJOR * 1000 + GLFW_VERSION_MINOR * 100 >= 3300) // 3.3+ glfwGetMonitorContentScale
#define GLFW_HAS_VULKAN               (GLFW_VERSION_MAJOR * 1000 + GLFW_VERSION_MINOR * 100 >= 3200) // 3.2+ glfwCreateWindowSurface
#define GLFW_HAS_FOCUS_WINDOW         (GLFW_VERSION_MAJOR * 1000 + GLFW_VERSION_MINOR * 100 >= 3200) // 3.2+ glfwFocusWindow
#define GLFW_HAS_FOCUS_ON_SHOW        (GLFW_VERSION_MAJOR * 1000 + GLFW_VERSION_MINOR * 100 >= 3300) // 3.3+ GLFW_FOCUS_ON_SHOW
#define GLFW_HAS_MONITOR_WORK_AREA    (GLFW_VERSION_MAJOR * 1000 + GLFW_VERSION_MINOR * 100 >= 3300) // 3.3+ glfwGetMonitorWorkarea
#define GLFW_HAS_OSX_WINDOW_POS_FIX   (GLFW_VERSION_MAJOR * 1000 + GLFW_VERSION_MINOR * 100 + GLFW_VERSION_REVISION * 10 >= 3310) // 3.3.1+ Fixed: Resizing window repositions it on MacOS #1553
#ifdef GLFW_RESIZE_NESW_CURSOR        // Let's be nice to people who pulled GLFW between 2019-04-16 (3.4 define) and 2019-11-29 (cursors defines) // FIXME: Remove when GLFW 3.4 is released?
#define GLFW_HAS_NEW_CURSORS          (GLFW_VERSION_MAJOR * 1000 + GLFW_VERSION_MINOR * 100 >= 3400) // 3.4+ GLFW_RESIZE_ALL_CURSOR, GLFW_RESIZE_NESW_CURSOR, GLFW_RESIZE_NWSE_CURSOR, GLFW_NOT_ALLOWED_CURSOR
#else
#define GLFW_HAS_NEW_CURSORS          (0)
#endif
#ifdef GLFW_MOUSE_PASSTHROUGH         // Let's be nice to people who pulled GLFW between 2019-04-16 (3.4 define) and 2020-07-17 (passthrough)
#define GLFW_HAS_MOUSE_PASSTHROUGH    (GLFW_VERSION_MAJOR * 1000 + GLFW_VERSION_MINOR * 100 >= 3400) // 3.4+ GLFW_MOUSE_PASSTHROUGH
#else
#define GLFW_HAS_MOUSE_PASSTHROUGH    (0)
#endif
#define GLFW_HAS_GAMEPAD_API          (GLFW_VERSION_MAJOR * 1000 + GLFW_VERSION_MINOR * 100 >= 3300) // 3.3+ glfwGetGamepadState() new api
#define GLFW_HAS_GET_KEY_NAME         (GLFW_VERSION_MAJOR * 1000 + GLFW_VERSION_MINOR * 100 >= 3200) // 3.2+ glfwGetKeyName()

// GLFW data
enum GlfwClientApi
{
    GlfwClientApi_Unknown,
    GlfwClientApi_OpenGL,
    GlfwClientApi_Vulkan
};

struct ImGui_ImplGlfw_Data
{
    GLFWwindow*             Window;
    GlfwClientApi           ClientApi;
    double                  Time;
    GLFWwindow*             MouseWindow;
    GLFWcursor*             MouseCursors[ImGuiMouseCursor_COUNT];
    ImVec2                  LastValidMousePos;
    GLFWwindow*             KeyOwnerWindows[GLFW_KEY_LAST];
    bool                    InstalledCallbacks;
    bool                    WantUpdateMonitors;

    // Chain GLFW callbacks: our callbacks will call the user's previously installed callbacks, if any.
    GLFWwindowfocusfun      PrevUserCallbackWindowFocus;
    GLFWcursorposfun        PrevUserCallbackCursorPos;
    GLFWcursorenterfun      PrevUserCallbackCursorEnter;
    GLFWmousebuttonfun      PrevUserCallbackMousebutton;
    GLFWscrollfun           PrevUserCallbackScroll;
    GLFWkeyfun              PrevUserCallbackKey;
    GLFWcharfun             PrevUserCallbackChar;
    GLFWmonitorfun          PrevUserCallbackMonitor;

    ImGui_ImplGlfw_Data()   { memset((void*)this, 0, sizeof(*this)); }
};

// Backend data stored in io.BackendPlatformUserData to allow support for multiple Dear ImGui contexts
// It is STRONGLY preferred that you use docking branch with multi-viewports (== single Dear ImGui context + multiple windows) instead of multiple Dear ImGui contexts.
// FIXME: multi-context support is not well tested and probably dysfunctional in this backend.
// - Because glfwPollEvents() process all windows and some events may be called outside of it, you will need to register your own callbacks
//   (passing install_callbacks=false in ImGui_ImplGlfw_InitXXX functions), set the current dear imgui context and then call our callbacks.
// - Otherwise we may need to store a GLFWWindow* -> ImGuiContext* map and handle this in the backend, adding a little bit of extra complexity to it.
// FIXME: some shared resources (mouse cursor shape, gamepad) are mishandled when using multi-context.
static ImGui_ImplGlfw_Data* ImGui_ImplGlfw_GetBackendData()
{
    return ImGui::GetCurrentContext() ? (ImGui_ImplGlfw_Data*)ImGui::GetIO().BackendPlatformUserData : NULL;
}

// Forward Declarations
static void ImGui_ImplGlfw_UpdateMonitors();
static void ImGui_ImplGlfw_InitPlatformInterface();
static void ImGui_ImplGlfw_ShutdownPlatformInterface();

// Functions
static const char* ImGui_ImplGlfw_GetClipboardText(void* user_data)
{
    return glfwGetClipboardString((GLFWwindow*)user_data);
}

static void ImGui_ImplGlfw_SetClipboardText(void* user_data, const char* text)
{
    glfwSetClipboardString((GLFWwindow*)user_data, text);
}

static ImGuiKey ImGui_ImplGlfw_KeyToImGuiKey(int key)
{
    switch (key)
    {
        case GLFW_KEY_TAB: return ImGuiKey_Tab;
        case GLFW_KEY_LEFT: return ImGuiKey_LeftArrow;
        case GLFW_KEY_RIGHT: return ImGuiKey_RightArrow;
        case GLFW_KEY_UP: return ImGuiKey_UpArrow;
        case GLFW_KEY_DOWN: return ImGuiKey_DownArrow;
        case GLFW_KEY_PAGE_UP: return ImGuiKey_PageUp;
        case GLFW_KEY_PAGE_DOWN: return ImGuiKey_PageDown;
        case GLFW_KEY_HOME: return ImGuiKey_Home;
        case GLFW_KEY_END: return ImGuiKey_End;
        case GLFW_KEY_INSERT: return ImGuiKey_Insert;
        case GLFW_KEY_DELETE: return ImGuiKey_Delete;
        case GLFW_KEY_BACKSPACE: return ImGuiKey_Backspace;
        case GLFW_KEY_SPACE: return ImGuiKey_Space;
        case GLFW_KEY_ENTER: return ImGuiKey_Enter;
        case GLFW_KEY_ESCAPE: return ImGuiKey_Escape;
        case GLFW_KEY_APOSTROPHE: return ImGuiKey_Apostrophe;
        case GLFW_KEY_COMMA: return ImGuiKey_Comma;
        case GLFW_KEY_MINUS: return ImGuiKey_Minus;
        case GLFW_KEY_PERIOD: return ImGuiKey_Period;
        case GLFW_KEY_SLASH: return ImGuiKey_Slash;
        case GLFW_KEY_SEMICOLON: return ImGuiKey_Semicolon;
        case GLFW_KEY_EQUAL: return ImGuiKey_Equal;
        case GLFW_KEY_LEFT_BRACKET: return ImGuiKey_LeftBracket;
        case GLFW_KEY_BACKSLASH: return ImGuiKey_Backslash;
        case GLFW_KEY_RIGHT_BRACKET: return ImGuiKey_RightBracket;
        case GLFW_KEY_GRAVE_ACCENT: return ImGuiKey_GraveAccent;
        case GLFW_KEY_CAPS_LOCK: return ImGuiKey_CapsLock;
        case GLFW_KEY_SCROLL_LOCK: return ImGuiKey_ScrollLock;
        case GLFW_KEY_NUM_LOCK: return ImGuiKey_NumLock;
        case GLFW_KEY_PRINT_SCREEN: return ImGuiKey_PrintScreen;
        case GLFW_KEY_PAUSE: return ImGuiKey_Pause;
        case GLFW_KEY_KP_0: return ImGuiKey_Keypad0;
        case GLFW_KEY_KP_1: return ImGuiKey_Keypad1;
        case GLFW_KEY_KP_2: return ImGuiKey_Keypad2;
        case GLFW_KEY_KP_3: return ImGuiKey_Keypad3;
        case GLFW_KEY_KP_4: return ImGuiKey_Keypad4;
        case GLFW_KEY_KP_5: return ImGuiKey_Keypad5;
        case GLFW_KEY_KP_6: return ImGuiKey_Keypad6;
        case GLFW_KEY_KP_7: return ImGuiKey_Keypad7;
        case GLFW_KEY_KP_8: return ImGuiKey_Keypad8;
        case GLFW_KEY_KP_9: return ImGuiKey_Keypad9;
        case GLFW_KEY_KP_DECIMAL: return ImGuiKey_KeypadDecimal;
        case GLFW_KEY_KP_DIVIDE: return ImGuiKey_KeypadDivide;
        case GLFW_KEY_KP_MULTIPLY: return ImGuiKey_KeypadMultiply;
        case GLFW_KEY_KP_SUBTRACT: return ImGuiKey_KeypadSubtract;
        case GLFW_KEY_KP_ADD: return ImGuiKey_KeypadAdd;
        case GLFW_KEY_KP_ENTER: return ImGuiKey_KeypadEnter;
        case GLFW_KEY_KP_EQUAL: return ImGuiKey_KeypadEqual;
        case GLFW_KEY_LEFT_SHIFT: return ImGuiKey_LeftShift;
        case GLFW_KEY_LEFT_CONTROL: return ImGuiKey_LeftCtrl;
        case GLFW_KEY_LEFT_ALT: return ImGuiKey_LeftAlt;
        case GLFW_KEY_LEFT_SUPER: return ImGuiKey_LeftSuper;
        case GLFW_KEY_RIGHT_SHIFT: return ImGuiKey_RightShift;
        case GLFW_KEY_RIGHT_CONTROL: return ImGuiKey_RightCtrl;
        case GLFW_KEY_RIGHT_ALT: return ImGuiKey_RightAlt;
        case GLFW_KEY_RIGHT_SUPER: return ImGuiKey_RightSuper;
        case GLFW_KEY_MENU: return ImGuiKey_Menu;
        case GLFW_KEY_0: return ImGuiKey_0;
        case GLFW_KEY_1: return ImGuiKey_1;
        case GLFW_KEY_2: return ImGuiKey_2;
        case GLFW_KEY_3: return ImGuiKey_3;
        case GLFW_KEY_4: return ImGuiKey_4;
        case GLFW_KEY_5: return ImGuiKey_5;
        case GLFW_KEY_6: return ImGuiKey_6;
        case GLFW_KEY_7: return ImGuiKey_7;
        case GLFW_KEY_8: return ImGuiKey_8;
        case GLFW_KEY_9: return ImGuiKey_9;
        case GLFW_KEY_A: return ImGuiKey_A;
        case GLFW_KEY_B: return ImGuiKey_B;
        case GLFW_KEY_C: return ImGuiKey_C;
        case GLFW_KEY_D: return ImGuiKey_D;
        case GLFW_KEY_E: return ImGuiKey_E;
        case GLFW_KEY_F: return ImGuiKey_F;
        case GLFW_KEY_G: return ImGuiKey_G;
        case GLFW_KEY_H: return ImGuiKey_H;
        case GLFW_KEY_I: return ImGuiKey_I;
        case GLFW_KEY_J: return ImGuiKey_J;
        case GLFW_KEY_K: return ImGuiKey_K;
        case GLFW_KEY_L: return ImGuiKey_L;
        case GLFW_KEY_M: return ImGuiKey_M;
        case GLFW_KEY_N: return ImGuiKey_N;
        case GLFW_KEY_O: return ImGuiKey_O;
        case GLFW_KEY_P: return ImGuiKey_P;
        case GLFW_KEY_Q: return ImGuiKey_Q;
        case GLFW_KEY_R: return ImGuiKey_R;
        case GLFW_KEY_S: return ImGuiKey_S;
        case GLFW_KEY_T: return ImGuiKey_T;
        case GLFW_KEY_U: return ImGuiKey_U;
        case GLFW_KEY_V: return ImGuiKey_V;
        case GLFW_KEY_W: return ImGuiKey_W;
        case GLFW_KEY_X: return ImGuiKey_X;
        case GLFW_KEY_Y: return ImGuiKey_Y;
        case GLFW_KEY_Z: return ImGuiKey_Z;
        case GLFW_KEY_F1: return ImGuiKey_F1;
        case GLFW_KEY_F2: return ImGuiKey_F2;
        case GLFW_KEY_F3: return ImGuiKey_F3;
        case GLFW_KEY_F4: return ImGuiKey_F4;
        case GLFW_KEY_F5: return ImGuiKey_F5;
        case GLFW_KEY_F6: return ImGuiKey_F6;
        case GLFW_KEY_F7: return ImGuiKey_F7;
        case GLFW_KEY_F8: return ImGuiKey_F8;
        case GLFW_KEY_F9: return ImGuiKey_F9;
        case GLFW_KEY_F10: return ImGuiKey_F10;
        case GLFW_KEY_F11: return ImGuiKey_F11;
        case GLFW_KEY_F12: return ImGuiKey_F12;
        default: return ImGuiKey_None;
    }
}

static int ImGui_ImplGlfw_KeyToModifier(int key)
{
    if (key == GLFW_KEY_LEFT_CONTROL || key == GLFW_KEY_RIGHT_CONTROL)
        return GLFW_MOD_CONTROL;
    if (key == GLFW_KEY_LEFT_SHIFT || key == GLFW_KEY_RIGHT_SHIFT)
        return GLFW_MOD_SHIFT;
    if (key == GLFW_KEY_LEFT_ALT || key == GLFW_KEY_RIGHT_ALT)
        return GLFW_MOD_ALT;
    if (key == GLFW_KEY_LEFT_SUPER || key == GLFW_KEY_RIGHT_SUPER)
        return GLFW_MOD_SUPER;
    return 0;
}

static void ImGui_ImplGlfw_UpdateKeyModifiers(int mods)
{
    ImGuiIO& io = ImGui::GetIO();
    io.AddKeyEvent(ImGuiKey_ModCtrl, (mods & GLFW_MOD_CONTROL) != 0);
    io.AddKeyEvent(ImGuiKey_ModShift, (mods & GLFW_MOD_SHIFT) != 0);
    io.AddKeyEvent(ImGuiKey_ModAlt, (mods & GLFW_MOD_ALT) != 0);
    io.AddKeyEvent(ImGuiKey_ModSuper, (mods & GLFW_MOD_SUPER) != 0);
}

void ImGui_ImplGlfw_MouseButtonCallback(GLFWwindow* window, int button, int action, int mods)
{
    ImGui_ImplGlfw_Data* bd = ImGui_ImplGlfw_GetBackendData();
    if (bd->PrevUserCallbackMousebutton != NULL && window == bd->Window)
        bd->PrevUserCallbackMousebutton(window, button, action, mods);

    ImGui_ImplGlfw_UpdateKeyModifiers(mods);

    ImGuiIO& io = ImGui::GetIO();
    if (button >= 0 && button < ImGuiMouseButton_COUNT)
        io.AddMouseButtonEvent(button, action == GLFW_PRESS);
}

void ImGui_ImplGlfw_ScrollCallback(GLFWwindow* window, double xoffset, double yoffset)
{
    ImGui_ImplGlfw_Data* bd = ImGui_ImplGlfw_GetBackendData();
    if (bd->PrevUserCallbackScroll != NULL && window == bd->Window)
        bd->PrevUserCallbackScroll(window, xoffset, yoffset);

    ImGuiIO& io = ImGui::GetIO();
    io.AddMouseWheelEvent((float)xoffset, (float)yoffset);
}

static int ImGui_ImplGlfw_TranslateUntranslatedKey(int key, int scancode)
{
#if GLFW_HAS_GET_KEY_NAME && !defined(__EMSCRIPTEN__)
    // GLFW 3.1+ attempts to "untranslate" keys, which goes the opposite of what every other framework does, making using lettered shortcuts difficult.
    // (It had reasons to do so: namely GLFW is/was more likely to be used for WASD-type game controls rather than lettered shortcuts, but IHMO the 3.1 change could have been done differently)
    // See https://github.com/glfw/glfw/issues/1502 for details.
    // Adding a workaround to undo this (so our keys are translated->untranslated->translated, likely a lossy process).
    // This won't cover edge cases but this is at least going to cover common cases.
    if (key >= GLFW_KEY_KP_0 && key <= GLFW_KEY_KP_EQUAL)
        return key;
    const char* key_name = glfwGetKeyName(key, scancode);
    if (key_name && key_name[0] != 0 && key_name[1] == 0)
    {
        const char char_names[] = "`-=[]\\,;\'./";
        const int char_keys[] = { GLFW_KEY_GRAVE_ACCENT, GLFW_KEY_MINUS, GLFW_KEY_EQUAL, GLFW_KEY_LEFT_BRACKET, GLFW_KEY_RIGHT_BRACKET, GLFW_KEY_BACKSLASH, GLFW_KEY_COMMA, GLFW_KEY_SEMICOLON, GLFW_KEY_APOSTROPHE, GLFW_KEY_PERIOD, GLFW_KEY_SLASH, 0 };
        IM_ASSERT(IM_ARRAYSIZE(char_names) == IM_ARRAYSIZE(char_keys));
        if (key_name[0] >= '0' && key_name[0] <= '9')               { key = GLFW_KEY_0 + (key_name[0] - '0'); }
        else if (key_name[0] >= 'A' && key_name[0] <= 'Z')          { key = GLFW_KEY_A + (key_name[0] - 'A'); }
        else if (key_name[0] >= 'a' && key_name[0] <= 'z')          { key = GLFW_KEY_A + (key_name[0] - 'a'); }
        else if (const char* p = strchr(char_names, key_name[0]))   { key = char_keys[p - char_names]; }
    }
    // if (action == GLFW_PRESS) printf("key %d scancode %d name '%s'\n", key, scancode, key_name);
#else
    IM_UNUSED(scancode);
#endif
    return key;
}

void ImGui_ImplGlfw_KeyCallback(GLFWwindow* window, int keycode, int scancode, int action, int mods)
{
    ImGui_ImplGlfw_Data* bd = ImGui_ImplGlfw_GetBackendData();
    if (bd->PrevUserCallbackKey != NULL && window == bd->Window)
        bd->PrevUserCallbackKey(window, keycode, scancode, action, mods);

    if (action != GLFW_PRESS && action != GLFW_RELEASE)
        return;

    // Workaround: X11 does not include current pressed/released modifier key in 'mods' flags. https://github.com/glfw/glfw/issues/1630
    if (int keycode_to_mod = ImGui_ImplGlfw_KeyToModifier(keycode))
        mods = (action == GLFW_PRESS) ? (mods | keycode_to_mod) : (mods & ~keycode_to_mod);
    ImGui_ImplGlfw_UpdateKeyModifiers(mods);

    if (keycode >= 0 && keycode < IM_ARRAYSIZE(bd->KeyOwnerWindows))
        bd->KeyOwnerWindows[keycode] = (action == GLFW_PRESS) ? window : NULL;

    keycode = ImGui_ImplGlfw_TranslateUntranslatedKey(keycode, scancode);

    ImGuiIO& io = ImGui::GetIO();
    ImGuiKey imgui_key = ImGui_ImplGlfw_KeyToImGuiKey(keycode);
    io.AddKeyEvent(imgui_key, (action == GLFW_PRESS));
    io.SetKeyEventNativeData(imgui_key, keycode, scancode); // To support legacy indexing (<1.87 user code)
}

void ImGui_ImplGlfw_WindowFocusCallback(GLFWwindow* window, int focused)
{
    ImGui_ImplGlfw_Data* bd = ImGui_ImplGlfw_GetBackendData();
    if (bd->PrevUserCallbackWindowFocus != NULL && window == bd->Window)
        bd->PrevUserCallbackWindowFocus(window, focused);

    ImGuiIO& io = ImGui::GetIO();
    io.AddFocusEvent(focused != 0);
}

void ImGui_ImplGlfw_CursorPosCallback(GLFWwindow* window, double x, double y)
{
    ImGui_ImplGlfw_Data* bd = ImGui_ImplGlfw_GetBackendData();
    if (bd->PrevUserCallbackCursorPos != NULL && window == bd->Window)
        bd->PrevUserCallbackCursorPos(window, x, y);

    ImGuiIO& io = ImGui::GetIO();
    if (io.ConfigFlags & ImGuiConfigFlags_ViewportsEnable)
    {
        int window_x, window_y;
        glfwGetWindowPos(window, &window_x, &window_y);
        x += window_x;
        y += window_y;
    }
    io.AddMousePosEvent((float)x, (float)y);
    bd->LastValidMousePos = ImVec2((float)x, (float)y);
}

// Workaround: X11 seems to send spurious Leave/Enter events which would make us lose our position,
// so we back it up and restore on Leave/Enter (see https://github.com/ocornut/imgui/issues/4984)
void ImGui_ImplGlfw_CursorEnterCallback(GLFWwindow* window, int entered)
{
    ImGui_ImplGlfw_Data* bd = ImGui_ImplGlfw_GetBackendData();
    if (bd->PrevUserCallbackCursorEnter != NULL && window == bd->Window)
        bd->PrevUserCallbackCursorEnter(window, entered);

    ImGuiIO& io = ImGui::GetIO();
    if (entered)
    {
        bd->MouseWindow = window;
        io.AddMousePosEvent(bd->LastValidMousePos.x, bd->LastValidMousePos.y);
    }
    else if (!entered && bd->MouseWindow == window)
    {
        bd->LastValidMousePos = io.MousePos;
        bd->MouseWindow = NULL;
        io.AddMousePosEvent(-FLT_MAX, -FLT_MAX);
    }
}

void ImGui_ImplGlfw_CharCallback(GLFWwindow* window, unsigned int c)
{
    ImGui_ImplGlfw_Data* bd = ImGui_ImplGlfw_GetBackendData();
    if (bd->PrevUserCallbackChar != NULL && window == bd->Window)
        bd->PrevUserCallbackChar(window, c);

    ImGuiIO& io = ImGui::GetIO();
    io.AddInputCharacter(c);
}

void ImGui_ImplGlfw_MonitorCallback(GLFWmonitor*, int)
{
    ImGui_ImplGlfw_Data* bd = ImGui_ImplGlfw_GetBackendData();
    bd->WantUpdateMonitors = true;
}

void ImGui_ImplGlfw_InstallCallbacks(GLFWwindow* window)
{
    ImGui_ImplGlfw_Data* bd = ImGui_ImplGlfw_GetBackendData();
    IM_ASSERT(bd->InstalledCallbacks == false && "Callbacks already installed!");
    IM_ASSERT(bd->Window == window);

    bd->PrevUserCallbackWindowFocus = glfwSetWindowFocusCallback(window, ImGui_ImplGlfw_WindowFocusCallback);
    bd->PrevUserCallbackCursorEnter = glfwSetCursorEnterCallback(window, ImGui_ImplGlfw_CursorEnterCallback);
    bd->PrevUserCallbackCursorPos = glfwSetCursorPosCallback(window, ImGui_ImplGlfw_CursorPosCallback);
    bd->PrevUserCallbackMousebutton = glfwSetMouseButtonCallback(window, ImGui_ImplGlfw_MouseButtonCallback);
    bd->PrevUserCallbackScroll = glfwSetScrollCallback(window, ImGui_ImplGlfw_ScrollCallback);
    bd->PrevUserCallbackKey = glfwSetKeyCallback(window, ImGui_ImplGlfw_KeyCallback);
    bd->PrevUserCallbackChar = glfwSetCharCallback(window, ImGui_ImplGlfw_CharCallback);
    bd->PrevUserCallbackMonitor = glfwSetMonitorCallback(ImGui_ImplGlfw_MonitorCallback);
    bd->InstalledCallbacks = true;
}

void ImGui_ImplGlfw_RestoreCallbacks(GLFWwindow* window)
{
    ImGui_ImplGlfw_Data* bd = ImGui_ImplGlfw_GetBackendData();
    IM_ASSERT(bd->InstalledCallbacks == true && "Callbacks not installed!");
    IM_ASSERT(bd->Window == window);

    glfwSetWindowFocusCallback(window, bd->PrevUserCallbackWindowFocus);
    glfwSetCursorEnterCallback(window, bd->PrevUserCallbackCursorEnter);
    glfwSetCursorPosCallback(window, bd->PrevUserCallbackCursorPos);
    glfwSetMouseButtonCallback(window, bd->PrevUserCallbackMousebutton);
    glfwSetScrollCallback(window, bd->PrevUserCallbackScroll);
    glfwSetKeyCallback(window, bd->PrevUserCallbackKey);
    glfwSetCharCallback(window, bd->PrevUserCallbackChar);
    glfwSetMonitorCallback(bd->PrevUserCallbackMonitor);
    bd->InstalledCallbacks = false;
    bd->PrevUserCallbackWindowFocus = NULL;
    bd->PrevUserCallbackCursorEnter = NULL;
    bd->PrevUserCallbackCursorPos = NULL;
    bd->PrevUserCallbackMousebutton = NULL;
    bd->PrevUserCallbackScroll = NULL;
    bd->PrevUserCallbackKey = NULL;
    bd->PrevUserCallbackChar = NULL;
    bd->PrevUserCallbackMonitor = NULL;
}

static bool ImGui_ImplGlfw_Init(GLFWwindow* window, bool install_callbacks, GlfwClientApi client_api)
{
    ImGuiIO& io = ImGui::GetIO();
    IM_ASSERT(io.BackendPlatformUserData == NULL && "Already initialized a platform backend!");

    // Setup backend capabilities flags
    ImGui_ImplGlfw_Data* bd = IM_NEW(ImGui_ImplGlfw_Data)();
    io.BackendPlatformUserData = (void*)bd;
    io.BackendPlatformName = "imgui_impl_glfw";
    io.BackendFlags |= ImGuiBackendFlags_HasMouseCursors;         // We can honor GetMouseCursor() values (optional)
    io.BackendFlags |= ImGuiBackendFlags_HasSetMousePos;          // We can honor io.WantSetMousePos requests (optional, rarely used)
    io.BackendFlags |= ImGuiBackendFlags_PlatformHasViewports;    // We can create multi-viewports on the Platform side (optional)
#if GLFW_HAS_MOUSE_PASSTHROUGH || (GLFW_HAS_WINDOW_HOVERED && defined(_WIN32))
    io.BackendFlags |= ImGuiBackendFlags_HasMouseHoveredViewport; // We can call io.AddMouseViewportEvent() with correct data (optional)
#endif

    bd->Window = window;
    bd->Time = 0.0;
    bd->WantUpdateMonitors = true;

    io.SetClipboardTextFn = ImGui_ImplGlfw_SetClipboardText;
    io.GetClipboardTextFn = ImGui_ImplGlfw_GetClipboardText;
    io.ClipboardUserData = bd->Window;

    // Create mouse cursors
    // (By design, on X11 cursors are user configurable and some cursors may be missing. When a cursor doesn't exist,
    // GLFW will emit an error which will often be printed by the app, so we temporarily disable error reporting.
    // Missing cursors will return NULL and our _UpdateMouseCursor() function will use the Arrow cursor instead.)
    GLFWerrorfun prev_error_callback = glfwSetErrorCallback(NULL);
    bd->MouseCursors[ImGuiMouseCursor_Arrow] = glfwCreateStandardCursor(GLFW_ARROW_CURSOR);
    bd->MouseCursors[ImGuiMouseCursor_TextInput] = glfwCreateStandardCursor(GLFW_IBEAM_CURSOR);
    bd->MouseCursors[ImGuiMouseCursor_ResizeNS] = glfwCreateStandardCursor(GLFW_VRESIZE_CURSOR);
    bd->MouseCursors[ImGuiMouseCursor_ResizeEW] = glfwCreateStandardCursor(GLFW_HRESIZE_CURSOR);
    bd->MouseCursors[ImGuiMouseCursor_Hand] = glfwCreateStandardCursor(GLFW_HAND_CURSOR);
#if GLFW_HAS_NEW_CURSORS
    bd->MouseCursors[ImGuiMouseCursor_ResizeAll] = glfwCreateStandardCursor(GLFW_RESIZE_ALL_CURSOR);
    bd->MouseCursors[ImGuiMouseCursor_ResizeNESW] = glfwCreateStandardCursor(GLFW_RESIZE_NESW_CURSOR);
    bd->MouseCursors[ImGuiMouseCursor_ResizeNWSE] = glfwCreateStandardCursor(GLFW_RESIZE_NWSE_CURSOR);
    bd->MouseCursors[ImGuiMouseCursor_NotAllowed] = glfwCreateStandardCursor(GLFW_NOT_ALLOWED_CURSOR);
#else
    bd->MouseCursors[ImGuiMouseCursor_ResizeAll] = glfwCreateStandardCursor(GLFW_ARROW_CURSOR);
    bd->MouseCursors[ImGuiMouseCursor_ResizeNESW] = glfwCreateStandardCursor(GLFW_ARROW_CURSOR);
    bd->MouseCursors[ImGuiMouseCursor_ResizeNWSE] = glfwCreateStandardCursor(GLFW_ARROW_CURSOR);
    bd->MouseCursors[ImGuiMouseCursor_NotAllowed] = glfwCreateStandardCursor(GLFW_ARROW_CURSOR);
#endif
    glfwSetErrorCallback(prev_error_callback);

    // Chain GLFW callbacks: our callbacks will call the user's previously installed callbacks, if any.
    if (install_callbacks)
        ImGui_ImplGlfw_InstallCallbacks(window);

    // Update monitors the first time (note: monitor callback are broken in GLFW 3.2 and earlier, see github.com/glfw/glfw/issues/784)
    ImGui_ImplGlfw_UpdateMonitors();
    glfwSetMonitorCallback(ImGui_ImplGlfw_MonitorCallback);

    // Our mouse update function expect PlatformHandle to be filled for the main viewport
    ImGuiViewport* main_viewport = ImGui::GetMainViewport();
    main_viewport->PlatformHandle = (void*)bd->Window;
#ifdef _WIN32
    main_viewport->PlatformHandleRaw = glfwGetWin32Window(bd->Window);
#endif
    if (io.ConfigFlags & ImGuiConfigFlags_ViewportsEnable)
        ImGui_ImplGlfw_InitPlatformInterface();

    bd->ClientApi = client_api;
    return true;
}

bool ImGui_ImplGlfw_InitForOpenGL(GLFWwindow* window, bool install_callbacks)
{
    return ImGui_ImplGlfw_Init(window, install_callbacks, GlfwClientApi_OpenGL);
}

bool ImGui_ImplGlfw_InitForVulkan(GLFWwindow* window, bool install_callbacks)
{
    return ImGui_ImplGlfw_Init(window, install_callbacks, GlfwClientApi_Vulkan);
}

bool ImGui_ImplGlfw_InitForOther(GLFWwindow* window, bool install_callbacks)
{
    return ImGui_ImplGlfw_Init(window, install_callbacks, GlfwClientApi_Unknown);
}

void ImGui_ImplGlfw_Shutdown()
{
    ImGui_ImplGlfw_Data* bd = ImGui_ImplGlfw_GetBackendData();
    IM_ASSERT(bd != NULL && "No platform backend to shutdown, or already shutdown?");
    ImGuiIO& io = ImGui::GetIO();

    ImGui_ImplGlfw_ShutdownPlatformInterface();

    if (bd->InstalledCallbacks)
        ImGui_ImplGlfw_RestoreCallbacks(bd->Window);

    for (ImGuiMouseCursor cursor_n = 0; cursor_n < ImGuiMouseCursor_COUNT; cursor_n++)
        glfwDestroyCursor(bd->MouseCursors[cursor_n]);

    io.BackendPlatformName = NULL;
    io.BackendPlatformUserData = NULL;
    IM_DELETE(bd);
}

static void ImGui_ImplGlfw_UpdateMouseData()
{
    ImGui_ImplGlfw_Data* bd = ImGui_ImplGlfw_GetBackendData();
    ImGuiIO& io = ImGui::GetIO();
    ImGuiPlatformIO& platform_io = ImGui::GetPlatformIO();

    ImGuiID mouse_viewport_id = 0;
    const ImVec2 mouse_pos_prev = io.MousePos;
    for (int n = 0; n < platform_io.Viewports.Size; n++)
    {
        ImGuiViewport* viewport = platform_io.Viewports[n];
        GLFWwindow* window = (GLFWwindow*)viewport->PlatformHandle;

#ifdef __EMSCRIPTEN__
        const bool is_window_focused = true;
#else
        const bool is_window_focused = glfwGetWindowAttrib(window, GLFW_FOCUSED) != 0;
#endif
        if (is_window_focused)
        {
            // (Optional) Set OS mouse position from Dear ImGui if requested (rarely used, only when ImGuiConfigFlags_NavEnableSetMousePos is enabled by user)
            // When multi-viewports are enabled, all Dear ImGui positions are same as OS positions.
            if (io.WantSetMousePos)
                glfwSetCursorPos(window, (double)(mouse_pos_prev.x - viewport->Pos.x), (double)(mouse_pos_prev.y - viewport->Pos.y));

            // (Optional) Fallback to provide mouse position when focused (ImGui_ImplGlfw_CursorPosCallback already provides this when hovered or captured)
            if (bd->MouseWindow == NULL)
            {
                double mouse_x, mouse_y;
                glfwGetCursorPos(window, &mouse_x, &mouse_y);
                if (io.ConfigFlags & ImGuiConfigFlags_ViewportsEnable)
                {
                    // Single viewport mode: mouse position in client window coordinates (io.MousePos is (0,0) when the mouse is on the upper-left corner of the app window)
                    // Multi-viewport mode: mouse position in OS absolute coordinates (io.MousePos is (0,0) when the mouse is on the upper-left of the primary monitor)
                    int window_x, window_y;
                    glfwGetWindowPos(window, &window_x, &window_y);
                    mouse_x += window_x;
                    mouse_y += window_y;
                }
                bd->LastValidMousePos = ImVec2((float)mouse_x, (float)mouse_y);
                io.AddMousePosEvent((float)mouse_x, (float)mouse_y);
            }
        }

        // (Optional) When using multiple viewports: call io.AddMouseViewportEvent() with the viewport the OS mouse cursor is hovering.
        // If ImGuiBackendFlags_HasMouseHoveredViewport is not set by the backend, Dear imGui will ignore this field and infer the information using its flawed heuristic.
        // - [X] GLFW >= 3.3 backend ON WINDOWS ONLY does correctly ignore viewports with the _NoInputs flag.
        // - [!] GLFW <= 3.2 backend CANNOT correctly ignore viewports with the _NoInputs flag, and CANNOT reported Hovered Viewport because of mouse capture.
        //       Some backend are not able to handle that correctly. If a backend report an hovered viewport that has the _NoInputs flag (e.g. when dragging a window
        //       for docking, the viewport has the _NoInputs flag in order to allow us to find the viewport under), then Dear ImGui is forced to ignore the value reported
        //       by the backend, and use its flawed heuristic to guess the viewport behind.
        // - [X] GLFW backend correctly reports this regardless of another viewport behind focused and dragged from (we need this to find a useful drag and drop target).
        // FIXME: This is currently only correct on Win32. See what we do below with the WM_NCHITTEST, missing an equivalent for other systems.
        // See https://github.com/glfw/glfw/issues/1236 if you want to help in making this a GLFW feature.
#if GLFW_HAS_MOUSE_PASSTHROUGH || (GLFW_HAS_WINDOW_HOVERED && defined(_WIN32))
        const bool window_no_input = (viewport->Flags & ImGuiViewportFlags_NoInputs) != 0;
#if GLFW_HAS_MOUSE_PASSTHROUGH
        glfwSetWindowAttrib(window, GLFW_MOUSE_PASSTHROUGH, window_no_input);
#endif
        if (glfwGetWindowAttrib(window, GLFW_HOVERED) && !window_no_input)
            mouse_viewport_id = viewport->ID;
#else
        // We cannot use bd->MouseWindow maintained from CursorEnter/Leave callbacks, because it is locked to the window capturing mouse.
#endif
    }

    if (io.BackendFlags & ImGuiBackendFlags_HasMouseHoveredViewport)
        io.AddMouseViewportEvent(mouse_viewport_id);
}

static void ImGui_ImplGlfw_UpdateMouseCursor()
{
    ImGuiIO& io = ImGui::GetIO();
    ImGui_ImplGlfw_Data* bd = ImGui_ImplGlfw_GetBackendData();
    if ((io.ConfigFlags & ImGuiConfigFlags_NoMouseCursorChange) || glfwGetInputMode(bd->Window, GLFW_CURSOR) == GLFW_CURSOR_DISABLED)
        return;

    ImGuiMouseCursor imgui_cursor = ImGui::GetMouseCursor();
    ImGuiPlatformIO& platform_io = ImGui::GetPlatformIO();
    for (int n = 0; n < platform_io.Viewports.Size; n++)
    {
        GLFWwindow* window = (GLFWwindow*)platform_io.Viewports[n]->PlatformHandle;
        if (imgui_cursor == ImGuiMouseCursor_None || io.MouseDrawCursor)
        {
            // Hide OS mouse cursor if imgui is drawing it or if it wants no cursor
            glfwSetInputMode(window, GLFW_CURSOR, GLFW_CURSOR_HIDDEN);
        }
        else
        {
            // Show OS mouse cursor
            // FIXME-PLATFORM: Unfocused windows seems to fail changing the mouse cursor with GLFW 3.2, but 3.3 works here.
            glfwSetCursor(window, bd->MouseCursors[imgui_cursor] ? bd->MouseCursors[imgui_cursor] : bd->MouseCursors[ImGuiMouseCursor_Arrow]);
            glfwSetInputMode(window, GLFW_CURSOR, GLFW_CURSOR_NORMAL);
        }
    }
}

// Update gamepad inputs
static inline float Saturate(float v) { return v < 0.0f ? 0.0f : v  > 1.0f ? 1.0f : v; }
static void ImGui_ImplGlfw_UpdateGamepads()
{
    ImGuiIO& io = ImGui::GetIO();
    if ((io.ConfigFlags & ImGuiConfigFlags_NavEnableGamepad) == 0)
        return;

    io.BackendFlags &= ~ImGuiBackendFlags_HasGamepad;
#if GLFW_HAS_GAMEPAD_API
    GLFWgamepadstate gamepad;
    if (!glfwGetGamepadState(GLFW_JOYSTICK_1, &gamepad))
        return;
    #define MAP_BUTTON(KEY_NO, BUTTON_NO, _UNUSED)          do { io.AddKeyEvent(KEY_NO, gamepad.buttons[BUTTON_NO] != 0); } while (0)
    #define MAP_ANALOG(KEY_NO, AXIS_NO, _UNUSED, V0, V1)    do { float v = gamepad.axes[AXIS_NO]; v = (v - V0) / (V1 - V0); io.AddKeyAnalogEvent(KEY_NO, v > 0.10f, Saturate(v)); } while (0)
#else
    int axes_count = 0, buttons_count = 0;
    const float* axes = glfwGetJoystickAxes(GLFW_JOYSTICK_1, &axes_count);
    const unsigned char* buttons = glfwGetJoystickButtons(GLFW_JOYSTICK_1, &buttons_count);
    if (axes_count == 0 || buttons_count == 0)
        return;
    #define MAP_BUTTON(KEY_NO, _UNUSED, BUTTON_NO)          do { io.AddKeyEvent(KEY_NO, (buttons_count > BUTTON_NO && buttons[BUTTON_NO] == GLFW_PRESS)); } while (0)
    #define MAP_ANALOG(KEY_NO, _UNUSED, AXIS_NO, V0, V1)    do { float v = (axes_count > AXIS_NO) ? axes[AXIS_NO] : V0; v = (v - V0) / (V1 - V0); io.AddKeyAnalogEvent(KEY_NO, v > 0.10f, Saturate(v)); } while (0)
#endif
    io.BackendFlags |= ImGuiBackendFlags_HasGamepad;
    MAP_BUTTON(ImGuiKey_GamepadStart,       GLFW_GAMEPAD_BUTTON_START,          7);
    MAP_BUTTON(ImGuiKey_GamepadBack,        GLFW_GAMEPAD_BUTTON_BACK,           6);
    MAP_BUTTON(ImGuiKey_GamepadFaceDown,    GLFW_GAMEPAD_BUTTON_A,              0);     // Xbox A, PS Cross
    MAP_BUTTON(ImGuiKey_GamepadFaceRight,   GLFW_GAMEPAD_BUTTON_B,              1);     // Xbox B, PS Circle
    MAP_BUTTON(ImGuiKey_GamepadFaceLeft,    GLFW_GAMEPAD_BUTTON_X,              2);     // Xbox X, PS Square
    MAP_BUTTON(ImGuiKey_GamepadFaceUp,      GLFW_GAMEPAD_BUTTON_Y,              3);     // Xbox Y, PS Triangle
    MAP_BUTTON(ImGuiKey_GamepadDpadLeft,    GLFW_GAMEPAD_BUTTON_DPAD_LEFT,      13);
    MAP_BUTTON(ImGuiKey_GamepadDpadRight,   GLFW_GAMEPAD_BUTTON_DPAD_RIGHT,     11);
    MAP_BUTTON(ImGuiKey_GamepadDpadUp,      GLFW_GAMEPAD_BUTTON_DPAD_UP,        10);
    MAP_BUTTON(ImGuiKey_GamepadDpadDown,    GLFW_GAMEPAD_BUTTON_DPAD_DOWN,      12);
    MAP_BUTTON(ImGuiKey_GamepadL1,          GLFW_GAMEPAD_BUTTON_LEFT_BUMPER,    4);
    MAP_BUTTON(ImGuiKey_GamepadR1,          GLFW_GAMEPAD_BUTTON_RIGHT_BUMPER,   5);
    MAP_ANALOG(ImGuiKey_GamepadL2,          GLFW_GAMEPAD_AXIS_LEFT_TRIGGER,     4,      -0.75f,  +1.0f);
    MAP_ANALOG(ImGuiKey_GamepadR2,          GLFW_GAMEPAD_AXIS_RIGHT_TRIGGER,    5,      -0.75f,  +1.0f);
    MAP_BUTTON(ImGuiKey_GamepadL3,          GLFW_GAMEPAD_BUTTON_LEFT_THUMB,     8);
    MAP_BUTTON(ImGuiKey_GamepadR3,          GLFW_GAMEPAD_BUTTON_RIGHT_THUMB,    9);
    MAP_ANALOG(ImGuiKey_GamepadLStickLeft,  GLFW_GAMEPAD_AXIS_LEFT_X,           0,      -0.25f,  -1.0f);
    MAP_ANALOG(ImGuiKey_GamepadLStickRight, GLFW_GAMEPAD_AXIS_LEFT_X,           0,      +0.25f,  +1.0f);
    MAP_ANALOG(ImGuiKey_GamepadLStickUp,    GLFW_GAMEPAD_AXIS_LEFT_Y,           1,      -0.25f,  -1.0f);
    MAP_ANALOG(ImGuiKey_GamepadLStickDown,  GLFW_GAMEPAD_AXIS_LEFT_Y,           1,      +0.25f,  +1.0f);
    MAP_ANALOG(ImGuiKey_GamepadRStickLeft,  GLFW_GAMEPAD_AXIS_RIGHT_X,          2,      -0.25f,  -1.0f);
    MAP_ANALOG(ImGuiKey_GamepadRStickRight, GLFW_GAMEPAD_AXIS_RIGHT_X,          2,      +0.25f,  +1.0f);
    MAP_ANALOG(ImGuiKey_GamepadRStickUp,    GLFW_GAMEPAD_AXIS_RIGHT_Y,          3,      -0.25f,  -1.0f);
    MAP_ANALOG(ImGuiKey_GamepadRStickDown,  GLFW_GAMEPAD_AXIS_RIGHT_Y,          3,      +0.25f,  +1.0f);
    #undef MAP_BUTTON
    #undef MAP_ANALOG
}

static void ImGui_ImplGlfw_UpdateMonitors()
{
    ImGui_ImplGlfw_Data* bd = ImGui_ImplGlfw_GetBackendData();
    ImGuiPlatformIO& platform_io = ImGui::GetPlatformIO();
    int monitors_count = 0;
    GLFWmonitor** glfw_monitors = glfwGetMonitors(&monitors_count);
    platform_io.Monitors.resize(0);
    for (int n = 0; n < monitors_count; n++)
    {
        ImGuiPlatformMonitor monitor;
        int x, y;
        glfwGetMonitorPos(glfw_monitors[n], &x, &y);
        const GLFWvidmode* vid_mode = glfwGetVideoMode(glfw_monitors[n]);
        monitor.MainPos = monitor.WorkPos = ImVec2((float)x, (float)y);
        monitor.MainSize = monitor.WorkSize = ImVec2((float)vid_mode->width, (float)vid_mode->height);
#if GLFW_HAS_MONITOR_WORK_AREA
        int w, h;
        glfwGetMonitorWorkarea(glfw_monitors[n], &x, &y, &w, &h);
        if (w > 0 && h > 0) // Workaround a small GLFW issue reporting zero on monitor changes: https://github.com/glfw/glfw/pull/1761
        {
            monitor.WorkPos = ImVec2((float)x, (float)y);
            monitor.WorkSize = ImVec2((float)w, (float)h);
        }
#endif
#if GLFW_HAS_PER_MONITOR_DPI
        // Warning: the validity of monitor DPI information on Windows depends on the application DPI awareness settings, which generally needs to be set in the manifest or at runtime.
        float x_scale, y_scale;
        glfwGetMonitorContentScale(glfw_monitors[n], &x_scale, &y_scale);
        monitor.DpiScale = x_scale;
#endif
        platform_io.Monitors.push_back(monitor);
    }
    bd->WantUpdateMonitors = false;
}

void ImGui_ImplGlfw_NewFrame()
{
    ImGuiIO& io = ImGui::GetIO();
    ImGui_ImplGlfw_Data* bd = ImGui_ImplGlfw_GetBackendData();
    IM_ASSERT(bd != NULL && "Did you call ImGui_ImplGlfw_InitForXXX()?");

    // Setup display size (every frame to accommodate for window resizing)
    int w, h;
    int display_w, display_h;
    glfwGetWindowSize(bd->Window, &w, &h);
    glfwGetFramebufferSize(bd->Window, &display_w, &display_h);
    io.DisplaySize = ImVec2((float)w, (float)h);
    if (w > 0 && h > 0)
        io.DisplayFramebufferScale = ImVec2((float)display_w / (float)w, (float)display_h / (float)h);
    if (bd->WantUpdateMonitors)
        ImGui_ImplGlfw_UpdateMonitors();

    // Setup time step
    double current_time = glfwGetTime();
    io.DeltaTime = bd->Time > 0.0 ? (float)(current_time - bd->Time) : (float)(1.0f / 60.0f);
    bd->Time = current_time;

    ImGui_ImplGlfw_UpdateMouseData();
    ImGui_ImplGlfw_UpdateMouseCursor();

    // Update game controllers (if enabled and available)
    ImGui_ImplGlfw_UpdateGamepads();
}

//--------------------------------------------------------------------------------------------------------
// MULTI-VIEWPORT / PLATFORM INTERFACE SUPPORT
// This is an _advanced_ and _optional_ feature, allowing the backend to create and handle multiple viewports simultaneously.
// If you are new to dear imgui or creating a new binding for dear imgui, it is recommended that you completely ignore this section first..
//--------------------------------------------------------------------------------------------------------

// Helper structure we store in the void* RenderUserData field of each ImGuiViewport to easily retrieve our backend data.
struct ImGui_ImplGlfw_ViewportData
{
    GLFWwindow* Window;
    bool        WindowOwned;
    int         IgnoreWindowPosEventFrame;
    int         IgnoreWindowSizeEventFrame;

    ImGui_ImplGlfw_ViewportData()  { Window = NULL; WindowOwned = false; IgnoreWindowSizeEventFrame = IgnoreWindowPosEventFrame = -1; }
    ~ImGui_ImplGlfw_ViewportData() { IM_ASSERT(Window == NULL); }
};

static void ImGui_ImplGlfw_WindowCloseCallback(GLFWwindow* window)
{
    if (ImGuiViewport* viewport = ImGui::FindViewportByPlatformHandle(window))
        viewport->PlatformRequestClose = true;
}

// GLFW may dispatch window pos/size events after calling glfwSetWindowPos()/glfwSetWindowSize().
// However: depending on the platform the callback may be invoked at different time:
// - on Windows it appears to be called within the glfwSetWindowPos()/glfwSetWindowSize() call
// - on Linux it is queued and invoked during glfwPollEvents()
// Because the event doesn't always fire on glfwSetWindowXXX() we use a frame counter tag to only
// ignore recent glfwSetWindowXXX() calls.
static void ImGui_ImplGlfw_WindowPosCallback(GLFWwindow* window, int, int)
{
    if (ImGuiViewport* viewport = ImGui::FindViewportByPlatformHandle(window))
    {
        if (ImGui_ImplGlfw_ViewportData* vd = (ImGui_ImplGlfw_ViewportData*)viewport->PlatformUserData)
        {
            bool ignore_event = (ImGui::GetFrameCount() <= vd->IgnoreWindowPosEventFrame + 1);
            //data->IgnoreWindowPosEventFrame = -1;
            if (ignore_event)
                return;
        }
        viewport->PlatformRequestMove = true;
    }
}

static void ImGui_ImplGlfw_WindowSizeCallback(GLFWwindow* window, int, int)
{
    if (ImGuiViewport* viewport = ImGui::FindViewportByPlatformHandle(window))
    {
        if (ImGui_ImplGlfw_ViewportData* vd = (ImGui_ImplGlfw_ViewportData*)viewport->PlatformUserData)
        {
            bool ignore_event = (ImGui::GetFrameCount() <= vd->IgnoreWindowSizeEventFrame + 1);
            //data->IgnoreWindowSizeEventFrame = -1;
            if (ignore_event)
                return;
        }
        viewport->PlatformRequestResize = true;
    }
}

static void ImGui_ImplGlfw_CreateWindow(ImGuiViewport* viewport)
{
    ImGui_ImplGlfw_Data* bd = ImGui_ImplGlfw_GetBackendData();
    ImGui_ImplGlfw_ViewportData* vd = IM_NEW(ImGui_ImplGlfw_ViewportData)();
    viewport->PlatformUserData = vd;

    // GLFW 3.2 unfortunately always set focus on glfwCreateWindow() if GLFW_VISIBLE is set, regardless of GLFW_FOCUSED
    // With GLFW 3.3, the hint GLFW_FOCUS_ON_SHOW fixes this problem
    glfwWindowHint(GLFW_VISIBLE, false);
    glfwWindowHint(GLFW_FOCUSED, false);
#if GLFW_HAS_FOCUS_ON_SHOW
    glfwWindowHint(GLFW_FOCUS_ON_SHOW, false);
 #endif
    glfwWindowHint(GLFW_DECORATED, (viewport->Flags & ImGuiViewportFlags_NoDecoration) ? false : true);
#if GLFW_HAS_WINDOW_TOPMOST
    glfwWindowHint(GLFW_FLOATING, (viewport->Flags & ImGuiViewportFlags_TopMost) ? true : false);
#endif
    GLFWwindow* share_window = (bd->ClientApi == GlfwClientApi_OpenGL) ? bd->Window : NULL;
    vd->Window = glfwCreateWindow((int)viewport->Size.x, (int)viewport->Size.y, "No Title Yet", NULL, share_window);
    vd->WindowOwned = true;
    viewport->PlatformHandle = (void*)vd->Window;
#ifdef _WIN32
    viewport->PlatformHandleRaw = glfwGetWin32Window(vd->Window);
#endif
    glfwSetWindowPos(vd->Window, (int)viewport->Pos.x, (int)viewport->Pos.y);

    // Install GLFW callbacks for secondary viewports
    glfwSetWindowFocusCallback(vd->Window, ImGui_ImplGlfw_WindowFocusCallback);
    glfwSetCursorEnterCallback(vd->Window, ImGui_ImplGlfw_CursorEnterCallback);
    glfwSetCursorPosCallback(vd->Window, ImGui_ImplGlfw_CursorPosCallback);
    glfwSetMouseButtonCallback(vd->Window, ImGui_ImplGlfw_MouseButtonCallback);
    glfwSetScrollCallback(vd->Window, ImGui_ImplGlfw_ScrollCallback);
    glfwSetKeyCallback(vd->Window, ImGui_ImplGlfw_KeyCallback);
    glfwSetCharCallback(vd->Window, ImGui_ImplGlfw_CharCallback);
    glfwSetWindowCloseCallback(vd->Window, ImGui_ImplGlfw_WindowCloseCallback);
    glfwSetWindowPosCallback(vd->Window, ImGui_ImplGlfw_WindowPosCallback);
    glfwSetWindowSizeCallback(vd->Window, ImGui_ImplGlfw_WindowSizeCallback);
    if (bd->ClientApi == GlfwClientApi_OpenGL)
    {
        glfwMakeContextCurrent(vd->Window);
        glfwSwapInterval(0);
    }
}

static void ImGui_ImplGlfw_DestroyWindow(ImGuiViewport* viewport)
{
    ImGui_ImplGlfw_Data* bd = ImGui_ImplGlfw_GetBackendData();
    if (ImGui_ImplGlfw_ViewportData* vd = (ImGui_ImplGlfw_ViewportData*)viewport->PlatformUserData)
    {
        if (vd->WindowOwned)
        {
#if !GLFW_HAS_MOUSE_PASSTHROUGH && GLFW_HAS_WINDOW_HOVERED && defined(_WIN32)
            HWND hwnd = (HWND)viewport->PlatformHandleRaw;
            ::RemovePropA(hwnd, "IMGUI_VIEWPORT");
#endif

            // Release any keys that were pressed in the window being destroyed and are still held down,
            // because we will not receive any release events after window is destroyed.
            for (int i = 0; i < IM_ARRAYSIZE(bd->KeyOwnerWindows); i++)
                if (bd->KeyOwnerWindows[i] == vd->Window)
                    ImGui_ImplGlfw_KeyCallback(vd->Window, i, 0, GLFW_RELEASE, 0); // Later params are only used for main viewport, on which this function is never called.

            glfwDestroyWindow(vd->Window);
        }
        vd->Window = NULL;
        IM_DELETE(vd);
    }
    viewport->PlatformUserData = viewport->PlatformHandle = NULL;
}

// We have submitted https://github.com/glfw/glfw/pull/1568 to allow GLFW to support "transparent inputs".
// In the meanwhile we implement custom per-platform workarounds here (FIXME-VIEWPORT: Implement same work-around for Linux/OSX!)
#if !GLFW_HAS_MOUSE_PASSTHROUGH && GLFW_HAS_WINDOW_HOVERED && defined(_WIN32)
static WNDPROC g_GlfwWndProc = NULL;
static LRESULT CALLBACK WndProcNoInputs(HWND hWnd, UINT msg, WPARAM wParam, LPARAM lParam)
{
    if (msg == WM_NCHITTEST)
    {
        // Let mouse pass-through the window. This will allow the backend to call io.AddMouseViewportEvent() properly (which is OPTIONAL).
        // The ImGuiViewportFlags_NoInputs flag is set while dragging a viewport, as want to detect the window behind the one we are dragging.
        // If you cannot easily access those viewport flags from your windowing/event code: you may manually synchronize its state e.g. in
        // your main loop after calling UpdatePlatformWindows(). Iterate all viewports/platform windows and pass the flag to your windowing system.
        ImGuiViewport* viewport = (ImGuiViewport*)::GetPropA(hWnd, "IMGUI_VIEWPORT");
        if (viewport->Flags & ImGuiViewportFlags_NoInputs)
            return HTTRANSPARENT;
    }
    return ::CallWindowProc(g_GlfwWndProc, hWnd, msg, wParam, lParam);
}
#endif

static void ImGui_ImplGlfw_ShowWindow(ImGuiViewport* viewport)
{
    ImGui_ImplGlfw_ViewportData* vd = (ImGui_ImplGlfw_ViewportData*)viewport->PlatformUserData;

#if defined(_WIN32)
    // GLFW hack: Hide icon from task bar
    HWND hwnd = (HWND)viewport->PlatformHandleRaw;
    if (viewport->Flags & ImGuiViewportFlags_NoTaskBarIcon)
    {
        LONG ex_style = ::GetWindowLong(hwnd, GWL_EXSTYLE);
        ex_style &= ~WS_EX_APPWINDOW;
        ex_style |= WS_EX_TOOLWINDOW;
        ::SetWindowLong(hwnd, GWL_EXSTYLE, ex_style);
    }

    // GLFW hack: install hook for WM_NCHITTEST message handler
#if !GLFW_HAS_MOUSE_PASSTHROUGH && GLFW_HAS_WINDOW_HOVERED && defined(_WIN32)
    ::SetPropA(hwnd, "IMGUI_VIEWPORT", viewport);
    if (g_GlfwWndProc == NULL)
        g_GlfwWndProc = (WNDPROC)::GetWindowLongPtr(hwnd, GWLP_WNDPROC);
    ::SetWindowLongPtr(hwnd, GWLP_WNDPROC, (LONG_PTR)WndProcNoInputs);
#endif

#if !GLFW_HAS_FOCUS_ON_SHOW
    // GLFW hack: GLFW 3.2 has a bug where glfwShowWindow() also activates/focus the window.
    // The fix was pushed to GLFW repository on 2018/01/09 and should be included in GLFW 3.3 via a GLFW_FOCUS_ON_SHOW window attribute.
    // See https://github.com/glfw/glfw/issues/1189
    // FIXME-VIEWPORT: Implement same work-around for Linux/OSX in the meanwhile.
    if (viewport->Flags & ImGuiViewportFlags_NoFocusOnAppearing)
    {
        ::ShowWindow(hwnd, SW_SHOWNA);
        return;
    }
#endif
#endif

    glfwShowWindow(vd->Window);
}

static ImVec2 ImGui_ImplGlfw_GetWindowPos(ImGuiViewport* viewport)
{
    ImGui_ImplGlfw_ViewportData* vd = (ImGui_ImplGlfw_ViewportData*)viewport->PlatformUserData;
    int x = 0, y = 0;
    glfwGetWindowPos(vd->Window, &x, &y);
    return ImVec2((float)x, (float)y);
}

static void ImGui_ImplGlfw_SetWindowPos(ImGuiViewport* viewport, ImVec2 pos)
{
    ImGui_ImplGlfw_ViewportData* vd = (ImGui_ImplGlfw_ViewportData*)viewport->PlatformUserData;
    vd->IgnoreWindowPosEventFrame = ImGui::GetFrameCount();
    glfwSetWindowPos(vd->Window, (int)pos.x, (int)pos.y);
}

static ImVec2 ImGui_ImplGlfw_GetWindowSize(ImGuiViewport* viewport)
{
    ImGui_ImplGlfw_ViewportData* vd = (ImGui_ImplGlfw_ViewportData*)viewport->PlatformUserData;
    int w = 0, h = 0;
    glfwGetWindowSize(vd->Window, &w, &h);
    return ImVec2((float)w, (float)h);
}

static void ImGui_ImplGlfw_SetWindowSize(ImGuiViewport* viewport, ImVec2 size)
{
    ImGui_ImplGlfw_ViewportData* vd = (ImGui_ImplGlfw_ViewportData*)viewport->PlatformUserData;
#if __APPLE__ && !GLFW_HAS_OSX_WINDOW_POS_FIX
    // Native OS windows are positioned from the bottom-left corner on macOS, whereas on other platforms they are
    // positioned from the upper-left corner. GLFW makes an effort to convert macOS style coordinates, however it
    // doesn't handle it when changing size. We are manually moving the window in order for changes of size to be based
    // on the upper-left corner.
    int x, y, width, height;
    glfwGetWindowPos(vd->Window, &x, &y);
    glfwGetWindowSize(vd->Window, &width, &height);
    glfwSetWindowPos(vd->Window, x, y - height + size.y);
#endif
    vd->IgnoreWindowSizeEventFrame = ImGui::GetFrameCount();
    glfwSetWindowSize(vd->Window, (int)size.x, (int)size.y);
}

static void ImGui_ImplGlfw_SetWindowTitle(ImGuiViewport* viewport, const char* title)
{
    ImGui_ImplGlfw_ViewportData* vd = (ImGui_ImplGlfw_ViewportData*)viewport->PlatformUserData;
    glfwSetWindowTitle(vd->Window, title);
}

static void ImGui_ImplGlfw_SetWindowFocus(ImGuiViewport* viewport)
{
#if GLFW_HAS_FOCUS_WINDOW
    ImGui_ImplGlfw_ViewportData* vd = (ImGui_ImplGlfw_ViewportData*)viewport->PlatformUserData;
    glfwFocusWindow(vd->Window);
#else
    // FIXME: What are the effect of not having this function? At the moment imgui doesn't actually call SetWindowFocus - we set that up ahead, will answer that question later.
    (void)viewport;
#endif
}

static bool ImGui_ImplGlfw_GetWindowFocus(ImGuiViewport* viewport)
{
    ImGui_ImplGlfw_ViewportData* vd = (ImGui_ImplGlfw_ViewportData*)viewport->PlatformUserData;
    return glfwGetWindowAttrib(vd->Window, GLFW_FOCUSED) != 0;
}

static bool ImGui_ImplGlfw_GetWindowMinimized(ImGuiViewport* viewport)
{
    ImGui_ImplGlfw_ViewportData* vd = (ImGui_ImplGlfw_ViewportData*)viewport->PlatformUserData;
    return glfwGetWindowAttrib(vd->Window, GLFW_ICONIFIED) != 0;
}

#if GLFW_HAS_WINDOW_ALPHA
static void ImGui_ImplGlfw_SetWindowAlpha(ImGuiViewport* viewport, float alpha)
{
    ImGui_ImplGlfw_ViewportData* vd = (ImGui_ImplGlfw_ViewportData*)viewport->PlatformUserData;
    glfwSetWindowOpacity(vd->Window, alpha);
}
#endif

static void ImGui_ImplGlfw_RenderWindow(ImGuiViewport* viewport, void*)
{
    ImGui_ImplGlfw_Data* bd = ImGui_ImplGlfw_GetBackendData();
    ImGui_ImplGlfw_ViewportData* vd = (ImGui_ImplGlfw_ViewportData*)viewport->PlatformUserData;
    if (bd->ClientApi == GlfwClientApi_OpenGL)
        glfwMakeContextCurrent(vd->Window);
}

static void ImGui_ImplGlfw_SwapBuffers(ImGuiViewport* viewport, void*)
{
    ImGui_ImplGlfw_Data* bd = ImGui_ImplGlfw_GetBackendData();
    ImGui_ImplGlfw_ViewportData* vd = (ImGui_ImplGlfw_ViewportData*)viewport->PlatformUserData;
    if (bd->ClientApi == GlfwClientApi_OpenGL)
    {
        glfwMakeContextCurrent(vd->Window);
        glfwSwapBuffers(vd->Window);
    }
}

//--------------------------------------------------------------------------------------------------------
// Vulkan support (the Vulkan renderer needs to call a platform-side support function to create the surface)
//--------------------------------------------------------------------------------------------------------

// Avoid including <vulkan.h> so we can build without it
#if GLFW_HAS_VULKAN
#ifndef VULKAN_H_
#define VK_DEFINE_HANDLE(object) typedef struct object##_T* object;
#if defined(__LP64__) || defined(_WIN64) || defined(__x86_64__) || defined(_M_X64) || defined(__ia64) || defined (_M_IA64) || defined(__aarch64__) || defined(__powerpc64__)
#define VK_DEFINE_NON_DISPATCHABLE_HANDLE(object) typedef struct object##_T *object;
#else
#define VK_DEFINE_NON_DISPATCHABLE_HANDLE(object) typedef uint64_t object;
#endif
VK_DEFINE_HANDLE(VkInstance)
VK_DEFINE_NON_DISPATCHABLE_HANDLE(VkSurfaceKHR)
struct VkAllocationCallbacks;
enum VkResult { VK_RESULT_MAX_ENUM = 0x7FFFFFFF };
#endif // VULKAN_H_
extern "C" { extern GLFWAPI VkResult glfwCreateWindowSurface(VkInstance instance, GLFWwindow* window, const VkAllocationCallbacks* allocator, VkSurfaceKHR* surface); }
static int ImGui_ImplGlfw_CreateVkSurface(ImGuiViewport* viewport, ImU64 vk_instance, const void* vk_allocator, ImU64* out_vk_surface)
{
    ImGui_ImplGlfw_Data* bd = ImGui_ImplGlfw_GetBackendData();
    ImGui_ImplGlfw_ViewportData* vd = (ImGui_ImplGlfw_ViewportData*)viewport->PlatformUserData;
    IM_UNUSED(bd);
    IM_ASSERT(bd->ClientApi == GlfwClientApi_Vulkan);
    VkResult err = glfwCreateWindowSurface((VkInstance)vk_instance, vd->Window, (const VkAllocationCallbacks*)vk_allocator, (VkSurfaceKHR*)out_vk_surface);
    return (int)err;
}
#endif // GLFW_HAS_VULKAN

static void ImGui_ImplGlfw_InitPlatformInterface()
{
    // Register platform interface (will be coupled with a renderer interface)
    ImGui_ImplGlfw_Data* bd = ImGui_ImplGlfw_GetBackendData();
    ImGuiPlatformIO& platform_io = ImGui::GetPlatformIO();
    platform_io.Platform_CreateWindow = ImGui_ImplGlfw_CreateWindow;
    platform_io.Platform_DestroyWindow = ImGui_ImplGlfw_DestroyWindow;
    platform_io.Platform_ShowWindow = ImGui_ImplGlfw_ShowWindow;
    platform_io.Platform_SetWindowPos = ImGui_ImplGlfw_SetWindowPos;
    platform_io.Platform_GetWindowPos = ImGui_ImplGlfw_GetWindowPos;
    platform_io.Platform_SetWindowSize = ImGui_ImplGlfw_SetWindowSize;
    platform_io.Platform_GetWindowSize = ImGui_ImplGlfw_GetWindowSize;
    platform_io.Platform_SetWindowFocus = ImGui_ImplGlfw_SetWindowFocus;
    platform_io.Platform_GetWindowFocus = ImGui_ImplGlfw_GetWindowFocus;
    platform_io.Platform_GetWindowMinimized = ImGui_ImplGlfw_GetWindowMinimized;
    platform_io.Platform_SetWindowTitle = ImGui_ImplGlfw_SetWindowTitle;
    platform_io.Platform_RenderWindow = ImGui_ImplGlfw_RenderWindow;
    platform_io.Platform_SwapBuffers = ImGui_ImplGlfw_SwapBuffers;
#if GLFW_HAS_WINDOW_ALPHA
    platform_io.Platform_SetWindowAlpha = ImGui_ImplGlfw_SetWindowAlpha;
#endif
#if GLFW_HAS_VULKAN
    platform_io.Platform_CreateVkSurface = ImGui_ImplGlfw_CreateVkSurface;
#endif

    // Register main window handle (which is owned by the main application, not by us)
    // This is mostly for simplicity and consistency, so that our code (e.g. mouse handling etc.) can use same logic for main and secondary viewports.
    ImGuiViewport* main_viewport = ImGui::GetMainViewport();
    ImGui_ImplGlfw_ViewportData* vd = IM_NEW(ImGui_ImplGlfw_ViewportData)();
    vd->Window = bd->Window;
    vd->WindowOwned = false;
    main_viewport->PlatformUserData = vd;
    main_viewport->PlatformHandle = (void*)bd->Window;
}

static void ImGui_ImplGlfw_ShutdownPlatformInterface()
{
    ImGui::DestroyPlatformWindows();
}

#if defined(__clang__)
#pragma clang diagnostic pop
#endif<|MERGE_RESOLUTION|>--- conflicted
+++ resolved
@@ -20,11 +20,8 @@
 
 // CHANGELOG
 // (minor and older changes stripped away, please see git history for details)
-<<<<<<< HEAD
 //  2022-XX-XX: Platform: Added support for multiple windows via the ImGuiPlatformIO interface.
-=======
 //  2022-04-30: Inputs: Fixed ImGui_ImplGlfw_TranslateUntranslatedKey() for lower case letters on OSX.
->>>>>>> e66fc220
 //  2022-03-23: Inputs: Fixed a regression in 1.87 which resulted in keyboard modifiers events being reported incorrectly on Linux/X11.
 //  2022-02-07: Added ImGui_ImplGlfw_InstallCallbacks()/ImGui_ImplGlfw_RestoreCallbacks() helpers to facilitate user installing callbacks after initializing backend.
 //  2022-01-26: Inputs: replaced short-lived io.AddKeyModsEvent() (added two weeks ago)with io.AddKeyEvent() using ImGuiKey_ModXXX flags. Sorry for the confusion.

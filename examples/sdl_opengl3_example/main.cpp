// ImGui - standalone example application for SDL2 + OpenGL
// If you are new to ImGui, see examples/README.txt and documentation at the top of imgui.cpp.
// (SDL is a cross-platform general purpose library for handling windows, inputs, OpenGL/Vulkan graphics context creation, etc.)
// (GL3W is a helper library to access OpenGL functions since there is no standard header to access modern OpenGL functions easily. Alternatives are GLEW, Glad, etc.)

#include "imgui.h"
#include "../imgui_impl_sdl2.h"
#include "../imgui_impl_opengl3.h"
#include <stdio.h>
#include <GL/gl3w.h>    // This example is using gl3w to access OpenGL functions (because it is small). You may use glew/glad/glLoadGen/etc. whatever already works for you.
#include <SDL.h>

int main(int, char**)
{
    // Setup SDL
    if (SDL_Init(SDL_INIT_VIDEO|SDL_INIT_TIMER) != 0)
    {
        printf("Error: %s\n", SDL_GetError());
        return -1;
    }

    // Setup window
    SDL_GL_SetAttribute(SDL_GL_CONTEXT_FLAGS, SDL_GL_CONTEXT_FORWARD_COMPATIBLE_FLAG);
    SDL_GL_SetAttribute(SDL_GL_CONTEXT_PROFILE_MASK, SDL_GL_CONTEXT_PROFILE_CORE);
    SDL_GL_SetAttribute(SDL_GL_DOUBLEBUFFER, 1);
    SDL_GL_SetAttribute(SDL_GL_DEPTH_SIZE, 24);
    SDL_GL_SetAttribute(SDL_GL_STENCIL_SIZE, 8);
    SDL_GL_SetAttribute(SDL_GL_CONTEXT_MAJOR_VERSION, 3);
    SDL_GL_SetAttribute(SDL_GL_CONTEXT_MINOR_VERSION, 2);
    SDL_DisplayMode current;
    SDL_GetCurrentDisplayMode(0, &current);
<<<<<<< HEAD
    SDL_Window *window = SDL_CreateWindow("ImGui SDL2+OpenGL3 example", SDL_WINDOWPOS_CENTERED, SDL_WINDOWPOS_CENTERED, 1280, 720, SDL_WINDOW_OPENGL|SDL_WINDOW_RESIZABLE);
=======
    SDL_Window* window = SDL_CreateWindow("ImGui SDL2+OpenGL3 example", SDL_WINDOWPOS_CENTERED, SDL_WINDOWPOS_CENTERED, 1280, 720, SDL_WINDOW_OPENGL|SDL_WINDOW_RESIZABLE);
>>>>>>> 74b7dce3
    SDL_GLContext gl_context = SDL_GL_CreateContext(window);
    SDL_GL_SetSwapInterval(1); // Enable vsync
    gl3wInit();

    // Setup ImGui binding
    ImGui::CreateContext();
    ImGuiIO& io = ImGui::GetIO(); (void)io;
    io.ConfigFlags |= ImGuiConfigFlags_EnableViewports;
    io.ConfigFlags |= ImGuiConfigFlags_PlatformNoTaskBar;
    //io.ConfigFlags |= ImGuiConfigFlags_NavEnableKeyboard;  // Enable Keyboard Controls

    ImGui_ImplSDL2_Init(window, gl_context);
    ImGui_ImplOpenGL3_Init();

    // Setup style
    ImGui::StyleColorsDark();
    //ImGui::StyleColorsClassic();

    // Load Fonts
    // - If no fonts are loaded, dear imgui will use the default font. You can also load multiple fonts and use ImGui::PushFont()/PopFont() to select them. 
    // - AddFontFromFileTTF() will return the ImFont* so you can store it if you need to select the font among multiple. 
    // - If the file cannot be loaded, the function will return NULL. Please handle those errors in your application (e.g. use an assertion, or display an error and quit).
    // - The fonts will be rasterized at a given size (w/ oversampling) and stored into a texture when calling ImFontAtlas::Build()/GetTexDataAsXXXX(), which ImGui_ImplXXXX_NewFrame below will call.
    // - Read 'misc/fonts/README.txt' for more instructions and details.
    // - Remember that in C/C++ if you want to include a backslash \ in a string literal you need to write a double backslash \\ !
    //io.Fonts->AddFontDefault();
    //io.Fonts->AddFontFromFileTTF("../../misc/fonts/Roboto-Medium.ttf", 16.0f);
    //io.Fonts->AddFontFromFileTTF("../../misc/fonts/Cousine-Regular.ttf", 15.0f);
    //io.Fonts->AddFontFromFileTTF("../../misc/fonts/DroidSans.ttf", 16.0f);
    //io.Fonts->AddFontFromFileTTF("../../misc/fonts/ProggyTiny.ttf", 10.0f);
    //ImFont* font = io.Fonts->AddFontFromFileTTF("c:\\Windows\\Fonts\\ArialUni.ttf", 18.0f, NULL, io.Fonts->GetGlyphRangesJapanese());
    //IM_ASSERT(font != NULL);

    bool show_demo_window = true;
    bool show_another_window = false;
    ImVec4 clear_color = ImVec4(0.45f, 0.55f, 0.60f, 1.00f);

    // Main loop
    bool done = false;
    while (!done)
    {
        // You can read the io.WantCaptureMouse, io.WantCaptureKeyboard flags to tell if dear imgui wants to use your inputs.
        // - When io.WantCaptureMouse is true, do not dispatch mouse input data to your main application.
        // - When io.WantCaptureKeyboard is true, do not dispatch keyboard input data to your main application.
        // Generally you may always pass all inputs to dear imgui, and hide them from your application based on those two flags.
        SDL_Event event;
        while (SDL_PollEvent(&event))
        {
            ImGui_ImplSDL2_ProcessEvent(&event);
            if (event.type == SDL_QUIT)
                done = true;
            if (event.type == SDL_WINDOWEVENT && event.window.event == SDL_WINDOWEVENT_CLOSE && event.window.windowID == SDL_GetWindowID(window))
                done = true;
        }
        ImGui_ImplOpenGL3_NewFrame();
        ImGui_ImplSDL2_NewFrame(window);

        // 1. Show a simple window.
        // Tip: if we don't call ImGui::Begin()/ImGui::End() the widgets automatically appears in a window called "Debug".
        {
            static float f = 0.0f;
            static int counter = 0;
            ImGui::Text("Hello, world!");                           // Display some text (you can use a format string too)
            ImGui::SliderFloat("float", &f, 0.0f, 1.0f);            // Edit 1 float using a slider from 0.0f to 1.0f    
            ImGui::ColorEdit3("clear color", (float*)&clear_color); // Edit 3 floats representing a color

            ImGui::Checkbox("Demo Window", &show_demo_window);      // Edit bools storing our windows open/close state
            ImGui::Checkbox("Another Window", &show_another_window);

            if (ImGui::Button("Button"))                            // Buttons return true when clicked (NB: most widgets return true when edited/activated)
                counter++;
            ImGui::SameLine();
            ImGui::Text("counter = %d", counter);

            ImGui::Text("Application average %.3f ms/frame (%.1f FPS)", 1000.0f / ImGui::GetIO().Framerate, ImGui::GetIO().Framerate);
        }

        // 2. Show another simple window. In most cases you will use an explicit Begin/End pair to name your windows.
        if (show_another_window)
        {
            ImGui::Begin("Another Window", &show_another_window);
            ImGui::Text("Hello from another window!");
            if (ImGui::Button("Close Me"))
                show_another_window = false;
            ImGui::End();
        }

        // 3. Show the ImGui demo window. Most of the sample code is in ImGui::ShowDemoWindow(). Read its code to learn more about Dear ImGui!
        if (show_demo_window)
        {
            ImGui::SetNextWindowPos(ImVec2(650, 20), ImGuiCond_FirstUseEver); // Normally user code doesn't need/want to call this because positions are saved in .ini file anyway. Here we just want to make the demo initial state a bit more friendly!
            ImGui::ShowDemoWindow(&show_demo_window);
        }

        // Rendering
        ImGui::Render();
        SDL_GL_MakeCurrent(window, gl_context);
        glViewport(0, 0, (int)io.DisplaySize.x, (int)io.DisplaySize.y);
        glClearColor(clear_color.x, clear_color.y, clear_color.z, clear_color.w);
        glClear(GL_COLOR_BUFFER_BIT);
        ImGui_ImplOpenGL3_RenderDrawData(ImGui::GetDrawData());

        // Update and Render additional Platform Windows (when ImGuiConfigFlags_EnableViewports is enabled)
        ImGui::UpdatePlatformWindows();
        ImGui::RenderPlatformWindows(NULL, NULL);

        SDL_GL_MakeCurrent(window, gl_context);
        SDL_GL_SwapWindow(window);
    }

    // Cleanup
    ImGui_ImplOpenGL3_Shutdown();
    ImGui_ImplSDL2_Shutdown();
    ImGui::DestroyContext();

    SDL_GL_DeleteContext(gl_context);
    SDL_DestroyWindow(window);
    SDL_Quit();

    return 0;
}<|MERGE_RESOLUTION|>--- conflicted
+++ resolved
@@ -29,11 +29,7 @@
     SDL_GL_SetAttribute(SDL_GL_CONTEXT_MINOR_VERSION, 2);
     SDL_DisplayMode current;
     SDL_GetCurrentDisplayMode(0, &current);
-<<<<<<< HEAD
-    SDL_Window *window = SDL_CreateWindow("ImGui SDL2+OpenGL3 example", SDL_WINDOWPOS_CENTERED, SDL_WINDOWPOS_CENTERED, 1280, 720, SDL_WINDOW_OPENGL|SDL_WINDOW_RESIZABLE);
-=======
     SDL_Window* window = SDL_CreateWindow("ImGui SDL2+OpenGL3 example", SDL_WINDOWPOS_CENTERED, SDL_WINDOWPOS_CENTERED, 1280, 720, SDL_WINDOW_OPENGL|SDL_WINDOW_RESIZABLE);
->>>>>>> 74b7dce3
     SDL_GLContext gl_context = SDL_GL_CreateContext(window);
     SDL_GL_SetSwapInterval(1); // Enable vsync
     gl3wInit();

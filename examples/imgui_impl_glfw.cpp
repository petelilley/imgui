--- conflicted
+++ resolved
@@ -16,11 +16,8 @@
 
 // CHANGELOG
 // (minor and older changes stripped away, please see git history for details)
-<<<<<<< HEAD
 //  2019-XX-XX: Platform: Added support for multiple windows via the ImGuiPlatformIO interface.
-=======
 //  2019-12-05: Inputs: Added support for new mouse cursors added in GLFW 3.4+ (resizing cursors, not allowed cursor).
->>>>>>> 3a800f2d
 //  2019-10-18: Misc: Previously installed user callbacks are now restored on shutdown.
 //  2019-07-21: Inputs: Added mapping for ImGuiKey_KeyPadEnter.
 //  2019-05-11: Inputs: Don't filter value from character callback before calling AddInputCharacter().
@@ -56,17 +53,14 @@
 #define GLFW_HAS_WINDOW_ALPHA         (GLFW_VERSION_MAJOR * 1000 + GLFW_VERSION_MINOR * 100 >= 3300) // 3.3+ glfwSetWindowOpacity
 #define GLFW_HAS_PER_MONITOR_DPI      (GLFW_VERSION_MAJOR * 1000 + GLFW_VERSION_MINOR * 100 >= 3300) // 3.3+ glfwGetMonitorContentScale
 #define GLFW_HAS_VULKAN               (GLFW_VERSION_MAJOR * 1000 + GLFW_VERSION_MINOR * 100 >= 3200) // 3.2+ glfwCreateWindowSurface
-<<<<<<< HEAD
 #define GLFW_HAS_FOCUS_WINDOW         (GLFW_VERSION_MAJOR * 1000 + GLFW_VERSION_MINOR * 100 >= 3200) // 3.2+ glfwFocusWindow
 #define GLFW_HAS_FOCUS_ON_SHOW        (GLFW_VERSION_MAJOR * 1000 + GLFW_VERSION_MINOR * 100 >= 3300) // 3.3+ GLFW_FOCUS_ON_SHOW
 #define GLFW_HAS_MONITOR_WORK_AREA    (GLFW_VERSION_MAJOR * 1000 + GLFW_VERSION_MINOR * 100 >= 3300) // 3.3+ glfwGetMonitorWorkarea
-=======
-#ifdef GLFW_RESIZE_NESW_CURSOR  // let's be nice to people who pulled GLFW between 2019-04-16 (3.4 define) and 2019-11-29 (cursors defines) // FIXME: Remove when GLFW 3.4 is released?
+#ifdef GLFW_RESIZE_NESW_CURSOR        // Let's be nice to people who pulled GLFW between 2019-04-16 (3.4 define) and 2019-11-29 (cursors defines) // FIXME: Remove when GLFW 3.4 is released?
 #define GLFW_HAS_NEW_CURSORS          (GLFW_VERSION_MAJOR * 1000 + GLFW_VERSION_MINOR * 100 >= 3400) // 3.4+ GLFW_RESIZE_ALL_CURSOR, GLFW_RESIZE_NESW_CURSOR, GLFW_RESIZE_NWSE_CURSOR, GLFW_NOT_ALLOWED_CURSOR
 #else
 #define GLFW_HAS_NEW_CURSORS          (0)
 #endif
->>>>>>> 3a800f2d
 
 // Data
 enum GlfwClientApi

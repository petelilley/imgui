--- conflicted
+++ resolved
@@ -681,7 +681,7 @@
     ImVec2ih    Size;
     ImVec2ih    ViewportPos;
     ImGuiID     ViewportId;
-    ImGuiID     DockId;         // ID of last known DockNode (even if the DockNode is invisible because it has only 1 active window), or 0 if none. 
+    ImGuiID     DockId;         // ID of last known DockNode (even if the DockNode is invisible because it has only 1 active window), or 0 if none.
     ImGuiID     ClassId;        // ID of window class if specified
     short       DockOrder;      // Order of the last time the window was visible within its DockNode. This is used to reorder windows that are reappearing on the same frame. Same value between windows that were active and windows that were none are possible.
     bool        Collapsed;
@@ -911,11 +911,11 @@
 {
     // [Internal]
     ImGuiDockNodeFlags_DockSpace                = 1 << 10,  // Local, Saved  // A dockspace is a node that occupy space within an existing user window. Otherwise the node is floating and create its own window.
-    ImGuiDockNodeFlags_CentralNode              = 1 << 11,  // Local, Saved  // 
+    ImGuiDockNodeFlags_CentralNode              = 1 << 11,  // Local, Saved  //
     ImGuiDockNodeFlags_NoTabBar                 = 1 << 12,  // Local, Saved  // Tab bar is completely unavailable. No triangle in the corner to enable it back.
     ImGuiDockNodeFlags_HiddenTabBar             = 1 << 13,  // Local, Saved  // Tab bar is hidden, with a triangle in the corner to show it again (NB: actual tab-bar instance may be destroyed as this is only used for single-window tab bar)
     ImGuiDockNodeFlags_NoWindowMenuButton       = 1 << 14,  // Local, Saved  // Disable window/docking menu (that one that appears instead of the collapse button)
-    ImGuiDockNodeFlags_NoCloseButton            = 1 << 15,  // Local, Saved  // 
+    ImGuiDockNodeFlags_NoCloseButton            = 1 << 15,  // Local, Saved  //
     ImGuiDockNodeFlags_SharedFlagsInheritMask_  = ~0,
     ImGuiDockNodeFlags_LocalFlagsMask_          = ImGuiDockNodeFlags_NoSplit | ImGuiDockNodeFlags_NoResize | ImGuiDockNodeFlags_AutoHideTabBar | ImGuiDockNodeFlags_DockSpace | ImGuiDockNodeFlags_CentralNode | ImGuiDockNodeFlags_NoTabBar | ImGuiDockNodeFlags_HiddenTabBar | ImGuiDockNodeFlags_NoWindowMenuButton | ImGuiDockNodeFlags_NoCloseButton,
     ImGuiDockNodeFlags_LocalFlagsTransferMask_  = ImGuiDockNodeFlags_LocalFlagsMask_ & ~ImGuiDockNodeFlags_DockSpace,  // When splitting those flags are moved to the inheriting child, never duplicated
@@ -1075,7 +1075,7 @@
     ImVector<ImGuiPopupData>BeginPopupStack;                    // Which level of BeginPopup() we are in (reset every frame)
 
     // Viewports
-    ImVector<ImGuiViewportP*> Viewports;                        // Active viewports (always 1+, and generally 1 unless multi-viewports are enabled). Each viewports hold their copy of ImDrawData. 
+    ImVector<ImGuiViewportP*> Viewports;                        // Active viewports (always 1+, and generally 1 unless multi-viewports are enabled). Each viewports hold their copy of ImDrawData.
     ImGuiViewportP*         CurrentViewport;                    // We track changes of viewport (happening in Begin) so we can call Platform_OnChangedViewport()
     ImGuiViewportP*         MouseViewport;
     ImGuiViewportP*         MouseLastHoveredViewport;           // Last known viewport that was hovered by mouse (even if we are not hovering any viewport any more) + honoring the _NoInputs flag.
@@ -1787,7 +1787,7 @@
     inline bool             IsNavInputDown(ImGuiNavInput n)                             { return GImGui->IO.NavInputs[n] > 0.0f; }
     inline bool             IsNavInputPressed(ImGuiNavInput n, ImGuiInputReadMode mode) { return GetNavInputAmount(n, mode) > 0.0f; }
     inline bool             IsNavInputPressedAnyOfTwo(ImGuiNavInput n1, ImGuiNavInput n2, ImGuiInputReadMode mode) { return (GetNavInputAmount(n1, mode) + GetNavInputAmount(n2, mode)) > 0.0f; }
-    
+
     // Docking
     // (some functions are only declared in imgui.cpp, see Docking section)
     IMGUI_API void          DockContextInitialize(ImGuiContext* ctx);
@@ -1881,11 +1881,7 @@
     IMGUI_API void          RenderArrowPointingAt(ImDrawList* draw_list, ImVec2 pos, ImVec2 half_sz, ImGuiDir direction, ImU32 col);
     IMGUI_API void          RenderArrowDockMenu(ImDrawList* draw_list, ImVec2 p_min, float sz, ImU32 col);
     IMGUI_API void          RenderRectFilledRangeH(ImDrawList* draw_list, const ImRect& rect, ImU32 col, float x_start_norm, float x_end_norm, float rounding);
-<<<<<<< HEAD
     IMGUI_API void          RenderRectFilledWithHole(ImDrawList* draw_list, ImRect outer, ImRect inner, ImU32 col, float rounding);
-    IMGUI_API void          RenderPixelEllipsis(ImDrawList* draw_list, ImVec2 pos, ImU32 col, int count);
-=======
->>>>>>> b48dc067
 
 #ifndef IMGUI_DISABLE_OBSOLETE_FUNCTIONS
     // 2019/06/07: Updating prototypes of some of the internal functions. Leaving those for reference for a short while.

--- conflicted
+++ resolved
@@ -1462,15 +1462,12 @@
     // Platform support
     ImVec2                  PlatformImePos;                     // Cursor position request & last passed to the OS Input Method Editor
     ImVec2                  PlatformImeLastPos;
-<<<<<<< HEAD
     ImGuiViewportP*         PlatformImePosViewport;
+    char                    PlatformLocaleDecimalPoint;         // '.' or *localeconv()->decimal_point
 
     // Extensions
     // FIXME: We could provide an API to register one slot in an array held in ImGuiContext?
     ImGuiDockContext        DockContext;
-=======
-    char                    PlatformLocaleDecimalPoint;         // '.' or *localeconv()->decimal_point
->>>>>>> ce230fc3
 
     // Settings
     bool                    SettingsLoaded;
@@ -1627,11 +1624,8 @@
         TooltipOverrideCount = 0;
 
         PlatformImePos = PlatformImeLastPos = ImVec2(FLT_MAX, FLT_MAX);
-<<<<<<< HEAD
         PlatformImePosViewport = 0;
-=======
         PlatformLocaleDecimalPoint = '.';
->>>>>>> ce230fc3
 
         SettingsLoaded = false;
         SettingsDirtyTimer = 0.0f;
@@ -1930,11 +1924,7 @@
     ImS8                BeginOrder;             // BeginTabItem() order, used to re-order tabs after toggling ImGuiTabBarFlags_Reorderable
     bool                WantClose;              // Marked as closed by SetTabItemClosed()
 
-<<<<<<< HEAD
-    ImGuiTabItem()      { ID = 0; Flags = ImGuiTabItemFlags_None; Window = NULL; LastFrameVisible = LastFrameSelected = -1; NameOffset = -1; Offset = Width = ContentWidth = 0.0f; WantClose = false; }
-=======
-    ImGuiTabItem()      { ID = 0; Flags = ImGuiTabItemFlags_None; LastFrameVisible = LastFrameSelected = -1; NameOffset = -1; Offset = Width = ContentWidth = 0.0f; BeginOrder = -1; WantClose = false; }
->>>>>>> ce230fc3
+    ImGuiTabItem()      { ID = 0; Flags = ImGuiTabItemFlags_None; Window = NULL; LastFrameVisible = LastFrameSelected = -1; NameOffset = -1; Offset = Width = ContentWidth = 0.0f; BeginOrder = -1; WantClose = false; }
 };
 
 // Storage for a tab bar (sizeof() 92~96 bytes)
@@ -2206,14 +2196,9 @@
     IMGUI_API void          TabBarAddTab(ImGuiTabBar* tab_bar, ImGuiTabItemFlags tab_flags, ImGuiWindow* window);
     IMGUI_API void          TabBarRemoveTab(ImGuiTabBar* tab_bar, ImGuiID tab_id);
     IMGUI_API void          TabBarCloseTab(ImGuiTabBar* tab_bar, ImGuiTabItem* tab);
-<<<<<<< HEAD
-    IMGUI_API void          TabBarQueueChangeTabOrder(ImGuiTabBar* tab_bar, const ImGuiTabItem* tab, int dir);
-    IMGUI_API bool          TabItemEx(ImGuiTabBar* tab_bar, const char* label, bool* p_open, ImGuiTabItemFlags flags, ImGuiWindow* docked_window);
-=======
     IMGUI_API void          TabBarQueueReorder(ImGuiTabBar* tab_bar, const ImGuiTabItem* tab, int dir);
     IMGUI_API bool          TabBarProcessReorder(ImGuiTabBar* tab_bar);
-    IMGUI_API bool          TabItemEx(ImGuiTabBar* tab_bar, const char* label, bool* p_open, ImGuiTabItemFlags flags);
->>>>>>> ce230fc3
+    IMGUI_API bool          TabItemEx(ImGuiTabBar* tab_bar, const char* label, bool* p_open, ImGuiTabItemFlags flags, ImGuiWindow* docked_window);
     IMGUI_API ImVec2        TabItemCalcSize(const char* label, bool has_close_button);
     IMGUI_API void          TabItemBackground(ImDrawList* draw_list, const ImRect& bb, ImGuiTabItemFlags flags, ImU32 col);
     IMGUI_API bool          TabItemLabelAndCloseButton(ImDrawList* draw_list, const ImRect& bb, ImGuiTabItemFlags flags, ImVec2 frame_padding, const char* label, ImGuiID tab_id, ImGuiID close_button_id, bool is_contents_visible);

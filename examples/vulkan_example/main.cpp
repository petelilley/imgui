--- conflicted
+++ resolved
@@ -12,12 +12,7 @@
 #include <GLFW/glfw3.h>
 #include <vulkan/vulkan.h>
 
-<<<<<<< HEAD
-#define IMGUI_UNLIMITED_FRAME_RATE
-=======
-#define IMGUI_MAX_POSSIBLE_BACK_BUFFERS 16
 //#define IMGUI_UNLIMITED_FRAME_RATE
->>>>>>> 74b7dce3
 #ifdef _DEBUG
 #define IMGUI_VULKAN_DEBUG_REPORT
 #endif
@@ -44,159 +39,11 @@
         abort();
 }
 
-<<<<<<< HEAD
-=======
-static void resize_vulkan(int w, int h)
-{
-    VkResult err;
-    VkSwapchainKHR old_swapchain = g_Swapchain;
-    err = vkDeviceWaitIdle(g_Device);
-    check_vk_result(err);
-
-    // Destroy old Framebuffer:
-    for (uint32_t i = 0; i < g_BackBufferCount; i++)
-        if (g_BackBufferView[i])
-            vkDestroyImageView(g_Device, g_BackBufferView[i], g_Allocator);
-    for (uint32_t i = 0; i < g_BackBufferCount; i++)
-        if (g_Framebuffer[i])
-            vkDestroyFramebuffer(g_Device, g_Framebuffer[i], g_Allocator);
-    if (g_RenderPass)
-        vkDestroyRenderPass(g_Device, g_RenderPass, g_Allocator);
-
-    // Create Swapchain:
-    {
-        VkSwapchainCreateInfoKHR info = {};
-        info.sType = VK_STRUCTURE_TYPE_SWAPCHAIN_CREATE_INFO_KHR;
-        info.surface = g_Surface;
-        info.imageFormat = g_SurfaceFormat.format;
-        info.imageColorSpace = g_SurfaceFormat.colorSpace;
-        info.imageArrayLayers = 1;
-        info.imageUsage |= VK_IMAGE_USAGE_COLOR_ATTACHMENT_BIT;
-        info.imageSharingMode = VK_SHARING_MODE_EXCLUSIVE;
-        info.preTransform = VK_SURFACE_TRANSFORM_IDENTITY_BIT_KHR;
-        info.compositeAlpha = VK_COMPOSITE_ALPHA_OPAQUE_BIT_KHR;
-        info.presentMode = g_PresentMode;
-        info.clipped = VK_TRUE;
-        info.oldSwapchain = old_swapchain;
-        VkSurfaceCapabilitiesKHR cap;
-        err = vkGetPhysicalDeviceSurfaceCapabilitiesKHR(g_Gpu, g_Surface, &cap);
-        check_vk_result(err);
-        if (cap.maxImageCount > 0)
-            info.minImageCount = (cap.minImageCount + 2 < cap.maxImageCount) ? (cap.minImageCount + 2) : cap.maxImageCount;
-        else
-            info.minImageCount = cap.minImageCount + 2;
-
-        if (cap.currentExtent.width == 0xffffffff)
-        {
-            fb_width = w;
-            fb_height = h;
-            info.imageExtent.width = fb_width;
-            info.imageExtent.height = fb_height;
-        }
-        else
-        {
-            fb_width = cap.currentExtent.width;
-            fb_height = cap.currentExtent.height;
-            info.imageExtent.width = fb_width;
-            info.imageExtent.height = fb_height;
-        }
-        err = vkCreateSwapchainKHR(g_Device, &info, g_Allocator, &g_Swapchain);
-        check_vk_result(err);
-        err = vkGetSwapchainImagesKHR(g_Device, g_Swapchain, &g_BackBufferCount, NULL);
-        check_vk_result(err);
-        err = vkGetSwapchainImagesKHR(g_Device, g_Swapchain, &g_BackBufferCount, g_BackBuffer);
-        check_vk_result(err);
-    }
-    if (old_swapchain)
-        vkDestroySwapchainKHR(g_Device, old_swapchain, g_Allocator);
-
-    // Create the Render Pass:
-    {
-        VkAttachmentDescription attachment = {};
-        attachment.format = g_SurfaceFormat.format;
-        attachment.samples = VK_SAMPLE_COUNT_1_BIT;
-        attachment.loadOp = VK_ATTACHMENT_LOAD_OP_CLEAR;
-        attachment.storeOp = VK_ATTACHMENT_STORE_OP_STORE;
-        attachment.stencilLoadOp = VK_ATTACHMENT_LOAD_OP_DONT_CARE;
-        attachment.stencilStoreOp = VK_ATTACHMENT_STORE_OP_DONT_CARE;
-        attachment.initialLayout = VK_IMAGE_LAYOUT_UNDEFINED;
-        attachment.finalLayout = VK_IMAGE_LAYOUT_PRESENT_SRC_KHR;
-        VkAttachmentReference color_attachment = {};
-        color_attachment.attachment = 0;
-        color_attachment.layout = VK_IMAGE_LAYOUT_COLOR_ATTACHMENT_OPTIMAL;
-        VkSubpassDescription subpass = {};
-        subpass.pipelineBindPoint = VK_PIPELINE_BIND_POINT_GRAPHICS;
-        subpass.colorAttachmentCount = 1;
-        subpass.pColorAttachments = &color_attachment;
-        VkSubpassDependency dependency = {};
-        dependency.srcSubpass = VK_SUBPASS_EXTERNAL;
-        dependency.dstSubpass = 0;
-        dependency.srcStageMask = VK_PIPELINE_STAGE_COLOR_ATTACHMENT_OUTPUT_BIT;
-        dependency.dstStageMask = VK_PIPELINE_STAGE_COLOR_ATTACHMENT_OUTPUT_BIT;
-        dependency.srcAccessMask = 0;
-        dependency.dstAccessMask = VK_ACCESS_COLOR_ATTACHMENT_WRITE_BIT;
-        VkRenderPassCreateInfo info = {};
-        info.sType = VK_STRUCTURE_TYPE_RENDER_PASS_CREATE_INFO;
-        info.attachmentCount = 1;
-        info.pAttachments = &attachment;
-        info.subpassCount = 1;
-        info.pSubpasses = &subpass;
-        info.dependencyCount = 1;
-        info.pDependencies = &dependency;
-        err = vkCreateRenderPass(g_Device, &info, g_Allocator, &g_RenderPass);
-        check_vk_result(err);
-    }
-
-    // Create The Image Views
-    {
-        VkImageViewCreateInfo info = {};
-        info.sType = VK_STRUCTURE_TYPE_IMAGE_VIEW_CREATE_INFO;
-        info.viewType = VK_IMAGE_VIEW_TYPE_2D;
-        info.format = g_SurfaceFormat.format;
-        info.components.r = VK_COMPONENT_SWIZZLE_R;
-        info.components.g = VK_COMPONENT_SWIZZLE_G;
-        info.components.b = VK_COMPONENT_SWIZZLE_B;
-        info.components.a = VK_COMPONENT_SWIZZLE_A;
-        info.subresourceRange = g_ImageRange;
-        for (uint32_t i = 0; i < g_BackBufferCount; i++)
-        {
-            info.image = g_BackBuffer[i];
-            err = vkCreateImageView(g_Device, &info, g_Allocator, &g_BackBufferView[i]);
-            check_vk_result(err);
-        }
-    }
-
-    // Create Framebuffer:
-    {
-        VkImageView attachment[1];
-        VkFramebufferCreateInfo info = {};
-        info.sType = VK_STRUCTURE_TYPE_FRAMEBUFFER_CREATE_INFO;
-        info.renderPass = g_RenderPass;
-        info.attachmentCount = 1;
-        info.pAttachments = attachment;
-        info.width = fb_width;
-        info.height = fb_height;
-        info.layers = 1;
-        for (uint32_t i = 0; i < g_BackBufferCount; i++)
-        {
-            attachment[0] = g_BackBufferView[i];
-            err = vkCreateFramebuffer(g_Device, &info, g_Allocator, &g_Framebuffer[i]);
-            check_vk_result(err);
-        }
-    }
-}
-
->>>>>>> 74b7dce3
 #ifdef IMGUI_VULKAN_DEBUG_REPORT
 static VKAPI_ATTR VkBool32 VKAPI_CALL debug_report(VkDebugReportFlagsEXT flags, VkDebugReportObjectTypeEXT objectType, uint64_t object, size_t location, int32_t messageCode, const char* pLayerPrefix, const char* pMessage, void* pUserData)
 {
-<<<<<<< HEAD
     (void)flags; (void)object; (void)location; (void)messageCode; (void)pUserData; (void)pLayerPrefix; // Unused arguments
     fprintf(stderr, "[vulkan] ObjectType: %i\nMessage: %s\n\n", objectType, pMessage);
-=======
-    (void)flags; (void)object; (void)pUserData; (void)pLayerPrefix; (void)messageCode; (void)location;
-    printf("[vulkan] ObjectType: %i\nMessage: %s\n\n", objectType, pMessage );
->>>>>>> 74b7dce3
     return VK_FALSE;
 }
 #endif // IMGUI_VULKAN_DEBUG_REPORT
@@ -282,101 +129,7 @@
         IM_ASSERT(g_QueueFamily != -1);
     }
 
-<<<<<<< HEAD
     // Create Logical Device (with 1 queue)
-=======
-    // Check for WSI support
-    {
-        VkBool32 res;
-        vkGetPhysicalDeviceSurfaceSupportKHR(g_Gpu, g_QueueFamily, g_Surface, &res);
-        if (res != VK_TRUE)
-        {
-            fprintf(stderr, "Error no WSI support on physical device 0\n");
-            exit(-1);
-        }
-    }
-
-    // Get Surface Format
-    {
-        // Per Spec Format and View Format are expected to be the same unless VK_IMAGE_CREATE_MUTABLE_BIT was set at image creation
-        // Assuming that the default behavior is without setting this bit, there is no need for separate Spawchain image and image view format
-        // additionally several new color spaces were introduced with Vulkan Spec v1.0.40
-        // hence we must make sure that a format with the mostly available color space, VK_COLOR_SPACE_SRGB_NONLINEAR_KHR, is found and used
-        uint32_t count;
-        vkGetPhysicalDeviceSurfaceFormatsKHR(g_Gpu, g_Surface, &count, NULL);
-        VkSurfaceFormatKHR *formats = (VkSurfaceFormatKHR*)malloc(sizeof(VkSurfaceFormatKHR) * count);
-        vkGetPhysicalDeviceSurfaceFormatsKHR(g_Gpu, g_Surface, &count, formats);
-
-        // first check if only one format, VK_FORMAT_UNDEFINED, is available, which would imply that any format is available
-        if (count == 1)
-        {
-            if( formats[0].format == VK_FORMAT_UNDEFINED )
-            {
-                g_SurfaceFormat.format = VK_FORMAT_B8G8R8A8_UNORM;
-                g_SurfaceFormat.colorSpace = VK_COLORSPACE_SRGB_NONLINEAR_KHR;
-            }
-            else
-            {   // no point in searching another format
-                g_SurfaceFormat = formats[0];
-            }
-        }
-        else
-        {
-            // request several formats, the first found will be used 
-            VkFormat requestSurfaceImageFormat[] = {VK_FORMAT_B8G8R8A8_UNORM, VK_FORMAT_R8G8B8A8_UNORM, VK_FORMAT_B8G8R8_UNORM, VK_FORMAT_R8G8B8_UNORM};
-            VkColorSpaceKHR requestSurfaceColorSpace = VK_COLORSPACE_SRGB_NONLINEAR_KHR;
-            bool requestedFound = false;
-            for (size_t i = 0; i < sizeof(requestSurfaceImageFormat) / sizeof(requestSurfaceImageFormat[0]); i++)
-            {
-                if( requestedFound ) {
-                    break;
-                }
-                for (uint32_t j = 0; j < count; j++)
-                {
-                    if (formats[j].format == requestSurfaceImageFormat[i] && formats[j].colorSpace == requestSurfaceColorSpace)
-                    {
-                        g_SurfaceFormat = formats[j];
-                        requestedFound = true;
-                    }
-                }
-            }
-
-            // if none of the requested image formats could be found, use the first available
-            if (!requestedFound)
-                g_SurfaceFormat = formats[0];
-        }
-        free(formats);
-    }
-
-
-    // Get Present Mode
-    {
-        // Request a certain mode and confirm that it is available. If not use VK_PRESENT_MODE_FIFO_KHR which is mandatory
-#ifdef IMGUI_UNLIMITED_FRAME_RATE
-        g_PresentMode = VK_PRESENT_MODE_MAILBOX_KHR; //VK_PRESENT_MODE_IMMEDIATE_KHR;
-#else
-        g_PresentMode = VK_PRESENT_MODE_FIFO_KHR;
-#endif
-        uint32_t count = 0;
-        vkGetPhysicalDeviceSurfacePresentModesKHR(g_Gpu, g_Surface, &count, nullptr);
-        VkPresentModeKHR* presentModes = (VkPresentModeKHR*)malloc(sizeof(VkQueueFamilyProperties) * count);
-        vkGetPhysicalDeviceSurfacePresentModesKHR(g_Gpu, g_Surface, &count, presentModes);
-        bool presentModeAvailable = false;
-        for (size_t i = 0; i < count; i++) 
-        {
-            if (presentModes[i] == g_PresentMode)
-            {
-                presentModeAvailable = true;
-                break;
-            }
-        }
-        if (!presentModeAvailable)
-            g_PresentMode = VK_PRESENT_MODE_FIFO_KHR;   // always available
-    }
-
-
-    // Create Logical Device
->>>>>>> 74b7dce3
     {
         int device_extension_count = 1;
         const char* device_extensions[] = { "VK_KHR_swapchain" };
@@ -444,7 +197,7 @@
 
     // Get Present Mode
 #ifdef IMGUI_UNLIMITED_FRAME_RATE
-    VkPresentModeKHR present_mode = VK_PRESENT_MODE_IMMEDIATE_KHR;
+    VkPresentModeKHR present_mode = VK_PRESENT_MODE_MAILBOX_KHR;// VK_PRESENT_MODE_IMMEDIATE_KHR;
 #else
     VkPresentModeKHR present_mode = VK_PRESENT_MODE_FIFO_KHR;
 #endif

--- conflicted
+++ resolved
@@ -14,11 +14,8 @@
 
 // CHANGELOG
 // (minor and older changes stripped away, please see git history for details)
-<<<<<<< HEAD
 //  2021-XX-XX: Platform: Added support for multiple windows via the ImGuiPlatformIO interface.
-=======
 //  2021-05-19: OpenGL: Replaced direct access to ImDrawCmd::TextureId with a call to ImDrawCmd::GetTexID(). (will become a requirement)
->>>>>>> fd06dc51
 //  2021-04-06: OpenGL: Don't try to read GL_CLIP_ORIGIN unless we're OpenGL 4.5 or greater.
 //  2021-02-18: OpenGL: Change blending equation to preserve alpha in output buffer.
 //  2021-01-03: OpenGL: Backup, setup and restore GL_STENCIL_TEST state.

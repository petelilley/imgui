--- conflicted
+++ resolved
@@ -142,15 +142,11 @@
 - Backends: OpenGL3: Fixed GL loader crash when GL_VERSION returns NULL. (#6154, #4445, #3530)
 - Backends: OpenGL3: Properly restoring "no shader program bound" if it was the case prior to
   running the rendering function. (#6267, #6220, #6224) [@BrunoLevy]
-<<<<<<< HEAD
-=======
 - Backends: Win32: Added support for io.AddMouseSourceEvent() to discriminate Mouse/TouchScreen/Pen. (#2334, #2702)
 - Backends: SDL2/SDL3: Added support for io.AddMouseSourceEvent() to discriminate Mouse/TouchScreen.
   This is relying on SDL passing SDL_TOUCH_MOUSEID in the event's 'which' field. (#2334, #2702)
 - Backends: GLFW: Added support on Win32 only for io.AddMouseSourceEvent() to discriminate
   Mouse/TouchScreen/Pen. (#2334, #2702)
-- Backends: GLFW: Fixed key modifiers handling on secondary viewports. (#6248, #6034) [@aiekick]
->>>>>>> c9fe7ebc
 - Examples: Windows: Added 'misc/debuggers/imgui.natstepfilter' file to all Visual Studio projects,
   now that VS 2022 17.6 Preview 2 support adding Debug Step Filter spec files into projects.
 - Examples: SDL3: Updated for latest WIP SDL3 branch. (#6243)

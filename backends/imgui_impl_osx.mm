// dear imgui: Platform Backend for OSX / Cocoa
// This needs to be used along with a Renderer (e.g. OpenGL2, OpenGL3, Vulkan, Metal..)
// - Not well tested. If you want a portable application, prefer using the GLFW or SDL platform Backends on Mac.
// - Requires linking with the GameController framework ("-framework GameController").

// Implemented features:
//  [X] Platform: Mouse cursor shape and visibility. Disable with 'io.ConfigFlags |= ImGuiConfigFlags_NoMouseCursorChange'.
//  [X] Platform: Mouse support. Can discriminate Mouse/Pen.
//  [X] Platform: Keyboard support. Since 1.87 we are using the io.AddKeyEvent() function. Pass ImGuiKey values to all key functions e.g. ImGui::IsKeyPressed(ImGuiKey_Space). [Legacy kVK_* values will also be supported unless IMGUI_DISABLE_OBSOLETE_KEYIO is set]
//  [X] Platform: OSX clipboard is supported within core Dear ImGui (no specific code in this backend).
//  [X] Platform: Gamepad support. Enabled with 'io.ConfigFlags |= ImGuiConfigFlags_NavEnableGamepad'.
//  [X] Platform: IME support.
//  [x] Platform: Multi-viewport / platform windows.
// Issues:
//  [ ] Platform: Multi-viewport: Window size not correctly reported when enabling io.ConfigViewportsNoDecoration
//  [ ] Platform: Multi-viewport: ParentViewportID not honored, and so io.ConfigViewportsNoDefaultParent has no effect (minor).

// You can use unmodified imgui_impl_* files in your project. See examples/ folder for examples of using this.
// Prefer including the entire imgui/ repository into your project (either as a copy or as a submodule), and only build the backends you need.
// Learn about Dear ImGui:
// - FAQ                  https://dearimgui.com/faq
// - Getting Started      https://dearimgui.com/getting-started
// - Documentation        https://dearimgui.com/docs (same as your local docs/ folder).
// - Introduction, links and more at the top of imgui.cpp

#import "imgui.h"
#ifndef IMGUI_DISABLE
#import "imgui_impl_osx.h"
#import <Cocoa/Cocoa.h>
#import <Carbon/Carbon.h>
#import <GameController/GameController.h>
#import <time.h>

// CHANGELOG
// (minor and older changes stripped away, please see git history for details)
<<<<<<< HEAD
//  2024-XX-XX: Added support for multiple windows via the ImGuiPlatformIO interface.
=======
//  2024-07-02: Update for io.SetPlatformImeDataFn() -> io.PlatformSetImeDataFn() renaming in main library.
>>>>>>> 05a4f280
//  2023-10-05: Inputs: Added support for extra ImGuiKey values: F13 to F20 function keys. Stopped mapping F13 into PrintScreen.
//  2023-04-09: Inputs: Added support for io.AddMouseSourceEvent() to discriminate ImGuiMouseSource_Mouse/ImGuiMouseSource_Pen.
//  2023-02-01: Fixed scroll wheel scaling for devices emitting events with hasPreciseScrollingDeltas==false (e.g. non-Apple mices).
//  2022-11-02: Fixed mouse coordinates before clicking the host window.
//  2022-10-06: Fixed mouse inputs on flipped views.
//  2022-09-26: Inputs: Renamed ImGuiKey_ModXXX introduced in 1.87 to ImGuiMod_XXX (old names still supported).
//  2022-05-03: Inputs: Removed ImGui_ImplOSX_HandleEvent() from backend API in favor of backend automatically handling event capture.
//  2022-04-27: Misc: Store backend data in a per-context struct, allowing to use this backend with multiple contexts.
//  2022-03-22: Inputs: Monitor NSKeyUp events to catch missing keyUp for key when user press Cmd + key
//  2022-02-07: Inputs: Forward keyDown/keyUp events to OS when unused by dear imgui.
//  2022-01-31: Fixed building with old Xcode versions that are missing gamepad features.
//  2022-01-26: Inputs: replaced short-lived io.AddKeyModsEvent() (added two weeks ago) with io.AddKeyEvent() using ImGuiKey_ModXXX flags. Sorry for the confusion.
//  2021-01-20: Inputs: calling new io.AddKeyAnalogEvent() for gamepad support, instead of writing directly to io.NavInputs[].
//  2022-01-17: Inputs: calling new io.AddMousePosEvent(), io.AddMouseButtonEvent(), io.AddMouseWheelEvent() API (1.87+).
//  2022-01-12: Inputs: Added basic Platform IME support, hooking the io.SetPlatformImeDataFn() function.
//  2022-01-10: Inputs: calling new io.AddKeyEvent(), io.AddKeyModsEvent() + io.SetKeyEventNativeData() API (1.87+). Support for full ImGuiKey range.
//  2021-12-13: *BREAKING CHANGE* Add NSView parameter to ImGui_ImplOSX_Init(). Generally fix keyboard support. Using kVK_* codes for keyboard keys.
//  2021-12-13: Add game controller support.
//  2021-09-21: Use mach_absolute_time as CFAbsoluteTimeGetCurrent can jump backwards.
//  2021-08-17: Calling io.AddFocusEvent() on NSApplicationDidBecomeActiveNotification/NSApplicationDidResignActiveNotification events.
//  2021-06-23: Inputs: Added a fix for shortcuts using CTRL key instead of CMD key.
//  2021-04-19: Inputs: Added a fix for keys remaining stuck in pressed state when CMD-tabbing into different application.
//  2021-01-27: Inputs: Added a fix for mouse position not being reported when mouse buttons other than left one are down.
//  2020-10-28: Inputs: Added a fix for handling keypad-enter key.
//  2020-05-25: Inputs: Added a fix for missing trackpad clicks when done with "soft tap".
//  2019-12-05: Inputs: Added support for ImGuiMouseCursor_NotAllowed mouse cursor.
//  2019-10-11: Inputs:  Fix using Backspace key.
//  2019-07-21: Re-added clipboard handlers as they are not enabled by default in core imgui.cpp (reverted 2019-05-18 change).
//  2019-05-28: Inputs: Added mouse cursor shape and visibility support.
//  2019-05-18: Misc: Removed clipboard handlers as they are now supported by core imgui.cpp.
//  2019-05-11: Inputs: Don't filter character values before calling AddInputCharacter() apart from 0xF700..0xFFFF range.
//  2018-11-30: Misc: Setting up io.BackendPlatformName so it can be displayed in the About Window.
//  2018-07-07: Initial version.

#define APPLE_HAS_BUTTON_OPTIONS (__IPHONE_OS_VERSION_MIN_REQUIRED >= 130000 || __MAC_OS_X_VERSION_MIN_REQUIRED >= 101500 || __TV_OS_VERSION_MIN_REQUIRED >= 130000)
#define APPLE_HAS_CONTROLLER     (__IPHONE_OS_VERSION_MIN_REQUIRED >= 140000 || __MAC_OS_X_VERSION_MIN_REQUIRED >= 110000 || __TV_OS_VERSION_MIN_REQUIRED >= 140000)
#define APPLE_HAS_THUMBSTICKS    (__IPHONE_OS_VERSION_MIN_REQUIRED >= 120100 || __MAC_OS_X_VERSION_MIN_REQUIRED >= 101401 || __TV_OS_VERSION_MIN_REQUIRED >= 120100)

@class ImGuiObserver;
@class KeyEventResponder;

// Data
struct ImGui_ImplOSX_Data
{
    CFTimeInterval              Time;
    NSCursor*                   MouseCursors[ImGuiMouseCursor_COUNT];
    bool                        MouseCursorHidden;
    ImGuiObserver*              Observer;
    KeyEventResponder*          KeyEventResponder;
    NSTextInputContext*         InputContext;
    id                          Monitor;
    NSWindow*                   Window;

    ImGui_ImplOSX_Data()        { memset(this, 0, sizeof(*this)); }
};

static ImGui_ImplOSX_Data*      ImGui_ImplOSX_GetBackendData()      { return (ImGui_ImplOSX_Data*)ImGui::GetIO().BackendPlatformUserData; }
static void                     ImGui_ImplOSX_DestroyBackendData()  { IM_DELETE(ImGui_ImplOSX_GetBackendData()); }

static inline CFTimeInterval    GetMachAbsoluteTimeInSeconds()      { return (CFTimeInterval)(double)(clock_gettime_nsec_np(CLOCK_UPTIME_RAW) / 1e9); }

// Forward Declarations
static void ImGui_ImplOSX_InitPlatformInterface();
static void ImGui_ImplOSX_ShutdownPlatformInterface();
static void ImGui_ImplOSX_UpdateMonitors();
static void ImGui_ImplOSX_AddTrackingArea(NSView* _Nonnull view);
static bool ImGui_ImplOSX_HandleEvent(NSEvent* event, NSView* view);

// Undocumented methods for creating cursors.
@interface NSCursor()
+ (id)_windowResizeNorthWestSouthEastCursor;
+ (id)_windowResizeNorthEastSouthWestCursor;
+ (id)_windowResizeNorthSouthCursor;
+ (id)_windowResizeEastWestCursor;
@end

/**
 KeyEventResponder implements the NSTextInputClient protocol as is required by the macOS text input manager.

 The macOS text input manager is invoked by calling the interpretKeyEvents method from the keyDown method.
 Keyboard events are then evaluated by the macOS input manager and valid text input is passed back via the
 insertText:replacementRange method.

 This is the same approach employed by other cross-platform libraries such as SDL2:
  https://github.com/spurious/SDL-mirror/blob/e17aacbd09e65a4fd1e166621e011e581fb017a8/src/video/cocoa/SDL_cocoakeyboard.m#L53
 and GLFW:
  https://github.com/glfw/glfw/blob/b55a517ae0c7b5127dffa79a64f5406021bf9076/src/cocoa_window.m#L722-L723
 */
@interface KeyEventResponder: NSView<NSTextInputClient>
@end

@implementation KeyEventResponder
{
    float _posX;
    float _posY;
    NSRect _imeRect;
}

#pragma mark - Public

- (void)setImePosX:(float)posX imePosY:(float)posY
{
    _posX = posX;
    _posY = posY;
}

- (void)updateImePosWithView:(NSView *)view
{
    NSWindow* window = view.window;
    if (!window)
        return;

    ImGuiIO& io = ImGui::GetIO();
    if (io.ConfigFlags & ImGuiConfigFlags_ViewportsEnable)
    {
        NSRect frame = window.frame;
        NSRect contentRect = window.contentLayoutRect;
        if (window.styleMask & NSWindowStyleMaskFullSizeContentView) // No title bar windows should be considered.
            contentRect = frame;

        NSRect firstScreenFrame = NSScreen.screens[0].frame;
        _imeRect = NSMakeRect(_posX, _posY, 0, 0);
        _imeRect.origin.y = firstScreenFrame.size.height - _imeRect.size.height - _imeRect.origin.y; // Opposite of ConvertNSRect()
    }
    else
    {
        NSRect contentRect = [window contentRectForFrameRect:window.frame];
        NSRect rect = NSMakeRect(_posX, contentRect.size.height - _posY, 0, 0);
        _imeRect = [window convertRectToScreen:rect];
    }
}

- (void)viewDidMoveToWindow
{
    // Ensure self is a first responder to receive the input events.
    [self.window makeFirstResponder:self];
}

- (void)keyDown:(NSEvent*)event
{
    if (!ImGui_ImplOSX_HandleEvent(event, self))
        [super keyDown:event];

    // Call to the macOS input manager system.
    [self interpretKeyEvents:@[event]];
}

- (void)keyUp:(NSEvent*)event
{
    if (!ImGui_ImplOSX_HandleEvent(event, self))
        [super keyUp:event];
}

- (void)insertText:(id)aString replacementRange:(NSRange)replacementRange
{
    ImGuiIO& io = ImGui::GetIO();

    NSString* characters;
    if ([aString isKindOfClass:[NSAttributedString class]])
        characters = [aString string];
    else
        characters = (NSString*)aString;

    io.AddInputCharactersUTF8(characters.UTF8String);
}

- (BOOL)acceptsFirstResponder
{
    return YES;
}

- (void)doCommandBySelector:(SEL)myselector
{
}

- (nullable NSAttributedString*)attributedSubstringForProposedRange:(NSRange)range actualRange:(nullable NSRangePointer)actualRange
{
    return nil;
}

- (NSUInteger)characterIndexForPoint:(NSPoint)point
{
    return 0;
}

- (NSRect)firstRectForCharacterRange:(NSRange)range actualRange:(nullable NSRangePointer)actualRange
{
    return _imeRect;
}

- (BOOL)hasMarkedText
{
    return NO;
}

- (NSRange)markedRange
{
    return NSMakeRange(NSNotFound, 0);
}

- (NSRange)selectedRange
{
    return NSMakeRange(NSNotFound, 0);
}

- (void)setMarkedText:(nonnull id)string selectedRange:(NSRange)selectedRange replacementRange:(NSRange)replacementRange
{
}

- (void)unmarkText
{
}

- (nonnull NSArray<NSAttributedStringKey>*)validAttributesForMarkedText
{
    return @[];
}

@end

@interface ImGuiObserver : NSObject

- (void)onApplicationBecomeActive:(NSNotification*)aNotification;
- (void)onApplicationBecomeInactive:(NSNotification*)aNotification;
- (void)displaysDidChange:(NSNotification*)aNotification;

@end

@implementation ImGuiObserver

- (void)onApplicationBecomeActive:(NSNotification*)aNotification
{
    ImGuiIO& io = ImGui::GetIO();
    io.AddFocusEvent(true);
}

- (void)onApplicationBecomeInactive:(NSNotification*)aNotification
{
    ImGuiIO& io = ImGui::GetIO();
    io.AddFocusEvent(false);
}

- (void)displaysDidChange:(NSNotification*)aNotification
{
    ImGui_ImplOSX_UpdateMonitors();
}

@end

// Functions
static ImGuiKey ImGui_ImplOSX_KeyCodeToImGuiKey(int key_code)
{
    switch (key_code)
    {
        case kVK_ANSI_A: return ImGuiKey_A;
        case kVK_ANSI_S: return ImGuiKey_S;
        case kVK_ANSI_D: return ImGuiKey_D;
        case kVK_ANSI_F: return ImGuiKey_F;
        case kVK_ANSI_H: return ImGuiKey_H;
        case kVK_ANSI_G: return ImGuiKey_G;
        case kVK_ANSI_Z: return ImGuiKey_Z;
        case kVK_ANSI_X: return ImGuiKey_X;
        case kVK_ANSI_C: return ImGuiKey_C;
        case kVK_ANSI_V: return ImGuiKey_V;
        case kVK_ANSI_B: return ImGuiKey_B;
        case kVK_ANSI_Q: return ImGuiKey_Q;
        case kVK_ANSI_W: return ImGuiKey_W;
        case kVK_ANSI_E: return ImGuiKey_E;
        case kVK_ANSI_R: return ImGuiKey_R;
        case kVK_ANSI_Y: return ImGuiKey_Y;
        case kVK_ANSI_T: return ImGuiKey_T;
        case kVK_ANSI_1: return ImGuiKey_1;
        case kVK_ANSI_2: return ImGuiKey_2;
        case kVK_ANSI_3: return ImGuiKey_3;
        case kVK_ANSI_4: return ImGuiKey_4;
        case kVK_ANSI_6: return ImGuiKey_6;
        case kVK_ANSI_5: return ImGuiKey_5;
        case kVK_ANSI_Equal: return ImGuiKey_Equal;
        case kVK_ANSI_9: return ImGuiKey_9;
        case kVK_ANSI_7: return ImGuiKey_7;
        case kVK_ANSI_Minus: return ImGuiKey_Minus;
        case kVK_ANSI_8: return ImGuiKey_8;
        case kVK_ANSI_0: return ImGuiKey_0;
        case kVK_ANSI_RightBracket: return ImGuiKey_RightBracket;
        case kVK_ANSI_O: return ImGuiKey_O;
        case kVK_ANSI_U: return ImGuiKey_U;
        case kVK_ANSI_LeftBracket: return ImGuiKey_LeftBracket;
        case kVK_ANSI_I: return ImGuiKey_I;
        case kVK_ANSI_P: return ImGuiKey_P;
        case kVK_ANSI_L: return ImGuiKey_L;
        case kVK_ANSI_J: return ImGuiKey_J;
        case kVK_ANSI_Quote: return ImGuiKey_Apostrophe;
        case kVK_ANSI_K: return ImGuiKey_K;
        case kVK_ANSI_Semicolon: return ImGuiKey_Semicolon;
        case kVK_ANSI_Backslash: return ImGuiKey_Backslash;
        case kVK_ANSI_Comma: return ImGuiKey_Comma;
        case kVK_ANSI_Slash: return ImGuiKey_Slash;
        case kVK_ANSI_N: return ImGuiKey_N;
        case kVK_ANSI_M: return ImGuiKey_M;
        case kVK_ANSI_Period: return ImGuiKey_Period;
        case kVK_ANSI_Grave: return ImGuiKey_GraveAccent;
        case kVK_ANSI_KeypadDecimal: return ImGuiKey_KeypadDecimal;
        case kVK_ANSI_KeypadMultiply: return ImGuiKey_KeypadMultiply;
        case kVK_ANSI_KeypadPlus: return ImGuiKey_KeypadAdd;
        case kVK_ANSI_KeypadClear: return ImGuiKey_NumLock;
        case kVK_ANSI_KeypadDivide: return ImGuiKey_KeypadDivide;
        case kVK_ANSI_KeypadEnter: return ImGuiKey_KeypadEnter;
        case kVK_ANSI_KeypadMinus: return ImGuiKey_KeypadSubtract;
        case kVK_ANSI_KeypadEquals: return ImGuiKey_KeypadEqual;
        case kVK_ANSI_Keypad0: return ImGuiKey_Keypad0;
        case kVK_ANSI_Keypad1: return ImGuiKey_Keypad1;
        case kVK_ANSI_Keypad2: return ImGuiKey_Keypad2;
        case kVK_ANSI_Keypad3: return ImGuiKey_Keypad3;
        case kVK_ANSI_Keypad4: return ImGuiKey_Keypad4;
        case kVK_ANSI_Keypad5: return ImGuiKey_Keypad5;
        case kVK_ANSI_Keypad6: return ImGuiKey_Keypad6;
        case kVK_ANSI_Keypad7: return ImGuiKey_Keypad7;
        case kVK_ANSI_Keypad8: return ImGuiKey_Keypad8;
        case kVK_ANSI_Keypad9: return ImGuiKey_Keypad9;
        case kVK_Return: return ImGuiKey_Enter;
        case kVK_Tab: return ImGuiKey_Tab;
        case kVK_Space: return ImGuiKey_Space;
        case kVK_Delete: return ImGuiKey_Backspace;
        case kVK_Escape: return ImGuiKey_Escape;
        case kVK_CapsLock: return ImGuiKey_CapsLock;
        case kVK_Control: return ImGuiKey_LeftCtrl;
        case kVK_Shift: return ImGuiKey_LeftShift;
        case kVK_Option: return ImGuiKey_LeftAlt;
        case kVK_Command: return ImGuiKey_LeftSuper;
        case kVK_RightControl: return ImGuiKey_RightCtrl;
        case kVK_RightShift: return ImGuiKey_RightShift;
        case kVK_RightOption: return ImGuiKey_RightAlt;
        case kVK_RightCommand: return ImGuiKey_RightSuper;
//      case kVK_Function: return ImGuiKey_;
//      case kVK_VolumeUp: return ImGuiKey_;
//      case kVK_VolumeDown: return ImGuiKey_;
//      case kVK_Mute: return ImGuiKey_;
        case kVK_F1: return ImGuiKey_F1;
        case kVK_F2: return ImGuiKey_F2;
        case kVK_F3: return ImGuiKey_F3;
        case kVK_F4: return ImGuiKey_F4;
        case kVK_F5: return ImGuiKey_F5;
        case kVK_F6: return ImGuiKey_F6;
        case kVK_F7: return ImGuiKey_F7;
        case kVK_F8: return ImGuiKey_F8;
        case kVK_F9: return ImGuiKey_F9;
        case kVK_F10: return ImGuiKey_F10;
        case kVK_F11: return ImGuiKey_F11;
        case kVK_F12: return ImGuiKey_F12;
        case kVK_F13: return ImGuiKey_F13;
        case kVK_F14: return ImGuiKey_F14;
        case kVK_F15: return ImGuiKey_F15;
        case kVK_F16: return ImGuiKey_F16;
        case kVK_F17: return ImGuiKey_F17;
        case kVK_F18: return ImGuiKey_F18;
        case kVK_F19: return ImGuiKey_F19;
        case kVK_F20: return ImGuiKey_F20;
        case 0x6E: return ImGuiKey_Menu;
        case kVK_Help: return ImGuiKey_Insert;
        case kVK_Home: return ImGuiKey_Home;
        case kVK_PageUp: return ImGuiKey_PageUp;
        case kVK_ForwardDelete: return ImGuiKey_Delete;
        case kVK_End: return ImGuiKey_End;
        case kVK_PageDown: return ImGuiKey_PageDown;
        case kVK_LeftArrow: return ImGuiKey_LeftArrow;
        case kVK_RightArrow: return ImGuiKey_RightArrow;
        case kVK_DownArrow: return ImGuiKey_DownArrow;
        case kVK_UpArrow: return ImGuiKey_UpArrow;
        default: return ImGuiKey_None;
    }
}

#ifdef IMGUI_IMPL_METAL_CPP_EXTENSIONS

IMGUI_IMPL_API bool ImGui_ImplOSX_Init(void* _Nonnull view) {
    return ImGui_ImplOSX_Init((__bridge NSView*)(view));
}

IMGUI_IMPL_API void ImGui_ImplOSX_NewFrame(void* _Nullable view) {
    return ImGui_ImplOSX_NewFrame((__bridge NSView*)(view));
}

#endif


bool ImGui_ImplOSX_Init(NSView* view)
{
    ImGuiIO& io = ImGui::GetIO();
    IMGUI_CHECKVERSION();
    IM_ASSERT(io.BackendPlatformUserData == nullptr && "Already initialized a platform backend!");

    // Setup backend capabilities flags
    ImGui_ImplOSX_Data* bd = IM_NEW(ImGui_ImplOSX_Data)();
    io.BackendPlatformUserData = (void*)bd;
    io.BackendPlatformName = "imgui_impl_osx";
    io.BackendFlags |= ImGuiBackendFlags_HasMouseCursors;           // We can honor GetMouseCursor() values (optional)
    //io.BackendFlags |= ImGuiBackendFlags_HasSetMousePos;          // We can honor io.WantSetMousePos requests (optional, rarely used)
    io.BackendFlags |= ImGuiBackendFlags_PlatformHasViewports;      // We can create multi-viewports on the Platform side (optional)
    //io.BackendFlags |= ImGuiBackendFlags_HasMouseHoveredViewport; // We can call io.AddMouseViewportEvent() with correct data (optional)

    bd->Observer = [ImGuiObserver new];
    bd->Window = view.window ?: NSApp.orderedWindows.firstObject;
    ImGuiViewport* main_viewport = ImGui::GetMainViewport();
    main_viewport->PlatformHandle = main_viewport->PlatformHandleRaw = (__bridge_retained void*)bd->Window;
    ImGui_ImplOSX_UpdateMonitors();
    if (io.ConfigFlags & ImGuiConfigFlags_ViewportsEnable)
        ImGui_ImplOSX_InitPlatformInterface();

    // Load cursors. Some of them are undocumented.
    bd->MouseCursorHidden = false;
    bd->MouseCursors[ImGuiMouseCursor_Arrow] = [NSCursor arrowCursor];
    bd->MouseCursors[ImGuiMouseCursor_TextInput] = [NSCursor IBeamCursor];
    bd->MouseCursors[ImGuiMouseCursor_ResizeAll] = [NSCursor closedHandCursor];
    bd->MouseCursors[ImGuiMouseCursor_Hand] = [NSCursor pointingHandCursor];
    bd->MouseCursors[ImGuiMouseCursor_NotAllowed] = [NSCursor operationNotAllowedCursor];
    bd->MouseCursors[ImGuiMouseCursor_ResizeNS] = [NSCursor respondsToSelector:@selector(_windowResizeNorthSouthCursor)] ? [NSCursor _windowResizeNorthSouthCursor] : [NSCursor resizeUpDownCursor];
    bd->MouseCursors[ImGuiMouseCursor_ResizeEW] = [NSCursor respondsToSelector:@selector(_windowResizeEastWestCursor)] ? [NSCursor _windowResizeEastWestCursor] : [NSCursor resizeLeftRightCursor];
    bd->MouseCursors[ImGuiMouseCursor_ResizeNESW] = [NSCursor respondsToSelector:@selector(_windowResizeNorthEastSouthWestCursor)] ? [NSCursor _windowResizeNorthEastSouthWestCursor] : [NSCursor closedHandCursor];
    bd->MouseCursors[ImGuiMouseCursor_ResizeNWSE] = [NSCursor respondsToSelector:@selector(_windowResizeNorthWestSouthEastCursor)] ? [NSCursor _windowResizeNorthWestSouthEastCursor] : [NSCursor closedHandCursor];

    // Note that imgui.cpp also include default OSX clipboard handlers which can be enabled
    // by adding '#define IMGUI_ENABLE_OSX_DEFAULT_CLIPBOARD_FUNCTIONS' in imconfig.h and adding '-framework ApplicationServices' to your linker command-line.
    // Since we are already in ObjC land here, it is easy for us to add a clipboard handler using the NSPasteboard api.
    io.SetClipboardTextFn = [](void*, const char* str) -> void
    {
        NSPasteboard* pasteboard = [NSPasteboard generalPasteboard];
        [pasteboard declareTypes:[NSArray arrayWithObject:NSPasteboardTypeString] owner:nil];
        [pasteboard setString:[NSString stringWithUTF8String:str] forType:NSPasteboardTypeString];
    };

    io.GetClipboardTextFn = [](void*) -> const char*
    {
        NSPasteboard* pasteboard = [NSPasteboard generalPasteboard];
        NSString* available = [pasteboard availableTypeFromArray: [NSArray arrayWithObject:NSPasteboardTypeString]];
        if (![available isEqualToString:NSPasteboardTypeString])
            return nullptr;

        NSString* string = [pasteboard stringForType:NSPasteboardTypeString];
        if (string == nil)
            return nullptr;

        const char* string_c = (const char*)[string UTF8String];
        size_t string_len = strlen(string_c);
        static ImVector<char> s_clipboard;
        s_clipboard.resize((int)string_len + 1);
        strcpy(s_clipboard.Data, string_c);
        return s_clipboard.Data;
    };

    [[NSNotificationCenter defaultCenter] addObserver:bd->Observer
                                             selector:@selector(onApplicationBecomeActive:)
                                                 name:NSApplicationDidBecomeActiveNotification
                                               object:nil];
    [[NSNotificationCenter defaultCenter] addObserver:bd->Observer
                                             selector:@selector(onApplicationBecomeInactive:)
                                                 name:NSApplicationDidResignActiveNotification
                                               object:nil];

    // Add the NSTextInputClient to the view hierarchy,
    // to receive keyboard events and translate them to input text.
    bd->KeyEventResponder = [[KeyEventResponder alloc] initWithFrame:NSZeroRect];
    bd->InputContext = [[NSTextInputContext alloc] initWithClient:bd->KeyEventResponder];
    [view addSubview:bd->KeyEventResponder];
    ImGui_ImplOSX_AddTrackingArea(view);

    io.PlatformSetImeDataFn = [](ImGuiContext*, ImGuiViewport* viewport, ImGuiPlatformImeData* data) -> void
    {
        ImGui_ImplOSX_Data* bd = ImGui_ImplOSX_GetBackendData();
        if (data->WantVisible)
        {
            [bd->InputContext activate];
        }
        else
        {
            [bd->InputContext discardMarkedText];
            [bd->InputContext invalidateCharacterCoordinates];
            [bd->InputContext deactivate];
        }
        [bd->KeyEventResponder setImePosX:data->InputPos.x imePosY:data->InputPos.y + data->InputLineHeight];
    };

    return true;
}

void ImGui_ImplOSX_Shutdown()
{
    ImGui_ImplOSX_Data* bd = ImGui_ImplOSX_GetBackendData();
    IM_ASSERT(bd != nullptr && "No platform backend to shutdown, or already shutdown?");

    bd->Observer = nullptr;
    if (bd->Monitor != nullptr)
    {
        [NSEvent removeMonitor:bd->Monitor];
        bd->Monitor = nullptr;
    }

    ImGui_ImplOSX_ShutdownPlatformInterface();
    ImGui_ImplOSX_DestroyBackendData();
    ImGuiIO& io = ImGui::GetIO();
    io.BackendPlatformName = nullptr;
    io.BackendPlatformUserData = nullptr;
    io.BackendFlags &= ~(ImGuiBackendFlags_HasMouseCursors | ImGuiBackendFlags_HasGamepad | ImGuiBackendFlags_PlatformHasViewports);
}

static void ImGui_ImplOSX_UpdateMouseCursor()
{
    ImGui_ImplOSX_Data* bd = ImGui_ImplOSX_GetBackendData();
    ImGuiIO& io = ImGui::GetIO();
    if (io.ConfigFlags & ImGuiConfigFlags_NoMouseCursorChange)
        return;

    ImGuiMouseCursor imgui_cursor = ImGui::GetMouseCursor();
    if (io.MouseDrawCursor || imgui_cursor == ImGuiMouseCursor_None)
    {
        // Hide OS mouse cursor if imgui is drawing it or if it wants no cursor
        if (!bd->MouseCursorHidden)
        {
            bd->MouseCursorHidden = true;
            [NSCursor hide];
        }
    }
    else
    {
        NSCursor* desired = bd->MouseCursors[imgui_cursor] ?: bd->MouseCursors[ImGuiMouseCursor_Arrow];
        // -[NSCursor set] generates measureable overhead if called unconditionally.
        if (desired != NSCursor.currentCursor)
        {
            [desired set];
        }
        if (bd->MouseCursorHidden)
        {
            bd->MouseCursorHidden = false;
            [NSCursor unhide];
        }
    }
}

static void ImGui_ImplOSX_UpdateGamepads()
{
    ImGuiIO& io = ImGui::GetIO();
    if ((io.ConfigFlags & ImGuiConfigFlags_NavEnableGamepad) == 0) // FIXME: Technically feeding gamepad shouldn't depend on this now that they are regular inputs.
        return;

#if APPLE_HAS_CONTROLLER
    GCController* controller = GCController.current;
#else
    GCController* controller = GCController.controllers.firstObject;
#endif
    if (controller == nil || controller.extendedGamepad == nil)
    {
        io.BackendFlags &= ~ImGuiBackendFlags_HasGamepad;
        return;
    }

    GCExtendedGamepad* gp = controller.extendedGamepad;

    // Update gamepad inputs
    #define IM_SATURATE(V)                        (V < 0.0f ? 0.0f : V > 1.0f ? 1.0f : V)
    #define MAP_BUTTON(KEY_NO, BUTTON_NAME)       { io.AddKeyEvent(KEY_NO, gp.BUTTON_NAME.isPressed); }
    #define MAP_ANALOG(KEY_NO, AXIS_NAME, V0, V1) { float vn = (float)(gp.AXIS_NAME.value - V0) / (float)(V1 - V0); vn = IM_SATURATE(vn); io.AddKeyAnalogEvent(KEY_NO, vn > 0.1f, vn); }
    const float thumb_dead_zone = 0.0f;

#if APPLE_HAS_BUTTON_OPTIONS
    MAP_BUTTON(ImGuiKey_GamepadBack,            buttonOptions);
#endif
    MAP_BUTTON(ImGuiKey_GamepadFaceLeft,        buttonX);              // Xbox X, PS Square
    MAP_BUTTON(ImGuiKey_GamepadFaceRight,       buttonB);              // Xbox B, PS Circle
    MAP_BUTTON(ImGuiKey_GamepadFaceUp,          buttonY);              // Xbox Y, PS Triangle
    MAP_BUTTON(ImGuiKey_GamepadFaceDown,        buttonA);              // Xbox A, PS Cross
    MAP_BUTTON(ImGuiKey_GamepadDpadLeft,        dpad.left);
    MAP_BUTTON(ImGuiKey_GamepadDpadRight,       dpad.right);
    MAP_BUTTON(ImGuiKey_GamepadDpadUp,          dpad.up);
    MAP_BUTTON(ImGuiKey_GamepadDpadDown,        dpad.down);
    MAP_ANALOG(ImGuiKey_GamepadL1,              leftShoulder, 0.0f, 1.0f);
    MAP_ANALOG(ImGuiKey_GamepadR1,              rightShoulder, 0.0f, 1.0f);
    MAP_ANALOG(ImGuiKey_GamepadL2,              leftTrigger,  0.0f, 1.0f);
    MAP_ANALOG(ImGuiKey_GamepadR2,              rightTrigger, 0.0f, 1.0f);
#if APPLE_HAS_THUMBSTICKS
    MAP_BUTTON(ImGuiKey_GamepadL3,              leftThumbstickButton);
    MAP_BUTTON(ImGuiKey_GamepadR3,              rightThumbstickButton);
#endif
    MAP_ANALOG(ImGuiKey_GamepadLStickLeft,      leftThumbstick.xAxis,  -thumb_dead_zone, -1.0f);
    MAP_ANALOG(ImGuiKey_GamepadLStickRight,     leftThumbstick.xAxis,  +thumb_dead_zone, +1.0f);
    MAP_ANALOG(ImGuiKey_GamepadLStickUp,        leftThumbstick.yAxis,  +thumb_dead_zone, +1.0f);
    MAP_ANALOG(ImGuiKey_GamepadLStickDown,      leftThumbstick.yAxis,  -thumb_dead_zone, -1.0f);
    MAP_ANALOG(ImGuiKey_GamepadRStickLeft,      rightThumbstick.xAxis, -thumb_dead_zone, -1.0f);
    MAP_ANALOG(ImGuiKey_GamepadRStickRight,     rightThumbstick.xAxis, +thumb_dead_zone, +1.0f);
    MAP_ANALOG(ImGuiKey_GamepadRStickUp,        rightThumbstick.yAxis, +thumb_dead_zone, +1.0f);
    MAP_ANALOG(ImGuiKey_GamepadRStickDown,      rightThumbstick.yAxis, -thumb_dead_zone, -1.0f);
    #undef MAP_BUTTON
    #undef MAP_ANALOG

    io.BackendFlags |= ImGuiBackendFlags_HasGamepad;
}

static void ImGui_ImplOSX_UpdateImePosWithView(NSView* view)
{
    ImGui_ImplOSX_Data* bd = ImGui_ImplOSX_GetBackendData();
    ImGuiIO& io = ImGui::GetIO();
    if (io.WantTextInput)
        [bd->KeyEventResponder updateImePosWithView:view];
}

void ImGui_ImplOSX_NewFrame(NSView* view)
{
    ImGui_ImplOSX_Data* bd = ImGui_ImplOSX_GetBackendData();
    IM_ASSERT(bd != nullptr && "Context or backend not initialized! Did you call ImGui_ImplOSX_Init()?");
    ImGuiIO& io = ImGui::GetIO();

    // Setup display size
    if (view)
    {
        const float dpi = (float)[view.window backingScaleFactor];
        io.DisplaySize = ImVec2((float)view.bounds.size.width, (float)view.bounds.size.height);
        io.DisplayFramebufferScale = ImVec2(dpi, dpi);
    }

    // Setup time step
    if (bd->Time == 0.0)
        bd->Time = GetMachAbsoluteTimeInSeconds();

    double current_time = GetMachAbsoluteTimeInSeconds();
    io.DeltaTime = (float)(current_time - bd->Time);
    bd->Time = current_time;

    ImGui_ImplOSX_UpdateMouseCursor();
    ImGui_ImplOSX_UpdateGamepads();
    ImGui_ImplOSX_UpdateImePosWithView(view);
}

// Must only be called for a mouse event, otherwise an exception occurs
// (Note that NSEventTypeScrollWheel is considered "other input". Oddly enough an exception does not occur with it, but the value will sometimes be wrong!)
static ImGuiMouseSource GetMouseSource(NSEvent* event)
{
    switch (event.subtype)
    {
        case NSEventSubtypeTabletPoint:
            return ImGuiMouseSource_Pen;
        // macOS considers input from relative touch devices (like the trackpad or Apple Magic Mouse) to be touch input.
        // This doesn't really make sense for Dear ImGui, which expects absolute touch devices only.
        // There does not seem to be a simple way to disambiguate things here so we consider NSEventSubtypeTouch events to always come from mice.
        // See https://developer.apple.com/library/archive/documentation/Cocoa/Conceptual/EventOverview/HandlingTouchEvents/HandlingTouchEvents.html#//apple_ref/doc/uid/10000060i-CH13-SW24
        //case NSEventSubtypeTouch:
        //    return ImGuiMouseSource_TouchScreen;
        case NSEventSubtypeMouseEvent:
        default:
            return ImGuiMouseSource_Mouse;
    }
}

static bool ImGui_ImplOSX_HandleEvent(NSEvent* event, NSView* view)
{
    ImGuiIO& io = ImGui::GetIO();

    if (event.type == NSEventTypeLeftMouseDown || event.type == NSEventTypeRightMouseDown || event.type == NSEventTypeOtherMouseDown)
    {
        int button = (int)[event buttonNumber];
        if (button >= 0 && button < ImGuiMouseButton_COUNT)
        {
            io.AddMouseSourceEvent(GetMouseSource(event));
            io.AddMouseButtonEvent(button, true);
        }
        return io.WantCaptureMouse;
    }

    if (event.type == NSEventTypeLeftMouseUp || event.type == NSEventTypeRightMouseUp || event.type == NSEventTypeOtherMouseUp)
    {
        int button = (int)[event buttonNumber];
        if (button >= 0 && button < ImGuiMouseButton_COUNT)
        {
            io.AddMouseSourceEvent(GetMouseSource(event));
            io.AddMouseButtonEvent(button, false);
        }
        return io.WantCaptureMouse;
    }

    if (event.type == NSEventTypeMouseMoved || event.type == NSEventTypeLeftMouseDragged || event.type == NSEventTypeRightMouseDragged || event.type == NSEventTypeOtherMouseDragged)
    {
        NSPoint mousePoint;
        if (io.ConfigFlags & ImGuiConfigFlags_ViewportsEnable)
        {
            mousePoint = NSEvent.mouseLocation;
            mousePoint.y = CGDisplayPixelsHigh(kCGDirectMainDisplay) - mousePoint.y; // Normalize y coordinate to top-left of main display.
        }
        else
        {
            mousePoint = event.locationInWindow;
            if (event.window == nil)
                mousePoint = [[view window] convertPointFromScreen:mousePoint];
            mousePoint = [view convertPoint:mousePoint fromView:nil]; // Convert to local coordinates of view
            if ([view isFlipped])
                mousePoint = NSMakePoint(mousePoint.x, mousePoint.y);
            else
                mousePoint = NSMakePoint(mousePoint.x, view.bounds.size.height - mousePoint.y);
        }
        io.AddMouseSourceEvent(GetMouseSource(event));
        io.AddMousePosEvent((float)mousePoint.x, (float)mousePoint.y);
        return io.WantCaptureMouse;
    }

    if (event.type == NSEventTypeScrollWheel)
    {
        // Ignore canceled events.
        //
        // From macOS 12.1, scrolling with two fingers and then decelerating
        // by tapping two fingers results in two events appearing:
        //
        // 1. A scroll wheel NSEvent, with a phase == NSEventPhaseMayBegin, when the user taps
        // two fingers to decelerate or stop the scroll events.
        //
        // 2. A scroll wheel NSEvent, with a phase == NSEventPhaseCancelled, when the user releases the
        // two-finger tap. It is this event that sometimes contains large values for scrollingDeltaX and
        // scrollingDeltaY. When these are added to the current x and y positions of the scrolling view,
        // it appears to jump up or down. It can be observed in Preview, various JetBrains IDEs and here.
        if (event.phase == NSEventPhaseCancelled)
            return false;

        double wheel_dx = 0.0;
        double wheel_dy = 0.0;

        #if MAC_OS_X_VERSION_MAX_ALLOWED >= 1070
        if (floor(NSAppKitVersionNumber) > NSAppKitVersionNumber10_6)
        {
            wheel_dx = [event scrollingDeltaX];
            wheel_dy = [event scrollingDeltaY];
            if ([event hasPreciseScrollingDeltas])
            {
                wheel_dx *= 0.01;
                wheel_dy *= 0.01;
            }
        }
        else
        #endif // MAC_OS_X_VERSION_MAX_ALLOWED
        {
            wheel_dx = [event deltaX] * 0.1;
            wheel_dy = [event deltaY] * 0.1;
        }
        if (wheel_dx != 0.0 || wheel_dy != 0.0)
            io.AddMouseWheelEvent((float)wheel_dx, (float)wheel_dy);

        return io.WantCaptureMouse;
    }

    if (event.type == NSEventTypeKeyDown || event.type == NSEventTypeKeyUp)
    {
        if ([event isARepeat])
            return io.WantCaptureKeyboard;

        int key_code = (int)[event keyCode];
        ImGuiKey key = ImGui_ImplOSX_KeyCodeToImGuiKey(key_code);
        io.AddKeyEvent(key, event.type == NSEventTypeKeyDown);
        io.SetKeyEventNativeData(key, key_code, -1); // To support legacy indexing (<1.87 user code)

        return io.WantCaptureKeyboard;
    }

    if (event.type == NSEventTypeFlagsChanged)
    {
        unsigned short key_code = [event keyCode];
        NSEventModifierFlags modifier_flags = [event modifierFlags];

        io.AddKeyEvent(ImGuiMod_Shift, (modifier_flags & NSEventModifierFlagShift)   != 0);
        io.AddKeyEvent(ImGuiMod_Ctrl,  (modifier_flags & NSEventModifierFlagControl) != 0);
        io.AddKeyEvent(ImGuiMod_Alt,   (modifier_flags & NSEventModifierFlagOption)  != 0);
        io.AddKeyEvent(ImGuiMod_Super, (modifier_flags & NSEventModifierFlagCommand) != 0);

        ImGuiKey key = ImGui_ImplOSX_KeyCodeToImGuiKey(key_code);
        if (key != ImGuiKey_None)
        {
            // macOS does not generate down/up event for modifiers. We're trying
            // to use hardware dependent masks to extract that information.
            // 'imgui_mask' is left as a fallback.
            NSEventModifierFlags mask = 0;
            switch (key)
            {
                case ImGuiKey_LeftCtrl:   mask = 0x0001; break;
                case ImGuiKey_RightCtrl:  mask = 0x2000; break;
                case ImGuiKey_LeftShift:  mask = 0x0002; break;
                case ImGuiKey_RightShift: mask = 0x0004; break;
                case ImGuiKey_LeftSuper:  mask = 0x0008; break;
                case ImGuiKey_RightSuper: mask = 0x0010; break;
                case ImGuiKey_LeftAlt:    mask = 0x0020; break;
                case ImGuiKey_RightAlt:   mask = 0x0040; break;
                default:
                    return io.WantCaptureKeyboard;
            }

            NSEventModifierFlags modifier_flags = [event modifierFlags];
            io.AddKeyEvent(key, (modifier_flags & mask) != 0);
            io.SetKeyEventNativeData(key, key_code, -1); // To support legacy indexing (<1.87 user code)
        }

        return io.WantCaptureKeyboard;
    }

    return false;
}

static void ImGui_ImplOSX_AddTrackingArea(NSView* _Nonnull view)
{
    // If we want to receive key events, we either need to be in the responder chain of the key view,
    // or else we can install a local monitor. The consequence of this heavy-handed approach is that
    // we receive events for all controls, not just Dear ImGui widgets. If we had native controls in our
    // window, we'd want to be much more careful than just ingesting the complete event stream.
    // To match the behavior of other backends, we pass every event down to the OS.
    ImGui_ImplOSX_Data* bd = ImGui_ImplOSX_GetBackendData();
    if (bd->Monitor)
        return;
    NSEventMask eventMask = 0;
    eventMask |= NSEventMaskMouseMoved | NSEventMaskScrollWheel;
    eventMask |= NSEventMaskLeftMouseDown | NSEventMaskLeftMouseUp | NSEventMaskLeftMouseDragged;
    eventMask |= NSEventMaskRightMouseDown | NSEventMaskRightMouseUp | NSEventMaskRightMouseDragged;
    eventMask |= NSEventMaskOtherMouseDown | NSEventMaskOtherMouseUp | NSEventMaskOtherMouseDragged;
    eventMask |= NSEventMaskKeyDown | NSEventMaskKeyUp | NSEventMaskFlagsChanged;
    bd->Monitor = [NSEvent addLocalMonitorForEventsMatchingMask:eventMask
                                                        handler:^NSEvent* _Nullable(NSEvent* event)
    {
        ImGui_ImplOSX_HandleEvent(event, view);
        return event;
    }];
}

//--------------------------------------------------------------------------------------------------------
// MULTI-VIEWPORT / PLATFORM INTERFACE SUPPORT
// This is an _advanced_ and _optional_ feature, allowing the back-end to create and handle multiple viewports simultaneously.
// If you are new to dear imgui or creating a new binding for dear imgui, it is recommended that you completely ignore this section first..
//--------------------------------------------------------------------------------------------------------

struct ImGuiViewportDataOSX
{
    NSWindow*               Window;
    bool                    WindowOwned;

    ImGuiViewportDataOSX()  { WindowOwned = false; }
    ~ImGuiViewportDataOSX() { IM_ASSERT(Window == nil); }
};

@interface ImGui_ImplOSX_Window: NSWindow
@end

@implementation ImGui_ImplOSX_Window

- (BOOL)canBecomeKeyWindow
{
    return YES;
}

@end

static void ConvertNSRect(NSRect* r)
{
    NSRect firstScreenFrame = NSScreen.screens[0].frame;
    IM_ASSERT(firstScreenFrame.origin.x == 0 && firstScreenFrame.origin.y == 0);
    r->origin.y = firstScreenFrame.size.height - r->origin.y - r->size.height;
}

static void ImGui_ImplOSX_CreateWindow(ImGuiViewport* viewport)
{
    ImGui_ImplOSX_Data* bd = ImGui_ImplOSX_GetBackendData();
    ImGuiViewportDataOSX* data = IM_NEW(ImGuiViewportDataOSX)();
    viewport->PlatformUserData = data;

    NSScreen* screen = bd->Window.screen;
    NSRect rect = NSMakeRect(viewport->Pos.x, viewport->Pos.y, viewport->Size.x, viewport->Size.y);
    ConvertNSRect(&rect);

    NSWindowStyleMask styleMask = 0;
    if (viewport->Flags & ImGuiViewportFlags_NoDecoration)
        styleMask |= NSWindowStyleMaskBorderless;
    else
        styleMask |= NSWindowStyleMaskTitled | NSWindowStyleMaskResizable | NSWindowStyleMaskClosable | NSWindowStyleMaskMiniaturizable;

    NSWindow* window = [[ImGui_ImplOSX_Window alloc] initWithContentRect:rect
                                                               styleMask:styleMask
                                                                 backing:NSBackingStoreBuffered
                                                                   defer:YES
                                                                  screen:screen];
    if (viewport->Flags & ImGuiViewportFlags_TopMost)
        [window setLevel:NSFloatingWindowLevel];

    window.title = @"Untitled";
    window.opaque = YES;

    KeyEventResponder* view = [[KeyEventResponder alloc] initWithFrame:rect];
    if (floor(NSAppKitVersionNumber) > NSAppKitVersionNumber10_6)
        [view setWantsBestResolutionOpenGLSurface:YES];

    window.contentView = view;

    data->Window = window;
    data->WindowOwned = true;
    viewport->PlatformRequestResize = false;
    viewport->PlatformHandle = viewport->PlatformHandleRaw = (__bridge_retained void*)window;
}

static void ImGui_ImplOSX_DestroyWindow(ImGuiViewport* viewport)
{
    NSWindow* window = (__bridge_transfer NSWindow*)viewport->PlatformHandleRaw;
    window = nil;

    if (ImGuiViewportDataOSX* data = (ImGuiViewportDataOSX*)viewport->PlatformUserData)
    {
        NSWindow* window = data->Window;
        if (window != nil && data->WindowOwned)
        {
            window.contentView = nil;
            window.contentViewController = nil;
            [window orderOut:nil];
        }
        data->Window = nil;
        IM_DELETE(data);
    }
    viewport->PlatformUserData = viewport->PlatformHandle = viewport->PlatformHandleRaw = nullptr;
}

static void ImGui_ImplOSX_ShowWindow(ImGuiViewport* viewport)
{
    ImGuiViewportDataOSX* data = (ImGuiViewportDataOSX*)viewport->PlatformUserData;
    IM_ASSERT(data->Window != 0);

    if (viewport->Flags & ImGuiViewportFlags_NoFocusOnAppearing)
        [data->Window orderFront:nil];
    else
        [data->Window makeKeyAndOrderFront:nil];

    [data->Window setIsVisible:YES];
}

static ImVec2 ImGui_ImplOSX_GetWindowPos(ImGuiViewport* viewport)
{
    ImGuiViewportDataOSX* data = (ImGuiViewportDataOSX*)viewport->PlatformUserData;
    IM_ASSERT(data->Window != 0);

    NSWindow* window = data->Window;
    NSRect frame = window.frame;
    NSRect contentRect = window.contentLayoutRect;
    if (window.styleMask & NSWindowStyleMaskFullSizeContentView) // No title bar windows should be considered.
        contentRect = frame;

    NSRect firstScreenFrame = NSScreen.screens[0].frame;
    return ImVec2(frame.origin.x, firstScreenFrame.size.height - frame.origin.y - contentRect.size.height);
}

static void ImGui_ImplOSX_SetWindowPos(ImGuiViewport* viewport, ImVec2 pos)
{
    ImGuiViewportDataOSX* data = (ImGuiViewportDataOSX*)viewport->PlatformUserData;
    IM_ASSERT(data->Window != 0);

    NSWindow* window = data->Window;
    NSSize size = window.frame.size;

    NSRect r = NSMakeRect(pos.x, pos.y, size.width, size.height);
    ConvertNSRect(&r);
    [window setFrameOrigin:r.origin];
}

static ImVec2 ImGui_ImplOSX_GetWindowSize(ImGuiViewport* viewport)
{
    ImGuiViewportDataOSX* data = (ImGuiViewportDataOSX*)viewport->PlatformUserData;
    IM_ASSERT(data->Window != 0);

    NSWindow* window = data->Window;
    NSSize size = window.contentLayoutRect.size;
    return ImVec2(size.width, size.height);
}

static void ImGui_ImplOSX_SetWindowSize(ImGuiViewport* viewport, ImVec2 size)
{
    ImGuiViewportDataOSX* data = (ImGuiViewportDataOSX*)viewport->PlatformUserData;
    IM_ASSERT(data->Window != 0);

    NSWindow* window = data->Window;
    NSRect rect = window.frame;
    rect.origin.y -= (size.y - rect.size.height);
    rect.size.width = size.x;
    rect.size.height = size.y;
    [window setFrame:rect display:YES];
}

static void ImGui_ImplOSX_SetWindowFocus(ImGuiViewport* viewport)
{
    ImGui_ImplOSX_Data* bd = ImGui_ImplOSX_GetBackendData();
    ImGuiViewportDataOSX* data = (ImGuiViewportDataOSX*)viewport->PlatformUserData;
    IM_ASSERT(data->Window != 0);
    [data->Window makeKeyAndOrderFront:bd->Window];
}

static bool ImGui_ImplOSX_GetWindowFocus(ImGuiViewport* viewport)
{
    ImGuiViewportDataOSX* data = (ImGuiViewportDataOSX*)viewport->PlatformUserData;
    IM_ASSERT(data->Window != 0);

    return data->Window.isKeyWindow;
}

static bool ImGui_ImplOSX_GetWindowMinimized(ImGuiViewport* viewport)
{
    ImGuiViewportDataOSX* data = (ImGuiViewportDataOSX*)viewport->PlatformUserData;
    IM_ASSERT(data->Window != 0);

    return data->Window.isMiniaturized;
}

static void ImGui_ImplOSX_SetWindowTitle(ImGuiViewport* viewport, const char* title)
{
    ImGuiViewportDataOSX* data = (ImGuiViewportDataOSX*)viewport->PlatformUserData;
    IM_ASSERT(data->Window != 0);

    data->Window.title = [NSString stringWithUTF8String:title];
}

static void ImGui_ImplOSX_SetWindowAlpha(ImGuiViewport* viewport, float alpha)
{
    ImGuiViewportDataOSX* data = (ImGuiViewportDataOSX*)viewport->PlatformUserData;
    IM_ASSERT(data->Window != 0);
    IM_ASSERT(alpha >= 0.0f && alpha <= 1.0f);

    data->Window.alphaValue = alpha;
}

static float ImGui_ImplOSX_GetWindowDpiScale(ImGuiViewport* viewport)
{
    ImGuiViewportDataOSX* data = (ImGuiViewportDataOSX*)viewport->PlatformUserData;
    IM_ASSERT(data->Window != 0);

    return data->Window.backingScaleFactor;
}

static void ImGui_ImplOSX_UpdateMonitors()
{
    ImGuiPlatformIO& platform_io = ImGui::GetPlatformIO();
    platform_io.Monitors.resize(0);

    NSRect firstScreenFrame = NSScreen.screens[0].frame;
    IM_ASSERT(firstScreenFrame.origin.x == 0 && firstScreenFrame.origin.y == 0);

    for (NSScreen* screen in NSScreen.screens)
    {
        NSRect frame = screen.frame;
        NSRect visibleFrame = screen.visibleFrame;
        ConvertNSRect(&frame);
        ConvertNSRect(&visibleFrame);

        ImGuiPlatformMonitor imgui_monitor;
        imgui_monitor.MainPos = ImVec2(frame.origin.x, frame.origin.y);
        imgui_monitor.MainSize = ImVec2(frame.size.width, frame.size.height);
        imgui_monitor.WorkPos = ImVec2(visibleFrame.origin.x, visibleFrame.origin.y);
        imgui_monitor.WorkSize = ImVec2(visibleFrame.size.width, visibleFrame.size.height);
        imgui_monitor.DpiScale = screen.backingScaleFactor;
        imgui_monitor.PlatformHandle = (__bridge_retained void*)screen;

        platform_io.Monitors.push_back(imgui_monitor);
    }
}

static void ImGui_ImplOSX_InitPlatformInterface()
{
    ImGui_ImplOSX_Data* bd = ImGui_ImplOSX_GetBackendData();

    // Register platform interface (will be coupled with a renderer interface)
    ImGuiPlatformIO& platform_io = ImGui::GetPlatformIO();
    platform_io.Platform_CreateWindow = ImGui_ImplOSX_CreateWindow;
    platform_io.Platform_DestroyWindow = ImGui_ImplOSX_DestroyWindow;
    platform_io.Platform_ShowWindow = ImGui_ImplOSX_ShowWindow;
    platform_io.Platform_SetWindowPos = ImGui_ImplOSX_SetWindowPos;
    platform_io.Platform_GetWindowPos = ImGui_ImplOSX_GetWindowPos;
    platform_io.Platform_SetWindowSize = ImGui_ImplOSX_SetWindowSize;
    platform_io.Platform_GetWindowSize = ImGui_ImplOSX_GetWindowSize;
    platform_io.Platform_SetWindowFocus = ImGui_ImplOSX_SetWindowFocus;
    platform_io.Platform_GetWindowFocus = ImGui_ImplOSX_GetWindowFocus;
    platform_io.Platform_GetWindowMinimized = ImGui_ImplOSX_GetWindowMinimized;
    platform_io.Platform_SetWindowTitle = ImGui_ImplOSX_SetWindowTitle;
    platform_io.Platform_SetWindowAlpha = ImGui_ImplOSX_SetWindowAlpha;
    platform_io.Platform_GetWindowDpiScale = ImGui_ImplOSX_GetWindowDpiScale; // FIXME-DPI

    // Register main window handle (which is owned by the main application, not by us)
    ImGuiViewport* main_viewport = ImGui::GetMainViewport();
    ImGuiViewportDataOSX* data = IM_NEW(ImGuiViewportDataOSX)();
    data->Window = bd->Window;
    data->WindowOwned = false;
    main_viewport->PlatformUserData = data;
    main_viewport->PlatformHandle = (__bridge void*)bd->Window;

    [NSNotificationCenter.defaultCenter addObserver:bd->Observer
                                           selector:@selector(displaysDidChange:)
                                               name:NSApplicationDidChangeScreenParametersNotification
                                             object:nil];
}

static void ImGui_ImplOSX_ShutdownPlatformInterface()
{
    ImGui_ImplOSX_Data* bd = ImGui_ImplOSX_GetBackendData();
    [NSNotificationCenter.defaultCenter removeObserver:bd->Observer
                                                  name:NSApplicationDidChangeScreenParametersNotification
                                                object:nil];
    bd->Observer = nullptr;
    bd->Window = nullptr;
    if (bd->Monitor != nullptr)
    {
        [NSEvent removeMonitor:bd->Monitor];
        bd->Monitor = nullptr;
    }

    ImGuiViewport* main_viewport = ImGui::GetMainViewport();
    ImGuiViewportDataOSX* data = (ImGuiViewportDataOSX*)main_viewport->PlatformUserData;
    IM_DELETE(data);
    main_viewport->PlatformUserData = nullptr;
    ImGui::DestroyPlatformWindows();
}

//-----------------------------------------------------------------------------

#endif // #ifndef IMGUI_DISABLE<|MERGE_RESOLUTION|>--- conflicted
+++ resolved
@@ -33,11 +33,8 @@
 
 // CHANGELOG
 // (minor and older changes stripped away, please see git history for details)
-<<<<<<< HEAD
 //  2024-XX-XX: Added support for multiple windows via the ImGuiPlatformIO interface.
-=======
 //  2024-07-02: Update for io.SetPlatformImeDataFn() -> io.PlatformSetImeDataFn() renaming in main library.
->>>>>>> 05a4f280
 //  2023-10-05: Inputs: Added support for extra ImGuiKey values: F13 to F20 function keys. Stopped mapping F13 into PrintScreen.
 //  2023-04-09: Inputs: Added support for io.AddMouseSourceEvent() to discriminate ImGuiMouseSource_Mouse/ImGuiMouseSource_Pen.
 //  2023-02-01: Fixed scroll wheel scaling for devices emitting events with hasPreciseScrollingDeltas==false (e.g. non-Apple mices).

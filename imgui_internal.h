// dear imgui, v1.63 WIP
// (internals)

// You may use this file to debug, understand or extend ImGui features but we don't provide any guarantee of forward compatibility!
// Set:
//   #define IMGUI_DEFINE_MATH_OPERATORS
// To implement maths operators for ImVec2 (disabled by default to not collide with using IM_VEC2_CLASS_EXTRA along with your own math types+operators)

#pragma once

#ifndef IMGUI_VERSION
#error Must include imgui.h before imgui_internal.h
#endif

#include <stdio.h>      // FILE*
#include <stdlib.h>     // NULL, malloc, free, qsort, atoi, atof
#include <math.h>       // sqrtf, fabsf, fmodf, powf, floorf, ceilf, cosf, sinf
#include <limits.h>     // INT_MIN, INT_MAX

#ifdef _MSC_VER
#pragma warning (push)
#pragma warning (disable: 4251) // class 'xxx' needs to have dll-interface to be used by clients of struct 'xxx' // when IMGUI_API is set to__declspec(dllexport)
#endif

#ifdef __clang__
#pragma clang diagnostic push
#pragma clang diagnostic ignored "-Wunused-function"        // for stb_textedit.h
#pragma clang diagnostic ignored "-Wmissing-prototypes"     // for stb_textedit.h
#pragma clang diagnostic ignored "-Wold-style-cast"
#endif

//-----------------------------------------------------------------------------
// Forward Declarations
//-----------------------------------------------------------------------------

struct ImRect;                      // An axis-aligned rectangle (2 points)
struct ImDrawDataBuilder;           // Helper to build a ImDrawData instance
struct ImDrawListSharedData;        // Data shared between all ImDrawList instances
struct ImGuiColMod;                 // Stacked color modifier, backup of modified data so we can restore it
struct ImGuiColumnData;             // Storage data for a single column
struct ImGuiColumnsSet;             // Storage data for a columns set
struct ImGuiContext;                // Main imgui context
struct ImGuiGroupData;              // Stacked storage data for BeginGroup()/EndGroup()
struct ImGuiItemHoveredDataBackup;  // Backup and restore IsItemHovered() internal data
struct ImGuiMenuColumns;            // Simple column measurement, currently used for MenuItem() only
struct ImGuiNavMoveResult;          // Result of a directional navigation move query result
struct ImGuiNextWindowData;         // Storage for SetNexWindow** functions
struct ImGuiPopupRef;               // Storage for current popup stack
struct ImGuiSettingsHandler;
struct ImGuiStyleMod;               // Stacked style modifier, backup of modified data so we can restore it
struct ImGuiTextEditState;          // Internal state of the currently focused/edited text input box
struct ImGuiWindow;                 // Storage for one window
struct ImGuiWindowTempData;         // Temporary storage for one, that's the data which in theory we could ditch at the end of the frame
struct ImGuiWindowSettings;         // Storage for window settings stored in .ini file (we keep one of those even if the actual window wasn't instanced during this session)

typedef int ImGuiLayoutType;        // enum: horizontal or vertical             // enum ImGuiLayoutType_
typedef int ImGuiButtonFlags;       // flags: for ButtonEx(), ButtonBehavior()  // enum ImGuiButtonFlags_
typedef int ImGuiItemFlags;         // flags: for PushItemFlag()                // enum ImGuiItemFlags_
typedef int ImGuiItemStatusFlags;   // flags: storage for DC.LastItemXXX        // enum ImGuiItemStatusFlags_
typedef int ImGuiNavHighlightFlags; // flags: for RenderNavHighlight()          // enum ImGuiNavHighlightFlags_
typedef int ImGuiNavDirSourceFlags; // flags: for GetNavInputAmount2d()         // enum ImGuiNavDirSourceFlags_
typedef int ImGuiNavMoveFlags;      // flags: for navigation requests           // enum ImGuiNavMoveFlags_
typedef int ImGuiSeparatorFlags;    // flags: for Separator() - internal        // enum ImGuiSeparatorFlags_
typedef int ImGuiSliderFlags;       // flags: for SliderBehavior()              // enum ImGuiSliderFlags_

//-------------------------------------------------------------------------
// STB libraries
//-------------------------------------------------------------------------

namespace ImGuiStb
{

#undef STB_TEXTEDIT_STRING
#undef STB_TEXTEDIT_CHARTYPE
#define STB_TEXTEDIT_STRING             ImGuiTextEditState
#define STB_TEXTEDIT_CHARTYPE           ImWchar
#define STB_TEXTEDIT_GETWIDTH_NEWLINE   -1.0f
#include "stb_textedit.h"

} // namespace ImGuiStb

//-----------------------------------------------------------------------------
// Context
//-----------------------------------------------------------------------------

#ifndef GImGui
extern IMGUI_API ImGuiContext* GImGui;  // Current implicit ImGui context pointer
#endif

//-----------------------------------------------------------------------------
// Helpers
//-----------------------------------------------------------------------------

#define IM_PI           3.14159265358979323846f
#ifdef _WIN32
#define IM_NEWLINE      "\r\n"   // Play it nice with Windows users (2018/05 news: Microsoft announced that Notepad will finally display Unix-style carriage returns!)
#else
#define IM_NEWLINE      "\n"
#endif

// Enforce cdecl calling convention for functions called by the standard library, in case compilation settings changed the default to e.g. __vectorcall
#ifdef _MSC_VER
#define IMGUI_CDECL __cdecl
#else
#define IMGUI_CDECL
#endif

// Helpers: UTF-8 <> wchar
IMGUI_API int           ImTextStrToUtf8(char* buf, int buf_size, const ImWchar* in_text, const ImWchar* in_text_end);      // return output UTF-8 bytes count
IMGUI_API int           ImTextCharFromUtf8(unsigned int* out_char, const char* in_text, const char* in_text_end);          // return input UTF-8 bytes count
IMGUI_API int           ImTextStrFromUtf8(ImWchar* buf, int buf_size, const char* in_text, const char* in_text_end, const char** in_remaining = NULL);   // return input UTF-8 bytes count
IMGUI_API int           ImTextCountCharsFromUtf8(const char* in_text, const char* in_text_end);                            // return number of UTF-8 code-points (NOT bytes count)
IMGUI_API int           ImTextCountUtf8BytesFromStr(const ImWchar* in_text, const ImWchar* in_text_end);                   // return number of bytes to express string as UTF-8 code-points

// Helpers: Misc
IMGUI_API ImU32         ImHash(const void* data, int data_size, ImU32 seed = 0);    // Pass data_size==0 for zero-terminated strings
IMGUI_API void*         ImFileLoadToMemory(const char* filename, const char* file_open_mode, size_t* out_file_size = NULL, int padding_bytes = 0);
IMGUI_API FILE*         ImFileOpen(const char* filename, const char* file_open_mode);
static inline bool      ImCharIsBlankA(char c)          { return c == ' ' || c == '\t'; }
static inline bool      ImCharIsBlankW(unsigned int c)  { return c == ' ' || c == '\t' || c == 0x3000; }
static inline bool      ImIsPowerOfTwo(int v)           { return v != 0 && (v & (v - 1)) == 0; }
static inline int       ImUpperPowerOfTwo(int v)        { v--; v |= v >> 1; v |= v >> 2; v |= v >> 4; v |= v >> 8; v |= v >> 16; v++; return v; }

// Helpers: Geometry
IMGUI_API ImVec2        ImLineClosestPoint(const ImVec2& a, const ImVec2& b, const ImVec2& p);
IMGUI_API bool          ImTriangleContainsPoint(const ImVec2& a, const ImVec2& b, const ImVec2& c, const ImVec2& p);
IMGUI_API ImVec2        ImTriangleClosestPoint(const ImVec2& a, const ImVec2& b, const ImVec2& c, const ImVec2& p);
IMGUI_API void          ImTriangleBarycentricCoords(const ImVec2& a, const ImVec2& b, const ImVec2& c, const ImVec2& p, float& out_u, float& out_v, float& out_w);

// Helpers: String
IMGUI_API int           ImStricmp(const char* str1, const char* str2);
IMGUI_API int           ImStrnicmp(const char* str1, const char* str2, size_t count);
IMGUI_API void          ImStrncpy(char* dst, const char* src, size_t count);
IMGUI_API char*         ImStrdup(const char* str);
IMGUI_API const char*   ImStrchrRange(const char* str_begin, const char* str_end, char c);
IMGUI_API int           ImStrlenW(const ImWchar* str);
IMGUI_API const ImWchar*ImStrbolW(const ImWchar* buf_mid_line, const ImWchar* buf_begin); // Find beginning-of-line
IMGUI_API const char*   ImStristr(const char* haystack, const char* haystack_end, const char* needle, const char* needle_end);
IMGUI_API void          ImStrTrimBlanks(char* str);
IMGUI_API int           ImFormatString(char* buf, size_t buf_size, const char* fmt, ...) IM_FMTARGS(3);
IMGUI_API int           ImFormatStringV(char* buf, size_t buf_size, const char* fmt, va_list args) IM_FMTLIST(3);
IMGUI_API const char*   ImParseFormatFindStart(const char* format);
IMGUI_API const char*   ImParseFormatFindEnd(const char* format);
IMGUI_API const char*   ImParseFormatTrimDecorations(const char* format, char* buf, int buf_size);
IMGUI_API int           ImParseFormatPrecision(const char* format, int default_value);

// Helpers: ImVec2/ImVec4 operators
// We are keeping those disabled by default so they don't leak in user space, to allow user enabling implicit cast operators between ImVec2 and their own types (using IM_VEC2_CLASS_EXTRA etc.)
// We unfortunately don't have a unary- operator for ImVec2 because this would needs to be defined inside the class itself.
#ifdef IMGUI_DEFINE_MATH_OPERATORS
static inline ImVec2 operator*(const ImVec2& lhs, const float rhs)              { return ImVec2(lhs.x*rhs, lhs.y*rhs); }
static inline ImVec2 operator/(const ImVec2& lhs, const float rhs)              { return ImVec2(lhs.x/rhs, lhs.y/rhs); }
static inline ImVec2 operator+(const ImVec2& lhs, const ImVec2& rhs)            { return ImVec2(lhs.x+rhs.x, lhs.y+rhs.y); }
static inline ImVec2 operator-(const ImVec2& lhs, const ImVec2& rhs)            { return ImVec2(lhs.x-rhs.x, lhs.y-rhs.y); }
static inline ImVec2 operator*(const ImVec2& lhs, const ImVec2& rhs)            { return ImVec2(lhs.x*rhs.x, lhs.y*rhs.y); }
static inline ImVec2 operator/(const ImVec2& lhs, const ImVec2& rhs)            { return ImVec2(lhs.x/rhs.x, lhs.y/rhs.y); }
static inline ImVec2& operator+=(ImVec2& lhs, const ImVec2& rhs)                { lhs.x += rhs.x; lhs.y += rhs.y; return lhs; }
static inline ImVec2& operator-=(ImVec2& lhs, const ImVec2& rhs)                { lhs.x -= rhs.x; lhs.y -= rhs.y; return lhs; }
static inline ImVec2& operator*=(ImVec2& lhs, const float rhs)                  { lhs.x *= rhs; lhs.y *= rhs; return lhs; }
static inline ImVec2& operator/=(ImVec2& lhs, const float rhs)                  { lhs.x /= rhs; lhs.y /= rhs; return lhs; }
static inline ImVec4 operator+(const ImVec4& lhs, const ImVec4& rhs)            { return ImVec4(lhs.x+rhs.x, lhs.y+rhs.y, lhs.z+rhs.z, lhs.w+rhs.w); }
static inline ImVec4 operator-(const ImVec4& lhs, const ImVec4& rhs)            { return ImVec4(lhs.x-rhs.x, lhs.y-rhs.y, lhs.z-rhs.z, lhs.w-rhs.w); }
static inline ImVec4 operator*(const ImVec4& lhs, const ImVec4& rhs)            { return ImVec4(lhs.x*rhs.x, lhs.y*rhs.y, lhs.z*rhs.z, lhs.w*rhs.w); }
#endif

// Helpers: Maths
// - Wrapper for standard libs functions. (Note that imgui_demo.cpp does _not_ use them to keep the code easy to copy)
#ifndef IMGUI_DISABLE_MATH_FUNCTIONS
static inline float  ImFabs(float x)                                            { return fabsf(x); }
static inline float  ImSqrt(float x)                                            { return sqrtf(x); }
static inline float  ImPow(float x, float y)                                    { return powf(x, y); }
static inline double ImPow(double x, double y)                                  { return pow(x, y); }
static inline float  ImFmod(float x, float y)                                   { return fmodf(x, y); }
static inline double ImFmod(double x, double y)                                 { return fmod(x, y); }
static inline float  ImCos(float x)                                             { return cosf(x); }
static inline float  ImSin(float x)                                             { return sinf(x); }
static inline float  ImAcos(float x)                                            { return acosf(x); }
static inline float  ImAtan2(float y, float x)                                  { return atan2f(y, x); }
static inline double ImAtof(const char* s)                                      { return atof(s); }
static inline float  ImFloorStd(float x)                                        { return floorf(x); }   // we already uses our own ImFloor() { return (float)(int)v } internally so the standard one wrapper is named differently (it's used by stb_truetype)
static inline float  ImCeil(float x)                                            { return ceilf(x); }
#endif
// - ImMin/ImMax/ImClamp/ImLerp/ImSwap are used by widgets which support for variety of types: signed/unsigned int/long long float/double, using templates here but we could also redefine them 6 times
template<typename T> static inline T ImMin(T lhs, T rhs)                        { return lhs < rhs ? lhs : rhs; }
template<typename T> static inline T ImMax(T lhs, T rhs)                        { return lhs >= rhs ? lhs : rhs; }
template<typename T> static inline T ImClamp(T v, T mn, T mx)                   { return (v < mn) ? mn : (v > mx) ? mx : v; }
template<typename T> static inline T ImLerp(T a, T b, float t)                  { return (T)(a + (b - a) * t); }
template<typename T> static inline void ImSwap(T& a, T& b)                      { T tmp = a; a = b; b = tmp; }
// - Misc maths helpers
static inline ImVec2 ImMin(const ImVec2& lhs, const ImVec2& rhs)                { return ImVec2(lhs.x < rhs.x ? lhs.x : rhs.x, lhs.y < rhs.y ? lhs.y : rhs.y); }
static inline ImVec2 ImMax(const ImVec2& lhs, const ImVec2& rhs)                { return ImVec2(lhs.x >= rhs.x ? lhs.x : rhs.x, lhs.y >= rhs.y ? lhs.y : rhs.y); }
static inline ImVec2 ImClamp(const ImVec2& v, const ImVec2& mn, ImVec2 mx)      { return ImVec2((v.x < mn.x) ? mn.x : (v.x > mx.x) ? mx.x : v.x, (v.y < mn.y) ? mn.y : (v.y > mx.y) ? mx.y : v.y); }
static inline ImVec2 ImLerp(const ImVec2& a, const ImVec2& b, float t)          { return ImVec2(a.x + (b.x - a.x) * t, a.y + (b.y - a.y) * t); }
static inline ImVec2 ImLerp(const ImVec2& a, const ImVec2& b, const ImVec2& t)  { return ImVec2(a.x + (b.x - a.x) * t.x, a.y + (b.y - a.y) * t.y); }
static inline ImVec4 ImLerp(const ImVec4& a, const ImVec4& b, float t)          { return ImVec4(a.x + (b.x - a.x) * t, a.y + (b.y - a.y) * t, a.z + (b.z - a.z) * t, a.w + (b.w - a.w) * t); }
static inline float  ImSaturate(float f)                                        { return (f < 0.0f) ? 0.0f : (f > 1.0f) ? 1.0f : f; }
static inline float  ImLengthSqr(const ImVec2& lhs)                             { return lhs.x*lhs.x + lhs.y*lhs.y; }
static inline float  ImLengthSqr(const ImVec4& lhs)                             { return lhs.x*lhs.x + lhs.y*lhs.y + lhs.z*lhs.z + lhs.w*lhs.w; }
static inline float  ImInvLength(const ImVec2& lhs, float fail_value)           { float d = lhs.x*lhs.x + lhs.y*lhs.y; if (d > 0.0f) return 1.0f / ImSqrt(d); return fail_value; }
static inline float  ImFloor(float f)                                           { return (float)(int)f; }
static inline ImVec2 ImFloor(const ImVec2& v)                                   { return ImVec2((float)(int)v.x, (float)(int)v.y); }
static inline float  ImDot(const ImVec2& a, const ImVec2& b)                    { return a.x * b.x + a.y * b.y; }
static inline ImVec2 ImRotate(const ImVec2& v, float cos_a, float sin_a)        { return ImVec2(v.x * cos_a - v.y * sin_a, v.x * sin_a + v.y * cos_a); }
static inline float  ImLinearSweep(float current, float target, float speed)    { if (current < target) return ImMin(current + speed, target); if (current > target) return ImMax(current - speed, target); return current; }
static inline ImVec2 ImMul(const ImVec2& lhs, const ImVec2& rhs)                { return ImVec2(lhs.x * rhs.x, lhs.y * rhs.y); }

//-----------------------------------------------------------------------------
// Types
//-----------------------------------------------------------------------------

enum ImGuiButtonFlags_
{
    ImGuiButtonFlags_None                   = 0,
    ImGuiButtonFlags_Repeat                 = 1 << 0,   // hold to repeat
    ImGuiButtonFlags_PressedOnClickRelease  = 1 << 1,   // return true on click + release on same item [DEFAULT if no PressedOn* flag is set]
    ImGuiButtonFlags_PressedOnClick         = 1 << 2,   // return true on click (default requires click+release)
    ImGuiButtonFlags_PressedOnRelease       = 1 << 3,   // return true on release (default requires click+release)
    ImGuiButtonFlags_PressedOnDoubleClick   = 1 << 4,   // return true on double-click (default requires click+release)
    ImGuiButtonFlags_FlattenChildren        = 1 << 5,   // allow interactions even if a child window is overlapping
    ImGuiButtonFlags_AllowItemOverlap       = 1 << 6,   // require previous frame HoveredId to either match id or be null before being usable, use along with SetItemAllowOverlap()
    ImGuiButtonFlags_DontClosePopups        = 1 << 7,   // disable automatically closing parent popup on press // [UNUSED]
    ImGuiButtonFlags_Disabled               = 1 << 8,   // disable interactions
    ImGuiButtonFlags_AlignTextBaseLine      = 1 << 9,   // vertically align button to match text baseline - ButtonEx() only // FIXME: Should be removed and handled by SmallButton(), not possible currently because of DC.CursorPosPrevLine
    ImGuiButtonFlags_NoKeyModifiers         = 1 << 10,  // disable interaction if a key modifier is held
    ImGuiButtonFlags_NoHoldingActiveID      = 1 << 11,  // don't set ActiveId while holding the mouse (ImGuiButtonFlags_PressedOnClick only)
    ImGuiButtonFlags_PressedOnDragDropHold  = 1 << 12,  // press when held into while we are drag and dropping another item (used by e.g. tree nodes, collapsing headers)
    ImGuiButtonFlags_NoNavFocus             = 1 << 13   // don't override navigation focus when activated
};

enum ImGuiSliderFlags_
{
    ImGuiSliderFlags_None                   = 0,
    ImGuiSliderFlags_Vertical               = 1 << 0
};

enum ImGuiColumnsFlags_
{
    // Default: 0
    ImGuiColumnsFlags_None                  = 0,
    ImGuiColumnsFlags_NoBorder              = 1 << 0,   // Disable column dividers
    ImGuiColumnsFlags_NoResize              = 1 << 1,   // Disable resizing columns when clicking on the dividers
    ImGuiColumnsFlags_NoPreserveWidths      = 1 << 2,   // Disable column width preservation when adjusting columns
    ImGuiColumnsFlags_NoForceWithinWindow   = 1 << 3,   // Disable forcing columns to fit within window
    ImGuiColumnsFlags_GrowParentContentsSize= 1 << 4    // (WIP) Restore pre-1.51 behavior of extending the parent window contents size but _without affecting the columns width at all_. Will eventually remove.
};

enum ImGuiSelectableFlagsPrivate_
{
    // NB: need to be in sync with last value of ImGuiSelectableFlags_
    ImGuiSelectableFlags_NoHoldingActiveID  = 1 << 10,
    ImGuiSelectableFlags_PressedOnClick     = 1 << 11,
    ImGuiSelectableFlags_PressedOnRelease   = 1 << 12,
    ImGuiSelectableFlags_Disabled           = 1 << 13,
    ImGuiSelectableFlags_DrawFillAvailWidth = 1 << 14
};

enum ImGuiSeparatorFlags_
{
    ImGuiSeparatorFlags_None                = 0,
    ImGuiSeparatorFlags_Horizontal          = 1 << 0,   // Axis default to current layout type, so generally Horizontal unless e.g. in a menu bar
    ImGuiSeparatorFlags_Vertical            = 1 << 1
};

// Storage for LastItem data
enum ImGuiItemStatusFlags_
{
    ImGuiItemStatusFlags_None               = 0,
    ImGuiItemStatusFlags_HoveredRect        = 1 << 0,
    ImGuiItemStatusFlags_HasDisplayRect     = 1 << 1
};

// FIXME: this is in development, not exposed/functional as a generic feature yet.
enum ImGuiLayoutType_
{
    ImGuiLayoutType_Vertical,
    ImGuiLayoutType_Horizontal
};

enum ImGuiAxis
{
    ImGuiAxis_None = -1,
    ImGuiAxis_X = 0,
    ImGuiAxis_Y = 1
};

enum ImGuiPlotType
{
    ImGuiPlotType_Lines,
    ImGuiPlotType_Histogram
};

enum ImGuiInputSource
{
    ImGuiInputSource_None = 0,
    ImGuiInputSource_Mouse,
    ImGuiInputSource_Nav,
    ImGuiInputSource_NavKeyboard,   // Only used occasionally for storage, not tested/handled by most code
    ImGuiInputSource_NavGamepad,    // "
    ImGuiInputSource_COUNT
};

// FIXME-NAV: Clarify/expose various repeat delay/rate
enum ImGuiInputReadMode
{
    ImGuiInputReadMode_Down,
    ImGuiInputReadMode_Pressed,
    ImGuiInputReadMode_Released,
    ImGuiInputReadMode_Repeat,
    ImGuiInputReadMode_RepeatSlow,
    ImGuiInputReadMode_RepeatFast
};

enum ImGuiNavHighlightFlags_
{
    ImGuiNavHighlightFlags_TypeDefault  = 1 << 0,
    ImGuiNavHighlightFlags_TypeThin     = 1 << 1,
    ImGuiNavHighlightFlags_AlwaysDraw   = 1 << 2,
    ImGuiNavHighlightFlags_NoRounding   = 1 << 3
};

enum ImGuiNavDirSourceFlags_
{
    ImGuiNavDirSourceFlags_Keyboard     = 1 << 0,
    ImGuiNavDirSourceFlags_PadDPad      = 1 << 1,
    ImGuiNavDirSourceFlags_PadLStick    = 1 << 2
};

enum ImGuiNavMoveFlags_
{
    ImGuiNavMoveFlags_LoopX                 = 1 << 0,   // On failed request, restart from opposite side
    ImGuiNavMoveFlags_LoopY                 = 1 << 1,
    ImGuiNavMoveFlags_WrapX                 = 1 << 2,   // On failed request, request from opposite side one line down (when NavDir==right) or one line up (when NavDir==left)
    ImGuiNavMoveFlags_WrapY                 = 1 << 3,   // This is not super useful for provided for completeness
    ImGuiNavMoveFlags_AllowCurrentNavId     = 1 << 4,   // Allow scoring and considering the current NavId as a move target candidate. This is used when the move source is offset (e.g. pressing PageDown actually needs to send a Up move request, if we are pressing PageDown from the bottom-most item we need to stay in place)
    ImGuiNavMoveFlags_AlsoScoreVisibleSet   = 1 << 5    // Store alternate result in NavMoveResultLocalVisibleSet that only comprise elements that are already fully visible.
};

enum ImGuiNavForward
{
    ImGuiNavForward_None,
    ImGuiNavForward_ForwardQueued,
    ImGuiNavForward_ForwardActive
};

// 2D axis aligned bounding-box
// NB: we can't rely on ImVec2 math operators being available here
struct IMGUI_API ImRect
{
    ImVec2      Min;    // Upper-left
    ImVec2      Max;    // Lower-right

    ImRect()                                        : Min(FLT_MAX,FLT_MAX), Max(-FLT_MAX,-FLT_MAX)  {}
    ImRect(const ImVec2& min, const ImVec2& max)    : Min(min), Max(max)                            {}
    ImRect(const ImVec4& v)                         : Min(v.x, v.y), Max(v.z, v.w)                  {}
    ImRect(float x1, float y1, float x2, float y2)  : Min(x1, y1), Max(x2, y2)                      {}

    ImVec2      GetCenter() const                   { return ImVec2((Min.x + Max.x) * 0.5f, (Min.y + Max.y) * 0.5f); }
    ImVec2      GetSize() const                     { return ImVec2(Max.x - Min.x, Max.y - Min.y); }
    float       GetWidth() const                    { return Max.x - Min.x; }
    float       GetHeight() const                   { return Max.y - Min.y; }
    ImVec2      GetTL() const                       { return Min; }                   // Top-left
    ImVec2      GetTR() const                       { return ImVec2(Max.x, Min.y); }  // Top-right
    ImVec2      GetBL() const                       { return ImVec2(Min.x, Max.y); }  // Bottom-left
    ImVec2      GetBR() const                       { return Max; }                   // Bottom-right
    bool        Contains(const ImVec2& p) const     { return p.x     >= Min.x && p.y     >= Min.y && p.x     <  Max.x && p.y     <  Max.y; }
    bool        Contains(const ImRect& r) const     { return r.Min.x >= Min.x && r.Min.y >= Min.y && r.Max.x <= Max.x && r.Max.y <= Max.y; }
    bool        Overlaps(const ImRect& r) const     { return r.Min.y <  Max.y && r.Max.y >  Min.y && r.Min.x <  Max.x && r.Max.x >  Min.x; }
    void        Add(const ImVec2& p)                { if (Min.x > p.x)     Min.x = p.x;     if (Min.y > p.y)     Min.y = p.y;     if (Max.x < p.x)     Max.x = p.x;     if (Max.y < p.y)     Max.y = p.y; }
    void        Add(const ImRect& r)                { if (Min.x > r.Min.x) Min.x = r.Min.x; if (Min.y > r.Min.y) Min.y = r.Min.y; if (Max.x < r.Max.x) Max.x = r.Max.x; if (Max.y < r.Max.y) Max.y = r.Max.y; }
    void        Expand(const float amount)          { Min.x -= amount;   Min.y -= amount;   Max.x += amount;   Max.y += amount; }
    void        Expand(const ImVec2& amount)        { Min.x -= amount.x; Min.y -= amount.y; Max.x += amount.x; Max.y += amount.y; }
    void        Translate(const ImVec2& d)          { Min.x += d.x; Min.y += d.y; Max.x += d.x; Max.y += d.y; }
    void        TranslateX(float dx)                { Min.x += dx; Max.x += dx; }
    void        TranslateY(float dy)                { Min.y += dy; Max.y += dy; }
    void        ClipWith(const ImRect& r)           { Min = ImMax(Min, r.Min); Max = ImMin(Max, r.Max); }                   // Simple version, may lead to an inverted rectangle, which is fine for Contains/Overlaps test but not for display.
    void        ClipWithFull(const ImRect& r)       { Min = ImClamp(Min, r.Min, r.Max); Max = ImClamp(Max, r.Min, r.Max); } // Full version, ensure both points are fully clipped.
    void        Floor()                             { Min.x = (float)(int)Min.x; Min.y = (float)(int)Min.y; Max.x = (float)(int)Max.x; Max.y = (float)(int)Max.y; }
    bool        IsInverted() const                  { return Min.x > Max.x || Min.y > Max.y; }
};

// Stacked color modifier, backup of modified data so we can restore it
struct ImGuiColMod
{
    ImGuiCol    Col;
    ImVec4      BackupValue;
};

// Stacked style modifier, backup of modified data so we can restore it. Data type inferred from the variable.
struct ImGuiStyleMod
{
    ImGuiStyleVar   VarIdx;
    union           { int BackupInt[2]; float BackupFloat[2]; };
    ImGuiStyleMod(ImGuiStyleVar idx, int v)     { VarIdx = idx; BackupInt[0] = v; }
    ImGuiStyleMod(ImGuiStyleVar idx, float v)   { VarIdx = idx; BackupFloat[0] = v; }
    ImGuiStyleMod(ImGuiStyleVar idx, ImVec2 v)  { VarIdx = idx; BackupFloat[0] = v.x; BackupFloat[1] = v.y; }
};

// Stacked storage data for BeginGroup()/EndGroup()
struct ImGuiGroupData
{
    ImVec2      BackupCursorPos;
    ImVec2      BackupCursorMaxPos;
    float       BackupIndentX;
    float       BackupGroupOffsetX;
    float       BackupCurrentLineHeight;
    float       BackupCurrentLineTextBaseOffset;
    float       BackupLogLinePosY;
    bool        BackupActiveIdIsAlive;
    bool        BackupActiveIdPreviousFrameIsAlive;
    bool        AdvanceCursor;
};

// Simple column measurement, currently used for MenuItem() only.. This is very short-sighted/throw-away code and NOT a generic helper.
struct IMGUI_API ImGuiMenuColumns
{
    int         Count;
    float       Spacing;
    float       Width, NextWidth;
    float       Pos[4], NextWidths[4];

    ImGuiMenuColumns();
    void        Update(int count, float spacing, bool clear);
    float       DeclColumns(float w0, float w1, float w2);
    float       CalcExtraSpace(float avail_w);
};

// Internal state of the currently focused/edited text input box
struct IMGUI_API ImGuiTextEditState
{
    ImGuiID             Id;                         // widget id owning the text state
    ImVector<ImWchar>   Text;                       // edit buffer, we need to persist but can't guarantee the persistence of the user-provided buffer. so we copy into own buffer.
    ImVector<char>      InitialText;                // backup of end-user buffer at the time of focus (in UTF-8, unaltered)
    ImVector<char>      TempTextBuffer;
    int                 CurLenA, CurLenW;           // we need to maintain our buffer length in both UTF-8 and wchar format.
    int                 BufSizeA;                   // end-user buffer size
    float               ScrollX;
    ImGuiStb::STB_TexteditState   StbState;
    float               CursorAnim;
    bool                CursorFollow;
    bool                SelectedAllMouseLock;

    ImGuiTextEditState()                            { memset(this, 0, sizeof(*this)); }
    void                CursorAnimReset()           { CursorAnim = -0.30f; }                                   // After a user-input the cursor stays on for a while without blinking
    void                CursorClamp()               { StbState.cursor = ImMin(StbState.cursor, CurLenW); StbState.select_start = ImMin(StbState.select_start, CurLenW); StbState.select_end = ImMin(StbState.select_end, CurLenW); }
    bool                HasSelection() const        { return StbState.select_start != StbState.select_end; }
    void                ClearSelection()            { StbState.select_start = StbState.select_end = StbState.cursor; }
    void                SelectAll()                 { StbState.select_start = 0; StbState.cursor = StbState.select_end = CurLenW; StbState.has_preferred_x = false; }
    void                OnKeyPressed(int key);
};

// Windows data saved in imgui.ini file
struct ImGuiWindowSettings
{
    char*       Name;
    ImGuiID     ID;
    ImVec2      Pos;     // NB: Settings position are stored RELATIVE to the viewport! Whereas runtime ones are absolute positions.
    ImVec2      Size;
    ImVec2      ViewportPos;
    ImGuiID     ViewportId;
    bool        Collapsed;

    ImGuiWindowSettings() { Name = NULL; ID = ViewportId = 0; Pos = Size = ViewportPos = ImVec2(0, 0); Collapsed = false; }
};

struct ImGuiSettingsHandler
{
    const char* TypeName;   // Short description stored in .ini file. Disallowed characters: '[' ']'
    ImGuiID     TypeHash;   // == ImHash(TypeName, 0, 0)
    void*       (*ReadOpenFn)(ImGuiContext* ctx, ImGuiSettingsHandler* handler, const char* name);              // Read: Called when entering into a new ini entry e.g. "[Window][Name]"
    void        (*ReadLineFn)(ImGuiContext* ctx, ImGuiSettingsHandler* handler, void* entry, const char* line); // Read: Called for every line of text within an ini entry
    void        (*WriteAllFn)(ImGuiContext* ctx, ImGuiSettingsHandler* handler, ImGuiTextBuffer* out_buf);      // Write: Output every entries into 'out_buf'
    void*       UserData;

    ImGuiSettingsHandler() { memset(this, 0, sizeof(*this)); }
};

// Storage for current popup stack
struct ImGuiPopupRef
{
    ImGuiID             PopupId;        // Set on OpenPopup()
    ImGuiWindow*        Window;         // Resolved on BeginPopup() - may stay unresolved if user never calls OpenPopup()
    ImGuiWindow*        ParentWindow;   // Set on OpenPopup()
    int                 OpenFrameCount; // Set on OpenPopup()
    ImGuiID             OpenParentId;   // Set on OpenPopup(), we need this to differenciate multiple menu sets from each others (e.g. inside menu bar vs loose menu items)
    ImVec2              OpenPopupPos;   // Set on OpenPopup(), preferred popup position (typically == OpenMousePos when using mouse)
    ImVec2              OpenMousePos;   // Set on OpenPopup(), copy of mouse position at the time of opening popup
};

struct ImGuiColumnData
{
    float               OffsetNorm;         // Column start offset, normalized 0.0 (far left) -> 1.0 (far right)
    float               OffsetNormBeforeResize;
    ImGuiColumnsFlags   Flags;              // Not exposed
    ImRect              ClipRect;

    ImGuiColumnData()   { OffsetNorm = OffsetNormBeforeResize = 0.0f; Flags = 0; }
};

struct ImGuiColumnsSet
{
    ImGuiID             ID;
    ImGuiColumnsFlags   Flags;
    bool                IsFirstFrame;
    bool                IsBeingResized;
    int                 Current;
    int                 Count;
    float               MinX, MaxX;
    float               LineMinY, LineMaxY;
    float               StartPosY;          // Copy of CursorPos
    float               StartMaxPosX;       // Copy of CursorMaxPos
    ImVector<ImGuiColumnData> Columns;

    ImGuiColumnsSet()   { Clear(); }
    void Clear()
    {
        ID = 0;
        Flags = 0;
        IsFirstFrame = false;
        IsBeingResized = false;
        Current = 0;
        Count = 1;
        MinX = MaxX = 0.0f;
        LineMinY = LineMaxY = 0.0f;
        StartPosY = 0.0f;
        StartMaxPosX = 0.0f;
        Columns.clear();
    }
};

// Data shared between all ImDrawList instances
struct IMGUI_API ImDrawListSharedData
{
    ImVec2          TexUvWhitePixel;            // UV of white pixel in the atlas
    ImFont*         Font;                       // Current/default font (optional, for simplified AddText overload)
    float           FontSize;                   // Current/default font size (optional, for simplified AddText overload)
    float           CurveTessellationTol;
    ImVec4          ClipRectFullscreen;         // Value for PushClipRectFullscreen()

    // Const data
    // FIXME: Bake rounded corners fill/borders in atlas
    ImVec2          CircleVtx12[12];

    ImDrawListSharedData();
};

struct ImDrawDataBuilder
{
    ImVector<ImDrawList*>   Layers[2];           // Global layers for: regular, tooltip

    void Clear()            { for (int n = 0; n < IM_ARRAYSIZE(Layers); n++) Layers[n].resize(0); }
    void ClearFreeMemory()  { for (int n = 0; n < IM_ARRAYSIZE(Layers); n++) Layers[n].clear(); }
    IMGUI_API void FlattenIntoSingleLayer();
};

enum ImGuiViewportFlagsPrivate_
{
    ImGuiViewportFlags_CanHostOtherWindows  = 1 << 10,  // Normal viewports are associated to a single window. The main viewport can host multiple windows.
};

// ImGuiViewport Private/Internals fields (cardinal sin: we are using inheritance!)
struct ImGuiViewportP : public ImGuiViewport
{
    int                 Idx;
    int                 LastFrameActive;          // Last frame number this viewport was activated by a window
    int                 LastFrameOverlayDrawList;
    int                 LastFrontMostStampCount;  // Last stamp number from when a window hosted by this viewport was made front-most (by comparing this value between two viewport we have an implicit viewport z-order
    ImGuiID             LastNameHash;
    ImVec2              LastPos;
    bool                CreatedPlatformWindow;
    float               Alpha;                    // Window opacity (when dragging dockable windows/viewports we make them transparent)
    float               LastAlpha;
    int                 PlatformMonitor;
    ImGuiWindow*        Window;
    ImDrawList*         OverlayDrawList;          // For convenience, a draw list we can render to that's always rendered last (we use it to draw software mouse cursor when io.MouseDrawCursor is set)
    ImDrawData          DrawDataP;
    ImDrawDataBuilder   DrawDataBuilder;
    ImVec2              RendererLastSize;

    ImGuiViewportP()         { Idx = -1; LastFrameActive = LastFrameOverlayDrawList = LastFrontMostStampCount = -1; LastNameHash = 0; CreatedPlatformWindow = false; Alpha = LastAlpha = 1.0f; PlatformMonitor = INT_MIN; Window = NULL; OverlayDrawList = NULL; RendererLastSize = ImVec2(-1.0f,-1.0f); }
    ~ImGuiViewportP()        { if (OverlayDrawList) IM_DELETE(OverlayDrawList); }
    ImRect  GetRect() const  { return ImRect(Pos.x, Pos.y, Pos.x + Size.x, Pos.y + Size.y); }
    ImVec2  GetCenter() const{ return ImVec2(Pos.x + Size.x * 0.5f, Pos.y + Size.y * 0.5f); }
};

struct ImGuiNavMoveResult
{
    ImGuiID       ID;           // Best candidate
    ImGuiWindow*  Window;       // Best candidate window
    float         DistBox;      // Best candidate box distance to current NavId
    float         DistCenter;   // Best candidate center distance to current NavId
    float         DistAxial;
    ImRect        RectRel;      // Best candidate bounding box in window relative space

    ImGuiNavMoveResult() { Clear(); }
    void Clear()         { ID = 0; Window = NULL; DistBox = DistCenter = DistAxial = FLT_MAX; RectRel = ImRect(); }
};

// Storage for SetNexWindow** functions
struct ImGuiNextWindowData
{
    ImGuiCond               PosCond;
    ImGuiCond               SizeCond;
    ImGuiCond               ContentSizeCond;
    ImGuiCond               CollapsedCond;
    ImGuiCond               SizeConstraintCond;
    ImGuiCond               FocusCond;
    ImGuiCond               BgAlphaCond;
    ImGuiCond               ViewportCond;
    ImVec2                  PosVal;
    ImVec2                  PosPivotVal;
    ImVec2                  SizeVal;
    ImVec2                  ContentSizeVal;
    bool                    CollapsedVal;
    ImRect                  SizeConstraintRect;
    ImGuiSizeCallback       SizeCallback;
    void*                   SizeCallbackUserData;
    float                   BgAlphaVal;
    ImGuiID                 ViewportId;
    ImVec2                  MenuBarOffsetMinVal;                // This is not exposed publicly, so we don't clear it.

    ImGuiNextWindowData()
    {
        PosCond = SizeCond = ContentSizeCond = CollapsedCond = SizeConstraintCond = FocusCond = BgAlphaCond = ViewportCond = 0;
        PosVal = PosPivotVal = SizeVal = ImVec2(0.0f, 0.0f);
        ContentSizeVal = ImVec2(0.0f, 0.0f);
        CollapsedVal = false;
        SizeConstraintRect = ImRect();
        SizeCallback = NULL;
        SizeCallbackUserData = NULL;
        BgAlphaVal = FLT_MAX;
        ViewportId = 0;
        MenuBarOffsetMinVal = ImVec2(0.0f, 0.0f);
    }

    void    Clear()
    {
        PosCond = SizeCond = ContentSizeCond = CollapsedCond = SizeConstraintCond = FocusCond = BgAlphaCond = ViewportCond = 0;
    }
};

// Main imgui context
struct ImGuiContext
{
    bool                    Initialized;
    bool                    FontAtlasOwnedByContext;            // Io.Fonts-> is owned by the ImGuiContext and will be destructed along with it.
    ImGuiIO                 IO;
    ImGuiPlatformIO         PlatformIO;
    ImGuiStyle              Style;
    ImFont*                 Font;                               // (Shortcut) == FontStack.empty() ? IO.Font : FontStack.back()
    float                   FontSize;                           // (Shortcut) == FontBaseSize * g.CurrentWindow->FontWindowScale == window->FontSize(). Text height for current window.
    float                   FontBaseSize;                       // (Shortcut) == IO.FontGlobalScale * Font->Scale * Font->FontSize. Base text height.
    ImDrawListSharedData    DrawListSharedData;

    float                   Time;
    int                     FrameCount;
    int                     FrameCountEnded;
    int                     FrameCountPlatformEnded;
    int                     FrameCountRendered;
    ImVector<ImGuiWindow*>  Windows;
    ImVector<ImGuiWindow*>  WindowsSortBuffer;
    ImVector<ImGuiWindow*>  CurrentWindowStack;
    ImGuiStorage            WindowsById;
    int                     WindowsActiveCount;
    int                     WindowsFrontMostStampCount;         // Every time the front-most window changes, we stamp its viewport with an incrementing counter
    ImGuiWindow*            CurrentWindow;                      // Being drawn into
    ImGuiWindow*            HoveredWindow;                      // Will catch mouse inputs
    ImGuiWindow*            HoveredRootWindow;                  // Will catch mouse inputs (for focus/move only)
    ImGuiWindow*            HoveredWindowUnderMovingWindow;
    ImGuiID                 HoveredId;                          // Hovered widget
    bool                    HoveredIdAllowOverlap;
    ImGuiID                 HoveredIdPreviousFrame;
    float                   HoveredIdTimer;
    ImGuiID                 ActiveId;                           // Active widget
    ImGuiID                 ActiveIdPreviousFrame;
    float                   ActiveIdTimer;
    bool                    ActiveIdIsAlive;                    // Active widget has been seen this frame
    bool                    ActiveIdIsJustActivated;            // Set at the time of activation for one frame
    bool                    ActiveIdAllowOverlap;               // Active widget allows another widget to steal active id (generally for overlapping widgets, but not always)
    bool                    ActiveIdValueChanged;
    bool                    ActiveIdPreviousFrameIsAlive;
    bool                    ActiveIdPreviousFrameValueChanged;
    int                     ActiveIdAllowNavDirFlags;           // Active widget allows using directional navigation (e.g. can activate a button and move away from it)
    ImVec2                  ActiveIdClickOffset;                // Clicked offset from upper-left corner, if applicable (currently only set by ButtonBehavior)
    ImGuiWindow*            ActiveIdWindow;
    ImGuiWindow*            ActiveIdPreviousFrameWindow;
    ImGuiInputSource        ActiveIdSource;                     // Activating with mouse or nav (gamepad/keyboard)
    ImGuiID                 LastActiveId;                       // Store the last non-zero ActiveId, useful for animation.
    float                   LastActiveIdTimer;                  // Store the last non-zero ActiveId timer since the beginning of activation, useful for animation.
    ImGuiWindow*            MovingWindow;                       // Track the window we clicked on (in order to preserve focus). The actually window that is moved is generally MovingWindow->RootWindow.
    ImVector<ImGuiColMod>   ColorModifiers;                     // Stack for PushStyleColor()/PopStyleColor()
    ImVector<ImGuiStyleMod> StyleModifiers;                     // Stack for PushStyleVar()/PopStyleVar()
    ImVector<ImFont*>       FontStack;                          // Stack for PushFont()/PopFont()
    ImVector<ImGuiPopupRef> OpenPopupStack;                     // Which popups are open (persistent)
    ImVector<ImGuiPopupRef> CurrentPopupStack;                  // Which level of BeginPopup() we are in (reset every frame)
    ImGuiNextWindowData     NextWindowData;                     // Storage for SetNextWindow** functions
    bool                    NextTreeNodeOpenVal;                // Storage for SetNextTreeNode** functions
    ImGuiCond               NextTreeNodeOpenCond;

    // Viewports
    ImVector<ImGuiViewportP*> Viewports;                        // Active viewports (always 1+, and generally 1 unless multi-viewports are enabled). Each viewports hold their copy of ImDrawData. 
    ImGuiViewportP*         CurrentViewport;                    // We track changes of viewport (happening in Begin) so we can call Platform_OnChangedViewport()
    ImGuiViewportP*         MouseRefViewport;
    ImGuiViewportP*         MouseLastHoveredViewport;           // Last known viewport that was hovered by mouse (even if we are not hovering any viewport any more)
    ImGuiID                 PlatformLastFocusedViewport;        // Record of last focused platform window/viewport, when this changes we stamp the viewport as front-most

    // Navigation data (for gamepad/keyboard)
    ImGuiWindow*            NavWindow;                          // Focused window for navigation. Could be called 'FocusWindow'
    ImGuiID                 NavId;                              // Focused item for navigation
    ImGuiID                 NavActivateId;                      // ~~ (g.ActiveId == 0) && IsNavInputPressed(ImGuiNavInput_Activate) ? NavId : 0, also set when calling ActivateItem()
    ImGuiID                 NavActivateDownId;                  // ~~ IsNavInputDown(ImGuiNavInput_Activate) ? NavId : 0
    ImGuiID                 NavActivatePressedId;               // ~~ IsNavInputPressed(ImGuiNavInput_Activate) ? NavId : 0
    ImGuiID                 NavInputId;                         // ~~ IsNavInputPressed(ImGuiNavInput_Input) ? NavId : 0
    ImGuiID                 NavJustTabbedId;                    // Just tabbed to this id.
    ImGuiID                 NavJustMovedToId;                   // Just navigated to this id (result of a successfully MoveRequest)
    ImGuiID                 NavNextActivateId;                  // Set by ActivateItem(), queued until next frame
    ImGuiInputSource        NavInputSource;                     // Keyboard or Gamepad mode?
    ImRect                  NavScoringRectScreen;               // Rectangle used for scoring, in screen space. Based of window->DC.NavRefRectRel[], modified for directional navigation scoring.
    int                     NavScoringCount;                    // Metrics for debugging
    ImGuiWindow*            NavWindowingTarget;                 // When selecting a window (holding Menu+FocusPrev/Next, or equivalent of CTRL-TAB) this window is temporarily displayed front-most.
    ImGuiWindow*            NavWindowingList;
    float                   NavWindowingHighlightTimer;
    float                   NavWindowingHighlightAlpha;
    bool                    NavWindowingToggleLayer;
    int                     NavLayer;                           // Layer we are navigating on. For now the system is hard-coded for 0=main contents and 1=menu/title bar, may expose layers later.
    int                     NavIdTabCounter;                    // == NavWindow->DC.FocusIdxTabCounter at time of NavId processing
    bool                    NavIdIsAlive;                       // Nav widget has been seen this frame ~~ NavRefRectRel is valid
    bool                    NavMousePosDirty;                   // When set we will update mouse position if (io.ConfigFlags & ImGuiConfigFlags_NavEnableSetMousePos) if set (NB: this not enabled by default)
    bool                    NavDisableHighlight;                // When user starts using mouse, we hide gamepad/keyboard highlight (NB: but they are still available, which is why NavDisableHighlight isn't always != NavDisableMouseHover)
    bool                    NavDisableMouseHover;               // When user starts using gamepad/keyboard, we hide mouse hovering highlight until mouse is touched again.
    bool                    NavAnyRequest;                      // ~~ NavMoveRequest || NavInitRequest
    bool                    NavInitRequest;                     // Init request for appearing window to select first item
    bool                    NavInitRequestFromMove;
    ImGuiID                 NavInitResultId;
    ImRect                  NavInitResultRectRel;
    bool                    NavMoveFromClampedRefRect;          // Set by manual scrolling, if we scroll to a point where NavId isn't visible we reset navigation from visible items
    bool                    NavMoveRequest;                     // Move request for this frame
    ImGuiNavMoveFlags       NavMoveRequestFlags;
    ImGuiNavForward         NavMoveRequestForward;              // None / ForwardQueued / ForwardActive (this is used to navigate sibling parent menus from a child menu)
    ImGuiDir                NavMoveDir, NavMoveDirLast;         // Direction of the move request (left/right/up/down), direction of the previous move request
    ImGuiDir                NavMoveClipDir;
    ImGuiNavMoveResult      NavMoveResultLocal;                 // Best move request candidate within NavWindow
    ImGuiNavMoveResult      NavMoveResultLocalVisibleSet;       // Best move request candidate within NavWindow that are mostly visible (when using ImGuiNavMoveFlags_AlsoScoreVisibleSet flag)
    ImGuiNavMoveResult      NavMoveResultOther;                 // Best move request candidate within NavWindow's flattened hierarchy (when using ImGuiWindowFlags_NavFlattened flag)

    // Render
<<<<<<< HEAD
    float                   DimBgRatio;                         // 0.0..1.0 animation when fading in a dimming background (for modal window and CTRL+TAB list)
=======
    ImDrawData              DrawData;                           // Main ImDrawData instance to pass render information to the user
    ImDrawDataBuilder       DrawDataBuilder;
    float                   DimBgRatio;                         // 0.0..1.0 animation when fading in a dimming background (for modal window and CTRL+TAB list)
    ImDrawList              OverlayDrawList;                    // Optional software render of mouse cursors, if io.MouseDrawCursor is set + a few debug overlays
>>>>>>> 23288547
    ImGuiMouseCursor        MouseCursor;

    // Drag and Drop
    bool                    DragDropActive;
    bool                    DragDropWithinSourceOrTarget;
    ImGuiDragDropFlags      DragDropSourceFlags;
    int                     DragDropMouseButton;
    ImGuiPayload            DragDropPayload;
    ImRect                  DragDropTargetRect;
    ImGuiID                 DragDropTargetId;
    ImGuiDragDropFlags      DragDropAcceptFlags;
    float                   DragDropAcceptIdCurrRectSurface;    // Target item surface (we resolve overlapping targets by prioritizing the smaller surface)
    ImGuiID                 DragDropAcceptIdCurr;               // Target item id (set at the time of accepting the payload)
    ImGuiID                 DragDropAcceptIdPrev;               // Target item id from previous frame (we need to store this to allow for overlapping drag and drop targets)
    int                     DragDropAcceptFrameCount;           // Last time a target expressed a desire to accept the source
    ImVector<unsigned char> DragDropPayloadBufHeap;             // We don't expose the ImVector<> directly
    unsigned char           DragDropPayloadBufLocal[8];         // Local buffer for small payloads

    // Widget state
    ImGuiTextEditState      InputTextState;
    ImFont                  InputTextPasswordFont;
    ImGuiID                 ScalarAsInputTextId;                // Temporary text input when CTRL+clicking on a slider, etc.
    ImGuiColorEditFlags     ColorEditOptions;                   // Store user options for color edit widgets
    ImVec4                  ColorPickerRef;
    bool                    DragCurrentAccumDirty;
    float                   DragCurrentAccum;                   // Accumulator for dragging modification. Always high-precision, not rounded by end-user precision settings
    float                   DragSpeedDefaultRatio;              // If speed == 0.0f, uses (max-min) * DragSpeedDefaultRatio
    ImVec2                  ScrollbarClickDeltaToGrabCenter;    // Distance between mouse and center of grab box, normalized in parent space. Use storage?
    int                     TooltipOverrideCount;
    ImVector<char>          PrivateClipboard;                   // If no custom clipboard handler is defined

    // Platform support
    ImVec2                  PlatformImePos, PlatformImeLastPos; // Cursor position request & last passed to the OS Input Method Editor
    ImGuiViewport*          PlatformImePosViewport;

    // Settings
    bool                           SettingsLoaded;
    float                          SettingsDirtyTimer;          // Save .ini Settings to memory when time reaches zero
    ImGuiTextBuffer                SettingsIniData;             // In memory .ini settings
    ImVector<ImGuiSettingsHandler> SettingsHandlers;            // List of .ini settings handlers
    ImVector<ImGuiWindowSettings>  SettingsWindows;             // ImGuiWindow .ini settings entries (parsed from the last loaded .ini file and maintained on saving)

    // Logging
    bool                    LogEnabled;
    FILE*                   LogFile;                            // If != NULL log to stdout/ file
    ImGuiTextBuffer         LogClipboard;                       // Accumulation buffer when log to clipboard. This is pointer so our GImGui static constructor doesn't call heap allocators.
    int                     LogStartDepth;
    int                     LogAutoExpandMaxDepth;

    // Misc
    float                   FramerateSecPerFrame[120];          // Calculate estimate of framerate for user over the last 2 seconds.
    int                     FramerateSecPerFrameIdx;
    float                   FramerateSecPerFrameAccum;
    int                     WantCaptureMouseNextFrame;          // Explicit capture via CaptureKeyboardFromApp()/CaptureMouseFromApp() sets those flags
    int                     WantCaptureKeyboardNextFrame;
    int                     WantTextInputNextFrame;
    char                    TempBuffer[1024*3+1];               // Temporary text buffer

    ImGuiContext(ImFontAtlas* shared_font_atlas)
    {
        Initialized = false;
        Font = NULL;
        FontSize = FontBaseSize = 0.0f;
        FontAtlasOwnedByContext = shared_font_atlas ? false : true;
        IO.Fonts = shared_font_atlas ? shared_font_atlas : IM_NEW(ImFontAtlas)();

        Time = 0.0f;
        FrameCount = 0;
        FrameCountEnded = FrameCountPlatformEnded = FrameCountRendered = -1;
        WindowsActiveCount = 0;
        WindowsFrontMostStampCount = 0;
        CurrentWindow = NULL;
        HoveredWindow = NULL;
        HoveredRootWindow = NULL;
        HoveredId = 0;
        HoveredIdAllowOverlap = false;
        HoveredIdPreviousFrame = 0;
        HoveredIdTimer = 0.0f;
        ActiveId = 0;
        ActiveIdPreviousFrame = 0;
        ActiveIdTimer = 0.0f;
        ActiveIdIsAlive = false;
        ActiveIdIsJustActivated = false;
        ActiveIdAllowOverlap = false;
        ActiveIdValueChanged = false;
        ActiveIdPreviousFrameIsAlive = false;
        ActiveIdPreviousFrameValueChanged = false;
        ActiveIdAllowNavDirFlags = 0;
        ActiveIdClickOffset = ImVec2(-1,-1);
        ActiveIdWindow = ActiveIdPreviousFrameWindow = NULL;
        ActiveIdSource = ImGuiInputSource_None;
        LastActiveId = 0;
        LastActiveIdTimer = 0.0f;
        MovingWindow = NULL;
        NextTreeNodeOpenVal = false;
        NextTreeNodeOpenCond = 0;

        CurrentViewport = NULL;
        MouseRefViewport = MouseLastHoveredViewport = NULL;
        PlatformLastFocusedViewport = 0;

        NavWindow = NULL;
        NavId = NavActivateId = NavActivateDownId = NavActivatePressedId = NavInputId = 0;
        NavJustTabbedId = NavJustMovedToId = NavNextActivateId = 0;
        NavInputSource = ImGuiInputSource_None;
        NavScoringRectScreen = ImRect();
        NavScoringCount = 0;
        NavWindowingTarget = NavWindowingList = NULL;
        NavWindowingHighlightTimer = NavWindowingHighlightAlpha = 0.0f;
        NavWindowingToggleLayer = false;
        NavLayer = 0;
        NavIdTabCounter = INT_MAX;
        NavIdIsAlive = false;
        NavMousePosDirty = false;
        NavDisableHighlight = true;
        NavDisableMouseHover = false;
        NavAnyRequest = false;
        NavInitRequest = false;
        NavInitRequestFromMove = false;
        NavInitResultId = 0;
        NavMoveFromClampedRefRect = false;
        NavMoveRequest = false;
        NavMoveRequestFlags = 0;
        NavMoveRequestForward = ImGuiNavForward_None;
        NavMoveDir = NavMoveDirLast = NavMoveClipDir = ImGuiDir_None;

        DimBgRatio = 0.0f;
<<<<<<< HEAD
=======
        OverlayDrawList._Data = &DrawListSharedData;
        OverlayDrawList._OwnerName = "##Overlay"; // Give it a name for debugging
>>>>>>> 23288547
        MouseCursor = ImGuiMouseCursor_Arrow;

        DragDropActive = DragDropWithinSourceOrTarget = false;
        DragDropSourceFlags = 0;
        DragDropMouseButton = -1;
        DragDropTargetId = 0;
        DragDropAcceptFlags = 0;
        DragDropAcceptIdCurrRectSurface = 0.0f;
        DragDropAcceptIdPrev = DragDropAcceptIdCurr = 0;
        DragDropAcceptFrameCount = -1;
        memset(DragDropPayloadBufLocal, 0, sizeof(DragDropPayloadBufLocal));

        ScalarAsInputTextId = 0;
        ColorEditOptions = ImGuiColorEditFlags__OptionsDefault;
        DragCurrentAccumDirty = false;
        DragCurrentAccum = 0.0f;
        DragSpeedDefaultRatio = 1.0f / 100.0f;
        ScrollbarClickDeltaToGrabCenter = ImVec2(0.0f, 0.0f);
        TooltipOverrideCount = 0;
        PlatformImePos = PlatformImeLastPos = ImVec2(FLT_MAX, FLT_MAX);
        PlatformImePosViewport = 0;

        SettingsLoaded = false;
        SettingsDirtyTimer = 0.0f;

        LogEnabled = false;
        LogFile = NULL;
        LogStartDepth = 0;
        LogAutoExpandMaxDepth = 2;

        memset(FramerateSecPerFrame, 0, sizeof(FramerateSecPerFrame));
        FramerateSecPerFrameIdx = 0;
        FramerateSecPerFrameAccum = 0.0f;
        WantCaptureMouseNextFrame = WantCaptureKeyboardNextFrame = WantTextInputNextFrame = -1;
        memset(TempBuffer, 0, sizeof(TempBuffer));
    }
};

// Transient per-window flags, reset at the beginning of the frame. For child window, inherited from parent on first Begin().
// This is going to be exposed in imgui.h when stabilized enough.
enum ImGuiItemFlags_
{
    ImGuiItemFlags_AllowKeyboardFocus           = 1 << 0,  // true
    ImGuiItemFlags_ButtonRepeat                 = 1 << 1,  // false    // Button() will return true multiple times based on io.KeyRepeatDelay and io.KeyRepeatRate settings.
    ImGuiItemFlags_Disabled                     = 1 << 2,  // false    // [BETA] Disable interactions but doesn't affect visuals yet. See github.com/ocornut/imgui/issues/211
    ImGuiItemFlags_NoNav                        = 1 << 3,  // false
    ImGuiItemFlags_NoNavDefaultFocus            = 1 << 4,  // false
    ImGuiItemFlags_SelectableDontClosePopup     = 1 << 5,  // false    // MenuItem/Selectable() automatically closes current Popup window
    ImGuiItemFlags_Default_                     = ImGuiItemFlags_AllowKeyboardFocus
};

// Transient per-window data, reset at the beginning of the frame. This used to be called ImGuiDrawContext, hence the DC variable name in ImGuiWindow.
// FIXME: That's theory, in practice the delimitation between ImGuiWindow and ImGuiWindowTempData is quite tenuous and could be reconsidered.
struct IMGUI_API ImGuiWindowTempData
{
    ImVec2                  CursorPos;
    ImVec2                  CursorPosPrevLine;
    ImVec2                  CursorStartPos;
    ImVec2                  CursorMaxPos;           // Used to implicitly calculate the size of our contents, always growing during the frame. Turned into window->SizeContents at the beginning of next frame
    float                   CurrentLineHeight;
    float                   CurrentLineTextBaseOffset;
    float                   PrevLineHeight;
    float                   PrevLineTextBaseOffset;
    float                   LogLinePosY;
    int                     TreeDepth;
    ImU32                   TreeDepthMayJumpToParentOnPop; // Store a copy of !g.NavIdIsAlive for TreeDepth 0..31
    ImGuiID                 LastItemId;
    ImGuiItemStatusFlags    LastItemStatusFlags;
    ImRect                  LastItemRect;           // Interaction rect
    ImRect                  LastItemDisplayRect;    // End-user display rect (only valid if LastItemStatusFlags & ImGuiItemStatusFlags_HasDisplayRect)
    bool                    NavHideHighlightOneFrame;
    bool                    NavHasScroll;           // Set when scrolling can be used (ScrollMax > 0.0f)
    int                     NavLayerCurrent;        // Current layer, 0..31 (we currently only use 0..1)
    int                     NavLayerCurrentMask;    // = (1 << NavLayerCurrent) used by ItemAdd prior to clipping.
    int                     NavLayerActiveMask;     // Which layer have been written to (result from previous frame)
    int                     NavLayerActiveMaskNext; // Which layer have been written to (buffer for current frame)
    bool                    MenuBarAppending;       // FIXME: Remove this
    ImVec2                  MenuBarOffset;          // MenuBarOffset.x is sort of equivalent of a per-layer CursorPos.x, saved/restored as we switch to the menu bar. The only situation when MenuBarOffset.y is > 0 if when (SafeAreaPadding.y > FramePadding.y), often used on TVs.
    ImVector<ImGuiWindow*>  ChildWindows;
    ImGuiStorage*           StateStorage;
    ImGuiLayoutType         LayoutType;
    ImGuiLayoutType         ParentLayoutType;       // Layout type of parent window at the time of Begin()

    // We store the current settings outside of the vectors to increase memory locality (reduce cache misses). The vectors are rarely modified. Also it allows us to not heap allocate for short-lived windows which are not using those settings.
    ImGuiItemFlags          ItemFlags;              // == ItemFlagsStack.back() [empty == ImGuiItemFlags_Default]
    float                   ItemWidth;              // == ItemWidthStack.back(). 0.0: default, >0.0: width in pixels, <0.0: align xx pixels to the right of window
    float                   TextWrapPos;            // == TextWrapPosStack.back() [empty == -1.0f]
    ImVector<ImGuiItemFlags>ItemFlagsStack;
    ImVector<float>         ItemWidthStack;
    ImVector<float>         TextWrapPosStack;
    ImVector<ImGuiGroupData>GroupStack;
    int                     StackSizesBackup[6];    // Store size of various stacks for asserting

    float                   IndentX;                // Indentation / start position from left of window (increased by TreePush/TreePop, etc.)
    float                   GroupOffsetX;
    float                   ColumnsOffsetX;         // Offset to the current column (if ColumnsCurrent > 0). FIXME: This and the above should be a stack to allow use cases like Tree->Column->Tree. Need revamp columns API.
    ImGuiColumnsSet*        ColumnsSet;             // Current columns set

    ImGuiWindowTempData()
    {
        CursorPos = CursorPosPrevLine = CursorStartPos = CursorMaxPos = ImVec2(0.0f, 0.0f);
        CurrentLineHeight = PrevLineHeight = 0.0f;
        CurrentLineTextBaseOffset = PrevLineTextBaseOffset = 0.0f;
        LogLinePosY = -1.0f;
        TreeDepth = 0;
        TreeDepthMayJumpToParentOnPop = 0x00;
        LastItemId = 0;
        LastItemStatusFlags = 0;
        LastItemRect = LastItemDisplayRect = ImRect();
        NavHideHighlightOneFrame = false;
        NavHasScroll = false;
        NavLayerActiveMask = NavLayerActiveMaskNext = 0x00;
        NavLayerCurrent = 0;
        NavLayerCurrentMask = 1 << 0;
        MenuBarAppending = false;
        MenuBarOffset = ImVec2(0.0f, 0.0f);
        StateStorage = NULL;
        LayoutType = ParentLayoutType = ImGuiLayoutType_Vertical;
        ItemWidth = 0.0f;
        ItemFlags = ImGuiItemFlags_Default_;
        TextWrapPos = -1.0f;
        memset(StackSizesBackup, 0, sizeof(StackSizesBackup));

        IndentX = 0.0f;
        GroupOffsetX = 0.0f;
        ColumnsOffsetX = 0.0f;
        ColumnsSet = NULL;
    }
};

// Storage for one window
struct IMGUI_API ImGuiWindow
{
    char*                   Name;
    ImGuiID                 ID;                                 // == ImHash(Name)
    ImGuiWindowFlags        Flags, FlagsPreviousFrame;          // See enum ImGuiWindowFlags_
    ImGuiViewportP*         Viewport;                           // Always set in Begin(), only inactive windows may have a NULL value here
    ImGuiID                 ViewportId;                         // We backup the viewport id (since the viewport may disappear or never be created if the window is inactive)
    ImVec2                  ViewportPos;                        // We backup the viewport position (since the viewport may disappear or never be created if the window is inactive)
    int                     ViewportAllowPlatformMonitorExtend; // Reset to -1 every frame (index is guaranteed to be valid between NewFrame..EndFrame), only used in the Appearing frame of a tooltip/popup to enforce clamping to a given monitor
    ImVec2                  Pos;                                // Position (always rounded-up to nearest pixel)
    ImVec2                  Size;                               // Current size (==SizeFull or collapsed title bar size)
    ImVec2                  SizeFull;                           // Size when non collapsed
    ImVec2                  SizeFullAtLastBegin;                // Copy of SizeFull at the end of Begin. This is the reference value we'll use on the next frame to decide if we need scrollbars.
    ImVec2                  SizeContents;                       // Size of contents (== extents reach of the drawing cursor) from previous frame. Include decoration, window title, border, menu, etc.
    ImVec2                  SizeContentsExplicit;               // Size of contents explicitly set by the user via SetNextWindowContentSize()
    ImVec2                  WindowPadding;                      // Window padding at the time of begin.
    float                   WindowRounding;                     // Window rounding at the time of begin.
    float                   WindowBorderSize;                   // Window border size at the time of begin.
    ImGuiID                 MoveId;                             // == window->GetID("#MOVE")
    ImGuiID                 ChildId;                            // ID of corresponding item in parent window (for navigation to return from child window to parent window)
    ImVec2                  Scroll;
    ImVec2                  ScrollTarget;                       // target scroll position. stored as cursor position with scrolling canceled out, so the highest point is always 0.0f. (FLT_MAX for no change)
    ImVec2                  ScrollTargetCenterRatio;            // 0.0f = scroll so that target position is at top, 0.5f = scroll so that target position is centered
    ImVec2                  ScrollbarSizes;                     // Size taken by scrollbars on each axis
    bool                    ScrollbarX, ScrollbarY;
    bool                    ViewportOwned;
    bool                    ViewportTryMerge;                   // Request attempt to merge into a host viewport and destroy our owned viewport
    bool                    ViewportTrySplit;                   // Request attempt to split out of a host viewport and create our owned viewport
    bool                    Active;                             // Set to true on Begin(), unless Collapsed
    bool                    WasActive;
    bool                    WriteAccessed;                      // Set to true when any widget access the current window
    bool                    Collapsed;                          // Set when collapsing window to become only title-bar
    bool                    CollapseToggleWanted;
    bool                    SkipItems;                          // Set when items can safely be all clipped (e.g. window not visible or collapsed)
    bool                    Appearing;                          // Set during the frame where the window is appearing (or re-appearing)
    bool                    HasCloseButton;                     // Set when the window has a close button (p_open != NULL)
    int                     BeginOrderWithinParent;             // Order within immediate parent window, if we are a child window. Otherwise 0.
    int                     BeginOrderWithinContext;            // Order within entire imgui context. This is mostly used for debugging submission order related issues.
    int                     BeginCount;                         // Number of Begin() during the current frame (generally 0 or 1, 1+ if appending via multiple Begin/End pairs)
    ImGuiID                 PopupId;                            // ID in the popup stack when this window is used as a popup/menu (because we use generic Name/ID for recycling)
    int                     AutoFitFramesX, AutoFitFramesY;
    bool                    AutoFitOnlyGrows;
    int                     AutoFitChildAxises;
    ImGuiDir                AutoPosLastDirection;
    int                     HiddenFrames;
    ImGuiCond               SetWindowPosAllowFlags;             // store acceptable condition flags for SetNextWindowPos() use.
    ImGuiCond               SetWindowSizeAllowFlags;            // store acceptable condition flags for SetNextWindowSize() use.
    ImGuiCond               SetWindowCollapsedAllowFlags;       // store acceptable condition flags for SetNextWindowCollapsed() use.
    ImVec2                  SetWindowPosVal;                    // store window position when using a non-zero Pivot (position set needs to be processed when we know the window size)
    ImVec2                  SetWindowPosPivot;                  // store window pivot for positioning. ImVec2(0,0) when positioning from top-left corner; ImVec2(0.5f,0.5f) for centering; ImVec2(1,1) for bottom right.

    ImGuiWindowTempData     DC;                                 // Temporary per-window data, reset at the beginning of the frame. This used to be called ImGuiDrawContext, hence the "DC" variable name.
    ImVector<ImGuiID>       IDStack;                            // ID stack. ID are hashes seeded with the value at the top of the stack
    ImRect                  ClipRect;                           // Current clipping rectangle. = DrawList->clip_rect_stack.back(). Scissoring / clipping rectangle. x1, y1, x2, y2.
    ImRect                  OuterRectClipped;                   // = WindowRect just after setup in Begin(). == window->Rect() for root window.
    ImRect                  InnerMainRect, InnerClipRect;
    ImRect                  ContentsRegionRect;                 // FIXME: This is currently confusing/misleading. Maximum visible content position ~~ Pos + (SizeContentsExplicit ? SizeContentsExplicit : Size - ScrollbarSizes) - CursorStartPos, per axis
    int                     LastFrameActive;                    // Last frame number the window was Active.
    float                   ItemWidthDefault;
    ImGuiMenuColumns        MenuColumns;                        // Simplified columns storage for menu items
    ImGuiStorage            StateStorage;
    ImVector<ImGuiColumnsSet> ColumnsStorage;
    float                   FontWindowScale;                    // User scale multiplier per-window
    float                   FontDpiScale;
    int                     SettingsIdx;                        // Index into SettingsWindow[] (indices are always valid as we only grow the array from the back)

    ImDrawList*             DrawList;                           // == &DrawListInst (for backward compatibility reason with code using imgui_internal.h we keep this a pointer)
    ImDrawList              DrawListInst;
    ImGuiWindow*            ParentWindow;                       // If we are a child _or_ popup window, this is pointing to our parent. Otherwise NULL.
    ImGuiWindow*            RootWindow;                         // Point to ourself or first ancestor that is not a child window.
    ImGuiWindow*            RootWindowForTitleBarHighlight;     // Point to ourself or first ancestor which will display TitleBgActive color when this window is active.
    ImGuiWindow*            RootWindowForNav;                   // Point to ourself or first ancestor which doesn't have the NavFlattened flag.

    ImGuiWindow*            NavLastChildNavWindow;              // When going to the menu bar, we remember the child window we came from. (This could probably be made implicit if we kept g.Windows sorted by last focused including child window.)
    ImGuiID                 NavLastIds[2];                      // Last known NavId for this window, per layer (0/1)
    ImRect                  NavRectRel[2];                      // Reference rectangle, in window relative space

    // Navigation / Focus
    // FIXME-NAV: Merge all this with the new Nav system, at least the request variables should be moved to ImGuiContext
    int                     FocusIdxAllCounter;                 // Start at -1 and increase as assigned via FocusItemRegister()
    int                     FocusIdxTabCounter;                 // (same, but only count widgets which you can Tab through)
    int                     FocusIdxAllRequestCurrent;          // Item being requested for focus
    int                     FocusIdxTabRequestCurrent;          // Tab-able item being requested for focus
    int                     FocusIdxAllRequestNext;             // Item being requested for focus, for next update (relies on layout to be stable between the frame pressing TAB and the next frame)
    int                     FocusIdxTabRequestNext;             // "

public:
    ImGuiWindow(ImGuiContext* context, const char* name);
    ~ImGuiWindow();

    ImGuiID     GetID(const char* str, const char* str_end = NULL);
    ImGuiID     GetID(const void* ptr);
    ImGuiID     GetIDNoKeepAlive(const char* str, const char* str_end = NULL);
    ImGuiID     GetIDFromRectangle(const ImRect& r_abs);

    // We don't use g.FontSize because the window may be != g.CurrentWidow.
    ImRect      Rect() const                            { return ImRect(Pos.x, Pos.y, Pos.x+Size.x, Pos.y+Size.y); }
    float       CalcFontSize() const                    { return GImGui->FontBaseSize * FontWindowScale * FontDpiScale; }
    float       TitleBarHeight() const                  { return (Flags & ImGuiWindowFlags_NoTitleBar) ? 0.0f : CalcFontSize() + GImGui->Style.FramePadding.y * 2.0f; }
    ImRect      TitleBarRect() const                    { return ImRect(Pos, ImVec2(Pos.x + SizeFull.x, Pos.y + TitleBarHeight())); }
    float       MenuBarHeight() const                   { return (Flags & ImGuiWindowFlags_MenuBar) ? DC.MenuBarOffset.y + CalcFontSize() + GImGui->Style.FramePadding.y * 2.0f : 0.0f; }
    ImRect      MenuBarRect() const                     { float y1 = Pos.y + TitleBarHeight(); return ImRect(Pos.x, y1, Pos.x + SizeFull.x, y1 + MenuBarHeight()); }
};

// Backup and restore just enough data to be able to use IsItemHovered() on item A after another B in the same window has overwritten the data.
struct ImGuiItemHoveredDataBackup
{
    ImGuiID                 LastItemId;
    ImGuiItemStatusFlags    LastItemStatusFlags;
    ImRect                  LastItemRect;
    ImRect                  LastItemDisplayRect;

    ImGuiItemHoveredDataBackup() { Backup(); }
    void Backup()           { ImGuiWindow* window = GImGui->CurrentWindow; LastItemId = window->DC.LastItemId; LastItemStatusFlags = window->DC.LastItemStatusFlags; LastItemRect = window->DC.LastItemRect; LastItemDisplayRect = window->DC.LastItemDisplayRect; }
    void Restore() const    { ImGuiWindow* window = GImGui->CurrentWindow; window->DC.LastItemId = LastItemId; window->DC.LastItemStatusFlags = LastItemStatusFlags; window->DC.LastItemRect = LastItemRect; window->DC.LastItemDisplayRect = LastItemDisplayRect; }
};

//-----------------------------------------------------------------------------
// Internal API
// No guarantee of forward compatibility here.
//-----------------------------------------------------------------------------

namespace ImGui
{
    // We should always have a CurrentWindow in the stack (there is an implicit "Debug" window)
    // If this ever crash because g.CurrentWindow is NULL it means that either
    // - ImGui::NewFrame() has never been called, which is illegal.
    // - You are calling ImGui functions after ImGui::EndFrame()/ImGui::Render() and before the next ImGui::NewFrame(), which is also illegal.
    inline    ImGuiWindow*  GetCurrentWindowRead()      { ImGuiContext& g = *GImGui; return g.CurrentWindow; }
    inline    ImGuiWindow*  GetCurrentWindow()          { ImGuiContext& g = *GImGui; g.CurrentWindow->WriteAccessed = true; return g.CurrentWindow; }
    IMGUI_API ImGuiWindow*  FindWindowByName(const char* name);
    IMGUI_API void          FocusWindow(ImGuiWindow* window); // FIXME: Rename to SetWindowFocus()
    IMGUI_API void          BringWindowToFront(ImGuiWindow* window);
    IMGUI_API void          BringWindowToBack(ImGuiWindow* window);
    IMGUI_API bool          IsWindowChildOf(ImGuiWindow* window, ImGuiWindow* potential_parent);
    IMGUI_API bool          IsWindowNavFocusable(ImGuiWindow* window);

    IMGUI_API void          Initialize(ImGuiContext* context);
    IMGUI_API void          Shutdown(ImGuiContext* context);    // Since 1.60 this is a _private_ function. You can call DestroyContext() to destroy the context created by CreateContext().

    IMGUI_API void          UpdateHoveredWindowAndCaptureFlags();
    IMGUI_API void          StartMouseMovingWindow(ImGuiWindow* window);
    IMGUI_API void          UpdateMouseMovingWindow();

    // Viewports
    IMGUI_API ImGuiViewportP*       FindViewportByID(ImGuiID id);
    IMGUI_API void                  ScaleWindowsInViewport(ImGuiViewportP* viewport, float scale);
    IMGUI_API void                  ShowViewportThumbnails();

    // Settings
    IMGUI_API void                  MarkIniSettingsDirty();
    IMGUI_API void                  MarkIniSettingsDirty(ImGuiWindow* window);
    IMGUI_API ImGuiSettingsHandler* FindSettingsHandler(const char* type_name);
    IMGUI_API ImGuiWindowSettings*  FindWindowSettings(ImGuiID id);

    inline ImGuiID          GetItemID()     { ImGuiContext& g = *GImGui; return g.CurrentWindow->DC.LastItemId; }
    inline ImGuiID          GetActiveID()   { ImGuiContext& g = *GImGui; return g.ActiveId; }
    inline ImGuiID          GetFocusID()    { ImGuiContext& g = *GImGui; return g.NavId; }
    IMGUI_API void          SetActiveID(ImGuiID id, ImGuiWindow* window);
    IMGUI_API void          SetFocusID(ImGuiID id, ImGuiWindow* window);
    IMGUI_API void          ClearActiveID();
    IMGUI_API ImGuiID       GetHoveredID();
    IMGUI_API void          SetHoveredID(ImGuiID id);
    IMGUI_API void          KeepAliveID(ImGuiID id);
    IMGUI_API void          MarkItemValueChanged(ImGuiID id);

    IMGUI_API void          ItemSize(const ImVec2& size, float text_offset_y = 0.0f);
    IMGUI_API void          ItemSize(const ImRect& bb, float text_offset_y = 0.0f);
    IMGUI_API bool          ItemAdd(const ImRect& bb, ImGuiID id, const ImRect* nav_bb = NULL);
    IMGUI_API bool          ItemHoverable(const ImRect& bb, ImGuiID id);
    IMGUI_API bool          IsClippedEx(const ImRect& bb, ImGuiID id, bool clip_even_when_logged);
    IMGUI_API bool          FocusableItemRegister(ImGuiWindow* window, ImGuiID id, bool tab_stop = true);      // Return true if focus is requested
    IMGUI_API void          FocusableItemUnregister(ImGuiWindow* window);
    IMGUI_API ImVec2        CalcItemSize(ImVec2 size, float default_x, float default_y);
    IMGUI_API float         CalcWrapWidthForPos(const ImVec2& pos, float wrap_pos_x);
    IMGUI_API void          PushMultiItemsWidths(int components, float width_full = 0.0f);
    IMGUI_API void          PushItemFlag(ImGuiItemFlags option, bool enabled);
    IMGUI_API void          PopItemFlag();

    IMGUI_API void          SetCurrentFont(ImFont* font);
    IMGUI_API ImDrawList*   GetOverlayDrawList(ImGuiViewportP* viewport);
    inline ImDrawList*      GetOverlayDrawList(ImGuiWindow* window) { return GetOverlayDrawList(window->Viewport); }

    IMGUI_API void          OpenPopupEx(ImGuiID id);
    IMGUI_API void          ClosePopup(ImGuiID id);
    IMGUI_API void          ClosePopupsOverWindow(ImGuiWindow* ref_window);
    IMGUI_API bool          IsPopupOpen(ImGuiID id);
    IMGUI_API bool          BeginPopupEx(ImGuiID id, ImGuiWindowFlags extra_flags);
    IMGUI_API void          BeginTooltipEx(ImGuiWindowFlags extra_flags, bool override_previous_tooltip = true);
    IMGUI_API ImGuiWindow*  GetFrontMostPopupModal();

    IMGUI_API void          NavInitWindow(ImGuiWindow* window, bool force_reinit);
    IMGUI_API void          NavMoveRequestCancel();
    IMGUI_API void          NavMoveRequestForward(ImGuiDir move_dir, ImGuiDir clip_dir, const ImRect& bb_rel, ImGuiNavMoveFlags move_flags);
    IMGUI_API void          NavMoveRequestTryWrapping(ImGuiWindow* window, ImGuiNavMoveFlags move_flags);
    IMGUI_API void          ActivateItem(ImGuiID id);   // Remotely activate a button, checkbox, tree node etc. given its unique ID. activation is queued and processed on the next frame when the item is encountered again.

    IMGUI_API float         GetNavInputAmount(ImGuiNavInput n, ImGuiInputReadMode mode);
    IMGUI_API ImVec2        GetNavInputAmount2d(ImGuiNavDirSourceFlags dir_sources, ImGuiInputReadMode mode, float slow_factor = 0.0f, float fast_factor = 0.0f);
    IMGUI_API int           CalcTypematicPressedRepeatAmount(float t, float t_prev, float repeat_delay, float repeat_rate);

    IMGUI_API void          Scrollbar(ImGuiLayoutType direction);
    IMGUI_API void          VerticalSeparator();        // Vertical separator, for menu bars (use current line height). not exposed because it is misleading what it doesn't have an effect on regular layout.
    IMGUI_API bool          SplitterBehavior(ImGuiID id, const ImRect& bb, ImGuiAxis axis, float* size1, float* size2, float min_size1, float min_size2, float hover_extend = 0.0f);

    IMGUI_API bool          BeginDragDropTargetCustom(const ImRect& bb, ImGuiID id);
    IMGUI_API void          ClearDragDrop();
    IMGUI_API bool          IsDragDropPayloadBeingAccepted();

    // FIXME-WIP: New Columns API
    IMGUI_API void          BeginColumns(const char* str_id, int count, ImGuiColumnsFlags flags = 0); // setup number of columns. use an identifier to distinguish multiple column sets. close with EndColumns().
    IMGUI_API void          EndColumns();                                                             // close columns
    IMGUI_API void          PushColumnClipRect(int column_index = -1);

    // NB: All position are in absolute pixels coordinates (never using window coordinates internally)
    // AVOID USING OUTSIDE OF IMGUI.CPP! NOT FOR PUBLIC CONSUMPTION. THOSE FUNCTIONS ARE A MESS. THEIR SIGNATURE AND BEHAVIOR WILL CHANGE, THEY NEED TO BE REFACTORED INTO SOMETHING DECENT.
    IMGUI_API void          RenderText(ImVec2 pos, const char* text, const char* text_end = NULL, bool hide_text_after_hash = true);
    IMGUI_API void          RenderTextWrapped(ImVec2 pos, const char* text, const char* text_end, float wrap_width);
    IMGUI_API void          RenderTextClipped(const ImVec2& pos_min, const ImVec2& pos_max, const char* text, const char* text_end, const ImVec2* text_size_if_known, const ImVec2& align = ImVec2(0,0), const ImRect* clip_rect = NULL);
    IMGUI_API void          RenderFrame(ImVec2 p_min, ImVec2 p_max, ImU32 fill_col, bool border = true, float rounding = 0.0f);
    IMGUI_API void          RenderFrameBorder(ImVec2 p_min, ImVec2 p_max, float rounding = 0.0f);
    IMGUI_API void          RenderColorRectWithAlphaCheckerboard(ImVec2 p_min, ImVec2 p_max, ImU32 fill_col, float grid_step, ImVec2 grid_off, float rounding = 0.0f, int rounding_corners_flags = ~0);
    IMGUI_API void          RenderArrow(ImVec2 pos, ImGuiDir dir, float scale = 1.0f);
    IMGUI_API void          RenderBullet(ImVec2 pos);
    IMGUI_API void          RenderCheckMark(ImVec2 pos, ImU32 col, float sz);
    IMGUI_API void          RenderNavHighlight(const ImRect& bb, ImGuiID id, ImGuiNavHighlightFlags flags = ImGuiNavHighlightFlags_TypeDefault); // Navigation highlight
    IMGUI_API void          RenderRectFilledRangeH(ImDrawList* draw_list, const ImRect& rect, ImU32 col, float x_start_norm, float x_end_norm, float rounding);
    IMGUI_API const char*   FindRenderedTextEnd(const char* text, const char* text_end = NULL); // Find the optional ## from which we stop displaying text.

    IMGUI_API bool          ButtonBehavior(const ImRect& bb, ImGuiID id, bool* out_hovered, bool* out_held, ImGuiButtonFlags flags = 0);
    IMGUI_API bool          ButtonEx(const char* label, const ImVec2& size_arg = ImVec2(0,0), ImGuiButtonFlags flags = 0);
    IMGUI_API bool          CloseButton(ImGuiID id, const ImVec2& pos, float radius);
    IMGUI_API bool          ArrowButtonEx(const char* str_id, ImGuiDir dir, ImVec2 size_arg, ImGuiButtonFlags flags);

    IMGUI_API bool          DragBehavior(ImGuiID id, ImGuiDataType data_type, void* v, float v_speed, const void* v_min, const void* v_max, const char* format, float power);
    IMGUI_API bool          SliderBehavior(const ImRect& bb, ImGuiID id, ImGuiDataType data_type, void* v, const void* v_min, const void* v_max, const char* format, float power, ImGuiSliderFlags flags = 0);

    IMGUI_API bool          InputTextEx(const char* label, char* buf, int buf_size, const ImVec2& size_arg, ImGuiInputTextFlags flags, ImGuiTextEditCallback callback = NULL, void* user_data = NULL);
    IMGUI_API bool          InputScalarAsWidgetReplacement(const ImRect& bb, ImGuiID id, const char* label, ImGuiDataType data_type, void* data_ptr, const char* format);

    IMGUI_API void          ColorTooltip(const char* text, const float* col, ImGuiColorEditFlags flags);
    IMGUI_API void          ColorEditOptionsPopup(const float* col, ImGuiColorEditFlags flags);

    IMGUI_API bool          TreeNodeBehavior(ImGuiID id, ImGuiTreeNodeFlags flags, const char* label, const char* label_end = NULL);
    IMGUI_API bool          TreeNodeBehaviorIsOpen(ImGuiID id, ImGuiTreeNodeFlags flags = 0);                     // Consume previous SetNextTreeNodeOpened() data, if any. May return true when logging
    IMGUI_API void          TreePushRawID(ImGuiID id);

    IMGUI_API void          PlotEx(ImGuiPlotType plot_type, const char* label, float (*values_getter)(void* data, int idx), void* data, int values_count, int values_offset, const char* overlay_text, float scale_min, float scale_max, ImVec2 graph_size);

    // Shade functions (write over already created vertices)
    IMGUI_API void          ShadeVertsLinearColorGradientKeepAlpha(ImDrawVert* vert_start, ImDrawVert* vert_end, ImVec2 gradient_p0, ImVec2 gradient_p1, ImU32 col0, ImU32 col1);
    IMGUI_API void          ShadeVertsLinearUV(ImDrawVert* vert_start, ImDrawVert* vert_end, const ImVec2& a, const ImVec2& b, const ImVec2& uv_a, const ImVec2& uv_b, bool clamp);

} // namespace ImGui

// ImFontAtlas internals
IMGUI_API bool              ImFontAtlasBuildWithStbTruetype(ImFontAtlas* atlas);
IMGUI_API void              ImFontAtlasBuildRegisterDefaultCustomRects(ImFontAtlas* atlas);
IMGUI_API void              ImFontAtlasBuildSetupFont(ImFontAtlas* atlas, ImFont* font, ImFontConfig* font_config, float ascent, float descent);
IMGUI_API void              ImFontAtlasBuildPackCustomRects(ImFontAtlas* atlas, void* spc);
IMGUI_API void              ImFontAtlasBuildFinish(ImFontAtlas* atlas);
IMGUI_API void              ImFontAtlasBuildMultiplyCalcLookupTable(unsigned char out_table[256], float in_multiply_factor);
IMGUI_API void              ImFontAtlasBuildMultiplyRectAlpha8(const unsigned char table[256], unsigned char* pixels, int x, int y, int w, int h, int stride);

#ifdef __clang__
#pragma clang diagnostic pop
#endif

#ifdef _MSC_VER
#pragma warning (pop)
#endif<|MERGE_RESOLUTION|>--- conflicted
+++ resolved
@@ -743,14 +743,7 @@
     ImGuiNavMoveResult      NavMoveResultOther;                 // Best move request candidate within NavWindow's flattened hierarchy (when using ImGuiWindowFlags_NavFlattened flag)
 
     // Render
-<<<<<<< HEAD
     float                   DimBgRatio;                         // 0.0..1.0 animation when fading in a dimming background (for modal window and CTRL+TAB list)
-=======
-    ImDrawData              DrawData;                           // Main ImDrawData instance to pass render information to the user
-    ImDrawDataBuilder       DrawDataBuilder;
-    float                   DimBgRatio;                         // 0.0..1.0 animation when fading in a dimming background (for modal window and CTRL+TAB list)
-    ImDrawList              OverlayDrawList;                    // Optional software render of mouse cursors, if io.MouseDrawCursor is set + a few debug overlays
->>>>>>> 23288547
     ImGuiMouseCursor        MouseCursor;
 
     // Drag and Drop
@@ -878,11 +871,6 @@
         NavMoveDir = NavMoveDirLast = NavMoveClipDir = ImGuiDir_None;
 
         DimBgRatio = 0.0f;
-<<<<<<< HEAD
-=======
-        OverlayDrawList._Data = &DrawListSharedData;
-        OverlayDrawList._OwnerName = "##Overlay"; // Give it a name for debugging
->>>>>>> 23288547
         MouseCursor = ImGuiMouseCursor_Arrow;
 
         DragDropActive = DragDropWithinSourceOrTarget = false;

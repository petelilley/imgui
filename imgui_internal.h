// dear imgui, v1.66 WIP
// (internal structures/api)

// You may use this file to debug, understand or extend ImGui features but we don't provide any guarantee of forward compatibility!
// Set:
//   #define IMGUI_DEFINE_MATH_OPERATORS
// To implement maths operators for ImVec2 (disabled by default to not collide with using IM_VEC2_CLASS_EXTRA along with your own math types+operators)

#pragma once

#ifndef IMGUI_VERSION
#error Must include imgui.h before imgui_internal.h
#endif

#include <stdio.h>      // FILE*
#include <stdlib.h>     // NULL, malloc, free, qsort, atoi, atof
#include <math.h>       // sqrtf, fabsf, fmodf, powf, floorf, ceilf, cosf, sinf
#include <limits.h>     // INT_MIN, INT_MAX

#ifdef _MSC_VER
#pragma warning (push)
#pragma warning (disable: 4251) // class 'xxx' needs to have dll-interface to be used by clients of struct 'xxx' // when IMGUI_API is set to__declspec(dllexport)
#endif

#ifdef __clang__
#pragma clang diagnostic push
#pragma clang diagnostic ignored "-Wunused-function"        // for stb_textedit.h
#pragma clang diagnostic ignored "-Wmissing-prototypes"     // for stb_textedit.h
#pragma clang diagnostic ignored "-Wold-style-cast"
#endif

//-----------------------------------------------------------------------------
// Forward Declarations
//-----------------------------------------------------------------------------

struct ImRect;                      // An axis-aligned rectangle (2 points)
struct ImDrawDataBuilder;           // Helper to build a ImDrawData instance
struct ImDrawListSharedData;        // Data shared between all ImDrawList instances
struct ImGuiColorMod;               // Stacked color modifier, backup of modified data so we can restore it
struct ImGuiColumnData;             // Storage data for a single column
struct ImGuiColumnsSet;             // Storage data for a columns set
struct ImGuiContext;                // Main imgui context
struct ImGuiDockContext;            // Docking system context
struct ImGuiDockNode;               // Docking system node (hold a list of Windows OR two child dock nodes)
struct ImGuiDockNodeSettings;       // Storage for a dock node in .ini file (we preserve those even if the associated dock node isn't active during the session)
struct ImGuiGroupData;              // Stacked storage data for BeginGroup()/EndGroup()
struct ImGuiInputTextState;         // Internal state of the currently focused/edited text input box
struct ImGuiItemHoveredDataBackup;  // Backup and restore IsItemHovered() internal data
struct ImGuiMenuColumns;            // Simple column measurement, currently used for MenuItem() only
struct ImGuiNavMoveResult;          // Result of a directional navigation move query result
struct ImGuiNextWindowData;         // Storage for SetNexWindow** functions
struct ImGuiPopupRef;               // Storage for current popup stack
struct ImGuiSettingsHandler;        // Storage for one type registered in the .ini file
struct ImGuiStyleMod;               // Stacked style modifier, backup of modified data so we can restore it
struct ImGuiTabBar;                 // Storage for a tab bar
struct ImGuiTabItem;                // Storage for a tab item (within a tab bar)
struct ImGuiWindow;                 // Storage for one window
struct ImGuiWindowTempData;         // Temporary storage for one window (that's the data which in theory we could ditch at the end of the frame)
struct ImGuiWindowSettings;         // Storage for window settings stored in .ini file (we keep one of those even if the actual window wasn't instanced during this session)

// Use your programming IDE "Go to definition" facility on the names of the center columns to find the actual flags/enum lists.
typedef int ImGuiLayoutType;        // -> enum ImGuiLayoutType_        // Enum: Horizontal or vertical
typedef int ImGuiButtonFlags;       // -> enum ImGuiButtonFlags_       // Flags: for ButtonEx(), ButtonBehavior()
typedef int ImGuiItemFlags;         // -> enum ImGuiItemFlags_         // Flags: for PushItemFlag()
typedef int ImGuiItemStatusFlags;   // -> enum ImGuiItemStatusFlags_   // Flags: for DC.LastItemStatusFlags
typedef int ImGuiNavHighlightFlags; // -> enum ImGuiNavHighlightFlags_ // Flags: for RenderNavHighlight()
typedef int ImGuiNavDirSourceFlags; // -> enum ImGuiNavDirSourceFlags_ // Flags: for GetNavInputAmount2d()
typedef int ImGuiNavMoveFlags;      // -> enum ImGuiNavMoveFlags_      // Flags: for navigation requests
typedef int ImGuiSeparatorFlags;    // -> enum ImGuiSeparatorFlags_    // Flags: for Separator() - internal
typedef int ImGuiSliderFlags;       // -> enum ImGuiSliderFlags_       // Flags: for SliderBehavior()

//-------------------------------------------------------------------------
// STB libraries
//-------------------------------------------------------------------------

namespace ImGuiStb
{

#undef STB_TEXTEDIT_STRING
#undef STB_TEXTEDIT_CHARTYPE
#define STB_TEXTEDIT_STRING             ImGuiInputTextState
#define STB_TEXTEDIT_CHARTYPE           ImWchar
#define STB_TEXTEDIT_GETWIDTH_NEWLINE   -1.0f
#include "imstb_textedit.h"

} // namespace ImGuiStb

//-----------------------------------------------------------------------------
// Context
//-----------------------------------------------------------------------------

#ifndef GImGui
extern IMGUI_API ImGuiContext* GImGui;  // Current implicit ImGui context pointer
#endif

// Internal Drag and Drop payload types. String starting with '_' are reserved for Dear ImGui.
#define IMGUI_PAYLOAD_TYPE_WINDOW       "_IMWINDOW"     // Payload == ImGuiWindow*

//-----------------------------------------------------------------------------
// Helpers
//-----------------------------------------------------------------------------

#define IM_PI           3.14159265358979323846f
#ifdef _WIN32
#define IM_NEWLINE      "\r\n"   // Play it nice with Windows users (2018/05 news: Microsoft announced that Notepad will finally display Unix-style carriage returns!)
#else
#define IM_NEWLINE      "\n"
#endif

#define IMGUI_DEBUG_LOG(FMT,...)        printf("[%05d] " FMT, GImGui->FrameCount, __VA_ARGS__)
#define IM_STATIC_ASSERT(_COND)         typedef char static_assertion_##__line__[(_COND)?1:-1]
#define IM_F32_TO_INT8_UNBOUND(_VAL)    ((int)((_VAL) * 255.0f + ((_VAL)>=0 ? 0.5f : -0.5f)))   // Unsaturated, for display purpose
#define IM_F32_TO_INT8_SAT(_VAL)        ((int)(ImSaturate(_VAL) * 255.0f + 0.5f))               // Saturated, always output 0..255

// Enforce cdecl calling convention for functions called by the standard library, in case compilation settings changed the default to e.g. __vectorcall
#ifdef _MSC_VER
#define IMGUI_CDECL __cdecl
#else
#define IMGUI_CDECL
#endif

// Helpers: UTF-8 <> wchar
IMGUI_API int           ImTextStrToUtf8(char* buf, int buf_size, const ImWchar* in_text, const ImWchar* in_text_end);      // return output UTF-8 bytes count
IMGUI_API int           ImTextCharFromUtf8(unsigned int* out_char, const char* in_text, const char* in_text_end);          // read one character. return input UTF-8 bytes count
IMGUI_API int           ImTextStrFromUtf8(ImWchar* buf, int buf_size, const char* in_text, const char* in_text_end, const char** in_remaining = NULL);   // return input UTF-8 bytes count
IMGUI_API int           ImTextCountCharsFromUtf8(const char* in_text, const char* in_text_end);                            // return number of UTF-8 code-points (NOT bytes count)
IMGUI_API int           ImTextCountUtf8BytesFromChar(const char* in_text, const char* in_text_end);                        // return number of bytes to express one char in UTF-8
IMGUI_API int           ImTextCountUtf8BytesFromStr(const ImWchar* in_text, const ImWchar* in_text_end);                   // return number of bytes to express string in UTF-8

// Helpers: Misc
IMGUI_API ImU32         ImHash(const void* data, int data_size, ImU32 seed = 0);    // Pass data_size==0 for zero-terminated strings
IMGUI_API void*         ImFileLoadToMemory(const char* filename, const char* file_open_mode, size_t* out_file_size = NULL, int padding_bytes = 0);
IMGUI_API FILE*         ImFileOpen(const char* filename, const char* file_open_mode);
static inline bool      ImCharIsBlankA(char c)          { return c == ' ' || c == '\t'; }
static inline bool      ImCharIsBlankW(unsigned int c)  { return c == ' ' || c == '\t' || c == 0x3000; }
static inline bool      ImIsPowerOfTwo(int v)           { return v != 0 && (v & (v - 1)) == 0; }
static inline int       ImUpperPowerOfTwo(int v)        { v--; v |= v >> 1; v |= v >> 2; v |= v >> 4; v |= v >> 8; v |= v >> 16; v++; return v; }
#define ImQsort         qsort

// Helpers: Geometry
IMGUI_API ImVec2        ImLineClosestPoint(const ImVec2& a, const ImVec2& b, const ImVec2& p);
IMGUI_API bool          ImTriangleContainsPoint(const ImVec2& a, const ImVec2& b, const ImVec2& c, const ImVec2& p);
IMGUI_API ImVec2        ImTriangleClosestPoint(const ImVec2& a, const ImVec2& b, const ImVec2& c, const ImVec2& p);
IMGUI_API void          ImTriangleBarycentricCoords(const ImVec2& a, const ImVec2& b, const ImVec2& c, const ImVec2& p, float& out_u, float& out_v, float& out_w);
IMGUI_API ImGuiDir      ImGetDirQuadrantFromDelta(float dx, float dy);

// Helpers: String
IMGUI_API int           ImStricmp(const char* str1, const char* str2);
IMGUI_API int           ImStrnicmp(const char* str1, const char* str2, size_t count);
IMGUI_API void          ImStrncpy(char* dst, const char* src, size_t count);
IMGUI_API char*         ImStrdup(const char* str);
IMGUI_API const char*   ImStrchrRange(const char* str_begin, const char* str_end, char c);
IMGUI_API int           ImStrlenW(const ImWchar* str);
IMGUI_API const char*   ImStreolRange(const char* str, const char* str_end);                // End end-of-line
IMGUI_API const ImWchar*ImStrbolW(const ImWchar* buf_mid_line, const ImWchar* buf_begin);   // Find beginning-of-line
IMGUI_API const char*   ImStristr(const char* haystack, const char* haystack_end, const char* needle, const char* needle_end);
IMGUI_API void          ImStrTrimBlanks(char* str);
IMGUI_API const char*   ImStrSkipBlank(const char* str);
IMGUI_API int           ImFormatString(char* buf, size_t buf_size, const char* fmt, ...) IM_FMTARGS(3);
IMGUI_API int           ImFormatStringV(char* buf, size_t buf_size, const char* fmt, va_list args) IM_FMTLIST(3);
IMGUI_API const char*   ImParseFormatFindStart(const char* format);
IMGUI_API const char*   ImParseFormatFindEnd(const char* format);
IMGUI_API const char*   ImParseFormatTrimDecorations(const char* format, char* buf, int buf_size);
IMGUI_API int           ImParseFormatPrecision(const char* format, int default_value);

// Helpers: ImVec2/ImVec4 operators
// We are keeping those disabled by default so they don't leak in user space, to allow user enabling implicit cast operators between ImVec2 and their own types (using IM_VEC2_CLASS_EXTRA etc.)
// We unfortunately don't have a unary- operator for ImVec2 because this would needs to be defined inside the class itself.
#ifdef IMGUI_DEFINE_MATH_OPERATORS
static inline ImVec2 operator*(const ImVec2& lhs, const float rhs)              { return ImVec2(lhs.x*rhs, lhs.y*rhs); }
static inline ImVec2 operator/(const ImVec2& lhs, const float rhs)              { return ImVec2(lhs.x/rhs, lhs.y/rhs); }
static inline ImVec2 operator+(const ImVec2& lhs, const ImVec2& rhs)            { return ImVec2(lhs.x+rhs.x, lhs.y+rhs.y); }
static inline ImVec2 operator-(const ImVec2& lhs, const ImVec2& rhs)            { return ImVec2(lhs.x-rhs.x, lhs.y-rhs.y); }
static inline ImVec2 operator*(const ImVec2& lhs, const ImVec2& rhs)            { return ImVec2(lhs.x*rhs.x, lhs.y*rhs.y); }
static inline ImVec2 operator/(const ImVec2& lhs, const ImVec2& rhs)            { return ImVec2(lhs.x/rhs.x, lhs.y/rhs.y); }
static inline ImVec2& operator+=(ImVec2& lhs, const ImVec2& rhs)                { lhs.x += rhs.x; lhs.y += rhs.y; return lhs; }
static inline ImVec2& operator-=(ImVec2& lhs, const ImVec2& rhs)                { lhs.x -= rhs.x; lhs.y -= rhs.y; return lhs; }
static inline ImVec2& operator*=(ImVec2& lhs, const float rhs)                  { lhs.x *= rhs; lhs.y *= rhs; return lhs; }
static inline ImVec2& operator/=(ImVec2& lhs, const float rhs)                  { lhs.x /= rhs; lhs.y /= rhs; return lhs; }
static inline ImVec4 operator+(const ImVec4& lhs, const ImVec4& rhs)            { return ImVec4(lhs.x+rhs.x, lhs.y+rhs.y, lhs.z+rhs.z, lhs.w+rhs.w); }
static inline ImVec4 operator-(const ImVec4& lhs, const ImVec4& rhs)            { return ImVec4(lhs.x-rhs.x, lhs.y-rhs.y, lhs.z-rhs.z, lhs.w-rhs.w); }
static inline ImVec4 operator*(const ImVec4& lhs, const ImVec4& rhs)            { return ImVec4(lhs.x*rhs.x, lhs.y*rhs.y, lhs.z*rhs.z, lhs.w*rhs.w); }
#endif

// Helpers: Maths
// - Wrapper for standard libs functions. (Note that imgui_demo.cpp does _not_ use them to keep the code easy to copy)
#ifndef IMGUI_DISABLE_MATH_FUNCTIONS
static inline float  ImFabs(float x)                                            { return fabsf(x); }
static inline float  ImSqrt(float x)                                            { return sqrtf(x); }
static inline float  ImPow(float x, float y)                                    { return powf(x, y); }
static inline double ImPow(double x, double y)                                  { return pow(x, y); }
static inline float  ImFmod(float x, float y)                                   { return fmodf(x, y); }
static inline double ImFmod(double x, double y)                                 { return fmod(x, y); }
static inline float  ImCos(float x)                                             { return cosf(x); }
static inline float  ImSin(float x)                                             { return sinf(x); }
static inline float  ImAcos(float x)                                            { return acosf(x); }
static inline float  ImAtan2(float y, float x)                                  { return atan2f(y, x); }
static inline double ImAtof(const char* s)                                      { return atof(s); }
static inline float  ImFloorStd(float x)                                        { return floorf(x); }   // we already uses our own ImFloor() { return (float)(int)v } internally so the standard one wrapper is named differently (it's used by stb_truetype)
static inline float  ImCeil(float x)                                            { return ceilf(x); }
#endif
// - ImMin/ImMax/ImClamp/ImLerp/ImSwap are used by widgets which support for variety of types: signed/unsigned int/long long float/double, using templates here but we could also redefine them 6 times
template<typename T> static inline T ImMin(T lhs, T rhs)                        { return lhs < rhs ? lhs : rhs; }
template<typename T> static inline T ImMax(T lhs, T rhs)                        { return lhs >= rhs ? lhs : rhs; }
template<typename T> static inline T ImClamp(T v, T mn, T mx)                   { return (v < mn) ? mn : (v > mx) ? mx : v; }
template<typename T> static inline T ImLerp(T a, T b, float t)                  { return (T)(a + (b - a) * t); }
template<typename T> static inline void ImSwap(T& a, T& b)                      { T tmp = a; a = b; b = tmp; }
// - Misc maths helpers
static inline ImVec2 ImMin(const ImVec2& lhs, const ImVec2& rhs)                { return ImVec2(lhs.x < rhs.x ? lhs.x : rhs.x, lhs.y < rhs.y ? lhs.y : rhs.y); }
static inline ImVec2 ImMax(const ImVec2& lhs, const ImVec2& rhs)                { return ImVec2(lhs.x >= rhs.x ? lhs.x : rhs.x, lhs.y >= rhs.y ? lhs.y : rhs.y); }
static inline ImVec2 ImClamp(const ImVec2& v, const ImVec2& mn, ImVec2 mx)      { return ImVec2((v.x < mn.x) ? mn.x : (v.x > mx.x) ? mx.x : v.x, (v.y < mn.y) ? mn.y : (v.y > mx.y) ? mx.y : v.y); }
static inline ImVec2 ImLerp(const ImVec2& a, const ImVec2& b, float t)          { return ImVec2(a.x + (b.x - a.x) * t, a.y + (b.y - a.y) * t); }
static inline ImVec2 ImLerp(const ImVec2& a, const ImVec2& b, const ImVec2& t)  { return ImVec2(a.x + (b.x - a.x) * t.x, a.y + (b.y - a.y) * t.y); }
static inline ImVec4 ImLerp(const ImVec4& a, const ImVec4& b, float t)          { return ImVec4(a.x + (b.x - a.x) * t, a.y + (b.y - a.y) * t, a.z + (b.z - a.z) * t, a.w + (b.w - a.w) * t); }
static inline float  ImSaturate(float f)                                        { return (f < 0.0f) ? 0.0f : (f > 1.0f) ? 1.0f : f; }
static inline float  ImLengthSqr(const ImVec2& lhs)                             { return lhs.x*lhs.x + lhs.y*lhs.y; }
static inline float  ImLengthSqr(const ImVec4& lhs)                             { return lhs.x*lhs.x + lhs.y*lhs.y + lhs.z*lhs.z + lhs.w*lhs.w; }
static inline float  ImInvLength(const ImVec2& lhs, float fail_value)           { float d = lhs.x*lhs.x + lhs.y*lhs.y; if (d > 0.0f) return 1.0f / ImSqrt(d); return fail_value; }
static inline float  ImFloor(float f)                                           { return (float)(int)f; }
static inline ImVec2 ImFloor(const ImVec2& v)                                   { return ImVec2((float)(int)v.x, (float)(int)v.y); }
static inline float  ImDot(const ImVec2& a, const ImVec2& b)                    { return a.x * b.x + a.y * b.y; }
static inline ImVec2 ImRotate(const ImVec2& v, float cos_a, float sin_a)        { return ImVec2(v.x * cos_a - v.y * sin_a, v.x * sin_a + v.y * cos_a); }
static inline float  ImLinearSweep(float current, float target, float speed)    { if (current < target) return ImMin(current + speed, target); if (current > target) return ImMax(current - speed, target); return current; }
static inline ImVec2 ImMul(const ImVec2& lhs, const ImVec2& rhs)                { return ImVec2(lhs.x * rhs.x, lhs.y * rhs.y); }

// Helper: ImPool<>. Basic keyed storage for contiguous instances, slow/amortized insertion, O(1) indexable, O(Log N) queries by ID over a dense/hot buffer
// Creation/Erasure invalidate all pointers, but indexes are valid as long as the object lifetime.
template<typename T>
struct IMGUI_API ImPool
{
    ImVector<T>     Data;       // Contiguous data
    ImGuiStorage    Map;        // ID->Index
    int             FreeIdx;    // Next free idx to use

    ImPool()    { FreeIdx = 0; }
    ~ImPool()   { Clear(); }
    T*          GetByKey(ImGuiID key)               { int idx = Map.GetInt(key, -1); return (idx != -1) ? &Data[idx] : NULL; }
    T*          GetByIndex(int n)                   { return &Data[n]; }
    int         GetIndex(const T* p) const          { IM_ASSERT(p >= Data.Data && p < Data.Data + Data.Size); return (int)(p - Data.Data); }
    T*          GetOrAddByKey(ImGuiID key)          { int* p_idx = Map.GetIntRef(key, -1); if (*p_idx != -1) return &Data[*p_idx]; *p_idx = FreeIdx; return Add(); }
    void        Clear()                             { for (int n = 0; n < Map.Data.Size; n++) { int idx = Map.Data[n].val_i; if (idx != -1) Data[idx].~T(); }  Map.Clear(); Data.clear(); FreeIdx = 0; }
    T*          Add()                               { int idx = FreeIdx; if (idx == Data.Size) { Data.resize(Data.Size + 1); FreeIdx++; } else { FreeIdx = *(int*)&Data[idx]; } IM_PLACEMENT_NEW(&Data[idx]) T(); return &Data[idx]; }
    void        Remove(ImGuiID key, const T* p)     { Remove(key, GetIndex(p)); }
    void        Remove(ImGuiID key, int idx)        { Data[idx].~T(); *(int*)&Data[idx] = FreeIdx; FreeIdx = idx; Map.SetInt(key, -1); }
    void        Reserve(int capacity)               { Data.reserve(capacity); Map.Data.reserve(capacity); }
};
typedef int ImPoolIdx;

//-----------------------------------------------------------------------------
// Types
//-----------------------------------------------------------------------------

enum ImGuiButtonFlags_
{
    ImGuiButtonFlags_None                   = 0,
    ImGuiButtonFlags_Repeat                 = 1 << 0,   // hold to repeat
    ImGuiButtonFlags_PressedOnClickRelease  = 1 << 1,   // return true on click + release on same item [DEFAULT if no PressedOn* flag is set]
    ImGuiButtonFlags_PressedOnClick         = 1 << 2,   // return true on click (default requires click+release)
    ImGuiButtonFlags_PressedOnRelease       = 1 << 3,   // return true on release (default requires click+release)
    ImGuiButtonFlags_PressedOnDoubleClick   = 1 << 4,   // return true on double-click (default requires click+release)
    ImGuiButtonFlags_FlattenChildren        = 1 << 5,   // allow interactions even if a child window is overlapping
    ImGuiButtonFlags_AllowItemOverlap       = 1 << 6,   // require previous frame HoveredId to either match id or be null before being usable, use along with SetItemAllowOverlap()
    ImGuiButtonFlags_DontClosePopups        = 1 << 7,   // disable automatically closing parent popup on press // [UNUSED]
    ImGuiButtonFlags_Disabled               = 1 << 8,   // disable interactions
    ImGuiButtonFlags_AlignTextBaseLine      = 1 << 9,   // vertically align button to match text baseline - ButtonEx() only // FIXME: Should be removed and handled by SmallButton(), not possible currently because of DC.CursorPosPrevLine
    ImGuiButtonFlags_NoKeyModifiers         = 1 << 10,  // disable interaction if a key modifier is held
    ImGuiButtonFlags_NoHoldingActiveID      = 1 << 11,  // don't set ActiveId while holding the mouse (ImGuiButtonFlags_PressedOnClick only)
    ImGuiButtonFlags_PressedOnDragDropHold  = 1 << 12,  // press when held into while we are drag and dropping another item (used by e.g. tree nodes, collapsing headers)
    ImGuiButtonFlags_NoNavFocus             = 1 << 13   // don't override navigation focus when activated
};

enum ImGuiSliderFlags_
{
    ImGuiSliderFlags_None                   = 0,
    ImGuiSliderFlags_Vertical               = 1 << 0
};

enum ImGuiColumnsFlags_
{
    // Default: 0
    ImGuiColumnsFlags_None                  = 0,
    ImGuiColumnsFlags_NoBorder              = 1 << 0,   // Disable column dividers
    ImGuiColumnsFlags_NoResize              = 1 << 1,   // Disable resizing columns when clicking on the dividers
    ImGuiColumnsFlags_NoPreserveWidths      = 1 << 2,   // Disable column width preservation when adjusting columns
    ImGuiColumnsFlags_NoForceWithinWindow   = 1 << 3,   // Disable forcing columns to fit within window
    ImGuiColumnsFlags_GrowParentContentsSize= 1 << 4    // (WIP) Restore pre-1.51 behavior of extending the parent window contents size but _without affecting the columns width at all_. Will eventually remove.
};

enum ImGuiSelectableFlagsPrivate_
{
    // NB: need to be in sync with last value of ImGuiSelectableFlags_
    ImGuiSelectableFlags_NoHoldingActiveID  = 1 << 10,
    ImGuiSelectableFlags_PressedOnClick     = 1 << 11,
    ImGuiSelectableFlags_PressedOnRelease   = 1 << 12,
    ImGuiSelectableFlags_DrawFillAvailWidth = 1 << 13
};

enum ImGuiSeparatorFlags_
{
    ImGuiSeparatorFlags_None                = 0,
    ImGuiSeparatorFlags_Horizontal          = 1 << 0,   // Axis default to current layout type, so generally Horizontal unless e.g. in a menu bar
    ImGuiSeparatorFlags_Vertical            = 1 << 1
};

// Transient per-window ItemFlags, reset at the beginning of the frame. For child windows: inherited from parent on first Begin().
// This is going to be exposed in imgui.h when stabilized enough.
enum ImGuiItemFlags_
{
    ImGuiItemFlags_AllowKeyboardFocus           = 1 << 0,  // true
    ImGuiItemFlags_ButtonRepeat                 = 1 << 1,  // false    // Button() will return true multiple times based on io.KeyRepeatDelay and io.KeyRepeatRate settings.
    ImGuiItemFlags_Disabled                     = 1 << 2,  // false    // [BETA] Disable interactions but doesn't affect visuals yet. See github.com/ocornut/imgui/issues/211
    ImGuiItemFlags_NoNav                        = 1 << 3,  // false
    ImGuiItemFlags_NoNavDefaultFocus            = 1 << 4,  // false
    ImGuiItemFlags_SelectableDontClosePopup     = 1 << 5,  // false    // MenuItem/Selectable() automatically closes current Popup window
    ImGuiItemFlags_Default_                     = ImGuiItemFlags_AllowKeyboardFocus
};

// Storage for LastItem data
enum ImGuiItemStatusFlags_
{
    ImGuiItemStatusFlags_None               = 0,
    ImGuiItemStatusFlags_HoveredRect        = 1 << 0,
    ImGuiItemStatusFlags_HasDisplayRect     = 1 << 1,
    ImGuiItemStatusFlags_Edited             = 1 << 2    // Value exposed by item was edited in the current frame (should match the bool return value of most widgets)
};

// FIXME: this is in development, not exposed/functional as a generic feature yet.
enum ImGuiLayoutType_
{
    ImGuiLayoutType_Vertical,
    ImGuiLayoutType_Horizontal
};

enum ImGuiAxis
{
    ImGuiAxis_None = -1,
    ImGuiAxis_X = 0,
    ImGuiAxis_Y = 1
};

enum ImGuiPlotType
{
    ImGuiPlotType_Lines,
    ImGuiPlotType_Histogram
};

enum ImGuiInputSource
{
    ImGuiInputSource_None = 0,
    ImGuiInputSource_Mouse,
    ImGuiInputSource_Nav,
    ImGuiInputSource_NavKeyboard,   // Only used occasionally for storage, not tested/handled by most code
    ImGuiInputSource_NavGamepad,    // "
    ImGuiInputSource_COUNT
};

// FIXME-NAV: Clarify/expose various repeat delay/rate
enum ImGuiInputReadMode
{
    ImGuiInputReadMode_Down,
    ImGuiInputReadMode_Pressed,
    ImGuiInputReadMode_Released,
    ImGuiInputReadMode_Repeat,
    ImGuiInputReadMode_RepeatSlow,
    ImGuiInputReadMode_RepeatFast
};

enum ImGuiNavHighlightFlags_
{
    ImGuiNavHighlightFlags_None         = 0,
    ImGuiNavHighlightFlags_TypeDefault  = 1 << 0,
    ImGuiNavHighlightFlags_TypeThin     = 1 << 1,
    ImGuiNavHighlightFlags_AlwaysDraw   = 1 << 2,
    ImGuiNavHighlightFlags_NoRounding   = 1 << 3
};

enum ImGuiNavDirSourceFlags_
{
    ImGuiNavDirSourceFlags_None         = 0,
    ImGuiNavDirSourceFlags_Keyboard     = 1 << 0,
    ImGuiNavDirSourceFlags_PadDPad      = 1 << 1,
    ImGuiNavDirSourceFlags_PadLStick    = 1 << 2
};

enum ImGuiNavMoveFlags_
{
    ImGuiNavMoveFlags_None                  = 0,
    ImGuiNavMoveFlags_LoopX                 = 1 << 0,   // On failed request, restart from opposite side
    ImGuiNavMoveFlags_LoopY                 = 1 << 1,
    ImGuiNavMoveFlags_WrapX                 = 1 << 2,   // On failed request, request from opposite side one line down (when NavDir==right) or one line up (when NavDir==left)
    ImGuiNavMoveFlags_WrapY                 = 1 << 3,   // This is not super useful for provided for completeness
    ImGuiNavMoveFlags_AllowCurrentNavId     = 1 << 4,   // Allow scoring and considering the current NavId as a move target candidate. This is used when the move source is offset (e.g. pressing PageDown actually needs to send a Up move request, if we are pressing PageDown from the bottom-most item we need to stay in place)
    ImGuiNavMoveFlags_AlsoScoreVisibleSet   = 1 << 5    // Store alternate result in NavMoveResultLocalVisibleSet that only comprise elements that are already fully visible.
};

enum ImGuiNavForward
{
    ImGuiNavForward_None,
    ImGuiNavForward_ForwardQueued,
    ImGuiNavForward_ForwardActive
};

enum ImGuiPopupPositionPolicy
{
    ImGuiPopupPositionPolicy_Default,
    ImGuiPopupPositionPolicy_ComboBox
};

// 1D vector (this odd construct is used to facilitate the transition between 1D and 2D and maintenance of some patches)
struct ImVec1
{
    float   x;
    ImVec1()         { x = 0.0f; }
    ImVec1(float _x) { x = _x; }
};

// 2D vector (half-size integer)
struct ImVec2ih
{
    short   x, y;
    ImVec2ih()                   { x = y = 0; }
    ImVec2ih(short _x, short _y) { x = _x; y = _y; }
};

// 2D axis aligned bounding-box
// NB: we can't rely on ImVec2 math operators being available here
struct IMGUI_API ImRect
{
    ImVec2      Min;    // Upper-left
    ImVec2      Max;    // Lower-right

    ImRect()                                        : Min(FLT_MAX,FLT_MAX), Max(-FLT_MAX,-FLT_MAX)  {}
    ImRect(const ImVec2& min, const ImVec2& max)    : Min(min), Max(max)                            {}
    ImRect(const ImVec4& v)                         : Min(v.x, v.y), Max(v.z, v.w)                  {}
    ImRect(float x1, float y1, float x2, float y2)  : Min(x1, y1), Max(x2, y2)                      {}

    ImVec2      GetCenter() const                   { return ImVec2((Min.x + Max.x) * 0.5f, (Min.y + Max.y) * 0.5f); }
    ImVec2      GetSize() const                     { return ImVec2(Max.x - Min.x, Max.y - Min.y); }
    float       GetWidth() const                    { return Max.x - Min.x; }
    float       GetHeight() const                   { return Max.y - Min.y; }
    ImVec2      GetTL() const                       { return Min; }                   // Top-left
    ImVec2      GetTR() const                       { return ImVec2(Max.x, Min.y); }  // Top-right
    ImVec2      GetBL() const                       { return ImVec2(Min.x, Max.y); }  // Bottom-left
    ImVec2      GetBR() const                       { return Max; }                   // Bottom-right
    bool        Contains(const ImVec2& p) const     { return p.x     >= Min.x && p.y     >= Min.y && p.x     <  Max.x && p.y     <  Max.y; }
    bool        Contains(const ImRect& r) const     { return r.Min.x >= Min.x && r.Min.y >= Min.y && r.Max.x <= Max.x && r.Max.y <= Max.y; }
    bool        Overlaps(const ImRect& r) const     { return r.Min.y <  Max.y && r.Max.y >  Min.y && r.Min.x <  Max.x && r.Max.x >  Min.x; }
    void        Add(const ImVec2& p)                { if (Min.x > p.x)     Min.x = p.x;     if (Min.y > p.y)     Min.y = p.y;     if (Max.x < p.x)     Max.x = p.x;     if (Max.y < p.y)     Max.y = p.y; }
    void        Add(const ImRect& r)                { if (Min.x > r.Min.x) Min.x = r.Min.x; if (Min.y > r.Min.y) Min.y = r.Min.y; if (Max.x < r.Max.x) Max.x = r.Max.x; if (Max.y < r.Max.y) Max.y = r.Max.y; }
    void        Expand(const float amount)          { Min.x -= amount;   Min.y -= amount;   Max.x += amount;   Max.y += amount; }
    void        Expand(const ImVec2& amount)        { Min.x -= amount.x; Min.y -= amount.y; Max.x += amount.x; Max.y += amount.y; }
    void        Translate(const ImVec2& d)          { Min.x += d.x; Min.y += d.y; Max.x += d.x; Max.y += d.y; }
    void        TranslateX(float dx)                { Min.x += dx; Max.x += dx; }
    void        TranslateY(float dy)                { Min.y += dy; Max.y += dy; }
    void        ClipWith(const ImRect& r)           { Min = ImMax(Min, r.Min); Max = ImMin(Max, r.Max); }                   // Simple version, may lead to an inverted rectangle, which is fine for Contains/Overlaps test but not for display.
    void        ClipWithFull(const ImRect& r)       { Min = ImClamp(Min, r.Min, r.Max); Max = ImClamp(Max, r.Min, r.Max); } // Full version, ensure both points are fully clipped.
    void        Floor()                             { Min.x = (float)(int)Min.x; Min.y = (float)(int)Min.y; Max.x = (float)(int)Max.x; Max.y = (float)(int)Max.y; }
    bool        IsInverted() const                  { return Min.x > Max.x || Min.y > Max.y; }
};

// Stacked color modifier, backup of modified data so we can restore it
struct ImGuiColorMod
{
    ImGuiCol    Col;
    ImVec4      BackupValue;
};

// Stacked style modifier, backup of modified data so we can restore it. Data type inferred from the variable.
struct ImGuiStyleMod
{
    ImGuiStyleVar   VarIdx;
    union           { int BackupInt[2]; float BackupFloat[2]; };
    ImGuiStyleMod(ImGuiStyleVar idx, int v)     { VarIdx = idx; BackupInt[0] = v; }
    ImGuiStyleMod(ImGuiStyleVar idx, float v)   { VarIdx = idx; BackupFloat[0] = v; }
    ImGuiStyleMod(ImGuiStyleVar idx, ImVec2 v)  { VarIdx = idx; BackupFloat[0] = v.x; BackupFloat[1] = v.y; }
};

// Stacked storage data for BeginGroup()/EndGroup()
struct ImGuiGroupData
{
    ImVec2      BackupCursorPos;
    ImVec2      BackupCursorMaxPos;
    ImVec1      BackupIndent;
    ImVec1      BackupGroupOffset;
    ImVec2      BackupCurrentLineSize;
    float       BackupCurrentLineTextBaseOffset;
    float       BackupLogLinePosY;
    ImGuiID     BackupActiveIdIsAlive;
    bool        BackupActiveIdPreviousFrameIsAlive;
    bool        AdvanceCursor;
};

// Simple column measurement, currently used for MenuItem() only.. This is very short-sighted/throw-away code and NOT a generic helper.
struct IMGUI_API ImGuiMenuColumns
{
    int         Count;
    float       Spacing;
    float       Width, NextWidth;
    float       Pos[4], NextWidths[4];

    ImGuiMenuColumns();
    void        Update(int count, float spacing, bool clear);
    float       DeclColumns(float w0, float w1, float w2);
    float       CalcExtraSpace(float avail_w);
};

// Internal state of the currently focused/edited text input box
struct IMGUI_API ImGuiInputTextState
{
    ImGuiID                 ID;                     // widget id owning the text state
    ImVector<ImWchar>       TextW;                  // edit buffer, we need to persist but can't guarantee the persistence of the user-provided buffer. so we copy into own buffer.
    ImVector<char>          InitialText;            // backup of end-user buffer at the time of focus (in UTF-8, unaltered)
    ImVector<char>          TempBuffer;             // temporary buffer for callback and other other operations. size=capacity.
    int                     CurLenA, CurLenW;       // we need to maintain our buffer length in both UTF-8 and wchar format.
    int                     BufCapacityA;           // end-user buffer capacity
    float                   ScrollX;
    ImGuiStb::STB_TexteditState StbState;
    float                   CursorAnim;
    bool                    CursorFollow;
    bool                    SelectedAllMouseLock;

    // Temporarily set when active
    ImGuiInputTextFlags     UserFlags;
    ImGuiInputTextCallback  UserCallback;
    void*                   UserCallbackData;

    ImGuiInputTextState()                           { memset(this, 0, sizeof(*this)); }
    void                CursorAnimReset()           { CursorAnim = -0.30f; }                                   // After a user-input the cursor stays on for a while without blinking
    void                CursorClamp()               { StbState.cursor = ImMin(StbState.cursor, CurLenW); StbState.select_start = ImMin(StbState.select_start, CurLenW); StbState.select_end = ImMin(StbState.select_end, CurLenW); }
    bool                HasSelection() const        { return StbState.select_start != StbState.select_end; }
    void                ClearSelection()            { StbState.select_start = StbState.select_end = StbState.cursor; }
    void                SelectAll()                 { StbState.select_start = 0; StbState.cursor = StbState.select_end = CurLenW; StbState.has_preferred_x = false; }
    void                OnKeyPressed(int key);      // Cannot be inline because we call in code in stb_textedit.h implementation
};

// Windows data saved in imgui.ini file
struct ImGuiWindowSettings
{
    char*       Name;
    ImGuiID     ID;
    ImVec2      Pos;            // NB: Settings position are stored RELATIVE to the viewport! Whereas runtime ones are absolute positions.
    ImVec2      Size;
    ImVec2      ViewportPos;
    ImGuiID     ViewportId;
    ImGuiID     DockId;         // ID of last known DockNode (even if the DockNode is invisible because it has only 1 active window), or 0 if none. 
    ImGuiID     DockFamilyId;   // ID of dock family if specified
    short       DockOrder;      // Order of the last time the window was visible within its DockNode. This is used to reorder windows that are reappearing on the same frame. Same value between windows that were active and windows that were none are possible.
    bool        Collapsed;

    ImGuiWindowSettings() { Name = NULL; ID = 0; Pos = Size = ViewportPos = ImVec2(0, 0); ViewportId = DockId = DockFamilyId = 0; DockOrder = -1; Collapsed = false; }
};

struct ImGuiSettingsHandler
{
    const char* TypeName;       // Short description stored in .ini file. Disallowed characters: '[' ']'
    ImGuiID     TypeHash;       // == ImHash(TypeName, 0, 0)
    void*       (*ReadOpenFn)(ImGuiContext* ctx, ImGuiSettingsHandler* handler, const char* name);              // Read: Called when entering into a new ini entry e.g. "[Window][Name]"
    void        (*ReadLineFn)(ImGuiContext* ctx, ImGuiSettingsHandler* handler, void* entry, const char* line); // Read: Called for every line of text within an ini entry
    void        (*WriteAllFn)(ImGuiContext* ctx, ImGuiSettingsHandler* handler, ImGuiTextBuffer* out_buf);      // Write: Output every entries into 'out_buf'
    void*       UserData;

    ImGuiSettingsHandler() { memset(this, 0, sizeof(*this)); }
};

// Storage for current popup stack
struct ImGuiPopupRef
{
    ImGuiID             PopupId;        // Set on OpenPopup()
    ImGuiWindow*        Window;         // Resolved on BeginPopup() - may stay unresolved if user never calls OpenPopup()
    ImGuiWindow*        ParentWindow;   // Set on OpenPopup()
    int                 OpenFrameCount; // Set on OpenPopup()
    ImGuiID             OpenParentId;   // Set on OpenPopup(), we need this to differenciate multiple menu sets from each others (e.g. inside menu bar vs loose menu items)
    ImVec2              OpenPopupPos;   // Set on OpenPopup(), preferred popup position (typically == OpenMousePos when using mouse)
    ImVec2              OpenMousePos;   // Set on OpenPopup(), copy of mouse position at the time of opening popup
};

struct ImGuiColumnData
{
    float               OffsetNorm;         // Column start offset, normalized 0.0 (far left) -> 1.0 (far right)
    float               OffsetNormBeforeResize;
    ImGuiColumnsFlags   Flags;              // Not exposed
    ImRect              ClipRect;

    ImGuiColumnData()   { OffsetNorm = OffsetNormBeforeResize = 0.0f; Flags = 0; }
};

struct ImGuiColumnsSet
{
    ImGuiID             ID;
    ImGuiColumnsFlags   Flags;
    bool                IsFirstFrame;
    bool                IsBeingResized;
    int                 Current;
    int                 Count;
    float               MinX, MaxX;
    float               LineMinY, LineMaxY;
    float               StartPosY;          // Copy of CursorPos
    float               StartMaxPosX;       // Copy of CursorMaxPos
    ImVector<ImGuiColumnData> Columns;

    ImGuiColumnsSet()   { Clear(); }
    void Clear()
    {
        ID = 0;
        Flags = 0;
        IsFirstFrame = false;
        IsBeingResized = false;
        Current = 0;
        Count = 1;
        MinX = MaxX = 0.0f;
        LineMinY = LineMaxY = 0.0f;
        StartPosY = 0.0f;
        StartMaxPosX = 0.0f;
        Columns.clear();
    }
};

// Data shared between all ImDrawList instances
struct IMGUI_API ImDrawListSharedData
{
    ImVec2          TexUvWhitePixel;            // UV of white pixel in the atlas
    ImFont*         Font;                       // Current/default font (optional, for simplified AddText overload)
    float           FontSize;                   // Current/default font size (optional, for simplified AddText overload)
    float           CurveTessellationTol;
    ImVec4          ClipRectFullscreen;         // Value for PushClipRectFullscreen()

    // Const data
    // FIXME: Bake rounded corners fill/borders in atlas
    ImVec2          CircleVtx12[12];

    ImDrawListSharedData();
};

struct ImDrawDataBuilder
{
    ImVector<ImDrawList*>   Layers[2];           // Global layers for: regular, tooltip

    void Clear()            { for (int n = 0; n < IM_ARRAYSIZE(Layers); n++) Layers[n].resize(0); }
    void ClearFreeMemory()  { for (int n = 0; n < IM_ARRAYSIZE(Layers); n++) Layers[n].clear(); }
    IMGUI_API void FlattenIntoSingleLayer();
};

enum ImGuiViewportFlagsPrivate_
{
    ImGuiViewportFlags_CanHostOtherWindows  = 1 << 10   // Normal viewports are associated to a single window. The main viewport can host multiple windows.
};

// ImGuiViewport Private/Internals fields (cardinal sin: we are using inheritance!)
struct ImGuiViewportP : public ImGuiViewport
{
    int                 Idx;
    int                 LastFrameActive;          // Last frame number this viewport was activated by a window
    int                 LastFrameOverlayDrawList;
    int                 LastFrontMostStampCount;  // Last stamp number from when a window hosted by this viewport was made front-most (by comparing this value between two viewport we have an implicit viewport z-order
    ImGuiID             LastNameHash;
    ImVec2              LastPos;
    bool                CreatedPlatformWindow;
    float               Alpha;                    // Window opacity (when dragging dockable windows/viewports we make them transparent)
    float               LastAlpha;
    int                 PlatformMonitor;
    ImGuiWindow*        Window;                   // Set when the viewport is owned by a window
    ImDrawList*         OverlayDrawList;          // For convenience, a draw list we can render to that's always rendered last (we use it to draw software mouse cursor when io.MouseDrawCursor is set)
    ImDrawData          DrawDataP;
    ImDrawDataBuilder   DrawDataBuilder;
    ImVec2              RendererLastSize;

    ImGuiViewportP()         { Idx = -1; LastFrameActive = LastFrameOverlayDrawList = LastFrontMostStampCount = -1; LastNameHash = 0; CreatedPlatformWindow = false; Alpha = LastAlpha = 1.0f; PlatformMonitor = INT_MIN; Window = NULL; OverlayDrawList = NULL; RendererLastSize = ImVec2(-1.0f,-1.0f); }
    ~ImGuiViewportP()        { if (OverlayDrawList) IM_DELETE(OverlayDrawList); }
    ImRect  GetRect() const  { return ImRect(Pos.x, Pos.y, Pos.x + Size.x, Pos.y + Size.y); }
    ImVec2  GetCenter() const{ return ImVec2(Pos.x + Size.x * 0.5f, Pos.y + Size.y * 0.5f); }
};

struct ImGuiNavMoveResult
{
    ImGuiID       ID;           // Best candidate
    ImGuiWindow*  Window;       // Best candidate window
    float         DistBox;      // Best candidate box distance to current NavId
    float         DistCenter;   // Best candidate center distance to current NavId
    float         DistAxial;
    ImRect        RectRel;      // Best candidate bounding box in window relative space

    ImGuiNavMoveResult() { Clear(); }
    void Clear()         { ID = 0; Window = NULL; DistBox = DistCenter = DistAxial = FLT_MAX; RectRel = ImRect(); }
};

// Storage for SetNexWindow** functions
struct ImGuiNextWindowData
{
    ImGuiCond               PosCond;
    ImGuiCond               SizeCond;
    ImGuiCond               ContentSizeCond;
    ImGuiCond               CollapsedCond;
    ImGuiCond               SizeConstraintCond;
    ImGuiCond               FocusCond;
    ImGuiCond               BgAlphaCond;
    ImGuiCond               ViewportCond;
    ImGuiCond               DockCond;
    ImVec2                  PosVal;
    ImVec2                  PosPivotVal;
    ImVec2                  SizeVal;
    ImVec2                  ContentSizeVal;
    bool                    PosUndock;
    bool                    CollapsedVal;
    ImRect                  SizeConstraintRect;
    ImGuiSizeCallback       SizeCallback;
    void*                   SizeCallbackUserData;
    float                   BgAlphaVal;
    ImGuiID                 ViewportId;
    ImGuiID                 DockId;
    ImGuiDockFamily         DockFamily;
    ImVec2                  MenuBarOffsetMinVal;                // This is not exposed publicly, so we don't clear it.

    ImGuiNextWindowData()
    {
        PosCond = SizeCond = ContentSizeCond = CollapsedCond = SizeConstraintCond = FocusCond = BgAlphaCond = ViewportCond = DockCond = 0;
        PosVal = PosPivotVal = SizeVal = ImVec2(0.0f, 0.0f);
        ContentSizeVal = ImVec2(0.0f, 0.0f);
        PosUndock = CollapsedVal = false;
        SizeConstraintRect = ImRect();
        SizeCallback = NULL;
        SizeCallbackUserData = NULL;
        BgAlphaVal = FLT_MAX;
        ViewportId = DockId = 0;
        MenuBarOffsetMinVal = ImVec2(0.0f, 0.0f);
    }

    void    Clear()
    {
        PosCond = SizeCond = ContentSizeCond = CollapsedCond = SizeConstraintCond = FocusCond = BgAlphaCond = ViewportCond = DockCond = 0;
        DockFamily = ImGuiDockFamily();
    }
};

//-----------------------------------------------------------------------------
// Docking, Tabs
//-----------------------------------------------------------------------------

struct ImGuiTabBarSortItem
{
    int         Index;
    float       Width;
};

// sizeof() 108~144
struct ImGuiDockNode
{
    ImGuiID                 ID;
    ImGuiDockNodeFlags      Flags;
    ImGuiDockNode*          ParentNode;
    ImGuiDockNode*          ChildNodes[2];          // [Split node only] Child nodes (left/right or top/bottom). Consider switching to an array.
    ImVector<ImGuiWindow*>  Windows;                // Note: unordered list! Iterate TabBar->Tabs for user-order.
    ImGuiTabBar*            TabBar;
    ImVec2                  Pos;                    // Current position
    ImVec2                  Size;                   // Current size
    ImVec2                  SizeRef;                // [Split node only] Last explicitly written-to size (overridden when using a splitter affecting the node), used to calculate Size.
    int                     SplitAxis;              // [Split node only] Split axis (X or Y)
    ImGuiDockFamily         DockFamily;

    ImGuiWindow*            HostWindow;
    ImGuiWindow*            VisibleWindow;
    ImGuiDockNode*          OnlyNodeWithWindows;    // [Root node only] Set when there is a single visible node within the hierarchy
    int                     LastFrameAlive;         // Last frame number the node was updated or kept alive explicitly with DockSpace() + ImGuiDockNodeFlags_KeepAliveOnly
    int                     LastFrameActive;        // Last frame number the node was updated.
    ImGuiID                 LastFocusedNodeID;      // [Root node only] Which of our child node (any ancestor in the hierarchy) was last focused.
    ImGuiID                 SelectedTabID;          // [Tab node only] Which of our tab is selected.
    ImGuiID                 WantCloseTabID;         // [Tab node only] Set when closing a specific tab.
    bool                    InitFromFirstWindowPosSize  :1;
    bool                    InitFromFirstWindowViewport :1;
    bool                    IsVisible           :1; // Set to false when the node is hidden (usually disabled as it has no active window)
    bool                    IsDockSpace         :1; // Root node was created by a DockSpace() call.
    bool                    IsCentralNode       :1;
    bool                    HasCloseButton      :1;
    bool                    HasCollapseButton   :1;
    bool                    WantCloseAll        :1; // Set when closing all tabs at once.
    bool                    WantLockSizeOnce    :1;
    bool                    WantMouseMove       :1; // After a node extraction we need to transition toward moving the newly created host window

    ImGuiDockNode(ImGuiID id);
    ~ImGuiDockNode();
    bool                    IsRootNode() const  { return ParentNode == NULL; }
    bool                    IsSplitNode() const { return ChildNodes[0] != NULL; }
    bool                    IsLeafNode() const  { return ChildNodes[0] == NULL; }
    bool                    IsEmpty() const     { return ChildNodes[0] == NULL && Windows.Size == 0; }
    ImRect                  Rect() const        { return ImRect(Pos.x, Pos.y, Pos.x + Size.x, Pos.y + Size.y); }
};

//-----------------------------------------------------------------------------
// Main imgui context
//-----------------------------------------------------------------------------

struct ImGuiContext
{
    bool                    Initialized;
    bool                    FrameScopeActive;                   // Set by NewFrame(), cleared by EndFrame()/Render()
    bool                    FontAtlasOwnedByContext;            // Io.Fonts-> is owned by the ImGuiContext and will be destructed along with it.
    ImGuiIO                 IO;
    ImGuiPlatformIO         PlatformIO;
    ImGuiStyle              Style;
    ImFont*                 Font;                               // (Shortcut) == FontStack.empty() ? IO.Font : FontStack.back()
    float                   FontSize;                           // (Shortcut) == FontBaseSize * g.CurrentWindow->FontWindowScale == window->FontSize(). Text height for current window.
    float                   FontBaseSize;                       // (Shortcut) == IO.FontGlobalScale * Font->Scale * Font->FontSize. Base text height.
    ImDrawListSharedData    DrawListSharedData;

    double                  Time;
    int                     FrameCount;
    int                     FrameCountEnded;
    int                     FrameCountPlatformEnded;
    int                     FrameCountRendered;
    ImVector<ImGuiWindow*>  Windows;                            // Windows, sorted in display order, back to front
    ImVector<ImGuiWindow*>  WindowsFocusOrder;                  // Windows, sorted in focus order, back to front
    ImVector<ImGuiWindow*>  WindowsSortBuffer;
    ImVector<ImGuiWindow*>  CurrentWindowStack;
    ImGuiStorage            WindowsById;
    int                     WindowsActiveCount;
    int                     WindowsFrontMostStampCount;         // Every time the front-most window changes, we stamp its viewport with an incrementing counter
    ImGuiWindow*            CurrentWindow;                      // Being drawn into
    ImGuiWindow*            HoveredWindow;                      // Will catch mouse inputs
    ImGuiWindow*            HoveredRootWindow;                  // Will catch mouse inputs (for focus/move only)
    ImGuiWindow*            HoveredWindowUnderMovingWindow;
    ImGuiID                 HoveredId;                          // Hovered widget
    bool                    HoveredIdAllowOverlap;
    ImGuiID                 HoveredIdPreviousFrame;
    float                   HoveredIdTimer;
    ImGuiID                 ActiveId;                           // Active widget
    ImGuiID                 ActiveIdPreviousFrame;
    ImGuiID                 ActiveIdIsAlive;                    // Active widget has been seen this frame (we can't use a bool as the ActiveId may change within the frame)
    float                   ActiveIdTimer;
    bool                    ActiveIdIsJustActivated;            // Set at the time of activation for one frame
    bool                    ActiveIdAllowOverlap;               // Active widget allows another widget to steal active id (generally for overlapping widgets, but not always)
    bool                    ActiveIdHasBeenEdited;              // Was the value associated to the widget Edited over the course of the Active state.
    bool                    ActiveIdPreviousFrameIsAlive;
    bool                    ActiveIdPreviousFrameHasBeenEdited;
    int                     ActiveIdAllowNavDirFlags;           // Active widget allows using directional navigation (e.g. can activate a button and move away from it)
    ImVec2                  ActiveIdClickOffset;                // Clicked offset from upper-left corner, if applicable (currently only set by ButtonBehavior)
    ImGuiWindow*            ActiveIdWindow;
    ImGuiWindow*            ActiveIdPreviousFrameWindow;
    ImGuiInputSource        ActiveIdSource;                     // Activating with mouse or nav (gamepad/keyboard)
    ImGuiID                 LastActiveId;                       // Store the last non-zero ActiveId, useful for animation.
    float                   LastActiveIdTimer;                  // Store the last non-zero ActiveId timer since the beginning of activation, useful for animation.
    ImGuiWindow*            MovingWindow;                       // Track the window we clicked on (in order to preserve focus). The actually window that is moved is generally MovingWindow->RootWindow.
    ImVector<ImGuiColorMod>   ColorModifiers;                     // Stack for PushStyleColor()/PopStyleColor()
    ImVector<ImGuiStyleMod> StyleModifiers;                     // Stack for PushStyleVar()/PopStyleVar()
    ImVector<ImFont*>       FontStack;                          // Stack for PushFont()/PopFont()
    ImVector<ImGuiPopupRef> OpenPopupStack;                     // Which popups are open (persistent)
    ImVector<ImGuiPopupRef> CurrentPopupStack;                  // Which level of BeginPopup() we are in (reset every frame)
    ImGuiNextWindowData     NextWindowData;                     // Storage for SetNextWindow** functions
    bool                    NextTreeNodeOpenVal;                // Storage for SetNextTreeNode** functions
    ImGuiCond               NextTreeNodeOpenCond;

    // Viewports
    ImVector<ImGuiViewportP*> Viewports;                        // Active viewports (always 1+, and generally 1 unless multi-viewports are enabled). Each viewports hold their copy of ImDrawData. 
    ImGuiViewportP*         CurrentViewport;                    // We track changes of viewport (happening in Begin) so we can call Platform_OnChangedViewport()
    ImGuiViewportP*         MouseViewport;
    ImGuiViewportP*         MouseLastHoveredViewport;           // Last known viewport that was hovered by mouse (even if we are not hovering any viewport any more) + honoring the _NoInputs flag.
    ImGuiID                 PlatformLastFocusedViewport;        // Record of last focused platform window/viewport, when this changes we stamp the viewport as front-most

    // Navigation data (for gamepad/keyboard)
    ImGuiWindow*            NavWindow;                          // Focused window for navigation. Could be called 'FocusWindow'
    ImGuiID                 NavId;                              // Focused item for navigation
    ImGuiID                 NavActivateId;                      // ~~ (g.ActiveId == 0) && IsNavInputPressed(ImGuiNavInput_Activate) ? NavId : 0, also set when calling ActivateItem()
    ImGuiID                 NavActivateDownId;                  // ~~ IsNavInputDown(ImGuiNavInput_Activate) ? NavId : 0
    ImGuiID                 NavActivatePressedId;               // ~~ IsNavInputPressed(ImGuiNavInput_Activate) ? NavId : 0
    ImGuiID                 NavInputId;                         // ~~ IsNavInputPressed(ImGuiNavInput_Input) ? NavId : 0
    ImGuiID                 NavJustTabbedId;                    // Just tabbed to this id.
    ImGuiID                 NavJustMovedToId;                   // Just navigated to this id (result of a successfully MoveRequest)
    ImGuiID                 NavNextActivateId;                  // Set by ActivateItem(), queued until next frame
    ImGuiInputSource        NavInputSource;                     // Keyboard or Gamepad mode?
    ImRect                  NavScoringRectScreen;               // Rectangle used for scoring, in screen space. Based of window->DC.NavRefRectRel[], modified for directional navigation scoring.
    int                     NavScoringCount;                    // Metrics for debugging
    ImGuiWindow*            NavWindowingTarget;                 // When selecting a window (holding Menu+FocusPrev/Next, or equivalent of CTRL-TAB) this window is temporarily displayed front-most.
    ImGuiWindow*            NavWindowingTargetAnim;             // Record of last valid NavWindowingTarget until DimBgRatio and NavWindowingHighlightAlpha becomes 0.0f
    ImGuiWindow*            NavWindowingList;
    float                   NavWindowingTimer;
    float                   NavWindowingHighlightAlpha;
    bool                    NavWindowingToggleLayer;
    int                     NavLayer;                           // Layer we are navigating on. For now the system is hard-coded for 0=main contents and 1=menu/title bar, may expose layers later.
    int                     NavIdTabCounter;                    // == NavWindow->DC.FocusIdxTabCounter at time of NavId processing
    bool                    NavIdIsAlive;                       // Nav widget has been seen this frame ~~ NavRefRectRel is valid
    bool                    NavMousePosDirty;                   // When set we will update mouse position if (io.ConfigFlags & ImGuiConfigFlags_NavEnableSetMousePos) if set (NB: this not enabled by default)
    bool                    NavDisableHighlight;                // When user starts using mouse, we hide gamepad/keyboard highlight (NB: but they are still available, which is why NavDisableHighlight isn't always != NavDisableMouseHover)
    bool                    NavDisableMouseHover;               // When user starts using gamepad/keyboard, we hide mouse hovering highlight until mouse is touched again.
    bool                    NavAnyRequest;                      // ~~ NavMoveRequest || NavInitRequest
    bool                    NavInitRequest;                     // Init request for appearing window to select first item
    bool                    NavInitRequestFromMove;
    ImGuiID                 NavInitResultId;
    ImRect                  NavInitResultRectRel;
    bool                    NavMoveFromClampedRefRect;          // Set by manual scrolling, if we scroll to a point where NavId isn't visible we reset navigation from visible items
    bool                    NavMoveRequest;                     // Move request for this frame
    ImGuiNavMoveFlags       NavMoveRequestFlags;
    ImGuiNavForward         NavMoveRequestForward;              // None / ForwardQueued / ForwardActive (this is used to navigate sibling parent menus from a child menu)
    ImGuiDir                NavMoveDir, NavMoveDirLast;         // Direction of the move request (left/right/up/down), direction of the previous move request
    ImGuiDir                NavMoveClipDir;
    ImGuiNavMoveResult      NavMoveResultLocal;                 // Best move request candidate within NavWindow
    ImGuiNavMoveResult      NavMoveResultLocalVisibleSet;       // Best move request candidate within NavWindow that are mostly visible (when using ImGuiNavMoveFlags_AlsoScoreVisibleSet flag)
    ImGuiNavMoveResult      NavMoveResultOther;                 // Best move request candidate within NavWindow's flattened hierarchy (when using ImGuiWindowFlags_NavFlattened flag)

    // Render
    float                   DimBgRatio;                         // 0.0..1.0 animation when fading in a dimming background (for modal window and CTRL+TAB list)
    ImGuiMouseCursor        MouseCursor;

    // Drag and Drop
    bool                    DragDropActive;
    bool                    DragDropWithinSourceOrTarget;
    ImGuiDragDropFlags      DragDropSourceFlags;
    int                     DragDropSourceFrameCount;
    int                     DragDropMouseButton;
    ImGuiPayload            DragDropPayload;
    ImRect                  DragDropTargetRect;
    ImGuiID                 DragDropTargetId;
    ImGuiDragDropFlags      DragDropAcceptFlags;
    float                   DragDropAcceptIdCurrRectSurface;    // Target item surface (we resolve overlapping targets by prioritizing the smaller surface)
    ImGuiID                 DragDropAcceptIdCurr;               // Target item id (set at the time of accepting the payload)
    ImGuiID                 DragDropAcceptIdPrev;               // Target item id from previous frame (we need to store this to allow for overlapping drag and drop targets)
    int                     DragDropAcceptFrameCount;           // Last time a target expressed a desire to accept the source
    ImVector<unsigned char> DragDropPayloadBufHeap;             // We don't expose the ImVector<> directly
    unsigned char           DragDropPayloadBufLocal[8];         // Local buffer for small payloads

    // Tab bars
    ImPool<ImGuiTabBar>     TabBars;
    ImVector<ImGuiTabBar*>  CurrentTabBar;
    ImVector<ImGuiTabBarSortItem>   TabSortByWidthBuffer;

    // Widget state
    ImGuiInputTextState     InputTextState;
    ImFont                  InputTextPasswordFont;
    ImGuiID                 ScalarAsInputTextId;                // Temporary text input when CTRL+clicking on a slider, etc.
    ImGuiColorEditFlags     ColorEditOptions;                   // Store user options for color edit widgets
    ImVec4                  ColorPickerRef;
    bool                    DragCurrentAccumDirty;
    float                   DragCurrentAccum;                   // Accumulator for dragging modification. Always high-precision, not rounded by end-user precision settings
    float                   DragSpeedDefaultRatio;              // If speed == 0.0f, uses (max-min) * DragSpeedDefaultRatio
    ImVec2                  ScrollbarClickDeltaToGrabCenter;    // Distance between mouse and center of grab box, normalized in parent space. Use storage?
    int                     TooltipOverrideCount;
    ImVector<char>          PrivateClipboard;                   // If no custom clipboard handler is defined

    // Platform support
    ImVec2                  PlatformImePos, PlatformImeLastPos; // Cursor position request & last passed to the OS Input Method Editor
    ImGuiViewport*          PlatformImePosViewport;

    // Extensions
    // FIXME: We could provide an API to register one slot in an array held in ImGuiContext?
    ImGuiDockContext*       DockContext;

    // Settings
    bool                           SettingsLoaded;
    float                          SettingsDirtyTimer;          // Save .ini Settings to memory when time reaches zero
    ImGuiTextBuffer                SettingsIniData;             // In memory .ini settings
    ImVector<ImGuiSettingsHandler> SettingsHandlers;            // List of .ini settings handlers
    ImVector<ImGuiWindowSettings>  SettingsWindows;             // ImGuiWindow .ini settings entries (parsed from the last loaded .ini file and maintained on saving)

    // Logging
    bool                    LogEnabled;
    FILE*                   LogFile;                            // If != NULL log to stdout/ file
    ImGuiTextBuffer         LogClipboard;                       // Accumulation buffer when log to clipboard. This is pointer so our GImGui static constructor doesn't call heap allocators.
    int                     LogStartDepth;
    int                     LogAutoExpandMaxDepth;

    // Misc
    float                   FramerateSecPerFrame[120];          // Calculate estimate of framerate for user over the last 2 seconds.
    int                     FramerateSecPerFrameIdx;
    float                   FramerateSecPerFrameAccum;
    int                     WantCaptureMouseNextFrame;          // Explicit capture via CaptureKeyboardFromApp()/CaptureMouseFromApp() sets those flags
    int                     WantCaptureKeyboardNextFrame;
    int                     WantTextInputNextFrame;
    char                    TempBuffer[1024*3+1];               // Temporary text buffer

    ImGuiContext(ImFontAtlas* shared_font_atlas)
    {
        Initialized = false;
        FrameScopeActive = false;
        Font = NULL;
        FontSize = FontBaseSize = 0.0f;
        FontAtlasOwnedByContext = shared_font_atlas ? false : true;
        IO.Fonts = shared_font_atlas ? shared_font_atlas : IM_NEW(ImFontAtlas)();

        Time = 0.0f;
        FrameCount = 0;
        FrameCountEnded = FrameCountPlatformEnded = FrameCountRendered = -1;
        WindowsActiveCount = 0;
        WindowsFrontMostStampCount = 0;
        CurrentWindow = NULL;
        HoveredWindow = NULL;
        HoveredRootWindow = NULL;
        HoveredId = 0;
        HoveredIdAllowOverlap = false;
        HoveredIdPreviousFrame = 0;
        HoveredIdTimer = 0.0f;
        ActiveId = 0;
        ActiveIdPreviousFrame = 0;
        ActiveIdIsAlive = 0;
        ActiveIdTimer = 0.0f;
        ActiveIdIsJustActivated = false;
        ActiveIdAllowOverlap = false;
        ActiveIdHasBeenEdited = false;
        ActiveIdPreviousFrameIsAlive = false;
        ActiveIdPreviousFrameHasBeenEdited = false;
        ActiveIdAllowNavDirFlags = 0;
        ActiveIdClickOffset = ImVec2(-1,-1);
        ActiveIdWindow = ActiveIdPreviousFrameWindow = NULL;
        ActiveIdSource = ImGuiInputSource_None;
        LastActiveId = 0;
        LastActiveIdTimer = 0.0f;
        MovingWindow = NULL;
        NextTreeNodeOpenVal = false;
        NextTreeNodeOpenCond = 0;

        CurrentViewport = NULL;
        MouseViewport = MouseLastHoveredViewport = NULL;
        PlatformLastFocusedViewport = 0;

        NavWindow = NULL;
        NavId = NavActivateId = NavActivateDownId = NavActivatePressedId = NavInputId = 0;
        NavJustTabbedId = NavJustMovedToId = NavNextActivateId = 0;
        NavInputSource = ImGuiInputSource_None;
        NavScoringRectScreen = ImRect();
        NavScoringCount = 0;
        NavWindowingTarget = NavWindowingTargetAnim = NavWindowingList = NULL;
        NavWindowingTimer = NavWindowingHighlightAlpha = 0.0f;
        NavWindowingToggleLayer = false;
        NavLayer = 0;
        NavIdTabCounter = INT_MAX;
        NavIdIsAlive = false;
        NavMousePosDirty = false;
        NavDisableHighlight = true;
        NavDisableMouseHover = false;
        NavAnyRequest = false;
        NavInitRequest = false;
        NavInitRequestFromMove = false;
        NavInitResultId = 0;
        NavMoveFromClampedRefRect = false;
        NavMoveRequest = false;
        NavMoveRequestFlags = 0;
        NavMoveRequestForward = ImGuiNavForward_None;
        NavMoveDir = NavMoveDirLast = NavMoveClipDir = ImGuiDir_None;

        DimBgRatio = 0.0f;
        MouseCursor = ImGuiMouseCursor_Arrow;

        DragDropActive = DragDropWithinSourceOrTarget = false;
        DragDropSourceFlags = 0;
        DragDropSourceFrameCount = -1;
        DragDropMouseButton = -1;
        DragDropTargetId = 0;
        DragDropAcceptFlags = 0;
        DragDropAcceptIdCurrRectSurface = 0.0f;
        DragDropAcceptIdPrev = DragDropAcceptIdCurr = 0;
        DragDropAcceptFrameCount = -1;
        memset(DragDropPayloadBufLocal, 0, sizeof(DragDropPayloadBufLocal));

        ScalarAsInputTextId = 0;
        ColorEditOptions = ImGuiColorEditFlags__OptionsDefault;
        DragCurrentAccumDirty = false;
        DragCurrentAccum = 0.0f;
        DragSpeedDefaultRatio = 1.0f / 100.0f;
        ScrollbarClickDeltaToGrabCenter = ImVec2(0.0f, 0.0f);
        TooltipOverrideCount = 0;
        PlatformImePos = PlatformImeLastPos = ImVec2(FLT_MAX, FLT_MAX);
        PlatformImePosViewport = 0;

        DockContext = NULL;

        SettingsLoaded = false;
        SettingsDirtyTimer = 0.0f;

        LogEnabled = false;
        LogFile = NULL;
        LogStartDepth = 0;
        LogAutoExpandMaxDepth = 2;

        memset(FramerateSecPerFrame, 0, sizeof(FramerateSecPerFrame));
        FramerateSecPerFrameIdx = 0;
        FramerateSecPerFrameAccum = 0.0f;
        WantCaptureMouseNextFrame = WantCaptureKeyboardNextFrame = WantTextInputNextFrame = -1;
        memset(TempBuffer, 0, sizeof(TempBuffer));
    }
};

<<<<<<< HEAD
//-----------------------------------------------------------------------------
// ImGuiWindow
//-----------------------------------------------------------------------------
=======
// Transient per-window flags, reset at the beginning of the frame. For child window, inherited from parent on first Begin().
// This is going to be exposed in imgui.h when stabilized enough.
enum ImGuiItemFlags_
{
    ImGuiItemFlags_NoTabStop                    = 1 << 0,  // false
    ImGuiItemFlags_ButtonRepeat                 = 1 << 1,  // false    // Button() will return true multiple times based on io.KeyRepeatDelay and io.KeyRepeatRate settings.
    ImGuiItemFlags_Disabled                     = 1 << 2,  // false    // [BETA] Disable interactions but doesn't affect visuals yet. See github.com/ocornut/imgui/issues/211
    ImGuiItemFlags_NoNav                        = 1 << 3,  // false
    ImGuiItemFlags_NoNavDefaultFocus            = 1 << 4,  // false
    ImGuiItemFlags_SelectableDontClosePopup     = 1 << 5,  // false    // MenuItem/Selectable() automatically closes current Popup window
    ImGuiItemFlags_Default_                     = 0
};
>>>>>>> 9cf94d5d

// Transient per-window data, reset at the beginning of the frame. This used to be called ImGuiDrawContext, hence the DC variable name in ImGuiWindow.
// FIXME: That's theory, in practice the delimitation between ImGuiWindow and ImGuiWindowTempData is quite tenuous and could be reconsidered.
struct IMGUI_API ImGuiWindowTempData
{
    ImVec2                  CursorPos;
    ImVec2                  CursorPosPrevLine;
    ImVec2                  CursorStartPos;         // Initial position in client area with padding
    ImVec2                  CursorMaxPos;           // Used to implicitly calculate the size of our contents, always growing during the frame. Turned into window->SizeContents at the beginning of next frame
    ImVec2                  CurrentLineSize;
    float                   CurrentLineTextBaseOffset;
    ImVec2                  PrevLineSize;
    float                   PrevLineTextBaseOffset;
    float                   LogLinePosY;
    int                     TreeDepth;
    ImU32                   TreeDepthMayJumpToParentOnPop; // Store a copy of !g.NavIdIsAlive for TreeDepth 0..31
    ImGuiID                 LastItemId;
    ImGuiItemStatusFlags    LastItemStatusFlags;
    ImRect                  LastItemRect;           // Interaction rect
    ImRect                  LastItemDisplayRect;    // End-user display rect (only valid if LastItemStatusFlags & ImGuiItemStatusFlags_HasDisplayRect)
    bool                    NavHideHighlightOneFrame;
    bool                    NavHasScroll;           // Set when scrolling can be used (ScrollMax > 0.0f)
    int                     NavLayerCurrent;        // Current layer, 0..31 (we currently only use 0..1)
    int                     NavLayerCurrentMask;    // = (1 << NavLayerCurrent) used by ItemAdd prior to clipping.
    int                     NavLayerActiveMask;     // Which layer have been written to (result from previous frame)
    int                     NavLayerActiveMaskNext; // Which layer have been written to (buffer for current frame)
    bool                    MenuBarAppending;       // FIXME: Remove this
    ImVec2                  MenuBarOffset;          // MenuBarOffset.x is sort of equivalent of a per-layer CursorPos.x, saved/restored as we switch to the menu bar. The only situation when MenuBarOffset.y is > 0 if when (SafeAreaPadding.y > FramePadding.y), often used on TVs.
    ImVector<ImGuiWindow*>  ChildWindows;
    ImGuiStorage*           StateStorage;
    ImGuiLayoutType         LayoutType;
    ImGuiLayoutType         ParentLayoutType;       // Layout type of parent window at the time of Begin()

    // We store the current settings outside of the vectors to increase memory locality (reduce cache misses). The vectors are rarely modified. Also it allows us to not heap allocate for short-lived windows which are not using those settings.
    ImGuiItemFlags          ItemFlags;              // == ItemFlagsStack.back() [empty == ImGuiItemFlags_Default]
    float                   ItemWidth;              // == ItemWidthStack.back(). 0.0: default, >0.0: width in pixels, <0.0: align xx pixels to the right of window
    float                   TextWrapPos;            // == TextWrapPosStack.back() [empty == -1.0f]
    ImVector<ImGuiItemFlags>ItemFlagsStack;
    ImVector<float>         ItemWidthStack;
    ImVector<float>         TextWrapPosStack;
    ImVector<ImGuiGroupData>GroupStack;
    int                     StackSizesBackup[6];    // Store size of various stacks for asserting

    ImVec1                  Indent;                 // Indentation / start position from left of window (increased by TreePush/TreePop, etc.)
    ImVec1                  GroupOffset;
    ImVec1                  ColumnsOffset;          // Offset to the current column (if ColumnsCurrent > 0). FIXME: This and the above should be a stack to allow use cases like Tree->Column->Tree. Need revamp columns API.
    ImGuiColumnsSet*        ColumnsSet;             // Current columns set

    ImGuiWindowTempData()
    {
        CursorPos = CursorPosPrevLine = CursorStartPos = CursorMaxPos = ImVec2(0.0f, 0.0f);
        CurrentLineSize = PrevLineSize = ImVec2(0.0f, 0.0f);
        CurrentLineTextBaseOffset = PrevLineTextBaseOffset = 0.0f;
        LogLinePosY = -1.0f;
        TreeDepth = 0;
        TreeDepthMayJumpToParentOnPop = 0x00;
        LastItemId = 0;
        LastItemStatusFlags = 0;
        LastItemRect = LastItemDisplayRect = ImRect();
        NavHideHighlightOneFrame = false;
        NavHasScroll = false;
        NavLayerActiveMask = NavLayerActiveMaskNext = 0x00;
        NavLayerCurrent = 0;
        NavLayerCurrentMask = 1 << 0;
        MenuBarAppending = false;
        MenuBarOffset = ImVec2(0.0f, 0.0f);
        StateStorage = NULL;
        LayoutType = ParentLayoutType = ImGuiLayoutType_Vertical;
        ItemWidth = 0.0f;
        ItemFlags = ImGuiItemFlags_Default_;
        TextWrapPos = -1.0f;
        memset(StackSizesBackup, 0, sizeof(StackSizesBackup));

        Indent = ImVec1(0.0f);
        GroupOffset = ImVec1(0.0f);
        ColumnsOffset = ImVec1(0.0f);
        ColumnsSet = NULL;
    }
};

// Storage for one window
struct IMGUI_API ImGuiWindow
{
    char*                   Name;
    ImGuiID                 ID;                                 // == ImHash(Name)
    ImGuiWindowFlags        Flags, FlagsPreviousFrame;          // See enum ImGuiWindowFlags_
    ImGuiViewportP*         Viewport;                           // Always set in Begin(), only inactive windows may have a NULL value here
    ImGuiID                 ViewportId;                         // We backup the viewport id (since the viewport may disappear or never be created if the window is inactive)
    ImVec2                  ViewportPos;                        // We backup the viewport position (since the viewport may disappear or never be created if the window is inactive)
    int                     ViewportAllowPlatformMonitorExtend; // Reset to -1 every frame (index is guaranteed to be valid between NewFrame..EndFrame), only used in the Appearing frame of a tooltip/popup to enforce clamping to a given monitor
    ImVec2                  Pos;                                // Position (always rounded-up to nearest pixel)
    ImVec2                  Size;                               // Current size (==SizeFull or collapsed title bar size)
    ImVec2                  SizeFull;                           // Size when non collapsed
    ImVec2                  SizeFullAtLastBegin;                // Copy of SizeFull at the end of Begin. This is the reference value we'll use on the next frame to decide if we need scrollbars.
    ImVec2                  SizeContents;                       // Size of contents (== extents reach of the drawing cursor) from previous frame. Include decoration, window title, border, menu, etc.
    ImVec2                  SizeContentsExplicit;               // Size of contents explicitly set by the user via SetNextWindowContentSize()
    ImVec2                  WindowPadding;                      // Window padding at the time of begin.
    float                   WindowRounding;                     // Window rounding at the time of begin.
    float                   WindowBorderSize;                   // Window border size at the time of begin.
    ImGuiID                 MoveId;                             // == window->GetID("#MOVE")
    ImGuiID                 ChildId;                            // ID of corresponding item in parent window (for navigation to return from child window to parent window)
    ImVec2                  Scroll;
    ImVec2                  ScrollTarget;                       // target scroll position. stored as cursor position with scrolling canceled out, so the highest point is always 0.0f. (FLT_MAX for no change)
    ImVec2                  ScrollTargetCenterRatio;            // 0.0f = scroll so that target position is at top, 0.5f = scroll so that target position is centered
    ImVec2                  ScrollbarSizes;                     // Size taken by scrollbars on each axis
    bool                    ScrollbarX, ScrollbarY;
    bool                    ViewportOwned;
    bool                    ViewportTryMerge;                   // Request attempt to merge into a host viewport and destroy our owned viewport
    bool                    ViewportTrySplit;                   // Request attempt to split out of a host viewport and create our owned viewport
    bool                    Active;                             // Set to true on Begin(), unless Collapsed
    bool                    WasActive;
    bool                    WriteAccessed;                      // Set to true when any widget access the current window
    bool                    Collapsed;                          // Set when collapsing window to become only title-bar
    bool                    WantCollapseToggle;
    bool                    SkipItems;                          // Set when items can safely be all clipped (e.g. window not visible or collapsed)
    bool                    Appearing;                          // Set during the frame where the window is appearing (or re-appearing)
    bool                    Hidden;                             // Do not display (== (HiddenFramesForResize > 0) ||
    bool                    HasCloseButton;                     // Set when the window has a close button (p_open != NULL)
    int                     BeginCount;                         // Number of Begin() during the current frame (generally 0 or 1, 1+ if appending via multiple Begin/End pairs)
    int                     BeginOrderWithinParent;             // Order within immediate parent window, if we are a child window. Otherwise 0.
    int                     BeginOrderWithinContext;            // Order within entire imgui context. This is mostly used for debugging submission order related issues.
    ImGuiID                 PopupId;                            // ID in the popup stack when this window is used as a popup/menu (because we use generic Name/ID for recycling)
    int                     AutoFitFramesX, AutoFitFramesY;
    bool                    AutoFitOnlyGrows;
    int                     AutoFitChildAxises;
    ImGuiDir                AutoPosLastDirection;
    int                     HiddenFramesRegular;                // Hide the window for N frames
    int                     HiddenFramesForResize;              // Hide the window for N frames while allowing items to be submitted so we can measure their size
    ImGuiCond               SetWindowPosAllowFlags;             // store acceptable condition flags for SetNextWindowPos() use.
    ImGuiCond               SetWindowSizeAllowFlags;            // store acceptable condition flags for SetNextWindowSize() use.
    ImGuiCond               SetWindowCollapsedAllowFlags;       // store acceptable condition flags for SetNextWindowCollapsed() use.
    ImGuiCond               SetWindowDockAllowFlags;            // store acceptable condition flags for SetNextWindowDock() use.
    ImVec2                  SetWindowPosVal;                    // store window position when using a non-zero Pivot (position set needs to be processed when we know the window size)
    ImVec2                  SetWindowPosPivot;                  // store window pivot for positioning. ImVec2(0,0) when positioning from top-left corner; ImVec2(0.5f,0.5f) for centering; ImVec2(1,1) for bottom right.
    ImGuiDockFamily         DockFamily;                         // set with SetNextWindowDockFamily()

    ImGuiWindowTempData     DC;                                 // Temporary per-window data, reset at the beginning of the frame. This used to be called ImGuiDrawContext, hence the "DC" variable name.
    ImVector<ImGuiID>       IDStack;                            // ID stack. ID are hashes seeded with the value at the top of the stack
    ImRect                  ClipRect;                           // Current clipping rectangle. = DrawList->clip_rect_stack.back(). Scissoring / clipping rectangle. x1, y1, x2, y2.
    ImRect                  OuterRectClipped;                   // = WindowRect just after setup in Begin(). == window->Rect() for root window.
    ImRect                  InnerMainRect, InnerClipRect;
    ImVec2ih                HitTestHoleSize, HitTestHoleOffset;
    ImRect                  ContentsRegionRect;                 // FIXME: This is currently confusing/misleading. Maximum visible content position ~~ Pos + (SizeContentsExplicit ? SizeContentsExplicit : Size - ScrollbarSizes) - CursorStartPos, per axis
    int                     LastFrameActive;                    // Last frame number the window was Active.
    float                   ItemWidthDefault;
    ImGuiMenuColumns        MenuColumns;                        // Simplified columns storage for menu items
    ImGuiStorage            StateStorage;
    ImVector<ImGuiColumnsSet> ColumnsStorage;
    float                   FontWindowScale;                    // User scale multiplier per-window
    float                   FontDpiScale;
    int                     SettingsIdx;                        // Index into SettingsWindow[] (indices are always valid as we only grow the array from the back)

    ImDrawList*             DrawList;                           // == &DrawListInst (for backward compatibility reason with code using imgui_internal.h we keep this a pointer)
    ImDrawList              DrawListInst;
    ImGuiWindow*            ParentWindow;                       // If we are a child _or_ popup window, this is pointing to our parent. Otherwise NULL.
    ImGuiWindow*            RootWindow;                         // Point to ourself or first ancestor that is not a child window.
    ImGuiWindow*            RootWindowDockStop;                 // Point to ourself or first ancestor that is not a child window. Doesn't cross through dock nodes. We use this so IsWindowFocused() can behave consistently regardless of docking state.
    ImGuiWindow*            RootWindowForTitleBarHighlight;     // Point to ourself or first ancestor which will display TitleBgActive color when this window is active.
    ImGuiWindow*            RootWindowForNav;                   // Point to ourself or first ancestor which doesn't have the NavFlattened flag.

    ImGuiWindow*            NavLastChildNavWindow;              // When going to the menu bar, we remember the child window we came from. (This could probably be made implicit if we kept g.Windows sorted by last focused including child window.)
    ImGuiID                 NavLastIds[2];                      // Last known NavId for this window, per layer (0/1)
    ImRect                  NavRectRel[2];                      // Reference rectangle, in window relative space

    // Navigation / Focus
    // FIXME-NAV: Merge all this with the new Nav system, at least the request variables should be moved to ImGuiContext
    int                     FocusIdxAllCounter;                 // Start at -1 and increase as assigned via FocusItemRegister()
    int                     FocusIdxTabCounter;                 // (same, but only count widgets which you can Tab through)
    int                     FocusIdxAllRequestCurrent;          // Item being requested for focus
    int                     FocusIdxTabRequestCurrent;          // Tab-able item being requested for focus
    int                     FocusIdxAllRequestNext;             // Item being requested for focus, for next update (relies on layout to be stable between the frame pressing TAB and the next frame)
    int                     FocusIdxTabRequestNext;             // "

    // Docking
    ImGuiDockNode*          DockNode;                           // Which node are we docked into
    ImGuiDockNode*          DockNodeAsHost;                     // Which node are we owning (for parent windows)
    ImGuiID                 DockId;                             // Backup of last valid DockNode->Id, so single value remember their dock node id
    ImGuiItemStatusFlags    DockTabItemStatusFlags;
    ImRect                  DockTabItemRect;
    short                   DockOrder;                          // Order of the last time the window was visible within its DockNode. This is used to reorder windows that are reappearing on the same frame. Same value between windows that were active and windows that were none are possible.
    bool                    DockIsActive;                       // =~ (DockNode != NULL) && (DockNode->Windows.Size > 1)
    bool                    DockTabIsVisible;                   // Is the window visible this frame? =~ is the corresponding tab selected?
    bool                    DockTabWantClose;

public:
    ImGuiWindow(ImGuiContext* context, const char* name);
    ~ImGuiWindow();

    ImGuiID     GetID(const char* str, const char* str_end = NULL);
    ImGuiID     GetID(const void* ptr);
    ImGuiID     GetIDNoKeepAlive(const char* str, const char* str_end = NULL);
    ImGuiID     GetIDNoKeepAlive(const void* ptr);
    ImGuiID     GetIDFromRectangle(const ImRect& r_abs);

    // We don't use g.FontSize because the window may be != g.CurrentWidow.
    ImRect      Rect() const                            { return ImRect(Pos.x, Pos.y, Pos.x+Size.x, Pos.y+Size.y); }
    float       CalcFontSize() const                    { return GImGui->FontBaseSize * FontWindowScale * FontDpiScale; }
    float       TitleBarHeight() const                  { return (Flags & ImGuiWindowFlags_NoTitleBar) ? 0.0f : CalcFontSize() + GImGui->Style.FramePadding.y * 2.0f; }
    ImRect      TitleBarRect() const                    { return ImRect(Pos, ImVec2(Pos.x + SizeFull.x, Pos.y + TitleBarHeight())); }
    float       MenuBarHeight() const                   { return (Flags & ImGuiWindowFlags_MenuBar) ? DC.MenuBarOffset.y + CalcFontSize() + GImGui->Style.FramePadding.y * 2.0f : 0.0f; }
    ImRect      MenuBarRect() const                     { float y1 = Pos.y + TitleBarHeight(); return ImRect(Pos.x, y1, Pos.x + SizeFull.x, y1 + MenuBarHeight()); }
};

// Backup and restore just enough data to be able to use IsItemHovered() on item A after another B in the same window has overwritten the data.
struct ImGuiItemHoveredDataBackup
{
    ImGuiID                 LastItemId;
    ImGuiItemStatusFlags    LastItemStatusFlags;
    ImRect                  LastItemRect;
    ImRect                  LastItemDisplayRect;

    ImGuiItemHoveredDataBackup() { Backup(); }
    void Backup()           { ImGuiWindow* window = GImGui->CurrentWindow; LastItemId = window->DC.LastItemId; LastItemStatusFlags = window->DC.LastItemStatusFlags; LastItemRect = window->DC.LastItemRect; LastItemDisplayRect = window->DC.LastItemDisplayRect; }
    void Restore() const    { ImGuiWindow* window = GImGui->CurrentWindow; window->DC.LastItemId = LastItemId; window->DC.LastItemStatusFlags = LastItemStatusFlags; window->DC.LastItemRect = LastItemRect; window->DC.LastItemDisplayRect = LastItemDisplayRect; }
};

//-----------------------------------------------------------------------------
// Tab Bar, Tab Item
//-----------------------------------------------------------------------------

enum ImGuiTabBarFlagsPrivate_
{
    ImGuiTabBarFlags_DockNode                       = 1 << 20,  // Part of a dock node
    ImGuiTabBarFlags_DockNodeIsDockSpace            = 1 << 21,  // Part of an explicit dockspace node node
    ImGuiTabBarFlags_IsFocused                      = 1 << 22,
    ImGuiTabBarFlags_SaveSettings                   = 1 << 23   // FIXME: Settings are handled by the docking system, this only request the tab bar to mark settings dirty when reordering tabs
};

enum ImGuiTabItemFlagsPrivate_
{
    ImGuiTabItemFlags_DockedWindow                  = 1 << 20,  // [Docking]
    ImGuiTabItemFlags_Unsorted                      = 1 << 22,  // [Docking] Trailing tabs with the _Unsorted flag will be sorted based on the DockOrder of their Window.
    ImGuiTabItemFlags_Preview                       = 1 << 21   // [Docking] Display tab shape for docking preview (height is adjusted slightly to compensate for the yet missing tab bar)
};

// Storage for one active tab item (sizeof() 32~40 bytes)
struct ImGuiTabItem
{
    ImGuiID             ID;
    ImGuiTabItemFlags   Flags;
    ImGuiWindow*        Window;             // When TabItem is part of a DockNode's TabBar, we hold on to a window.
    int                 LastFrameVisible;
    int                 LastFrameSelected;  // This allows us to infer an ordered list of the last activated tabs with little maintenance
    float               Offset;             // Position relative to beginning of tab
    float               Width;              // Width currently displayed
    float               WidthContents;      // Width of actual contents, stored during BeginTabItem() call

    ImGuiTabItem()      { ID = Flags = 0; Window = NULL; LastFrameVisible = LastFrameSelected = -1; Offset = Width = WidthContents = 0.0f; }
};

// Storage for a tab bar (sizeof() 92~96 bytes)
struct ImGuiTabBar
{
    ImVector<ImGuiTabItem> Tabs;
    ImGuiID             ID;                     // Zero for tab-bars used by docking
    ImGuiID             SelectedTabId;          // Selected tab
    ImGuiID             NextSelectedTabId;
    ImGuiID             VisibleTabId;           // Can occasionally be != SelectedTabId (e.g. when previewing contents for CTRL+TAB preview)
    ImGuiID             WantFocusTabId;         // Request focus for the window associated to this tab. Used and only honored by DockNode (meaningless for standalone tab bars)
    int                 CurrFrameVisible;
    int                 PrevFrameVisible;
    ImRect              BarRect;
    float               ContentsHeight;
    float               OffsetMax;              // Distance from BarRect.Min.x, locked during layout
    float               OffsetNextTab;          // Distance from BarRect.Min.x, incremented with each BeginTabItem() call, not used if ImGuiTabBarFlags_Reorderable if set.
    float               ScrollingAnim;
    float               ScrollingTarget;
    ImGuiTabBarFlags    Flags;
    ImGuiID             ReorderRequestTabId;
    int                 ReorderRequestDir;
    bool                WantLayout;
    bool                VisibleTabWasSubmitted;
    short               LastTabItemIdx;         // For BeginTabItem()/EndTabItem()

    ImGuiTabBar();
    int                 GetTabOrder(const ImGuiTabItem* tab) const { return Tabs.index_from_pointer(tab); }
};

//-----------------------------------------------------------------------------
// Internal API
// No guarantee of forward compatibility here.
//-----------------------------------------------------------------------------

namespace ImGui
{
    // We should always have a CurrentWindow in the stack (there is an implicit "Debug" window)
    // If this ever crash because g.CurrentWindow is NULL it means that either
    // - ImGui::NewFrame() has never been called, which is illegal.
    // - You are calling ImGui functions after ImGui::EndFrame()/ImGui::Render() and before the next ImGui::NewFrame(), which is also illegal.
    inline    ImGuiWindow*  GetCurrentWindowRead()      { ImGuiContext& g = *GImGui; return g.CurrentWindow; }
    inline    ImGuiWindow*  GetCurrentWindow()          { ImGuiContext& g = *GImGui; g.CurrentWindow->WriteAccessed = true; return g.CurrentWindow; }
    IMGUI_API ImGuiWindow*  FindWindowByID(ImGuiID id);
    IMGUI_API ImGuiWindow*  FindWindowByName(const char* name);
    IMGUI_API void          FocusWindow(ImGuiWindow* window);
    IMGUI_API void          FocusPreviousWindowIgnoringOne(ImGuiWindow* ignore_window);
    IMGUI_API void          BringWindowToFocusFront(ImGuiWindow* window);
    IMGUI_API void          BringWindowToDisplayFront(ImGuiWindow* window);
    IMGUI_API void          BringWindowToDisplayBack(ImGuiWindow* window);
    IMGUI_API void          UpdateWindowParentAndRootLinks(ImGuiWindow* window, ImGuiWindowFlags flags, ImGuiWindow* parent_window);
    IMGUI_API ImVec2        CalcWindowExpectedSize(ImGuiWindow* window);
    IMGUI_API bool          IsWindowChildOf(ImGuiWindow* window, ImGuiWindow* potential_parent);
    IMGUI_API bool          IsWindowNavFocusable(ImGuiWindow* window);
    IMGUI_API void          SetWindowScrollX(ImGuiWindow* window, float new_scroll_x);
    IMGUI_API void          SetWindowScrollY(ImGuiWindow* window, float new_scroll_y);
    IMGUI_API float         GetWindowScrollMaxX(ImGuiWindow* window);
    IMGUI_API float         GetWindowScrollMaxY(ImGuiWindow* window);
    IMGUI_API ImRect        GetWindowAllowedExtentRect(ImGuiWindow* window);

    IMGUI_API void          SetCurrentFont(ImFont* font);
    inline ImFont*          GetDefaultFont() { ImGuiContext& g = *GImGui; return g.IO.FontDefault ? g.IO.FontDefault : g.IO.Fonts->Fonts[0]; }
    IMGUI_API ImDrawList*   GetOverlayDrawList(ImGuiViewportP* viewport);
    inline ImDrawList*      GetOverlayDrawList(ImGuiWindow* window) { return GetOverlayDrawList(window->Viewport); }

    // Init
    IMGUI_API void          Initialize(ImGuiContext* context);
    IMGUI_API void          Shutdown(ImGuiContext* context);    // Since 1.60 this is a _private_ function. You can call DestroyContext() to destroy the context created by CreateContext().

    // NewFrame
    IMGUI_API void          UpdateHoveredWindowAndCaptureFlags();
    IMGUI_API void          StartMouseMovingWindow(ImGuiWindow* window);
    IMGUI_API void          UpdateMouseMovingWindow();

    // Viewports
    IMGUI_API ImGuiViewportP*       FindViewportByID(ImGuiID id);
    IMGUI_API void                  ScaleWindowsInViewport(ImGuiViewportP* viewport, float scale);
    IMGUI_API void                  DestroyPlatformWindow(ImGuiViewportP* viewport);
    IMGUI_API void                  ShowViewportThumbnails();

    // Settings
    IMGUI_API void                  MarkIniSettingsDirty();
    IMGUI_API void                  MarkIniSettingsDirty(ImGuiWindow* window);
    IMGUI_API ImGuiWindowSettings*  CreateNewWindowSettings(const char* name);
    IMGUI_API ImGuiWindowSettings*  FindWindowSettings(ImGuiID id);
    IMGUI_API ImGuiWindowSettings*  FindOrCreateWindowSettings(const char* name);
    IMGUI_API ImGuiSettingsHandler* FindSettingsHandler(const char* type_name);

    // Basic Accessors
    inline ImGuiID          GetItemID()     { ImGuiContext& g = *GImGui; return g.CurrentWindow->DC.LastItemId; }
    inline ImGuiID          GetActiveID()   { ImGuiContext& g = *GImGui; return g.ActiveId; }
    inline ImGuiID          GetFocusID()    { ImGuiContext& g = *GImGui; return g.NavId; }
    IMGUI_API void          SetActiveID(ImGuiID id, ImGuiWindow* window);
    IMGUI_API void          SetFocusID(ImGuiID id, ImGuiWindow* window);
    IMGUI_API void          ClearActiveID();
    IMGUI_API ImGuiID       GetHoveredID();
    IMGUI_API void          SetHoveredID(ImGuiID id);
    IMGUI_API void          KeepAliveID(ImGuiID id);
    IMGUI_API void          MarkItemEdited(ImGuiID id);

    // Basic Helpers for widget code
    IMGUI_API void          ItemSize(const ImVec2& size, float text_offset_y = 0.0f);
    IMGUI_API void          ItemSize(const ImRect& bb, float text_offset_y = 0.0f);
    IMGUI_API bool          ItemAdd(const ImRect& bb, ImGuiID id, const ImRect* nav_bb = NULL);
    IMGUI_API bool          ItemHoverable(const ImRect& bb, ImGuiID id);
    IMGUI_API bool          IsClippedEx(const ImRect& bb, ImGuiID id, bool clip_even_when_logged);
    IMGUI_API bool          FocusableItemRegister(ImGuiWindow* window, ImGuiID id, bool tab_stop = true);      // Return true if focus is requested
    IMGUI_API void          FocusableItemUnregister(ImGuiWindow* window);
    IMGUI_API ImVec2        CalcItemSize(ImVec2 size, float default_x, float default_y);
    IMGUI_API float         CalcWrapWidthForPos(const ImVec2& pos, float wrap_pos_x);
    IMGUI_API void          PushMultiItemsWidths(int components, float width_full = 0.0f);
    IMGUI_API void          PushItemFlag(ImGuiItemFlags option, bool enabled);
    IMGUI_API void          PopItemFlag();

    // Popups, Modals, Tooltips
    IMGUI_API void          OpenPopupEx(ImGuiID id);
    IMGUI_API void          ClosePopup(ImGuiID id);
    IMGUI_API void          ClosePopupToLevel(int remaining);
    IMGUI_API void          ClosePopupsOverWindow(ImGuiWindow* ref_window);
    IMGUI_API bool          IsPopupOpen(ImGuiID id);
    IMGUI_API bool          BeginPopupEx(ImGuiID id, ImGuiWindowFlags extra_flags);
    IMGUI_API void          BeginTooltipEx(ImGuiWindowFlags extra_flags, bool override_previous_tooltip = true);
    IMGUI_API ImGuiWindow*  GetFrontMostPopupModal();
    IMGUI_API ImVec2        FindBestWindowPosForPopup(ImGuiWindow* window);
    IMGUI_API ImVec2        FindBestWindowPosForPopupEx(const ImVec2& ref_pos, const ImVec2& size, ImGuiDir* last_dir, const ImRect& r_outer, const ImRect& r_avoid, ImGuiPopupPositionPolicy policy = ImGuiPopupPositionPolicy_Default);

    // Navigation
    IMGUI_API void          NavInitWindow(ImGuiWindow* window, bool force_reinit);
    IMGUI_API bool          NavMoveRequestButNoResultYet();
    IMGUI_API void          NavMoveRequestCancel();
    IMGUI_API void          NavMoveRequestForward(ImGuiDir move_dir, ImGuiDir clip_dir, const ImRect& bb_rel, ImGuiNavMoveFlags move_flags);
    IMGUI_API void          NavMoveRequestTryWrapping(ImGuiWindow* window, ImGuiNavMoveFlags move_flags);
    IMGUI_API float         GetNavInputAmount(ImGuiNavInput n, ImGuiInputReadMode mode);
    IMGUI_API ImVec2        GetNavInputAmount2d(ImGuiNavDirSourceFlags dir_sources, ImGuiInputReadMode mode, float slow_factor = 0.0f, float fast_factor = 0.0f);
    IMGUI_API int           CalcTypematicPressedRepeatAmount(float t, float t_prev, float repeat_delay, float repeat_rate);
    IMGUI_API void          ActivateItem(ImGuiID id);   // Remotely activate a button, checkbox, tree node etc. given its unique ID. activation is queued and processed on the next frame when the item is encountered again.
    IMGUI_API void          SetNavID(ImGuiID id, int nav_layer);
    IMGUI_API void          SetNavIDWithRectRel(ImGuiID id, int nav_layer, const ImRect& rect_rel);

    // Inputs
    inline bool             IsKeyPressedMap(ImGuiKey key, bool repeat = true)           { const int key_index = GImGui->IO.KeyMap[key]; return (key_index >= 0) ? IsKeyPressed(key_index, repeat) : false; }
    inline bool             IsNavInputDown(ImGuiNavInput n)                             { return GImGui->IO.NavInputs[n] > 0.0f; }
    inline bool             IsNavInputPressed(ImGuiNavInput n, ImGuiInputReadMode mode) { return GetNavInputAmount(n, mode) > 0.0f; }
    inline bool             IsNavInputPressedAnyOfTwo(ImGuiNavInput n1, ImGuiNavInput n2, ImGuiInputReadMode mode) { return (GetNavInputAmount(n1, mode) + GetNavInputAmount(n2, mode)) > 0.0f; }
    
    // Docking
    IMGUI_API void          DockContextInitialize(ImGuiContext* ctx);
    IMGUI_API void          DockContextShutdown(ImGuiContext* ctx);
    IMGUI_API void          DockContextOnLoadSettings(ImGuiContext* ctx);
    IMGUI_API void          DockContextRebuild(ImGuiContext* ctx);
    IMGUI_API void          DockContextNewFrameUpdateUndocking(ImGuiContext* ctx);
    IMGUI_API void          DockContextNewFrameUpdateDocking(ImGuiContext* ctx);
    IMGUI_API void          DockContextEndFrame(ImGuiContext* ctx);
    IMGUI_API void          DockContextQueueUndockWindow(ImGuiContext* ctx, ImGuiWindow* window);
    IMGUI_API void          DockContextQueueUndockNode(ImGuiContext* ctx, ImGuiDockNode* node);
    inline ImGuiDockNode*   DockNodeGetRootNode(ImGuiDockNode* node) { while (node->ParentNode) node = node->ParentNode; return node; }
    IMGUI_API void          BeginDocked(ImGuiWindow* window, bool* p_open);
    IMGUI_API void          BeginAsDockableDragDropSource(ImGuiWindow* window);
    IMGUI_API void          BeginAsDockableDragDropTarget(ImGuiWindow* window);
    IMGUI_API void          SetWindowDock(ImGuiWindow* window, ImGuiID dock_id, ImGuiCond cond);
    IMGUI_API void          ShowDockingDebug();

    // Docking - Builder function needs to be generally called before the DockSpace() node is submitted.
    IMGUI_API void          DockBuilderDockWindow(const char* window_name, ImGuiID node_id);
    IMGUI_API ImGuiDockNode*DockBuilderGetNode(ImGuiID node_id);                    // Warning: DO NOT HOLD ON ImGuiDockNode* pointer, will be invalided by any split/merge/remove operation.
    IMGUI_API void          DockBuilderAddNode(ImGuiID node_id, ImVec2 ref_size, ImGuiDockNodeFlags flags = 0);
    IMGUI_API void          DockBuilderRemoveNode(ImGuiID node_id);                 // Remove node and all its child, undock all windows
    IMGUI_API void          DockBuilderRemoveNodeDockedWindows(ImGuiID node_id, bool clear_persistent_docking_references = true);
    IMGUI_API void          DockBuilderRemoveNodeChildNodes(ImGuiID node_id);       // Remove all split/hierarchy. All remaining docked windows will be re-docked to the root.
    IMGUI_API ImGuiID       DockBuilderSplitNode(ImGuiID node_id, ImGuiDir split_dir, float size_ratio_for_node_at_dir, ImGuiID* out_id_dir, ImGuiID* out_id_other);
    IMGUI_API void          DockBuilderCopyDockspace(ImGuiID src_dockspace_id, ImGuiID dst_dockspace_id, ImVector<const char*>* in_window_remap_pairs);
    IMGUI_API void          DockBuilderCopyNode(ImGuiID src_node_id, ImGuiID dst_node_id, ImVector<ImGuiID>* out_node_remap_pairs);
    IMGUI_API void          DockBuilderCopyWindowSettings(const char* src_name, const char* dst_name);
    IMGUI_API void          DockBuilderFinish(ImGuiID node_id);

    // Drag and Drop
    IMGUI_API bool          BeginDragDropTargetCustom(const ImRect& bb, ImGuiID id);
    IMGUI_API void          ClearDragDrop();
    IMGUI_API bool          IsDragDropPayloadBeingAccepted();

    // New Columns API (FIXME-WIP)
    IMGUI_API void          BeginColumns(const char* str_id, int count, ImGuiColumnsFlags flags = 0); // setup number of columns. use an identifier to distinguish multiple column sets. close with EndColumns().
    IMGUI_API void          EndColumns();                                                             // close columns
    IMGUI_API void          PushColumnClipRect(int column_index = -1);

    // Tab Bars
    IMGUI_API bool          BeginTabBarEx(ImGuiTabBar* tab_bar, const ImRect& bb, ImGuiTabBarFlags flags, ImGuiDockNode* dock_node);
    IMGUI_API ImGuiTabItem* TabBarFindTabByID(ImGuiTabBar* tab_bar, ImGuiID tab_id);
    IMGUI_API void          TabBarAddTab(ImGuiTabBar* tab_bar, ImGuiWindow* window, ImGuiTabItemFlags tab_flags = ImGuiTabItemFlags_None);
    IMGUI_API void          TabBarRemoveTab(ImGuiTabBar* tab_bar, ImGuiID tab_id);
    IMGUI_API void          TabBarCloseTab(ImGuiTabBar* tab_bar, ImGuiTabItem* tab);
    IMGUI_API void          TabBarQueueChangeTabOrder(ImGuiTabBar* tab_bar, const ImGuiTabItem* tab, int dir);
    IMGUI_API bool          TabItemEx(ImGuiTabBar* tab_bar, const char* label, bool* p_open, ImGuiTabItemFlags flags, ImGuiWindow* docked_window);
    IMGUI_API ImVec2        TabItemCalcSize(const char* label, bool has_close_button);
    IMGUI_API void          TabItemBackground(ImDrawList* draw_list, const ImRect& bb, ImGuiTabItemFlags flags, ImU32 col);
    IMGUI_API bool          TabItemLabelAndCloseButton(ImDrawList* draw_list, const ImRect& bb, ImGuiTabItemFlags flags, const char* label, ImGuiID tab_id, ImGuiID close_button_id);

    // Render helpers
    // AVOID USING OUTSIDE OF IMGUI.CPP! NOT FOR PUBLIC CONSUMPTION. THOSE FUNCTIONS ARE A MESS. THEIR SIGNATURE AND BEHAVIOR WILL CHANGE, THEY NEED TO BE REFACTORED INTO SOMETHING DECENT.
    // NB: All position are in absolute pixels coordinates (we are never using window coordinates internally)
    IMGUI_API void          RenderText(ImVec2 pos, const char* text, const char* text_end = NULL, bool hide_text_after_hash = true);
    IMGUI_API void          RenderTextWrapped(ImVec2 pos, const char* text, const char* text_end, float wrap_width);
    IMGUI_API void          RenderTextClipped(const ImVec2& pos_min, const ImVec2& pos_max, const char* text, const char* text_end, const ImVec2* text_size_if_known, const ImVec2& align = ImVec2(0,0), const ImRect* clip_rect = NULL);
    IMGUI_API void          RenderTextClippedEx(ImDrawList* draw_list, const ImVec2& pos_min, const ImVec2& pos_max, const char* text, const char* text_end, const ImVec2* text_size_if_known, const ImVec2& align = ImVec2(0, 0), const ImRect* clip_rect = NULL);
    IMGUI_API void          RenderFrame(ImVec2 p_min, ImVec2 p_max, ImU32 fill_col, bool border = true, float rounding = 0.0f);
    IMGUI_API void          RenderFrameBorder(ImVec2 p_min, ImVec2 p_max, float rounding = 0.0f);
    IMGUI_API void          RenderColorRectWithAlphaCheckerboard(ImVec2 p_min, ImVec2 p_max, ImU32 fill_col, float grid_step, ImVec2 grid_off, float rounding = 0.0f, int rounding_corners_flags = ~0);
    IMGUI_API void          RenderArrow(ImVec2 pos, ImGuiDir dir, float scale = 1.0f);
    IMGUI_API void          RenderBullet(ImVec2 pos);
    IMGUI_API void          RenderCheckMark(ImVec2 pos, ImU32 col, float sz);
    IMGUI_API void          RenderNavHighlight(const ImRect& bb, ImGuiID id, ImGuiNavHighlightFlags flags = ImGuiNavHighlightFlags_TypeDefault); // Navigation highlight
    IMGUI_API void          RenderMouseCursor(ImVec2 pos, float scale, ImGuiMouseCursor mouse_cursor = ImGuiMouseCursor_Arrow);
    IMGUI_API const char*   FindRenderedTextEnd(const char* text, const char* text_end = NULL); // Find the optional ## from which we stop displaying text.
    IMGUI_API void          LogRenderedText(const ImVec2* ref_pos, const char* text, const char* text_end = NULL);

    // Render helpers (those functions don't access any ImGui state!)
    IMGUI_API void          RenderArrowPointingAt(ImDrawList* draw_list, ImVec2 pos, ImVec2 half_sz, ImGuiDir direction, ImU32 col);
    IMGUI_API void          RenderArrowDockMenu(ImDrawList* draw_list, ImVec2 p_min, float sz, ImU32 col);
    IMGUI_API void          RenderRectFilledRangeH(ImDrawList* draw_list, const ImRect& rect, ImU32 col, float x_start_norm, float x_end_norm, float rounding);
    IMGUI_API void          RenderRectFilledWithHole(ImDrawList* draw_list, ImRect outer, ImRect inner, ImU32 col, float rounding);
    IMGUI_API void          RenderPixelEllipsis(ImDrawList* draw_list, ImFont* font, ImVec2 pos, int count, ImU32 col);

    // Widgets
    IMGUI_API bool          ButtonEx(const char* label, const ImVec2& size_arg = ImVec2(0,0), ImGuiButtonFlags flags = 0);
    IMGUI_API bool          CloseButton(ImGuiID id, const ImVec2& pos, float radius);
    IMGUI_API bool          CollapseButton(ImGuiID id, const ImVec2& pos, ImGuiDockNode* dock_node);
    IMGUI_API bool          ArrowButtonEx(const char* str_id, ImGuiDir dir, ImVec2 size_arg, ImGuiButtonFlags flags);
    IMGUI_API void          Scrollbar(ImGuiLayoutType direction);
    IMGUI_API void          VerticalSeparator();        // Vertical separator, for menu bars (use current line height). Not exposed because it is misleading and it doesn't have an effect on regular layout.

    // Widgets low-level behaviors
    IMGUI_API bool          ButtonBehavior(const ImRect& bb, ImGuiID id, bool* out_hovered, bool* out_held, ImGuiButtonFlags flags = 0);
    IMGUI_API bool          DragBehavior(ImGuiID id, ImGuiDataType data_type, void* v, float v_speed, const void* v_min, const void* v_max, const char* format, float power);
    IMGUI_API bool          SliderBehavior(const ImRect& bb, ImGuiID id, ImGuiDataType data_type, void* v, const void* v_min, const void* v_max, const char* format, float power, ImGuiSliderFlags flags, ImRect* out_grab_bb);
    IMGUI_API bool          SplitterBehavior(const ImRect& bb, ImGuiID id, ImGuiAxis axis, float* size1, float* size2, float min_size1, float min_size2, float hover_extend = 0.0f, float hover_visibility_delay = 0.0f);
    IMGUI_API bool          TreeNodeBehavior(ImGuiID id, ImGuiTreeNodeFlags flags, const char* label, const char* label_end = NULL);
    IMGUI_API bool          TreeNodeBehaviorIsOpen(ImGuiID id, ImGuiTreeNodeFlags flags = 0);                     // Consume previous SetNextTreeNodeOpened() data, if any. May return true when logging
    IMGUI_API void          TreePushRawID(ImGuiID id);

    // Template functions are instantiated in imgui_widgets.cpp for a finite number of types. 
    // To use them externally (for custom widget) you may need an "extern template" statement in your code in order to link to existing instances and silence Clang warnings (see #2036).
    // e.g. " extern template IMGUI_API float RoundScalarWithFormatT<float, float>(const char* format, ImGuiDataType data_type, float v); "
    template<typename T, typename SIGNED_T, typename FLOAT_T>   IMGUI_API bool  DragBehaviorT(ImGuiDataType data_type, T* v, float v_speed, const T v_min, const T v_max, const char* format, float power);
    template<typename T, typename SIGNED_T, typename FLOAT_T>   IMGUI_API bool  SliderBehaviorT(const ImRect& bb, ImGuiID id, ImGuiDataType data_type, T* v, const T v_min, const T v_max, const char* format, float power, ImGuiSliderFlags flags, ImRect* out_grab_bb);
    template<typename T, typename FLOAT_T>                      IMGUI_API float SliderCalcRatioFromValueT(ImGuiDataType data_type, T v, T v_min, T v_max, float power, float linear_zero_pos);
    template<typename T, typename SIGNED_T>                     IMGUI_API T     RoundScalarWithFormatT(const char* format, ImGuiDataType data_type, T v);

    // InputText
    IMGUI_API bool          InputTextEx(const char* label, char* buf, int buf_size, const ImVec2& size_arg, ImGuiInputTextFlags flags, ImGuiInputTextCallback callback = NULL, void* user_data = NULL);
    IMGUI_API bool          InputScalarAsWidgetReplacement(const ImRect& bb, ImGuiID id, const char* label, ImGuiDataType data_type, void* data_ptr, const char* format);

    // Color
    IMGUI_API void          ColorTooltip(const char* text, const float* col, ImGuiColorEditFlags flags);
    IMGUI_API void          ColorEditOptionsPopup(const float* col, ImGuiColorEditFlags flags);
    IMGUI_API void          ColorPickerOptionsPopup(const float* ref_col, ImGuiColorEditFlags flags);

    // Plot
    IMGUI_API void          PlotEx(ImGuiPlotType plot_type, const char* label, float (*values_getter)(void* data, int idx), void* data, int values_count, int values_offset, const char* overlay_text, float scale_min, float scale_max, ImVec2 graph_size);

    // Shade functions (write over already created vertices)
    IMGUI_API void          ShadeVertsLinearColorGradientKeepAlpha(ImDrawList* draw_list, int vert_start_idx, int vert_end_idx, ImVec2 gradient_p0, ImVec2 gradient_p1, ImU32 col0, ImU32 col1);
    IMGUI_API void          ShadeVertsLinearUV(ImDrawList* draw_list, int vert_start_idx, int vert_end_idx, const ImVec2& a, const ImVec2& b, const ImVec2& uv_a, const ImVec2& uv_b, bool clamp);

} // namespace ImGui

// ImFontAtlas internals
IMGUI_API bool              ImFontAtlasBuildWithStbTruetype(ImFontAtlas* atlas);
IMGUI_API void              ImFontAtlasBuildRegisterDefaultCustomRects(ImFontAtlas* atlas);
IMGUI_API void              ImFontAtlasBuildSetupFont(ImFontAtlas* atlas, ImFont* font, ImFontConfig* font_config, float ascent, float descent);
IMGUI_API void              ImFontAtlasBuildPackCustomRects(ImFontAtlas* atlas, void* spc);
IMGUI_API void              ImFontAtlasBuildFinish(ImFontAtlas* atlas);
IMGUI_API void              ImFontAtlasBuildMultiplyCalcLookupTable(unsigned char out_table[256], float in_multiply_factor);
IMGUI_API void              ImFontAtlasBuildMultiplyRectAlpha8(const unsigned char table[256], unsigned char* pixels, int x, int y, int w, int h, int stride);

#ifdef __clang__
#pragma clang diagnostic pop
#endif

#ifdef _MSC_VER
#pragma warning (pop)
#endif<|MERGE_RESOLUTION|>--- conflicted
+++ resolved
@@ -306,13 +306,13 @@
 // This is going to be exposed in imgui.h when stabilized enough.
 enum ImGuiItemFlags_
 {
-    ImGuiItemFlags_AllowKeyboardFocus           = 1 << 0,  // true
+    ImGuiItemFlags_NoTabStop                    = 1 << 0,  // false
     ImGuiItemFlags_ButtonRepeat                 = 1 << 1,  // false    // Button() will return true multiple times based on io.KeyRepeatDelay and io.KeyRepeatRate settings.
     ImGuiItemFlags_Disabled                     = 1 << 2,  // false    // [BETA] Disable interactions but doesn't affect visuals yet. See github.com/ocornut/imgui/issues/211
     ImGuiItemFlags_NoNav                        = 1 << 3,  // false
     ImGuiItemFlags_NoNavDefaultFocus            = 1 << 4,  // false
     ImGuiItemFlags_SelectableDontClosePopup     = 1 << 5,  // false    // MenuItem/Selectable() automatically closes current Popup window
-    ImGuiItemFlags_Default_                     = ImGuiItemFlags_AllowKeyboardFocus
+    ImGuiItemFlags_Default_                     = 0
 };
 
 // Storage for LastItem data
@@ -1075,24 +1075,9 @@
     }
 };
 
-<<<<<<< HEAD
 //-----------------------------------------------------------------------------
 // ImGuiWindow
 //-----------------------------------------------------------------------------
-=======
-// Transient per-window flags, reset at the beginning of the frame. For child window, inherited from parent on first Begin().
-// This is going to be exposed in imgui.h when stabilized enough.
-enum ImGuiItemFlags_
-{
-    ImGuiItemFlags_NoTabStop                    = 1 << 0,  // false
-    ImGuiItemFlags_ButtonRepeat                 = 1 << 1,  // false    // Button() will return true multiple times based on io.KeyRepeatDelay and io.KeyRepeatRate settings.
-    ImGuiItemFlags_Disabled                     = 1 << 2,  // false    // [BETA] Disable interactions but doesn't affect visuals yet. See github.com/ocornut/imgui/issues/211
-    ImGuiItemFlags_NoNav                        = 1 << 3,  // false
-    ImGuiItemFlags_NoNavDefaultFocus            = 1 << 4,  // false
-    ImGuiItemFlags_SelectableDontClosePopup     = 1 << 5,  // false    // MenuItem/Selectable() automatically closes current Popup window
-    ImGuiItemFlags_Default_                     = 0
-};
->>>>>>> 9cf94d5d
 
 // Transient per-window data, reset at the beginning of the frame. This used to be called ImGuiDrawContext, hence the DC variable name in ImGuiWindow.
 // FIXME: That's theory, in practice the delimitation between ImGuiWindow and ImGuiWindowTempData is quite tenuous and could be reconsidered.

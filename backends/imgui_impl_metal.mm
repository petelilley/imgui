// dear imgui: Renderer Backend for Metal
// This needs to be used along with a Platform Backend (e.g. OSX)

// Implemented features:
//  [X] Renderer: User texture binding. Use 'MTLTexture' as texture identifier. Read the FAQ about ImTextureID/ImTextureRef!
//  [X] Renderer: Large meshes support (64k+ vertices) even with 16-bit indices (ImGuiBackendFlags_RendererHasVtxOffset).
<<<<<<< HEAD
//  [X] Renderer: Multi-viewport support (multiple windows). Enable with 'io.ConfigFlags |= ImGuiConfigFlags_ViewportsEnable'.
=======
//  [X] Renderer: Texture updates support for dynamic font atlas (ImGuiBackendFlags_RendererHasTextures).
>>>>>>> 96be9573

// You can use unmodified imgui_impl_* files in your project. See examples/ folder for examples of using this.
// Prefer including the entire imgui/ repository into your project (either as a copy or as a submodule), and only build the backends you need.
// Learn about Dear ImGui:
// - FAQ                  https://dearimgui.com/faq
// - Getting Started      https://dearimgui.com/getting-started
// - Documentation        https://dearimgui.com/docs (same as your local docs/ folder).
// - Introduction, links and more at the top of imgui.cpp

// CHANGELOG
// (minor and older changes stripped away, please see git history for details)
<<<<<<< HEAD
//  2025-XX-XX: Metal: Added support for multiple windows via the ImGuiPlatformIO interface.
=======
//  2025-06-11: Added support for ImGuiBackendFlags_RendererHasTextures, for dynamic font atlas. Removed ImGui_ImplMetal_CreateFontsTexture() and ImGui_ImplMetal_DestroyFontsTexture().
>>>>>>> 96be9573
//  2025-02-03: Metal: Crash fix. (#8367)
//  2025-01-08: Metal: Fixed memory leaks when using metal-cpp (#8276, #8166) or when using multiple contexts (#7419).
//  2022-08-23: Metal: Update deprecated property 'sampleCount'->'rasterSampleCount'.
//  2022-07-05: Metal: Add dispatch synchronization.
//  2022-06-30: Metal: Use __bridge for ARC based systems.
//  2022-06-01: Metal: Fixed null dereference on exit inside command buffer completion handler.
//  2022-04-27: Misc: Store backend data in a per-context struct, allowing to use this backend with multiple contexts.
//  2022-01-03: Metal: Ignore ImDrawCmd where ElemCount == 0 (very rare but can technically be manufactured by user code).
//  2021-12-30: Metal: Added Metal C++ support. Enable with '#define IMGUI_IMPL_METAL_CPP' in your imconfig.h file.
//  2021-08-24: Metal: Fixed a crash when clipping rect larger than framebuffer is submitted. (#4464)
//  2021-05-19: Metal: Replaced direct access to ImDrawCmd::TextureId with a call to ImDrawCmd::GetTexID(). (will become a requirement)
//  2021-02-18: Metal: Change blending equation to preserve alpha in output buffer.
//  2021-01-25: Metal: Fixed texture storage mode when building on Mac Catalyst.
//  2019-05-29: Metal: Added support for large mesh (64K+ vertices), enable ImGuiBackendFlags_RendererHasVtxOffset flag.
//  2019-04-30: Metal: Added support for special ImDrawCallback_ResetRenderState callback to reset render state.
//  2019-02-11: Metal: Projecting clipping rectangles correctly using draw_data->FramebufferScale to allow multi-viewports for retina display.
//  2018-11-30: Misc: Setting up io.BackendRendererName so it can be displayed in the About Window.
//  2018-07-05: Metal: Added new Metal backend implementation.

#include "imgui.h"
#ifndef IMGUI_DISABLE
#include "imgui_impl_metal.h"
#import <time.h>
#import <Metal/Metal.h>

// Forward Declarations
static void ImGui_ImplMetal_InitMultiViewportSupport();
static void ImGui_ImplMetal_ShutdownMultiViewportSupport();
static void ImGui_ImplMetal_CreateDeviceObjectsForPlatformWindows();
static void ImGui_ImplMetal_InvalidateDeviceObjectsForPlatformWindows();

#pragma mark - Support classes

// A wrapper around a MTLBuffer object that knows the last time it was reused
@interface MetalBuffer : NSObject
@property (nonatomic, strong) id<MTLBuffer> buffer;
@property (nonatomic, assign) double        lastReuseTime;
- (instancetype)initWithBuffer:(id<MTLBuffer>)buffer;
@end

// An object that encapsulates the data necessary to uniquely identify a
// render pipeline state. These are used as cache keys.
@interface FramebufferDescriptor : NSObject<NSCopying>
@property (nonatomic, assign) unsigned long  sampleCount;
@property (nonatomic, assign) MTLPixelFormat colorPixelFormat;
@property (nonatomic, assign) MTLPixelFormat depthPixelFormat;
@property (nonatomic, assign) MTLPixelFormat stencilPixelFormat;
- (instancetype)initWithRenderPassDescriptor:(MTLRenderPassDescriptor*)renderPassDescriptor;
@end

@interface MetalTexture : NSObject
@property (nonatomic, strong) id<MTLTexture> metalTexture;
- (instancetype)initWithTexture:(id<MTLTexture>)metalTexture;
@end

// A singleton that stores long-lived objects that are needed by the Metal
// renderer backend. Stores the render pipeline state cache and the default
// font texture, and manages the reusable buffer cache.
@interface MetalContext : NSObject
@property (nonatomic, strong) id<MTLDevice>                 device;
@property (nonatomic, strong) id<MTLDepthStencilState>      depthStencilState;
@property (nonatomic, strong) FramebufferDescriptor*        framebufferDescriptor; // framebuffer descriptor for current frame; transient
@property (nonatomic, strong) NSMutableDictionary*          renderPipelineStateCache; // pipeline cache; keyed on framebuffer descriptors
@property (nonatomic, strong) NSMutableArray<MetalBuffer*>* bufferCache;
@property (nonatomic, assign) double                        lastBufferCachePurge;
- (MetalBuffer*)dequeueReusableBufferOfLength:(NSUInteger)length device:(id<MTLDevice>)device;
- (id<MTLRenderPipelineState>)renderPipelineStateForFramebufferDescriptor:(FramebufferDescriptor*)descriptor device:(id<MTLDevice>)device;
@end

struct ImGui_ImplMetal_Data
{
    MetalContext*               SharedMetalContext;

    ImGui_ImplMetal_Data()      { memset((void*)this, 0, sizeof(*this)); }
};

static ImGui_ImplMetal_Data*    ImGui_ImplMetal_GetBackendData()    { return ImGui::GetCurrentContext() ? (ImGui_ImplMetal_Data*)ImGui::GetIO().BackendRendererUserData : nullptr; }
static void                     ImGui_ImplMetal_DestroyBackendData(){ IM_DELETE(ImGui_ImplMetal_GetBackendData()); }

static inline CFTimeInterval    GetMachAbsoluteTimeInSeconds()      { return (CFTimeInterval)(double)(clock_gettime_nsec_np(CLOCK_UPTIME_RAW) / 1e9); }

#ifdef IMGUI_IMPL_METAL_CPP

#pragma mark - Dear ImGui Metal C++ Backend API

bool ImGui_ImplMetal_Init(MTL::Device* device)
{
    return ImGui_ImplMetal_Init((__bridge id<MTLDevice>)(device));
}

void ImGui_ImplMetal_NewFrame(MTL::RenderPassDescriptor* renderPassDescriptor)
{
    ImGui_ImplMetal_NewFrame((__bridge MTLRenderPassDescriptor*)(renderPassDescriptor));
}

void ImGui_ImplMetal_RenderDrawData(ImDrawData* draw_data,
                                    MTL::CommandBuffer* commandBuffer,
                                    MTL::RenderCommandEncoder* commandEncoder)
{
    ImGui_ImplMetal_RenderDrawData(draw_data,
                                   (__bridge id<MTLCommandBuffer>)(commandBuffer),
                                   (__bridge id<MTLRenderCommandEncoder>)(commandEncoder));

}

bool ImGui_ImplMetal_CreateDeviceObjects(MTL::Device* device)
{
    return ImGui_ImplMetal_CreateDeviceObjects((__bridge id<MTLDevice>)(device));
}

#endif // #ifdef IMGUI_IMPL_METAL_CPP

#pragma mark - Dear ImGui Metal Backend API

bool ImGui_ImplMetal_Init(id<MTLDevice> device)
{
    ImGuiIO& io = ImGui::GetIO();
    IMGUI_CHECKVERSION();
    IM_ASSERT(io.BackendRendererUserData == nullptr && "Already initialized a renderer backend!");

    ImGui_ImplMetal_Data* bd = IM_NEW(ImGui_ImplMetal_Data)();
    io.BackendRendererUserData = (void*)bd;
    io.BackendRendererName = "imgui_impl_metal";
    io.BackendFlags |= ImGuiBackendFlags_RendererHasVtxOffset;  // We can honor the ImDrawCmd::VtxOffset field, allowing for large meshes.
<<<<<<< HEAD
    io.BackendFlags |= ImGuiBackendFlags_RendererHasViewports;  // We can create multi-viewports on the Renderer side (optional)
=======
    io.BackendFlags |= ImGuiBackendFlags_RendererHasTextures;   // We can honor ImGuiPlatformIO::Textures[] requests during render.
>>>>>>> 96be9573

    bd->SharedMetalContext = [[MetalContext alloc] init];
    bd->SharedMetalContext.device = device;

    ImGui_ImplMetal_InitMultiViewportSupport();

    return true;
}

void ImGui_ImplMetal_Shutdown()
{
    ImGui_ImplMetal_Data* bd = ImGui_ImplMetal_GetBackendData();
    IM_UNUSED(bd);
    IM_ASSERT(bd != nullptr && "No renderer backend to shutdown, or already shutdown?");
    ImGui_ImplMetal_ShutdownMultiViewportSupport();
    ImGui_ImplMetal_DestroyDeviceObjects();
    ImGui_ImplMetal_DestroyBackendData();

    ImGuiIO& io = ImGui::GetIO();
    io.BackendRendererName = nullptr;
    io.BackendRendererUserData = nullptr;
<<<<<<< HEAD
    io.BackendFlags &= ~(ImGuiBackendFlags_RendererHasVtxOffset | ImGuiBackendFlags_RendererHasViewports);
=======
    io.BackendFlags &= ~(ImGuiBackendFlags_RendererHasVtxOffset | ImGuiBackendFlags_RendererHasTextures);
>>>>>>> 96be9573
}

void ImGui_ImplMetal_NewFrame(MTLRenderPassDescriptor* renderPassDescriptor)
{
    ImGui_ImplMetal_Data* bd = ImGui_ImplMetal_GetBackendData();
    IM_ASSERT(bd != nil && "Context or backend not initialized! Did you call ImGui_ImplMetal_Init()?");
#ifdef IMGUI_IMPL_METAL_CPP
    bd->SharedMetalContext.framebufferDescriptor = [[[FramebufferDescriptor alloc] initWithRenderPassDescriptor:renderPassDescriptor]autorelease];
#else
    bd->SharedMetalContext.framebufferDescriptor = [[FramebufferDescriptor alloc] initWithRenderPassDescriptor:renderPassDescriptor];
#endif
    if (bd->SharedMetalContext.depthStencilState == nil)
        ImGui_ImplMetal_CreateDeviceObjects(bd->SharedMetalContext.device);
}

static void ImGui_ImplMetal_SetupRenderState(ImDrawData* draw_data, id<MTLCommandBuffer> commandBuffer,
    id<MTLRenderCommandEncoder> commandEncoder, id<MTLRenderPipelineState> renderPipelineState,
    MetalBuffer* vertexBuffer, size_t vertexBufferOffset)
{
    IM_UNUSED(commandBuffer);
    ImGui_ImplMetal_Data* bd = ImGui_ImplMetal_GetBackendData();
    [commandEncoder setCullMode:MTLCullModeNone];
    [commandEncoder setDepthStencilState:bd->SharedMetalContext.depthStencilState];

    // Setup viewport, orthographic projection matrix
    // Our visible imgui space lies from draw_data->DisplayPos (top left) to
    // draw_data->DisplayPos+data_data->DisplaySize (bottom right). DisplayMin is typically (0,0) for single viewport apps.
    MTLViewport viewport =
    {
        .originX = 0.0,
        .originY = 0.0,
        .width = (double)(draw_data->DisplaySize.x * draw_data->FramebufferScale.x),
        .height = (double)(draw_data->DisplaySize.y * draw_data->FramebufferScale.y),
        .znear = 0.0,
        .zfar = 1.0
    };
    [commandEncoder setViewport:viewport];

    float L = draw_data->DisplayPos.x;
    float R = draw_data->DisplayPos.x + draw_data->DisplaySize.x;
    float T = draw_data->DisplayPos.y;
    float B = draw_data->DisplayPos.y + draw_data->DisplaySize.y;
    float N = (float)viewport.znear;
    float F = (float)viewport.zfar;
    const float ortho_projection[4][4] =
    {
        { 2.0f/(R-L),   0.0f,           0.0f,   0.0f },
        { 0.0f,         2.0f/(T-B),     0.0f,   0.0f },
        { 0.0f,         0.0f,        1/(F-N),   0.0f },
        { (R+L)/(L-R),  (T+B)/(B-T), N/(F-N),   1.0f },
    };
    [commandEncoder setVertexBytes:&ortho_projection length:sizeof(ortho_projection) atIndex:1];

    [commandEncoder setRenderPipelineState:renderPipelineState];

    [commandEncoder setVertexBuffer:vertexBuffer.buffer offset:0 atIndex:0];
    [commandEncoder setVertexBufferOffset:vertexBufferOffset atIndex:0];
}

// Metal Render function.
void ImGui_ImplMetal_RenderDrawData(ImDrawData* draw_data, id<MTLCommandBuffer> commandBuffer, id<MTLRenderCommandEncoder> commandEncoder)
{
    ImGui_ImplMetal_Data* bd = ImGui_ImplMetal_GetBackendData();
    MetalContext* ctx = bd->SharedMetalContext;

    // Avoid rendering when minimized, scale coordinates for retina displays (screen coordinates != framebuffer coordinates)
    int fb_width = (int)(draw_data->DisplaySize.x * draw_data->FramebufferScale.x);
    int fb_height = (int)(draw_data->DisplaySize.y * draw_data->FramebufferScale.y);
    if (fb_width <= 0 || fb_height <= 0 || draw_data->CmdListsCount == 0)
        return;

    // Catch up with texture updates. Most of the times, the list will have 1 element with an OK status, aka nothing to do.
    // (This almost always points to ImGui::GetPlatformIO().Textures[] but is part of ImDrawData to allow overriding or disabling texture updates).
    if (draw_data->Textures != nullptr)
        for (ImTextureData* tex : *draw_data->Textures)
            if (tex->Status != ImTextureStatus_OK)
                ImGui_ImplMetal_UpdateTexture(tex);

    // Try to retrieve a render pipeline state that is compatible with the framebuffer config for this frame
    // The hit rate for this cache should be very near 100%.
    id<MTLRenderPipelineState> renderPipelineState = ctx.renderPipelineStateCache[ctx.framebufferDescriptor];
    if (renderPipelineState == nil)
    {
        // No luck; make a new render pipeline state
        renderPipelineState = [ctx renderPipelineStateForFramebufferDescriptor:ctx.framebufferDescriptor device:commandBuffer.device];

        // Cache render pipeline state for later reuse
        ctx.renderPipelineStateCache[ctx.framebufferDescriptor] = renderPipelineState;
    }

    size_t vertexBufferLength = (size_t)draw_data->TotalVtxCount * sizeof(ImDrawVert);
    size_t indexBufferLength = (size_t)draw_data->TotalIdxCount * sizeof(ImDrawIdx);
    MetalBuffer* vertexBuffer = [ctx dequeueReusableBufferOfLength:vertexBufferLength device:commandBuffer.device];
    MetalBuffer* indexBuffer = [ctx dequeueReusableBufferOfLength:indexBufferLength device:commandBuffer.device];

    ImGui_ImplMetal_SetupRenderState(draw_data, commandBuffer, commandEncoder, renderPipelineState, vertexBuffer, 0);

    // Will project scissor/clipping rectangles into framebuffer space
    ImVec2 clip_off = draw_data->DisplayPos;         // (0,0) unless using multi-viewports
    ImVec2 clip_scale = draw_data->FramebufferScale; // (1,1) unless using retina display which are often (2,2)

    // Render command lists
    size_t vertexBufferOffset = 0;
    size_t indexBufferOffset = 0;
    for (int n = 0; n < draw_data->CmdListsCount; n++)
    {
        const ImDrawList* draw_list = draw_data->CmdLists[n];

        memcpy((char*)vertexBuffer.buffer.contents + vertexBufferOffset, draw_list->VtxBuffer.Data, (size_t)draw_list->VtxBuffer.Size * sizeof(ImDrawVert));
        memcpy((char*)indexBuffer.buffer.contents + indexBufferOffset, draw_list->IdxBuffer.Data, (size_t)draw_list->IdxBuffer.Size * sizeof(ImDrawIdx));

        for (int cmd_i = 0; cmd_i < draw_list->CmdBuffer.Size; cmd_i++)
        {
            const ImDrawCmd* pcmd = &draw_list->CmdBuffer[cmd_i];
            if (pcmd->UserCallback)
            {
                // User callback, registered via ImDrawList::AddCallback()
                // (ImDrawCallback_ResetRenderState is a special callback value used by the user to request the renderer to reset render state.)
                if (pcmd->UserCallback == ImDrawCallback_ResetRenderState)
                    ImGui_ImplMetal_SetupRenderState(draw_data, commandBuffer, commandEncoder, renderPipelineState, vertexBuffer, vertexBufferOffset);
                else
                    pcmd->UserCallback(draw_list, pcmd);
            }
            else
            {
                // Project scissor/clipping rectangles into framebuffer space
                ImVec2 clip_min((pcmd->ClipRect.x - clip_off.x) * clip_scale.x, (pcmd->ClipRect.y - clip_off.y) * clip_scale.y);
                ImVec2 clip_max((pcmd->ClipRect.z - clip_off.x) * clip_scale.x, (pcmd->ClipRect.w - clip_off.y) * clip_scale.y);

                // Clamp to viewport as setScissorRect() won't accept values that are off bounds
                if (clip_min.x < 0.0f) { clip_min.x = 0.0f; }
                if (clip_min.y < 0.0f) { clip_min.y = 0.0f; }
                if (clip_max.x > fb_width) { clip_max.x = (float)fb_width; }
                if (clip_max.y > fb_height) { clip_max.y = (float)fb_height; }
                if (clip_max.x <= clip_min.x || clip_max.y <= clip_min.y)
                    continue;
                if (pcmd->ElemCount == 0) // drawIndexedPrimitives() validation doesn't accept this
                    continue;

                // Apply scissor/clipping rectangle
                MTLScissorRect scissorRect =
                {
                    .x = NSUInteger(clip_min.x),
                    .y = NSUInteger(clip_min.y),
                    .width = NSUInteger(clip_max.x - clip_min.x),
                    .height = NSUInteger(clip_max.y - clip_min.y)
                };
                [commandEncoder setScissorRect:scissorRect];

                // Bind texture, Draw
                if (ImTextureID tex_id = pcmd->GetTexID())
                    [commandEncoder setFragmentTexture:(__bridge id<MTLTexture>)(void*)(intptr_t)(tex_id) atIndex:0];

                [commandEncoder setVertexBufferOffset:(vertexBufferOffset + pcmd->VtxOffset * sizeof(ImDrawVert)) atIndex:0];
                [commandEncoder drawIndexedPrimitives:MTLPrimitiveTypeTriangle
                                           indexCount:pcmd->ElemCount
                                            indexType:sizeof(ImDrawIdx) == 2 ? MTLIndexTypeUInt16 : MTLIndexTypeUInt32
                                          indexBuffer:indexBuffer.buffer
                                    indexBufferOffset:indexBufferOffset + pcmd->IdxOffset * sizeof(ImDrawIdx)];
            }
        }

        vertexBufferOffset += (size_t)draw_list->VtxBuffer.Size * sizeof(ImDrawVert);
        indexBufferOffset += (size_t)draw_list->IdxBuffer.Size * sizeof(ImDrawIdx);
    }

    MetalContext* sharedMetalContext = bd->SharedMetalContext;
    [commandBuffer addCompletedHandler:^(id<MTLCommandBuffer>)
    {
        dispatch_async(dispatch_get_main_queue(), ^{
            @synchronized(sharedMetalContext.bufferCache)
            {
                [sharedMetalContext.bufferCache addObject:vertexBuffer];
                [sharedMetalContext.bufferCache addObject:indexBuffer];
            }
        });
    }];
}

static void ImGui_ImplMetal_DestroyTexture(ImTextureData* tex)
{
    MetalTexture* backend_tex = (__bridge_transfer MetalTexture*)(tex->BackendUserData);
    if (backend_tex == nullptr)
        return;
    IM_ASSERT(backend_tex.metalTexture == (__bridge id<MTLTexture>)(void*)(intptr_t)tex->TexID);
    backend_tex.metalTexture = nil;

    // Clear identifiers and mark as destroyed (in order to allow e.g. calling InvalidateDeviceObjects while running)
    tex->SetTexID(ImTextureID_Invalid);
    tex->SetStatus(ImTextureStatus_Destroyed);
    tex->BackendUserData = nullptr;
}

void ImGui_ImplMetal_UpdateTexture(ImTextureData* tex)
{
    ImGui_ImplMetal_Data* bd = ImGui_ImplMetal_GetBackendData();
    if (tex->Status == ImTextureStatus_WantCreate)
    {
        // Create and upload new texture to graphics system
        //IMGUI_DEBUG_LOG("UpdateTexture #%03d: WantCreate %dx%d\n", tex->UniqueID, tex->Width, tex->Height);
        IM_ASSERT(tex->TexID == ImTextureID_Invalid && tex->BackendUserData == nullptr);
        IM_ASSERT(tex->Format == ImTextureFormat_RGBA32);

        // We are retrieving and uploading the font atlas as a 4-channels RGBA texture here.
        // In theory we could call GetTexDataAsAlpha8() and upload a 1-channel texture to save on memory access bandwidth.
        // However, using a shader designed for 1-channel texture would make it less obvious to use the ImTextureID facility to render users own textures.
        // You can make that change in your implementation.
        MTLTextureDescriptor* textureDescriptor = [MTLTextureDescriptor texture2DDescriptorWithPixelFormat:MTLPixelFormatRGBA8Unorm
                                                                                                     width:(NSUInteger)tex->Width
                                                                                                    height:(NSUInteger)tex->Height
                                                                                                 mipmapped:NO];
        textureDescriptor.usage = MTLTextureUsageShaderRead;
    #if TARGET_OS_OSX || TARGET_OS_MACCATALYST
        textureDescriptor.storageMode = MTLStorageModeManaged;
    #else
        textureDescriptor.storageMode = MTLStorageModeShared;
    #endif
        id <MTLTexture> texture = [bd->SharedMetalContext.device newTextureWithDescriptor:textureDescriptor];
        [texture replaceRegion:MTLRegionMake2D(0, 0, (NSUInteger)tex->Width, (NSUInteger)tex->Height) mipmapLevel:0 withBytes:tex->Pixels bytesPerRow:(NSUInteger)tex->Width * 4];
        MetalTexture* backend_tex = [[MetalTexture alloc] initWithTexture:texture];

        // Store identifiers
        tex->SetTexID((ImTextureID)(intptr_t)texture);
        tex->SetStatus(ImTextureStatus_OK);
        tex->BackendUserData = (__bridge_retained void*)(backend_tex);
    }
    else if (tex->Status == ImTextureStatus_WantUpdates)
    {
        // Update selected blocks. We only ever write to textures regions which have never been used before!
        // This backend choose to use tex->Updates[] but you can use tex->UpdateRect to upload a single region.
        MetalTexture* backend_tex = (__bridge MetalTexture*)(tex->BackendUserData);
        for (ImTextureRect& r : tex->Updates)
        {
            [backend_tex.metalTexture replaceRegion:MTLRegionMake2D((NSUInteger)r.x, (NSUInteger)r.y, (NSUInteger)r.w, (NSUInteger)r.h)
                                        mipmapLevel:0
                                          withBytes:tex->GetPixelsAt(r.x, r.y)
                                        bytesPerRow:(NSUInteger)tex->Width * 4];
        }
        tex->SetStatus(ImTextureStatus_OK);
    }
    else if (tex->Status == ImTextureStatus_WantDestroy && tex->UnusedFrames > 0)
    {
        ImGui_ImplMetal_DestroyTexture(tex);
    }
}

bool ImGui_ImplMetal_CreateDeviceObjects(id<MTLDevice> device)
{
    ImGui_ImplMetal_Data* bd = ImGui_ImplMetal_GetBackendData();
    MTLDepthStencilDescriptor* depthStencilDescriptor = [[MTLDepthStencilDescriptor alloc] init];
    depthStencilDescriptor.depthWriteEnabled = NO;
    depthStencilDescriptor.depthCompareFunction = MTLCompareFunctionAlways;
    bd->SharedMetalContext.depthStencilState = [device newDepthStencilStateWithDescriptor:depthStencilDescriptor];
    ImGui_ImplMetal_CreateDeviceObjectsForPlatformWindows();
#ifdef IMGUI_IMPL_METAL_CPP
    [depthStencilDescriptor release];
#endif

    return true;
}

void ImGui_ImplMetal_DestroyDeviceObjects()
{
    ImGui_ImplMetal_Data* bd = ImGui_ImplMetal_GetBackendData();
<<<<<<< HEAD
    ImGui_ImplMetal_DestroyFontsTexture();
    ImGui_ImplMetal_InvalidateDeviceObjectsForPlatformWindows();
=======

    // Destroy all textures
    for (ImTextureData* tex : ImGui::GetPlatformIO().Textures)
        if (tex->RefCount == 1)
            ImGui_ImplMetal_DestroyTexture(tex);

>>>>>>> 96be9573
    [bd->SharedMetalContext.renderPipelineStateCache removeAllObjects];
}

#pragma mark - Multi-viewport support

#import <QuartzCore/CAMetalLayer.h>

#if TARGET_OS_OSX
#import <Cocoa/Cocoa.h>
#endif

//--------------------------------------------------------------------------------------------------------
// MULTI-VIEWPORT / PLATFORM INTERFACE SUPPORT
// This is an _advanced_ and _optional_ feature, allowing the back-end to create and handle multiple viewports simultaneously.
// If you are new to dear imgui or creating a new binding for dear imgui, it is recommended that you completely ignore this section first..
//--------------------------------------------------------------------------------------------------------

struct ImGuiViewportDataMetal
{
    CAMetalLayer*               MetalLayer;
    id<MTLCommandQueue>         CommandQueue;
    MTLRenderPassDescriptor*    RenderPassDescriptor;
    void*                       Handle = nullptr;
    bool                        FirstFrame = true;
};

static void ImGui_ImplMetal_CreateWindow(ImGuiViewport* viewport)
{
    ImGui_ImplMetal_Data* bd = ImGui_ImplMetal_GetBackendData();
    ImGuiViewportDataMetal* data = IM_NEW(ImGuiViewportDataMetal)();
    viewport->RendererUserData = data;

    // PlatformHandleRaw should always be a NSWindow*, whereas PlatformHandle might be a higher-level handle (e.g. GLFWWindow*, SDL_Window*).
    // Some back-ends will leave PlatformHandleRaw == 0, in which case we assume PlatformHandle will contain the NSWindow*.
    void* handle = viewport->PlatformHandleRaw ? viewport->PlatformHandleRaw : viewport->PlatformHandle;
    IM_ASSERT(handle != nullptr);

    id<MTLDevice> device = bd->SharedMetalContext.device;
    CAMetalLayer* layer = [CAMetalLayer layer];
    layer.device = device;
    layer.framebufferOnly = YES;
    layer.pixelFormat = bd->SharedMetalContext.framebufferDescriptor.colorPixelFormat;
#if TARGET_OS_OSX
    NSWindow* window = (__bridge NSWindow*)handle;
    NSView* view = window.contentView;
    view.layer = layer;
    view.wantsLayer = YES;
#endif
    data->MetalLayer = layer;
    data->CommandQueue = [device newCommandQueue];
    data->RenderPassDescriptor = [[MTLRenderPassDescriptor alloc] init];
    data->Handle = handle;
}

static void ImGui_ImplMetal_DestroyWindow(ImGuiViewport* viewport)
{
    // The main viewport (owned by the application) will always have RendererUserData == 0 since we didn't create the data for it.
    if (ImGuiViewportDataMetal* data = (ImGuiViewportDataMetal*)viewport->RendererUserData)
        IM_DELETE(data);
    viewport->RendererUserData = nullptr;
}

inline static CGSize MakeScaledSize(CGSize size, CGFloat scale)
{
    return CGSizeMake(size.width * scale, size.height * scale);
}

static void ImGui_ImplMetal_SetWindowSize(ImGuiViewport* viewport, ImVec2 size)
{
    ImGuiViewportDataMetal* data = (ImGuiViewportDataMetal*)viewport->RendererUserData;
    data->MetalLayer.drawableSize = MakeScaledSize(CGSizeMake(size.x, size.y), viewport->DpiScale);
}

static void ImGui_ImplMetal_RenderWindow(ImGuiViewport* viewport, void*)
{
    ImGuiViewportDataMetal* data = (ImGuiViewportDataMetal*)viewport->RendererUserData;

#if TARGET_OS_OSX
    void* handle = viewport->PlatformHandleRaw ? viewport->PlatformHandleRaw : viewport->PlatformHandle;
    NSWindow* window = (__bridge NSWindow*)handle;

    // Always render the first frame, regardless of occlusionState, to avoid an initial flicker
    if ((window.occlusionState & NSWindowOcclusionStateVisible) == 0 && !data->FirstFrame)
    {
        // Do not render windows which are completely occluded. Calling -[CAMetalLayer nextDrawable] will hang for
        // approximately 1 second if the Metal layer is completely occluded.
        return;
    }
    data->FirstFrame = false;

    float fb_scale = (float)window.backingScaleFactor;
    if (data->MetalLayer.contentsScale != fb_scale)
    {
        data->MetalLayer.contentsScale = fb_scale;
        data->MetalLayer.drawableSize = MakeScaledSize(window.frame.size, fb_scale);
    }
#endif

    id <CAMetalDrawable> drawable = [data->MetalLayer nextDrawable];
    if (drawable == nil)
        return;

    MTLRenderPassDescriptor* renderPassDescriptor = data->RenderPassDescriptor;
    renderPassDescriptor.colorAttachments[0].texture = drawable.texture;
    renderPassDescriptor.colorAttachments[0].clearColor = MTLClearColorMake(0, 0, 0, 0);
    if ((viewport->Flags & ImGuiViewportFlags_NoRendererClear) == 0)
        renderPassDescriptor.colorAttachments[0].loadAction = MTLLoadActionClear;

    id <MTLCommandBuffer> commandBuffer = [data->CommandQueue commandBuffer];
    id <MTLRenderCommandEncoder> renderEncoder = [commandBuffer renderCommandEncoderWithDescriptor:renderPassDescriptor];
    ImGui_ImplMetal_RenderDrawData(viewport->DrawData, commandBuffer, renderEncoder);
    [renderEncoder endEncoding];

    [commandBuffer presentDrawable:drawable];
    [commandBuffer commit];
}

static void ImGui_ImplMetal_InitMultiViewportSupport()
{
    ImGuiPlatformIO& platform_io = ImGui::GetPlatformIO();
    platform_io.Renderer_CreateWindow = ImGui_ImplMetal_CreateWindow;
    platform_io.Renderer_DestroyWindow = ImGui_ImplMetal_DestroyWindow;
    platform_io.Renderer_SetWindowSize = ImGui_ImplMetal_SetWindowSize;
    platform_io.Renderer_RenderWindow = ImGui_ImplMetal_RenderWindow;
}

static void ImGui_ImplMetal_ShutdownMultiViewportSupport()
{
    ImGui::DestroyPlatformWindows();
}

static void ImGui_ImplMetal_CreateDeviceObjectsForPlatformWindows()
{
    ImGuiPlatformIO& platform_io = ImGui::GetPlatformIO();
    for (int i = 1; i < platform_io.Viewports.Size; i++)
        if (!platform_io.Viewports[i]->RendererUserData)
            ImGui_ImplMetal_CreateWindow(platform_io.Viewports[i]);
}

static void ImGui_ImplMetal_InvalidateDeviceObjectsForPlatformWindows()
{
    ImGuiPlatformIO& platform_io = ImGui::GetPlatformIO();
    for (int i = 1; i < platform_io.Viewports.Size; i++)
        if (platform_io.Viewports[i]->RendererUserData)
            ImGui_ImplMetal_DestroyWindow(platform_io.Viewports[i]);
}

#pragma mark - MetalBuffer implementation

@implementation MetalBuffer
- (instancetype)initWithBuffer:(id<MTLBuffer>)buffer
{
    if ((self = [super init]))
    {
        _buffer = buffer;
        _lastReuseTime = GetMachAbsoluteTimeInSeconds();
    }
    return self;
}
@end

#pragma mark - FramebufferDescriptor implementation

@implementation FramebufferDescriptor
- (instancetype)initWithRenderPassDescriptor:(MTLRenderPassDescriptor*)renderPassDescriptor
{
    if ((self = [super init]))
    {
        _sampleCount = renderPassDescriptor.colorAttachments[0].texture.sampleCount;
        _colorPixelFormat = renderPassDescriptor.colorAttachments[0].texture.pixelFormat;
        _depthPixelFormat = renderPassDescriptor.depthAttachment.texture.pixelFormat;
        _stencilPixelFormat = renderPassDescriptor.stencilAttachment.texture.pixelFormat;
    }
    return self;
}

- (nonnull id)copyWithZone:(nullable NSZone*)zone
{
    FramebufferDescriptor* copy = [[FramebufferDescriptor allocWithZone:zone] init];
    copy.sampleCount = self.sampleCount;
    copy.colorPixelFormat = self.colorPixelFormat;
    copy.depthPixelFormat = self.depthPixelFormat;
    copy.stencilPixelFormat = self.stencilPixelFormat;
    return copy;
}

- (NSUInteger)hash
{
    NSUInteger sc = _sampleCount & 0x3;
    NSUInteger cf = _colorPixelFormat & 0x3FF;
    NSUInteger df = _depthPixelFormat & 0x3FF;
    NSUInteger sf = _stencilPixelFormat & 0x3FF;
    NSUInteger hash = (sf << 22) | (df << 12) | (cf << 2) | sc;
    return hash;
}

- (BOOL)isEqual:(id)object
{
    FramebufferDescriptor* other = object;
    if (![other isKindOfClass:[FramebufferDescriptor class]])
        return NO;
    return other.sampleCount == self.sampleCount      &&
    other.colorPixelFormat   == self.colorPixelFormat &&
    other.depthPixelFormat   == self.depthPixelFormat &&
    other.stencilPixelFormat == self.stencilPixelFormat;
}

@end

#pragma mark - MetalTexture implementation

@implementation MetalTexture
- (instancetype)initWithTexture:(id<MTLTexture>)metalTexture
{
    if ((self = [super init]))
        self.metalTexture = metalTexture;
    return self;
}

@end

#pragma mark - MetalContext implementation

@implementation MetalContext
- (instancetype)init
{
    if ((self = [super init]))
    {
        self.renderPipelineStateCache = [NSMutableDictionary dictionary];
        self.bufferCache = [NSMutableArray array];
        _lastBufferCachePurge = GetMachAbsoluteTimeInSeconds();
    }
    return self;
}

- (MetalBuffer*)dequeueReusableBufferOfLength:(NSUInteger)length device:(id<MTLDevice>)device
{
    uint64_t now = GetMachAbsoluteTimeInSeconds();

    @synchronized(self.bufferCache)
    {
        // Purge old buffers that haven't been useful for a while
        if (now - self.lastBufferCachePurge > 1.0)
        {
            NSMutableArray* survivors = [NSMutableArray array];
            for (MetalBuffer* candidate in self.bufferCache)
                if (candidate.lastReuseTime > self.lastBufferCachePurge)
                    [survivors addObject:candidate];
            self.bufferCache = [survivors mutableCopy];
            self.lastBufferCachePurge = now;
        }

        // See if we have a buffer we can reuse
        MetalBuffer* bestCandidate = nil;
        for (MetalBuffer* candidate in self.bufferCache)
            if (candidate.buffer.length >= length && (bestCandidate == nil || bestCandidate.lastReuseTime > candidate.lastReuseTime))
                bestCandidate = candidate;

        if (bestCandidate != nil)
        {
            [self.bufferCache removeObject:bestCandidate];
            bestCandidate.lastReuseTime = now;
            return bestCandidate;
        }
    }

    // No luck; make a new buffer
    id<MTLBuffer> backing = [device newBufferWithLength:length options:MTLResourceStorageModeShared];
    return [[MetalBuffer alloc] initWithBuffer:backing];
}

// Bilinear sampling is required by default. Set 'io.Fonts->Flags |= ImFontAtlasFlags_NoBakedLines' or 'style.AntiAliasedLinesUseTex = false' to allow point/nearest sampling.
- (id<MTLRenderPipelineState>)renderPipelineStateForFramebufferDescriptor:(FramebufferDescriptor*)descriptor device:(id<MTLDevice>)device
{
    NSError* error = nil;

    NSString* shaderSource = @""
    "#include <metal_stdlib>\n"
    "using namespace metal;\n"
    "\n"
    "struct Uniforms {\n"
    "    float4x4 projectionMatrix;\n"
    "};\n"
    "\n"
    "struct VertexIn {\n"
    "    float2 position  [[attribute(0)]];\n"
    "    float2 texCoords [[attribute(1)]];\n"
    "    uchar4 color     [[attribute(2)]];\n"
    "};\n"
    "\n"
    "struct VertexOut {\n"
    "    float4 position [[position]];\n"
    "    float2 texCoords;\n"
    "    float4 color;\n"
    "};\n"
    "\n"
    "vertex VertexOut vertex_main(VertexIn in                 [[stage_in]],\n"
    "                             constant Uniforms &uniforms [[buffer(1)]]) {\n"
    "    VertexOut out;\n"
    "    out.position = uniforms.projectionMatrix * float4(in.position, 0, 1);\n"
    "    out.texCoords = in.texCoords;\n"
    "    out.color = float4(in.color) / float4(255.0);\n"
    "    return out;\n"
    "}\n"
    "\n"
    "fragment half4 fragment_main(VertexOut in [[stage_in]],\n"
    "                             texture2d<half, access::sample> texture [[texture(0)]]) {\n"
    "    constexpr sampler linearSampler(coord::normalized, min_filter::linear, mag_filter::linear, mip_filter::linear);\n"
    "    half4 texColor = texture.sample(linearSampler, in.texCoords);\n"
    "    return half4(in.color) * texColor;\n"
    "}\n";

    id<MTLLibrary> library = [device newLibraryWithSource:shaderSource options:nil error:&error];
    if (library == nil)
    {
        NSLog(@"Error: failed to create Metal library: %@", error);
        return nil;
    }

    id<MTLFunction> vertexFunction = [library newFunctionWithName:@"vertex_main"];
    id<MTLFunction> fragmentFunction = [library newFunctionWithName:@"fragment_main"];

    if (vertexFunction == nil || fragmentFunction == nil)
    {
        NSLog(@"Error: failed to find Metal shader functions in library: %@", error);
        return nil;
    }

    MTLVertexDescriptor* vertexDescriptor = [MTLVertexDescriptor vertexDescriptor];
    vertexDescriptor.attributes[0].offset = offsetof(ImDrawVert, pos);
    vertexDescriptor.attributes[0].format = MTLVertexFormatFloat2; // position
    vertexDescriptor.attributes[0].bufferIndex = 0;
    vertexDescriptor.attributes[1].offset = offsetof(ImDrawVert, uv);
    vertexDescriptor.attributes[1].format = MTLVertexFormatFloat2; // texCoords
    vertexDescriptor.attributes[1].bufferIndex = 0;
    vertexDescriptor.attributes[2].offset = offsetof(ImDrawVert, col);
    vertexDescriptor.attributes[2].format = MTLVertexFormatUChar4; // color
    vertexDescriptor.attributes[2].bufferIndex = 0;
    vertexDescriptor.layouts[0].stepRate = 1;
    vertexDescriptor.layouts[0].stepFunction = MTLVertexStepFunctionPerVertex;
    vertexDescriptor.layouts[0].stride = sizeof(ImDrawVert);

    MTLRenderPipelineDescriptor* pipelineDescriptor = [[MTLRenderPipelineDescriptor alloc] init];
    pipelineDescriptor.vertexFunction = vertexFunction;
    pipelineDescriptor.fragmentFunction = fragmentFunction;
    pipelineDescriptor.vertexDescriptor = vertexDescriptor;
    pipelineDescriptor.rasterSampleCount = self.framebufferDescriptor.sampleCount;
    pipelineDescriptor.colorAttachments[0].pixelFormat = self.framebufferDescriptor.colorPixelFormat;
    pipelineDescriptor.colorAttachments[0].blendingEnabled = YES;
    pipelineDescriptor.colorAttachments[0].rgbBlendOperation = MTLBlendOperationAdd;
    pipelineDescriptor.colorAttachments[0].sourceRGBBlendFactor = MTLBlendFactorSourceAlpha;
    pipelineDescriptor.colorAttachments[0].destinationRGBBlendFactor = MTLBlendFactorOneMinusSourceAlpha;
    pipelineDescriptor.colorAttachments[0].alphaBlendOperation = MTLBlendOperationAdd;
    pipelineDescriptor.colorAttachments[0].sourceAlphaBlendFactor = MTLBlendFactorOne;
    pipelineDescriptor.colorAttachments[0].destinationAlphaBlendFactor = MTLBlendFactorOneMinusSourceAlpha;
    pipelineDescriptor.depthAttachmentPixelFormat = self.framebufferDescriptor.depthPixelFormat;
    pipelineDescriptor.stencilAttachmentPixelFormat = self.framebufferDescriptor.stencilPixelFormat;

    id<MTLRenderPipelineState> renderPipelineState = [device newRenderPipelineStateWithDescriptor:pipelineDescriptor error:&error];
    if (error != nil)
        NSLog(@"Error: failed to create Metal pipeline state: %@", error);

    return renderPipelineState;
}

@end

//-----------------------------------------------------------------------------

#endif // #ifndef IMGUI_DISABLE<|MERGE_RESOLUTION|>--- conflicted
+++ resolved
@@ -4,11 +4,8 @@
 // Implemented features:
 //  [X] Renderer: User texture binding. Use 'MTLTexture' as texture identifier. Read the FAQ about ImTextureID/ImTextureRef!
 //  [X] Renderer: Large meshes support (64k+ vertices) even with 16-bit indices (ImGuiBackendFlags_RendererHasVtxOffset).
-<<<<<<< HEAD
+//  [X] Renderer: Texture updates support for dynamic font atlas (ImGuiBackendFlags_RendererHasTextures).
 //  [X] Renderer: Multi-viewport support (multiple windows). Enable with 'io.ConfigFlags |= ImGuiConfigFlags_ViewportsEnable'.
-=======
-//  [X] Renderer: Texture updates support for dynamic font atlas (ImGuiBackendFlags_RendererHasTextures).
->>>>>>> 96be9573
 
 // You can use unmodified imgui_impl_* files in your project. See examples/ folder for examples of using this.
 // Prefer including the entire imgui/ repository into your project (either as a copy or as a submodule), and only build the backends you need.
@@ -20,11 +17,8 @@
 
 // CHANGELOG
 // (minor and older changes stripped away, please see git history for details)
-<<<<<<< HEAD
 //  2025-XX-XX: Metal: Added support for multiple windows via the ImGuiPlatformIO interface.
-=======
 //  2025-06-11: Added support for ImGuiBackendFlags_RendererHasTextures, for dynamic font atlas. Removed ImGui_ImplMetal_CreateFontsTexture() and ImGui_ImplMetal_DestroyFontsTexture().
->>>>>>> 96be9573
 //  2025-02-03: Metal: Crash fix. (#8367)
 //  2025-01-08: Metal: Fixed memory leaks when using metal-cpp (#8276, #8166) or when using multiple contexts (#7419).
 //  2022-08-23: Metal: Update deprecated property 'sampleCount'->'rasterSampleCount'.
@@ -149,11 +143,8 @@
     io.BackendRendererUserData = (void*)bd;
     io.BackendRendererName = "imgui_impl_metal";
     io.BackendFlags |= ImGuiBackendFlags_RendererHasVtxOffset;  // We can honor the ImDrawCmd::VtxOffset field, allowing for large meshes.
-<<<<<<< HEAD
+    io.BackendFlags |= ImGuiBackendFlags_RendererHasTextures;   // We can honor ImGuiPlatformIO::Textures[] requests during render.
     io.BackendFlags |= ImGuiBackendFlags_RendererHasViewports;  // We can create multi-viewports on the Renderer side (optional)
-=======
-    io.BackendFlags |= ImGuiBackendFlags_RendererHasTextures;   // We can honor ImGuiPlatformIO::Textures[] requests during render.
->>>>>>> 96be9573
 
     bd->SharedMetalContext = [[MetalContext alloc] init];
     bd->SharedMetalContext.device = device;
@@ -175,11 +166,7 @@
     ImGuiIO& io = ImGui::GetIO();
     io.BackendRendererName = nullptr;
     io.BackendRendererUserData = nullptr;
-<<<<<<< HEAD
-    io.BackendFlags &= ~(ImGuiBackendFlags_RendererHasVtxOffset | ImGuiBackendFlags_RendererHasViewports);
-=======
-    io.BackendFlags &= ~(ImGuiBackendFlags_RendererHasVtxOffset | ImGuiBackendFlags_RendererHasTextures);
->>>>>>> 96be9573
+    io.BackendFlags &= ~(ImGuiBackendFlags_RendererHasVtxOffset | ImGuiBackendFlags_RendererHasTextures | ImGuiBackendFlags_RendererHasViewports);
 }
 
 void ImGui_ImplMetal_NewFrame(MTLRenderPassDescriptor* renderPassDescriptor)
@@ -444,17 +431,13 @@
 void ImGui_ImplMetal_DestroyDeviceObjects()
 {
     ImGui_ImplMetal_Data* bd = ImGui_ImplMetal_GetBackendData();
-<<<<<<< HEAD
-    ImGui_ImplMetal_DestroyFontsTexture();
-    ImGui_ImplMetal_InvalidateDeviceObjectsForPlatformWindows();
-=======
 
     // Destroy all textures
     for (ImTextureData* tex : ImGui::GetPlatformIO().Textures)
         if (tex->RefCount == 1)
             ImGui_ImplMetal_DestroyTexture(tex);
 
->>>>>>> 96be9573
+    ImGui_ImplMetal_InvalidateDeviceObjectsForPlatformWindows();
     [bd->SharedMetalContext.renderPipelineStateCache removeAllObjects];
 }
 

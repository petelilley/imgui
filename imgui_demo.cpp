// dear imgui, v1.63 WIP
// (demo code)

// Message to the person tempted to delete this file when integrating ImGui into their code base:
// Don't do it! Do NOT remove this file from your project! It is useful reference code that you and other users will want to refer to.
// Everything in this file will be stripped out by the linker if you don't call ImGui::ShowDemoWindow().
// During development, you can call ImGui::ShowDemoWindow() in your code to learn about various features of ImGui. Have it wired in a debug menu!
// Removing this file from your project is hindering access to documentation for everyone in your team, likely leading you to poorer usage of the library.
// Note that you can #define IMGUI_DISABLE_DEMO_WINDOWS in imconfig.h for the same effect.
// If you want to link core ImGui in your final builds but not those demo windows, #define IMGUI_DISABLE_DEMO_WINDOWS in imconfig.h and those functions will be empty.
// In other situation, when you have ImGui available you probably want this to be available for reference and execution.
// Thank you,
// -Your beloved friend, imgui_demo.cpp (that you won't delete)

// Message to beginner C/C++ programmers about the meaning of the 'static' keyword: in this demo code, we frequently we use 'static' variables inside functions.
// A static variable persist across calls, so it is essentially like a global variable but declared inside the scope of the function.
// We do this as a way to gather code and data in the same place, just to make the demo code faster to read, faster to write, and use less code.
// It also happens to be a convenient way of storing simple UI related information as long as your function doesn't need to be reentrant or used in threads.
// This might be a pattern you occasionally want to use in your code, but most of the real data you would be editing is likely to be stored outside your functions.

#if defined(_MSC_VER) && !defined(_CRT_SECURE_NO_WARNINGS)
#define _CRT_SECURE_NO_WARNINGS
#endif

#include "imgui.h"
#include <ctype.h>          // toupper, isprint
#include <limits.h>         // INT_MIN, INT_MAX
#include <math.h>           // sqrtf, powf, cosf, sinf, floorf, ceilf
#include <stdio.h>          // vsnprintf, sscanf, printf
#include <stdlib.h>         // NULL, malloc, free, atoi
#if defined(_MSC_VER) && _MSC_VER <= 1500 // MSVC 2008 or earlier
#include <stddef.h>         // intptr_t
#else
#include <stdint.h>         // intptr_t
#endif

#ifdef _MSC_VER
#pragma warning (disable: 4996) // 'This function or variable may be unsafe': strcpy, strdup, sprintf, vsnprintf, sscanf, fopen
#define snprintf _snprintf
#endif
#ifdef __clang__
#pragma clang diagnostic ignored "-Wold-style-cast"             // warning : use of old-style cast                              // yes, they are more terse.
#pragma clang diagnostic ignored "-Wdeprecated-declarations"    // warning : 'xx' is deprecated: The POSIX name for this item.. // for strdup used in demo code (so user can copy & paste the code)
#pragma clang diagnostic ignored "-Wint-to-void-pointer-cast"   // warning : cast to 'void *' from smaller integer type 'int'
#pragma clang diagnostic ignored "-Wformat-security"            // warning : warning: format string is not a string literal
#pragma clang diagnostic ignored "-Wexit-time-destructors"      // warning : declaration requires an exit-time destructor       // exit-time destruction order is undefined. if MemFree() leads to users code that has been disabled before exit it might cause problems. ImGui coding style welcomes static/globals.
#if __has_warning("-Wreserved-id-macro")
#pragma clang diagnostic ignored "-Wreserved-id-macro"          // warning : macro name is a reserved identifier                //
#endif
#elif defined(__GNUC__)
#pragma GCC diagnostic ignored "-Wint-to-pointer-cast"          // warning: cast to pointer from integer of different size
#pragma GCC diagnostic ignored "-Wformat-security"              // warning : format string is not a string literal (potentially insecure)
#pragma GCC diagnostic ignored "-Wdouble-promotion"             // warning: implicit conversion from 'float' to 'double' when passing argument to function
#pragma GCC diagnostic ignored "-Wconversion"                   // warning: conversion to 'xxxx' from 'xxxx' may alter its value
#if (__GNUC__ >= 6)
#pragma GCC diagnostic ignored "-Wmisleading-indentation"       // warning: this 'if' clause does not guard this statement      // GCC 6.0+ only. See #883 on GitHub.
#endif
#endif

// Play it nice with Windows users. Notepad in 2017 still doesn't display text data with Unix-style \n.
#ifdef _WIN32
#define IM_NEWLINE "\r\n"
#else
#define IM_NEWLINE "\n"
#endif

#define IM_MAX(_A,_B)       (((_A) >= (_B)) ? (_A) : (_B))

//-----------------------------------------------------------------------------
// DEMO CODE
//-----------------------------------------------------------------------------

#if !defined(IMGUI_DISABLE_OBSOLETE_FUNCTIONS) && defined(IMGUI_DISABLE_TEST_WINDOWS) && !defined(IMGUI_DISABLE_DEMO_WINDOWS)   // Obsolete name since 1.53, TEST->DEMO
#define IMGUI_DISABLE_DEMO_WINDOWS
#endif

#if !defined(IMGUI_DISABLE_DEMO_WINDOWS)

// Forward Declarations
static void ShowExampleAppMainMenuBar();
static void ShowExampleAppConsole(bool* p_open);
static void ShowExampleAppLog(bool* p_open);
static void ShowExampleAppLayout(bool* p_open);
static void ShowExampleAppPropertyEditor(bool* p_open);
static void ShowExampleAppLongText(bool* p_open);
static void ShowExampleAppAutoResize(bool* p_open);
static void ShowExampleAppConstrainedResize(bool* p_open);
static void ShowExampleAppSimpleOverlay(bool* p_open);
static void ShowExampleAppWindowTitles(bool* p_open);
static void ShowExampleAppCustomRendering(bool* p_open);
static void ShowExampleMenuFile();

// Helper to display a little (?) mark which shows a tooltip when hovered.
static void ShowHelpMarker(const char* desc)
{
    ImGui::TextDisabled("(?)");
    if (ImGui::IsItemHovered())
    {
        ImGui::BeginTooltip();
        ImGui::PushTextWrapPos(ImGui::GetFontSize() * 35.0f);
        ImGui::TextUnformatted(desc);
        ImGui::PopTextWrapPos();
        ImGui::EndTooltip();
    }
}

// Helper to display basic user controls.
void ImGui::ShowUserGuide()
{
    ImGui::BulletText("Double-click on title bar to collapse window.");
    ImGui::BulletText("Click and drag on lower right corner to resize window\n(double-click to auto fit window to its contents).");
    ImGui::BulletText("Click and drag on any empty space to move window.");
    ImGui::BulletText("TAB/SHIFT+TAB to cycle through keyboard editable fields.");
    ImGui::BulletText("CTRL+Click on a slider or drag box to input value as text.");
    if (ImGui::GetIO().FontAllowUserScaling)
        ImGui::BulletText("CTRL+Mouse Wheel to zoom window contents.");
    ImGui::BulletText("Mouse Wheel to scroll.");
    ImGui::BulletText("While editing text:\n");
    ImGui::Indent();
    ImGui::BulletText("Hold SHIFT or use mouse to select text.");
    ImGui::BulletText("CTRL+Left/Right to word jump.");
    ImGui::BulletText("CTRL+A or double-click to select all.");
    ImGui::BulletText("CTRL+X,CTRL+C,CTRL+V to use clipboard.");
    ImGui::BulletText("CTRL+Z,CTRL+Y to undo/redo.");
    ImGui::BulletText("ESCAPE to revert.");
    ImGui::BulletText("You can apply arithmetic operators +,*,/ on numerical values.\nUse +- to subtract.");
    ImGui::Unindent();
}

// Demonstrate most Dear ImGui features (this is big function!)
// You may execute this function to experiment with the UI and understand what it does. You may then search for keywords in the code when you are interested by a specific feature.
void ImGui::ShowDemoWindow(bool* p_open)
{
    // Examples Apps (accessible from the "Examples" menu)
    static bool show_app_main_menu_bar = false;
    static bool show_app_console = false;
    static bool show_app_log = false;
    static bool show_app_layout = false;
    static bool show_app_property_editor = false;
    static bool show_app_long_text = false;
    static bool show_app_auto_resize = false;
    static bool show_app_constrained_resize = false;
    static bool show_app_simple_overlay = false;
    static bool show_app_window_titles = false;
    static bool show_app_custom_rendering = false;

    if (show_app_main_menu_bar)       ShowExampleAppMainMenuBar();
    if (show_app_console)             ShowExampleAppConsole(&show_app_console);
    if (show_app_log)                 ShowExampleAppLog(&show_app_log);
    if (show_app_layout)              ShowExampleAppLayout(&show_app_layout);
    if (show_app_property_editor)     ShowExampleAppPropertyEditor(&show_app_property_editor);
    if (show_app_long_text)           ShowExampleAppLongText(&show_app_long_text);
    if (show_app_auto_resize)         ShowExampleAppAutoResize(&show_app_auto_resize);
    if (show_app_constrained_resize)  ShowExampleAppConstrainedResize(&show_app_constrained_resize);
    if (show_app_simple_overlay)      ShowExampleAppSimpleOverlay(&show_app_simple_overlay);
    if (show_app_window_titles)       ShowExampleAppWindowTitles(&show_app_window_titles);
    if (show_app_custom_rendering)    ShowExampleAppCustomRendering(&show_app_custom_rendering);

    // Dear ImGui Apps (accessible from the "Help" menu)
    static bool show_app_metrics = false;
    static bool show_app_style_editor = false;
    static bool show_app_about = false;

    if (show_app_metrics)             { ImGui::ShowMetricsWindow(&show_app_metrics); }
    if (show_app_style_editor)        { ImGui::Begin("Style Editor", &show_app_style_editor); ImGui::ShowStyleEditor(); ImGui::End(); }
    if (show_app_about)
    {
        ImGui::Begin("About Dear ImGui", &show_app_about, ImGuiWindowFlags_AlwaysAutoResize);
        ImGui::Text("Dear ImGui, %s", ImGui::GetVersion());
        ImGui::Separator();
        ImGui::Text("By Omar Cornut and all dear imgui contributors.");
        ImGui::Text("Dear ImGui is licensed under the MIT License, see LICENSE for more information.");
        ImGui::End();
    }

    // Demonstrate the various window flags. Typically you would just use the default!
    static bool no_titlebar = false;
    static bool no_scrollbar = false;
    static bool no_menu = false;
    static bool no_move = false;
    static bool no_resize = false;
    static bool no_collapse = false;
    static bool no_close = false;
    static bool no_nav = false;

    ImGuiWindowFlags window_flags = 0;
    if (no_titlebar)  window_flags |= ImGuiWindowFlags_NoTitleBar;
    if (no_scrollbar) window_flags |= ImGuiWindowFlags_NoScrollbar;
    if (!no_menu)     window_flags |= ImGuiWindowFlags_MenuBar;
    if (no_move)      window_flags |= ImGuiWindowFlags_NoMove;
    if (no_resize)    window_flags |= ImGuiWindowFlags_NoResize;
    if (no_collapse)  window_flags |= ImGuiWindowFlags_NoCollapse;
    if (no_nav)       window_flags |= ImGuiWindowFlags_NoNav;
    if (no_close)     p_open = NULL; // Don't pass our bool* to Begin

    // We specify a default size in case there's no data in the .ini file. Typically this isn't required! We only do it to make the Demo applications a little more welcoming.
    ImGui::SetNextWindowSize(ImVec2(550,680), ImGuiCond_FirstUseEver);

    // Main body of the Demo window starts here.
    if (!ImGui::Begin("ImGui Demo", p_open, window_flags))
    {
        // Early out if the window is collapsed, as an optimization.
        ImGui::End();
        return;
    }
    ImGui::Text("dear imgui says hello. (%s)", IMGUI_VERSION);

    // Most "big" widgets share a common width settings by default.
    //ImGui::PushItemWidth(ImGui::GetWindowWidth() * 0.65f);    // Use 2/3 of the space for widgets and 1/3 for labels (default)
    ImGui::PushItemWidth(ImGui::GetFontSize() * -12);           // Use fixed width for labels (by passing a negative value), the rest goes to widgets. We choose a width proportional to our font size.

    // Menu
    if (ImGui::BeginMenuBar())
    {
        if (ImGui::BeginMenu("Menu"))
        {
            ShowExampleMenuFile();
            ImGui::EndMenu();
        }
        if (ImGui::BeginMenu("Examples"))
        {
            ImGui::MenuItem("Main menu bar", NULL, &show_app_main_menu_bar);
            ImGui::MenuItem("Console", NULL, &show_app_console);
            ImGui::MenuItem("Log", NULL, &show_app_log);
            ImGui::MenuItem("Simple layout", NULL, &show_app_layout);
            ImGui::MenuItem("Property editor", NULL, &show_app_property_editor);
            ImGui::MenuItem("Long text display", NULL, &show_app_long_text);
            ImGui::MenuItem("Auto-resizing window", NULL, &show_app_auto_resize);
            ImGui::MenuItem("Constrained-resizing window", NULL, &show_app_constrained_resize);
            ImGui::MenuItem("Simple overlay", NULL, &show_app_simple_overlay);
            ImGui::MenuItem("Manipulating window titles", NULL, &show_app_window_titles);
            ImGui::MenuItem("Custom rendering", NULL, &show_app_custom_rendering);
            ImGui::EndMenu();
        }
        if (ImGui::BeginMenu("Help"))
        {
            ImGui::MenuItem("Metrics", NULL, &show_app_metrics);
            ImGui::MenuItem("Style Editor", NULL, &show_app_style_editor);
            ImGui::MenuItem("About Dear ImGui", NULL, &show_app_about);
            ImGui::EndMenu();
        }
        ImGui::EndMenuBar();
    }

    ImGui::Spacing();
    if (ImGui::CollapsingHeader("Help"))
    {
        ImGui::TextWrapped("This window is being created by the ShowDemoWindow() function. Please refer to the code in imgui_demo.cpp for reference.\n\n");
        ImGui::Text("USER GUIDE:");
        ImGui::ShowUserGuide();
    }

    if (ImGui::CollapsingHeader("Window options"))
    {
        ImGui::Checkbox("No titlebar", &no_titlebar); ImGui::SameLine(150);
        ImGui::Checkbox("No scrollbar", &no_scrollbar); ImGui::SameLine(300);
        ImGui::Checkbox("No menu", &no_menu);
        ImGui::Checkbox("No move", &no_move); ImGui::SameLine(150);
        ImGui::Checkbox("No resize", &no_resize); ImGui::SameLine(300);
        ImGui::Checkbox("No collapse", &no_collapse);
        ImGui::Checkbox("No close", &no_close); ImGui::SameLine(150);
        ImGui::Checkbox("No nav", &no_nav);

        if (ImGui::TreeNode("Style"))
        {
            ImGui::ShowStyleEditor();
            ImGui::TreePop();
        }

        if (ImGui::TreeNode("Capture/Logging"))
        {
            ImGui::TextWrapped("The logging API redirects all text output so you can easily capture the content of a window or a block. Tree nodes can be automatically expanded. You can also call ImGui::LogText() to output directly to the log without a visual output.");
            ImGui::LogButtons();
            ImGui::TreePop();
        }
    }

    if (ImGui::CollapsingHeader("Widgets"))
    {
        if (ImGui::TreeNode("Basic"))
        {
            static int clicked = 0;
            if (ImGui::Button("Button"))
                clicked++;
            if (clicked & 1)
            {
                ImGui::SameLine();
                ImGui::Text("Thanks for clicking me!");
            }

            static bool check = true;
            ImGui::Checkbox("checkbox", &check);

            static int e = 0;
            ImGui::RadioButton("radio a", &e, 0); ImGui::SameLine();
            ImGui::RadioButton("radio b", &e, 1); ImGui::SameLine();
            ImGui::RadioButton("radio c", &e, 2);

            // Color buttons, demonstrate using PushID() to add unique identifier in the ID stack, and changing style.
            for (int i = 0; i < 7; i++)
            {
                if (i > 0) ImGui::SameLine();
                ImGui::PushID(i);
                ImGui::PushStyleColor(ImGuiCol_Button, (ImVec4)ImColor::HSV(i/7.0f, 0.6f, 0.6f));
                ImGui::PushStyleColor(ImGuiCol_ButtonHovered, (ImVec4)ImColor::HSV(i/7.0f, 0.7f, 0.7f));
                ImGui::PushStyleColor(ImGuiCol_ButtonActive, (ImVec4)ImColor::HSV(i/7.0f, 0.8f, 0.8f));
                ImGui::Button("Click");
                ImGui::PopStyleColor(3);
                ImGui::PopID();
            }

            // Arrow buttons
            static int counter = 0;
            float spacing = ImGui::GetStyle().ItemInnerSpacing.x;
            ImGui::PushButtonRepeat(true);
            if (ImGui::ArrowButton("##left", ImGuiDir_Left)) { counter--; }
            ImGui::SameLine(0.0f, spacing);
            if (ImGui::ArrowButton("##right", ImGuiDir_Right)) { counter++; }
            ImGui::PopButtonRepeat();
            ImGui::SameLine();
            ImGui::Text("%d", counter);

            ImGui::Text("Hover over me");
            if (ImGui::IsItemHovered())
                ImGui::SetTooltip("I am a tooltip");

            ImGui::SameLine();
            ImGui::Text("- or me");
            if (ImGui::IsItemHovered())
            {
                ImGui::BeginTooltip();
                ImGui::Text("I am a fancy tooltip");
                static float arr[] = { 0.6f, 0.1f, 1.0f, 0.5f, 0.92f, 0.1f, 0.2f };
                ImGui::PlotLines("Curve", arr, IM_ARRAYSIZE(arr));
                ImGui::EndTooltip();
            }

            ImGui::Separator();

            ImGui::LabelText("label", "Value");

            {
                // Using the _simplified_ one-liner Combo() api here
                // See "Combo" section for examples of how to use the more complete BeginCombo()/EndCombo() api.
                const char* items[] = { "AAAA", "BBBB", "CCCC", "DDDD", "EEEE", "FFFF", "GGGG", "HHHH", "IIII", "JJJJ", "KKKK", "LLLLLLL", "MMMM", "OOOOOOO" };
                static int item_current = 0;
                ImGui::Combo("combo", &item_current, items, IM_ARRAYSIZE(items));
                ImGui::SameLine(); ShowHelpMarker("Refer to the \"Combo\" section below for an explanation of the full BeginCombo/EndCombo API, and demonstration of various flags.\n");
            }

            {
                static char str0[128] = "Hello, world!";
                static int i0 = 123;
                ImGui::InputText("input text", str0, IM_ARRAYSIZE(str0));
                ImGui::SameLine(); ShowHelpMarker("Hold SHIFT or use mouse to select text.\n" "CTRL+Left/Right to word jump.\n" "CTRL+A or double-click to select all.\n" "CTRL+X,CTRL+C,CTRL+V clipboard.\n" "CTRL+Z,CTRL+Y undo/redo.\n" "ESCAPE to revert.\n");

                ImGui::InputInt("input int", &i0);
                ImGui::SameLine(); ShowHelpMarker("You can apply arithmetic operators +,*,/ on numerical values.\n  e.g. [ 100 ], input \'*2\', result becomes [ 200 ]\nUse +- to subtract.\n");

                static float f0 = 0.001f;
                ImGui::InputFloat("input float", &f0, 0.01f, 1.0f);

                static double d0 = 999999.00000001;
                ImGui::InputDouble("input double", &d0, 0.01f, 1.0f, "%.8f");

                static float f1 = 1.e10f;
                ImGui::InputFloat("input scientific", &f1, 0.0f, 0.0f, "%e");
                ImGui::SameLine(); ShowHelpMarker("You can input value using the scientific notation,\n  e.g. \"1e+8\" becomes \"100000000\".\n");

                static float vec4a[4] = { 0.10f, 0.20f, 0.30f, 0.44f };
                ImGui::InputFloat3("input float3", vec4a);
            }

            {
                static int i1 = 50, i2 = 42;
                ImGui::DragInt("drag int", &i1, 1);
                ImGui::SameLine(); ShowHelpMarker("Click and drag to edit value.\nHold SHIFT/ALT for faster/slower edit.\nDouble-click or CTRL+click to input value.");

                ImGui::DragInt("drag int 0..100", &i2, 1, 0, 100, "%d%%");

                static float f1=1.00f, f2=0.0067f;
                ImGui::DragFloat("drag float", &f1, 0.005f);
                ImGui::DragFloat("drag small float", &f2, 0.0001f, 0.0f, 0.0f, "%.06f ns");
            }

            {
                static int i1=0;
                ImGui::SliderInt("slider int", &i1, -1, 3);
                ImGui::SameLine(); ShowHelpMarker("CTRL+click to input value.");

                static float f1=0.123f, f2=0.0f;
                ImGui::SliderFloat("slider float", &f1, 0.0f, 1.0f, "ratio = %.3f");
                ImGui::SliderFloat("slider float (curve)", &f2, -10.0f, 10.0f, "%.4f", 2.0f);
                static float angle = 0.0f;
                ImGui::SliderAngle("slider angle", &angle);
            }

            {
                static float col1[3] = { 1.0f,0.0f,0.2f };
                static float col2[4] = { 0.4f,0.7f,0.0f,0.5f };
                ImGui::ColorEdit3("color 1", col1);
                ImGui::SameLine(); ShowHelpMarker("Click on the colored square to open a color picker.\nClick and hold to use drag and drop.\nRight-click on the colored square to show options.\nCTRL+click on individual component to input value.\n");

                ImGui::ColorEdit4("color 2", col2);
            }

            {
                // List box
                const char* listbox_items[] = { "Apple", "Banana", "Cherry", "Kiwi", "Mango", "Orange", "Pineapple", "Strawberry", "Watermelon" };
                static int listbox_item_current = 1;
                ImGui::ListBox("listbox\n(single select)", &listbox_item_current, listbox_items, IM_ARRAYSIZE(listbox_items), 4);

                //static int listbox_item_current2 = 2;
                //ImGui::PushItemWidth(-1);
                //ImGui::ListBox("##listbox2", &listbox_item_current2, listbox_items, IM_ARRAYSIZE(listbox_items), 4);
                //ImGui::PopItemWidth();
            }

            ImGui::TreePop();
        }

        // Testing ImGuiOnceUponAFrame helper.
        //static ImGuiOnceUponAFrame once;
        //for (int i = 0; i < 5; i++)
        //    if (once)
        //        ImGui::Text("This will be displayed only once.");

        if (ImGui::TreeNode("Trees"))
        {
            if (ImGui::TreeNode("Basic trees"))
            {
                for (int i = 0; i < 5; i++)
                    if (ImGui::TreeNode((void*)(intptr_t)i, "Child %d", i))
                    {
                        ImGui::Text("blah blah");
                        ImGui::SameLine();
                        if (ImGui::SmallButton("button")) { };
                        ImGui::TreePop();
                    }
                ImGui::TreePop();
            }

            if (ImGui::TreeNode("Advanced, with Selectable nodes"))
            {
                ShowHelpMarker("This is a more standard looking tree with selectable nodes.\nClick to select, CTRL+Click to toggle, click on arrows or double-click to open.");
                static bool align_label_with_current_x_position = false;
                ImGui::Checkbox("Align label with current X position)", &align_label_with_current_x_position);
                ImGui::Text("Hello!");
                if (align_label_with_current_x_position)
                    ImGui::Unindent(ImGui::GetTreeNodeToLabelSpacing());

                static int selection_mask = (1 << 2); // Dumb representation of what may be user-side selection state. You may carry selection state inside or outside your objects in whatever format you see fit.
                int node_clicked = -1;                // Temporary storage of what node we have clicked to process selection at the end of the loop. May be a pointer to your own node type, etc.
                ImGui::PushStyleVar(ImGuiStyleVar_IndentSpacing, ImGui::GetFontSize()*3); // Increase spacing to differentiate leaves from expanded contents.
                for (int i = 0; i < 6; i++)
                {
                    // Disable the default open on single-click behavior and pass in Selected flag according to our selection state.
                    ImGuiTreeNodeFlags node_flags = ImGuiTreeNodeFlags_OpenOnArrow | ImGuiTreeNodeFlags_OpenOnDoubleClick | ((selection_mask & (1 << i)) ? ImGuiTreeNodeFlags_Selected : 0);
                    if (i < 3)
                    {
                        // Node
                        bool node_open = ImGui::TreeNodeEx((void*)(intptr_t)i, node_flags, "Selectable Node %d", i);
                        if (ImGui::IsItemClicked())
                            node_clicked = i;
                        if (node_open)
                        {
                            ImGui::Text("Blah blah\nBlah Blah");
                            ImGui::TreePop();
                        }
                    }
                    else
                    {
                        // Leaf: The only reason we have a TreeNode at all is to allow selection of the leaf. Otherwise we can use BulletText() or TreeAdvanceToLabelPos()+Text().
                        node_flags |= ImGuiTreeNodeFlags_Leaf | ImGuiTreeNodeFlags_NoTreePushOnOpen; // ImGuiTreeNodeFlags_Bullet
                        ImGui::TreeNodeEx((void*)(intptr_t)i, node_flags, "Selectable Leaf %d", i);
                        if (ImGui::IsItemClicked())
                            node_clicked = i;
                    }
                }
                if (node_clicked != -1)
                {
                    // Update selection state. Process outside of tree loop to avoid visual inconsistencies during the clicking-frame.
                    if (ImGui::GetIO().KeyCtrl)
                        selection_mask ^= (1 << node_clicked);          // CTRL+click to toggle
                    else //if (!(selection_mask & (1 << node_clicked))) // Depending on selection behavior you want, this commented bit preserve selection when clicking on item that is part of the selection
                        selection_mask = (1 << node_clicked);           // Click to single-select
                }
                ImGui::PopStyleVar();
                if (align_label_with_current_x_position)
                    ImGui::Indent(ImGui::GetTreeNodeToLabelSpacing());
                ImGui::TreePop();
            }
            ImGui::TreePop();
        }

        if (ImGui::TreeNode("Collapsing Headers"))
        {
            static bool closable_group = true;
            ImGui::Checkbox("Enable extra group", &closable_group);
            if (ImGui::CollapsingHeader("Header"))
            {
                ImGui::Text("IsItemHovered: %d", IsItemHovered());
                for (int i = 0; i < 5; i++)
                    ImGui::Text("Some content %d", i);
            }
            if (ImGui::CollapsingHeader("Header with a close button", &closable_group))
            {
                ImGui::Text("IsItemHovered: %d", IsItemHovered());
                for (int i = 0; i < 5; i++)
                    ImGui::Text("More content %d", i);
            }
            ImGui::TreePop();
        }

        if (ImGui::TreeNode("Bullets"))
        {
            ImGui::BulletText("Bullet point 1");
            ImGui::BulletText("Bullet point 2\nOn multiple lines");
            ImGui::Bullet(); ImGui::Text("Bullet point 3 (two calls)");
            ImGui::Bullet(); ImGui::SmallButton("Button");
            ImGui::TreePop();
        }

        if (ImGui::TreeNode("Text"))
        {
            if (ImGui::TreeNode("Colored Text"))
            {
                // Using shortcut. You can use PushStyleColor()/PopStyleColor() for more flexibility.
                ImGui::TextColored(ImVec4(1.0f,0.0f,1.0f,1.0f), "Pink");
                ImGui::TextColored(ImVec4(1.0f,1.0f,0.0f,1.0f), "Yellow");
                ImGui::TextDisabled("Disabled");
                ImGui::SameLine(); ShowHelpMarker("The TextDisabled color is stored in ImGuiStyle.");
                ImGui::TreePop();
            }

            if (ImGui::TreeNode("Word Wrapping"))
            {
                // Using shortcut. You can use PushTextWrapPos()/PopTextWrapPos() for more flexibility.
                ImGui::TextWrapped("This text should automatically wrap on the edge of the window. The current implementation for text wrapping follows simple rules suitable for English and possibly other languages.");
                ImGui::Spacing();

                static float wrap_width = 200.0f;
                ImGui::SliderFloat("Wrap width", &wrap_width, -20, 600, "%.0f");

                ImGui::Text("Test paragraph 1:");
                ImVec2 pos = ImGui::GetCursorScreenPos();
                ImGui::GetWindowDrawList()->AddRectFilled(ImVec2(pos.x + wrap_width, pos.y), ImVec2(pos.x + wrap_width + 10, pos.y + ImGui::GetTextLineHeight()), IM_COL32(255,0,255,255));
                ImGui::PushTextWrapPos(ImGui::GetCursorPos().x + wrap_width);
                ImGui::Text("The lazy dog is a good dog. This paragraph is made to fit within %.0f pixels. Testing a 1 character word. The quick brown fox jumps over the lazy dog.", wrap_width);
                ImGui::GetWindowDrawList()->AddRect(ImGui::GetItemRectMin(), ImGui::GetItemRectMax(), IM_COL32(255,255,0,255));
                ImGui::PopTextWrapPos();

                ImGui::Text("Test paragraph 2:");
                pos = ImGui::GetCursorScreenPos();
                ImGui::GetWindowDrawList()->AddRectFilled(ImVec2(pos.x + wrap_width, pos.y), ImVec2(pos.x + wrap_width + 10, pos.y + ImGui::GetTextLineHeight()), IM_COL32(255,0,255,255));
                ImGui::PushTextWrapPos(ImGui::GetCursorPos().x + wrap_width);
                ImGui::Text("aaaaaaaa bbbbbbbb, c cccccccc,dddddddd. d eeeeeeee   ffffffff. gggggggg!hhhhhhhh");
                ImGui::GetWindowDrawList()->AddRect(ImGui::GetItemRectMin(), ImGui::GetItemRectMax(), IM_COL32(255,255,0,255));
                ImGui::PopTextWrapPos();

                ImGui::TreePop();
            }

            if (ImGui::TreeNode("UTF-8 Text"))
            {
                // UTF-8 test with Japanese characters
                // (Needs a suitable font, try Noto, or Arial Unicode, or M+ fonts. Read misc/fonts/README.txt for details.)
                // - From C++11 you can use the u8"my text" syntax to encode literal strings as UTF-8
                // - For earlier compiler, you may be able to encode your sources as UTF-8 (e.g. Visual Studio save your file as 'UTF-8 without signature')
                // - FOR THIS DEMO FILE ONLY, BECAUSE WE WANT TO SUPPORT OLD COMPILERS, WE ARE *NOT* INCLUDING RAW UTF-8 CHARACTERS IN THIS SOURCE FILE.
                //   Instead we are encoding a few strings with hexadecimal constants. Don't do this in your application!
                //   Please use u8"text in any language" in your application!
                // Note that characters values are preserved even by InputText() if the font cannot be displayed, so you can safely copy & paste garbled characters into another application.
                ImGui::TextWrapped("CJK text will only appears if the font was loaded with the appropriate CJK character ranges. Call io.Font->LoadFromFileTTF() manually to load extra character ranges. Read misc/fonts/README.txt for details.");
                ImGui::Text("Hiragana: \xe3\x81\x8b\xe3\x81\x8d\xe3\x81\x8f\xe3\x81\x91\xe3\x81\x93 (kakikukeko)"); // Normally we would use u8"blah blah" with the proper characters directly in the string.
                ImGui::Text("Kanjis: \xe6\x97\xa5\xe6\x9c\xac\xe8\xaa\x9e (nihongo)");
                static char buf[32] = "\xe6\x97\xa5\xe6\x9c\xac\xe8\xaa\x9e";
                //static char buf[32] = u8"NIHONGO"; // <- this is how you would write it with C++11, using real kanjis
                ImGui::InputText("UTF-8 input", buf, IM_ARRAYSIZE(buf));
                ImGui::TreePop();
            }
            ImGui::TreePop();
        }

        if (ImGui::TreeNode("Images"))
        {
            ImGuiIO& io = ImGui::GetIO();
            ImGui::TextWrapped("Below we are displaying the font texture (which is the only texture we have access to in this demo). Use the 'ImTextureID' type as storage to pass pointers or identifier to your own texture data. Hover the texture for a zoomed view!");

            // Here we are grabbing the font texture because that's the only one we have access to inside the demo code.
            // Remember that ImTextureID is just storage for whatever you want it to be, it is essentially a value that will be passed to the render function inside the ImDrawCmd structure.
            // If you use one of the default imgui_impl_XXXX.cpp renderer, they all have comments at the top of their file to specify what they expect to be stored in ImTextureID.
            // (for example, the imgui_impl_dx11.cpp renderer expect a 'ID3D11ShaderResourceView*' pointer. The imgui_impl_glfw_gl3.cpp renderer expect a GLuint OpenGL texture identifier etc.)
            // If you decided that ImTextureID = MyEngineTexture*, then you can pass your MyEngineTexture* pointers to ImGui::Image(), and gather width/height through your own functions, etc.
            // Using ShowMetricsWindow() as a "debugger" to inspect the draw data that are being passed to your render will help you debug issues if you are confused about this.
            // Consider using the lower-level ImDrawList::AddImage() API, via ImGui::GetWindowDrawList()->AddImage().
            ImTextureID my_tex_id = io.Fonts->TexID;
            float my_tex_w = (float)io.Fonts->TexWidth;
            float my_tex_h = (float)io.Fonts->TexHeight;

            ImGui::Text("%.0fx%.0f", my_tex_w, my_tex_h);
            ImVec2 pos = ImGui::GetCursorScreenPos();
            ImGui::Image(my_tex_id, ImVec2(my_tex_w, my_tex_h), ImVec2(0,0), ImVec2(1,1), ImColor(255,255,255,255), ImColor(255,255,255,128));
            if (ImGui::IsItemHovered())
            {
                ImGui::BeginTooltip();
                float region_sz = 32.0f;
                float region_x = io.MousePos.x - pos.x - region_sz * 0.5f; if (region_x < 0.0f) region_x = 0.0f; else if (region_x > my_tex_w - region_sz) region_x = my_tex_w - region_sz;
                float region_y = io.MousePos.y - pos.y - region_sz * 0.5f; if (region_y < 0.0f) region_y = 0.0f; else if (region_y > my_tex_h - region_sz) region_y = my_tex_h - region_sz;
                float zoom = 4.0f;
                ImGui::Text("Min: (%.2f, %.2f)", region_x, region_y);
                ImGui::Text("Max: (%.2f, %.2f)", region_x + region_sz, region_y + region_sz);
                ImVec2 uv0 = ImVec2((region_x) / my_tex_w, (region_y) / my_tex_h);
                ImVec2 uv1 = ImVec2((region_x + region_sz) / my_tex_w, (region_y + region_sz) / my_tex_h);
                ImGui::Image(my_tex_id, ImVec2(region_sz * zoom, region_sz * zoom), uv0, uv1, ImColor(255,255,255,255), ImColor(255,255,255,128));
                ImGui::EndTooltip();
            }
            ImGui::TextWrapped("And now some textured buttons..");
            static int pressed_count = 0;
            for (int i = 0; i < 8; i++)
            {
                ImGui::PushID(i);
                int frame_padding = -1 + i;     // -1 = uses default padding
                if (ImGui::ImageButton(my_tex_id, ImVec2(32,32), ImVec2(0,0), ImVec2(32.0f/my_tex_w,32/my_tex_h), frame_padding, ImColor(0,0,0,255)))
                    pressed_count += 1;
                ImGui::PopID();
                ImGui::SameLine();
            }
            ImGui::NewLine();
            ImGui::Text("Pressed %d times.", pressed_count);
            ImGui::TreePop();
        }

        if (ImGui::TreeNode("Combo"))
        {
            // Expose flags as checkbox for the demo
            static ImGuiComboFlags flags = 0;
            ImGui::CheckboxFlags("ImGuiComboFlags_PopupAlignLeft", (unsigned int*)&flags, ImGuiComboFlags_PopupAlignLeft);
            if (ImGui::CheckboxFlags("ImGuiComboFlags_NoArrowButton", (unsigned int*)&flags, ImGuiComboFlags_NoArrowButton))
                flags &= ~ImGuiComboFlags_NoPreview;     // Clear the other flag, as we cannot combine both
            if (ImGui::CheckboxFlags("ImGuiComboFlags_NoPreview", (unsigned int*)&flags, ImGuiComboFlags_NoPreview))
                flags &= ~ImGuiComboFlags_NoArrowButton; // Clear the other flag, as we cannot combine both

            // General BeginCombo() API, you have full control over your selection data and display type.
            // (your selection data could be an index, a pointer to the object, an id for the object, a flag stored in the object itself, etc.)
            const char* items[] = { "AAAA", "BBBB", "CCCC", "DDDD", "EEEE", "FFFF", "GGGG", "HHHH", "IIII", "JJJJ", "KKKK", "LLLLLLL", "MMMM", "OOOOOOO" };
            static const char* item_current = items[0];            // Here our selection is a single pointer stored outside the object.
            if (ImGui::BeginCombo("combo 1", item_current, flags)) // The second parameter is the label previewed before opening the combo.
            {
                for (int n = 0; n < IM_ARRAYSIZE(items); n++)
                {
                    bool is_selected = (item_current == items[n]);
                    if (ImGui::Selectable(items[n], is_selected))
                        item_current = items[n];
                    if (is_selected)
                        ImGui::SetItemDefaultFocus();   // Set the initial focus when opening the combo (scrolling + for keyboard navigation support in the upcoming navigation branch)
                }
                ImGui::EndCombo();
            }

            // Simplified one-liner Combo() API, using values packed in a single constant string
            static int item_current_2 = 0;
            ImGui::Combo("combo 2 (one-liner)", &item_current_2, "aaaa\0bbbb\0cccc\0dddd\0eeee\0\0");

            // Simplified one-liner Combo() using an array of const char*
            static int item_current_3 = -1; // If the selection isn't within 0..count, Combo won't display a preview
            ImGui::Combo("combo 3 (array)", &item_current_3, items, IM_ARRAYSIZE(items));

            // Simplified one-liner Combo() using an accessor function
            struct FuncHolder { static bool ItemGetter(void* data, int idx, const char** out_str) { *out_str = ((const char**)data)[idx]; return true; } };
            static int item_current_4 = 0;
            ImGui::Combo("combo 4 (function)", &item_current_4, &FuncHolder::ItemGetter, items, IM_ARRAYSIZE(items));

            ImGui::TreePop();
        }

        if (ImGui::TreeNode("Selectables"))
        {
            // Selectable() has 2 overloads:
            // - The one taking "bool selected" as a read-only selection information. When Selectable() has been clicked is returns true and you can alter selection state accordingly.
            // - The one taking "bool* p_selected" as a read-write selection information (convenient in some cases)
            // The earlier is more flexible, as in real application your selection may be stored in a different manner (in flags within objects, as an external list, etc).
            if (ImGui::TreeNode("Basic"))
            {
                static bool selection[5] = { false, true, false, false, false };
                ImGui::Selectable("1. I am selectable", &selection[0]);
                ImGui::Selectable("2. I am selectable", &selection[1]);
                ImGui::Text("3. I am not selectable");
                ImGui::Selectable("4. I am selectable", &selection[3]);
                if (ImGui::Selectable("5. I am double clickable", selection[4], ImGuiSelectableFlags_AllowDoubleClick))
                    if (ImGui::IsMouseDoubleClicked(0))
                        selection[4] = !selection[4];
                ImGui::TreePop();
            }
            if (ImGui::TreeNode("Selection State: Single Selection"))
            {
                static int selected = -1;
                for (int n = 0; n < 5; n++)
                {
                    char buf[32];
                    sprintf(buf, "Object %d", n);
                    if (ImGui::Selectable(buf, selected == n))
                        selected = n;
                }
                ImGui::TreePop();
            }
            if (ImGui::TreeNode("Selection State: Multiple Selection"))
            {
                ShowHelpMarker("Hold CTRL and click to select multiple items.");
                static bool selection[5] = { false, false, false, false, false };
                for (int n = 0; n < 5; n++)
                {
                    char buf[32];
                    sprintf(buf, "Object %d", n);
                    if (ImGui::Selectable(buf, selection[n]))
                    {
                        if (!ImGui::GetIO().KeyCtrl)    // Clear selection when CTRL is not held
                            memset(selection, 0, sizeof(selection));
                        selection[n] ^= 1;
                    }
                }
                ImGui::TreePop();
            }
            if (ImGui::TreeNode("Rendering more text into the same line"))
            {
                // Using the Selectable() override that takes "bool* p_selected" parameter and toggle your booleans automatically.
                static bool selected[3] = { false, false, false };
                ImGui::Selectable("main.c",    &selected[0]); ImGui::SameLine(300); ImGui::Text(" 2,345 bytes");
                ImGui::Selectable("Hello.cpp", &selected[1]); ImGui::SameLine(300); ImGui::Text("12,345 bytes");
                ImGui::Selectable("Hello.h",   &selected[2]); ImGui::SameLine(300); ImGui::Text(" 2,345 bytes");
                ImGui::TreePop();
            }
            if (ImGui::TreeNode("In columns"))
            {
                ImGui::Columns(3, NULL, false);
                static bool selected[16] = { 0 };
                for (int i = 0; i < 16; i++)
                {
                    char label[32]; sprintf(label, "Item %d", i);
                    if (ImGui::Selectable(label, &selected[i])) {}
                    ImGui::NextColumn();
                }
                ImGui::Columns(1);
                ImGui::TreePop();
            }
            if (ImGui::TreeNode("Grid"))
            {
                static bool selected[16] = { true, false, false, false, false, true, false, false, false, false, true, false, false, false, false, true };
                for (int i = 0; i < 16; i++)
                {
                    ImGui::PushID(i);
                    if (ImGui::Selectable("Sailor", &selected[i], 0, ImVec2(50,50)))
                    {
                        int x = i % 4, y = i / 4;
                        if (x > 0) selected[i - 1] ^= 1;
                        if (x < 3) selected[i + 1] ^= 1;
                        if (y > 0) selected[i - 4] ^= 1;
                        if (y < 3) selected[i + 4] ^= 1;
                    }
                    if ((i % 4) < 3) ImGui::SameLine();
                    ImGui::PopID();
                }
                ImGui::TreePop();
            }
            ImGui::TreePop();
        }

        if (ImGui::TreeNode("Filtered Text Input"))
        {
            static char buf1[64] = ""; ImGui::InputText("default", buf1, 64);
            static char buf2[64] = ""; ImGui::InputText("decimal", buf2, 64, ImGuiInputTextFlags_CharsDecimal);
            static char buf3[64] = ""; ImGui::InputText("hexadecimal", buf3, 64, ImGuiInputTextFlags_CharsHexadecimal | ImGuiInputTextFlags_CharsUppercase);
            static char buf4[64] = ""; ImGui::InputText("uppercase", buf4, 64, ImGuiInputTextFlags_CharsUppercase);
            static char buf5[64] = ""; ImGui::InputText("no blank", buf5, 64, ImGuiInputTextFlags_CharsNoBlank);
            struct TextFilters { static int FilterImGuiLetters(ImGuiTextEditCallbackData* data) { if (data->EventChar < 256 && strchr("imgui", (char)data->EventChar)) return 0; return 1; } };
            static char buf6[64] = ""; ImGui::InputText("\"imgui\" letters", buf6, 64, ImGuiInputTextFlags_CallbackCharFilter, TextFilters::FilterImGuiLetters);

            ImGui::Text("Password input");
            static char bufpass[64] = "password123";
            ImGui::InputText("password", bufpass, 64, ImGuiInputTextFlags_Password | ImGuiInputTextFlags_CharsNoBlank);
            ImGui::SameLine(); ShowHelpMarker("Display all characters as '*'.\nDisable clipboard cut and copy.\nDisable logging.\n");
            ImGui::InputText("password (clear)", bufpass, 64, ImGuiInputTextFlags_CharsNoBlank);

            ImGui::TreePop();
        }

        if (ImGui::TreeNode("Multi-line Text Input"))
        {
            static bool read_only = false;
            static char text[1024*16] =
                "/*\n"
                " The Pentium F00F bug, shorthand for F0 0F C7 C8,\n"
                " the hexadecimal encoding of one offending instruction,\n"
                " more formally, the invalid operand with locked CMPXCHG8B\n"
                " instruction bug, is a design flaw in the majority of\n"
                " Intel Pentium, Pentium MMX, and Pentium OverDrive\n"
                " processors (all in the P5 microarchitecture).\n"
                "*/\n\n"
                "label:\n"
                "\tlock cmpxchg8b eax\n";

            ImGui::PushStyleVar(ImGuiStyleVar_FramePadding, ImVec2(0,0));
            ImGui::Checkbox("Read-only", &read_only);
            ImGui::PopStyleVar();
            ImGui::InputTextMultiline("##source", text, IM_ARRAYSIZE(text), ImVec2(-1.0f, ImGui::GetTextLineHeight() * 16), ImGuiInputTextFlags_AllowTabInput | (read_only ? ImGuiInputTextFlags_ReadOnly : 0));
            ImGui::TreePop();
        }

        if (ImGui::TreeNode("Plots Widgets"))
        {
            static bool animate = true;
            ImGui::Checkbox("Animate", &animate);

            static float arr[] = { 0.6f, 0.1f, 1.0f, 0.5f, 0.92f, 0.1f, 0.2f };
            ImGui::PlotLines("Frame Times", arr, IM_ARRAYSIZE(arr));

            // Create a dummy array of contiguous float values to plot
            // Tip: If your float aren't contiguous but part of a structure, you can pass a pointer to your first float and the sizeof() of your structure in the Stride parameter.
            static float values[90] = { 0 };
            static int values_offset = 0;
            static float refresh_time = 0.0f;
            if (!animate || refresh_time == 0.0f)
                refresh_time = ImGui::GetTime();
            while (refresh_time < ImGui::GetTime()) // Create dummy data at fixed 60 hz rate for the demo
            {
                static float phase = 0.0f;
                values[values_offset] = cosf(phase);
                values_offset = (values_offset+1) % IM_ARRAYSIZE(values);
                phase += 0.10f*values_offset;
                refresh_time += 1.0f/60.0f;
            }
            ImGui::PlotLines("Lines", values, IM_ARRAYSIZE(values), values_offset, "avg 0.0", -1.0f, 1.0f, ImVec2(0,80));
            ImGui::PlotHistogram("Histogram", arr, IM_ARRAYSIZE(arr), 0, NULL, 0.0f, 1.0f, ImVec2(0,80));

            // Use functions to generate output
            // FIXME: This is rather awkward because current plot API only pass in indices. We probably want an API passing floats and user provide sample rate/count.
            struct Funcs
            {
                static float Sin(void*, int i) { return sinf(i * 0.1f); }
                static float Saw(void*, int i) { return (i & 1) ? 1.0f : -1.0f; }
            };
            static int func_type = 0, display_count = 70;
            ImGui::Separator();
            ImGui::PushItemWidth(100); ImGui::Combo("func", &func_type, "Sin\0Saw\0"); ImGui::PopItemWidth();
            ImGui::SameLine();
            ImGui::SliderInt("Sample count", &display_count, 1, 400);
            float (*func)(void*, int) = (func_type == 0) ? Funcs::Sin : Funcs::Saw;
            ImGui::PlotLines("Lines", func, NULL, display_count, 0, NULL, -1.0f, 1.0f, ImVec2(0,80));
            ImGui::PlotHistogram("Histogram", func, NULL, display_count, 0, NULL, -1.0f, 1.0f, ImVec2(0,80));
            ImGui::Separator();

            // Animate a simple progress bar
            static float progress = 0.0f, progress_dir = 1.0f;
            if (animate)
            {
                progress += progress_dir * 0.4f * ImGui::GetIO().DeltaTime;
                if (progress >= +1.1f) { progress = +1.1f; progress_dir *= -1.0f; }
                if (progress <= -0.1f) { progress = -0.1f; progress_dir *= -1.0f; }
            }

            // Typically we would use ImVec2(-1.0f,0.0f) to use all available width, or ImVec2(width,0.0f) for a specified width. ImVec2(0.0f,0.0f) uses ItemWidth.
            ImGui::ProgressBar(progress, ImVec2(0.0f,0.0f));
            ImGui::SameLine(0.0f, ImGui::GetStyle().ItemInnerSpacing.x);
            ImGui::Text("Progress Bar");

            float progress_saturated = (progress < 0.0f) ? 0.0f : (progress > 1.0f) ? 1.0f : progress;
            char buf[32];
            sprintf(buf, "%d/%d", (int)(progress_saturated*1753), 1753);
            ImGui::ProgressBar(progress, ImVec2(0.f,0.f), buf);
            ImGui::TreePop();
        }

        if (ImGui::TreeNode("Color/Picker Widgets"))
        {
            static ImVec4 color = ImColor(114, 144, 154, 200);

            static bool alpha_preview = true;
            static bool alpha_half_preview = false;
            static bool drag_and_drop = true;
            static bool options_menu = true;
            static bool hdr = false;
            ImGui::Checkbox("With Alpha Preview", &alpha_preview);
            ImGui::Checkbox("With Half Alpha Preview", &alpha_half_preview);
            ImGui::Checkbox("With Drag and Drop", &drag_and_drop);
            ImGui::Checkbox("With Options Menu", &options_menu); ImGui::SameLine(); ShowHelpMarker("Right-click on the individual color widget to show options.");
            ImGui::Checkbox("With HDR", &hdr); ImGui::SameLine(); ShowHelpMarker("Currently all this does is to lift the 0..1 limits on dragging widgets.");
            int misc_flags = (hdr ? ImGuiColorEditFlags_HDR : 0) | (drag_and_drop ? 0 : ImGuiColorEditFlags_NoDragDrop) | (alpha_half_preview ? ImGuiColorEditFlags_AlphaPreviewHalf : (alpha_preview ? ImGuiColorEditFlags_AlphaPreview : 0)) | (options_menu ? 0 : ImGuiColorEditFlags_NoOptions);

            ImGui::Text("Color widget:");
            ImGui::SameLine(); ShowHelpMarker("Click on the colored square to open a color picker.\nCTRL+click on individual component to input value.\n");
            ImGui::ColorEdit3("MyColor##1", (float*)&color, misc_flags);

            ImGui::Text("Color widget HSV with Alpha:");
            ImGui::ColorEdit4("MyColor##2", (float*)&color, ImGuiColorEditFlags_HSV | misc_flags);

            ImGui::Text("Color widget with Float Display:");
            ImGui::ColorEdit4("MyColor##2f", (float*)&color, ImGuiColorEditFlags_Float | misc_flags);

            ImGui::Text("Color button with Picker:");
            ImGui::SameLine(); ShowHelpMarker("With the ImGuiColorEditFlags_NoInputs flag you can hide all the slider/text inputs.\nWith the ImGuiColorEditFlags_NoLabel flag you can pass a non-empty label which will only be used for the tooltip and picker popup.");
            ImGui::ColorEdit4("MyColor##3", (float*)&color, ImGuiColorEditFlags_NoInputs | ImGuiColorEditFlags_NoLabel | misc_flags);

            ImGui::Text("Color button with Custom Picker Popup:");

            // Generate a dummy palette
            static bool saved_palette_inited = false;
            static ImVec4 saved_palette[32];
            if (!saved_palette_inited)
                for (int n = 0; n < IM_ARRAYSIZE(saved_palette); n++)
                {
                    ImGui::ColorConvertHSVtoRGB(n / 31.0f, 0.8f, 0.8f, saved_palette[n].x, saved_palette[n].y, saved_palette[n].z);
                    saved_palette[n].w = 1.0f; // Alpha
                }
            saved_palette_inited = true;

            static ImVec4 backup_color;
            bool open_popup = ImGui::ColorButton("MyColor##3b", color, misc_flags);
            ImGui::SameLine();
            open_popup |= ImGui::Button("Palette");
            if (open_popup)
            {
                ImGui::OpenPopup("mypicker");
                backup_color = color;
            }
            if (ImGui::BeginPopup("mypicker"))
            {
                // FIXME: Adding a drag and drop example here would be perfect!
                ImGui::Text("MY CUSTOM COLOR PICKER WITH AN AMAZING PALETTE!");
                ImGui::Separator();
                ImGui::ColorPicker4("##picker", (float*)&color, misc_flags | ImGuiColorEditFlags_NoSidePreview | ImGuiColorEditFlags_NoSmallPreview);
                ImGui::SameLine();
                ImGui::BeginGroup();
                ImGui::Text("Current");
                ImGui::ColorButton("##current", color, ImGuiColorEditFlags_NoPicker | ImGuiColorEditFlags_AlphaPreviewHalf, ImVec2(60,40));
                ImGui::Text("Previous");
                if (ImGui::ColorButton("##previous", backup_color, ImGuiColorEditFlags_NoPicker | ImGuiColorEditFlags_AlphaPreviewHalf, ImVec2(60,40)))
                    color = backup_color;
                ImGui::Separator();
                ImGui::Text("Palette");
                for (int n = 0; n < IM_ARRAYSIZE(saved_palette); n++)
                {
                    ImGui::PushID(n);
                    if ((n % 8) != 0)
                        ImGui::SameLine(0.0f, ImGui::GetStyle().ItemSpacing.y);
                    if (ImGui::ColorButton("##palette", saved_palette[n], ImGuiColorEditFlags_NoAlpha | ImGuiColorEditFlags_NoPicker | ImGuiColorEditFlags_NoTooltip, ImVec2(20,20)))
                        color = ImVec4(saved_palette[n].x, saved_palette[n].y, saved_palette[n].z, color.w); // Preserve alpha!

                    if (ImGui::BeginDragDropTarget())
                    {
                        if (const ImGuiPayload* payload = AcceptDragDropPayload(IMGUI_PAYLOAD_TYPE_COLOR_3F))
                            memcpy((float*)&saved_palette[n], payload->Data, sizeof(float) * 3);
                        if (const ImGuiPayload* payload = AcceptDragDropPayload(IMGUI_PAYLOAD_TYPE_COLOR_4F))
                            memcpy((float*)&saved_palette[n], payload->Data, sizeof(float) * 4);
                        EndDragDropTarget();
                    }

                    ImGui::PopID();
                }
                ImGui::EndGroup();
                ImGui::EndPopup();
            }

            ImGui::Text("Color button only:");
            ImGui::ColorButton("MyColor##3c", *(ImVec4*)&color, misc_flags, ImVec2(80,80));

            ImGui::Text("Color picker:");
            static bool alpha = true;
            static bool alpha_bar = true;
            static bool side_preview = true;
            static bool ref_color = false;
            static ImVec4 ref_color_v(1.0f,0.0f,1.0f,0.5f);
            static int inputs_mode = 2;
            static int picker_mode = 0;
            ImGui::Checkbox("With Alpha", &alpha);
            ImGui::Checkbox("With Alpha Bar", &alpha_bar);
            ImGui::Checkbox("With Side Preview", &side_preview);
            if (side_preview)
            {
                ImGui::SameLine();
                ImGui::Checkbox("With Ref Color", &ref_color);
                if (ref_color)
                {
                    ImGui::SameLine();
                    ImGui::ColorEdit4("##RefColor", &ref_color_v.x, ImGuiColorEditFlags_NoInputs | misc_flags);
                }
            }
            ImGui::Combo("Inputs Mode", &inputs_mode, "All Inputs\0No Inputs\0RGB Input\0HSV Input\0HEX Input\0");
            ImGui::Combo("Picker Mode", &picker_mode, "Auto/Current\0Hue bar + SV rect\0Hue wheel + SV triangle\0");
            ImGui::SameLine(); ShowHelpMarker("User can right-click the picker to change mode.");
            ImGuiColorEditFlags flags = misc_flags;
            if (!alpha) flags |= ImGuiColorEditFlags_NoAlpha; // This is by default if you call ColorPicker3() instead of ColorPicker4()
            if (alpha_bar) flags |= ImGuiColorEditFlags_AlphaBar;
            if (!side_preview) flags |= ImGuiColorEditFlags_NoSidePreview;
            if (picker_mode == 1) flags |= ImGuiColorEditFlags_PickerHueBar;
            if (picker_mode == 2) flags |= ImGuiColorEditFlags_PickerHueWheel;
            if (inputs_mode == 1) flags |= ImGuiColorEditFlags_NoInputs;
            if (inputs_mode == 2) flags |= ImGuiColorEditFlags_RGB;
            if (inputs_mode == 3) flags |= ImGuiColorEditFlags_HSV;
            if (inputs_mode == 4) flags |= ImGuiColorEditFlags_HEX;
            ImGui::ColorPicker4("MyColor##4", (float*)&color, flags, ref_color ? &ref_color_v.x : NULL);

            ImGui::Text("Programmatically set defaults:");
            ImGui::SameLine(); ShowHelpMarker("SetColorEditOptions() is designed to allow you to set boot-time default.\nWe don't have Push/Pop functions because you can force options on a per-widget basis if needed, and the user can change non-forced ones with the options menu.\nWe don't have a getter to avoid encouraging you to persistently save values that aren't forward-compatible.");
            if (ImGui::Button("Default: Uint8 + HSV + Hue Bar"))
                ImGui::SetColorEditOptions(ImGuiColorEditFlags_Uint8 | ImGuiColorEditFlags_HSV | ImGuiColorEditFlags_PickerHueBar);
            if (ImGui::Button("Default: Float + HDR + Hue Wheel"))
                ImGui::SetColorEditOptions(ImGuiColorEditFlags_Float | ImGuiColorEditFlags_HDR | ImGuiColorEditFlags_PickerHueWheel);

            ImGui::TreePop();
        }

        if (ImGui::TreeNode("Range Widgets"))
        {
            static float begin = 10, end = 90;
            static int begin_i = 100, end_i = 1000;
            ImGui::DragFloatRange2("range", &begin, &end, 0.25f, 0.0f, 100.0f, "Min: %.1f %%", "Max: %.1f %%");
            ImGui::DragIntRange2("range int (no bounds)", &begin_i, &end_i, 5, 0, 0, "Min: %d units", "Max: %d units");
            ImGui::TreePop();
        }

        if (ImGui::TreeNode("Data Types"))
        {
            // The DragScalar, InputScalar, SliderScalar functions allow manipulating most common data types: signed/unsigned int/long long and float/double
            // To avoid polluting the public API with all possible combinations, we use the ImGuiDataType enum to pass the type, and argument-by-values are turned into argument-by-address.
            // This is the reason the test code below creates local variables to hold "zero" "one" etc. for each types.
            // In practice, if you frequently use a given type that is not covered by the normal API entry points, you may want to wrap it yourself inside a 1 line function
            // which can take typed values argument instead of void*, and then pass their address to the generic function. For example:
            //   bool SliderU64(const char *label, u64* value, u64 min = 0, u64 max = 0, const char* format = "%lld") { return SliderScalar(label, ImGuiDataType_U64, value, &min, &max, format); }
            // Below are helper variables we can take the address of to work-around this:
            // Note that the SliderScalar function has a maximum usable range of half the natural type maximum, hence the /2 below.
            const ImS32   s32_zero = 0,   s32_one = 1,   s32_fifty = 50, s32_min = INT_MIN/2,   s32_max = INT_MAX/2,    s32_hi_a = INT_MAX/2 - 100,    s32_hi_b = INT_MAX/2;
            const ImU32   u32_zero = 0,   u32_one = 1,   u32_fifty = 50, u32_min = 0,           u32_max = UINT_MAX/2,   u32_hi_a = UINT_MAX/2 - 100,   u32_hi_b = UINT_MAX/2;
            const ImS64   s64_zero = 0,   s64_one = 1,   s64_fifty = 50, s64_min = LLONG_MIN/2, s64_max = LLONG_MAX/2,  s64_hi_a = LLONG_MAX/2 - 100,  s64_hi_b = LLONG_MAX/2;
            const ImU64   u64_zero = 0,   u64_one = 1,   u64_fifty = 50, u64_min = 0,           u64_max = ULLONG_MAX/2, u64_hi_a = ULLONG_MAX/2 - 100, u64_hi_b = ULLONG_MAX/2;
            const float   f32_zero = 0.f, f32_one = 1.f, f32_lo_a = -10000000000.0f, f32_hi_a = +10000000000.0f;
            const double  f64_zero = 0.,  f64_one = 1.,  f64_lo_a = -1000000000000000, f64_hi_a = +1000000000000000;

            // State
            static ImS32  s32_v = -1;
            static ImU32  u32_v = (ImU32)-1;
            static ImS64  s64_v = -1;
            static ImU64  u64_v = (ImU64)-1;
            static float  f32_v = 0.123f;
            static double f64_v = 90000.01234567890123456789;

            const float drag_speed = 0.2f;
            static bool drag_clamp = false;
            ImGui::Text("Drags:");
            ImGui::Checkbox("Clamp integers to 0..50", &drag_clamp); ImGui::SameLine(); ShowHelpMarker("As with every widgets in dear imgui, we never modify values unless there is a user interaction.\nYou can override the clamping limits by using CTRL+Click to input a value.");
            ImGui::DragScalar("drag s32",       ImGuiDataType_S32,    &s32_v, drag_speed, drag_clamp ? &s32_zero : NULL, drag_clamp ? &s32_fifty : NULL);
            ImGui::DragScalar("drag u32",       ImGuiDataType_U32,    &u32_v, drag_speed, drag_clamp ? &u32_zero : NULL, drag_clamp ? &u32_fifty : NULL, "%u ms");
            ImGui::DragScalar("drag s64",       ImGuiDataType_S64,    &s64_v, drag_speed, drag_clamp ? &s64_zero : NULL, drag_clamp ? &s64_fifty : NULL);
            ImGui::DragScalar("drag u64",       ImGuiDataType_U64,    &u64_v, drag_speed, drag_clamp ? &u64_zero : NULL, drag_clamp ? &u64_fifty : NULL);
            ImGui::DragScalar("drag float",     ImGuiDataType_Float,  &f32_v, 0.005f,  &f32_zero, &f32_one, "%f", 1.0f);
            ImGui::DragScalar("drag float ^2",  ImGuiDataType_Float,  &f32_v, 0.005f,  &f32_zero, &f32_one, "%f", 2.0f); ImGui::SameLine(); ShowHelpMarker("You can use the 'power' parameter to increase tweaking precision on one side of the range.");
            ImGui::DragScalar("drag double",    ImGuiDataType_Double, &f64_v, 0.0005f, &f64_zero, NULL,     "%.10f grams", 1.0f);
            ImGui::DragScalar("drag double ^2", ImGuiDataType_Double, &f64_v, 0.0005f, &f64_zero, &f64_one, "0 < %.10f < 1", 2.0f);

            ImGui::Text("Sliders");
            ImGui::SliderScalar("slider s32 low",     ImGuiDataType_S32,    &s32_v, &s32_zero, &s32_fifty,"%d");
            ImGui::SliderScalar("slider s32 high",    ImGuiDataType_S32,    &s32_v, &s32_hi_a, &s32_hi_b, "%d");
            ImGui::SliderScalar("slider s32 full",    ImGuiDataType_S32,    &s32_v, &s32_min,  &s32_max,  "%d");
            ImGui::SliderScalar("slider u32 low",     ImGuiDataType_U32,    &u32_v, &u32_zero, &u32_fifty,"%u");
            ImGui::SliderScalar("slider u32 high",    ImGuiDataType_U32,    &u32_v, &u32_hi_a, &u32_hi_b, "%u");
            ImGui::SliderScalar("slider u32 full",    ImGuiDataType_U32,    &u32_v, &u32_min,  &u32_max,  "%u");
            ImGui::SliderScalar("slider s64 low",     ImGuiDataType_S64,    &s64_v, &s64_zero, &s64_fifty,"%I64d");
            ImGui::SliderScalar("slider s64 high",    ImGuiDataType_S64,    &s64_v, &s64_hi_a, &s64_hi_b, "%I64d");
            ImGui::SliderScalar("slider s64 full",    ImGuiDataType_S64,    &s64_v, &s64_min,  &s64_max,  "%I64d");
            ImGui::SliderScalar("slider u64 low",     ImGuiDataType_U64,    &u64_v, &u64_zero, &u64_fifty,"%I64u ms");
            ImGui::SliderScalar("slider u64 high",    ImGuiDataType_U64,    &u64_v, &u64_hi_a, &u64_hi_b, "%I64u ms");
            ImGui::SliderScalar("slider u64 full",    ImGuiDataType_U64,    &u64_v, &u64_min,  &u64_max,  "%I64u ms");
            ImGui::SliderScalar("slider float low",   ImGuiDataType_Float,  &f32_v, &f32_zero, &f32_one);
            ImGui::SliderScalar("slider float low^2", ImGuiDataType_Float,  &f32_v, &f32_zero, &f32_one,  "%.10f", 2.0f);
            ImGui::SliderScalar("slider float high",  ImGuiDataType_Float,  &f32_v, &f32_lo_a, &f32_hi_a, "%e");
            ImGui::SliderScalar("slider double low",  ImGuiDataType_Double, &f64_v, &f64_zero, &f64_one,  "%.10f grams", 1.0f);
            ImGui::SliderScalar("slider double low^2",ImGuiDataType_Double, &f64_v, &f64_zero, &f64_one,  "%.10f", 2.0f);
            ImGui::SliderScalar("slider double high", ImGuiDataType_Double, &f64_v, &f64_lo_a, &f64_hi_a, "%e grams", 1.0f);

            static bool inputs_step = true;
            ImGui::Text("Inputs");
            ImGui::Checkbox("Show step buttons", &inputs_step);
            ImGui::InputScalar("input s32",     ImGuiDataType_S32,    &s32_v, inputs_step ? &s32_one : NULL, NULL, "%d");
            ImGui::InputScalar("input s32 hex", ImGuiDataType_S32,    &s32_v, inputs_step ? &s32_one : NULL, NULL, "%08X", ImGuiInputTextFlags_CharsHexadecimal);
            ImGui::InputScalar("input u32",     ImGuiDataType_U32,    &u32_v, inputs_step ? &u32_one : NULL, NULL, "%u");
            ImGui::InputScalar("input u32 hex", ImGuiDataType_U32,    &u32_v, inputs_step ? &u32_one : NULL, NULL, "%08X", ImGuiInputTextFlags_CharsHexadecimal);
            ImGui::InputScalar("input s64",     ImGuiDataType_S64,    &s64_v, inputs_step ? &s64_one : NULL);
            ImGui::InputScalar("input u64",     ImGuiDataType_U64,    &u64_v, inputs_step ? &u64_one : NULL);
            ImGui::InputScalar("input float",   ImGuiDataType_Float,  &f32_v, inputs_step ? &f32_one : NULL);
            ImGui::InputScalar("input double",  ImGuiDataType_Double, &f64_v, inputs_step ? &f64_one : NULL);

            ImGui::TreePop();
        }

        if (ImGui::TreeNode("Multi-component Widgets"))
        {
            static float vec4f[4] = { 0.10f, 0.20f, 0.30f, 0.44f };
            static int vec4i[4] = { 1, 5, 100, 255 };

            ImGui::InputFloat2("input float2", vec4f);
            ImGui::DragFloat2("drag float2", vec4f, 0.01f, 0.0f, 1.0f);
            ImGui::SliderFloat2("slider float2", vec4f, 0.0f, 1.0f);
            ImGui::InputInt2("input int2", vec4i);
            ImGui::DragInt2("drag int2", vec4i, 1, 0, 255);
            ImGui::SliderInt2("slider int2", vec4i, 0, 255);
            ImGui::Spacing();

            ImGui::InputFloat3("input float3", vec4f);
            ImGui::DragFloat3("drag float3", vec4f, 0.01f, 0.0f, 1.0f);
            ImGui::SliderFloat3("slider float3", vec4f, 0.0f, 1.0f);
            ImGui::InputInt3("input int3", vec4i);
            ImGui::DragInt3("drag int3", vec4i, 1, 0, 255);
            ImGui::SliderInt3("slider int3", vec4i, 0, 255);
            ImGui::Spacing();

            ImGui::InputFloat4("input float4", vec4f);
            ImGui::DragFloat4("drag float4", vec4f, 0.01f, 0.0f, 1.0f);
            ImGui::SliderFloat4("slider float4", vec4f, 0.0f, 1.0f);
            ImGui::InputInt4("input int4", vec4i);
            ImGui::DragInt4("drag int4", vec4i, 1, 0, 255);
            ImGui::SliderInt4("slider int4", vec4i, 0, 255);

            ImGui::TreePop();
        }

        if (ImGui::TreeNode("Vertical Sliders"))
        {
            const float spacing = 4;
            ImGui::PushStyleVar(ImGuiStyleVar_ItemSpacing, ImVec2(spacing, spacing));

            static int int_value = 0;
            ImGui::VSliderInt("##int", ImVec2(18,160), &int_value, 0, 5);
            ImGui::SameLine();

            static float values[7] = { 0.0f, 0.60f, 0.35f, 0.9f, 0.70f, 0.20f, 0.0f };
            ImGui::PushID("set1");
            for (int i = 0; i < 7; i++)
            {
                if (i > 0) ImGui::SameLine();
                ImGui::PushID(i);
                ImGui::PushStyleColor(ImGuiCol_FrameBg, (ImVec4)ImColor::HSV(i/7.0f, 0.5f, 0.5f));
                ImGui::PushStyleColor(ImGuiCol_FrameBgHovered, (ImVec4)ImColor::HSV(i/7.0f, 0.6f, 0.5f));
                ImGui::PushStyleColor(ImGuiCol_FrameBgActive, (ImVec4)ImColor::HSV(i/7.0f, 0.7f, 0.5f));
                ImGui::PushStyleColor(ImGuiCol_SliderGrab, (ImVec4)ImColor::HSV(i/7.0f, 0.9f, 0.9f));
                ImGui::VSliderFloat("##v", ImVec2(18,160), &values[i], 0.0f, 1.0f, "");
                if (ImGui::IsItemActive() || ImGui::IsItemHovered())
                    ImGui::SetTooltip("%.3f", values[i]);
                ImGui::PopStyleColor(4);
                ImGui::PopID();
            }
            ImGui::PopID();

            ImGui::SameLine();
            ImGui::PushID("set2");
            static float values2[4] = { 0.20f, 0.80f, 0.40f, 0.25f };
            const int rows = 3;
            const ImVec2 small_slider_size(18, (160.0f-(rows-1)*spacing)/rows);
            for (int nx = 0; nx < 4; nx++)
            {
                if (nx > 0) ImGui::SameLine();
                ImGui::BeginGroup();
                for (int ny = 0; ny < rows; ny++)
                {
                    ImGui::PushID(nx*rows+ny);
                    ImGui::VSliderFloat("##v", small_slider_size, &values2[nx], 0.0f, 1.0f, "");
                    if (ImGui::IsItemActive() || ImGui::IsItemHovered())
                        ImGui::SetTooltip("%.3f", values2[nx]);
                    ImGui::PopID();
                }
                ImGui::EndGroup();
            }
            ImGui::PopID();

            ImGui::SameLine();
            ImGui::PushID("set3");
            for (int i = 0; i < 4; i++)
            {
                if (i > 0) ImGui::SameLine();
                ImGui::PushID(i);
                ImGui::PushStyleVar(ImGuiStyleVar_GrabMinSize, 40);
                ImGui::VSliderFloat("##v", ImVec2(40,160), &values[i], 0.0f, 1.0f, "%.2f\nsec");
                ImGui::PopStyleVar();
                ImGui::PopID();
            }
            ImGui::PopID();
            ImGui::PopStyleVar();
            ImGui::TreePop();
        }

        if (ImGui::TreeNode("Drag and Drop"))
        {
            {
                // ColorEdit widgets automatically act as drag source and drag target.
                // They are using standardized payload strings IMGUI_PAYLOAD_TYPE_COLOR_3F and IMGUI_PAYLOAD_TYPE_COLOR_4F to allow your own widgets
                // to use colors in their drag and drop interaction. Also see the demo in Color Picker -> Palette demo.
                ImGui::BulletText("Drag and drop in standard widgets");
                ImGui::Indent();
                static float col1[3] = { 1.0f,0.0f,0.2f };
                static float col2[4] = { 0.4f,0.7f,0.0f,0.5f };
                ImGui::ColorEdit3("color 1", col1);
                ImGui::ColorEdit4("color 2", col2);
                ImGui::Unindent();
            }

            {
                ImGui::BulletText("Drag and drop to copy/swap items");
                ImGui::Indent();
                enum Mode
                {
                    Mode_Copy,
                    Mode_Move,
                    Mode_Swap
                };
                static int mode = 0;
                if (ImGui::RadioButton("Copy", mode == Mode_Copy)) { mode = Mode_Copy; } ImGui::SameLine();
                if (ImGui::RadioButton("Move", mode == Mode_Move)) { mode = Mode_Move; } ImGui::SameLine();
                if (ImGui::RadioButton("Swap", mode == Mode_Swap)) { mode = Mode_Swap; } 
                static const char* names[9] = { "Bobby", "Beatrice", "Betty", "Brianna", "Barry", "Bernard", "Bibi", "Blaine", "Bryn" };
                for (int n = 0; n < IM_ARRAYSIZE(names); n++)
                {
                    ImGui::PushID(n);
                    if ((n % 3) != 0)
                        ImGui::SameLine();
                    ImGui::Button(names[n], ImVec2(60,60));

                    // Our buttons are both drag sources and drag targets here!
                    if (ImGui::BeginDragDropSource(ImGuiDragDropFlags_None))
                    {
                        ImGui::SetDragDropPayload("DND_DEMO_CELL", &n, sizeof(int));        // Set payload to carry the index of our item (could be anything)
                        if (mode == Mode_Copy) { ImGui::Text("Copy %s", names[n]); }        // Display preview (could be anything, e.g. when dragging an image we could decide to display the filename and a small preview of the image, etc.)
                        if (mode == Mode_Move) { ImGui::Text("Move %s", names[n]); }
                        if (mode == Mode_Swap) { ImGui::Text("Swap %s", names[n]); }
                        ImGui::EndDragDropSource();
                    }
                    if (ImGui::BeginDragDropTarget())
                    {
                        if (const ImGuiPayload* payload = ImGui::AcceptDragDropPayload("DND_DEMO_CELL"))
                        {
                            IM_ASSERT(payload->DataSize == sizeof(int));
                            int payload_n = *(const int*)payload->Data;
                            if (mode == Mode_Copy)
                            {
                                names[n] = names[payload_n];
                            }
                            if (mode == Mode_Move)
                            {
                                names[n] = names[payload_n];
                                names[payload_n] = "";
                            }
                            if (mode == Mode_Swap)
                            {
                                const char* tmp = names[n];
                                names[n] = names[payload_n];
                                names[payload_n] = tmp;
                            }
                        }
                        ImGui::EndDragDropTarget();
                    }
                    ImGui::PopID();
                }
                ImGui::Unindent();
            }

            ImGui::TreePop();
        }

        if (ImGui::TreeNode("Active, Focused, Hovered & Focused Tests"))
        {
            // Display the value of IsItemHovered() and other common item state functions. Note that the flags can be combined.
            // (because BulletText is an item itself and that would affect the output of IsItemHovered() we pass all state in a single call to simplify the code).
            static int item_type = 1;
            static bool b = false;
            static float col4f[4] = { 1.0f, 0.5, 0.0f, 1.0f };
            ImGui::RadioButton("Text", &item_type, 0); ImGui::SameLine();
            ImGui::RadioButton("Button", &item_type, 1); ImGui::SameLine();
            ImGui::RadioButton("CheckBox", &item_type, 2); ImGui::SameLine();
            ImGui::RadioButton("SliderFloat", &item_type, 3); ImGui::SameLine();
            ImGui::RadioButton("ColorEdit4", &item_type, 4); ImGui::SameLine();
            ImGui::RadioButton("ListBox", &item_type, 5);
            bool ret = false;
            if (item_type == 0) { ImGui::Text("ITEM: Text"); }                                              // Testing text items with no identifier/interaction
            if (item_type == 1) { ret = ImGui::Button("ITEM: Button"); }                                    // Testing button
            if (item_type == 2) { ret = ImGui::Checkbox("ITEM: CheckBox", &b); }                            // Testing checkbox
            if (item_type == 3) { ret = ImGui::SliderFloat("ITEM: SliderFloat", &col4f[0], 0.0f, 1.0f); }   // Testing basic item
            if (item_type == 4) { ret = ImGui::ColorEdit4("ITEM: ColorEdit4", col4f); }                     // Testing multi-component items (IsItemXXX flags are reported merged)
            if (item_type == 5) { const char* items[] = { "Apple", "Banana", "Cherry", "Kiwi" }; static int current = 1; ret = ImGui::ListBox("ITEM: ListBox", &current, items, IM_ARRAYSIZE(items), IM_ARRAYSIZE(items)); }
            ImGui::BulletText(
                "Return value = %d\n"
                "IsItemFocused() = %d\n"
                "IsItemHovered() = %d\n"
                "IsItemHovered(_AllowWhenBlockedByPopup) = %d\n"
                "IsItemHovered(_AllowWhenBlockedByActiveItem) = %d\n"
                "IsItemHovered(_AllowWhenOverlapped) = %d\n"
                "IsItemHovered(_RectOnly) = %d\n"
                "IsItemActive() = %d\n"
                "IsItemDeactivated() = %d\n"
                "IsItemDeactivatedAfterChange() = %d\n"
                "IsItemVisible() = %d\n",
                ret,
                ImGui::IsItemFocused(),
                ImGui::IsItemHovered(),
                ImGui::IsItemHovered(ImGuiHoveredFlags_AllowWhenBlockedByPopup),
                ImGui::IsItemHovered(ImGuiHoveredFlags_AllowWhenBlockedByActiveItem),
                ImGui::IsItemHovered(ImGuiHoveredFlags_AllowWhenOverlapped),
                ImGui::IsItemHovered(ImGuiHoveredFlags_RectOnly),
                ImGui::IsItemActive(),
                ImGui::IsItemDeactivated(),
                ImGui::IsItemDeactivatedAfterChange(),
                ImGui::IsItemVisible()
            );

            static bool embed_all_inside_a_child_window = false;
            ImGui::Checkbox("Embed everything inside a child window (for additional testing)", &embed_all_inside_a_child_window);
            if (embed_all_inside_a_child_window)
                ImGui::BeginChild("outer_child", ImVec2(0, ImGui::GetFontSize() * 20), true);

            // Testing IsWindowFocused() function with its various flags. Note that the flags can be combined.
            ImGui::BulletText(
                "IsWindowFocused() = %d\n"
                "IsWindowFocused(_ChildWindows) = %d\n"
                "IsWindowFocused(_ChildWindows|_RootWindow) = %d\n"
                "IsWindowFocused(_RootWindow) = %d\n"
                "IsWindowFocused(_AnyWindow) = %d\n",
                ImGui::IsWindowFocused(),
                ImGui::IsWindowFocused(ImGuiFocusedFlags_ChildWindows),
                ImGui::IsWindowFocused(ImGuiFocusedFlags_ChildWindows | ImGuiFocusedFlags_RootWindow),
                ImGui::IsWindowFocused(ImGuiFocusedFlags_RootWindow),
                ImGui::IsWindowFocused(ImGuiFocusedFlags_AnyWindow));

            // Testing IsWindowHovered() function with its various flags. Note that the flags can be combined.
            ImGui::BulletText(
                "IsWindowHovered() = %d\n"
                "IsWindowHovered(_AllowWhenBlockedByPopup) = %d\n"
                "IsWindowHovered(_AllowWhenBlockedByActiveItem) = %d\n"
                "IsWindowHovered(_ChildWindows) = %d\n"
                "IsWindowHovered(_ChildWindows|_RootWindow) = %d\n"
                "IsWindowHovered(_RootWindow) = %d\n"
                "IsWindowHovered(_AnyWindow) = %d\n",
                ImGui::IsWindowHovered(),
                ImGui::IsWindowHovered(ImGuiHoveredFlags_AllowWhenBlockedByPopup),
                ImGui::IsWindowHovered(ImGuiHoveredFlags_AllowWhenBlockedByActiveItem),
                ImGui::IsWindowHovered(ImGuiHoveredFlags_ChildWindows),
                ImGui::IsWindowHovered(ImGuiHoveredFlags_ChildWindows | ImGuiHoveredFlags_RootWindow),
                ImGui::IsWindowHovered(ImGuiHoveredFlags_RootWindow),
                ImGui::IsWindowHovered(ImGuiHoveredFlags_AnyWindow));

            ImGui::BeginChild("child", ImVec2(0, 50), true);
            ImGui::Text("This is another child window for testing with the _ChildWindows flag.");
            ImGui::EndChild();
            if (embed_all_inside_a_child_window)
                EndChild();

            ImGui::TreePop();
        }
    }

    if (ImGui::CollapsingHeader("Layout"))
    {
        if (ImGui::TreeNode("Child regions"))
        {
            static bool disable_mouse_wheel = false;
            static bool disable_menu = false;
            ImGui::Checkbox("Disable Mouse Wheel", &disable_mouse_wheel);
            ImGui::Checkbox("Disable Menu", &disable_menu);

            static int line = 50;
            bool goto_line = ImGui::Button("Goto");
            ImGui::SameLine();
            ImGui::PushItemWidth(100);
            goto_line |= ImGui::InputInt("##Line", &line, 0, 0, ImGuiInputTextFlags_EnterReturnsTrue);
            ImGui::PopItemWidth();

            // Child 1: no border, enable horizontal scrollbar
            {
                ImGui::BeginChild("Child1", ImVec2(ImGui::GetWindowContentRegionWidth() * 0.5f, 300), false, ImGuiWindowFlags_HorizontalScrollbar | (disable_mouse_wheel ? ImGuiWindowFlags_NoScrollWithMouse : 0));
                for (int i = 0; i < 100; i++)
                {
                    ImGui::Text("%04d: scrollable region", i);
                    if (goto_line && line == i)
                        ImGui::SetScrollHere();
                }
                if (goto_line && line >= 100)
                    ImGui::SetScrollHere();
                ImGui::EndChild();
            }

            ImGui::SameLine();

            // Child 2: rounded border
            {
                ImGui::PushStyleVar(ImGuiStyleVar_ChildRounding, 5.0f);
                ImGui::BeginChild("Child2", ImVec2(0,300), true, (disable_mouse_wheel ? ImGuiWindowFlags_NoScrollWithMouse : 0) | (disable_menu ? 0 : ImGuiWindowFlags_MenuBar));
                if (!disable_menu && ImGui::BeginMenuBar())
                {
                    if (ImGui::BeginMenu("Menu"))
                    {
                        ShowExampleMenuFile();
                        ImGui::EndMenu();
                    }
                    ImGui::EndMenuBar();
                }
                ImGui::Columns(2);
                for (int i = 0; i < 100; i++)
                {
                    char buf[32];
                    sprintf(buf, "%03d", i);
                    ImGui::Button(buf, ImVec2(-1.0f, 0.0f));
                    ImGui::NextColumn();
                }
                ImGui::EndChild();
                ImGui::PopStyleVar();
            }

            ImGui::TreePop();
        }

        if (ImGui::TreeNode("Widgets Width"))
        {
            static float f = 0.0f;
            ImGui::Text("PushItemWidth(100)");
            ImGui::SameLine(); ShowHelpMarker("Fixed width.");
            ImGui::PushItemWidth(100);
            ImGui::DragFloat("float##1", &f);
            ImGui::PopItemWidth();

            ImGui::Text("PushItemWidth(GetWindowWidth() * 0.5f)");
            ImGui::SameLine(); ShowHelpMarker("Half of window width.");
            ImGui::PushItemWidth(ImGui::GetWindowWidth() * 0.5f);
            ImGui::DragFloat("float##2", &f);
            ImGui::PopItemWidth();

            ImGui::Text("PushItemWidth(GetContentRegionAvailWidth() * 0.5f)");
            ImGui::SameLine(); ShowHelpMarker("Half of available width.\n(~ right-cursor_pos)\n(works within a column set)");
            ImGui::PushItemWidth(ImGui::GetContentRegionAvailWidth() * 0.5f);
            ImGui::DragFloat("float##3", &f);
            ImGui::PopItemWidth();

            ImGui::Text("PushItemWidth(-100)");
            ImGui::SameLine(); ShowHelpMarker("Align to right edge minus 100");
            ImGui::PushItemWidth(-100);
            ImGui::DragFloat("float##4", &f);
            ImGui::PopItemWidth();

            ImGui::Text("PushItemWidth(-1)");
            ImGui::SameLine(); ShowHelpMarker("Align to right edge");
            ImGui::PushItemWidth(-1);
            ImGui::DragFloat("float##5", &f);
            ImGui::PopItemWidth();

            ImGui::TreePop();
        }

        if (ImGui::TreeNode("Basic Horizontal Layout"))
        {
            ImGui::TextWrapped("(Use ImGui::SameLine() to keep adding items to the right of the preceding item)");

            // Text
            ImGui::Text("Two items: Hello"); ImGui::SameLine();
            ImGui::TextColored(ImVec4(1,1,0,1), "Sailor");

            // Adjust spacing
            ImGui::Text("More spacing: Hello"); ImGui::SameLine(0, 20);
            ImGui::TextColored(ImVec4(1,1,0,1), "Sailor");

            // Button
            ImGui::AlignTextToFramePadding();
            ImGui::Text("Normal buttons"); ImGui::SameLine();
            ImGui::Button("Banana"); ImGui::SameLine();
            ImGui::Button("Apple"); ImGui::SameLine();
            ImGui::Button("Corniflower");

            // Button
            ImGui::Text("Small buttons"); ImGui::SameLine();
            ImGui::SmallButton("Like this one"); ImGui::SameLine();
            ImGui::Text("can fit within a text block.");

            // Aligned to arbitrary position. Easy/cheap column.
            ImGui::Text("Aligned");
            ImGui::SameLine(150); ImGui::Text("x=150");
            ImGui::SameLine(300); ImGui::Text("x=300");
            ImGui::Text("Aligned");
            ImGui::SameLine(150); ImGui::SmallButton("x=150");
            ImGui::SameLine(300); ImGui::SmallButton("x=300");

            // Checkbox
            static bool c1=false,c2=false,c3=false,c4=false;
            ImGui::Checkbox("My", &c1); ImGui::SameLine();
            ImGui::Checkbox("Tailor", &c2); ImGui::SameLine();
            ImGui::Checkbox("Is", &c3); ImGui::SameLine();
            ImGui::Checkbox("Rich", &c4);

            // Various
            static float f0=1.0f, f1=2.0f, f2=3.0f;
            ImGui::PushItemWidth(80);
            const char* items[] = { "AAAA", "BBBB", "CCCC", "DDDD" };
            static int item = -1;
            ImGui::Combo("Combo", &item, items, IM_ARRAYSIZE(items)); ImGui::SameLine();
            ImGui::SliderFloat("X", &f0, 0.0f,5.0f); ImGui::SameLine();
            ImGui::SliderFloat("Y", &f1, 0.0f,5.0f); ImGui::SameLine();
            ImGui::SliderFloat("Z", &f2, 0.0f,5.0f);
            ImGui::PopItemWidth();

            ImGui::PushItemWidth(80);
            ImGui::Text("Lists:");
            static int selection[4] = { 0, 1, 2, 3 };
            for (int i = 0; i < 4; i++)
            {
                if (i > 0) ImGui::SameLine();
                ImGui::PushID(i);
                ImGui::ListBox("", &selection[i], items, IM_ARRAYSIZE(items));
                ImGui::PopID();
                //if (ImGui::IsItemHovered()) ImGui::SetTooltip("ListBox %d hovered", i);
            }
            ImGui::PopItemWidth();

            // Dummy
            ImVec2 sz(30,30);
            ImGui::Button("A", sz); ImGui::SameLine();
            ImGui::Dummy(sz); ImGui::SameLine();
            ImGui::Button("B", sz);

            ImGui::TreePop();
        }

        if (ImGui::TreeNode("Groups"))
        {
            ImGui::TextWrapped("(Using ImGui::BeginGroup()/EndGroup() to layout items. BeginGroup() basically locks the horizontal position. EndGroup() bundles the whole group so that you can use functions such as IsItemHovered() on it.)");
            ImGui::BeginGroup();
            {
                ImGui::BeginGroup();
                ImGui::Button("AAA");
                ImGui::SameLine();
                ImGui::Button("BBB");
                ImGui::SameLine();
                ImGui::BeginGroup();
                ImGui::Button("CCC");
                ImGui::Button("DDD");
                ImGui::EndGroup();
                ImGui::SameLine();
                ImGui::Button("EEE");
                ImGui::EndGroup();
                if (ImGui::IsItemHovered())
                    ImGui::SetTooltip("First group hovered");
            }
            // Capture the group size and create widgets using the same size
            ImVec2 size = ImGui::GetItemRectSize();
            const float values[5] = { 0.5f, 0.20f, 0.80f, 0.60f, 0.25f };
            ImGui::PlotHistogram("##values", values, IM_ARRAYSIZE(values), 0, NULL, 0.0f, 1.0f, size);

            ImGui::Button("ACTION", ImVec2((size.x - ImGui::GetStyle().ItemSpacing.x)*0.5f,size.y));
            ImGui::SameLine();
            ImGui::Button("REACTION", ImVec2((size.x - ImGui::GetStyle().ItemSpacing.x)*0.5f,size.y));
            ImGui::EndGroup();
            ImGui::SameLine();

            ImGui::Button("LEVERAGE\nBUZZWORD", size);
            ImGui::SameLine();

            if (ImGui::ListBoxHeader("List", size))
            {
                ImGui::Selectable("Selected", true);
                ImGui::Selectable("Not Selected", false);
                ImGui::ListBoxFooter();
            }

            ImGui::TreePop();
        }

        if (ImGui::TreeNode("Text Baseline Alignment"))
        {
            ImGui::TextWrapped("(This is testing the vertical alignment that occurs on text to keep it at the same baseline as widgets. Lines only composed of text or \"small\" widgets fit in less vertical spaces than lines with normal widgets)");

            ImGui::Text("One\nTwo\nThree"); ImGui::SameLine();
            ImGui::Text("Hello\nWorld"); ImGui::SameLine();
            ImGui::Text("Banana");

            ImGui::Text("Banana"); ImGui::SameLine();
            ImGui::Text("Hello\nWorld"); ImGui::SameLine();
            ImGui::Text("One\nTwo\nThree");

            ImGui::Button("HOP##1"); ImGui::SameLine();
            ImGui::Text("Banana"); ImGui::SameLine();
            ImGui::Text("Hello\nWorld"); ImGui::SameLine();
            ImGui::Text("Banana");

            ImGui::Button("HOP##2"); ImGui::SameLine();
            ImGui::Text("Hello\nWorld"); ImGui::SameLine();
            ImGui::Text("Banana");

            ImGui::Button("TEST##1"); ImGui::SameLine();
            ImGui::Text("TEST"); ImGui::SameLine();
            ImGui::SmallButton("TEST##2");

            ImGui::AlignTextToFramePadding(); // If your line starts with text, call this to align it to upcoming widgets.
            ImGui::Text("Text aligned to Widget"); ImGui::SameLine();
            ImGui::Button("Widget##1"); ImGui::SameLine();
            ImGui::Text("Widget"); ImGui::SameLine();
            ImGui::SmallButton("Widget##2"); ImGui::SameLine();
            ImGui::Button("Widget##3");

            // Tree
            const float spacing = ImGui::GetStyle().ItemInnerSpacing.x;
            ImGui::Button("Button##1");
            ImGui::SameLine(0.0f, spacing);
            if (ImGui::TreeNode("Node##1")) { for (int i = 0; i < 6; i++) ImGui::BulletText("Item %d..", i); ImGui::TreePop(); }    // Dummy tree data

            ImGui::AlignTextToFramePadding();         // Vertically align text node a bit lower so it'll be vertically centered with upcoming widget. Otherwise you can use SmallButton (smaller fit).
            bool node_open = ImGui::TreeNode("Node##2");  // Common mistake to avoid: if we want to SameLine after TreeNode we need to do it before we add child content.
            ImGui::SameLine(0.0f, spacing); ImGui::Button("Button##2");
            if (node_open) { for (int i = 0; i < 6; i++) ImGui::BulletText("Item %d..", i); ImGui::TreePop(); }   // Dummy tree data

            // Bullet
            ImGui::Button("Button##3");
            ImGui::SameLine(0.0f, spacing);
            ImGui::BulletText("Bullet text");

            ImGui::AlignTextToFramePadding();
            ImGui::BulletText("Node");
            ImGui::SameLine(0.0f, spacing); ImGui::Button("Button##4");

            ImGui::TreePop();
        }

        if (ImGui::TreeNode("Scrolling"))
        {
            ImGui::TextWrapped("(Use SetScrollHere() or SetScrollFromPosY() to scroll to a given position.)");
            static bool track = true;
            static int track_line = 50, scroll_to_px = 200;
            ImGui::Checkbox("Track", &track);
            ImGui::PushItemWidth(100);
            ImGui::SameLine(130); track |= ImGui::DragInt("##line", &track_line, 0.25f, 0, 99, "Line = %d");
            bool scroll_to = ImGui::Button("Scroll To Pos");
            ImGui::SameLine(130); scroll_to |= ImGui::DragInt("##pos_y", &scroll_to_px, 1.00f, 0, 9999, "Y = %d px");
            ImGui::PopItemWidth();
            if (scroll_to) track = false;

            for (int i = 0; i < 5; i++)
            {
                if (i > 0) ImGui::SameLine();
                ImGui::BeginGroup();
                ImGui::Text("%s", i == 0 ? "Top" : i == 1 ? "25%" : i == 2 ? "Center" : i == 3 ? "75%" : "Bottom");
                ImGui::BeginChild(ImGui::GetID((void*)(intptr_t)i), ImVec2(ImGui::GetWindowWidth() * 0.17f, 200.0f), true);
                if (scroll_to)
                    ImGui::SetScrollFromPosY(ImGui::GetCursorStartPos().y + scroll_to_px, i * 0.25f);
                for (int line = 0; line < 100; line++)
                {
                    if (track && line == track_line)
                    {
                        ImGui::TextColored(ImColor(255,255,0), "Line %d", line);
                        ImGui::SetScrollHere(i * 0.25f); // 0.0f:top, 0.5f:center, 1.0f:bottom
                    }
                    else
                    {
                        ImGui::Text("Line %d", line);
                    }
                }
                float scroll_y = ImGui::GetScrollY(), scroll_max_y = ImGui::GetScrollMaxY();
                ImGui::EndChild();
                ImGui::Text("%.0f/%0.f", scroll_y, scroll_max_y);
                ImGui::EndGroup();
            }
            ImGui::TreePop();
        }

        if (ImGui::TreeNode("Horizontal Scrolling"))
        {
            ImGui::Bullet(); ImGui::TextWrapped("Horizontal scrolling for a window has to be enabled explicitly via the ImGuiWindowFlags_HorizontalScrollbar flag.");
            ImGui::Bullet(); ImGui::TextWrapped("You may want to explicitly specify content width by calling SetNextWindowContentWidth() before Begin().");
            static int lines = 7;
            ImGui::SliderInt("Lines", &lines, 1, 15);
            ImGui::PushStyleVar(ImGuiStyleVar_FrameRounding, 3.0f);
            ImGui::PushStyleVar(ImGuiStyleVar_FramePadding, ImVec2(2.0f, 1.0f));
            ImGui::BeginChild("scrolling", ImVec2(0, ImGui::GetFrameHeightWithSpacing()*7 + 30), true, ImGuiWindowFlags_HorizontalScrollbar);
            for (int line = 0; line < lines; line++)
            {
                // Display random stuff (for the sake of this trivial demo we are using basic Button+SameLine. If you want to create your own time line for a real application you may be better off
                // manipulating the cursor position yourself, aka using SetCursorPos/SetCursorScreenPos to position the widgets yourself. You may also want to use the lower-level ImDrawList API)
                int num_buttons = 10 + ((line & 1) ? line * 9 : line * 3);
                for (int n = 0; n < num_buttons; n++)
                {
                    if (n > 0) ImGui::SameLine();
                    ImGui::PushID(n + line * 1000);
                    char num_buf[16];
                    sprintf(num_buf, "%d", n);
                    const char* label = (!(n%15)) ? "FizzBuzz" : (!(n%3)) ? "Fizz" : (!(n%5)) ? "Buzz" : num_buf;
                    float hue = n*0.05f;
                    ImGui::PushStyleColor(ImGuiCol_Button, (ImVec4)ImColor::HSV(hue, 0.6f, 0.6f));
                    ImGui::PushStyleColor(ImGuiCol_ButtonHovered, (ImVec4)ImColor::HSV(hue, 0.7f, 0.7f));
                    ImGui::PushStyleColor(ImGuiCol_ButtonActive, (ImVec4)ImColor::HSV(hue, 0.8f, 0.8f));
                    ImGui::Button(label, ImVec2(40.0f + sinf((float)(line + n)) * 20.0f, 0.0f));
                    ImGui::PopStyleColor(3);
                    ImGui::PopID();
                }
            }
            float scroll_x = ImGui::GetScrollX(), scroll_max_x = ImGui::GetScrollMaxX();
            ImGui::EndChild();
            ImGui::PopStyleVar(2);
            float scroll_x_delta = 0.0f;
            ImGui::SmallButton("<<"); if (ImGui::IsItemActive()) scroll_x_delta = -ImGui::GetIO().DeltaTime * 1000.0f; ImGui::SameLine();
            ImGui::Text("Scroll from code"); ImGui::SameLine();
            ImGui::SmallButton(">>"); if (ImGui::IsItemActive()) scroll_x_delta = +ImGui::GetIO().DeltaTime * 1000.0f; ImGui::SameLine();
            ImGui::Text("%.0f/%.0f", scroll_x, scroll_max_x);
            if (scroll_x_delta != 0.0f)
            {
                ImGui::BeginChild("scrolling"); // Demonstrate a trick: you can use Begin to set yourself in the context of another window (here we are already out of your child window)
                ImGui::SetScrollX(ImGui::GetScrollX() + scroll_x_delta);
                ImGui::End();
            }
            ImGui::TreePop();
        }

        if (ImGui::TreeNode("Clipping"))
        {
            static ImVec2 size(100, 100), offset(50, 20);
            ImGui::TextWrapped("On a per-widget basis we are occasionally clipping text CPU-side if it won't fit in its frame. Otherwise we are doing coarser clipping + passing a scissor rectangle to the renderer. The system is designed to try minimizing both execution and CPU/GPU rendering cost.");
            ImGui::DragFloat2("size", (float*)&size, 0.5f, 0.0f, 200.0f, "%.0f");
            ImGui::TextWrapped("(Click and drag)");
            ImVec2 pos = ImGui::GetCursorScreenPos();
            ImVec4 clip_rect(pos.x, pos.y, pos.x+size.x, pos.y+size.y);
            ImGui::InvisibleButton("##dummy", size);
            if (ImGui::IsItemActive() && ImGui::IsMouseDragging()) { offset.x += ImGui::GetIO().MouseDelta.x; offset.y += ImGui::GetIO().MouseDelta.y; }
            ImGui::GetWindowDrawList()->AddRectFilled(pos, ImVec2(pos.x+size.x,pos.y+size.y), IM_COL32(90,90,120,255));
            ImGui::GetWindowDrawList()->AddText(ImGui::GetFont(), ImGui::GetFontSize()*2.0f, ImVec2(pos.x+offset.x,pos.y+offset.y), IM_COL32(255,255,255,255), "Line 1 hello\nLine 2 clip me!", NULL, 0.0f, &clip_rect);
            ImGui::TreePop();
        }
    }

    if (ImGui::CollapsingHeader("Popups & Modal windows"))
    {
        if (ImGui::TreeNode("Popups"))
        {
            ImGui::TextWrapped("When a popup is active, it inhibits interacting with windows that are behind the popup. Clicking outside the popup closes it.");

            static int selected_fish = -1;
            const char* names[] = { "Bream", "Haddock", "Mackerel", "Pollock", "Tilefish" };
            static bool toggles[] = { true, false, false, false, false };

            // Simple selection popup
            // (If you want to show the current selection inside the Button itself, you may want to build a string using the "###" operator to preserve a constant ID with a variable label)
            if (ImGui::Button("Select.."))
                ImGui::OpenPopup("select");
            ImGui::SameLine();
            ImGui::TextUnformatted(selected_fish == -1 ? "<None>" : names[selected_fish]);
            if (ImGui::BeginPopup("select"))
            {
                ImGui::Text("Aquarium");
                ImGui::Separator();
                for (int i = 0; i < IM_ARRAYSIZE(names); i++)
                    if (ImGui::Selectable(names[i]))
                        selected_fish = i;
                ImGui::EndPopup();
            }

            // Showing a menu with toggles
            if (ImGui::Button("Toggle.."))
                ImGui::OpenPopup("toggle");
            if (ImGui::BeginPopup("toggle"))
            {
                for (int i = 0; i < IM_ARRAYSIZE(names); i++)
                    ImGui::MenuItem(names[i], "", &toggles[i]);
                if (ImGui::BeginMenu("Sub-menu"))
                {
                    ImGui::MenuItem("Click me");
                    ImGui::EndMenu();
                }

                ImGui::Separator();
                ImGui::Text("Tooltip here");
                if (ImGui::IsItemHovered())
                    ImGui::SetTooltip("I am a tooltip over a popup");

                if (ImGui::Button("Stacked Popup"))
                    ImGui::OpenPopup("another popup");
                if (ImGui::BeginPopup("another popup"))
                {
                    for (int i = 0; i < IM_ARRAYSIZE(names); i++)
                        ImGui::MenuItem(names[i], "", &toggles[i]);
                    if (ImGui::BeginMenu("Sub-menu"))
                    {
                        ImGui::MenuItem("Click me");
                        ImGui::EndMenu();
                    }
                    ImGui::EndPopup();
                }
                ImGui::EndPopup();
            }

            if (ImGui::Button("Popup Menu.."))
                ImGui::OpenPopup("FilePopup");
            if (ImGui::BeginPopup("FilePopup"))
            {
                ShowExampleMenuFile();
                ImGui::EndPopup();
            }

            ImGui::TreePop();
        }

        if (ImGui::TreeNode("Context menus"))
        {
            // BeginPopupContextItem() is a helper to provide common/simple popup behavior of essentially doing:
            //    if (IsItemHovered() && IsMouseClicked(0))
            //       OpenPopup(id);
            //    return BeginPopup(id);
            // For more advanced uses you may want to replicate and cuztomize this code. This the comments inside BeginPopupContextItem() implementation.
            static float value = 0.5f;
            ImGui::Text("Value = %.3f (<-- right-click here)", value);
            if (ImGui::BeginPopupContextItem("item context menu"))
            {
                if (ImGui::Selectable("Set to zero")) value = 0.0f;
                if (ImGui::Selectable("Set to PI")) value = 3.1415f;
                ImGui::PushItemWidth(-1);
                ImGui::DragFloat("##Value", &value, 0.1f, 0.0f, 0.0f);
                ImGui::PopItemWidth();
                ImGui::EndPopup();
            }

            static char name[32] = "Label1";
            char buf[64]; sprintf(buf, "Button: %s###Button", name); // ### operator override ID ignoring the preceding label
            ImGui::Button(buf);
            if (ImGui::BeginPopupContextItem()) // When used after an item that has an ID (here the Button), we can skip providing an ID to BeginPopupContextItem().
            {
                ImGui::Text("Edit name:");
                ImGui::InputText("##edit", name, IM_ARRAYSIZE(name));
                if (ImGui::Button("Close"))
                    ImGui::CloseCurrentPopup();
                ImGui::EndPopup();
            }
            ImGui::SameLine(); ImGui::Text("(<-- right-click here)");

            ImGui::TreePop();
        }

        if (ImGui::TreeNode("Modals"))
        {
            ImGui::TextWrapped("Modal windows are like popups but the user cannot close them by clicking outside the window.");

            if (ImGui::Button("Delete.."))
                ImGui::OpenPopup("Delete?");
            if (ImGui::BeginPopupModal("Delete?", NULL, ImGuiWindowFlags_AlwaysAutoResize))
            {
                ImGui::Text("All those beautiful files will be deleted.\nThis operation cannot be undone!\n\n");
                ImGui::Separator();

                //static int dummy_i = 0;
                //ImGui::Combo("Combo", &dummy_i, "Delete\0Delete harder\0");

                static bool dont_ask_me_next_time = false;
                ImGui::PushStyleVar(ImGuiStyleVar_FramePadding, ImVec2(0,0));
                ImGui::Checkbox("Don't ask me next time", &dont_ask_me_next_time);
                ImGui::PopStyleVar();

                if (ImGui::Button("OK", ImVec2(120,0))) { ImGui::CloseCurrentPopup(); }
                ImGui::SetItemDefaultFocus();
                ImGui::SameLine();
                if (ImGui::Button("Cancel", ImVec2(120,0))) { ImGui::CloseCurrentPopup(); }
                ImGui::EndPopup();
            }

            if (ImGui::Button("Stacked modals.."))
                ImGui::OpenPopup("Stacked 1");
            if (ImGui::BeginPopupModal("Stacked 1"))
            {
                ImGui::Text("Hello from Stacked The First\nUsing style.Colors[ImGuiCol_ModalWindowDimBg] behind it.");
                static int item = 1;
                ImGui::Combo("Combo", &item, "aaaa\0bbbb\0cccc\0dddd\0eeee\0\0");
                static float color[4] = { 0.4f,0.7f,0.0f,0.5f };
                ImGui::ColorEdit4("color", color);  // This is to test behavior of stacked regular popups over a modal

                if (ImGui::Button("Add another modal.."))
                    ImGui::OpenPopup("Stacked 2");
                if (ImGui::BeginPopupModal("Stacked 2"))
                {
                    ImGui::Text("Hello from Stacked The Second!");
                    if (ImGui::Button("Close"))
                        ImGui::CloseCurrentPopup();
                    ImGui::EndPopup();
                }

                if (ImGui::Button("Close"))
                    ImGui::CloseCurrentPopup();
                ImGui::EndPopup();
            }

            ImGui::TreePop();
        }

        if (ImGui::TreeNode("Menus inside a regular window"))
        {
            ImGui::TextWrapped("Below we are testing adding menu items to a regular window. It's rather unusual but should work!");
            ImGui::Separator();
            // NB: As a quirk in this very specific example, we want to differentiate the parent of this menu from the parent of the various popup menus above.
            // To do so we are encloding the items in a PushID()/PopID() block to make them two different menusets. If we don't, opening any popup above and hovering our menu here
            // would open it. This is because once a menu is active, we allow to switch to a sibling menu by just hovering on it, which is the desired behavior for regular menus.
            ImGui::PushID("foo");
            ImGui::MenuItem("Menu item", "CTRL+M");
            if (ImGui::BeginMenu("Menu inside a regular window"))
            {
                ShowExampleMenuFile();
                ImGui::EndMenu();
            }
            ImGui::PopID();
            ImGui::Separator();
            ImGui::TreePop();
        }
    }

    if (ImGui::CollapsingHeader("Columns"))
    {
        ImGui::PushID("Columns");

        // Basic columns
        if (ImGui::TreeNode("Basic"))
        {
            ImGui::Text("Without border:");
            ImGui::Columns(3, "mycolumns3", false);  // 3-ways, no border
            ImGui::Separator();
            for (int n = 0; n < 14; n++)
            {
                char label[32];
                sprintf(label, "Item %d", n);
                if (ImGui::Selectable(label)) {}
                //if (ImGui::Button(label, ImVec2(-1,0))) {}
                ImGui::NextColumn();
            }
            ImGui::Columns(1);
            ImGui::Separator();

            ImGui::Text("With border:");
            ImGui::Columns(4, "mycolumns"); // 4-ways, with border
            ImGui::Separator();
            ImGui::Text("ID"); ImGui::NextColumn();
            ImGui::Text("Name"); ImGui::NextColumn();
            ImGui::Text("Path"); ImGui::NextColumn();
            ImGui::Text("Hovered"); ImGui::NextColumn();
            ImGui::Separator();
            const char* names[3] = { "One", "Two", "Three" };
            const char* paths[3] = { "/path/one", "/path/two", "/path/three" };
            static int selected = -1;
            for (int i = 0; i < 3; i++)
            {
                char label[32];
                sprintf(label, "%04d", i);
                if (ImGui::Selectable(label, selected == i, ImGuiSelectableFlags_SpanAllColumns))
                    selected = i;
                bool hovered = ImGui::IsItemHovered();
                ImGui::NextColumn();
                ImGui::Text(names[i]); ImGui::NextColumn();
                ImGui::Text(paths[i]); ImGui::NextColumn();
                ImGui::Text("%d", hovered); ImGui::NextColumn();
            }
            ImGui::Columns(1);
            ImGui::Separator();
            ImGui::TreePop();
        }

        // Create multiple items in a same cell before switching to next column
        if (ImGui::TreeNode("Mixed items"))
        {
            ImGui::Columns(3, "mixed");
            ImGui::Separator();

            ImGui::Text("Hello");
            ImGui::Button("Banana");
            ImGui::NextColumn();

            ImGui::Text("ImGui");
            ImGui::Button("Apple");
            static float foo = 1.0f;
            ImGui::InputFloat("red", &foo, 0.05f, 0, "%.3f");
            ImGui::Text("An extra line here.");
            ImGui::NextColumn();

                ImGui::Text("Sailor");
            ImGui::Button("Corniflower");
            static float bar = 1.0f;
            ImGui::InputFloat("blue", &bar, 0.05f, 0, "%.3f");
            ImGui::NextColumn();

            if (ImGui::CollapsingHeader("Category A")) { ImGui::Text("Blah blah blah"); } ImGui::NextColumn();
            if (ImGui::CollapsingHeader("Category B")) { ImGui::Text("Blah blah blah"); } ImGui::NextColumn();
            if (ImGui::CollapsingHeader("Category C")) { ImGui::Text("Blah blah blah"); } ImGui::NextColumn();
            ImGui::Columns(1);
            ImGui::Separator();
            ImGui::TreePop();
        }

        // Word wrapping
        if (ImGui::TreeNode("Word-wrapping"))
        {
            ImGui::Columns(2, "word-wrapping");
            ImGui::Separator();
            ImGui::TextWrapped("The quick brown fox jumps over the lazy dog.");
            ImGui::TextWrapped("Hello Left");
            ImGui::NextColumn();
            ImGui::TextWrapped("The quick brown fox jumps over the lazy dog.");
            ImGui::TextWrapped("Hello Right");
            ImGui::Columns(1);
            ImGui::Separator();
            ImGui::TreePop();
        }

        if (ImGui::TreeNode("Borders"))
        {
            // NB: Future columns API should allow automatic horizontal borders.
            static bool h_borders = true;
            static bool v_borders = true;
            ImGui::Checkbox("horizontal", &h_borders);
            ImGui::SameLine();
            ImGui::Checkbox("vertical", &v_borders);
            ImGui::Columns(4, NULL, v_borders);
            for (int i = 0; i < 4*3; i++)
            {
                if (h_borders && ImGui::GetColumnIndex() == 0)
                    ImGui::Separator();
                ImGui::Text("%c%c%c", 'a'+i, 'a'+i, 'a'+i);
                ImGui::Text("Width %.2f\nOffset %.2f", ImGui::GetColumnWidth(), ImGui::GetColumnOffset());
                ImGui::NextColumn();
            }
            ImGui::Columns(1);
            if (h_borders)
                ImGui::Separator();
            ImGui::TreePop();
        }

        // Scrolling columns
        /*
        if (ImGui::TreeNode("Vertical Scrolling"))
        {
            ImGui::BeginChild("##header", ImVec2(0, ImGui::GetTextLineHeightWithSpacing()+ImGui::GetStyle().ItemSpacing.y));
            ImGui::Columns(3);
            ImGui::Text("ID"); ImGui::NextColumn();
            ImGui::Text("Name"); ImGui::NextColumn();
            ImGui::Text("Path"); ImGui::NextColumn();
            ImGui::Columns(1);
            ImGui::Separator();
            ImGui::EndChild();
            ImGui::BeginChild("##scrollingregion", ImVec2(0, 60));
            ImGui::Columns(3);
            for (int i = 0; i < 10; i++)
            {
                ImGui::Text("%04d", i); ImGui::NextColumn();
                ImGui::Text("Foobar"); ImGui::NextColumn();
                ImGui::Text("/path/foobar/%04d/", i); ImGui::NextColumn();
            }
            ImGui::Columns(1);
            ImGui::EndChild();
            ImGui::TreePop();
        }
        */

        if (ImGui::TreeNode("Horizontal Scrolling"))
        {
            ImGui::SetNextWindowContentSize(ImVec2(1500.0f, 0.0f));
            ImGui::BeginChild("##ScrollingRegion", ImVec2(0, ImGui::GetFontSize() * 20), false, ImGuiWindowFlags_HorizontalScrollbar);
            ImGui::Columns(10);
            int ITEMS_COUNT = 2000;
            ImGuiListClipper clipper(ITEMS_COUNT);  // Also demonstrate using the clipper for large list
            while (clipper.Step())
            {
                for (int i = clipper.DisplayStart; i < clipper.DisplayEnd; i++)
                    for (int j = 0; j < 10; j++)
                    {
                        ImGui::Text("Line %d Column %d...", i, j);
                        ImGui::NextColumn();
                    }
            }
            ImGui::Columns(1);
            ImGui::EndChild();
            ImGui::TreePop();
        }

        bool node_open = ImGui::TreeNode("Tree within single cell");
        ImGui::SameLine(); ShowHelpMarker("NB: Tree node must be poped before ending the cell. There's no storage of state per-cell.");
        if (node_open)
        {
            ImGui::Columns(2, "tree items");
            ImGui::Separator();
            if (ImGui::TreeNode("Hello")) { ImGui::BulletText("Sailor"); ImGui::TreePop(); } ImGui::NextColumn();
            if (ImGui::TreeNode("Bonjour")) { ImGui::BulletText("Marin"); ImGui::TreePop(); } ImGui::NextColumn();
            ImGui::Columns(1);
            ImGui::Separator();
            ImGui::TreePop();
        }
        ImGui::PopID();
    }

    if (ImGui::CollapsingHeader("Filtering"))
    {
        static ImGuiTextFilter filter;
        ImGui::Text("Filter usage:\n"
                    "  \"\"         display all lines\n"
                    "  \"xxx\"      display lines containing \"xxx\"\n"
                    "  \"xxx,yyy\"  display lines containing \"xxx\" or \"yyy\"\n"
                    "  \"-xxx\"     hide lines containing \"xxx\"");
        filter.Draw();
        const char* lines[] = { "aaa1.c", "bbb1.c", "ccc1.c", "aaa2.cpp", "bbb2.cpp", "ccc2.cpp", "abc.h", "hello, world" };
        for (int i = 0; i < IM_ARRAYSIZE(lines); i++)
            if (filter.PassFilter(lines[i]))
                ImGui::BulletText("%s", lines[i]);
    }

    if (ImGui::CollapsingHeader("Inputs, Navigation & Focus"))
    {
        ImGuiIO& io = ImGui::GetIO();

        ImGui::Text("WantCaptureMouse: %d", io.WantCaptureMouse);
        ImGui::Text("WantCaptureKeyboard: %d", io.WantCaptureKeyboard);
        ImGui::Text("WantTextInput: %d", io.WantTextInput);
        ImGui::Text("WantSetMousePos: %d", io.WantSetMousePos);
        ImGui::Text("NavActive: %d, NavVisible: %d", io.NavActive, io.NavVisible);

        ImGui::Checkbox("io.MouseDrawCursor", &io.MouseDrawCursor);
        ImGui::SameLine(); ShowHelpMarker("Instruct ImGui to render a mouse cursor for you in software. Note that a mouse cursor rendered via your application GPU rendering path will feel more laggy than hardware cursor, but will be more in sync with your other visuals.\n\nSome desktop applications may use both kinds of cursors (e.g. enable software cursor only when resizing/dragging something).");

        ImGui::CheckboxFlags("io.ConfigFlags: NavEnableGamepad [beta]", (unsigned int *)&io.ConfigFlags, ImGuiConfigFlags_NavEnableGamepad);
        ImGui::CheckboxFlags("io.ConfigFlags: NavEnableKeyboard [beta]", (unsigned int *)&io.ConfigFlags, ImGuiConfigFlags_NavEnableKeyboard);
        ImGui::CheckboxFlags("io.ConfigFlags: NavEnableSetMousePos", (unsigned int *)&io.ConfigFlags, ImGuiConfigFlags_NavEnableSetMousePos);
        ImGui::SameLine(); ShowHelpMarker("Instruct navigation to move the mouse cursor. See comment for ImGuiConfigFlags_NavEnableSetMousePos.");
        ImGui::CheckboxFlags("io.ConfigFlags: NoMouseCursorChange", (unsigned int *)&io.ConfigFlags, ImGuiConfigFlags_NoMouseCursorChange);
        ImGui::SameLine(); ShowHelpMarker("Instruct back-end to not alter mouse cursor shape and visibility.");

        if (ImGui::TreeNode("Keyboard, Mouse & Navigation State"))
        {
            if (ImGui::IsMousePosValid())
                ImGui::Text("Mouse pos: (%g, %g)", io.MousePos.x, io.MousePos.y);
            else
                ImGui::Text("Mouse pos: <INVALID>");
            ImGui::Text("Mouse delta: (%g, %g)", io.MouseDelta.x, io.MouseDelta.y);
            ImGui::Text("Mouse down:");     for (int i = 0; i < IM_ARRAYSIZE(io.MouseDown); i++) if (io.MouseDownDuration[i] >= 0.0f)   { ImGui::SameLine(); ImGui::Text("b%d (%.02f secs)", i, io.MouseDownDuration[i]); }
            ImGui::Text("Mouse clicked:");  for (int i = 0; i < IM_ARRAYSIZE(io.MouseDown); i++) if (ImGui::IsMouseClicked(i))          { ImGui::SameLine(); ImGui::Text("b%d", i); }
            ImGui::Text("Mouse dbl-clicked:"); for (int i = 0; i < IM_ARRAYSIZE(io.MouseDown); i++) if (ImGui::IsMouseDoubleClicked(i)) { ImGui::SameLine(); ImGui::Text("b%d", i); }
            ImGui::Text("Mouse released:"); for (int i = 0; i < IM_ARRAYSIZE(io.MouseDown); i++) if (ImGui::IsMouseReleased(i))         { ImGui::SameLine(); ImGui::Text("b%d", i); }
            ImGui::Text("Mouse wheel: %.1f", io.MouseWheel);
            ImGui::Text("Mouse viewport: Ref 0x%08X Hovered 0x%08X", io.MousePosViewport, io.MouseHoveredViewport);

            ImGui::Text("Keys down:");      for (int i = 0; i < IM_ARRAYSIZE(io.KeysDown); i++) if (io.KeysDownDuration[i] >= 0.0f)     { ImGui::SameLine(); ImGui::Text("%d (%.02f secs)", i, io.KeysDownDuration[i]); }
            ImGui::Text("Keys pressed:");   for (int i = 0; i < IM_ARRAYSIZE(io.KeysDown); i++) if (ImGui::IsKeyPressed(i))             { ImGui::SameLine(); ImGui::Text("%d", i); }
            ImGui::Text("Keys release:");   for (int i = 0; i < IM_ARRAYSIZE(io.KeysDown); i++) if (ImGui::IsKeyReleased(i))            { ImGui::SameLine(); ImGui::Text("%d", i); }
            ImGui::Text("Keys mods: %s%s%s%s", io.KeyCtrl ? "CTRL " : "", io.KeyShift ? "SHIFT " : "", io.KeyAlt ? "ALT " : "", io.KeySuper ? "SUPER " : "");

            ImGui::Text("NavInputs down:"); for (int i = 0; i < IM_ARRAYSIZE(io.NavInputs); i++) if (io.NavInputs[i] > 0.0f)                    { ImGui::SameLine(); ImGui::Text("[%d] %.2f", i, io.NavInputs[i]); }
            ImGui::Text("NavInputs pressed:"); for (int i = 0; i < IM_ARRAYSIZE(io.NavInputs); i++) if (io.NavInputsDownDuration[i] == 0.0f)    { ImGui::SameLine(); ImGui::Text("[%d]", i); }
            ImGui::Text("NavInputs duration:"); for (int i = 0; i < IM_ARRAYSIZE(io.NavInputs); i++) if (io.NavInputsDownDuration[i] >= 0.0f)   { ImGui::SameLine(); ImGui::Text("[%d] %.2f", i, io.NavInputsDownDuration[i]); }

            ImGui::Button("Hovering me sets the\nkeyboard capture flag");
            if (ImGui::IsItemHovered())
                ImGui::CaptureKeyboardFromApp(true);
            ImGui::SameLine();
            ImGui::Button("Holding me clears the\nthe keyboard capture flag");
            if (ImGui::IsItemActive())
                ImGui::CaptureKeyboardFromApp(false);

            ImGui::TreePop();
        }

        if (ImGui::TreeNode("Tabbing"))
        {
            ImGui::Text("Use TAB/SHIFT+TAB to cycle through keyboard editable fields.");
            static char buf[32] = "dummy";
            ImGui::InputText("1", buf, IM_ARRAYSIZE(buf));
            ImGui::InputText("2", buf, IM_ARRAYSIZE(buf));
            ImGui::InputText("3", buf, IM_ARRAYSIZE(buf));
            ImGui::PushAllowKeyboardFocus(false);
            ImGui::InputText("4 (tab skip)", buf, IM_ARRAYSIZE(buf));
            //ImGui::SameLine(); ShowHelperMarker("Use ImGui::PushAllowKeyboardFocus(bool)\nto disable tabbing through certain widgets.");
            ImGui::PopAllowKeyboardFocus();
            ImGui::InputText("5", buf, IM_ARRAYSIZE(buf));
            ImGui::TreePop();
        }

        if (ImGui::TreeNode("Focus from code"))
        {
            bool focus_1 = ImGui::Button("Focus on 1"); ImGui::SameLine();
            bool focus_2 = ImGui::Button("Focus on 2"); ImGui::SameLine();
            bool focus_3 = ImGui::Button("Focus on 3");
            int has_focus = 0;
            static char buf[128] = "click on a button to set focus";

            if (focus_1) ImGui::SetKeyboardFocusHere();
            ImGui::InputText("1", buf, IM_ARRAYSIZE(buf));
            if (ImGui::IsItemActive()) has_focus = 1;

            if (focus_2) ImGui::SetKeyboardFocusHere();
            ImGui::InputText("2", buf, IM_ARRAYSIZE(buf));
            if (ImGui::IsItemActive()) has_focus = 2;

            ImGui::PushAllowKeyboardFocus(false);
            if (focus_3) ImGui::SetKeyboardFocusHere();
            ImGui::InputText("3 (tab skip)", buf, IM_ARRAYSIZE(buf));
            if (ImGui::IsItemActive()) has_focus = 3;
            ImGui::PopAllowKeyboardFocus();

            if (has_focus)
                ImGui::Text("Item with focus: %d", has_focus);
            else
                ImGui::Text("Item with focus: <none>");

            // Use >= 0 parameter to SetKeyboardFocusHere() to focus an upcoming item
            static float f3[3] = { 0.0f, 0.0f, 0.0f };
            int focus_ahead = -1;
            if (ImGui::Button("Focus on X")) focus_ahead = 0; ImGui::SameLine();
            if (ImGui::Button("Focus on Y")) focus_ahead = 1; ImGui::SameLine();
            if (ImGui::Button("Focus on Z")) focus_ahead = 2;
            if (focus_ahead != -1) ImGui::SetKeyboardFocusHere(focus_ahead);
            ImGui::SliderFloat3("Float3", &f3[0], 0.0f, 1.0f);

            ImGui::TextWrapped("NB: Cursor & selection are preserved when refocusing last used item in code.");
            ImGui::TreePop();
        }

        if (ImGui::TreeNode("Dragging"))
        {
            ImGui::TextWrapped("You can use ImGui::GetMouseDragDelta(0) to query for the dragged amount on any widget.");
            for (int button = 0; button < 3; button++)
                ImGui::Text("IsMouseDragging(%d):\n  w/ default threshold: %d,\n  w/ zero threshold: %d\n  w/ large threshold: %d",
                    button, ImGui::IsMouseDragging(button), ImGui::IsMouseDragging(button, 0.0f), ImGui::IsMouseDragging(button, 20.0f));
            ImGui::Button("Drag Me");
            if (ImGui::IsItemActive())
            {
                // Draw a line between the button and the mouse cursor
                ImDrawList* draw_list = ImGui::GetWindowDrawList();
                draw_list->PushClipRectFullScreen();
                draw_list->AddLine(io.MouseClickedPos[0], io.MousePos, ImGui::GetColorU32(ImGuiCol_Button), 4.0f);
                draw_list->PopClipRect();

                // Drag operations gets "unlocked" when the mouse has moved past a certain threshold (the default threshold is stored in io.MouseDragThreshold)
                // You can request a lower or higher threshold using the second parameter of IsMouseDragging() and GetMouseDragDelta()
                ImVec2 value_raw = ImGui::GetMouseDragDelta(0, 0.0f);
                ImVec2 value_with_lock_threshold = ImGui::GetMouseDragDelta(0);
                ImVec2 mouse_delta = io.MouseDelta;
                ImGui::SameLine(); ImGui::Text("Raw (%.1f, %.1f), WithLockThresold (%.1f, %.1f), MouseDelta (%.1f, %.1f)", value_raw.x, value_raw.y, value_with_lock_threshold.x, value_with_lock_threshold.y, mouse_delta.x, mouse_delta.y);
            }
            ImGui::TreePop();
        }

        if (ImGui::TreeNode("Mouse cursors"))
        {
            const char* mouse_cursors_names[] = { "Arrow", "TextInput", "Move", "ResizeNS", "ResizeEW", "ResizeNESW", "ResizeNWSE", "Hand" };
            IM_ASSERT(IM_ARRAYSIZE(mouse_cursors_names) == ImGuiMouseCursor_COUNT);

            ImGui::Text("Current mouse cursor = %d: %s", ImGui::GetMouseCursor(), mouse_cursors_names[ImGui::GetMouseCursor()]);
            ImGui::Text("Hover to see mouse cursors:");
            ImGui::SameLine(); ShowHelpMarker("Your application can render a different mouse cursor based on what ImGui::GetMouseCursor() returns. If software cursor rendering (io.MouseDrawCursor) is set ImGui will draw the right cursor for you, otherwise your backend needs to handle it.");
            for (int i = 0; i < ImGuiMouseCursor_COUNT; i++)
            {
                char label[32];
                sprintf(label, "Mouse cursor %d: %s", i, mouse_cursors_names[i]);
                ImGui::Bullet(); ImGui::Selectable(label, false);
                if (ImGui::IsItemHovered() || ImGui::IsItemFocused())
                    ImGui::SetMouseCursor(i);
            }
            ImGui::TreePop();
        }
    }

    // End of ShowDemoWindow()
    ImGui::End();
}

// Demo helper function to select among default colors. See ShowStyleEditor() for more advanced options.
// Here we use the simplified Combo() api that packs items into a single literal string. Useful for quick combo boxes where the choices are known locally.
bool ImGui::ShowStyleSelector(const char* label)
{
    static int style_idx = -1;
    if (ImGui::Combo(label, &style_idx, "Classic\0Dark\0Light\0"))
    {
        switch (style_idx)
        {
        case 0: ImGui::StyleColorsClassic(); break;
        case 1: ImGui::StyleColorsDark(); break;
        case 2: ImGui::StyleColorsLight(); break;
        }
        return true;
    }
    return false;
}

// Demo helper function to select among loaded fonts.
// Here we use the regular BeginCombo()/EndCombo() api which is more the more flexible one.
void ImGui::ShowFontSelector(const char* label)
{
    ImGuiIO& io = ImGui::GetIO();
    ImFont* font_current = ImGui::GetFont();
    if (ImGui::BeginCombo(label, font_current->GetDebugName()))
    {
        for (int n = 0; n < io.Fonts->Fonts.Size; n++)
            if (ImGui::Selectable(io.Fonts->Fonts[n]->GetDebugName(), io.Fonts->Fonts[n] == font_current))
                io.FontDefault = io.Fonts->Fonts[n];
        ImGui::EndCombo();
    }
    ImGui::SameLine();
    ShowHelpMarker(
        "- Load additional fonts with io.Fonts->AddFontFromFileTTF().\n"
        "- The font atlas is built when calling io.Fonts->GetTexDataAsXXXX() or io.Fonts->Build().\n"
        "- Read FAQ and documentation in misc/fonts/ for more details.\n"
        "- If you need to add/remove fonts at runtime (e.g. for DPI change), do it before calling NewFrame().");
}

void ImGui::ShowStyleEditor(ImGuiStyle* ref)
{
    // You can pass in a reference ImGuiStyle structure to compare to, revert to and save to (else it compares to an internally stored reference)
    ImGuiStyle& style = ImGui::GetStyle();
    static ImGuiStyle ref_saved_style;

    // Default to using internal storage as reference
    static bool init = true;
    if (init && ref == NULL)
        ref_saved_style = style;
    init = false;
    if (ref == NULL)
        ref = &ref_saved_style;

    ImGui::PushItemWidth(ImGui::GetWindowWidth() * 0.50f);

    if (ImGui::ShowStyleSelector("Colors##Selector"))
        ref_saved_style = style;
    ImGui::ShowFontSelector("Fonts##Selector");

    // Simplified Settings
    if (ImGui::SliderFloat("FrameRounding", &style.FrameRounding, 0.0f, 12.0f, "%.0f"))
        style.GrabRounding = style.FrameRounding; // Make GrabRounding always the same value as FrameRounding
    { bool window_border = (style.WindowBorderSize > 0.0f); if (ImGui::Checkbox("WindowBorder", &window_border)) style.WindowBorderSize = window_border ? 1.0f : 0.0f; }
    ImGui::SameLine();
    { bool frame_border = (style.FrameBorderSize > 0.0f); if (ImGui::Checkbox("FrameBorder", &frame_border)) style.FrameBorderSize = frame_border ? 1.0f : 0.0f; }
    ImGui::SameLine();
    { bool popup_border = (style.PopupBorderSize > 0.0f); if (ImGui::Checkbox("PopupBorder", &popup_border)) style.PopupBorderSize = popup_border ? 1.0f : 0.0f; }

    // Save/Revert button
    if (ImGui::Button("Save Ref"))
        *ref = ref_saved_style = style;
    ImGui::SameLine();
    if (ImGui::Button("Revert Ref"))
        style = *ref;
    ImGui::SameLine();
    ShowHelpMarker("Save/Revert in local non-persistent storage. Default Colors definition are not affected. Use \"Export Colors\" below to save them somewhere.");

    if (ImGui::TreeNode("Rendering"))
    {
        ImGui::Checkbox("Anti-aliased lines", &style.AntiAliasedLines); ImGui::SameLine(); ShowHelpMarker("When disabling anti-aliasing lines, you'll probably want to disable borders in your style as well.");
        ImGui::Checkbox("Anti-aliased fill", &style.AntiAliasedFill);
        ImGui::PushItemWidth(100);
        ImGui::DragFloat("Curve Tessellation Tolerance", &style.CurveTessellationTol, 0.02f, 0.10f, FLT_MAX, NULL, 2.0f);
        if (style.CurveTessellationTol < 0.0f) style.CurveTessellationTol = 0.10f;
        ImGui::DragFloat("Global Alpha", &style.Alpha, 0.005f, 0.20f, 1.0f, "%.2f"); // Not exposing zero here so user doesn't "lose" the UI (zero alpha clips all widgets). But application code could have a toggle to switch between zero and non-zero.
        ImGui::PopItemWidth();
        ImGui::TreePop();
    }

    if (ImGui::TreeNode("Settings"))
    {
        ImGui::SliderFloat2("WindowPadding", (float*)&style.WindowPadding, 0.0f, 20.0f, "%.0f");
        ImGui::SliderFloat("PopupRounding", &style.PopupRounding, 0.0f, 16.0f, "%.0f");
        ImGui::SliderFloat2("FramePadding", (float*)&style.FramePadding, 0.0f, 20.0f, "%.0f");
        ImGui::SliderFloat2("ItemSpacing", (float*)&style.ItemSpacing, 0.0f, 20.0f, "%.0f");
        ImGui::SliderFloat2("ItemInnerSpacing", (float*)&style.ItemInnerSpacing, 0.0f, 20.0f, "%.0f");
        ImGui::SliderFloat2("TouchExtraPadding", (float*)&style.TouchExtraPadding, 0.0f, 10.0f, "%.0f");
        ImGui::SliderFloat("IndentSpacing", &style.IndentSpacing, 0.0f, 30.0f, "%.0f");
        ImGui::SliderFloat("ScrollbarSize", &style.ScrollbarSize, 1.0f, 20.0f, "%.0f");
        ImGui::SliderFloat("GrabMinSize", &style.GrabMinSize, 1.0f, 20.0f, "%.0f");
        ImGui::Text("BorderSize");
        ImGui::SliderFloat("WindowBorderSize", &style.WindowBorderSize, 0.0f, 1.0f, "%.0f");
        ImGui::SliderFloat("ChildBorderSize", &style.ChildBorderSize, 0.0f, 1.0f, "%.0f");
        ImGui::SliderFloat("PopupBorderSize", &style.PopupBorderSize, 0.0f, 1.0f, "%.0f");
        ImGui::SliderFloat("FrameBorderSize", &style.FrameBorderSize, 0.0f, 1.0f, "%.0f");
        ImGui::Text("Rounding");
        ImGui::SliderFloat("WindowRounding", &style.WindowRounding, 0.0f, 14.0f, "%.0f");
        ImGui::SliderFloat("ChildRounding", &style.ChildRounding, 0.0f, 16.0f, "%.0f");
        ImGui::SliderFloat("FrameRounding", &style.FrameRounding, 0.0f, 12.0f, "%.0f");
        ImGui::SliderFloat("ScrollbarRounding", &style.ScrollbarRounding, 0.0f, 12.0f, "%.0f");
        ImGui::SliderFloat("GrabRounding", &style.GrabRounding, 0.0f, 12.0f, "%.0f");
        ImGui::Text("Alignment");
        ImGui::SliderFloat2("WindowTitleAlign", (float*)&style.WindowTitleAlign, 0.0f, 1.0f, "%.2f");
        ImGui::SliderFloat2("ButtonTextAlign", (float*)&style.ButtonTextAlign, 0.0f, 1.0f, "%.2f"); ImGui::SameLine(); ShowHelpMarker("Alignment applies when a button is larger than its text content.");
        ImGui::Text("Safe Area Padding"); ImGui::SameLine(); ShowHelpMarker("Adjust if you cannot see the edges of your screen (e.g. on a TV where scaling has not been configured).");
        ImGui::SliderFloat2("DisplaySafeAreaPadding", (float*)&style.DisplaySafeAreaPadding, 0.0f, 30.0f, "%.0f");
        ImGui::TreePop();
    }

    if (ImGui::TreeNode("Colors"))
    {
        static int output_dest = 0;
        static bool output_only_modified = true;
        if (ImGui::Button("Export Unsaved"))
        {
            if (output_dest == 0)
                ImGui::LogToClipboard();
            else
                ImGui::LogToTTY();
            ImGui::LogText("ImVec4* colors = ImGui::GetStyle().Colors;" IM_NEWLINE);
            for (int i = 0; i < ImGuiCol_COUNT; i++)
            {
                const ImVec4& col = style.Colors[i];
                const char* name = ImGui::GetStyleColorName(i);
                if (!output_only_modified || memcmp(&col, &ref->Colors[i], sizeof(ImVec4)) != 0)
                    ImGui::LogText("colors[ImGuiCol_%s]%*s= ImVec4(%.2ff, %.2ff, %.2ff, %.2ff);" IM_NEWLINE, name, 23-(int)strlen(name), "", col.x, col.y, col.z, col.w);
            }
            ImGui::LogFinish();
        }
        ImGui::SameLine(); ImGui::PushItemWidth(120); ImGui::Combo("##output_type", &output_dest, "To Clipboard\0To TTY\0"); ImGui::PopItemWidth();
        ImGui::SameLine(); ImGui::Checkbox("Only Modified Colors", &output_only_modified);

        ImGui::Text("Tip: Left-click on colored square to open color picker,\nRight-click to open edit options menu.");

        static ImGuiTextFilter filter;
        filter.Draw("Filter colors", 200);

        static ImGuiColorEditFlags alpha_flags = 0;
        ImGui::RadioButton("Opaque", &alpha_flags, 0); ImGui::SameLine();
        ImGui::RadioButton("Alpha", &alpha_flags, ImGuiColorEditFlags_AlphaPreview); ImGui::SameLine();
        ImGui::RadioButton("Both", &alpha_flags, ImGuiColorEditFlags_AlphaPreviewHalf);

        ImGui::BeginChild("#colors", ImVec2(0, 300), true, ImGuiWindowFlags_AlwaysVerticalScrollbar | ImGuiWindowFlags_AlwaysHorizontalScrollbar | ImGuiWindowFlags_NavFlattened);
        ImGui::PushItemWidth(-160);
        for (int i = 0; i < ImGuiCol_COUNT; i++)
        {
            const char* name = ImGui::GetStyleColorName(i);
            if (!filter.PassFilter(name))
                continue;
            ImGui::PushID(i);
            ImGui::ColorEdit4("##color", (float*)&style.Colors[i], ImGuiColorEditFlags_AlphaBar | alpha_flags);
            if (memcmp(&style.Colors[i], &ref->Colors[i], sizeof(ImVec4)) != 0)
            {
                // Tips: in a real user application, you may want to merge and use an icon font into the main font, so instead of "Save"/"Revert" you'd use icons.
                // Read the FAQ and misc/fonts/README.txt about using icon fonts. It's really easy and super convenient!
                ImGui::SameLine(0.0f, style.ItemInnerSpacing.x); if (ImGui::Button("Save")) ref->Colors[i] = style.Colors[i];
                ImGui::SameLine(0.0f, style.ItemInnerSpacing.x); if (ImGui::Button("Revert")) style.Colors[i] = ref->Colors[i];
            }
            ImGui::SameLine(0.0f, style.ItemInnerSpacing.x);
            ImGui::TextUnformatted(name);
            ImGui::PopID();
        }
        ImGui::PopItemWidth();
        ImGui::EndChild();

        ImGui::TreePop();
    }

    bool fonts_opened = ImGui::TreeNode("Fonts", "Fonts (%d)", ImGui::GetIO().Fonts->Fonts.Size);
    if (fonts_opened)
    {
        ImFontAtlas* atlas = ImGui::GetIO().Fonts;
        if (ImGui::TreeNode("Atlas texture", "Atlas texture (%dx%d pixels)", atlas->TexWidth, atlas->TexHeight))
        {
            ImGui::Image(atlas->TexID, ImVec2((float)atlas->TexWidth, (float)atlas->TexHeight), ImVec2(0,0), ImVec2(1,1), ImColor(255,255,255,255), ImColor(255,255,255,128));
            ImGui::TreePop();
        }
        ImGui::PushItemWidth(100);
        for (int i = 0; i < atlas->Fonts.Size; i++)
        {
            ImFont* font = atlas->Fonts[i];
            ImGui::PushID(font);
            bool font_details_opened = ImGui::TreeNode(font, "Font %d: \'%s\', %.2f px, %d glyphs", i, font->ConfigData ? font->ConfigData[0].Name : "", font->FontSize, font->Glyphs.Size);
            ImGui::SameLine(); if (ImGui::SmallButton("Set as default")) ImGui::GetIO().FontDefault = font;
            if (font_details_opened)
            {
                ImGui::PushFont(font);
                ImGui::Text("The quick brown fox jumps over the lazy dog");
                ImGui::PopFont();
                ImGui::DragFloat("Font scale", &font->Scale, 0.005f, 0.3f, 2.0f, "%.1f");   // Scale only this font
                ImGui::InputFloat("Font offset", &font->DisplayOffset.y, 1, 1, 0);
                ImGui::SameLine(); ShowHelpMarker("Note than the default embedded font is NOT meant to be scaled.\n\nFont are currently rendered into bitmaps at a given size at the time of building the atlas. You may oversample them to get some flexibility with scaling. You can also render at multiple sizes and select which one to use at runtime.\n\n(Glimmer of hope: the atlas system should hopefully be rewritten in the future to make scaling more natural and automatic.)");
                ImGui::Text("Ascent: %f, Descent: %f, Height: %f", font->Ascent, font->Descent, font->Ascent - font->Descent);
                ImGui::Text("Fallback character: '%c' (%d)", font->FallbackChar, font->FallbackChar);
                ImGui::Text("Texture surface: %d pixels (approx) ~ %dx%d", font->MetricsTotalSurface, (int)sqrtf((float)font->MetricsTotalSurface), (int)sqrtf((float)font->MetricsTotalSurface));
                for (int config_i = 0; config_i < font->ConfigDataCount; config_i++)
                    if (ImFontConfig* cfg = &font->ConfigData[config_i])
                        ImGui::BulletText("Input %d: \'%s\', Oversample: (%d,%d), PixelSnapH: %d", config_i, cfg->Name, cfg->OversampleH, cfg->OversampleV, cfg->PixelSnapH);
                if (ImGui::TreeNode("Glyphs", "Glyphs (%d)", font->Glyphs.Size))
                {
                    // Display all glyphs of the fonts in separate pages of 256 characters
                    for (int base = 0; base < 0x10000; base += 256)
                    {
                        int count = 0;
                        for (int n = 0; n < 256; n++)
                            count += font->FindGlyphNoFallback((ImWchar)(base + n)) ? 1 : 0;
                        if (count > 0 && ImGui::TreeNode((void*)(intptr_t)base, "U+%04X..U+%04X (%d %s)", base, base+255, count, count > 1 ? "glyphs" : "glyph"))
                        {
                            float cell_size = font->FontSize * 1;
                            float cell_spacing = style.ItemSpacing.y;
                            ImVec2 base_pos = ImGui::GetCursorScreenPos();
                            ImDrawList* draw_list = ImGui::GetWindowDrawList();
                            for (int n = 0; n < 256; n++)
                            {
                                ImVec2 cell_p1(base_pos.x + (n % 16) * (cell_size + cell_spacing), base_pos.y + (n / 16) * (cell_size + cell_spacing));
                                ImVec2 cell_p2(cell_p1.x + cell_size, cell_p1.y + cell_size);
                                const ImFontGlyph* glyph = font->FindGlyphNoFallback((ImWchar)(base+n));
                                draw_list->AddRect(cell_p1, cell_p2, glyph ? IM_COL32(255,255,255,100) : IM_COL32(255,255,255,50));
                                if (glyph)
                                    font->RenderChar(draw_list, cell_size, cell_p1, ImGui::GetColorU32(ImGuiCol_Text), (ImWchar)(base+n)); // We use ImFont::RenderChar as a shortcut because we don't have UTF-8 conversion functions available to generate a string.
                                if (glyph && ImGui::IsMouseHoveringRect(cell_p1, cell_p2))
                                {
                                    ImGui::BeginTooltip();
                                    ImGui::Text("Codepoint: U+%04X", base+n);
                                    ImGui::Separator();
                                    ImGui::Text("AdvanceX: %.1f", glyph->AdvanceX);
                                    ImGui::Text("Pos: (%.2f,%.2f)->(%.2f,%.2f)", glyph->X0, glyph->Y0, glyph->X1, glyph->Y1);
                                    ImGui::Text("UV: (%.3f,%.3f)->(%.3f,%.3f)", glyph->U0, glyph->V0, glyph->U1, glyph->V1);
                                    ImGui::EndTooltip();
                                }
                            }
                            ImGui::Dummy(ImVec2((cell_size + cell_spacing) * 16, (cell_size + cell_spacing) * 16));
                            ImGui::TreePop();
                        }
                    }
                    ImGui::TreePop();
                }
                ImGui::TreePop();
            }
            ImGui::PopID();
        }
        static float window_scale = 1.0f;
        ImGui::DragFloat("this window scale", &window_scale, 0.005f, 0.3f, 2.0f, "%.1f");              // scale only this window
        ImGui::DragFloat("global scale", &ImGui::GetIO().FontGlobalScale, 0.005f, 0.3f, 2.0f, "%.1f"); // scale everything
        ImGui::PopItemWidth();
        ImGui::SetWindowFontScale(window_scale);
        ImGui::TreePop();
    }

    ImGui::PopItemWidth();
}

//-----------------------------------------------------------------------------
// EXAMPLE APP CODE: MAIN MENU BAR
//-----------------------------------------------------------------------------

// Demonstrate creating a fullscreen menu bar and populating it.
static void ShowExampleAppMainMenuBar()
{
    if (ImGui::BeginMainMenuBar())
    {
        if (ImGui::BeginMenu("File"))
        {
            ShowExampleMenuFile();
            ImGui::EndMenu();
        }
        if (ImGui::BeginMenu("Edit"))
        {
            if (ImGui::MenuItem("Undo", "CTRL+Z")) {}
            if (ImGui::MenuItem("Redo", "CTRL+Y", false, false)) {}  // Disabled item
            ImGui::Separator();
            if (ImGui::MenuItem("Cut", "CTRL+X")) {}
            if (ImGui::MenuItem("Copy", "CTRL+C")) {}
            if (ImGui::MenuItem("Paste", "CTRL+V")) {}
            ImGui::EndMenu();
        }
        ImGui::EndMainMenuBar();
    }
}

static void ShowExampleMenuFile()
{
    ImGui::MenuItem("(dummy menu)", NULL, false, false);
    if (ImGui::MenuItem("New")) {}
    if (ImGui::MenuItem("Open", "Ctrl+O")) {}
    if (ImGui::BeginMenu("Open Recent"))
    {
        ImGui::MenuItem("fish_hat.c");
        ImGui::MenuItem("fish_hat.inl");
        ImGui::MenuItem("fish_hat.h");
        if (ImGui::BeginMenu("More.."))
        {
            ImGui::MenuItem("Hello");
            ImGui::MenuItem("Sailor");
            if (ImGui::BeginMenu("Recurse.."))
            {
                ShowExampleMenuFile();
                ImGui::EndMenu();
            }
            ImGui::EndMenu();
        }
        ImGui::EndMenu();
    }
    if (ImGui::MenuItem("Save", "Ctrl+S")) {}
    if (ImGui::MenuItem("Save As..")) {}
    ImGui::Separator();
    if (ImGui::BeginMenu("Options"))
    {
        static bool enabled = true;
        ImGui::MenuItem("Enabled", "", &enabled);
        ImGui::BeginChild("child", ImVec2(0, 60), true);
        for (int i = 0; i < 10; i++)
            ImGui::Text("Scrolling Text %d", i);
        ImGui::EndChild();
        static float f = 0.5f;
        static int n = 0;
        static bool b = true;
        ImGui::SliderFloat("Value", &f, 0.0f, 1.0f);
        ImGui::InputFloat("Input", &f, 0.1f);
        ImGui::Combo("Combo", &n, "Yes\0No\0Maybe\0\0");
        ImGui::Checkbox("Check", &b);
        ImGui::EndMenu();
    }
    if (ImGui::BeginMenu("Colors"))
    {
        float sz = ImGui::GetTextLineHeight();
        for (int i = 0; i < ImGuiCol_COUNT; i++)
        {
            const char* name = ImGui::GetStyleColorName((ImGuiCol)i);
            ImVec2 p = ImGui::GetCursorScreenPos();
            ImGui::GetWindowDrawList()->AddRectFilled(p, ImVec2(p.x+sz, p.y+sz), ImGui::GetColorU32((ImGuiCol)i));
            ImGui::Dummy(ImVec2(sz, sz));
            ImGui::SameLine();
            ImGui::MenuItem(name);
        }
        ImGui::EndMenu();
    }
    if (ImGui::BeginMenu("Disabled", false)) // Disabled
    {
        IM_ASSERT(0);
    }
    if (ImGui::MenuItem("Checked", NULL, true)) {}
    if (ImGui::MenuItem("Quit", "Alt+F4")) {}
}

<<<<<<< HEAD
// Demonstrate creating a window which gets auto-resized according to its content.
static void ShowExampleAppAutoResize(bool* p_open)
{
    if (!ImGui::Begin("Example: Auto-resizing window", p_open, ImGuiWindowFlags_AlwaysAutoResize))
    {
        ImGui::End();
        return;
    }

    static int lines = 10;
    ImGui::Text("Window will resize every-frame to the size of its content.\nNote that you probably don't want to query the window size to\noutput your content because that would create a feedback loop.");
    ImGui::SliderInt("Number of lines", &lines, 1, 20);
    for (int i = 0; i < lines; i++)
        ImGui::Text("%*sThis is line %d", i*4, "", i); // Pad with space to extend size horizontally
    ImGui::End();
}

// Demonstrate creating a window with custom resize constraints.
static void ShowExampleAppConstrainedResize(bool* p_open)
{
    struct CustomConstraints // Helper functions to demonstrate programmatic constraints
    {
        static void Square(ImGuiSizeCallbackData* data) { data->DesiredSize = ImVec2(IM_MAX(data->DesiredSize.x, data->DesiredSize.y), IM_MAX(data->DesiredSize.x, data->DesiredSize.y)); }
        static void Step(ImGuiSizeCallbackData* data)   { float step = (float)(int)(intptr_t)data->UserData; data->DesiredSize = ImVec2((int)(data->DesiredSize.x / step + 0.5f) * step, (int)(data->DesiredSize.y / step + 0.5f) * step); }
    };

    static bool auto_resize = false;
    static int type = 0;
    static int display_lines = 10;
    if (type == 0) ImGui::SetNextWindowSizeConstraints(ImVec2(-1, 0),    ImVec2(-1, FLT_MAX));      // Vertical only
    if (type == 1) ImGui::SetNextWindowSizeConstraints(ImVec2(0, -1),    ImVec2(FLT_MAX, -1));      // Horizontal only
    if (type == 2) ImGui::SetNextWindowSizeConstraints(ImVec2(100, 100), ImVec2(FLT_MAX, FLT_MAX)); // Width > 100, Height > 100
    if (type == 3) ImGui::SetNextWindowSizeConstraints(ImVec2(400, -1),  ImVec2(500, -1));          // Width 400-500
    if (type == 4) ImGui::SetNextWindowSizeConstraints(ImVec2(-1, 400),  ImVec2(-1, 500));          // Height 400-500
    if (type == 5) ImGui::SetNextWindowSizeConstraints(ImVec2(0, 0),     ImVec2(FLT_MAX, FLT_MAX), CustomConstraints::Square);          // Always Square
    if (type == 6) ImGui::SetNextWindowSizeConstraints(ImVec2(0, 0),     ImVec2(FLT_MAX, FLT_MAX), CustomConstraints::Step, (void*)100);// Fixed Step

    ImGuiWindowFlags flags = auto_resize ? ImGuiWindowFlags_AlwaysAutoResize : 0;
    if (ImGui::Begin("Example: Constrained Resize", p_open, flags))
    {
        const char* desc[] =
        {
            "Resize vertical only",
            "Resize horizontal only",
            "Width > 100, Height > 100",
            "Width 400-500",
            "Height 400-500",
            "Custom: Always Square",
            "Custom: Fixed Steps (100)",
        };
        if (ImGui::Button("200x200")) { ImGui::SetWindowSize(ImVec2(200, 200)); } ImGui::SameLine();
        if (ImGui::Button("500x500")) { ImGui::SetWindowSize(ImVec2(500, 500)); } ImGui::SameLine();
        if (ImGui::Button("800x200")) { ImGui::SetWindowSize(ImVec2(800, 200)); }
        ImGui::PushItemWidth(200);
        ImGui::Combo("Constraint", &type, desc, IM_ARRAYSIZE(desc));
        ImGui::DragInt("Lines", &display_lines, 0.2f, 1, 100);
        ImGui::PopItemWidth();
        ImGui::Checkbox("Auto-resize", &auto_resize);
        for (int i = 0; i < display_lines; i++)
            ImGui::Text("%*sHello, sailor! Making this line long enough for the example.", i * 4, "");
    }
    ImGui::End();
}

// Demonstrate creating a simple static window with no decoration + a context-menu to choose which corner of the screen to use.
static void ShowExampleAppSimpleOverlay(bool* p_open)
{
    // FIXME-VIEWPORT-ABS: Select a default viewport
    const float DISTANCE = 10.0f;
    static int corner = 0;
    if (corner != -1)
    {
        ImGuiViewport* viewport = ImGui::GetMainViewport();
        ImVec2 window_pos = ImVec2((corner & 1) ? (viewport->Pos.x + viewport->Size.x - DISTANCE) : (viewport->Pos.x + DISTANCE), (corner & 2) ? (viewport->Pos.y + viewport->Size.y - DISTANCE) : (viewport->Pos.y + DISTANCE));
        ImVec2 window_pos_pivot = ImVec2((corner & 1) ? 1.0f : 0.0f, (corner & 2) ? 1.0f : 0.0f);
        ImGui::SetNextWindowPos(window_pos, ImGuiCond_Always, window_pos_pivot);
        ImGui::SetNextWindowViewport(viewport->ID);
    }
    ImGui::SetNextWindowBgAlpha(0.3f); // Transparent background
    if (ImGui::Begin("Example: Simple Overlay", p_open, (corner != -1 ? ImGuiWindowFlags_NoMove : 0) | ImGuiWindowFlags_NoTitleBar|ImGuiWindowFlags_NoResize|ImGuiWindowFlags_AlwaysAutoResize|ImGuiWindowFlags_NoSavedSettings|ImGuiWindowFlags_NoFocusOnAppearing|ImGuiWindowFlags_NoNav))
    {
        ImGui::Text("Simple overlay\n" "in the corner of the screen.\n" "(right-click to change position)");
        ImGui::Separator();
        if (ImGui::IsMousePosValid())
            ImGui::Text("Mouse Position: (%.1f,%.1f)", ImGui::GetIO().MousePos.x, ImGui::GetIO().MousePos.y);
        else
            ImGui::Text("Mouse Position: <invalid>");
        if (ImGui::BeginPopupContextWindow())
        {
            if (ImGui::MenuItem("Custom", NULL, corner == -1)) corner = -1;
            if (ImGui::MenuItem("Top-left", NULL, corner == 0)) corner = 0;
            if (ImGui::MenuItem("Top-right", NULL, corner == 1)) corner = 1;
            if (ImGui::MenuItem("Bottom-left", NULL, corner == 2)) corner = 2;
            if (ImGui::MenuItem("Bottom-right", NULL, corner == 3)) corner = 3;
            if (p_open && ImGui::MenuItem("Close")) *p_open = false;
            ImGui::EndPopup();
        }
    }
    ImGui::End();
}

// Demonstrate using "##" and "###" in identifiers to manipulate ID generation.
// This apply to regular items as well. Read FAQ section "How can I have multiple widgets with the same label? Can I have widget without a label? (Yes). A primer on the purpose of labels/IDs." for details.
static void ShowExampleAppWindowTitles(bool*)
{
    // By default, Windows are uniquely identified by their title.
    // You can use the "##" and "###" markers to manipulate the display/ID.

    // Using "##" to display same title but have unique identifier.
    ImGui::SetNextWindowPos(ImVec2(100,100), ImGuiCond_FirstUseEver);
    ImGui::Begin("Same title as another window##1");
    ImGui::Text("This is window 1.\nMy title is the same as window 2, but my identifier is unique.");
    ImGui::End();

    ImGui::SetNextWindowPos(ImVec2(100,200), ImGuiCond_FirstUseEver);
    ImGui::Begin("Same title as another window##2");
    ImGui::Text("This is window 2.\nMy title is the same as window 1, but my identifier is unique.");
    ImGui::End();

    // Using "###" to display a changing title but keep a static identifier "AnimatedTitle"
    char buf[128];
    sprintf(buf, "Animated title %c %d###AnimatedTitle", "|/-\\"[(int)(ImGui::GetTime()/0.25f)&3], ImGui::GetFrameCount());
    ImGui::SetNextWindowPos(ImVec2(100,300), ImGuiCond_FirstUseEver);
    ImGui::Begin(buf);
    ImGui::Text("This window has a changing title.");
    ImGui::End();
}

// Demonstrate using the low-level ImDrawList to draw custom shapes.
static void ShowExampleAppCustomRendering(bool* p_open)
{
    ImGui::SetNextWindowSize(ImVec2(350,560), ImGuiCond_FirstUseEver);
    if (!ImGui::Begin("Example: Custom rendering", p_open))
    {
        ImGui::End();
        return;
    }

    // Tip: If you do a lot of custom rendering, you probably want to use your own geometrical types and benefit of overloaded operators, etc.
    // Define IM_VEC2_CLASS_EXTRA in imconfig.h to create implicit conversions between your types and ImVec2/ImVec4.
    // ImGui defines overloaded operators but they are internal to imgui.cpp and not exposed outside (to avoid messing with your types)
    // In this example we are not using the maths operators!
    ImDrawList* draw_list = ImGui::GetWindowDrawList();

    // Primitives
    ImGui::Text("Primitives");
    static float sz = 36.0f;
    static float thickness = 4.0f;
    static ImVec4 col = ImVec4(1.0f,1.0f,0.4f,1.0f);
    ImGui::DragFloat("Size", &sz, 0.2f, 2.0f, 72.0f, "%.0f");
    ImGui::DragFloat("Thickness", &thickness, 0.05f, 1.0f, 8.0f, "%.02f");
    ImGui::ColorEdit3("Color", &col.x);
    {
        const ImVec2 p = ImGui::GetCursorScreenPos();
        const ImU32 col32 = ImColor(col);
        float x = p.x + 4.0f, y = p.y + 4.0f, spacing = 8.0f;
        for (int n = 0; n < 2; n++)
        {
            float curr_thickness = (n == 0) ? 1.0f : thickness;
            draw_list->AddCircle(ImVec2(x+sz*0.5f, y+sz*0.5f), sz*0.5f, col32, 20, curr_thickness); x += sz+spacing;
            draw_list->AddRect(ImVec2(x, y), ImVec2(x+sz, y+sz), col32, 0.0f, ImDrawCornerFlags_All, curr_thickness); x += sz+spacing;
            draw_list->AddRect(ImVec2(x, y), ImVec2(x+sz, y+sz), col32, 10.0f, ImDrawCornerFlags_All, curr_thickness); x += sz+spacing;
            draw_list->AddRect(ImVec2(x, y), ImVec2(x+sz, y+sz), col32, 10.0f, ImDrawCornerFlags_TopLeft|ImDrawCornerFlags_BotRight, curr_thickness); x += sz+spacing;
            draw_list->AddTriangle(ImVec2(x+sz*0.5f, y), ImVec2(x+sz,y+sz-0.5f), ImVec2(x,y+sz-0.5f), col32, curr_thickness); x += sz+spacing;
            draw_list->AddLine(ImVec2(x, y), ImVec2(x+sz, y   ), col32, curr_thickness); x += sz+spacing; // Horizontal line (note: drawing a filled rectangle will be faster!)
            draw_list->AddLine(ImVec2(x, y), ImVec2(x,    y+sz), col32, curr_thickness); x += spacing;    // Vertical line (note: drawing a filled rectangle will be faster!)
            draw_list->AddLine(ImVec2(x, y), ImVec2(x+sz, y+sz), col32, curr_thickness); x += sz+spacing; // Diagonal line
            draw_list->AddBezierCurve(ImVec2(x, y), ImVec2(x+sz*1.3f,y+sz*0.3f), ImVec2(x+sz-sz*1.3f,y+sz-sz*0.3f), ImVec2(x+sz, y+sz), col32, curr_thickness);
            x = p.x + 4;
            y += sz+spacing;
        }
        draw_list->AddCircleFilled(ImVec2(x+sz*0.5f, y+sz*0.5f), sz*0.5f, col32, 32); x += sz+spacing;
        draw_list->AddRectFilled(ImVec2(x, y), ImVec2(x+sz, y+sz), col32); x += sz+spacing;
        draw_list->AddRectFilled(ImVec2(x, y), ImVec2(x+sz, y+sz), col32, 10.0f); x += sz+spacing;
        draw_list->AddRectFilled(ImVec2(x, y), ImVec2(x+sz, y+sz), col32, 10.0f, ImDrawCornerFlags_TopLeft|ImDrawCornerFlags_BotRight); x += sz+spacing;
        draw_list->AddTriangleFilled(ImVec2(x+sz*0.5f, y), ImVec2(x+sz,y+sz-0.5f), ImVec2(x,y+sz-0.5f), col32); x += sz+spacing;
        draw_list->AddRectFilled(ImVec2(x, y), ImVec2(x+sz, y+thickness), col32); x += sz+spacing;          // Horizontal line (faster than AddLine, but only handle integer thickness)
        draw_list->AddRectFilled(ImVec2(x, y), ImVec2(x+thickness, y+sz), col32); x += spacing+spacing;     // Vertical line (faster than AddLine, but only handle integer thickness)
        draw_list->AddRectFilled(ImVec2(x, y), ImVec2(x+1, y+1), col32);          x += sz;                  // Pixel (faster than AddLine)
        draw_list->AddRectFilledMultiColor(ImVec2(x, y), ImVec2(x+sz, y+sz), IM_COL32(0,0,0,255), IM_COL32(255,0,0,255), IM_COL32(255,255,0,255), IM_COL32(0,255,0,255));
        ImGui::Dummy(ImVec2((sz+spacing)*8, (sz+spacing)*3));
    }
    ImGui::Separator();
    {
        static ImVector<ImVec2> points;
        static bool adding_line = false;
        ImGui::Text("Canvas example");
        if (ImGui::Button("Clear")) points.clear();
        if (points.Size >= 2) { ImGui::SameLine(); if (ImGui::Button("Undo")) { points.pop_back(); points.pop_back(); } }
        ImGui::Text("Left-click and drag to add lines,\nRight-click to undo");

        // Here we are using InvisibleButton() as a convenience to 1) advance the cursor and 2) allows us to use IsItemHovered()
        // But you can also draw directly and poll mouse/keyboard by yourself. You can manipulate the cursor using GetCursorPos() and SetCursorPos().
        // If you only use the ImDrawList API, you can notify the owner window of its extends by using SetCursorPos(max).
        ImVec2 canvas_pos = ImGui::GetCursorScreenPos();            // ImDrawList API uses screen coordinates!
        ImVec2 canvas_size = ImGui::GetContentRegionAvail();        // Resize canvas to what's available
        if (canvas_size.x < 50.0f) canvas_size.x = 50.0f;
        if (canvas_size.y < 50.0f) canvas_size.y = 50.0f;
        draw_list->AddRectFilledMultiColor(canvas_pos, ImVec2(canvas_pos.x + canvas_size.x, canvas_pos.y + canvas_size.y), IM_COL32(50,50,50,255), IM_COL32(50,50,60,255), IM_COL32(60,60,70,255), IM_COL32(50,50,60,255));
        draw_list->AddRect(canvas_pos, ImVec2(canvas_pos.x + canvas_size.x, canvas_pos.y + canvas_size.y), IM_COL32(255,255,255,255));

        bool adding_preview = false;
        ImGui::InvisibleButton("canvas", canvas_size);
        ImVec2 mouse_pos_in_canvas = ImVec2(ImGui::GetIO().MousePos.x - canvas_pos.x, ImGui::GetIO().MousePos.y - canvas_pos.y);
        if (adding_line)
        {
            adding_preview = true;
            points.push_back(mouse_pos_in_canvas);
            if (!ImGui::IsMouseDown(0))
                adding_line = adding_preview = false;
        }
        if (ImGui::IsItemHovered())
        {
            if (!adding_line && ImGui::IsMouseClicked(0))
            {
                points.push_back(mouse_pos_in_canvas);
                adding_line = true;
            }
            if (ImGui::IsMouseClicked(1) && !points.empty())
            {
                adding_line = adding_preview = false;
                points.pop_back();
                points.pop_back();
            }
        }
        draw_list->PushClipRect(canvas_pos, ImVec2(canvas_pos.x+canvas_size.x, canvas_pos.y+canvas_size.y), true);      // clip lines within the canvas (if we resize it, etc.)
        for (int i = 0; i < points.Size - 1; i += 2)
            draw_list->AddLine(ImVec2(canvas_pos.x + points[i].x, canvas_pos.y + points[i].y), ImVec2(canvas_pos.x + points[i+1].x, canvas_pos.y + points[i+1].y), IM_COL32(255,255,0,255), 2.0f);
        draw_list->PopClipRect();
        if (adding_preview)
            points.pop_back();
    }
    ImGui::End();
}
=======
//-----------------------------------------------------------------------------
// EXAMPLE APP CODE: CONSOLE
//-----------------------------------------------------------------------------
>>>>>>> b629f903

// Demonstrating creating a simple console window, with scrolling, filtering, completion and history.
// For the console example, here we are using a more C++ like approach of declaring a class to hold the data and the functions.
struct ExampleAppConsole
{
    char                  InputBuf[256];
    ImVector<char*>       Items;
    bool                  ScrollToBottom;
    ImVector<char*>       History;
    int                   HistoryPos;    // -1: new line, 0..History.Size-1 browsing history.
    ImVector<const char*> Commands;

    ExampleAppConsole()
    {
        ClearLog();
        memset(InputBuf, 0, sizeof(InputBuf));
        HistoryPos = -1;
        Commands.push_back("HELP");
        Commands.push_back("HISTORY");
        Commands.push_back("CLEAR");
        Commands.push_back("CLASSIFY");  // "classify" is only here to provide an example of "C"+[tab] completing to "CL" and displaying matches.
        AddLog("Welcome to Dear ImGui!");
    }
    ~ExampleAppConsole()
    {
        ClearLog();
        for (int i = 0; i < History.Size; i++)
            free(History[i]);
    }

    // Portable helpers
    static int   Stricmp(const char* str1, const char* str2)         { int d; while ((d = toupper(*str2) - toupper(*str1)) == 0 && *str1) { str1++; str2++; } return d; }
    static int   Strnicmp(const char* str1, const char* str2, int n) { int d = 0; while (n > 0 && (d = toupper(*str2) - toupper(*str1)) == 0 && *str1) { str1++; str2++; n--; } return d; }
    static char* Strdup(const char *str)                             { size_t len = strlen(str) + 1; void* buff = malloc(len); return (char*)memcpy(buff, (const void*)str, len); }
    static void  Strtrim(char* str)                                  { char* str_end = str + strlen(str); while (str_end > str && str_end[-1] == ' ') str_end--; *str_end = 0; }

    void    ClearLog()
    {
        for (int i = 0; i < Items.Size; i++)
            free(Items[i]);
        Items.clear();
        ScrollToBottom = true;
    }

    void    AddLog(const char* fmt, ...) IM_FMTARGS(2)
    {
        // FIXME-OPT
        char buf[1024];
        va_list args;
        va_start(args, fmt);
        vsnprintf(buf, IM_ARRAYSIZE(buf), fmt, args);
        buf[IM_ARRAYSIZE(buf)-1] = 0;
        va_end(args);
        Items.push_back(Strdup(buf));
        ScrollToBottom = true;
    }

    void    Draw(const char* title, bool* p_open)
    {
        ImGui::SetNextWindowSize(ImVec2(520,600), ImGuiCond_FirstUseEver);
        if (!ImGui::Begin(title, p_open))
        {
            ImGui::End();
            return;
        }

        // As a specific feature guaranteed by the library, after calling Begin() the last Item represent the title bar. So e.g. IsItemHovered() will return true when hovering the title bar.
        // Here we create a context menu only available from the title bar.
        if (ImGui::BeginPopupContextItem())
        {
            if (ImGui::MenuItem("Close Console"))
                *p_open = false;
            ImGui::EndPopup();
        }

        ImGui::TextWrapped("This example implements a console with basic coloring, completion and history. A more elaborate implementation may want to store entries along with extra data such as timestamp, emitter, etc.");
        ImGui::TextWrapped("Enter 'HELP' for help, press TAB to use text completion.");

        // TODO: display items starting from the bottom

        if (ImGui::SmallButton("Add Dummy Text")) { AddLog("%d some text", Items.Size); AddLog("some more text"); AddLog("display very important message here!"); } ImGui::SameLine();
        if (ImGui::SmallButton("Add Dummy Error")) { AddLog("[error] something went wrong"); } ImGui::SameLine();
        if (ImGui::SmallButton("Clear")) { ClearLog(); } ImGui::SameLine();
        bool copy_to_clipboard = ImGui::SmallButton("Copy"); ImGui::SameLine();
        if (ImGui::SmallButton("Scroll to bottom")) ScrollToBottom = true;
        //static float t = 0.0f; if (ImGui::GetTime() - t > 0.02f) { t = ImGui::GetTime(); AddLog("Spam %f", t); }

        ImGui::Separator();

        ImGui::PushStyleVar(ImGuiStyleVar_FramePadding, ImVec2(0,0));
        static ImGuiTextFilter filter;
        filter.Draw("Filter (\"incl,-excl\") (\"error\")", 180);
        ImGui::PopStyleVar();
        ImGui::Separator();

        const float footer_height_to_reserve = ImGui::GetStyle().ItemSpacing.y + ImGui::GetFrameHeightWithSpacing(); // 1 separator, 1 input text
        ImGui::BeginChild("ScrollingRegion", ImVec2(0, -footer_height_to_reserve), false, ImGuiWindowFlags_HorizontalScrollbar); // Leave room for 1 separator + 1 InputText
        if (ImGui::BeginPopupContextWindow())
        {
            if (ImGui::Selectable("Clear")) ClearLog();
            ImGui::EndPopup();
        }

        // Display every line as a separate entry so we can change their color or add custom widgets. If you only want raw text you can use ImGui::TextUnformatted(log.begin(), log.end());
        // NB- if you have thousands of entries this approach may be too inefficient and may require user-side clipping to only process visible items.
        // You can seek and display only the lines that are visible using the ImGuiListClipper helper, if your elements are evenly spaced and you have cheap random access to the elements.
        // To use the clipper we could replace the 'for (int i = 0; i < Items.Size; i++)' loop with:
        //     ImGuiListClipper clipper(Items.Size);
        //     while (clipper.Step())
        //         for (int i = clipper.DisplayStart; i < clipper.DisplayEnd; i++)
        // However, note that you can not use this code as is if a filter is active because it breaks the 'cheap random-access' property. We would need random-access on the post-filtered list.
        // A typical application wanting coarse clipping and filtering may want to pre-compute an array of indices that passed the filtering test, recomputing this array when user changes the filter,
        // and appending newly elements as they are inserted. This is left as a task to the user until we can manage to improve this example code!
        // If your items are of variable size you may want to implement code similar to what ImGuiListClipper does. Or split your data into fixed height items to allow random-seeking into your list.
        ImGui::PushStyleVar(ImGuiStyleVar_ItemSpacing, ImVec2(4,1)); // Tighten spacing
        if (copy_to_clipboard)
            ImGui::LogToClipboard();
        ImVec4 col_default_text = ImGui::GetStyleColorVec4(ImGuiCol_Text);
        for (int i = 0; i < Items.Size; i++)
        {
            const char* item = Items[i];
            if (!filter.PassFilter(item))
                continue;
            ImVec4 col = col_default_text;
            if (strstr(item, "[error]")) col = ImColor(1.0f,0.4f,0.4f,1.0f);
            else if (strncmp(item, "# ", 2) == 0) col = ImColor(1.0f,0.78f,0.58f,1.0f);
            ImGui::PushStyleColor(ImGuiCol_Text, col);
            ImGui::TextUnformatted(item);
            ImGui::PopStyleColor();
        }
        if (copy_to_clipboard)
            ImGui::LogFinish();
        if (ScrollToBottom)
            ImGui::SetScrollHere(1.0f);
        ScrollToBottom = false;
        ImGui::PopStyleVar();
        ImGui::EndChild();
        ImGui::Separator();

        // Command-line
        bool reclaim_focus = false;
        if (ImGui::InputText("Input", InputBuf, IM_ARRAYSIZE(InputBuf), ImGuiInputTextFlags_EnterReturnsTrue|ImGuiInputTextFlags_CallbackCompletion|ImGuiInputTextFlags_CallbackHistory, &TextEditCallbackStub, (void*)this))
        {
            Strtrim(InputBuf);
            if (InputBuf[0])
                ExecCommand(InputBuf);
            strcpy(InputBuf, "");
            reclaim_focus = true;
        }

        // Demonstrate keeping focus on the input box
        ImGui::SetItemDefaultFocus();
        if (reclaim_focus)
            ImGui::SetKeyboardFocusHere(-1); // Auto focus previous widget

        ImGui::End();
    }

    void    ExecCommand(const char* command_line)
    {
        AddLog("# %s\n", command_line);

        // Insert into history. First find match and delete it so it can be pushed to the back. This isn't trying to be smart or optimal.
        HistoryPos = -1;
        for (int i = History.Size-1; i >= 0; i--)
            if (Stricmp(History[i], command_line) == 0)
            {
                free(History[i]);
                History.erase(History.begin() + i);
                break;
            }
        History.push_back(Strdup(command_line));

        // Process command
        if (Stricmp(command_line, "CLEAR") == 0)
        {
            ClearLog();
        }
        else if (Stricmp(command_line, "HELP") == 0)
        {
            AddLog("Commands:");
            for (int i = 0; i < Commands.Size; i++)
                AddLog("- %s", Commands[i]);
        }
        else if (Stricmp(command_line, "HISTORY") == 0)
        {
            int first = History.Size - 10;
            for (int i = first > 0 ? first : 0; i < History.Size; i++)
                AddLog("%3d: %s\n", i, History[i]);
        }
        else
        {
            AddLog("Unknown command: '%s'\n", command_line);
        }
    }

    static int TextEditCallbackStub(ImGuiTextEditCallbackData* data) // In C++11 you are better off using lambdas for this sort of forwarding callbacks
    {
        ExampleAppConsole* console = (ExampleAppConsole*)data->UserData;
        return console->TextEditCallback(data);
    }

    int     TextEditCallback(ImGuiTextEditCallbackData* data)
    {
        //AddLog("cursor: %d, selection: %d-%d", data->CursorPos, data->SelectionStart, data->SelectionEnd);
        switch (data->EventFlag)
        {
        case ImGuiInputTextFlags_CallbackCompletion:
            {
                // Example of TEXT COMPLETION

                // Locate beginning of current word
                const char* word_end = data->Buf + data->CursorPos;
                const char* word_start = word_end;
                while (word_start > data->Buf)
                {
                    const char c = word_start[-1];
                    if (c == ' ' || c == '\t' || c == ',' || c == ';')
                        break;
                    word_start--;
                }

                // Build a list of candidates
                ImVector<const char*> candidates;
                for (int i = 0; i < Commands.Size; i++)
                    if (Strnicmp(Commands[i], word_start, (int)(word_end-word_start)) == 0)
                        candidates.push_back(Commands[i]);

                if (candidates.Size == 0)
                {
                    // No match
                    AddLog("No match for \"%.*s\"!\n", (int)(word_end-word_start), word_start);
                }
                else if (candidates.Size == 1)
                {
                    // Single match. Delete the beginning of the word and replace it entirely so we've got nice casing
                    data->DeleteChars((int)(word_start-data->Buf), (int)(word_end-word_start));
                    data->InsertChars(data->CursorPos, candidates[0]);
                    data->InsertChars(data->CursorPos, " ");
                }
                else
                {
                    // Multiple matches. Complete as much as we can, so inputing "C" will complete to "CL" and display "CLEAR" and "CLASSIFY"
                    int match_len = (int)(word_end - word_start);
                    for (;;)
                    {
                        int c = 0;
                        bool all_candidates_matches = true;
                        for (int i = 0; i < candidates.Size && all_candidates_matches; i++)
                            if (i == 0)
                                c = toupper(candidates[i][match_len]);
                            else if (c == 0 || c != toupper(candidates[i][match_len]))
                                all_candidates_matches = false;
                        if (!all_candidates_matches)
                            break;
                        match_len++;
                    }

                    if (match_len > 0)
                    {
                        data->DeleteChars((int)(word_start - data->Buf), (int)(word_end-word_start));
                        data->InsertChars(data->CursorPos, candidates[0], candidates[0] + match_len);
                    }

                    // List matches
                    AddLog("Possible matches:\n");
                    for (int i = 0; i < candidates.Size; i++)
                        AddLog("- %s\n", candidates[i]);
                }

                break;
            }
        case ImGuiInputTextFlags_CallbackHistory:
            {
                // Example of HISTORY
                const int prev_history_pos = HistoryPos;
                if (data->EventKey == ImGuiKey_UpArrow)
                {
                    if (HistoryPos == -1)
                        HistoryPos = History.Size - 1;
                    else if (HistoryPos > 0)
                        HistoryPos--;
                }
                else if (data->EventKey == ImGuiKey_DownArrow)
                {
                    if (HistoryPos != -1)
                        if (++HistoryPos >= History.Size)
                            HistoryPos = -1;
                }

                // A better implementation would preserve the data on the current input line along with cursor position.
                if (prev_history_pos != HistoryPos)
                {
                    data->CursorPos = data->SelectionStart = data->SelectionEnd = data->BufTextLen = (int)snprintf(data->Buf, (size_t)data->BufSize, "%s", (HistoryPos >= 0) ? History[HistoryPos] : "");
                    data->BufDirty = true;
                }
            }
        }
        return 0;
    }
};

static void ShowExampleAppConsole(bool* p_open)
{
    static ExampleAppConsole console;
    console.Draw("Example: Console", p_open);
}

//-----------------------------------------------------------------------------
// EXAMPLE APP CODE: LOG
//-----------------------------------------------------------------------------

// Usage:
//  static ExampleAppLog my_log;
//  my_log.AddLog("Hello %d world\n", 123);
//  my_log.Draw("title");
struct ExampleAppLog
{
    ImGuiTextBuffer     Buf;
    ImGuiTextFilter     Filter;
    ImVector<int>       LineOffsets;        // Index to lines offset
    bool                ScrollToBottom;

    void    Clear()     { Buf.clear(); LineOffsets.clear(); }

    void    AddLog(const char* fmt, ...) IM_FMTARGS(2)
    {
        int old_size = Buf.size();
        va_list args;
        va_start(args, fmt);
        Buf.appendfv(fmt, args);
        va_end(args);
        for (int new_size = Buf.size(); old_size < new_size; old_size++)
            if (Buf[old_size] == '\n')
                LineOffsets.push_back(old_size);
        ScrollToBottom = true;
    }

    void    Draw(const char* title, bool* p_open = NULL)
    {
        ImGui::SetNextWindowSize(ImVec2(500,400), ImGuiCond_FirstUseEver);
        if (!ImGui::Begin(title, p_open))
        {
            ImGui::End();
            return;
        }
        if (ImGui::Button("Clear")) Clear();
        ImGui::SameLine();
        bool copy = ImGui::Button("Copy");
        ImGui::SameLine();
        Filter.Draw("Filter", -100.0f);
        ImGui::Separator();
        ImGui::BeginChild("scrolling", ImVec2(0,0), false, ImGuiWindowFlags_HorizontalScrollbar);
        if (copy) ImGui::LogToClipboard();

        if (Filter.IsActive())
        {
            const char* buf_begin = Buf.begin();
            const char* line = buf_begin;
            for (int line_no = 0; line != NULL; line_no++)
            {
                const char* line_end = (line_no < LineOffsets.Size) ? buf_begin + LineOffsets[line_no] : NULL;
                if (Filter.PassFilter(line, line_end))
                    ImGui::TextUnformatted(line, line_end);
                line = line_end && line_end[1] ? line_end + 1 : NULL;
            }
        }
        else
        {
            ImGui::TextUnformatted(Buf.begin());
        }

        if (ScrollToBottom)
            ImGui::SetScrollHere(1.0f);
        ScrollToBottom = false;
        ImGui::EndChild();
        ImGui::End();
    }
};

// Demonstrate creating a simple log window with basic filtering.
static void ShowExampleAppLog(bool* p_open)
{
    static ExampleAppLog log;

    // Demo: add random items (unless Ctrl is held)
    static float last_time = -1.0f;
    float time = ImGui::GetTime();
    if (time - last_time >= 0.20f && !ImGui::GetIO().KeyCtrl)
    {
        const char* random_words[] = { "system", "info", "warning", "error", "fatal", "notice", "log" };
        log.AddLog("[%s] Hello, time is %.1f, frame count is %d\n", random_words[rand() % IM_ARRAYSIZE(random_words)], time, ImGui::GetFrameCount());
        last_time = time;
    }

    log.Draw("Example: Log", p_open);
}

//-----------------------------------------------------------------------------
// EXAMPLE APP CODE: SIMPLE LAYOUT
//-----------------------------------------------------------------------------

// Demonstrate create a window with multiple child windows.
static void ShowExampleAppLayout(bool* p_open)
{
    ImGui::SetNextWindowSize(ImVec2(500, 440), ImGuiCond_FirstUseEver);
    if (ImGui::Begin("Example: Layout", p_open, ImGuiWindowFlags_MenuBar))
    {
        if (ImGui::BeginMenuBar())
        {
            if (ImGui::BeginMenu("File"))
            {
                if (ImGui::MenuItem("Close")) *p_open = false;
                ImGui::EndMenu();
            }
            ImGui::EndMenuBar();
        }

        // left
        static int selected = 0;
        ImGui::BeginChild("left pane", ImVec2(150, 0), true);
        for (int i = 0; i < 100; i++)
        {
            char label[128];
            sprintf(label, "MyObject %d", i);
            if (ImGui::Selectable(label, selected == i))
                selected = i;
        }
        ImGui::EndChild();
        ImGui::SameLine();

        // right
        ImGui::BeginGroup();
            ImGui::BeginChild("item view", ImVec2(0, -ImGui::GetFrameHeightWithSpacing())); // Leave room for 1 line below us
                ImGui::Text("MyObject: %d", selected);
                ImGui::Separator();
                ImGui::TextWrapped("Lorem ipsum dolor sit amet, consectetur adipiscing elit, sed do eiusmod tempor incididunt ut labore et dolore magna aliqua. ");
            ImGui::EndChild();
            if (ImGui::Button("Revert")) {}
            ImGui::SameLine();
            if (ImGui::Button("Save")) {}
        ImGui::EndGroup();
    }
    ImGui::End();
}

//-----------------------------------------------------------------------------
// EXAMPLE APP CODE: PROPERTY EDITOR
//-----------------------------------------------------------------------------

// Demonstrate create a simple property editor.
static void ShowExampleAppPropertyEditor(bool* p_open)
{
    ImGui::SetNextWindowSize(ImVec2(430,450), ImGuiCond_FirstUseEver);
    if (!ImGui::Begin("Example: Property editor", p_open))
    {
        ImGui::End();
        return;
    }

    ShowHelpMarker("This example shows how you may implement a property editor using two columns.\nAll objects/fields data are dummies here.\nRemember that in many simple cases, you can use ImGui::SameLine(xxx) to position\nyour cursor horizontally instead of using the Columns() API.");

    ImGui::PushStyleVar(ImGuiStyleVar_FramePadding, ImVec2(2,2));
    ImGui::Columns(2);
    ImGui::Separator();

    struct funcs
    {
        static void ShowDummyObject(const char* prefix, int uid)
        {
            ImGui::PushID(uid);                      // Use object uid as identifier. Most commonly you could also use the object pointer as a base ID.
            ImGui::AlignTextToFramePadding();  // Text and Tree nodes are less high than regular widgets, here we add vertical spacing to make the tree lines equal high.
            bool node_open = ImGui::TreeNode("Object", "%s_%u", prefix, uid);
            ImGui::NextColumn();
            ImGui::AlignTextToFramePadding();
            ImGui::Text("my sailor is rich");
            ImGui::NextColumn();
            if (node_open)
            {
                static float dummy_members[8] = { 0.0f,0.0f,1.0f,3.1416f,100.0f,999.0f };
                for (int i = 0; i < 8; i++)
                {
                    ImGui::PushID(i); // Use field index as identifier.
                    if (i < 2)
                    {
                        ShowDummyObject("Child", 424242);
                    }
                    else
                    {
                        // Here we use a TreeNode to highlight on hover (we could use e.g. Selectable as well)
                        ImGui::AlignTextToFramePadding();
                        ImGui::TreeNodeEx("Field", ImGuiTreeNodeFlags_Leaf | ImGuiTreeNodeFlags_NoTreePushOnOpen | ImGuiTreeNodeFlags_Bullet, "Field_%d", i);
                        ImGui::NextColumn();
                        ImGui::PushItemWidth(-1);
                        if (i >= 5)
                            ImGui::InputFloat("##value", &dummy_members[i], 1.0f);
                        else
                            ImGui::DragFloat("##value", &dummy_members[i], 0.01f);
                        ImGui::PopItemWidth();
                        ImGui::NextColumn();
                    }
                    ImGui::PopID();
                }
                ImGui::TreePop();
            }
            ImGui::PopID();
        }
    };

    // Iterate dummy objects with dummy members (all the same data)
    for (int obj_i = 0; obj_i < 3; obj_i++)
        funcs::ShowDummyObject("Object", obj_i);

    ImGui::Columns(1);
    ImGui::Separator();
    ImGui::PopStyleVar();
    ImGui::End();
}

//-----------------------------------------------------------------------------
// EXAMPLE APP CODE: LONG TEXT
//-----------------------------------------------------------------------------

// Demonstrate/test rendering huge amount of text, and the incidence of clipping.
static void ShowExampleAppLongText(bool* p_open)
{
    ImGui::SetNextWindowSize(ImVec2(520,600), ImGuiCond_FirstUseEver);
    if (!ImGui::Begin("Example: Long text display", p_open))
    {
        ImGui::End();
        return;
    }

    static int test_type = 0;
    static ImGuiTextBuffer log;
    static int lines = 0;
    ImGui::Text("Printing unusually long amount of text.");
    ImGui::Combo("Test type", &test_type, "Single call to TextUnformatted()\0Multiple calls to Text(), clipped manually\0Multiple calls to Text(), not clipped (slow)\0");
    ImGui::Text("Buffer contents: %d lines, %d bytes", lines, log.size());
    if (ImGui::Button("Clear")) { log.clear(); lines = 0; }
    ImGui::SameLine();
    if (ImGui::Button("Add 1000 lines"))
    {
        for (int i = 0; i < 1000; i++)
            log.appendf("%i The quick brown fox jumps over the lazy dog\n", lines+i);
        lines += 1000;
    }
    ImGui::BeginChild("Log");
    switch (test_type)
    {
    case 0:
        // Single call to TextUnformatted() with a big buffer
        ImGui::TextUnformatted(log.begin(), log.end());
        break;
    case 1:
        {
            // Multiple calls to Text(), manually coarsely clipped - demonstrate how to use the ImGuiListClipper helper.
            ImGui::PushStyleVar(ImGuiStyleVar_ItemSpacing, ImVec2(0,0));
            ImGuiListClipper clipper(lines);
            while (clipper.Step())
                for (int i = clipper.DisplayStart; i < clipper.DisplayEnd; i++)
                    ImGui::Text("%i The quick brown fox jumps over the lazy dog", i);
            ImGui::PopStyleVar();
            break;
        }
    case 2:
        // Multiple calls to Text(), not clipped (slow)
        ImGui::PushStyleVar(ImGuiStyleVar_ItemSpacing, ImVec2(0,0));
        for (int i = 0; i < lines; i++)
            ImGui::Text("%i The quick brown fox jumps over the lazy dog", i);
        ImGui::PopStyleVar();
        break;
    }
    ImGui::EndChild();
    ImGui::End();
}

//-----------------------------------------------------------------------------
// EXAMPLE APP CODE: AUTO RESIZE
//-----------------------------------------------------------------------------

// Demonstrate creating a window which gets auto-resized according to its content.
static void ShowExampleAppAutoResize(bool* p_open)
{
    if (!ImGui::Begin("Example: Auto-resizing window", p_open, ImGuiWindowFlags_AlwaysAutoResize))
    {
        ImGui::End();
        return;
    }

    static int lines = 10;
    ImGui::Text("Window will resize every-frame to the size of its content.\nNote that you probably don't want to query the window size to\noutput your content because that would create a feedback loop.");
    ImGui::SliderInt("Number of lines", &lines, 1, 20);
    for (int i = 0; i < lines; i++)
        ImGui::Text("%*sThis is line %d", i * 4, "", i); // Pad with space to extend size horizontally
    ImGui::End();
}

//-----------------------------------------------------------------------------
// EXAMPLE APP CODE: CONSTRAINED RESIZE
//-----------------------------------------------------------------------------

// Demonstrate creating a window with custom resize constraints.
static void ShowExampleAppConstrainedResize(bool* p_open)
{
    struct CustomConstraints // Helper functions to demonstrate programmatic constraints
    {
        static void Square(ImGuiSizeCallbackData* data) { data->DesiredSize = ImVec2(IM_MAX(data->DesiredSize.x, data->DesiredSize.y), IM_MAX(data->DesiredSize.x, data->DesiredSize.y)); }
        static void Step(ImGuiSizeCallbackData* data) { float step = (float)(int)(intptr_t)data->UserData; data->DesiredSize = ImVec2((int)(data->DesiredSize.x / step + 0.5f) * step, (int)(data->DesiredSize.y / step + 0.5f) * step); }
    };

    static bool auto_resize = false;
    static int type = 0;
    static int display_lines = 10;
    if (type == 0) ImGui::SetNextWindowSizeConstraints(ImVec2(-1, 0), ImVec2(-1, FLT_MAX));      // Vertical only
    if (type == 1) ImGui::SetNextWindowSizeConstraints(ImVec2(0, -1), ImVec2(FLT_MAX, -1));      // Horizontal only
    if (type == 2) ImGui::SetNextWindowSizeConstraints(ImVec2(100, 100), ImVec2(FLT_MAX, FLT_MAX)); // Width > 100, Height > 100
    if (type == 3) ImGui::SetNextWindowSizeConstraints(ImVec2(400, -1), ImVec2(500, -1));          // Width 400-500
    if (type == 4) ImGui::SetNextWindowSizeConstraints(ImVec2(-1, 400), ImVec2(-1, 500));          // Height 400-500
    if (type == 5) ImGui::SetNextWindowSizeConstraints(ImVec2(0, 0), ImVec2(FLT_MAX, FLT_MAX), CustomConstraints::Square);          // Always Square
    if (type == 6) ImGui::SetNextWindowSizeConstraints(ImVec2(0, 0), ImVec2(FLT_MAX, FLT_MAX), CustomConstraints::Step, (void*)100);// Fixed Step

    ImGuiWindowFlags flags = auto_resize ? ImGuiWindowFlags_AlwaysAutoResize : 0;
    if (ImGui::Begin("Example: Constrained Resize", p_open, flags))
    {
        const char* desc[] =
        {
            "Resize vertical only",
            "Resize horizontal only",
            "Width > 100, Height > 100",
            "Width 400-500",
            "Height 400-500",
            "Custom: Always Square",
            "Custom: Fixed Steps (100)",
        };
        if (ImGui::Button("200x200")) { ImGui::SetWindowSize(ImVec2(200, 200)); } ImGui::SameLine();
        if (ImGui::Button("500x500")) { ImGui::SetWindowSize(ImVec2(500, 500)); } ImGui::SameLine();
        if (ImGui::Button("800x200")) { ImGui::SetWindowSize(ImVec2(800, 200)); }
        ImGui::PushItemWidth(200);
        ImGui::Combo("Constraint", &type, desc, IM_ARRAYSIZE(desc));
        ImGui::DragInt("Lines", &display_lines, 0.2f, 1, 100);
        ImGui::PopItemWidth();
        ImGui::Checkbox("Auto-resize", &auto_resize);
        for (int i = 0; i < display_lines; i++)
            ImGui::Text("%*sHello, sailor! Making this line long enough for the example.", i * 4, "");
    }
    ImGui::End();
}

//-----------------------------------------------------------------------------
// EXAMPLE APP CODE: SIMPLE OVERLAY
//-----------------------------------------------------------------------------

// Demonstrate creating a simple static window with no decoration + a context-menu to choose which corner of the screen to use.
static void ShowExampleAppSimpleOverlay(bool* p_open)
{
    const float DISTANCE = 10.0f;
    static int corner = 0;
    ImVec2 window_pos = ImVec2((corner & 1) ? ImGui::GetIO().DisplaySize.x - DISTANCE : DISTANCE, (corner & 2) ? ImGui::GetIO().DisplaySize.y - DISTANCE : DISTANCE);
    ImVec2 window_pos_pivot = ImVec2((corner & 1) ? 1.0f : 0.0f, (corner & 2) ? 1.0f : 0.0f);
    if (corner != -1)
        ImGui::SetNextWindowPos(window_pos, ImGuiCond_Always, window_pos_pivot);
    ImGui::SetNextWindowBgAlpha(0.3f); // Transparent background
    if (ImGui::Begin("Example: Simple Overlay", p_open, (corner != -1 ? ImGuiWindowFlags_NoMove : 0) | ImGuiWindowFlags_NoTitleBar | ImGuiWindowFlags_NoResize | ImGuiWindowFlags_AlwaysAutoResize | ImGuiWindowFlags_NoSavedSettings | ImGuiWindowFlags_NoFocusOnAppearing | ImGuiWindowFlags_NoNav))
    {
        ImGui::Text("Simple overlay\n" "in the corner of the screen.\n" "(right-click to change position)");
        ImGui::Separator();
        if (ImGui::IsMousePosValid())
            ImGui::Text("Mouse Position: (%.1f,%.1f)", ImGui::GetIO().MousePos.x, ImGui::GetIO().MousePos.y);
        else
            ImGui::Text("Mouse Position: <invalid>");
        if (ImGui::BeginPopupContextWindow())
        {
            if (ImGui::MenuItem("Custom", NULL, corner == -1)) corner = -1;
            if (ImGui::MenuItem("Top-left", NULL, corner == 0)) corner = 0;
            if (ImGui::MenuItem("Top-right", NULL, corner == 1)) corner = 1;
            if (ImGui::MenuItem("Bottom-left", NULL, corner == 2)) corner = 2;
            if (ImGui::MenuItem("Bottom-right", NULL, corner == 3)) corner = 3;
            if (p_open && ImGui::MenuItem("Close")) *p_open = false;
            ImGui::EndPopup();
        }
    }
    ImGui::End();
}

//-----------------------------------------------------------------------------
// EXAMPLE APP CODE: WINDOW TITLES
//-----------------------------------------------------------------------------

// Demonstrate using "##" and "###" in identifiers to manipulate ID generation.
// This apply to all regular items as well. Read FAQ section "How can I have multiple widgets with the same label? Can I have widget without a label? (Yes). A primer on the purpose of labels/IDs." for details.
static void ShowExampleAppWindowTitles(bool*)
{
    // By default, Windows are uniquely identified by their title.
    // You can use the "##" and "###" markers to manipulate the display/ID.

    // Using "##" to display same title but have unique identifier.
    ImGui::SetNextWindowPos(ImVec2(100, 100), ImGuiCond_FirstUseEver);
    ImGui::Begin("Same title as another window##1");
    ImGui::Text("This is window 1.\nMy title is the same as window 2, but my identifier is unique.");
    ImGui::End();

    ImGui::SetNextWindowPos(ImVec2(100, 200), ImGuiCond_FirstUseEver);
    ImGui::Begin("Same title as another window##2");
    ImGui::Text("This is window 2.\nMy title is the same as window 1, but my identifier is unique.");
    ImGui::End();

    // Using "###" to display a changing title but keep a static identifier "AnimatedTitle"
    char buf[128];
    sprintf(buf, "Animated title %c %d###AnimatedTitle", "|/-\\"[(int)(ImGui::GetTime() / 0.25f) & 3], ImGui::GetFrameCount());
    ImGui::SetNextWindowPos(ImVec2(100, 300), ImGuiCond_FirstUseEver);
    ImGui::Begin(buf);
    ImGui::Text("This window has a changing title.");
    ImGui::End();
}

//-----------------------------------------------------------------------------
// EXAMPLE APP CODE: CUSTOM RENDERING
//-----------------------------------------------------------------------------

// Demonstrate using the low-level ImDrawList to draw custom shapes.
static void ShowExampleAppCustomRendering(bool* p_open)
{
    ImGui::SetNextWindowSize(ImVec2(350, 560), ImGuiCond_FirstUseEver);
    if (!ImGui::Begin("Example: Custom rendering", p_open))
    {
        ImGui::End();
        return;
    }

    // Tip: If you do a lot of custom rendering, you probably want to use your own geometrical types and benefit of overloaded operators, etc.
    // Define IM_VEC2_CLASS_EXTRA in imconfig.h to create implicit conversions between your types and ImVec2/ImVec4.
    // ImGui defines overloaded operators but they are internal to imgui.cpp and not exposed outside (to avoid messing with your types)
    // In this example we are not using the maths operators!
    ImDrawList* draw_list = ImGui::GetWindowDrawList();

    // Primitives
    ImGui::Text("Primitives");
    static float sz = 36.0f;
    static float thickness = 4.0f;
    static ImVec4 col = ImVec4(1.0f, 1.0f, 0.4f, 1.0f);
    ImGui::DragFloat("Size", &sz, 0.2f, 2.0f, 72.0f, "%.0f");
    ImGui::DragFloat("Thickness", &thickness, 0.05f, 1.0f, 8.0f, "%.02f");
    ImGui::ColorEdit3("Color", &col.x);
    {
        const ImVec2 p = ImGui::GetCursorScreenPos();
        const ImU32 col32 = ImColor(col);
        float x = p.x + 4.0f, y = p.y + 4.0f, spacing = 8.0f;
        for (int n = 0; n < 2; n++)
        {
            float curr_thickness = (n == 0) ? 1.0f : thickness;
            draw_list->AddCircle(ImVec2(x + sz*0.5f, y + sz*0.5f), sz*0.5f, col32, 20, curr_thickness); x += sz + spacing;
            draw_list->AddRect(ImVec2(x, y), ImVec2(x + sz, y + sz), col32, 0.0f, ImDrawCornerFlags_All, curr_thickness); x += sz + spacing;
            draw_list->AddRect(ImVec2(x, y), ImVec2(x + sz, y + sz), col32, 10.0f, ImDrawCornerFlags_All, curr_thickness); x += sz + spacing;
            draw_list->AddRect(ImVec2(x, y), ImVec2(x + sz, y + sz), col32, 10.0f, ImDrawCornerFlags_TopLeft | ImDrawCornerFlags_BotRight, curr_thickness); x += sz + spacing;
            draw_list->AddTriangle(ImVec2(x + sz*0.5f, y), ImVec2(x + sz, y + sz - 0.5f), ImVec2(x, y + sz - 0.5f), col32, curr_thickness); x += sz + spacing;
            draw_list->AddLine(ImVec2(x, y), ImVec2(x + sz, y), col32, curr_thickness); x += sz + spacing; // Horizontal line (note: drawing a filled rectangle will be faster!)
            draw_list->AddLine(ImVec2(x, y), ImVec2(x, y + sz), col32, curr_thickness); x += spacing;    // Vertical line (note: drawing a filled rectangle will be faster!)
            draw_list->AddLine(ImVec2(x, y), ImVec2(x + sz, y + sz), col32, curr_thickness); x += sz + spacing; // Diagonal line
            draw_list->AddBezierCurve(ImVec2(x, y), ImVec2(x + sz*1.3f, y + sz*0.3f), ImVec2(x + sz - sz*1.3f, y + sz - sz*0.3f), ImVec2(x + sz, y + sz), col32, curr_thickness);
            x = p.x + 4;
            y += sz + spacing;
        }
        draw_list->AddCircleFilled(ImVec2(x + sz*0.5f, y + sz*0.5f), sz*0.5f, col32, 32); x += sz + spacing;
        draw_list->AddRectFilled(ImVec2(x, y), ImVec2(x + sz, y + sz), col32); x += sz + spacing;
        draw_list->AddRectFilled(ImVec2(x, y), ImVec2(x + sz, y + sz), col32, 10.0f); x += sz + spacing;
        draw_list->AddRectFilled(ImVec2(x, y), ImVec2(x + sz, y + sz), col32, 10.0f, ImDrawCornerFlags_TopLeft | ImDrawCornerFlags_BotRight); x += sz + spacing;
        draw_list->AddTriangleFilled(ImVec2(x + sz*0.5f, y), ImVec2(x + sz, y + sz - 0.5f), ImVec2(x, y + sz - 0.5f), col32); x += sz + spacing;
        draw_list->AddRectFilled(ImVec2(x, y), ImVec2(x + sz, y + thickness), col32); x += sz + spacing;          // Horizontal line (faster than AddLine, but only handle integer thickness)
        draw_list->AddRectFilled(ImVec2(x, y), ImVec2(x + thickness, y + sz), col32); x += spacing + spacing;     // Vertical line (faster than AddLine, but only handle integer thickness)
        draw_list->AddRectFilled(ImVec2(x, y), ImVec2(x + 1, y + 1), col32);          x += sz;                  // Pixel (faster than AddLine)
        draw_list->AddRectFilledMultiColor(ImVec2(x, y), ImVec2(x + sz, y + sz), IM_COL32(0, 0, 0, 255), IM_COL32(255, 0, 0, 255), IM_COL32(255, 255, 0, 255), IM_COL32(0, 255, 0, 255));
        ImGui::Dummy(ImVec2((sz + spacing) * 8, (sz + spacing) * 3));
    }
    ImGui::Separator();
    {
        static ImVector<ImVec2> points;
        static bool adding_line = false;
        ImGui::Text("Canvas example");
        if (ImGui::Button("Clear")) points.clear();
        if (points.Size >= 2) { ImGui::SameLine(); if (ImGui::Button("Undo")) { points.pop_back(); points.pop_back(); } }
        ImGui::Text("Left-click and drag to add lines,\nRight-click to undo");

        // Here we are using InvisibleButton() as a convenience to 1) advance the cursor and 2) allows us to use IsItemHovered()
        // But you can also draw directly and poll mouse/keyboard by yourself. You can manipulate the cursor using GetCursorPos() and SetCursorPos().
        // If you only use the ImDrawList API, you can notify the owner window of its extends by using SetCursorPos(max).
        ImVec2 canvas_pos = ImGui::GetCursorScreenPos();            // ImDrawList API uses screen coordinates!
        ImVec2 canvas_size = ImGui::GetContentRegionAvail();        // Resize canvas to what's available
        if (canvas_size.x < 50.0f) canvas_size.x = 50.0f;
        if (canvas_size.y < 50.0f) canvas_size.y = 50.0f;
        draw_list->AddRectFilledMultiColor(canvas_pos, ImVec2(canvas_pos.x + canvas_size.x, canvas_pos.y + canvas_size.y), IM_COL32(50, 50, 50, 255), IM_COL32(50, 50, 60, 255), IM_COL32(60, 60, 70, 255), IM_COL32(50, 50, 60, 255));
        draw_list->AddRect(canvas_pos, ImVec2(canvas_pos.x + canvas_size.x, canvas_pos.y + canvas_size.y), IM_COL32(255, 255, 255, 255));

        bool adding_preview = false;
        ImGui::InvisibleButton("canvas", canvas_size);
        ImVec2 mouse_pos_in_canvas = ImVec2(ImGui::GetIO().MousePos.x - canvas_pos.x, ImGui::GetIO().MousePos.y - canvas_pos.y);
        if (adding_line)
        {
            adding_preview = true;
            points.push_back(mouse_pos_in_canvas);
            if (!ImGui::IsMouseDown(0))
                adding_line = adding_preview = false;
        }
        if (ImGui::IsItemHovered())
        {
            if (!adding_line && ImGui::IsMouseClicked(0))
            {
                points.push_back(mouse_pos_in_canvas);
                adding_line = true;
            }
            if (ImGui::IsMouseClicked(1) && !points.empty())
            {
                adding_line = adding_preview = false;
                points.pop_back();
                points.pop_back();
            }
        }
        draw_list->PushClipRect(canvas_pos, ImVec2(canvas_pos.x + canvas_size.x, canvas_pos.y + canvas_size.y), true);      // clip lines within the canvas (if we resize it, etc.)
        for (int i = 0; i < points.Size - 1; i += 2)
            draw_list->AddLine(ImVec2(canvas_pos.x + points[i].x, canvas_pos.y + points[i].y), ImVec2(canvas_pos.x + points[i + 1].x, canvas_pos.y + points[i + 1].y), IM_COL32(255, 255, 0, 255), 2.0f);
        draw_list->PopClipRect();
        if (adding_preview)
            points.pop_back();
    }
    ImGui::End();
}

// End of Demo code
#else

void ImGui::ShowDemoWindow(bool*) {}
void ImGui::ShowUserGuide() {}
void ImGui::ShowStyleEditor(ImGuiStyle*) {}

#endif<|MERGE_RESOLUTION|>--- conflicted
+++ resolved
@@ -2612,246 +2612,9 @@
     if (ImGui::MenuItem("Quit", "Alt+F4")) {}
 }
 
-<<<<<<< HEAD
-// Demonstrate creating a window which gets auto-resized according to its content.
-static void ShowExampleAppAutoResize(bool* p_open)
-{
-    if (!ImGui::Begin("Example: Auto-resizing window", p_open, ImGuiWindowFlags_AlwaysAutoResize))
-    {
-        ImGui::End();
-        return;
-    }
-
-    static int lines = 10;
-    ImGui::Text("Window will resize every-frame to the size of its content.\nNote that you probably don't want to query the window size to\noutput your content because that would create a feedback loop.");
-    ImGui::SliderInt("Number of lines", &lines, 1, 20);
-    for (int i = 0; i < lines; i++)
-        ImGui::Text("%*sThis is line %d", i*4, "", i); // Pad with space to extend size horizontally
-    ImGui::End();
-}
-
-// Demonstrate creating a window with custom resize constraints.
-static void ShowExampleAppConstrainedResize(bool* p_open)
-{
-    struct CustomConstraints // Helper functions to demonstrate programmatic constraints
-    {
-        static void Square(ImGuiSizeCallbackData* data) { data->DesiredSize = ImVec2(IM_MAX(data->DesiredSize.x, data->DesiredSize.y), IM_MAX(data->DesiredSize.x, data->DesiredSize.y)); }
-        static void Step(ImGuiSizeCallbackData* data)   { float step = (float)(int)(intptr_t)data->UserData; data->DesiredSize = ImVec2((int)(data->DesiredSize.x / step + 0.5f) * step, (int)(data->DesiredSize.y / step + 0.5f) * step); }
-    };
-
-    static bool auto_resize = false;
-    static int type = 0;
-    static int display_lines = 10;
-    if (type == 0) ImGui::SetNextWindowSizeConstraints(ImVec2(-1, 0),    ImVec2(-1, FLT_MAX));      // Vertical only
-    if (type == 1) ImGui::SetNextWindowSizeConstraints(ImVec2(0, -1),    ImVec2(FLT_MAX, -1));      // Horizontal only
-    if (type == 2) ImGui::SetNextWindowSizeConstraints(ImVec2(100, 100), ImVec2(FLT_MAX, FLT_MAX)); // Width > 100, Height > 100
-    if (type == 3) ImGui::SetNextWindowSizeConstraints(ImVec2(400, -1),  ImVec2(500, -1));          // Width 400-500
-    if (type == 4) ImGui::SetNextWindowSizeConstraints(ImVec2(-1, 400),  ImVec2(-1, 500));          // Height 400-500
-    if (type == 5) ImGui::SetNextWindowSizeConstraints(ImVec2(0, 0),     ImVec2(FLT_MAX, FLT_MAX), CustomConstraints::Square);          // Always Square
-    if (type == 6) ImGui::SetNextWindowSizeConstraints(ImVec2(0, 0),     ImVec2(FLT_MAX, FLT_MAX), CustomConstraints::Step, (void*)100);// Fixed Step
-
-    ImGuiWindowFlags flags = auto_resize ? ImGuiWindowFlags_AlwaysAutoResize : 0;
-    if (ImGui::Begin("Example: Constrained Resize", p_open, flags))
-    {
-        const char* desc[] =
-        {
-            "Resize vertical only",
-            "Resize horizontal only",
-            "Width > 100, Height > 100",
-            "Width 400-500",
-            "Height 400-500",
-            "Custom: Always Square",
-            "Custom: Fixed Steps (100)",
-        };
-        if (ImGui::Button("200x200")) { ImGui::SetWindowSize(ImVec2(200, 200)); } ImGui::SameLine();
-        if (ImGui::Button("500x500")) { ImGui::SetWindowSize(ImVec2(500, 500)); } ImGui::SameLine();
-        if (ImGui::Button("800x200")) { ImGui::SetWindowSize(ImVec2(800, 200)); }
-        ImGui::PushItemWidth(200);
-        ImGui::Combo("Constraint", &type, desc, IM_ARRAYSIZE(desc));
-        ImGui::DragInt("Lines", &display_lines, 0.2f, 1, 100);
-        ImGui::PopItemWidth();
-        ImGui::Checkbox("Auto-resize", &auto_resize);
-        for (int i = 0; i < display_lines; i++)
-            ImGui::Text("%*sHello, sailor! Making this line long enough for the example.", i * 4, "");
-    }
-    ImGui::End();
-}
-
-// Demonstrate creating a simple static window with no decoration + a context-menu to choose which corner of the screen to use.
-static void ShowExampleAppSimpleOverlay(bool* p_open)
-{
-    // FIXME-VIEWPORT-ABS: Select a default viewport
-    const float DISTANCE = 10.0f;
-    static int corner = 0;
-    if (corner != -1)
-    {
-        ImGuiViewport* viewport = ImGui::GetMainViewport();
-        ImVec2 window_pos = ImVec2((corner & 1) ? (viewport->Pos.x + viewport->Size.x - DISTANCE) : (viewport->Pos.x + DISTANCE), (corner & 2) ? (viewport->Pos.y + viewport->Size.y - DISTANCE) : (viewport->Pos.y + DISTANCE));
-        ImVec2 window_pos_pivot = ImVec2((corner & 1) ? 1.0f : 0.0f, (corner & 2) ? 1.0f : 0.0f);
-        ImGui::SetNextWindowPos(window_pos, ImGuiCond_Always, window_pos_pivot);
-        ImGui::SetNextWindowViewport(viewport->ID);
-    }
-    ImGui::SetNextWindowBgAlpha(0.3f); // Transparent background
-    if (ImGui::Begin("Example: Simple Overlay", p_open, (corner != -1 ? ImGuiWindowFlags_NoMove : 0) | ImGuiWindowFlags_NoTitleBar|ImGuiWindowFlags_NoResize|ImGuiWindowFlags_AlwaysAutoResize|ImGuiWindowFlags_NoSavedSettings|ImGuiWindowFlags_NoFocusOnAppearing|ImGuiWindowFlags_NoNav))
-    {
-        ImGui::Text("Simple overlay\n" "in the corner of the screen.\n" "(right-click to change position)");
-        ImGui::Separator();
-        if (ImGui::IsMousePosValid())
-            ImGui::Text("Mouse Position: (%.1f,%.1f)", ImGui::GetIO().MousePos.x, ImGui::GetIO().MousePos.y);
-        else
-            ImGui::Text("Mouse Position: <invalid>");
-        if (ImGui::BeginPopupContextWindow())
-        {
-            if (ImGui::MenuItem("Custom", NULL, corner == -1)) corner = -1;
-            if (ImGui::MenuItem("Top-left", NULL, corner == 0)) corner = 0;
-            if (ImGui::MenuItem("Top-right", NULL, corner == 1)) corner = 1;
-            if (ImGui::MenuItem("Bottom-left", NULL, corner == 2)) corner = 2;
-            if (ImGui::MenuItem("Bottom-right", NULL, corner == 3)) corner = 3;
-            if (p_open && ImGui::MenuItem("Close")) *p_open = false;
-            ImGui::EndPopup();
-        }
-    }
-    ImGui::End();
-}
-
-// Demonstrate using "##" and "###" in identifiers to manipulate ID generation.
-// This apply to regular items as well. Read FAQ section "How can I have multiple widgets with the same label? Can I have widget without a label? (Yes). A primer on the purpose of labels/IDs." for details.
-static void ShowExampleAppWindowTitles(bool*)
-{
-    // By default, Windows are uniquely identified by their title.
-    // You can use the "##" and "###" markers to manipulate the display/ID.
-
-    // Using "##" to display same title but have unique identifier.
-    ImGui::SetNextWindowPos(ImVec2(100,100), ImGuiCond_FirstUseEver);
-    ImGui::Begin("Same title as another window##1");
-    ImGui::Text("This is window 1.\nMy title is the same as window 2, but my identifier is unique.");
-    ImGui::End();
-
-    ImGui::SetNextWindowPos(ImVec2(100,200), ImGuiCond_FirstUseEver);
-    ImGui::Begin("Same title as another window##2");
-    ImGui::Text("This is window 2.\nMy title is the same as window 1, but my identifier is unique.");
-    ImGui::End();
-
-    // Using "###" to display a changing title but keep a static identifier "AnimatedTitle"
-    char buf[128];
-    sprintf(buf, "Animated title %c %d###AnimatedTitle", "|/-\\"[(int)(ImGui::GetTime()/0.25f)&3], ImGui::GetFrameCount());
-    ImGui::SetNextWindowPos(ImVec2(100,300), ImGuiCond_FirstUseEver);
-    ImGui::Begin(buf);
-    ImGui::Text("This window has a changing title.");
-    ImGui::End();
-}
-
-// Demonstrate using the low-level ImDrawList to draw custom shapes.
-static void ShowExampleAppCustomRendering(bool* p_open)
-{
-    ImGui::SetNextWindowSize(ImVec2(350,560), ImGuiCond_FirstUseEver);
-    if (!ImGui::Begin("Example: Custom rendering", p_open))
-    {
-        ImGui::End();
-        return;
-    }
-
-    // Tip: If you do a lot of custom rendering, you probably want to use your own geometrical types and benefit of overloaded operators, etc.
-    // Define IM_VEC2_CLASS_EXTRA in imconfig.h to create implicit conversions between your types and ImVec2/ImVec4.
-    // ImGui defines overloaded operators but they are internal to imgui.cpp and not exposed outside (to avoid messing with your types)
-    // In this example we are not using the maths operators!
-    ImDrawList* draw_list = ImGui::GetWindowDrawList();
-
-    // Primitives
-    ImGui::Text("Primitives");
-    static float sz = 36.0f;
-    static float thickness = 4.0f;
-    static ImVec4 col = ImVec4(1.0f,1.0f,0.4f,1.0f);
-    ImGui::DragFloat("Size", &sz, 0.2f, 2.0f, 72.0f, "%.0f");
-    ImGui::DragFloat("Thickness", &thickness, 0.05f, 1.0f, 8.0f, "%.02f");
-    ImGui::ColorEdit3("Color", &col.x);
-    {
-        const ImVec2 p = ImGui::GetCursorScreenPos();
-        const ImU32 col32 = ImColor(col);
-        float x = p.x + 4.0f, y = p.y + 4.0f, spacing = 8.0f;
-        for (int n = 0; n < 2; n++)
-        {
-            float curr_thickness = (n == 0) ? 1.0f : thickness;
-            draw_list->AddCircle(ImVec2(x+sz*0.5f, y+sz*0.5f), sz*0.5f, col32, 20, curr_thickness); x += sz+spacing;
-            draw_list->AddRect(ImVec2(x, y), ImVec2(x+sz, y+sz), col32, 0.0f, ImDrawCornerFlags_All, curr_thickness); x += sz+spacing;
-            draw_list->AddRect(ImVec2(x, y), ImVec2(x+sz, y+sz), col32, 10.0f, ImDrawCornerFlags_All, curr_thickness); x += sz+spacing;
-            draw_list->AddRect(ImVec2(x, y), ImVec2(x+sz, y+sz), col32, 10.0f, ImDrawCornerFlags_TopLeft|ImDrawCornerFlags_BotRight, curr_thickness); x += sz+spacing;
-            draw_list->AddTriangle(ImVec2(x+sz*0.5f, y), ImVec2(x+sz,y+sz-0.5f), ImVec2(x,y+sz-0.5f), col32, curr_thickness); x += sz+spacing;
-            draw_list->AddLine(ImVec2(x, y), ImVec2(x+sz, y   ), col32, curr_thickness); x += sz+spacing; // Horizontal line (note: drawing a filled rectangle will be faster!)
-            draw_list->AddLine(ImVec2(x, y), ImVec2(x,    y+sz), col32, curr_thickness); x += spacing;    // Vertical line (note: drawing a filled rectangle will be faster!)
-            draw_list->AddLine(ImVec2(x, y), ImVec2(x+sz, y+sz), col32, curr_thickness); x += sz+spacing; // Diagonal line
-            draw_list->AddBezierCurve(ImVec2(x, y), ImVec2(x+sz*1.3f,y+sz*0.3f), ImVec2(x+sz-sz*1.3f,y+sz-sz*0.3f), ImVec2(x+sz, y+sz), col32, curr_thickness);
-            x = p.x + 4;
-            y += sz+spacing;
-        }
-        draw_list->AddCircleFilled(ImVec2(x+sz*0.5f, y+sz*0.5f), sz*0.5f, col32, 32); x += sz+spacing;
-        draw_list->AddRectFilled(ImVec2(x, y), ImVec2(x+sz, y+sz), col32); x += sz+spacing;
-        draw_list->AddRectFilled(ImVec2(x, y), ImVec2(x+sz, y+sz), col32, 10.0f); x += sz+spacing;
-        draw_list->AddRectFilled(ImVec2(x, y), ImVec2(x+sz, y+sz), col32, 10.0f, ImDrawCornerFlags_TopLeft|ImDrawCornerFlags_BotRight); x += sz+spacing;
-        draw_list->AddTriangleFilled(ImVec2(x+sz*0.5f, y), ImVec2(x+sz,y+sz-0.5f), ImVec2(x,y+sz-0.5f), col32); x += sz+spacing;
-        draw_list->AddRectFilled(ImVec2(x, y), ImVec2(x+sz, y+thickness), col32); x += sz+spacing;          // Horizontal line (faster than AddLine, but only handle integer thickness)
-        draw_list->AddRectFilled(ImVec2(x, y), ImVec2(x+thickness, y+sz), col32); x += spacing+spacing;     // Vertical line (faster than AddLine, but only handle integer thickness)
-        draw_list->AddRectFilled(ImVec2(x, y), ImVec2(x+1, y+1), col32);          x += sz;                  // Pixel (faster than AddLine)
-        draw_list->AddRectFilledMultiColor(ImVec2(x, y), ImVec2(x+sz, y+sz), IM_COL32(0,0,0,255), IM_COL32(255,0,0,255), IM_COL32(255,255,0,255), IM_COL32(0,255,0,255));
-        ImGui::Dummy(ImVec2((sz+spacing)*8, (sz+spacing)*3));
-    }
-    ImGui::Separator();
-    {
-        static ImVector<ImVec2> points;
-        static bool adding_line = false;
-        ImGui::Text("Canvas example");
-        if (ImGui::Button("Clear")) points.clear();
-        if (points.Size >= 2) { ImGui::SameLine(); if (ImGui::Button("Undo")) { points.pop_back(); points.pop_back(); } }
-        ImGui::Text("Left-click and drag to add lines,\nRight-click to undo");
-
-        // Here we are using InvisibleButton() as a convenience to 1) advance the cursor and 2) allows us to use IsItemHovered()
-        // But you can also draw directly and poll mouse/keyboard by yourself. You can manipulate the cursor using GetCursorPos() and SetCursorPos().
-        // If you only use the ImDrawList API, you can notify the owner window of its extends by using SetCursorPos(max).
-        ImVec2 canvas_pos = ImGui::GetCursorScreenPos();            // ImDrawList API uses screen coordinates!
-        ImVec2 canvas_size = ImGui::GetContentRegionAvail();        // Resize canvas to what's available
-        if (canvas_size.x < 50.0f) canvas_size.x = 50.0f;
-        if (canvas_size.y < 50.0f) canvas_size.y = 50.0f;
-        draw_list->AddRectFilledMultiColor(canvas_pos, ImVec2(canvas_pos.x + canvas_size.x, canvas_pos.y + canvas_size.y), IM_COL32(50,50,50,255), IM_COL32(50,50,60,255), IM_COL32(60,60,70,255), IM_COL32(50,50,60,255));
-        draw_list->AddRect(canvas_pos, ImVec2(canvas_pos.x + canvas_size.x, canvas_pos.y + canvas_size.y), IM_COL32(255,255,255,255));
-
-        bool adding_preview = false;
-        ImGui::InvisibleButton("canvas", canvas_size);
-        ImVec2 mouse_pos_in_canvas = ImVec2(ImGui::GetIO().MousePos.x - canvas_pos.x, ImGui::GetIO().MousePos.y - canvas_pos.y);
-        if (adding_line)
-        {
-            adding_preview = true;
-            points.push_back(mouse_pos_in_canvas);
-            if (!ImGui::IsMouseDown(0))
-                adding_line = adding_preview = false;
-        }
-        if (ImGui::IsItemHovered())
-        {
-            if (!adding_line && ImGui::IsMouseClicked(0))
-            {
-                points.push_back(mouse_pos_in_canvas);
-                adding_line = true;
-            }
-            if (ImGui::IsMouseClicked(1) && !points.empty())
-            {
-                adding_line = adding_preview = false;
-                points.pop_back();
-                points.pop_back();
-            }
-        }
-        draw_list->PushClipRect(canvas_pos, ImVec2(canvas_pos.x+canvas_size.x, canvas_pos.y+canvas_size.y), true);      // clip lines within the canvas (if we resize it, etc.)
-        for (int i = 0; i < points.Size - 1; i += 2)
-            draw_list->AddLine(ImVec2(canvas_pos.x + points[i].x, canvas_pos.y + points[i].y), ImVec2(canvas_pos.x + points[i+1].x, canvas_pos.y + points[i+1].y), IM_COL32(255,255,0,255), 2.0f);
-        draw_list->PopClipRect();
-        if (adding_preview)
-            points.pop_back();
-    }
-    ImGui::End();
-}
-=======
 //-----------------------------------------------------------------------------
 // EXAMPLE APP CODE: CONSOLE
 //-----------------------------------------------------------------------------
->>>>>>> b629f903
 
 // Demonstrating creating a simple console window, with scrolling, filtering, completion and history.
 // For the console example, here we are using a more C++ like approach of declaring a class to hold the data and the functions.
@@ -3508,12 +3271,17 @@
 // Demonstrate creating a simple static window with no decoration + a context-menu to choose which corner of the screen to use.
 static void ShowExampleAppSimpleOverlay(bool* p_open)
 {
+    // FIXME-VIEWPORT-ABS: Select a default viewport
     const float DISTANCE = 10.0f;
     static int corner = 0;
-    ImVec2 window_pos = ImVec2((corner & 1) ? ImGui::GetIO().DisplaySize.x - DISTANCE : DISTANCE, (corner & 2) ? ImGui::GetIO().DisplaySize.y - DISTANCE : DISTANCE);
-    ImVec2 window_pos_pivot = ImVec2((corner & 1) ? 1.0f : 0.0f, (corner & 2) ? 1.0f : 0.0f);
     if (corner != -1)
+    {
+        ImGuiViewport* viewport = ImGui::GetMainViewport();
+        ImVec2 window_pos = ImVec2((corner & 1) ? (viewport->Pos.x + viewport->Size.x - DISTANCE) : (viewport->Pos.x + DISTANCE), (corner & 2) ? (viewport->Pos.y + viewport->Size.y - DISTANCE) : (viewport->Pos.y + DISTANCE));
+        ImVec2 window_pos_pivot = ImVec2((corner & 1) ? 1.0f : 0.0f, (corner & 2) ? 1.0f : 0.0f);
         ImGui::SetNextWindowPos(window_pos, ImGuiCond_Always, window_pos_pivot);
+        ImGui::SetNextWindowViewport(viewport->ID);
+    }
     ImGui::SetNextWindowBgAlpha(0.3f); // Transparent background
     if (ImGui::Begin("Example: Simple Overlay", p_open, (corner != -1 ? ImGuiWindowFlags_NoMove : 0) | ImGuiWindowFlags_NoTitleBar | ImGuiWindowFlags_NoResize | ImGuiWindowFlags_AlwaysAutoResize | ImGuiWindowFlags_NoSavedSettings | ImGuiWindowFlags_NoFocusOnAppearing | ImGuiWindowFlags_NoNav))
     {
@@ -3575,7 +3343,7 @@
 // Demonstrate using the low-level ImDrawList to draw custom shapes.
 static void ShowExampleAppCustomRendering(bool* p_open)
 {
-    ImGui::SetNextWindowSize(ImVec2(350, 560), ImGuiCond_FirstUseEver);
+    ImGui::SetNextWindowSize(ImVec2(350,560), ImGuiCond_FirstUseEver);
     if (!ImGui::Begin("Example: Custom rendering", p_open))
     {
         ImGui::End();
@@ -3592,7 +3360,7 @@
     ImGui::Text("Primitives");
     static float sz = 36.0f;
     static float thickness = 4.0f;
-    static ImVec4 col = ImVec4(1.0f, 1.0f, 0.4f, 1.0f);
+    static ImVec4 col = ImVec4(1.0f,1.0f,0.4f,1.0f);
     ImGui::DragFloat("Size", &sz, 0.2f, 2.0f, 72.0f, "%.0f");
     ImGui::DragFloat("Thickness", &thickness, 0.05f, 1.0f, 8.0f, "%.02f");
     ImGui::ColorEdit3("Color", &col.x);
@@ -3603,28 +3371,28 @@
         for (int n = 0; n < 2; n++)
         {
             float curr_thickness = (n == 0) ? 1.0f : thickness;
-            draw_list->AddCircle(ImVec2(x + sz*0.5f, y + sz*0.5f), sz*0.5f, col32, 20, curr_thickness); x += sz + spacing;
-            draw_list->AddRect(ImVec2(x, y), ImVec2(x + sz, y + sz), col32, 0.0f, ImDrawCornerFlags_All, curr_thickness); x += sz + spacing;
-            draw_list->AddRect(ImVec2(x, y), ImVec2(x + sz, y + sz), col32, 10.0f, ImDrawCornerFlags_All, curr_thickness); x += sz + spacing;
-            draw_list->AddRect(ImVec2(x, y), ImVec2(x + sz, y + sz), col32, 10.0f, ImDrawCornerFlags_TopLeft | ImDrawCornerFlags_BotRight, curr_thickness); x += sz + spacing;
-            draw_list->AddTriangle(ImVec2(x + sz*0.5f, y), ImVec2(x + sz, y + sz - 0.5f), ImVec2(x, y + sz - 0.5f), col32, curr_thickness); x += sz + spacing;
-            draw_list->AddLine(ImVec2(x, y), ImVec2(x + sz, y), col32, curr_thickness); x += sz + spacing; // Horizontal line (note: drawing a filled rectangle will be faster!)
-            draw_list->AddLine(ImVec2(x, y), ImVec2(x, y + sz), col32, curr_thickness); x += spacing;    // Vertical line (note: drawing a filled rectangle will be faster!)
-            draw_list->AddLine(ImVec2(x, y), ImVec2(x + sz, y + sz), col32, curr_thickness); x += sz + spacing; // Diagonal line
-            draw_list->AddBezierCurve(ImVec2(x, y), ImVec2(x + sz*1.3f, y + sz*0.3f), ImVec2(x + sz - sz*1.3f, y + sz - sz*0.3f), ImVec2(x + sz, y + sz), col32, curr_thickness);
+            draw_list->AddCircle(ImVec2(x+sz*0.5f, y+sz*0.5f), sz*0.5f, col32, 20, curr_thickness); x += sz+spacing;
+            draw_list->AddRect(ImVec2(x, y), ImVec2(x+sz, y+sz), col32, 0.0f, ImDrawCornerFlags_All, curr_thickness); x += sz+spacing;
+            draw_list->AddRect(ImVec2(x, y), ImVec2(x+sz, y+sz), col32, 10.0f, ImDrawCornerFlags_All, curr_thickness); x += sz+spacing;
+            draw_list->AddRect(ImVec2(x, y), ImVec2(x+sz, y+sz), col32, 10.0f, ImDrawCornerFlags_TopLeft|ImDrawCornerFlags_BotRight, curr_thickness); x += sz+spacing;
+            draw_list->AddTriangle(ImVec2(x+sz*0.5f, y), ImVec2(x+sz,y+sz-0.5f), ImVec2(x,y+sz-0.5f), col32, curr_thickness); x += sz+spacing;
+            draw_list->AddLine(ImVec2(x, y), ImVec2(x+sz, y   ), col32, curr_thickness); x += sz+spacing; // Horizontal line (note: drawing a filled rectangle will be faster!)
+            draw_list->AddLine(ImVec2(x, y), ImVec2(x,    y+sz), col32, curr_thickness); x += spacing;    // Vertical line (note: drawing a filled rectangle will be faster!)
+            draw_list->AddLine(ImVec2(x, y), ImVec2(x+sz, y+sz), col32, curr_thickness); x += sz+spacing; // Diagonal line
+            draw_list->AddBezierCurve(ImVec2(x, y), ImVec2(x+sz*1.3f,y+sz*0.3f), ImVec2(x+sz-sz*1.3f,y+sz-sz*0.3f), ImVec2(x+sz, y+sz), col32, curr_thickness);
             x = p.x + 4;
-            y += sz + spacing;
-        }
-        draw_list->AddCircleFilled(ImVec2(x + sz*0.5f, y + sz*0.5f), sz*0.5f, col32, 32); x += sz + spacing;
-        draw_list->AddRectFilled(ImVec2(x, y), ImVec2(x + sz, y + sz), col32); x += sz + spacing;
-        draw_list->AddRectFilled(ImVec2(x, y), ImVec2(x + sz, y + sz), col32, 10.0f); x += sz + spacing;
-        draw_list->AddRectFilled(ImVec2(x, y), ImVec2(x + sz, y + sz), col32, 10.0f, ImDrawCornerFlags_TopLeft | ImDrawCornerFlags_BotRight); x += sz + spacing;
-        draw_list->AddTriangleFilled(ImVec2(x + sz*0.5f, y), ImVec2(x + sz, y + sz - 0.5f), ImVec2(x, y + sz - 0.5f), col32); x += sz + spacing;
-        draw_list->AddRectFilled(ImVec2(x, y), ImVec2(x + sz, y + thickness), col32); x += sz + spacing;          // Horizontal line (faster than AddLine, but only handle integer thickness)
-        draw_list->AddRectFilled(ImVec2(x, y), ImVec2(x + thickness, y + sz), col32); x += spacing + spacing;     // Vertical line (faster than AddLine, but only handle integer thickness)
-        draw_list->AddRectFilled(ImVec2(x, y), ImVec2(x + 1, y + 1), col32);          x += sz;                  // Pixel (faster than AddLine)
-        draw_list->AddRectFilledMultiColor(ImVec2(x, y), ImVec2(x + sz, y + sz), IM_COL32(0, 0, 0, 255), IM_COL32(255, 0, 0, 255), IM_COL32(255, 255, 0, 255), IM_COL32(0, 255, 0, 255));
-        ImGui::Dummy(ImVec2((sz + spacing) * 8, (sz + spacing) * 3));
+            y += sz+spacing;
+        }
+        draw_list->AddCircleFilled(ImVec2(x+sz*0.5f, y+sz*0.5f), sz*0.5f, col32, 32); x += sz+spacing;
+        draw_list->AddRectFilled(ImVec2(x, y), ImVec2(x+sz, y+sz), col32); x += sz+spacing;
+        draw_list->AddRectFilled(ImVec2(x, y), ImVec2(x+sz, y+sz), col32, 10.0f); x += sz+spacing;
+        draw_list->AddRectFilled(ImVec2(x, y), ImVec2(x+sz, y+sz), col32, 10.0f, ImDrawCornerFlags_TopLeft|ImDrawCornerFlags_BotRight); x += sz+spacing;
+        draw_list->AddTriangleFilled(ImVec2(x+sz*0.5f, y), ImVec2(x+sz,y+sz-0.5f), ImVec2(x,y+sz-0.5f), col32); x += sz+spacing;
+        draw_list->AddRectFilled(ImVec2(x, y), ImVec2(x+sz, y+thickness), col32); x += sz+spacing;          // Horizontal line (faster than AddLine, but only handle integer thickness)
+        draw_list->AddRectFilled(ImVec2(x, y), ImVec2(x+thickness, y+sz), col32); x += spacing+spacing;     // Vertical line (faster than AddLine, but only handle integer thickness)
+        draw_list->AddRectFilled(ImVec2(x, y), ImVec2(x+1, y+1), col32);          x += sz;                  // Pixel (faster than AddLine)
+        draw_list->AddRectFilledMultiColor(ImVec2(x, y), ImVec2(x+sz, y+sz), IM_COL32(0,0,0,255), IM_COL32(255,0,0,255), IM_COL32(255,255,0,255), IM_COL32(0,255,0,255));
+        ImGui::Dummy(ImVec2((sz+spacing)*8, (sz+spacing)*3));
     }
     ImGui::Separator();
     {
@@ -3642,8 +3410,8 @@
         ImVec2 canvas_size = ImGui::GetContentRegionAvail();        // Resize canvas to what's available
         if (canvas_size.x < 50.0f) canvas_size.x = 50.0f;
         if (canvas_size.y < 50.0f) canvas_size.y = 50.0f;
-        draw_list->AddRectFilledMultiColor(canvas_pos, ImVec2(canvas_pos.x + canvas_size.x, canvas_pos.y + canvas_size.y), IM_COL32(50, 50, 50, 255), IM_COL32(50, 50, 60, 255), IM_COL32(60, 60, 70, 255), IM_COL32(50, 50, 60, 255));
-        draw_list->AddRect(canvas_pos, ImVec2(canvas_pos.x + canvas_size.x, canvas_pos.y + canvas_size.y), IM_COL32(255, 255, 255, 255));
+        draw_list->AddRectFilledMultiColor(canvas_pos, ImVec2(canvas_pos.x + canvas_size.x, canvas_pos.y + canvas_size.y), IM_COL32(50,50,50,255), IM_COL32(50,50,60,255), IM_COL32(60,60,70,255), IM_COL32(50,50,60,255));
+        draw_list->AddRect(canvas_pos, ImVec2(canvas_pos.x + canvas_size.x, canvas_pos.y + canvas_size.y), IM_COL32(255,255,255,255));
 
         bool adding_preview = false;
         ImGui::InvisibleButton("canvas", canvas_size);
@@ -3669,9 +3437,9 @@
                 points.pop_back();
             }
         }
-        draw_list->PushClipRect(canvas_pos, ImVec2(canvas_pos.x + canvas_size.x, canvas_pos.y + canvas_size.y), true);      // clip lines within the canvas (if we resize it, etc.)
+        draw_list->PushClipRect(canvas_pos, ImVec2(canvas_pos.x+canvas_size.x, canvas_pos.y+canvas_size.y), true);      // clip lines within the canvas (if we resize it, etc.)
         for (int i = 0; i < points.Size - 1; i += 2)
-            draw_list->AddLine(ImVec2(canvas_pos.x + points[i].x, canvas_pos.y + points[i].y), ImVec2(canvas_pos.x + points[i + 1].x, canvas_pos.y + points[i + 1].y), IM_COL32(255, 255, 0, 255), 2.0f);
+            draw_list->AddLine(ImVec2(canvas_pos.x + points[i].x, canvas_pos.y + points[i].y), ImVec2(canvas_pos.x + points[i+1].x, canvas_pos.y + points[i+1].y), IM_COL32(255,255,0,255), 2.0f);
         draw_list->PopClipRect();
         if (adding_preview)
             points.pop_back();

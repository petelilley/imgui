// dear imgui: Renderer Backend for DirectX10
// This needs to be used along with a Platform Backend (e.g. Win32)

// Implemented features:
//  [X] Renderer: User texture binding. Use 'ID3D10ShaderResourceView*' as ImTextureID. Read the FAQ about ImTextureID!
//  [X] Renderer: Multi-viewport support. Enable with 'io.ConfigFlags |= ImGuiConfigFlags_ViewportsEnable'.
//  [X] Renderer: Support for large meshes (64k+ vertices) with 16-bit indices.

// You can use unmodified imgui_impl_* files in your project. See examples/ folder for examples of using this.
// Prefer including the entire imgui/ repository into your project (either as a copy or as a submodule), and only build the backends you need.
// If you are new to Dear ImGui, read documentation from the docs/ folder + read the top of imgui.cpp.
// Read online: https://github.com/ocornut/imgui/tree/master/docs

// CHANGELOG
// (minor and older changes stripped away, please see git history for details)
<<<<<<< HEAD
//  2021-XX-XX: Platform: Added support for multiple windows via the ImGuiPlatformIO interface.
=======
//  2021-06-29: Reorganized backend to pull data from a single structure to facilitate usage with multiple-contexts (all g_XXXX access changed to bd->XXXX).
>>>>>>> 70c60385
//  2021-05-19: DirectX10: Replaced direct access to ImDrawCmd::TextureId with a call to ImDrawCmd::GetTexID(). (will become a requirement)
//  2021-02-18: DirectX10: Change blending equation to preserve alpha in output buffer.
//  2019-07-21: DirectX10: Backup, clear and restore Geometry Shader is any is bound when calling ImGui_ImplDX10_RenderDrawData().
//  2019-05-29: DirectX10: Added support for large mesh (64K+ vertices), enable ImGuiBackendFlags_RendererHasVtxOffset flag.
//  2019-04-30: DirectX10: Added support for special ImDrawCallback_ResetRenderState callback to reset render state.
//  2018-12-03: Misc: Added #pragma comment statement to automatically link with d3dcompiler.lib when using D3DCompile().
//  2018-11-30: Misc: Setting up io.BackendRendererName so it can be displayed in the About Window.
//  2018-07-13: DirectX10: Fixed unreleased resources in Init and Shutdown functions.
//  2018-06-08: Misc: Extracted imgui_impl_dx10.cpp/.h away from the old combined DX10+Win32 example.
//  2018-06-08: DirectX10: Use draw_data->DisplayPos and draw_data->DisplaySize to setup projection matrix and clipping rectangle.
//  2018-04-09: Misc: Fixed erroneous call to io.Fonts->ClearInputData() + ClearTexData() that was left in DX10 example but removed in 1.47 (Nov 2015) on other backends.
//  2018-02-16: Misc: Obsoleted the io.RenderDrawListsFn callback and exposed ImGui_ImplDX10_RenderDrawData() in the .h file so you can call it yourself.
//  2018-02-06: Misc: Removed call to ImGui::Shutdown() which is not available from 1.60 WIP, user needs to call CreateContext/DestroyContext themselves.
//  2016-05-07: DirectX10: Disabling depth-write.

#include "imgui.h"
#include "imgui_impl_dx10.h"

// DirectX
#include <stdio.h>
#include <d3d10_1.h>
#include <d3d10.h>
#include <d3dcompiler.h>
#ifdef _MSC_VER
#pragma comment(lib, "d3dcompiler") // Automatically link with d3dcompiler.lib as we are using D3DCompile() below.
#endif

// DirectX data
struct ImGui_ImplDX10_Data
{
    ID3D10Device*               pd3dDevice;
    IDXGIFactory*               pFactory;
    ID3D10Buffer*               pVB;
    ID3D10Buffer*               pIB;
    ID3D10VertexShader*         pVertexShader;
    ID3D10InputLayout*          pInputLayout;
    ID3D10Buffer*               pVertexConstantBuffer;
    ID3D10PixelShader*          pPixelShader;
    ID3D10SamplerState*         pFontSampler;
    ID3D10ShaderResourceView*   pFontTextureView;
    ID3D10RasterizerState*      pRasterizerState;
    ID3D10BlendState*           pBlendState;
    ID3D10DepthStencilState*    pDepthStencilState;
    int                         VertexBufferSize;
    int                         IndexBufferSize;

    ImGui_ImplDX10_Data()       { memset(this, 0, sizeof(*this)); VertexBufferSize = 5000; IndexBufferSize = 10000; }
};

// Wrapping access to backend data (to facilitate multiple-contexts stored in io.BackendPlatformUserData)
static ImGui_ImplDX10_Data* g_Data;
static ImGui_ImplDX10_Data* ImGui_ImplDX10_CreateBackendData()  { IM_ASSERT(g_Data == NULL); g_Data = IM_NEW(ImGui_ImplDX10_Data); return g_Data; }
static ImGui_ImplDX10_Data* ImGui_ImplDX10_GetBackendData()     { return ImGui::GetCurrentContext() != NULL ? g_Data : NULL; }
static void                 ImGui_ImplDX10_DestroyBackendData() { IM_DELETE(g_Data); g_Data = NULL; }

struct VERTEX_CONSTANT_BUFFER
{
    float   mvp[4][4];
};

<<<<<<< HEAD
// Forward Declarations
static void ImGui_ImplDX10_InitPlatformInterface();
static void ImGui_ImplDX10_ShutdownPlatformInterface();

=======
// Functions
>>>>>>> 70c60385
static void ImGui_ImplDX10_SetupRenderState(ImDrawData* draw_data, ID3D10Device* ctx)
{
    ImGui_ImplDX10_Data* bd = ImGui_ImplDX10_GetBackendData();

    // Setup viewport
    D3D10_VIEWPORT vp;
    memset(&vp, 0, sizeof(D3D10_VIEWPORT));
    vp.Width = (UINT)draw_data->DisplaySize.x;
    vp.Height = (UINT)draw_data->DisplaySize.y;
    vp.MinDepth = 0.0f;
    vp.MaxDepth = 1.0f;
    vp.TopLeftX = vp.TopLeftY = 0;
    ctx->RSSetViewports(1, &vp);

    // Bind shader and vertex buffers
    unsigned int stride = sizeof(ImDrawVert);
    unsigned int offset = 0;
    ctx->IASetInputLayout(bd->pInputLayout);
    ctx->IASetVertexBuffers(0, 1, &bd->pVB, &stride, &offset);
    ctx->IASetIndexBuffer(bd->pIB, sizeof(ImDrawIdx) == 2 ? DXGI_FORMAT_R16_UINT : DXGI_FORMAT_R32_UINT, 0);
    ctx->IASetPrimitiveTopology(D3D10_PRIMITIVE_TOPOLOGY_TRIANGLELIST);
    ctx->VSSetShader(bd->pVertexShader);
    ctx->VSSetConstantBuffers(0, 1, &bd->pVertexConstantBuffer);
    ctx->PSSetShader(bd->pPixelShader);
    ctx->PSSetSamplers(0, 1, &bd->pFontSampler);
    ctx->GSSetShader(NULL);

    // Setup render state
    const float blend_factor[4] = { 0.f, 0.f, 0.f, 0.f };
    ctx->OMSetBlendState(bd->pBlendState, blend_factor, 0xffffffff);
    ctx->OMSetDepthStencilState(bd->pDepthStencilState, 0);
    ctx->RSSetState(bd->pRasterizerState);
}

// Render function
void ImGui_ImplDX10_RenderDrawData(ImDrawData* draw_data)
{
    // Avoid rendering when minimized
    if (draw_data->DisplaySize.x <= 0.0f || draw_data->DisplaySize.y <= 0.0f)
        return;

    ImGui_ImplDX10_Data* bd = ImGui_ImplDX10_GetBackendData();
    ID3D10Device* ctx = bd->pd3dDevice;

    // Create and grow vertex/index buffers if needed
    if (!bd->pVB || bd->VertexBufferSize < draw_data->TotalVtxCount)
    {
        if (bd->pVB) { bd->pVB->Release(); bd->pVB = NULL; }
        bd->VertexBufferSize = draw_data->TotalVtxCount + 5000;
        D3D10_BUFFER_DESC desc;
        memset(&desc, 0, sizeof(D3D10_BUFFER_DESC));
        desc.Usage = D3D10_USAGE_DYNAMIC;
        desc.ByteWidth = bd->VertexBufferSize * sizeof(ImDrawVert);
        desc.BindFlags = D3D10_BIND_VERTEX_BUFFER;
        desc.CPUAccessFlags = D3D10_CPU_ACCESS_WRITE;
        desc.MiscFlags = 0;
        if (ctx->CreateBuffer(&desc, NULL, &bd->pVB) < 0)
            return;
    }

    if (!bd->pIB || bd->IndexBufferSize < draw_data->TotalIdxCount)
    {
        if (bd->pIB) { bd->pIB->Release(); bd->pIB = NULL; }
        bd->IndexBufferSize = draw_data->TotalIdxCount + 10000;
        D3D10_BUFFER_DESC desc;
        memset(&desc, 0, sizeof(D3D10_BUFFER_DESC));
        desc.Usage = D3D10_USAGE_DYNAMIC;
        desc.ByteWidth = bd->IndexBufferSize * sizeof(ImDrawIdx);
        desc.BindFlags = D3D10_BIND_INDEX_BUFFER;
        desc.CPUAccessFlags = D3D10_CPU_ACCESS_WRITE;
        if (ctx->CreateBuffer(&desc, NULL, &bd->pIB) < 0)
            return;
    }

    // Copy and convert all vertices into a single contiguous buffer
    ImDrawVert* vtx_dst = NULL;
    ImDrawIdx* idx_dst = NULL;
    bd->pVB->Map(D3D10_MAP_WRITE_DISCARD, 0, (void**)&vtx_dst);
    bd->pIB->Map(D3D10_MAP_WRITE_DISCARD, 0, (void**)&idx_dst);
    for (int n = 0; n < draw_data->CmdListsCount; n++)
    {
        const ImDrawList* cmd_list = draw_data->CmdLists[n];
        memcpy(vtx_dst, cmd_list->VtxBuffer.Data, cmd_list->VtxBuffer.Size * sizeof(ImDrawVert));
        memcpy(idx_dst, cmd_list->IdxBuffer.Data, cmd_list->IdxBuffer.Size * sizeof(ImDrawIdx));
        vtx_dst += cmd_list->VtxBuffer.Size;
        idx_dst += cmd_list->IdxBuffer.Size;
    }
    bd->pVB->Unmap();
    bd->pIB->Unmap();

    // Setup orthographic projection matrix into our constant buffer
    // Our visible imgui space lies from draw_data->DisplayPos (top left) to draw_data->DisplayPos+data_data->DisplaySize (bottom right). DisplayPos is (0,0) for single viewport apps.
    {
        void* mapped_resource;
        if (bd->pVertexConstantBuffer->Map(D3D10_MAP_WRITE_DISCARD, 0, &mapped_resource) != S_OK)
            return;
        VERTEX_CONSTANT_BUFFER* constant_buffer = (VERTEX_CONSTANT_BUFFER*)mapped_resource;
        float L = draw_data->DisplayPos.x;
        float R = draw_data->DisplayPos.x + draw_data->DisplaySize.x;
        float T = draw_data->DisplayPos.y;
        float B = draw_data->DisplayPos.y + draw_data->DisplaySize.y;
        float mvp[4][4] =
        {
            { 2.0f/(R-L),   0.0f,           0.0f,       0.0f },
            { 0.0f,         2.0f/(T-B),     0.0f,       0.0f },
            { 0.0f,         0.0f,           0.5f,       0.0f },
            { (R+L)/(L-R),  (T+B)/(B-T),    0.5f,       1.0f },
        };
        memcpy(&constant_buffer->mvp, mvp, sizeof(mvp));
        bd->pVertexConstantBuffer->Unmap();
    }

    // Backup DX state that will be modified to restore it afterwards (unfortunately this is very ugly looking and verbose. Close your eyes!)
    struct BACKUP_DX10_STATE
    {
        UINT                        ScissorRectsCount, ViewportsCount;
        D3D10_RECT                  ScissorRects[D3D10_VIEWPORT_AND_SCISSORRECT_OBJECT_COUNT_PER_PIPELINE];
        D3D10_VIEWPORT              Viewports[D3D10_VIEWPORT_AND_SCISSORRECT_OBJECT_COUNT_PER_PIPELINE];
        ID3D10RasterizerState*      RS;
        ID3D10BlendState*           BlendState;
        FLOAT                       BlendFactor[4];
        UINT                        SampleMask;
        UINT                        StencilRef;
        ID3D10DepthStencilState*    DepthStencilState;
        ID3D10ShaderResourceView*   PSShaderResource;
        ID3D10SamplerState*         PSSampler;
        ID3D10PixelShader*          PS;
        ID3D10VertexShader*         VS;
        ID3D10GeometryShader*       GS;
        D3D10_PRIMITIVE_TOPOLOGY    PrimitiveTopology;
        ID3D10Buffer*               IndexBuffer, *VertexBuffer, *VSConstantBuffer;
        UINT                        IndexBufferOffset, VertexBufferStride, VertexBufferOffset;
        DXGI_FORMAT                 IndexBufferFormat;
        ID3D10InputLayout*          InputLayout;
    };
    BACKUP_DX10_STATE old = {};
    old.ScissorRectsCount = old.ViewportsCount = D3D10_VIEWPORT_AND_SCISSORRECT_OBJECT_COUNT_PER_PIPELINE;
    ctx->RSGetScissorRects(&old.ScissorRectsCount, old.ScissorRects);
    ctx->RSGetViewports(&old.ViewportsCount, old.Viewports);
    ctx->RSGetState(&old.RS);
    ctx->OMGetBlendState(&old.BlendState, old.BlendFactor, &old.SampleMask);
    ctx->OMGetDepthStencilState(&old.DepthStencilState, &old.StencilRef);
    ctx->PSGetShaderResources(0, 1, &old.PSShaderResource);
    ctx->PSGetSamplers(0, 1, &old.PSSampler);
    ctx->PSGetShader(&old.PS);
    ctx->VSGetShader(&old.VS);
    ctx->VSGetConstantBuffers(0, 1, &old.VSConstantBuffer);
    ctx->GSGetShader(&old.GS);
    ctx->IAGetPrimitiveTopology(&old.PrimitiveTopology);
    ctx->IAGetIndexBuffer(&old.IndexBuffer, &old.IndexBufferFormat, &old.IndexBufferOffset);
    ctx->IAGetVertexBuffers(0, 1, &old.VertexBuffer, &old.VertexBufferStride, &old.VertexBufferOffset);
    ctx->IAGetInputLayout(&old.InputLayout);

    // Setup desired DX state
    ImGui_ImplDX10_SetupRenderState(draw_data, ctx);

    // Render command lists
    // (Because we merged all buffers into a single one, we maintain our own offset into them)
    int global_vtx_offset = 0;
    int global_idx_offset = 0;
    ImVec2 clip_off = draw_data->DisplayPos;
    for (int n = 0; n < draw_data->CmdListsCount; n++)
    {
        const ImDrawList* cmd_list = draw_data->CmdLists[n];
        for (int cmd_i = 0; cmd_i < cmd_list->CmdBuffer.Size; cmd_i++)
        {
            const ImDrawCmd* pcmd = &cmd_list->CmdBuffer[cmd_i];
            if (pcmd->UserCallback)
            {
                // User callback, registered via ImDrawList::AddCallback()
                // (ImDrawCallback_ResetRenderState is a special callback value used by the user to request the renderer to reset render state.)
                if (pcmd->UserCallback == ImDrawCallback_ResetRenderState)
                    ImGui_ImplDX10_SetupRenderState(draw_data, ctx);
                else
                    pcmd->UserCallback(cmd_list, pcmd);
            }
            else
            {
                // Apply scissor/clipping rectangle
                const D3D10_RECT r = { (LONG)(pcmd->ClipRect.x - clip_off.x), (LONG)(pcmd->ClipRect.y - clip_off.y), (LONG)(pcmd->ClipRect.z - clip_off.x), (LONG)(pcmd->ClipRect.w - clip_off.y)};
                ctx->RSSetScissorRects(1, &r);

                // Bind texture, Draw
                ID3D10ShaderResourceView* texture_srv = (ID3D10ShaderResourceView*)pcmd->GetTexID();
                ctx->PSSetShaderResources(0, 1, &texture_srv);
                ctx->DrawIndexed(pcmd->ElemCount, pcmd->IdxOffset + global_idx_offset, pcmd->VtxOffset + global_vtx_offset);
            }
        }
        global_idx_offset += cmd_list->IdxBuffer.Size;
        global_vtx_offset += cmd_list->VtxBuffer.Size;
    }

    // Restore modified DX state
    ctx->RSSetScissorRects(old.ScissorRectsCount, old.ScissorRects);
    ctx->RSSetViewports(old.ViewportsCount, old.Viewports);
    ctx->RSSetState(old.RS); if (old.RS) old.RS->Release();
    ctx->OMSetBlendState(old.BlendState, old.BlendFactor, old.SampleMask); if (old.BlendState) old.BlendState->Release();
    ctx->OMSetDepthStencilState(old.DepthStencilState, old.StencilRef); if (old.DepthStencilState) old.DepthStencilState->Release();
    ctx->PSSetShaderResources(0, 1, &old.PSShaderResource); if (old.PSShaderResource) old.PSShaderResource->Release();
    ctx->PSSetSamplers(0, 1, &old.PSSampler); if (old.PSSampler) old.PSSampler->Release();
    ctx->PSSetShader(old.PS); if (old.PS) old.PS->Release();
    ctx->VSSetShader(old.VS); if (old.VS) old.VS->Release();
    ctx->GSSetShader(old.GS); if (old.GS) old.GS->Release();
    ctx->VSSetConstantBuffers(0, 1, &old.VSConstantBuffer); if (old.VSConstantBuffer) old.VSConstantBuffer->Release();
    ctx->IASetPrimitiveTopology(old.PrimitiveTopology);
    ctx->IASetIndexBuffer(old.IndexBuffer, old.IndexBufferFormat, old.IndexBufferOffset); if (old.IndexBuffer) old.IndexBuffer->Release();
    ctx->IASetVertexBuffers(0, 1, &old.VertexBuffer, &old.VertexBufferStride, &old.VertexBufferOffset); if (old.VertexBuffer) old.VertexBuffer->Release();
    ctx->IASetInputLayout(old.InputLayout); if (old.InputLayout) old.InputLayout->Release();
}

static void ImGui_ImplDX10_CreateFontsTexture()
{
    // Build texture atlas
    ImGui_ImplDX10_Data* bd = ImGui_ImplDX10_GetBackendData();
    ImGuiIO& io = ImGui::GetIO();
    unsigned char* pixels;
    int width, height;
    io.Fonts->GetTexDataAsRGBA32(&pixels, &width, &height);

    // Upload texture to graphics system
    {
        D3D10_TEXTURE2D_DESC desc;
        ZeroMemory(&desc, sizeof(desc));
        desc.Width = width;
        desc.Height = height;
        desc.MipLevels = 1;
        desc.ArraySize = 1;
        desc.Format = DXGI_FORMAT_R8G8B8A8_UNORM;
        desc.SampleDesc.Count = 1;
        desc.Usage = D3D10_USAGE_DEFAULT;
        desc.BindFlags = D3D10_BIND_SHADER_RESOURCE;
        desc.CPUAccessFlags = 0;

        ID3D10Texture2D* pTexture = NULL;
        D3D10_SUBRESOURCE_DATA subResource;
        subResource.pSysMem = pixels;
        subResource.SysMemPitch = desc.Width * 4;
        subResource.SysMemSlicePitch = 0;
        bd->pd3dDevice->CreateTexture2D(&desc, &subResource, &pTexture);
        IM_ASSERT(pTexture != NULL);

        // Create texture view
        D3D10_SHADER_RESOURCE_VIEW_DESC srv_desc;
        ZeroMemory(&srv_desc, sizeof(srv_desc));
        srv_desc.Format = DXGI_FORMAT_R8G8B8A8_UNORM;
        srv_desc.ViewDimension = D3D10_SRV_DIMENSION_TEXTURE2D;
        srv_desc.Texture2D.MipLevels = desc.MipLevels;
        srv_desc.Texture2D.MostDetailedMip = 0;
        bd->pd3dDevice->CreateShaderResourceView(pTexture, &srv_desc, &bd->pFontTextureView);
        pTexture->Release();
    }

    // Store our identifier
    io.Fonts->SetTexID((ImTextureID)bd->pFontTextureView);

    // Create texture sampler
    {
        D3D10_SAMPLER_DESC desc;
        ZeroMemory(&desc, sizeof(desc));
        desc.Filter = D3D10_FILTER_MIN_MAG_MIP_LINEAR;
        desc.AddressU = D3D10_TEXTURE_ADDRESS_WRAP;
        desc.AddressV = D3D10_TEXTURE_ADDRESS_WRAP;
        desc.AddressW = D3D10_TEXTURE_ADDRESS_WRAP;
        desc.MipLODBias = 0.f;
        desc.ComparisonFunc = D3D10_COMPARISON_ALWAYS;
        desc.MinLOD = 0.f;
        desc.MaxLOD = 0.f;
        bd->pd3dDevice->CreateSamplerState(&desc, &bd->pFontSampler);
    }
}

bool    ImGui_ImplDX10_CreateDeviceObjects()
{
    ImGui_ImplDX10_Data* bd = ImGui_ImplDX10_GetBackendData();
    if (!bd->pd3dDevice)
        return false;
    if (bd->pFontSampler)
        ImGui_ImplDX10_InvalidateDeviceObjects();

    // By using D3DCompile() from <d3dcompiler.h> / d3dcompiler.lib, we introduce a dependency to a given version of d3dcompiler_XX.dll (see D3DCOMPILER_DLL_A)
    // If you would like to use this DX10 sample code but remove this dependency you can:
    //  1) compile once, save the compiled shader blobs into a file or source code and pass them to CreateVertexShader()/CreatePixelShader() [preferred solution]
    //  2) use code to detect any version of the DLL and grab a pointer to D3DCompile from the DLL.
    // See https://github.com/ocornut/imgui/pull/638 for sources and details.

    // Create the vertex shader
    {
        static const char* vertexShader =
            "cbuffer vertexBuffer : register(b0) \
            {\
              float4x4 ProjectionMatrix; \
            };\
            struct VS_INPUT\
            {\
              float2 pos : POSITION;\
              float4 col : COLOR0;\
              float2 uv  : TEXCOORD0;\
            };\
            \
            struct PS_INPUT\
            {\
              float4 pos : SV_POSITION;\
              float4 col : COLOR0;\
              float2 uv  : TEXCOORD0;\
            };\
            \
            PS_INPUT main(VS_INPUT input)\
            {\
              PS_INPUT output;\
              output.pos = mul( ProjectionMatrix, float4(input.pos.xy, 0.f, 1.f));\
              output.col = input.col;\
              output.uv  = input.uv;\
              return output;\
            }";

        ID3DBlob* vertexShaderBlob;
        if (FAILED(D3DCompile(vertexShader, strlen(vertexShader), NULL, NULL, NULL, "main", "vs_4_0", 0, 0, &vertexShaderBlob, NULL)))
            return false; // NB: Pass ID3DBlob* pErrorBlob to D3DCompile() to get error showing in (const char*)pErrorBlob->GetBufferPointer(). Make sure to Release() the blob!
        if (bd->pd3dDevice->CreateVertexShader(vertexShaderBlob->GetBufferPointer(), vertexShaderBlob->GetBufferSize(), &bd->pVertexShader) != S_OK)
        {
            vertexShaderBlob->Release();
            return false;
        }

        // Create the input layout
        D3D10_INPUT_ELEMENT_DESC local_layout[] =
        {
            { "POSITION", 0, DXGI_FORMAT_R32G32_FLOAT,   0, (UINT)IM_OFFSETOF(ImDrawVert, pos), D3D10_INPUT_PER_VERTEX_DATA, 0 },
            { "TEXCOORD", 0, DXGI_FORMAT_R32G32_FLOAT,   0, (UINT)IM_OFFSETOF(ImDrawVert, uv),  D3D10_INPUT_PER_VERTEX_DATA, 0 },
            { "COLOR",    0, DXGI_FORMAT_R8G8B8A8_UNORM, 0, (UINT)IM_OFFSETOF(ImDrawVert, col), D3D10_INPUT_PER_VERTEX_DATA, 0 },
        };
        if (bd->pd3dDevice->CreateInputLayout(local_layout, 3, vertexShaderBlob->GetBufferPointer(), vertexShaderBlob->GetBufferSize(), &bd->pInputLayout) != S_OK)
        {
            vertexShaderBlob->Release();
            return false;
        }
        vertexShaderBlob->Release();

        // Create the constant buffer
        {
            D3D10_BUFFER_DESC desc;
            desc.ByteWidth = sizeof(VERTEX_CONSTANT_BUFFER);
            desc.Usage = D3D10_USAGE_DYNAMIC;
            desc.BindFlags = D3D10_BIND_CONSTANT_BUFFER;
            desc.CPUAccessFlags = D3D10_CPU_ACCESS_WRITE;
            desc.MiscFlags = 0;
            bd->pd3dDevice->CreateBuffer(&desc, NULL, &bd->pVertexConstantBuffer);
        }
    }

    // Create the pixel shader
    {
        static const char* pixelShader =
            "struct PS_INPUT\
            {\
            float4 pos : SV_POSITION;\
            float4 col : COLOR0;\
            float2 uv  : TEXCOORD0;\
            };\
            sampler sampler0;\
            Texture2D texture0;\
            \
            float4 main(PS_INPUT input) : SV_Target\
            {\
            float4 out_col = input.col * texture0.Sample(sampler0, input.uv); \
            return out_col; \
            }";

        ID3DBlob* pixelShaderBlob;
        if (FAILED(D3DCompile(pixelShader, strlen(pixelShader), NULL, NULL, NULL, "main", "ps_4_0", 0, 0, &pixelShaderBlob, NULL)))
            return false; // NB: Pass ID3DBlob* pErrorBlob to D3DCompile() to get error showing in (const char*)pErrorBlob->GetBufferPointer(). Make sure to Release() the blob!
        if (bd->pd3dDevice->CreatePixelShader(pixelShaderBlob->GetBufferPointer(), pixelShaderBlob->GetBufferSize(), &bd->pPixelShader) != S_OK)
        {
            pixelShaderBlob->Release();
            return false;
        }
        pixelShaderBlob->Release();
    }

    // Create the blending setup
    {
        D3D10_BLEND_DESC desc;
        ZeroMemory(&desc, sizeof(desc));
        desc.AlphaToCoverageEnable = false;
        desc.BlendEnable[0] = true;
        desc.SrcBlend = D3D10_BLEND_SRC_ALPHA;
        desc.DestBlend = D3D10_BLEND_INV_SRC_ALPHA;
        desc.BlendOp = D3D10_BLEND_OP_ADD;
        desc.SrcBlendAlpha = D3D10_BLEND_ONE;
        desc.DestBlendAlpha = D3D10_BLEND_INV_SRC_ALPHA;
        desc.BlendOpAlpha = D3D10_BLEND_OP_ADD;
        desc.RenderTargetWriteMask[0] = D3D10_COLOR_WRITE_ENABLE_ALL;
        bd->pd3dDevice->CreateBlendState(&desc, &bd->pBlendState);
    }

    // Create the rasterizer state
    {
        D3D10_RASTERIZER_DESC desc;
        ZeroMemory(&desc, sizeof(desc));
        desc.FillMode = D3D10_FILL_SOLID;
        desc.CullMode = D3D10_CULL_NONE;
        desc.ScissorEnable = true;
        desc.DepthClipEnable = true;
        bd->pd3dDevice->CreateRasterizerState(&desc, &bd->pRasterizerState);
    }

    // Create depth-stencil State
    {
        D3D10_DEPTH_STENCIL_DESC desc;
        ZeroMemory(&desc, sizeof(desc));
        desc.DepthEnable = false;
        desc.DepthWriteMask = D3D10_DEPTH_WRITE_MASK_ALL;
        desc.DepthFunc = D3D10_COMPARISON_ALWAYS;
        desc.StencilEnable = false;
        desc.FrontFace.StencilFailOp = desc.FrontFace.StencilDepthFailOp = desc.FrontFace.StencilPassOp = D3D10_STENCIL_OP_KEEP;
        desc.FrontFace.StencilFunc = D3D10_COMPARISON_ALWAYS;
        desc.BackFace = desc.FrontFace;
        bd->pd3dDevice->CreateDepthStencilState(&desc, &bd->pDepthStencilState);
    }

    ImGui_ImplDX10_CreateFontsTexture();

    return true;
}

void    ImGui_ImplDX10_InvalidateDeviceObjects()
{
    ImGui_ImplDX10_Data* bd = ImGui_ImplDX10_GetBackendData();
    if (!bd->pd3dDevice)
        return;

    if (bd->pFontSampler)           { bd->pFontSampler->Release(); bd->pFontSampler = NULL; }
    if (bd->pFontTextureView)       { bd->pFontTextureView->Release(); bd->pFontTextureView = NULL; ImGui::GetIO().Fonts->SetTexID(NULL); } // We copied bd->pFontTextureView to io.Fonts->TexID so let's clear that as well.
    if (bd->pIB)                    { bd->pIB->Release(); bd->pIB = NULL; }
    if (bd->pVB)                    { bd->pVB->Release(); bd->pVB = NULL; }
    if (bd->pBlendState)            { bd->pBlendState->Release(); bd->pBlendState = NULL; }
    if (bd->pDepthStencilState)     { bd->pDepthStencilState->Release(); bd->pDepthStencilState = NULL; }
    if (bd->pRasterizerState)       { bd->pRasterizerState->Release(); bd->pRasterizerState = NULL; }
    if (bd->pPixelShader)           { bd->pPixelShader->Release(); bd->pPixelShader = NULL; }
    if (bd->pVertexConstantBuffer)  { bd->pVertexConstantBuffer->Release(); bd->pVertexConstantBuffer = NULL; }
    if (bd->pInputLayout)           { bd->pInputLayout->Release(); bd->pInputLayout = NULL; }
    if (bd->pVertexShader)          { bd->pVertexShader->Release(); bd->pVertexShader = NULL; }
}

bool    ImGui_ImplDX10_Init(ID3D10Device* device)
{
    ImGuiIO& io = ImGui::GetIO();
    IM_ASSERT(io.BackendRendererUserData == NULL && "Already initialized a renderer backend!");

    // Setup backend capabilities flags
    ImGui_ImplDX10_Data* bd = ImGui_ImplDX10_CreateBackendData();
    io.BackendRendererUserData = (void*)bd;
    io.BackendRendererName = "imgui_impl_dx10";
    io.BackendFlags |= ImGuiBackendFlags_RendererHasVtxOffset;  // We can honor the ImDrawCmd::VtxOffset field, allowing for large meshes.
    io.BackendFlags |= ImGuiBackendFlags_RendererHasViewports;  // We can create multi-viewports on the Renderer side (optional)

    // Get factory from device
    IDXGIDevice* pDXGIDevice = NULL;
    IDXGIAdapter* pDXGIAdapter = NULL;
    IDXGIFactory* pFactory = NULL;
    if (device->QueryInterface(IID_PPV_ARGS(&pDXGIDevice)) == S_OK)
        if (pDXGIDevice->GetParent(IID_PPV_ARGS(&pDXGIAdapter)) == S_OK)
            if (pDXGIAdapter->GetParent(IID_PPV_ARGS(&pFactory)) == S_OK)
            {
                bd->pd3dDevice = device;
                bd->pFactory = pFactory;
            }
    if (pDXGIDevice) pDXGIDevice->Release();
    if (pDXGIAdapter) pDXGIAdapter->Release();
    bd->pd3dDevice->AddRef();

    if (io.ConfigFlags & ImGuiConfigFlags_ViewportsEnable)
        ImGui_ImplDX10_InitPlatformInterface();
    return true;
}

void ImGui_ImplDX10_Shutdown()
{
<<<<<<< HEAD
    ImGui_ImplDX10_ShutdownPlatformInterface();
=======
    ImGuiIO& io = ImGui::GetIO();
    ImGui_ImplDX10_Data* bd = ImGui_ImplDX10_GetBackendData();

>>>>>>> 70c60385
    ImGui_ImplDX10_InvalidateDeviceObjects();
    if (bd->pFactory)       { bd->pFactory->Release(); bd->pFactory = NULL; }
    if (bd->pd3dDevice)     { bd->pd3dDevice->Release(); bd->pd3dDevice = NULL; }
    io.BackendRendererName = NULL;
    io.BackendRendererUserData = NULL;
    ImGui_ImplDX10_DestroyBackendData();
}

void ImGui_ImplDX10_NewFrame()
{
    ImGui_ImplDX10_Data* bd = ImGui_ImplDX10_GetBackendData();
    if (!bd->pFontSampler)
        ImGui_ImplDX10_CreateDeviceObjects();
}

//--------------------------------------------------------------------------------------------------------
// MULTI-VIEWPORT / PLATFORM INTERFACE SUPPORT
// This is an _advanced_ and _optional_ feature, allowing the backend to create and handle multiple viewports simultaneously.
// If you are new to dear imgui or creating a new binding for dear imgui, it is recommended that you completely ignore this section first..
//--------------------------------------------------------------------------------------------------------

// Helper structure we store in the void* RenderUserData field of each ImGuiViewport to easily retrieve our backend data.
struct ImGuiViewportDataDx10
{
    IDXGISwapChain*             SwapChain;
    ID3D10RenderTargetView*     RTView;

    ImGuiViewportDataDx10()     { SwapChain = NULL; RTView = NULL; }
    ~ImGuiViewportDataDx10()    { IM_ASSERT(SwapChain == NULL && RTView == NULL); }
};

static void ImGui_ImplDX10_CreateWindow(ImGuiViewport* viewport)
{
    ImGuiViewportDataDx10* data = IM_NEW(ImGuiViewportDataDx10)();
    viewport->RendererUserData = data;

    // PlatformHandleRaw should always be a HWND, whereas PlatformHandle might be a higher-level handle (e.g. GLFWWindow*, SDL_Window*).
    // Some backends will leave PlatformHandleRaw NULL, in which case we assume PlatformHandle will contain the HWND.
    HWND hwnd = viewport->PlatformHandleRaw ? (HWND)viewport->PlatformHandleRaw : (HWND)viewport->PlatformHandle;
    IM_ASSERT(hwnd != 0);

    // Create swap chain
    DXGI_SWAP_CHAIN_DESC sd;
    ZeroMemory(&sd, sizeof(sd));
    sd.BufferDesc.Width = (UINT)viewport->Size.x;
    sd.BufferDesc.Height = (UINT)viewport->Size.y;
    sd.BufferDesc.Format = DXGI_FORMAT_R8G8B8A8_UNORM;
    sd.SampleDesc.Count = 1;
    sd.SampleDesc.Quality = 0;
    sd.BufferUsage = DXGI_USAGE_RENDER_TARGET_OUTPUT;
    sd.BufferCount = 1;
    sd.OutputWindow = hwnd;
    sd.Windowed = TRUE;
    sd.SwapEffect = DXGI_SWAP_EFFECT_DISCARD;
    sd.Flags = 0;

    IM_ASSERT(data->SwapChain == NULL && data->RTView == NULL);
    g_pFactory->CreateSwapChain(g_pd3dDevice, &sd, &data->SwapChain);

    // Create the render target
    if (data->SwapChain)
    {
        ID3D10Texture2D* pBackBuffer;
        data->SwapChain->GetBuffer(0, IID_PPV_ARGS(&pBackBuffer));
        g_pd3dDevice->CreateRenderTargetView(pBackBuffer, NULL, &data->RTView);
        pBackBuffer->Release();
    }
}

static void ImGui_ImplDX10_DestroyWindow(ImGuiViewport* viewport)
{
    // The main viewport (owned by the application) will always have RendererUserData == NULL here since we didn't create the data for it.
    if (ImGuiViewportDataDx10* data = (ImGuiViewportDataDx10*)viewport->RendererUserData)
    {
        if (data->SwapChain)
            data->SwapChain->Release();
        data->SwapChain = NULL;
        if (data->RTView)
            data->RTView->Release();
        data->RTView = NULL;
        IM_DELETE(data);
    }
    viewport->RendererUserData = NULL;
}

static void ImGui_ImplDX10_SetWindowSize(ImGuiViewport* viewport, ImVec2 size)
{
    ImGuiViewportDataDx10* data = (ImGuiViewportDataDx10*)viewport->RendererUserData;
    if (data->RTView)
    {
        data->RTView->Release();
        data->RTView = NULL;
    }
    if (data->SwapChain)
    {
        ID3D10Texture2D* pBackBuffer = NULL;
        data->SwapChain->ResizeBuffers(0, (UINT)size.x, (UINT)size.y, DXGI_FORMAT_UNKNOWN, 0);
        data->SwapChain->GetBuffer(0, IID_PPV_ARGS(&pBackBuffer));
        if (pBackBuffer == NULL) { fprintf(stderr, "ImGui_ImplDX10_SetWindowSize() failed creating buffers.\n"); return; }
        g_pd3dDevice->CreateRenderTargetView(pBackBuffer, NULL, &data->RTView);
        pBackBuffer->Release();
    }
}

static void ImGui_ImplDX10_RenderViewport(ImGuiViewport* viewport, void*)
{
    ImGuiViewportDataDx10* data = (ImGuiViewportDataDx10*)viewport->RendererUserData;
    ImVec4 clear_color = ImVec4(0.0f, 0.0f, 0.0f, 1.0f);
    g_pd3dDevice->OMSetRenderTargets(1, &data->RTView, NULL);
    if (!(viewport->Flags & ImGuiViewportFlags_NoRendererClear))
        g_pd3dDevice->ClearRenderTargetView(data->RTView, (float*)&clear_color);
    ImGui_ImplDX10_RenderDrawData(viewport->DrawData);
}

static void ImGui_ImplDX10_SwapBuffers(ImGuiViewport* viewport, void*)
{
    ImGuiViewportDataDx10* data = (ImGuiViewportDataDx10*)viewport->RendererUserData;
    data->SwapChain->Present(0, 0); // Present without vsync
}

void ImGui_ImplDX10_InitPlatformInterface()
{
    ImGuiPlatformIO& platform_io = ImGui::GetPlatformIO();
    platform_io.Renderer_CreateWindow = ImGui_ImplDX10_CreateWindow;
    platform_io.Renderer_DestroyWindow = ImGui_ImplDX10_DestroyWindow;
    platform_io.Renderer_SetWindowSize = ImGui_ImplDX10_SetWindowSize;
    platform_io.Renderer_RenderWindow = ImGui_ImplDX10_RenderViewport;
    platform_io.Renderer_SwapBuffers = ImGui_ImplDX10_SwapBuffers;
}

void ImGui_ImplDX10_ShutdownPlatformInterface()
{
    ImGui::DestroyPlatformWindows();
}
<|MERGE_RESOLUTION|>--- conflicted
+++ resolved
@@ -13,11 +13,8 @@
 
 // CHANGELOG
 // (minor and older changes stripped away, please see git history for details)
-<<<<<<< HEAD
 //  2021-XX-XX: Platform: Added support for multiple windows via the ImGuiPlatformIO interface.
-=======
 //  2021-06-29: Reorganized backend to pull data from a single structure to facilitate usage with multiple-contexts (all g_XXXX access changed to bd->XXXX).
->>>>>>> 70c60385
 //  2021-05-19: DirectX10: Replaced direct access to ImDrawCmd::TextureId with a call to ImDrawCmd::GetTexID(). (will become a requirement)
 //  2021-02-18: DirectX10: Change blending equation to preserve alpha in output buffer.
 //  2019-07-21: DirectX10: Backup, clear and restore Geometry Shader is any is bound when calling ImGui_ImplDX10_RenderDrawData().
@@ -78,14 +75,11 @@
     float   mvp[4][4];
 };
 
-<<<<<<< HEAD
 // Forward Declarations
 static void ImGui_ImplDX10_InitPlatformInterface();
 static void ImGui_ImplDX10_ShutdownPlatformInterface();
 
-=======
 // Functions
->>>>>>> 70c60385
 static void ImGui_ImplDX10_SetupRenderState(ImDrawData* draw_data, ID3D10Device* ctx)
 {
     ImGui_ImplDX10_Data* bd = ImGui_ImplDX10_GetBackendData();
@@ -564,13 +558,10 @@
 
 void ImGui_ImplDX10_Shutdown()
 {
-<<<<<<< HEAD
+    ImGuiIO& io = ImGui::GetIO();
+    ImGui_ImplDX10_Data* bd = ImGui_ImplDX10_GetBackendData();
+
     ImGui_ImplDX10_ShutdownPlatformInterface();
-=======
-    ImGuiIO& io = ImGui::GetIO();
-    ImGui_ImplDX10_Data* bd = ImGui_ImplDX10_GetBackendData();
-
->>>>>>> 70c60385
     ImGui_ImplDX10_InvalidateDeviceObjects();
     if (bd->pFactory)       { bd->pFactory->Release(); bd->pFactory = NULL; }
     if (bd->pd3dDevice)     { bd->pd3dDevice->Release(); bd->pd3dDevice = NULL; }
@@ -604,6 +595,7 @@
 
 static void ImGui_ImplDX10_CreateWindow(ImGuiViewport* viewport)
 {
+    ImGui_ImplDX10_Data* bd = ImGui_ImplDX10_GetBackendData();
     ImGuiViewportDataDx10* data = IM_NEW(ImGuiViewportDataDx10)();
     viewport->RendererUserData = data;
 
@@ -628,14 +620,14 @@
     sd.Flags = 0;
 
     IM_ASSERT(data->SwapChain == NULL && data->RTView == NULL);
-    g_pFactory->CreateSwapChain(g_pd3dDevice, &sd, &data->SwapChain);
+    bd->pFactory->CreateSwapChain(bd->pd3dDevice, &sd, &data->SwapChain);
 
     // Create the render target
     if (data->SwapChain)
     {
         ID3D10Texture2D* pBackBuffer;
         data->SwapChain->GetBuffer(0, IID_PPV_ARGS(&pBackBuffer));
-        g_pd3dDevice->CreateRenderTargetView(pBackBuffer, NULL, &data->RTView);
+        bd->pd3dDevice->CreateRenderTargetView(pBackBuffer, NULL, &data->RTView);
         pBackBuffer->Release();
     }
 }
@@ -658,6 +650,7 @@
 
 static void ImGui_ImplDX10_SetWindowSize(ImGuiViewport* viewport, ImVec2 size)
 {
+    ImGui_ImplDX10_Data* bd = ImGui_ImplDX10_GetBackendData();
     ImGuiViewportDataDx10* data = (ImGuiViewportDataDx10*)viewport->RendererUserData;
     if (data->RTView)
     {
@@ -670,18 +663,19 @@
         data->SwapChain->ResizeBuffers(0, (UINT)size.x, (UINT)size.y, DXGI_FORMAT_UNKNOWN, 0);
         data->SwapChain->GetBuffer(0, IID_PPV_ARGS(&pBackBuffer));
         if (pBackBuffer == NULL) { fprintf(stderr, "ImGui_ImplDX10_SetWindowSize() failed creating buffers.\n"); return; }
-        g_pd3dDevice->CreateRenderTargetView(pBackBuffer, NULL, &data->RTView);
+        bd->pd3dDevice->CreateRenderTargetView(pBackBuffer, NULL, &data->RTView);
         pBackBuffer->Release();
     }
 }
 
 static void ImGui_ImplDX10_RenderViewport(ImGuiViewport* viewport, void*)
 {
+    ImGui_ImplDX10_Data* bd = ImGui_ImplDX10_GetBackendData();
     ImGuiViewportDataDx10* data = (ImGuiViewportDataDx10*)viewport->RendererUserData;
     ImVec4 clear_color = ImVec4(0.0f, 0.0f, 0.0f, 1.0f);
-    g_pd3dDevice->OMSetRenderTargets(1, &data->RTView, NULL);
+    bd->pd3dDevice->OMSetRenderTargets(1, &data->RTView, NULL);
     if (!(viewport->Flags & ImGuiViewportFlags_NoRendererClear))
-        g_pd3dDevice->ClearRenderTargetView(data->RTView, (float*)&clear_color);
+        bd->pd3dDevice->ClearRenderTargetView(data->RTView, (float*)&clear_color);
     ImGui_ImplDX10_RenderDrawData(viewport->DrawData);
 }
 

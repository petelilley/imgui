// dear imgui, v1.54 WIP
// (internals)

// You may use this file to debug, understand or extend ImGui features but we don't provide any guarantee of forward compatibility!
// Set:
//   #define IMGUI_DEFINE_MATH_OPERATORS
// To implement maths operators for ImVec2 (disabled by default to not collide with using IM_VEC2_CLASS_EXTRA along with your own math types+operators)

#pragma once

#ifndef IMGUI_VERSION
#error Must include imgui.h before imgui_internal.h
#endif

#include <stdio.h>      // FILE*
#include <math.h>       // sqrtf, fabsf, fmodf, powf, floorf, ceilf, cosf, sinf
#include <limits.h>     // INT_MIN, INT_MAX

#ifdef _MSC_VER
#pragma warning (push)
#pragma warning (disable: 4251) // class 'xxx' needs to have dll-interface to be used by clients of struct 'xxx' // when IMGUI_API is set to__declspec(dllexport)
#endif

#ifdef __clang__
#pragma clang diagnostic push
#pragma clang diagnostic ignored "-Wunused-function"        // for stb_textedit.h
#pragma clang diagnostic ignored "-Wmissing-prototypes"     // for stb_textedit.h
#pragma clang diagnostic ignored "-Wold-style-cast"
#endif

//-----------------------------------------------------------------------------
// Forward Declarations
//-----------------------------------------------------------------------------

struct ImRect;
struct ImGuiColMod;
struct ImGuiStyleMod;
struct ImGuiGroupData;
struct ImGuiSimpleColumns;
struct ImGuiDrawContext;
struct ImGuiTextEditState;
struct ImGuiMouseCursorData;
struct ImGuiPopupRef;
struct ImGuiWindow;
struct ImGuiWindowSettings;

typedef int ImGuiLayoutType;        // enum: horizontal or vertical             // enum ImGuiLayoutType_
typedef int ImGuiButtonFlags;       // flags: for ButtonEx(), ButtonBehavior()  // enum ImGuiButtonFlags_
typedef int ImGuiItemFlags;         // flags: for PushItemFlag()                // enum ImGuiItemFlags_
typedef int ImGuiNavHighlightFlags; // flags: for RenderNavHighlight()          // enum ImGuiNavHighlightFlags_
typedef int ImGuiSeparatorFlags;    // flags: for Separator() - internal        // enum ImGuiSeparatorFlags_
typedef int ImGuiSliderFlags;       // flags: for SliderBehavior()              // enum ImGuiSliderFlags_

//-------------------------------------------------------------------------
// STB libraries
//-------------------------------------------------------------------------

namespace ImGuiStb
{

#undef STB_TEXTEDIT_STRING
#undef STB_TEXTEDIT_CHARTYPE
#define STB_TEXTEDIT_STRING             ImGuiTextEditState
#define STB_TEXTEDIT_CHARTYPE           ImWchar
#define STB_TEXTEDIT_GETWIDTH_NEWLINE   -1.0f
#include "stb_textedit.h"

} // namespace ImGuiStb

//-----------------------------------------------------------------------------
// Context
//-----------------------------------------------------------------------------

#ifndef GImGui
extern IMGUI_API ImGuiContext* GImGui;  // Current implicit ImGui context pointer
#endif

//-----------------------------------------------------------------------------
// Helpers
//-----------------------------------------------------------------------------

#define IM_PI           3.14159265358979323846f

// Helpers: UTF-8 <> wchar
IMGUI_API int           ImTextStrToUtf8(char* buf, int buf_size, const ImWchar* in_text, const ImWchar* in_text_end);      // return output UTF-8 bytes count
IMGUI_API int           ImTextCharFromUtf8(unsigned int* out_char, const char* in_text, const char* in_text_end);          // return input UTF-8 bytes count
IMGUI_API int           ImTextStrFromUtf8(ImWchar* buf, int buf_size, const char* in_text, const char* in_text_end, const char** in_remaining = NULL);   // return input UTF-8 bytes count
IMGUI_API int           ImTextCountCharsFromUtf8(const char* in_text, const char* in_text_end);                            // return number of UTF-8 code-points (NOT bytes count)
IMGUI_API int           ImTextCountUtf8BytesFromStr(const ImWchar* in_text, const ImWchar* in_text_end);                   // return number of bytes to express string as UTF-8 code-points

// Helpers: Misc
IMGUI_API ImU32         ImHash(const void* data, int data_size, ImU32 seed = 0);    // Pass data_size==0 for zero-terminated strings
IMGUI_API void*         ImFileLoadToMemory(const char* filename, const char* file_open_mode, int* out_file_size = NULL, int padding_bytes = 0);
IMGUI_API FILE*         ImFileOpen(const char* filename, const char* file_open_mode);
static inline bool      ImCharIsSpace(int c)            { return c == ' ' || c == '\t' || c == 0x3000; }
static inline bool      ImIsPowerOfTwo(int v)           { return v != 0 && (v & (v - 1)) == 0; }
static inline int       ImUpperPowerOfTwo(int v)        { v--; v |= v >> 1; v |= v >> 2; v |= v >> 4; v |= v >> 8; v |= v >> 16; v++; return v; }

// Helpers: Geometry
IMGUI_API ImVec2        ImLineClosestPoint(const ImVec2& a, const ImVec2& b, const ImVec2& p);
IMGUI_API bool          ImTriangleContainsPoint(const ImVec2& a, const ImVec2& b, const ImVec2& c, const ImVec2& p);
IMGUI_API ImVec2        ImTriangleClosestPoint(const ImVec2& a, const ImVec2& b, const ImVec2& c, const ImVec2& p);
IMGUI_API void          ImTriangleBarycentricCoords(const ImVec2& a, const ImVec2& b, const ImVec2& c, const ImVec2& p, float& out_u, float& out_v, float& out_w);

// Helpers: String
IMGUI_API int           ImStricmp(const char* str1, const char* str2);
IMGUI_API int           ImStrnicmp(const char* str1, const char* str2, size_t count);
IMGUI_API void          ImStrncpy(char* dst, const char* src, size_t count);
IMGUI_API char*         ImStrdup(const char* str);
IMGUI_API char*         ImStrchrRange(const char* str_begin, const char* str_end, char c);
IMGUI_API int           ImStrlenW(const ImWchar* str);
IMGUI_API const ImWchar*ImStrbolW(const ImWchar* buf_mid_line, const ImWchar* buf_begin); // Find beginning-of-line
IMGUI_API const char*   ImStristr(const char* haystack, const char* haystack_end, const char* needle, const char* needle_end);
IMGUI_API int           ImFormatString(char* buf, size_t buf_size, const char* fmt, ...) IM_FMTARGS(3);
IMGUI_API int           ImFormatStringV(char* buf, size_t buf_size, const char* fmt, va_list args) IM_FMTLIST(3);

// Helpers: Math
// We are keeping those not leaking to the user by default, in the case the user has implicit cast operators between ImVec2 and its own types (when IM_VEC2_CLASS_EXTRA is defined)
#ifdef IMGUI_DEFINE_MATH_OPERATORS
static inline ImVec2 operator*(const ImVec2& lhs, const float rhs)              { return ImVec2(lhs.x*rhs, lhs.y*rhs); }
static inline ImVec2 operator/(const ImVec2& lhs, const float rhs)              { return ImVec2(lhs.x/rhs, lhs.y/rhs); }
static inline ImVec2 operator+(const ImVec2& lhs, const ImVec2& rhs)            { return ImVec2(lhs.x+rhs.x, lhs.y+rhs.y); }
static inline ImVec2 operator-(const ImVec2& lhs, const ImVec2& rhs)            { return ImVec2(lhs.x-rhs.x, lhs.y-rhs.y); }
static inline ImVec2 operator*(const ImVec2& lhs, const ImVec2& rhs)            { return ImVec2(lhs.x*rhs.x, lhs.y*rhs.y); }
static inline ImVec2 operator/(const ImVec2& lhs, const ImVec2& rhs)            { return ImVec2(lhs.x/rhs.x, lhs.y/rhs.y); }
static inline ImVec2& operator+=(ImVec2& lhs, const ImVec2& rhs)                { lhs.x += rhs.x; lhs.y += rhs.y; return lhs; }
static inline ImVec2& operator-=(ImVec2& lhs, const ImVec2& rhs)                { lhs.x -= rhs.x; lhs.y -= rhs.y; return lhs; }
static inline ImVec2& operator*=(ImVec2& lhs, const float rhs)                  { lhs.x *= rhs; lhs.y *= rhs; return lhs; }
static inline ImVec2& operator/=(ImVec2& lhs, const float rhs)                  { lhs.x /= rhs; lhs.y /= rhs; return lhs; }
static inline ImVec4 operator+(const ImVec4& lhs, const ImVec4& rhs)            { return ImVec4(lhs.x+rhs.x, lhs.y+rhs.y, lhs.z+rhs.z, lhs.w+rhs.w); }
static inline ImVec4 operator-(const ImVec4& lhs, const ImVec4& rhs)            { return ImVec4(lhs.x-rhs.x, lhs.y-rhs.y, lhs.z-rhs.z, lhs.w-rhs.w); }
static inline ImVec4 operator*(const ImVec4& lhs, const ImVec4& rhs)            { return ImVec4(lhs.x*rhs.x, lhs.y*rhs.y, lhs.z*rhs.z, lhs.w*rhs.w); }
#endif

static inline int    ImMin(int lhs, int rhs)                                    { return lhs < rhs ? lhs : rhs; }
static inline int    ImMax(int lhs, int rhs)                                    { return lhs >= rhs ? lhs : rhs; }
static inline float  ImMin(float lhs, float rhs)                                { return lhs < rhs ? lhs : rhs; }
static inline float  ImMax(float lhs, float rhs)                                { return lhs >= rhs ? lhs : rhs; }
static inline ImVec2 ImMin(const ImVec2& lhs, const ImVec2& rhs)                { return ImVec2(ImMin(lhs.x,rhs.x), ImMin(lhs.y,rhs.y)); }
static inline ImVec2 ImMax(const ImVec2& lhs, const ImVec2& rhs)                { return ImVec2(ImMax(lhs.x,rhs.x), ImMax(lhs.y,rhs.y)); }
static inline int    ImClamp(int v, int mn, int mx)                             { return (v < mn) ? mn : (v > mx) ? mx : v; }
static inline float  ImClamp(float v, float mn, float mx)                       { return (v < mn) ? mn : (v > mx) ? mx : v; }
static inline ImVec2 ImClamp(const ImVec2& f, const ImVec2& mn, ImVec2 mx)      { return ImVec2(ImClamp(f.x,mn.x,mx.x), ImClamp(f.y,mn.y,mx.y)); }
static inline float  ImSaturate(float f)                                        { return (f < 0.0f) ? 0.0f : (f > 1.0f) ? 1.0f : f; }
static inline void   ImSwap(int& a, int& b)                                     { int tmp = a; a = b; b = tmp; }
static inline void   ImSwap(float& a, float& b)                                 { float tmp = a; a = b; b = tmp; }
static inline int    ImLerp(int a, int b, float t)                              { return (int)(a + (b - a) * t); }
static inline float  ImLerp(float a, float b, float t)                          { return a + (b - a) * t; }
static inline ImVec2 ImLerp(const ImVec2& a, const ImVec2& b, float t)          { return ImVec2(a.x + (b.x - a.x) * t, a.y + (b.y - a.y) * t); }
static inline ImVec2 ImLerp(const ImVec2& a, const ImVec2& b, const ImVec2& t)  { return ImVec2(a.x + (b.x - a.x) * t.x, a.y + (b.y - a.y) * t.y); }
static inline ImVec4 ImLerp(const ImVec4& a, const ImVec4& b, float t)          { return ImVec4(a.x + (b.x - a.x) * t, a.y + (b.y - a.y) * t, a.z + (b.z - a.z) * t, a.w + (b.w - a.w) * t); }
static inline float  ImLengthSqr(const ImVec2& lhs)                             { return lhs.x*lhs.x + lhs.y*lhs.y; }
static inline float  ImLengthSqr(const ImVec4& lhs)                             { return lhs.x*lhs.x + lhs.y*lhs.y + lhs.z*lhs.z + lhs.w*lhs.w; }
static inline float  ImInvLength(const ImVec2& lhs, float fail_value)           { float d = lhs.x*lhs.x + lhs.y*lhs.y; if (d > 0.0f) return 1.0f / sqrtf(d); return fail_value; }
static inline float  ImFloor(float f)                                           { return (float)(int)f; }
static inline ImVec2 ImFloor(const ImVec2& v)                                   { return ImVec2((float)(int)v.x, (float)(int)v.y); }
static inline float  ImDot(const ImVec2& a, const ImVec2& b)                    { return a.x * b.x + a.y * b.y; }
static inline ImVec2 ImRotate(const ImVec2& v, float cos_a, float sin_a)        { return ImVec2(v.x * cos_a - v.y * sin_a, v.x * sin_a + v.y * cos_a); }
static inline float  ImLinearSweep(float current, float target, float speed)    { if (current < target) return ImMin(current + speed, target); if (current > target) return ImMax(current - speed, target); return current; }
static inline ImVec2 ImMul(const ImVec2& lhs, const ImVec2& rhs)                { return ImVec2(lhs.x * rhs.x, lhs.y * rhs.y); }

// We call C++ constructor on own allocated memory via the placement "new(ptr) Type()" syntax.
// Defining a custom placement new() with a dummy parameter allows us to bypass including <new> which on some platforms complains when user has disabled exceptions.
struct ImNewPlacementDummy {};
inline void* operator   new(size_t, ImNewPlacementDummy, void* ptr) { return ptr; }
inline void  operator   delete(void*, ImNewPlacementDummy, void*)   {} // This is only required so we can use the symetrical new()
#define IM_PLACEMENT_NEW(_PTR)              new(ImNewPlacementDummy(), _PTR)
#define IM_NEW(_TYPE)                       new(ImNewPlacementDummy(), ImGui::MemAlloc(sizeof(_TYPE))) _TYPE
template <typename T> void IM_DELETE(T*& p) { if (p) { p->~T(); ImGui::MemFree(p); p = NULL; } }

//-----------------------------------------------------------------------------
// Types
//-----------------------------------------------------------------------------

// Internal Drag and Drop payload types. String starting with '_' are reserved for Dear ImGui.
#define IMGUI_PAYLOAD_TYPE_DOCKABLE         "_IMDOCK"   // ImGuiWindow* // [Internal] Docking/tabs

enum ImGuiButtonFlags_
{
    ImGuiButtonFlags_Repeat                 = 1 << 0,   // hold to repeat
    ImGuiButtonFlags_PressedOnClickRelease  = 1 << 1,   // return true on click + release on same item [DEFAULT if no PressedOn* flag is set]
    ImGuiButtonFlags_PressedOnClick         = 1 << 2,   // return true on click (default requires click+release)
    ImGuiButtonFlags_PressedOnRelease       = 1 << 3,   // return true on release (default requires click+release)
    ImGuiButtonFlags_PressedOnDoubleClick   = 1 << 4,   // return true on double-click (default requires click+release)
    ImGuiButtonFlags_FlattenChildren        = 1 << 5,   // allow interactions even if a child window is overlapping
    ImGuiButtonFlags_AllowItemOverlap       = 1 << 6,   // require previous frame HoveredId to either match id or be null before being usable, use along with SetItemAllowOverlap()
    ImGuiButtonFlags_DontClosePopups        = 1 << 7,   // disable automatically closing parent popup on press // [UNUSED]
    ImGuiButtonFlags_Disabled               = 1 << 8,   // disable interactions
    ImGuiButtonFlags_AlignTextBaseLine      = 1 << 9,   // vertically align button to match text baseline - ButtonEx() only // FIXME: Should be removed and handled by SmallButton(), not possible currently because of DC.CursorPosPrevLine
    ImGuiButtonFlags_NoKeyModifiers         = 1 << 10,  // disable interaction if a key modifier is held
    ImGuiButtonFlags_NoHoldingActiveID      = 1 << 11,  // don't set ActiveId while holding the mouse (ImGuiButtonFlags_PressedOnClick only)
    ImGuiButtonFlags_PressedOnDragDropHold  = 1 << 12,  // press when held into while we are drag and dropping another item (used by e.g. tree nodes, collapsing headers)
    ImGuiButtonFlags_NoNavFocus             = 1 << 13   // don't override navigation focus when activated
};

enum ImGuiSliderFlags_
{
    ImGuiSliderFlags_Vertical               = 1 << 0
};

enum ImGuiColumnsFlags_
{
    // Default: 0
    ImGuiColumnsFlags_NoBorder              = 1 << 0,   // Disable column dividers
    ImGuiColumnsFlags_NoResize              = 1 << 1,   // Disable resizing columns when clicking on the dividers
    ImGuiColumnsFlags_NoPreserveWidths      = 1 << 2,   // Disable column width preservation when adjusting columns
    ImGuiColumnsFlags_NoForceWithinWindow   = 1 << 3,   // Disable forcing columns to fit within window
    ImGuiColumnsFlags_GrowParentContentsSize= 1 << 4    // (WIP) Restore pre-1.51 behavior of extending the parent window contents size but _without affecting the columns width at all_. Will eventually remove.
};

enum ImGuiSelectableFlagsPrivate_
{
    // NB: need to be in sync with last value of ImGuiSelectableFlags_
    ImGuiSelectableFlags_Menu               = 1 << 3,   // -> PressedOnClick
    ImGuiSelectableFlags_MenuItem           = 1 << 4,   // -> PressedOnRelease
    ImGuiSelectableFlags_Disabled           = 1 << 5,
    ImGuiSelectableFlags_DrawFillAvailWidth = 1 << 6
};

enum ImGuiSeparatorFlags_
{
    ImGuiSeparatorFlags_Horizontal          = 1 << 0,   // Axis default to current layout type, so generally Horizontal unless e.g. in a menu bar
    ImGuiSeparatorFlags_Vertical            = 1 << 1
};

// FIXME: this is in development, not exposed/functional as a generic feature yet.
enum ImGuiLayoutType_
{
    ImGuiLayoutType_Vertical,
    ImGuiLayoutType_Horizontal
};

enum ImGuiAxis
{
    ImGuiAxis_None = -1,
    ImGuiAxis_X = 0,
    ImGuiAxis_Y = 1
};

enum ImGuiPlotType
{
    ImGuiPlotType_Lines,
    ImGuiPlotType_Histogram
};

enum ImGuiDataType
{
    ImGuiDataType_Int,
    ImGuiDataType_Float,
    ImGuiDataType_Float2
};

enum ImGuiInputSource
{
    ImGuiInputSource_None = 0,
    ImGuiInputSource_Mouse,
    ImGuiInputSource_Nav,
    ImGuiInputSource_Count_,
};

enum ImGuiDir
{
    ImGuiDir_None    = -1,
    ImGuiDir_Left    = 0,
    ImGuiDir_Right   = 1,
    ImGuiDir_Up      = 2,
    ImGuiDir_Down    = 3,
    ImGuiDir_Count_
};

enum ImGuiNavHighlightFlags_
{
    ImGuiNavHighlightFlags_TypeDefault  = 1 << 0,
    ImGuiNavHighlightFlags_TypeThin     = 1 << 1,
    ImGuiNavHighlightFlags_AlwaysDraw   = 1 << 2
};

// 2D axis aligned bounding-box
// NB: we can't rely on ImVec2 math operators being available here
struct IMGUI_API ImRect
{
    ImVec2      Min;    // Upper-left
    ImVec2      Max;    // Lower-right

    ImRect()                                        : Min(FLT_MAX,FLT_MAX), Max(-FLT_MAX,-FLT_MAX)  {}
    ImRect(const ImVec2& min, const ImVec2& max)    : Min(min), Max(max)                            {}
    ImRect(const ImVec4& v)                         : Min(v.x, v.y), Max(v.z, v.w)                  {}
    ImRect(float x1, float y1, float x2, float y2)  : Min(x1, y1), Max(x2, y2)                      {}

    ImVec2      GetCenter() const                   { return ImVec2((Min.x + Max.x) * 0.5f, (Min.y + Max.y) * 0.5f); }
    ImVec2      GetSize() const                     { return ImVec2(Max.x - Min.x, Max.y - Min.y); }
    float       GetWidth() const                    { return Max.x - Min.x; }
    float       GetHeight() const                   { return Max.y - Min.y; }
    ImVec2      GetTL() const                       { return Min; }                   // Top-left
    ImVec2      GetTR() const                       { return ImVec2(Max.x, Min.y); }  // Top-right
    ImVec2      GetBL() const                       { return ImVec2(Min.x, Max.y); }  // Bottom-left
    ImVec2      GetBR() const                       { return Max; }                   // Bottom-right
    bool        Contains(const ImVec2& p) const     { return p.x     >= Min.x && p.y     >= Min.y && p.x     < Max.x && p.y     < Max.y; }
    bool        Contains(const ImRect& r) const     { return r.Min.x >= Min.x && r.Min.y >= Min.y && r.Max.x < Max.x && r.Max.y < Max.y; }
    bool        Overlaps(const ImRect& r) const     { return r.Min.y <  Max.y && r.Max.y >  Min.y && r.Min.x < Max.x && r.Max.x > Min.x; }
    void        Add(const ImVec2& p)                { if (Min.x > p.x)     Min.x = p.x;     if (Min.y > p.y)     Min.y = p.y;     if (Max.x < p.x)     Max.x = p.x;     if (Max.y < p.y)     Max.y = p.y; }
    void        Add(const ImRect& r)                { if (Min.x > r.Min.x) Min.x = r.Min.x; if (Min.y > r.Min.y) Min.y = r.Min.y; if (Max.x < r.Max.x) Max.x = r.Max.x; if (Max.y < r.Max.y) Max.y = r.Max.y; }
    void        Expand(const float amount)          { Min.x -= amount;   Min.y -= amount;   Max.x += amount;   Max.y += amount; }
    void        Expand(const ImVec2& amount)        { Min.x -= amount.x; Min.y -= amount.y; Max.x += amount.x; Max.y += amount.y; }
    void        Translate(const ImVec2& v)          { Min.x += v.x; Min.y += v.y; Max.x += v.x; Max.y += v.y; }
    void        ClipWith(const ImRect& r)           { if (Min.x < r.Min.x) Min.x = r.Min.x; if (Min.y < r.Min.y) Min.y = r.Min.y; if (Max.x > r.Max.x) Max.x = r.Max.x; if (Max.y > r.Max.y) Max.y = r.Max.y; }
    void        Floor()                             { Min.x = (float)(int)Min.x; Min.y = (float)(int)Min.y; Max.x = (float)(int)Max.x; Max.y = (float)(int)Max.y; }
    void        FixInverted()                       { if (Min.x > Max.x) ImSwap(Min.x, Max.x); if (Min.y > Max.y) ImSwap(Min.y, Max.y); }
    bool        IsFinite() const                    { return Min.x != FLT_MAX; }
};

// Stacked color modifier, backup of modified data so we can restore it
struct ImGuiColMod
{
    ImGuiCol    Col;
    ImVec4      BackupValue;
};

// Stacked style modifier, backup of modified data so we can restore it. Data type inferred from the variable.
struct ImGuiStyleMod
{
    ImGuiStyleVar   VarIdx;
    union           { int BackupInt[2]; float BackupFloat[2]; };
    ImGuiStyleMod(ImGuiStyleVar idx, int v)     { VarIdx = idx; BackupInt[0] = v; }
    ImGuiStyleMod(ImGuiStyleVar idx, float v)   { VarIdx = idx; BackupFloat[0] = v; }
    ImGuiStyleMod(ImGuiStyleVar idx, ImVec2 v)  { VarIdx = idx; BackupFloat[0] = v.x; BackupFloat[1] = v.y; }
};

// Stacked data for BeginGroup()/EndGroup()
struct ImGuiGroupData
{
    ImVec2      BackupCursorPos;
    ImVec2      BackupCursorMaxPos;
    float       BackupIndentX;
    float       BackupGroupOffsetX;
    float       BackupCurrentLineHeight;
    float       BackupCurrentLineTextBaseOffset;
    float       BackupLogLinePosY;
    bool        BackupActiveIdIsAlive;
    bool        AdvanceCursor;
};

// Simple column measurement currently used for MenuItem() only. This is very short-sighted/throw-away code and NOT a generic helper.
struct IMGUI_API ImGuiSimpleColumns
{
    int         Count;
    float       Spacing;
    float       Width, NextWidth;
    float       Pos[8], NextWidths[8];

    ImGuiSimpleColumns();
    void        Update(int count, float spacing, bool clear);
    float       DeclColumns(float w0, float w1, float w2);
    float       CalcExtraSpace(float avail_w);
};

// Internal state of the currently focused/edited text input box
struct IMGUI_API ImGuiTextEditState
{
    ImGuiID             Id;                         // widget id owning the text state
    ImVector<ImWchar>   Text;                       // edit buffer, we need to persist but can't guarantee the persistence of the user-provided buffer. so we copy into own buffer.
    ImVector<char>      InitialText;                // backup of end-user buffer at the time of focus (in UTF-8, unaltered)
    ImVector<char>      TempTextBuffer;
    int                 CurLenA, CurLenW;           // we need to maintain our buffer length in both UTF-8 and wchar format.
    int                 BufSizeA;                   // end-user buffer size
    float               ScrollX;
    ImGuiStb::STB_TexteditState   StbState;
    float               CursorAnim;
    bool                CursorFollow;
    bool                SelectedAllMouseLock;

    ImGuiTextEditState()                            { memset(this, 0, sizeof(*this)); }
    void                CursorAnimReset()           { CursorAnim = -0.30f; }                                   // After a user-input the cursor stays on for a while without blinking
    void                CursorClamp()               { StbState.cursor = ImMin(StbState.cursor, CurLenW); StbState.select_start = ImMin(StbState.select_start, CurLenW); StbState.select_end = ImMin(StbState.select_end, CurLenW); }
    bool                HasSelection() const        { return StbState.select_start != StbState.select_end; }
    void                ClearSelection()            { StbState.select_start = StbState.select_end = StbState.cursor; }
    void                SelectAll()                 { StbState.select_start = 0; StbState.select_end = CurLenW; StbState.cursor = StbState.select_end; StbState.has_preferred_x = false; }
    void                OnKeyPressed(int key);
};

// Data saved in imgui.ini file
struct ImGuiWindowSettings
{
    char*       Name;
    ImGuiID     Id;
    ImVec2      Pos;
    ImVec2      Size;
    bool        Collapsed;

    ImGuiWindowSettings() { Name = NULL; Id = 0; Pos = Size = ImVec2(0,0); Collapsed = false; }
};

struct ImGuiSettingsHandler
{
    const char* TypeName;   // Short description stored in .ini file. Disallowed characters: '[' ']'  
    ImGuiID     TypeHash;   // == ImHash(TypeName, 0, 0)
    void*       (*ReadOpenFn)(ImGuiContext& ctx, const char* name);
    void        (*ReadLineFn)(ImGuiContext& ctx, void* entry, const char* line);
    void        (*WriteAllFn)(ImGuiContext& ctx, ImGuiTextBuffer* out_buf);
};

// Mouse cursor data (used when io.MouseDrawCursor is set)
struct ImGuiMouseCursorData
{
    ImGuiMouseCursor    Type;
    ImVec2              HotOffset;
    ImVec2              Size;
    ImVec2              TexUvMin[2];
    ImVec2              TexUvMax[2];
};

// Storage for current popup stack
struct ImGuiPopupRef
{
    ImGuiID             PopupId;        // Set on OpenPopup()
    ImGuiWindow*        Window;         // Resolved on BeginPopup() - may stay unresolved if user never calls OpenPopup()
    ImGuiWindow*        ParentWindow;   // Set on OpenPopup()
    ImGuiID             ParentMenuSet;  // Set on OpenPopup()
    ImVec2              PopupPosOnOpen; // Preferred popup position (typically == MousePosOnOpen when using mouse)
    ImVec2              MousePosOnOpen; // Copy of mouse position at the time of opening popup

    ImGuiPopupRef(ImGuiID id, ImGuiWindow* parent_window, ImGuiID parent_menu_set, const ImVec2& popup_pos, const ImVec2& mouse_pos) { PopupId = id; Window = NULL; ParentWindow = parent_window; ParentMenuSet = parent_menu_set; PopupPosOnOpen = popup_pos; MousePosOnOpen = mouse_pos; }
};

struct ImGuiColumnData
{
    float               OffsetNorm;         // Column start offset, normalized 0.0 (far left) -> 1.0 (far right)
    float               OffsetNormBeforeResize;
    ImGuiColumnsFlags   Flags;              // Not exposed
    ImRect              ClipRect;

    ImGuiColumnData()   { OffsetNorm = OffsetNormBeforeResize = 0.0f; Flags = 0; }
};

struct ImGuiColumnsSet
{
    ImGuiID             ID;
    ImGuiColumnsFlags   Flags;
    bool                IsFirstFrame;
    bool                IsBeingResized;
    int                 Current;
    int                 Count;
    float               MinX, MaxX;
    float               StartPosY;
    float               StartMaxPosX;       // Backup of CursorMaxPos
    float               CellMinY, CellMaxY;
    ImVector<ImGuiColumnData> Columns;

    ImGuiColumnsSet()   { Clear(); }
    void Clear()
    {
        ID = 0;
        Flags = 0;
        IsFirstFrame = false;
        IsBeingResized = false;
        Current = 0;
        Count = 1;
        MinX = MaxX = 0.0f;
        StartPosY = 0.0f;
        StartMaxPosX = 0.0f;
        CellMinY = CellMaxY = 0.0f;
        Columns.clear();
    }
};

struct ImDrawListSharedData
{
    ImVec2          TexUvWhitePixel;            // UV of white pixel in the atlas
    ImFont*         Font;                       // Current/default font (optional, for simplified AddText overload)
    float           FontSize;                   // Current/default font size (optional, for simplified AddText overload)
    float           CurveTessellationTol;
    ImVec4          ClipRectFullscreen;         // Value for PushClipRectFullscreen()

    // Const data
    // FIXME: Bake rounded corners fill/borders in atlas
    ImVec2          CircleVtx12[12];

    ImDrawListSharedData();
};

// Storage for SetNexWindow** functions
struct ImGuiNextWindowData
{
    ImGuiCond               PosCond;
    ImGuiCond               SizeCond;
    ImGuiCond               ContentSizeCond;
    ImGuiCond               CollapsedCond;
    ImGuiCond               SizeConstraintCond;
    ImGuiCond               FocusCond;
    ImVec2                  PosVal;
    ImVec2                  PosPivotVal;
    ImVec2                  SizeVal;
    ImVec2                  ContentSizeVal;
    bool                    CollapsedVal;
    ImRect                  SizeConstraintRect;                 // Valid if 'SetNextWindowSizeConstraint' is true
    ImGuiSizeCallback       SizeCallback;
    void*                   SizeCallbackUserData;

    ImGuiNextWindowData()
    {
        PosCond = SizeCond = ContentSizeCond = CollapsedCond = SizeConstraintCond = FocusCond = 0;
        PosVal = PosPivotVal = SizeVal = ImVec2(0.0f, 0.0f);
        ContentSizeVal = ImVec2(0.0f, 0.0f);
        CollapsedVal = false;
        SizeConstraintRect = ImRect();
        SizeCallback = NULL;
        SizeCallbackUserData = NULL;
    }

    void    Clear()
    {
        PosCond = SizeCond = ContentSizeCond = CollapsedCond = SizeConstraintCond = FocusCond = 0;
    }
};

// Main state for ImGui
struct ImGuiContext
{
    bool                    Initialized;
    ImGuiIO                 IO;
    ImGuiStyle              Style;
    ImFont*                 Font;                               // (Shortcut) == FontStack.empty() ? IO.Font : FontStack.back()
    float                   FontSize;                           // (Shortcut) == FontBaseSize * g.CurrentWindow->FontWindowScale == window->FontSize(). Text height for current window.
    float                   FontBaseSize;                       // (Shortcut) == IO.FontGlobalScale * Font->Scale * Font->FontSize. Base text height.
    ImDrawListSharedData    DrawListSharedData;

    float                   Time;
    int                     FrameCount;
    int                     FrameCountEnded;
    int                     FrameCountRendered;
    ImVector<ImGuiWindow*>  Windows;
    ImVector<ImGuiWindow*>  WindowsSortBuffer;
    ImVector<ImGuiWindow*>  CurrentWindowStack;
    ImGuiStorage            WindowsById;
    int                     WindowsActiveCount;
    ImGuiWindow*            CurrentWindow;                      // Being drawn into
    ImGuiWindow*            HoveredWindow;                      // Will catch mouse inputs
    ImGuiWindow*            HoveredRootWindow;                  // Will catch mouse inputs (for focus/move only)
    ImGuiID                 HoveredId;                          // Hovered widget
    bool                    HoveredIdAllowOverlap;
    ImGuiID                 HoveredIdPreviousFrame;
    float                   HoveredIdTimer;
    ImGuiID                 ActiveId;                           // Active widget
    ImGuiID                 ActiveIdPreviousFrame;
    float                   ActiveIdTimer;
    bool                    ActiveIdIsAlive;                    // Active widget has been seen this frame
    bool                    ActiveIdIsJustActivated;            // Set at the time of activation for one frame
    bool                    ActiveIdAllowOverlap;               // Active widget allows another widget to steal active id (generally for overlapping widgets, but not always)
    int                     ActiveIdAllowNavDirFlags;           // Active widget allows using directional navigation (e.g. can activate a button and move away from it)
    ImVec2                  ActiveIdClickOffset;                // Clicked offset from upper-left corner, if applicable (currently only set by ButtonBehavior)
    ImGuiWindow*            ActiveIdWindow;
    ImGuiInputSource        ActiveIdSource;                     // Activating with mouse or nav (gamepad/keyboard)
    ImGuiWindow*            MovingWindow;                       // Track the child window we clicked on to move a window.
    ImGuiID                 MovingWindowMoveId;                 // == MovingWindow->MoveId
    ImVector<ImGuiColMod>   ColorModifiers;                     // Stack for PushStyleColor()/PopStyleColor()
    ImVector<ImGuiStyleMod> StyleModifiers;                     // Stack for PushStyleVar()/PopStyleVar()
    ImVector<ImFont*>       FontStack;                          // Stack for PushFont()/PopFont()
    ImVector<ImGuiPopupRef> OpenPopupStack;                     // Which popups are open (persistent)
    ImVector<ImGuiPopupRef> CurrentPopupStack;                  // Which level of BeginPopup() we are in (reset every frame)
<<<<<<< HEAD

    // Navigation data (for gamepad/keyboard)
    ImGuiWindow*            NavWindow;                          // Focused window for navigation. Could be called 'FocusWindow'
    ImGuiID                 NavId;                              // Focused item for navigation
    ImGuiID                 NavActivateId;                      // ~~ IsNavInputPressed(ImGuiNavInput_PadActivate) ? NavId : 0, also set when calling ActivateItem()
    ImGuiID                 NavActivateDownId;                  // ~~ IsNavInputPressed(ImGuiNavInput_PadActivate) ? NavId : 0
    ImGuiID                 NavInputId;                         // ~~ IsNavInputPressed(ImGuiNavInput_PadInput) ? NavId : 0
    ImGuiID                 NavJustTabbedId;                    // Just tabbed to this id.
    ImGuiID                 NavNextActivateId;                  // Set by ActivateItem(), queued until next frame
    ImGuiID                 NavJustMovedToId;                   // Just navigated to this id (result of a successfully MoveRequest)
    ImRect                  NavScoringRectScreen;               // Rectangle used for scoring, in screen space. Based of window->DC.NavRefRectRel[], modified for directional navigation scoring.
    ImGuiWindow*            NavWindowingTarget;
    float                   NavWindowingDisplayAlpha;
    bool                    NavWindowingToggleLayer;
    int                     NavLayer;                           // Layer we are navigating on. For now the system is hard-coded for 0=main contents and 1=menu/title bar, may expose layers later.
    int                     NavIdTabCounter;                    // == NavWindow->DC.FocusIdxTabCounter at time of NavId processing
    bool                    NavIdIsAlive;                       // Nav widget has been seen this frame ~~ NavRefRectRel is valid
    bool                    NavMousePosDirty;
    bool                    NavDisableHighlight;                // When user starts using mouse, we hide gamepad/keyboard highlight (nb: but they are still available, which is why NavDisableHighlight isn't always != NavDisableMouseHover)
    bool                    NavDisableMouseHover;               // When user starts using gamepad/keyboard, we hide mouse hovering highlight until mouse is touched again.
    bool                    NavAnyRequest;                      // ~~ NavMoveRequest || NavInitRequest
    bool                    NavInitRequest;                     // Init request for appearing window to select first item
    ImGuiID                 NavInitResultId;
    ImRect                  NavInitResultRectRel;
    bool                    NavInitResultExplicit;              // Whether the result was explicitly requested with SetItemDefaultFocus()
    bool                    NavMoveFromClampedRefRect;          // Set by manual scrolling, if we scroll to a point where NavId isn't visible we reset navigation from visible items
    bool                    NavMoveRequest;                     // Move request for this frame
    int                     NavMoveRequestForwardStep;          // 0: no forward, 1: forward request, 2: forward result (this is used to navigate sibling parent menus from a child menu)
    ImGuiDir                NavMoveDir;                         // Direction of the move request (left/right/up/down)
    ImGuiDir                NavMoveDirLast;                     // Direction of the previous move request
    ImGuiID                 NavMoveResultId;                    // Best move request candidate
    ImGuiID                 NavMoveResultParentId;              //
    float                   NavMoveResultDistBox;               // Best move request candidate box distance to current NavId
    float                   NavMoveResultDistCenter;            // Best move request candidate center distance to current NavId
    float                   NavMoveResultDistAxial;
    ImRect                  NavMoveResultRectRel;               // Best move request candidate bounding box in window relative space

    // Storage for SetNexWindow** and SetNextTreeNode*** functions
    ImVec2                  SetNextWindowPosVal;
    ImVec2                  SetNextWindowPosPivot;
    ImVec2                  SetNextWindowSizeVal;
    ImVec2                  SetNextWindowContentSizeVal;
    bool                    SetNextWindowCollapsedVal;
    ImGuiCond               SetNextWindowPosCond;
    ImGuiCond               SetNextWindowSizeCond;
    ImGuiCond               SetNextWindowContentSizeCond;
    ImGuiCond               SetNextWindowCollapsedCond;
    ImRect                  SetNextWindowSizeConstraintRect;           // Valid if 'SetNextWindowSizeConstraint' is true
    ImGuiSizeConstraintCallback SetNextWindowSizeConstraintCallback;
    void*                   SetNextWindowSizeConstraintCallbackUserData;
    bool                    SetNextWindowSizeConstraint;
    bool                    SetNextWindowFocus;
    bool                    SetNextTreeNodeOpenVal;
    ImGuiCond               SetNextTreeNodeOpenCond;
=======
    ImGuiNextWindowData     NextWindowData;                     // Storage for SetNextWindow** functions
    bool                    NextTreeNodeOpenVal;                // Storage for SetNextTreeNode** functions
    ImGuiCond               NextTreeNodeOpenCond;
>>>>>>> 3c6fbe08

    // Render
    ImDrawData              RenderDrawData;                     // Main ImDrawData instance to pass render information to the user
    ImVector<ImDrawList*>   RenderDrawLists[3];
    float                   ModalWindowDarkeningRatio;
    ImDrawList              OverlayDrawList;                    // Optional software render of mouse cursors, if io.MouseDrawCursor is set + a few debug overlays
    ImGuiMouseCursor        MouseCursor;
    ImGuiMouseCursorData    MouseCursorData[ImGuiMouseCursor_Count_];

    // Drag and Drop
    bool                    DragDropActive;
    ImGuiDragDropFlags      DragDropSourceFlags;
    int                     DragDropMouseButton;
    ImGuiPayload            DragDropPayload;
    ImRect                  DragDropTargetRect;
    ImGuiID                 DragDropTargetId;
    float                   DragDropAcceptIdCurrRectSurface;
    ImGuiID                 DragDropAcceptIdCurr;               // Target item id (set at the time of accepting the payload)
    ImGuiID                 DragDropAcceptIdPrev;               // Target item id from previous frame (we need to store this to allow for overlapping drag and drop targets)
    int                     DragDropAcceptFrameCount;           // Last time a target expressed a desire to accept the source
    ImVector<unsigned char> DragDropPayloadBufHeap;             // We don't expose the ImVector<> directly
    unsigned char           DragDropPayloadBufLocal[8];

    // Widget state
    ImGuiTextEditState      InputTextState;
    ImFont                  InputTextPasswordFont;
    ImGuiID                 ScalarAsInputTextId;                // Temporary text input when CTRL+clicking on a slider, etc.
    ImGuiColorEditFlags     ColorEditOptions;                   // Store user options for color edit widgets
    ImVec4                  ColorPickerRef;
    float                   DragCurrentValue;                   // Currently dragged value, always float, not rounded by end-user precision settings
    ImVec2                  DragLastMouseDelta;
    float                   DragSpeedDefaultRatio;              // If speed == 0.0f, uses (max-min) * DragSpeedDefaultRatio
    float                   DragSpeedScaleSlow;
    float                   DragSpeedScaleFast;
    ImVec2                  ScrollbarClickDeltaToGrabCenter;    // Distance between mouse and center of grab box, normalized in parent space. Use storage?
    int                     TooltipOverrideCount;
    ImVector<char>          PrivateClipboard;                   // If no custom clipboard handler is defined
    ImVec2                  OsImePosRequest, OsImePosSet;       // Cursor position request & last passed to the OS Input Method Editor

    // Settings
    float                          SettingsDirtyTimer;          // Save .ini Settings on disk when time reaches zero
    ImVector<ImGuiWindowSettings>  SettingsWindows;             // .ini settings for ImGuiWindow
    ImVector<ImGuiSettingsHandler> SettingsHandlers;            // List of .ini settings handlers

    // Logging
    bool                    LogEnabled;
    FILE*                   LogFile;                            // If != NULL log to stdout/ file
    ImGuiTextBuffer*        LogClipboard;                       // Else log to clipboard. This is pointer so our GImGui static constructor doesn't call heap allocators.
    int                     LogStartDepth;
    int                     LogAutoExpandMaxDepth;

    // Misc
    float                   FramerateSecPerFrame[120];          // calculate estimate of framerate for user
    int                     FramerateSecPerFrameIdx;
    float                   FramerateSecPerFrameAccum;
    int                     WantCaptureMouseNextFrame;          // explicit capture via CaptureInputs() sets those flags
    int                     WantCaptureKeyboardNextFrame;
    int                     WantTextInputNextFrame;
    char                    TempBuffer[1024*3+1];               // temporary text buffer

    ImGuiContext() : OverlayDrawList(NULL)
    {
        Initialized = false;
        Font = NULL;
        FontSize = FontBaseSize = 0.0f;

        Time = 0.0f;
        FrameCount = 0;
        FrameCountEnded = FrameCountRendered = -1;
        WindowsActiveCount = 0;
        CurrentWindow = NULL;
        HoveredWindow = NULL;
        HoveredRootWindow = NULL;
        HoveredId = 0;
        HoveredIdAllowOverlap = false;
        HoveredIdPreviousFrame = 0;
        HoveredIdTimer = 0.0f;
        ActiveId = 0;
        ActiveIdPreviousFrame = 0;
        ActiveIdTimer = 0.0f;
        ActiveIdIsAlive = false;
        ActiveIdIsJustActivated = false;
        ActiveIdAllowOverlap = false;
        ActiveIdAllowNavDirFlags = 0;
        ActiveIdClickOffset = ImVec2(-1,-1);
        ActiveIdWindow = NULL;
        ActiveIdSource = ImGuiInputSource_None;
        MovingWindow = NULL;
        MovingWindowMoveId = 0;

<<<<<<< HEAD
        NavWindow = NULL;
        NavId = NavActivateId = NavActivateDownId = NavInputId = 0;
        NavJustTabbedId = NavJustMovedToId = NavNextActivateId = 0;
        NavScoringRectScreen = ImRect();
        NavWindowingTarget = NULL;
        NavWindowingDisplayAlpha = 0.0f;
        NavWindowingToggleLayer = false;
        NavLayer = 0;
        NavIdTabCounter = INT_MAX;
        NavIdIsAlive = false;
        NavMousePosDirty = false;
        NavDisableHighlight = true;
        NavDisableMouseHover = false;
        NavAnyRequest = false;
        NavInitRequest = false;
        NavInitResultId = 0;
        NavInitResultExplicit = false;
        NavMoveFromClampedRefRect = false;
        NavMoveRequest = false;
        NavMoveRequestForwardStep = 0;
        NavMoveDir = NavMoveDirLast = ImGuiDir_None;
        NavMoveResultId = 0;
        NavMoveResultParentId = 0;
        NavMoveResultDistBox = NavMoveResultDistCenter = NavMoveResultDistAxial = 0.0f;

        SetNextWindowPosVal = ImVec2(0.0f, 0.0f);
        SetNextWindowSizeVal = ImVec2(0.0f, 0.0f);
        SetNextWindowCollapsedVal = false;
        SetNextWindowPosCond = 0;
        SetNextWindowSizeCond = 0;
        SetNextWindowContentSizeCond = 0;
        SetNextWindowCollapsedCond = 0;
        SetNextWindowSizeConstraintRect = ImRect();
        SetNextWindowSizeConstraintCallback = NULL;
        SetNextWindowSizeConstraintCallbackUserData = NULL;
        SetNextWindowSizeConstraint = false;
        SetNextWindowFocus = false;
        SetNextTreeNodeOpenVal = false;
        SetNextTreeNodeOpenCond = 0;
=======
        NextTreeNodeOpenVal = false;
        NextTreeNodeOpenCond = 0;
>>>>>>> 3c6fbe08

        DragDropActive = false;
        DragDropSourceFlags = 0;
        DragDropMouseButton = -1;
        DragDropTargetId = 0;
        DragDropAcceptIdPrev = DragDropAcceptIdCurr = 0;
        DragDropAcceptFrameCount = -1;
        memset(DragDropPayloadBufLocal, 0, sizeof(DragDropPayloadBufLocal));

        ScalarAsInputTextId = 0;
        ColorEditOptions = ImGuiColorEditFlags__OptionsDefault;
        DragCurrentValue = 0.0f;
        DragLastMouseDelta = ImVec2(0.0f, 0.0f);
        DragSpeedDefaultRatio = 1.0f / 100.0f;
        DragSpeedScaleSlow = 1.0f / 100.0f;
        DragSpeedScaleFast = 10.0f;
        ScrollbarClickDeltaToGrabCenter = ImVec2(0.0f, 0.0f);
        TooltipOverrideCount = 0;
        OsImePosRequest = OsImePosSet = ImVec2(-1.0f, -1.0f);

        ModalWindowDarkeningRatio = 0.0f;
        OverlayDrawList._Data = &DrawListSharedData;
        OverlayDrawList._OwnerName = "##Overlay"; // Give it a name for debugging
        MouseCursor = ImGuiMouseCursor_Arrow;
        memset(MouseCursorData, 0, sizeof(MouseCursorData));

        SettingsDirtyTimer = 0.0f;

        LogEnabled = false;
        LogFile = NULL;
        LogClipboard = NULL;
        LogStartDepth = 0;
        LogAutoExpandMaxDepth = 2;

        memset(FramerateSecPerFrame, 0, sizeof(FramerateSecPerFrame));
        FramerateSecPerFrameIdx = 0;
        FramerateSecPerFrameAccum = 0.0f;
        WantCaptureMouseNextFrame = WantCaptureKeyboardNextFrame = WantTextInputNextFrame = -1;
        memset(TempBuffer, 0, sizeof(TempBuffer));
    }
};

// Transient per-window flags, reset at the beginning of the frame. For child window, inherited from parent on first Begin().
enum ImGuiItemFlags_
{
    ImGuiItemFlags_AllowKeyboardFocus           = 1 << 0,  // true
    ImGuiItemFlags_ButtonRepeat                 = 1 << 1,  // false    // Button() will return true multiple times based on io.KeyRepeatDelay and io.KeyRepeatRate settings.
    ImGuiItemFlags_Disabled                     = 1 << 2,  // false    // FIXME-WIP: Disable interactions but doesn't affect visuals. Should be: grey out and disable interactions with widgets that affect data + view widgets (WIP) 
    ImGuiItemFlags_NoNav                        = 1 << 3,  // false
    ImGuiItemFlags_NoNavDefaultFocus            = 1 << 4,  // false
    ImGuiItemFlags_SelectableDontClosePopup     = 1 << 5,  // false    // MenuItem/Selectable() automatically closes current Popup window
    ImGuiItemFlags_Default_                     = ImGuiItemFlags_AllowKeyboardFocus
};

// Transient per-window data, reset at the beginning of the frame
// FIXME: That's theory, in practice the delimitation between ImGuiWindow and ImGuiDrawContext is quite tenuous and could be reconsidered.
struct IMGUI_API ImGuiDrawContext
{
    ImVec2                  CursorPos;
    ImVec2                  CursorPosPrevLine;
    ImVec2                  CursorStartPos;
    ImVec2                  CursorMaxPos;           // Used to implicitly calculate the size of our contents, always growing during the frame. Turned into window->SizeContents at the beginning of next frame
    float                   CurrentLineHeight;
    float                   CurrentLineTextBaseOffset;
    float                   PrevLineHeight;
    float                   PrevLineTextBaseOffset;
    float                   LogLinePosY;
    int                     TreeDepth;
    ImGuiID                 LastItemId;
    ImRect                  LastItemRect;
    bool                    LastItemRectHoveredRect;
    bool                    NavHasScroll;           // Set when scrolling can be used (ScrollMax > 0.0f)
    int                     NavLayerCurrent;        // Current layer, 0..31 (we currently only use 0..1)
    int                     NavLayerCurrentMask;    // = (1 << NavLayerCurrent) used by ItemAdd prior to clipping.
    int                     NavLayerActiveMask;     // Which layer have been written to (result from previous frame)
    int                     NavLayerActiveMaskNext; // Which layer have been written to (buffer for current frame)
    bool                    MenuBarAppending;       // FIXME: Remove this
    float                   MenuBarOffsetX;
    ImVector<ImGuiWindow*>  ChildWindows;
    ImGuiStorage*           StateStorage;
    ImGuiLayoutType         LayoutType;
    ImGuiLayoutType         ParentLayoutType;       // Layout type of parent window at the time of Begin()

    // We store the current settings outside of the vectors to increase memory locality (reduce cache misses). The vectors are rarely modified. Also it allows us to not heap allocate for short-lived windows which are not using those settings.
    ImGuiItemFlags          ItemFlags;              // == ItemFlagsStack.back() [empty == ImGuiItemFlags_Default]
    float                   ItemWidth;              // == ItemWidthStack.back(). 0.0: default, >0.0: width in pixels, <0.0: align xx pixels to the right of window
    float                   TextWrapPos;            // == TextWrapPosStack.back() [empty == -1.0f]
    ImVector<ImGuiItemFlags>ItemFlagsStack;
    ImVector<float>         ItemWidthStack;
    ImVector<float>         TextWrapPosStack;
    ImVector<ImGuiGroupData>GroupStack;
    int                     StackSizesBackup[6];    // Store size of various stacks for asserting

    float                   IndentX;                // Indentation / start position from left of window (increased by TreePush/TreePop, etc.)
    float                   GroupOffsetX;
    float                   ColumnsOffsetX;         // Offset to the current column (if ColumnsCurrent > 0). FIXME: This and the above should be a stack to allow use cases like Tree->Column->Tree. Need revamp columns API.
    ImGuiColumnsSet*        ColumnsSet;             // Current columns set

    ImGuiDrawContext()
    {
        CursorPos = CursorPosPrevLine = CursorStartPos = CursorMaxPos = ImVec2(0.0f, 0.0f);
        CurrentLineHeight = PrevLineHeight = 0.0f;
        CurrentLineTextBaseOffset = PrevLineTextBaseOffset = 0.0f;
        LogLinePosY = -1.0f;
        TreeDepth = 0;
        LastItemId = 0;
        LastItemRect = ImRect();
        LastItemRectHoveredRect = false;
        NavHasScroll = false;
        NavLayerActiveMask = NavLayerActiveMaskNext = 0x00;
        NavLayerCurrent = 0;
        NavLayerCurrentMask = 1 << 0;
        MenuBarAppending = false;
        MenuBarOffsetX = 0.0f;
        StateStorage = NULL;
        LayoutType = ParentLayoutType = ImGuiLayoutType_Vertical;
        ItemWidth = 0.0f;
        ItemFlags = ImGuiItemFlags_Default_;
        TextWrapPos = -1.0f;
        memset(StackSizesBackup, 0, sizeof(StackSizesBackup));

        IndentX = 0.0f;
        GroupOffsetX = 0.0f;
        ColumnsOffsetX = 0.0f;
        ColumnsSet = NULL;
    }
};

// Windows data
struct IMGUI_API ImGuiWindow
{
    char*                   Name;
    ImGuiID                 ID;                                 // == ImHash(Name)
    ImGuiWindowFlags        Flags;                              // See enum ImGuiWindowFlags_
    ImVec2                  PosFloat;
    ImVec2                  Pos;                                // Position rounded-up to nearest pixel
    ImVec2                  Size;                               // Current size (==SizeFull or collapsed title bar size)
    ImVec2                  SizeFull;                           // Size when non collapsed
    ImVec2                  SizeFullAtLastBegin;                // Copy of SizeFull at the end of Begin. This is the reference value we'll use on the next frame to decide if we need scrollbars.
    ImVec2                  SizeContents;                       // Size of contents (== extents reach of the drawing cursor) from previous frame. Include decoration, window title, border, menu, etc.
    ImVec2                  SizeContentsExplicit;               // Size of contents explicitly set by the user via SetNextWindowContentSize()
    ImRect                  ContentsRegionRect;                 // Maximum visible content position in window coordinates. ~~ (SizeContentsExplicit ? SizeContentsExplicit : Size - ScrollbarSizes) - CursorStartPos, per axis
    ImVec2                  WindowPadding;                      // Window padding at the time of begin.
    float                   WindowRounding;                     // Window rounding at the time of begin.
    float                   WindowBorderSize;                   // Window border size at the time of begin.
    ImGuiID                 MoveId;                             // == window->GetID("#MOVE")
    ImGuiID                 ChildId;                            // Id of corresponding item in parent window (for child windows)
    ImVec2                  Scroll;
    ImVec2                  ScrollTarget;                       // target scroll position. stored as cursor position with scrolling canceled out, so the highest point is always 0.0f. (FLT_MAX for no change)
    ImVec2                  ScrollTargetCenterRatio;            // 0.0f = scroll so that target position is at top, 0.5f = scroll so that target position is centered
    bool                    ScrollbarX, ScrollbarY;
    ImVec2                  ScrollbarSizes;
    bool                    Active;                             // Set to true on Begin()
    bool                    WasActive;
    bool                    WriteAccessed;                      // Set to true when any widget access the current window
    bool                    Collapsed;                          // Set when collapsing window to become only title-bar
    bool                    CollapseToggleWanted;
    bool                    SkipItems;                          // Set when items can safely be all clipped (e.g. window not visible or collapsed)
    bool                    Appearing;                          // Set during the frame where the window is appearing (or re-appearing)
    bool                    CloseButton;                        // Set when the window has a close button (p_open != NULL)
    int                     BeginOrderWithinParent;             // Order within immediate parent window, if we are a child window. Otherwise 0.
    int                     BeginOrderWithinContext;            // Order within entire imgui context. This is mostly used for debugging submission order related issues.
    int                     BeginCount;                         // Number of Begin() during the current frame (generally 0 or 1, 1+ if appending via multiple Begin/End pairs)
    ImGuiID                 PopupId;                            // ID in the popup stack when this window is used as a popup/menu (because we use generic Name/ID for recycling)
    int                     AutoFitFramesX, AutoFitFramesY;
    bool                    AutoFitOnlyGrows;
    int                     AutoFitChildAxises;
    ImGuiDir                AutoPosLastDirection;
    int                     HiddenFrames;
    ImGuiCond               SetWindowPosAllowFlags;             // store condition flags for next SetWindowPos() call.
    ImGuiCond               SetWindowSizeAllowFlags;            // store condition flags for next SetWindowSize() call.
    ImGuiCond               SetWindowCollapsedAllowFlags;       // store condition flags for next SetWindowCollapsed() call.
    ImVec2                  SetWindowPosVal;                    // store window position when using a non-zero Pivot (position set needs to be processed when we know the window size)
    ImVec2                  SetWindowPosPivot;                  // store window pivot for positioning. ImVec2(0,0) when positioning from top-left corner; ImVec2(0.5f,0.5f) for centering; ImVec2(1,1) for bottom right.

    ImGuiID                 NavLastIds[2];                      // Last known NavId for this window, per layer (0/1)
    ImRect                  NavRectRel[2];                      // Reference rectangle, in window space

    ImGuiDrawContext        DC;                                 // Temporary per-window data, reset at the beginning of the frame
    ImVector<ImGuiID>       IDStack;                            // ID stack. ID are hashes seeded with the value at the top of the stack
    ImRect                  ClipRect;                           // = DrawList->clip_rect_stack.back(). Scissoring / clipping rectangle. x1, y1, x2, y2.
    ImRect                  WindowRectClipped;                  // = WindowRect just after setup in Begin(). == window->Rect() for root window.
    ImRect                  InnerRect;
    int                     LastFrameActive;
    float                   ItemWidthDefault;
    ImGuiSimpleColumns      MenuColumns;                        // Simplified columns storage for menu items
    ImGuiStorage            StateStorage;
    ImVector<ImGuiColumnsSet> ColumnsStorage;
    float                   FontWindowScale;                    // Scale multiplier per-window
    ImDrawList*             DrawList;
    ImGuiWindow*            ParentWindow;                       // If we are a child _or_ popup window, this is pointing to our parent. Otherwise NULL.
    ImGuiWindow*            RootWindow;                         // Generally point to ourself. If we are a child window, this is pointing to the first non-child parent window.
    ImGuiWindow*            RootNonPopupWindow;                 // Generally point to ourself. Used to display TitleBgActive color and for selecting which window to use for NavWindowing
    ImGuiWindow*            RootNavWindow;                      // Generally point to ourself. If we are a child window with the ImGuiWindowFlags_NavFlattenedChild flag, point to parent. Used to display TitleBgActive color and for selecting which window to use for NavWindowing.

    // Navigation / Focus
    // FIXME-NAVIGATION: Merge all this with the new Nav system, at least the request variables should be moved to ImGuiContext
    int                     FocusIdxAllCounter;                 // Start at -1 and increase as assigned via FocusItemRegister()
    int                     FocusIdxTabCounter;                 // (same, but only count widgets which you can Tab through)
    int                     FocusIdxAllRequestCurrent;          // Item being requested for focus
    int                     FocusIdxTabRequestCurrent;          // Tab-able item being requested for focus
    int                     FocusIdxAllRequestNext;             // Item being requested for focus, for next update (relies on layout to be stable between the frame pressing TAB and the next frame)
    int                     FocusIdxTabRequestNext;             // "

public:
    ImGuiWindow(ImGuiContext* context, const char* name);
    ~ImGuiWindow();

    ImGuiID     GetID(const char* str, const char* str_end = NULL);
    ImGuiID     GetID(const void* ptr);
    ImGuiID     GetIDNoKeepAlive(const char* str, const char* str_end = NULL);
    ImGuiID     GetIDFromRectangle(const ImRect& r_abs);

    // We don't use g.FontSize because the window may be != g.CurrentWidow.
    ImRect      Rect() const                            { return ImRect(Pos.x, Pos.y, Pos.x+Size.x, Pos.y+Size.y); }
    float       CalcFontSize() const                    { return GImGui->FontBaseSize * FontWindowScale; }
    float       TitleBarHeight() const                  { return (Flags & ImGuiWindowFlags_NoTitleBar) ? 0.0f : CalcFontSize() + GImGui->Style.FramePadding.y * 2.0f; }
    ImRect      TitleBarRect() const                    { return ImRect(Pos, ImVec2(Pos.x + SizeFull.x, Pos.y + TitleBarHeight())); }
    float       MenuBarHeight() const                   { return (Flags & ImGuiWindowFlags_MenuBar) ? CalcFontSize() + GImGui->Style.FramePadding.y * 2.0f : 0.0f; }
    ImRect      MenuBarRect() const                     { float y1 = Pos.y + TitleBarHeight(); return ImRect(Pos.x, y1, Pos.x + SizeFull.x, y1 + MenuBarHeight()); }
};

// Backup and restore just enough data to be able to use IsItemHovered() on item A after another B in the same window has overwritten the data.  
struct ImGuiItemHoveredDataBackup
{
    ImGuiID     LastItemId;
    ImRect      LastItemRect;
    bool        LastItemRectHoveredRect;

    ImGuiItemHoveredDataBackup() { Backup(); }
    void Backup()        { ImGuiWindow* window = GImGui->CurrentWindow; LastItemId = window->DC.LastItemId; LastItemRect = window->DC.LastItemRect; LastItemRectHoveredRect = window->DC.LastItemRectHoveredRect; }
    void Restore() const { ImGuiWindow* window = GImGui->CurrentWindow; window->DC.LastItemId = LastItemId; window->DC.LastItemRect = LastItemRect; window->DC.LastItemRectHoveredRect = LastItemRectHoveredRect; }
};

//-----------------------------------------------------------------------------
// Internal API
// No guarantee of forward compatibility here.
//-----------------------------------------------------------------------------

namespace ImGui
{
    // We should always have a CurrentWindow in the stack (there is an implicit "Debug" window)
    // If this ever crash because g.CurrentWindow is NULL it means that either
    // - ImGui::NewFrame() has never been called, which is illegal.
    // - You are calling ImGui functions after ImGui::Render() and before the next ImGui::NewFrame(), which is also illegal.
    inline    ImGuiWindow*  GetCurrentWindowRead()      { ImGuiContext& g = *GImGui; return g.CurrentWindow; }
    inline    ImGuiWindow*  GetCurrentWindow()          { ImGuiContext& g = *GImGui; g.CurrentWindow->WriteAccessed = true; return g.CurrentWindow; }
    IMGUI_API ImGuiWindow*  FindWindowByName(const char* name);
    IMGUI_API void          FocusWindow(ImGuiWindow* window);
    IMGUI_API void          BringWindowToFront(ImGuiWindow* window);
    IMGUI_API void          BringWindowToBack(ImGuiWindow* window);
    IMGUI_API bool          IsWindowChildOf(ImGuiWindow* window, ImGuiWindow* potential_parent);

    IMGUI_API void          Initialize();

    IMGUI_API void                  MarkIniSettingsDirty();
    IMGUI_API ImGuiSettingsHandler* FindSettingsHandler(ImGuiID type_id);
    IMGUI_API ImGuiWindowSettings*  FindWindowSettings(ImGuiID id);

    IMGUI_API void          SetActiveID(ImGuiID id, ImGuiWindow* window);
    IMGUI_API ImGuiID       GetActiveID();
    IMGUI_API void          SetFocusID(ImGuiID id, ImGuiWindow* window);
    IMGUI_API void          ClearActiveID();
    IMGUI_API void          SetHoveredID(ImGuiID id);
    IMGUI_API ImGuiID       GetHoveredID();
    IMGUI_API void          KeepAliveID(ImGuiID id);

    IMGUI_API void          ItemSize(const ImVec2& size, float text_offset_y = 0.0f);
    IMGUI_API void          ItemSize(const ImRect& bb, float text_offset_y = 0.0f);
    IMGUI_API bool          ItemAdd(const ImRect& bb, ImGuiID id, const ImRect* nav_bb = NULL);
    IMGUI_API bool          ItemHoverable(const ImRect& bb, ImGuiID id);
    IMGUI_API bool          IsClippedEx(const ImRect& bb, ImGuiID id, bool clip_even_when_logged);
    IMGUI_API bool          FocusableItemRegister(ImGuiWindow* window, ImGuiID id, bool tab_stop = true);      // Return true if focus is requested
    IMGUI_API void          FocusableItemUnregister(ImGuiWindow* window);
    IMGUI_API ImVec2        CalcItemSize(ImVec2 size, float default_x, float default_y);
    IMGUI_API float         CalcWrapWidthForPos(const ImVec2& pos, float wrap_pos_x);
    IMGUI_API void          PushMultiItemsWidths(int components, float width_full = 0.0f);
    IMGUI_API void          PushItemFlag(ImGuiItemFlags option, bool enabled);
    IMGUI_API void          PopItemFlag();

    IMGUI_API void          OpenPopupEx(ImGuiID id, bool reopen_existing);
    IMGUI_API void          ClosePopup(ImGuiID id);
    IMGUI_API bool          IsPopupOpen(ImGuiID id);
    IMGUI_API bool          BeginPopupEx(ImGuiID id, ImGuiWindowFlags extra_flags);
    IMGUI_API void          BeginTooltipEx(ImGuiWindowFlags extra_flags, bool override_previous_tooltip = true);

    IMGUI_API void          NavInitWindow(ImGuiWindow* window, bool force_reinit);

    IMGUI_API int           CalcTypematicPressedRepeatAmount(float t, float t_prev, float repeat_delay, float repeat_rate);

    IMGUI_API void          Scrollbar(ImGuiLayoutType direction);
    IMGUI_API void          VerticalSeparator();        // Vertical separator, for menu bars (use current line height). not exposed because it is misleading what it doesn't have an effect on regular layout.
    IMGUI_API bool          SplitterBehavior(ImGuiID id, const ImRect& bb, ImGuiAxis axis, float* size1, float* size2, float min_size1, float min_size2, float hover_extend = 0.0f);

    IMGUI_API bool          BeginDragDropTargetCustom(const ImRect& bb, ImGuiID id);
    IMGUI_API void          ClearDragDrop();
    IMGUI_API bool          IsDragDropPayloadBeingAccepted();

    // FIXME-WIP: New Columns API
    IMGUI_API void          BeginColumns(const char* str_id, int count, ImGuiColumnsFlags flags = 0); // setup number of columns. use an identifier to distinguish multiple column sets. close with EndColumns().
    IMGUI_API void          EndColumns();                                                             // close columns
    IMGUI_API void          PushColumnClipRect(int column_index = -1);

    // NB: All position are in absolute pixels coordinates (never using window coordinates internally)
    // AVOID USING OUTSIDE OF IMGUI.CPP! NOT FOR PUBLIC CONSUMPTION. THOSE FUNCTIONS ARE A MESS. THEIR SIGNATURE AND BEHAVIOR WILL CHANGE, THEY NEED TO BE REFACTORED INTO SOMETHING DECENT.
    IMGUI_API void          RenderText(ImVec2 pos, const char* text, const char* text_end = NULL, bool hide_text_after_hash = true);
    IMGUI_API void          RenderTextWrapped(ImVec2 pos, const char* text, const char* text_end, float wrap_width);
    IMGUI_API void          RenderTextClipped(const ImVec2& pos_min, const ImVec2& pos_max, const char* text, const char* text_end, const ImVec2* text_size_if_known, const ImVec2& align = ImVec2(0,0), const ImRect* clip_rect = NULL);
    IMGUI_API void          RenderFrame(ImVec2 p_min, ImVec2 p_max, ImU32 fill_col, bool border = true, float rounding = 0.0f);
    IMGUI_API void          RenderFrameBorder(ImVec2 p_min, ImVec2 p_max, float rounding = 0.0f);
    IMGUI_API void          RenderColorRectWithAlphaCheckerboard(ImVec2 p_min, ImVec2 p_max, ImU32 fill_col, float grid_step, ImVec2 grid_off, float rounding = 0.0f, int rounding_corners_flags = ~0);
    IMGUI_API void          RenderTriangle(ImVec2 pos, ImGuiDir dir, float scale = 1.0f);
    IMGUI_API void          RenderBullet(ImVec2 pos);
    IMGUI_API void          RenderCheckMark(ImVec2 pos, ImU32 col, float sz);
    IMGUI_API void          RenderNavHighlight(const ImRect& bb, ImGuiID id, ImGuiNavHighlightFlags flags = ImGuiNavHighlightFlags_TypeDefault); // Navigation highlight
    IMGUI_API void          RenderRectFilledRangeH(ImDrawList* draw_list, const ImRect& rect, ImU32 col, float x_start_norm, float x_end_norm, float rounding);
    IMGUI_API const char*   FindRenderedTextEnd(const char* text, const char* text_end = NULL); // Find the optional ## from which we stop displaying text.

    IMGUI_API bool          ButtonBehavior(const ImRect& bb, ImGuiID id, bool* out_hovered, bool* out_held, ImGuiButtonFlags flags = 0);
    IMGUI_API bool          ButtonEx(const char* label, const ImVec2& size_arg = ImVec2(0,0), ImGuiButtonFlags flags = 0);
    IMGUI_API bool          CloseButton(ImGuiID id, const ImVec2& pos, float radius);
    IMGUI_API bool          ArrowButton(ImGuiID id, ImGuiDir dir, ImVec2 padding, ImGuiButtonFlags flags = 0);

    IMGUI_API bool          SliderBehavior(const ImRect& frame_bb, ImGuiID id, float* v, float v_min, float v_max, float power, int decimal_precision, ImGuiSliderFlags flags = 0);
    IMGUI_API bool          SliderFloatN(const char* label, float* v, int components, float v_min, float v_max, const char* display_format, float power);
    IMGUI_API bool          SliderIntN(const char* label, int* v, int components, int v_min, int v_max, const char* display_format);

    IMGUI_API bool          DragBehavior(const ImRect& frame_bb, ImGuiID id, float* v, float v_speed, float v_min, float v_max, int decimal_precision, float power);
    IMGUI_API bool          DragFloatN(const char* label, float* v, int components, float v_speed, float v_min, float v_max, const char* display_format, float power);
    IMGUI_API bool          DragIntN(const char* label, int* v, int components, float v_speed, int v_min, int v_max, const char* display_format);

    IMGUI_API bool          InputTextEx(const char* label, char* buf, int buf_size, const ImVec2& size_arg, ImGuiInputTextFlags flags, ImGuiTextEditCallback callback = NULL, void* user_data = NULL);
    IMGUI_API bool          InputFloatN(const char* label, float* v, int components, int decimal_precision, ImGuiInputTextFlags extra_flags);
    IMGUI_API bool          InputIntN(const char* label, int* v, int components, ImGuiInputTextFlags extra_flags);
    IMGUI_API bool          InputScalarEx(const char* label, ImGuiDataType data_type, void* data_ptr, void* step_ptr, void* step_fast_ptr, const char* scalar_format, ImGuiInputTextFlags extra_flags);
    IMGUI_API bool          InputScalarAsWidgetReplacement(const ImRect& aabb, const char* label, ImGuiDataType data_type, void* data_ptr, ImGuiID id, int decimal_precision);

    IMGUI_API void          ColorTooltip(const char* text, const float* col, ImGuiColorEditFlags flags);
    IMGUI_API void          ColorEditOptionsPopup(const float* col, ImGuiColorEditFlags flags);

    IMGUI_API bool          TreeNodeBehavior(ImGuiID id, ImGuiTreeNodeFlags flags, const char* label, const char* label_end = NULL);
    IMGUI_API bool          TreeNodeBehaviorIsOpen(ImGuiID id, ImGuiTreeNodeFlags flags = 0);                     // Consume previous SetNextTreeNodeOpened() data, if any. May return true when logging
    IMGUI_API void          TreePushRawID(ImGuiID id);

    IMGUI_API void          PlotEx(ImGuiPlotType plot_type, const char* label, float (*values_getter)(void* data, int idx), void* data, int values_count, int values_offset, const char* overlay_text, float scale_min, float scale_max, ImVec2 graph_size);

    IMGUI_API int           ParseFormatPrecision(const char* fmt, int default_value);
    IMGUI_API float         RoundScalar(float value, int decimal_precision);

    // Shade functions
    IMGUI_API void          ShadeVertsLinearColorGradientKeepAlpha(ImDrawVert* vert_start, ImDrawVert* vert_end, ImVec2 gradient_p0, ImVec2 gradient_p1, ImU32 col0, ImU32 col1);
    IMGUI_API void          ShadeVertsLinearAlphaGradientForLeftToRightText(ImDrawVert* vert_start, ImDrawVert* vert_end, float gradient_p0_x, float gradient_p1_x);
    IMGUI_API void          ShadeVertsLinearUV(ImDrawVert* vert_start, ImDrawVert* vert_end, const ImVec2& a, const ImVec2& b, const ImVec2& uv_a, const ImVec2& uv_b, bool clamp);

} // namespace ImGui

// ImFontAtlas internals
IMGUI_API bool              ImFontAtlasBuildWithStbTruetype(ImFontAtlas* atlas);
IMGUI_API void              ImFontAtlasBuildRegisterDefaultCustomRects(ImFontAtlas* atlas);
IMGUI_API void              ImFontAtlasBuildSetupFont(ImFontAtlas* atlas, ImFont* font, ImFontConfig* font_config, float ascent, float descent); 
IMGUI_API void              ImFontAtlasBuildPackCustomRects(ImFontAtlas* atlas, void* spc);
IMGUI_API void              ImFontAtlasBuildFinish(ImFontAtlas* atlas);
IMGUI_API void              ImFontAtlasBuildMultiplyCalcLookupTable(unsigned char out_table[256], float in_multiply_factor);
IMGUI_API void              ImFontAtlasBuildMultiplyRectAlpha8(const unsigned char table[256], unsigned char* pixels, int x, int y, int w, int h, int stride);

#ifdef __clang__
#pragma clang diagnostic pop
#endif

#ifdef _MSC_VER
#pragma warning (pop)
#endif<|MERGE_RESOLUTION|>--- conflicted
+++ resolved
@@ -557,7 +557,9 @@
     ImVector<ImFont*>       FontStack;                          // Stack for PushFont()/PopFont()
     ImVector<ImGuiPopupRef> OpenPopupStack;                     // Which popups are open (persistent)
     ImVector<ImGuiPopupRef> CurrentPopupStack;                  // Which level of BeginPopup() we are in (reset every frame)
-<<<<<<< HEAD
+    ImGuiNextWindowData     NextWindowData;                     // Storage for SetNextWindow** functions
+    bool                    NextTreeNodeOpenVal;                // Storage for SetNextTreeNode** functions
+    ImGuiCond               NextTreeNodeOpenCond;
 
     // Navigation data (for gamepad/keyboard)
     ImGuiWindow*            NavWindow;                          // Focused window for navigation. Could be called 'FocusWindow'
@@ -595,29 +597,6 @@
     float                   NavMoveResultDistAxial;
     ImRect                  NavMoveResultRectRel;               // Best move request candidate bounding box in window relative space
 
-    // Storage for SetNexWindow** and SetNextTreeNode*** functions
-    ImVec2                  SetNextWindowPosVal;
-    ImVec2                  SetNextWindowPosPivot;
-    ImVec2                  SetNextWindowSizeVal;
-    ImVec2                  SetNextWindowContentSizeVal;
-    bool                    SetNextWindowCollapsedVal;
-    ImGuiCond               SetNextWindowPosCond;
-    ImGuiCond               SetNextWindowSizeCond;
-    ImGuiCond               SetNextWindowContentSizeCond;
-    ImGuiCond               SetNextWindowCollapsedCond;
-    ImRect                  SetNextWindowSizeConstraintRect;           // Valid if 'SetNextWindowSizeConstraint' is true
-    ImGuiSizeConstraintCallback SetNextWindowSizeConstraintCallback;
-    void*                   SetNextWindowSizeConstraintCallbackUserData;
-    bool                    SetNextWindowSizeConstraint;
-    bool                    SetNextWindowFocus;
-    bool                    SetNextTreeNodeOpenVal;
-    ImGuiCond               SetNextTreeNodeOpenCond;
-=======
-    ImGuiNextWindowData     NextWindowData;                     // Storage for SetNextWindow** functions
-    bool                    NextTreeNodeOpenVal;                // Storage for SetNextTreeNode** functions
-    ImGuiCond               NextTreeNodeOpenCond;
->>>>>>> 3c6fbe08
-
     // Render
     ImDrawData              RenderDrawData;                     // Main ImDrawData instance to pass render information to the user
     ImVector<ImDrawList*>   RenderDrawLists[3];
@@ -707,7 +686,9 @@
         MovingWindow = NULL;
         MovingWindowMoveId = 0;
 
-<<<<<<< HEAD
+        NextTreeNodeOpenVal = false;
+        NextTreeNodeOpenCond = 0;
+
         NavWindow = NULL;
         NavId = NavActivateId = NavActivateDownId = NavInputId = 0;
         NavJustTabbedId = NavJustMovedToId = NavNextActivateId = 0;
@@ -732,25 +713,6 @@
         NavMoveResultId = 0;
         NavMoveResultParentId = 0;
         NavMoveResultDistBox = NavMoveResultDistCenter = NavMoveResultDistAxial = 0.0f;
-
-        SetNextWindowPosVal = ImVec2(0.0f, 0.0f);
-        SetNextWindowSizeVal = ImVec2(0.0f, 0.0f);
-        SetNextWindowCollapsedVal = false;
-        SetNextWindowPosCond = 0;
-        SetNextWindowSizeCond = 0;
-        SetNextWindowContentSizeCond = 0;
-        SetNextWindowCollapsedCond = 0;
-        SetNextWindowSizeConstraintRect = ImRect();
-        SetNextWindowSizeConstraintCallback = NULL;
-        SetNextWindowSizeConstraintCallbackUserData = NULL;
-        SetNextWindowSizeConstraint = false;
-        SetNextWindowFocus = false;
-        SetNextTreeNodeOpenVal = false;
-        SetNextTreeNodeOpenCond = 0;
-=======
-        NextTreeNodeOpenVal = false;
-        NextTreeNodeOpenCond = 0;
->>>>>>> 3c6fbe08
 
         DragDropActive = false;
         DragDropSourceFlags = 0;

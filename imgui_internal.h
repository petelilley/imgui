--- conflicted
+++ resolved
@@ -734,10 +734,7 @@
     void*                   SizeCallbackUserData;
     float                   BgAlphaVal;
     ImGuiID                 ViewportId;
-<<<<<<< HEAD
     ImGuiID                 DockId;
-=======
->>>>>>> 0cabe4de
     ImGuiWindowClass        WindowClass;
     ImVec2                  MenuBarOffsetMinVal;                // This is not exposed publicly, so we don't clear it.
 
@@ -757,11 +754,7 @@
 
     void    Clear()
     {
-<<<<<<< HEAD
         PosCond = SizeCond = ContentSizeCond = CollapsedCond = SizeConstraintCond = FocusCond = BgAlphaCond = ViewportCond = DockCond = 0;
-=======
-        PosCond = SizeCond = ContentSizeCond = CollapsedCond = SizeConstraintCond = FocusCond = BgAlphaCond = ViewportCond = 0;
->>>>>>> 0cabe4de
         WindowClass = ImGuiWindowClass();
     }
 };

// ImGui Win32 + DirectX11 binding
// https://github.com/ocornut/imgui

#include <imgui.h>
#include "imgui_impl_dx11.h"

// DirectX
#include <d3d11.h>
#include <d3dcompiler.h>
#define DIRECTINPUT_VERSION 0x0800
#include <dinput.h>

// Data
static INT64                    g_Time = 0;
static INT64                    g_TicksPerSecond = 0;

static HWND                     g_hWnd = 0;
static ID3D11Device*            g_pd3dDevice = NULL;
static ID3D11DeviceContext*     g_pd3dDeviceContext = NULL;
static ID3D11Buffer*            g_pVB = NULL;
static ID3D11Buffer*            g_pIB = NULL;
static ID3D10Blob *             g_pVertexShaderBlob = NULL;
static ID3D11VertexShader*      g_pVertexShader = NULL;
static ID3D11InputLayout*       g_pInputLayout = NULL;
static ID3D11Buffer*            g_pVertexConstantBuffer = NULL;
static ID3D10Blob *             g_pPixelShaderBlob = NULL;
static ID3D11PixelShader*       g_pPixelShader = NULL;
static ID3D11SamplerState*      g_pFontSampler = NULL;
static ID3D11ShaderResourceView*g_pFontTextureView = NULL;
static ID3D11BlendState*        g_blendState = NULL;
static int                      VERTEX_BUFFER_SIZE = 30000;     // TODO: Make buffers smaller and grow dynamically as needed.
static int                      INDEX_BUFFER_SIZE = 30000;      // TODO: Make buffers smaller and grow dynamically as needed.

struct VERTEX_CONSTANT_BUFFER
{
    float        mvp[4][4];
};

// This is the main rendering function that you have to implement and provide to ImGui (via setting up 'RenderDrawListsFn' in the ImGuiIO structure)
// If text or lines are blurry when integrating ImGui in your engine:
// - in your Render function, try translating your projection matrix by (0.5f,0.5f) or (0.375f,0.375f)
static void ImGui_ImplDX11_RenderDrawLists(ImDrawList** const cmd_lists, int cmd_lists_count)
{
    // Copy and convert all vertices into a single contiguous buffer
    D3D11_MAPPED_SUBRESOURCE vtx_resource, idx_resource;
    if (g_pd3dDeviceContext->Map(g_pVB, 0, D3D11_MAP_WRITE_DISCARD, 0, &vtx_resource) != S_OK)
        return;
    if (g_pd3dDeviceContext->Map(g_pIB, 0, D3D11_MAP_WRITE_DISCARD, 0, &idx_resource) != S_OK)
        return;
    ImDrawVert* vtx_dst = (ImDrawVert*)vtx_resource.pData;
    ImDrawIdx* idx_dst = (ImDrawIdx*)idx_resource.pData;
    for (int n = 0; n < cmd_lists_count; n++)
    {
        const ImDrawList* cmd_list = cmd_lists[n];
<<<<<<< HEAD
        const ImDrawVert* vtx_src = &cmd_list->vtx_buffer[0];
        memcpy(vtx_dst, vtx_src, cmd_list->vtx_buffer.size() * sizeof(ImDrawVert));
        memcpy(idx_dst, &cmd_list->idx_buffer[0], cmd_list->idx_buffer.size() * sizeof(ImDrawIdx));
=======
        memcpy(vtx_dst, &cmd_list->vtx_buffer[0], cmd_list->vtx_buffer.size() * sizeof(ImDrawVert));
>>>>>>> 71429d30
        vtx_dst += cmd_list->vtx_buffer.size();
        idx_dst += cmd_list->idx_buffer.size();
    }
    g_pd3dDeviceContext->Unmap(g_pVB, 0);
    g_pd3dDeviceContext->Unmap(g_pIB, 0);

    // Setup orthographic projection matrix into our constant buffer
    {
        D3D11_MAPPED_SUBRESOURCE mappedResource;
        if (g_pd3dDeviceContext->Map(g_pVertexConstantBuffer, 0, D3D11_MAP_WRITE_DISCARD, 0, &mappedResource) != S_OK)
            return;

        VERTEX_CONSTANT_BUFFER* pConstantBuffer = (VERTEX_CONSTANT_BUFFER*)mappedResource.pData;
        const float L = 0.0f;
        const float R = ImGui::GetIO().DisplaySize.x;
        const float B = ImGui::GetIO().DisplaySize.y;
        const float T = 0.0f;
        const float mvp[4][4] = 
        {
            { 2.0f/(R-L),   0.0f,           0.0f,       0.0f},
            { 0.0f,         2.0f/(T-B),     0.0f,       0.0f,},
            { 0.0f,         0.0f,           0.5f,       0.0f },
            { (R+L)/(L-R),  (T+B)/(B-T),    0.5f,       1.0f },
        };
        memcpy(&pConstantBuffer->mvp, mvp, sizeof(mvp));
        g_pd3dDeviceContext->Unmap(g_pVertexConstantBuffer, 0);
    }

    // Setup viewport
    {
        D3D11_VIEWPORT vp;
        memset(&vp, 0, sizeof(D3D11_VIEWPORT));
        vp.Width = ImGui::GetIO().DisplaySize.x;
        vp.Height = ImGui::GetIO().DisplaySize.y;
        vp.MinDepth = 0.0f;
        vp.MaxDepth = 1.0f;
        vp.TopLeftX = 0;
        vp.TopLeftY = 0;
        g_pd3dDeviceContext->RSSetViewports(1, &vp);
    }

    // Bind shader and vertex buffers
    unsigned int stride = sizeof(ImDrawVert);
    unsigned int offset = 0;
    g_pd3dDeviceContext->IASetInputLayout(g_pInputLayout);
    g_pd3dDeviceContext->IASetVertexBuffers(0, 1, &g_pVB, &stride, &offset);
    g_pd3dDeviceContext->IASetIndexBuffer(g_pIB, DXGI_FORMAT_R16_UINT, 0);
    g_pd3dDeviceContext->IASetPrimitiveTopology(D3D11_PRIMITIVE_TOPOLOGY_TRIANGLELIST);
    g_pd3dDeviceContext->VSSetShader(g_pVertexShader, NULL, 0);
    g_pd3dDeviceContext->VSSetConstantBuffers(0, 1, &g_pVertexConstantBuffer);
    g_pd3dDeviceContext->PSSetShader(g_pPixelShader, NULL, 0);
    g_pd3dDeviceContext->PSSetSamplers(0, 1, &g_pFontSampler);

    // Setup render state
    const float blendFactor[4] = { 0.f, 0.f, 0.f, 0.f };
    g_pd3dDeviceContext->OMSetBlendState(g_blendState, blendFactor, 0xffffffff);

    // Render command lists
    int vtx_offset = 0;
    int idx_offset = 0;
    for (int n = 0; n < cmd_lists_count; n++)
    {
        const ImDrawList* cmd_list = cmd_lists[n];
        for (size_t cmd_i = 0; cmd_i < cmd_list->commands.size(); cmd_i++)
        {
            const ImDrawCmd* pcmd = &cmd_list->commands[cmd_i];
            if (pcmd->user_callback)
            {
                pcmd->user_callback(cmd_list, pcmd);
            }
            else
            {
                const D3D11_RECT r = { (LONG)pcmd->clip_rect.x, (LONG)pcmd->clip_rect.y, (LONG)pcmd->clip_rect.z, (LONG)pcmd->clip_rect.w };
                g_pd3dDeviceContext->PSSetShaderResources(0, 1, (ID3D11ShaderResourceView**)&pcmd->texture_id);
                g_pd3dDeviceContext->RSSetScissorRects(1, &r); 
                g_pd3dDeviceContext->DrawIndexed(pcmd->idx_count, idx_offset, vtx_offset);
            }
            idx_offset += pcmd->idx_count;
        }
        vtx_offset += cmd_list->vtx_buffer.size();
    }

    // Restore modified state
    g_pd3dDeviceContext->IASetInputLayout(NULL);
    g_pd3dDeviceContext->PSSetShader(NULL, NULL, 0);
    g_pd3dDeviceContext->VSSetShader(NULL, NULL, 0);
}

LRESULT ImGui_ImplDX11_WndProcHandler(HWND, UINT msg, WPARAM wParam, LPARAM lParam)
{
    ImGuiIO& io = ImGui::GetIO();
    switch (msg)
    {
    case WM_LBUTTONDOWN:
        io.MouseDown[0] = true;
        return true;
    case WM_LBUTTONUP:
        io.MouseDown[0] = false; 
        return true;
    case WM_RBUTTONDOWN:
        io.MouseDown[1] = true; 
        return true;
    case WM_RBUTTONUP:
        io.MouseDown[1] = false; 
        return true;
    case WM_MOUSEWHEEL:
        io.MouseWheel += GET_WHEEL_DELTA_WPARAM(wParam) > 0 ? +1.0f : -1.0f;
        return true;
    case WM_MOUSEMOVE:
        io.MousePos.x = (signed short)(lParam);
        io.MousePos.y = (signed short)(lParam >> 16); 
        return true;
    case WM_KEYDOWN:
        if (wParam < 256)
            io.KeysDown[wParam] = 1;
        return true;
    case WM_KEYUP:
        if (wParam < 256)
            io.KeysDown[wParam] = 0;
        return true;
    case WM_CHAR:
        // You can also use ToAscii()+GetKeyboardState() to retrieve characters.
        if (wParam > 0 && wParam < 0x10000)
            io.AddInputCharacter((unsigned short)wParam);
        return true;
    }
    return 0;
}

static void ImGui_ImplDX11_CreateFontsTexture()
{
    ImGuiIO& io = ImGui::GetIO();

    // Build
    unsigned char* pixels;
    int width, height;
    io.Fonts->GetTexDataAsRGBA32(&pixels, &width, &height);

    // Create DX11 texture
    {
        D3D11_TEXTURE2D_DESC texDesc;
        ZeroMemory(&texDesc, sizeof(texDesc));
        texDesc.Width = width;
        texDesc.Height = height;
        texDesc.MipLevels = 1;
        texDesc.ArraySize = 1;
        texDesc.Format = DXGI_FORMAT_R8G8B8A8_UNORM;
        texDesc.SampleDesc.Count = 1;
        texDesc.Usage = D3D11_USAGE_DEFAULT;
        texDesc.BindFlags = D3D11_BIND_SHADER_RESOURCE;
        texDesc.CPUAccessFlags = 0;

        ID3D11Texture2D *pTexture = NULL;
        D3D11_SUBRESOURCE_DATA subResource;
        subResource.pSysMem = pixels;
        subResource.SysMemPitch = texDesc.Width * 4;
        subResource.SysMemSlicePitch = 0;
        g_pd3dDevice->CreateTexture2D(&texDesc, &subResource, &pTexture);

        // Create texture view
        D3D11_SHADER_RESOURCE_VIEW_DESC srvDesc;
        ZeroMemory(&srvDesc, sizeof(srvDesc));
        srvDesc.Format = DXGI_FORMAT_R8G8B8A8_UNORM;
        srvDesc.ViewDimension = D3D11_SRV_DIMENSION_TEXTURE2D;
        srvDesc.Texture2D.MipLevels = texDesc.MipLevels;
        srvDesc.Texture2D.MostDetailedMip = 0;
        g_pd3dDevice->CreateShaderResourceView(pTexture, &srvDesc, &g_pFontTextureView);
        pTexture->Release();
    }

    // Store our identifier
    io.Fonts->TexID = (void *)g_pFontTextureView;

    // Create texture sampler
    {
        D3D11_SAMPLER_DESC samplerDesc;
        ZeroMemory(&samplerDesc, sizeof(samplerDesc));
        samplerDesc.Filter = D3D11_FILTER_MIN_MAG_MIP_LINEAR;
        samplerDesc.AddressU = D3D11_TEXTURE_ADDRESS_WRAP;
        samplerDesc.AddressV = D3D11_TEXTURE_ADDRESS_WRAP;
        samplerDesc.AddressW = D3D11_TEXTURE_ADDRESS_WRAP;
        samplerDesc.MipLODBias = 0.f;
        samplerDesc.ComparisonFunc = D3D11_COMPARISON_ALWAYS;
        samplerDesc.MinLOD = 0.f;
        samplerDesc.MaxLOD = 0.f;
        g_pd3dDevice->CreateSamplerState(&samplerDesc, &g_pFontSampler);
    }
}

bool    ImGui_ImplDX11_CreateDeviceObjects()
{
    if (!g_pd3dDevice)
        return false;
    if (g_pVB)
        ImGui_ImplDX11_InvalidateDeviceObjects();

    // Create the vertex shader
    {
        static const char* vertexShader = 
            "cbuffer vertexBuffer : register(c0) \
            {\
            float4x4 ProjectionMatrix; \
            };\
            struct VS_INPUT\
            {\
            float2 pos : POSITION;\
            float4 col : COLOR0;\
            float2 uv  : TEXCOORD0;\
            };\
            \
            struct PS_INPUT\
            {\
            float4 pos : SV_POSITION;\
            float4 col : COLOR0;\
            float2 uv  : TEXCOORD0;\
            };\
            \
            PS_INPUT main(VS_INPUT input)\
            {\
            PS_INPUT output;\
            output.pos = mul( ProjectionMatrix, float4(input.pos.xy, 0.f, 1.f));\
            output.col = input.col;\
            output.uv  = input.uv;\
            return output;\
            }";

        D3DCompile(vertexShader, strlen(vertexShader), NULL, NULL, NULL, "main", "vs_5_0", 0, 0, &g_pVertexShaderBlob, NULL);
        if (g_pVertexShaderBlob == NULL) // NB: Pass ID3D10Blob* pErrorBlob to D3DCompile() to get error showing in (const char*)pErrorBlob->GetBufferPointer(). Make sure to Release() the blob!
            return false;
        if (g_pd3dDevice->CreateVertexShader((DWORD*)g_pVertexShaderBlob->GetBufferPointer(), g_pVertexShaderBlob->GetBufferSize(), NULL, &g_pVertexShader) != S_OK)
            return false;

        // Create the input layout
        D3D11_INPUT_ELEMENT_DESC localLayout[] = {
            { "POSITION", 0, DXGI_FORMAT_R32G32B32A32_FLOAT, 0, (size_t)(&((ImDrawVert*)0)->pos), D3D11_INPUT_PER_VERTEX_DATA, 0 },
            { "TEXCOORD", 0, DXGI_FORMAT_R32G32_FLOAT,       0, (size_t)(&((ImDrawVert*)0)->uv),  D3D11_INPUT_PER_VERTEX_DATA, 0 },
            { "COLOR",    0, DXGI_FORMAT_R8G8B8A8_UNORM,     0, (size_t)(&((ImDrawVert*)0)->col), D3D11_INPUT_PER_VERTEX_DATA, 0 },
        };

        if (g_pd3dDevice->CreateInputLayout(localLayout, 3, g_pVertexShaderBlob->GetBufferPointer(), g_pVertexShaderBlob->GetBufferSize(), &g_pInputLayout) != S_OK)
            return false;

        // Create the constant buffer
        {
            D3D11_BUFFER_DESC cbDesc;
            cbDesc.ByteWidth = sizeof(VERTEX_CONSTANT_BUFFER);
            cbDesc.Usage = D3D11_USAGE_DYNAMIC;
            cbDesc.BindFlags = D3D11_BIND_CONSTANT_BUFFER;
            cbDesc.CPUAccessFlags = D3D11_CPU_ACCESS_WRITE;
            cbDesc.MiscFlags = 0;
            g_pd3dDevice->CreateBuffer(&cbDesc, NULL, &g_pVertexConstantBuffer);
        }
    }

    // Create the pixel shader
    {
        static const char* pixelShader = 
            "struct PS_INPUT\
            {\
            float4 pos : SV_POSITION;\
            float4 col : COLOR0;\
            float2 uv  : TEXCOORD0;\
            };\
            sampler sampler0;\
            Texture2D texture0;\
            \
            float4 main(PS_INPUT input) : SV_Target\
            {\
            float4 out_col = input.col * texture0.Sample(sampler0, input.uv); \
            return out_col; \
            }";

        D3DCompile(pixelShader, strlen(pixelShader), NULL, NULL, NULL, "main", "ps_5_0", 0, 0, &g_pPixelShaderBlob, NULL);
        if (g_pPixelShaderBlob == NULL)  // NB: Pass ID3D10Blob* pErrorBlob to D3DCompile() to get error showing in (const char*)pErrorBlob->GetBufferPointer(). Make sure to Release() the blob!
            return false;
        if (g_pd3dDevice->CreatePixelShader((DWORD*)g_pPixelShaderBlob->GetBufferPointer(), g_pPixelShaderBlob->GetBufferSize(), NULL, &g_pPixelShader) != S_OK)
            return false;
    }

    // Create the blending setup
    {
        D3D11_BLEND_DESC desc;
        ZeroMemory(&desc, sizeof(desc));
        desc.AlphaToCoverageEnable = false;
        desc.RenderTarget[0].BlendEnable = true;
        desc.RenderTarget[0].SrcBlend = D3D11_BLEND_SRC_ALPHA;
        desc.RenderTarget[0].DestBlend = D3D11_BLEND_INV_SRC_ALPHA;
        desc.RenderTarget[0].BlendOp = D3D11_BLEND_OP_ADD;
        desc.RenderTarget[0].SrcBlendAlpha = D3D11_BLEND_INV_SRC_ALPHA;
        desc.RenderTarget[0].DestBlendAlpha = D3D11_BLEND_ZERO;
        desc.RenderTarget[0].BlendOpAlpha = D3D11_BLEND_OP_ADD;
        desc.RenderTarget[0].RenderTargetWriteMask = D3D11_COLOR_WRITE_ENABLE_ALL;
        g_pd3dDevice->CreateBlendState(&desc, &g_blendState);
    }

    // Create the vertex buffer
    {
        D3D11_BUFFER_DESC bufferDesc;
        memset(&bufferDesc, 0, sizeof(D3D11_BUFFER_DESC));
        bufferDesc.Usage = D3D11_USAGE_DYNAMIC;
        bufferDesc.ByteWidth = VERTEX_BUFFER_SIZE * sizeof(ImDrawVert);
        bufferDesc.BindFlags = D3D11_BIND_VERTEX_BUFFER;
        bufferDesc.CPUAccessFlags = D3D11_CPU_ACCESS_WRITE;
        if (g_pd3dDevice->CreateBuffer(&bufferDesc, NULL, &g_pVB) < 0)
            return false;
    }

    // Create the index buffer
    {
        D3D11_BUFFER_DESC bufferDesc;
        memset(&bufferDesc, 0, sizeof(D3D11_BUFFER_DESC));
        bufferDesc.Usage = D3D11_USAGE_DYNAMIC;
        bufferDesc.ByteWidth = INDEX_BUFFER_SIZE * sizeof(ImDrawIdx);
        bufferDesc.BindFlags = D3D11_BIND_INDEX_BUFFER;
        bufferDesc.CPUAccessFlags = D3D11_CPU_ACCESS_WRITE;
        if (g_pd3dDevice->CreateBuffer(&bufferDesc, NULL, &g_pIB) < 0)
            return false;
    }

    ImGui_ImplDX11_CreateFontsTexture();

    return true;
}

void    ImGui_ImplDX11_InvalidateDeviceObjects()
{
    if (!g_pd3dDevice)
        return;

    if (g_pFontSampler) { g_pFontSampler->Release(); g_pFontSampler = NULL; }
    if (g_pFontTextureView) { g_pFontTextureView->Release(); ImGui::GetIO().Fonts->TexID = 0; }
    if (g_pIB) { g_pIB->Release(); g_pIB = NULL; }
    if (g_pVB) { g_pVB->Release(); g_pVB = NULL; }

    if (g_blendState) { g_blendState->Release(); g_blendState = NULL; }
    if (g_pPixelShader) { g_pPixelShader->Release(); g_pPixelShader = NULL; }
    if (g_pPixelShaderBlob) { g_pPixelShaderBlob->Release(); g_pPixelShaderBlob = NULL; }
    if (g_pVertexConstantBuffer) { g_pVertexConstantBuffer->Release(); g_pVertexConstantBuffer = NULL; }
    if (g_pInputLayout) { g_pInputLayout->Release(); g_pInputLayout = NULL; }
    if (g_pVertexShader) { g_pVertexShader->Release(); g_pVertexShader = NULL; }
    if (g_pVertexShaderBlob) { g_pVertexShaderBlob->Release(); g_pVertexShaderBlob = NULL; }
}

bool    ImGui_ImplDX11_Init(void* hwnd, ID3D11Device* device, ID3D11DeviceContext* device_context)
{
    g_hWnd = (HWND)hwnd;
    g_pd3dDevice = device;
    g_pd3dDeviceContext = device_context;

    if (!QueryPerformanceFrequency((LARGE_INTEGER *)&g_TicksPerSecond)) 
        return false;
    if (!QueryPerformanceCounter((LARGE_INTEGER *)&g_Time))
        return false;

    ImGuiIO& io = ImGui::GetIO();
    io.KeyMap[ImGuiKey_Tab] = VK_TAB;                              // Keyboard mapping. ImGui will use those indices to peek into the io.KeyDown[] array that we will update during the application lifetime.
    io.KeyMap[ImGuiKey_LeftArrow] = VK_LEFT;
    io.KeyMap[ImGuiKey_RightArrow] = VK_RIGHT;
    io.KeyMap[ImGuiKey_UpArrow] = VK_UP;
    io.KeyMap[ImGuiKey_DownArrow] = VK_UP;
    io.KeyMap[ImGuiKey_Home] = VK_HOME;
    io.KeyMap[ImGuiKey_End] = VK_END;
    io.KeyMap[ImGuiKey_Delete] = VK_DELETE;
    io.KeyMap[ImGuiKey_Backspace] = VK_BACK;
    io.KeyMap[ImGuiKey_Enter] = VK_RETURN;
    io.KeyMap[ImGuiKey_Escape] = VK_ESCAPE;
    io.KeyMap[ImGuiKey_A] = 'A';
    io.KeyMap[ImGuiKey_C] = 'C';
    io.KeyMap[ImGuiKey_V] = 'V';
    io.KeyMap[ImGuiKey_X] = 'X';
    io.KeyMap[ImGuiKey_Y] = 'Y';
    io.KeyMap[ImGuiKey_Z] = 'Z';

    io.RenderDrawListsFn = ImGui_ImplDX11_RenderDrawLists;
    io.ImeWindowHandle = g_hWnd;

    return true;
}

void ImGui_ImplDX11_Shutdown()
{
    ImGui_ImplDX11_InvalidateDeviceObjects();
    ImGui::Shutdown();
    g_pd3dDevice = NULL;
    g_pd3dDeviceContext = NULL;
    g_hWnd = (HWND)0;
}

void ImGui_ImplDX11_NewFrame()
{
    if (!g_pVB)
        ImGui_ImplDX11_CreateDeviceObjects();

    ImGuiIO& io = ImGui::GetIO();

    // Setup display size (every frame to accommodate for window resizing)
    RECT rect;
    GetClientRect(g_hWnd, &rect);
    io.DisplaySize = ImVec2((float)(rect.right - rect.left), (float)(rect.bottom - rect.top));

    // Setup time step
    INT64 current_time;
    QueryPerformanceCounter((LARGE_INTEGER *)&current_time); 
    io.DeltaTime = (float)(current_time - g_Time) / g_TicksPerSecond;
    g_Time = current_time;

    // Read keyboard modifiers inputs
    io.KeyCtrl = (GetKeyState(VK_CONTROL) & 0x8000) != 0;
    io.KeyShift = (GetKeyState(VK_SHIFT) & 0x8000) != 0;
    io.KeyAlt = (GetKeyState(VK_MENU) & 0x8000) != 0;
    // io.KeysDown : filled by WM_KEYDOWN/WM_KEYUP events
    // io.MousePos : filled by WM_MOUSEMOVE events
    // io.MouseDown : filled by WM_*BUTTON* events
    // io.MouseWheel : filled by WM_MOUSEWHEEL events

    // Start the frame
    ImGui::NewFrame();
}<|MERGE_RESOLUTION|>--- conflicted
+++ resolved
@@ -52,13 +52,8 @@
     for (int n = 0; n < cmd_lists_count; n++)
     {
         const ImDrawList* cmd_list = cmd_lists[n];
-<<<<<<< HEAD
-        const ImDrawVert* vtx_src = &cmd_list->vtx_buffer[0];
-        memcpy(vtx_dst, vtx_src, cmd_list->vtx_buffer.size() * sizeof(ImDrawVert));
+        memcpy(vtx_dst, &cmd_list->vtx_buffer[0], cmd_list->vtx_buffer.size() * sizeof(ImDrawVert));
         memcpy(idx_dst, &cmd_list->idx_buffer[0], cmd_list->idx_buffer.size() * sizeof(ImDrawIdx));
-=======
-        memcpy(vtx_dst, &cmd_list->vtx_buffer[0], cmd_list->vtx_buffer.size() * sizeof(ImDrawVert));
->>>>>>> 71429d30
         vtx_dst += cmd_list->vtx_buffer.size();
         idx_dst += cmd_list->idx_buffer.size();
     }

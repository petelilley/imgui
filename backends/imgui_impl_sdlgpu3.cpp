--- conflicted
+++ resolved
@@ -4,12 +4,8 @@
 // Implemented features:
 //  [X] Renderer: User texture binding. Use simply cast a reference to your SDL_GPUTextureSamplerBinding to ImTextureID.
 //  [X] Renderer: Large meshes support (64k+ vertices) even with 16-bit indices (ImGuiBackendFlags_RendererHasVtxOffset).
-<<<<<<< HEAD
-//  [X] Renderer: Texture updates support for dynamic font system (ImGuiBackendFlags_RendererHasTextures).
+//  [X] Renderer: Texture updates support for dynamic font atlas (ImGuiBackendFlags_RendererHasTextures).
 //  [X] Renderer: Multi-viewport support (multiple windows). Enable with 'io.ConfigFlags |= ImGuiConfigFlags_ViewportsEnable'.
-=======
-//  [X] Renderer: Texture updates support for dynamic font atlas (ImGuiBackendFlags_RendererHasTextures).
->>>>>>> df068ce1
 
 // The aim of imgui_impl_sdlgpu3.h/.cpp is to be usable in your engine without any modification.
 // IF YOU FEEL YOU NEED TO MAKE ANY CHANGE TO THIS CODE, please share them and your feedback at https://github.com/ocornut/imgui/

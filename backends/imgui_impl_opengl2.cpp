--- conflicted
+++ resolved
@@ -304,7 +304,6 @@
     ImGui_ImplOpenGL2_DestroyFontsTexture();
 }
 
-<<<<<<< HEAD
 //--------------------------------------------------------------------------------------------------------
 // MULTI-VIEWPORT / PLATFORM INTERFACE SUPPORT
 // This is an _advanced_ and _optional_ feature, allowing the backend to create and handle multiple viewports simultaneously.
@@ -332,8 +331,7 @@
 {
     ImGui::DestroyPlatformWindows();
 }
-=======
+
 #if defined(__clang__)
 #pragma clang diagnostic pop
-#endif
->>>>>>> 5f301914
+#endif
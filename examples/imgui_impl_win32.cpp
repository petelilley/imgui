// dear imgui: Platform Binding for Windows (standard windows API for 32 and 64 bits applications)
// This needs to be used along with a Renderer (e.g. DirectX11, OpenGL3, Vulkan..)

// Implemented features:
//  [X] Platform: Clipboard support (for Win32 this is actually part of core imgui)
//  [X] Platform: Mouse cursor shape and visibility. Disable with 'io.ConfigFlags |= ImGuiConfigFlags_NoMouseCursorChange'.
//  [X] Platform: Keyboard arrays indexed using VK_* Virtual Key Codes, e.g. ImGui::IsKeyPressed(VK_SPACE).
//  [X] Platform: Gamepad support. Enabled with 'io.ConfigFlags |= ImGuiConfigFlags_NavEnableGamepad'.
//  [X] Platform: Multi-viewport support (multiple windows). Enable with 'io.ConfigFlags |= ImGuiConfigFlags_ViewportsEnable'.

#include "imgui.h"
#include "imgui_impl_win32.h"
#ifndef WIN32_LEAN_AND_MEAN
#define WIN32_LEAN_AND_MEAN
#endif
#include <windows.h>
#include <tchar.h>

// Using XInput library for gamepad (with recent Windows SDK this may leads to executables which won't run on Windows 7)
#ifndef IMGUI_IMPL_WIN32_DISABLE_GAMEPAD
#include <XInput.h>
#else
#define IMGUI_IMPL_WIN32_DISABLE_LINKING_XINPUT
#endif
#if defined(_MSC_VER) && !defined(IMGUI_IMPL_WIN32_DISABLE_LINKING_XINPUT)
#pragma comment(lib, "xinput")
//#pragma comment(lib, "Xinput9_1_0")
#endif

// CHANGELOG
// (minor and older changes stripped away, please see git history for details)
<<<<<<< HEAD
//  2020-XX-XX: Platform: Added support for multiple windows via the ImGuiPlatformIO interface.
=======
//  2020-01-14: Inputs: Added support for #define IMGUI_IMPL_WIN32_DISABLE_GAMEPAD/IMGUI_IMPL_WIN32_DISABLE_LINKING_XINPUT.
>>>>>>> 2ebe08be
//  2019-12-05: Inputs: Added support for ImGuiMouseCursor_NotAllowed mouse cursor.
//  2019-05-11: Inputs: Don't filter value from WM_CHAR before calling AddInputCharacter().
//  2019-01-17: Misc: Using GetForegroundWindow()+IsChild() instead of GetActiveWindow() to be compatible with windows created in a different thread or parent.
//  2019-01-17: Inputs: Added support for mouse buttons 4 and 5 via WM_XBUTTON* messages.
//  2019-01-15: Inputs: Added support for XInput gamepads (if ImGuiConfigFlags_NavEnableGamepad is set by user application).
//  2018-11-30: Misc: Setting up io.BackendPlatformName so it can be displayed in the About Window.
//  2018-06-29: Inputs: Added support for the ImGuiMouseCursor_Hand cursor.
//  2018-06-10: Inputs: Fixed handling of mouse wheel messages to support fine position messages (typically sent by track-pads).
//  2018-06-08: Misc: Extracted imgui_impl_win32.cpp/.h away from the old combined DX9/DX10/DX11/DX12 examples.
//  2018-03-20: Misc: Setup io.BackendFlags ImGuiBackendFlags_HasMouseCursors and ImGuiBackendFlags_HasSetMousePos flags + honor ImGuiConfigFlags_NoMouseCursorChange flag.
//  2018-02-20: Inputs: Added support for mouse cursors (ImGui::GetMouseCursor() value and WM_SETCURSOR message handling).
//  2018-02-06: Inputs: Added mapping for ImGuiKey_Space.
//  2018-02-06: Inputs: Honoring the io.WantSetMousePos by repositioning the mouse (when using navigation and ImGuiConfigFlags_NavMoveMouse is set).
//  2018-02-06: Misc: Removed call to ImGui::Shutdown() which is not available from 1.60 WIP, user needs to call CreateContext/DestroyContext themselves.
//  2018-01-20: Inputs: Added Horizontal Mouse Wheel support.
//  2018-01-08: Inputs: Added mapping for ImGuiKey_Insert.
//  2018-01-05: Inputs: Added WM_LBUTTONDBLCLK double-click handlers for window classes with the CS_DBLCLKS flag.
//  2017-10-23: Inputs: Added WM_SYSKEYDOWN / WM_SYSKEYUP handlers so e.g. the VK_MENU key can be read.
//  2017-10-23: Inputs: Using Win32 ::SetCapture/::GetCapture() to retrieve mouse positions outside the client area when dragging.
//  2016-11-12: Inputs: Only call Win32 ::SetCursor(NULL) when io.MouseDrawCursor is set.

// Win32 Data
static HWND                 g_hWnd = NULL;
static INT64                g_Time = 0;
static INT64                g_TicksPerSecond = 0;
static ImGuiMouseCursor     g_LastMouseCursor = ImGuiMouseCursor_COUNT;
static bool                 g_HasGamepad = false;
static bool                 g_WantUpdateHasGamepad = true;
static bool                 g_WantUpdateMonitors = true;

// Forward Declarations
static void ImGui_ImplWin32_InitPlatformInterface();
static void ImGui_ImplWin32_ShutdownPlatformInterface();
static void ImGui_ImplWin32_UpdateMonitors();

// Functions
bool    ImGui_ImplWin32_Init(void* hwnd)
{
    if (!::QueryPerformanceFrequency((LARGE_INTEGER *)&g_TicksPerSecond))
        return false;
    if (!::QueryPerformanceCounter((LARGE_INTEGER *)&g_Time))
        return false;

    // Setup back-end capabilities flags
    ImGuiIO& io = ImGui::GetIO();
    io.BackendFlags |= ImGuiBackendFlags_HasMouseCursors;         // We can honor GetMouseCursor() values (optional)
    io.BackendFlags |= ImGuiBackendFlags_HasSetMousePos;          // We can honor io.WantSetMousePos requests (optional, rarely used)
    io.BackendFlags |= ImGuiBackendFlags_PlatformHasViewports;    // We can create multi-viewports on the Platform side (optional)
    io.BackendFlags |= ImGuiBackendFlags_HasMouseHoveredViewport; // We can set io.MouseHoveredViewport correctly (optional, not easy)
    io.BackendPlatformName = "imgui_impl_win32";

    // Our mouse update function expect PlatformHandle to be filled for the main viewport
    g_hWnd = (HWND)hwnd;
    ImGuiViewport* main_viewport = ImGui::GetMainViewport();
    main_viewport->PlatformHandle = main_viewport->PlatformHandleRaw = (void*)g_hWnd;
    if (io.ConfigFlags & ImGuiConfigFlags_ViewportsEnable)
        ImGui_ImplWin32_InitPlatformInterface();

    // Keyboard mapping. ImGui will use those indices to peek into the io.KeysDown[] array that we will update during the application lifetime.
    io.KeyMap[ImGuiKey_Tab] = VK_TAB;
    io.KeyMap[ImGuiKey_LeftArrow] = VK_LEFT;
    io.KeyMap[ImGuiKey_RightArrow] = VK_RIGHT;
    io.KeyMap[ImGuiKey_UpArrow] = VK_UP;
    io.KeyMap[ImGuiKey_DownArrow] = VK_DOWN;
    io.KeyMap[ImGuiKey_PageUp] = VK_PRIOR;
    io.KeyMap[ImGuiKey_PageDown] = VK_NEXT;
    io.KeyMap[ImGuiKey_Home] = VK_HOME;
    io.KeyMap[ImGuiKey_End] = VK_END;
    io.KeyMap[ImGuiKey_Insert] = VK_INSERT;
    io.KeyMap[ImGuiKey_Delete] = VK_DELETE;
    io.KeyMap[ImGuiKey_Backspace] = VK_BACK;
    io.KeyMap[ImGuiKey_Space] = VK_SPACE;
    io.KeyMap[ImGuiKey_Enter] = VK_RETURN;
    io.KeyMap[ImGuiKey_Escape] = VK_ESCAPE;
    io.KeyMap[ImGuiKey_KeyPadEnter] = VK_RETURN;
    io.KeyMap[ImGuiKey_A] = 'A';
    io.KeyMap[ImGuiKey_C] = 'C';
    io.KeyMap[ImGuiKey_V] = 'V';
    io.KeyMap[ImGuiKey_X] = 'X';
    io.KeyMap[ImGuiKey_Y] = 'Y';
    io.KeyMap[ImGuiKey_Z] = 'Z';

    return true;
}

void    ImGui_ImplWin32_Shutdown()
{
    ImGui_ImplWin32_ShutdownPlatformInterface();
    g_hWnd = (HWND)0;
}

static bool ImGui_ImplWin32_UpdateMouseCursor()
{
    ImGuiIO& io = ImGui::GetIO();
    if (io.ConfigFlags & ImGuiConfigFlags_NoMouseCursorChange)
        return false;

    ImGuiMouseCursor imgui_cursor = ImGui::GetMouseCursor();
    if (imgui_cursor == ImGuiMouseCursor_None || io.MouseDrawCursor)
    {
        // Hide OS mouse cursor if imgui is drawing it or if it wants no cursor
        ::SetCursor(NULL);
    }
    else
    {
        // Show OS mouse cursor
        LPTSTR win32_cursor = IDC_ARROW;
        switch (imgui_cursor)
        {
        case ImGuiMouseCursor_Arrow:        win32_cursor = IDC_ARROW; break;
        case ImGuiMouseCursor_TextInput:    win32_cursor = IDC_IBEAM; break;
        case ImGuiMouseCursor_ResizeAll:    win32_cursor = IDC_SIZEALL; break;
        case ImGuiMouseCursor_ResizeEW:     win32_cursor = IDC_SIZEWE; break;
        case ImGuiMouseCursor_ResizeNS:     win32_cursor = IDC_SIZENS; break;
        case ImGuiMouseCursor_ResizeNESW:   win32_cursor = IDC_SIZENESW; break;
        case ImGuiMouseCursor_ResizeNWSE:   win32_cursor = IDC_SIZENWSE; break;
        case ImGuiMouseCursor_Hand:         win32_cursor = IDC_HAND; break;
        case ImGuiMouseCursor_NotAllowed:   win32_cursor = IDC_NO; break;
        }
        ::SetCursor(::LoadCursor(NULL, win32_cursor));
    }
    return true;
}

// This code supports multi-viewports (multiple OS Windows mapped into different Dear ImGui viewports)
// Because of that, it is a little more complicated than your typical single-viewport binding code!
static void ImGui_ImplWin32_UpdateMousePos()
{
    ImGuiIO& io = ImGui::GetIO();

    // Set OS mouse position if requested (rarely used, only when ImGuiConfigFlags_NavEnableSetMousePos is enabled by user)
    // (When multi-viewports are enabled, all imgui positions are same as OS positions)
    if (io.WantSetMousePos)
    {
        POINT pos = { (int)io.MousePos.x, (int)io.MousePos.y };
        if ((io.ConfigFlags & ImGuiConfigFlags_ViewportsEnable) == 0)
            ::ClientToScreen(g_hWnd, &pos);
        ::SetCursorPos(pos.x, pos.y);
    }

    io.MousePos = ImVec2(-FLT_MAX, -FLT_MAX);
    io.MouseHoveredViewport = 0;

    // Set imgui mouse position
    POINT mouse_screen_pos;
    if (!::GetCursorPos(&mouse_screen_pos))
        return;
    if (HWND focused_hwnd = ::GetForegroundWindow())
    {
        if (::IsChild(focused_hwnd, g_hWnd))
            focused_hwnd = g_hWnd;
        if (io.ConfigFlags & ImGuiConfigFlags_ViewportsEnable)
        {
            // Multi-viewport mode: mouse position in OS absolute coordinates (io.MousePos is (0,0) when the mouse is on the upper-left of the primary monitor)
            // This is the position you can get with GetCursorPos(). In theory adding viewport->Pos is also the reverse operation of doing ScreenToClient().
            if (ImGui::FindViewportByPlatformHandle((void*)focused_hwnd) != NULL)
                io.MousePos = ImVec2((float)mouse_screen_pos.x, (float)mouse_screen_pos.y);
        }
        else
        {
            // Single viewport mode: mouse position in client window coordinates (io.MousePos is (0,0) when the mouse is on the upper-left corner of the app window.)
            // This is the position you can get with GetCursorPos() + ScreenToClient() or from WM_MOUSEMOVE.
            if (focused_hwnd == g_hWnd)
            {
                POINT mouse_client_pos = mouse_screen_pos;
                ::ScreenToClient(focused_hwnd, &mouse_client_pos);
                io.MousePos = ImVec2((float)mouse_client_pos.x, (float)mouse_client_pos.y);
            }
        }
    }

    // (Optional) When using multiple viewports: set io.MouseHoveredViewport to the viewport the OS mouse cursor is hovering.
    // Important: this information is not easy to provide and many high-level windowing library won't be able to provide it correctly, because
    // - This is _ignoring_ viewports with the ImGuiViewportFlags_NoInputs flag (pass-through windows).
    // - This is _regardless_ of whether another viewport is focused or being dragged from.
    // If ImGuiBackendFlags_HasMouseHoveredViewport is not set by the back-end, imgui will ignore this field and infer the information by relying on the
    // rectangles and last focused time of every viewports it knows about. It will be unaware of foreign windows that may be sitting between or over your windows.
    if (HWND hovered_hwnd = ::WindowFromPoint(mouse_screen_pos))
        if (ImGuiViewport* viewport = ImGui::FindViewportByPlatformHandle((void*)hovered_hwnd))
            if ((viewport->Flags & ImGuiViewportFlags_NoInputs) == 0) // FIXME: We still get our NoInputs window with WM_NCHITTEST/HTTRANSPARENT code when decorated?
                io.MouseHoveredViewport = viewport->ID;
}

// Gamepad navigation mapping
static void ImGui_ImplWin32_UpdateGamepads()
{
#ifndef IMGUI_IMPL_WIN32_DISABLE_GAMEPAD
    ImGuiIO& io = ImGui::GetIO();
    memset(io.NavInputs, 0, sizeof(io.NavInputs));
    if ((io.ConfigFlags & ImGuiConfigFlags_NavEnableGamepad) == 0)
        return;

    // Calling XInputGetState() every frame on disconnected gamepads is unfortunately too slow.
    // Instead we refresh gamepad availability by calling XInputGetCapabilities() _only_ after receiving WM_DEVICECHANGE.
    if (g_WantUpdateHasGamepad)
    {
        XINPUT_CAPABILITIES caps;
        g_HasGamepad = (XInputGetCapabilities(0, XINPUT_FLAG_GAMEPAD, &caps) == ERROR_SUCCESS);
        g_WantUpdateHasGamepad = false;
    }

    XINPUT_STATE xinput_state;
    io.BackendFlags &= ~ImGuiBackendFlags_HasGamepad;
    if (g_HasGamepad && XInputGetState(0, &xinput_state) == ERROR_SUCCESS)
    {
        const XINPUT_GAMEPAD& gamepad = xinput_state.Gamepad;
        io.BackendFlags |= ImGuiBackendFlags_HasGamepad;

        #define MAP_BUTTON(NAV_NO, BUTTON_ENUM)     { io.NavInputs[NAV_NO] = (gamepad.wButtons & BUTTON_ENUM) ? 1.0f : 0.0f; }
        #define MAP_ANALOG(NAV_NO, VALUE, V0, V1)   { float vn = (float)(VALUE - V0) / (float)(V1 - V0); if (vn > 1.0f) vn = 1.0f; if (vn > 0.0f && io.NavInputs[NAV_NO] < vn) io.NavInputs[NAV_NO] = vn; }
        MAP_BUTTON(ImGuiNavInput_Activate,      XINPUT_GAMEPAD_A);              // Cross / A
        MAP_BUTTON(ImGuiNavInput_Cancel,        XINPUT_GAMEPAD_B);              // Circle / B
        MAP_BUTTON(ImGuiNavInput_Menu,          XINPUT_GAMEPAD_X);              // Square / X
        MAP_BUTTON(ImGuiNavInput_Input,         XINPUT_GAMEPAD_Y);              // Triangle / Y
        MAP_BUTTON(ImGuiNavInput_DpadLeft,      XINPUT_GAMEPAD_DPAD_LEFT);      // D-Pad Left
        MAP_BUTTON(ImGuiNavInput_DpadRight,     XINPUT_GAMEPAD_DPAD_RIGHT);     // D-Pad Right
        MAP_BUTTON(ImGuiNavInput_DpadUp,        XINPUT_GAMEPAD_DPAD_UP);        // D-Pad Up
        MAP_BUTTON(ImGuiNavInput_DpadDown,      XINPUT_GAMEPAD_DPAD_DOWN);      // D-Pad Down
        MAP_BUTTON(ImGuiNavInput_FocusPrev,     XINPUT_GAMEPAD_LEFT_SHOULDER);  // L1 / LB
        MAP_BUTTON(ImGuiNavInput_FocusNext,     XINPUT_GAMEPAD_RIGHT_SHOULDER); // R1 / RB
        MAP_BUTTON(ImGuiNavInput_TweakSlow,     XINPUT_GAMEPAD_LEFT_SHOULDER);  // L1 / LB
        MAP_BUTTON(ImGuiNavInput_TweakFast,     XINPUT_GAMEPAD_RIGHT_SHOULDER); // R1 / RB
        MAP_ANALOG(ImGuiNavInput_LStickLeft,    gamepad.sThumbLX,  -XINPUT_GAMEPAD_LEFT_THUMB_DEADZONE, -32768);
        MAP_ANALOG(ImGuiNavInput_LStickRight,   gamepad.sThumbLX,  +XINPUT_GAMEPAD_LEFT_THUMB_DEADZONE, +32767);
        MAP_ANALOG(ImGuiNavInput_LStickUp,      gamepad.sThumbLY,  +XINPUT_GAMEPAD_LEFT_THUMB_DEADZONE, +32767);
        MAP_ANALOG(ImGuiNavInput_LStickDown,    gamepad.sThumbLY,  -XINPUT_GAMEPAD_LEFT_THUMB_DEADZONE, -32767);
        #undef MAP_BUTTON
        #undef MAP_ANALOG
    }
#endif // #ifndef IMGUI_IMPL_WIN32_DISABLE_GAMEPAD
}

void    ImGui_ImplWin32_NewFrame()
{
    ImGuiIO& io = ImGui::GetIO();
    IM_ASSERT(io.Fonts->IsBuilt() && "Font atlas not built! It is generally built by the renderer back-end. Missing call to renderer _NewFrame() function? e.g. ImGui_ImplOpenGL3_NewFrame().");

    // Setup display size (every frame to accommodate for window resizing)
    RECT rect;
    ::GetClientRect(g_hWnd, &rect);
    io.DisplaySize = ImVec2((float)(rect.right - rect.left), (float)(rect.bottom - rect.top));
    if (g_WantUpdateMonitors)
        ImGui_ImplWin32_UpdateMonitors();

    // Setup time step
    INT64 current_time;
    ::QueryPerformanceCounter((LARGE_INTEGER *)&current_time);
    io.DeltaTime = (float)(current_time - g_Time) / g_TicksPerSecond;
    g_Time = current_time;

    // Read keyboard modifiers inputs
    io.KeyCtrl = (::GetKeyState(VK_CONTROL) & 0x8000) != 0;
    io.KeyShift = (::GetKeyState(VK_SHIFT) & 0x8000) != 0;
    io.KeyAlt = (::GetKeyState(VK_MENU) & 0x8000) != 0;
    io.KeySuper = false;
    // io.KeysDown[], io.MousePos, io.MouseDown[], io.MouseWheel: filled by the WndProc handler below.

    // Update OS mouse position
    ImGui_ImplWin32_UpdateMousePos();

    // Update OS mouse cursor with the cursor requested by imgui
    ImGuiMouseCursor mouse_cursor = io.MouseDrawCursor ? ImGuiMouseCursor_None : ImGui::GetMouseCursor();
    if (g_LastMouseCursor != mouse_cursor)
    {
        g_LastMouseCursor = mouse_cursor;
        ImGui_ImplWin32_UpdateMouseCursor();
    }

    // Update game controllers (if enabled and available)
    ImGui_ImplWin32_UpdateGamepads();
}

// Allow compilation with old Windows SDK. MinGW doesn't have default _WIN32_WINNT/WINVER versions.
#ifndef WM_MOUSEHWHEEL
#define WM_MOUSEHWHEEL 0x020E
#endif
#ifndef DBT_DEVNODES_CHANGED
#define DBT_DEVNODES_CHANGED 0x0007
#endif

// Process Win32 mouse/keyboard inputs.
// You can read the io.WantCaptureMouse, io.WantCaptureKeyboard flags to tell if dear imgui wants to use your inputs.
// - When io.WantCaptureMouse is true, do not dispatch mouse input data to your main application.
// - When io.WantCaptureKeyboard is true, do not dispatch keyboard input data to your main application.
// Generally you may always pass all inputs to dear imgui, and hide them from your application based on those two flags.
// PS: In this Win32 handler, we use the capture API (GetCapture/SetCapture/ReleaseCapture) to be able to read mouse coordinates when dragging mouse outside of our window bounds.
// PS: We treat DBLCLK messages as regular mouse down messages, so this code will work on windows classes that have the CS_DBLCLKS flag set. Our own example app code doesn't set this flag.
IMGUI_IMPL_API LRESULT ImGui_ImplWin32_WndProcHandler(HWND hwnd, UINT msg, WPARAM wParam, LPARAM lParam)
{
    if (ImGui::GetCurrentContext() == NULL)
        return 0;

    ImGuiIO& io = ImGui::GetIO();
    switch (msg)
    {
    case WM_LBUTTONDOWN: case WM_LBUTTONDBLCLK:
    case WM_RBUTTONDOWN: case WM_RBUTTONDBLCLK:
    case WM_MBUTTONDOWN: case WM_MBUTTONDBLCLK:
    case WM_XBUTTONDOWN: case WM_XBUTTONDBLCLK:
    {
        int button = 0;
        if (msg == WM_LBUTTONDOWN || msg == WM_LBUTTONDBLCLK) { button = 0; }
        if (msg == WM_RBUTTONDOWN || msg == WM_RBUTTONDBLCLK) { button = 1; }
        if (msg == WM_MBUTTONDOWN || msg == WM_MBUTTONDBLCLK) { button = 2; }
        if (msg == WM_XBUTTONDOWN || msg == WM_XBUTTONDBLCLK) { button = (GET_XBUTTON_WPARAM(wParam) == XBUTTON1) ? 3 : 4; }
        if (!ImGui::IsAnyMouseDown() && ::GetCapture() == NULL)
            ::SetCapture(hwnd);
        io.MouseDown[button] = true;
        return 0;
    }
    case WM_LBUTTONUP:
    case WM_RBUTTONUP:
    case WM_MBUTTONUP:
    case WM_XBUTTONUP:
    {
        int button = 0;
        if (msg == WM_LBUTTONUP) { button = 0; }
        if (msg == WM_RBUTTONUP) { button = 1; }
        if (msg == WM_MBUTTONUP) { button = 2; }
        if (msg == WM_XBUTTONUP) { button = (GET_XBUTTON_WPARAM(wParam) == XBUTTON1) ? 3 : 4; }
        io.MouseDown[button] = false;
        if (!ImGui::IsAnyMouseDown() && ::GetCapture() == hwnd)
            ::ReleaseCapture();
        return 0;
    }
    case WM_MOUSEWHEEL:
        io.MouseWheel += (float)GET_WHEEL_DELTA_WPARAM(wParam) / (float)WHEEL_DELTA;
        return 0;
    case WM_MOUSEHWHEEL:
        io.MouseWheelH += (float)GET_WHEEL_DELTA_WPARAM(wParam) / (float)WHEEL_DELTA;
        return 0;
    case WM_KEYDOWN:
    case WM_SYSKEYDOWN:
        if (wParam < 256)
            io.KeysDown[wParam] = 1;
        return 0;
    case WM_KEYUP:
    case WM_SYSKEYUP:
        if (wParam < 256)
            io.KeysDown[wParam] = 0;
        return 0;
    case WM_CHAR:
        // You can also use ToAscii()+GetKeyboardState() to retrieve characters.
        io.AddInputCharacter((unsigned int)wParam);
        return 0;
    case WM_SETCURSOR:
        if (LOWORD(lParam) == HTCLIENT && ImGui_ImplWin32_UpdateMouseCursor())
            return 1;
        return 0;
    case WM_DEVICECHANGE:
        if ((UINT)wParam == DBT_DEVNODES_CHANGED)
            g_WantUpdateHasGamepad = true;
        return 0;
    case WM_DISPLAYCHANGE:
        g_WantUpdateMonitors = true;
        return 0;
    }
    return 0;
}

//--------------------------------------------------------------------------------------------------------
// DPI handling
// Those in theory should be simple calls but Windows has multiple ways to handle DPI, and most of them
// require recent Windows versions at runtime or recent Windows SDK at compile-time. Neither we want to depend on.
// So we dynamically select and load those functions to avoid dependencies. This is the scheme successfully
// used by GLFW (from which we borrowed some of the code here) and other applications aiming to be portable.
//---------------------------------------------------------------------------------------------------------
// At this point ImGui_ImplWin32_EnableDpiAwareness() is just a helper called by main.cpp, we don't call it automatically.
//---------------------------------------------------------------------------------------------------------

static BOOL IsWindowsVersionOrGreater(WORD major, WORD minor, WORD sp)
{
    OSVERSIONINFOEXW osvi = { sizeof(osvi), major, minor, 0, 0,{ 0 }, sp };
    DWORD mask = VER_MAJORVERSION | VER_MINORVERSION | VER_SERVICEPACKMAJOR;
    ULONGLONG cond = VerSetConditionMask(0, VER_MAJORVERSION, VER_GREATER_EQUAL);
    cond = VerSetConditionMask(cond, VER_MINORVERSION, VER_GREATER_EQUAL);
    cond = VerSetConditionMask(cond, VER_SERVICEPACKMAJOR, VER_GREATER_EQUAL);
    return VerifyVersionInfoW(&osvi, mask, cond);
}
#define IsWindows8Point1OrGreater()  IsWindowsVersionOrGreater(HIBYTE(0x0602), LOBYTE(0x0602), 0) // _WIN32_WINNT_WINBLUE
#define IsWindows10OrGreater()       IsWindowsVersionOrGreater(HIBYTE(0x0A00), LOBYTE(0x0A00), 0) // _WIN32_WINNT_WIN10

#ifndef DPI_ENUMS_DECLARED
typedef enum { PROCESS_DPI_UNAWARE = 0, PROCESS_SYSTEM_DPI_AWARE = 1, PROCESS_PER_MONITOR_DPI_AWARE = 2 } PROCESS_DPI_AWARENESS;
typedef enum { MDT_EFFECTIVE_DPI = 0, MDT_ANGULAR_DPI = 1, MDT_RAW_DPI = 2, MDT_DEFAULT = MDT_EFFECTIVE_DPI } MONITOR_DPI_TYPE;
#endif
#ifndef _DPI_AWARENESS_CONTEXTS_
DECLARE_HANDLE(DPI_AWARENESS_CONTEXT);
#define DPI_AWARENESS_CONTEXT_PER_MONITOR_AWARE    (DPI_AWARENESS_CONTEXT)-3
#endif
#ifndef DPI_AWARENESS_CONTEXT_PER_MONITOR_AWARE_V2
#define DPI_AWARENESS_CONTEXT_PER_MONITOR_AWARE_V2 (DPI_AWARENESS_CONTEXT)-4
#endif
typedef HRESULT(WINAPI * PFN_SetProcessDpiAwareness)(PROCESS_DPI_AWARENESS);                     // Shcore.lib+dll, Windows 8.1
typedef HRESULT(WINAPI * PFN_GetDpiForMonitor)(HMONITOR, MONITOR_DPI_TYPE, UINT*, UINT*);        // Shcore.lib+dll, Windows 8.1
typedef DPI_AWARENESS_CONTEXT(WINAPI * PFN_SetThreadDpiAwarenessContext)(DPI_AWARENESS_CONTEXT); // User32.lib+dll, Windows 10 v1607 (Creators Update)

void ImGui_ImplWin32_EnableDpiAwareness()
{
    // if (IsWindows10OrGreater()) // FIXME-DPI: This needs a manifest to succeed. Instead we try to grab the function pointer.
    {
        static HINSTANCE user32_dll = ::LoadLibraryA("user32.dll"); // Reference counted per-process
        if (PFN_SetThreadDpiAwarenessContext SetThreadDpiAwarenessContextFn = (PFN_SetThreadDpiAwarenessContext)::GetProcAddress(user32_dll, "SetThreadDpiAwarenessContext"))
        {
            SetThreadDpiAwarenessContextFn(DPI_AWARENESS_CONTEXT_PER_MONITOR_AWARE_V2);
            return;
        }
    }
    if (IsWindows8Point1OrGreater())
    {
        static HINSTANCE shcore_dll = ::LoadLibraryA("shcore.dll"); // Reference counted per-process
        if (PFN_SetProcessDpiAwareness SetProcessDpiAwarenessFn = (PFN_SetProcessDpiAwareness)::GetProcAddress(shcore_dll, "SetProcessDpiAwareness"))
            SetProcessDpiAwarenessFn(PROCESS_PER_MONITOR_DPI_AWARE);
    }
    else
    {
        SetProcessDPIAware();
    }
}

#ifdef _MSC_VER
#pragma comment(lib, "gdi32")   // GetDeviceCaps()
#endif

float ImGui_ImplWin32_GetDpiScaleForMonitor(void* monitor)
{
    UINT xdpi = 96, ydpi = 96;
    if (::IsWindows8Point1OrGreater())
    {
        static HINSTANCE shcore_dll = ::LoadLibraryA("shcore.dll"); // Reference counted per-process
        if (PFN_GetDpiForMonitor GetDpiForMonitorFn = (PFN_GetDpiForMonitor)::GetProcAddress(shcore_dll, "GetDpiForMonitor"))
            GetDpiForMonitorFn((HMONITOR)monitor, MDT_EFFECTIVE_DPI, &xdpi, &ydpi);
    }
    else
    {
        const HDC dc = ::GetDC(NULL);
        xdpi = ::GetDeviceCaps(dc, LOGPIXELSX);
        ydpi = ::GetDeviceCaps(dc, LOGPIXELSY);
        ::ReleaseDC(NULL, dc);
    }
    IM_ASSERT(xdpi == ydpi); // Please contact me if you hit this assert!
    return xdpi / 96.0f;
}

float ImGui_ImplWin32_GetDpiScaleForHwnd(void* hwnd)
{
    HMONITOR monitor = ::MonitorFromWindow((HWND)hwnd, MONITOR_DEFAULTTONEAREST);
    return ImGui_ImplWin32_GetDpiScaleForMonitor(monitor);
}

//--------------------------------------------------------------------------------------------------------
// IME (Input Method Editor) basic support for e.g. Asian language users
//--------------------------------------------------------------------------------------------------------

#if defined(_WIN32) && !defined(IMGUI_DISABLE_WIN32_FUNCTIONS) && !defined(IMGUI_DISABLE_WIN32_DEFAULT_IME_FUNCTIONS) && !defined(__GNUC__)
#define HAS_WIN32_IME   1
#include <imm.h>
#ifdef _MSC_VER
#pragma comment(lib, "imm32")
#endif
static void ImGui_ImplWin32_SetImeInputPos(ImGuiViewport* viewport, ImVec2 pos)
{
    COMPOSITIONFORM cf = { CFS_FORCE_POSITION,{ (LONG)(pos.x - viewport->Pos.x), (LONG)(pos.y - viewport->Pos.y) },{ 0, 0, 0, 0 } };
    if (HWND hwnd = (HWND)viewport->PlatformHandle)
        if (HIMC himc = ::ImmGetContext(hwnd))
        {
            ::ImmSetCompositionWindow(himc, &cf);
            ::ImmReleaseContext(hwnd, himc);
        }
}
#else
#define HAS_WIN32_IME   0
#endif

//--------------------------------------------------------------------------------------------------------
// MULTI-VIEWPORT / PLATFORM INTERFACE SUPPORT
// This is an _advanced_ and _optional_ feature, allowing the back-end to create and handle multiple viewports simultaneously.
// If you are new to dear imgui or creating a new binding for dear imgui, it is recommended that you completely ignore this section first..
//--------------------------------------------------------------------------------------------------------

struct ImGuiViewportDataWin32
{
    HWND    Hwnd;
    bool    HwndOwned;
    DWORD   DwStyle;
    DWORD   DwExStyle;

    ImGuiViewportDataWin32() { Hwnd = NULL; HwndOwned = false;  DwStyle = DwExStyle = 0; }
    ~ImGuiViewportDataWin32() { IM_ASSERT(Hwnd == NULL); }
};

static void ImGui_ImplWin32_GetWin32StyleFromViewportFlags(ImGuiViewportFlags flags, DWORD* out_style, DWORD* out_ex_style)
{
    if (flags & ImGuiViewportFlags_NoDecoration)
        *out_style = WS_POPUP;
    else
        *out_style = WS_OVERLAPPEDWINDOW;

    if (flags & ImGuiViewportFlags_NoTaskBarIcon)
        *out_ex_style = WS_EX_TOOLWINDOW;
    else
        *out_ex_style = WS_EX_APPWINDOW;

    if (flags & ImGuiViewportFlags_TopMost)
        *out_ex_style |= WS_EX_TOPMOST;
}

static void ImGui_ImplWin32_CreateWindow(ImGuiViewport* viewport)
{
    ImGuiViewportDataWin32* data = IM_NEW(ImGuiViewportDataWin32)();
    viewport->PlatformUserData = data;

    // Select style and parent window
    ImGui_ImplWin32_GetWin32StyleFromViewportFlags(viewport->Flags, &data->DwStyle, &data->DwExStyle);
    HWND parent_window = NULL;
    if (viewport->ParentViewportId != 0)
        if (ImGuiViewport* parent_viewport = ImGui::FindViewportByID(viewport->ParentViewportId))
            parent_window = (HWND)parent_viewport->PlatformHandle;

    // Create window
    RECT rect = { (LONG)viewport->Pos.x, (LONG)viewport->Pos.y, (LONG)(viewport->Pos.x + viewport->Size.x), (LONG)(viewport->Pos.y + viewport->Size.y) };
    ::AdjustWindowRectEx(&rect, data->DwStyle, FALSE, data->DwExStyle);
    data->Hwnd = ::CreateWindowEx(
        data->DwExStyle, _T("ImGui Platform"), _T("Untitled"), data->DwStyle,   // Style, class name, window name
        rect.left, rect.top, rect.right - rect.left, rect.bottom - rect.top,    // Window area
        parent_window, NULL, ::GetModuleHandle(NULL), NULL);                    // Parent window, Menu, Instance, Param
    data->HwndOwned = true;
    viewport->PlatformRequestResize = false;
    viewport->PlatformHandle = viewport->PlatformHandleRaw = data->Hwnd;
}

static void ImGui_ImplWin32_DestroyWindow(ImGuiViewport* viewport)
{
    if (ImGuiViewportDataWin32* data = (ImGuiViewportDataWin32*)viewport->PlatformUserData)
    {
        if (::GetCapture() == data->Hwnd)
        {
            // Transfer capture so if we started dragging from a window that later disappears, we'll still receive the MOUSEUP event.
            ::ReleaseCapture();
            ::SetCapture(g_hWnd);
        }
        if (data->Hwnd && data->HwndOwned)
            ::DestroyWindow(data->Hwnd);
        data->Hwnd = NULL;
        IM_DELETE(data);
    }
    viewport->PlatformUserData = viewport->PlatformHandle = NULL;
}

static void ImGui_ImplWin32_ShowWindow(ImGuiViewport* viewport)
{
    ImGuiViewportDataWin32* data = (ImGuiViewportDataWin32*)viewport->PlatformUserData;
    IM_ASSERT(data->Hwnd != 0);
    if (viewport->Flags & ImGuiViewportFlags_NoFocusOnAppearing)
        ::ShowWindow(data->Hwnd, SW_SHOWNA);
    else
        ::ShowWindow(data->Hwnd, SW_SHOW);
}

static void ImGui_ImplWin32_UpdateWindow(ImGuiViewport* viewport)
{
    // (Optional) Update Win32 style if it changed _after_ creation.
    // Generally they won't change unless configuration flags are changed, but advanced uses (such as manually rewriting viewport flags) make this useful.
    ImGuiViewportDataWin32* data = (ImGuiViewportDataWin32*)viewport->PlatformUserData;
    IM_ASSERT(data->Hwnd != 0);
    DWORD new_style;
    DWORD new_ex_style;
    ImGui_ImplWin32_GetWin32StyleFromViewportFlags(viewport->Flags, &new_style, &new_ex_style);

    // Only reapply the flags that have been changed from our point of view (as other flags are being modified by Windows)
    if (data->DwStyle != new_style || data->DwExStyle != new_ex_style)
    {
        data->DwStyle = new_style;
        data->DwExStyle = new_ex_style;
        ::SetWindowLong(data->Hwnd, GWL_STYLE, data->DwStyle);
        ::SetWindowLong(data->Hwnd, GWL_EXSTYLE, data->DwExStyle);
        RECT rect = { (LONG)viewport->Pos.x, (LONG)viewport->Pos.y, (LONG)(viewport->Pos.x + viewport->Size.x), (LONG)(viewport->Pos.y + viewport->Size.y) };
        ::AdjustWindowRectEx(&rect, data->DwStyle, FALSE, data->DwExStyle); // Client to Screen
        ::SetWindowPos(data->Hwnd, NULL, rect.left, rect.top, rect.right - rect.left, rect.bottom - rect.top, SWP_NOZORDER | SWP_NOACTIVATE | SWP_FRAMECHANGED);
        ::ShowWindow(data->Hwnd, SW_SHOWNA); // This is necessary when we alter the style
        viewport->PlatformRequestMove = viewport->PlatformRequestResize = true;
    }
}

static ImVec2 ImGui_ImplWin32_GetWindowPos(ImGuiViewport* viewport)
{
    ImGuiViewportDataWin32* data = (ImGuiViewportDataWin32*)viewport->PlatformUserData;
    IM_ASSERT(data->Hwnd != 0);
    POINT pos = { 0, 0 };
    ::ClientToScreen(data->Hwnd, &pos);
    return ImVec2((float)pos.x, (float)pos.y);
}

static void ImGui_ImplWin32_SetWindowPos(ImGuiViewport* viewport, ImVec2 pos)
{
    ImGuiViewportDataWin32* data = (ImGuiViewportDataWin32*)viewport->PlatformUserData;
    IM_ASSERT(data->Hwnd != 0);
    RECT rect = { (LONG)pos.x, (LONG)pos.y, (LONG)pos.x, (LONG)pos.y };
    ::AdjustWindowRectEx(&rect, data->DwStyle, FALSE, data->DwExStyle);
    ::SetWindowPos(data->Hwnd, NULL, rect.left, rect.top, 0, 0, SWP_NOZORDER | SWP_NOSIZE | SWP_NOACTIVATE);
}

static ImVec2 ImGui_ImplWin32_GetWindowSize(ImGuiViewport* viewport)
{
    ImGuiViewportDataWin32* data = (ImGuiViewportDataWin32*)viewport->PlatformUserData;
    IM_ASSERT(data->Hwnd != 0);
    RECT rect;
    ::GetClientRect(data->Hwnd, &rect);
    return ImVec2(float(rect.right - rect.left), float(rect.bottom - rect.top));
}

static void ImGui_ImplWin32_SetWindowSize(ImGuiViewport* viewport, ImVec2 size)
{
    ImGuiViewportDataWin32* data = (ImGuiViewportDataWin32*)viewport->PlatformUserData;
    IM_ASSERT(data->Hwnd != 0);
    RECT rect = { 0, 0, (LONG)size.x, (LONG)size.y };
    ::AdjustWindowRectEx(&rect, data->DwStyle, FALSE, data->DwExStyle); // Client to Screen
    ::SetWindowPos(data->Hwnd, NULL, 0, 0, rect.right - rect.left, rect.bottom - rect.top, SWP_NOZORDER | SWP_NOMOVE | SWP_NOACTIVATE);
}

static void ImGui_ImplWin32_SetWindowFocus(ImGuiViewport* viewport)
{
    ImGuiViewportDataWin32* data = (ImGuiViewportDataWin32*)viewport->PlatformUserData;
    IM_ASSERT(data->Hwnd != 0);
    ::BringWindowToTop(data->Hwnd);
    ::SetForegroundWindow(data->Hwnd);
    ::SetFocus(data->Hwnd);
}

static bool ImGui_ImplWin32_GetWindowFocus(ImGuiViewport* viewport)
{
    ImGuiViewportDataWin32* data = (ImGuiViewportDataWin32*)viewport->PlatformUserData;
    IM_ASSERT(data->Hwnd != 0);
    return ::GetForegroundWindow() == data->Hwnd;
}

static bool ImGui_ImplWin32_GetWindowMinimized(ImGuiViewport* viewport)
{
    ImGuiViewportDataWin32* data = (ImGuiViewportDataWin32*)viewport->PlatformUserData;
    IM_ASSERT(data->Hwnd != 0);
    return ::IsIconic(data->Hwnd) != 0;
}

static void ImGui_ImplWin32_SetWindowTitle(ImGuiViewport* viewport, const char* title)
{
    // ::SetWindowTextA() doesn't properly handle UTF-8 so we explicitely convert our string.
    ImGuiViewportDataWin32* data = (ImGuiViewportDataWin32*)viewport->PlatformUserData;
    IM_ASSERT(data->Hwnd != 0);
    int n = ::MultiByteToWideChar(CP_UTF8, 0, title, -1, NULL, 0);
    ImVector<wchar_t> title_w;
    title_w.resize(n);
    ::MultiByteToWideChar(CP_UTF8, 0, title, -1, title_w.Data, n);
    ::SetWindowTextW(data->Hwnd, title_w.Data);
}

static void ImGui_ImplWin32_SetWindowAlpha(ImGuiViewport* viewport, float alpha)
{
    ImGuiViewportDataWin32* data = (ImGuiViewportDataWin32*)viewport->PlatformUserData;
    IM_ASSERT(data->Hwnd != 0);
    IM_ASSERT(alpha >= 0.0f && alpha <= 1.0f);
    if (alpha < 1.0f)
    {
        DWORD style = ::GetWindowLongW(data->Hwnd, GWL_EXSTYLE) | WS_EX_LAYERED;
        ::SetWindowLongW(data->Hwnd, GWL_EXSTYLE, style);
        ::SetLayeredWindowAttributes(data->Hwnd, 0, (BYTE)(255 * alpha), LWA_ALPHA);
    }
    else
    {
        DWORD style = ::GetWindowLongW(data->Hwnd, GWL_EXSTYLE) & ~WS_EX_LAYERED;
        ::SetWindowLongW(data->Hwnd, GWL_EXSTYLE, style);
    }
}

static float ImGui_ImplWin32_GetWindowDpiScale(ImGuiViewport* viewport)
{
    ImGuiViewportDataWin32* data = (ImGuiViewportDataWin32*)viewport->PlatformUserData;
    IM_ASSERT(data->Hwnd != 0);
    return ImGui_ImplWin32_GetDpiScaleForHwnd(data->Hwnd);
}

// FIXME-DPI: Testing DPI related ideas
static void ImGui_ImplWin32_OnChangedViewport(ImGuiViewport* viewport)
{
    (void)viewport;
#if 0
    ImGuiStyle default_style;
    //default_style.WindowPadding = ImVec2(0, 0);
    //default_style.WindowBorderSize = 0.0f;
    //default_style.ItemSpacing.y = 3.0f;
    //default_style.FramePadding = ImVec2(0, 0);
    default_style.ScaleAllSizes(viewport->DpiScale);
    ImGuiStyle& style = ImGui::GetStyle();
    style = default_style;
#endif
}

static LRESULT CALLBACK ImGui_ImplWin32_WndProcHandler_PlatformWindow(HWND hWnd, UINT msg, WPARAM wParam, LPARAM lParam)
{
    if (ImGui_ImplWin32_WndProcHandler(hWnd, msg, wParam, lParam))
        return true;

    if (ImGuiViewport* viewport = ImGui::FindViewportByPlatformHandle((void*)hWnd))
    {
        switch (msg)
        {
        case WM_CLOSE:
            viewport->PlatformRequestClose = true;
            return 0;
        case WM_MOVE:
            viewport->PlatformRequestMove = true;
            break;
        case WM_SIZE:
            viewport->PlatformRequestResize = true;
            break;
        case WM_MOUSEACTIVATE:
            if (viewport->Flags & ImGuiViewportFlags_NoFocusOnClick)
                return MA_NOACTIVATE;
            break;
        case WM_NCHITTEST:
            // Let mouse pass-through the window. This will allow the back-end to set io.MouseHoveredViewport properly (which is OPTIONAL).
            // The ImGuiViewportFlags_NoInputs flag is set while dragging a viewport, as want to detect the window behind the one we are dragging.
            // If you cannot easily access those viewport flags from your windowing/event code: you may manually synchronize its state e.g. in
            // your main loop after calling UpdatePlatformWindows(). Iterate all viewports/platform windows and pass the flag to your windowing system.
            if (viewport->Flags & ImGuiViewportFlags_NoInputs)
                return HTTRANSPARENT;
            break;
        }
    }

    return DefWindowProc(hWnd, msg, wParam, lParam);
}

static BOOL CALLBACK ImGui_ImplWin32_UpdateMonitors_EnumFunc(HMONITOR monitor, HDC, LPRECT, LPARAM)
{
    MONITORINFO info = { 0 };
    info.cbSize = sizeof(MONITORINFO);
    if (!::GetMonitorInfo(monitor, &info))
        return TRUE;
    ImGuiPlatformMonitor imgui_monitor;
    imgui_monitor.MainPos = ImVec2((float)info.rcMonitor.left, (float)info.rcMonitor.top);
    imgui_monitor.MainSize = ImVec2((float)(info.rcMonitor.right - info.rcMonitor.left), (float)(info.rcMonitor.bottom - info.rcMonitor.top));
    imgui_monitor.WorkPos = ImVec2((float)info.rcWork.left, (float)info.rcWork.top);
    imgui_monitor.WorkSize = ImVec2((float)(info.rcWork.right - info.rcWork.left), (float)(info.rcWork.bottom - info.rcWork.top));
    imgui_monitor.DpiScale = ImGui_ImplWin32_GetDpiScaleForMonitor(monitor);
    ImGuiPlatformIO& io = ImGui::GetPlatformIO();
    if (info.dwFlags & MONITORINFOF_PRIMARY)
        io.Monitors.push_front(imgui_monitor);
    else
        io.Monitors.push_back(imgui_monitor);
    return TRUE;
}

static void ImGui_ImplWin32_UpdateMonitors()
{
    ImGui::GetPlatformIO().Monitors.resize(0);
    ::EnumDisplayMonitors(NULL, NULL, ImGui_ImplWin32_UpdateMonitors_EnumFunc, NULL);
    g_WantUpdateMonitors = false;
}

static void ImGui_ImplWin32_InitPlatformInterface()
{
    WNDCLASSEX wcex;
    wcex.cbSize = sizeof(WNDCLASSEX);
    wcex.style = CS_HREDRAW | CS_VREDRAW;
    wcex.lpfnWndProc = ImGui_ImplWin32_WndProcHandler_PlatformWindow;
    wcex.cbClsExtra = 0;
    wcex.cbWndExtra = 0;
    wcex.hInstance = ::GetModuleHandle(NULL);
    wcex.hIcon = NULL;
    wcex.hCursor = NULL;
    wcex.hbrBackground = (HBRUSH)(COLOR_BACKGROUND + 1);
    wcex.lpszMenuName = NULL;
    wcex.lpszClassName = _T("ImGui Platform");
    wcex.hIconSm = NULL;
    ::RegisterClassEx(&wcex);

    ImGui_ImplWin32_UpdateMonitors();

    // Register platform interface (will be coupled with a renderer interface)
    ImGuiPlatformIO& platform_io = ImGui::GetPlatformIO();
    platform_io.Platform_CreateWindow = ImGui_ImplWin32_CreateWindow;
    platform_io.Platform_DestroyWindow = ImGui_ImplWin32_DestroyWindow;
    platform_io.Platform_ShowWindow = ImGui_ImplWin32_ShowWindow;
    platform_io.Platform_SetWindowPos = ImGui_ImplWin32_SetWindowPos;
    platform_io.Platform_GetWindowPos = ImGui_ImplWin32_GetWindowPos;
    platform_io.Platform_SetWindowSize = ImGui_ImplWin32_SetWindowSize;
    platform_io.Platform_GetWindowSize = ImGui_ImplWin32_GetWindowSize;
    platform_io.Platform_SetWindowFocus = ImGui_ImplWin32_SetWindowFocus;
    platform_io.Platform_GetWindowFocus = ImGui_ImplWin32_GetWindowFocus;
    platform_io.Platform_GetWindowMinimized = ImGui_ImplWin32_GetWindowMinimized;
    platform_io.Platform_SetWindowTitle = ImGui_ImplWin32_SetWindowTitle;
    platform_io.Platform_SetWindowAlpha = ImGui_ImplWin32_SetWindowAlpha;
    platform_io.Platform_UpdateWindow = ImGui_ImplWin32_UpdateWindow;
    platform_io.Platform_GetWindowDpiScale = ImGui_ImplWin32_GetWindowDpiScale; // FIXME-DPI
    platform_io.Platform_OnChangedViewport = ImGui_ImplWin32_OnChangedViewport; // FIXME-DPI
#if HAS_WIN32_IME
    platform_io.Platform_SetImeInputPos = ImGui_ImplWin32_SetImeInputPos;
#endif

    // Register main window handle (which is owned by the main application, not by us)
    ImGuiViewport* main_viewport = ImGui::GetMainViewport();
    ImGuiViewportDataWin32* data = IM_NEW(ImGuiViewportDataWin32)();
    data->Hwnd = g_hWnd;
    data->HwndOwned = false;
    main_viewport->PlatformUserData = data;
    main_viewport->PlatformHandle = (void*)g_hWnd;
}

static void ImGui_ImplWin32_ShutdownPlatformInterface()
{
    ::UnregisterClass(_T("ImGui Platform"), ::GetModuleHandle(NULL));
}<|MERGE_RESOLUTION|>--- conflicted
+++ resolved
@@ -29,11 +29,8 @@
 
 // CHANGELOG
 // (minor and older changes stripped away, please see git history for details)
-<<<<<<< HEAD
 //  2020-XX-XX: Platform: Added support for multiple windows via the ImGuiPlatformIO interface.
-=======
 //  2020-01-14: Inputs: Added support for #define IMGUI_IMPL_WIN32_DISABLE_GAMEPAD/IMGUI_IMPL_WIN32_DISABLE_LINKING_XINPUT.
->>>>>>> 2ebe08be
 //  2019-12-05: Inputs: Added support for ImGuiMouseCursor_NotAllowed mouse cursor.
 //  2019-05-11: Inputs: Don't filter value from WM_CHAR before calling AddInputCharacter().
 //  2019-01-17: Misc: Using GetForegroundWindow()+IsChild() instead of GetActiveWindow() to be compatible with windows created in a different thread or parent.

// dear imgui: Platform Backend for SDL2
// This needs to be used along with a Renderer (e.g. DirectX11, OpenGL3, Vulkan..)
// (Info: SDL2 is a cross-platform general purpose library for handling windows, inputs, graphics context creation, etc.)
// (Requires: SDL 2.0. Prefer SDL 2.0.4+ for full feature support.)

// Implemented features:
//  [X] Platform: Mouse cursor shape and visibility. Disable with 'io.ConfigFlags |= ImGuiConfigFlags_NoMouseCursorChange'.
//  [X] Platform: Clipboard support.
//  [X] Platform: Keyboard arrays indexed using SDL_SCANCODE_* codes, e.g. ImGui::IsKeyPressed(SDL_SCANCODE_SPACE).
//  [X] Platform: Gamepad support. Enabled with 'io.ConfigFlags |= ImGuiConfigFlags_NavEnableGamepad'.
//  [X] Platform: Multi-viewport support (multiple windows). Enable with 'io.ConfigFlags |= ImGuiConfigFlags_ViewportsEnable'.
// Missing features:
//  [ ] Platform: SDL2 handling of IME under Windows appears to be broken and it explicitly disable the regular Windows IME. You can restore Windows IME by compiling SDL with SDL_DISABLE_WINDOWS_IME.
//  [ ] Platform: Multi-viewport + Minimized windows seems to break mouse wheel events (at least under Windows).

// You can use unmodified imgui_impl_* files in your project. See examples/ folder for examples of using this.
// Prefer including the entire imgui/ repository into your project (either as a copy or as a submodule), and only build the backends you need.
// If you are new to Dear ImGui, read documentation from the docs/ folder + read the top of imgui.cpp.
// Read online: https://github.com/ocornut/imgui/tree/master/docs

// CHANGELOG
// (minor and older changes stripped away, please see git history for details)
<<<<<<< HEAD
//  2021-XX-XX: Platform: Added support for multiple windows via the ImGuiPlatformIO interface.
=======
//  2021-06-29: Reorganized backend to pull data from a single structure to facilitate usage with multiple-contexts (all g_XXXX access changed to bd->XXXX).
>>>>>>> 70c60385
//  2021-03-22: Rework global mouse pos availability check listing supported platforms explicitly, effectively fixing mouse access on Raspberry Pi. (#2837, #3950)
//  2020-05-25: Misc: Report a zero display-size when window is minimized, to be consistent with other backends.
//  2020-02-20: Inputs: Fixed mapping for ImGuiKey_KeyPadEnter (using SDL_SCANCODE_KP_ENTER instead of SDL_SCANCODE_RETURN2).
//  2019-12-17: Inputs: On Wayland, use SDL_GetMouseState (because there is no global mouse state).
//  2019-12-05: Inputs: Added support for ImGuiMouseCursor_NotAllowed mouse cursor.
//  2019-07-21: Inputs: Added mapping for ImGuiKey_KeyPadEnter.
//  2019-04-23: Inputs: Added support for SDL_GameController (if ImGuiConfigFlags_NavEnableGamepad is set by user application).
//  2019-03-12: Misc: Preserve DisplayFramebufferScale when main window is minimized.
//  2018-12-21: Inputs: Workaround for Android/iOS which don't seem to handle focus related calls.
//  2018-11-30: Misc: Setting up io.BackendPlatformName so it can be displayed in the About Window.
//  2018-11-14: Changed the signature of ImGui_ImplSDL2_ProcessEvent() to take a 'const SDL_Event*'.
//  2018-08-01: Inputs: Workaround for Emscripten which doesn't seem to handle focus related calls.
//  2018-06-29: Inputs: Added support for the ImGuiMouseCursor_Hand cursor.
//  2018-06-08: Misc: Extracted imgui_impl_sdl.cpp/.h away from the old combined SDL2+OpenGL/Vulkan examples.
//  2018-06-08: Misc: ImGui_ImplSDL2_InitForOpenGL() now takes a SDL_GLContext parameter.
//  2018-05-09: Misc: Fixed clipboard paste memory leak (we didn't call SDL_FreeMemory on the data returned by SDL_GetClipboardText).
//  2018-03-20: Misc: Setup io.BackendFlags ImGuiBackendFlags_HasMouseCursors flag + honor ImGuiConfigFlags_NoMouseCursorChange flag.
//  2018-02-16: Inputs: Added support for mouse cursors, honoring ImGui::GetMouseCursor() value.
//  2018-02-06: Misc: Removed call to ImGui::Shutdown() which is not available from 1.60 WIP, user needs to call CreateContext/DestroyContext themselves.
//  2018-02-06: Inputs: Added mapping for ImGuiKey_Space.
//  2018-02-05: Misc: Using SDL_GetPerformanceCounter() instead of SDL_GetTicks() to be able to handle very high framerate (1000+ FPS).
//  2018-02-05: Inputs: Keyboard mapping is using scancodes everywhere instead of a confusing mixture of keycodes and scancodes.
//  2018-01-20: Inputs: Added Horizontal Mouse Wheel support.
//  2018-01-19: Inputs: When available (SDL 2.0.4+) using SDL_CaptureMouse() to retrieve coordinates outside of client area when dragging. Otherwise (SDL 2.0.3 and before) testing for SDL_WINDOW_INPUT_FOCUS instead of SDL_WINDOW_MOUSE_FOCUS.
//  2018-01-18: Inputs: Added mapping for ImGuiKey_Insert.
//  2017-08-25: Inputs: MousePos set to -FLT_MAX,-FLT_MAX when mouse is unavailable/missing (instead of -1,-1).
//  2016-10-15: Misc: Added a void* user_data parameter to Clipboard function handlers.

#include "imgui.h"
#include "imgui_impl_sdl.h"

// SDL
// (the multi-viewports feature requires SDL features supported from SDL 2.0.4+. SDL 2.0.5+ is highly recommended)
#include <SDL.h>
#include <SDL_syswm.h>
#if defined(__APPLE__)
#include "TargetConditionals.h"
#endif

#define SDL_HAS_CAPTURE_AND_GLOBAL_MOUSE    SDL_VERSION_ATLEAST(2,0,4)
#define SDL_HAS_WINDOW_ALPHA                SDL_VERSION_ATLEAST(2,0,5)
#define SDL_HAS_ALWAYS_ON_TOP               SDL_VERSION_ATLEAST(2,0,5)
#define SDL_HAS_USABLE_DISPLAY_BOUNDS       SDL_VERSION_ATLEAST(2,0,5)
#define SDL_HAS_PER_MONITOR_DPI             SDL_VERSION_ATLEAST(2,0,4)
#define SDL_HAS_VULKAN                      SDL_VERSION_ATLEAST(2,0,6)
#define SDL_HAS_MOUSE_FOCUS_CLICKTHROUGH    SDL_VERSION_ATLEAST(2,0,5)
#if !SDL_HAS_VULKAN
static const Uint32 SDL_WINDOW_VULKAN = 0x10000000;
#endif

<<<<<<< HEAD
// Data
static SDL_Window*  g_Window = NULL;
static Uint64       g_Time = 0;
static bool         g_MousePressed[3] = { false, false, false };
static SDL_Cursor*  g_MouseCursors[ImGuiMouseCursor_COUNT] = {};
static char*        g_ClipboardTextData = NULL;
static bool         g_MouseCanUseGlobalState = true;
static bool         g_UseVulkan = false;

// Forward Declarations
static void ImGui_ImplSDL2_UpdateMonitors();
static void ImGui_ImplSDL2_InitPlatformInterface(SDL_Window* window, void* sdl_gl_context);
static void ImGui_ImplSDL2_ShutdownPlatformInterface();

=======
struct ImGui_ImplSDL2_Data
{
    SDL_Window* Window;
    Uint64      Time;
    bool        MousePressed[3];
    SDL_Cursor* MouseCursors[ImGuiMouseCursor_COUNT];
    char*       ClipboardTextData;
    bool        MouseCanUseGlobalState;

    ImGui_ImplSDL2_Data() { memset(this, 0, sizeof(*this)); }
};

// Wrapping access to backend data data (to facilitate multiple-contexts stored in io.BackendPlatformUserData)
static ImGui_ImplSDL2_Data* g_Data;
static ImGui_ImplSDL2_Data* ImGui_ImplSDL2_CreateBackendData()  { IM_ASSERT(g_Data == NULL); g_Data = IM_NEW(ImGui_ImplSDL2_Data); return g_Data; }
static ImGui_ImplSDL2_Data* ImGui_ImplSDL2_GetBackendData()     { return ImGui::GetCurrentContext() != NULL ? g_Data : NULL; }
static void                 ImGui_ImplSDL2_DestroyBackendData() { IM_DELETE(g_Data); g_Data = NULL; }

// Functions
>>>>>>> 70c60385
static const char* ImGui_ImplSDL2_GetClipboardText(void*)
{
    ImGui_ImplSDL2_Data* bd = ImGui_ImplSDL2_GetBackendData();
    if (bd->ClipboardTextData)
        SDL_free(bd->ClipboardTextData);
    bd->ClipboardTextData = SDL_GetClipboardText();
    return bd->ClipboardTextData;
}

static void ImGui_ImplSDL2_SetClipboardText(void*, const char* text)
{
    SDL_SetClipboardText(text);
}

// You can read the io.WantCaptureMouse, io.WantCaptureKeyboard flags to tell if dear imgui wants to use your inputs.
// - When io.WantCaptureMouse is true, do not dispatch mouse input data to your main application.
// - When io.WantCaptureKeyboard is true, do not dispatch keyboard input data to your main application.
// Generally you may always pass all inputs to dear imgui, and hide them from your application based on those two flags.
// If you have multiple SDL events and some of them are not meant to be used by dear imgui, you may need to filter events based on their windowID field.
bool ImGui_ImplSDL2_ProcessEvent(const SDL_Event* event)
{
    ImGuiIO& io = ImGui::GetIO();
    ImGui_ImplSDL2_Data* bd = ImGui_ImplSDL2_GetBackendData();

    switch (event->type)
    {
    case SDL_MOUSEWHEEL:
        {
            if (event->wheel.x > 0) io.MouseWheelH += 1;
            if (event->wheel.x < 0) io.MouseWheelH -= 1;
            if (event->wheel.y > 0) io.MouseWheel += 1;
            if (event->wheel.y < 0) io.MouseWheel -= 1;
            return true;
        }
    case SDL_MOUSEBUTTONDOWN:
        {
            if (event->button.button == SDL_BUTTON_LEFT) { bd->MousePressed[0] = true; }
            if (event->button.button == SDL_BUTTON_RIGHT) { bd->MousePressed[1] = true; }
            if (event->button.button == SDL_BUTTON_MIDDLE) { bd->MousePressed[2] = true; }
            return true;
        }
    case SDL_TEXTINPUT:
        {
            io.AddInputCharactersUTF8(event->text.text);
            return true;
        }
    case SDL_KEYDOWN:
    case SDL_KEYUP:
        {
            int key = event->key.keysym.scancode;
            IM_ASSERT(key >= 0 && key < IM_ARRAYSIZE(io.KeysDown));
            io.KeysDown[key] = (event->type == SDL_KEYDOWN);
            io.KeyShift = ((SDL_GetModState() & KMOD_SHIFT) != 0);
            io.KeyCtrl = ((SDL_GetModState() & KMOD_CTRL) != 0);
            io.KeyAlt = ((SDL_GetModState() & KMOD_ALT) != 0);
#ifdef _WIN32
            io.KeySuper = false;
#else
            io.KeySuper = ((SDL_GetModState() & KMOD_GUI) != 0);
#endif
            return true;
        }
    // Multi-viewport support
    case SDL_WINDOWEVENT:
        Uint8 window_event = event->window.event;
        if (window_event == SDL_WINDOWEVENT_CLOSE || window_event == SDL_WINDOWEVENT_MOVED || window_event == SDL_WINDOWEVENT_RESIZED)
            if (ImGuiViewport* viewport = ImGui::FindViewportByPlatformHandle((void*)SDL_GetWindowFromID(event->window.windowID)))
            {
                if (window_event == SDL_WINDOWEVENT_CLOSE)
                    viewport->PlatformRequestClose = true;
                if (window_event == SDL_WINDOWEVENT_MOVED)
                    viewport->PlatformRequestMove = true;
                if (window_event == SDL_WINDOWEVENT_RESIZED)
                    viewport->PlatformRequestResize = true;
                return true;
            }
        break;
    }
    return false;
}

static bool ImGui_ImplSDL2_Init(SDL_Window* window, void* sdl_gl_context)
{
    ImGuiIO& io = ImGui::GetIO();
    IM_ASSERT(io.BackendPlatformUserData == NULL && "Already initialized a platform backend!");

    ImGui_ImplSDL2_Data* bd = ImGui_ImplSDL2_CreateBackendData();
    bd->Window = window;

    // Setup backend capabilities flags
    io.BackendPlatformUserData = (void*)bd;
    io.BackendPlatformName = "imgui_impl_sdl";
    io.BackendFlags |= ImGuiBackendFlags_HasMouseCursors;       // We can honor GetMouseCursor() values (optional)
    io.BackendFlags |= ImGuiBackendFlags_HasSetMousePos;        // We can honor io.WantSetMousePos requests (optional, rarely used)
<<<<<<< HEAD
#if SDL_HAS_CAPTURE_AND_GLOBAL_MOUSE
    io.BackendFlags |= ImGuiBackendFlags_PlatformHasViewports;  // We can create multi-viewports on the Platform side (optional)
#endif
    io.BackendPlatformName = "imgui_impl_sdl";
=======
>>>>>>> 70c60385

    // Keyboard mapping. Dear ImGui will use those indices to peek into the io.KeysDown[] array.
    io.KeyMap[ImGuiKey_Tab] = SDL_SCANCODE_TAB;
    io.KeyMap[ImGuiKey_LeftArrow] = SDL_SCANCODE_LEFT;
    io.KeyMap[ImGuiKey_RightArrow] = SDL_SCANCODE_RIGHT;
    io.KeyMap[ImGuiKey_UpArrow] = SDL_SCANCODE_UP;
    io.KeyMap[ImGuiKey_DownArrow] = SDL_SCANCODE_DOWN;
    io.KeyMap[ImGuiKey_PageUp] = SDL_SCANCODE_PAGEUP;
    io.KeyMap[ImGuiKey_PageDown] = SDL_SCANCODE_PAGEDOWN;
    io.KeyMap[ImGuiKey_Home] = SDL_SCANCODE_HOME;
    io.KeyMap[ImGuiKey_End] = SDL_SCANCODE_END;
    io.KeyMap[ImGuiKey_Insert] = SDL_SCANCODE_INSERT;
    io.KeyMap[ImGuiKey_Delete] = SDL_SCANCODE_DELETE;
    io.KeyMap[ImGuiKey_Backspace] = SDL_SCANCODE_BACKSPACE;
    io.KeyMap[ImGuiKey_Space] = SDL_SCANCODE_SPACE;
    io.KeyMap[ImGuiKey_Enter] = SDL_SCANCODE_RETURN;
    io.KeyMap[ImGuiKey_Escape] = SDL_SCANCODE_ESCAPE;
    io.KeyMap[ImGuiKey_KeyPadEnter] = SDL_SCANCODE_KP_ENTER;
    io.KeyMap[ImGuiKey_A] = SDL_SCANCODE_A;
    io.KeyMap[ImGuiKey_C] = SDL_SCANCODE_C;
    io.KeyMap[ImGuiKey_V] = SDL_SCANCODE_V;
    io.KeyMap[ImGuiKey_X] = SDL_SCANCODE_X;
    io.KeyMap[ImGuiKey_Y] = SDL_SCANCODE_Y;
    io.KeyMap[ImGuiKey_Z] = SDL_SCANCODE_Z;

    io.SetClipboardTextFn = ImGui_ImplSDL2_SetClipboardText;
    io.GetClipboardTextFn = ImGui_ImplSDL2_GetClipboardText;
    io.ClipboardUserData = NULL;

    // Load mouse cursors
    bd->MouseCursors[ImGuiMouseCursor_Arrow] = SDL_CreateSystemCursor(SDL_SYSTEM_CURSOR_ARROW);
    bd->MouseCursors[ImGuiMouseCursor_TextInput] = SDL_CreateSystemCursor(SDL_SYSTEM_CURSOR_IBEAM);
    bd->MouseCursors[ImGuiMouseCursor_ResizeAll] = SDL_CreateSystemCursor(SDL_SYSTEM_CURSOR_SIZEALL);
    bd->MouseCursors[ImGuiMouseCursor_ResizeNS] = SDL_CreateSystemCursor(SDL_SYSTEM_CURSOR_SIZENS);
    bd->MouseCursors[ImGuiMouseCursor_ResizeEW] = SDL_CreateSystemCursor(SDL_SYSTEM_CURSOR_SIZEWE);
    bd->MouseCursors[ImGuiMouseCursor_ResizeNESW] = SDL_CreateSystemCursor(SDL_SYSTEM_CURSOR_SIZENESW);
    bd->MouseCursors[ImGuiMouseCursor_ResizeNWSE] = SDL_CreateSystemCursor(SDL_SYSTEM_CURSOR_SIZENWSE);
    bd->MouseCursors[ImGuiMouseCursor_Hand] = SDL_CreateSystemCursor(SDL_SYSTEM_CURSOR_HAND);
    bd->MouseCursors[ImGuiMouseCursor_NotAllowed] = SDL_CreateSystemCursor(SDL_SYSTEM_CURSOR_NO);

    // Check and store if we are on a SDL backend that supports global mouse position
    // ("wayland" and "rpi" don't support it, but we chose to use a white-list instead of a black-list)
    const char* sdl_backend = SDL_GetCurrentVideoDriver();
    const char* global_mouse_whitelist[] = { "windows", "cocoa", "x11", "DIVE", "VMAN" };
    bd->MouseCanUseGlobalState = false;
    for (int n = 0; n < IM_ARRAYSIZE(global_mouse_whitelist); n++)
        if (strncmp(sdl_backend, global_mouse_whitelist[n], strlen(global_mouse_whitelist[n])) == 0)
            bd->MouseCanUseGlobalState = true;

    // Our mouse update function expect PlatformHandle to be filled for the main viewport
    ImGuiViewport* main_viewport = ImGui::GetMainViewport();
    main_viewport->PlatformHandle = (void*)window;
#if defined(_WIN32)
    SDL_SysWMinfo info;
    SDL_VERSION(&info.version);
    if (SDL_GetWindowWMInfo(window, &info))
        main_viewport->PlatformHandleRaw = info.info.win.window;
#endif

    // Update monitors
    ImGui_ImplSDL2_UpdateMonitors();

    // We need SDL_CaptureMouse(), SDL_GetGlobalMouseState() from SDL 2.0.4+ to support multiple viewports.
    // We left the call to ImGui_ImplSDL2_InitPlatformInterface() outside of #ifdef to avoid unused-function warnings.
    if ((io.ConfigFlags & ImGuiConfigFlags_ViewportsEnable) && (io.BackendFlags & ImGuiBackendFlags_PlatformHasViewports))
        ImGui_ImplSDL2_InitPlatformInterface(window, sdl_gl_context);

    return true;
}

bool ImGui_ImplSDL2_InitForOpenGL(SDL_Window* window, void* sdl_gl_context)
{
<<<<<<< HEAD
    (void)sdl_gl_context; // Viewport branch will need this.
    return ImGui_ImplSDL2_Init(window, sdl_gl_context);
=======
    IM_UNUSED(sdl_gl_context); // Viewport branch will need this.
    return ImGui_ImplSDL2_Init(window);
>>>>>>> 70c60385
}

bool ImGui_ImplSDL2_InitForVulkan(SDL_Window* window)
{
#if !SDL_HAS_VULKAN
    IM_ASSERT(0 && "Unsupported");
#endif
    g_UseVulkan = true;
    return ImGui_ImplSDL2_Init(window, NULL);
}

bool ImGui_ImplSDL2_InitForD3D(SDL_Window* window)
{
#if !defined(_WIN32)
    IM_ASSERT(0 && "Unsupported");
#endif
    return ImGui_ImplSDL2_Init(window, NULL);
}

bool ImGui_ImplSDL2_InitForMetal(SDL_Window* window)
{
    return ImGui_ImplSDL2_Init(window, NULL);
}

void ImGui_ImplSDL2_Shutdown()
{
<<<<<<< HEAD
    ImGui_ImplSDL2_ShutdownPlatformInterface();
    g_Window = NULL;
=======
    ImGuiIO& io = ImGui::GetIO();
    ImGui_ImplSDL2_Data* bd = ImGui_ImplSDL2_GetBackendData();
    bd->Window = NULL;
>>>>>>> 70c60385

    // Destroy last known clipboard data
    if (bd->ClipboardTextData)
        SDL_free(bd->ClipboardTextData);
    bd->ClipboardTextData = NULL;

    // Destroy SDL mouse cursors
    for (ImGuiMouseCursor cursor_n = 0; cursor_n < ImGuiMouseCursor_COUNT; cursor_n++)
        SDL_FreeCursor(bd->MouseCursors[cursor_n]);
    memset(bd->MouseCursors, 0, sizeof(bd->MouseCursors));

    io.BackendPlatformName = NULL;
    io.BackendPlatformUserData = NULL;
    ImGui_ImplSDL2_DestroyBackendData();
}

// This code is incredibly messy because some of the functions we need for full viewport support are not available in SDL < 2.0.4.
static void ImGui_ImplSDL2_UpdateMousePosAndButtons()
{
    ImGuiIO& io = ImGui::GetIO();
<<<<<<< HEAD
    io.MouseHoveredViewport = 0;
=======
    ImGui_ImplSDL2_Data* bd = ImGui_ImplSDL2_GetBackendData();
>>>>>>> 70c60385

    // [1]
    // Only when requested by io.WantSetMousePos: set OS mouse pos from Dear ImGui mouse pos.
    // (rarely used, mostly when ImGuiConfigFlags_NavEnableSetMousePos is enabled by user)
    if (io.WantSetMousePos)
<<<<<<< HEAD
    {
#if SDL_HAS_CAPTURE_AND_GLOBAL_MOUSE
        if (io.ConfigFlags & ImGuiConfigFlags_ViewportsEnable)
            SDL_WarpMouseGlobal((int)io.MousePos.x, (int)io.MousePos.y);
        else
#endif
            SDL_WarpMouseInWindow(g_Window, (int)io.MousePos.x, (int)io.MousePos.y);
    }
=======
        SDL_WarpMouseInWindow(bd->Window, (int)io.MousePos.x, (int)io.MousePos.y);
>>>>>>> 70c60385
    else
    {
        io.MousePos = ImVec2(-FLT_MAX, -FLT_MAX);
    }

<<<<<<< HEAD
    // [2]
    // Set Dear ImGui mouse pos from OS mouse pos + get buttons. (this is the common behavior)
    int mouse_x_local, mouse_y_local;
    Uint32 mouse_buttons = SDL_GetMouseState(&mouse_x_local, &mouse_y_local);
    io.MouseDown[0] = g_MousePressed[0] || (mouse_buttons & SDL_BUTTON(SDL_BUTTON_LEFT)) != 0;      // If a mouse press event came, always pass it as "mouse held this frame", so we don't miss click-release events that are shorter than 1 frame.
    io.MouseDown[1] = g_MousePressed[1] || (mouse_buttons & SDL_BUTTON(SDL_BUTTON_RIGHT)) != 0;
    io.MouseDown[2] = g_MousePressed[2] || (mouse_buttons & SDL_BUTTON(SDL_BUTTON_MIDDLE)) != 0;
    g_MousePressed[0] = g_MousePressed[1] = g_MousePressed[2] = false;

#if SDL_HAS_CAPTURE_AND_GLOBAL_MOUSE && !defined(__EMSCRIPTEN__) && !defined(__ANDROID__) && !(defined(__APPLE__) && TARGET_OS_IOS)

    if (g_MouseCanUseGlobalState)
    {
        // SDL 2.0.4 and later has SDL_GetGlobalMouseState() and SDL_CaptureMouse()
        int mouse_x_global, mouse_y_global;
        SDL_GetGlobalMouseState(&mouse_x_global, &mouse_y_global);

        if (io.ConfigFlags & ImGuiConfigFlags_ViewportsEnable)
        {
            // Multi-viewport mode: mouse position in OS absolute coordinates (io.MousePos is (0,0) when the mouse is on the upper-left of the primary monitor)
            if (SDL_Window* focused_window = SDL_GetKeyboardFocus())
                if (ImGui::FindViewportByPlatformHandle((void*)focused_window) != NULL)
                    io.MousePos = ImVec2((float)mouse_x_global, (float)mouse_y_global);
        }
        else
=======
    int mx, my;
    Uint32 mouse_buttons = SDL_GetMouseState(&mx, &my);
    io.MouseDown[0] = bd->MousePressed[0] || (mouse_buttons & SDL_BUTTON(SDL_BUTTON_LEFT)) != 0;  // If a mouse press event came, always pass it as "mouse held this frame", so we don't miss click-release events that are shorter than 1 frame.
    io.MouseDown[1] = bd->MousePressed[1] || (mouse_buttons & SDL_BUTTON(SDL_BUTTON_RIGHT)) != 0;
    io.MouseDown[2] = bd->MousePressed[2] || (mouse_buttons & SDL_BUTTON(SDL_BUTTON_MIDDLE)) != 0;
    bd->MousePressed[0] = bd->MousePressed[1] = bd->MousePressed[2] = false;

#if SDL_HAS_CAPTURE_AND_GLOBAL_MOUSE && !defined(__EMSCRIPTEN__) && !defined(__ANDROID__) && !(defined(__APPLE__) && TARGET_OS_IOS)
    SDL_Window* focused_window = SDL_GetKeyboardFocus();
    if (bd->Window == focused_window)
    {
        if (bd->MouseCanUseGlobalState)
>>>>>>> 70c60385
        {
            // Single-viewport mode: mouse position in client window coordinatesio.MousePos is (0,0) when the mouse is on the upper-left corner of the app window)
            if (SDL_GetWindowFlags(g_Window) & SDL_WINDOW_INPUT_FOCUS)
            {
                int window_x, window_y;
                SDL_GetWindowPosition(g_Window, &window_x, &window_y);
                io.MousePos = ImVec2((float)(mouse_x_global - window_x), (float)(mouse_y_global - window_y));
            }
        }
    }
    else
    {
        if (SDL_GetWindowFlags(g_Window) & SDL_WINDOW_INPUT_FOCUS)
            io.MousePos = ImVec2((float)mouse_x_local, (float)mouse_y_local);
    }

    // SDL_CaptureMouse() let the OS know e.g. that our imgui drag outside the SDL window boundaries shouldn't e.g. trigger the OS window resize cursor.
    // The function is only supported from SDL 2.0.4 (released Jan 2016)
    bool any_mouse_button_down = ImGui::IsAnyMouseDown();
    SDL_CaptureMouse(any_mouse_button_down ? SDL_TRUE : SDL_FALSE);
#else
<<<<<<< HEAD
    // SDL 2.0.3 and before: single-viewport only
    if (SDL_GetWindowFlags(g_Window) & SDL_WINDOW_INPUT_FOCUS)
        io.MousePos = ImVec2((float)mouse_x_local, (float)mouse_y_local);
=======
    if (SDL_GetWindowFlags(bd->Window) & SDL_WINDOW_INPUT_FOCUS)
        io.MousePos = ImVec2((float)mx, (float)my);
>>>>>>> 70c60385
#endif
}

static void ImGui_ImplSDL2_UpdateMouseCursor()
{
    ImGuiIO& io = ImGui::GetIO();
    if (io.ConfigFlags & ImGuiConfigFlags_NoMouseCursorChange)
        return;
    ImGui_ImplSDL2_Data* bd = ImGui_ImplSDL2_GetBackendData();

    ImGuiMouseCursor imgui_cursor = ImGui::GetMouseCursor();
    if (io.MouseDrawCursor || imgui_cursor == ImGuiMouseCursor_None)
    {
        // Hide OS mouse cursor if imgui is drawing it or if it wants no cursor
        SDL_ShowCursor(SDL_FALSE);
    }
    else
    {
        // Show OS mouse cursor
        SDL_SetCursor(bd->MouseCursors[imgui_cursor] ? bd->MouseCursors[imgui_cursor] : bd->MouseCursors[ImGuiMouseCursor_Arrow]);
        SDL_ShowCursor(SDL_TRUE);
    }
}

static void ImGui_ImplSDL2_UpdateGamepads()
{
    ImGuiIO& io = ImGui::GetIO();
    memset(io.NavInputs, 0, sizeof(io.NavInputs));
    if ((io.ConfigFlags & ImGuiConfigFlags_NavEnableGamepad) == 0)
        return;

    // Get gamepad
    SDL_GameController* game_controller = SDL_GameControllerOpen(0);
    if (!game_controller)
    {
        io.BackendFlags &= ~ImGuiBackendFlags_HasGamepad;
        return;
    }

    // Update gamepad inputs
    #define MAP_BUTTON(NAV_NO, BUTTON_NO)       { io.NavInputs[NAV_NO] = (SDL_GameControllerGetButton(game_controller, BUTTON_NO) != 0) ? 1.0f : 0.0f; }
    #define MAP_ANALOG(NAV_NO, AXIS_NO, V0, V1) { float vn = (float)(SDL_GameControllerGetAxis(game_controller, AXIS_NO) - V0) / (float)(V1 - V0); if (vn > 1.0f) vn = 1.0f; if (vn > 0.0f && io.NavInputs[NAV_NO] < vn) io.NavInputs[NAV_NO] = vn; }
    const int thumb_dead_zone = 8000;           // SDL_gamecontroller.h suggests using this value.
    MAP_BUTTON(ImGuiNavInput_Activate,      SDL_CONTROLLER_BUTTON_A);               // Cross / A
    MAP_BUTTON(ImGuiNavInput_Cancel,        SDL_CONTROLLER_BUTTON_B);               // Circle / B
    MAP_BUTTON(ImGuiNavInput_Menu,          SDL_CONTROLLER_BUTTON_X);               // Square / X
    MAP_BUTTON(ImGuiNavInput_Input,         SDL_CONTROLLER_BUTTON_Y);               // Triangle / Y
    MAP_BUTTON(ImGuiNavInput_DpadLeft,      SDL_CONTROLLER_BUTTON_DPAD_LEFT);       // D-Pad Left
    MAP_BUTTON(ImGuiNavInput_DpadRight,     SDL_CONTROLLER_BUTTON_DPAD_RIGHT);      // D-Pad Right
    MAP_BUTTON(ImGuiNavInput_DpadUp,        SDL_CONTROLLER_BUTTON_DPAD_UP);         // D-Pad Up
    MAP_BUTTON(ImGuiNavInput_DpadDown,      SDL_CONTROLLER_BUTTON_DPAD_DOWN);       // D-Pad Down
    MAP_BUTTON(ImGuiNavInput_FocusPrev,     SDL_CONTROLLER_BUTTON_LEFTSHOULDER);    // L1 / LB
    MAP_BUTTON(ImGuiNavInput_FocusNext,     SDL_CONTROLLER_BUTTON_RIGHTSHOULDER);   // R1 / RB
    MAP_BUTTON(ImGuiNavInput_TweakSlow,     SDL_CONTROLLER_BUTTON_LEFTSHOULDER);    // L1 / LB
    MAP_BUTTON(ImGuiNavInput_TweakFast,     SDL_CONTROLLER_BUTTON_RIGHTSHOULDER);   // R1 / RB
    MAP_ANALOG(ImGuiNavInput_LStickLeft,    SDL_CONTROLLER_AXIS_LEFTX, -thumb_dead_zone, -32768);
    MAP_ANALOG(ImGuiNavInput_LStickRight,   SDL_CONTROLLER_AXIS_LEFTX, +thumb_dead_zone, +32767);
    MAP_ANALOG(ImGuiNavInput_LStickUp,      SDL_CONTROLLER_AXIS_LEFTY, -thumb_dead_zone, -32767);
    MAP_ANALOG(ImGuiNavInput_LStickDown,    SDL_CONTROLLER_AXIS_LEFTY, +thumb_dead_zone, +32767);

    io.BackendFlags |= ImGuiBackendFlags_HasGamepad;
    #undef MAP_BUTTON
    #undef MAP_ANALOG
}

// FIXME-PLATFORM: SDL doesn't have an event to notify the application of display/monitor changes
static void ImGui_ImplSDL2_UpdateMonitors()
{
    ImGuiPlatformIO& platform_io = ImGui::GetPlatformIO();
    platform_io.Monitors.resize(0);
    int display_count = SDL_GetNumVideoDisplays();
    for (int n = 0; n < display_count; n++)
    {
        // Warning: the validity of monitor DPI information on Windows depends on the application DPI awareness settings, which generally needs to be set in the manifest or at runtime.
        ImGuiPlatformMonitor monitor;
        SDL_Rect r;
        SDL_GetDisplayBounds(n, &r);
        monitor.MainPos = monitor.WorkPos = ImVec2((float)r.x, (float)r.y);
        monitor.MainSize = monitor.WorkSize = ImVec2((float)r.w, (float)r.h);
#if SDL_HAS_USABLE_DISPLAY_BOUNDS
        SDL_GetDisplayUsableBounds(n, &r);
        monitor.WorkPos = ImVec2((float)r.x, (float)r.y);
        monitor.WorkSize = ImVec2((float)r.w, (float)r.h);
#endif
#if SDL_HAS_PER_MONITOR_DPI
        float dpi = 0.0f;
        if (!SDL_GetDisplayDPI(n, &dpi, NULL, NULL))
            monitor.DpiScale = dpi / 96.0f;
#endif
        platform_io.Monitors.push_back(monitor);
    }
}

void ImGui_ImplSDL2_NewFrame(SDL_Window* window)
{
    ImGuiIO& io = ImGui::GetIO();
    ImGui_ImplSDL2_Data* bd = ImGui_ImplSDL2_GetBackendData();
    IM_ASSERT(bd->Window == window); // FIXME: Should remove parameter from ImGui_ImplSDL2_NewFrame()

    // Setup display size (every frame to accommodate for window resizing)
    int w, h;
    int display_w, display_h;
    SDL_GetWindowSize(window, &w, &h);
    if (SDL_GetWindowFlags(window) & SDL_WINDOW_MINIMIZED)
        w = h = 0;
    SDL_GL_GetDrawableSize(window, &display_w, &display_h);
    io.DisplaySize = ImVec2((float)w, (float)h);
    if (w > 0 && h > 0)
        io.DisplayFramebufferScale = ImVec2((float)display_w / w, (float)display_h / h);

    // Setup time step (we don't use SDL_GetTicks() because it is using millisecond resolution)
    static Uint64 frequency = SDL_GetPerformanceFrequency();
    Uint64 current_time = SDL_GetPerformanceCounter();
    io.DeltaTime = bd->Time > 0 ? (float)((double)(current_time - bd->Time) / frequency) : (float)(1.0f / 60.0f);
    bd->Time = current_time;

    ImGui_ImplSDL2_UpdateMousePosAndButtons();
    ImGui_ImplSDL2_UpdateMouseCursor();

    // Update game controllers (if enabled and available)
    ImGui_ImplSDL2_UpdateGamepads();
}

//--------------------------------------------------------------------------------------------------------
// MULTI-VIEWPORT / PLATFORM INTERFACE SUPPORT
// This is an _advanced_ and _optional_ feature, allowing the backend to create and handle multiple viewports simultaneously.
// If you are new to dear imgui or creating a new binding for dear imgui, it is recommended that you completely ignore this section first..
//--------------------------------------------------------------------------------------------------------

// Helper structure we store in the void* RenderUserData field of each ImGuiViewport to easily retrieve our backend data.
struct ImGuiViewportDataSDL2
{
    SDL_Window*     Window;
    Uint32          WindowID;
    bool            WindowOwned;
    SDL_GLContext   GLContext;

    ImGuiViewportDataSDL2() { Window = NULL; WindowID = 0; WindowOwned = false; GLContext = NULL; }
    ~ImGuiViewportDataSDL2() { IM_ASSERT(Window == NULL && GLContext == NULL); }
};

static void ImGui_ImplSDL2_CreateWindow(ImGuiViewport* viewport)
{
    ImGuiViewportDataSDL2* data = IM_NEW(ImGuiViewportDataSDL2)();
    viewport->PlatformUserData = data;

    ImGuiViewport* main_viewport = ImGui::GetMainViewport();
    ImGuiViewportDataSDL2* main_viewport_data = (ImGuiViewportDataSDL2*)main_viewport->PlatformUserData;

    // Share GL resources with main context
    bool use_opengl = (main_viewport_data->GLContext != NULL);
    SDL_GLContext backup_context = NULL;
    if (use_opengl)
    {
        backup_context = SDL_GL_GetCurrentContext();
        SDL_GL_SetAttribute(SDL_GL_SHARE_WITH_CURRENT_CONTEXT, 1);
        SDL_GL_MakeCurrent(main_viewport_data->Window, main_viewport_data->GLContext);
    }

    Uint32 sdl_flags = 0;
    sdl_flags |= use_opengl ? SDL_WINDOW_OPENGL : (g_UseVulkan ? SDL_WINDOW_VULKAN : 0);
    sdl_flags |= SDL_GetWindowFlags(g_Window) & SDL_WINDOW_ALLOW_HIGHDPI;
    sdl_flags |= SDL_WINDOW_HIDDEN;
    sdl_flags |= (viewport->Flags & ImGuiViewportFlags_NoDecoration) ? SDL_WINDOW_BORDERLESS : 0;
    sdl_flags |= (viewport->Flags & ImGuiViewportFlags_NoDecoration) ? 0 : SDL_WINDOW_RESIZABLE;
#if !defined(_WIN32)
    // See SDL hack in ImGui_ImplSDL2_ShowWindow().
    sdl_flags |= (viewport->Flags & ImGuiViewportFlags_NoTaskBarIcon) ? SDL_WINDOW_SKIP_TASKBAR : 0;
#endif
#if SDL_HAS_ALWAYS_ON_TOP
    sdl_flags |= (viewport->Flags & ImGuiViewportFlags_TopMost) ? SDL_WINDOW_ALWAYS_ON_TOP : 0;
#endif
    data->Window = SDL_CreateWindow("No Title Yet", (int)viewport->Pos.x, (int)viewport->Pos.y, (int)viewport->Size.x, (int)viewport->Size.y, sdl_flags);
    data->WindowOwned = true;
    if (use_opengl)
    {
        data->GLContext = SDL_GL_CreateContext(data->Window);
        SDL_GL_SetSwapInterval(0);
    }
    if (use_opengl && backup_context)
        SDL_GL_MakeCurrent(data->Window, backup_context);

    viewport->PlatformHandle = (void*)data->Window;
#if defined(_WIN32)
    SDL_SysWMinfo info;
    SDL_VERSION(&info.version);
    if (SDL_GetWindowWMInfo(data->Window, &info))
        viewport->PlatformHandleRaw = info.info.win.window;
#endif
}

static void ImGui_ImplSDL2_DestroyWindow(ImGuiViewport* viewport)
{
    if (ImGuiViewportDataSDL2* data = (ImGuiViewportDataSDL2*)viewport->PlatformUserData)
    {
        if (data->GLContext && data->WindowOwned)
            SDL_GL_DeleteContext(data->GLContext);
        if (data->Window && data->WindowOwned)
            SDL_DestroyWindow(data->Window);
        data->GLContext = NULL;
        data->Window = NULL;
        IM_DELETE(data);
    }
    viewport->PlatformUserData = viewport->PlatformHandle = NULL;
}

static void ImGui_ImplSDL2_ShowWindow(ImGuiViewport* viewport)
{
    ImGuiViewportDataSDL2* data = (ImGuiViewportDataSDL2*)viewport->PlatformUserData;
#if defined(_WIN32)
    HWND hwnd = (HWND)viewport->PlatformHandleRaw;

    // SDL hack: Hide icon from task bar
    // Note: SDL 2.0.6+ has a SDL_WINDOW_SKIP_TASKBAR flag which is supported under Windows but the way it create the window breaks our seamless transition.
    if (viewport->Flags & ImGuiViewportFlags_NoTaskBarIcon)
    {
        LONG ex_style = ::GetWindowLong(hwnd, GWL_EXSTYLE);
        ex_style &= ~WS_EX_APPWINDOW;
        ex_style |= WS_EX_TOOLWINDOW;
        ::SetWindowLong(hwnd, GWL_EXSTYLE, ex_style);
    }

    // SDL hack: SDL always activate/focus windows :/
    if (viewport->Flags & ImGuiViewportFlags_NoFocusOnAppearing)
    {
        ::ShowWindow(hwnd, SW_SHOWNA);
        return;
    }
#endif

    SDL_ShowWindow(data->Window);
}

static ImVec2 ImGui_ImplSDL2_GetWindowPos(ImGuiViewport* viewport)
{
    ImGuiViewportDataSDL2* data = (ImGuiViewportDataSDL2*)viewport->PlatformUserData;
    int x = 0, y = 0;
    SDL_GetWindowPosition(data->Window, &x, &y);
    return ImVec2((float)x, (float)y);
}

static void ImGui_ImplSDL2_SetWindowPos(ImGuiViewport* viewport, ImVec2 pos)
{
    ImGuiViewportDataSDL2* data = (ImGuiViewportDataSDL2*)viewport->PlatformUserData;
    SDL_SetWindowPosition(data->Window, (int)pos.x, (int)pos.y);
}

static ImVec2 ImGui_ImplSDL2_GetWindowSize(ImGuiViewport* viewport)
{
    ImGuiViewportDataSDL2* data = (ImGuiViewportDataSDL2*)viewport->PlatformUserData;
    int w = 0, h = 0;
    SDL_GetWindowSize(data->Window, &w, &h);
    return ImVec2((float)w, (float)h);
}

static void ImGui_ImplSDL2_SetWindowSize(ImGuiViewport* viewport, ImVec2 size)
{
    ImGuiViewportDataSDL2* data = (ImGuiViewportDataSDL2*)viewport->PlatformUserData;
    SDL_SetWindowSize(data->Window, (int)size.x, (int)size.y);
}

static void ImGui_ImplSDL2_SetWindowTitle(ImGuiViewport* viewport, const char* title)
{
    ImGuiViewportDataSDL2* data = (ImGuiViewportDataSDL2*)viewport->PlatformUserData;
    SDL_SetWindowTitle(data->Window, title);
}

#if SDL_HAS_WINDOW_ALPHA
static void ImGui_ImplSDL2_SetWindowAlpha(ImGuiViewport* viewport, float alpha)
{
    ImGuiViewportDataSDL2* data = (ImGuiViewportDataSDL2*)viewport->PlatformUserData;
    SDL_SetWindowOpacity(data->Window, alpha);
}
#endif

static void ImGui_ImplSDL2_SetWindowFocus(ImGuiViewport* viewport)
{
    ImGuiViewportDataSDL2* data = (ImGuiViewportDataSDL2*)viewport->PlatformUserData;
    SDL_RaiseWindow(data->Window);
}

static bool ImGui_ImplSDL2_GetWindowFocus(ImGuiViewport* viewport)
{
    ImGuiViewportDataSDL2* data = (ImGuiViewportDataSDL2*)viewport->PlatformUserData;
    return (SDL_GetWindowFlags(data->Window) & SDL_WINDOW_INPUT_FOCUS) != 0;
}

static bool ImGui_ImplSDL2_GetWindowMinimized(ImGuiViewport* viewport)
{
    ImGuiViewportDataSDL2* data = (ImGuiViewportDataSDL2*)viewport->PlatformUserData;
    return (SDL_GetWindowFlags(data->Window) & SDL_WINDOW_MINIMIZED) != 0;
}

static void ImGui_ImplSDL2_RenderWindow(ImGuiViewport* viewport, void*)
{
    ImGuiViewportDataSDL2* data = (ImGuiViewportDataSDL2*)viewport->PlatformUserData;
    if (data->GLContext)
        SDL_GL_MakeCurrent(data->Window, data->GLContext);
}

static void ImGui_ImplSDL2_SwapBuffers(ImGuiViewport* viewport, void*)
{
    ImGuiViewportDataSDL2* data = (ImGuiViewportDataSDL2*)viewport->PlatformUserData;
    if (data->GLContext)
    {
        SDL_GL_MakeCurrent(data->Window, data->GLContext);
        SDL_GL_SwapWindow(data->Window);
    }
}

// Vulkan support (the Vulkan renderer needs to call a platform-side support function to create the surface)
// SDL is graceful enough to _not_ need <vulkan/vulkan.h> so we can safely include this.
#if SDL_HAS_VULKAN
#include <SDL_vulkan.h>
static int ImGui_ImplSDL2_CreateVkSurface(ImGuiViewport* viewport, ImU64 vk_instance, const void* vk_allocator, ImU64* out_vk_surface)
{
    ImGuiViewportDataSDL2* data = (ImGuiViewportDataSDL2*)viewport->PlatformUserData;
    (void)vk_allocator;
    SDL_bool ret = SDL_Vulkan_CreateSurface(data->Window, (VkInstance)vk_instance, (VkSurfaceKHR*)out_vk_surface);
    return ret ? 0 : 1; // ret ? VK_SUCCESS : VK_NOT_READY
}
#endif // SDL_HAS_VULKAN

static void ImGui_ImplSDL2_InitPlatformInterface(SDL_Window* window, void* sdl_gl_context)
{
    // Register platform interface (will be coupled with a renderer interface)
    ImGuiPlatformIO& platform_io = ImGui::GetPlatformIO();
    platform_io.Platform_CreateWindow = ImGui_ImplSDL2_CreateWindow;
    platform_io.Platform_DestroyWindow = ImGui_ImplSDL2_DestroyWindow;
    platform_io.Platform_ShowWindow = ImGui_ImplSDL2_ShowWindow;
    platform_io.Platform_SetWindowPos = ImGui_ImplSDL2_SetWindowPos;
    platform_io.Platform_GetWindowPos = ImGui_ImplSDL2_GetWindowPos;
    platform_io.Platform_SetWindowSize = ImGui_ImplSDL2_SetWindowSize;
    platform_io.Platform_GetWindowSize = ImGui_ImplSDL2_GetWindowSize;
    platform_io.Platform_SetWindowFocus = ImGui_ImplSDL2_SetWindowFocus;
    platform_io.Platform_GetWindowFocus = ImGui_ImplSDL2_GetWindowFocus;
    platform_io.Platform_GetWindowMinimized = ImGui_ImplSDL2_GetWindowMinimized;
    platform_io.Platform_SetWindowTitle = ImGui_ImplSDL2_SetWindowTitle;
    platform_io.Platform_RenderWindow = ImGui_ImplSDL2_RenderWindow;
    platform_io.Platform_SwapBuffers = ImGui_ImplSDL2_SwapBuffers;
#if SDL_HAS_WINDOW_ALPHA
    platform_io.Platform_SetWindowAlpha = ImGui_ImplSDL2_SetWindowAlpha;
#endif
#if SDL_HAS_VULKAN
    platform_io.Platform_CreateVkSurface = ImGui_ImplSDL2_CreateVkSurface;
#endif

    // SDL2 by default doesn't pass mouse clicks to the application when the click focused a window. This is getting in the way of our interactions and we disable that behavior.
#if SDL_HAS_MOUSE_FOCUS_CLICKTHROUGH
    SDL_SetHint(SDL_HINT_MOUSE_FOCUS_CLICKTHROUGH, "1");
#endif

    // Register main window handle (which is owned by the main application, not by us)
    // This is mostly for simplicity and consistency, so that our code (e.g. mouse handling etc.) can use same logic for main and secondary viewports.
    ImGuiViewport* main_viewport = ImGui::GetMainViewport();
    ImGuiViewportDataSDL2* data = IM_NEW(ImGuiViewportDataSDL2)();
    data->Window = window;
    data->WindowID = SDL_GetWindowID(window);
    data->WindowOwned = false;
    data->GLContext = sdl_gl_context;
    main_viewport->PlatformUserData = data;
    main_viewport->PlatformHandle = data->Window;
}

static void ImGui_ImplSDL2_ShutdownPlatformInterface()
{
}<|MERGE_RESOLUTION|>--- conflicted
+++ resolved
@@ -20,11 +20,8 @@
 
 // CHANGELOG
 // (minor and older changes stripped away, please see git history for details)
-<<<<<<< HEAD
 //  2021-XX-XX: Platform: Added support for multiple windows via the ImGuiPlatformIO interface.
-=======
 //  2021-06-29: Reorganized backend to pull data from a single structure to facilitate usage with multiple-contexts (all g_XXXX access changed to bd->XXXX).
->>>>>>> 70c60385
 //  2021-03-22: Rework global mouse pos availability check listing supported platforms explicitly, effectively fixing mouse access on Raspberry Pi. (#2837, #3950)
 //  2020-05-25: Misc: Report a zero display-size when window is minimized, to be consistent with other backends.
 //  2020-02-20: Inputs: Fixed mapping for ImGuiKey_KeyPadEnter (using SDL_SCANCODE_KP_ENTER instead of SDL_SCANCODE_RETURN2).
@@ -75,22 +72,7 @@
 static const Uint32 SDL_WINDOW_VULKAN = 0x10000000;
 #endif
 
-<<<<<<< HEAD
-// Data
-static SDL_Window*  g_Window = NULL;
-static Uint64       g_Time = 0;
-static bool         g_MousePressed[3] = { false, false, false };
-static SDL_Cursor*  g_MouseCursors[ImGuiMouseCursor_COUNT] = {};
-static char*        g_ClipboardTextData = NULL;
-static bool         g_MouseCanUseGlobalState = true;
-static bool         g_UseVulkan = false;
-
-// Forward Declarations
-static void ImGui_ImplSDL2_UpdateMonitors();
-static void ImGui_ImplSDL2_InitPlatformInterface(SDL_Window* window, void* sdl_gl_context);
-static void ImGui_ImplSDL2_ShutdownPlatformInterface();
-
-=======
+ // SDL Data
 struct ImGui_ImplSDL2_Data
 {
     SDL_Window* Window;
@@ -99,6 +81,7 @@
     SDL_Cursor* MouseCursors[ImGuiMouseCursor_COUNT];
     char*       ClipboardTextData;
     bool        MouseCanUseGlobalState;
+    bool        UseVulkan;
 
     ImGui_ImplSDL2_Data() { memset(this, 0, sizeof(*this)); }
 };
@@ -109,8 +92,12 @@
 static ImGui_ImplSDL2_Data* ImGui_ImplSDL2_GetBackendData()     { return ImGui::GetCurrentContext() != NULL ? g_Data : NULL; }
 static void                 ImGui_ImplSDL2_DestroyBackendData() { IM_DELETE(g_Data); g_Data = NULL; }
 
+// Forward Declarations
+static void ImGui_ImplSDL2_UpdateMonitors();
+static void ImGui_ImplSDL2_InitPlatformInterface(SDL_Window* window, void* sdl_gl_context);
+static void ImGui_ImplSDL2_ShutdownPlatformInterface();
+
 // Functions
->>>>>>> 70c60385
 static const char* ImGui_ImplSDL2_GetClipboardText(void*)
 {
     ImGui_ImplSDL2_Data* bd = ImGui_ImplSDL2_GetBackendData();
@@ -205,13 +192,9 @@
     io.BackendPlatformName = "imgui_impl_sdl";
     io.BackendFlags |= ImGuiBackendFlags_HasMouseCursors;       // We can honor GetMouseCursor() values (optional)
     io.BackendFlags |= ImGuiBackendFlags_HasSetMousePos;        // We can honor io.WantSetMousePos requests (optional, rarely used)
-<<<<<<< HEAD
 #if SDL_HAS_CAPTURE_AND_GLOBAL_MOUSE
     io.BackendFlags |= ImGuiBackendFlags_PlatformHasViewports;  // We can create multi-viewports on the Platform side (optional)
 #endif
-    io.BackendPlatformName = "imgui_impl_sdl";
-=======
->>>>>>> 70c60385
 
     // Keyboard mapping. Dear ImGui will use those indices to peek into the io.KeysDown[] array.
     io.KeyMap[ImGuiKey_Tab] = SDL_SCANCODE_TAB;
@@ -284,13 +267,7 @@
 
 bool ImGui_ImplSDL2_InitForOpenGL(SDL_Window* window, void* sdl_gl_context)
 {
-<<<<<<< HEAD
-    (void)sdl_gl_context; // Viewport branch will need this.
     return ImGui_ImplSDL2_Init(window, sdl_gl_context);
-=======
-    IM_UNUSED(sdl_gl_context); // Viewport branch will need this.
-    return ImGui_ImplSDL2_Init(window);
->>>>>>> 70c60385
 }
 
 bool ImGui_ImplSDL2_InitForVulkan(SDL_Window* window)
@@ -298,8 +275,11 @@
 #if !SDL_HAS_VULKAN
     IM_ASSERT(0 && "Unsupported");
 #endif
-    g_UseVulkan = true;
-    return ImGui_ImplSDL2_Init(window, NULL);
+    if (!ImGui_ImplSDL2_Init(window, NULL))
+        return false;
+    ImGui_ImplSDL2_Data* bd = ImGui_ImplSDL2_GetBackendData();
+    bd->UseVulkan = true;
+    return true;
 }
 
 bool ImGui_ImplSDL2_InitForD3D(SDL_Window* window)
@@ -317,14 +297,11 @@
 
 void ImGui_ImplSDL2_Shutdown()
 {
-<<<<<<< HEAD
-    ImGui_ImplSDL2_ShutdownPlatformInterface();
-    g_Window = NULL;
-=======
     ImGuiIO& io = ImGui::GetIO();
     ImGui_ImplSDL2_Data* bd = ImGui_ImplSDL2_GetBackendData();
     bd->Window = NULL;
->>>>>>> 70c60385
+
+    ImGui_ImplSDL2_ShutdownPlatformInterface();
 
     // Destroy last known clipboard data
     if (bd->ClipboardTextData)
@@ -345,46 +322,39 @@
 static void ImGui_ImplSDL2_UpdateMousePosAndButtons()
 {
     ImGuiIO& io = ImGui::GetIO();
-<<<<<<< HEAD
+    ImGui_ImplSDL2_Data* bd = ImGui_ImplSDL2_GetBackendData();
+
     io.MouseHoveredViewport = 0;
-=======
-    ImGui_ImplSDL2_Data* bd = ImGui_ImplSDL2_GetBackendData();
->>>>>>> 70c60385
 
     // [1]
     // Only when requested by io.WantSetMousePos: set OS mouse pos from Dear ImGui mouse pos.
     // (rarely used, mostly when ImGuiConfigFlags_NavEnableSetMousePos is enabled by user)
     if (io.WantSetMousePos)
-<<<<<<< HEAD
     {
 #if SDL_HAS_CAPTURE_AND_GLOBAL_MOUSE
         if (io.ConfigFlags & ImGuiConfigFlags_ViewportsEnable)
             SDL_WarpMouseGlobal((int)io.MousePos.x, (int)io.MousePos.y);
         else
 #endif
-            SDL_WarpMouseInWindow(g_Window, (int)io.MousePos.x, (int)io.MousePos.y);
-    }
-=======
-        SDL_WarpMouseInWindow(bd->Window, (int)io.MousePos.x, (int)io.MousePos.y);
->>>>>>> 70c60385
+            SDL_WarpMouseInWindow(bd->Window, (int)io.MousePos.x, (int)io.MousePos.y);
+    }
     else
     {
         io.MousePos = ImVec2(-FLT_MAX, -FLT_MAX);
     }
 
-<<<<<<< HEAD
     // [2]
     // Set Dear ImGui mouse pos from OS mouse pos + get buttons. (this is the common behavior)
     int mouse_x_local, mouse_y_local;
     Uint32 mouse_buttons = SDL_GetMouseState(&mouse_x_local, &mouse_y_local);
-    io.MouseDown[0] = g_MousePressed[0] || (mouse_buttons & SDL_BUTTON(SDL_BUTTON_LEFT)) != 0;      // If a mouse press event came, always pass it as "mouse held this frame", so we don't miss click-release events that are shorter than 1 frame.
-    io.MouseDown[1] = g_MousePressed[1] || (mouse_buttons & SDL_BUTTON(SDL_BUTTON_RIGHT)) != 0;
-    io.MouseDown[2] = g_MousePressed[2] || (mouse_buttons & SDL_BUTTON(SDL_BUTTON_MIDDLE)) != 0;
-    g_MousePressed[0] = g_MousePressed[1] = g_MousePressed[2] = false;
+    io.MouseDown[0] = bd->MousePressed[0] || (mouse_buttons & SDL_BUTTON(SDL_BUTTON_LEFT)) != 0;      // If a mouse press event came, always pass it as "mouse held this frame", so we don't miss click-release events that are shorter than 1 frame.
+    io.MouseDown[1] = bd->MousePressed[1] || (mouse_buttons & SDL_BUTTON(SDL_BUTTON_RIGHT)) != 0;
+    io.MouseDown[2] = bd->MousePressed[2] || (mouse_buttons & SDL_BUTTON(SDL_BUTTON_MIDDLE)) != 0;
+    bd->MousePressed[0] = bd->MousePressed[1] = bd->MousePressed[2] = false;
 
 #if SDL_HAS_CAPTURE_AND_GLOBAL_MOUSE && !defined(__EMSCRIPTEN__) && !defined(__ANDROID__) && !(defined(__APPLE__) && TARGET_OS_IOS)
 
-    if (g_MouseCanUseGlobalState)
+    if (bd->MouseCanUseGlobalState)
     {
         // SDL 2.0.4 and later has SDL_GetGlobalMouseState() and SDL_CaptureMouse()
         int mouse_x_global, mouse_y_global;
@@ -398,33 +368,19 @@
                     io.MousePos = ImVec2((float)mouse_x_global, (float)mouse_y_global);
         }
         else
-=======
-    int mx, my;
-    Uint32 mouse_buttons = SDL_GetMouseState(&mx, &my);
-    io.MouseDown[0] = bd->MousePressed[0] || (mouse_buttons & SDL_BUTTON(SDL_BUTTON_LEFT)) != 0;  // If a mouse press event came, always pass it as "mouse held this frame", so we don't miss click-release events that are shorter than 1 frame.
-    io.MouseDown[1] = bd->MousePressed[1] || (mouse_buttons & SDL_BUTTON(SDL_BUTTON_RIGHT)) != 0;
-    io.MouseDown[2] = bd->MousePressed[2] || (mouse_buttons & SDL_BUTTON(SDL_BUTTON_MIDDLE)) != 0;
-    bd->MousePressed[0] = bd->MousePressed[1] = bd->MousePressed[2] = false;
-
-#if SDL_HAS_CAPTURE_AND_GLOBAL_MOUSE && !defined(__EMSCRIPTEN__) && !defined(__ANDROID__) && !(defined(__APPLE__) && TARGET_OS_IOS)
-    SDL_Window* focused_window = SDL_GetKeyboardFocus();
-    if (bd->Window == focused_window)
-    {
-        if (bd->MouseCanUseGlobalState)
->>>>>>> 70c60385
         {
             // Single-viewport mode: mouse position in client window coordinatesio.MousePos is (0,0) when the mouse is on the upper-left corner of the app window)
-            if (SDL_GetWindowFlags(g_Window) & SDL_WINDOW_INPUT_FOCUS)
+            if (SDL_GetWindowFlags(bd->Window) & SDL_WINDOW_INPUT_FOCUS)
             {
                 int window_x, window_y;
-                SDL_GetWindowPosition(g_Window, &window_x, &window_y);
+                SDL_GetWindowPosition(bd->Window, &window_x, &window_y);
                 io.MousePos = ImVec2((float)(mouse_x_global - window_x), (float)(mouse_y_global - window_y));
             }
         }
     }
     else
     {
-        if (SDL_GetWindowFlags(g_Window) & SDL_WINDOW_INPUT_FOCUS)
+        if (SDL_GetWindowFlags(bd->Window) & SDL_WINDOW_INPUT_FOCUS)
             io.MousePos = ImVec2((float)mouse_x_local, (float)mouse_y_local);
     }
 
@@ -433,14 +389,9 @@
     bool any_mouse_button_down = ImGui::IsAnyMouseDown();
     SDL_CaptureMouse(any_mouse_button_down ? SDL_TRUE : SDL_FALSE);
 #else
-<<<<<<< HEAD
     // SDL 2.0.3 and before: single-viewport only
-    if (SDL_GetWindowFlags(g_Window) & SDL_WINDOW_INPUT_FOCUS)
+    if (SDL_GetWindowFlags(bd->Window) & SDL_WINDOW_INPUT_FOCUS)
         io.MousePos = ImVec2((float)mouse_x_local, (float)mouse_y_local);
-=======
-    if (SDL_GetWindowFlags(bd->Window) & SDL_WINDOW_INPUT_FOCUS)
-        io.MousePos = ImVec2((float)mx, (float)my);
->>>>>>> 70c60385
 #endif
 }
 
@@ -584,6 +535,7 @@
 
 static void ImGui_ImplSDL2_CreateWindow(ImGuiViewport* viewport)
 {
+    ImGui_ImplSDL2_Data* bd = ImGui_ImplSDL2_GetBackendData();
     ImGuiViewportDataSDL2* data = IM_NEW(ImGuiViewportDataSDL2)();
     viewport->PlatformUserData = data;
 
@@ -601,8 +553,8 @@
     }
 
     Uint32 sdl_flags = 0;
-    sdl_flags |= use_opengl ? SDL_WINDOW_OPENGL : (g_UseVulkan ? SDL_WINDOW_VULKAN : 0);
-    sdl_flags |= SDL_GetWindowFlags(g_Window) & SDL_WINDOW_ALLOW_HIGHDPI;
+    sdl_flags |= use_opengl ? SDL_WINDOW_OPENGL : (bd->UseVulkan ? SDL_WINDOW_VULKAN : 0);
+    sdl_flags |= SDL_GetWindowFlags(bd->Window) & SDL_WINDOW_ALLOW_HIGHDPI;
     sdl_flags |= SDL_WINDOW_HIDDEN;
     sdl_flags |= (viewport->Flags & ImGuiViewportFlags_NoDecoration) ? SDL_WINDOW_BORDERLESS : 0;
     sdl_flags |= (viewport->Flags & ImGuiViewportFlags_NoDecoration) ? 0 : SDL_WINDOW_RESIZABLE;

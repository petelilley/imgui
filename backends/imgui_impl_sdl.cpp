// dear imgui: Platform Backend for SDL2
// This needs to be used along with a Renderer (e.g. DirectX11, OpenGL3, Vulkan..)
// (Info: SDL2 is a cross-platform general purpose library for handling windows, inputs, graphics context creation, etc.)
// (Prefer SDL 2.0.5+ for full feature support.)

// Implemented features:
//  [X] Platform: Clipboard support.
//  [X] Platform: Keyboard support. Since 1.87 we are using the io.AddKeyEvent() function. Pass ImGuiKey values to all key functions e.g. ImGui::IsKeyPressed(ImGuiKey_Space). [Legacy SDL_SCANCODE_* values will also be supported unless IMGUI_DISABLE_OBSOLETE_KEYIO is set]
//  [X] Platform: Gamepad support. Enabled with 'io.ConfigFlags |= ImGuiConfigFlags_NavEnableGamepad'.
//  [X] Platform: Mouse cursor shape and visibility. Disable with 'io.ConfigFlags |= ImGuiConfigFlags_NoMouseCursorChange'.
//  [X] Platform: Multi-viewport support (multiple windows). Enable with 'io.ConfigFlags |= ImGuiConfigFlags_ViewportsEnable'.
// Missing features:
//  [ ] Platform: SDL2 handling of IME under Windows appears to be broken and it explicitly disable the regular Windows IME. You can restore Windows IME by compiling SDL with SDL_DISABLE_WINDOWS_IME.
//  [ ] Platform: Multi-viewport + Minimized windows seems to break mouse wheel events (at least under Windows).

// You can use unmodified imgui_impl_* files in your project. See examples/ folder for examples of using this.
// Prefer including the entire imgui/ repository into your project (either as a copy or as a submodule), and only build the backends you need.
// If you are new to Dear ImGui, read documentation from the docs/ folder + read the top of imgui.cpp.
// Read online: https://github.com/ocornut/imgui/tree/master/docs

// CHANGELOG
// (minor and older changes stripped away, please see git history for details)
//  2022-XX-XX: Platform: Added support for multiple windows via the ImGuiPlatformIO interface.
//  2022-10-11: Using 'nullptr' instead of 'NULL' as per our switch to C++11.
//  2022-09-26: Inputs: Disable SDL 2.0.22 new "auto capture" (SDL_HINT_MOUSE_AUTO_CAPTURE) which prevents drag and drop across windows for multi-viewport support + don't capture when drag and dropping. (#5710)
//  2022-09-26: Inputs: Renamed ImGuiKey_ModXXX introduced in 1.87 to ImGuiMod_XXX (old names still supported).
//  2022-03-22: Inputs: Fix mouse position issues when dragging outside of boundaries. SDL_CaptureMouse() erroneously still gives out LEAVE events when hovering OS decorations.
//  2022-03-22: Inputs: Added support for extra mouse buttons (SDL_BUTTON_X1/SDL_BUTTON_X2).
//  2022-02-04: Added SDL_Renderer* parameter to ImGui_ImplSDL2_InitForSDLRenderer(), so we can use SDL_GetRendererOutputSize() instead of SDL_GL_GetDrawableSize() when bound to a SDL_Renderer.
//  2022-01-26: Inputs: replaced short-lived io.AddKeyModsEvent() (added two weeks ago) with io.AddKeyEvent() using ImGuiKey_ModXXX flags. Sorry for the confusion.
//  2021-01-20: Inputs: calling new io.AddKeyAnalogEvent() for gamepad support, instead of writing directly to io.NavInputs[].
//  2022-01-17: Inputs: calling new io.AddMousePosEvent(), io.AddMouseButtonEvent(), io.AddMouseWheelEvent() API (1.87+).
//  2022-01-17: Inputs: always update key mods next and before key event (not in NewFrame) to fix input queue with very low framerates.
//  2022-01-12: Update mouse inputs using SDL_MOUSEMOTION/SDL_WINDOWEVENT_LEAVE + fallback to provide it when focused but not hovered/captured. More standard and will allow us to pass it to future input queue API.
//  2022-01-12: Maintain our own copy of MouseButtonsDown mask instead of using ImGui::IsAnyMouseDown() which will be obsoleted.
//  2022-01-10: Inputs: calling new io.AddKeyEvent(), io.AddKeyModsEvent() + io.SetKeyEventNativeData() API (1.87+). Support for full ImGuiKey range.
//  2021-08-17: Calling io.AddFocusEvent() on SDL_WINDOWEVENT_FOCUS_GAINED/SDL_WINDOWEVENT_FOCUS_LOST.
//  2021-07-29: Inputs: MousePos is correctly reported when the host platform window is hovered but not focused (using SDL_GetMouseFocus() + SDL_HINT_MOUSE_FOCUS_CLICKTHROUGH, requires SDL 2.0.5+)
//  2021-06:29: *BREAKING CHANGE* Removed 'SDL_Window* window' parameter to ImGui_ImplSDL2_NewFrame() which was unnecessary.
//  2021-06-29: Reorganized backend to pull data from a single structure to facilitate usage with multiple-contexts (all g_XXXX access changed to bd->XXXX).
//  2021-03-22: Rework global mouse pos availability check listing supported platforms explicitly, effectively fixing mouse access on Raspberry Pi. (#2837, #3950)
//  2020-05-25: Misc: Report a zero display-size when window is minimized, to be consistent with other backends.
//  2020-02-20: Inputs: Fixed mapping for ImGuiKey_KeyPadEnter (using SDL_SCANCODE_KP_ENTER instead of SDL_SCANCODE_RETURN2).
//  2019-12-17: Inputs: On Wayland, use SDL_GetMouseState (because there is no global mouse state).
//  2019-12-05: Inputs: Added support for ImGuiMouseCursor_NotAllowed mouse cursor.
//  2019-07-21: Inputs: Added mapping for ImGuiKey_KeyPadEnter.
//  2019-04-23: Inputs: Added support for SDL_GameController (if ImGuiConfigFlags_NavEnableGamepad is set by user application).
//  2019-03-12: Misc: Preserve DisplayFramebufferScale when main window is minimized.
//  2018-12-21: Inputs: Workaround for Android/iOS which don't seem to handle focus related calls.
//  2018-11-30: Misc: Setting up io.BackendPlatformName so it can be displayed in the About Window.
//  2018-11-14: Changed the signature of ImGui_ImplSDL2_ProcessEvent() to take a 'const SDL_Event*'.
//  2018-08-01: Inputs: Workaround for Emscripten which doesn't seem to handle focus related calls.
//  2018-06-29: Inputs: Added support for the ImGuiMouseCursor_Hand cursor.
//  2018-06-08: Misc: Extracted imgui_impl_sdl.cpp/.h away from the old combined SDL2+OpenGL/Vulkan examples.
//  2018-06-08: Misc: ImGui_ImplSDL2_InitForOpenGL() now takes a SDL_GLContext parameter.
//  2018-05-09: Misc: Fixed clipboard paste memory leak (we didn't call SDL_FreeMemory on the data returned by SDL_GetClipboardText).
//  2018-03-20: Misc: Setup io.BackendFlags ImGuiBackendFlags_HasMouseCursors flag + honor ImGuiConfigFlags_NoMouseCursorChange flag.
//  2018-02-16: Inputs: Added support for mouse cursors, honoring ImGui::GetMouseCursor() value.
//  2018-02-06: Misc: Removed call to ImGui::Shutdown() which is not available from 1.60 WIP, user needs to call CreateContext/DestroyContext themselves.
//  2018-02-06: Inputs: Added mapping for ImGuiKey_Space.
//  2018-02-05: Misc: Using SDL_GetPerformanceCounter() instead of SDL_GetTicks() to be able to handle very high framerate (1000+ FPS).
//  2018-02-05: Inputs: Keyboard mapping is using scancodes everywhere instead of a confusing mixture of keycodes and scancodes.
//  2018-01-20: Inputs: Added Horizontal Mouse Wheel support.
//  2018-01-19: Inputs: When available (SDL 2.0.4+) using SDL_CaptureMouse() to retrieve coordinates outside of client area when dragging. Otherwise (SDL 2.0.3 and before) testing for SDL_WINDOW_INPUT_FOCUS instead of SDL_WINDOW_MOUSE_FOCUS.
//  2018-01-18: Inputs: Added mapping for ImGuiKey_Insert.
//  2017-08-25: Inputs: MousePos set to -FLT_MAX,-FLT_MAX when mouse is unavailable/missing (instead of -1,-1).
//  2016-10-15: Misc: Added a void* user_data parameter to Clipboard function handlers.

#include "imgui.h"
#include "imgui_impl_sdl.h"

// SDL
// (the multi-viewports feature requires SDL features supported from SDL 2.0.4+. SDL 2.0.5+ is highly recommended)
#include <SDL.h>
#include <SDL_syswm.h>
#if defined(__APPLE__)
#include <TargetConditionals.h>
#endif

#if SDL_VERSION_ATLEAST(2,0,4) && !defined(__EMSCRIPTEN__) && !defined(__ANDROID__) && !(defined(__APPLE__) && TARGET_OS_IOS) && !defined(__amigaos4__)
#define SDL_HAS_CAPTURE_AND_GLOBAL_MOUSE    1
#else
#define SDL_HAS_CAPTURE_AND_GLOBAL_MOUSE    0
#endif
#define SDL_HAS_WINDOW_ALPHA                SDL_VERSION_ATLEAST(2,0,5)
#define SDL_HAS_ALWAYS_ON_TOP               SDL_VERSION_ATLEAST(2,0,5)
#define SDL_HAS_USABLE_DISPLAY_BOUNDS       SDL_VERSION_ATLEAST(2,0,5)
#define SDL_HAS_PER_MONITOR_DPI             SDL_VERSION_ATLEAST(2,0,4)
#define SDL_HAS_VULKAN                      SDL_VERSION_ATLEAST(2,0,6)
#if !SDL_HAS_VULKAN
static const Uint32 SDL_WINDOW_VULKAN = 0x10000000;
#endif

// SDL Data
struct ImGui_ImplSDL2_Data
{
    SDL_Window*     Window;
    SDL_Renderer*   Renderer;
    Uint64          Time;
    Uint32          MouseWindowID;
    int             MouseButtonsDown;
    SDL_Cursor*     MouseCursors[ImGuiMouseCursor_COUNT];
    int             PendingMouseLeaveFrame;
    char*           ClipboardTextData;
    bool            MouseCanUseGlobalState;
    bool            MouseCanReportHoveredViewport;  // This is hard to use/unreliable on SDL so we'll set ImGuiBackendFlags_HasMouseHoveredViewport dynamically based on state.
    bool            UseVulkan;

    ImGui_ImplSDL2_Data()   { memset((void*)this, 0, sizeof(*this)); }
};

// Backend data stored in io.BackendPlatformUserData to allow support for multiple Dear ImGui contexts
// It is STRONGLY preferred that you use docking branch with multi-viewports (== single Dear ImGui context + multiple windows) instead of multiple Dear ImGui contexts.
// FIXME: multi-context support is not well tested and probably dysfunctional in this backend.
// FIXME: some shared resources (mouse cursor shape, gamepad) are mishandled when using multi-context.
static ImGui_ImplSDL2_Data* ImGui_ImplSDL2_GetBackendData()
{
    return ImGui::GetCurrentContext() ? (ImGui_ImplSDL2_Data*)ImGui::GetIO().BackendPlatformUserData : nullptr;
}

// Forward Declarations
static void ImGui_ImplSDL2_UpdateMonitors();
static void ImGui_ImplSDL2_InitPlatformInterface(SDL_Window* window, void* sdl_gl_context);
static void ImGui_ImplSDL2_ShutdownPlatformInterface();

// Functions
static const char* ImGui_ImplSDL2_GetClipboardText(void*)
{
    ImGui_ImplSDL2_Data* bd = ImGui_ImplSDL2_GetBackendData();
    if (bd->ClipboardTextData)
        SDL_free(bd->ClipboardTextData);
    bd->ClipboardTextData = SDL_GetClipboardText();
    return bd->ClipboardTextData;
}

static void ImGui_ImplSDL2_SetClipboardText(void*, const char* text)
{
    SDL_SetClipboardText(text);
}

static ImGuiKey ImGui_ImplSDL2_KeycodeToImGuiKey(int keycode)
{
    switch (keycode)
    {
        case SDLK_TAB: return ImGuiKey_Tab;
        case SDLK_LEFT: return ImGuiKey_LeftArrow;
        case SDLK_RIGHT: return ImGuiKey_RightArrow;
        case SDLK_UP: return ImGuiKey_UpArrow;
        case SDLK_DOWN: return ImGuiKey_DownArrow;
        case SDLK_PAGEUP: return ImGuiKey_PageUp;
        case SDLK_PAGEDOWN: return ImGuiKey_PageDown;
        case SDLK_HOME: return ImGuiKey_Home;
        case SDLK_END: return ImGuiKey_End;
        case SDLK_INSERT: return ImGuiKey_Insert;
        case SDLK_DELETE: return ImGuiKey_Delete;
        case SDLK_BACKSPACE: return ImGuiKey_Backspace;
        case SDLK_SPACE: return ImGuiKey_Space;
        case SDLK_RETURN: return ImGuiKey_Enter;
        case SDLK_ESCAPE: return ImGuiKey_Escape;
        case SDLK_QUOTE: return ImGuiKey_Apostrophe;
        case SDLK_COMMA: return ImGuiKey_Comma;
        case SDLK_MINUS: return ImGuiKey_Minus;
        case SDLK_PERIOD: return ImGuiKey_Period;
        case SDLK_SLASH: return ImGuiKey_Slash;
        case SDLK_SEMICOLON: return ImGuiKey_Semicolon;
        case SDLK_EQUALS: return ImGuiKey_Equal;
        case SDLK_LEFTBRACKET: return ImGuiKey_LeftBracket;
        case SDLK_BACKSLASH: return ImGuiKey_Backslash;
        case SDLK_RIGHTBRACKET: return ImGuiKey_RightBracket;
        case SDLK_BACKQUOTE: return ImGuiKey_GraveAccent;
        case SDLK_CAPSLOCK: return ImGuiKey_CapsLock;
        case SDLK_SCROLLLOCK: return ImGuiKey_ScrollLock;
        case SDLK_NUMLOCKCLEAR: return ImGuiKey_NumLock;
        case SDLK_PRINTSCREEN: return ImGuiKey_PrintScreen;
        case SDLK_PAUSE: return ImGuiKey_Pause;
        case SDLK_KP_0: return ImGuiKey_Keypad0;
        case SDLK_KP_1: return ImGuiKey_Keypad1;
        case SDLK_KP_2: return ImGuiKey_Keypad2;
        case SDLK_KP_3: return ImGuiKey_Keypad3;
        case SDLK_KP_4: return ImGuiKey_Keypad4;
        case SDLK_KP_5: return ImGuiKey_Keypad5;
        case SDLK_KP_6: return ImGuiKey_Keypad6;
        case SDLK_KP_7: return ImGuiKey_Keypad7;
        case SDLK_KP_8: return ImGuiKey_Keypad8;
        case SDLK_KP_9: return ImGuiKey_Keypad9;
        case SDLK_KP_PERIOD: return ImGuiKey_KeypadDecimal;
        case SDLK_KP_DIVIDE: return ImGuiKey_KeypadDivide;
        case SDLK_KP_MULTIPLY: return ImGuiKey_KeypadMultiply;
        case SDLK_KP_MINUS: return ImGuiKey_KeypadSubtract;
        case SDLK_KP_PLUS: return ImGuiKey_KeypadAdd;
        case SDLK_KP_ENTER: return ImGuiKey_KeypadEnter;
        case SDLK_KP_EQUALS: return ImGuiKey_KeypadEqual;
        case SDLK_LCTRL: return ImGuiKey_LeftCtrl;
        case SDLK_LSHIFT: return ImGuiKey_LeftShift;
        case SDLK_LALT: return ImGuiKey_LeftAlt;
        case SDLK_LGUI: return ImGuiKey_LeftSuper;
        case SDLK_RCTRL: return ImGuiKey_RightCtrl;
        case SDLK_RSHIFT: return ImGuiKey_RightShift;
        case SDLK_RALT: return ImGuiKey_RightAlt;
        case SDLK_RGUI: return ImGuiKey_RightSuper;
        case SDLK_APPLICATION: return ImGuiKey_Menu;
        case SDLK_0: return ImGuiKey_0;
        case SDLK_1: return ImGuiKey_1;
        case SDLK_2: return ImGuiKey_2;
        case SDLK_3: return ImGuiKey_3;
        case SDLK_4: return ImGuiKey_4;
        case SDLK_5: return ImGuiKey_5;
        case SDLK_6: return ImGuiKey_6;
        case SDLK_7: return ImGuiKey_7;
        case SDLK_8: return ImGuiKey_8;
        case SDLK_9: return ImGuiKey_9;
        case SDLK_a: return ImGuiKey_A;
        case SDLK_b: return ImGuiKey_B;
        case SDLK_c: return ImGuiKey_C;
        case SDLK_d: return ImGuiKey_D;
        case SDLK_e: return ImGuiKey_E;
        case SDLK_f: return ImGuiKey_F;
        case SDLK_g: return ImGuiKey_G;
        case SDLK_h: return ImGuiKey_H;
        case SDLK_i: return ImGuiKey_I;
        case SDLK_j: return ImGuiKey_J;
        case SDLK_k: return ImGuiKey_K;
        case SDLK_l: return ImGuiKey_L;
        case SDLK_m: return ImGuiKey_M;
        case SDLK_n: return ImGuiKey_N;
        case SDLK_o: return ImGuiKey_O;
        case SDLK_p: return ImGuiKey_P;
        case SDLK_q: return ImGuiKey_Q;
        case SDLK_r: return ImGuiKey_R;
        case SDLK_s: return ImGuiKey_S;
        case SDLK_t: return ImGuiKey_T;
        case SDLK_u: return ImGuiKey_U;
        case SDLK_v: return ImGuiKey_V;
        case SDLK_w: return ImGuiKey_W;
        case SDLK_x: return ImGuiKey_X;
        case SDLK_y: return ImGuiKey_Y;
        case SDLK_z: return ImGuiKey_Z;
        case SDLK_F1: return ImGuiKey_F1;
        case SDLK_F2: return ImGuiKey_F2;
        case SDLK_F3: return ImGuiKey_F3;
        case SDLK_F4: return ImGuiKey_F4;
        case SDLK_F5: return ImGuiKey_F5;
        case SDLK_F6: return ImGuiKey_F6;
        case SDLK_F7: return ImGuiKey_F7;
        case SDLK_F8: return ImGuiKey_F8;
        case SDLK_F9: return ImGuiKey_F9;
        case SDLK_F10: return ImGuiKey_F10;
        case SDLK_F11: return ImGuiKey_F11;
        case SDLK_F12: return ImGuiKey_F12;
    }
    return ImGuiKey_None;
}

static void ImGui_ImplSDL2_UpdateKeyModifiers(SDL_Keymod sdl_key_mods)
{
    ImGuiIO& io = ImGui::GetIO();
    io.AddKeyEvent(ImGuiMod_Ctrl, (sdl_key_mods & KMOD_CTRL) != 0);
    io.AddKeyEvent(ImGuiMod_Shift, (sdl_key_mods & KMOD_SHIFT) != 0);
    io.AddKeyEvent(ImGuiMod_Alt, (sdl_key_mods & KMOD_ALT) != 0);
    io.AddKeyEvent(ImGuiMod_Super, (sdl_key_mods & KMOD_GUI) != 0);
}

// You can read the io.WantCaptureMouse, io.WantCaptureKeyboard flags to tell if dear imgui wants to use your inputs.
// - When io.WantCaptureMouse is true, do not dispatch mouse input data to your main application, or clear/overwrite your copy of the mouse data.
// - When io.WantCaptureKeyboard is true, do not dispatch keyboard input data to your main application, or clear/overwrite your copy of the keyboard data.
// Generally you may always pass all inputs to dear imgui, and hide them from your application based on those two flags.
// If you have multiple SDL events and some of them are not meant to be used by dear imgui, you may need to filter events based on their windowID field.
bool ImGui_ImplSDL2_ProcessEvent(const SDL_Event* event)
{
    ImGuiIO& io = ImGui::GetIO();
    ImGui_ImplSDL2_Data* bd = ImGui_ImplSDL2_GetBackendData();

    switch (event->type)
    {
        case SDL_MOUSEMOTION:
        {
            ImVec2 mouse_pos((float)event->motion.x, (float)event->motion.y);
            if (io.ConfigFlags & ImGuiConfigFlags_ViewportsEnable)
            {
                int window_x, window_y;
                SDL_GetWindowPosition(SDL_GetWindowFromID(event->motion.windowID), &window_x, &window_y);
                mouse_pos.x += window_x;
                mouse_pos.y += window_y;
            }
            io.AddMousePosEvent(mouse_pos.x, mouse_pos.y);
            return true;
        }
        case SDL_MOUSEWHEEL:
        {
            float wheel_x = (event->wheel.x > 0) ? 1.0f : (event->wheel.x < 0) ? -1.0f : 0.0f;
            float wheel_y = (event->wheel.y > 0) ? 1.0f : (event->wheel.y < 0) ? -1.0f : 0.0f;
            io.AddMouseWheelEvent(wheel_x, wheel_y);
            return true;
        }
        case SDL_MOUSEBUTTONDOWN:
        case SDL_MOUSEBUTTONUP:
        {
            int mouse_button = -1;
            if (event->button.button == SDL_BUTTON_LEFT) { mouse_button = 0; }
            if (event->button.button == SDL_BUTTON_RIGHT) { mouse_button = 1; }
            if (event->button.button == SDL_BUTTON_MIDDLE) { mouse_button = 2; }
            if (event->button.button == SDL_BUTTON_X1) { mouse_button = 3; }
            if (event->button.button == SDL_BUTTON_X2) { mouse_button = 4; }
            if (mouse_button == -1)
                break;
            io.AddMouseButtonEvent(mouse_button, (event->type == SDL_MOUSEBUTTONDOWN));
            bd->MouseButtonsDown = (event->type == SDL_MOUSEBUTTONDOWN) ? (bd->MouseButtonsDown | (1 << mouse_button)) : (bd->MouseButtonsDown & ~(1 << mouse_button));
            return true;
        }
        case SDL_TEXTINPUT:
        {
            io.AddInputCharactersUTF8(event->text.text);
            return true;
        }
        case SDL_KEYDOWN:
        case SDL_KEYUP:
        {
            ImGui_ImplSDL2_UpdateKeyModifiers((SDL_Keymod)event->key.keysym.mod);
            ImGuiKey key = ImGui_ImplSDL2_KeycodeToImGuiKey(event->key.keysym.sym);
            io.AddKeyEvent(key, (event->type == SDL_KEYDOWN));
            io.SetKeyEventNativeData(key, event->key.keysym.sym, event->key.keysym.scancode, event->key.keysym.scancode); // To support legacy indexing (<1.87 user code). Legacy backend uses SDLK_*** as indices to IsKeyXXX() functions.
            return true;
        }
        case SDL_WINDOWEVENT:
        {
            // - When capturing mouse, SDL will send a bunch of conflicting LEAVE/ENTER event on every mouse move, but the final ENTER tends to be right.
            // - However we won't get a correct LEAVE event for a captured window.
            // - In some cases, when detaching a window from main viewport SDL may send SDL_WINDOWEVENT_ENTER one frame too late,
            //   causing SDL_WINDOWEVENT_LEAVE on previous frame to interrupt drag operation by clear mouse position. This is why
            //   we delay process the SDL_WINDOWEVENT_LEAVE events by one frame. See issue #5012 for details.
            Uint8 window_event = event->window.event;
            if (window_event == SDL_WINDOWEVENT_ENTER)
            {
                bd->MouseWindowID = event->window.windowID;
                bd->PendingMouseLeaveFrame = 0;
            }
            if (window_event == SDL_WINDOWEVENT_LEAVE)
                bd->PendingMouseLeaveFrame = ImGui::GetFrameCount() + 1;
            if (window_event == SDL_WINDOWEVENT_FOCUS_GAINED)
                io.AddFocusEvent(true);
            else if (window_event == SDL_WINDOWEVENT_FOCUS_LOST)
                io.AddFocusEvent(false);
            if (window_event == SDL_WINDOWEVENT_CLOSE || window_event == SDL_WINDOWEVENT_MOVED || window_event == SDL_WINDOWEVENT_RESIZED)
                if (ImGuiViewport* viewport = ImGui::FindViewportByPlatformHandle((void*)SDL_GetWindowFromID(event->window.windowID)))
                {
                    if (window_event == SDL_WINDOWEVENT_CLOSE)
                        viewport->PlatformRequestClose = true;
                    if (window_event == SDL_WINDOWEVENT_MOVED)
                        viewport->PlatformRequestMove = true;
                    if (window_event == SDL_WINDOWEVENT_RESIZED)
                        viewport->PlatformRequestResize = true;
                    return true;
                }
            return true;
        }
    }
    return false;
}

static bool ImGui_ImplSDL2_Init(SDL_Window* window, SDL_Renderer* renderer, void* sdl_gl_context)
{
    ImGuiIO& io = ImGui::GetIO();
    IM_ASSERT(io.BackendPlatformUserData == nullptr && "Already initialized a platform backend!");

    // Check and store if we are on a SDL backend that supports global mouse position
    // ("wayland" and "rpi" don't support it, but we chose to use a white-list instead of a black-list)
    bool mouse_can_use_global_state = false;
#if SDL_HAS_CAPTURE_AND_GLOBAL_MOUSE
    const char* sdl_backend = SDL_GetCurrentVideoDriver();
    const char* global_mouse_whitelist[] = { "windows", "cocoa", "x11", "DIVE", "VMAN" };
    for (int n = 0; n < IM_ARRAYSIZE(global_mouse_whitelist); n++)
        if (strncmp(sdl_backend, global_mouse_whitelist[n], strlen(global_mouse_whitelist[n])) == 0)
            mouse_can_use_global_state = true;
#endif

    // Setup backend capabilities flags
    ImGui_ImplSDL2_Data* bd = IM_NEW(ImGui_ImplSDL2_Data)();
    io.BackendPlatformUserData = (void*)bd;
    io.BackendPlatformName = "imgui_impl_sdl";
    io.BackendFlags |= ImGuiBackendFlags_HasMouseCursors;           // We can honor GetMouseCursor() values (optional)
    io.BackendFlags |= ImGuiBackendFlags_HasSetMousePos;            // We can honor io.WantSetMousePos requests (optional, rarely used)
    if (mouse_can_use_global_state)
        io.BackendFlags |= ImGuiBackendFlags_PlatformHasViewports;  // We can create multi-viewports on the Platform side (optional)

    bd->Window = window;
    bd->Renderer = renderer;

    // SDL on Linux/OSX doesn't report events for unfocused windows (see https://github.com/ocornut/imgui/issues/4960)
    // We will use 'MouseCanReportHoveredViewport' to set 'ImGuiBackendFlags_HasMouseHoveredViewport' dynamically each frame.
    bd->MouseCanUseGlobalState = mouse_can_use_global_state;
#ifndef __APPLE__
    bd->MouseCanReportHoveredViewport = bd->MouseCanUseGlobalState;
#else
    bd->MouseCanReportHoveredViewport = false;
#endif

    io.SetClipboardTextFn = ImGui_ImplSDL2_SetClipboardText;
    io.GetClipboardTextFn = ImGui_ImplSDL2_GetClipboardText;
    io.ClipboardUserData = nullptr;

    // Load mouse cursors
    bd->MouseCursors[ImGuiMouseCursor_Arrow] = SDL_CreateSystemCursor(SDL_SYSTEM_CURSOR_ARROW);
    bd->MouseCursors[ImGuiMouseCursor_TextInput] = SDL_CreateSystemCursor(SDL_SYSTEM_CURSOR_IBEAM);
    bd->MouseCursors[ImGuiMouseCursor_ResizeAll] = SDL_CreateSystemCursor(SDL_SYSTEM_CURSOR_SIZEALL);
    bd->MouseCursors[ImGuiMouseCursor_ResizeNS] = SDL_CreateSystemCursor(SDL_SYSTEM_CURSOR_SIZENS);
    bd->MouseCursors[ImGuiMouseCursor_ResizeEW] = SDL_CreateSystemCursor(SDL_SYSTEM_CURSOR_SIZEWE);
    bd->MouseCursors[ImGuiMouseCursor_ResizeNESW] = SDL_CreateSystemCursor(SDL_SYSTEM_CURSOR_SIZENESW);
    bd->MouseCursors[ImGuiMouseCursor_ResizeNWSE] = SDL_CreateSystemCursor(SDL_SYSTEM_CURSOR_SIZENWSE);
    bd->MouseCursors[ImGuiMouseCursor_Hand] = SDL_CreateSystemCursor(SDL_SYSTEM_CURSOR_HAND);
    bd->MouseCursors[ImGuiMouseCursor_NotAllowed] = SDL_CreateSystemCursor(SDL_SYSTEM_CURSOR_NO);

    // Set platform dependent data in viewport
<<<<<<< HEAD
    // Our mouse update function expect PlatformHandle to be filled for the main viewport
    ImGuiViewport* main_viewport = ImGui::GetMainViewport();
    main_viewport->PlatformHandle = (void*)window;
    main_viewport->PlatformHandleRaw = nullptr;
=======
#if defined(SDL_VIDEO_DRIVER_WINDOWS)
>>>>>>> 4b39c1f6
    SDL_SysWMinfo info;
    SDL_VERSION(&info.version);
    if (SDL_GetWindowWMInfo(window, &info))
    {
#if defined(SDL_VIDEO_DRIVER_WINDOWS)
        main_viewport->PlatformHandleRaw = (void*)info.info.win.window;
#elif defined(__APPLE__) && defined(SDL_VIDEO_DRIVER_COCOA)
        main_viewport->PlatformHandleRaw = (void*)info.info.cocoa.window;
#endif
    }

    // From 2.0.5: Set SDL hint to receive mouse click events on window focus, otherwise SDL doesn't emit the event.
    // Without this, when clicking to gain focus, our widgets wouldn't activate even though they showed as hovered.
    // (This is unfortunately a global SDL setting, so enabling it might have a side-effect on your application.
    // It is unlikely to make a difference, but if your app absolutely needs to ignore the initial on-focus click:
    // you can ignore SDL_MOUSEBUTTONDOWN events coming right after a SDL_WINDOWEVENT_FOCUS_GAINED)
#ifdef SDL_HINT_MOUSE_FOCUS_CLICKTHROUGH
    SDL_SetHint(SDL_HINT_MOUSE_FOCUS_CLICKTHROUGH, "1");
#endif

    // From 2.0.22: Disable auto-capture, this is preventing drag and drop across multiple windows (see #5710)
#ifdef SDL_HINT_MOUSE_AUTO_CAPTURE
    SDL_SetHint(SDL_HINT_MOUSE_AUTO_CAPTURE, "0");
#endif

    // Update monitors
    ImGui_ImplSDL2_UpdateMonitors();

    // We need SDL_CaptureMouse(), SDL_GetGlobalMouseState() from SDL 2.0.4+ to support multiple viewports.
    // We left the call to ImGui_ImplSDL2_InitPlatformInterface() outside of #ifdef to avoid unused-function warnings.
    if ((io.ConfigFlags & ImGuiConfigFlags_ViewportsEnable) && (io.BackendFlags & ImGuiBackendFlags_PlatformHasViewports))
        ImGui_ImplSDL2_InitPlatformInterface(window, sdl_gl_context);

    return true;
}

bool ImGui_ImplSDL2_InitForOpenGL(SDL_Window* window, void* sdl_gl_context)
{
    return ImGui_ImplSDL2_Init(window, nullptr, sdl_gl_context);
}

bool ImGui_ImplSDL2_InitForVulkan(SDL_Window* window)
{
#if !SDL_HAS_VULKAN
    IM_ASSERT(0 && "Unsupported");
#endif
    if (!ImGui_ImplSDL2_Init(window, nullptr, nullptr))
        return false;
    ImGui_ImplSDL2_Data* bd = ImGui_ImplSDL2_GetBackendData();
    bd->UseVulkan = true;
    return true;
}

bool ImGui_ImplSDL2_InitForD3D(SDL_Window* window)
{
#if !defined(_WIN32)
    IM_ASSERT(0 && "Unsupported");
#endif
    return ImGui_ImplSDL2_Init(window, nullptr, nullptr);
}

bool ImGui_ImplSDL2_InitForMetal(SDL_Window* window)
{
    return ImGui_ImplSDL2_Init(window, nullptr, nullptr);
}

bool ImGui_ImplSDL2_InitForSDLRenderer(SDL_Window* window, SDL_Renderer* renderer)
{
    return ImGui_ImplSDL2_Init(window, renderer, nullptr);
}

void ImGui_ImplSDL2_Shutdown()
{
    ImGui_ImplSDL2_Data* bd = ImGui_ImplSDL2_GetBackendData();
    IM_ASSERT(bd != nullptr && "No platform backend to shutdown, or already shutdown?");
    ImGuiIO& io = ImGui::GetIO();

    ImGui_ImplSDL2_ShutdownPlatformInterface();

    if (bd->ClipboardTextData)
        SDL_free(bd->ClipboardTextData);
    for (ImGuiMouseCursor cursor_n = 0; cursor_n < ImGuiMouseCursor_COUNT; cursor_n++)
        SDL_FreeCursor(bd->MouseCursors[cursor_n]);

    io.BackendPlatformName = nullptr;
    io.BackendPlatformUserData = nullptr;
    IM_DELETE(bd);
}

// This code is incredibly messy because some of the functions we need for full viewport support are not available in SDL < 2.0.4.
static void ImGui_ImplSDL2_UpdateMouseData()
{
    ImGui_ImplSDL2_Data* bd = ImGui_ImplSDL2_GetBackendData();
    ImGuiIO& io = ImGui::GetIO();

    // We forward mouse input when hovered or captured (via SDL_MOUSEMOTION) or when focused (below)
#if SDL_HAS_CAPTURE_AND_GLOBAL_MOUSE
    // SDL_CaptureMouse() let the OS know e.g. that our imgui drag outside the SDL window boundaries shouldn't e.g. trigger other operations outside
    SDL_CaptureMouse((bd->MouseButtonsDown != 0) ? SDL_TRUE : SDL_FALSE);
    SDL_Window* focused_window = SDL_GetKeyboardFocus();
    const bool is_app_focused = (focused_window && (bd->Window == focused_window || ImGui::FindViewportByPlatformHandle((void*)focused_window)));
#else
    SDL_Window* focused_window = bd->Window;
    const bool is_app_focused = (SDL_GetWindowFlags(bd->Window) & SDL_WINDOW_INPUT_FOCUS) != 0; // SDL 2.0.3 and non-windowed systems: single-viewport only
#endif

    if (is_app_focused)
    {
        // (Optional) Set OS mouse position from Dear ImGui if requested (rarely used, only when ImGuiConfigFlags_NavEnableSetMousePos is enabled by user)
        if (io.WantSetMousePos)
        {
#if SDL_HAS_CAPTURE_AND_GLOBAL_MOUSE
            if (io.ConfigFlags & ImGuiConfigFlags_ViewportsEnable)
                SDL_WarpMouseGlobal((int)io.MousePos.x, (int)io.MousePos.y);
            else
#endif
                SDL_WarpMouseInWindow(bd->Window, (int)io.MousePos.x, (int)io.MousePos.y);
        }

        // (Optional) Fallback to provide mouse position when focused (SDL_MOUSEMOTION already provides this when hovered or captured)
        if (bd->MouseCanUseGlobalState && bd->MouseButtonsDown == 0)
        {
            // Single-viewport mode: mouse position in client window coordinates (io.MousePos is (0,0) when the mouse is on the upper-left corner of the app window)
            // Multi-viewport mode: mouse position in OS absolute coordinates (io.MousePos is (0,0) when the mouse is on the upper-left of the primary monitor)
            int mouse_x, mouse_y, window_x, window_y;
            SDL_GetGlobalMouseState(&mouse_x, &mouse_y);
            if (!(io.ConfigFlags & ImGuiConfigFlags_ViewportsEnable))
            {
                SDL_GetWindowPosition(focused_window, &window_x, &window_y);
                mouse_x -= window_x;
                mouse_y -= window_y;
            }
            io.AddMousePosEvent((float)mouse_x, (float)mouse_y);
        }
    }

    // (Optional) When using multiple viewports: call io.AddMouseViewportEvent() with the viewport the OS mouse cursor is hovering.
    // If ImGuiBackendFlags_HasMouseHoveredViewport is not set by the backend, Dear imGui will ignore this field and infer the information using its flawed heuristic.
    // - [!] SDL backend does NOT correctly ignore viewports with the _NoInputs flag.
    //       Some backend are not able to handle that correctly. If a backend report an hovered viewport that has the _NoInputs flag (e.g. when dragging a window
    //       for docking, the viewport has the _NoInputs flag in order to allow us to find the viewport under), then Dear ImGui is forced to ignore the value reported
    //       by the backend, and use its flawed heuristic to guess the viewport behind.
    // - [X] SDL backend correctly reports this regardless of another viewport behind focused and dragged from (we need this to find a useful drag and drop target).
    if (io.BackendFlags & ImGuiBackendFlags_HasMouseHoveredViewport)
    {
        ImGuiID mouse_viewport_id = 0;
        if (SDL_Window* sdl_mouse_window = SDL_GetWindowFromID(bd->MouseWindowID))
            if (ImGuiViewport* mouse_viewport = ImGui::FindViewportByPlatformHandle((void*)sdl_mouse_window))
                mouse_viewport_id = mouse_viewport->ID;
        io.AddMouseViewportEvent(mouse_viewport_id);
    }
}

static void ImGui_ImplSDL2_UpdateMouseCursor()
{
    ImGuiIO& io = ImGui::GetIO();
    if (io.ConfigFlags & ImGuiConfigFlags_NoMouseCursorChange)
        return;
    ImGui_ImplSDL2_Data* bd = ImGui_ImplSDL2_GetBackendData();

    ImGuiMouseCursor imgui_cursor = ImGui::GetMouseCursor();
    if (io.MouseDrawCursor || imgui_cursor == ImGuiMouseCursor_None)
    {
        // Hide OS mouse cursor if imgui is drawing it or if it wants no cursor
        SDL_ShowCursor(SDL_FALSE);
    }
    else
    {
        // Show OS mouse cursor
        SDL_SetCursor(bd->MouseCursors[imgui_cursor] ? bd->MouseCursors[imgui_cursor] : bd->MouseCursors[ImGuiMouseCursor_Arrow]);
        SDL_ShowCursor(SDL_TRUE);
    }
}

static void ImGui_ImplSDL2_UpdateGamepads()
{
    ImGuiIO& io = ImGui::GetIO();
    if ((io.ConfigFlags & ImGuiConfigFlags_NavEnableGamepad) == 0) // FIXME: Technically feeding gamepad shouldn't depend on this now that they are regular inputs.
        return;

    // Get gamepad
    io.BackendFlags &= ~ImGuiBackendFlags_HasGamepad;
    SDL_GameController* game_controller = SDL_GameControllerOpen(0);
    if (!game_controller)
        return;
    io.BackendFlags |= ImGuiBackendFlags_HasGamepad;

    // Update gamepad inputs
    #define IM_SATURATE(V)                      (V < 0.0f ? 0.0f : V > 1.0f ? 1.0f : V)
    #define MAP_BUTTON(KEY_NO, BUTTON_NO)       { io.AddKeyEvent(KEY_NO, SDL_GameControllerGetButton(game_controller, BUTTON_NO) != 0); }
    #define MAP_ANALOG(KEY_NO, AXIS_NO, V0, V1) { float vn = (float)(SDL_GameControllerGetAxis(game_controller, AXIS_NO) - V0) / (float)(V1 - V0); vn = IM_SATURATE(vn); io.AddKeyAnalogEvent(KEY_NO, vn > 0.1f, vn); }
    const int thumb_dead_zone = 8000;           // SDL_gamecontroller.h suggests using this value.
    MAP_BUTTON(ImGuiKey_GamepadStart,           SDL_CONTROLLER_BUTTON_START);
    MAP_BUTTON(ImGuiKey_GamepadBack,            SDL_CONTROLLER_BUTTON_BACK);
    MAP_BUTTON(ImGuiKey_GamepadFaceLeft,        SDL_CONTROLLER_BUTTON_X);              // Xbox X, PS Square
    MAP_BUTTON(ImGuiKey_GamepadFaceRight,       SDL_CONTROLLER_BUTTON_B);              // Xbox B, PS Circle
    MAP_BUTTON(ImGuiKey_GamepadFaceUp,          SDL_CONTROLLER_BUTTON_Y);              // Xbox Y, PS Triangle
    MAP_BUTTON(ImGuiKey_GamepadFaceDown,        SDL_CONTROLLER_BUTTON_A);              // Xbox A, PS Cross
    MAP_BUTTON(ImGuiKey_GamepadDpadLeft,        SDL_CONTROLLER_BUTTON_DPAD_LEFT);
    MAP_BUTTON(ImGuiKey_GamepadDpadRight,       SDL_CONTROLLER_BUTTON_DPAD_RIGHT);
    MAP_BUTTON(ImGuiKey_GamepadDpadUp,          SDL_CONTROLLER_BUTTON_DPAD_UP);
    MAP_BUTTON(ImGuiKey_GamepadDpadDown,        SDL_CONTROLLER_BUTTON_DPAD_DOWN);
    MAP_BUTTON(ImGuiKey_GamepadL1,              SDL_CONTROLLER_BUTTON_LEFTSHOULDER);
    MAP_BUTTON(ImGuiKey_GamepadR1,              SDL_CONTROLLER_BUTTON_RIGHTSHOULDER);
    MAP_ANALOG(ImGuiKey_GamepadL2,              SDL_CONTROLLER_AXIS_TRIGGERLEFT,  0.0f, 32767);
    MAP_ANALOG(ImGuiKey_GamepadR2,              SDL_CONTROLLER_AXIS_TRIGGERRIGHT, 0.0f, 32767);
    MAP_BUTTON(ImGuiKey_GamepadL3,              SDL_CONTROLLER_BUTTON_LEFTSTICK);
    MAP_BUTTON(ImGuiKey_GamepadR3,              SDL_CONTROLLER_BUTTON_RIGHTSTICK);
    MAP_ANALOG(ImGuiKey_GamepadLStickLeft,      SDL_CONTROLLER_AXIS_LEFTX,  -thumb_dead_zone, -32768);
    MAP_ANALOG(ImGuiKey_GamepadLStickRight,     SDL_CONTROLLER_AXIS_LEFTX,  +thumb_dead_zone, +32767);
    MAP_ANALOG(ImGuiKey_GamepadLStickUp,        SDL_CONTROLLER_AXIS_LEFTY,  -thumb_dead_zone, -32768);
    MAP_ANALOG(ImGuiKey_GamepadLStickDown,      SDL_CONTROLLER_AXIS_LEFTY,  +thumb_dead_zone, +32767);
    MAP_ANALOG(ImGuiKey_GamepadRStickLeft,      SDL_CONTROLLER_AXIS_RIGHTX, -thumb_dead_zone, -32768);
    MAP_ANALOG(ImGuiKey_GamepadRStickRight,     SDL_CONTROLLER_AXIS_RIGHTX, +thumb_dead_zone, +32767);
    MAP_ANALOG(ImGuiKey_GamepadRStickUp,        SDL_CONTROLLER_AXIS_RIGHTY, -thumb_dead_zone, -32768);
    MAP_ANALOG(ImGuiKey_GamepadRStickDown,      SDL_CONTROLLER_AXIS_RIGHTY, +thumb_dead_zone, +32767);
    #undef MAP_BUTTON
    #undef MAP_ANALOG
}

// FIXME-PLATFORM: SDL doesn't have an event to notify the application of display/monitor changes
static void ImGui_ImplSDL2_UpdateMonitors()
{
    ImGuiPlatformIO& platform_io = ImGui::GetPlatformIO();
    platform_io.Monitors.resize(0);
    int display_count = SDL_GetNumVideoDisplays();
    for (int n = 0; n < display_count; n++)
    {
        // Warning: the validity of monitor DPI information on Windows depends on the application DPI awareness settings, which generally needs to be set in the manifest or at runtime.
        ImGuiPlatformMonitor monitor;
        SDL_Rect r;
        SDL_GetDisplayBounds(n, &r);
        monitor.MainPos = monitor.WorkPos = ImVec2((float)r.x, (float)r.y);
        monitor.MainSize = monitor.WorkSize = ImVec2((float)r.w, (float)r.h);
#if SDL_HAS_USABLE_DISPLAY_BOUNDS
        SDL_GetDisplayUsableBounds(n, &r);
        monitor.WorkPos = ImVec2((float)r.x, (float)r.y);
        monitor.WorkSize = ImVec2((float)r.w, (float)r.h);
#endif
#if SDL_HAS_PER_MONITOR_DPI
        // FIXME-VIEWPORT: On MacOS SDL reports actual monitor DPI scale, ignoring OS configuration. We may want to set
        //  DpiScale to cocoa_window.backingScaleFactor here.
        float dpi = 0.0f;
        if (!SDL_GetDisplayDPI(n, &dpi, nullptr, nullptr))
            monitor.DpiScale = dpi / 96.0f;
#endif
        platform_io.Monitors.push_back(monitor);
    }
}

void ImGui_ImplSDL2_NewFrame()
{
    ImGui_ImplSDL2_Data* bd = ImGui_ImplSDL2_GetBackendData();
    IM_ASSERT(bd != nullptr && "Did you call ImGui_ImplSDL2_Init()?");
    ImGuiIO& io = ImGui::GetIO();

    // Setup display size (every frame to accommodate for window resizing)
    int w, h;
    int display_w, display_h;
    SDL_GetWindowSize(bd->Window, &w, &h);
    if (SDL_GetWindowFlags(bd->Window) & SDL_WINDOW_MINIMIZED)
        w = h = 0;
    if (bd->Renderer != nullptr)
        SDL_GetRendererOutputSize(bd->Renderer, &display_w, &display_h);
    else
        SDL_GL_GetDrawableSize(bd->Window, &display_w, &display_h);
    io.DisplaySize = ImVec2((float)w, (float)h);
    if (w > 0 && h > 0)
        io.DisplayFramebufferScale = ImVec2((float)display_w / w, (float)display_h / h);

    // Setup time step (we don't use SDL_GetTicks() because it is using millisecond resolution)
    static Uint64 frequency = SDL_GetPerformanceFrequency();
    Uint64 current_time = SDL_GetPerformanceCounter();
    io.DeltaTime = bd->Time > 0 ? (float)((double)(current_time - bd->Time) / frequency) : (float)(1.0f / 60.0f);
    bd->Time = current_time;

    if (bd->PendingMouseLeaveFrame && bd->PendingMouseLeaveFrame >= ImGui::GetFrameCount() && bd->MouseButtonsDown == 0)
    {
        bd->MouseWindowID = 0;
        bd->PendingMouseLeaveFrame = 0;
        io.AddMousePosEvent(-FLT_MAX, -FLT_MAX);
    }

    // Our io.AddMouseViewportEvent() calls will only be valid when not capturing.
    // Technically speaking testing for 'bd->MouseButtonsDown == 0' would be more rygorous, but testing for payload reduces noise and potential side-effects.
    if (bd->MouseCanReportHoveredViewport && ImGui::GetDragDropPayload() == nullptr)
        io.BackendFlags |= ImGuiBackendFlags_HasMouseHoveredViewport;
    else
        io.BackendFlags &= ~ImGuiBackendFlags_HasMouseHoveredViewport;

    ImGui_ImplSDL2_UpdateMouseData();
    ImGui_ImplSDL2_UpdateMouseCursor();

    // Update game controllers (if enabled and available)
    ImGui_ImplSDL2_UpdateGamepads();
}

//--------------------------------------------------------------------------------------------------------
// MULTI-VIEWPORT / PLATFORM INTERFACE SUPPORT
// This is an _advanced_ and _optional_ feature, allowing the backend to create and handle multiple viewports simultaneously.
// If you are new to dear imgui or creating a new binding for dear imgui, it is recommended that you completely ignore this section first..
//--------------------------------------------------------------------------------------------------------

// Helper structure we store in the void* RenderUserData field of each ImGuiViewport to easily retrieve our backend data.
struct ImGui_ImplSDL2_ViewportData
{
    SDL_Window*     Window;
    Uint32          WindowID;
    bool            WindowOwned;
    SDL_GLContext   GLContext;

    ImGui_ImplSDL2_ViewportData() { Window = nullptr; WindowID = 0; WindowOwned = false; GLContext = nullptr; }
    ~ImGui_ImplSDL2_ViewportData() { IM_ASSERT(Window == nullptr && GLContext == nullptr); }
};

static void ImGui_ImplSDL2_CreateWindow(ImGuiViewport* viewport)
{
    ImGui_ImplSDL2_Data* bd = ImGui_ImplSDL2_GetBackendData();
    ImGui_ImplSDL2_ViewportData* vd = IM_NEW(ImGui_ImplSDL2_ViewportData)();
    viewport->PlatformUserData = vd;

    ImGuiViewport* main_viewport = ImGui::GetMainViewport();
    ImGui_ImplSDL2_ViewportData* main_viewport_data = (ImGui_ImplSDL2_ViewportData*)main_viewport->PlatformUserData;

    // Share GL resources with main context
    bool use_opengl = (main_viewport_data->GLContext != nullptr);
    SDL_GLContext backup_context = nullptr;
    if (use_opengl)
    {
        backup_context = SDL_GL_GetCurrentContext();
        SDL_GL_SetAttribute(SDL_GL_SHARE_WITH_CURRENT_CONTEXT, 1);
        SDL_GL_MakeCurrent(main_viewport_data->Window, main_viewport_data->GLContext);
    }

    Uint32 sdl_flags = 0;
    sdl_flags |= use_opengl ? SDL_WINDOW_OPENGL : (bd->UseVulkan ? SDL_WINDOW_VULKAN : 0);
    sdl_flags |= SDL_GetWindowFlags(bd->Window) & SDL_WINDOW_ALLOW_HIGHDPI;
    sdl_flags |= SDL_WINDOW_HIDDEN;
    sdl_flags |= (viewport->Flags & ImGuiViewportFlags_NoDecoration) ? SDL_WINDOW_BORDERLESS : 0;
    sdl_flags |= (viewport->Flags & ImGuiViewportFlags_NoDecoration) ? 0 : SDL_WINDOW_RESIZABLE;
#if !defined(_WIN32)
    // See SDL hack in ImGui_ImplSDL2_ShowWindow().
    sdl_flags |= (viewport->Flags & ImGuiViewportFlags_NoTaskBarIcon) ? SDL_WINDOW_SKIP_TASKBAR : 0;
#endif
#if SDL_HAS_ALWAYS_ON_TOP
    sdl_flags |= (viewport->Flags & ImGuiViewportFlags_TopMost) ? SDL_WINDOW_ALWAYS_ON_TOP : 0;
#endif
    vd->Window = SDL_CreateWindow("No Title Yet", (int)viewport->Pos.x, (int)viewport->Pos.y, (int)viewport->Size.x, (int)viewport->Size.y, sdl_flags);
    vd->WindowOwned = true;
    if (use_opengl)
    {
        vd->GLContext = SDL_GL_CreateContext(vd->Window);
        SDL_GL_SetSwapInterval(0);
    }
    if (use_opengl && backup_context)
        SDL_GL_MakeCurrent(vd->Window, backup_context);

    viewport->PlatformHandle = (void*)vd->Window;
    viewport->PlatformHandleRaw = nullptr;
    SDL_SysWMinfo info;
    SDL_VERSION(&info.version);
    if (SDL_GetWindowWMInfo(vd->Window, &info))
    {
#if defined(SDL_VIDEO_DRIVER_WINDOWS)
        viewport->PlatformHandleRaw = info.info.win.window;
#elif defined(__APPLE__) && defined(SDL_VIDEO_DRIVER_COCOA)
        viewport->PlatformHandleRaw = (void*)info.info.cocoa.window;
#endif
    }
}

static void ImGui_ImplSDL2_DestroyWindow(ImGuiViewport* viewport)
{
    if (ImGui_ImplSDL2_ViewportData* vd = (ImGui_ImplSDL2_ViewportData*)viewport->PlatformUserData)
    {
        if (vd->GLContext && vd->WindowOwned)
            SDL_GL_DeleteContext(vd->GLContext);
        if (vd->Window && vd->WindowOwned)
            SDL_DestroyWindow(vd->Window);
        vd->GLContext = nullptr;
        vd->Window = nullptr;
        IM_DELETE(vd);
    }
    viewport->PlatformUserData = viewport->PlatformHandle = nullptr;
}

static void ImGui_ImplSDL2_ShowWindow(ImGuiViewport* viewport)
{
    ImGui_ImplSDL2_ViewportData* vd = (ImGui_ImplSDL2_ViewportData*)viewport->PlatformUserData;
#if defined(_WIN32)
    HWND hwnd = (HWND)viewport->PlatformHandleRaw;

    // SDL hack: Hide icon from task bar
    // Note: SDL 2.0.6+ has a SDL_WINDOW_SKIP_TASKBAR flag which is supported under Windows but the way it create the window breaks our seamless transition.
    if (viewport->Flags & ImGuiViewportFlags_NoTaskBarIcon)
    {
        LONG ex_style = ::GetWindowLong(hwnd, GWL_EXSTYLE);
        ex_style &= ~WS_EX_APPWINDOW;
        ex_style |= WS_EX_TOOLWINDOW;
        ::SetWindowLong(hwnd, GWL_EXSTYLE, ex_style);
    }

    // SDL hack: SDL always activate/focus windows :/
    if (viewport->Flags & ImGuiViewportFlags_NoFocusOnAppearing)
    {
        ::ShowWindow(hwnd, SW_SHOWNA);
        return;
    }
#endif

    SDL_ShowWindow(vd->Window);
}

static ImVec2 ImGui_ImplSDL2_GetWindowPos(ImGuiViewport* viewport)
{
    ImGui_ImplSDL2_ViewportData* vd = (ImGui_ImplSDL2_ViewportData*)viewport->PlatformUserData;
    int x = 0, y = 0;
    SDL_GetWindowPosition(vd->Window, &x, &y);
    return ImVec2((float)x, (float)y);
}

static void ImGui_ImplSDL2_SetWindowPos(ImGuiViewport* viewport, ImVec2 pos)
{
    ImGui_ImplSDL2_ViewportData* vd = (ImGui_ImplSDL2_ViewportData*)viewport->PlatformUserData;
    SDL_SetWindowPosition(vd->Window, (int)pos.x, (int)pos.y);
}

static ImVec2 ImGui_ImplSDL2_GetWindowSize(ImGuiViewport* viewport)
{
    ImGui_ImplSDL2_ViewportData* vd = (ImGui_ImplSDL2_ViewportData*)viewport->PlatformUserData;
    int w = 0, h = 0;
    SDL_GetWindowSize(vd->Window, &w, &h);
    return ImVec2((float)w, (float)h);
}

static void ImGui_ImplSDL2_SetWindowSize(ImGuiViewport* viewport, ImVec2 size)
{
    ImGui_ImplSDL2_ViewportData* vd = (ImGui_ImplSDL2_ViewportData*)viewport->PlatformUserData;
    SDL_SetWindowSize(vd->Window, (int)size.x, (int)size.y);
}

static void ImGui_ImplSDL2_SetWindowTitle(ImGuiViewport* viewport, const char* title)
{
    ImGui_ImplSDL2_ViewportData* vd = (ImGui_ImplSDL2_ViewportData*)viewport->PlatformUserData;
    SDL_SetWindowTitle(vd->Window, title);
}

#if SDL_HAS_WINDOW_ALPHA
static void ImGui_ImplSDL2_SetWindowAlpha(ImGuiViewport* viewport, float alpha)
{
    ImGui_ImplSDL2_ViewportData* vd = (ImGui_ImplSDL2_ViewportData*)viewport->PlatformUserData;
    SDL_SetWindowOpacity(vd->Window, alpha);
}
#endif

static void ImGui_ImplSDL2_SetWindowFocus(ImGuiViewport* viewport)
{
    ImGui_ImplSDL2_ViewportData* vd = (ImGui_ImplSDL2_ViewportData*)viewport->PlatformUserData;
    SDL_RaiseWindow(vd->Window);
}

static bool ImGui_ImplSDL2_GetWindowFocus(ImGuiViewport* viewport)
{
    ImGui_ImplSDL2_ViewportData* vd = (ImGui_ImplSDL2_ViewportData*)viewport->PlatformUserData;
    return (SDL_GetWindowFlags(vd->Window) & SDL_WINDOW_INPUT_FOCUS) != 0;
}

static bool ImGui_ImplSDL2_GetWindowMinimized(ImGuiViewport* viewport)
{
    ImGui_ImplSDL2_ViewportData* vd = (ImGui_ImplSDL2_ViewportData*)viewport->PlatformUserData;
    return (SDL_GetWindowFlags(vd->Window) & SDL_WINDOW_MINIMIZED) != 0;
}

static void ImGui_ImplSDL2_RenderWindow(ImGuiViewport* viewport, void*)
{
    ImGui_ImplSDL2_ViewportData* vd = (ImGui_ImplSDL2_ViewportData*)viewport->PlatformUserData;
    if (vd->GLContext)
        SDL_GL_MakeCurrent(vd->Window, vd->GLContext);
}

static void ImGui_ImplSDL2_SwapBuffers(ImGuiViewport* viewport, void*)
{
    ImGui_ImplSDL2_ViewportData* vd = (ImGui_ImplSDL2_ViewportData*)viewport->PlatformUserData;
    if (vd->GLContext)
    {
        SDL_GL_MakeCurrent(vd->Window, vd->GLContext);
        SDL_GL_SwapWindow(vd->Window);
    }
}

// Vulkan support (the Vulkan renderer needs to call a platform-side support function to create the surface)
// SDL is graceful enough to _not_ need <vulkan/vulkan.h> so we can safely include this.
#if SDL_HAS_VULKAN
#include <SDL_vulkan.h>
static int ImGui_ImplSDL2_CreateVkSurface(ImGuiViewport* viewport, ImU64 vk_instance, const void* vk_allocator, ImU64* out_vk_surface)
{
    ImGui_ImplSDL2_ViewportData* vd = (ImGui_ImplSDL2_ViewportData*)viewport->PlatformUserData;
    (void)vk_allocator;
    SDL_bool ret = SDL_Vulkan_CreateSurface(vd->Window, (VkInstance)vk_instance, (VkSurfaceKHR*)out_vk_surface);
    return ret ? 0 : 1; // ret ? VK_SUCCESS : VK_NOT_READY
}
#endif // SDL_HAS_VULKAN

static void ImGui_ImplSDL2_InitPlatformInterface(SDL_Window* window, void* sdl_gl_context)
{
    // Register platform interface (will be coupled with a renderer interface)
    ImGuiPlatformIO& platform_io = ImGui::GetPlatformIO();
    platform_io.Platform_CreateWindow = ImGui_ImplSDL2_CreateWindow;
    platform_io.Platform_DestroyWindow = ImGui_ImplSDL2_DestroyWindow;
    platform_io.Platform_ShowWindow = ImGui_ImplSDL2_ShowWindow;
    platform_io.Platform_SetWindowPos = ImGui_ImplSDL2_SetWindowPos;
    platform_io.Platform_GetWindowPos = ImGui_ImplSDL2_GetWindowPos;
    platform_io.Platform_SetWindowSize = ImGui_ImplSDL2_SetWindowSize;
    platform_io.Platform_GetWindowSize = ImGui_ImplSDL2_GetWindowSize;
    platform_io.Platform_SetWindowFocus = ImGui_ImplSDL2_SetWindowFocus;
    platform_io.Platform_GetWindowFocus = ImGui_ImplSDL2_GetWindowFocus;
    platform_io.Platform_GetWindowMinimized = ImGui_ImplSDL2_GetWindowMinimized;
    platform_io.Platform_SetWindowTitle = ImGui_ImplSDL2_SetWindowTitle;
    platform_io.Platform_RenderWindow = ImGui_ImplSDL2_RenderWindow;
    platform_io.Platform_SwapBuffers = ImGui_ImplSDL2_SwapBuffers;
#if SDL_HAS_WINDOW_ALPHA
    platform_io.Platform_SetWindowAlpha = ImGui_ImplSDL2_SetWindowAlpha;
#endif
#if SDL_HAS_VULKAN
    platform_io.Platform_CreateVkSurface = ImGui_ImplSDL2_CreateVkSurface;
#endif

    // Register main window handle (which is owned by the main application, not by us)
    // This is mostly for simplicity and consistency, so that our code (e.g. mouse handling etc.) can use same logic for main and secondary viewports.
    ImGuiViewport* main_viewport = ImGui::GetMainViewport();
    ImGui_ImplSDL2_ViewportData* vd = IM_NEW(ImGui_ImplSDL2_ViewportData)();
    vd->Window = window;
    vd->WindowID = SDL_GetWindowID(window);
    vd->WindowOwned = false;
    vd->GLContext = sdl_gl_context;
    main_viewport->PlatformUserData = vd;
    main_viewport->PlatformHandle = vd->Window;
}

static void ImGui_ImplSDL2_ShutdownPlatformInterface()
{
    ImGui::DestroyPlatformWindows();
}<|MERGE_RESOLUTION|>--- conflicted
+++ resolved
@@ -20,7 +20,7 @@
 
 // CHANGELOG
 // (minor and older changes stripped away, please see git history for details)
-//  2022-XX-XX: Platform: Added support for multiple windows via the ImGuiPlatformIO interface.
+//  2023-XX-XX: Platform: Added support for multiple windows via the ImGuiPlatformIO interface.
 //  2022-10-11: Using 'nullptr' instead of 'NULL' as per our switch to C++11.
 //  2022-09-26: Inputs: Disable SDL 2.0.22 new "auto capture" (SDL_HINT_MOUSE_AUTO_CAPTURE) which prevents drag and drop across windows for multi-viewport support + don't capture when drag and dropping. (#5710)
 //  2022-09-26: Inputs: Renamed ImGuiKey_ModXXX introduced in 1.87 to ImGuiMod_XXX (old names still supported).
@@ -410,14 +410,10 @@
     bd->MouseCursors[ImGuiMouseCursor_NotAllowed] = SDL_CreateSystemCursor(SDL_SYSTEM_CURSOR_NO);
 
     // Set platform dependent data in viewport
-<<<<<<< HEAD
     // Our mouse update function expect PlatformHandle to be filled for the main viewport
     ImGuiViewport* main_viewport = ImGui::GetMainViewport();
     main_viewport->PlatformHandle = (void*)window;
     main_viewport->PlatformHandleRaw = nullptr;
-=======
-#if defined(SDL_VIDEO_DRIVER_WINDOWS)
->>>>>>> 4b39c1f6
     SDL_SysWMinfo info;
     SDL_VERSION(&info.version);
     if (SDL_GetWindowWMInfo(window, &info))

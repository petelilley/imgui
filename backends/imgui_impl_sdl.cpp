--- conflicted
+++ resolved
@@ -20,11 +20,8 @@
 
 // CHANGELOG
 // (minor and older changes stripped away, please see git history for details)
-<<<<<<< HEAD
 //  2023-XX-XX: Platform: Added support for multiple windows via the ImGuiPlatformIO interface.
-=======
 //  2023-02-02: Added support for SDL 2.0.18+ preciseX/preciseY mouse wheel data for smooth scrolling + Scaling X value on Emscripten (bug?). (#4019, #6096)
->>>>>>> 46efed8b
 //  2023-02-02: Removed SDL_MOUSEWHEEL value clamping, as values seem correct in latest Emscripten. (#4019)
 //  2023-02-01: Flipping SDL_MOUSEWHEEL 'wheel.x' value to match other backends and offer consistent horizontal scrolling direction. (#4019, #6096, #1463)
 //  2022-10-11: Using 'nullptr' instead of 'NULL' as per our switch to C++11.

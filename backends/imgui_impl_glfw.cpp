// dear imgui: Platform Backend for GLFW
// This needs to be used along with a Renderer (e.g. OpenGL3, Vulkan, WebGPU..)
// (Info: GLFW is a cross-platform general purpose library for handling windows, inputs, OpenGL/Vulkan graphics context creation, etc.)
// (Requires: GLFW 3.1+. Prefer GLFW 3.3+ for full feature support.)

// Implemented features:
//  [X] Platform: Clipboard support.
//  [X] Platform: Gamepad support. Enable with 'io.ConfigFlags |= ImGuiConfigFlags_NavEnableGamepad'.
//  [X] Platform: Mouse cursor shape and visibility. Disable with 'io.ConfigFlags |= ImGuiConfigFlags_NoMouseCursorChange' (note: the resizing cursors requires GLFW 3.4+).
//  [X] Platform: Keyboard arrays indexed using GLFW_KEY_* codes, e.g. ImGui::IsKeyPressed(GLFW_KEY_SPACE).
//  [X] Platform: Multi-viewport support (multiple windows). Enable with 'io.ConfigFlags |= ImGuiConfigFlags_ViewportsEnable'.

// Issues:
//  [ ] Platform: Multi-viewport support: ParentViewportID not honored, and so io.ConfigViewportsNoDefaultParent has no effect (minor).

// You can use unmodified imgui_impl_* files in your project. See examples/ folder for examples of using this.
// Prefer including the entire imgui/ repository into your project (either as a copy or as a submodule), and only build the backends you need.
// If you are new to Dear ImGui, read documentation from the docs/ folder + read the top of imgui.cpp.
// Read online: https://github.com/ocornut/imgui/tree/master/docs

// CHANGELOG
// (minor and older changes stripped away, please see git history for details)
//  2021-XX-XX: Platform: Added support for multiple windows via the ImGuiPlatformIO interface.
//  2021-08-17: *BREAKING CHANGE*: Now using glfwSetWindowFocusCallback() to calling io.AddFocusEvent(). If you called ImGui_ImplGlfw_InitXXX() with install_callbacks = false, you MUST install glfwSetWindowFocusCallback() and forward it to the backend via ImGui_ImplGlfw_WindowFocusCallback().
//  2021-07-29: *BREAKING CHANGE*: Now using glfwSetCursorEnterCallback(). MousePos is correctly reported when the host platform window is hovered but not focused. If you called ImGui_ImplGlfw_InitXXX() with install_callbacks = false, you MUST install glfwSetWindowFocusCallback() callback and forward it to the backend via ImGui_ImplGlfw_CursorEnterCallback().
//  2021-06-29: Reorganized backend to pull data from a single structure to facilitate usage with multiple-contexts (all g_XXXX access changed to bd->XXXX).
//  2020-01-17: Inputs: Disable error callback while assigning mouse cursors because some X11 setup don't have them and it generates errors.
//  2019-12-05: Inputs: Added support for new mouse cursors added in GLFW 3.4+ (resizing cursors, not allowed cursor).
//  2019-10-18: Misc: Previously installed user callbacks are now restored on shutdown.
//  2019-07-21: Inputs: Added mapping for ImGuiKey_KeyPadEnter.
//  2019-05-11: Inputs: Don't filter value from character callback before calling AddInputCharacter().
//  2019-03-12: Misc: Preserve DisplayFramebufferScale when main window is minimized.
//  2018-11-30: Misc: Setting up io.BackendPlatformName so it can be displayed in the About Window.
//  2018-11-07: Inputs: When installing our GLFW callbacks, we save user's previously installed ones - if any - and chain call them.
//  2018-08-01: Inputs: Workaround for Emscripten which doesn't seem to handle focus related calls.
//  2018-06-29: Inputs: Added support for the ImGuiMouseCursor_Hand cursor.
//  2018-06-08: Misc: Extracted imgui_impl_glfw.cpp/.h away from the old combined GLFW+OpenGL/Vulkan examples.
//  2018-03-20: Misc: Setup io.BackendFlags ImGuiBackendFlags_HasMouseCursors flag + honor ImGuiConfigFlags_NoMouseCursorChange flag.
//  2018-02-20: Inputs: Added support for mouse cursors (ImGui::GetMouseCursor() value, passed to glfwSetCursor()).
//  2018-02-06: Misc: Removed call to ImGui::Shutdown() which is not available from 1.60 WIP, user needs to call CreateContext/DestroyContext themselves.
//  2018-02-06: Inputs: Added mapping for ImGuiKey_Space.
//  2018-01-25: Inputs: Added gamepad support if ImGuiConfigFlags_NavEnableGamepad is set.
//  2018-01-25: Inputs: Honoring the io.WantSetMousePos by repositioning the mouse (when using navigation and ImGuiConfigFlags_NavMoveMouse is set).
//  2018-01-20: Inputs: Added Horizontal Mouse Wheel support.
//  2018-01-18: Inputs: Added mapping for ImGuiKey_Insert.
//  2017-08-25: Inputs: MousePos set to -FLT_MAX,-FLT_MAX when mouse is unavailable/missing (instead of -1,-1).
//  2016-10-15: Misc: Added a void* user_data parameter to Clipboard function handlers.

#include "imgui.h"
#include "imgui_impl_glfw.h"

// Clang warnings with -Weverything
#if defined(__clang__)
#pragma clang diagnostic push
#pragma clang diagnostic ignored "-Wold-style-cast"     // warning: use of old-style cast
#pragma clang diagnostic ignored "-Wsign-conversion"    // warning: implicit conversion changes signedness
#if __has_warning("-Wzero-as-null-pointer-constant")
#pragma clang diagnostic ignored "-Wzero-as-null-pointer-constant"
#endif
#endif

// GLFW
#include <GLFW/glfw3.h>
#ifdef _WIN32
#undef APIENTRY
#define GLFW_EXPOSE_NATIVE_WIN32
#include <GLFW/glfw3native.h>   // for glfwGetWin32Window
#endif
#define GLFW_HAS_WINDOW_TOPMOST       (GLFW_VERSION_MAJOR * 1000 + GLFW_VERSION_MINOR * 100 >= 3200) // 3.2+ GLFW_FLOATING
#define GLFW_HAS_WINDOW_HOVERED       (GLFW_VERSION_MAJOR * 1000 + GLFW_VERSION_MINOR * 100 >= 3300) // 3.3+ GLFW_HOVERED
#define GLFW_HAS_WINDOW_ALPHA         (GLFW_VERSION_MAJOR * 1000 + GLFW_VERSION_MINOR * 100 >= 3300) // 3.3+ glfwSetWindowOpacity
#define GLFW_HAS_PER_MONITOR_DPI      (GLFW_VERSION_MAJOR * 1000 + GLFW_VERSION_MINOR * 100 >= 3300) // 3.3+ glfwGetMonitorContentScale
#define GLFW_HAS_VULKAN               (GLFW_VERSION_MAJOR * 1000 + GLFW_VERSION_MINOR * 100 >= 3200) // 3.2+ glfwCreateWindowSurface
#define GLFW_HAS_FOCUS_WINDOW         (GLFW_VERSION_MAJOR * 1000 + GLFW_VERSION_MINOR * 100 >= 3200) // 3.2+ glfwFocusWindow
#define GLFW_HAS_FOCUS_ON_SHOW        (GLFW_VERSION_MAJOR * 1000 + GLFW_VERSION_MINOR * 100 >= 3300) // 3.3+ GLFW_FOCUS_ON_SHOW
#define GLFW_HAS_MONITOR_WORK_AREA    (GLFW_VERSION_MAJOR * 1000 + GLFW_VERSION_MINOR * 100 >= 3300) // 3.3+ glfwGetMonitorWorkarea
#define GLFW_HAS_OSX_WINDOW_POS_FIX   (GLFW_VERSION_MAJOR * 1000 + GLFW_VERSION_MINOR * 100 + GLFW_VERSION_REVISION * 10 >= 3310) // 3.3.1+ Fixed: Resizing window repositions it on MacOS #1553
#ifdef GLFW_RESIZE_NESW_CURSOR        // Let's be nice to people who pulled GLFW between 2019-04-16 (3.4 define) and 2019-11-29 (cursors defines) // FIXME: Remove when GLFW 3.4 is released?
#define GLFW_HAS_NEW_CURSORS          (GLFW_VERSION_MAJOR * 1000 + GLFW_VERSION_MINOR * 100 >= 3400) // 3.4+ GLFW_RESIZE_ALL_CURSOR, GLFW_RESIZE_NESW_CURSOR, GLFW_RESIZE_NWSE_CURSOR, GLFW_NOT_ALLOWED_CURSOR
#else
#define GLFW_HAS_NEW_CURSORS    (0)
#endif
#ifdef GLFW_MOUSE_PASSTHROUGH         // Let's be nice to people who pulled GLFW between 2019-04-16 (3.4 define) and 2020-07-17 (passthrough)
#define GLFW_HAS_MOUSE_PASSTHROUGH    (GLFW_VERSION_MAJOR * 1000 + GLFW_VERSION_MINOR * 100 >= 3400) // 3.4+ GLFW_MOUSE_PASSTHROUGH
#else
#define GLFW_HAS_MOUSE_PASSTHROUGH    (0)
#endif

// GLFW data
enum GlfwClientApi
{
    GlfwClientApi_Unknown,
    GlfwClientApi_OpenGL,
    GlfwClientApi_Vulkan
};

struct ImGui_ImplGlfw_Data
{
    GLFWwindow*             Window;
    GlfwClientApi           ClientApi;
    double                  Time;
    GLFWwindow*             MouseWindow;
    bool                    MouseJustPressed[ImGuiMouseButton_COUNT];
    GLFWcursor*             MouseCursors[ImGuiMouseCursor_COUNT];
    GLFWwindow*             KeyOwnerWindows[512];
    bool                    InstalledCallbacks;
    bool                    WantUpdateMonitors;

    // Chain GLFW callbacks: our callbacks will call the user's previously installed callbacks, if any.
    GLFWwindowfocusfun      PrevUserCallbackWindowFocus;
    GLFWcursorenterfun      PrevUserCallbackCursorEnter;
    GLFWmousebuttonfun      PrevUserCallbackMousebutton;
    GLFWscrollfun           PrevUserCallbackScroll;
    GLFWkeyfun              PrevUserCallbackKey;
    GLFWcharfun             PrevUserCallbackChar;
    GLFWmonitorfun          PrevUserCallbackMonitor;

    ImGui_ImplGlfw_Data()   { memset(this, 0, sizeof(*this)); }
};

// Backend data stored in io.BackendPlatformUserData to allow support for multiple Dear ImGui contexts
// It is STRONGLY preferred that you use docking branch with multi-viewports (== single Dear ImGui context + multiple windows) instead of multiple Dear ImGui contexts.
// FIXME: multi-context support is not well tested and probably dysfunctional in this backend.
// - Because glfwPollEvents() process all windows and some events may be called outside of it, you will need to register your own callbacks
//   (passing install_callbacks=false in ImGui_ImplGlfw_InitXXX functions), set the current dear imgui context and then call our callbacks.
// - Otherwise we may need to store a GLFWWindow* -> ImGuiContext* map and handle this in the backend, adding a little bit of extra complexity to it.
// FIXME: some shared resources (mouse cursor shape, gamepad) are mishandled when using multi-context.
static ImGui_ImplGlfw_Data* ImGui_ImplGlfw_GetBackendData()
{
    return ImGui::GetCurrentContext() ? (ImGui_ImplGlfw_Data*)ImGui::GetIO().BackendPlatformUserData : NULL;
}

// Forward Declarations
static void ImGui_ImplGlfw_UpdateMonitors();
static void ImGui_ImplGlfw_InitPlatformInterface();
static void ImGui_ImplGlfw_ShutdownPlatformInterface();

// Functions
static const char* ImGui_ImplGlfw_GetClipboardText(void* user_data)
{
    return glfwGetClipboardString((GLFWwindow*)user_data);
}

static void ImGui_ImplGlfw_SetClipboardText(void* user_data, const char* text)
{
    glfwSetClipboardString((GLFWwindow*)user_data, text);
}

void ImGui_ImplGlfw_MouseButtonCallback(GLFWwindow* window, int button, int action, int mods)
{
    ImGui_ImplGlfw_Data* bd = ImGui_ImplGlfw_GetBackendData();
    if (bd->PrevUserCallbackMousebutton != NULL && window == bd->Window)
        bd->PrevUserCallbackMousebutton(window, button, action, mods);

    if (action == GLFW_PRESS && button >= 0 && button < IM_ARRAYSIZE(bd->MouseJustPressed))
        bd->MouseJustPressed[button] = true;
}

void ImGui_ImplGlfw_ScrollCallback(GLFWwindow* window, double xoffset, double yoffset)
{
    ImGui_ImplGlfw_Data* bd = ImGui_ImplGlfw_GetBackendData();
    if (bd->PrevUserCallbackScroll != NULL && window == bd->Window)
        bd->PrevUserCallbackScroll(window, xoffset, yoffset);

    ImGuiIO& io = ImGui::GetIO();
    io.MouseWheelH += (float)xoffset;
    io.MouseWheel += (float)yoffset;
}

void ImGui_ImplGlfw_KeyCallback(GLFWwindow* window, int key, int scancode, int action, int mods)
{
    ImGui_ImplGlfw_Data* bd = ImGui_ImplGlfw_GetBackendData();
    if (bd->PrevUserCallbackKey != NULL && window == bd->Window)
        bd->PrevUserCallbackKey(window, key, scancode, action, mods);

    ImGuiIO& io = ImGui::GetIO();
    if (key >= 0 && key < IM_ARRAYSIZE(io.KeysDown))
    {
        if (action == GLFW_PRESS)
        {
            io.KeysDown[key] = true;
            bd->KeyOwnerWindows[key] = window;
        }
        if (action == GLFW_RELEASE)
        {
            io.KeysDown[key] = false;
            bd->KeyOwnerWindows[key] = NULL;
        }
    }

    // Modifiers are not reliable across systems
    io.KeyCtrl = io.KeysDown[GLFW_KEY_LEFT_CONTROL] || io.KeysDown[GLFW_KEY_RIGHT_CONTROL];
    io.KeyShift = io.KeysDown[GLFW_KEY_LEFT_SHIFT] || io.KeysDown[GLFW_KEY_RIGHT_SHIFT];
    io.KeyAlt = io.KeysDown[GLFW_KEY_LEFT_ALT] || io.KeysDown[GLFW_KEY_RIGHT_ALT];
#ifdef _WIN32
    io.KeySuper = false;
#else
    io.KeySuper = io.KeysDown[GLFW_KEY_LEFT_SUPER] || io.KeysDown[GLFW_KEY_RIGHT_SUPER];
#endif
}

void ImGui_ImplGlfw_WindowFocusCallback(GLFWwindow* window, int focused)
{
    ImGui_ImplGlfw_Data* bd = ImGui_ImplGlfw_GetBackendData();
    if (bd->PrevUserCallbackWindowFocus != NULL && window == bd->Window)
        bd->PrevUserCallbackWindowFocus(window, focused);

    ImGuiIO& io = ImGui::GetIO();
    io.AddFocusEvent(focused != 0);
}

void ImGui_ImplGlfw_CursorEnterCallback(GLFWwindow* window, int entered)
{
    ImGui_ImplGlfw_Data* bd = ImGui_ImplGlfw_GetBackendData();
    if (bd->PrevUserCallbackCursorEnter != NULL && window == bd->Window)
        bd->PrevUserCallbackCursorEnter(window, entered);

    if (entered)
        bd->MouseWindow = window;
    if (!entered && bd->MouseWindow == window)
        bd->MouseWindow = NULL;
}

void ImGui_ImplGlfw_CharCallback(GLFWwindow* window, unsigned int c)
{
    ImGui_ImplGlfw_Data* bd = ImGui_ImplGlfw_GetBackendData();
    if (bd->PrevUserCallbackChar != NULL && window == bd->Window)
        bd->PrevUserCallbackChar(window, c);

    ImGuiIO& io = ImGui::GetIO();
    io.AddInputCharacter(c);
}

void ImGui_ImplGlfw_MonitorCallback(GLFWmonitor*, int)
{
    ImGui_ImplGlfw_Data* bd = ImGui_ImplGlfw_GetBackendData();
    bd->WantUpdateMonitors = true;
}

static bool ImGui_ImplGlfw_Init(GLFWwindow* window, bool install_callbacks, GlfwClientApi client_api)
{
    ImGuiIO& io = ImGui::GetIO();
    IM_ASSERT(io.BackendPlatformUserData == NULL && "Already initialized a platform backend!");

    // Setup backend capabilities flags
    ImGui_ImplGlfw_Data* bd = IM_NEW(ImGui_ImplGlfw_Data)();
    io.BackendPlatformUserData = (void*)bd;
    io.BackendPlatformName = "imgui_impl_glfw";
    io.BackendFlags |= ImGuiBackendFlags_HasMouseCursors;         // We can honor GetMouseCursor() values (optional)
    io.BackendFlags |= ImGuiBackendFlags_HasSetMousePos;          // We can honor io.WantSetMousePos requests (optional, rarely used)
    io.BackendFlags |= ImGuiBackendFlags_PlatformHasViewports;    // We can create multi-viewports on the Platform side (optional)
#if GLFW_HAS_MOUSE_PASSTHROUGH || (GLFW_HAS_WINDOW_HOVERED && defined(_WIN32))
    io.BackendFlags |= ImGuiBackendFlags_HasMouseHoveredViewport; // We can set io.MouseHoveredViewport correctly (optional, not easy)
#endif

    bd->Window = window;
    bd->Time = 0.0;
    bd->WantUpdateMonitors = true;

    // Keyboard mapping. Dear ImGui will use those indices to peek into the io.KeysDown[] array.
    io.KeyMap[ImGuiKey_Tab] = GLFW_KEY_TAB;
    io.KeyMap[ImGuiKey_LeftArrow] = GLFW_KEY_LEFT;
    io.KeyMap[ImGuiKey_RightArrow] = GLFW_KEY_RIGHT;
    io.KeyMap[ImGuiKey_UpArrow] = GLFW_KEY_UP;
    io.KeyMap[ImGuiKey_DownArrow] = GLFW_KEY_DOWN;
    io.KeyMap[ImGuiKey_PageUp] = GLFW_KEY_PAGE_UP;
    io.KeyMap[ImGuiKey_PageDown] = GLFW_KEY_PAGE_DOWN;
    io.KeyMap[ImGuiKey_Home] = GLFW_KEY_HOME;
    io.KeyMap[ImGuiKey_End] = GLFW_KEY_END;
    io.KeyMap[ImGuiKey_Insert] = GLFW_KEY_INSERT;
    io.KeyMap[ImGuiKey_Delete] = GLFW_KEY_DELETE;
    io.KeyMap[ImGuiKey_Backspace] = GLFW_KEY_BACKSPACE;
    io.KeyMap[ImGuiKey_Space] = GLFW_KEY_SPACE;
    io.KeyMap[ImGuiKey_Enter] = GLFW_KEY_ENTER;
    io.KeyMap[ImGuiKey_Escape] = GLFW_KEY_ESCAPE;
    io.KeyMap[ImGuiKey_KeyPadEnter] = GLFW_KEY_KP_ENTER;
    io.KeyMap[ImGuiKey_A] = GLFW_KEY_A;
    io.KeyMap[ImGuiKey_C] = GLFW_KEY_C;
    io.KeyMap[ImGuiKey_V] = GLFW_KEY_V;
    io.KeyMap[ImGuiKey_X] = GLFW_KEY_X;
    io.KeyMap[ImGuiKey_Y] = GLFW_KEY_Y;
    io.KeyMap[ImGuiKey_Z] = GLFW_KEY_Z;

    io.SetClipboardTextFn = ImGui_ImplGlfw_SetClipboardText;
    io.GetClipboardTextFn = ImGui_ImplGlfw_GetClipboardText;
    io.ClipboardUserData = bd->Window;
<<<<<<< HEAD
=======

    // Set platform dependent data in viewport
#if defined(_WIN32)
    ImGui::GetMainViewport()->PlatformHandleRaw = (void*)glfwGetWin32Window(bd->Window);
#endif
>>>>>>> de36ff04

    // Create mouse cursors
    // (By design, on X11 cursors are user configurable and some cursors may be missing. When a cursor doesn't exist,
    // GLFW will emit an error which will often be printed by the app, so we temporarily disable error reporting.
    // Missing cursors will return NULL and our _UpdateMouseCursor() function will use the Arrow cursor instead.)
    GLFWerrorfun prev_error_callback = glfwSetErrorCallback(NULL);
    bd->MouseCursors[ImGuiMouseCursor_Arrow] = glfwCreateStandardCursor(GLFW_ARROW_CURSOR);
    bd->MouseCursors[ImGuiMouseCursor_TextInput] = glfwCreateStandardCursor(GLFW_IBEAM_CURSOR);
    bd->MouseCursors[ImGuiMouseCursor_ResizeNS] = glfwCreateStandardCursor(GLFW_VRESIZE_CURSOR);
    bd->MouseCursors[ImGuiMouseCursor_ResizeEW] = glfwCreateStandardCursor(GLFW_HRESIZE_CURSOR);
    bd->MouseCursors[ImGuiMouseCursor_Hand] = glfwCreateStandardCursor(GLFW_HAND_CURSOR);
#if GLFW_HAS_NEW_CURSORS
    bd->MouseCursors[ImGuiMouseCursor_ResizeAll] = glfwCreateStandardCursor(GLFW_RESIZE_ALL_CURSOR);
    bd->MouseCursors[ImGuiMouseCursor_ResizeNESW] = glfwCreateStandardCursor(GLFW_RESIZE_NESW_CURSOR);
    bd->MouseCursors[ImGuiMouseCursor_ResizeNWSE] = glfwCreateStandardCursor(GLFW_RESIZE_NWSE_CURSOR);
    bd->MouseCursors[ImGuiMouseCursor_NotAllowed] = glfwCreateStandardCursor(GLFW_NOT_ALLOWED_CURSOR);
#else
    bd->MouseCursors[ImGuiMouseCursor_ResizeAll] = glfwCreateStandardCursor(GLFW_ARROW_CURSOR);
    bd->MouseCursors[ImGuiMouseCursor_ResizeNESW] = glfwCreateStandardCursor(GLFW_ARROW_CURSOR);
    bd->MouseCursors[ImGuiMouseCursor_ResizeNWSE] = glfwCreateStandardCursor(GLFW_ARROW_CURSOR);
    bd->MouseCursors[ImGuiMouseCursor_NotAllowed] = glfwCreateStandardCursor(GLFW_ARROW_CURSOR);
#endif
    glfwSetErrorCallback(prev_error_callback);

    // Chain GLFW callbacks: our callbacks will call the user's previously installed callbacks, if any.
    bd->PrevUserCallbackWindowFocus = NULL;
    bd->PrevUserCallbackCursorEnter = NULL;
    bd->PrevUserCallbackMousebutton = NULL;
    bd->PrevUserCallbackScroll = NULL;
    bd->PrevUserCallbackKey = NULL;
    bd->PrevUserCallbackChar = NULL;
    bd->PrevUserCallbackMonitor = NULL;
    if (install_callbacks)
    {
        bd->InstalledCallbacks = true;
        bd->PrevUserCallbackWindowFocus = glfwSetWindowFocusCallback(window, ImGui_ImplGlfw_WindowFocusCallback);
        bd->PrevUserCallbackCursorEnter = glfwSetCursorEnterCallback(window, ImGui_ImplGlfw_CursorEnterCallback);
        bd->PrevUserCallbackMousebutton = glfwSetMouseButtonCallback(window, ImGui_ImplGlfw_MouseButtonCallback);
        bd->PrevUserCallbackScroll = glfwSetScrollCallback(window, ImGui_ImplGlfw_ScrollCallback);
        bd->PrevUserCallbackKey = glfwSetKeyCallback(window, ImGui_ImplGlfw_KeyCallback);
        bd->PrevUserCallbackChar = glfwSetCharCallback(window, ImGui_ImplGlfw_CharCallback);
        bd->PrevUserCallbackMonitor = glfwSetMonitorCallback(ImGui_ImplGlfw_MonitorCallback);
    }

    // Update monitors the first time (note: monitor callback are broken in GLFW 3.2 and earlier, see github.com/glfw/glfw/issues/784)
    ImGui_ImplGlfw_UpdateMonitors();
    glfwSetMonitorCallback(ImGui_ImplGlfw_MonitorCallback);

    // Our mouse update function expect PlatformHandle to be filled for the main viewport
    ImGuiViewport* main_viewport = ImGui::GetMainViewport();
    main_viewport->PlatformHandle = (void*)bd->Window;
#ifdef _WIN32
    main_viewport->PlatformHandleRaw = glfwGetWin32Window(bd->Window);
#endif
    if (io.ConfigFlags & ImGuiConfigFlags_ViewportsEnable)
        ImGui_ImplGlfw_InitPlatformInterface();

    bd->ClientApi = client_api;
    return true;
}

bool ImGui_ImplGlfw_InitForOpenGL(GLFWwindow* window, bool install_callbacks)
{
    return ImGui_ImplGlfw_Init(window, install_callbacks, GlfwClientApi_OpenGL);
}

bool ImGui_ImplGlfw_InitForVulkan(GLFWwindow* window, bool install_callbacks)
{
    return ImGui_ImplGlfw_Init(window, install_callbacks, GlfwClientApi_Vulkan);
}

bool ImGui_ImplGlfw_InitForOther(GLFWwindow* window, bool install_callbacks)
{
    return ImGui_ImplGlfw_Init(window, install_callbacks, GlfwClientApi_Unknown);
}

void ImGui_ImplGlfw_Shutdown()
{
    ImGui_ImplGlfw_Data* bd = ImGui_ImplGlfw_GetBackendData();
    IM_ASSERT(bd != NULL && "No platform backend to shutdown, or already shutdown?");
    ImGuiIO& io = ImGui::GetIO();

    ImGui_ImplGlfw_ShutdownPlatformInterface();

    if (bd->InstalledCallbacks)
    {
        glfwSetWindowFocusCallback(bd->Window, bd->PrevUserCallbackWindowFocus);
        glfwSetCursorEnterCallback(bd->Window, bd->PrevUserCallbackCursorEnter);
        glfwSetMouseButtonCallback(bd->Window, bd->PrevUserCallbackMousebutton);
        glfwSetScrollCallback(bd->Window, bd->PrevUserCallbackScroll);
        glfwSetKeyCallback(bd->Window, bd->PrevUserCallbackKey);
        glfwSetCharCallback(bd->Window, bd->PrevUserCallbackChar);
        glfwSetMonitorCallback(bd->PrevUserCallbackMonitor);
    }

    for (ImGuiMouseCursor cursor_n = 0; cursor_n < ImGuiMouseCursor_COUNT; cursor_n++)
        glfwDestroyCursor(bd->MouseCursors[cursor_n]);

    io.BackendPlatformName = NULL;
    io.BackendPlatformUserData = NULL;
    IM_DELETE(bd);
}

static void ImGui_ImplGlfw_UpdateMousePosAndButtons()
{
    ImGui_ImplGlfw_Data* bd = ImGui_ImplGlfw_GetBackendData();
    ImGuiIO& io = ImGui::GetIO();
    ImGuiPlatformIO& platform_io = ImGui::GetPlatformIO();

    const ImVec2 mouse_pos_prev = io.MousePos;
    io.MousePos = ImVec2(-FLT_MAX, -FLT_MAX);
    io.MouseHoveredViewport = 0;

    // Update mouse buttons
    // (if a mouse press event came, always pass it as "mouse held this frame", so we don't miss click-release events that are shorter than 1 frame)
    for (int i = 0; i < IM_ARRAYSIZE(io.MouseDown); i++)
    {
        io.MouseDown[i] = bd->MouseJustPressed[i] || glfwGetMouseButton(bd->Window, i) != 0;
        bd->MouseJustPressed[i] = false;
    }

    for (int n = 0; n < platform_io.Viewports.Size; n++)
    {
        ImGuiViewport* viewport = platform_io.Viewports[n];
        GLFWwindow* window = (GLFWwindow*)viewport->PlatformHandle;

#ifdef __EMSCRIPTEN__
        const bool focused = true;
#else
        const bool focused = glfwGetWindowAttrib(window, GLFW_FOCUSED) != 0;
#endif
        GLFWwindow* mouse_window = (bd->MouseWindow == window || focused) ? window : NULL;

        // Update mouse buttons
        if (focused)
            for (int i = 0; i < IM_ARRAYSIZE(io.MouseDown); i++)
                io.MouseDown[i] |= glfwGetMouseButton(window, i) != 0;

        // Set OS mouse position from Dear ImGui if requested (rarely used, only when ImGuiConfigFlags_NavEnableSetMousePos is enabled by user)
        // (When multi-viewports are enabled, all Dear ImGui positions are same as OS positions)
        if (io.WantSetMousePos && focused)
            glfwSetCursorPos(window, (double)(mouse_pos_prev.x - viewport->Pos.x), (double)(mouse_pos_prev.y - viewport->Pos.y));

        // Set Dear ImGui mouse position from OS position
        if (mouse_window != NULL)
        {
            double mouse_x, mouse_y;
            glfwGetCursorPos(mouse_window, &mouse_x, &mouse_y);
            if (io.ConfigFlags & ImGuiConfigFlags_ViewportsEnable)
            {
                // Multi-viewport mode: mouse position in OS absolute coordinates (io.MousePos is (0,0) when the mouse is on the upper-left of the primary monitor)
                int window_x, window_y;
                glfwGetWindowPos(window, &window_x, &window_y);
                io.MousePos = ImVec2((float)mouse_x + window_x, (float)mouse_y + window_y);
            }
            else
            {
                // Single viewport mode: mouse position in client window coordinates (io.MousePos is (0,0) when the mouse is on the upper-left corner of the app window)
                io.MousePos = ImVec2((float)mouse_x, (float)mouse_y);
            }
        }

        // (Optional) When using multiple viewports: set io.MouseHoveredViewport to the viewport the OS mouse cursor is hovering.
        // Important: this information is not easy to provide and many high-level windowing library won't be able to provide it correctly, because
        // - This is _ignoring_ viewports with the ImGuiViewportFlags_NoInputs flag (pass-through windows).
        // - This is _regardless_ of whether another viewport is focused or being dragged from.
        // If ImGuiBackendFlags_HasMouseHoveredViewport is not set by the backend, imgui will ignore this field and infer the information by relying on the
        // rectangles and last focused time of every viewports it knows about. It will be unaware of other windows that may be sitting between or over your windows.
        // [GLFW] FIXME: This is currently only correct on Win32. See what we do below with the WM_NCHITTEST, missing an equivalent for other systems.
        // See https://github.com/glfw/glfw/issues/1236 if you want to help in making this a GLFW feature.
#if GLFW_HAS_MOUSE_PASSTHROUGH || (GLFW_HAS_WINDOW_HOVERED && defined(_WIN32))
        const bool window_no_input = (viewport->Flags & ImGuiViewportFlags_NoInputs) != 0;
#if GLFW_HAS_MOUSE_PASSTHROUGH
        glfwSetWindowAttrib(window, GLFW_MOUSE_PASSTHROUGH, window_no_input);
#endif
        if (glfwGetWindowAttrib(window, GLFW_HOVERED) && !window_no_input)
            io.MouseHoveredViewport = viewport->ID;
#endif
    }
}

static void ImGui_ImplGlfw_UpdateMouseCursor()
{
    ImGuiIO& io = ImGui::GetIO();
    ImGui_ImplGlfw_Data* bd = ImGui_ImplGlfw_GetBackendData();
    if ((io.ConfigFlags & ImGuiConfigFlags_NoMouseCursorChange) || glfwGetInputMode(bd->Window, GLFW_CURSOR) == GLFW_CURSOR_DISABLED)
        return;

    ImGuiMouseCursor imgui_cursor = ImGui::GetMouseCursor();
    ImGuiPlatformIO& platform_io = ImGui::GetPlatformIO();
    for (int n = 0; n < platform_io.Viewports.Size; n++)
    {
        GLFWwindow* window = (GLFWwindow*)platform_io.Viewports[n]->PlatformHandle;
        if (imgui_cursor == ImGuiMouseCursor_None || io.MouseDrawCursor)
        {
            // Hide OS mouse cursor if imgui is drawing it or if it wants no cursor
            glfwSetInputMode(window, GLFW_CURSOR, GLFW_CURSOR_HIDDEN);
        }
        else
        {
            // Show OS mouse cursor
            // FIXME-PLATFORM: Unfocused windows seems to fail changing the mouse cursor with GLFW 3.2, but 3.3 works here.
            glfwSetCursor(window, bd->MouseCursors[imgui_cursor] ? bd->MouseCursors[imgui_cursor] : bd->MouseCursors[ImGuiMouseCursor_Arrow]);
            glfwSetInputMode(window, GLFW_CURSOR, GLFW_CURSOR_NORMAL);
        }
    }
}

static void ImGui_ImplGlfw_UpdateGamepads()
{
    ImGuiIO& io = ImGui::GetIO();
    memset(io.NavInputs, 0, sizeof(io.NavInputs));
    if ((io.ConfigFlags & ImGuiConfigFlags_NavEnableGamepad) == 0)
        return;

    // Update gamepad inputs
    #define MAP_BUTTON(NAV_NO, BUTTON_NO)       do { if (buttons_count > BUTTON_NO && buttons[BUTTON_NO] == GLFW_PRESS) io.NavInputs[NAV_NO] = 1.0f; } while (0)
    #define MAP_ANALOG(NAV_NO, AXIS_NO, V0, V1) do { float v = (axes_count > AXIS_NO) ? axes[AXIS_NO] : V0; v = (v - V0) / (V1 - V0); if (v > 1.0f) v = 1.0f; if (io.NavInputs[NAV_NO] < v) io.NavInputs[NAV_NO] = v; } while (0)
    int axes_count = 0, buttons_count = 0;
    const float* axes = glfwGetJoystickAxes(GLFW_JOYSTICK_1, &axes_count);
    const unsigned char* buttons = glfwGetJoystickButtons(GLFW_JOYSTICK_1, &buttons_count);
    MAP_BUTTON(ImGuiNavInput_Activate,   0);     // Cross / A
    MAP_BUTTON(ImGuiNavInput_Cancel,     1);     // Circle / B
    MAP_BUTTON(ImGuiNavInput_Menu,       2);     // Square / X
    MAP_BUTTON(ImGuiNavInput_Input,      3);     // Triangle / Y
    MAP_BUTTON(ImGuiNavInput_DpadLeft,   13);    // D-Pad Left
    MAP_BUTTON(ImGuiNavInput_DpadRight,  11);    // D-Pad Right
    MAP_BUTTON(ImGuiNavInput_DpadUp,     10);    // D-Pad Up
    MAP_BUTTON(ImGuiNavInput_DpadDown,   12);    // D-Pad Down
    MAP_BUTTON(ImGuiNavInput_FocusPrev,  4);     // L1 / LB
    MAP_BUTTON(ImGuiNavInput_FocusNext,  5);     // R1 / RB
    MAP_BUTTON(ImGuiNavInput_TweakSlow,  4);     // L1 / LB
    MAP_BUTTON(ImGuiNavInput_TweakFast,  5);     // R1 / RB
    MAP_ANALOG(ImGuiNavInput_LStickLeft, 0,  -0.3f,  -0.9f);
    MAP_ANALOG(ImGuiNavInput_LStickRight,0,  +0.3f,  +0.9f);
    MAP_ANALOG(ImGuiNavInput_LStickUp,   1,  +0.3f,  +0.9f);
    MAP_ANALOG(ImGuiNavInput_LStickDown, 1,  -0.3f,  -0.9f);
    #undef MAP_BUTTON
    #undef MAP_ANALOG
    if (axes_count > 0 && buttons_count > 0)
        io.BackendFlags |= ImGuiBackendFlags_HasGamepad;
    else
        io.BackendFlags &= ~ImGuiBackendFlags_HasGamepad;
}

static void ImGui_ImplGlfw_UpdateMonitors()
{
    ImGui_ImplGlfw_Data* bd = ImGui_ImplGlfw_GetBackendData();
    ImGuiPlatformIO& platform_io = ImGui::GetPlatformIO();
    int monitors_count = 0;
    GLFWmonitor** glfw_monitors = glfwGetMonitors(&monitors_count);
    platform_io.Monitors.resize(0);
    for (int n = 0; n < monitors_count; n++)
    {
        ImGuiPlatformMonitor monitor;
        int x, y;
        glfwGetMonitorPos(glfw_monitors[n], &x, &y);
        const GLFWvidmode* vid_mode = glfwGetVideoMode(glfw_monitors[n]);
        monitor.MainPos = monitor.WorkPos = ImVec2((float)x, (float)y);
        monitor.MainSize = monitor.WorkSize = ImVec2((float)vid_mode->width, (float)vid_mode->height);
#if GLFW_HAS_MONITOR_WORK_AREA
        int w, h;
        glfwGetMonitorWorkarea(glfw_monitors[n], &x, &y, &w, &h);
        if (w > 0 && h > 0) // Workaround a small GLFW issue reporting zero on monitor changes: https://github.com/glfw/glfw/pull/1761
        {
            monitor.WorkPos = ImVec2((float)x, (float)y);
            monitor.WorkSize = ImVec2((float)w, (float)h);
        }
#endif
#if GLFW_HAS_PER_MONITOR_DPI
        // Warning: the validity of monitor DPI information on Windows depends on the application DPI awareness settings, which generally needs to be set in the manifest or at runtime.
        float x_scale, y_scale;
        glfwGetMonitorContentScale(glfw_monitors[n], &x_scale, &y_scale);
        monitor.DpiScale = x_scale;
#endif
        platform_io.Monitors.push_back(monitor);
    }
    bd->WantUpdateMonitors = false;
}

void ImGui_ImplGlfw_NewFrame()
{
    ImGuiIO& io = ImGui::GetIO();
    ImGui_ImplGlfw_Data* bd = ImGui_ImplGlfw_GetBackendData();
    IM_ASSERT(bd != NULL && "Did you call ImGui_ImplGlfw_InitForXXX()?");

    // Setup display size (every frame to accommodate for window resizing)
    int w, h;
    int display_w, display_h;
    glfwGetWindowSize(bd->Window, &w, &h);
    glfwGetFramebufferSize(bd->Window, &display_w, &display_h);
    io.DisplaySize = ImVec2((float)w, (float)h);
    if (w > 0 && h > 0)
        io.DisplayFramebufferScale = ImVec2((float)display_w / (float)w, (float)display_h / (float)h);
    if (bd->WantUpdateMonitors)
        ImGui_ImplGlfw_UpdateMonitors();

    // Setup time step
    double current_time = glfwGetTime();
    io.DeltaTime = bd->Time > 0.0 ? (float)(current_time - bd->Time) : (float)(1.0f / 60.0f);
    bd->Time = current_time;

    ImGui_ImplGlfw_UpdateMousePosAndButtons();
    ImGui_ImplGlfw_UpdateMouseCursor();

    // Update game controllers (if enabled and available)
    ImGui_ImplGlfw_UpdateGamepads();
}

//--------------------------------------------------------------------------------------------------------
// MULTI-VIEWPORT / PLATFORM INTERFACE SUPPORT
// This is an _advanced_ and _optional_ feature, allowing the backend to create and handle multiple viewports simultaneously.
// If you are new to dear imgui or creating a new binding for dear imgui, it is recommended that you completely ignore this section first..
//--------------------------------------------------------------------------------------------------------

// Helper structure we store in the void* RenderUserData field of each ImGuiViewport to easily retrieve our backend data.
struct ImGui_ImplGlfw_ViewportData
{
    GLFWwindow* Window;
    bool        WindowOwned;
    int         IgnoreWindowPosEventFrame;
    int         IgnoreWindowSizeEventFrame;

    ImGui_ImplGlfw_ViewportData()  { Window = NULL; WindowOwned = false; IgnoreWindowSizeEventFrame = IgnoreWindowPosEventFrame = -1; }
    ~ImGui_ImplGlfw_ViewportData() { IM_ASSERT(Window == NULL); }
};

static void ImGui_ImplGlfw_WindowCloseCallback(GLFWwindow* window)
{
    if (ImGuiViewport* viewport = ImGui::FindViewportByPlatformHandle(window))
        viewport->PlatformRequestClose = true;
}

// GLFW may dispatch window pos/size events after calling glfwSetWindowPos()/glfwSetWindowSize().
// However: depending on the platform the callback may be invoked at different time:
// - on Windows it appears to be called within the glfwSetWindowPos()/glfwSetWindowSize() call
// - on Linux it is queued and invoked during glfwPollEvents()
// Because the event doesn't always fire on glfwSetWindowXXX() we use a frame counter tag to only
// ignore recent glfwSetWindowXXX() calls.
static void ImGui_ImplGlfw_WindowPosCallback(GLFWwindow* window, int, int)
{
    if (ImGuiViewport* viewport = ImGui::FindViewportByPlatformHandle(window))
    {
        if (ImGui_ImplGlfw_ViewportData* vd = (ImGui_ImplGlfw_ViewportData*)viewport->PlatformUserData)
        {
            bool ignore_event = (ImGui::GetFrameCount() <= vd->IgnoreWindowPosEventFrame + 1);
            //data->IgnoreWindowPosEventFrame = -1;
            if (ignore_event)
                return;
        }
        viewport->PlatformRequestMove = true;
    }
}

static void ImGui_ImplGlfw_WindowSizeCallback(GLFWwindow* window, int, int)
{
    if (ImGuiViewport* viewport = ImGui::FindViewportByPlatformHandle(window))
    {
        if (ImGui_ImplGlfw_ViewportData* vd = (ImGui_ImplGlfw_ViewportData*)viewport->PlatformUserData)
        {
            bool ignore_event = (ImGui::GetFrameCount() <= vd->IgnoreWindowSizeEventFrame + 1);
            //data->IgnoreWindowSizeEventFrame = -1;
            if (ignore_event)
                return;
        }
        viewport->PlatformRequestResize = true;
    }
}

static void ImGui_ImplGlfw_CreateWindow(ImGuiViewport* viewport)
{
    ImGui_ImplGlfw_Data* bd = ImGui_ImplGlfw_GetBackendData();
    ImGui_ImplGlfw_ViewportData* vd = IM_NEW(ImGui_ImplGlfw_ViewportData)();
    viewport->PlatformUserData = vd;

    // GLFW 3.2 unfortunately always set focus on glfwCreateWindow() if GLFW_VISIBLE is set, regardless of GLFW_FOCUSED
    // With GLFW 3.3, the hint GLFW_FOCUS_ON_SHOW fixes this problem
    glfwWindowHint(GLFW_VISIBLE, false);
    glfwWindowHint(GLFW_FOCUSED, false);
#if GLFW_HAS_FOCUS_ON_SHOW
    glfwWindowHint(GLFW_FOCUS_ON_SHOW, false);
 #endif
    glfwWindowHint(GLFW_DECORATED, (viewport->Flags & ImGuiViewportFlags_NoDecoration) ? false : true);
#if GLFW_HAS_WINDOW_TOPMOST
    glfwWindowHint(GLFW_FLOATING, (viewport->Flags & ImGuiViewportFlags_TopMost) ? true : false);
#endif
    GLFWwindow* share_window = (bd->ClientApi == GlfwClientApi_OpenGL) ? bd->Window : NULL;
    vd->Window = glfwCreateWindow((int)viewport->Size.x, (int)viewport->Size.y, "No Title Yet", NULL, share_window);
    vd->WindowOwned = true;
    viewport->PlatformHandle = (void*)vd->Window;
#ifdef _WIN32
    viewport->PlatformHandleRaw = glfwGetWin32Window(vd->Window);
#endif
    glfwSetWindowPos(vd->Window, (int)viewport->Pos.x, (int)viewport->Pos.y);

    // Install GLFW callbacks for secondary viewports
    glfwSetWindowFocusCallback(vd->Window, ImGui_ImplGlfw_WindowFocusCallback);
    glfwSetCursorEnterCallback(vd->Window, ImGui_ImplGlfw_CursorEnterCallback);
    glfwSetMouseButtonCallback(vd->Window, ImGui_ImplGlfw_MouseButtonCallback);
    glfwSetScrollCallback(vd->Window, ImGui_ImplGlfw_ScrollCallback);
    glfwSetKeyCallback(vd->Window, ImGui_ImplGlfw_KeyCallback);
    glfwSetCharCallback(vd->Window, ImGui_ImplGlfw_CharCallback);
    glfwSetWindowCloseCallback(vd->Window, ImGui_ImplGlfw_WindowCloseCallback);
    glfwSetWindowPosCallback(vd->Window, ImGui_ImplGlfw_WindowPosCallback);
    glfwSetWindowSizeCallback(vd->Window, ImGui_ImplGlfw_WindowSizeCallback);
    if (bd->ClientApi == GlfwClientApi_OpenGL)
    {
        glfwMakeContextCurrent(vd->Window);
        glfwSwapInterval(0);
    }
}

static void ImGui_ImplGlfw_DestroyWindow(ImGuiViewport* viewport)
{
    ImGui_ImplGlfw_Data* bd = ImGui_ImplGlfw_GetBackendData();
    if (ImGui_ImplGlfw_ViewportData* vd = (ImGui_ImplGlfw_ViewportData*)viewport->PlatformUserData)
    {
        if (vd->WindowOwned)
        {
#if !GLFW_HAS_MOUSE_PASSTHROUGH && GLFW_HAS_WINDOW_HOVERED && defined(_WIN32)
            HWND hwnd = (HWND)viewport->PlatformHandleRaw;
            ::RemovePropA(hwnd, "IMGUI_VIEWPORT");
#endif

            // Release any keys that were pressed in the window being destroyed and are still held down,
            // because we will not receive any release events after window is destroyed.
            for (int i = 0; i < IM_ARRAYSIZE(bd->KeyOwnerWindows); i++)
                if (bd->KeyOwnerWindows[i] == vd->Window)
                    ImGui_ImplGlfw_KeyCallback(vd->Window, i, 0, GLFW_RELEASE, 0); // Later params are only used for main viewport, on which this function is never called.

            glfwDestroyWindow(vd->Window);
        }
        vd->Window = NULL;
        IM_DELETE(vd);
    }
    viewport->PlatformUserData = viewport->PlatformHandle = NULL;
}

// We have submitted https://github.com/glfw/glfw/pull/1568 to allow GLFW to support "transparent inputs".
// In the meanwhile we implement custom per-platform workarounds here (FIXME-VIEWPORT: Implement same work-around for Linux/OSX!)
#if !GLFW_HAS_MOUSE_PASSTHROUGH && GLFW_HAS_WINDOW_HOVERED && defined(_WIN32)
static WNDPROC g_GlfwWndProc = NULL;
static LRESULT CALLBACK WndProcNoInputs(HWND hWnd, UINT msg, WPARAM wParam, LPARAM lParam)
{
    if (msg == WM_NCHITTEST)
    {
        // Let mouse pass-through the window. This will allow the backend to set io.MouseHoveredViewport properly (which is OPTIONAL).
        // The ImGuiViewportFlags_NoInputs flag is set while dragging a viewport, as want to detect the window behind the one we are dragging.
        // If you cannot easily access those viewport flags from your windowing/event code: you may manually synchronize its state e.g. in
        // your main loop after calling UpdatePlatformWindows(). Iterate all viewports/platform windows and pass the flag to your windowing system.
        ImGuiViewport* viewport = (ImGuiViewport*)::GetPropA(hWnd, "IMGUI_VIEWPORT");
        if (viewport->Flags & ImGuiViewportFlags_NoInputs)
            return HTTRANSPARENT;
    }
    return ::CallWindowProc(g_GlfwWndProc, hWnd, msg, wParam, lParam);
}
#endif

static void ImGui_ImplGlfw_ShowWindow(ImGuiViewport* viewport)
{
    ImGui_ImplGlfw_ViewportData* vd = (ImGui_ImplGlfw_ViewportData*)viewport->PlatformUserData;

#if defined(_WIN32)
    // GLFW hack: Hide icon from task bar
    HWND hwnd = (HWND)viewport->PlatformHandleRaw;
    if (viewport->Flags & ImGuiViewportFlags_NoTaskBarIcon)
    {
        LONG ex_style = ::GetWindowLong(hwnd, GWL_EXSTYLE);
        ex_style &= ~WS_EX_APPWINDOW;
        ex_style |= WS_EX_TOOLWINDOW;
        ::SetWindowLong(hwnd, GWL_EXSTYLE, ex_style);
    }

    // GLFW hack: install hook for WM_NCHITTEST message handler
#if !GLFW_HAS_MOUSE_PASSTHROUGH && GLFW_HAS_WINDOW_HOVERED && defined(_WIN32)
    ::SetPropA(hwnd, "IMGUI_VIEWPORT", viewport);
    if (g_GlfwWndProc == NULL)
        g_GlfwWndProc = (WNDPROC)::GetWindowLongPtr(hwnd, GWLP_WNDPROC);
    ::SetWindowLongPtr(hwnd, GWLP_WNDPROC, (LONG_PTR)WndProcNoInputs);
#endif

#if !GLFW_HAS_FOCUS_ON_SHOW
    // GLFW hack: GLFW 3.2 has a bug where glfwShowWindow() also activates/focus the window.
    // The fix was pushed to GLFW repository on 2018/01/09 and should be included in GLFW 3.3 via a GLFW_FOCUS_ON_SHOW window attribute.
    // See https://github.com/glfw/glfw/issues/1189
    // FIXME-VIEWPORT: Implement same work-around for Linux/OSX in the meanwhile.
    if (viewport->Flags & ImGuiViewportFlags_NoFocusOnAppearing)
    {
        ::ShowWindow(hwnd, SW_SHOWNA);
        return;
    }
#endif
#endif

    glfwShowWindow(vd->Window);
}

static ImVec2 ImGui_ImplGlfw_GetWindowPos(ImGuiViewport* viewport)
{
    ImGui_ImplGlfw_ViewportData* vd = (ImGui_ImplGlfw_ViewportData*)viewport->PlatformUserData;
    int x = 0, y = 0;
    glfwGetWindowPos(vd->Window, &x, &y);
    return ImVec2((float)x, (float)y);
}

static void ImGui_ImplGlfw_SetWindowPos(ImGuiViewport* viewport, ImVec2 pos)
{
    ImGui_ImplGlfw_ViewportData* vd = (ImGui_ImplGlfw_ViewportData*)viewport->PlatformUserData;
    vd->IgnoreWindowPosEventFrame = ImGui::GetFrameCount();
    glfwSetWindowPos(vd->Window, (int)pos.x, (int)pos.y);
}

static ImVec2 ImGui_ImplGlfw_GetWindowSize(ImGuiViewport* viewport)
{
    ImGui_ImplGlfw_ViewportData* vd = (ImGui_ImplGlfw_ViewportData*)viewport->PlatformUserData;
    int w = 0, h = 0;
    glfwGetWindowSize(vd->Window, &w, &h);
    return ImVec2((float)w, (float)h);
}

static void ImGui_ImplGlfw_SetWindowSize(ImGuiViewport* viewport, ImVec2 size)
{
    ImGui_ImplGlfw_ViewportData* vd = (ImGui_ImplGlfw_ViewportData*)viewport->PlatformUserData;
#if __APPLE__ && !GLFW_HAS_OSX_WINDOW_POS_FIX
    // Native OS windows are positioned from the bottom-left corner on macOS, whereas on other platforms they are
    // positioned from the upper-left corner. GLFW makes an effort to convert macOS style coordinates, however it
    // doesn't handle it when changing size. We are manually moving the window in order for changes of size to be based
    // on the upper-left corner.
    int x, y, width, height;
    glfwGetWindowPos(vd->Window, &x, &y);
    glfwGetWindowSize(vd->Window, &width, &height);
    glfwSetWindowPos(vd->Window, x, y - height + size.y);
#endif
    vd->IgnoreWindowSizeEventFrame = ImGui::GetFrameCount();
    glfwSetWindowSize(vd->Window, (int)size.x, (int)size.y);
}

static void ImGui_ImplGlfw_SetWindowTitle(ImGuiViewport* viewport, const char* title)
{
    ImGui_ImplGlfw_ViewportData* vd = (ImGui_ImplGlfw_ViewportData*)viewport->PlatformUserData;
    glfwSetWindowTitle(vd->Window, title);
}

static void ImGui_ImplGlfw_SetWindowFocus(ImGuiViewport* viewport)
{
#if GLFW_HAS_FOCUS_WINDOW
    ImGui_ImplGlfw_ViewportData* vd = (ImGui_ImplGlfw_ViewportData*)viewport->PlatformUserData;
    glfwFocusWindow(vd->Window);
#else
    // FIXME: What are the effect of not having this function? At the moment imgui doesn't actually call SetWindowFocus - we set that up ahead, will answer that question later.
    (void)viewport;
#endif
}

static bool ImGui_ImplGlfw_GetWindowFocus(ImGuiViewport* viewport)
{
    ImGui_ImplGlfw_ViewportData* vd = (ImGui_ImplGlfw_ViewportData*)viewport->PlatformUserData;
    return glfwGetWindowAttrib(vd->Window, GLFW_FOCUSED) != 0;
}

static bool ImGui_ImplGlfw_GetWindowMinimized(ImGuiViewport* viewport)
{
    ImGui_ImplGlfw_ViewportData* vd = (ImGui_ImplGlfw_ViewportData*)viewport->PlatformUserData;
    return glfwGetWindowAttrib(vd->Window, GLFW_ICONIFIED) != 0;
}

#if GLFW_HAS_WINDOW_ALPHA
static void ImGui_ImplGlfw_SetWindowAlpha(ImGuiViewport* viewport, float alpha)
{
    ImGui_ImplGlfw_ViewportData* vd = (ImGui_ImplGlfw_ViewportData*)viewport->PlatformUserData;
    glfwSetWindowOpacity(vd->Window, alpha);
}
#endif

static void ImGui_ImplGlfw_RenderWindow(ImGuiViewport* viewport, void*)
{
    ImGui_ImplGlfw_Data* bd = ImGui_ImplGlfw_GetBackendData();
    ImGui_ImplGlfw_ViewportData* vd = (ImGui_ImplGlfw_ViewportData*)viewport->PlatformUserData;
    if (bd->ClientApi == GlfwClientApi_OpenGL)
        glfwMakeContextCurrent(vd->Window);
}

static void ImGui_ImplGlfw_SwapBuffers(ImGuiViewport* viewport, void*)
{
    ImGui_ImplGlfw_Data* bd = ImGui_ImplGlfw_GetBackendData();
    ImGui_ImplGlfw_ViewportData* vd = (ImGui_ImplGlfw_ViewportData*)viewport->PlatformUserData;
    if (bd->ClientApi == GlfwClientApi_OpenGL)
    {
        glfwMakeContextCurrent(vd->Window);
        glfwSwapBuffers(vd->Window);
    }
}

//--------------------------------------------------------------------------------------------------------
// IME (Input Method Editor) basic support for e.g. Asian language users
//--------------------------------------------------------------------------------------------------------

// We provide a Win32 implementation because this is such a common issue for IME users
#if defined(_WIN32) && !defined(IMGUI_DISABLE_WIN32_FUNCTIONS) && !defined(IMGUI_DISABLE_WIN32_DEFAULT_IME_FUNCTIONS)
#define HAS_WIN32_IME   1
#include <imm.h>
#ifdef _MSC_VER
#pragma comment(lib, "imm32")
#endif
static void ImGui_ImplWin32_SetImeInputPos(ImGuiViewport* viewport, ImVec2 pos)
{
    COMPOSITIONFORM cf = { CFS_FORCE_POSITION, { (LONG)(pos.x - viewport->Pos.x), (LONG)(pos.y - viewport->Pos.y) }, { 0, 0, 0, 0 } };
    if (HWND hwnd = (HWND)viewport->PlatformHandleRaw)
        if (HIMC himc = ::ImmGetContext(hwnd))
        {
            ::ImmSetCompositionWindow(himc, &cf);
            ::ImmReleaseContext(hwnd, himc);
        }
}
#else
#define HAS_WIN32_IME   0
#endif

//--------------------------------------------------------------------------------------------------------
// Vulkan support (the Vulkan renderer needs to call a platform-side support function to create the surface)
//--------------------------------------------------------------------------------------------------------

// Avoid including <vulkan.h> so we can build without it
#if GLFW_HAS_VULKAN
#ifndef VULKAN_H_
#define VK_DEFINE_HANDLE(object) typedef struct object##_T* object;
#if defined(__LP64__) || defined(_WIN64) || defined(__x86_64__) || defined(_M_X64) || defined(__ia64) || defined (_M_IA64) || defined(__aarch64__) || defined(__powerpc64__)
#define VK_DEFINE_NON_DISPATCHABLE_HANDLE(object) typedef struct object##_T *object;
#else
#define VK_DEFINE_NON_DISPATCHABLE_HANDLE(object) typedef uint64_t object;
#endif
VK_DEFINE_HANDLE(VkInstance)
VK_DEFINE_NON_DISPATCHABLE_HANDLE(VkSurfaceKHR)
struct VkAllocationCallbacks;
enum VkResult { VK_RESULT_MAX_ENUM = 0x7FFFFFFF };
#endif // VULKAN_H_
extern "C" { extern GLFWAPI VkResult glfwCreateWindowSurface(VkInstance instance, GLFWwindow* window, const VkAllocationCallbacks* allocator, VkSurfaceKHR* surface); }
static int ImGui_ImplGlfw_CreateVkSurface(ImGuiViewport* viewport, ImU64 vk_instance, const void* vk_allocator, ImU64* out_vk_surface)
{
    ImGui_ImplGlfw_Data* bd = ImGui_ImplGlfw_GetBackendData();
    ImGui_ImplGlfw_ViewportData* vd = (ImGui_ImplGlfw_ViewportData*)viewport->PlatformUserData;
    IM_UNUSED(bd);
    IM_ASSERT(bd->ClientApi == GlfwClientApi_Vulkan);
    VkResult err = glfwCreateWindowSurface((VkInstance)vk_instance, vd->Window, (const VkAllocationCallbacks*)vk_allocator, (VkSurfaceKHR*)out_vk_surface);
    return (int)err;
}
#endif // GLFW_HAS_VULKAN

static void ImGui_ImplGlfw_InitPlatformInterface()
{
    // Register platform interface (will be coupled with a renderer interface)
    ImGui_ImplGlfw_Data* bd = ImGui_ImplGlfw_GetBackendData();
    ImGuiPlatformIO& platform_io = ImGui::GetPlatformIO();
    platform_io.Platform_CreateWindow = ImGui_ImplGlfw_CreateWindow;
    platform_io.Platform_DestroyWindow = ImGui_ImplGlfw_DestroyWindow;
    platform_io.Platform_ShowWindow = ImGui_ImplGlfw_ShowWindow;
    platform_io.Platform_SetWindowPos = ImGui_ImplGlfw_SetWindowPos;
    platform_io.Platform_GetWindowPos = ImGui_ImplGlfw_GetWindowPos;
    platform_io.Platform_SetWindowSize = ImGui_ImplGlfw_SetWindowSize;
    platform_io.Platform_GetWindowSize = ImGui_ImplGlfw_GetWindowSize;
    platform_io.Platform_SetWindowFocus = ImGui_ImplGlfw_SetWindowFocus;
    platform_io.Platform_GetWindowFocus = ImGui_ImplGlfw_GetWindowFocus;
    platform_io.Platform_GetWindowMinimized = ImGui_ImplGlfw_GetWindowMinimized;
    platform_io.Platform_SetWindowTitle = ImGui_ImplGlfw_SetWindowTitle;
    platform_io.Platform_RenderWindow = ImGui_ImplGlfw_RenderWindow;
    platform_io.Platform_SwapBuffers = ImGui_ImplGlfw_SwapBuffers;
#if GLFW_HAS_WINDOW_ALPHA
    platform_io.Platform_SetWindowAlpha = ImGui_ImplGlfw_SetWindowAlpha;
#endif
#if GLFW_HAS_VULKAN
    platform_io.Platform_CreateVkSurface = ImGui_ImplGlfw_CreateVkSurface;
#endif
#if HAS_WIN32_IME
    platform_io.Platform_SetImeInputPos = ImGui_ImplWin32_SetImeInputPos;
#endif

    // Register main window handle (which is owned by the main application, not by us)
    // This is mostly for simplicity and consistency, so that our code (e.g. mouse handling etc.) can use same logic for main and secondary viewports.
    ImGuiViewport* main_viewport = ImGui::GetMainViewport();
    ImGui_ImplGlfw_ViewportData* vd = IM_NEW(ImGui_ImplGlfw_ViewportData)();
    vd->Window = bd->Window;
    vd->WindowOwned = false;
    main_viewport->PlatformUserData = vd;
    main_viewport->PlatformHandle = (void*)bd->Window;
}

static void ImGui_ImplGlfw_ShutdownPlatformInterface()
{
    ImGui::DestroyPlatformWindows();
}

#if defined(__clang__)
#pragma clang diagnostic pop
#endif<|MERGE_RESOLUTION|>--- conflicted
+++ resolved
@@ -284,14 +284,6 @@
     io.SetClipboardTextFn = ImGui_ImplGlfw_SetClipboardText;
     io.GetClipboardTextFn = ImGui_ImplGlfw_GetClipboardText;
     io.ClipboardUserData = bd->Window;
-<<<<<<< HEAD
-=======
-
-    // Set platform dependent data in viewport
-#if defined(_WIN32)
-    ImGui::GetMainViewport()->PlatformHandleRaw = (void*)glfwGetWin32Window(bd->Window);
-#endif
->>>>>>> de36ff04
 
     // Create mouse cursors
     // (By design, on X11 cursors are user configurable and some cursors may be missing. When a cursor doesn't exist,
@@ -886,31 +878,6 @@
 }
 
 //--------------------------------------------------------------------------------------------------------
-// IME (Input Method Editor) basic support for e.g. Asian language users
-//--------------------------------------------------------------------------------------------------------
-
-// We provide a Win32 implementation because this is such a common issue for IME users
-#if defined(_WIN32) && !defined(IMGUI_DISABLE_WIN32_FUNCTIONS) && !defined(IMGUI_DISABLE_WIN32_DEFAULT_IME_FUNCTIONS)
-#define HAS_WIN32_IME   1
-#include <imm.h>
-#ifdef _MSC_VER
-#pragma comment(lib, "imm32")
-#endif
-static void ImGui_ImplWin32_SetImeInputPos(ImGuiViewport* viewport, ImVec2 pos)
-{
-    COMPOSITIONFORM cf = { CFS_FORCE_POSITION, { (LONG)(pos.x - viewport->Pos.x), (LONG)(pos.y - viewport->Pos.y) }, { 0, 0, 0, 0 } };
-    if (HWND hwnd = (HWND)viewport->PlatformHandleRaw)
-        if (HIMC himc = ::ImmGetContext(hwnd))
-        {
-            ::ImmSetCompositionWindow(himc, &cf);
-            ::ImmReleaseContext(hwnd, himc);
-        }
-}
-#else
-#define HAS_WIN32_IME   0
-#endif
-
-//--------------------------------------------------------------------------------------------------------
 // Vulkan support (the Vulkan renderer needs to call a platform-side support function to create the surface)
 //--------------------------------------------------------------------------------------------------------
 
@@ -964,9 +931,6 @@
 #if GLFW_HAS_VULKAN
     platform_io.Platform_CreateVkSurface = ImGui_ImplGlfw_CreateVkSurface;
 #endif
-#if HAS_WIN32_IME
-    platform_io.Platform_SetImeInputPos = ImGui_ImplWin32_SetImeInputPos;
-#endif
 
     // Register main window handle (which is owned by the main application, not by us)
     // This is mostly for simplicity and consistency, so that our code (e.g. mouse handling etc.) can use same logic for main and secondary viewports.

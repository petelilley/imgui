// dear imgui: standalone example application for DirectX 9
// If you are new to dear imgui, see examples/README.txt and documentation at the top of imgui.cpp.

#include "imgui.h"
#include "imgui_impl_dx9.h"
#include "imgui_impl_win32.h"
#include <d3d9.h>
#define DIRECTINPUT_VERSION 0x0800
#include <dinput.h>
#include <tchar.h>

// Data
static LPDIRECT3D9              g_pD3D = NULL;
static LPDIRECT3DDEVICE9        g_pd3dDevice = NULL;
static D3DPRESENT_PARAMETERS    g_d3dpp = {};

<<<<<<< HEAD
HRESULT CreateDeviceD3D(HWND hWnd)
{
    if ((g_pD3D = Direct3DCreate9(D3D_SDK_VERSION)) == NULL)
        return E_FAIL;

    // Create the D3DDevice
    ZeroMemory(&g_d3dpp, sizeof(g_d3dpp));
    g_d3dpp.Windowed = TRUE;
    g_d3dpp.SwapEffect = D3DSWAPEFFECT_DISCARD;
    g_d3dpp.BackBufferFormat = D3DFMT_UNKNOWN;
    g_d3dpp.EnableAutoDepthStencil = TRUE;
    g_d3dpp.AutoDepthStencilFormat = D3DFMT_D16;
    g_d3dpp.PresentationInterval = D3DPRESENT_INTERVAL_ONE;           // Present with vsync
    //g_d3dpp.PresentationInterval = D3DPRESENT_INTERVAL_IMMEDIATE;   // Present without vsync, maximum unthrottled framerate
    if (g_pD3D->CreateDevice(D3DADAPTER_DEFAULT, D3DDEVTYPE_HAL, hWnd, D3DCREATE_HARDWARE_VERTEXPROCESSING, &g_d3dpp, &g_pd3dDevice) < 0)
        return E_FAIL;

    return S_OK;
}

void CleanupDeviceD3D()
{
    if (g_pd3dDevice) { g_pd3dDevice->Release(); g_pd3dDevice = NULL; }
    if (g_pD3D) { g_pD3D->Release(); g_pD3D = NULL; }
}

void ResetDevice()
{
    ImGui_ImplDX9_InvalidateDeviceObjects();
    HRESULT hr = g_pd3dDevice->Reset(&g_d3dpp);
    if (hr == D3DERR_INVALIDCALL)
        IM_ASSERT(0);
    ImGui_ImplDX9_CreateDeviceObjects();
}

#ifndef WM_DPICHANGED
#define WM_DPICHANGED 0x02E0 // From Windows SDK 8.1+ headers
#endif

extern LRESULT ImGui_ImplWin32_WndProcHandler(HWND hWnd, UINT msg, WPARAM wParam, LPARAM lParam);
LRESULT WINAPI WndProc(HWND hWnd, UINT msg, WPARAM wParam, LPARAM lParam)
{
    if (ImGui_ImplWin32_WndProcHandler(hWnd, msg, wParam, lParam))
        return true;

    switch (msg)
    {
    case WM_SIZE:
        if (g_pd3dDevice != NULL && wParam != SIZE_MINIMIZED)
        {
            g_d3dpp.BackBufferWidth = LOWORD(lParam);
            g_d3dpp.BackBufferHeight = HIWORD(lParam);
            ResetDevice();
        }
        return 0;
    case WM_SYSCOMMAND:
        if ((wParam & 0xfff0) == SC_KEYMENU) // Disable ALT application menu
            return 0;
        break;
    case WM_DESTROY:
        PostQuitMessage(0);
        return 0;
    case WM_DPICHANGED:
        if (ImGui::GetIO().ConfigFlags & ImGuiConfigFlags_DpiEnableScaleViewports)
        {
            //const int dpi = HIWORD(wParam);
            //printf("WM_DPICHANGED to %d (%.0f%%)\n", dpi, (float)dpi / 96.0f * 100.0f);
            const RECT* suggested_rect = (RECT*)lParam;
            ::SetWindowPos(hWnd, NULL, suggested_rect->left, suggested_rect->top, suggested_rect->right - suggested_rect->left, suggested_rect->bottom - suggested_rect->top, SWP_NOZORDER | SWP_NOACTIVATE);
        }
        break;
    }
    return DefWindowProc(hWnd, msg, wParam, lParam);
}
=======
// Forward declarations of helper functions
bool CreateDeviceD3D(HWND hWnd);
void CleanupDeviceD3D();
void ResetDevice();
LRESULT WINAPI WndProc(HWND hWnd, UINT msg, WPARAM wParam, LPARAM lParam);
>>>>>>> 6767b0a1

// Main code
int main(int, char**)
{
    ImGui_ImplWin32_EnableDpiAwareness();

    // Create application window
    WNDCLASSEX wc = { sizeof(WNDCLASSEX), CS_CLASSDC, WndProc, 0L, 0L, GetModuleHandle(NULL), NULL, NULL, NULL, NULL, _T("ImGui Example"), NULL };
    ::RegisterClassEx(&wc);
    HWND hwnd = ::CreateWindow(wc.lpszClassName, _T("Dear ImGui DirectX9 Example"), WS_OVERLAPPEDWINDOW, 100, 100, 1280, 800, NULL, NULL, wc.hInstance, NULL);

    // Initialize Direct3D
    if (!CreateDeviceD3D(hwnd))
    {
        CleanupDeviceD3D();
        ::UnregisterClass(wc.lpszClassName, wc.hInstance);
        return 1;
    }

    // Show the window
    ::ShowWindow(hwnd, SW_SHOWDEFAULT);
    ::UpdateWindow(hwnd);

    // Setup Dear ImGui context
    IMGUI_CHECKVERSION();
    ImGui::CreateContext();
    ImGuiIO& io = ImGui::GetIO(); (void)io;
    io.ConfigFlags |= ImGuiConfigFlags_NavEnableKeyboard;       // Enable Keyboard Controls
    //io.ConfigFlags |= ImGuiConfigFlags_NavEnableGamepad;      // Enable Gamepad Controls
    io.ConfigFlags |= ImGuiConfigFlags_DockingEnable;           // Enable Docking
    io.ConfigFlags |= ImGuiConfigFlags_ViewportsEnable;         // Enable Multi-Viewport / Platform Windows
    //io.ConfigViewportsNoAutoMerge = true;
    //io.ConfigViewportsNoTaskBarIcon = true;

    // Setup Dear ImGui style
    ImGui::StyleColorsDark();
    //ImGui::StyleColorsClassic();

    // When viewports are enabled we tweak WindowRounding/WindowBg so platform windows can look identical to regular ones.
    ImGuiStyle& style = ImGui::GetStyle();
    if (io.ConfigFlags & ImGuiConfigFlags_ViewportsEnable)
    {
        style.WindowRounding = 0.0f;
        style.Colors[ImGuiCol_WindowBg].w = 1.0f;
    }

    // Setup Platform/Renderer bindings
    ImGui_ImplWin32_Init(hwnd);
    ImGui_ImplDX9_Init(g_pd3dDevice);

    // Load Fonts
    // - If no fonts are loaded, dear imgui will use the default font. You can also load multiple fonts and use ImGui::PushFont()/PopFont() to select them.
    // - AddFontFromFileTTF() will return the ImFont* so you can store it if you need to select the font among multiple.
    // - If the file cannot be loaded, the function will return NULL. Please handle those errors in your application (e.g. use an assertion, or display an error and quit).
    // - The fonts will be rasterized at a given size (w/ oversampling) and stored into a texture when calling ImFontAtlas::Build()/GetTexDataAsXXXX(), which ImGui_ImplXXXX_NewFrame below will call.
    // - Read 'misc/fonts/README.txt' for more instructions and details.
    // - Remember that in C/C++ if you want to include a backslash \ in a string literal you need to write a double backslash \\ !
    //io.Fonts->AddFontDefault();
    //io.Fonts->AddFontFromFileTTF("../../misc/fonts/Roboto-Medium.ttf", 16.0f);
    //io.Fonts->AddFontFromFileTTF("../../misc/fonts/Cousine-Regular.ttf", 15.0f);
    //io.Fonts->AddFontFromFileTTF("../../misc/fonts/DroidSans.ttf", 16.0f);
    //io.Fonts->AddFontFromFileTTF("../../misc/fonts/ProggyTiny.ttf", 10.0f);
    //ImFont* font = io.Fonts->AddFontFromFileTTF("c:\\Windows\\Fonts\\ArialUni.ttf", 18.0f, NULL, io.Fonts->GetGlyphRangesJapanese());
    //IM_ASSERT(font != NULL);

    // Our state
    bool show_demo_window = true;
    bool show_another_window = false;
    ImVec4 clear_color = ImVec4(0.45f, 0.55f, 0.60f, 1.00f);

    // Main loop
    MSG msg;
    ZeroMemory(&msg, sizeof(msg));
    while (msg.message != WM_QUIT)
    {
        // Poll and handle messages (inputs, window resize, etc.)
        // You can read the io.WantCaptureMouse, io.WantCaptureKeyboard flags to tell if dear imgui wants to use your inputs.
        // - When io.WantCaptureMouse is true, do not dispatch mouse input data to your main application.
        // - When io.WantCaptureKeyboard is true, do not dispatch keyboard input data to your main application.
        // Generally you may always pass all inputs to dear imgui, and hide them from your application based on those two flags.
        if (::PeekMessage(&msg, NULL, 0U, 0U, PM_REMOVE))
        {
            ::TranslateMessage(&msg);
            ::DispatchMessage(&msg);
            continue;
        }

        // Start the Dear ImGui frame
        ImGui_ImplDX9_NewFrame();
        ImGui_ImplWin32_NewFrame();
        ImGui::NewFrame();

        // 1. Show the big demo window (Most of the sample code is in ImGui::ShowDemoWindow()! You can browse its code to learn more about Dear ImGui!).
        if (show_demo_window)
            ImGui::ShowDemoWindow(&show_demo_window);

        // 2. Show a simple window that we create ourselves. We use a Begin/End pair to created a named window.
        {
            static float f = 0.0f;
            static int counter = 0;

            ImGui::Begin("Hello, world!");                          // Create a window called "Hello, world!" and append into it.

            ImGui::Text("This is some useful text.");               // Display some text (you can use a format strings too)
            ImGui::Checkbox("Demo Window", &show_demo_window);      // Edit bools storing our window open/close state
            ImGui::Checkbox("Another Window", &show_another_window);

            ImGui::SliderFloat("float", &f, 0.0f, 1.0f);            // Edit 1 float using a slider from 0.0f to 1.0f
            ImGui::ColorEdit3("clear color", (float*)&clear_color); // Edit 3 floats representing a color

            if (ImGui::Button("Button"))                            // Buttons return true when clicked (most widgets return true when edited/activated)
                counter++;
            ImGui::SameLine();
            ImGui::Text("counter = %d", counter);

            ImGui::Text("Application average %.3f ms/frame (%.1f FPS)", 1000.0f / ImGui::GetIO().Framerate, ImGui::GetIO().Framerate);
            ImGui::End();
        }

        // 3. Show another simple window.
        if (show_another_window)
        {
            ImGui::Begin("Another Window", &show_another_window);   // Pass a pointer to our bool variable (the window will have a closing button that will clear the bool when clicked)
            ImGui::Text("Hello from another window!");
            if (ImGui::Button("Close Me"))
                show_another_window = false;
            ImGui::End();
        }

        // Rendering
        ImGui::EndFrame();
        g_pd3dDevice->SetRenderState(D3DRS_ZENABLE, false);
        g_pd3dDevice->SetRenderState(D3DRS_ALPHABLENDENABLE, false);
        g_pd3dDevice->SetRenderState(D3DRS_SCISSORTESTENABLE, false);
        D3DCOLOR clear_col_dx = D3DCOLOR_RGBA((int)(clear_color.x*255.0f), (int)(clear_color.y*255.0f), (int)(clear_color.z*255.0f), (int)(clear_color.w*255.0f));
        g_pd3dDevice->Clear(0, NULL, D3DCLEAR_TARGET | D3DCLEAR_ZBUFFER, clear_col_dx, 1.0f, 0);
        if (g_pd3dDevice->BeginScene() >= 0)
        {
            ImGui::Render();
            ImGui_ImplDX9_RenderDrawData(ImGui::GetDrawData());
            g_pd3dDevice->EndScene();
        }

        // Update and Render additional Platform Windows
        if (io.ConfigFlags & ImGuiConfigFlags_ViewportsEnable)
        {
            ImGui::UpdatePlatformWindows();
            ImGui::RenderPlatformWindowsDefault();
        }

        HRESULT result = g_pd3dDevice->Present(NULL, NULL, NULL, NULL);

        // Handle loss of D3D9 device
        if (result == D3DERR_DEVICELOST && g_pd3dDevice->TestCooperativeLevel() == D3DERR_DEVICENOTRESET)
            ResetDevice();
    }

    ImGui_ImplDX9_Shutdown();
    ImGui_ImplWin32_Shutdown();
    ImGui::DestroyContext();

    CleanupDeviceD3D();
    ::DestroyWindow(hwnd);
    ::UnregisterClass(wc.lpszClassName, wc.hInstance);

    return 0;
}

// Helper functions

bool CreateDeviceD3D(HWND hWnd)
{
    if ((g_pD3D = Direct3DCreate9(D3D_SDK_VERSION)) == NULL)
        return false;

    // Create the D3DDevice
    ZeroMemory(&g_d3dpp, sizeof(g_d3dpp));
    g_d3dpp.Windowed = TRUE;
    g_d3dpp.SwapEffect = D3DSWAPEFFECT_DISCARD;
    g_d3dpp.BackBufferFormat = D3DFMT_UNKNOWN;
    g_d3dpp.EnableAutoDepthStencil = TRUE;
    g_d3dpp.AutoDepthStencilFormat = D3DFMT_D16;
    g_d3dpp.PresentationInterval = D3DPRESENT_INTERVAL_ONE;           // Present with vsync
    //g_d3dpp.PresentationInterval = D3DPRESENT_INTERVAL_IMMEDIATE;   // Present without vsync, maximum unthrottled framerate
    if (g_pD3D->CreateDevice(D3DADAPTER_DEFAULT, D3DDEVTYPE_HAL, hWnd, D3DCREATE_HARDWARE_VERTEXPROCESSING, &g_d3dpp, &g_pd3dDevice) < 0)
        return false;

    return true;
}

void CleanupDeviceD3D()
{
    if (g_pd3dDevice) { g_pd3dDevice->Release(); g_pd3dDevice = NULL; }
    if (g_pD3D) { g_pD3D->Release(); g_pD3D = NULL; }
}

void ResetDevice()
{
    ImGui_ImplDX9_InvalidateDeviceObjects();
    HRESULT hr = g_pd3dDevice->Reset(&g_d3dpp);
    if (hr == D3DERR_INVALIDCALL)
        IM_ASSERT(0);
    ImGui_ImplDX9_CreateDeviceObjects();
}

// Win32 message handler
extern LRESULT ImGui_ImplWin32_WndProcHandler(HWND hWnd, UINT msg, WPARAM wParam, LPARAM lParam);
LRESULT WINAPI WndProc(HWND hWnd, UINT msg, WPARAM wParam, LPARAM lParam)
{
    if (ImGui_ImplWin32_WndProcHandler(hWnd, msg, wParam, lParam))
        return true;

    switch (msg)
    {
    case WM_SIZE:
        if (g_pd3dDevice != NULL && wParam != SIZE_MINIMIZED)
        {
            g_d3dpp.BackBufferWidth = LOWORD(lParam);
            g_d3dpp.BackBufferHeight = HIWORD(lParam);
            ResetDevice();
        }
        return 0;
    case WM_SYSCOMMAND:
        if ((wParam & 0xfff0) == SC_KEYMENU) // Disable ALT application menu
            return 0;
        break;
    case WM_DESTROY:
        ::PostQuitMessage(0);
        return 0;
    }
    return ::DefWindowProc(hWnd, msg, wParam, lParam);
}<|MERGE_RESOLUTION|>--- conflicted
+++ resolved
@@ -14,88 +14,11 @@
 static LPDIRECT3DDEVICE9        g_pd3dDevice = NULL;
 static D3DPRESENT_PARAMETERS    g_d3dpp = {};
 
-<<<<<<< HEAD
-HRESULT CreateDeviceD3D(HWND hWnd)
-{
-    if ((g_pD3D = Direct3DCreate9(D3D_SDK_VERSION)) == NULL)
-        return E_FAIL;
-
-    // Create the D3DDevice
-    ZeroMemory(&g_d3dpp, sizeof(g_d3dpp));
-    g_d3dpp.Windowed = TRUE;
-    g_d3dpp.SwapEffect = D3DSWAPEFFECT_DISCARD;
-    g_d3dpp.BackBufferFormat = D3DFMT_UNKNOWN;
-    g_d3dpp.EnableAutoDepthStencil = TRUE;
-    g_d3dpp.AutoDepthStencilFormat = D3DFMT_D16;
-    g_d3dpp.PresentationInterval = D3DPRESENT_INTERVAL_ONE;           // Present with vsync
-    //g_d3dpp.PresentationInterval = D3DPRESENT_INTERVAL_IMMEDIATE;   // Present without vsync, maximum unthrottled framerate
-    if (g_pD3D->CreateDevice(D3DADAPTER_DEFAULT, D3DDEVTYPE_HAL, hWnd, D3DCREATE_HARDWARE_VERTEXPROCESSING, &g_d3dpp, &g_pd3dDevice) < 0)
-        return E_FAIL;
-
-    return S_OK;
-}
-
-void CleanupDeviceD3D()
-{
-    if (g_pd3dDevice) { g_pd3dDevice->Release(); g_pd3dDevice = NULL; }
-    if (g_pD3D) { g_pD3D->Release(); g_pD3D = NULL; }
-}
-
-void ResetDevice()
-{
-    ImGui_ImplDX9_InvalidateDeviceObjects();
-    HRESULT hr = g_pd3dDevice->Reset(&g_d3dpp);
-    if (hr == D3DERR_INVALIDCALL)
-        IM_ASSERT(0);
-    ImGui_ImplDX9_CreateDeviceObjects();
-}
-
-#ifndef WM_DPICHANGED
-#define WM_DPICHANGED 0x02E0 // From Windows SDK 8.1+ headers
-#endif
-
-extern LRESULT ImGui_ImplWin32_WndProcHandler(HWND hWnd, UINT msg, WPARAM wParam, LPARAM lParam);
-LRESULT WINAPI WndProc(HWND hWnd, UINT msg, WPARAM wParam, LPARAM lParam)
-{
-    if (ImGui_ImplWin32_WndProcHandler(hWnd, msg, wParam, lParam))
-        return true;
-
-    switch (msg)
-    {
-    case WM_SIZE:
-        if (g_pd3dDevice != NULL && wParam != SIZE_MINIMIZED)
-        {
-            g_d3dpp.BackBufferWidth = LOWORD(lParam);
-            g_d3dpp.BackBufferHeight = HIWORD(lParam);
-            ResetDevice();
-        }
-        return 0;
-    case WM_SYSCOMMAND:
-        if ((wParam & 0xfff0) == SC_KEYMENU) // Disable ALT application menu
-            return 0;
-        break;
-    case WM_DESTROY:
-        PostQuitMessage(0);
-        return 0;
-    case WM_DPICHANGED:
-        if (ImGui::GetIO().ConfigFlags & ImGuiConfigFlags_DpiEnableScaleViewports)
-        {
-            //const int dpi = HIWORD(wParam);
-            //printf("WM_DPICHANGED to %d (%.0f%%)\n", dpi, (float)dpi / 96.0f * 100.0f);
-            const RECT* suggested_rect = (RECT*)lParam;
-            ::SetWindowPos(hWnd, NULL, suggested_rect->left, suggested_rect->top, suggested_rect->right - suggested_rect->left, suggested_rect->bottom - suggested_rect->top, SWP_NOZORDER | SWP_NOACTIVATE);
-        }
-        break;
-    }
-    return DefWindowProc(hWnd, msg, wParam, lParam);
-}
-=======
 // Forward declarations of helper functions
 bool CreateDeviceD3D(HWND hWnd);
 void CleanupDeviceD3D();
 void ResetDevice();
 LRESULT WINAPI WndProc(HWND hWnd, UINT msg, WPARAM wParam, LPARAM lParam);
->>>>>>> 6767b0a1
 
 // Main code
 int main(int, char**)
@@ -301,6 +224,10 @@
     ImGui_ImplDX9_CreateDeviceObjects();
 }
 
+#ifndef WM_DPICHANGED
+#define WM_DPICHANGED 0x02E0 // From Windows SDK 8.1+ headers
+#endif
+
 // Win32 message handler
 extern LRESULT ImGui_ImplWin32_WndProcHandler(HWND hWnd, UINT msg, WPARAM wParam, LPARAM lParam);
 LRESULT WINAPI WndProc(HWND hWnd, UINT msg, WPARAM wParam, LPARAM lParam)
@@ -325,6 +252,15 @@
     case WM_DESTROY:
         ::PostQuitMessage(0);
         return 0;
+    case WM_DPICHANGED:
+        if (ImGui::GetIO().ConfigFlags & ImGuiConfigFlags_DpiEnableScaleViewports)
+        {
+            //const int dpi = HIWORD(wParam);
+            //printf("WM_DPICHANGED to %d (%.0f%%)\n", dpi, (float)dpi / 96.0f * 100.0f);
+            const RECT* suggested_rect = (RECT*)lParam;
+            ::SetWindowPos(hWnd, NULL, suggested_rect->left, suggested_rect->top, suggested_rect->right - suggested_rect->left, suggested_rect->bottom - suggested_rect->top, SWP_NOZORDER | SWP_NOACTIVATE);
+        }
+        break;
     }
     return ::DefWindowProc(hWnd, msg, wParam, lParam);
 }
--- conflicted
+++ resolved
@@ -378,7 +378,6 @@
     ImGui::StyleColorsDark();
     //ImGui::StyleColorsClassic();
 
-<<<<<<< HEAD
     // When viewports are enabled we tweak WindowRounding/WindowBg so platform windows can look identical to regular ones.
     ImGuiStyle& style = ImGui::GetStyle();
     if (io.ConfigFlags & ImGuiConfigFlags_ViewportsEnable)
@@ -387,10 +386,7 @@
         style.Colors[ImGuiCol_WindowBg].w = 1.0f;
     }
 
-    // Setup Platform/Renderer bindings
-=======
     // Setup Platform/Renderer backends
->>>>>>> b1a18d82
     ImGui_ImplSDL2_InitForVulkan(window);
     ImGui_ImplVulkan_InitInfo init_info = {};
     init_info.Instance = g_Instance;

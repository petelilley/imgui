--- conflicted
+++ resolved
@@ -304,7 +304,7 @@
     }
 
     // Setup scale and translation:
-    // Our visible imgui space lies from draw_data->DisplayPos (top left) to draw_data->DisplayPos+data_data->DisplaySize (bottom right). DisplayMin is typically (0,0) for single viewport apps.
+    // Our visible imgui space lies from draw_data->DisplayPps (top left) to draw_data->DisplayPos+data_data->DisplaySize (bottom right). DisplayMin is (0,0) for single viewport apps.
     {
         float scale[2];
         scale[0] = 2.0f / draw_data->DisplaySize.x;
@@ -383,50 +383,8 @@
         vkUnmapMemory(v->Device, rb->IndexBufferMemory);
     }
 
-<<<<<<< HEAD
-    // Bind pipeline and descriptor sets:
-    {
-        vkCmdBindPipeline(command_buffer, VK_PIPELINE_BIND_POINT_GRAPHICS, g_Pipeline);
-        VkDescriptorSet desc_set[1] = { g_DescriptorSet };
-        vkCmdBindDescriptorSets(command_buffer, VK_PIPELINE_BIND_POINT_GRAPHICS, g_PipelineLayout, 0, 1, desc_set, 0, NULL);
-    }
-
-    // Bind Vertex And Index Buffer:
-    {
-        VkBuffer vertex_buffers[1] = { rb->VertexBuffer };
-        VkDeviceSize vertex_offset[1] = { 0 };
-        vkCmdBindVertexBuffers(command_buffer, 0, 1, vertex_buffers, vertex_offset);
-        vkCmdBindIndexBuffer(command_buffer, rb->IndexBuffer, 0, sizeof(ImDrawIdx) == 2 ? VK_INDEX_TYPE_UINT16 : VK_INDEX_TYPE_UINT32);
-    }
-
-    // Setup viewport:
-    {
-        VkViewport viewport;
-        viewport.x = 0;
-        viewport.y = 0;
-        viewport.width = (float)fb_width;
-        viewport.height = (float)fb_height;
-        viewport.minDepth = 0.0f;
-        viewport.maxDepth = 1.0f;
-        vkCmdSetViewport(command_buffer, 0, 1, &viewport);
-    }
-
-    // Setup scale and translation:
-    // Our visible imgui space lies from draw_data->DisplayPps (top left) to draw_data->DisplayPos+data_data->DisplaySize (bottom right). DisplayMin is (0,0) for single viewport apps.
-    {
-        float scale[2];
-        scale[0] = 2.0f / draw_data->DisplaySize.x;
-        scale[1] = 2.0f / draw_data->DisplaySize.y;
-        float translate[2];
-        translate[0] = -1.0f - draw_data->DisplayPos.x * scale[0];
-        translate[1] = -1.0f - draw_data->DisplayPos.y * scale[1];
-        vkCmdPushConstants(command_buffer, g_PipelineLayout, VK_SHADER_STAGE_VERTEX_BIT, sizeof(float) * 0, sizeof(float) * 2, scale);
-        vkCmdPushConstants(command_buffer, g_PipelineLayout, VK_SHADER_STAGE_VERTEX_BIT, sizeof(float) * 2, sizeof(float) * 2, translate);
-    }
-=======
     // Setup desired Vulkan state
     ImGui_ImplVulkan_SetupRenderState(draw_data, command_buffer, rb, fb_width, fb_height);
->>>>>>> a1c432d1
 
     // Will project scissor/clipping rectangles into framebuffer space
     ImVec2 clip_off = draw_data->DisplayPos;         // (0,0) unless using multi-viewports

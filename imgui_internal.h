// dear imgui, v1.90.6 WIP
// (internal structures/api)

// You may use this file to debug, understand or extend Dear ImGui features but we don't provide any guarantee of forward compatibility.

/*

Index of this file:

// [SECTION] Header mess
// [SECTION] Forward declarations
// [SECTION] Context pointer
// [SECTION] STB libraries includes
// [SECTION] Macros
// [SECTION] Generic helpers
// [SECTION] ImDrawList support
// [SECTION] Widgets support: flags, enums, data structures
// [SECTION] Data types support
// [SECTION] Popup support
// [SECTION] Inputs support
// [SECTION] Clipper support
// [SECTION] Navigation support
// [SECTION] Typing-select support
// [SECTION] Columns support
// [SECTION] Multi-select support
// [SECTION] Docking support
// [SECTION] Viewport support
// [SECTION] Settings support
// [SECTION] Localization support
// [SECTION] Metrics, Debug tools
// [SECTION] Generic context hooks
// [SECTION] ImGuiContext (main imgui context)
// [SECTION] ImGuiWindowTempData, ImGuiWindow
// [SECTION] Tab bar, Tab item support
// [SECTION] Table support
// [SECTION] ImGui internal API
// [SECTION] ImFontAtlas internal API
// [SECTION] Test Engine specific hooks (imgui_test_engine)

*/

#pragma once
#ifndef IMGUI_DISABLE

//-----------------------------------------------------------------------------
// [SECTION] Header mess
//-----------------------------------------------------------------------------

#ifndef IMGUI_VERSION
#include "imgui.h"
#endif

#include <stdio.h>      // FILE*, sscanf
#include <stdlib.h>     // NULL, malloc, free, qsort, atoi, atof
#include <math.h>       // sqrtf, fabsf, fmodf, powf, floorf, ceilf, cosf, sinf
#include <limits.h>     // INT_MIN, INT_MAX

// Enable SSE intrinsics if available
#if (defined __SSE__ || defined __x86_64__ || defined _M_X64 || (defined(_M_IX86_FP) && (_M_IX86_FP >= 1))) && !defined(IMGUI_DISABLE_SSE)
#define IMGUI_ENABLE_SSE
#include <immintrin.h>
#endif

// Visual Studio warnings
#ifdef _MSC_VER
#pragma warning (push)
#pragma warning (disable: 4251)     // class 'xxx' needs to have dll-interface to be used by clients of struct 'xxx' // when IMGUI_API is set to__declspec(dllexport)
#pragma warning (disable: 26812)    // The enum type 'xxx' is unscoped. Prefer 'enum class' over 'enum' (Enum.3). [MSVC Static Analyzer)
#pragma warning (disable: 26495)    // [Static Analyzer] Variable 'XXX' is uninitialized. Always initialize a member variable (type.6).
#if defined(_MSC_VER) && _MSC_VER >= 1922 // MSVC 2019 16.2 or later
#pragma warning (disable: 5054)     // operator '|': deprecated between enumerations of different types
#endif
#endif

// Clang/GCC warnings with -Weverything
#if defined(__clang__)
#pragma clang diagnostic push
#if __has_warning("-Wunknown-warning-option")
#pragma clang diagnostic ignored "-Wunknown-warning-option"         // warning: unknown warning group 'xxx'
#endif
#pragma clang diagnostic ignored "-Wunknown-pragmas"                // warning: unknown warning group 'xxx'
#pragma clang diagnostic ignored "-Wfloat-equal"                    // warning: comparing floating point with == or != is unsafe // storing and comparing against same constants ok, for ImFloor()
#pragma clang diagnostic ignored "-Wunused-function"                // for stb_textedit.h
#pragma clang diagnostic ignored "-Wmissing-prototypes"             // for stb_textedit.h
#pragma clang diagnostic ignored "-Wold-style-cast"
#pragma clang diagnostic ignored "-Wzero-as-null-pointer-constant"
#pragma clang diagnostic ignored "-Wdouble-promotion"
#pragma clang diagnostic ignored "-Wimplicit-int-float-conversion"  // warning: implicit conversion from 'xxx' to 'float' may lose precision
#pragma clang diagnostic ignored "-Wmissing-noreturn"               // warning: function 'xxx' could be declared with attribute 'noreturn'
#pragma clang diagnostic ignored "-Wdeprecated-enum-enum-conversion"// warning: bitwise operation between different enumeration types ('XXXFlags_' and 'XXXFlagsPrivate_') is deprecated
<<<<<<< HEAD
=======
#pragma clang diagnostic ignored "-Wunsafe-buffer-usage"            // warning: 'xxx' is an unsafe pointer used for buffer access
>>>>>>> 7b8107e7
#elif defined(__GNUC__)
#pragma GCC diagnostic push
#pragma GCC diagnostic ignored "-Wpragmas"                          // warning: unknown option after '#pragma GCC diagnostic' kind
#pragma GCC diagnostic ignored "-Wclass-memaccess"                  // [__GNUC__ >= 8] warning: 'memset/memcpy' clearing/writing an object of type 'xxxx' with no trivial copy-assignment; use assignment or value-initialization instead
#pragma GCC diagnostic ignored "-Wdeprecated-enum-enum-conversion"  // warning: bitwise operation between different enumeration types ('XXXFlags_' and 'XXXFlagsPrivate_') is deprecated
#endif

// In 1.89.4, we moved the implementation of "courtesy maths operators" from imgui_internal.h in imgui.h
// As they are frequently requested, we do not want to encourage to many people using imgui_internal.h
#if defined(IMGUI_DEFINE_MATH_OPERATORS) && !defined(IMGUI_DEFINE_MATH_OPERATORS_IMPLEMENTED)
#error Please '#define IMGUI_DEFINE_MATH_OPERATORS' _BEFORE_ including imgui.h!
#endif

// Legacy defines
#ifdef IMGUI_DISABLE_FORMAT_STRING_FUNCTIONS            // Renamed in 1.74
#error Use IMGUI_DISABLE_DEFAULT_FORMAT_FUNCTIONS
#endif
#ifdef IMGUI_DISABLE_MATH_FUNCTIONS                     // Renamed in 1.74
#error Use IMGUI_DISABLE_DEFAULT_MATH_FUNCTIONS
#endif

// Enable stb_truetype by default unless FreeType is enabled.
// You can compile with both by defining both IMGUI_ENABLE_FREETYPE and IMGUI_ENABLE_STB_TRUETYPE together.
#ifndef IMGUI_ENABLE_FREETYPE
#define IMGUI_ENABLE_STB_TRUETYPE
#endif

//-----------------------------------------------------------------------------
// [SECTION] Forward declarations
//-----------------------------------------------------------------------------

struct ImBitVector;                 // Store 1-bit per value
struct ImRect;                      // An axis-aligned rectangle (2 points)
struct ImDrawDataBuilder;           // Helper to build a ImDrawData instance
struct ImDrawListSharedData;        // Data shared between all ImDrawList instances
struct ImGuiColorMod;               // Stacked color modifier, backup of modified data so we can restore it
struct ImGuiContext;                // Main Dear ImGui context
struct ImGuiContextHook;            // Hook for extensions like ImGuiTestEngine
struct ImGuiDataVarInfo;            // Variable information (e.g. to avoid style variables from an enum)
struct ImGuiDataTypeInfo;           // Type information associated to a ImGuiDataType enum
struct ImGuiDockContext;            // Docking system context
struct ImGuiDockRequest;            // Docking system dock/undock queued request
struct ImGuiDockNode;               // Docking system node (hold a list of Windows OR two child dock nodes)
struct ImGuiDockNodeSettings;       // Storage for a dock node in .ini file (we preserve those even if the associated dock node isn't active during the session)
struct ImGuiGroupData;              // Stacked storage data for BeginGroup()/EndGroup()
struct ImGuiInputTextState;         // Internal state of the currently focused/edited text input box
struct ImGuiInputTextDeactivateData;// Short term storage to backup text of a deactivating InputText() while another is stealing active id
struct ImGuiLastItemData;           // Status storage for last submitted items
struct ImGuiLocEntry;               // A localization entry.
struct ImGuiMenuColumns;            // Simple column measurement, currently used for MenuItem() only
struct ImGuiNavItemData;            // Result of a gamepad/keyboard directional navigation move query result
struct ImGuiNavTreeNodeData;        // Temporary storage for last TreeNode() being a Left arrow landing candidate.
struct ImGuiMetricsConfig;          // Storage for ShowMetricsWindow() and DebugNodeXXX() functions
struct ImGuiNextWindowData;         // Storage for SetNextWindow** functions
struct ImGuiNextItemData;           // Storage for SetNextItem** functions
struct ImGuiOldColumnData;          // Storage data for a single column for legacy Columns() api
struct ImGuiOldColumns;             // Storage data for a columns set for legacy Columns() api
struct ImGuiPopupData;              // Storage for current popup stack
struct ImGuiSettingsHandler;        // Storage for one type registered in the .ini file
struct ImGuiStackSizes;             // Storage of stack sizes for debugging/asserting
struct ImGuiStyleMod;               // Stacked style modifier, backup of modified data so we can restore it
struct ImGuiTabBar;                 // Storage for a tab bar
struct ImGuiTabItem;                // Storage for a tab item (within a tab bar)
struct ImGuiTable;                  // Storage for a table
struct ImGuiTableColumn;            // Storage for one column of a table
struct ImGuiTableInstanceData;      // Storage for one instance of a same table
struct ImGuiTableTempData;          // Temporary storage for one table (one per table in the stack), shared between tables.
struct ImGuiTableSettings;          // Storage for a table .ini settings
struct ImGuiTableColumnsSettings;   // Storage for a column .ini settings
struct ImGuiTypingSelectState;      // Storage for GetTypingSelectRequest()
struct ImGuiTypingSelectRequest;    // Storage for GetTypingSelectRequest() (aimed to be public)
struct ImGuiWindow;                 // Storage for one window
struct ImGuiWindowTempData;         // Temporary storage for one window (that's the data which in theory we could ditch at the end of the frame, in practice we currently keep it for each window)
struct ImGuiWindowSettings;         // Storage for a window .ini settings (we keep one of those even if the actual window wasn't instanced during this session)

// Enumerations
// Use your programming IDE "Go to definition" facility on the names of the center columns to find the actual flags/enum lists.
enum ImGuiLocKey : int;                 // -> enum ImGuiLocKey              // Enum: a localization entry for translation.
typedef int ImGuiDataAuthority;         // -> enum ImGuiDataAuthority_      // Enum: for storing the source authority (dock node vs window) of a field
typedef int ImGuiLayoutType;            // -> enum ImGuiLayoutType_         // Enum: Horizontal or vertical

// Flags
typedef int ImGuiActivateFlags;         // -> enum ImGuiActivateFlags_      // Flags: for navigation/focus function (will be for ActivateItem() later)
typedef int ImGuiDebugLogFlags;         // -> enum ImGuiDebugLogFlags_      // Flags: for ShowDebugLogWindow(), g.DebugLogFlags
typedef int ImGuiFocusRequestFlags;     // -> enum ImGuiFocusRequestFlags_  // Flags: for FocusWindow();
typedef int ImGuiInputFlags;            // -> enum ImGuiInputFlags_         // Flags: for IsKeyPressed(), IsMouseClicked(), SetKeyOwner(), SetItemKeyOwner() etc.
typedef int ImGuiItemFlags;             // -> enum ImGuiItemFlags_          // Flags: for PushItemFlag(), g.LastItemData.InFlags
typedef int ImGuiItemStatusFlags;       // -> enum ImGuiItemStatusFlags_    // Flags: for g.LastItemData.StatusFlags
typedef int ImGuiOldColumnFlags;        // -> enum ImGuiOldColumnFlags_     // Flags: for BeginColumns()
typedef int ImGuiNavHighlightFlags;     // -> enum ImGuiNavHighlightFlags_  // Flags: for RenderNavHighlight()
typedef int ImGuiNavMoveFlags;          // -> enum ImGuiNavMoveFlags_       // Flags: for navigation requests
typedef int ImGuiNextItemDataFlags;     // -> enum ImGuiNextItemDataFlags_  // Flags: for SetNextItemXXX() functions
typedef int ImGuiNextWindowDataFlags;   // -> enum ImGuiNextWindowDataFlags_// Flags: for SetNextWindowXXX() functions
typedef int ImGuiScrollFlags;           // -> enum ImGuiScrollFlags_        // Flags: for ScrollToItem() and navigation requests
typedef int ImGuiSeparatorFlags;        // -> enum ImGuiSeparatorFlags_     // Flags: for SeparatorEx()
typedef int ImGuiTextFlags;             // -> enum ImGuiTextFlags_          // Flags: for TextEx()
typedef int ImGuiTooltipFlags;          // -> enum ImGuiTooltipFlags_       // Flags: for BeginTooltipEx()
typedef int ImGuiTypingSelectFlags;     // -> enum ImGuiTypingSelectFlags_  // Flags: for GetTypingSelectRequest()

typedef void (*ImGuiErrorLogCallback)(void* user_data, const char* fmt, ...);

//-----------------------------------------------------------------------------
// [SECTION] Context pointer
// See implementation of this variable in imgui.cpp for comments and details.
//-----------------------------------------------------------------------------

#ifndef GImGui
extern IMGUI_API ImGuiContext* GImGui;  // Current implicit context pointer
#endif

//-------------------------------------------------------------------------
// [SECTION] STB libraries includes
//-------------------------------------------------------------------------

namespace ImStb
{

#undef IMSTB_TEXTEDIT_STRING
#undef IMSTB_TEXTEDIT_CHARTYPE
#define IMSTB_TEXTEDIT_STRING             ImGuiInputTextState
#define IMSTB_TEXTEDIT_CHARTYPE           ImWchar
#define IMSTB_TEXTEDIT_GETWIDTH_NEWLINE   (-1.0f)
#define IMSTB_TEXTEDIT_UNDOSTATECOUNT     99
#define IMSTB_TEXTEDIT_UNDOCHARCOUNT      999
#include "imstb_textedit.h"

} // namespace ImStb

//-----------------------------------------------------------------------------
// [SECTION] Macros
//-----------------------------------------------------------------------------

// Internal Drag and Drop payload types. String starting with '_' are reserved for Dear ImGui.
#define IMGUI_PAYLOAD_TYPE_WINDOW       "_IMWINDOW"     // Payload == ImGuiWindow*

// Debug Printing Into TTY
// (since IMGUI_VERSION_NUM >= 18729: IMGUI_DEBUG_LOG was reworked into IMGUI_DEBUG_PRINTF (and removed framecount from it). If you were using a #define IMGUI_DEBUG_LOG please rename)
#ifndef IMGUI_DEBUG_PRINTF
#ifndef IMGUI_DISABLE_DEFAULT_FORMAT_FUNCTIONS
#define IMGUI_DEBUG_PRINTF(_FMT,...)    printf(_FMT, __VA_ARGS__)
#else
#define IMGUI_DEBUG_PRINTF(_FMT,...)    ((void)0)
#endif
#endif

// Debug Logging for ShowDebugLogWindow(). This is designed for relatively rare events so please don't spam.
#ifndef IMGUI_DISABLE_DEBUG_TOOLS
#define IMGUI_DEBUG_LOG(...)            ImGui::DebugLog(__VA_ARGS__)
#else
#define IMGUI_DEBUG_LOG(...)            ((void)0)
#endif
#define IMGUI_DEBUG_LOG_ACTIVEID(...)   do { if (g.DebugLogFlags & ImGuiDebugLogFlags_EventActiveId)    IMGUI_DEBUG_LOG(__VA_ARGS__); } while (0)
#define IMGUI_DEBUG_LOG_FOCUS(...)      do { if (g.DebugLogFlags & ImGuiDebugLogFlags_EventFocus)       IMGUI_DEBUG_LOG(__VA_ARGS__); } while (0)
#define IMGUI_DEBUG_LOG_POPUP(...)      do { if (g.DebugLogFlags & ImGuiDebugLogFlags_EventPopup)       IMGUI_DEBUG_LOG(__VA_ARGS__); } while (0)
#define IMGUI_DEBUG_LOG_NAV(...)        do { if (g.DebugLogFlags & ImGuiDebugLogFlags_EventNav)         IMGUI_DEBUG_LOG(__VA_ARGS__); } while (0)
#define IMGUI_DEBUG_LOG_SELECTION(...)  do { if (g.DebugLogFlags & ImGuiDebugLogFlags_EventSelection)   IMGUI_DEBUG_LOG(__VA_ARGS__); } while (0)
#define IMGUI_DEBUG_LOG_CLIPPER(...)    do { if (g.DebugLogFlags & ImGuiDebugLogFlags_EventClipper)     IMGUI_DEBUG_LOG(__VA_ARGS__); } while (0)
#define IMGUI_DEBUG_LOG_IO(...)         do { if (g.DebugLogFlags & ImGuiDebugLogFlags_EventIO)          IMGUI_DEBUG_LOG(__VA_ARGS__); } while (0)
#define IMGUI_DEBUG_LOG_INPUTROUTING(...) do{if (g.DebugLogFlags & ImGuiDebugLogFlags_EventInputRouting)IMGUI_DEBUG_LOG(__VA_ARGS__); } while (0)
#define IMGUI_DEBUG_LOG_DOCKING(...)    do { if (g.DebugLogFlags & ImGuiDebugLogFlags_EventDocking)     IMGUI_DEBUG_LOG(__VA_ARGS__); } while (0)
#define IMGUI_DEBUG_LOG_VIEWPORT(...)   do { if (g.DebugLogFlags & ImGuiDebugLogFlags_EventViewport)    IMGUI_DEBUG_LOG(__VA_ARGS__); } while (0)

// Static Asserts
#define IM_STATIC_ASSERT(_COND)         static_assert(_COND, "")

// "Paranoid" Debug Asserts are meant to only be enabled during specific debugging/work, otherwise would slow down the code too much.
// We currently don't have many of those so the effect is currently negligible, but onward intent to add more aggressive ones in the code.
//#define IMGUI_DEBUG_PARANOID
#ifdef IMGUI_DEBUG_PARANOID
#define IM_ASSERT_PARANOID(_EXPR)       IM_ASSERT(_EXPR)
#else
#define IM_ASSERT_PARANOID(_EXPR)
#endif

// Error handling
// Down the line in some frameworks/languages we would like to have a way to redirect those to the programmer and recover from more faults.
#ifndef IM_ASSERT_USER_ERROR
#define IM_ASSERT_USER_ERROR(_EXP,_MSG) IM_ASSERT((_EXP) && _MSG)   // Recoverable User Error
#endif

// Misc Macros
#define IM_PI                           3.14159265358979323846f
#ifdef _WIN32
#define IM_NEWLINE                      "\r\n"   // Play it nice with Windows users (Update: since 2018-05, Notepad finally appears to support Unix-style carriage returns!)
#else
#define IM_NEWLINE                      "\n"
#endif
#ifndef IM_TABSIZE                      // Until we move this to runtime and/or add proper tab support, at least allow users to compile-time override
#define IM_TABSIZE                      (4)
#endif
#define IM_MEMALIGN(_OFF,_ALIGN)        (((_OFF) + ((_ALIGN) - 1)) & ~((_ALIGN) - 1))           // Memory align e.g. IM_ALIGN(0,4)=0, IM_ALIGN(1,4)=4, IM_ALIGN(4,4)=4, IM_ALIGN(5,4)=8
#define IM_F32_TO_INT8_UNBOUND(_VAL)    ((int)((_VAL) * 255.0f + ((_VAL)>=0 ? 0.5f : -0.5f)))   // Unsaturated, for display purpose
#define IM_F32_TO_INT8_SAT(_VAL)        ((int)(ImSaturate(_VAL) * 255.0f + 0.5f))               // Saturated, always output 0..255
#define IM_TRUNC(_VAL)                  ((float)(int)(_VAL))                                    // ImTrunc() is not inlined in MSVC debug builds
#define IM_ROUND(_VAL)                  ((float)(int)((_VAL) + 0.5f))                           //
#define IM_STRINGIFY_HELPER(_X)         #_X
#define IM_STRINGIFY(_X)                IM_STRINGIFY_HELPER(_X)                                 // Preprocessor idiom to stringify e.g. an integer.
#ifndef IMGUI_DISABLE_OBSOLETE_FUNCTIONS
#define IM_FLOOR IM_TRUNC
#endif

// Enforce cdecl calling convention for functions called by the standard library, in case compilation settings changed the default to e.g. __vectorcall
#ifdef _MSC_VER
#define IMGUI_CDECL __cdecl
#else
#define IMGUI_CDECL
#endif

// Warnings
#if defined(_MSC_VER) && !defined(__clang__)
#define IM_MSVC_WARNING_SUPPRESS(XXXX)  __pragma(warning(suppress: XXXX))
#else
#define IM_MSVC_WARNING_SUPPRESS(XXXX)
#endif

// Debug Tools
// Use 'Metrics/Debugger->Tools->Item Picker' to break into the call-stack of a specific item.
// This will call IM_DEBUG_BREAK() which you may redefine yourself. See https://github.com/scottt/debugbreak for more reference.
#ifndef IM_DEBUG_BREAK
#if defined (_MSC_VER)
#define IM_DEBUG_BREAK()    __debugbreak()
#elif defined(__clang__)
#define IM_DEBUG_BREAK()    __builtin_debugtrap()
#elif defined(__GNUC__) && (defined(__i386__) || defined(__x86_64__))
#define IM_DEBUG_BREAK()    __asm__ volatile("int3;nop")
#elif defined(__GNUC__) && defined(__thumb__)
#define IM_DEBUG_BREAK()    __asm__ volatile(".inst 0xde01")
#elif defined(__GNUC__) && defined(__arm__) && !defined(__thumb__)
#define IM_DEBUG_BREAK()    __asm__ volatile(".inst 0xe7f001f0")
#else
#define IM_DEBUG_BREAK()    IM_ASSERT(0)    // It is expected that you define IM_DEBUG_BREAK() into something that will break nicely in a debugger!
#endif
#endif // #ifndef IM_DEBUG_BREAK

// Format specifiers, printing 64-bit hasn't been decently standardized...
// In a real application you should be using PRId64 and PRIu64 from <inttypes.h> (non-windows) and on Windows define them yourself.
#if defined(_MSC_VER) && !defined(__clang__)
#define IM_PRId64   "I64d"
#define IM_PRIu64   "I64u"
#define IM_PRIX64   "I64X"
#else
#define IM_PRId64   "lld"
#define IM_PRIu64   "llu"
#define IM_PRIX64   "llX"
#endif

//-----------------------------------------------------------------------------
// [SECTION] Generic helpers
// Note that the ImXXX helpers functions are lower-level than ImGui functions.
// ImGui functions or the ImGui context are never called/used from other ImXXX functions.
//-----------------------------------------------------------------------------
// - Helpers: Hashing
// - Helpers: Sorting
// - Helpers: Bit manipulation
// - Helpers: String
// - Helpers: Formatting
// - Helpers: UTF-8 <> wchar conversions
// - Helpers: ImVec2/ImVec4 operators
// - Helpers: Maths
// - Helpers: Geometry
// - Helper: ImVec1
// - Helper: ImVec2ih
// - Helper: ImRect
// - Helper: ImBitArray
// - Helper: ImBitVector
// - Helper: ImSpan<>, ImSpanAllocator<>
// - Helper: ImPool<>
// - Helper: ImChunkStream<>
// - Helper: ImGuiTextIndex
//-----------------------------------------------------------------------------

// Helpers: Hashing
IMGUI_API ImGuiID       ImHashData(const void* data, size_t data_size, ImGuiID seed = 0);
IMGUI_API ImGuiID       ImHashStr(const char* data, size_t data_size = 0, ImGuiID seed = 0);

// Helpers: Sorting
#ifndef ImQsort
static inline void      ImQsort(void* base, size_t count, size_t size_of_element, int(IMGUI_CDECL *compare_func)(void const*, void const*)) { if (count > 1) qsort(base, count, size_of_element, compare_func); }
#endif

// Helpers: Color Blending
IMGUI_API ImU32         ImAlphaBlendColors(ImU32 col_a, ImU32 col_b);

// Helpers: Bit manipulation
static inline bool      ImIsPowerOfTwo(int v)           { return v != 0 && (v & (v - 1)) == 0; }
static inline bool      ImIsPowerOfTwo(ImU64 v)         { return v != 0 && (v & (v - 1)) == 0; }
static inline int       ImUpperPowerOfTwo(int v)        { v--; v |= v >> 1; v |= v >> 2; v |= v >> 4; v |= v >> 8; v |= v >> 16; v++; return v; }

// Helpers: String
IMGUI_API int           ImStricmp(const char* str1, const char* str2);                      // Case insensitive compare.
IMGUI_API int           ImStrnicmp(const char* str1, const char* str2, size_t count);       // Case insensitive compare to a certain count.
IMGUI_API void          ImStrncpy(char* dst, const char* src, size_t count);                // Copy to a certain count and always zero terminate (strncpy doesn't).
IMGUI_API char*         ImStrdup(const char* str);                                          // Duplicate a string.
IMGUI_API char*         ImStrdupcpy(char* dst, size_t* p_dst_size, const char* str);        // Copy in provided buffer, recreate buffer if needed.
IMGUI_API const char*   ImStrchrRange(const char* str_begin, const char* str_end, char c);  // Find first occurrence of 'c' in string range.
IMGUI_API const char*   ImStreolRange(const char* str, const char* str_end);                // End end-of-line
IMGUI_API const char*   ImStristr(const char* haystack, const char* haystack_end, const char* needle, const char* needle_end);  // Find a substring in a string range.
IMGUI_API void          ImStrTrimBlanks(char* str);                                         // Remove leading and trailing blanks from a buffer.
IMGUI_API const char*   ImStrSkipBlank(const char* str);                                    // Find first non-blank character.
IMGUI_API int           ImStrlenW(const ImWchar* str);                                      // Computer string length (ImWchar string)
IMGUI_API const ImWchar*ImStrbolW(const ImWchar* buf_mid_line, const ImWchar* buf_begin);   // Find beginning-of-line (ImWchar string)
IM_MSVC_RUNTIME_CHECKS_OFF
static inline char      ImToUpper(char c)               { return (c >= 'a' && c <= 'z') ? c &= ~32 : c; }
static inline bool      ImCharIsBlankA(char c)          { return c == ' ' || c == '\t'; }
static inline bool      ImCharIsBlankW(unsigned int c)  { return c == ' ' || c == '\t' || c == 0x3000; }
IM_MSVC_RUNTIME_CHECKS_RESTORE

// Helpers: Formatting
IMGUI_API int           ImFormatString(char* buf, size_t buf_size, const char* fmt, ...) IM_FMTARGS(3);
IMGUI_API int           ImFormatStringV(char* buf, size_t buf_size, const char* fmt, va_list args) IM_FMTLIST(3);
IMGUI_API void          ImFormatStringToTempBuffer(const char** out_buf, const char** out_buf_end, const char* fmt, ...) IM_FMTARGS(3);
IMGUI_API void          ImFormatStringToTempBufferV(const char** out_buf, const char** out_buf_end, const char* fmt, va_list args) IM_FMTLIST(3);
IMGUI_API const char*   ImParseFormatFindStart(const char* format);
IMGUI_API const char*   ImParseFormatFindEnd(const char* format);
IMGUI_API const char*   ImParseFormatTrimDecorations(const char* format, char* buf, size_t buf_size);
IMGUI_API void          ImParseFormatSanitizeForPrinting(const char* fmt_in, char* fmt_out, size_t fmt_out_size);
IMGUI_API const char*   ImParseFormatSanitizeForScanning(const char* fmt_in, char* fmt_out, size_t fmt_out_size);
IMGUI_API int           ImParseFormatPrecision(const char* format, int default_value);

// Helpers: UTF-8 <> wchar conversions
IMGUI_API const char*   ImTextCharToUtf8(char out_buf[5], unsigned int c);                                                      // return out_buf
IMGUI_API int           ImTextStrToUtf8(char* out_buf, int out_buf_size, const ImWchar* in_text, const ImWchar* in_text_end);   // return output UTF-8 bytes count
IMGUI_API int           ImTextCharFromUtf8(unsigned int* out_char, const char* in_text, const char* in_text_end);               // read one character. return input UTF-8 bytes count
IMGUI_API int           ImTextStrFromUtf8(ImWchar* out_buf, int out_buf_size, const char* in_text, const char* in_text_end, const char** in_remaining = NULL);   // return input UTF-8 bytes count
IMGUI_API int           ImTextCountCharsFromUtf8(const char* in_text, const char* in_text_end);                                 // return number of UTF-8 code-points (NOT bytes count)
IMGUI_API int           ImTextCountUtf8BytesFromChar(const char* in_text, const char* in_text_end);                             // return number of bytes to express one char in UTF-8
IMGUI_API int           ImTextCountUtf8BytesFromStr(const ImWchar* in_text, const ImWchar* in_text_end);                        // return number of bytes to express string in UTF-8
IMGUI_API const char*   ImTextFindPreviousUtf8Codepoint(const char* in_text_start, const char* in_text_curr);                   // return previous UTF-8 code-point.

// Helpers: File System
#ifdef IMGUI_DISABLE_FILE_FUNCTIONS
#define IMGUI_DISABLE_DEFAULT_FILE_FUNCTIONS
typedef void* ImFileHandle;
static inline ImFileHandle  ImFileOpen(const char*, const char*)                    { return NULL; }
static inline bool          ImFileClose(ImFileHandle)                               { return false; }
static inline ImU64         ImFileGetSize(ImFileHandle)                             { return (ImU64)-1; }
static inline ImU64         ImFileRead(void*, ImU64, ImU64, ImFileHandle)           { return 0; }
static inline ImU64         ImFileWrite(const void*, ImU64, ImU64, ImFileHandle)    { return 0; }
#endif
#ifndef IMGUI_DISABLE_DEFAULT_FILE_FUNCTIONS
typedef FILE* ImFileHandle;
IMGUI_API ImFileHandle      ImFileOpen(const char* filename, const char* mode);
IMGUI_API bool              ImFileClose(ImFileHandle file);
IMGUI_API ImU64             ImFileGetSize(ImFileHandle file);
IMGUI_API ImU64             ImFileRead(void* data, ImU64 size, ImU64 count, ImFileHandle file);
IMGUI_API ImU64             ImFileWrite(const void* data, ImU64 size, ImU64 count, ImFileHandle file);
#else
#define IMGUI_DISABLE_TTY_FUNCTIONS // Can't use stdout, fflush if we are not using default file functions
#endif
IMGUI_API void*             ImFileLoadToMemory(const char* filename, const char* mode, size_t* out_file_size = NULL, int padding_bytes = 0);

// Helpers: Maths
IM_MSVC_RUNTIME_CHECKS_OFF
// - Wrapper for standard libs functions. (Note that imgui_demo.cpp does _not_ use them to keep the code easy to copy)
#ifndef IMGUI_DISABLE_DEFAULT_MATH_FUNCTIONS
#define ImFabs(X)           fabsf(X)
#define ImSqrt(X)           sqrtf(X)
#define ImFmod(X, Y)        fmodf((X), (Y))
#define ImCos(X)            cosf(X)
#define ImSin(X)            sinf(X)
#define ImAcos(X)           acosf(X)
#define ImAtan2(Y, X)       atan2f((Y), (X))
#define ImAtof(STR)         atof(STR)
#define ImCeil(X)           ceilf(X)
static inline float  ImPow(float x, float y)    { return powf(x, y); }          // DragBehaviorT/SliderBehaviorT uses ImPow with either float/double and need the precision
static inline double ImPow(double x, double y)  { return pow(x, y); }
static inline float  ImLog(float x)             { return logf(x); }             // DragBehaviorT/SliderBehaviorT uses ImLog with either float/double and need the precision
static inline double ImLog(double x)            { return log(x); }
static inline int    ImAbs(int x)               { return x < 0 ? -x : x; }
static inline float  ImAbs(float x)             { return fabsf(x); }
static inline double ImAbs(double x)            { return fabs(x); }
static inline float  ImSign(float x)            { return (x < 0.0f) ? -1.0f : (x > 0.0f) ? 1.0f : 0.0f; } // Sign operator - returns -1, 0 or 1 based on sign of argument
static inline double ImSign(double x)           { return (x < 0.0) ? -1.0 : (x > 0.0) ? 1.0 : 0.0; }
#ifdef IMGUI_ENABLE_SSE
static inline float  ImRsqrt(float x)           { return _mm_cvtss_f32(_mm_rsqrt_ss(_mm_set_ss(x))); }
#else
static inline float  ImRsqrt(float x)           { return 1.0f / sqrtf(x); }
#endif
static inline double ImRsqrt(double x)          { return 1.0 / sqrt(x); }
#endif
// - ImMin/ImMax/ImClamp/ImLerp/ImSwap are used by widgets which support variety of types: signed/unsigned int/long long float/double
// (Exceptionally using templates here but we could also redefine them for those types)
template<typename T> static inline T ImMin(T lhs, T rhs)                        { return lhs < rhs ? lhs : rhs; }
template<typename T> static inline T ImMax(T lhs, T rhs)                        { return lhs >= rhs ? lhs : rhs; }
template<typename T> static inline T ImClamp(T v, T mn, T mx)                   { return (v < mn) ? mn : (v > mx) ? mx : v; }
template<typename T> static inline T ImLerp(T a, T b, float t)                  { return (T)(a + (b - a) * t); }
template<typename T> static inline void ImSwap(T& a, T& b)                      { T tmp = a; a = b; b = tmp; }
template<typename T> static inline T ImAddClampOverflow(T a, T b, T mn, T mx)   { if (b < 0 && (a < mn - b)) return mn; if (b > 0 && (a > mx - b)) return mx; return a + b; }
template<typename T> static inline T ImSubClampOverflow(T a, T b, T mn, T mx)   { if (b > 0 && (a < mn + b)) return mn; if (b < 0 && (a > mx + b)) return mx; return a - b; }
// - Misc maths helpers
static inline ImVec2 ImMin(const ImVec2& lhs, const ImVec2& rhs)                { return ImVec2(lhs.x < rhs.x ? lhs.x : rhs.x, lhs.y < rhs.y ? lhs.y : rhs.y); }
static inline ImVec2 ImMax(const ImVec2& lhs, const ImVec2& rhs)                { return ImVec2(lhs.x >= rhs.x ? lhs.x : rhs.x, lhs.y >= rhs.y ? lhs.y : rhs.y); }
static inline ImVec2 ImClamp(const ImVec2& v, const ImVec2& mn, ImVec2 mx)      { return ImVec2((v.x < mn.x) ? mn.x : (v.x > mx.x) ? mx.x : v.x, (v.y < mn.y) ? mn.y : (v.y > mx.y) ? mx.y : v.y); }
static inline ImVec2 ImLerp(const ImVec2& a, const ImVec2& b, float t)          { return ImVec2(a.x + (b.x - a.x) * t, a.y + (b.y - a.y) * t); }
static inline ImVec2 ImLerp(const ImVec2& a, const ImVec2& b, const ImVec2& t)  { return ImVec2(a.x + (b.x - a.x) * t.x, a.y + (b.y - a.y) * t.y); }
static inline ImVec4 ImLerp(const ImVec4& a, const ImVec4& b, float t)          { return ImVec4(a.x + (b.x - a.x) * t, a.y + (b.y - a.y) * t, a.z + (b.z - a.z) * t, a.w + (b.w - a.w) * t); }
static inline float  ImSaturate(float f)                                        { return (f < 0.0f) ? 0.0f : (f > 1.0f) ? 1.0f : f; }
static inline float  ImLengthSqr(const ImVec2& lhs)                             { return (lhs.x * lhs.x) + (lhs.y * lhs.y); }
static inline float  ImLengthSqr(const ImVec4& lhs)                             { return (lhs.x * lhs.x) + (lhs.y * lhs.y) + (lhs.z * lhs.z) + (lhs.w * lhs.w); }
static inline float  ImInvLength(const ImVec2& lhs, float fail_value)           { float d = (lhs.x * lhs.x) + (lhs.y * lhs.y); if (d > 0.0f) return ImRsqrt(d); return fail_value; }
static inline float  ImTrunc(float f)                                           { return (float)(int)(f); }
static inline ImVec2 ImTrunc(const ImVec2& v)                                   { return ImVec2((float)(int)(v.x), (float)(int)(v.y)); }
static inline float  ImFloor(float f)                                           { return (float)((f >= 0 || (float)(int)f == f) ? (int)f : (int)f - 1); } // Decent replacement for floorf()
static inline ImVec2 ImFloor(const ImVec2& v)                                   { return ImVec2(ImFloor(v.x), ImFloor(v.y)); }
static inline int    ImModPositive(int a, int b)                                { return (a + b) % b; }
static inline float  ImDot(const ImVec2& a, const ImVec2& b)                    { return a.x * b.x + a.y * b.y; }
static inline ImVec2 ImRotate(const ImVec2& v, float cos_a, float sin_a)        { return ImVec2(v.x * cos_a - v.y * sin_a, v.x * sin_a + v.y * cos_a); }
static inline float  ImLinearSweep(float current, float target, float speed)    { if (current < target) return ImMin(current + speed, target); if (current > target) return ImMax(current - speed, target); return current; }
static inline ImVec2 ImMul(const ImVec2& lhs, const ImVec2& rhs)                { return ImVec2(lhs.x * rhs.x, lhs.y * rhs.y); }
static inline bool   ImIsFloatAboveGuaranteedIntegerPrecision(float f)          { return f <= -16777216 || f >= 16777216; }
static inline float  ImExponentialMovingAverage(float avg, float sample, int n) { avg -= avg / n; avg += sample / n; return avg; }
IM_MSVC_RUNTIME_CHECKS_RESTORE

// Helpers: Geometry
IMGUI_API ImVec2     ImBezierCubicCalc(const ImVec2& p1, const ImVec2& p2, const ImVec2& p3, const ImVec2& p4, float t);
IMGUI_API ImVec2     ImBezierCubicClosestPoint(const ImVec2& p1, const ImVec2& p2, const ImVec2& p3, const ImVec2& p4, const ImVec2& p, int num_segments);       // For curves with explicit number of segments
IMGUI_API ImVec2     ImBezierCubicClosestPointCasteljau(const ImVec2& p1, const ImVec2& p2, const ImVec2& p3, const ImVec2& p4, const ImVec2& p, float tess_tol);// For auto-tessellated curves you can use tess_tol = style.CurveTessellationTol
IMGUI_API ImVec2     ImBezierQuadraticCalc(const ImVec2& p1, const ImVec2& p2, const ImVec2& p3, float t);
IMGUI_API ImVec2     ImLineClosestPoint(const ImVec2& a, const ImVec2& b, const ImVec2& p);
IMGUI_API bool       ImTriangleContainsPoint(const ImVec2& a, const ImVec2& b, const ImVec2& c, const ImVec2& p);
IMGUI_API ImVec2     ImTriangleClosestPoint(const ImVec2& a, const ImVec2& b, const ImVec2& c, const ImVec2& p);
IMGUI_API void       ImTriangleBarycentricCoords(const ImVec2& a, const ImVec2& b, const ImVec2& c, const ImVec2& p, float& out_u, float& out_v, float& out_w);
inline float         ImTriangleArea(const ImVec2& a, const ImVec2& b, const ImVec2& c)          { return ImFabs((a.x * (b.y - c.y)) + (b.x * (c.y - a.y)) + (c.x * (a.y - b.y))) * 0.5f; }
inline bool          ImTriangleIsClockwise(const ImVec2& a, const ImVec2& b, const ImVec2& c)   { return ((b.x - a.x) * (c.y - b.y)) - ((c.x - b.x) * (b.y - a.y)) > 0.0f; }

// Helper: ImVec1 (1D vector)
// (this odd construct is used to facilitate the transition between 1D and 2D, and the maintenance of some branches/patches)
IM_MSVC_RUNTIME_CHECKS_OFF
struct ImVec1
{
    float   x;
    constexpr ImVec1()         : x(0.0f) { }
    constexpr ImVec1(float _x) : x(_x) { }
};

// Helper: ImVec2ih (2D vector, half-size integer, for long-term packed storage)
struct ImVec2ih
{
    short   x, y;
    constexpr ImVec2ih()                           : x(0), y(0) {}
    constexpr ImVec2ih(short _x, short _y)         : x(_x), y(_y) {}
    constexpr explicit ImVec2ih(const ImVec2& rhs) : x((short)rhs.x), y((short)rhs.y) {}
};

// Helper: ImRect (2D axis aligned bounding-box)
// NB: we can't rely on ImVec2 math operators being available here!
struct IMGUI_API ImRect
{
    ImVec2      Min;    // Upper-left
    ImVec2      Max;    // Lower-right

    constexpr ImRect()                                        : Min(0.0f, 0.0f), Max(0.0f, 0.0f)  {}
    constexpr ImRect(const ImVec2& min, const ImVec2& max)    : Min(min), Max(max)                {}
    constexpr ImRect(const ImVec4& v)                         : Min(v.x, v.y), Max(v.z, v.w)      {}
    constexpr ImRect(float x1, float y1, float x2, float y2)  : Min(x1, y1), Max(x2, y2)          {}

    ImVec2      GetCenter() const                   { return ImVec2((Min.x + Max.x) * 0.5f, (Min.y + Max.y) * 0.5f); }
    ImVec2      GetSize() const                     { return ImVec2(Max.x - Min.x, Max.y - Min.y); }
    float       GetWidth() const                    { return Max.x - Min.x; }
    float       GetHeight() const                   { return Max.y - Min.y; }
    float       GetArea() const                     { return (Max.x - Min.x) * (Max.y - Min.y); }
    ImVec2      GetTL() const                       { return Min; }                   // Top-left
    ImVec2      GetTR() const                       { return ImVec2(Max.x, Min.y); }  // Top-right
    ImVec2      GetBL() const                       { return ImVec2(Min.x, Max.y); }  // Bottom-left
    ImVec2      GetBR() const                       { return Max; }                   // Bottom-right
    bool        Contains(const ImVec2& p) const     { return p.x     >= Min.x && p.y     >= Min.y && p.x     <  Max.x && p.y     <  Max.y; }
    bool        Contains(const ImRect& r) const     { return r.Min.x >= Min.x && r.Min.y >= Min.y && r.Max.x <= Max.x && r.Max.y <= Max.y; }
    bool        ContainsWithPad(const ImVec2& p, const ImVec2& pad) const { return p.x >= Min.x - pad.x && p.y >= Min.y - pad.y && p.x < Max.x + pad.x && p.y < Max.y + pad.y; }
    bool        Overlaps(const ImRect& r) const     { return r.Min.y <  Max.y && r.Max.y >  Min.y && r.Min.x <  Max.x && r.Max.x >  Min.x; }
    void        Add(const ImVec2& p)                { if (Min.x > p.x)     Min.x = p.x;     if (Min.y > p.y)     Min.y = p.y;     if (Max.x < p.x)     Max.x = p.x;     if (Max.y < p.y)     Max.y = p.y; }
    void        Add(const ImRect& r)                { if (Min.x > r.Min.x) Min.x = r.Min.x; if (Min.y > r.Min.y) Min.y = r.Min.y; if (Max.x < r.Max.x) Max.x = r.Max.x; if (Max.y < r.Max.y) Max.y = r.Max.y; }
    void        Expand(const float amount)          { Min.x -= amount;   Min.y -= amount;   Max.x += amount;   Max.y += amount; }
    void        Expand(const ImVec2& amount)        { Min.x -= amount.x; Min.y -= amount.y; Max.x += amount.x; Max.y += amount.y; }
    void        Translate(const ImVec2& d)          { Min.x += d.x; Min.y += d.y; Max.x += d.x; Max.y += d.y; }
    void        TranslateX(float dx)                { Min.x += dx; Max.x += dx; }
    void        TranslateY(float dy)                { Min.y += dy; Max.y += dy; }
    void        ClipWith(const ImRect& r)           { Min = ImMax(Min, r.Min); Max = ImMin(Max, r.Max); }                   // Simple version, may lead to an inverted rectangle, which is fine for Contains/Overlaps test but not for display.
    void        ClipWithFull(const ImRect& r)       { Min = ImClamp(Min, r.Min, r.Max); Max = ImClamp(Max, r.Min, r.Max); } // Full version, ensure both points are fully clipped.
    void        Floor()                             { Min.x = IM_TRUNC(Min.x); Min.y = IM_TRUNC(Min.y); Max.x = IM_TRUNC(Max.x); Max.y = IM_TRUNC(Max.y); }
    bool        IsInverted() const                  { return Min.x > Max.x || Min.y > Max.y; }
    ImVec4      ToVec4() const                      { return ImVec4(Min.x, Min.y, Max.x, Max.y); }
};

// Helper: ImBitArray
#define         IM_BITARRAY_TESTBIT(_ARRAY, _N)                 ((_ARRAY[(_N) >> 5] & ((ImU32)1 << ((_N) & 31))) != 0) // Macro version of ImBitArrayTestBit(): ensure args have side-effect or are costly!
#define         IM_BITARRAY_CLEARBIT(_ARRAY, _N)                ((_ARRAY[(_N) >> 5] &= ~((ImU32)1 << ((_N) & 31))))    // Macro version of ImBitArrayClearBit(): ensure args have side-effect or are costly!
inline size_t   ImBitArrayGetStorageSizeInBytes(int bitcount)   { return (size_t)((bitcount + 31) >> 5) << 2; }
inline void     ImBitArrayClearAllBits(ImU32* arr, int bitcount){ memset(arr, 0, ImBitArrayGetStorageSizeInBytes(bitcount)); }
inline bool     ImBitArrayTestBit(const ImU32* arr, int n)      { ImU32 mask = (ImU32)1 << (n & 31); return (arr[n >> 5] & mask) != 0; }
inline void     ImBitArrayClearBit(ImU32* arr, int n)           { ImU32 mask = (ImU32)1 << (n & 31); arr[n >> 5] &= ~mask; }
inline void     ImBitArraySetBit(ImU32* arr, int n)             { ImU32 mask = (ImU32)1 << (n & 31); arr[n >> 5] |= mask; }
inline void     ImBitArraySetBitRange(ImU32* arr, int n, int n2) // Works on range [n..n2)
{
    n2--;
    while (n <= n2)
    {
        int a_mod = (n & 31);
        int b_mod = (n2 > (n | 31) ? 31 : (n2 & 31)) + 1;
        ImU32 mask = (ImU32)(((ImU64)1 << b_mod) - 1) & ~(ImU32)(((ImU64)1 << a_mod) - 1);
        arr[n >> 5] |= mask;
        n = (n + 32) & ~31;
    }
}

typedef ImU32* ImBitArrayPtr; // Name for use in structs

// Helper: ImBitArray class (wrapper over ImBitArray functions)
// Store 1-bit per value.
template<int BITCOUNT, int OFFSET = 0>
struct ImBitArray
{
    ImU32           Storage[(BITCOUNT + 31) >> 5];
    ImBitArray()                                { ClearAllBits(); }
    void            ClearAllBits()              { memset(Storage, 0, sizeof(Storage)); }
    void            SetAllBits()                { memset(Storage, 255, sizeof(Storage)); }
    bool            TestBit(int n) const        { n += OFFSET; IM_ASSERT(n >= 0 && n < BITCOUNT); return IM_BITARRAY_TESTBIT(Storage, n); }
    void            SetBit(int n)               { n += OFFSET; IM_ASSERT(n >= 0 && n < BITCOUNT); ImBitArraySetBit(Storage, n); }
    void            ClearBit(int n)             { n += OFFSET; IM_ASSERT(n >= 0 && n < BITCOUNT); ImBitArrayClearBit(Storage, n); }
    void            SetBitRange(int n, int n2)  { n += OFFSET; n2 += OFFSET; IM_ASSERT(n >= 0 && n < BITCOUNT && n2 > n && n2 <= BITCOUNT); ImBitArraySetBitRange(Storage, n, n2); } // Works on range [n..n2)
    bool            operator[](int n) const     { n += OFFSET; IM_ASSERT(n >= 0 && n < BITCOUNT); return IM_BITARRAY_TESTBIT(Storage, n); }
};

// Helper: ImBitVector
// Store 1-bit per value.
struct IMGUI_API ImBitVector
{
    ImVector<ImU32> Storage;
    void            Create(int sz)              { Storage.resize((sz + 31) >> 5); memset(Storage.Data, 0, (size_t)Storage.Size * sizeof(Storage.Data[0])); }
    void            Clear()                     { Storage.clear(); }
    bool            TestBit(int n) const        { IM_ASSERT(n < (Storage.Size << 5)); return IM_BITARRAY_TESTBIT(Storage.Data, n); }
    void            SetBit(int n)               { IM_ASSERT(n < (Storage.Size << 5)); ImBitArraySetBit(Storage.Data, n); }
    void            ClearBit(int n)             { IM_ASSERT(n < (Storage.Size << 5)); ImBitArrayClearBit(Storage.Data, n); }
};
IM_MSVC_RUNTIME_CHECKS_RESTORE

// Helper: ImSpan<>
// Pointing to a span of data we don't own.
template<typename T>
struct ImSpan
{
    T*                  Data;
    T*                  DataEnd;

    // Constructors, destructor
    inline ImSpan()                                 { Data = DataEnd = NULL; }
    inline ImSpan(T* data, int size)                { Data = data; DataEnd = data + size; }
    inline ImSpan(T* data, T* data_end)             { Data = data; DataEnd = data_end; }

    inline void         set(T* data, int size)      { Data = data; DataEnd = data + size; }
    inline void         set(T* data, T* data_end)   { Data = data; DataEnd = data_end; }
    inline int          size() const                { return (int)(ptrdiff_t)(DataEnd - Data); }
    inline int          size_in_bytes() const       { return (int)(ptrdiff_t)(DataEnd - Data) * (int)sizeof(T); }
    inline T&           operator[](int i)           { T* p = Data + i; IM_ASSERT(p >= Data && p < DataEnd); return *p; }
    inline const T&     operator[](int i) const     { const T* p = Data + i; IM_ASSERT(p >= Data && p < DataEnd); return *p; }

    inline T*           begin()                     { return Data; }
    inline const T*     begin() const               { return Data; }
    inline T*           end()                       { return DataEnd; }
    inline const T*     end() const                 { return DataEnd; }

    // Utilities
    inline int  index_from_ptr(const T* it) const   { IM_ASSERT(it >= Data && it < DataEnd); const ptrdiff_t off = it - Data; return (int)off; }
};

// Helper: ImSpanAllocator<>
// Facilitate storing multiple chunks into a single large block (the "arena")
// - Usage: call Reserve() N times, allocate GetArenaSizeInBytes() worth, pass it to SetArenaBasePtr(), call GetSpan() N times to retrieve the aligned ranges.
template<int CHUNKS>
struct ImSpanAllocator
{
    char*   BasePtr;
    int     CurrOff;
    int     CurrIdx;
    int     Offsets[CHUNKS];
    int     Sizes[CHUNKS];

    ImSpanAllocator()                               { memset(this, 0, sizeof(*this)); }
    inline void  Reserve(int n, size_t sz, int a=4) { IM_ASSERT(n == CurrIdx && n < CHUNKS); CurrOff = IM_MEMALIGN(CurrOff, a); Offsets[n] = CurrOff; Sizes[n] = (int)sz; CurrIdx++; CurrOff += (int)sz; }
    inline int   GetArenaSizeInBytes()              { return CurrOff; }
    inline void  SetArenaBasePtr(void* base_ptr)    { BasePtr = (char*)base_ptr; }
    inline void* GetSpanPtrBegin(int n)             { IM_ASSERT(n >= 0 && n < CHUNKS && CurrIdx == CHUNKS); return (void*)(BasePtr + Offsets[n]); }
    inline void* GetSpanPtrEnd(int n)               { IM_ASSERT(n >= 0 && n < CHUNKS && CurrIdx == CHUNKS); return (void*)(BasePtr + Offsets[n] + Sizes[n]); }
    template<typename T>
    inline void  GetSpan(int n, ImSpan<T>* span)    { span->set((T*)GetSpanPtrBegin(n), (T*)GetSpanPtrEnd(n)); }
};

// Helper: ImPool<>
// Basic keyed storage for contiguous instances, slow/amortized insertion, O(1) indexable, O(Log N) queries by ID over a dense/hot buffer,
// Honor constructor/destructor. Add/remove invalidate all pointers. Indexes have the same lifetime as the associated object.
typedef int ImPoolIdx;
template<typename T>
struct ImPool
{
    ImVector<T>     Buf;        // Contiguous data
    ImGuiStorage    Map;        // ID->Index
    ImPoolIdx       FreeIdx;    // Next free idx to use
    ImPoolIdx       AliveCount; // Number of active/alive items (for display purpose)

    ImPool()    { FreeIdx = AliveCount = 0; }
    ~ImPool()   { Clear(); }
    T*          GetByKey(ImGuiID key)               { int idx = Map.GetInt(key, -1); return (idx != -1) ? &Buf[idx] : NULL; }
    T*          GetByIndex(ImPoolIdx n)             { return &Buf[n]; }
    ImPoolIdx   GetIndex(const T* p) const          { IM_ASSERT(p >= Buf.Data && p < Buf.Data + Buf.Size); return (ImPoolIdx)(p - Buf.Data); }
    T*          GetOrAddByKey(ImGuiID key)          { int* p_idx = Map.GetIntRef(key, -1); if (*p_idx != -1) return &Buf[*p_idx]; *p_idx = FreeIdx; return Add(); }
    bool        Contains(const T* p) const          { return (p >= Buf.Data && p < Buf.Data + Buf.Size); }
    void        Clear()                             { for (int n = 0; n < Map.Data.Size; n++) { int idx = Map.Data[n].val_i; if (idx != -1) Buf[idx].~T(); } Map.Clear(); Buf.clear(); FreeIdx = AliveCount = 0; }
    T*          Add()                               { int idx = FreeIdx; if (idx == Buf.Size) { Buf.resize(Buf.Size + 1); FreeIdx++; } else { FreeIdx = *(int*)&Buf[idx]; } IM_PLACEMENT_NEW(&Buf[idx]) T(); AliveCount++; return &Buf[idx]; }
    void        Remove(ImGuiID key, const T* p)     { Remove(key, GetIndex(p)); }
    void        Remove(ImGuiID key, ImPoolIdx idx)  { Buf[idx].~T(); *(int*)&Buf[idx] = FreeIdx; FreeIdx = idx; Map.SetInt(key, -1); AliveCount--; }
    void        Reserve(int capacity)               { Buf.reserve(capacity); Map.Data.reserve(capacity); }

    // To iterate a ImPool: for (int n = 0; n < pool.GetMapSize(); n++) if (T* t = pool.TryGetMapData(n)) { ... }
    // Can be avoided if you know .Remove() has never been called on the pool, or AliveCount == GetMapSize()
    int         GetAliveCount() const               { return AliveCount; }      // Number of active/alive items in the pool (for display purpose)
    int         GetBufSize() const                  { return Buf.Size; }
    int         GetMapSize() const                  { return Map.Data.Size; }   // It is the map we need iterate to find valid items, since we don't have "alive" storage anywhere
    T*          TryGetMapData(ImPoolIdx n)          { int idx = Map.Data[n].val_i; if (idx == -1) return NULL; return GetByIndex(idx); }
};

// Helper: ImChunkStream<>
// Build and iterate a contiguous stream of variable-sized structures.
// This is used by Settings to store persistent data while reducing allocation count.
// We store the chunk size first, and align the final size on 4 bytes boundaries.
// The tedious/zealous amount of casting is to avoid -Wcast-align warnings.
template<typename T>
struct ImChunkStream
{
    ImVector<char>  Buf;

    void    clear()                     { Buf.clear(); }
    bool    empty() const               { return Buf.Size == 0; }
    int     size() const                { return Buf.Size; }
    T*      alloc_chunk(size_t sz)      { size_t HDR_SZ = 4; sz = IM_MEMALIGN(HDR_SZ + sz, 4u); int off = Buf.Size; Buf.resize(off + (int)sz); ((int*)(void*)(Buf.Data + off))[0] = (int)sz; return (T*)(void*)(Buf.Data + off + (int)HDR_SZ); }
    T*      begin()                     { size_t HDR_SZ = 4; if (!Buf.Data) return NULL; return (T*)(void*)(Buf.Data + HDR_SZ); }
    T*      next_chunk(T* p)            { size_t HDR_SZ = 4; IM_ASSERT(p >= begin() && p < end()); p = (T*)(void*)((char*)(void*)p + chunk_size(p)); if (p == (T*)(void*)((char*)end() + HDR_SZ)) return (T*)0; IM_ASSERT(p < end()); return p; }
    int     chunk_size(const T* p)      { return ((const int*)p)[-1]; }
    T*      end()                       { return (T*)(void*)(Buf.Data + Buf.Size); }
    int     offset_from_ptr(const T* p) { IM_ASSERT(p >= begin() && p < end()); const ptrdiff_t off = (const char*)p - Buf.Data; return (int)off; }
    T*      ptr_from_offset(int off)    { IM_ASSERT(off >= 4 && off < Buf.Size); return (T*)(void*)(Buf.Data + off); }
    void    swap(ImChunkStream<T>& rhs) { rhs.Buf.swap(Buf); }
};

// Helper: ImGuiTextIndex<>
// Maintain a line index for a text buffer. This is a strong candidate to be moved into the public API.
struct ImGuiTextIndex
{
    ImVector<int>   LineOffsets;
    int             EndOffset = 0;                          // Because we don't own text buffer we need to maintain EndOffset (may bake in LineOffsets?)

    void            clear()                                 { LineOffsets.clear(); EndOffset = 0; }
    int             size()                                  { return LineOffsets.Size; }
    const char*     get_line_begin(const char* base, int n) { return base + LineOffsets[n]; }
    const char*     get_line_end(const char* base, int n)   { return base + (n + 1 < LineOffsets.Size ? (LineOffsets[n + 1] - 1) : EndOffset); }
    void            append(const char* base, int old_size, int new_size);
};

//-----------------------------------------------------------------------------
// [SECTION] ImDrawList support
//-----------------------------------------------------------------------------

// ImDrawList: Helper function to calculate a circle's segment count given its radius and a "maximum error" value.
// Estimation of number of circle segment based on error is derived using method described in https://stackoverflow.com/a/2244088/15194693
// Number of segments (N) is calculated using equation:
//   N = ceil ( pi / acos(1 - error / r) )     where r > 0, error <= r
// Our equation is significantly simpler that one in the post thanks for choosing segment that is
// perpendicular to X axis. Follow steps in the article from this starting condition and you will
// will get this result.
//
// Rendering circles with an odd number of segments, while mathematically correct will produce
// asymmetrical results on the raster grid. Therefore we're rounding N to next even number (7->8, 8->8, 9->10 etc.)
#define IM_ROUNDUP_TO_EVEN(_V)                                  ((((_V) + 1) / 2) * 2)
#define IM_DRAWLIST_CIRCLE_AUTO_SEGMENT_MIN                     4
#define IM_DRAWLIST_CIRCLE_AUTO_SEGMENT_MAX                     512
#define IM_DRAWLIST_CIRCLE_AUTO_SEGMENT_CALC(_RAD,_MAXERROR)    ImClamp(IM_ROUNDUP_TO_EVEN((int)ImCeil(IM_PI / ImAcos(1 - ImMin((_MAXERROR), (_RAD)) / (_RAD)))), IM_DRAWLIST_CIRCLE_AUTO_SEGMENT_MIN, IM_DRAWLIST_CIRCLE_AUTO_SEGMENT_MAX)

// Raw equation from IM_DRAWLIST_CIRCLE_AUTO_SEGMENT_CALC rewritten for 'r' and 'error'.
#define IM_DRAWLIST_CIRCLE_AUTO_SEGMENT_CALC_R(_N,_MAXERROR)    ((_MAXERROR) / (1 - ImCos(IM_PI / ImMax((float)(_N), IM_PI))))
#define IM_DRAWLIST_CIRCLE_AUTO_SEGMENT_CALC_ERROR(_N,_RAD)     ((1 - ImCos(IM_PI / ImMax((float)(_N), IM_PI))) / (_RAD))

// ImDrawList: Lookup table size for adaptive arc drawing, cover full circle.
#ifndef IM_DRAWLIST_ARCFAST_TABLE_SIZE
#define IM_DRAWLIST_ARCFAST_TABLE_SIZE                          48 // Number of samples in lookup table.
#endif
#define IM_DRAWLIST_ARCFAST_SAMPLE_MAX                          IM_DRAWLIST_ARCFAST_TABLE_SIZE // Sample index _PathArcToFastEx() for 360 angle.

// Data shared between all ImDrawList instances
// You may want to create your own instance of this if you want to use ImDrawList completely without ImGui. In that case, watch out for future changes to this structure.
struct IMGUI_API ImDrawListSharedData
{
    ImVec2          TexUvWhitePixel;            // UV of white pixel in the atlas
    ImFont*         Font;                       // Current/default font (optional, for simplified AddText overload)
    float           FontSize;                   // Current/default font size (optional, for simplified AddText overload)
    float           CurveTessellationTol;       // Tessellation tolerance when using PathBezierCurveTo()
    float           CircleSegmentMaxError;      // Number of circle segments to use per pixel of radius for AddCircle() etc
    ImVec4          ClipRectFullscreen;         // Value for PushClipRectFullscreen()
    ImDrawListFlags InitialFlags;               // Initial flags at the beginning of the frame (it is possible to alter flags on a per-drawlist basis afterwards)

    // [Internal] Temp write buffer
    ImVector<ImVec2> TempBuffer;

    // [Internal] Lookup tables
    ImVec2          ArcFastVtx[IM_DRAWLIST_ARCFAST_TABLE_SIZE]; // Sample points on the quarter of the circle.
    float           ArcFastRadiusCutoff;                        // Cutoff radius after which arc drawing will fallback to slower PathArcTo()
    ImU8            CircleSegmentCounts[64];    // Precomputed segment count for given radius before we calculate it dynamically (to avoid calculation overhead)
    const ImVec4*   TexUvLines;                 // UV of anti-aliased lines in the atlas

    ImDrawListSharedData();
    void SetCircleTessellationMaxError(float max_error);
};

struct ImDrawDataBuilder
{
    ImVector<ImDrawList*>*  Layers[2];      // Pointers to global layers for: regular, tooltip. LayersP[0] is owned by DrawData.
    ImVector<ImDrawList*>   LayerData1;

    ImDrawDataBuilder()                     { memset(this, 0, sizeof(*this)); }
};

//-----------------------------------------------------------------------------
// [SECTION] Widgets support: flags, enums, data structures
//-----------------------------------------------------------------------------

// Flags used by upcoming items
// - input: PushItemFlag() manipulates g.CurrentItemFlags, ItemAdd() calls may add extra flags.
// - output: stored in g.LastItemData.InFlags
// Current window shared by all windows.
// This is going to be exposed in imgui.h when stabilized enough.
enum ImGuiItemFlags_
{
    // Controlled by user
    ImGuiItemFlags_None                     = 0,
    ImGuiItemFlags_NoTabStop                = 1 << 0,  // false     // Disable keyboard tabbing. This is a "lighter" version of ImGuiItemFlags_NoNav.
    ImGuiItemFlags_ButtonRepeat             = 1 << 1,  // false     // Button() will return true multiple times based on io.KeyRepeatDelay and io.KeyRepeatRate settings.
    ImGuiItemFlags_Disabled                 = 1 << 2,  // false     // Disable interactions but doesn't affect visuals. See BeginDisabled()/EndDisabled(). See github.com/ocornut/imgui/issues/211
    ImGuiItemFlags_NoNav                    = 1 << 3,  // false     // Disable any form of focusing (keyboard/gamepad directional navigation and SetKeyboardFocusHere() calls)
    ImGuiItemFlags_NoNavDefaultFocus        = 1 << 4,  // false     // Disable item being a candidate for default focus (e.g. used by title bar items)
    ImGuiItemFlags_SelectableDontClosePopup = 1 << 5,  // false     // Disable MenuItem/Selectable() automatically closing their popup window
    ImGuiItemFlags_MixedValue               = 1 << 6,  // false     // [BETA] Represent a mixed/indeterminate value, generally multi-selection where values differ. Currently only supported by Checkbox() (later should support all sorts of widgets)
    ImGuiItemFlags_ReadOnly                 = 1 << 7,  // false     // [ALPHA] Allow hovering interactions but underlying value is not changed.
    ImGuiItemFlags_NoWindowHoverableCheck   = 1 << 8,  // false     // Disable hoverable check in ItemHoverable()
    ImGuiItemFlags_AllowOverlap             = 1 << 9,  // false     // Allow being overlapped by another widget. Not-hovered to Hovered transition deferred by a frame.

    // Controlled by widget code
    ImGuiItemFlags_Inputable                = 1 << 10, // false     // [WIP] Auto-activate input mode when tab focused. Currently only used and supported by a few items before it becomes a generic feature.
    ImGuiItemFlags_HasSelectionUserData     = 1 << 11, // false     // Set by SetNextItemSelectionUserData()
};

// Status flags for an already submitted item
// - output: stored in g.LastItemData.StatusFlags
enum ImGuiItemStatusFlags_
{
    ImGuiItemStatusFlags_None               = 0,
    ImGuiItemStatusFlags_HoveredRect        = 1 << 0,   // Mouse position is within item rectangle (does NOT mean that the window is in correct z-order and can be hovered!, this is only one part of the most-common IsItemHovered test)
    ImGuiItemStatusFlags_HasDisplayRect     = 1 << 1,   // g.LastItemData.DisplayRect is valid
    ImGuiItemStatusFlags_Edited             = 1 << 2,   // Value exposed by item was edited in the current frame (should match the bool return value of most widgets)
    ImGuiItemStatusFlags_ToggledSelection   = 1 << 3,   // Set when Selectable(), TreeNode() reports toggling a selection. We can't report "Selected", only state changes, in order to easily handle clipping with less issues.
    ImGuiItemStatusFlags_ToggledOpen        = 1 << 4,   // Set when TreeNode() reports toggling their open state.
    ImGuiItemStatusFlags_HasDeactivated     = 1 << 5,   // Set if the widget/group is able to provide data for the ImGuiItemStatusFlags_Deactivated flag.
    ImGuiItemStatusFlags_Deactivated        = 1 << 6,   // Only valid if ImGuiItemStatusFlags_HasDeactivated is set.
    ImGuiItemStatusFlags_HoveredWindow      = 1 << 7,   // Override the HoveredWindow test to allow cross-window hover testing.
    ImGuiItemStatusFlags_Visible            = 1 << 8,   // [WIP] Set when item is overlapping the current clipping rectangle (Used internally. Please don't use yet: API/system will change as we refactor Itemadd()).
    ImGuiItemStatusFlags_HasClipRect        = 1 << 9,   // g.LastItemData.ClipRect is valid

    // Additional status + semantic for ImGuiTestEngine
#ifdef IMGUI_ENABLE_TEST_ENGINE
    ImGuiItemStatusFlags_Openable           = 1 << 20,  // Item is an openable (e.g. TreeNode)
    ImGuiItemStatusFlags_Opened             = 1 << 21,  // Opened status
    ImGuiItemStatusFlags_Checkable          = 1 << 22,  // Item is a checkable (e.g. CheckBox, MenuItem)
    ImGuiItemStatusFlags_Checked            = 1 << 23,  // Checked status
    ImGuiItemStatusFlags_Inputable          = 1 << 24,  // Item is a text-inputable (e.g. InputText, SliderXXX, DragXXX)
#endif
};

// Extend ImGuiHoveredFlags_
enum ImGuiHoveredFlagsPrivate_
{
    ImGuiHoveredFlags_DelayMask_                    = ImGuiHoveredFlags_DelayNone | ImGuiHoveredFlags_DelayShort | ImGuiHoveredFlags_DelayNormal | ImGuiHoveredFlags_NoSharedDelay,
    ImGuiHoveredFlags_AllowedMaskForIsWindowHovered = ImGuiHoveredFlags_ChildWindows | ImGuiHoveredFlags_RootWindow | ImGuiHoveredFlags_AnyWindow | ImGuiHoveredFlags_NoPopupHierarchy | ImGuiHoveredFlags_DockHierarchy | ImGuiHoveredFlags_AllowWhenBlockedByPopup | ImGuiHoveredFlags_AllowWhenBlockedByActiveItem | ImGuiHoveredFlags_ForTooltip | ImGuiHoveredFlags_Stationary,
    ImGuiHoveredFlags_AllowedMaskForIsItemHovered   = ImGuiHoveredFlags_AllowWhenBlockedByPopup | ImGuiHoveredFlags_AllowWhenBlockedByActiveItem | ImGuiHoveredFlags_AllowWhenOverlapped | ImGuiHoveredFlags_AllowWhenDisabled | ImGuiHoveredFlags_NoNavOverride | ImGuiHoveredFlags_ForTooltip | ImGuiHoveredFlags_Stationary | ImGuiHoveredFlags_DelayMask_,
};

// Extend ImGuiInputTextFlags_
enum ImGuiInputTextFlagsPrivate_
{
    // [Internal]
    ImGuiInputTextFlags_Multiline           = 1 << 26,  // For internal use by InputTextMultiline()
    ImGuiInputTextFlags_NoMarkEdited        = 1 << 27,  // For internal use by functions using InputText() before reformatting data
    ImGuiInputTextFlags_MergedItem          = 1 << 28,  // For internal use by TempInputText(), will skip calling ItemAdd(). Require bounding-box to strictly match.
    ImGuiInputTextFlags_LocalizeDecimalPoint= 1 << 29,  // For internal use by InputScalar() and TempInputScalar()
};

// Extend ImGuiButtonFlags_
enum ImGuiButtonFlagsPrivate_
{
    ImGuiButtonFlags_PressedOnClick         = 1 << 4,   // return true on click (mouse down event)
    ImGuiButtonFlags_PressedOnClickRelease  = 1 << 5,   // [Default] return true on click + release on same item <-- this is what the majority of Button are using
    ImGuiButtonFlags_PressedOnClickReleaseAnywhere = 1 << 6, // return true on click + release even if the release event is not done while hovering the item
    ImGuiButtonFlags_PressedOnRelease       = 1 << 7,   // return true on release (default requires click+release)
    ImGuiButtonFlags_PressedOnDoubleClick   = 1 << 8,   // return true on double-click (default requires click+release)
    ImGuiButtonFlags_PressedOnDragDropHold  = 1 << 9,   // return true when held into while we are drag and dropping another item (used by e.g. tree nodes, collapsing headers)
    ImGuiButtonFlags_Repeat                 = 1 << 10,  // hold to repeat
    ImGuiButtonFlags_FlattenChildren        = 1 << 11,  // allow interactions even if a child window is overlapping
    ImGuiButtonFlags_AllowOverlap           = 1 << 12,  // require previous frame HoveredId to either match id or be null before being usable.
    ImGuiButtonFlags_DontClosePopups        = 1 << 13,  // disable automatically closing parent popup on press // [UNUSED]
    //ImGuiButtonFlags_Disabled             = 1 << 14,  // disable interactions -> use BeginDisabled() or ImGuiItemFlags_Disabled
    ImGuiButtonFlags_AlignTextBaseLine      = 1 << 15,  // vertically align button to match text baseline - ButtonEx() only // FIXME: Should be removed and handled by SmallButton(), not possible currently because of DC.CursorPosPrevLine
    ImGuiButtonFlags_NoKeyModifiers         = 1 << 16,  // disable mouse interaction if a key modifier is held
    ImGuiButtonFlags_NoHoldingActiveId      = 1 << 17,  // don't set ActiveId while holding the mouse (ImGuiButtonFlags_PressedOnClick only)
    ImGuiButtonFlags_NoNavFocus             = 1 << 18,  // don't override navigation focus when activated (FIXME: this is essentially used everytime an item uses ImGuiItemFlags_NoNav, but because legacy specs don't requires LastItemData to be set ButtonBehavior(), we can't poll g.LastItemData.InFlags)
    ImGuiButtonFlags_NoHoveredOnFocus       = 1 << 19,  // don't report as hovered when nav focus is on this item
    ImGuiButtonFlags_NoSetKeyOwner          = 1 << 20,  // don't set key/input owner on the initial click (note: mouse buttons are keys! often, the key in question will be ImGuiKey_MouseLeft!)
    ImGuiButtonFlags_NoTestKeyOwner         = 1 << 21,  // don't test key/input owner when polling the key (note: mouse buttons are keys! often, the key in question will be ImGuiKey_MouseLeft!)
    ImGuiButtonFlags_PressedOnMask_         = ImGuiButtonFlags_PressedOnClick | ImGuiButtonFlags_PressedOnClickRelease | ImGuiButtonFlags_PressedOnClickReleaseAnywhere | ImGuiButtonFlags_PressedOnRelease | ImGuiButtonFlags_PressedOnDoubleClick | ImGuiButtonFlags_PressedOnDragDropHold,
    ImGuiButtonFlags_PressedOnDefault_      = ImGuiButtonFlags_PressedOnClickRelease,
};

// Extend ImGuiComboFlags_
enum ImGuiComboFlagsPrivate_
{
    ImGuiComboFlags_CustomPreview           = 1 << 20,  // enable BeginComboPreview()
};

// Extend ImGuiSliderFlags_
enum ImGuiSliderFlagsPrivate_
{
    ImGuiSliderFlags_Vertical               = 1 << 20,  // Should this slider be orientated vertically?
    ImGuiSliderFlags_ReadOnly               = 1 << 21,  // Consider using g.NextItemData.ItemFlags |= ImGuiItemFlags_ReadOnly instead.
};

// Extend ImGuiSelectableFlags_
enum ImGuiSelectableFlagsPrivate_
{
    // NB: need to be in sync with last value of ImGuiSelectableFlags_
    ImGuiSelectableFlags_NoHoldingActiveID      = 1 << 20,
    ImGuiSelectableFlags_SelectOnNav            = 1 << 21,  // (WIP) Auto-select when moved into. This is not exposed in public API as to handle multi-select and modifiers we will need user to explicitly control focus scope. May be replaced with a BeginSelection() API.
    ImGuiSelectableFlags_SelectOnClick          = 1 << 22,  // Override button behavior to react on Click (default is Click+Release)
    ImGuiSelectableFlags_SelectOnRelease        = 1 << 23,  // Override button behavior to react on Release (default is Click+Release)
    ImGuiSelectableFlags_SpanAvailWidth         = 1 << 24,  // Span all avail width even if we declared less for layout purpose. FIXME: We may be able to remove this (added in 6251d379, 2bcafc86 for menus)
    ImGuiSelectableFlags_SetNavIdOnHover        = 1 << 25,  // Set Nav/Focus ID on mouse hover (used by MenuItem)
    ImGuiSelectableFlags_NoPadWithHalfSpacing   = 1 << 26,  // Disable padding each side with ItemSpacing * 0.5f
    ImGuiSelectableFlags_NoSetKeyOwner          = 1 << 27,  // Don't set key/input owner on the initial click (note: mouse buttons are keys! often, the key in question will be ImGuiKey_MouseLeft!)
};

// Extend ImGuiTreeNodeFlags_
enum ImGuiTreeNodeFlagsPrivate_
{
    ImGuiTreeNodeFlags_ClipLabelForTrailingButton = 1 << 20,
    ImGuiTreeNodeFlags_UpsideDownArrow            = 1 << 21,// (FIXME-WIP) Turn Down arrow into an Up arrow, but reversed trees (#6517)
};

enum ImGuiSeparatorFlags_
{
    ImGuiSeparatorFlags_None                    = 0,
    ImGuiSeparatorFlags_Horizontal              = 1 << 0,   // Axis default to current layout type, so generally Horizontal unless e.g. in a menu bar
    ImGuiSeparatorFlags_Vertical                = 1 << 1,
    ImGuiSeparatorFlags_SpanAllColumns          = 1 << 2,   // Make separator cover all columns of a legacy Columns() set.
};

// Flags for FocusWindow(). This is not called ImGuiFocusFlags to avoid confusion with public-facing ImGuiFocusedFlags.
// FIXME: Once we finishing replacing more uses of GetTopMostPopupModal()+IsWindowWithinBeginStackOf()
// and FindBlockingModal() with this, we may want to change the flag to be opt-out instead of opt-in.
enum ImGuiFocusRequestFlags_
{
    ImGuiFocusRequestFlags_None                 = 0,
    ImGuiFocusRequestFlags_RestoreFocusedChild  = 1 << 0,   // Find last focused child (if any) and focus it instead.
    ImGuiFocusRequestFlags_UnlessBelowModal     = 1 << 1,   // Do not set focus if the window is below a modal.
};

enum ImGuiTextFlags_
{
    ImGuiTextFlags_None                         = 0,
    ImGuiTextFlags_NoWidthForLargeClippedText   = 1 << 0,
};

enum ImGuiTooltipFlags_
{
    ImGuiTooltipFlags_None                      = 0,
    ImGuiTooltipFlags_OverridePrevious          = 1 << 1,   // Clear/ignore previously submitted tooltip (defaults to append)
};

// FIXME: this is in development, not exposed/functional as a generic feature yet.
// Horizontal/Vertical enums are fixed to 0/1 so they may be used to index ImVec2
enum ImGuiLayoutType_
{
    ImGuiLayoutType_Horizontal = 0,
    ImGuiLayoutType_Vertical = 1
};

enum ImGuiLogType
{
    ImGuiLogType_None = 0,
    ImGuiLogType_TTY,
    ImGuiLogType_File,
    ImGuiLogType_Buffer,
    ImGuiLogType_Clipboard,
};

// X/Y enums are fixed to 0/1 so they may be used to index ImVec2
enum ImGuiAxis
{
    ImGuiAxis_None = -1,
    ImGuiAxis_X = 0,
    ImGuiAxis_Y = 1
};

enum ImGuiPlotType
{
    ImGuiPlotType_Lines,
    ImGuiPlotType_Histogram,
};

// Stacked color modifier, backup of modified data so we can restore it
struct ImGuiColorMod
{
    ImGuiCol        Col;
    ImVec4          BackupValue;
};

// Stacked style modifier, backup of modified data so we can restore it. Data type inferred from the variable.
struct ImGuiStyleMod
{
    ImGuiStyleVar   VarIdx;
    union           { int BackupInt[2]; float BackupFloat[2]; };
    ImGuiStyleMod(ImGuiStyleVar idx, int v)     { VarIdx = idx; BackupInt[0] = v; }
    ImGuiStyleMod(ImGuiStyleVar idx, float v)   { VarIdx = idx; BackupFloat[0] = v; }
    ImGuiStyleMod(ImGuiStyleVar idx, ImVec2 v)  { VarIdx = idx; BackupFloat[0] = v.x; BackupFloat[1] = v.y; }
};

// Storage data for BeginComboPreview()/EndComboPreview()
struct IMGUI_API ImGuiComboPreviewData
{
    ImRect          PreviewRect;
    ImVec2          BackupCursorPos;
    ImVec2          BackupCursorMaxPos;
    ImVec2          BackupCursorPosPrevLine;
    float           BackupPrevLineTextBaseOffset;
    ImGuiLayoutType BackupLayout;

    ImGuiComboPreviewData() { memset(this, 0, sizeof(*this)); }
};

// Stacked storage data for BeginGroup()/EndGroup()
struct IMGUI_API ImGuiGroupData
{
    ImGuiID     WindowID;
    ImVec2      BackupCursorPos;
    ImVec2      BackupCursorMaxPos;
    ImVec2      BackupCursorPosPrevLine;
    ImVec1      BackupIndent;
    ImVec1      BackupGroupOffset;
    ImVec2      BackupCurrLineSize;
    float       BackupCurrLineTextBaseOffset;
    ImGuiID     BackupActiveIdIsAlive;
    bool        BackupActiveIdPreviousFrameIsAlive;
    bool        BackupHoveredIdIsAlive;
    bool        BackupIsSameLine;
    bool        EmitItem;
};

// Simple column measurement, currently used for MenuItem() only.. This is very short-sighted/throw-away code and NOT a generic helper.
struct IMGUI_API ImGuiMenuColumns
{
    ImU32       TotalWidth;
    ImU32       NextTotalWidth;
    ImU16       Spacing;
    ImU16       OffsetIcon;         // Always zero for now
    ImU16       OffsetLabel;        // Offsets are locked in Update()
    ImU16       OffsetShortcut;
    ImU16       OffsetMark;
    ImU16       Widths[4];          // Width of:   Icon, Label, Shortcut, Mark  (accumulators for current frame)

    ImGuiMenuColumns() { memset(this, 0, sizeof(*this)); }
    void        Update(float spacing, bool window_reappearing);
    float       DeclColumns(float w_icon, float w_label, float w_shortcut, float w_mark);
    void        CalcNextTotalWidth(bool update_offsets);
};

// Internal temporary state for deactivating InputText() instances.
struct IMGUI_API ImGuiInputTextDeactivatedState
{
    ImGuiID            ID;              // widget id owning the text state (which just got deactivated)
    ImVector<char>     TextA;           // text buffer

    ImGuiInputTextDeactivatedState()    { memset(this, 0, sizeof(*this)); }
    void    ClearFreeMemory()           { ID = 0; TextA.clear(); }
};
// Internal state of the currently focused/edited text input box
// For a given item ID, access with ImGui::GetInputTextState()
struct IMGUI_API ImGuiInputTextState
{
    ImGuiContext*           Ctx;                    // parent UI context (needs to be set explicitly by parent).
    ImGuiID                 ID;                     // widget id owning the text state
    int                     CurLenW, CurLenA;       // we need to maintain our buffer length in both UTF-8 and wchar format. UTF-8 length is valid even if TextA is not.
    ImVector<ImWchar>       TextW;                  // edit buffer, we need to persist but can't guarantee the persistence of the user-provided buffer. so we copy into own buffer.
    ImVector<char>          TextA;                  // temporary UTF8 buffer for callbacks and other operations. this is not updated in every code-path! size=capacity.
    ImVector<char>          InitialTextA;           // value to revert to when pressing Escape = backup of end-user buffer at the time of focus (in UTF-8, unaltered)
    bool                    TextAIsValid;           // temporary UTF8 buffer is not initially valid before we make the widget active (until then we pull the data from user argument)
    int                     BufCapacityA;           // end-user buffer capacity
    float                   ScrollX;                // horizontal scrolling/offset
    ImStb::STB_TexteditState Stb;                   // state for stb_textedit.h
    float                   CursorAnim;             // timer for cursor blink, reset on every user action so the cursor reappears immediately
    bool                    CursorFollow;           // set when we want scrolling to follow the current cursor position (not always!)
    bool                    SelectedAllMouseLock;   // after a double-click to select all, we ignore further mouse drags to update selection
    bool                    Edited;                 // edited this frame
    ImGuiInputTextFlags     Flags;                  // copy of InputText() flags. may be used to check if e.g. ImGuiInputTextFlags_Password is set.
    bool                    ReloadUserBuf;          // force a reload of user buf so it may be modified externally. may be automatic in future version.
    int                     ReloadSelectionStart;   // POSITIONS ARE IN IMWCHAR units *NOT* UTF-8 this is why this is not exposed yet.
    int                     ReloadSelectionEnd;

    ImGuiInputTextState()                   { memset(this, 0, sizeof(*this)); }
    void        ClearText()                 { CurLenW = CurLenA = 0; TextW[0] = 0; TextA[0] = 0; CursorClamp(); }
    void        ClearFreeMemory()           { TextW.clear(); TextA.clear(); InitialTextA.clear(); }
    int         GetUndoAvailCount() const   { return Stb.undostate.undo_point; }
    int         GetRedoAvailCount() const   { return IMSTB_TEXTEDIT_UNDOSTATECOUNT - Stb.undostate.redo_point; }
    void        OnKeyPressed(int key);      // Cannot be inline because we call in code in stb_textedit.h implementation

    // Cursor & Selection
    void        CursorAnimReset()           { CursorAnim = -0.30f; }                                   // After a user-input the cursor stays on for a while without blinking
    void        CursorClamp()               { Stb.cursor = ImMin(Stb.cursor, CurLenW); Stb.select_start = ImMin(Stb.select_start, CurLenW); Stb.select_end = ImMin(Stb.select_end, CurLenW); }
    bool        HasSelection() const        { return Stb.select_start != Stb.select_end; }
    void        ClearSelection()            { Stb.select_start = Stb.select_end = Stb.cursor; }
    int         GetCursorPos() const        { return Stb.cursor; }
    int         GetSelectionStart() const   { return Stb.select_start; }
    int         GetSelectionEnd() const     { return Stb.select_end; }
    void        SelectAll()                 { Stb.select_start = 0; Stb.cursor = Stb.select_end = CurLenW; Stb.has_preferred_x = 0; }

    // Reload user buf (WIP #2890)
    // If you modify underlying user-passed const char* while active you need to call this (InputText V2 may lift this)
    //   strcpy(my_buf, "hello");
    //   if (ImGuiInputTextState* state = ImGui::GetInputTextState(id)) // id may be ImGui::GetItemID() is last item
    //       state->ReloadUserBufAndSelectAll();
    void        ReloadUserBufAndSelectAll()     { ReloadUserBuf = true; ReloadSelectionStart = 0; ReloadSelectionEnd = INT_MAX; }
    void        ReloadUserBufAndKeepSelection() { ReloadUserBuf = true; ReloadSelectionStart = Stb.select_start; ReloadSelectionEnd = Stb.select_end; }
    void        ReloadUserBufAndMoveToEnd()     { ReloadUserBuf = true; ReloadSelectionStart = ReloadSelectionEnd = INT_MAX; }

};

enum ImGuiNextWindowDataFlags_
{
    ImGuiNextWindowDataFlags_None               = 0,
    ImGuiNextWindowDataFlags_HasPos             = 1 << 0,
    ImGuiNextWindowDataFlags_HasSize            = 1 << 1,
    ImGuiNextWindowDataFlags_HasContentSize     = 1 << 2,
    ImGuiNextWindowDataFlags_HasCollapsed       = 1 << 3,
    ImGuiNextWindowDataFlags_HasSizeConstraint  = 1 << 4,
    ImGuiNextWindowDataFlags_HasFocus           = 1 << 5,
    ImGuiNextWindowDataFlags_HasBgAlpha         = 1 << 6,
    ImGuiNextWindowDataFlags_HasScroll          = 1 << 7,
    ImGuiNextWindowDataFlags_HasChildFlags      = 1 << 8,
    ImGuiNextWindowDataFlags_HasViewport        = 1 << 9,
    ImGuiNextWindowDataFlags_HasDock            = 1 << 10,
    ImGuiNextWindowDataFlags_HasWindowClass     = 1 << 11,
};

// Storage for SetNexWindow** functions
struct ImGuiNextWindowData
{
    ImGuiNextWindowDataFlags    Flags;
    ImGuiCond                   PosCond;
    ImGuiCond                   SizeCond;
    ImGuiCond                   CollapsedCond;
    ImGuiCond                   DockCond;
    ImVec2                      PosVal;
    ImVec2                      PosPivotVal;
    ImVec2                      SizeVal;
    ImVec2                      ContentSizeVal;
    ImVec2                      ScrollVal;
    ImGuiChildFlags             ChildFlags;
    bool                        PosUndock;
    bool                        CollapsedVal;
    ImRect                      SizeConstraintRect;
    ImGuiSizeCallback           SizeCallback;
    void*                       SizeCallbackUserData;
    float                       BgAlphaVal;             // Override background alpha
    ImGuiID                     ViewportId;
    ImGuiID                     DockId;
    ImGuiWindowClass            WindowClass;
    ImVec2                      MenuBarOffsetMinVal;    // (Always on) This is not exposed publicly, so we don't clear it and it doesn't have a corresponding flag (could we? for consistency?)

    ImGuiNextWindowData()       { memset(this, 0, sizeof(*this)); }
    inline void ClearFlags()    { Flags = ImGuiNextWindowDataFlags_None; }
};

// Multi-Selection item index or identifier when using SetNextItemSelectionUserData()/BeginMultiSelect()
// (Most users are likely to use this store an item INDEX but this may be used to store a POINTER as well.)
typedef ImS64 ImGuiSelectionUserData;

enum ImGuiNextItemDataFlags_
{
    ImGuiNextItemDataFlags_None         = 0,
    ImGuiNextItemDataFlags_HasWidth     = 1 << 0,
    ImGuiNextItemDataFlags_HasOpen      = 1 << 1,
    ImGuiNextItemDataFlags_HasShortcut  = 1 << 2,
};

struct ImGuiNextItemData
{
    ImGuiNextItemDataFlags      Flags;
    ImGuiItemFlags              ItemFlags;          // Currently only tested/used for ImGuiItemFlags_AllowOverlap.
    // Non-flags members are NOT cleared by ItemAdd() meaning they are still valid during NavProcessItem()
    ImGuiSelectionUserData      SelectionUserData;  // Set by SetNextItemSelectionUserData() (note that NULL/0 is a valid value, we use -1 == ImGuiSelectionUserData_Invalid to mark invalid values)
    float                       Width;              // Set by SetNextItemWidth()
    ImGuiKeyChord               Shortcut;           // Set by SetNextItemShortcut()
    bool                        OpenVal;            // Set by SetNextItemOpen()
    ImGuiCond                   OpenCond : 8;

    ImGuiNextItemData()         { memset(this, 0, sizeof(*this)); SelectionUserData = -1; }
    inline void ClearFlags()    { Flags = ImGuiNextItemDataFlags_None; ItemFlags = ImGuiItemFlags_None; } // Also cleared manually by ItemAdd()!
};

// Status storage for the last submitted item
struct ImGuiLastItemData
{
    ImGuiID                 ID;
    ImGuiItemFlags          InFlags;            // See ImGuiItemFlags_
    ImGuiItemStatusFlags    StatusFlags;        // See ImGuiItemStatusFlags_
    ImRect                  Rect;               // Full rectangle
    ImRect                  NavRect;            // Navigation scoring rectangle (not displayed)
    // Rarely used fields are not explicitly cleared, only valid when the corresponding ImGuiItemStatusFlags is set.
    ImRect                  DisplayRect;        // Display rectangle (ONLY VALID IF ImGuiItemStatusFlags_HasDisplayRect is set)
    ImRect                  ClipRect;           // Clip rectangle at the time of submitting item (ONLY VALID IF ImGuiItemStatusFlags_HasClipRect is set)

    ImGuiLastItemData()     { memset(this, 0, sizeof(*this)); }
};

// Store data emitted by TreeNode() for usage by TreePop() to implement ImGuiTreeNodeFlags_NavLeftJumpsBackHere.
// This is the minimum amount of data that we need to perform the equivalent of NavApplyItemToResult() and which we can't infer in TreePop()
// Only stored when the node is a potential candidate for landing on a Left arrow jump.
struct ImGuiNavTreeNodeData
{
    ImGuiID                 ID;
    ImGuiItemFlags          InFlags;
    ImRect                  NavRect;
};

struct IMGUI_API ImGuiStackSizes
{
    short   SizeOfIDStack;
    short   SizeOfColorStack;
    short   SizeOfStyleVarStack;
    short   SizeOfFontStack;
    short   SizeOfFocusScopeStack;
    short   SizeOfGroupStack;
    short   SizeOfItemFlagsStack;
    short   SizeOfBeginPopupStack;
    short   SizeOfDisabledStack;

    ImGuiStackSizes() { memset(this, 0, sizeof(*this)); }
    void SetToContextState(ImGuiContext* ctx);
    void CompareWithContextState(ImGuiContext* ctx);
};

// Data saved for each window pushed into the stack
struct ImGuiWindowStackData
{
    ImGuiWindow*        Window;
    ImGuiLastItemData   ParentLastItemDataBackup;
    ImGuiStackSizes     StackSizesOnBegin;      // Store size of various stacks for asserting
};

struct ImGuiShrinkWidthItem
{
    int         Index;
    float       Width;
    float       InitialWidth;
};

struct ImGuiPtrOrIndex
{
    void*       Ptr;            // Either field can be set, not both. e.g. Dock node tab bars are loose while BeginTabBar() ones are in a pool.
    int         Index;          // Usually index in a main pool.

    ImGuiPtrOrIndex(void* ptr)  { Ptr = ptr; Index = -1; }
    ImGuiPtrOrIndex(int index)  { Ptr = NULL; Index = index; }
};

//-----------------------------------------------------------------------------
// [SECTION] Data types support
//-----------------------------------------------------------------------------

struct ImGuiDataVarInfo
{
    ImGuiDataType   Type;
    ImU32           Count;      // 1+
    ImU32           Offset;     // Offset in parent structure
    void* GetVarPtr(void* parent) const { return (void*)((unsigned char*)parent + Offset); }
};

struct ImGuiDataTypeTempStorage
{
    ImU8        Data[8];        // Can fit any data up to ImGuiDataType_COUNT
};

// Type information associated to one ImGuiDataType. Retrieve with DataTypeGetInfo().
struct ImGuiDataTypeInfo
{
    size_t      Size;           // Size in bytes
    const char* Name;           // Short descriptive name for the type, for debugging
    const char* PrintFmt;       // Default printf format for the type
    const char* ScanFmt;        // Default scanf format for the type
};

// Extend ImGuiDataType_
enum ImGuiDataTypePrivate_
{
    ImGuiDataType_String = ImGuiDataType_COUNT + 1,
    ImGuiDataType_Pointer,
    ImGuiDataType_ID,
};

//-----------------------------------------------------------------------------
// [SECTION] Popup support
//-----------------------------------------------------------------------------

enum ImGuiPopupPositionPolicy
{
    ImGuiPopupPositionPolicy_Default,
    ImGuiPopupPositionPolicy_ComboBox,
    ImGuiPopupPositionPolicy_Tooltip,
};

// Storage for popup stacks (g.OpenPopupStack and g.BeginPopupStack)
struct ImGuiPopupData
{
    ImGuiID             PopupId;        // Set on OpenPopup()
    ImGuiWindow*        Window;         // Resolved on BeginPopup() - may stay unresolved if user never calls OpenPopup()
    ImGuiWindow*        RestoreNavWindow;// Set on OpenPopup(), a NavWindow that will be restored on popup close
    int                 ParentNavLayer; // Resolved on BeginPopup(). Actually a ImGuiNavLayer type (declared down below), initialized to -1 which is not part of an enum, but serves well-enough as "not any of layers" value
    int                 OpenFrameCount; // Set on OpenPopup()
    ImGuiID             OpenParentId;   // Set on OpenPopup(), we need this to differentiate multiple menu sets from each others (e.g. inside menu bar vs loose menu items)
    ImVec2              OpenPopupPos;   // Set on OpenPopup(), preferred popup position (typically == OpenMousePos when using mouse)
    ImVec2              OpenMousePos;   // Set on OpenPopup(), copy of mouse position at the time of opening popup

    ImGuiPopupData()    { memset(this, 0, sizeof(*this)); ParentNavLayer = OpenFrameCount = -1; }
};

//-----------------------------------------------------------------------------
// [SECTION] Inputs support
//-----------------------------------------------------------------------------

// Bit array for named keys
typedef ImBitArray<ImGuiKey_NamedKey_COUNT, -ImGuiKey_NamedKey_BEGIN>    ImBitArrayForNamedKeys;

// [Internal] Key ranges
#define ImGuiKey_LegacyNativeKey_BEGIN  0
#define ImGuiKey_LegacyNativeKey_END    512
#define ImGuiKey_Keyboard_BEGIN         (ImGuiKey_NamedKey_BEGIN)
#define ImGuiKey_Keyboard_END           (ImGuiKey_GamepadStart)
#define ImGuiKey_Gamepad_BEGIN          (ImGuiKey_GamepadStart)
#define ImGuiKey_Gamepad_END            (ImGuiKey_GamepadRStickDown + 1)
#define ImGuiKey_Mouse_BEGIN            (ImGuiKey_MouseLeft)
#define ImGuiKey_Mouse_END              (ImGuiKey_MouseWheelY + 1)
#define ImGuiKey_Aliases_BEGIN          (ImGuiKey_Mouse_BEGIN)
#define ImGuiKey_Aliases_END            (ImGuiKey_Mouse_END)

// [Internal] Named shortcuts for Navigation
#define ImGuiKey_NavKeyboardTweakSlow   ImGuiMod_Ctrl
#define ImGuiKey_NavKeyboardTweakFast   ImGuiMod_Shift
#define ImGuiKey_NavGamepadTweakSlow    ImGuiKey_GamepadL1
#define ImGuiKey_NavGamepadTweakFast    ImGuiKey_GamepadR1
#define ImGuiKey_NavGamepadActivate     ImGuiKey_GamepadFaceDown
#define ImGuiKey_NavGamepadCancel       ImGuiKey_GamepadFaceRight
#define ImGuiKey_NavGamepadMenu         ImGuiKey_GamepadFaceLeft
#define ImGuiKey_NavGamepadInput        ImGuiKey_GamepadFaceUp

enum ImGuiInputEventType
{
    ImGuiInputEventType_None = 0,
    ImGuiInputEventType_MousePos,
    ImGuiInputEventType_MouseWheel,
    ImGuiInputEventType_MouseButton,
    ImGuiInputEventType_MouseViewport,
    ImGuiInputEventType_Key,
    ImGuiInputEventType_Text,
    ImGuiInputEventType_Focus,
    ImGuiInputEventType_COUNT
};

enum ImGuiInputSource
{
    ImGuiInputSource_None = 0,
    ImGuiInputSource_Mouse,         // Note: may be Mouse or TouchScreen or Pen. See io.MouseSource to distinguish them.
    ImGuiInputSource_Keyboard,
    ImGuiInputSource_Gamepad,
    ImGuiInputSource_COUNT
};

// FIXME: Structures in the union below need to be declared as anonymous unions appears to be an extension?
// Using ImVec2() would fail on Clang 'union member 'MousePos' has a non-trivial default constructor'
struct ImGuiInputEventMousePos      { float PosX, PosY; ImGuiMouseSource MouseSource; };
struct ImGuiInputEventMouseWheel    { float WheelX, WheelY; ImGuiMouseSource MouseSource; };
struct ImGuiInputEventMouseButton   { int Button; bool Down; ImGuiMouseSource MouseSource; };
struct ImGuiInputEventMouseViewport { ImGuiID HoveredViewportID; };
struct ImGuiInputEventKey           { ImGuiKey Key; bool Down; float AnalogValue; };
struct ImGuiInputEventText          { unsigned int Char; };
struct ImGuiInputEventAppFocused    { bool Focused; };

struct ImGuiInputEvent
{
    ImGuiInputEventType             Type;
    ImGuiInputSource                Source;
    ImU32                           EventId;        // Unique, sequential increasing integer to identify an event (if you need to correlate them to other data).
    union
    {
        ImGuiInputEventMousePos     MousePos;       // if Type == ImGuiInputEventType_MousePos
        ImGuiInputEventMouseWheel   MouseWheel;     // if Type == ImGuiInputEventType_MouseWheel
        ImGuiInputEventMouseButton  MouseButton;    // if Type == ImGuiInputEventType_MouseButton
        ImGuiInputEventMouseViewport MouseViewport; // if Type == ImGuiInputEventType_MouseViewport
        ImGuiInputEventKey          Key;            // if Type == ImGuiInputEventType_Key
        ImGuiInputEventText         Text;           // if Type == ImGuiInputEventType_Text
        ImGuiInputEventAppFocused   AppFocused;     // if Type == ImGuiInputEventType_Focus
    };
    bool                            AddedByTestEngine;

    ImGuiInputEvent() { memset(this, 0, sizeof(*this)); }
};

// Input function taking an 'ImGuiID owner_id' argument defaults to (ImGuiKeyOwner_Any == 0) aka don't test ownership, which matches legacy behavior.
#define ImGuiKeyOwner_Any           ((ImGuiID)0)    // Accept key that have an owner, UNLESS a call to SetKeyOwner() explicitly used ImGuiInputFlags_LockThisFrame or ImGuiInputFlags_LockUntilRelease.
#define ImGuiKeyOwner_None          ((ImGuiID)-1)   // Require key to have no owner.

typedef ImS16 ImGuiKeyRoutingIndex;

// Routing table entry (sizeof() == 16 bytes)
struct ImGuiKeyRoutingData
{
    ImGuiKeyRoutingIndex            NextEntryIndex;
    ImU16                           Mods;               // Technically we'd only need 4-bits but for simplify we store ImGuiMod_ values which need 16-bits. ImGuiMod_Shortcut is already translated to Ctrl/Super.
    ImU8                            RoutingCurrScore;   // [DEBUG] For debug display
    ImU8                            RoutingNextScore;   // Lower is better (0: perfect score)
    ImGuiID                         RoutingCurr;
    ImGuiID                         RoutingNext;

    ImGuiKeyRoutingData()           { NextEntryIndex = -1; Mods = 0; RoutingCurrScore = RoutingNextScore = 255; RoutingCurr = RoutingNext = ImGuiKeyOwner_None; }
};

// Routing table: maintain a desired owner for each possible key-chord (key + mods), and setup owner in NewFrame() when mods are matching.
// Stored in main context (1 instance)
struct ImGuiKeyRoutingTable
{
    ImGuiKeyRoutingIndex            Index[ImGuiKey_NamedKey_COUNT]; // Index of first entry in Entries[]
    ImVector<ImGuiKeyRoutingData>   Entries;
    ImVector<ImGuiKeyRoutingData>   EntriesNext;                    // Double-buffer to avoid reallocation (could use a shared buffer)

    ImGuiKeyRoutingTable()          { Clear(); }
    void Clear()                    { for (int n = 0; n < IM_ARRAYSIZE(Index); n++) Index[n] = -1; Entries.clear(); EntriesNext.clear(); }
};

// This extends ImGuiKeyData but only for named keys (legacy keys don't support the new features)
// Stored in main context (1 per named key). In the future it might be merged into ImGuiKeyData.
struct ImGuiKeyOwnerData
{
    ImGuiID     OwnerCurr;
    ImGuiID     OwnerNext;
    bool        LockThisFrame;      // Reading this key requires explicit owner id (until end of frame). Set by ImGuiInputFlags_LockThisFrame.
    bool        LockUntilRelease;   // Reading this key requires explicit owner id (until key is released). Set by ImGuiInputFlags_LockUntilRelease. When this is true LockThisFrame is always true as well.

    ImGuiKeyOwnerData()             { OwnerCurr = OwnerNext = ImGuiKeyOwner_None; LockThisFrame = LockUntilRelease = false; }
};

// Flags for extended versions of IsKeyPressed(), IsMouseClicked(), Shortcut(), SetKeyOwner(), SetItemKeyOwner()
// Don't mistake with ImGuiInputTextFlags! (which is for ImGui::InputText() function)
enum ImGuiInputFlags_
{
    // Flags for IsKeyPressed(), IsKeyChordPressed(), IsMouseClicked(), Shortcut()
    ImGuiInputFlags_None                = 0,

    // Repeat mode
    ImGuiInputFlags_Repeat              = 1 << 0,   // Enable repeat. Return true on successive repeats. Default for legacy IsKeyPressed(). NOT Default for legacy IsMouseClicked(). MUST BE == 1.
    ImGuiInputFlags_RepeatRateDefault   = 1 << 1,   // Repeat rate: Regular (default)
    ImGuiInputFlags_RepeatRateNavMove   = 1 << 2,   // Repeat rate: Fast
    ImGuiInputFlags_RepeatRateNavTweak  = 1 << 3,   // Repeat rate: Faster

    // Repeat mode: Specify when repeating key pressed can be interrupted.
    // In theory ImGuiInputFlags_RepeatUntilOtherKeyPress may be a desirable default, but it would break too many behavior so everything is opt-in.
    ImGuiInputFlags_RepeatUntilRelease               = 1 << 4,  // Stop repeating when released (default for all functions except Shortcut). This only exists to allow overriding Shortcut() default behavior.
    ImGuiInputFlags_RepeatUntilKeyModsChange         = 1 << 5,  // Stop repeating when released OR if keyboard mods are changed (default for Shortcut)
    ImGuiInputFlags_RepeatUntilKeyModsChangeFromNone = 1 << 6,  // Stop repeating when released OR if keyboard mods are leaving the None state. Allows going from Mod+Key to Key by releasing Mod.
    ImGuiInputFlags_RepeatUntilOtherKeyPress         = 1 << 7,  // Stop repeating when released OR if any other keyboard key is pressed during the repeat

    // Flags for SetItemKeyOwner()
    ImGuiInputFlags_CondHovered         = 1 << 8,   // Only set if item is hovered (default to both)
    ImGuiInputFlags_CondActive          = 1 << 9,   // Only set if item is active (default to both)
    ImGuiInputFlags_CondDefault_        = ImGuiInputFlags_CondHovered | ImGuiInputFlags_CondActive,

    // Flags for SetKeyOwner(), SetItemKeyOwner()
    // Locking is useful to make input-owner-aware code steal keys from non-input-owner-aware code. If all code is input-owner-aware locking would never be necessary.
    ImGuiInputFlags_LockThisFrame       = 1 << 10,  // Further accesses to key data will require EXPLICIT owner ID (ImGuiKeyOwner_Any/0 will NOT accepted for polling). Cleared at end of frame.
    ImGuiInputFlags_LockUntilRelease    = 1 << 11,  // Further accesses to key data will require EXPLICIT owner ID (ImGuiKeyOwner_Any/0 will NOT accepted for polling). Cleared when the key is released or at end of each frame if key is released.

    // Routing policies for Shortcut() + low-level SetShortcutRouting()
    // - The general idea is that several callers register interest in a shortcut, and only one owner gets it.
    //      Parent   -> call Shortcut(Ctrl+S)    // When Parent is focused, Parent gets the shortcut.
    //        Child1 -> call Shortcut(Ctrl+S)    // When Child1 is focused, Child1 gets the shortcut (Child1 overrides Parent shortcuts)
    //        Child2 -> no call                  // When Child2 is focused, Parent gets the shortcut.
    //   The whole system is order independent, so if Child1 does it calls before Parent results will be identical.
    //   This is an important property as it facilitate working with foreign code or larger codebase.
    // - Visualize registered routes in 'Metrics->Inputs' and submitted routes in 'Debug Log->InputRouting'.
    // - When a policy (except for _RouteAlways *) is set, Shortcut() will register itself with SetShortcutRouting(),
    //   allowing the system to decide where to route the input among other route-aware calls.
    //   (* Using ImGuiInputFlags_RouteAlways is roughly equivalent to calling IsKeyChordPressed(key)).
    // - Shortcut() uses ImGuiInputFlags_RouteFocused by default. Meaning that a Shortcut() call will register
    //   a route and only succeed when parent window is in the focus-stack and if no-one with a higher priority
    //   is claiming the same shortcut.
    // - You can chain two unrelated windows in the focus stack using SetWindowParentWindowForFocusRoute().
    // - Priorities: GlobalHigh > Focused (when owner is active item) > Global > Focused (when focused window) > GlobalLow.
    // - Can select only 1 policy among all available.
    ImGuiInputFlags_RouteFocused        = 1 << 12,  // (Default) Honor focus route: Accept inputs if window is in focus stack. Deep-most focused window takes inputs. ActiveId takes inputs over deep-most focused window.
    ImGuiInputFlags_RouteGlobalLow      = 1 << 13,  // Register route globally (lowest priority: unless a focused window or active item registered the route) -> recommended Global priority IF you need a Global priority.
    ImGuiInputFlags_RouteGlobal         = 1 << 14,  // Register route globally (medium priority: unless an active item registered the route, e.g. CTRL+A registered by InputText will take priority over this).
    ImGuiInputFlags_RouteGlobalHigh     = 1 << 15,  // Register route globally (higher priority: unlikely you need to use that: will interfere with every active items, e.g. CTRL+A registered by InputText will be overriden by this)
    ImGuiInputFlags_RouteAlways         = 1 << 16,  // Do not register route, poll keys directly.
    // Routing polices: extra options
    ImGuiInputFlags_RouteUnlessBgFocused= 1 << 17,  // Global routes will not be applied if underlying background/void is focused (== no Dear ImGui windows are focused). Useful for overlay applications.

    // [Internal] Mask of which function support which flags
    ImGuiInputFlags_RepeatRateMask_             = ImGuiInputFlags_RepeatRateDefault | ImGuiInputFlags_RepeatRateNavMove | ImGuiInputFlags_RepeatRateNavTweak,
    ImGuiInputFlags_RepeatUntilMask_            = ImGuiInputFlags_RepeatUntilRelease | ImGuiInputFlags_RepeatUntilKeyModsChange | ImGuiInputFlags_RepeatUntilKeyModsChangeFromNone | ImGuiInputFlags_RepeatUntilOtherKeyPress,
    ImGuiInputFlags_RepeatMask_                 = ImGuiInputFlags_Repeat | ImGuiInputFlags_RepeatRateMask_ | ImGuiInputFlags_RepeatUntilMask_,
    ImGuiInputFlags_CondMask_                   = ImGuiInputFlags_CondHovered | ImGuiInputFlags_CondActive,
    ImGuiInputFlags_RouteMask_                  = ImGuiInputFlags_RouteFocused | ImGuiInputFlags_RouteGlobal | ImGuiInputFlags_RouteGlobalLow | ImGuiInputFlags_RouteGlobalHigh, // _Always not part of this!
    ImGuiInputFlags_SupportedByIsKeyPressed     = ImGuiInputFlags_RepeatMask_,
    ImGuiInputFlags_SupportedByIsMouseClicked   = ImGuiInputFlags_Repeat,
    ImGuiInputFlags_SupportedByShortcut         = ImGuiInputFlags_RepeatMask_ | ImGuiInputFlags_RouteMask_ | ImGuiInputFlags_RouteAlways | ImGuiInputFlags_RouteUnlessBgFocused,
    ImGuiInputFlags_SupportedBySetKeyOwner      = ImGuiInputFlags_LockThisFrame | ImGuiInputFlags_LockUntilRelease,
    ImGuiInputFlags_SupportedBySetItemKeyOwner  = ImGuiInputFlags_SupportedBySetKeyOwner | ImGuiInputFlags_CondMask_,
};

//-----------------------------------------------------------------------------
// [SECTION] Clipper support
//-----------------------------------------------------------------------------

// Note that Max is exclusive, so perhaps should be using a Begin/End convention.
struct ImGuiListClipperRange
{
    int     Min;
    int     Max;
    bool    PosToIndexConvert;      // Begin/End are absolute position (will be converted to indices later)
    ImS8    PosToIndexOffsetMin;    // Add to Min after converting to indices
    ImS8    PosToIndexOffsetMax;    // Add to Min after converting to indices

    static ImGuiListClipperRange    FromIndices(int min, int max)                               { ImGuiListClipperRange r = { min, max, false, 0, 0 }; return r; }
    static ImGuiListClipperRange    FromPositions(float y1, float y2, int off_min, int off_max) { ImGuiListClipperRange r = { (int)y1, (int)y2, true, (ImS8)off_min, (ImS8)off_max }; return r; }
};

// Temporary clipper data, buffers shared/reused between instances
struct ImGuiListClipperData
{
    ImGuiListClipper*               ListClipper;
    float                           LossynessOffset;
    int                             StepNo;
    int                             ItemsFrozen;
    ImVector<ImGuiListClipperRange> Ranges;

    ImGuiListClipperData()          { memset(this, 0, sizeof(*this)); }
    void                            Reset(ImGuiListClipper* clipper) { ListClipper = clipper; StepNo = ItemsFrozen = 0; Ranges.resize(0); }
};

//-----------------------------------------------------------------------------
// [SECTION] Navigation support
//-----------------------------------------------------------------------------

enum ImGuiActivateFlags_
{
    ImGuiActivateFlags_None                 = 0,
    ImGuiActivateFlags_PreferInput          = 1 << 0,       // Favor activation that requires keyboard text input (e.g. for Slider/Drag). Default for Enter key.
    ImGuiActivateFlags_PreferTweak          = 1 << 1,       // Favor activation for tweaking with arrows or gamepad (e.g. for Slider/Drag). Default for Space key and if keyboard is not used.
    ImGuiActivateFlags_TryToPreserveState   = 1 << 2,       // Request widget to preserve state if it can (e.g. InputText will try to preserve cursor/selection)
    ImGuiActivateFlags_FromTabbing          = 1 << 3,       // Activation requested by a tabbing request
    ImGuiActivateFlags_FromShortcut         = 1 << 4,       // Activation requested by an item shortcut via SetNextItemShortcut() function.
};

// Early work-in-progress API for ScrollToItem()
enum ImGuiScrollFlags_
{
    ImGuiScrollFlags_None                   = 0,
    ImGuiScrollFlags_KeepVisibleEdgeX       = 1 << 0,       // If item is not visible: scroll as little as possible on X axis to bring item back into view [default for X axis]
    ImGuiScrollFlags_KeepVisibleEdgeY       = 1 << 1,       // If item is not visible: scroll as little as possible on Y axis to bring item back into view [default for Y axis for windows that are already visible]
    ImGuiScrollFlags_KeepVisibleCenterX     = 1 << 2,       // If item is not visible: scroll to make the item centered on X axis [rarely used]
    ImGuiScrollFlags_KeepVisibleCenterY     = 1 << 3,       // If item is not visible: scroll to make the item centered on Y axis
    ImGuiScrollFlags_AlwaysCenterX          = 1 << 4,       // Always center the result item on X axis [rarely used]
    ImGuiScrollFlags_AlwaysCenterY          = 1 << 5,       // Always center the result item on Y axis [default for Y axis for appearing window)
    ImGuiScrollFlags_NoScrollParent         = 1 << 6,       // Disable forwarding scrolling to parent window if required to keep item/rect visible (only scroll window the function was applied to).
    ImGuiScrollFlags_MaskX_                 = ImGuiScrollFlags_KeepVisibleEdgeX | ImGuiScrollFlags_KeepVisibleCenterX | ImGuiScrollFlags_AlwaysCenterX,
    ImGuiScrollFlags_MaskY_                 = ImGuiScrollFlags_KeepVisibleEdgeY | ImGuiScrollFlags_KeepVisibleCenterY | ImGuiScrollFlags_AlwaysCenterY,
};

enum ImGuiNavHighlightFlags_
{
    ImGuiNavHighlightFlags_None             = 0,
    ImGuiNavHighlightFlags_Compact          = 1 << 1,       // Compact highlight, no padding
    ImGuiNavHighlightFlags_AlwaysDraw       = 1 << 2,       // Draw rectangular highlight if (g.NavId == id) _even_ when using the mouse.
    ImGuiNavHighlightFlags_NoRounding       = 1 << 3,
};

enum ImGuiNavMoveFlags_
{
    ImGuiNavMoveFlags_None                  = 0,
    ImGuiNavMoveFlags_LoopX                 = 1 << 0,   // On failed request, restart from opposite side
    ImGuiNavMoveFlags_LoopY                 = 1 << 1,
    ImGuiNavMoveFlags_WrapX                 = 1 << 2,   // On failed request, request from opposite side one line down (when NavDir==right) or one line up (when NavDir==left)
    ImGuiNavMoveFlags_WrapY                 = 1 << 3,   // This is not super useful but provided for completeness
    ImGuiNavMoveFlags_WrapMask_             = ImGuiNavMoveFlags_LoopX | ImGuiNavMoveFlags_LoopY | ImGuiNavMoveFlags_WrapX | ImGuiNavMoveFlags_WrapY,
    ImGuiNavMoveFlags_AllowCurrentNavId     = 1 << 4,   // Allow scoring and considering the current NavId as a move target candidate. This is used when the move source is offset (e.g. pressing PageDown actually needs to send a Up move request, if we are pressing PageDown from the bottom-most item we need to stay in place)
    ImGuiNavMoveFlags_AlsoScoreVisibleSet   = 1 << 5,   // Store alternate result in NavMoveResultLocalVisible that only comprise elements that are already fully visible (used by PageUp/PageDown)
    ImGuiNavMoveFlags_ScrollToEdgeY         = 1 << 6,   // Force scrolling to min/max (used by Home/End) // FIXME-NAV: Aim to remove or reword, probably unnecessary
    ImGuiNavMoveFlags_Forwarded             = 1 << 7,
    ImGuiNavMoveFlags_DebugNoResult         = 1 << 8,   // Dummy scoring for debug purpose, don't apply result
    ImGuiNavMoveFlags_FocusApi              = 1 << 9,   // Requests from focus API can land/focus/activate items even if they are marked with _NoTabStop (see NavProcessItemForTabbingRequest() for details)
    ImGuiNavMoveFlags_IsTabbing             = 1 << 10,  // == Focus + Activate if item is Inputable + DontChangeNavHighlight
    ImGuiNavMoveFlags_IsPageMove            = 1 << 11,  // Identify a PageDown/PageUp request.
    ImGuiNavMoveFlags_Activate              = 1 << 12,  // Activate/select target item.
    ImGuiNavMoveFlags_NoSelect              = 1 << 13,  // Don't trigger selection by not setting g.NavJustMovedTo
    ImGuiNavMoveFlags_NoSetNavHighlight     = 1 << 14,  // Do not alter the visible state of keyboard vs mouse nav highlight
    ImGuiNavMoveFlags_NoClearActiveId       = 1 << 15,  // (Experimental) Do not clear active id when applying move result
};

enum ImGuiNavLayer
{
    ImGuiNavLayer_Main  = 0,    // Main scrolling layer
    ImGuiNavLayer_Menu  = 1,    // Menu layer (access with Alt)
    ImGuiNavLayer_COUNT
};

struct ImGuiNavItemData
{
    ImGuiWindow*        Window;         // Init,Move    // Best candidate window (result->ItemWindow->RootWindowForNav == request->Window)
    ImGuiID             ID;             // Init,Move    // Best candidate item ID
    ImGuiID             FocusScopeId;   // Init,Move    // Best candidate focus scope ID
    ImRect              RectRel;        // Init,Move    // Best candidate bounding box in window relative space
    ImGuiItemFlags      InFlags;        // ????,Move    // Best candidate item flags
    ImGuiSelectionUserData SelectionUserData;//I+Mov    // Best candidate SetNextItemSelectionData() value.
    float               DistBox;        //      Move    // Best candidate box distance to current NavId
    float               DistCenter;     //      Move    // Best candidate center distance to current NavId
    float               DistAxial;      //      Move    // Best candidate axial distance to current NavId

    ImGuiNavItemData()  { Clear(); }
    void Clear()        { Window = NULL; ID = FocusScopeId = 0; InFlags = 0; SelectionUserData = -1; DistBox = DistCenter = DistAxial = FLT_MAX; }
};

struct ImGuiFocusScopeData
{
    ImGuiID             ID;
    ImGuiID             WindowID;
};

//-----------------------------------------------------------------------------
// [SECTION] Typing-select support
//-----------------------------------------------------------------------------

// Flags for GetTypingSelectRequest()
enum ImGuiTypingSelectFlags_
{
    ImGuiTypingSelectFlags_None                 = 0,
    ImGuiTypingSelectFlags_AllowBackspace       = 1 << 0,   // Backspace to delete character inputs. If using: ensure GetTypingSelectRequest() is not called more than once per frame (filter by e.g. focus state)
    ImGuiTypingSelectFlags_AllowSingleCharMode  = 1 << 1,   // Allow "single char" search mode which is activated when pressing the same character multiple times.
};

// Returned by GetTypingSelectRequest(), designed to eventually be public.
struct IMGUI_API ImGuiTypingSelectRequest
{
    ImGuiTypingSelectFlags  Flags;              // Flags passed to GetTypingSelectRequest()
    int                     SearchBufferLen;
    const char*             SearchBuffer;       // Search buffer contents (use full string. unless SingleCharMode is set, in which case use SingleCharSize).
    bool                    SelectRequest;      // Set when buffer was modified this frame, requesting a selection.
    bool                    SingleCharMode;     // Notify when buffer contains same character repeated, to implement special mode. In this situation it preferred to not display any on-screen search indication.
    ImS8                    SingleCharSize;     // Length in bytes of first letter codepoint (1 for ascii, 2-4 for UTF-8). If (SearchBufferLen==RepeatCharSize) only 1 letter has been input.
};

// Storage for GetTypingSelectRequest()
struct IMGUI_API ImGuiTypingSelectState
{
    ImGuiTypingSelectRequest Request;           // User-facing data
    char            SearchBuffer[64];           // Search buffer: no need to make dynamic as this search is very transient.
    ImGuiID         FocusScope;
    int             LastRequestFrame = 0;
    float           LastRequestTime = 0.0f;
    bool            SingleCharModeLock = false; // After a certain single char repeat count we lock into SingleCharMode. Two benefits: 1) buffer never fill, 2) we can provide an immediate SingleChar mode without timer elapsing.

    ImGuiTypingSelectState() { memset(this, 0, sizeof(*this)); }
    void            Clear()  { SearchBuffer[0] = 0; SingleCharModeLock = false; } // We preserve remaining data for easier debugging
};

//-----------------------------------------------------------------------------
// [SECTION] Columns support
//-----------------------------------------------------------------------------

// Flags for internal's BeginColumns(). This is an obsolete API. Prefer using BeginTable() nowadays!
enum ImGuiOldColumnFlags_
{
    ImGuiOldColumnFlags_None                    = 0,
    ImGuiOldColumnFlags_NoBorder                = 1 << 0,   // Disable column dividers
    ImGuiOldColumnFlags_NoResize                = 1 << 1,   // Disable resizing columns when clicking on the dividers
    ImGuiOldColumnFlags_NoPreserveWidths        = 1 << 2,   // Disable column width preservation when adjusting columns
    ImGuiOldColumnFlags_NoForceWithinWindow     = 1 << 3,   // Disable forcing columns to fit within window
    ImGuiOldColumnFlags_GrowParentContentsSize  = 1 << 4,   // Restore pre-1.51 behavior of extending the parent window contents size but _without affecting the columns width at all_. Will eventually remove.

    // Obsolete names (will be removed)
#ifndef IMGUI_DISABLE_OBSOLETE_FUNCTIONS
    //ImGuiColumnsFlags_None                    = ImGuiOldColumnFlags_None,
    //ImGuiColumnsFlags_NoBorder                = ImGuiOldColumnFlags_NoBorder,
    //ImGuiColumnsFlags_NoResize                = ImGuiOldColumnFlags_NoResize,
    //ImGuiColumnsFlags_NoPreserveWidths        = ImGuiOldColumnFlags_NoPreserveWidths,
    //ImGuiColumnsFlags_NoForceWithinWindow     = ImGuiOldColumnFlags_NoForceWithinWindow,
    //ImGuiColumnsFlags_GrowParentContentsSize  = ImGuiOldColumnFlags_GrowParentContentsSize,
#endif
};

struct ImGuiOldColumnData
{
    float               OffsetNorm;             // Column start offset, normalized 0.0 (far left) -> 1.0 (far right)
    float               OffsetNormBeforeResize;
    ImGuiOldColumnFlags Flags;                  // Not exposed
    ImRect              ClipRect;

    ImGuiOldColumnData() { memset(this, 0, sizeof(*this)); }
};

struct ImGuiOldColumns
{
    ImGuiID             ID;
    ImGuiOldColumnFlags Flags;
    bool                IsFirstFrame;
    bool                IsBeingResized;
    int                 Current;
    int                 Count;
    float               OffMinX, OffMaxX;       // Offsets from HostWorkRect.Min.x
    float               LineMinY, LineMaxY;
    float               HostCursorPosY;         // Backup of CursorPos at the time of BeginColumns()
    float               HostCursorMaxPosX;      // Backup of CursorMaxPos at the time of BeginColumns()
    ImRect              HostInitialClipRect;    // Backup of ClipRect at the time of BeginColumns()
    ImRect              HostBackupClipRect;     // Backup of ClipRect during PushColumnsBackground()/PopColumnsBackground()
    ImRect              HostBackupParentWorkRect;//Backup of WorkRect at the time of BeginColumns()
    ImVector<ImGuiOldColumnData> Columns;
    ImDrawListSplitter  Splitter;

    ImGuiOldColumns()   { memset(this, 0, sizeof(*this)); }
};

//-----------------------------------------------------------------------------
// [SECTION] Multi-select support
//-----------------------------------------------------------------------------

// We always assume that -1 is an invalid value (which works for indices and pointers)
#define ImGuiSelectionUserData_Invalid        ((ImGuiSelectionUserData)-1)

#ifdef IMGUI_HAS_MULTI_SELECT
// <this is filled in 'range_select' branch>
#endif // #ifdef IMGUI_HAS_MULTI_SELECT

//-----------------------------------------------------------------------------
// [SECTION] Docking support
//-----------------------------------------------------------------------------

#define DOCKING_HOST_DRAW_CHANNEL_BG 0  // Dock host: background fill
#define DOCKING_HOST_DRAW_CHANNEL_FG 1  // Dock host: decorations and contents

#ifdef IMGUI_HAS_DOCK

// Extend ImGuiDockNodeFlags_
enum ImGuiDockNodeFlagsPrivate_
{
    // [Internal]
    ImGuiDockNodeFlags_DockSpace                = 1 << 10,  // Saved // A dockspace is a node that occupy space within an existing user window. Otherwise the node is floating and create its own window.
    ImGuiDockNodeFlags_CentralNode              = 1 << 11,  // Saved // The central node has 2 main properties: stay visible when empty, only use "remaining" spaces from its neighbor.
    ImGuiDockNodeFlags_NoTabBar                 = 1 << 12,  // Saved // Tab bar is completely unavailable. No triangle in the corner to enable it back.
    ImGuiDockNodeFlags_HiddenTabBar             = 1 << 13,  // Saved // Tab bar is hidden, with a triangle in the corner to show it again (NB: actual tab-bar instance may be destroyed as this is only used for single-window tab bar)
    ImGuiDockNodeFlags_NoWindowMenuButton       = 1 << 14,  // Saved // Disable window/docking menu (that one that appears instead of the collapse button)
    ImGuiDockNodeFlags_NoCloseButton            = 1 << 15,  // Saved // Disable close button
    ImGuiDockNodeFlags_NoResizeX                = 1 << 16,  //       //
    ImGuiDockNodeFlags_NoResizeY                = 1 << 17,  //       //
    ImGuiDockNodeFlags_DockedWindowsInFocusRoute= 1 << 18,  //       // Any docked window will be automatically be focus-route chained (window->ParentWindowForFocusRoute set to this) so Shortcut() in this window can run when any docked window is focused.
    // Disable docking/undocking actions in this dockspace or individual node (existing docked nodes will be preserved)
    // Those are not exposed in public because the desirable sharing/inheriting/copy-flag-on-split behaviors are quite difficult to design and understand.
    // The two public flags ImGuiDockNodeFlags_NoDockingOverCentralNode/ImGuiDockNodeFlags_NoDockingSplit don't have those issues.
    ImGuiDockNodeFlags_NoDockingSplitOther      = 1 << 19,  //       // Disable this node from splitting other windows/nodes.
    ImGuiDockNodeFlags_NoDockingOverMe          = 1 << 20,  //       // Disable other windows/nodes from being docked over this node.
    ImGuiDockNodeFlags_NoDockingOverOther       = 1 << 21,  //       // Disable this node from being docked over another window or non-empty node.
    ImGuiDockNodeFlags_NoDockingOverEmpty       = 1 << 22,  //       // Disable this node from being docked over an empty node (e.g. DockSpace with no other windows)
    ImGuiDockNodeFlags_NoDocking                = ImGuiDockNodeFlags_NoDockingOverMe | ImGuiDockNodeFlags_NoDockingOverOther | ImGuiDockNodeFlags_NoDockingOverEmpty | ImGuiDockNodeFlags_NoDockingSplit | ImGuiDockNodeFlags_NoDockingSplitOther,
    // Masks
    ImGuiDockNodeFlags_SharedFlagsInheritMask_  = ~0,
    ImGuiDockNodeFlags_NoResizeFlagsMask_       = ImGuiDockNodeFlags_NoResize | ImGuiDockNodeFlags_NoResizeX | ImGuiDockNodeFlags_NoResizeY,
    // When splitting, those local flags are moved to the inheriting child, never duplicated
    ImGuiDockNodeFlags_LocalFlagsTransferMask_  = ImGuiDockNodeFlags_NoDockingSplit | ImGuiDockNodeFlags_NoResizeFlagsMask_ | ImGuiDockNodeFlags_AutoHideTabBar | ImGuiDockNodeFlags_CentralNode | ImGuiDockNodeFlags_NoTabBar | ImGuiDockNodeFlags_HiddenTabBar | ImGuiDockNodeFlags_NoWindowMenuButton | ImGuiDockNodeFlags_NoCloseButton,
    ImGuiDockNodeFlags_SavedFlagsMask_          = ImGuiDockNodeFlags_NoResizeFlagsMask_ | ImGuiDockNodeFlags_DockSpace | ImGuiDockNodeFlags_CentralNode | ImGuiDockNodeFlags_NoTabBar | ImGuiDockNodeFlags_HiddenTabBar | ImGuiDockNodeFlags_NoWindowMenuButton | ImGuiDockNodeFlags_NoCloseButton,
};

// Store the source authority (dock node vs window) of a field
enum ImGuiDataAuthority_
{
    ImGuiDataAuthority_Auto,
    ImGuiDataAuthority_DockNode,
    ImGuiDataAuthority_Window,
};

enum ImGuiDockNodeState
{
    ImGuiDockNodeState_Unknown,
    ImGuiDockNodeState_HostWindowHiddenBecauseSingleWindow,
    ImGuiDockNodeState_HostWindowHiddenBecauseWindowsAreResizing,
    ImGuiDockNodeState_HostWindowVisible,
};

// sizeof() 156~192
struct IMGUI_API ImGuiDockNode
{
    ImGuiID                 ID;
    ImGuiDockNodeFlags      SharedFlags;                // (Write) Flags shared by all nodes of a same dockspace hierarchy (inherited from the root node)
    ImGuiDockNodeFlags      LocalFlags;                 // (Write) Flags specific to this node
    ImGuiDockNodeFlags      LocalFlagsInWindows;        // (Write) Flags specific to this node, applied from windows
    ImGuiDockNodeFlags      MergedFlags;                // (Read)  Effective flags (== SharedFlags | LocalFlagsInNode | LocalFlagsInWindows)
    ImGuiDockNodeState      State;
    ImGuiDockNode*          ParentNode;
    ImGuiDockNode*          ChildNodes[2];              // [Split node only] Child nodes (left/right or top/bottom). Consider switching to an array.
    ImVector<ImGuiWindow*>  Windows;                    // Note: unordered list! Iterate TabBar->Tabs for user-order.
    ImGuiTabBar*            TabBar;
    ImVec2                  Pos;                        // Current position
    ImVec2                  Size;                       // Current size
    ImVec2                  SizeRef;                    // [Split node only] Last explicitly written-to size (overridden when using a splitter affecting the node), used to calculate Size.
    ImGuiAxis               SplitAxis;                  // [Split node only] Split axis (X or Y)
    ImGuiWindowClass        WindowClass;                // [Root node only]
    ImU32                   LastBgColor;

    ImGuiWindow*            HostWindow;
    ImGuiWindow*            VisibleWindow;              // Generally point to window which is ID is == SelectedTabID, but when CTRL+Tabbing this can be a different window.
    ImGuiDockNode*          CentralNode;                // [Root node only] Pointer to central node.
    ImGuiDockNode*          OnlyNodeWithWindows;        // [Root node only] Set when there is a single visible node within the hierarchy.
    int                     CountNodeWithWindows;       // [Root node only]
    int                     LastFrameAlive;             // Last frame number the node was updated or kept alive explicitly with DockSpace() + ImGuiDockNodeFlags_KeepAliveOnly
    int                     LastFrameActive;            // Last frame number the node was updated.
    int                     LastFrameFocused;           // Last frame number the node was focused.
    ImGuiID                 LastFocusedNodeId;          // [Root node only] Which of our child docking node (any ancestor in the hierarchy) was last focused.
    ImGuiID                 SelectedTabId;              // [Leaf node only] Which of our tab/window is selected.
    ImGuiID                 WantCloseTabId;             // [Leaf node only] Set when closing a specific tab/window.
    ImGuiID                 RefViewportId;              // Reference viewport ID from visible window when HostWindow == NULL.
    ImGuiDataAuthority      AuthorityForPos         :3;
    ImGuiDataAuthority      AuthorityForSize        :3;
    ImGuiDataAuthority      AuthorityForViewport    :3;
    bool                    IsVisible               :1; // Set to false when the node is hidden (usually disabled as it has no active window)
    bool                    IsFocused               :1;
    bool                    IsBgDrawnThisFrame      :1;
    bool                    HasCloseButton          :1; // Provide space for a close button (if any of the docked window has one). Note that button may be hidden on window without one.
    bool                    HasWindowMenuButton     :1;
    bool                    HasCentralNodeChild     :1;
    bool                    WantCloseAll            :1; // Set when closing all tabs at once.
    bool                    WantLockSizeOnce        :1;
    bool                    WantMouseMove           :1; // After a node extraction we need to transition toward moving the newly created host window
    bool                    WantHiddenTabBarUpdate  :1;
    bool                    WantHiddenTabBarToggle  :1;

    ImGuiDockNode(ImGuiID id);
    ~ImGuiDockNode();
    bool                    IsRootNode() const      { return ParentNode == NULL; }
    bool                    IsDockSpace() const     { return (MergedFlags & ImGuiDockNodeFlags_DockSpace) != 0; }
    bool                    IsFloatingNode() const  { return ParentNode == NULL && (MergedFlags & ImGuiDockNodeFlags_DockSpace) == 0; }
    bool                    IsCentralNode() const   { return (MergedFlags & ImGuiDockNodeFlags_CentralNode) != 0; }
    bool                    IsHiddenTabBar() const  { return (MergedFlags & ImGuiDockNodeFlags_HiddenTabBar) != 0; } // Hidden tab bar can be shown back by clicking the small triangle
    bool                    IsNoTabBar() const      { return (MergedFlags & ImGuiDockNodeFlags_NoTabBar) != 0; }     // Never show a tab bar
    bool                    IsSplitNode() const     { return ChildNodes[0] != NULL; }
    bool                    IsLeafNode() const      { return ChildNodes[0] == NULL; }
    bool                    IsEmpty() const         { return ChildNodes[0] == NULL && Windows.Size == 0; }
    ImRect                  Rect() const            { return ImRect(Pos.x, Pos.y, Pos.x + Size.x, Pos.y + Size.y); }

    void                    SetLocalFlags(ImGuiDockNodeFlags flags) { LocalFlags = flags; UpdateMergedFlags(); }
    void                    UpdateMergedFlags()     { MergedFlags = SharedFlags | LocalFlags | LocalFlagsInWindows; }
};

// List of colors that are stored at the time of Begin() into Docked Windows.
// We currently store the packed colors in a simple array window->DockStyle.Colors[].
// A better solution may involve appending into a log of colors in ImGuiContext + store offsets into those arrays in ImGuiWindow,
// but it would be more complex as we'd need to double-buffer both as e.g. drop target may refer to window from last frame.
enum ImGuiWindowDockStyleCol
{
    ImGuiWindowDockStyleCol_Text,
    ImGuiWindowDockStyleCol_Tab,
    ImGuiWindowDockStyleCol_TabHovered,
    ImGuiWindowDockStyleCol_TabActive,
    ImGuiWindowDockStyleCol_TabUnfocused,
    ImGuiWindowDockStyleCol_TabUnfocusedActive,
    ImGuiWindowDockStyleCol_COUNT
};

struct ImGuiWindowDockStyle
{
    ImU32 Colors[ImGuiWindowDockStyleCol_COUNT];
};

struct ImGuiDockContext
{
    ImGuiStorage                    Nodes;          // Map ID -> ImGuiDockNode*: Active nodes
    ImVector<ImGuiDockRequest>      Requests;
    ImVector<ImGuiDockNodeSettings> NodesSettings;
    bool                            WantFullRebuild;
    ImGuiDockContext()              { memset(this, 0, sizeof(*this)); }
};

#endif // #ifdef IMGUI_HAS_DOCK

//-----------------------------------------------------------------------------
// [SECTION] Viewport support
//-----------------------------------------------------------------------------

// ImGuiViewport Private/Internals fields (cardinal sin: we are using inheritance!)
// Every instance of ImGuiViewport is in fact a ImGuiViewportP.
struct ImGuiViewportP : public ImGuiViewport
{
    ImGuiWindow*        Window;                 // Set when the viewport is owned by a window (and ImGuiViewportFlags_CanHostOtherWindows is NOT set)
    int                 Idx;
    int                 LastFrameActive;        // Last frame number this viewport was activated by a window
    int                 LastFocusedStampCount;  // Last stamp number from when a window hosted by this viewport was focused (by comparing this value between two viewport we have an implicit viewport z-order we use as fallback)
    ImGuiID             LastNameHash;
    ImVec2              LastPos;
    float               Alpha;                  // Window opacity (when dragging dockable windows/viewports we make them transparent)
    float               LastAlpha;
    bool                LastFocusedHadNavWindow;// Instead of maintaining a LastFocusedWindow (which may harder to correctly maintain), we merely store weither NavWindow != NULL last time the viewport was focused.
    short               PlatformMonitor;
    int                 BgFgDrawListsLastFrame[2]; // Last frame number the background (0) and foreground (1) draw lists were used
    ImDrawList*         BgFgDrawLists[2];       // Convenience background (0) and foreground (1) draw lists. We use them to draw software mouser cursor when io.MouseDrawCursor is set and to draw most debug overlays.
    ImDrawData          DrawDataP;
    ImDrawDataBuilder   DrawDataBuilder;        // Temporary data while building final ImDrawData
    ImVec2              LastPlatformPos;
    ImVec2              LastPlatformSize;
    ImVec2              LastRendererSize;
    ImVec2              WorkOffsetMin;          // Work Area: Offset from Pos to top-left corner of Work Area. Generally (0,0) or (0,+main_menu_bar_height). Work Area is Full Area but without menu-bars/status-bars (so WorkArea always fit inside Pos/Size!)
    ImVec2              WorkOffsetMax;          // Work Area: Offset from Pos+Size to bottom-right corner of Work Area. Generally (0,0) or (0,-status_bar_height).
    ImVec2              BuildWorkOffsetMin;     // Work Area: Offset being built during current frame. Generally >= 0.0f.
    ImVec2              BuildWorkOffsetMax;     // Work Area: Offset being built during current frame. Generally <= 0.0f.

    ImGuiViewportP()                    { Window = NULL; Idx = -1; LastFrameActive = BgFgDrawListsLastFrame[0] = BgFgDrawListsLastFrame[1] = LastFocusedStampCount = -1; LastNameHash = 0; Alpha = LastAlpha = 1.0f; LastFocusedHadNavWindow = false; PlatformMonitor = -1; BgFgDrawLists[0] = BgFgDrawLists[1] = NULL; LastPlatformPos = LastPlatformSize = LastRendererSize = ImVec2(FLT_MAX, FLT_MAX); }
    ~ImGuiViewportP()                   { if (BgFgDrawLists[0]) IM_DELETE(BgFgDrawLists[0]); if (BgFgDrawLists[1]) IM_DELETE(BgFgDrawLists[1]); }
    void    ClearRequestFlags()         { PlatformRequestClose = PlatformRequestMove = PlatformRequestResize = false; }

    // Calculate work rect pos/size given a set of offset (we have 1 pair of offset for rect locked from last frame data, and 1 pair for currently building rect)
    ImVec2  CalcWorkRectPos(const ImVec2& off_min) const                            { return ImVec2(Pos.x + off_min.x, Pos.y + off_min.y); }
    ImVec2  CalcWorkRectSize(const ImVec2& off_min, const ImVec2& off_max) const    { return ImVec2(ImMax(0.0f, Size.x - off_min.x + off_max.x), ImMax(0.0f, Size.y - off_min.y + off_max.y)); }
    void    UpdateWorkRect()            { WorkPos = CalcWorkRectPos(WorkOffsetMin); WorkSize = CalcWorkRectSize(WorkOffsetMin, WorkOffsetMax); } // Update public fields

    // Helpers to retrieve ImRect (we don't need to store BuildWorkRect as every access tend to change it, hence the code asymmetry)
    ImRect  GetMainRect() const         { return ImRect(Pos.x, Pos.y, Pos.x + Size.x, Pos.y + Size.y); }
    ImRect  GetWorkRect() const         { return ImRect(WorkPos.x, WorkPos.y, WorkPos.x + WorkSize.x, WorkPos.y + WorkSize.y); }
    ImRect  GetBuildWorkRect() const    { ImVec2 pos = CalcWorkRectPos(BuildWorkOffsetMin); ImVec2 size = CalcWorkRectSize(BuildWorkOffsetMin, BuildWorkOffsetMax); return ImRect(pos.x, pos.y, pos.x + size.x, pos.y + size.y); }
};

//-----------------------------------------------------------------------------
// [SECTION] Settings support
//-----------------------------------------------------------------------------

// Windows data saved in imgui.ini file
// Because we never destroy or rename ImGuiWindowSettings, we can store the names in a separate buffer easily.
// (this is designed to be stored in a ImChunkStream buffer, with the variable-length Name following our structure)
struct ImGuiWindowSettings
{
    ImGuiID     ID;
    ImVec2ih    Pos;            // NB: Settings position are stored RELATIVE to the viewport! Whereas runtime ones are absolute positions.
    ImVec2ih    Size;
    ImVec2ih    ViewportPos;
    ImGuiID     ViewportId;
    ImGuiID     DockId;         // ID of last known DockNode (even if the DockNode is invisible because it has only 1 active window), or 0 if none.
    ImGuiID     ClassId;        // ID of window class if specified
    short       DockOrder;      // Order of the last time the window was visible within its DockNode. This is used to reorder windows that are reappearing on the same frame. Same value between windows that were active and windows that were none are possible.
    bool        Collapsed;
    bool        IsChild;
    bool        WantApply;      // Set when loaded from .ini data (to enable merging/loading .ini data into an already running context)
    bool        WantDelete;     // Set to invalidate/delete the settings entry

    ImGuiWindowSettings()       { memset(this, 0, sizeof(*this)); DockOrder = -1; }
    char* GetName()             { return (char*)(this + 1); }
};

struct ImGuiSettingsHandler
{
    const char* TypeName;       // Short description stored in .ini file. Disallowed characters: '[' ']'
    ImGuiID     TypeHash;       // == ImHashStr(TypeName)
    void        (*ClearAllFn)(ImGuiContext* ctx, ImGuiSettingsHandler* handler);                                // Clear all settings data
    void        (*ReadInitFn)(ImGuiContext* ctx, ImGuiSettingsHandler* handler);                                // Read: Called before reading (in registration order)
    void*       (*ReadOpenFn)(ImGuiContext* ctx, ImGuiSettingsHandler* handler, const char* name);              // Read: Called when entering into a new ini entry e.g. "[Window][Name]"
    void        (*ReadLineFn)(ImGuiContext* ctx, ImGuiSettingsHandler* handler, void* entry, const char* line); // Read: Called for every line of text within an ini entry
    void        (*ApplyAllFn)(ImGuiContext* ctx, ImGuiSettingsHandler* handler);                                // Read: Called after reading (in registration order)
    void        (*WriteAllFn)(ImGuiContext* ctx, ImGuiSettingsHandler* handler, ImGuiTextBuffer* out_buf);      // Write: Output every entries into 'out_buf'
    void*       UserData;

    ImGuiSettingsHandler() { memset(this, 0, sizeof(*this)); }
};

//-----------------------------------------------------------------------------
// [SECTION] Localization support
//-----------------------------------------------------------------------------

// This is experimental and not officially supported, it'll probably fall short of features, if/when it does we may backtrack.
enum ImGuiLocKey : int
{
    ImGuiLocKey_VersionStr,
    ImGuiLocKey_TableSizeOne,
    ImGuiLocKey_TableSizeAllFit,
    ImGuiLocKey_TableSizeAllDefault,
    ImGuiLocKey_TableResetOrder,
    ImGuiLocKey_WindowingMainMenuBar,
    ImGuiLocKey_WindowingPopup,
    ImGuiLocKey_WindowingUntitled,
    ImGuiLocKey_DockingHideTabBar,
    ImGuiLocKey_DockingHoldShiftToDock,
    ImGuiLocKey_DockingDragToUndockOrMoveNode,
    ImGuiLocKey_COUNT
};

struct ImGuiLocEntry
{
    ImGuiLocKey     Key;
    const char*     Text;
};


//-----------------------------------------------------------------------------
// [SECTION] Metrics, Debug Tools
//-----------------------------------------------------------------------------

enum ImGuiDebugLogFlags_
{
    // Event types
    ImGuiDebugLogFlags_None                 = 0,
    ImGuiDebugLogFlags_EventActiveId        = 1 << 0,
    ImGuiDebugLogFlags_EventFocus           = 1 << 1,
    ImGuiDebugLogFlags_EventPopup           = 1 << 2,
    ImGuiDebugLogFlags_EventNav             = 1 << 3,
    ImGuiDebugLogFlags_EventClipper         = 1 << 4,
    ImGuiDebugLogFlags_EventSelection       = 1 << 5,
    ImGuiDebugLogFlags_EventIO              = 1 << 6,
    ImGuiDebugLogFlags_EventInputRouting    = 1 << 7,
    ImGuiDebugLogFlags_EventDocking         = 1 << 8,
    ImGuiDebugLogFlags_EventViewport        = 1 << 9,

    ImGuiDebugLogFlags_EventMask_           = ImGuiDebugLogFlags_EventActiveId  | ImGuiDebugLogFlags_EventFocus | ImGuiDebugLogFlags_EventPopup | ImGuiDebugLogFlags_EventNav | ImGuiDebugLogFlags_EventClipper | ImGuiDebugLogFlags_EventSelection | ImGuiDebugLogFlags_EventIO | ImGuiDebugLogFlags_EventInputRouting | ImGuiDebugLogFlags_EventDocking | ImGuiDebugLogFlags_EventViewport,
    ImGuiDebugLogFlags_OutputToTTY          = 1 << 20,  // Also send output to TTY
    ImGuiDebugLogFlags_OutputToTestEngine   = 1 << 21,  // Also send output to Test Engine
};

struct ImGuiDebugAllocEntry
{
    int         FrameCount;
    ImS16       AllocCount;
    ImS16       FreeCount;
};

struct ImGuiDebugAllocInfo
{
    int         TotalAllocCount;            // Number of call to MemAlloc().
    int         TotalFreeCount;
    ImS16       LastEntriesIdx;             // Current index in buffer
    ImGuiDebugAllocEntry LastEntriesBuf[6]; // Track last 6 frames that had allocations

    ImGuiDebugAllocInfo() { memset(this, 0, sizeof(*this)); }
};

struct ImGuiMetricsConfig
{
    bool        ShowDebugLog = false;
    bool        ShowIDStackTool = false;
    bool        ShowWindowsRects = false;
    bool        ShowWindowsBeginOrder = false;
    bool        ShowTablesRects = false;
    bool        ShowDrawCmdMesh = true;
    bool        ShowDrawCmdBoundingBoxes = true;
    bool        ShowTextEncodingViewer = false;
    bool        ShowAtlasTintedWithTextColor = false;
    bool        ShowDockingNodes = false;
    int         ShowWindowsRectsType = -1;
    int         ShowTablesRectsType = -1;
    int         HighlightMonitorIdx = -1;
    ImGuiID     HighlightViewportID = 0;
};

struct ImGuiStackLevelInfo
{
    ImGuiID                 ID;
    ImS8                    QueryFrameCount;            // >= 1: Query in progress
    bool                    QuerySuccess;               // Obtained result from DebugHookIdInfo()
    ImGuiDataType           DataType : 8;
    char                    Desc[57];                   // Arbitrarily sized buffer to hold a result (FIXME: could replace Results[] with a chunk stream?) FIXME: Now that we added CTRL+C this should be fixed.

    ImGuiStackLevelInfo()   { memset(this, 0, sizeof(*this)); }
};

// State for ID Stack tool queries
struct ImGuiIDStackTool
{
    int                     LastActiveFrame;
    int                     StackLevel;                 // -1: query stack and resize Results, >= 0: individual stack level
    ImGuiID                 QueryId;                    // ID to query details for
    ImVector<ImGuiStackLevelInfo> Results;
    bool                    CopyToClipboardOnCtrlC;
    float                   CopyToClipboardLastTime;

    ImGuiIDStackTool()      { memset(this, 0, sizeof(*this)); CopyToClipboardLastTime = -FLT_MAX; }
};

//-----------------------------------------------------------------------------
// [SECTION] Generic context hooks
//-----------------------------------------------------------------------------

typedef void (*ImGuiContextHookCallback)(ImGuiContext* ctx, ImGuiContextHook* hook);
enum ImGuiContextHookType { ImGuiContextHookType_NewFramePre, ImGuiContextHookType_NewFramePost, ImGuiContextHookType_EndFramePre, ImGuiContextHookType_EndFramePost, ImGuiContextHookType_RenderPre, ImGuiContextHookType_RenderPost, ImGuiContextHookType_Shutdown, ImGuiContextHookType_PendingRemoval_ };

struct ImGuiContextHook
{
    ImGuiID                     HookId;     // A unique ID assigned by AddContextHook()
    ImGuiContextHookType        Type;
    ImGuiID                     Owner;
    ImGuiContextHookCallback    Callback;
    void*                       UserData;

    ImGuiContextHook()          { memset(this, 0, sizeof(*this)); }
};

//-----------------------------------------------------------------------------
// [SECTION] ImGuiContext (main Dear ImGui context)
//-----------------------------------------------------------------------------

struct ImGuiContext
{
    bool                    Initialized;
    bool                    FontAtlasOwnedByContext;            // IO.Fonts-> is owned by the ImGuiContext and will be destructed along with it.
    ImGuiIO                 IO;
    ImGuiPlatformIO         PlatformIO;
    ImGuiStyle              Style;
    ImGuiConfigFlags        ConfigFlagsCurrFrame;               // = g.IO.ConfigFlags at the time of NewFrame()
    ImGuiConfigFlags        ConfigFlagsLastFrame;
    ImFont*                 Font;                               // (Shortcut) == FontStack.empty() ? IO.Font : FontStack.back()
    float                   FontSize;                           // (Shortcut) == FontBaseSize * g.CurrentWindow->FontWindowScale == window->FontSize(). Text height for current window.
    float                   FontBaseSize;                       // (Shortcut) == IO.FontGlobalScale * Font->Scale * Font->FontSize. Base text height.
    ImDrawListSharedData    DrawListSharedData;
    double                  Time;
    int                     FrameCount;
    int                     FrameCountEnded;
    int                     FrameCountPlatformEnded;
    int                     FrameCountRendered;
    bool                    WithinFrameScope;                   // Set by NewFrame(), cleared by EndFrame()
    bool                    WithinFrameScopeWithImplicitWindow; // Set by NewFrame(), cleared by EndFrame() when the implicit debug window has been pushed
    bool                    WithinEndChild;                     // Set within EndChild()
    bool                    GcCompactAll;                       // Request full GC
    bool                    TestEngineHookItems;                // Will call test engine hooks: ImGuiTestEngineHook_ItemAdd(), ImGuiTestEngineHook_ItemInfo(), ImGuiTestEngineHook_Log()
    void*                   TestEngine;                         // Test engine user data

    // Inputs
    ImVector<ImGuiInputEvent> InputEventsQueue;                 // Input events which will be trickled/written into IO structure.
    ImVector<ImGuiInputEvent> InputEventsTrail;                 // Past input events processed in NewFrame(). This is to allow domain-specific application to access e.g mouse/pen trail.
    ImGuiMouseSource        InputEventsNextMouseSource;
    ImU32                   InputEventsNextEventId;

    // Windows state
    ImVector<ImGuiWindow*>  Windows;                            // Windows, sorted in display order, back to front
    ImVector<ImGuiWindow*>  WindowsFocusOrder;                  // Root windows, sorted in focus order, back to front.
    ImVector<ImGuiWindow*>  WindowsTempSortBuffer;              // Temporary buffer used in EndFrame() to reorder windows so parents are kept before their child
    ImVector<ImGuiWindowStackData> CurrentWindowStack;
    ImGuiStorage            WindowsById;                        // Map window's ImGuiID to ImGuiWindow*
    int                     WindowsActiveCount;                 // Number of unique windows submitted by frame
    ImVec2                  WindowsHoverPadding;                // Padding around resizable windows for which hovering on counts as hovering the window == ImMax(style.TouchExtraPadding, WINDOWS_HOVER_PADDING)
    ImGuiID                 DebugBreakInWindow;                 // Set to break in Begin() call.
    ImGuiWindow*            CurrentWindow;                      // Window being drawn into
    ImGuiWindow*            HoveredWindow;                      // Window the mouse is hovering. Will typically catch mouse inputs.
    ImGuiWindow*            HoveredWindowUnderMovingWindow;     // Hovered window ignoring MovingWindow. Only set if MovingWindow is set.
    ImGuiWindow*            MovingWindow;                       // Track the window we clicked on (in order to preserve focus). The actual window that is moved is generally MovingWindow->RootWindowDockTree.
    ImGuiWindow*            WheelingWindow;                     // Track the window we started mouse-wheeling on. Until a timer elapse or mouse has moved, generally keep scrolling the same window even if during the course of scrolling the mouse ends up hovering a child window.
    ImVec2                  WheelingWindowRefMousePos;
    int                     WheelingWindowStartFrame;           // This may be set one frame before WheelingWindow is != NULL
    int                     WheelingWindowScrolledFrame;
    float                   WheelingWindowReleaseTimer;
    ImVec2                  WheelingWindowWheelRemainder;
    ImVec2                  WheelingAxisAvg;

    // Item/widgets state and tracking information
    ImGuiID                 DebugHookIdInfo;                    // Will call core hooks: DebugHookIdInfo() from GetID functions, used by ID Stack Tool [next HoveredId/ActiveId to not pull in an extra cache-line]
    ImGuiID                 HoveredId;                          // Hovered widget, filled during the frame
    ImGuiID                 HoveredIdPreviousFrame;
    bool                    HoveredIdAllowOverlap;
    bool                    HoveredIdDisabled;                  // At least one widget passed the rect test, but has been discarded by disabled flag or popup inhibit. May be true even if HoveredId == 0.
    float                   HoveredIdTimer;                     // Measure contiguous hovering time
    float                   HoveredIdNotActiveTimer;            // Measure contiguous hovering time where the item has not been active
    ImGuiID                 ActiveId;                           // Active widget
    ImGuiID                 ActiveIdIsAlive;                    // Active widget has been seen this frame (we can't use a bool as the ActiveId may change within the frame)
    float                   ActiveIdTimer;
    bool                    ActiveIdIsJustActivated;            // Set at the time of activation for one frame
    bool                    ActiveIdAllowOverlap;               // Active widget allows another widget to steal active id (generally for overlapping widgets, but not always)
    bool                    ActiveIdNoClearOnFocusLoss;         // Disable losing active id if the active id window gets unfocused.
    bool                    ActiveIdHasBeenPressedBefore;       // Track whether the active id led to a press (this is to allow changing between PressOnClick and PressOnRelease without pressing twice). Used by range_select branch.
    bool                    ActiveIdHasBeenEditedBefore;        // Was the value associated to the widget Edited over the course of the Active state.
    bool                    ActiveIdHasBeenEditedThisFrame;
    bool                    ActiveIdFromShortcut;
    int                     ActiveIdMouseButton : 8;
    ImVec2                  ActiveIdClickOffset;                // Clicked offset from upper-left corner, if applicable (currently only set by ButtonBehavior)
    ImGuiWindow*            ActiveIdWindow;
    ImGuiInputSource        ActiveIdSource;                     // Activating source: ImGuiInputSource_Mouse OR ImGuiInputSource_Keyboard OR ImGuiInputSource_Gamepad
    ImGuiID                 ActiveIdPreviousFrame;
    bool                    ActiveIdPreviousFrameIsAlive;
    bool                    ActiveIdPreviousFrameHasBeenEditedBefore;
    ImGuiWindow*            ActiveIdPreviousFrameWindow;
    ImGuiID                 LastActiveId;                       // Store the last non-zero ActiveId, useful for animation.
    float                   LastActiveIdTimer;                  // Store the last non-zero ActiveId timer since the beginning of activation, useful for animation.

    // [EXPERIMENTAL] Key/Input Ownership + Shortcut Routing system
    // - The idea is that instead of "eating" a given key, we can link to an owner.
    // - Input query can then read input by specifying ImGuiKeyOwner_Any (== 0), ImGuiKeyOwner_None (== -1) or a custom ID.
    // - Routing is requested ahead of time for a given chord (Key + Mods) and granted in NewFrame().
    double                  LastKeyModsChangeTime;              // Record the last time key mods changed (affect repeat delay when using shortcut logic)
    double                  LastKeyModsChangeFromNoneTime;      // Record the last time key mods changed away from being 0 (affect repeat delay when using shortcut logic)
    double                  LastKeyboardKeyPressTime;           // Record the last time a keyboard key (ignore mouse/gamepad ones) was pressed.
    ImBitArrayForNamedKeys  KeysMayBeCharInput;                 // Lookup to tell if a key can emit char input, see IsKeyChordPotentiallyCharInput(). sizeof() = 20 bytes
    ImGuiKeyOwnerData       KeysOwnerData[ImGuiKey_NamedKey_COUNT];
    ImGuiKeyRoutingTable    KeysRoutingTable;
    ImU32                   ActiveIdUsingNavDirMask;            // Active widget will want to read those nav move requests (e.g. can activate a button and move away from it)
    bool                    ActiveIdUsingAllKeyboardKeys;       // Active widget will want to read all keyboard keys inputs. (FIXME: This is a shortcut for not taking ownership of 100+ keys but perhaps best to not have the inconsistency)
    ImGuiKeyChord           DebugBreakInShortcutRouting;        // Set to break in SetShortcutRouting()/Shortcut() calls.
#ifndef IMGUI_DISABLE_OBSOLETE_KEYIO
    ImU32                   ActiveIdUsingNavInputMask;          // If you used this. Since (IMGUI_VERSION_NUM >= 18804) : 'g.ActiveIdUsingNavInputMask |= (1 << ImGuiNavInput_Cancel);' becomes 'SetKeyOwner(ImGuiKey_Escape, g.ActiveId) and/or SetKeyOwner(ImGuiKey_NavGamepadCancel, g.ActiveId);'
#endif

    // Next window/item data
    ImGuiID                 CurrentFocusScopeId;                // Value for currently appending items == g.FocusScopeStack.back(). Not to be mistaken with g.NavFocusScopeId.
    ImGuiItemFlags          CurrentItemFlags;                   // Value for currently appending items == g.ItemFlagsStack.back()
    ImGuiID                 DebugLocateId;                      // Storage for DebugLocateItemOnHover() feature: this is read by ItemAdd() so we keep it in a hot/cached location
    ImGuiNextItemData       NextItemData;                       // Storage for SetNextItem** functions
    ImGuiLastItemData       LastItemData;                       // Storage for last submitted item (setup by ItemAdd)
    ImGuiNextWindowData     NextWindowData;                     // Storage for SetNextWindow** functions
    bool                    DebugShowGroupRects;

    // Shared stacks
    ImGuiCol                        DebugFlashStyleColorIdx;    // (Keep close to ColorStack to share cache line)
    ImVector<ImGuiColorMod>         ColorStack;                 // Stack for PushStyleColor()/PopStyleColor() - inherited by Begin()
    ImVector<ImGuiStyleMod>         StyleVarStack;              // Stack for PushStyleVar()/PopStyleVar() - inherited by Begin()
    ImVector<ImFont*>               FontStack;                  // Stack for PushFont()/PopFont() - inherited by Begin()
    ImVector<ImGuiFocusScopeData>   FocusScopeStack;            // Stack for PushFocusScope()/PopFocusScope() - inherited by BeginChild(), pushed into by Begin()
    ImVector<ImGuiItemFlags>        ItemFlagsStack;             // Stack for PushItemFlag()/PopItemFlag() - inherited by Begin()
    ImVector<ImGuiGroupData>        GroupStack;                 // Stack for BeginGroup()/EndGroup() - not inherited by Begin()
    ImVector<ImGuiPopupData>        OpenPopupStack;             // Which popups are open (persistent)
    ImVector<ImGuiPopupData>        BeginPopupStack;            // Which level of BeginPopup() we are in (reset every frame)
    ImVector<ImGuiNavTreeNodeData>  NavTreeNodeStack;           // Stack for TreeNode() when a NavLeft requested is emitted.

    // Viewports
    ImVector<ImGuiViewportP*> Viewports;                        // Active viewports (always 1+, and generally 1 unless multi-viewports are enabled). Each viewports hold their copy of ImDrawData.
    float                   CurrentDpiScale;                    // == CurrentViewport->DpiScale
    ImGuiViewportP*         CurrentViewport;                    // We track changes of viewport (happening in Begin) so we can call Platform_OnChangedViewport()
    ImGuiViewportP*         MouseViewport;
    ImGuiViewportP*         MouseLastHoveredViewport;           // Last known viewport that was hovered by mouse (even if we are not hovering any viewport any more) + honoring the _NoInputs flag.
    ImGuiID                 PlatformLastFocusedViewportId;
    ImGuiPlatformMonitor    FallbackMonitor;                    // Virtual monitor used as fallback if backend doesn't provide monitor information.
    ImRect                  PlatformMonitorsFullWorkRect;       // Bounding box of all platform monitors
    int                     ViewportCreatedCount;               // Unique sequential creation counter (mostly for testing/debugging)
    int                     PlatformWindowsCreatedCount;        // Unique sequential creation counter (mostly for testing/debugging)
    int                     ViewportFocusedStampCount;          // Every time the front-most window changes, we stamp its viewport with an incrementing counter

    // Gamepad/keyboard Navigation
    ImGuiWindow*            NavWindow;                          // Focused window for navigation. Could be called 'FocusedWindow'
    ImGuiID                 NavId;                              // Focused item for navigation
    ImGuiID                 NavFocusScopeId;                    // Focused focus scope (e.g. selection code often wants to "clear other items" when landing on an item of the same scope)
    ImVector<ImGuiFocusScopeData> NavFocusRoute;                // Reversed copy focus scope stack for NavId (should contains NavFocusScopeId). This essentially follow the window->ParentWindowForFocusRoute chain.
    ImGuiID                 NavActivateId;                      // ~~ (g.ActiveId == 0) && (IsKeyPressed(ImGuiKey_Space) || IsKeyDown(ImGuiKey_Enter) || IsKeyPressed(ImGuiKey_NavGamepadActivate)) ? NavId : 0, also set when calling ActivateItem()
    ImGuiID                 NavActivateDownId;                  // ~~ IsKeyDown(ImGuiKey_Space) || IsKeyDown(ImGuiKey_Enter) || IsKeyDown(ImGuiKey_NavGamepadActivate) ? NavId : 0
    ImGuiID                 NavActivatePressedId;               // ~~ IsKeyPressed(ImGuiKey_Space) || IsKeyPressed(ImGuiKey_Enter) || IsKeyPressed(ImGuiKey_NavGamepadActivate) ? NavId : 0 (no repeat)
    ImGuiActivateFlags      NavActivateFlags;
    ImGuiID                 NavHighlightActivatedId;
    float                   NavHighlightActivatedTimer;
    ImGuiID                 NavJustMovedToId;                   // Just navigated to this id (result of a successfully MoveRequest).
    ImGuiID                 NavJustMovedToFocusScopeId;         // Just navigated to this focus scope id (result of a successfully MoveRequest).
    ImGuiKeyChord           NavJustMovedToKeyMods;
    ImGuiID                 NavNextActivateId;                  // Set by ActivateItem(), queued until next frame.
    ImGuiActivateFlags      NavNextActivateFlags;
    ImGuiInputSource        NavInputSource;                     // Keyboard or Gamepad mode? THIS CAN ONLY BE ImGuiInputSource_Keyboard or ImGuiInputSource_Mouse
    ImGuiNavLayer           NavLayer;                           // Layer we are navigating on. For now the system is hard-coded for 0=main contents and 1=menu/title bar, may expose layers later.
    ImGuiSelectionUserData  NavLastValidSelectionUserData;      // Last valid data passed to SetNextItemSelectionUser(), or -1. For current window. Not reset when focusing an item that doesn't have selection data.
    bool                    NavIdIsAlive;                       // Nav widget has been seen this frame ~~ NavRectRel is valid
    bool                    NavMousePosDirty;                   // When set we will update mouse position if (io.ConfigFlags & ImGuiConfigFlags_NavEnableSetMousePos) if set (NB: this not enabled by default)
    bool                    NavDisableHighlight;                // When user starts using mouse, we hide gamepad/keyboard highlight (NB: but they are still available, which is why NavDisableHighlight isn't always != NavDisableMouseHover)
    bool                    NavDisableMouseHover;               // When user starts using gamepad/keyboard, we hide mouse hovering highlight until mouse is touched again.

    // Navigation: Init & Move Requests
    bool                    NavAnyRequest;                      // ~~ NavMoveRequest || NavInitRequest this is to perform early out in ItemAdd()
    bool                    NavInitRequest;                     // Init request for appearing window to select first item
    bool                    NavInitRequestFromMove;
    ImGuiNavItemData        NavInitResult;                      // Init request result (first item of the window, or one for which SetItemDefaultFocus() was called)
    bool                    NavMoveSubmitted;                   // Move request submitted, will process result on next NewFrame()
    bool                    NavMoveScoringItems;                // Move request submitted, still scoring incoming items
    bool                    NavMoveForwardToNextFrame;
    ImGuiNavMoveFlags       NavMoveFlags;
    ImGuiScrollFlags        NavMoveScrollFlags;
    ImGuiKeyChord           NavMoveKeyMods;
    ImGuiDir                NavMoveDir;                         // Direction of the move request (left/right/up/down)
    ImGuiDir                NavMoveDirForDebug;
    ImGuiDir                NavMoveClipDir;                     // FIXME-NAV: Describe the purpose of this better. Might want to rename?
    ImRect                  NavScoringRect;                     // Rectangle used for scoring, in screen space. Based of window->NavRectRel[], modified for directional navigation scoring.
    ImRect                  NavScoringNoClipRect;               // Some nav operations (such as PageUp/PageDown) enforce a region which clipper will attempt to always keep submitted
    int                     NavScoringDebugCount;               // Metrics for debugging
    int                     NavTabbingDir;                      // Generally -1 or +1, 0 when tabbing without a nav id
    int                     NavTabbingCounter;                  // >0 when counting items for tabbing
    ImGuiNavItemData        NavMoveResultLocal;                 // Best move request candidate within NavWindow
    ImGuiNavItemData        NavMoveResultLocalVisible;          // Best move request candidate within NavWindow that are mostly visible (when using ImGuiNavMoveFlags_AlsoScoreVisibleSet flag)
    ImGuiNavItemData        NavMoveResultOther;                 // Best move request candidate within NavWindow's flattened hierarchy (when using ImGuiWindowFlags_NavFlattened flag)
    ImGuiNavItemData        NavTabbingResultFirst;              // First tabbing request candidate within NavWindow and flattened hierarchy

    // Navigation: Windowing (CTRL+TAB for list, or Menu button + keys or directional pads to move/resize)
    ImGuiKeyChord           ConfigNavWindowingKeyNext;          // = ImGuiMod_Ctrl | ImGuiKey_Tab, for reconfiguration (see #4828)
    ImGuiKeyChord           ConfigNavWindowingKeyPrev;          // = ImGuiMod_Ctrl | ImGuiMod_Shift | ImGuiKey_Tab
    ImGuiWindow*            NavWindowingTarget;                 // Target window when doing CTRL+Tab (or Pad Menu + FocusPrev/Next), this window is temporarily displayed top-most!
    ImGuiWindow*            NavWindowingTargetAnim;             // Record of last valid NavWindowingTarget until DimBgRatio and NavWindowingHighlightAlpha becomes 0.0f, so the fade-out can stay on it.
    ImGuiWindow*            NavWindowingListWindow;             // Internal window actually listing the CTRL+Tab contents
    float                   NavWindowingTimer;
    float                   NavWindowingHighlightAlpha;
    bool                    NavWindowingToggleLayer;
    ImGuiKey                NavWindowingToggleKey;
    ImVec2                  NavWindowingAccumDeltaPos;
    ImVec2                  NavWindowingAccumDeltaSize;

    // Render
    float                   DimBgRatio;                         // 0.0..1.0 animation when fading in a dimming background (for modal window and CTRL+TAB list)

    // Drag and Drop
    bool                    DragDropActive;
    bool                    DragDropWithinSource;               // Set when within a BeginDragDropXXX/EndDragDropXXX block for a drag source.
    bool                    DragDropWithinTarget;               // Set when within a BeginDragDropXXX/EndDragDropXXX block for a drag target.
    ImGuiDragDropFlags      DragDropSourceFlags;
    int                     DragDropSourceFrameCount;
    int                     DragDropMouseButton;
    ImGuiPayload            DragDropPayload;
    ImRect                  DragDropTargetRect;                 // Store rectangle of current target candidate (we favor small targets when overlapping)
    ImRect                  DragDropTargetClipRect;             // Store ClipRect at the time of item's drawing
    ImGuiID                 DragDropTargetId;
    ImGuiDragDropFlags      DragDropAcceptFlags;
    float                   DragDropAcceptIdCurrRectSurface;    // Target item surface (we resolve overlapping targets by prioritizing the smaller surface)
    ImGuiID                 DragDropAcceptIdCurr;               // Target item id (set at the time of accepting the payload)
    ImGuiID                 DragDropAcceptIdPrev;               // Target item id from previous frame (we need to store this to allow for overlapping drag and drop targets)
    int                     DragDropAcceptFrameCount;           // Last time a target expressed a desire to accept the source
    ImGuiID                 DragDropHoldJustPressedId;          // Set when holding a payload just made ButtonBehavior() return a press.
    ImVector<unsigned char> DragDropPayloadBufHeap;             // We don't expose the ImVector<> directly, ImGuiPayload only holds pointer+size
    unsigned char           DragDropPayloadBufLocal[16];        // Local buffer for small payloads

    // Clipper
    int                             ClipperTempDataStacked;
    ImVector<ImGuiListClipperData>  ClipperTempData;

    // Tables
    ImGuiTable*                     CurrentTable;
    ImGuiID                         DebugBreakInTable;          // Set to break in BeginTable() call.
    int                             TablesTempDataStacked;      // Temporary table data size (because we leave previous instances undestructed, we generally don't use TablesTempData.Size)
    ImVector<ImGuiTableTempData>    TablesTempData;             // Temporary table data (buffers reused/shared across instances, support nesting)
    ImPool<ImGuiTable>              Tables;                     // Persistent table data
    ImVector<float>                 TablesLastTimeActive;       // Last used timestamp of each tables (SOA, for efficient GC)
    ImVector<ImDrawChannel>         DrawChannelsTempMergeBuffer;

    // Tab bars
    ImGuiTabBar*                    CurrentTabBar;
    ImPool<ImGuiTabBar>             TabBars;
    ImVector<ImGuiPtrOrIndex>       CurrentTabBarStack;
    ImVector<ImGuiShrinkWidthItem>  ShrinkWidthBuffer;

    // Hover Delay system
    ImGuiID                 HoverItemDelayId;
    ImGuiID                 HoverItemDelayIdPreviousFrame;
    float                   HoverItemDelayTimer;                // Currently used by IsItemHovered()
    float                   HoverItemDelayClearTimer;           // Currently used by IsItemHovered(): grace time before g.TooltipHoverTimer gets cleared.
    ImGuiID                 HoverItemUnlockedStationaryId;      // Mouse has once been stationary on this item. Only reset after departing the item.
    ImGuiID                 HoverWindowUnlockedStationaryId;    // Mouse has once been stationary on this window. Only reset after departing the window.

    // Mouse state
    ImGuiMouseCursor        MouseCursor;
    float                   MouseStationaryTimer;               // Time the mouse has been stationary (with some loose heuristic)
    ImVec2                  MouseLastValidPos;

    // Widget state
    ImGuiInputTextState     InputTextState;
    ImGuiInputTextDeactivatedState InputTextDeactivatedState;
    ImFont                  InputTextPasswordFont;
    ImGuiID                 TempInputId;                        // Temporary text input when CTRL+clicking on a slider, etc.
    int                     BeginMenuDepth;
    int                     BeginComboDepth;
    ImGuiColorEditFlags     ColorEditOptions;                   // Store user options for color edit widgets
    ImGuiID                 ColorEditCurrentID;                 // Set temporarily while inside of the parent-most ColorEdit4/ColorPicker4 (because they call each others).
    ImGuiID                 ColorEditSavedID;                   // ID we are saving/restoring HS for
    float                   ColorEditSavedHue;                  // Backup of last Hue associated to LastColor, so we can restore Hue in lossy RGB<>HSV round trips
    float                   ColorEditSavedSat;                  // Backup of last Saturation associated to LastColor, so we can restore Saturation in lossy RGB<>HSV round trips
    ImU32                   ColorEditSavedColor;                // RGB value with alpha set to 0.
    ImVec4                  ColorPickerRef;                     // Initial/reference color at the time of opening the color picker.
    ImGuiComboPreviewData   ComboPreviewData;
    ImRect                  WindowResizeBorderExpectedRect;     // Expected border rect, switch to relative edit if moving
    bool                    WindowResizeRelativeMode;
    float                   SliderGrabClickOffset;
    float                   SliderCurrentAccum;                 // Accumulated slider delta when using navigation controls.
    bool                    SliderCurrentAccumDirty;            // Has the accumulated slider delta changed since last time we tried to apply it?
    bool                    DragCurrentAccumDirty;
    float                   DragCurrentAccum;                   // Accumulator for dragging modification. Always high-precision, not rounded by end-user precision settings
    float                   DragSpeedDefaultRatio;              // If speed == 0.0f, uses (max-min) * DragSpeedDefaultRatio
    float                   ScrollbarClickDeltaToGrabCenter;    // Distance between mouse and center of grab box, normalized in parent space. Use storage?
    float                   DisabledAlphaBackup;                // Backup for style.Alpha for BeginDisabled()
    short                   DisabledStackSize;
    short                   LockMarkEdited;
    short                   TooltipOverrideCount;
    ImVector<char>          ClipboardHandlerData;               // If no custom clipboard handler is defined
    ImVector<ImGuiID>       MenusIdSubmittedThisFrame;          // A list of menu IDs that were rendered at least once
    ImGuiTypingSelectState  TypingSelectState;                  // State for GetTypingSelectRequest()

    // Platform support
    ImGuiPlatformImeData    PlatformImeData;                    // Data updated by current frame
    ImGuiPlatformImeData    PlatformImeDataPrev;                // Previous frame data (when changing we will call io.SetPlatformImeDataFn
    ImGuiID                 PlatformImeViewport;

    // Extensions
    // FIXME: We could provide an API to register one slot in an array held in ImGuiContext?
    ImGuiDockContext        DockContext;
    void                    (*DockNodeWindowMenuHandler)(ImGuiContext* ctx, ImGuiDockNode* node, ImGuiTabBar* tab_bar);

    // Settings
    bool                    SettingsLoaded;
    float                   SettingsDirtyTimer;                 // Save .ini Settings to memory when time reaches zero
    ImGuiTextBuffer         SettingsIniData;                    // In memory .ini settings
    ImVector<ImGuiSettingsHandler>      SettingsHandlers;       // List of .ini settings handlers
    ImChunkStream<ImGuiWindowSettings>  SettingsWindows;        // ImGuiWindow .ini settings entries
    ImChunkStream<ImGuiTableSettings>   SettingsTables;         // ImGuiTable .ini settings entries
    ImVector<ImGuiContextHook>          Hooks;                  // Hooks for extensions (e.g. test engine)
    ImGuiID                             HookIdNext;             // Next available HookId

    // Localization
    const char*             LocalizationTable[ImGuiLocKey_COUNT];

    // Capture/Logging
    bool                    LogEnabled;                         // Currently capturing
    ImGuiLogType            LogType;                            // Capture target
    ImFileHandle            LogFile;                            // If != NULL log to stdout/ file
    ImGuiTextBuffer         LogBuffer;                          // Accumulation buffer when log to clipboard. This is pointer so our GImGui static constructor doesn't call heap allocators.
    const char*             LogNextPrefix;
    const char*             LogNextSuffix;
    float                   LogLinePosY;
    bool                    LogLineFirstItem;
    int                     LogDepthRef;
    int                     LogDepthToExpand;
    int                     LogDepthToExpandDefault;            // Default/stored value for LogDepthMaxExpand if not specified in the LogXXX function call.

    // Debug Tools
    // (some of the highly frequently used data are interleaved in other structures above: DebugBreakXXX fields, DebugHookIdInfo, DebugLocateId etc.)
    ImGuiDebugLogFlags      DebugLogFlags;
    ImGuiTextBuffer         DebugLogBuf;
    ImGuiTextIndex          DebugLogIndex;
    ImGuiDebugLogFlags      DebugLogAutoDisableFlags;
    ImU8                    DebugLogAutoDisableFrames;
    ImU8                    DebugLocateFrames;                  // For DebugLocateItemOnHover(). This is used together with DebugLocateId which is in a hot/cached spot above.
    bool                    DebugBreakInLocateId;               // Debug break in ItemAdd() call for g.DebugLocateId.
    ImGuiKeyChord           DebugBreakKeyChord;                 // = ImGuiKey_Pause
    ImS8                    DebugBeginReturnValueCullDepth;     // Cycle between 0..9 then wrap around.
    bool                    DebugItemPickerActive;              // Item picker is active (started with DebugStartItemPicker())
    ImU8                    DebugItemPickerMouseButton;
    ImGuiID                 DebugItemPickerBreakId;             // Will call IM_DEBUG_BREAK() when encountering this ID
    float                   DebugFlashStyleColorTime;
    ImVec4                  DebugFlashStyleColorBackup;
    ImGuiMetricsConfig      DebugMetricsConfig;
    ImGuiIDStackTool        DebugIDStackTool;
    ImGuiDebugAllocInfo     DebugAllocInfo;
    ImGuiDockNode*          DebugHoveredDockNode;               // Hovered dock node.

    // Misc
    float                   FramerateSecPerFrame[60];           // Calculate estimate of framerate for user over the last 60 frames..
    int                     FramerateSecPerFrameIdx;
    int                     FramerateSecPerFrameCount;
    float                   FramerateSecPerFrameAccum;
    int                     WantCaptureMouseNextFrame;          // Explicit capture override via SetNextFrameWantCaptureMouse()/SetNextFrameWantCaptureKeyboard(). Default to -1.
    int                     WantCaptureKeyboardNextFrame;       // "
    int                     WantTextInputNextFrame;
    ImVector<char>          TempBuffer;                         // Temporary text buffer
    char                    TempKeychordName[64];

    ImGuiContext(ImFontAtlas* shared_font_atlas)
    {
        IO.Ctx = this;
        InputTextState.Ctx = this;

        Initialized = false;
        ConfigFlagsCurrFrame = ConfigFlagsLastFrame = ImGuiConfigFlags_None;
        FontAtlasOwnedByContext = shared_font_atlas ? false : true;
        Font = NULL;
        FontSize = FontBaseSize = 0.0f;
        IO.Fonts = shared_font_atlas ? shared_font_atlas : IM_NEW(ImFontAtlas)();
        Time = 0.0f;
        FrameCount = 0;
        FrameCountEnded = FrameCountPlatformEnded = FrameCountRendered = -1;
        WithinFrameScope = WithinFrameScopeWithImplicitWindow = WithinEndChild = false;
        GcCompactAll = false;
        TestEngineHookItems = false;
        TestEngine = NULL;

        InputEventsNextMouseSource = ImGuiMouseSource_Mouse;
        InputEventsNextEventId = 1;

        WindowsActiveCount = 0;
        CurrentWindow = NULL;
        HoveredWindow = NULL;
        HoveredWindowUnderMovingWindow = NULL;
        MovingWindow = NULL;
        WheelingWindow = NULL;
        WheelingWindowStartFrame = WheelingWindowScrolledFrame = -1;
        WheelingWindowReleaseTimer = 0.0f;

        DebugHookIdInfo = 0;
        HoveredId = HoveredIdPreviousFrame = 0;
        HoveredIdAllowOverlap = false;
        HoveredIdDisabled = false;
        HoveredIdTimer = HoveredIdNotActiveTimer = 0.0f;
        ActiveId = 0;
        ActiveIdIsAlive = 0;
        ActiveIdTimer = 0.0f;
        ActiveIdIsJustActivated = false;
        ActiveIdAllowOverlap = false;
        ActiveIdNoClearOnFocusLoss = false;
        ActiveIdHasBeenPressedBefore = false;
        ActiveIdHasBeenEditedBefore = false;
        ActiveIdHasBeenEditedThisFrame = false;
        ActiveIdFromShortcut = false;
        ActiveIdClickOffset = ImVec2(-1, -1);
        ActiveIdWindow = NULL;
        ActiveIdSource = ImGuiInputSource_None;
        ActiveIdMouseButton = -1;
        ActiveIdPreviousFrame = 0;
        ActiveIdPreviousFrameIsAlive = false;
        ActiveIdPreviousFrameHasBeenEditedBefore = false;
        ActiveIdPreviousFrameWindow = NULL;
        LastActiveId = 0;
        LastActiveIdTimer = 0.0f;

        LastKeyboardKeyPressTime = LastKeyModsChangeTime = LastKeyModsChangeFromNoneTime = -1.0;

        ActiveIdUsingNavDirMask = 0x00;
        ActiveIdUsingAllKeyboardKeys = false;
#ifndef IMGUI_DISABLE_OBSOLETE_KEYIO
        ActiveIdUsingNavInputMask = 0x00;
#endif

        CurrentFocusScopeId = 0;
        CurrentItemFlags = ImGuiItemFlags_None;
        DebugShowGroupRects = false;

        CurrentDpiScale = 0.0f;
        CurrentViewport = NULL;
        MouseViewport = MouseLastHoveredViewport = NULL;
        PlatformLastFocusedViewportId = 0;
        ViewportCreatedCount = PlatformWindowsCreatedCount = 0;
        ViewportFocusedStampCount = 0;

        NavWindow = NULL;
        NavId = NavFocusScopeId = NavActivateId = NavActivateDownId = NavActivatePressedId = 0;
        NavJustMovedToId = NavJustMovedToFocusScopeId = NavNextActivateId = 0;
        NavActivateFlags = NavNextActivateFlags = ImGuiActivateFlags_None;
        NavHighlightActivatedId = 0;
        NavHighlightActivatedTimer = 0.0f;
        NavJustMovedToKeyMods = ImGuiMod_None;
        NavInputSource = ImGuiInputSource_Keyboard;
        NavLayer = ImGuiNavLayer_Main;
        NavLastValidSelectionUserData = ImGuiSelectionUserData_Invalid;
        NavIdIsAlive = false;
        NavMousePosDirty = false;
        NavDisableHighlight = true;
        NavDisableMouseHover = false;
        NavAnyRequest = false;
        NavInitRequest = false;
        NavInitRequestFromMove = false;
        NavMoveSubmitted = false;
        NavMoveScoringItems = false;
        NavMoveForwardToNextFrame = false;
        NavMoveFlags = ImGuiNavMoveFlags_None;
        NavMoveScrollFlags = ImGuiScrollFlags_None;
        NavMoveKeyMods = ImGuiMod_None;
        NavMoveDir = NavMoveDirForDebug = NavMoveClipDir = ImGuiDir_None;
        NavScoringDebugCount = 0;
        NavTabbingDir = 0;
        NavTabbingCounter = 0;

        ConfigNavWindowingKeyNext = ImGuiMod_Ctrl | ImGuiKey_Tab;
        ConfigNavWindowingKeyPrev = ImGuiMod_Ctrl | ImGuiMod_Shift | ImGuiKey_Tab;
        NavWindowingTarget = NavWindowingTargetAnim = NavWindowingListWindow = NULL;
        NavWindowingTimer = NavWindowingHighlightAlpha = 0.0f;
        NavWindowingToggleLayer = false;
        NavWindowingToggleKey = ImGuiKey_None;

        DimBgRatio = 0.0f;

        DragDropActive = DragDropWithinSource = DragDropWithinTarget = false;
        DragDropSourceFlags = ImGuiDragDropFlags_None;
        DragDropSourceFrameCount = -1;
        DragDropMouseButton = -1;
        DragDropTargetId = 0;
        DragDropAcceptFlags = ImGuiDragDropFlags_None;
        DragDropAcceptIdCurrRectSurface = 0.0f;
        DragDropAcceptIdPrev = DragDropAcceptIdCurr = 0;
        DragDropAcceptFrameCount = -1;
        DragDropHoldJustPressedId = 0;
        memset(DragDropPayloadBufLocal, 0, sizeof(DragDropPayloadBufLocal));

        ClipperTempDataStacked = 0;

        CurrentTable = NULL;
        TablesTempDataStacked = 0;
        CurrentTabBar = NULL;

        HoverItemDelayId = HoverItemDelayIdPreviousFrame = HoverItemUnlockedStationaryId = HoverWindowUnlockedStationaryId = 0;
        HoverItemDelayTimer = HoverItemDelayClearTimer = 0.0f;

        MouseCursor = ImGuiMouseCursor_Arrow;
        MouseStationaryTimer = 0.0f;

        TempInputId = 0;
        BeginMenuDepth = BeginComboDepth = 0;
        ColorEditOptions = ImGuiColorEditFlags_DefaultOptions_;
        ColorEditCurrentID = ColorEditSavedID = 0;
        ColorEditSavedHue = ColorEditSavedSat = 0.0f;
        ColorEditSavedColor = 0;
        WindowResizeRelativeMode = false;
        SliderGrabClickOffset = 0.0f;
        SliderCurrentAccum = 0.0f;
        SliderCurrentAccumDirty = false;
        DragCurrentAccumDirty = false;
        DragCurrentAccum = 0.0f;
        DragSpeedDefaultRatio = 1.0f / 100.0f;
        ScrollbarClickDeltaToGrabCenter = 0.0f;
        DisabledAlphaBackup = 0.0f;
        DisabledStackSize = 0;
        LockMarkEdited = 0;
        TooltipOverrideCount = 0;

        PlatformImeData.InputPos = ImVec2(0.0f, 0.0f);
        PlatformImeDataPrev.InputPos = ImVec2(-1.0f, -1.0f); // Different to ensure initial submission
        PlatformImeViewport = 0;

        DockNodeWindowMenuHandler = NULL;

        SettingsLoaded = false;
        SettingsDirtyTimer = 0.0f;
        HookIdNext = 0;

        memset(LocalizationTable, 0, sizeof(LocalizationTable));

        LogEnabled = false;
        LogType = ImGuiLogType_None;
        LogNextPrefix = LogNextSuffix = NULL;
        LogFile = NULL;
        LogLinePosY = FLT_MAX;
        LogLineFirstItem = false;
        LogDepthRef = 0;
        LogDepthToExpand = LogDepthToExpandDefault = 2;

        DebugLogFlags = ImGuiDebugLogFlags_OutputToTTY;
        DebugLocateId = 0;
        DebugLogAutoDisableFlags = ImGuiDebugLogFlags_None;
        DebugLogAutoDisableFrames = 0;
        DebugLocateFrames = 0;
        DebugBeginReturnValueCullDepth = -1;
        DebugItemPickerActive = false;
        DebugItemPickerMouseButton = ImGuiMouseButton_Left;
        DebugItemPickerBreakId = 0;
        DebugFlashStyleColorTime = 0.0f;
        DebugFlashStyleColorIdx = ImGuiCol_COUNT;
        DebugHoveredDockNode = NULL;

        // Same as DebugBreakClearData(). Those fields are scattered in their respective subsystem to stay in hot-data locations
        DebugBreakInWindow = 0;
        DebugBreakInTable = 0;
        DebugBreakInLocateId = false;
        DebugBreakKeyChord = ImGuiKey_Pause;
        DebugBreakInShortcutRouting = ImGuiKey_None;

        memset(FramerateSecPerFrame, 0, sizeof(FramerateSecPerFrame));
        FramerateSecPerFrameIdx = FramerateSecPerFrameCount = 0;
        FramerateSecPerFrameAccum = 0.0f;
        WantCaptureMouseNextFrame = WantCaptureKeyboardNextFrame = WantTextInputNextFrame = -1;
        memset(TempKeychordName, 0, sizeof(TempKeychordName));
    }
};

//-----------------------------------------------------------------------------
// [SECTION] ImGuiWindowTempData, ImGuiWindow
//-----------------------------------------------------------------------------

// Transient per-window data, reset at the beginning of the frame. This used to be called ImGuiDrawContext, hence the DC variable name in ImGuiWindow.
// (That's theory, in practice the delimitation between ImGuiWindow and ImGuiWindowTempData is quite tenuous and could be reconsidered..)
// (This doesn't need a constructor because we zero-clear it as part of ImGuiWindow and all frame-temporary data are setup on Begin)
struct IMGUI_API ImGuiWindowTempData
{
    // Layout
    ImVec2                  CursorPos;              // Current emitting position, in absolute coordinates.
    ImVec2                  CursorPosPrevLine;
    ImVec2                  CursorStartPos;         // Initial position after Begin(), generally ~ window position + WindowPadding.
    ImVec2                  CursorMaxPos;           // Used to implicitly calculate ContentSize at the beginning of next frame, for scrolling range and auto-resize. Always growing during the frame.
    ImVec2                  IdealMaxPos;            // Used to implicitly calculate ContentSizeIdeal at the beginning of next frame, for auto-resize only. Always growing during the frame.
    ImVec2                  CurrLineSize;
    ImVec2                  PrevLineSize;
    float                   CurrLineTextBaseOffset; // Baseline offset (0.0f by default on a new line, generally == style.FramePadding.y when a framed item has been added).
    float                   PrevLineTextBaseOffset;
    bool                    IsSameLine;
    bool                    IsSetPos;
    ImVec1                  Indent;                 // Indentation / start position from left of window (increased by TreePush/TreePop, etc.)
    ImVec1                  ColumnsOffset;          // Offset to the current column (if ColumnsCurrent > 0). FIXME: This and the above should be a stack to allow use cases like Tree->Column->Tree. Need revamp columns API.
    ImVec1                  GroupOffset;
    ImVec2                  CursorStartPosLossyness;// Record the loss of precision of CursorStartPos due to really large scrolling amount. This is used by clipper to compensate and fix the most common use case of large scroll area.

    // Keyboard/Gamepad navigation
    ImGuiNavLayer           NavLayerCurrent;        // Current layer, 0..31 (we currently only use 0..1)
    short                   NavLayersActiveMask;    // Which layers have been written to (result from previous frame)
    short                   NavLayersActiveMaskNext;// Which layers have been written to (accumulator for current frame)
    bool                    NavIsScrollPushableX;   // Set when current work location may be scrolled horizontally when moving left / right. This is generally always true UNLESS within a column.
    bool                    NavHideHighlightOneFrame;
    bool                    NavWindowHasScrollY;    // Set per window when scrolling can be used (== ScrollMax.y > 0.0f)

    // Miscellaneous
    bool                    MenuBarAppending;       // FIXME: Remove this
    ImVec2                  MenuBarOffset;          // MenuBarOffset.x is sort of equivalent of a per-layer CursorPos.x, saved/restored as we switch to the menu bar. The only situation when MenuBarOffset.y is > 0 if when (SafeAreaPadding.y > FramePadding.y), often used on TVs.
    ImGuiMenuColumns        MenuColumns;            // Simplified columns storage for menu items measurement
    int                     TreeDepth;              // Current tree depth.
    ImU32                   TreeJumpToParentOnPopMask; // Store a copy of !g.NavIdIsAlive for TreeDepth 0..31.. Could be turned into a ImU64 if necessary.
    ImVector<ImGuiWindow*>  ChildWindows;
    ImGuiStorage*           StateStorage;           // Current persistent per-window storage (store e.g. tree node open/close state)
    ImGuiOldColumns*        CurrentColumns;         // Current columns set
    int                     CurrentTableIdx;        // Current table index (into g.Tables)
    ImGuiLayoutType         LayoutType;
    ImGuiLayoutType         ParentLayoutType;       // Layout type of parent window at the time of Begin()
    ImU32                   ModalDimBgColor;

    // Local parameters stacks
    // We store the current settings outside of the vectors to increase memory locality (reduce cache misses). The vectors are rarely modified. Also it allows us to not heap allocate for short-lived windows which are not using those settings.
    float                   ItemWidth;              // Current item width (>0.0: width in pixels, <0.0: align xx pixels to the right of window).
    float                   TextWrapPos;            // Current text wrap pos.
    ImVector<float>         ItemWidthStack;         // Store item widths to restore (attention: .back() is not == ItemWidth)
    ImVector<float>         TextWrapPosStack;       // Store text wrap pos to restore (attention: .back() is not == TextWrapPos)
};

// Storage for one window
struct IMGUI_API ImGuiWindow
{
    ImGuiContext*           Ctx;                                // Parent UI context (needs to be set explicitly by parent).
    char*                   Name;                               // Window name, owned by the window.
    ImGuiID                 ID;                                 // == ImHashStr(Name)
    ImGuiWindowFlags        Flags, FlagsPreviousFrame;          // See enum ImGuiWindowFlags_
    ImGuiChildFlags         ChildFlags;                         // Set when window is a child window. See enum ImGuiChildFlags_
    ImGuiWindowClass        WindowClass;                        // Advanced users only. Set with SetNextWindowClass()
    ImGuiViewportP*         Viewport;                           // Always set in Begin(). Inactive windows may have a NULL value here if their viewport was discarded.
    ImGuiID                 ViewportId;                         // We backup the viewport id (since the viewport may disappear or never be created if the window is inactive)
    ImVec2                  ViewportPos;                        // We backup the viewport position (since the viewport may disappear or never be created if the window is inactive)
    int                     ViewportAllowPlatformMonitorExtend; // Reset to -1 every frame (index is guaranteed to be valid between NewFrame..EndFrame), only used in the Appearing frame of a tooltip/popup to enforce clamping to a given monitor
    ImVec2                  Pos;                                // Position (always rounded-up to nearest pixel)
    ImVec2                  Size;                               // Current size (==SizeFull or collapsed title bar size)
    ImVec2                  SizeFull;                           // Size when non collapsed
    ImVec2                  ContentSize;                        // Size of contents/scrollable client area (calculated from the extents reach of the cursor) from previous frame. Does not include window decoration or window padding.
    ImVec2                  ContentSizeIdeal;
    ImVec2                  ContentSizeExplicit;                // Size of contents/scrollable client area explicitly request by the user via SetNextWindowContentSize().
    ImVec2                  WindowPadding;                      // Window padding at the time of Begin().
    float                   WindowRounding;                     // Window rounding at the time of Begin(). May be clamped lower to avoid rendering artifacts with title bar, menu bar etc.
    float                   WindowBorderSize;                   // Window border size at the time of Begin().
    float                   DecoOuterSizeX1, DecoOuterSizeY1;   // Left/Up offsets. Sum of non-scrolling outer decorations (X1 generally == 0.0f. Y1 generally = TitleBarHeight + MenuBarHeight). Locked during Begin().
    float                   DecoOuterSizeX2, DecoOuterSizeY2;   // Right/Down offsets (X2 generally == ScrollbarSize.x, Y2 == ScrollbarSizes.y).
    float                   DecoInnerSizeX1, DecoInnerSizeY1;   // Applied AFTER/OVER InnerRect. Specialized for Tables as they use specialized form of clipping and frozen rows/columns are inside InnerRect (and not part of regular decoration sizes).
    int                     NameBufLen;                         // Size of buffer storing Name. May be larger than strlen(Name)!
    ImGuiID                 MoveId;                             // == window->GetID("#MOVE")
    ImGuiID                 TabId;                              // == window->GetID("#TAB")
    ImGuiID                 ChildId;                            // ID of corresponding item in parent window (for navigation to return from child window to parent window)
    ImVec2                  Scroll;
    ImVec2                  ScrollMax;
    ImVec2                  ScrollTarget;                       // target scroll position. stored as cursor position with scrolling canceled out, so the highest point is always 0.0f. (FLT_MAX for no change)
    ImVec2                  ScrollTargetCenterRatio;            // 0.0f = scroll so that target position is at top, 0.5f = scroll so that target position is centered
    ImVec2                  ScrollTargetEdgeSnapDist;           // 0.0f = no snapping, >0.0f snapping threshold
    ImVec2                  ScrollbarSizes;                     // Size taken by each scrollbars on their smaller axis. Pay attention! ScrollbarSizes.x == width of the vertical scrollbar, ScrollbarSizes.y = height of the horizontal scrollbar.
    bool                    ScrollbarX, ScrollbarY;             // Are scrollbars visible?
    bool                    ViewportOwned;
    bool                    Active;                             // Set to true on Begin(), unless Collapsed
    bool                    WasActive;
    bool                    WriteAccessed;                      // Set to true when any widget access the current window
    bool                    Collapsed;                          // Set when collapsing window to become only title-bar
    bool                    WantCollapseToggle;
    bool                    SkipItems;                          // Set when items can safely be all clipped (e.g. window not visible or collapsed)
    bool                    Appearing;                          // Set during the frame where the window is appearing (or re-appearing)
    bool                    Hidden;                             // Do not display (== HiddenFrames*** > 0)
    bool                    IsFallbackWindow;                   // Set on the "Debug##Default" window.
    bool                    IsExplicitChild;                    // Set when passed _ChildWindow, left to false by BeginDocked()
    bool                    HasCloseButton;                     // Set when the window has a close button (p_open != NULL)
    signed char             ResizeBorderHovered;                // Current border being hovered for resize (-1: none, otherwise 0-3)
    signed char             ResizeBorderHeld;                   // Current border being held for resize (-1: none, otherwise 0-3)
    short                   BeginCount;                         // Number of Begin() during the current frame (generally 0 or 1, 1+ if appending via multiple Begin/End pairs)
    short                   BeginCountPreviousFrame;            // Number of Begin() during the previous frame
    short                   BeginOrderWithinParent;             // Begin() order within immediate parent window, if we are a child window. Otherwise 0.
    short                   BeginOrderWithinContext;            // Begin() order within entire imgui context. This is mostly used for debugging submission order related issues.
    short                   FocusOrder;                         // Order within WindowsFocusOrder[], altered when windows are focused.
    ImGuiID                 PopupId;                            // ID in the popup stack when this window is used as a popup/menu (because we use generic Name/ID for recycling)
    ImS8                    AutoFitFramesX, AutoFitFramesY;
    bool                    AutoFitOnlyGrows;
    ImGuiDir                AutoPosLastDirection;
    ImS8                    HiddenFramesCanSkipItems;           // Hide the window for N frames
    ImS8                    HiddenFramesCannotSkipItems;        // Hide the window for N frames while allowing items to be submitted so we can measure their size
    ImS8                    HiddenFramesForRenderOnly;          // Hide the window until frame N at Render() time only
    ImS8                    DisableInputsFrames;                // Disable window interactions for N frames
    ImGuiCond               SetWindowPosAllowFlags : 8;         // store acceptable condition flags for SetNextWindowPos() use.
    ImGuiCond               SetWindowSizeAllowFlags : 8;        // store acceptable condition flags for SetNextWindowSize() use.
    ImGuiCond               SetWindowCollapsedAllowFlags : 8;   // store acceptable condition flags for SetNextWindowCollapsed() use.
    ImGuiCond               SetWindowDockAllowFlags : 8;        // store acceptable condition flags for SetNextWindowDock() use.
    ImVec2                  SetWindowPosVal;                    // store window position when using a non-zero Pivot (position set needs to be processed when we know the window size)
    ImVec2                  SetWindowPosPivot;                  // store window pivot for positioning. ImVec2(0, 0) when positioning from top-left corner; ImVec2(0.5f, 0.5f) for centering; ImVec2(1, 1) for bottom right.

    ImVector<ImGuiID>       IDStack;                            // ID stack. ID are hashes seeded with the value at the top of the stack. (In theory this should be in the TempData structure)
    ImGuiWindowTempData     DC;                                 // Temporary per-window data, reset at the beginning of the frame. This used to be called ImGuiDrawContext, hence the "DC" variable name.

    // The best way to understand what those rectangles are is to use the 'Metrics->Tools->Show Windows Rectangles' viewer.
    // The main 'OuterRect', omitted as a field, is window->Rect().
    ImRect                  OuterRectClipped;                   // == Window->Rect() just after setup in Begin(). == window->Rect() for root window.
    ImRect                  InnerRect;                          // Inner rectangle (omit title bar, menu bar, scroll bar)
    ImRect                  InnerClipRect;                      // == InnerRect shrunk by WindowPadding*0.5f on each side, clipped within viewport or parent clip rect.
    ImRect                  WorkRect;                           // Initially covers the whole scrolling region. Reduced by containers e.g columns/tables when active. Shrunk by WindowPadding*1.0f on each side. This is meant to replace ContentRegionRect over time (from 1.71+ onward).
    ImRect                  ParentWorkRect;                     // Backup of WorkRect before entering a container such as columns/tables. Used by e.g. SpanAllColumns functions to easily access. Stacked containers are responsible for maintaining this. // FIXME-WORKRECT: Could be a stack?
    ImRect                  ClipRect;                           // Current clipping/scissoring rectangle, evolve as we are using PushClipRect(), etc. == DrawList->clip_rect_stack.back().
    ImRect                  ContentRegionRect;                  // FIXME: This is currently confusing/misleading. It is essentially WorkRect but not handling of scrolling. We currently rely on it as right/bottom aligned sizing operation need some size to rely on.
    ImVec2ih                HitTestHoleSize;                    // Define an optional rectangular hole where mouse will pass-through the window.
    ImVec2ih                HitTestHoleOffset;

    int                     LastFrameActive;                    // Last frame number the window was Active.
    int                     LastFrameJustFocused;               // Last frame number the window was made Focused.
    float                   LastTimeActive;                     // Last timestamp the window was Active (using float as we don't need high precision there)
    float                   ItemWidthDefault;
    ImGuiStorage            StateStorage;
    ImVector<ImGuiOldColumns> ColumnsStorage;
    float                   FontWindowScale;                    // User scale multiplier per-window, via SetWindowFontScale()
    float                   FontDpiScale;
    int                     SettingsOffset;                     // Offset into SettingsWindows[] (offsets are always valid as we only grow the array from the back)

    ImDrawList*             DrawList;                           // == &DrawListInst (for backward compatibility reason with code using imgui_internal.h we keep this a pointer)
    ImDrawList              DrawListInst;
    ImGuiWindow*            ParentWindow;                       // If we are a child _or_ popup _or_ docked window, this is pointing to our parent. Otherwise NULL.
    ImGuiWindow*            ParentWindowInBeginStack;
    ImGuiWindow*            RootWindow;                         // Point to ourself or first ancestor that is not a child window. Doesn't cross through popups/dock nodes.
    ImGuiWindow*            RootWindowPopupTree;                // Point to ourself or first ancestor that is not a child window. Cross through popups parent<>child.
    ImGuiWindow*            RootWindowDockTree;                 // Point to ourself or first ancestor that is not a child window. Cross through dock nodes.
    ImGuiWindow*            RootWindowForTitleBarHighlight;     // Point to ourself or first ancestor which will display TitleBgActive color when this window is active.
    ImGuiWindow*            RootWindowForNav;                   // Point to ourself or first ancestor which doesn't have the NavFlattened flag.
    ImGuiWindow*            ParentWindowForFocusRoute;          // Set to manual link a window to its logical parent so that Shortcut() chain are honoerd (e.g. Tool linked to Document)

    ImGuiWindow*            NavLastChildNavWindow;              // When going to the menu bar, we remember the child window we came from. (This could probably be made implicit if we kept g.Windows sorted by last focused including child window.)
    ImGuiID                 NavLastIds[ImGuiNavLayer_COUNT];    // Last known NavId for this window, per layer (0/1)
    ImRect                  NavRectRel[ImGuiNavLayer_COUNT];    // Reference rectangle, in window relative space
    ImVec2                  NavPreferredScoringPosRel[ImGuiNavLayer_COUNT]; // Preferred X/Y position updated when moving on a given axis, reset to FLT_MAX.
    ImGuiID                 NavRootFocusScopeId;                // Focus Scope ID at the time of Begin()

    int                     MemoryDrawListIdxCapacity;          // Backup of last idx/vtx count, so when waking up the window we can preallocate and avoid iterative alloc/copy
    int                     MemoryDrawListVtxCapacity;
    bool                    MemoryCompacted;                    // Set when window extraneous data have been garbage collected

    // Docking
    bool                    DockIsActive        :1;             // When docking artifacts are actually visible. When this is set, DockNode is guaranteed to be != NULL. ~~ (DockNode != NULL) && (DockNode->Windows.Size > 1).
    bool                    DockNodeIsVisible   :1;
    bool                    DockTabIsVisible    :1;             // Is our window visible this frame? ~~ is the corresponding tab selected?
    bool                    DockTabWantClose    :1;
    short                   DockOrder;                          // Order of the last time the window was visible within its DockNode. This is used to reorder windows that are reappearing on the same frame. Same value between windows that were active and windows that were none are possible.
    ImGuiWindowDockStyle    DockStyle;
    ImGuiDockNode*          DockNode;                           // Which node are we docked into. Important: Prefer testing DockIsActive in many cases as this will still be set when the dock node is hidden.
    ImGuiDockNode*          DockNodeAsHost;                     // Which node are we owning (for parent windows)
    ImGuiID                 DockId;                             // Backup of last valid DockNode->ID, so single window remember their dock node id even when they are not bound any more
    ImGuiItemStatusFlags    DockTabItemStatusFlags;
    ImRect                  DockTabItemRect;

public:
    ImGuiWindow(ImGuiContext* context, const char* name);
    ~ImGuiWindow();

    ImGuiID     GetID(const char* str, const char* str_end = NULL);
    ImGuiID     GetID(const void* ptr);
    ImGuiID     GetID(int n);
    ImGuiID     GetIDFromRectangle(const ImRect& r_abs);

    // We don't use g.FontSize because the window may be != g.CurrentWindow.
    ImRect      Rect() const            { return ImRect(Pos.x, Pos.y, Pos.x + Size.x, Pos.y + Size.y); }
    float       CalcFontSize() const    { ImGuiContext& g = *Ctx; float scale = g.FontBaseSize * FontWindowScale * FontDpiScale; if (ParentWindow) scale *= ParentWindow->FontWindowScale; return scale; }
    float       TitleBarHeight() const  { ImGuiContext& g = *Ctx; return (Flags & ImGuiWindowFlags_NoTitleBar) ? 0.0f : CalcFontSize() + g.Style.FramePadding.y * 2.0f; }
    ImRect      TitleBarRect() const    { return ImRect(Pos, ImVec2(Pos.x + SizeFull.x, Pos.y + TitleBarHeight())); }
    float       MenuBarHeight() const   { ImGuiContext& g = *Ctx; return (Flags & ImGuiWindowFlags_MenuBar) ? DC.MenuBarOffset.y + CalcFontSize() + g.Style.FramePadding.y * 2.0f : 0.0f; }
    ImRect      MenuBarRect() const     { float y1 = Pos.y + TitleBarHeight(); return ImRect(Pos.x, y1, Pos.x + SizeFull.x, y1 + MenuBarHeight()); }
};

//-----------------------------------------------------------------------------
// [SECTION] Tab bar, Tab item support
//-----------------------------------------------------------------------------

// Extend ImGuiTabBarFlags_
enum ImGuiTabBarFlagsPrivate_
{
    ImGuiTabBarFlags_DockNode                   = 1 << 20,  // Part of a dock node [we don't use this in the master branch but it facilitate branch syncing to keep this around]
    ImGuiTabBarFlags_IsFocused                  = 1 << 21,
    ImGuiTabBarFlags_SaveSettings               = 1 << 22,  // FIXME: Settings are handled by the docking system, this only request the tab bar to mark settings dirty when reordering tabs
};

// Extend ImGuiTabItemFlags_
enum ImGuiTabItemFlagsPrivate_
{
    ImGuiTabItemFlags_SectionMask_              = ImGuiTabItemFlags_Leading | ImGuiTabItemFlags_Trailing,
    ImGuiTabItemFlags_NoCloseButton             = 1 << 20,  // Track whether p_open was set or not (we'll need this info on the next frame to recompute ContentWidth during layout)
    ImGuiTabItemFlags_Button                    = 1 << 21,  // Used by TabItemButton, change the tab item behavior to mimic a button
    ImGuiTabItemFlags_Unsorted                  = 1 << 22,  // [Docking] Trailing tabs with the _Unsorted flag will be sorted based on the DockOrder of their Window.
};

// Storage for one active tab item (sizeof() 48 bytes)
struct ImGuiTabItem
{
    ImGuiID             ID;
    ImGuiTabItemFlags   Flags;
    ImGuiWindow*        Window;                 // When TabItem is part of a DockNode's TabBar, we hold on to a window.
    int                 LastFrameVisible;
    int                 LastFrameSelected;      // This allows us to infer an ordered list of the last activated tabs with little maintenance
    float               Offset;                 // Position relative to beginning of tab
    float               Width;                  // Width currently displayed
    float               ContentWidth;           // Width of label, stored during BeginTabItem() call
    float               RequestedWidth;         // Width optionally requested by caller, -1.0f is unused
    ImS32               NameOffset;             // When Window==NULL, offset to name within parent ImGuiTabBar::TabsNames
    ImS16               BeginOrder;             // BeginTabItem() order, used to re-order tabs after toggling ImGuiTabBarFlags_Reorderable
    ImS16               IndexDuringLayout;      // Index only used during TabBarLayout(). Tabs gets reordered so 'Tabs[n].IndexDuringLayout == n' but may mismatch during additions.
    bool                WantClose;              // Marked as closed by SetTabItemClosed()

    ImGuiTabItem()      { memset(this, 0, sizeof(*this)); LastFrameVisible = LastFrameSelected = -1; RequestedWidth = -1.0f; NameOffset = -1; BeginOrder = IndexDuringLayout = -1; }
};

// Storage for a tab bar (sizeof() 152 bytes)
struct IMGUI_API ImGuiTabBar
{
    ImVector<ImGuiTabItem> Tabs;
    ImGuiTabBarFlags    Flags;
    ImGuiID             ID;                     // Zero for tab-bars used by docking
    ImGuiID             SelectedTabId;          // Selected tab/window
    ImGuiID             NextSelectedTabId;      // Next selected tab/window. Will also trigger a scrolling animation
    ImGuiID             VisibleTabId;           // Can occasionally be != SelectedTabId (e.g. when previewing contents for CTRL+TAB preview)
    int                 CurrFrameVisible;
    int                 PrevFrameVisible;
    ImRect              BarRect;
    float               CurrTabsContentsHeight;
    float               PrevTabsContentsHeight; // Record the height of contents submitted below the tab bar
    float               WidthAllTabs;           // Actual width of all tabs (locked during layout)
    float               WidthAllTabsIdeal;      // Ideal width if all tabs were visible and not clipped
    float               ScrollingAnim;
    float               ScrollingTarget;
    float               ScrollingTargetDistToVisibility;
    float               ScrollingSpeed;
    float               ScrollingRectMinX;
    float               ScrollingRectMaxX;
    float               SeparatorMinX;
    float               SeparatorMaxX;
    ImGuiID             ReorderRequestTabId;
    ImS16               ReorderRequestOffset;
    ImS8                BeginCount;
    bool                WantLayout;
    bool                VisibleTabWasSubmitted;
    bool                TabsAddedNew;           // Set to true when a new tab item or button has been added to the tab bar during last frame
    ImS16               TabsActiveCount;        // Number of tabs submitted this frame.
    ImS16               LastTabItemIdx;         // Index of last BeginTabItem() tab for use by EndTabItem()
    float               ItemSpacingY;
    ImVec2              FramePadding;           // style.FramePadding locked at the time of BeginTabBar()
    ImVec2              BackupCursorPos;
    ImGuiTextBuffer     TabsNames;              // For non-docking tab bar we re-append names in a contiguous buffer.

    ImGuiTabBar();
};

//-----------------------------------------------------------------------------
// [SECTION] Table support
//-----------------------------------------------------------------------------

#define IM_COL32_DISABLE                IM_COL32(0,0,0,1)   // Special sentinel code which cannot be used as a regular color.
#define IMGUI_TABLE_MAX_COLUMNS         512                 // May be further lifted

// Our current column maximum is 64 but we may raise that in the future.
typedef ImS16 ImGuiTableColumnIdx;
typedef ImU16 ImGuiTableDrawChannelIdx;

// [Internal] sizeof() ~ 112
// We use the terminology "Enabled" to refer to a column that is not Hidden by user/api.
// We use the terminology "Clipped" to refer to a column that is out of sight because of scrolling/clipping.
// This is in contrast with some user-facing api such as IsItemVisible() / IsRectVisible() which use "Visible" to mean "not clipped".
struct ImGuiTableColumn
{
    ImGuiTableColumnFlags   Flags;                          // Flags after some patching (not directly same as provided by user). See ImGuiTableColumnFlags_
    float                   WidthGiven;                     // Final/actual width visible == (MaxX - MinX), locked in TableUpdateLayout(). May be > WidthRequest to honor minimum width, may be < WidthRequest to honor shrinking columns down in tight space.
    float                   MinX;                           // Absolute positions
    float                   MaxX;
    float                   WidthRequest;                   // Master width absolute value when !(Flags & _WidthStretch). When Stretch this is derived every frame from StretchWeight in TableUpdateLayout()
    float                   WidthAuto;                      // Automatic width
    float                   StretchWeight;                  // Master width weight when (Flags & _WidthStretch). Often around ~1.0f initially.
    float                   InitStretchWeightOrWidth;       // Value passed to TableSetupColumn(). For Width it is a content width (_without padding_).
    ImRect                  ClipRect;                       // Clipping rectangle for the column
    ImGuiID                 UserID;                         // Optional, value passed to TableSetupColumn()
    float                   WorkMinX;                       // Contents region min ~(MinX + CellPaddingX + CellSpacingX1) == cursor start position when entering column
    float                   WorkMaxX;                       // Contents region max ~(MaxX - CellPaddingX - CellSpacingX2)
    float                   ItemWidth;                      // Current item width for the column, preserved across rows
    float                   ContentMaxXFrozen;              // Contents maximum position for frozen rows (apart from headers), from which we can infer content width.
    float                   ContentMaxXUnfrozen;
    float                   ContentMaxXHeadersUsed;         // Contents maximum position for headers rows (regardless of freezing). TableHeader() automatically softclip itself + report ideal desired size, to avoid creating extraneous draw calls
    float                   ContentMaxXHeadersIdeal;
    ImS16                   NameOffset;                     // Offset into parent ColumnsNames[]
    ImGuiTableColumnIdx     DisplayOrder;                   // Index within Table's IndexToDisplayOrder[] (column may be reordered by users)
    ImGuiTableColumnIdx     IndexWithinEnabledSet;          // Index within enabled/visible set (<= IndexToDisplayOrder)
    ImGuiTableColumnIdx     PrevEnabledColumn;              // Index of prev enabled/visible column within Columns[], -1 if first enabled/visible column
    ImGuiTableColumnIdx     NextEnabledColumn;              // Index of next enabled/visible column within Columns[], -1 if last enabled/visible column
    ImGuiTableColumnIdx     SortOrder;                      // Index of this column within sort specs, -1 if not sorting on this column, 0 for single-sort, may be >0 on multi-sort
    ImGuiTableDrawChannelIdx DrawChannelCurrent;            // Index within DrawSplitter.Channels[]
    ImGuiTableDrawChannelIdx DrawChannelFrozen;             // Draw channels for frozen rows (often headers)
    ImGuiTableDrawChannelIdx DrawChannelUnfrozen;           // Draw channels for unfrozen rows
    bool                    IsEnabled;                      // IsUserEnabled && (Flags & ImGuiTableColumnFlags_Disabled) == 0
    bool                    IsUserEnabled;                  // Is the column not marked Hidden by the user? (unrelated to being off view, e.g. clipped by scrolling).
    bool                    IsUserEnabledNextFrame;
    bool                    IsVisibleX;                     // Is actually in view (e.g. overlapping the host window clipping rectangle, not scrolled).
    bool                    IsVisibleY;
    bool                    IsRequestOutput;                // Return value for TableSetColumnIndex() / TableNextColumn(): whether we request user to output contents or not.
    bool                    IsSkipItems;                    // Do we want item submissions to this column to be completely ignored (no layout will happen).
    bool                    IsPreserveWidthAuto;
    ImS8                    NavLayerCurrent;                // ImGuiNavLayer in 1 byte
    ImU8                    AutoFitQueue;                   // Queue of 8 values for the next 8 frames to request auto-fit
    ImU8                    CannotSkipItemsQueue;           // Queue of 8 values for the next 8 frames to disable Clipped/SkipItem
    ImU8                    SortDirection : 2;              // ImGuiSortDirection_Ascending or ImGuiSortDirection_Descending
    ImU8                    SortDirectionsAvailCount : 2;   // Number of available sort directions (0 to 3)
    ImU8                    SortDirectionsAvailMask : 4;    // Mask of available sort directions (1-bit each)
    ImU8                    SortDirectionsAvailList;        // Ordered list of available sort directions (2-bits each, total 8-bits)

    ImGuiTableColumn()
    {
        memset(this, 0, sizeof(*this));
        StretchWeight = WidthRequest = -1.0f;
        NameOffset = -1;
        DisplayOrder = IndexWithinEnabledSet = -1;
        PrevEnabledColumn = NextEnabledColumn = -1;
        SortOrder = -1;
        SortDirection = ImGuiSortDirection_None;
        DrawChannelCurrent = DrawChannelFrozen = DrawChannelUnfrozen = (ImU8)-1;
    }
};

// Transient cell data stored per row.
// sizeof() ~ 6
struct ImGuiTableCellData
{
    ImU32                       BgColor;    // Actual color
    ImGuiTableColumnIdx         Column;     // Column number
};

// Per-instance data that needs preserving across frames (seemingly most others do not need to be preserved aside from debug needs. Does that means they could be moved to ImGuiTableTempData?)
// sizeof() ~ 24 bytes
struct ImGuiTableInstanceData
{
    ImGuiID                     TableInstanceID;
    float                       LastOuterHeight;            // Outer height from last frame
    float                       LastTopHeadersRowHeight;    // Height of first consecutive header rows from last frame (FIXME: this is used assuming consecutive headers are in same frozen set)
    float                       LastFrozenHeight;           // Height of frozen section from last frame
    int                         HoveredRowLast;             // Index of row which was hovered last frame.
    int                         HoveredRowNext;             // Index of row hovered this frame, set after encountering it.

    ImGuiTableInstanceData()    { TableInstanceID = 0; LastOuterHeight = LastTopHeadersRowHeight = LastFrozenHeight = 0.0f; HoveredRowLast = HoveredRowNext = -1; }
};

// FIXME-TABLE: more transient data could be stored in a stacked ImGuiTableTempData: e.g. SortSpecs, incoming RowData
// sizeof() ~ 580 bytes + heap allocs described in TableBeginInitMemory()
struct IMGUI_API ImGuiTable
{
    ImGuiID                     ID;
    ImGuiTableFlags             Flags;
    void*                       RawData;                    // Single allocation to hold Columns[], DisplayOrderToIndex[] and RowCellData[]
    ImGuiTableTempData*         TempData;                   // Transient data while table is active. Point within g.CurrentTableStack[]
    ImSpan<ImGuiTableColumn>    Columns;                    // Point within RawData[]
    ImSpan<ImGuiTableColumnIdx> DisplayOrderToIndex;        // Point within RawData[]. Store display order of columns (when not reordered, the values are 0...Count-1)
    ImSpan<ImGuiTableCellData>  RowCellData;                // Point within RawData[]. Store cells background requests for current row.
    ImBitArrayPtr               EnabledMaskByDisplayOrder;  // Column DisplayOrder -> IsEnabled map
    ImBitArrayPtr               EnabledMaskByIndex;         // Column Index -> IsEnabled map (== not hidden by user/api) in a format adequate for iterating column without touching cold data
    ImBitArrayPtr               VisibleMaskByIndex;         // Column Index -> IsVisibleX|IsVisibleY map (== not hidden by user/api && not hidden by scrolling/cliprect)
    ImGuiTableFlags             SettingsLoadedFlags;        // Which data were loaded from the .ini file (e.g. when order is not altered we won't save order)
    int                         SettingsOffset;             // Offset in g.SettingsTables
    int                         LastFrameActive;
    int                         ColumnsCount;               // Number of columns declared in BeginTable()
    int                         CurrentRow;
    int                         CurrentColumn;
    ImS16                       InstanceCurrent;            // Count of BeginTable() calls with same ID in the same frame (generally 0). This is a little bit similar to BeginCount for a window, but multiple table with same ID look are multiple tables, they are just synched.
    ImS16                       InstanceInteracted;         // Mark which instance (generally 0) of the same ID is being interacted with
    float                       RowPosY1;
    float                       RowPosY2;
    float                       RowMinHeight;               // Height submitted to TableNextRow()
    float                       RowCellPaddingY;            // Top and bottom padding. Reloaded during row change.
    float                       RowTextBaseline;
    float                       RowIndentOffsetX;
    ImGuiTableRowFlags          RowFlags : 16;              // Current row flags, see ImGuiTableRowFlags_
    ImGuiTableRowFlags          LastRowFlags : 16;
    int                         RowBgColorCounter;          // Counter for alternating background colors (can be fast-forwarded by e.g clipper), not same as CurrentRow because header rows typically don't increase this.
    ImU32                       RowBgColor[2];              // Background color override for current row.
    ImU32                       BorderColorStrong;
    ImU32                       BorderColorLight;
    float                       BorderX1;
    float                       BorderX2;
    float                       HostIndentX;
    float                       MinColumnWidth;
    float                       OuterPaddingX;
    float                       CellPaddingX;               // Padding from each borders. Locked in BeginTable()/Layout.
    float                       CellSpacingX1;              // Spacing between non-bordered cells. Locked in BeginTable()/Layout.
    float                       CellSpacingX2;
    float                       InnerWidth;                 // User value passed to BeginTable(), see comments at the top of BeginTable() for details.
    float                       ColumnsGivenWidth;          // Sum of current column width
    float                       ColumnsAutoFitWidth;        // Sum of ideal column width in order nothing to be clipped, used for auto-fitting and content width submission in outer window
    float                       ColumnsStretchSumWeights;   // Sum of weight of all enabled stretching columns
    float                       ResizedColumnNextWidth;
    float                       ResizeLockMinContentsX2;    // Lock minimum contents width while resizing down in order to not create feedback loops. But we allow growing the table.
    float                       RefScale;                   // Reference scale to be able to rescale columns on font/dpi changes.
    float                       AngledHeadersHeight;        // Set by TableAngledHeadersRow(), used in TableUpdateLayout()
    float                       AngledHeadersSlope;         // Set by TableAngledHeadersRow(), used in TableUpdateLayout()
    ImRect                      OuterRect;                  // Note: for non-scrolling table, OuterRect.Max.y is often FLT_MAX until EndTable(), unless a height has been specified in BeginTable().
    ImRect                      InnerRect;                  // InnerRect but without decoration. As with OuterRect, for non-scrolling tables, InnerRect.Max.y is
    ImRect                      WorkRect;
    ImRect                      InnerClipRect;
    ImRect                      BgClipRect;                 // We use this to cpu-clip cell background color fill, evolve during the frame as we cross frozen rows boundaries
    ImRect                      Bg0ClipRectForDrawCmd;      // Actual ImDrawCmd clip rect for BG0/1 channel. This tends to be == OuterWindow->ClipRect at BeginTable() because output in BG0/BG1 is cpu-clipped
    ImRect                      Bg2ClipRectForDrawCmd;      // Actual ImDrawCmd clip rect for BG2 channel. This tends to be a correct, tight-fit, because output to BG2 are done by widgets relying on regular ClipRect.
    ImRect                      HostClipRect;               // This is used to check if we can eventually merge our columns draw calls into the current draw call of the current window.
    ImRect                      HostBackupInnerClipRect;    // Backup of InnerWindow->ClipRect during PushTableBackground()/PopTableBackground()
    ImGuiWindow*                OuterWindow;                // Parent window for the table
    ImGuiWindow*                InnerWindow;                // Window holding the table data (== OuterWindow or a child window)
    ImGuiTextBuffer             ColumnsNames;               // Contiguous buffer holding columns names
    ImDrawListSplitter*         DrawSplitter;               // Shortcut to TempData->DrawSplitter while in table. Isolate draw commands per columns to avoid switching clip rect constantly
    ImGuiTableInstanceData      InstanceDataFirst;
    ImVector<ImGuiTableInstanceData>    InstanceDataExtra;  // FIXME-OPT: Using a small-vector pattern would be good.
    ImGuiTableColumnSortSpecs   SortSpecsSingle;
    ImVector<ImGuiTableColumnSortSpecs> SortSpecsMulti;     // FIXME-OPT: Using a small-vector pattern would be good.
    ImGuiTableSortSpecs         SortSpecs;                  // Public facing sorts specs, this is what we return in TableGetSortSpecs()
    ImGuiTableColumnIdx         SortSpecsCount;
    ImGuiTableColumnIdx         ColumnsEnabledCount;        // Number of enabled columns (<= ColumnsCount)
    ImGuiTableColumnIdx         ColumnsEnabledFixedCount;   // Number of enabled columns (<= ColumnsCount)
    ImGuiTableColumnIdx         DeclColumnsCount;           // Count calls to TableSetupColumn()
    ImGuiTableColumnIdx         AngledHeadersCount;         // Count columns with angled headers
    ImGuiTableColumnIdx         HoveredColumnBody;          // Index of column whose visible region is being hovered. Important: == ColumnsCount when hovering empty region after the right-most column!
    ImGuiTableColumnIdx         HoveredColumnBorder;        // Index of column whose right-border is being hovered (for resizing).
    ImGuiTableColumnIdx         HighlightColumnHeader;      // Index of column which should be highlighted.
    ImGuiTableColumnIdx         AutoFitSingleColumn;        // Index of single column requesting auto-fit.
    ImGuiTableColumnIdx         ResizedColumn;              // Index of column being resized. Reset when InstanceCurrent==0.
    ImGuiTableColumnIdx         LastResizedColumn;          // Index of column being resized from previous frame.
    ImGuiTableColumnIdx         HeldHeaderColumn;           // Index of column header being held.
    ImGuiTableColumnIdx         ReorderColumn;              // Index of column being reordered. (not cleared)
    ImGuiTableColumnIdx         ReorderColumnDir;           // -1 or +1
    ImGuiTableColumnIdx         LeftMostEnabledColumn;      // Index of left-most non-hidden column.
    ImGuiTableColumnIdx         RightMostEnabledColumn;     // Index of right-most non-hidden column.
    ImGuiTableColumnIdx         LeftMostStretchedColumn;    // Index of left-most stretched column.
    ImGuiTableColumnIdx         RightMostStretchedColumn;   // Index of right-most stretched column.
    ImGuiTableColumnIdx         ContextPopupColumn;         // Column right-clicked on, of -1 if opening context menu from a neutral/empty spot
    ImGuiTableColumnIdx         FreezeRowsRequest;          // Requested frozen rows count
    ImGuiTableColumnIdx         FreezeRowsCount;            // Actual frozen row count (== FreezeRowsRequest, or == 0 when no scrolling offset)
    ImGuiTableColumnIdx         FreezeColumnsRequest;       // Requested frozen columns count
    ImGuiTableColumnIdx         FreezeColumnsCount;         // Actual frozen columns count (== FreezeColumnsRequest, or == 0 when no scrolling offset)
    ImGuiTableColumnIdx         RowCellDataCurrent;         // Index of current RowCellData[] entry in current row
    ImGuiTableDrawChannelIdx    DummyDrawChannel;           // Redirect non-visible columns here.
    ImGuiTableDrawChannelIdx    Bg2DrawChannelCurrent;      // For Selectable() and other widgets drawing across columns after the freezing line. Index within DrawSplitter.Channels[]
    ImGuiTableDrawChannelIdx    Bg2DrawChannelUnfrozen;
    bool                        IsLayoutLocked;             // Set by TableUpdateLayout() which is called when beginning the first row.
    bool                        IsInsideRow;                // Set when inside TableBeginRow()/TableEndRow().
    bool                        IsInitializing;
    bool                        IsSortSpecsDirty;
    bool                        IsUsingHeaders;             // Set when the first row had the ImGuiTableRowFlags_Headers flag.
    bool                        IsContextPopupOpen;         // Set when default context menu is open (also see: ContextPopupColumn, InstanceInteracted).
    bool                        DisableDefaultContextMenu;  // Disable default context menu contents. You may submit your own using TableBeginContextMenuPopup()/EndPopup()
    bool                        IsSettingsRequestLoad;
    bool                        IsSettingsDirty;            // Set when table settings have changed and needs to be reported into ImGuiTableSetttings data.
    bool                        IsDefaultDisplayOrder;      // Set when display order is unchanged from default (DisplayOrder contains 0...Count-1)
    bool                        IsResetAllRequest;
    bool                        IsResetDisplayOrderRequest;
    bool                        IsUnfrozenRows;             // Set when we got past the frozen row.
    bool                        IsDefaultSizingPolicy;      // Set if user didn't explicitly set a sizing policy in BeginTable()
    bool                        IsActiveIdAliveBeforeTable;
    bool                        IsActiveIdInTable;
    bool                        HasScrollbarYCurr;          // Whether ANY instance of this table had a vertical scrollbar during the current frame.
    bool                        HasScrollbarYPrev;          // Whether ANY instance of this table had a vertical scrollbar during the previous.
    bool                        MemoryCompacted;
    bool                        HostSkipItems;              // Backup of InnerWindow->SkipItem at the end of BeginTable(), because we will overwrite InnerWindow->SkipItem on a per-column basis

    ImGuiTable()                { memset(this, 0, sizeof(*this)); LastFrameActive = -1; }
    ~ImGuiTable()               { IM_FREE(RawData); }
};

// Transient data that are only needed between BeginTable() and EndTable(), those buffers are shared (1 per level of stacked table).
// - Accessing those requires chasing an extra pointer so for very frequently used data we leave them in the main table structure.
// - We also leave out of this structure data that tend to be particularly useful for debugging/metrics.
// sizeof() ~ 120 bytes.
struct IMGUI_API ImGuiTableTempData
{
    int                         TableIndex;                 // Index in g.Tables.Buf[] pool
    float                       LastTimeActive;             // Last timestamp this structure was used
    float                       AngledHeadersExtraWidth;    // Used in EndTable()

    ImVec2                      UserOuterSize;              // outer_size.x passed to BeginTable()
    ImDrawListSplitter          DrawSplitter;

    ImRect                      HostBackupWorkRect;         // Backup of InnerWindow->WorkRect at the end of BeginTable()
    ImRect                      HostBackupParentWorkRect;   // Backup of InnerWindow->ParentWorkRect at the end of BeginTable()
    ImVec2                      HostBackupPrevLineSize;     // Backup of InnerWindow->DC.PrevLineSize at the end of BeginTable()
    ImVec2                      HostBackupCurrLineSize;     // Backup of InnerWindow->DC.CurrLineSize at the end of BeginTable()
    ImVec2                      HostBackupCursorMaxPos;     // Backup of InnerWindow->DC.CursorMaxPos at the end of BeginTable()
    ImVec1                      HostBackupColumnsOffset;    // Backup of OuterWindow->DC.ColumnsOffset at the end of BeginTable()
    float                       HostBackupItemWidth;        // Backup of OuterWindow->DC.ItemWidth at the end of BeginTable()
    int                         HostBackupItemWidthStackSize;//Backup of OuterWindow->DC.ItemWidthStack.Size at the end of BeginTable()

    ImGuiTableTempData()        { memset(this, 0, sizeof(*this)); LastTimeActive = -1.0f; }
};

// sizeof() ~ 12
struct ImGuiTableColumnSettings
{
    float                   WidthOrWeight;
    ImGuiID                 UserID;
    ImGuiTableColumnIdx     Index;
    ImGuiTableColumnIdx     DisplayOrder;
    ImGuiTableColumnIdx     SortOrder;
    ImU8                    SortDirection : 2;
    ImU8                    IsEnabled : 1; // "Visible" in ini file
    ImU8                    IsStretch : 1;

    ImGuiTableColumnSettings()
    {
        WidthOrWeight = 0.0f;
        UserID = 0;
        Index = -1;
        DisplayOrder = SortOrder = -1;
        SortDirection = ImGuiSortDirection_None;
        IsEnabled = 1;
        IsStretch = 0;
    }
};

// This is designed to be stored in a single ImChunkStream (1 header followed by N ImGuiTableColumnSettings, etc.)
struct ImGuiTableSettings
{
    ImGuiID                     ID;                     // Set to 0 to invalidate/delete the setting
    ImGuiTableFlags             SaveFlags;              // Indicate data we want to save using the Resizable/Reorderable/Sortable/Hideable flags (could be using its own flags..)
    float                       RefScale;               // Reference scale to be able to rescale columns on font/dpi changes.
    ImGuiTableColumnIdx         ColumnsCount;
    ImGuiTableColumnIdx         ColumnsCountMax;        // Maximum number of columns this settings instance can store, we can recycle a settings instance with lower number of columns but not higher
    bool                        WantApply;              // Set when loaded from .ini data (to enable merging/loading .ini data into an already running context)

    ImGuiTableSettings()        { memset(this, 0, sizeof(*this)); }
    ImGuiTableColumnSettings*   GetColumnSettings()     { return (ImGuiTableColumnSettings*)(this + 1); }
};

//-----------------------------------------------------------------------------
// [SECTION] ImGui internal API
// No guarantee of forward compatibility here!
//-----------------------------------------------------------------------------

namespace ImGui
{
    // Windows
    // We should always have a CurrentWindow in the stack (there is an implicit "Debug" window)
    // If this ever crash because g.CurrentWindow is NULL it means that either
    // - ImGui::NewFrame() has never been called, which is illegal.
    // - You are calling ImGui functions after ImGui::EndFrame()/ImGui::Render() and before the next ImGui::NewFrame(), which is also illegal.
    inline    ImGuiWindow*  GetCurrentWindowRead()      { ImGuiContext& g = *GImGui; return g.CurrentWindow; }
    inline    ImGuiWindow*  GetCurrentWindow()          { ImGuiContext& g = *GImGui; g.CurrentWindow->WriteAccessed = true; return g.CurrentWindow; }
    IMGUI_API ImGuiWindow*  FindWindowByID(ImGuiID id);
    IMGUI_API ImGuiWindow*  FindWindowByName(const char* name);
    IMGUI_API void          UpdateWindowParentAndRootLinks(ImGuiWindow* window, ImGuiWindowFlags flags, ImGuiWindow* parent_window);
    IMGUI_API ImVec2        CalcWindowNextAutoFitSize(ImGuiWindow* window);
    IMGUI_API bool          IsWindowChildOf(ImGuiWindow* window, ImGuiWindow* potential_parent, bool popup_hierarchy, bool dock_hierarchy);
    IMGUI_API bool          IsWindowWithinBeginStackOf(ImGuiWindow* window, ImGuiWindow* potential_parent);
    IMGUI_API bool          IsWindowAbove(ImGuiWindow* potential_above, ImGuiWindow* potential_below);
    IMGUI_API bool          IsWindowNavFocusable(ImGuiWindow* window);
    IMGUI_API void          SetWindowPos(ImGuiWindow* window, const ImVec2& pos, ImGuiCond cond = 0);
    IMGUI_API void          SetWindowSize(ImGuiWindow* window, const ImVec2& size, ImGuiCond cond = 0);
    IMGUI_API void          SetWindowCollapsed(ImGuiWindow* window, bool collapsed, ImGuiCond cond = 0);
    IMGUI_API void          SetWindowHitTestHole(ImGuiWindow* window, const ImVec2& pos, const ImVec2& size);
    IMGUI_API void          SetWindowHiddenAndSkipItemsForCurrentFrame(ImGuiWindow* window);
    inline void             SetWindowParentWindowForFocusRoute(ImGuiWindow* window, ImGuiWindow* parent_window) { window->ParentWindowForFocusRoute = parent_window; } // You may also use SetNextWindowClass()'s FocusRouteParentWindowId field.
    inline ImRect           WindowRectAbsToRel(ImGuiWindow* window, const ImRect& r) { ImVec2 off = window->DC.CursorStartPos; return ImRect(r.Min.x - off.x, r.Min.y - off.y, r.Max.x - off.x, r.Max.y - off.y); }
    inline ImRect           WindowRectRelToAbs(ImGuiWindow* window, const ImRect& r) { ImVec2 off = window->DC.CursorStartPos; return ImRect(r.Min.x + off.x, r.Min.y + off.y, r.Max.x + off.x, r.Max.y + off.y); }
    inline ImVec2           WindowPosRelToAbs(ImGuiWindow* window, const ImVec2& p)  { ImVec2 off = window->DC.CursorStartPos; return ImVec2(p.x + off.x, p.y + off.y); }

    // Windows: Display Order and Focus Order
    IMGUI_API void          FocusWindow(ImGuiWindow* window, ImGuiFocusRequestFlags flags = 0);
    IMGUI_API void          FocusTopMostWindowUnderOne(ImGuiWindow* under_this_window, ImGuiWindow* ignore_window, ImGuiViewport* filter_viewport, ImGuiFocusRequestFlags flags);
    IMGUI_API void          BringWindowToFocusFront(ImGuiWindow* window);
    IMGUI_API void          BringWindowToDisplayFront(ImGuiWindow* window);
    IMGUI_API void          BringWindowToDisplayBack(ImGuiWindow* window);
    IMGUI_API void          BringWindowToDisplayBehind(ImGuiWindow* window, ImGuiWindow* above_window);
    IMGUI_API int           FindWindowDisplayIndex(ImGuiWindow* window);
    IMGUI_API ImGuiWindow*  FindBottomMostVisibleWindowWithinBeginStack(ImGuiWindow* window);

    // Fonts, drawing
    IMGUI_API void          SetCurrentFont(ImFont* font);
    inline ImFont*          GetDefaultFont() { ImGuiContext& g = *GImGui; return g.IO.FontDefault ? g.IO.FontDefault : g.IO.Fonts->Fonts[0]; }
    inline ImDrawList*      GetForegroundDrawList(ImGuiWindow* window) { return GetForegroundDrawList(window->Viewport); }
    IMGUI_API void          AddDrawListToDrawDataEx(ImDrawData* draw_data, ImVector<ImDrawList*>* out_list, ImDrawList* draw_list);

    // Init
    IMGUI_API void          Initialize();
    IMGUI_API void          Shutdown();    // Since 1.60 this is a _private_ function. You can call DestroyContext() to destroy the context created by CreateContext().

    // NewFrame
    IMGUI_API void          UpdateInputEvents(bool trickle_fast_inputs);
    IMGUI_API void          UpdateHoveredWindowAndCaptureFlags();
    IMGUI_API void          StartMouseMovingWindow(ImGuiWindow* window);
    IMGUI_API void          StartMouseMovingWindowOrNode(ImGuiWindow* window, ImGuiDockNode* node, bool undock);
    IMGUI_API void          UpdateMouseMovingWindowNewFrame();
    IMGUI_API void          UpdateMouseMovingWindowEndFrame();

    // Generic context hooks
    IMGUI_API ImGuiID       AddContextHook(ImGuiContext* context, const ImGuiContextHook* hook);
    IMGUI_API void          RemoveContextHook(ImGuiContext* context, ImGuiID hook_to_remove);
    IMGUI_API void          CallContextHooks(ImGuiContext* context, ImGuiContextHookType type);

    // Viewports
    IMGUI_API void          TranslateWindowsInViewport(ImGuiViewportP* viewport, const ImVec2& old_pos, const ImVec2& new_pos);
    IMGUI_API void          ScaleWindowsInViewport(ImGuiViewportP* viewport, float scale);
    IMGUI_API void          DestroyPlatformWindow(ImGuiViewportP* viewport);
    IMGUI_API void          SetWindowViewport(ImGuiWindow* window, ImGuiViewportP* viewport);
    IMGUI_API void          SetCurrentViewport(ImGuiWindow* window, ImGuiViewportP* viewport);
    IMGUI_API const ImGuiPlatformMonitor*   GetViewportPlatformMonitor(ImGuiViewport* viewport);
    IMGUI_API ImGuiViewportP*               FindHoveredViewportFromPlatformWindowStack(const ImVec2& mouse_platform_pos);

    // Settings
    IMGUI_API void                  MarkIniSettingsDirty();
    IMGUI_API void                  MarkIniSettingsDirty(ImGuiWindow* window);
    IMGUI_API void                  ClearIniSettings();
    IMGUI_API void                  AddSettingsHandler(const ImGuiSettingsHandler* handler);
    IMGUI_API void                  RemoveSettingsHandler(const char* type_name);
    IMGUI_API ImGuiSettingsHandler* FindSettingsHandler(const char* type_name);

    // Settings - Windows
    IMGUI_API ImGuiWindowSettings*  CreateNewWindowSettings(const char* name);
    IMGUI_API ImGuiWindowSettings*  FindWindowSettingsByID(ImGuiID id);
    IMGUI_API ImGuiWindowSettings*  FindWindowSettingsByWindow(ImGuiWindow* window);
    IMGUI_API void                  ClearWindowSettings(const char* name);

    // Localization
    IMGUI_API void          LocalizeRegisterEntries(const ImGuiLocEntry* entries, int count);
    inline const char*      LocalizeGetMsg(ImGuiLocKey key) { ImGuiContext& g = *GImGui; const char* msg = g.LocalizationTable[key]; return msg ? msg : "*Missing Text*"; }

    // Scrolling
    IMGUI_API void          SetScrollX(ImGuiWindow* window, float scroll_x);
    IMGUI_API void          SetScrollY(ImGuiWindow* window, float scroll_y);
    IMGUI_API void          SetScrollFromPosX(ImGuiWindow* window, float local_x, float center_x_ratio);
    IMGUI_API void          SetScrollFromPosY(ImGuiWindow* window, float local_y, float center_y_ratio);

    // Early work-in-progress API (ScrollToItem() will become public)
    IMGUI_API void          ScrollToItem(ImGuiScrollFlags flags = 0);
    IMGUI_API void          ScrollToRect(ImGuiWindow* window, const ImRect& rect, ImGuiScrollFlags flags = 0);
    IMGUI_API ImVec2        ScrollToRectEx(ImGuiWindow* window, const ImRect& rect, ImGuiScrollFlags flags = 0);
//#ifndef IMGUI_DISABLE_OBSOLETE_FUNCTIONS
    inline void             ScrollToBringRectIntoView(ImGuiWindow* window, const ImRect& rect) { ScrollToRect(window, rect, ImGuiScrollFlags_KeepVisibleEdgeY); }
//#endif

    // Basic Accessors
    inline ImGuiItemStatusFlags GetItemStatusFlags(){ ImGuiContext& g = *GImGui; return g.LastItemData.StatusFlags; }
    inline ImGuiItemFlags   GetItemFlags()  { ImGuiContext& g = *GImGui; return g.LastItemData.InFlags; }
    inline ImGuiID          GetActiveID()   { ImGuiContext& g = *GImGui; return g.ActiveId; }
    inline ImGuiID          GetFocusID()    { ImGuiContext& g = *GImGui; return g.NavId; }
    IMGUI_API void          SetActiveID(ImGuiID id, ImGuiWindow* window);
    IMGUI_API void          SetFocusID(ImGuiID id, ImGuiWindow* window);
    IMGUI_API void          ClearActiveID();
    IMGUI_API ImGuiID       GetHoveredID();
    IMGUI_API void          SetHoveredID(ImGuiID id);
    IMGUI_API void          KeepAliveID(ImGuiID id);
    IMGUI_API void          MarkItemEdited(ImGuiID id);     // Mark data associated to given item as "edited", used by IsItemDeactivatedAfterEdit() function.
    IMGUI_API void          PushOverrideID(ImGuiID id);     // Push given value as-is at the top of the ID stack (whereas PushID combines old and new hashes)
    IMGUI_API ImGuiID       GetIDWithSeed(const char* str_id_begin, const char* str_id_end, ImGuiID seed);
    IMGUI_API ImGuiID       GetIDWithSeed(int n, ImGuiID seed);

    // Basic Helpers for widget code
    IMGUI_API void          ItemSize(const ImVec2& size, float text_baseline_y = -1.0f);
    inline void             ItemSize(const ImRect& bb, float text_baseline_y = -1.0f) { ItemSize(bb.GetSize(), text_baseline_y); } // FIXME: This is a misleading API since we expect CursorPos to be bb.Min.
    IMGUI_API bool          ItemAdd(const ImRect& bb, ImGuiID id, const ImRect* nav_bb = NULL, ImGuiItemFlags extra_flags = 0);
    IMGUI_API bool          ItemHoverable(const ImRect& bb, ImGuiID id, ImGuiItemFlags item_flags);
    IMGUI_API bool          IsWindowContentHoverable(ImGuiWindow* window, ImGuiHoveredFlags flags = 0);
    IMGUI_API bool          IsClippedEx(const ImRect& bb, ImGuiID id);
    IMGUI_API void          SetLastItemData(ImGuiID item_id, ImGuiItemFlags in_flags, ImGuiItemStatusFlags status_flags, const ImRect& item_rect);
    IMGUI_API ImVec2        CalcItemSize(ImVec2 size, float default_w, float default_h);
    IMGUI_API float         CalcWrapWidthForPos(const ImVec2& pos, float wrap_pos_x);
    IMGUI_API void          PushMultiItemsWidths(int components, float width_full);
    IMGUI_API bool          IsItemToggledSelection();                                   // Was the last item selection toggled? (after Selectable(), TreeNode() etc. We only returns toggle _event_ in order to handle clipping correctly)
    IMGUI_API ImVec2        GetContentRegionMaxAbs();
    IMGUI_API void          ShrinkWidths(ImGuiShrinkWidthItem* items, int count, float width_excess);

    // Parameter stacks (shared)
    IMGUI_API void          PushItemFlag(ImGuiItemFlags option, bool enabled);
    IMGUI_API void          PopItemFlag();
    IMGUI_API const ImGuiDataVarInfo* GetStyleVarInfo(ImGuiStyleVar idx);

    // Logging/Capture
    IMGUI_API void          LogBegin(ImGuiLogType type, int auto_open_depth);           // -> BeginCapture() when we design v2 api, for now stay under the radar by using the old name.
    IMGUI_API void          LogToBuffer(int auto_open_depth = -1);                      // Start logging/capturing to internal buffer
    IMGUI_API void          LogRenderedText(const ImVec2* ref_pos, const char* text, const char* text_end = NULL);
    IMGUI_API void          LogSetNextTextDecoration(const char* prefix, const char* suffix);

    // Popups, Modals, Tooltips
    IMGUI_API bool          BeginChildEx(const char* name, ImGuiID id, const ImVec2& size_arg, ImGuiChildFlags child_flags, ImGuiWindowFlags window_flags);
    IMGUI_API void          OpenPopupEx(ImGuiID id, ImGuiPopupFlags popup_flags = ImGuiPopupFlags_None);
    IMGUI_API void          ClosePopupToLevel(int remaining, bool restore_focus_to_window_under_popup);
    IMGUI_API void          ClosePopupsOverWindow(ImGuiWindow* ref_window, bool restore_focus_to_window_under_popup);
    IMGUI_API void          ClosePopupsExceptModals();
    IMGUI_API bool          IsPopupOpen(ImGuiID id, ImGuiPopupFlags popup_flags);
    IMGUI_API bool          BeginPopupEx(ImGuiID id, ImGuiWindowFlags extra_flags);
    IMGUI_API bool          BeginTooltipEx(ImGuiTooltipFlags tooltip_flags, ImGuiWindowFlags extra_window_flags);
    IMGUI_API bool          BeginTooltipHidden();
    IMGUI_API ImRect        GetPopupAllowedExtentRect(ImGuiWindow* window);
    IMGUI_API ImGuiWindow*  GetTopMostPopupModal();
    IMGUI_API ImGuiWindow*  GetTopMostAndVisiblePopupModal();
    IMGUI_API ImGuiWindow*  FindBlockingModal(ImGuiWindow* window);
    IMGUI_API ImVec2        FindBestWindowPosForPopup(ImGuiWindow* window);
    IMGUI_API ImVec2        FindBestWindowPosForPopupEx(const ImVec2& ref_pos, const ImVec2& size, ImGuiDir* last_dir, const ImRect& r_outer, const ImRect& r_avoid, ImGuiPopupPositionPolicy policy);

    // Menus
    IMGUI_API bool          BeginViewportSideBar(const char* name, ImGuiViewport* viewport, ImGuiDir dir, float size, ImGuiWindowFlags window_flags);
    IMGUI_API bool          BeginMenuEx(const char* label, const char* icon, bool enabled = true);
    IMGUI_API bool          MenuItemEx(const char* label, const char* icon, const char* shortcut = NULL, bool selected = false, bool enabled = true);

    // Combos
    IMGUI_API bool          BeginComboPopup(ImGuiID popup_id, const ImRect& bb, ImGuiComboFlags flags);
    IMGUI_API bool          BeginComboPreview();
    IMGUI_API void          EndComboPreview();

    // Gamepad/Keyboard Navigation
    IMGUI_API void          NavInitWindow(ImGuiWindow* window, bool force_reinit);
    IMGUI_API void          NavInitRequestApplyResult();
    IMGUI_API bool          NavMoveRequestButNoResultYet();
    IMGUI_API void          NavMoveRequestSubmit(ImGuiDir move_dir, ImGuiDir clip_dir, ImGuiNavMoveFlags move_flags, ImGuiScrollFlags scroll_flags);
    IMGUI_API void          NavMoveRequestForward(ImGuiDir move_dir, ImGuiDir clip_dir, ImGuiNavMoveFlags move_flags, ImGuiScrollFlags scroll_flags);
    IMGUI_API void          NavMoveRequestResolveWithLastItem(ImGuiNavItemData* result);
    IMGUI_API void          NavMoveRequestResolveWithPastTreeNode(ImGuiNavItemData* result, ImGuiNavTreeNodeData* tree_node_data);
    IMGUI_API void          NavMoveRequestCancel();
    IMGUI_API void          NavMoveRequestApplyResult();
    IMGUI_API void          NavMoveRequestTryWrapping(ImGuiWindow* window, ImGuiNavMoveFlags move_flags);
    IMGUI_API void          NavHighlightActivated(ImGuiID id);
    IMGUI_API void          NavClearPreferredPosForAxis(ImGuiAxis axis);
    IMGUI_API void          NavRestoreHighlightAfterMove();
    IMGUI_API void          NavUpdateCurrentWindowIsScrollPushableX();
    IMGUI_API void          SetNavWindow(ImGuiWindow* window);
    IMGUI_API void          SetNavID(ImGuiID id, ImGuiNavLayer nav_layer, ImGuiID focus_scope_id, const ImRect& rect_rel);
    IMGUI_API void          SetNavFocusScope(ImGuiID focus_scope_id);

    // Focus/Activation
    // This should be part of a larger set of API: FocusItem(offset = -1), FocusItemByID(id), ActivateItem(offset = -1), ActivateItemByID(id) etc. which are
    // much harder to design and implement than expected. I have a couple of private branches on this matter but it's not simple. For now implementing the easy ones.
    IMGUI_API void          FocusItem();                    // Focus last item (no selection/activation).
    IMGUI_API void          ActivateItemByID(ImGuiID id);   // Activate an item by ID (button, checkbox, tree node etc.). Activation is queued and processed on the next frame when the item is encountered again.

    // Inputs
    // FIXME: Eventually we should aim to move e.g. IsActiveIdUsingKey() into IsKeyXXX functions.
    inline bool             IsNamedKey(ImGuiKey key)                                    { return key >= ImGuiKey_NamedKey_BEGIN && key < ImGuiKey_NamedKey_END; }
    inline bool             IsNamedKeyOrModKey(ImGuiKey key)                            { return (key >= ImGuiKey_NamedKey_BEGIN && key < ImGuiKey_NamedKey_END) || key == ImGuiMod_Ctrl || key == ImGuiMod_Shift || key == ImGuiMod_Alt || key == ImGuiMod_Super || key == ImGuiMod_Shortcut; }
    inline bool             IsLegacyKey(ImGuiKey key)                                   { return key >= ImGuiKey_LegacyNativeKey_BEGIN && key < ImGuiKey_LegacyNativeKey_END; }
    inline bool             IsKeyboardKey(ImGuiKey key)                                 { return key >= ImGuiKey_Keyboard_BEGIN && key < ImGuiKey_Keyboard_END; }
    inline bool             IsGamepadKey(ImGuiKey key)                                  { return key >= ImGuiKey_Gamepad_BEGIN && key < ImGuiKey_Gamepad_END; }
    inline bool             IsMouseKey(ImGuiKey key)                                    { return key >= ImGuiKey_Mouse_BEGIN && key < ImGuiKey_Mouse_END; }
    inline bool             IsAliasKey(ImGuiKey key)                                    { return key >= ImGuiKey_Aliases_BEGIN && key < ImGuiKey_Aliases_END; }
    inline bool             IsModKey(ImGuiKey key)                                      { return key >= ImGuiKey_LeftCtrl && key <= ImGuiKey_RightSuper; }
    ImGuiKeyChord           FixupKeyChord(ImGuiContext* ctx, ImGuiKeyChord key_chord);
    inline ImGuiKey         ConvertSingleModFlagToKey(ImGuiContext* ctx, ImGuiKey key)
    {
        ImGuiContext& g = *ctx;
        if (key == ImGuiMod_Ctrl) return ImGuiKey_ReservedForModCtrl;
        if (key == ImGuiMod_Shift) return ImGuiKey_ReservedForModShift;
        if (key == ImGuiMod_Alt) return ImGuiKey_ReservedForModAlt;
        if (key == ImGuiMod_Super) return ImGuiKey_ReservedForModSuper;
        if (key == ImGuiMod_Shortcut) return (g.IO.ConfigMacOSXBehaviors ? ImGuiKey_ReservedForModSuper : ImGuiKey_ReservedForModCtrl);
        return key;
    }

    IMGUI_API ImGuiKeyData* GetKeyData(ImGuiContext* ctx, ImGuiKey key);
    inline ImGuiKeyData*    GetKeyData(ImGuiKey key)                                    { ImGuiContext& g = *GImGui; return GetKeyData(&g, key); }
    IMGUI_API const char*   GetKeyChordName(ImGuiKeyChord key_chord);
    inline ImGuiKey         MouseButtonToKey(ImGuiMouseButton button)                   { IM_ASSERT(button >= 0 && button < ImGuiMouseButton_COUNT); return (ImGuiKey)(ImGuiKey_MouseLeft + button); }
    IMGUI_API bool          IsMouseDragPastThreshold(ImGuiMouseButton button, float lock_threshold = -1.0f);
    IMGUI_API ImVec2        GetKeyMagnitude2d(ImGuiKey key_left, ImGuiKey key_right, ImGuiKey key_up, ImGuiKey key_down);
    IMGUI_API float         GetNavTweakPressedAmount(ImGuiAxis axis);
    IMGUI_API int           CalcTypematicRepeatAmount(float t0, float t1, float repeat_delay, float repeat_rate);
    IMGUI_API void          GetTypematicRepeatRate(ImGuiInputFlags flags, float* repeat_delay, float* repeat_rate);
    IMGUI_API void          TeleportMousePos(const ImVec2& pos);
    IMGUI_API void          SetActiveIdUsingAllKeyboardKeys();
    inline bool             IsActiveIdUsingNavDir(ImGuiDir dir)                         { ImGuiContext& g = *GImGui; return (g.ActiveIdUsingNavDirMask & (1 << dir)) != 0; }

    // [EXPERIMENTAL] Low-Level: Key/Input Ownership
    // - The idea is that instead of "eating" a given input, we can link to an owner id.
    // - Ownership is most often claimed as a result of reacting to a press/down event (but occasionally may be claimed ahead).
    // - Input queries can then read input by specifying ImGuiKeyOwner_Any (== 0), ImGuiKeyOwner_None (== -1) or a custom ID.
    // - Legacy input queries (without specifying an owner or _Any or _None) are equivalent to using ImGuiKeyOwner_Any (== 0).
    // - Input ownership is automatically released on the frame after a key is released. Therefore:
    //   - for ownership registration happening as a result of a down/press event, the SetKeyOwner() call may be done once (common case).
    //   - for ownership registration happening ahead of a down/press event, the SetKeyOwner() call needs to be made every frame (happens if e.g. claiming ownership on hover).
    // - SetItemKeyOwner() is a shortcut for common simple case. A custom widget will probably want to call SetKeyOwner() multiple times directly based on its interaction state.
    // - This is marked experimental because not all widgets are fully honoring the Set/Test idioms. We will need to move forward step by step.
    //   Please open a GitHub Issue to submit your usage scenario or if there's a use case you need solved.
    IMGUI_API ImGuiID           GetKeyOwner(ImGuiKey key);
    IMGUI_API void              SetKeyOwner(ImGuiKey key, ImGuiID owner_id, ImGuiInputFlags flags = 0);
    IMGUI_API void              SetKeyOwnersForKeyChord(ImGuiKeyChord key, ImGuiID owner_id, ImGuiInputFlags flags = 0);
    IMGUI_API void              SetItemKeyOwner(ImGuiKey key, ImGuiInputFlags flags = 0);           // Set key owner to last item if it is hovered or active. Equivalent to 'if (IsItemHovered() || IsItemActive()) { SetKeyOwner(key, GetItemID());'.
    IMGUI_API bool              TestKeyOwner(ImGuiKey key, ImGuiID owner_id);                       // Test that key is either not owned, either owned by 'owner_id'
    inline ImGuiKeyOwnerData*   GetKeyOwnerData(ImGuiContext* ctx, ImGuiKey key)                    { if (key & ImGuiMod_Mask_) key = ConvertSingleModFlagToKey(ctx, key); IM_ASSERT(IsNamedKey(key)); return &ctx->KeysOwnerData[key - ImGuiKey_NamedKey_BEGIN]; }

    // [EXPERIMENTAL] High-Level: Input Access functions w/ support for Key/Input Ownership
    // - Important: legacy IsKeyPressed(ImGuiKey, bool repeat=true) _DEFAULTS_ to repeat, new IsKeyPressed() requires _EXPLICIT_ ImGuiInputFlags_Repeat flag.
    // - Expected to be later promoted to public API, the prototypes are designed to replace existing ones (since owner_id can default to Any == 0)
    // - Specifying a value for 'ImGuiID owner' will test that EITHER the key is NOT owned (UNLESS locked), EITHER the key is owned by 'owner'.
    //   Legacy functions use ImGuiKeyOwner_Any meaning that they typically ignore ownership, unless a call to SetKeyOwner() explicitly used ImGuiInputFlags_LockThisFrame or ImGuiInputFlags_LockUntilRelease.
    // - Binding generators may want to ignore those for now, or suffix them with Ex() until we decide if this gets moved into public API.
    IMGUI_API bool              IsKeyDown(ImGuiKey key, ImGuiID owner_id);
    IMGUI_API bool              IsKeyPressed(ImGuiKey key, ImGuiID owner_id, ImGuiInputFlags flags = 0);    // Important: when transitioning from old to new IsKeyPressed(): old API has "bool repeat = true", so would default to repeat. New API requiress explicit ImGuiInputFlags_Repeat.
    IMGUI_API bool              IsKeyReleased(ImGuiKey key, ImGuiID owner_id);
    IMGUI_API bool              IsMouseDown(ImGuiMouseButton button, ImGuiID owner_id);
    IMGUI_API bool              IsMouseClicked(ImGuiMouseButton button, ImGuiID owner_id, ImGuiInputFlags flags = 0);
    IMGUI_API bool              IsMouseReleased(ImGuiMouseButton button, ImGuiID owner_id);
    IMGUI_API bool              IsMouseDoubleClicked(ImGuiMouseButton button, ImGuiID owner_id);

    // [EXPERIMENTAL] Shortcut Routing
    // - ImGuiKeyChord = a ImGuiKey optionally OR-red with ImGuiMod_Alt/ImGuiMod_Ctrl/ImGuiMod_Shift/ImGuiMod_Super.
    //     ImGuiKey_C                 (accepted by functions taking ImGuiKey or ImGuiKeyChord)
    //     ImGuiKey_C | ImGuiMod_Ctrl (accepted by functions taking ImGuiKeyChord)
    //   ONLY ImGuiMod_XXX values are legal to 'OR' with an ImGuiKey. You CANNOT 'OR' two ImGuiKey values.
    // - When using one of the routing flags (e.g. ImGuiInputFlags_RouteFocused): routes requested ahead of time given a chord (key + modifiers) and a routing policy.
    // - Routes are resolved during NewFrame(): if keyboard modifiers are matching current ones: SetKeyOwner() is called + route is granted for the frame.
    // - Route is granted to a single owner. When multiple requests are made we have policies to select the winning route.
    // - Multiple read sites may use the same owner id and will all get the granted route.
    // - For routing: when owner_id is 0 we use the current Focus Scope ID as a default owner in order to identify our location.
    // - TL;DR;
    //   - IsKeyChordPressed() compares mods + call IsKeyPressed() -> function has no side-effect.
    //   - Shortcut() submits a route then if currently can be routed calls IsKeyChordPressed() -> function has (desirable) side-effects.
    IMGUI_API bool              IsKeyChordPressed(ImGuiKeyChord key_chord, ImGuiID owner_id, ImGuiInputFlags flags = 0);
    IMGUI_API void              SetNextItemShortcut(ImGuiKeyChord key_chord);
    IMGUI_API bool              Shortcut(ImGuiKeyChord key_chord, ImGuiID owner_id = 0, ImGuiInputFlags flags = 0);
    IMGUI_API bool              SetShortcutRouting(ImGuiKeyChord key_chord, ImGuiID owner_id, ImGuiInputFlags flags = 0); // owner_id needs to be explicit and cannot be 0
    IMGUI_API bool              TestShortcutRouting(ImGuiKeyChord key_chord, ImGuiID owner_id);
    IMGUI_API ImGuiKeyRoutingData* GetShortcutRoutingData(ImGuiKeyChord key_chord);

    // Docking
    // (some functions are only declared in imgui.cpp, see Docking section)
    IMGUI_API void          DockContextInitialize(ImGuiContext* ctx);
    IMGUI_API void          DockContextShutdown(ImGuiContext* ctx);
    IMGUI_API void          DockContextClearNodes(ImGuiContext* ctx, ImGuiID root_id, bool clear_settings_refs); // Use root_id==0 to clear all
    IMGUI_API void          DockContextRebuildNodes(ImGuiContext* ctx);
    IMGUI_API void          DockContextNewFrameUpdateUndocking(ImGuiContext* ctx);
    IMGUI_API void          DockContextNewFrameUpdateDocking(ImGuiContext* ctx);
    IMGUI_API void          DockContextEndFrame(ImGuiContext* ctx);
    IMGUI_API ImGuiID       DockContextGenNodeID(ImGuiContext* ctx);
    IMGUI_API void          DockContextQueueDock(ImGuiContext* ctx, ImGuiWindow* target, ImGuiDockNode* target_node, ImGuiWindow* payload, ImGuiDir split_dir, float split_ratio, bool split_outer);
    IMGUI_API void          DockContextQueueUndockWindow(ImGuiContext* ctx, ImGuiWindow* window);
    IMGUI_API void          DockContextQueueUndockNode(ImGuiContext* ctx, ImGuiDockNode* node);
    IMGUI_API void          DockContextProcessUndockWindow(ImGuiContext* ctx, ImGuiWindow* window, bool clear_persistent_docking_ref = true);
    IMGUI_API void          DockContextProcessUndockNode(ImGuiContext* ctx, ImGuiDockNode* node);
    IMGUI_API bool          DockContextCalcDropPosForDocking(ImGuiWindow* target, ImGuiDockNode* target_node, ImGuiWindow* payload_window, ImGuiDockNode* payload_node, ImGuiDir split_dir, bool split_outer, ImVec2* out_pos);
    IMGUI_API ImGuiDockNode*DockContextFindNodeByID(ImGuiContext* ctx, ImGuiID id);
    IMGUI_API void          DockNodeWindowMenuHandler_Default(ImGuiContext* ctx, ImGuiDockNode* node, ImGuiTabBar* tab_bar);
    IMGUI_API bool          DockNodeBeginAmendTabBar(ImGuiDockNode* node);
    IMGUI_API void          DockNodeEndAmendTabBar();
    inline ImGuiDockNode*   DockNodeGetRootNode(ImGuiDockNode* node)                 { while (node->ParentNode) node = node->ParentNode; return node; }
    inline bool             DockNodeIsInHierarchyOf(ImGuiDockNode* node, ImGuiDockNode* parent) { while (node) { if (node == parent) return true; node = node->ParentNode; } return false; }
    inline int              DockNodeGetDepth(const ImGuiDockNode* node)              { int depth = 0; while (node->ParentNode) { node = node->ParentNode; depth++; } return depth; }
    inline ImGuiID          DockNodeGetWindowMenuButtonId(const ImGuiDockNode* node) { return ImHashStr("#COLLAPSE", 0, node->ID); }
    inline ImGuiDockNode*   GetWindowDockNode()                                      { ImGuiContext& g = *GImGui; return g.CurrentWindow->DockNode; }
    IMGUI_API bool          GetWindowAlwaysWantOwnTabBar(ImGuiWindow* window);
    IMGUI_API void          BeginDocked(ImGuiWindow* window, bool* p_open);
    IMGUI_API void          BeginDockableDragDropSource(ImGuiWindow* window);
    IMGUI_API void          BeginDockableDragDropTarget(ImGuiWindow* window);
    IMGUI_API void          SetWindowDock(ImGuiWindow* window, ImGuiID dock_id, ImGuiCond cond);

    // Docking - Builder function needs to be generally called before the node is used/submitted.
    // - The DockBuilderXXX functions are designed to _eventually_ become a public API, but it is too early to expose it and guarantee stability.
    // - Do not hold on ImGuiDockNode* pointers! They may be invalidated by any split/merge/remove operation and every frame.
    // - To create a DockSpace() node, make sure to set the ImGuiDockNodeFlags_DockSpace flag when calling DockBuilderAddNode().
    //   You can create dockspace nodes (attached to a window) _or_ floating nodes (carry its own window) with this API.
    // - DockBuilderSplitNode() create 2 child nodes within 1 node. The initial node becomes a parent node.
    // - If you intend to split the node immediately after creation using DockBuilderSplitNode(), make sure
    //   to call DockBuilderSetNodeSize() beforehand. If you don't, the resulting split sizes may not be reliable.
    // - Call DockBuilderFinish() after you are done.
    IMGUI_API void          DockBuilderDockWindow(const char* window_name, ImGuiID node_id);
    IMGUI_API ImGuiDockNode*DockBuilderGetNode(ImGuiID node_id);
    inline ImGuiDockNode*   DockBuilderGetCentralNode(ImGuiID node_id)              { ImGuiDockNode* node = DockBuilderGetNode(node_id); if (!node) return NULL; return DockNodeGetRootNode(node)->CentralNode; }
    IMGUI_API ImGuiID       DockBuilderAddNode(ImGuiID node_id = 0, ImGuiDockNodeFlags flags = 0);
    IMGUI_API void          DockBuilderRemoveNode(ImGuiID node_id);                 // Remove node and all its child, undock all windows
    IMGUI_API void          DockBuilderRemoveNodeDockedWindows(ImGuiID node_id, bool clear_settings_refs = true);
    IMGUI_API void          DockBuilderRemoveNodeChildNodes(ImGuiID node_id);       // Remove all split/hierarchy. All remaining docked windows will be re-docked to the remaining root node (node_id).
    IMGUI_API void          DockBuilderSetNodePos(ImGuiID node_id, ImVec2 pos);
    IMGUI_API void          DockBuilderSetNodeSize(ImGuiID node_id, ImVec2 size);
    IMGUI_API ImGuiID       DockBuilderSplitNode(ImGuiID node_id, ImGuiDir split_dir, float size_ratio_for_node_at_dir, ImGuiID* out_id_at_dir, ImGuiID* out_id_at_opposite_dir); // Create 2 child nodes in this parent node.
    IMGUI_API void          DockBuilderCopyDockSpace(ImGuiID src_dockspace_id, ImGuiID dst_dockspace_id, ImVector<const char*>* in_window_remap_pairs);
    IMGUI_API void          DockBuilderCopyNode(ImGuiID src_node_id, ImGuiID dst_node_id, ImVector<ImGuiID>* out_node_remap_pairs);
    IMGUI_API void          DockBuilderCopyWindowSettings(const char* src_name, const char* dst_name);
    IMGUI_API void          DockBuilderFinish(ImGuiID node_id);

    // [EXPERIMENTAL] Focus Scope
    // This is generally used to identify a unique input location (for e.g. a selection set)
    // There is one per window (automatically set in Begin), but:
    // - Selection patterns generally need to react (e.g. clear a selection) when landing on one item of the set.
    //   So in order to identify a set multiple lists in same window may each need a focus scope.
    //   If you imagine an hypothetical BeginSelectionGroup()/EndSelectionGroup() api, it would likely call PushFocusScope()/EndFocusScope()
    // - Shortcut routing also use focus scope as a default location identifier if an owner is not provided.
    // We don't use the ID Stack for this as it is common to want them separate.
    IMGUI_API void          PushFocusScope(ImGuiID id);
    IMGUI_API void          PopFocusScope();
    inline ImGuiID          GetCurrentFocusScope() { ImGuiContext& g = *GImGui; return g.CurrentFocusScopeId; }   // Focus scope we are outputting into, set by PushFocusScope()

    // Drag and Drop
    IMGUI_API bool          IsDragDropActive();
    IMGUI_API bool          BeginDragDropTargetCustom(const ImRect& bb, ImGuiID id);
    IMGUI_API void          ClearDragDrop();
    IMGUI_API bool          IsDragDropPayloadBeingAccepted();
    IMGUI_API void          RenderDragDropTargetRect(const ImRect& bb, const ImRect& item_clip_rect);

    // Typing-Select API
    IMGUI_API ImGuiTypingSelectRequest* GetTypingSelectRequest(ImGuiTypingSelectFlags flags = ImGuiTypingSelectFlags_None);
    IMGUI_API int           TypingSelectFindMatch(ImGuiTypingSelectRequest* req, int items_count, const char* (*get_item_name_func)(void*, int), void* user_data, int nav_item_idx);
    IMGUI_API int           TypingSelectFindNextSingleCharMatch(ImGuiTypingSelectRequest* req, int items_count, const char* (*get_item_name_func)(void*, int), void* user_data, int nav_item_idx);
    IMGUI_API int           TypingSelectFindBestLeadingMatch(ImGuiTypingSelectRequest* req, int items_count, const char* (*get_item_name_func)(void*, int), void* user_data);

    // Internal Columns API (this is not exposed because we will encourage transitioning to the Tables API)
    IMGUI_API void          SetWindowClipRectBeforeSetChannel(ImGuiWindow* window, const ImRect& clip_rect);
    IMGUI_API void          BeginColumns(const char* str_id, int count, ImGuiOldColumnFlags flags = 0); // setup number of columns. use an identifier to distinguish multiple column sets. close with EndColumns().
    IMGUI_API void          EndColumns();                                                               // close columns
    IMGUI_API void          PushColumnClipRect(int column_index);
    IMGUI_API void          PushColumnsBackground();
    IMGUI_API void          PopColumnsBackground();
    IMGUI_API ImGuiID       GetColumnsID(const char* str_id, int count);
    IMGUI_API ImGuiOldColumns* FindOrCreateColumns(ImGuiWindow* window, ImGuiID id);
    IMGUI_API float         GetColumnOffsetFromNorm(const ImGuiOldColumns* columns, float offset_norm);
    IMGUI_API float         GetColumnNormFromOffset(const ImGuiOldColumns* columns, float offset);

    // Tables: Candidates for public API
    IMGUI_API void          TableOpenContextMenu(int column_n = -1);
    IMGUI_API void          TableSetColumnWidth(int column_n, float width);
    IMGUI_API void          TableSetColumnSortDirection(int column_n, ImGuiSortDirection sort_direction, bool append_to_sort_specs);
    IMGUI_API int           TableGetHoveredColumn();    // May use (TableGetColumnFlags() & ImGuiTableColumnFlags_IsHovered) instead. Return hovered column. return -1 when table is not hovered. return columns_count if the unused space at the right of visible columns is hovered.
    IMGUI_API int           TableGetHoveredRow();       // Retrieve *PREVIOUS FRAME* hovered row. This difference with TableGetHoveredColumn() is the reason why this is not public yet.
    IMGUI_API float         TableGetHeaderRowHeight();
    IMGUI_API float         TableGetHeaderAngledMaxLabelWidth();
    IMGUI_API void          TablePushBackgroundChannel();
    IMGUI_API void          TablePopBackgroundChannel();
    IMGUI_API void          TableAngledHeadersRowEx(float angle, float max_label_width = 0.0f);

    // Tables: Internals
    inline    ImGuiTable*   GetCurrentTable() { ImGuiContext& g = *GImGui; return g.CurrentTable; }
    IMGUI_API ImGuiTable*   TableFindByID(ImGuiID id);
    IMGUI_API bool          BeginTableEx(const char* name, ImGuiID id, int columns_count, ImGuiTableFlags flags = 0, const ImVec2& outer_size = ImVec2(0, 0), float inner_width = 0.0f);
    IMGUI_API void          TableBeginInitMemory(ImGuiTable* table, int columns_count);
    IMGUI_API void          TableBeginApplyRequests(ImGuiTable* table);
    IMGUI_API void          TableSetupDrawChannels(ImGuiTable* table);
    IMGUI_API void          TableUpdateLayout(ImGuiTable* table);
    IMGUI_API void          TableUpdateBorders(ImGuiTable* table);
    IMGUI_API void          TableUpdateColumnsWeightFromWidth(ImGuiTable* table);
    IMGUI_API void          TableDrawBorders(ImGuiTable* table);
    IMGUI_API void          TableDrawDefaultContextMenu(ImGuiTable* table, ImGuiTableFlags flags_for_section_to_display);
    IMGUI_API bool          TableBeginContextMenuPopup(ImGuiTable* table);
    IMGUI_API void          TableMergeDrawChannels(ImGuiTable* table);
    inline ImGuiTableInstanceData*  TableGetInstanceData(ImGuiTable* table, int instance_no) { if (instance_no == 0) return &table->InstanceDataFirst; return &table->InstanceDataExtra[instance_no - 1]; }
    inline ImGuiID                  TableGetInstanceID(ImGuiTable* table, int instance_no)   { return TableGetInstanceData(table, instance_no)->TableInstanceID; }
    IMGUI_API void          TableSortSpecsSanitize(ImGuiTable* table);
    IMGUI_API void          TableSortSpecsBuild(ImGuiTable* table);
    IMGUI_API ImGuiSortDirection TableGetColumnNextSortDirection(ImGuiTableColumn* column);
    IMGUI_API void          TableFixColumnSortDirection(ImGuiTable* table, ImGuiTableColumn* column);
    IMGUI_API float         TableGetColumnWidthAuto(ImGuiTable* table, ImGuiTableColumn* column);
    IMGUI_API void          TableBeginRow(ImGuiTable* table);
    IMGUI_API void          TableEndRow(ImGuiTable* table);
    IMGUI_API void          TableBeginCell(ImGuiTable* table, int column_n);
    IMGUI_API void          TableEndCell(ImGuiTable* table);
    IMGUI_API ImRect        TableGetCellBgRect(const ImGuiTable* table, int column_n);
    IMGUI_API const char*   TableGetColumnName(const ImGuiTable* table, int column_n);
    IMGUI_API ImGuiID       TableGetColumnResizeID(ImGuiTable* table, int column_n, int instance_no = 0);
    IMGUI_API float         TableGetMaxColumnWidth(const ImGuiTable* table, int column_n);
    IMGUI_API void          TableSetColumnWidthAutoSingle(ImGuiTable* table, int column_n);
    IMGUI_API void          TableSetColumnWidthAutoAll(ImGuiTable* table);
    IMGUI_API void          TableRemove(ImGuiTable* table);
    IMGUI_API void          TableGcCompactTransientBuffers(ImGuiTable* table);
    IMGUI_API void          TableGcCompactTransientBuffers(ImGuiTableTempData* table);
    IMGUI_API void          TableGcCompactSettings();

    // Tables: Settings
    IMGUI_API void                  TableLoadSettings(ImGuiTable* table);
    IMGUI_API void                  TableSaveSettings(ImGuiTable* table);
    IMGUI_API void                  TableResetSettings(ImGuiTable* table);
    IMGUI_API ImGuiTableSettings*   TableGetBoundSettings(ImGuiTable* table);
    IMGUI_API void                  TableSettingsAddSettingsHandler();
    IMGUI_API ImGuiTableSettings*   TableSettingsCreate(ImGuiID id, int columns_count);
    IMGUI_API ImGuiTableSettings*   TableSettingsFindByID(ImGuiID id);

    // Tab Bars
    inline    ImGuiTabBar*  GetCurrentTabBar() { ImGuiContext& g = *GImGui; return g.CurrentTabBar; }
    IMGUI_API bool          BeginTabBarEx(ImGuiTabBar* tab_bar, const ImRect& bb, ImGuiTabBarFlags flags);
    IMGUI_API ImGuiTabItem* TabBarFindTabByID(ImGuiTabBar* tab_bar, ImGuiID tab_id);
    IMGUI_API ImGuiTabItem* TabBarFindTabByOrder(ImGuiTabBar* tab_bar, int order);
    IMGUI_API ImGuiTabItem* TabBarFindMostRecentlySelectedTabForActiveWindow(ImGuiTabBar* tab_bar);
    IMGUI_API ImGuiTabItem* TabBarGetCurrentTab(ImGuiTabBar* tab_bar);
    inline int              TabBarGetTabOrder(ImGuiTabBar* tab_bar, ImGuiTabItem* tab) { return tab_bar->Tabs.index_from_ptr(tab); }
    IMGUI_API const char*   TabBarGetTabName(ImGuiTabBar* tab_bar, ImGuiTabItem* tab);
    IMGUI_API void          TabBarAddTab(ImGuiTabBar* tab_bar, ImGuiTabItemFlags tab_flags, ImGuiWindow* window);
    IMGUI_API void          TabBarRemoveTab(ImGuiTabBar* tab_bar, ImGuiID tab_id);
    IMGUI_API void          TabBarCloseTab(ImGuiTabBar* tab_bar, ImGuiTabItem* tab);
    IMGUI_API void          TabBarQueueFocus(ImGuiTabBar* tab_bar, ImGuiTabItem* tab);
    IMGUI_API void          TabBarQueueReorder(ImGuiTabBar* tab_bar, ImGuiTabItem* tab, int offset);
    IMGUI_API void          TabBarQueueReorderFromMousePos(ImGuiTabBar* tab_bar, ImGuiTabItem* tab, ImVec2 mouse_pos);
    IMGUI_API bool          TabBarProcessReorder(ImGuiTabBar* tab_bar);
    IMGUI_API bool          TabItemEx(ImGuiTabBar* tab_bar, const char* label, bool* p_open, ImGuiTabItemFlags flags, ImGuiWindow* docked_window);
    IMGUI_API ImVec2        TabItemCalcSize(const char* label, bool has_close_button_or_unsaved_marker);
    IMGUI_API ImVec2        TabItemCalcSize(ImGuiWindow* window);
    IMGUI_API void          TabItemBackground(ImDrawList* draw_list, const ImRect& bb, ImGuiTabItemFlags flags, ImU32 col);
    IMGUI_API void          TabItemLabelAndCloseButton(ImDrawList* draw_list, const ImRect& bb, ImGuiTabItemFlags flags, ImVec2 frame_padding, const char* label, ImGuiID tab_id, ImGuiID close_button_id, bool is_contents_visible, bool* out_just_closed, bool* out_text_clipped);

    // Render helpers
    // AVOID USING OUTSIDE OF IMGUI.CPP! NOT FOR PUBLIC CONSUMPTION. THOSE FUNCTIONS ARE A MESS. THEIR SIGNATURE AND BEHAVIOR WILL CHANGE, THEY NEED TO BE REFACTORED INTO SOMETHING DECENT.
    // NB: All position are in absolute pixels coordinates (we are never using window coordinates internally)
    IMGUI_API void          RenderText(ImVec2 pos, const char* text, const char* text_end = NULL, bool hide_text_after_hash = true);
    IMGUI_API void          RenderTextWrapped(ImVec2 pos, const char* text, const char* text_end, float wrap_width);
    IMGUI_API void          RenderTextClipped(const ImVec2& pos_min, const ImVec2& pos_max, const char* text, const char* text_end, const ImVec2* text_size_if_known, const ImVec2& align = ImVec2(0, 0), const ImRect* clip_rect = NULL);
    IMGUI_API void          RenderTextClippedEx(ImDrawList* draw_list, const ImVec2& pos_min, const ImVec2& pos_max, const char* text, const char* text_end, const ImVec2* text_size_if_known, const ImVec2& align = ImVec2(0, 0), const ImRect* clip_rect = NULL);
    IMGUI_API void          RenderTextEllipsis(ImDrawList* draw_list, const ImVec2& pos_min, const ImVec2& pos_max, float clip_max_x, float ellipsis_max_x, const char* text, const char* text_end, const ImVec2* text_size_if_known);
    IMGUI_API void          RenderFrame(ImVec2 p_min, ImVec2 p_max, ImU32 fill_col, bool border = true, float rounding = 0.0f);
    IMGUI_API void          RenderFrameBorder(ImVec2 p_min, ImVec2 p_max, float rounding = 0.0f);
    IMGUI_API void          RenderColorRectWithAlphaCheckerboard(ImDrawList* draw_list, ImVec2 p_min, ImVec2 p_max, ImU32 fill_col, float grid_step, ImVec2 grid_off, float rounding = 0.0f, ImDrawFlags flags = 0);
    IMGUI_API void          RenderNavHighlight(const ImRect& bb, ImGuiID id, ImGuiNavHighlightFlags flags = ImGuiNavHighlightFlags_None); // Navigation highlight
    IMGUI_API const char*   FindRenderedTextEnd(const char* text, const char* text_end = NULL); // Find the optional ## from which we stop displaying text.
    IMGUI_API void          RenderMouseCursor(ImVec2 pos, float scale, ImGuiMouseCursor mouse_cursor, ImU32 col_fill, ImU32 col_border, ImU32 col_shadow);

    // Render helpers (those functions don't access any ImGui state!)
    IMGUI_API void          RenderArrow(ImDrawList* draw_list, ImVec2 pos, ImU32 col, ImGuiDir dir, float scale = 1.0f);
    IMGUI_API void          RenderBullet(ImDrawList* draw_list, ImVec2 pos, ImU32 col);
    IMGUI_API void          RenderCheckMark(ImDrawList* draw_list, ImVec2 pos, ImU32 col, float sz);
    IMGUI_API void          RenderArrowPointingAt(ImDrawList* draw_list, ImVec2 pos, ImVec2 half_sz, ImGuiDir direction, ImU32 col);
    IMGUI_API void          RenderArrowDockMenu(ImDrawList* draw_list, ImVec2 p_min, float sz, ImU32 col);
    IMGUI_API void          RenderRectFilledRangeH(ImDrawList* draw_list, const ImRect& rect, ImU32 col, float x_start_norm, float x_end_norm, float rounding);
    IMGUI_API void          RenderRectFilledWithHole(ImDrawList* draw_list, const ImRect& outer, const ImRect& inner, ImU32 col, float rounding);
    IMGUI_API ImDrawFlags   CalcRoundingFlagsForRectInRect(const ImRect& r_in, const ImRect& r_outer, float threshold);

    // Widgets
    IMGUI_API void          TextEx(const char* text, const char* text_end = NULL, ImGuiTextFlags flags = 0);
    IMGUI_API bool          ButtonEx(const char* label, const ImVec2& size_arg = ImVec2(0, 0), ImGuiButtonFlags flags = 0);
    IMGUI_API bool          ArrowButtonEx(const char* str_id, ImGuiDir dir, ImVec2 size_arg, ImGuiButtonFlags flags = 0);
    IMGUI_API bool          ImageButtonEx(ImGuiID id, ImTextureID texture_id, const ImVec2& image_size, const ImVec2& uv0, const ImVec2& uv1, const ImVec4& bg_col, const ImVec4& tint_col, ImGuiButtonFlags flags = 0);
    IMGUI_API void          SeparatorEx(ImGuiSeparatorFlags flags, float thickness = 1.0f);
    IMGUI_API void          SeparatorTextEx(ImGuiID id, const char* label, const char* label_end, float extra_width);
    IMGUI_API bool          CheckboxFlags(const char* label, ImS64* flags, ImS64 flags_value);
    IMGUI_API bool          CheckboxFlags(const char* label, ImU64* flags, ImU64 flags_value);

    // Widgets: Window Decorations
    IMGUI_API bool          CloseButton(ImGuiID id, const ImVec2& pos);
    IMGUI_API bool          CollapseButton(ImGuiID id, const ImVec2& pos, ImGuiDockNode* dock_node);
    IMGUI_API void          Scrollbar(ImGuiAxis axis);
    IMGUI_API bool          ScrollbarEx(const ImRect& bb, ImGuiID id, ImGuiAxis axis, ImS64* p_scroll_v, ImS64 avail_v, ImS64 contents_v, ImDrawFlags flags);
    IMGUI_API ImRect        GetWindowScrollbarRect(ImGuiWindow* window, ImGuiAxis axis);
    IMGUI_API ImGuiID       GetWindowScrollbarID(ImGuiWindow* window, ImGuiAxis axis);
    IMGUI_API ImGuiID       GetWindowResizeCornerID(ImGuiWindow* window, int n); // 0..3: corners
    IMGUI_API ImGuiID       GetWindowResizeBorderID(ImGuiWindow* window, ImGuiDir dir);

    // Widgets low-level behaviors
    IMGUI_API bool          ButtonBehavior(const ImRect& bb, ImGuiID id, bool* out_hovered, bool* out_held, ImGuiButtonFlags flags = 0);
    IMGUI_API bool          DragBehavior(ImGuiID id, ImGuiDataType data_type, void* p_v, float v_speed, const void* p_min, const void* p_max, const char* format, ImGuiSliderFlags flags);
    IMGUI_API bool          SliderBehavior(const ImRect& bb, ImGuiID id, ImGuiDataType data_type, void* p_v, const void* p_min, const void* p_max, const char* format, ImGuiSliderFlags flags, ImRect* out_grab_bb);
    IMGUI_API bool          SplitterBehavior(const ImRect& bb, ImGuiID id, ImGuiAxis axis, float* size1, float* size2, float min_size1, float min_size2, float hover_extend = 0.0f, float hover_visibility_delay = 0.0f, ImU32 bg_col = 0);
    IMGUI_API bool          TreeNodeBehavior(ImGuiID id, ImGuiTreeNodeFlags flags, const char* label, const char* label_end = NULL);
    IMGUI_API void          TreePushOverrideID(ImGuiID id);
    IMGUI_API void          TreeNodeSetOpen(ImGuiID id, bool open);
    IMGUI_API bool          TreeNodeUpdateNextOpen(ImGuiID id, ImGuiTreeNodeFlags flags);   // Return open state. Consume previous SetNextItemOpen() data, if any. May return true when logging.
    IMGUI_API void          SetNextItemSelectionUserData(ImGuiSelectionUserData selection_user_data);

    // Template functions are instantiated in imgui_widgets.cpp for a finite number of types.
    // To use them externally (for custom widget) you may need an "extern template" statement in your code in order to link to existing instances and silence Clang warnings (see #2036).
    // e.g. " extern template IMGUI_API float RoundScalarWithFormatT<float, float>(const char* format, ImGuiDataType data_type, float v); "
    template<typename T, typename SIGNED_T, typename FLOAT_T>   IMGUI_API float ScaleRatioFromValueT(ImGuiDataType data_type, T v, T v_min, T v_max, bool is_logarithmic, float logarithmic_zero_epsilon, float zero_deadzone_size);
    template<typename T, typename SIGNED_T, typename FLOAT_T>   IMGUI_API T     ScaleValueFromRatioT(ImGuiDataType data_type, float t, T v_min, T v_max, bool is_logarithmic, float logarithmic_zero_epsilon, float zero_deadzone_size);
    template<typename T, typename SIGNED_T, typename FLOAT_T>   IMGUI_API bool  DragBehaviorT(ImGuiDataType data_type, T* v, float v_speed, T v_min, T v_max, const char* format, ImGuiSliderFlags flags);
    template<typename T, typename SIGNED_T, typename FLOAT_T>   IMGUI_API bool  SliderBehaviorT(const ImRect& bb, ImGuiID id, ImGuiDataType data_type, T* v, T v_min, T v_max, const char* format, ImGuiSliderFlags flags, ImRect* out_grab_bb);
    template<typename T>                                        IMGUI_API T     RoundScalarWithFormatT(const char* format, ImGuiDataType data_type, T v);
    template<typename T>                                        IMGUI_API bool  CheckboxFlagsT(const char* label, T* flags, T flags_value);

    // Data type helpers
    IMGUI_API const ImGuiDataTypeInfo*  DataTypeGetInfo(ImGuiDataType data_type);
    IMGUI_API int           DataTypeFormatString(char* buf, int buf_size, ImGuiDataType data_type, const void* p_data, const char* format);
    IMGUI_API void          DataTypeApplyOp(ImGuiDataType data_type, int op, void* output, const void* arg_1, const void* arg_2);
    IMGUI_API bool          DataTypeApplyFromText(const char* buf, ImGuiDataType data_type, void* p_data, const char* format);
    IMGUI_API int           DataTypeCompare(ImGuiDataType data_type, const void* arg_1, const void* arg_2);
    IMGUI_API bool          DataTypeClamp(ImGuiDataType data_type, void* p_data, const void* p_min, const void* p_max);

    // InputText
    IMGUI_API bool          InputTextEx(const char* label, const char* hint, char* buf, int buf_size, const ImVec2& size_arg, ImGuiInputTextFlags flags, ImGuiInputTextCallback callback = NULL, void* user_data = NULL);
    IMGUI_API void          InputTextDeactivateHook(ImGuiID id);
    IMGUI_API bool          TempInputText(const ImRect& bb, ImGuiID id, const char* label, char* buf, int buf_size, ImGuiInputTextFlags flags);
    IMGUI_API bool          TempInputScalar(const ImRect& bb, ImGuiID id, const char* label, ImGuiDataType data_type, void* p_data, const char* format, const void* p_clamp_min = NULL, const void* p_clamp_max = NULL);
    inline bool             TempInputIsActive(ImGuiID id)       { ImGuiContext& g = *GImGui; return (g.ActiveId == id && g.TempInputId == id); }
    inline ImGuiInputTextState* GetInputTextState(ImGuiID id)   { ImGuiContext& g = *GImGui; return (id != 0 && g.InputTextState.ID == id) ? &g.InputTextState : NULL; } // Get input text state if active

    // Color
    IMGUI_API void          ColorTooltip(const char* text, const float* col, ImGuiColorEditFlags flags);
    IMGUI_API void          ColorEditOptionsPopup(const float* col, ImGuiColorEditFlags flags);
    IMGUI_API void          ColorPickerOptionsPopup(const float* ref_col, ImGuiColorEditFlags flags);

    // Plot
    IMGUI_API int           PlotEx(ImGuiPlotType plot_type, const char* label, float (*values_getter)(void* data, int idx), void* data, int values_count, int values_offset, const char* overlay_text, float scale_min, float scale_max, const ImVec2& size_arg);

    // Shade functions (write over already created vertices)
    IMGUI_API void          ShadeVertsLinearColorGradientKeepAlpha(ImDrawList* draw_list, int vert_start_idx, int vert_end_idx, ImVec2 gradient_p0, ImVec2 gradient_p1, ImU32 col0, ImU32 col1);
    IMGUI_API void          ShadeVertsLinearUV(ImDrawList* draw_list, int vert_start_idx, int vert_end_idx, const ImVec2& a, const ImVec2& b, const ImVec2& uv_a, const ImVec2& uv_b, bool clamp);
    IMGUI_API void          ShadeVertsTransformPos(ImDrawList* draw_list, int vert_start_idx, int vert_end_idx, const ImVec2& pivot_in, float cos_a, float sin_a, const ImVec2& pivot_out);

    // Garbage collection
    IMGUI_API void          GcCompactTransientMiscBuffers();
    IMGUI_API void          GcCompactTransientWindowBuffers(ImGuiWindow* window);
    IMGUI_API void          GcAwakeTransientWindowBuffers(ImGuiWindow* window);

    // Debug Log
    IMGUI_API void          DebugLog(const char* fmt, ...) IM_FMTARGS(1);
    IMGUI_API void          DebugLogV(const char* fmt, va_list args) IM_FMTLIST(1);
    IMGUI_API void          DebugAllocHook(ImGuiDebugAllocInfo* info, int frame_count, void* ptr, size_t size); // size >= 0 : alloc, size = -1 : free

    // Debug Tools
    IMGUI_API void          ErrorCheckEndFrameRecover(ImGuiErrorLogCallback log_callback, void* user_data = NULL);
    IMGUI_API void          ErrorCheckEndWindowRecover(ImGuiErrorLogCallback log_callback, void* user_data = NULL);
    IMGUI_API void          ErrorCheckUsingSetCursorPosToExtendParentBoundaries();
    IMGUI_API void          DebugDrawCursorPos(ImU32 col = IM_COL32(255, 0, 0, 255));
    IMGUI_API void          DebugDrawLineExtents(ImU32 col = IM_COL32(255, 0, 0, 255));
    IMGUI_API void          DebugDrawItemRect(ImU32 col = IM_COL32(255, 0, 0, 255));
    IMGUI_API void          DebugLocateItem(ImGuiID target_id);                     // Call sparingly: only 1 at the same time!
    IMGUI_API void          DebugLocateItemOnHover(ImGuiID target_id);              // Only call on reaction to a mouse Hover: because only 1 at the same time!
    IMGUI_API void          DebugLocateItemResolveWithLastItem();
    IMGUI_API void          DebugBreakClearData();
    IMGUI_API bool          DebugBreakButton(const char* label, const char* description_of_location);
    IMGUI_API void          DebugBreakButtonTooltip(bool keyboard_only, const char* description_of_location);
    IMGUI_API void          ShowFontAtlas(ImFontAtlas* atlas);
    IMGUI_API void          DebugHookIdInfo(ImGuiID id, ImGuiDataType data_type, const void* data_id, const void* data_id_end);
    IMGUI_API void          DebugNodeColumns(ImGuiOldColumns* columns);
    IMGUI_API void          DebugNodeDockNode(ImGuiDockNode* node, const char* label);
    IMGUI_API void          DebugNodeDrawList(ImGuiWindow* window, ImGuiViewportP* viewport, const ImDrawList* draw_list, const char* label);
    IMGUI_API void          DebugNodeDrawCmdShowMeshAndBoundingBox(ImDrawList* out_draw_list, const ImDrawList* draw_list, const ImDrawCmd* draw_cmd, bool show_mesh, bool show_aabb);
    IMGUI_API void          DebugNodeFont(ImFont* font);
    IMGUI_API void          DebugNodeFontGlyph(ImFont* font, const ImFontGlyph* glyph);
    IMGUI_API void          DebugNodeStorage(ImGuiStorage* storage, const char* label);
    IMGUI_API void          DebugNodeTabBar(ImGuiTabBar* tab_bar, const char* label);
    IMGUI_API void          DebugNodeTable(ImGuiTable* table);
    IMGUI_API void          DebugNodeTableSettings(ImGuiTableSettings* settings);
    IMGUI_API void          DebugNodeInputTextState(ImGuiInputTextState* state);
    IMGUI_API void          DebugNodeTypingSelectState(ImGuiTypingSelectState* state);
    IMGUI_API void          DebugNodeWindow(ImGuiWindow* window, const char* label);
    IMGUI_API void          DebugNodeWindowSettings(ImGuiWindowSettings* settings);
    IMGUI_API void          DebugNodeWindowsList(ImVector<ImGuiWindow*>* windows, const char* label);
    IMGUI_API void          DebugNodeWindowsListByBeginStackParent(ImGuiWindow** windows, int windows_size, ImGuiWindow* parent_in_begin_stack);
    IMGUI_API void          DebugNodeViewport(ImGuiViewportP* viewport);
    IMGUI_API void          DebugRenderKeyboardPreview(ImDrawList* draw_list);
    IMGUI_API void          DebugRenderViewportThumbnail(ImDrawList* draw_list, ImGuiViewportP* viewport, const ImRect& bb);

    // Obsolete functions
#ifndef IMGUI_DISABLE_OBSOLETE_FUNCTIONS
    inline void     SetItemUsingMouseWheel()                                            { SetItemKeyOwner(ImGuiKey_MouseWheelY); }      // Changed in 1.89
    inline bool     TreeNodeBehaviorIsOpen(ImGuiID id, ImGuiTreeNodeFlags flags = 0)    { return TreeNodeUpdateNextOpen(id, flags); }   // Renamed in 1.89

    // Refactored focus/nav/tabbing system in 1.82 and 1.84. If you have old/custom copy-and-pasted widgets which used FocusableItemRegister():
    //  (Old) IMGUI_VERSION_NUM  < 18209: using 'ItemAdd(....)'                              and 'bool tab_focused = FocusableItemRegister(...)'
    //  (Old) IMGUI_VERSION_NUM >= 18209: using 'ItemAdd(..., ImGuiItemAddFlags_Focusable)'  and 'bool tab_focused = (g.LastItemData.StatusFlags & ImGuiItemStatusFlags_Focused) != 0'
    //  (New) IMGUI_VERSION_NUM >= 18413: using 'ItemAdd(..., ImGuiItemFlags_Inputable)'     and 'bool tab_focused = (g.NavActivateId == id && (g.NavActivateFlags & ImGuiActivateFlags_PreferInput))'
    //inline bool   FocusableItemRegister(ImGuiWindow* window, ImGuiID id)              // -> pass ImGuiItemAddFlags_Inputable flag to ItemAdd()
    //inline void   FocusableItemUnregister(ImGuiWindow* window)                        // -> unnecessary: TempInputText() uses ImGuiInputTextFlags_MergedItem
#endif
#ifndef IMGUI_DISABLE_OBSOLETE_KEYIO
    inline bool     IsKeyPressedMap(ImGuiKey key, bool repeat = true)                   { IM_ASSERT(IsNamedKey(key)); return IsKeyPressed(key, repeat); } // Removed in 1.87: Mapping from named key is always identity!
#endif

} // namespace ImGui


//-----------------------------------------------------------------------------
// [SECTION] ImFontAtlas internal API
//-----------------------------------------------------------------------------

// This structure is likely to evolve as we add support for incremental atlas updates
struct ImFontBuilderIO
{
    bool    (*FontBuilder_Build)(ImFontAtlas* atlas);
};

// Helper for font builder
#ifdef IMGUI_ENABLE_STB_TRUETYPE
IMGUI_API const ImFontBuilderIO* ImFontAtlasGetBuilderForStbTruetype();
#endif
IMGUI_API void      ImFontAtlasUpdateConfigDataPointers(ImFontAtlas* atlas);
IMGUI_API void      ImFontAtlasBuildInit(ImFontAtlas* atlas);
IMGUI_API void      ImFontAtlasBuildSetupFont(ImFontAtlas* atlas, ImFont* font, ImFontConfig* font_config, float ascent, float descent);
IMGUI_API void      ImFontAtlasBuildPackCustomRects(ImFontAtlas* atlas, void* stbrp_context_opaque);
IMGUI_API void      ImFontAtlasBuildFinish(ImFontAtlas* atlas);
IMGUI_API void      ImFontAtlasBuildRender8bppRectFromString(ImFontAtlas* atlas, int x, int y, int w, int h, const char* in_str, char in_marker_char, unsigned char in_marker_pixel_value);
IMGUI_API void      ImFontAtlasBuildRender32bppRectFromString(ImFontAtlas* atlas, int x, int y, int w, int h, const char* in_str, char in_marker_char, unsigned int in_marker_pixel_value);
IMGUI_API void      ImFontAtlasBuildMultiplyCalcLookupTable(unsigned char out_table[256], float in_multiply_factor);
IMGUI_API void      ImFontAtlasBuildMultiplyRectAlpha8(const unsigned char table[256], unsigned char* pixels, int x, int y, int w, int h, int stride);

//-----------------------------------------------------------------------------
// [SECTION] Test Engine specific hooks (imgui_test_engine)
//-----------------------------------------------------------------------------

#ifdef IMGUI_ENABLE_TEST_ENGINE
extern void         ImGuiTestEngineHook_ItemAdd(ImGuiContext* ctx, ImGuiID id, const ImRect& bb, const ImGuiLastItemData* item_data);           // item_data may be NULL
extern void         ImGuiTestEngineHook_ItemInfo(ImGuiContext* ctx, ImGuiID id, const char* label, ImGuiItemStatusFlags flags);
extern void         ImGuiTestEngineHook_Log(ImGuiContext* ctx, const char* fmt, ...);
extern const char*  ImGuiTestEngine_FindItemDebugLabel(ImGuiContext* ctx, ImGuiID id);

// In IMGUI_VERSION_NUM >= 18934: changed IMGUI_TEST_ENGINE_ITEM_ADD(bb,id) to IMGUI_TEST_ENGINE_ITEM_ADD(id,bb,item_data);
#define IMGUI_TEST_ENGINE_ITEM_ADD(_ID,_BB,_ITEM_DATA)      if (g.TestEngineHookItems) ImGuiTestEngineHook_ItemAdd(&g, _ID, _BB, _ITEM_DATA)    // Register item bounding box
#define IMGUI_TEST_ENGINE_ITEM_INFO(_ID,_LABEL,_FLAGS)      if (g.TestEngineHookItems) ImGuiTestEngineHook_ItemInfo(&g, _ID, _LABEL, _FLAGS)    // Register item label and status flags (optional)
#define IMGUI_TEST_ENGINE_LOG(_FMT,...)                     if (g.TestEngineHookItems) ImGuiTestEngineHook_Log(&g, _FMT, __VA_ARGS__)           // Custom log entry from user land into test log
#else
#define IMGUI_TEST_ENGINE_ITEM_ADD(_BB,_ID)                 ((void)0)
#define IMGUI_TEST_ENGINE_ITEM_INFO(_ID,_LABEL,_FLAGS)      ((void)g)
#endif

//-----------------------------------------------------------------------------

#if defined(__clang__)
#pragma clang diagnostic pop
#elif defined(__GNUC__)
#pragma GCC diagnostic pop
#endif

#ifdef _MSC_VER
#pragma warning (pop)
#endif

#endif // #ifndef IMGUI_DISABLE<|MERGE_RESOLUTION|>--- conflicted
+++ resolved
@@ -88,10 +88,7 @@
 #pragma clang diagnostic ignored "-Wimplicit-int-float-conversion"  // warning: implicit conversion from 'xxx' to 'float' may lose precision
 #pragma clang diagnostic ignored "-Wmissing-noreturn"               // warning: function 'xxx' could be declared with attribute 'noreturn'
 #pragma clang diagnostic ignored "-Wdeprecated-enum-enum-conversion"// warning: bitwise operation between different enumeration types ('XXXFlags_' and 'XXXFlagsPrivate_') is deprecated
-<<<<<<< HEAD
-=======
 #pragma clang diagnostic ignored "-Wunsafe-buffer-usage"            // warning: 'xxx' is an unsafe pointer used for buffer access
->>>>>>> 7b8107e7
 #elif defined(__GNUC__)
 #pragma GCC diagnostic push
 #pragma GCC diagnostic ignored "-Wpragmas"                          // warning: unknown option after '#pragma GCC diagnostic' kind

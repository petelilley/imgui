// dear imgui: Renderer Backend for DirectX9
// This needs to be used along with a Platform Backend (e.g. Win32)

// Implemented features:
//  [X] Renderer: User texture binding. Use 'LPDIRECT3DTEXTURE9' as ImTextureID. Read the FAQ about ImTextureID!
//  [X] Renderer: Multi-viewport support (multiple windows). Enable with 'io.ConfigFlags |= ImGuiConfigFlags_ViewportsEnable'.
//  [X] Renderer: Large meshes support (64k+ vertices) with 16-bit indices.

// You can use unmodified imgui_impl_* files in your project. See examples/ folder for examples of using this.
// Prefer including the entire imgui/ repository into your project (either as a copy or as a submodule), and only build the backends you need.
// If you are new to Dear ImGui, read documentation from the docs/ folder + read the top of imgui.cpp.
// Read online: https://github.com/ocornut/imgui/tree/master/docs

// CHANGELOG
// (minor and older changes stripped away, please see git history for details)
<<<<<<< HEAD
//  2022-XX-XX: Platform: Added support for multiple windows via the ImGuiPlatformIO interface.
=======
//  2022-10-11: Using 'nullptr' instead of 'NULL' as per our switch to C++11.
>>>>>>> c54230d1
//  2021-06-29: Reorganized backend to pull data from a single structure to facilitate usage with multiple-contexts (all g_XXXX access changed to bd->XXXX).
//  2021-06-25: DirectX9: Explicitly disable texture state stages after >= 1.
//  2021-05-19: DirectX9: Replaced direct access to ImDrawCmd::TextureId with a call to ImDrawCmd::GetTexID(). (will become a requirement)
//  2021-04-23: DirectX9: Explicitly setting up more graphics states to increase compatibility with unusual non-default states.
//  2021-03-18: DirectX9: Calling IDirect3DStateBlock9::Capture() after CreateStateBlock() as a workaround for state restoring issues (see #3857).
//  2021-03-03: DirectX9: Added support for IMGUI_USE_BGRA_PACKED_COLOR in user's imconfig file.
//  2021-02-18: DirectX9: Change blending equation to preserve alpha in output buffer.
//  2019-05-29: DirectX9: Added support for large mesh (64K+ vertices), enable ImGuiBackendFlags_RendererHasVtxOffset flag.
//  2019-04-30: DirectX9: Added support for special ImDrawCallback_ResetRenderState callback to reset render state.
//  2019-03-29: Misc: Fixed erroneous assert in ImGui_ImplDX9_InvalidateDeviceObjects().
//  2019-01-16: Misc: Disabled fog before drawing UI's. Fixes issue #2288.
//  2018-11-30: Misc: Setting up io.BackendRendererName so it can be displayed in the About Window.
//  2018-06-08: Misc: Extracted imgui_impl_dx9.cpp/.h away from the old combined DX9+Win32 example.
//  2018-06-08: DirectX9: Use draw_data->DisplayPos and draw_data->DisplaySize to setup projection matrix and clipping rectangle.
//  2018-05-07: Render: Saving/restoring Transform because they don't seem to be included in the StateBlock. Setting shading mode to Gouraud.
//  2018-02-16: Misc: Obsoleted the io.RenderDrawListsFn callback and exposed ImGui_ImplDX9_RenderDrawData() in the .h file so you can call it yourself.
//  2018-02-06: Misc: Removed call to ImGui::Shutdown() which is not available from 1.60 WIP, user needs to call CreateContext/DestroyContext themselves.

#include "imgui.h"
#include "imgui_impl_dx9.h"

// DirectX
#include <d3d9.h>

// DirectX data
struct ImGui_ImplDX9_Data
{
    LPDIRECT3DDEVICE9           pd3dDevice;
    LPDIRECT3DVERTEXBUFFER9     pVB;
    LPDIRECT3DINDEXBUFFER9      pIB;
    LPDIRECT3DTEXTURE9          FontTexture;
    int                         VertexBufferSize;
    int                         IndexBufferSize;

    ImGui_ImplDX9_Data()        { memset((void*)this, 0, sizeof(*this)); VertexBufferSize = 5000; IndexBufferSize = 10000; }
};

struct CUSTOMVERTEX
{
    float    pos[3];
    D3DCOLOR col;
    float    uv[2];
};
#define D3DFVF_CUSTOMVERTEX (D3DFVF_XYZ|D3DFVF_DIFFUSE|D3DFVF_TEX1)

#ifdef IMGUI_USE_BGRA_PACKED_COLOR
#define IMGUI_COL_TO_DX9_ARGB(_COL)     (_COL)
#else
#define IMGUI_COL_TO_DX9_ARGB(_COL)     (((_COL) & 0xFF00FF00) | (((_COL) & 0xFF0000) >> 16) | (((_COL) & 0xFF) << 16))
#endif

// Backend data stored in io.BackendRendererUserData to allow support for multiple Dear ImGui contexts
// It is STRONGLY preferred that you use docking branch with multi-viewports (== single Dear ImGui context + multiple windows) instead of multiple Dear ImGui contexts.
static ImGui_ImplDX9_Data* ImGui_ImplDX9_GetBackendData()
{
    return ImGui::GetCurrentContext() ? (ImGui_ImplDX9_Data*)ImGui::GetIO().BackendRendererUserData : nullptr;
}

// Forward Declarations
static void ImGui_ImplDX9_InitPlatformInterface();
static void ImGui_ImplDX9_ShutdownPlatformInterface();
static void ImGui_ImplDX9_CreateDeviceObjectsForPlatformWindows();
static void ImGui_ImplDX9_InvalidateDeviceObjectsForPlatformWindows();

// Functions
static void ImGui_ImplDX9_SetupRenderState(ImDrawData* draw_data)
{
    ImGui_ImplDX9_Data* bd = ImGui_ImplDX9_GetBackendData();

    // Setup viewport
    D3DVIEWPORT9 vp;
    vp.X = vp.Y = 0;
    vp.Width = (DWORD)draw_data->DisplaySize.x;
    vp.Height = (DWORD)draw_data->DisplaySize.y;
    vp.MinZ = 0.0f;
    vp.MaxZ = 1.0f;
    bd->pd3dDevice->SetViewport(&vp);

    // Setup render state: fixed-pipeline, alpha-blending, no face culling, no depth testing, shade mode (for gradient), bilinear sampling.
    bd->pd3dDevice->SetPixelShader(nullptr);
    bd->pd3dDevice->SetVertexShader(nullptr);
    bd->pd3dDevice->SetRenderState(D3DRS_FILLMODE, D3DFILL_SOLID);
    bd->pd3dDevice->SetRenderState(D3DRS_SHADEMODE, D3DSHADE_GOURAUD);
    bd->pd3dDevice->SetRenderState(D3DRS_ZWRITEENABLE, FALSE);
    bd->pd3dDevice->SetRenderState(D3DRS_ALPHATESTENABLE, FALSE);
    bd->pd3dDevice->SetRenderState(D3DRS_CULLMODE, D3DCULL_NONE);
    bd->pd3dDevice->SetRenderState(D3DRS_ZENABLE, FALSE);
    bd->pd3dDevice->SetRenderState(D3DRS_ALPHABLENDENABLE, TRUE);
    bd->pd3dDevice->SetRenderState(D3DRS_BLENDOP, D3DBLENDOP_ADD);
    bd->pd3dDevice->SetRenderState(D3DRS_SRCBLEND, D3DBLEND_SRCALPHA);
    bd->pd3dDevice->SetRenderState(D3DRS_DESTBLEND, D3DBLEND_INVSRCALPHA);
    bd->pd3dDevice->SetRenderState(D3DRS_SEPARATEALPHABLENDENABLE, TRUE);
    bd->pd3dDevice->SetRenderState(D3DRS_SRCBLENDALPHA, D3DBLEND_ONE);
    bd->pd3dDevice->SetRenderState(D3DRS_DESTBLENDALPHA, D3DBLEND_INVSRCALPHA);
    bd->pd3dDevice->SetRenderState(D3DRS_SCISSORTESTENABLE, TRUE);
    bd->pd3dDevice->SetRenderState(D3DRS_FOGENABLE, FALSE);
    bd->pd3dDevice->SetRenderState(D3DRS_RANGEFOGENABLE, FALSE);
    bd->pd3dDevice->SetRenderState(D3DRS_SPECULARENABLE, FALSE);
    bd->pd3dDevice->SetRenderState(D3DRS_STENCILENABLE, FALSE);
    bd->pd3dDevice->SetRenderState(D3DRS_CLIPPING, TRUE);
    bd->pd3dDevice->SetRenderState(D3DRS_LIGHTING, FALSE);
    bd->pd3dDevice->SetTextureStageState(0, D3DTSS_COLOROP, D3DTOP_MODULATE);
    bd->pd3dDevice->SetTextureStageState(0, D3DTSS_COLORARG1, D3DTA_TEXTURE);
    bd->pd3dDevice->SetTextureStageState(0, D3DTSS_COLORARG2, D3DTA_DIFFUSE);
    bd->pd3dDevice->SetTextureStageState(0, D3DTSS_ALPHAOP, D3DTOP_MODULATE);
    bd->pd3dDevice->SetTextureStageState(0, D3DTSS_ALPHAARG1, D3DTA_TEXTURE);
    bd->pd3dDevice->SetTextureStageState(0, D3DTSS_ALPHAARG2, D3DTA_DIFFUSE);
    bd->pd3dDevice->SetTextureStageState(1, D3DTSS_COLOROP, D3DTOP_DISABLE);
    bd->pd3dDevice->SetTextureStageState(1, D3DTSS_ALPHAOP, D3DTOP_DISABLE);
    bd->pd3dDevice->SetSamplerState(0, D3DSAMP_MINFILTER, D3DTEXF_LINEAR);
    bd->pd3dDevice->SetSamplerState(0, D3DSAMP_MAGFILTER, D3DTEXF_LINEAR);

    // Setup orthographic projection matrix
    // Our visible imgui space lies from draw_data->DisplayPos (top left) to draw_data->DisplayPos+data_data->DisplaySize (bottom right). DisplayPos is (0,0) for single viewport apps.
    // Being agnostic of whether <d3dx9.h> or <DirectXMath.h> can be used, we aren't relying on D3DXMatrixIdentity()/D3DXMatrixOrthoOffCenterLH() or DirectX::XMMatrixIdentity()/DirectX::XMMatrixOrthographicOffCenterLH()
    {
        float L = draw_data->DisplayPos.x + 0.5f;
        float R = draw_data->DisplayPos.x + draw_data->DisplaySize.x + 0.5f;
        float T = draw_data->DisplayPos.y + 0.5f;
        float B = draw_data->DisplayPos.y + draw_data->DisplaySize.y + 0.5f;
        D3DMATRIX mat_identity = { { { 1.0f, 0.0f, 0.0f, 0.0f,  0.0f, 1.0f, 0.0f, 0.0f,  0.0f, 0.0f, 1.0f, 0.0f,  0.0f, 0.0f, 0.0f, 1.0f } } };
        D3DMATRIX mat_projection =
        { { {
            2.0f/(R-L),   0.0f,         0.0f,  0.0f,
            0.0f,         2.0f/(T-B),   0.0f,  0.0f,
            0.0f,         0.0f,         0.5f,  0.0f,
            (L+R)/(L-R),  (T+B)/(B-T),  0.5f,  1.0f
        } } };
        bd->pd3dDevice->SetTransform(D3DTS_WORLD, &mat_identity);
        bd->pd3dDevice->SetTransform(D3DTS_VIEW, &mat_identity);
        bd->pd3dDevice->SetTransform(D3DTS_PROJECTION, &mat_projection);
    }
}

// Render function.
void ImGui_ImplDX9_RenderDrawData(ImDrawData* draw_data)
{
    // Avoid rendering when minimized
    if (draw_data->DisplaySize.x <= 0.0f || draw_data->DisplaySize.y <= 0.0f)
        return;

    // Create and grow buffers if needed
    ImGui_ImplDX9_Data* bd = ImGui_ImplDX9_GetBackendData();
    if (!bd->pVB || bd->VertexBufferSize < draw_data->TotalVtxCount)
    {
        if (bd->pVB) { bd->pVB->Release(); bd->pVB = nullptr; }
        bd->VertexBufferSize = draw_data->TotalVtxCount + 5000;
        if (bd->pd3dDevice->CreateVertexBuffer(bd->VertexBufferSize * sizeof(CUSTOMVERTEX), D3DUSAGE_DYNAMIC | D3DUSAGE_WRITEONLY, D3DFVF_CUSTOMVERTEX, D3DPOOL_DEFAULT, &bd->pVB, nullptr) < 0)
            return;
    }
    if (!bd->pIB || bd->IndexBufferSize < draw_data->TotalIdxCount)
    {
        if (bd->pIB) { bd->pIB->Release(); bd->pIB = nullptr; }
        bd->IndexBufferSize = draw_data->TotalIdxCount + 10000;
        if (bd->pd3dDevice->CreateIndexBuffer(bd->IndexBufferSize * sizeof(ImDrawIdx), D3DUSAGE_DYNAMIC | D3DUSAGE_WRITEONLY, sizeof(ImDrawIdx) == 2 ? D3DFMT_INDEX16 : D3DFMT_INDEX32, D3DPOOL_DEFAULT, &bd->pIB, nullptr) < 0)
            return;
    }

    // Backup the DX9 state
    IDirect3DStateBlock9* d3d9_state_block = nullptr;
    if (bd->pd3dDevice->CreateStateBlock(D3DSBT_ALL, &d3d9_state_block) < 0)
        return;
    if (d3d9_state_block->Capture() < 0)
    {
        d3d9_state_block->Release();
        return;
    }

    // Backup the DX9 transform (DX9 documentation suggests that it is included in the StateBlock but it doesn't appear to)
    D3DMATRIX last_world, last_view, last_projection;
    bd->pd3dDevice->GetTransform(D3DTS_WORLD, &last_world);
    bd->pd3dDevice->GetTransform(D3DTS_VIEW, &last_view);
    bd->pd3dDevice->GetTransform(D3DTS_PROJECTION, &last_projection);

    // Allocate buffers
    CUSTOMVERTEX* vtx_dst;
    ImDrawIdx* idx_dst;
    if (bd->pVB->Lock(0, (UINT)(draw_data->TotalVtxCount * sizeof(CUSTOMVERTEX)), (void**)&vtx_dst, D3DLOCK_DISCARD) < 0)
    {
        d3d9_state_block->Release();
        return;
    }
    if (bd->pIB->Lock(0, (UINT)(draw_data->TotalIdxCount * sizeof(ImDrawIdx)), (void**)&idx_dst, D3DLOCK_DISCARD) < 0)
    {
        bd->pVB->Unlock();
        d3d9_state_block->Release();
        return;
    }

    // Copy and convert all vertices into a single contiguous buffer, convert colors to DX9 default format.
    // FIXME-OPT: This is a minor waste of resource, the ideal is to use imconfig.h and
    //  1) to avoid repacking colors:   #define IMGUI_USE_BGRA_PACKED_COLOR
    //  2) to avoid repacking vertices: #define IMGUI_OVERRIDE_DRAWVERT_STRUCT_LAYOUT struct ImDrawVert { ImVec2 pos; float z; ImU32 col; ImVec2 uv; }
    for (int n = 0; n < draw_data->CmdListsCount; n++)
    {
        const ImDrawList* cmd_list = draw_data->CmdLists[n];
        const ImDrawVert* vtx_src = cmd_list->VtxBuffer.Data;
        for (int i = 0; i < cmd_list->VtxBuffer.Size; i++)
        {
            vtx_dst->pos[0] = vtx_src->pos.x;
            vtx_dst->pos[1] = vtx_src->pos.y;
            vtx_dst->pos[2] = 0.0f;
            vtx_dst->col = IMGUI_COL_TO_DX9_ARGB(vtx_src->col);
            vtx_dst->uv[0] = vtx_src->uv.x;
            vtx_dst->uv[1] = vtx_src->uv.y;
            vtx_dst++;
            vtx_src++;
        }
        memcpy(idx_dst, cmd_list->IdxBuffer.Data, cmd_list->IdxBuffer.Size * sizeof(ImDrawIdx));
        idx_dst += cmd_list->IdxBuffer.Size;
    }
    bd->pVB->Unlock();
    bd->pIB->Unlock();
    bd->pd3dDevice->SetStreamSource(0, bd->pVB, 0, sizeof(CUSTOMVERTEX));
    bd->pd3dDevice->SetIndices(bd->pIB);
    bd->pd3dDevice->SetFVF(D3DFVF_CUSTOMVERTEX);

    // Setup desired DX state
    ImGui_ImplDX9_SetupRenderState(draw_data);

    // Render command lists
    // (Because we merged all buffers into a single one, we maintain our own offset into them)
    int global_vtx_offset = 0;
    int global_idx_offset = 0;
    ImVec2 clip_off = draw_data->DisplayPos;
    for (int n = 0; n < draw_data->CmdListsCount; n++)
    {
        const ImDrawList* cmd_list = draw_data->CmdLists[n];
        for (int cmd_i = 0; cmd_i < cmd_list->CmdBuffer.Size; cmd_i++)
        {
            const ImDrawCmd* pcmd = &cmd_list->CmdBuffer[cmd_i];
            if (pcmd->UserCallback != nullptr)
            {
                // User callback, registered via ImDrawList::AddCallback()
                // (ImDrawCallback_ResetRenderState is a special callback value used by the user to request the renderer to reset render state.)
                if (pcmd->UserCallback == ImDrawCallback_ResetRenderState)
                    ImGui_ImplDX9_SetupRenderState(draw_data);
                else
                    pcmd->UserCallback(cmd_list, pcmd);
            }
            else
            {
                // Project scissor/clipping rectangles into framebuffer space
                ImVec2 clip_min(pcmd->ClipRect.x - clip_off.x, pcmd->ClipRect.y - clip_off.y);
                ImVec2 clip_max(pcmd->ClipRect.z - clip_off.x, pcmd->ClipRect.w - clip_off.y);
                if (clip_max.x <= clip_min.x || clip_max.y <= clip_min.y)
                    continue;

                // Apply Scissor/clipping rectangle, Bind texture, Draw
                const RECT r = { (LONG)clip_min.x, (LONG)clip_min.y, (LONG)clip_max.x, (LONG)clip_max.y };
                const LPDIRECT3DTEXTURE9 texture = (LPDIRECT3DTEXTURE9)pcmd->GetTexID();
                bd->pd3dDevice->SetTexture(0, texture);
                bd->pd3dDevice->SetScissorRect(&r);
                bd->pd3dDevice->DrawIndexedPrimitive(D3DPT_TRIANGLELIST, pcmd->VtxOffset + global_vtx_offset, 0, (UINT)cmd_list->VtxBuffer.Size, pcmd->IdxOffset + global_idx_offset, pcmd->ElemCount / 3);
            }
        }
        global_idx_offset += cmd_list->IdxBuffer.Size;
        global_vtx_offset += cmd_list->VtxBuffer.Size;
    }

    // When using multi-viewports, it appears that there's an odd logic in DirectX9 which prevent subsequent windows
    // from rendering until the first window submits at least one draw call, even once. That's our workaround. (see #2560)
    if (global_vtx_offset == 0)
        bd->pd3dDevice->DrawIndexedPrimitive(D3DPT_TRIANGLELIST, 0, 0, 0, 0, 0);

    // Restore the DX9 transform
    bd->pd3dDevice->SetTransform(D3DTS_WORLD, &last_world);
    bd->pd3dDevice->SetTransform(D3DTS_VIEW, &last_view);
    bd->pd3dDevice->SetTransform(D3DTS_PROJECTION, &last_projection);

    // Restore the DX9 state
    d3d9_state_block->Apply();
    d3d9_state_block->Release();
}

bool ImGui_ImplDX9_Init(IDirect3DDevice9* device)
{
    ImGuiIO& io = ImGui::GetIO();
    IM_ASSERT(io.BackendRendererUserData == nullptr && "Already initialized a renderer backend!");

    // Setup backend capabilities flags
    ImGui_ImplDX9_Data* bd = IM_NEW(ImGui_ImplDX9_Data)();
    io.BackendRendererUserData = (void*)bd;
    io.BackendRendererName = "imgui_impl_dx9";
    io.BackendFlags |= ImGuiBackendFlags_RendererHasVtxOffset;  // We can honor the ImDrawCmd::VtxOffset field, allowing for large meshes.
    io.BackendFlags |= ImGuiBackendFlags_RendererHasViewports;  // We can create multi-viewports on the Renderer side (optional)

    bd->pd3dDevice = device;
    bd->pd3dDevice->AddRef();

    if (io.ConfigFlags & ImGuiConfigFlags_ViewportsEnable)
        ImGui_ImplDX9_InitPlatformInterface();

    return true;
}

void ImGui_ImplDX9_Shutdown()
{
    ImGui_ImplDX9_Data* bd = ImGui_ImplDX9_GetBackendData();
    IM_ASSERT(bd != nullptr && "No renderer backend to shutdown, or already shutdown?");
    ImGuiIO& io = ImGui::GetIO();

    ImGui_ImplDX9_ShutdownPlatformInterface();
    ImGui_ImplDX9_InvalidateDeviceObjects();
    if (bd->pd3dDevice) { bd->pd3dDevice->Release(); }
    io.BackendRendererName = nullptr;
    io.BackendRendererUserData = nullptr;
    IM_DELETE(bd);
}

static bool ImGui_ImplDX9_CreateFontsTexture()
{
    // Build texture atlas
    ImGuiIO& io = ImGui::GetIO();
    ImGui_ImplDX9_Data* bd = ImGui_ImplDX9_GetBackendData();
    unsigned char* pixels;
    int width, height, bytes_per_pixel;
    io.Fonts->GetTexDataAsRGBA32(&pixels, &width, &height, &bytes_per_pixel);

    // Convert RGBA32 to BGRA32 (because RGBA32 is not well supported by DX9 devices)
#ifndef IMGUI_USE_BGRA_PACKED_COLOR
    if (io.Fonts->TexPixelsUseColors)
    {
        ImU32* dst_start = (ImU32*)ImGui::MemAlloc((size_t)width * height * bytes_per_pixel);
        for (ImU32* src = (ImU32*)pixels, *dst = dst_start, *dst_end = dst_start + (size_t)width * height; dst < dst_end; src++, dst++)
            *dst = IMGUI_COL_TO_DX9_ARGB(*src);
        pixels = (unsigned char*)dst_start;
    }
#endif

    // Upload texture to graphics system
    bd->FontTexture = nullptr;
    if (bd->pd3dDevice->CreateTexture(width, height, 1, D3DUSAGE_DYNAMIC, D3DFMT_A8R8G8B8, D3DPOOL_DEFAULT, &bd->FontTexture, nullptr) < 0)
        return false;
    D3DLOCKED_RECT tex_locked_rect;
    if (bd->FontTexture->LockRect(0, &tex_locked_rect, nullptr, 0) != D3D_OK)
        return false;
    for (int y = 0; y < height; y++)
        memcpy((unsigned char*)tex_locked_rect.pBits + (size_t)tex_locked_rect.Pitch * y, pixels + (size_t)width * bytes_per_pixel * y, (size_t)width * bytes_per_pixel);
    bd->FontTexture->UnlockRect(0);

    // Store our identifier
    io.Fonts->SetTexID((ImTextureID)bd->FontTexture);

#ifndef IMGUI_USE_BGRA_PACKED_COLOR
    if (io.Fonts->TexPixelsUseColors)
        ImGui::MemFree(pixels);
#endif

    return true;
}

bool ImGui_ImplDX9_CreateDeviceObjects()
{
    ImGui_ImplDX9_Data* bd = ImGui_ImplDX9_GetBackendData();
    if (!bd || !bd->pd3dDevice)
        return false;
    if (!ImGui_ImplDX9_CreateFontsTexture())
        return false;
    ImGui_ImplDX9_CreateDeviceObjectsForPlatformWindows();
    return true;
}

void ImGui_ImplDX9_InvalidateDeviceObjects()
{
    ImGui_ImplDX9_Data* bd = ImGui_ImplDX9_GetBackendData();
    if (!bd || !bd->pd3dDevice)
        return;
<<<<<<< HEAD
    if (bd->pVB) { bd->pVB->Release(); bd->pVB = NULL; }
    if (bd->pIB) { bd->pIB->Release(); bd->pIB = NULL; }
    if (bd->FontTexture) { bd->FontTexture->Release(); bd->FontTexture = NULL; ImGui::GetIO().Fonts->SetTexID(NULL); } // We copied bd->pFontTextureView to io.Fonts->TexID so let's clear that as well.
    ImGui_ImplDX9_InvalidateDeviceObjectsForPlatformWindows();
=======
    if (bd->pVB) { bd->pVB->Release(); bd->pVB = nullptr; }
    if (bd->pIB) { bd->pIB->Release(); bd->pIB = nullptr; }
    if (bd->FontTexture) { bd->FontTexture->Release(); bd->FontTexture = nullptr; ImGui::GetIO().Fonts->SetTexID(nullptr); } // We copied bd->pFontTextureView to io.Fonts->TexID so let's clear that as well.
>>>>>>> c54230d1
}

void ImGui_ImplDX9_NewFrame()
{
    ImGui_ImplDX9_Data* bd = ImGui_ImplDX9_GetBackendData();
    IM_ASSERT(bd != nullptr && "Did you call ImGui_ImplDX9_Init()?");

    if (!bd->FontTexture)
        ImGui_ImplDX9_CreateDeviceObjects();
}

//--------------------------------------------------------------------------------------------------------
// MULTI-VIEWPORT / PLATFORM INTERFACE SUPPORT
// This is an _advanced_ and _optional_ feature, allowing the backend to create and handle multiple viewports simultaneously.
// If you are new to dear imgui or creating a new binding for dear imgui, it is recommended that you completely ignore this section first..
//--------------------------------------------------------------------------------------------------------

// Helper structure we store in the void* RenderUserData field of each ImGuiViewport to easily retrieve our backend data.
struct ImGui_ImplDX9_ViewportData
{
    IDirect3DSwapChain9*    SwapChain;
    D3DPRESENT_PARAMETERS   d3dpp;

    ImGui_ImplDX9_ViewportData()  { SwapChain = NULL; ZeroMemory(&d3dpp, sizeof(D3DPRESENT_PARAMETERS)); }
    ~ImGui_ImplDX9_ViewportData() { IM_ASSERT(SwapChain == NULL); }
};

static void ImGui_ImplDX9_CreateWindow(ImGuiViewport* viewport)
{
    ImGui_ImplDX9_Data* bd = ImGui_ImplDX9_GetBackendData();
    ImGui_ImplDX9_ViewportData* vd = IM_NEW(ImGui_ImplDX9_ViewportData)();
    viewport->RendererUserData = vd;

    // PlatformHandleRaw should always be a HWND, whereas PlatformHandle might be a higher-level handle (e.g. GLFWWindow*, SDL_Window*).
    // Some backends will leave PlatformHandleRaw NULL, in which case we assume PlatformHandle will contain the HWND.
    HWND hwnd = viewport->PlatformHandleRaw ? (HWND)viewport->PlatformHandleRaw : (HWND)viewport->PlatformHandle;
    IM_ASSERT(hwnd != 0);

    ZeroMemory(&vd->d3dpp, sizeof(D3DPRESENT_PARAMETERS));
    vd->d3dpp.Windowed = TRUE;
    vd->d3dpp.SwapEffect = D3DSWAPEFFECT_DISCARD;
    vd->d3dpp.BackBufferWidth = (UINT)viewport->Size.x;
    vd->d3dpp.BackBufferHeight = (UINT)viewport->Size.y;
    vd->d3dpp.BackBufferFormat = D3DFMT_UNKNOWN;
    vd->d3dpp.hDeviceWindow = hwnd;
    vd->d3dpp.EnableAutoDepthStencil = FALSE;
    vd->d3dpp.AutoDepthStencilFormat = D3DFMT_D16;
    vd->d3dpp.PresentationInterval = D3DPRESENT_INTERVAL_IMMEDIATE;   // Present without vsync

    HRESULT hr = bd->pd3dDevice->CreateAdditionalSwapChain(&vd->d3dpp, &vd->SwapChain); IM_UNUSED(hr);
    IM_ASSERT(hr == D3D_OK);
    IM_ASSERT(vd->SwapChain != NULL);
}

static void ImGui_ImplDX9_DestroyWindow(ImGuiViewport* viewport)
{
    // The main viewport (owned by the application) will always have RendererUserData == NULL since we didn't create the data for it.
    if (ImGui_ImplDX9_ViewportData* vd = (ImGui_ImplDX9_ViewportData*)viewport->RendererUserData)
    {
        if (vd->SwapChain)
            vd->SwapChain->Release();
        vd->SwapChain = NULL;
        ZeroMemory(&vd->d3dpp, sizeof(D3DPRESENT_PARAMETERS));
        IM_DELETE(vd);
    }
    viewport->RendererUserData = NULL;
}

static void ImGui_ImplDX9_SetWindowSize(ImGuiViewport* viewport, ImVec2 size)
{
    ImGui_ImplDX9_Data* bd = ImGui_ImplDX9_GetBackendData();
    ImGui_ImplDX9_ViewportData* vd = (ImGui_ImplDX9_ViewportData*)viewport->RendererUserData;
    if (vd->SwapChain)
    {
        vd->SwapChain->Release();
        vd->SwapChain = NULL;
        vd->d3dpp.BackBufferWidth = (UINT)size.x;
        vd->d3dpp.BackBufferHeight = (UINT)size.y;
        HRESULT hr = bd->pd3dDevice->CreateAdditionalSwapChain(&vd->d3dpp, &vd->SwapChain); IM_UNUSED(hr);
        IM_ASSERT(hr == D3D_OK);
    }
}

static void ImGui_ImplDX9_RenderWindow(ImGuiViewport* viewport, void*)
{
    ImGui_ImplDX9_Data* bd = ImGui_ImplDX9_GetBackendData();
    ImGui_ImplDX9_ViewportData* vd = (ImGui_ImplDX9_ViewportData*)viewport->RendererUserData;
    ImVec4 clear_color = ImVec4(0.0f, 0.0f, 0.0f, 1.0f);

    LPDIRECT3DSURFACE9 render_target = NULL;
    LPDIRECT3DSURFACE9 last_render_target = NULL;
    LPDIRECT3DSURFACE9 last_depth_stencil = NULL;
    vd->SwapChain->GetBackBuffer(0, D3DBACKBUFFER_TYPE_MONO, &render_target);
    bd->pd3dDevice->GetRenderTarget(0, &last_render_target);
    bd->pd3dDevice->GetDepthStencilSurface(&last_depth_stencil);
    bd->pd3dDevice->SetRenderTarget(0, render_target);
    bd->pd3dDevice->SetDepthStencilSurface(NULL);

    if (!(viewport->Flags & ImGuiViewportFlags_NoRendererClear))
    {
        D3DCOLOR clear_col_dx = D3DCOLOR_RGBA((int)(clear_color.x*255.0f), (int)(clear_color.y*255.0f), (int)(clear_color.z*255.0f), (int)(clear_color.w*255.0f));
        bd->pd3dDevice->Clear(0, NULL, D3DCLEAR_TARGET, clear_col_dx, 1.0f, 0);
    }

    ImGui_ImplDX9_RenderDrawData(viewport->DrawData);

    // Restore render target
    bd->pd3dDevice->SetRenderTarget(0, last_render_target);
    bd->pd3dDevice->SetDepthStencilSurface(last_depth_stencil);
    render_target->Release();
    last_render_target->Release();
    if (last_depth_stencil) last_depth_stencil->Release();
}

static void ImGui_ImplDX9_SwapBuffers(ImGuiViewport* viewport, void*)
{
    ImGui_ImplDX9_ViewportData* vd = (ImGui_ImplDX9_ViewportData*)viewport->RendererUserData;
    HRESULT hr = vd->SwapChain->Present(NULL, NULL, vd->d3dpp.hDeviceWindow, NULL, 0);
    // Let main application handle D3DERR_DEVICELOST by resetting the device.
    IM_ASSERT(hr == D3D_OK || hr == D3DERR_DEVICELOST);
}

static void ImGui_ImplDX9_InitPlatformInterface()
{
    ImGuiPlatformIO& platform_io = ImGui::GetPlatformIO();
    platform_io.Renderer_CreateWindow = ImGui_ImplDX9_CreateWindow;
    platform_io.Renderer_DestroyWindow = ImGui_ImplDX9_DestroyWindow;
    platform_io.Renderer_SetWindowSize = ImGui_ImplDX9_SetWindowSize;
    platform_io.Renderer_RenderWindow = ImGui_ImplDX9_RenderWindow;
    platform_io.Renderer_SwapBuffers = ImGui_ImplDX9_SwapBuffers;
}

static void ImGui_ImplDX9_ShutdownPlatformInterface()
{
    ImGui::DestroyPlatformWindows();
}

static void ImGui_ImplDX9_CreateDeviceObjectsForPlatformWindows()
{
    ImGuiPlatformIO& platform_io = ImGui::GetPlatformIO();
    for (int i = 1; i < platform_io.Viewports.Size; i++)
        if (!platform_io.Viewports[i]->RendererUserData)
            ImGui_ImplDX9_CreateWindow(platform_io.Viewports[i]);
}

static void ImGui_ImplDX9_InvalidateDeviceObjectsForPlatformWindows()
{
    ImGuiPlatformIO& platform_io = ImGui::GetPlatformIO();
    for (int i = 1; i < platform_io.Viewports.Size; i++)
        if (platform_io.Viewports[i]->RendererUserData)
            ImGui_ImplDX9_DestroyWindow(platform_io.Viewports[i]);
}<|MERGE_RESOLUTION|>--- conflicted
+++ resolved
@@ -13,11 +13,8 @@
 
 // CHANGELOG
 // (minor and older changes stripped away, please see git history for details)
-<<<<<<< HEAD
 //  2022-XX-XX: Platform: Added support for multiple windows via the ImGuiPlatformIO interface.
-=======
 //  2022-10-11: Using 'nullptr' instead of 'NULL' as per our switch to C++11.
->>>>>>> c54230d1
 //  2021-06-29: Reorganized backend to pull data from a single structure to facilitate usage with multiple-contexts (all g_XXXX access changed to bd->XXXX).
 //  2021-06-25: DirectX9: Explicitly disable texture state stages after >= 1.
 //  2021-05-19: DirectX9: Replaced direct access to ImDrawCmd::TextureId with a call to ImDrawCmd::GetTexID(). (will become a requirement)
@@ -386,16 +383,10 @@
     ImGui_ImplDX9_Data* bd = ImGui_ImplDX9_GetBackendData();
     if (!bd || !bd->pd3dDevice)
         return;
-<<<<<<< HEAD
-    if (bd->pVB) { bd->pVB->Release(); bd->pVB = NULL; }
-    if (bd->pIB) { bd->pIB->Release(); bd->pIB = NULL; }
-    if (bd->FontTexture) { bd->FontTexture->Release(); bd->FontTexture = NULL; ImGui::GetIO().Fonts->SetTexID(NULL); } // We copied bd->pFontTextureView to io.Fonts->TexID so let's clear that as well.
-    ImGui_ImplDX9_InvalidateDeviceObjectsForPlatformWindows();
-=======
     if (bd->pVB) { bd->pVB->Release(); bd->pVB = nullptr; }
     if (bd->pIB) { bd->pIB->Release(); bd->pIB = nullptr; }
-    if (bd->FontTexture) { bd->FontTexture->Release(); bd->FontTexture = nullptr; ImGui::GetIO().Fonts->SetTexID(nullptr); } // We copied bd->pFontTextureView to io.Fonts->TexID so let's clear that as well.
->>>>>>> c54230d1
+    if (bd->FontTexture) { bd->FontTexture->Release(); bd->FontTexture = nullptr; ImGui::GetIO().Fonts->SetTexID(0); } // We copied bd->pFontTextureView to io.Fonts->TexID so let's clear that as well.
+    ImGui_ImplDX9_InvalidateDeviceObjectsForPlatformWindows();
 }
 
 void ImGui_ImplDX9_NewFrame()
@@ -419,8 +410,8 @@
     IDirect3DSwapChain9*    SwapChain;
     D3DPRESENT_PARAMETERS   d3dpp;
 
-    ImGui_ImplDX9_ViewportData()  { SwapChain = NULL; ZeroMemory(&d3dpp, sizeof(D3DPRESENT_PARAMETERS)); }
-    ~ImGui_ImplDX9_ViewportData() { IM_ASSERT(SwapChain == NULL); }
+    ImGui_ImplDX9_ViewportData()  { SwapChain = nullptr; ZeroMemory(&d3dpp, sizeof(D3DPRESENT_PARAMETERS)); }
+    ~ImGui_ImplDX9_ViewportData() { IM_ASSERT(SwapChain == nullptr); }
 };
 
 static void ImGui_ImplDX9_CreateWindow(ImGuiViewport* viewport)
@@ -447,7 +438,7 @@
 
     HRESULT hr = bd->pd3dDevice->CreateAdditionalSwapChain(&vd->d3dpp, &vd->SwapChain); IM_UNUSED(hr);
     IM_ASSERT(hr == D3D_OK);
-    IM_ASSERT(vd->SwapChain != NULL);
+    IM_ASSERT(vd->SwapChain != nullptr);
 }
 
 static void ImGui_ImplDX9_DestroyWindow(ImGuiViewport* viewport)
@@ -457,11 +448,11 @@
     {
         if (vd->SwapChain)
             vd->SwapChain->Release();
-        vd->SwapChain = NULL;
+        vd->SwapChain = nullptr;
         ZeroMemory(&vd->d3dpp, sizeof(D3DPRESENT_PARAMETERS));
         IM_DELETE(vd);
     }
-    viewport->RendererUserData = NULL;
+    viewport->RendererUserData = nullptr;
 }
 
 static void ImGui_ImplDX9_SetWindowSize(ImGuiViewport* viewport, ImVec2 size)
@@ -471,7 +462,7 @@
     if (vd->SwapChain)
     {
         vd->SwapChain->Release();
-        vd->SwapChain = NULL;
+        vd->SwapChain = nullptr;
         vd->d3dpp.BackBufferWidth = (UINT)size.x;
         vd->d3dpp.BackBufferHeight = (UINT)size.y;
         HRESULT hr = bd->pd3dDevice->CreateAdditionalSwapChain(&vd->d3dpp, &vd->SwapChain); IM_UNUSED(hr);
@@ -485,19 +476,19 @@
     ImGui_ImplDX9_ViewportData* vd = (ImGui_ImplDX9_ViewportData*)viewport->RendererUserData;
     ImVec4 clear_color = ImVec4(0.0f, 0.0f, 0.0f, 1.0f);
 
-    LPDIRECT3DSURFACE9 render_target = NULL;
-    LPDIRECT3DSURFACE9 last_render_target = NULL;
-    LPDIRECT3DSURFACE9 last_depth_stencil = NULL;
+    LPDIRECT3DSURFACE9 render_target = nullptr;
+    LPDIRECT3DSURFACE9 last_render_target = nullptr;
+    LPDIRECT3DSURFACE9 last_depth_stencil = nullptr;
     vd->SwapChain->GetBackBuffer(0, D3DBACKBUFFER_TYPE_MONO, &render_target);
     bd->pd3dDevice->GetRenderTarget(0, &last_render_target);
     bd->pd3dDevice->GetDepthStencilSurface(&last_depth_stencil);
     bd->pd3dDevice->SetRenderTarget(0, render_target);
-    bd->pd3dDevice->SetDepthStencilSurface(NULL);
+    bd->pd3dDevice->SetDepthStencilSurface(nullptr);
 
     if (!(viewport->Flags & ImGuiViewportFlags_NoRendererClear))
     {
         D3DCOLOR clear_col_dx = D3DCOLOR_RGBA((int)(clear_color.x*255.0f), (int)(clear_color.y*255.0f), (int)(clear_color.z*255.0f), (int)(clear_color.w*255.0f));
-        bd->pd3dDevice->Clear(0, NULL, D3DCLEAR_TARGET, clear_col_dx, 1.0f, 0);
+        bd->pd3dDevice->Clear(0, nullptr, D3DCLEAR_TARGET, clear_col_dx, 1.0f, 0);
     }
 
     ImGui_ImplDX9_RenderDrawData(viewport->DrawData);
@@ -513,7 +504,7 @@
 static void ImGui_ImplDX9_SwapBuffers(ImGuiViewport* viewport, void*)
 {
     ImGui_ImplDX9_ViewportData* vd = (ImGui_ImplDX9_ViewportData*)viewport->RendererUserData;
-    HRESULT hr = vd->SwapChain->Present(NULL, NULL, vd->d3dpp.hDeviceWindow, NULL, 0);
+    HRESULT hr = vd->SwapChain->Present(nullptr, nullptr, vd->d3dpp.hDeviceWindow, nullptr, 0);
     // Let main application handle D3DERR_DEVICELOST by resetting the device.
     IM_ASSERT(hr == D3D_OK || hr == D3DERR_DEVICELOST);
 }

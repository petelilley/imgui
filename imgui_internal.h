// dear imgui, v1.90.6
// (internal structures/api)

// You may use this file to debug, understand or extend Dear ImGui features but we don't provide any guarantee of forward compatibility.

/*

Index of this file:

// [SECTION] Header mess
// [SECTION] Forward declarations
// [SECTION] Context pointer
// [SECTION] STB libraries includes
// [SECTION] Macros
// [SECTION] Generic helpers
// [SECTION] ImDrawList support
// [SECTION] Widgets support: flags, enums, data structures
// [SECTION] Data types support
// [SECTION] Popup support
// [SECTION] Inputs support
// [SECTION] Clipper support
// [SECTION] Navigation support
// [SECTION] Typing-select support
// [SECTION] Columns support
// [SECTION] Multi-select support
// [SECTION] Docking support
// [SECTION] Viewport support
// [SECTION] Settings support
// [SECTION] Localization support
// [SECTION] Metrics, Debug tools
// [SECTION] Generic context hooks
// [SECTION] ImGuiContext (main imgui context)
// [SECTION] ImGuiWindowTempData, ImGuiWindow
// [SECTION] Tab bar, Tab item support
// [SECTION] Table support
// [SECTION] ImGui internal API
// [SECTION] ImFontAtlas internal API
// [SECTION] Test Engine specific hooks (imgui_test_engine)

*/

#pragma once
#ifndef IMGUI_DISABLE

//-----------------------------------------------------------------------------
// [SECTION] Header mess
//-----------------------------------------------------------------------------

#ifndef IMGUI_VERSION
#include "imgui.h"
#endif

#include <stdio.h>      // FILE*, sscanf
#include <stdlib.h>     // NULL, malloc, free, qsort, atoi, atof
#include <math.h>       // sqrtf, fabsf, fmodf, powf, floorf, ceilf, cosf, sinf
#include <limits.h>     // INT_MIN, INT_MAX

// Enable SSE intrinsics if available
#if (defined __SSE__ || defined __x86_64__ || defined _M_X64 || (defined(_M_IX86_FP) && (_M_IX86_FP >= 1))) && !defined(IMGUI_DISABLE_SSE)
#define IMGUI_ENABLE_SSE
#include <immintrin.h>
#endif

// Visual Studio warnings
#ifdef _MSC_VER
#pragma warning (push)
#pragma warning (disable: 4251)     // class 'xxx' needs to have dll-interface to be used by clients of struct 'xxx' // when IMGUI_API is set to__declspec(dllexport)
#pragma warning (disable: 26812)    // The enum type 'xxx' is unscoped. Prefer 'enum class' over 'enum' (Enum.3). [MSVC Static Analyzer)
#pragma warning (disable: 26495)    // [Static Analyzer] Variable 'XXX' is uninitialized. Always initialize a member variable (type.6).
#if defined(_MSC_VER) && _MSC_VER >= 1922 // MSVC 2019 16.2 or later
#pragma warning (disable: 5054)     // operator '|': deprecated between enumerations of different types
#endif
#endif

// Clang/GCC warnings with -Weverything
#if defined(__clang__)
#pragma clang diagnostic push
#if __has_warning("-Wunknown-warning-option")
#pragma clang diagnostic ignored "-Wunknown-warning-option"         // warning: unknown warning group 'xxx'
#endif
#pragma clang diagnostic ignored "-Wunknown-pragmas"                // warning: unknown warning group 'xxx'
#pragma clang diagnostic ignored "-Wfloat-equal"                    // warning: comparing floating point with == or != is unsafe // storing and comparing against same constants ok, for ImFloor()
#pragma clang diagnostic ignored "-Wunused-function"                // for stb_textedit.h
#pragma clang diagnostic ignored "-Wmissing-prototypes"             // for stb_textedit.h
#pragma clang diagnostic ignored "-Wold-style-cast"
#pragma clang diagnostic ignored "-Wzero-as-null-pointer-constant"
#pragma clang diagnostic ignored "-Wdouble-promotion"
#pragma clang diagnostic ignored "-Wimplicit-int-float-conversion"  // warning: implicit conversion from 'xxx' to 'float' may lose precision
#pragma clang diagnostic ignored "-Wmissing-noreturn"               // warning: function 'xxx' could be declared with attribute 'noreturn'
#pragma clang diagnostic ignored "-Wdeprecated-enum-enum-conversion"// warning: bitwise operation between different enumeration types ('XXXFlags_' and 'XXXFlagsPrivate_') is deprecated
#pragma clang diagnostic ignored "-Wunsafe-buffer-usage"            // warning: 'xxx' is an unsafe pointer used for buffer access
#elif defined(__GNUC__)
#pragma GCC diagnostic push
#pragma GCC diagnostic ignored "-Wpragmas"                          // warning: unknown option after '#pragma GCC diagnostic' kind
#pragma GCC diagnostic ignored "-Wclass-memaccess"                  // [__GNUC__ >= 8] warning: 'memset/memcpy' clearing/writing an object of type 'xxxx' with no trivial copy-assignment; use assignment or value-initialization instead
#pragma GCC diagnostic ignored "-Wdeprecated-enum-enum-conversion"  // warning: bitwise operation between different enumeration types ('XXXFlags_' and 'XXXFlagsPrivate_') is deprecated
#endif

// In 1.89.4, we moved the implementation of "courtesy maths operators" from imgui_internal.h in imgui.h
// As they are frequently requested, we do not want to encourage to many people using imgui_internal.h
#if defined(IMGUI_DEFINE_MATH_OPERATORS) && !defined(IMGUI_DEFINE_MATH_OPERATORS_IMPLEMENTED)
#error Please '#define IMGUI_DEFINE_MATH_OPERATORS' _BEFORE_ including imgui.h!
#endif

// Legacy defines
#ifdef IMGUI_DISABLE_FORMAT_STRING_FUNCTIONS            // Renamed in 1.74
#error Use IMGUI_DISABLE_DEFAULT_FORMAT_FUNCTIONS
#endif
#ifdef IMGUI_DISABLE_MATH_FUNCTIONS                     // Renamed in 1.74
#error Use IMGUI_DISABLE_DEFAULT_MATH_FUNCTIONS
#endif

// Enable stb_truetype by default unless FreeType is enabled.
// You can compile with both by defining both IMGUI_ENABLE_FREETYPE and IMGUI_ENABLE_STB_TRUETYPE together.
#ifndef IMGUI_ENABLE_FREETYPE
#define IMGUI_ENABLE_STB_TRUETYPE
#endif

//-----------------------------------------------------------------------------
// [SECTION] Forward declarations
//-----------------------------------------------------------------------------

struct ImBitVector;                 // Store 1-bit per value
struct ImRect;                      // An axis-aligned rectangle (2 points)
struct ImDrawDataBuilder;           // Helper to build a ImDrawData instance
struct ImDrawListSharedData;        // Data shared between all ImDrawList instances
struct ImGuiColorMod;               // Stacked color modifier, backup of modified data so we can restore it
struct ImGuiContext;                // Main Dear ImGui context
struct ImGuiContextHook;            // Hook for extensions like ImGuiTestEngine
struct ImGuiDataVarInfo;            // Variable information (e.g. to access style variables from an enum)
struct ImGuiDataTypeInfo;           // Type information associated to a ImGuiDataType enum
struct ImGuiDockContext;            // Docking system context
struct ImGuiDockRequest;            // Docking system dock/undock queued request
struct ImGuiDockNode;               // Docking system node (hold a list of Windows OR two child dock nodes)
struct ImGuiDockNodeSettings;       // Storage for a dock node in .ini file (we preserve those even if the associated dock node isn't active during the session)
struct ImGuiGroupData;              // Stacked storage data for BeginGroup()/EndGroup()
struct ImGuiInputTextState;         // Internal state of the currently focused/edited text input box
struct ImGuiInputTextDeactivateData;// Short term storage to backup text of a deactivating InputText() while another is stealing active id
struct ImGuiLastItemData;           // Status storage for last submitted items
struct ImGuiLocEntry;               // A localization entry.
struct ImGuiMenuColumns;            // Simple column measurement, currently used for MenuItem() only
struct ImGuiNavItemData;            // Result of a gamepad/keyboard directional navigation move query result
struct ImGuiNavTreeNodeData;        // Temporary storage for last TreeNode() being a Left arrow landing candidate.
struct ImGuiMetricsConfig;          // Storage for ShowMetricsWindow() and DebugNodeXXX() functions
struct ImGuiNextWindowData;         // Storage for SetNextWindow** functions
struct ImGuiNextItemData;           // Storage for SetNextItem** functions
struct ImGuiOldColumnData;          // Storage data for a single column for legacy Columns() api
struct ImGuiOldColumns;             // Storage data for a columns set for legacy Columns() api
struct ImGuiPopupData;              // Storage for current popup stack
struct ImGuiSettingsHandler;        // Storage for one type registered in the .ini file
struct ImGuiStackSizes;             // Storage of stack sizes for debugging/asserting
struct ImGuiStyleMod;               // Stacked style modifier, backup of modified data so we can restore it
struct ImGuiTabBar;                 // Storage for a tab bar
struct ImGuiTabItem;                // Storage for a tab item (within a tab bar)
struct ImGuiTable;                  // Storage for a table
struct ImGuiTableHeaderData;        // Storage for TableAngledHeadersRow()
struct ImGuiTableColumn;            // Storage for one column of a table
struct ImGuiTableInstanceData;      // Storage for one instance of a same table
struct ImGuiTableTempData;          // Temporary storage for one table (one per table in the stack), shared between tables.
struct ImGuiTableSettings;          // Storage for a table .ini settings
struct ImGuiTableColumnsSettings;   // Storage for a column .ini settings
struct ImGuiTypingSelectState;      // Storage for GetTypingSelectRequest()
struct ImGuiTypingSelectRequest;    // Storage for GetTypingSelectRequest() (aimed to be public)
struct ImGuiWindow;                 // Storage for one window
struct ImGuiWindowDockStyle;        // Storage for window-style data which needs to be stored for docking purpose
struct ImGuiWindowTempData;         // Temporary storage for one window (that's the data which in theory we could ditch at the end of the frame, in practice we currently keep it for each window)
struct ImGuiWindowSettings;         // Storage for a window .ini settings (we keep one of those even if the actual window wasn't instanced during this session)

// Enumerations
// Use your programming IDE "Go to definition" facility on the names of the center columns to find the actual flags/enum lists.
enum ImGuiLocKey : int;                 // -> enum ImGuiLocKey              // Enum: a localization entry for translation.
typedef int ImGuiDataAuthority;         // -> enum ImGuiDataAuthority_      // Enum: for storing the source authority (dock node vs window) of a field
typedef int ImGuiLayoutType;            // -> enum ImGuiLayoutType_         // Enum: Horizontal or vertical

// Flags
typedef int ImGuiActivateFlags;         // -> enum ImGuiActivateFlags_      // Flags: for navigation/focus function (will be for ActivateItem() later)
typedef int ImGuiDebugLogFlags;         // -> enum ImGuiDebugLogFlags_      // Flags: for ShowDebugLogWindow(), g.DebugLogFlags
typedef int ImGuiFocusRequestFlags;     // -> enum ImGuiFocusRequestFlags_  // Flags: for FocusWindow();
typedef int ImGuiInputFlags;            // -> enum ImGuiInputFlags_         // Flags: for IsKeyPressed(), IsMouseClicked(), SetKeyOwner(), SetItemKeyOwner() etc.
typedef int ImGuiItemFlags;             // -> enum ImGuiItemFlags_          // Flags: for PushItemFlag(), g.LastItemData.InFlags
typedef int ImGuiItemStatusFlags;       // -> enum ImGuiItemStatusFlags_    // Flags: for g.LastItemData.StatusFlags
typedef int ImGuiOldColumnFlags;        // -> enum ImGuiOldColumnFlags_     // Flags: for BeginColumns()
typedef int ImGuiNavHighlightFlags;     // -> enum ImGuiNavHighlightFlags_  // Flags: for RenderNavHighlight()
typedef int ImGuiNavMoveFlags;          // -> enum ImGuiNavMoveFlags_       // Flags: for navigation requests
typedef int ImGuiNextItemDataFlags;     // -> enum ImGuiNextItemDataFlags_  // Flags: for SetNextItemXXX() functions
typedef int ImGuiNextWindowDataFlags;   // -> enum ImGuiNextWindowDataFlags_// Flags: for SetNextWindowXXX() functions
typedef int ImGuiScrollFlags;           // -> enum ImGuiScrollFlags_        // Flags: for ScrollToItem() and navigation requests
typedef int ImGuiSeparatorFlags;        // -> enum ImGuiSeparatorFlags_     // Flags: for SeparatorEx()
typedef int ImGuiTextFlags;             // -> enum ImGuiTextFlags_          // Flags: for TextEx()
typedef int ImGuiTooltipFlags;          // -> enum ImGuiTooltipFlags_       // Flags: for BeginTooltipEx()
typedef int ImGuiTypingSelectFlags;     // -> enum ImGuiTypingSelectFlags_  // Flags: for GetTypingSelectRequest()
typedef int ImGuiWindowRefreshFlags;    // -> enum ImGuiWindowRefreshFlags_ // Flags: for SetNextWindowRefreshPolicy()

typedef void (*ImGuiErrorLogCallback)(void* user_data, const char* fmt, ...);

//-----------------------------------------------------------------------------
// [SECTION] Context pointer
// See implementation of this variable in imgui.cpp for comments and details.
//-----------------------------------------------------------------------------

#ifndef GImGui
extern IMGUI_API ImGuiContext* GImGui;  // Current implicit context pointer
#endif

//-------------------------------------------------------------------------
// [SECTION] STB libraries includes
//-------------------------------------------------------------------------

namespace ImStb
{

#undef IMSTB_TEXTEDIT_STRING
#undef IMSTB_TEXTEDIT_CHARTYPE
#define IMSTB_TEXTEDIT_STRING             ImGuiInputTextState
#define IMSTB_TEXTEDIT_CHARTYPE           ImWchar
#define IMSTB_TEXTEDIT_GETWIDTH_NEWLINE   (-1.0f)
#define IMSTB_TEXTEDIT_UNDOSTATECOUNT     99
#define IMSTB_TEXTEDIT_UNDOCHARCOUNT      999
#include "imstb_textedit.h"

} // namespace ImStb

//-----------------------------------------------------------------------------
// [SECTION] Macros
//-----------------------------------------------------------------------------

// Internal Drag and Drop payload types. String starting with '_' are reserved for Dear ImGui.
#define IMGUI_PAYLOAD_TYPE_WINDOW       "_IMWINDOW"     // Payload == ImGuiWindow*

// Debug Printing Into TTY
// (since IMGUI_VERSION_NUM >= 18729: IMGUI_DEBUG_LOG was reworked into IMGUI_DEBUG_PRINTF (and removed framecount from it). If you were using a #define IMGUI_DEBUG_LOG please rename)
#ifndef IMGUI_DEBUG_PRINTF
#ifndef IMGUI_DISABLE_DEFAULT_FORMAT_FUNCTIONS
#define IMGUI_DEBUG_PRINTF(_FMT,...)    printf(_FMT, __VA_ARGS__)
#else
#define IMGUI_DEBUG_PRINTF(_FMT,...)    ((void)0)
#endif
#endif

// Debug Logging for ShowDebugLogWindow(). This is designed for relatively rare events so please don't spam.
#ifndef IMGUI_DISABLE_DEBUG_TOOLS
#define IMGUI_DEBUG_LOG(...)            ImGui::DebugLog(__VA_ARGS__)
#else
#define IMGUI_DEBUG_LOG(...)            ((void)0)
#endif
#define IMGUI_DEBUG_LOG_ACTIVEID(...)   do { if (g.DebugLogFlags & ImGuiDebugLogFlags_EventActiveId)    IMGUI_DEBUG_LOG(__VA_ARGS__); } while (0)
#define IMGUI_DEBUG_LOG_FOCUS(...)      do { if (g.DebugLogFlags & ImGuiDebugLogFlags_EventFocus)       IMGUI_DEBUG_LOG(__VA_ARGS__); } while (0)
#define IMGUI_DEBUG_LOG_POPUP(...)      do { if (g.DebugLogFlags & ImGuiDebugLogFlags_EventPopup)       IMGUI_DEBUG_LOG(__VA_ARGS__); } while (0)
#define IMGUI_DEBUG_LOG_NAV(...)        do { if (g.DebugLogFlags & ImGuiDebugLogFlags_EventNav)         IMGUI_DEBUG_LOG(__VA_ARGS__); } while (0)
#define IMGUI_DEBUG_LOG_SELECTION(...)  do { if (g.DebugLogFlags & ImGuiDebugLogFlags_EventSelection)   IMGUI_DEBUG_LOG(__VA_ARGS__); } while (0)
#define IMGUI_DEBUG_LOG_CLIPPER(...)    do { if (g.DebugLogFlags & ImGuiDebugLogFlags_EventClipper)     IMGUI_DEBUG_LOG(__VA_ARGS__); } while (0)
#define IMGUI_DEBUG_LOG_IO(...)         do { if (g.DebugLogFlags & ImGuiDebugLogFlags_EventIO)          IMGUI_DEBUG_LOG(__VA_ARGS__); } while (0)
#define IMGUI_DEBUG_LOG_INPUTROUTING(...) do{if (g.DebugLogFlags & ImGuiDebugLogFlags_EventInputRouting)IMGUI_DEBUG_LOG(__VA_ARGS__); } while (0)
#define IMGUI_DEBUG_LOG_DOCKING(...)    do { if (g.DebugLogFlags & ImGuiDebugLogFlags_EventDocking)     IMGUI_DEBUG_LOG(__VA_ARGS__); } while (0)
#define IMGUI_DEBUG_LOG_VIEWPORT(...)   do { if (g.DebugLogFlags & ImGuiDebugLogFlags_EventViewport)    IMGUI_DEBUG_LOG(__VA_ARGS__); } while (0)

// Static Asserts
#define IM_STATIC_ASSERT(_COND)         static_assert(_COND, "")

// "Paranoid" Debug Asserts are meant to only be enabled during specific debugging/work, otherwise would slow down the code too much.
// We currently don't have many of those so the effect is currently negligible, but onward intent to add more aggressive ones in the code.
//#define IMGUI_DEBUG_PARANOID
#ifdef IMGUI_DEBUG_PARANOID
#define IM_ASSERT_PARANOID(_EXPR)       IM_ASSERT(_EXPR)
#else
#define IM_ASSERT_PARANOID(_EXPR)
#endif

// Error handling
// Down the line in some frameworks/languages we would like to have a way to redirect those to the programmer and recover from more faults.
#ifndef IM_ASSERT_USER_ERROR
#define IM_ASSERT_USER_ERROR(_EXP,_MSG) IM_ASSERT((_EXP) && _MSG)   // Recoverable User Error
#endif

// Misc Macros
#define IM_PI                           3.14159265358979323846f
#ifdef _WIN32
#define IM_NEWLINE                      "\r\n"   // Play it nice with Windows users (Update: since 2018-05, Notepad finally appears to support Unix-style carriage returns!)
#else
#define IM_NEWLINE                      "\n"
#endif
#ifndef IM_TABSIZE                      // Until we move this to runtime and/or add proper tab support, at least allow users to compile-time override
#define IM_TABSIZE                      (4)
#endif
#define IM_MEMALIGN(_OFF,_ALIGN)        (((_OFF) + ((_ALIGN) - 1)) & ~((_ALIGN) - 1))           // Memory align e.g. IM_ALIGN(0,4)=0, IM_ALIGN(1,4)=4, IM_ALIGN(4,4)=4, IM_ALIGN(5,4)=8
#define IM_F32_TO_INT8_UNBOUND(_VAL)    ((int)((_VAL) * 255.0f + ((_VAL)>=0 ? 0.5f : -0.5f)))   // Unsaturated, for display purpose
#define IM_F32_TO_INT8_SAT(_VAL)        ((int)(ImSaturate(_VAL) * 255.0f + 0.5f))               // Saturated, always output 0..255
#define IM_TRUNC(_VAL)                  ((float)(int)(_VAL))                                    // ImTrunc() is not inlined in MSVC debug builds
#define IM_ROUND(_VAL)                  ((float)(int)((_VAL) + 0.5f))                           //
#define IM_STRINGIFY_HELPER(_X)         #_X
#define IM_STRINGIFY(_X)                IM_STRINGIFY_HELPER(_X)                                 // Preprocessor idiom to stringify e.g. an integer.
#ifndef IMGUI_DISABLE_OBSOLETE_FUNCTIONS
#define IM_FLOOR IM_TRUNC
#endif

// Enforce cdecl calling convention for functions called by the standard library, in case compilation settings changed the default to e.g. __vectorcall
#ifdef _MSC_VER
#define IMGUI_CDECL __cdecl
#else
#define IMGUI_CDECL
#endif

// Warnings
#if defined(_MSC_VER) && !defined(__clang__)
#define IM_MSVC_WARNING_SUPPRESS(XXXX)  __pragma(warning(suppress: XXXX))
#else
#define IM_MSVC_WARNING_SUPPRESS(XXXX)
#endif

// Debug Tools
// Use 'Metrics/Debugger->Tools->Item Picker' to break into the call-stack of a specific item.
// This will call IM_DEBUG_BREAK() which you may redefine yourself. See https://github.com/scottt/debugbreak for more reference.
#ifndef IM_DEBUG_BREAK
#if defined (_MSC_VER)
#define IM_DEBUG_BREAK()    __debugbreak()
#elif defined(__clang__)
#define IM_DEBUG_BREAK()    __builtin_debugtrap()
#elif defined(__GNUC__) && (defined(__i386__) || defined(__x86_64__))
#define IM_DEBUG_BREAK()    __asm__ volatile("int3;nop")
#elif defined(__GNUC__) && defined(__thumb__)
#define IM_DEBUG_BREAK()    __asm__ volatile(".inst 0xde01")
#elif defined(__GNUC__) && defined(__arm__) && !defined(__thumb__)
#define IM_DEBUG_BREAK()    __asm__ volatile(".inst 0xe7f001f0")
#else
#define IM_DEBUG_BREAK()    IM_ASSERT(0)    // It is expected that you define IM_DEBUG_BREAK() into something that will break nicely in a debugger!
#endif
#endif // #ifndef IM_DEBUG_BREAK

// Format specifiers, printing 64-bit hasn't been decently standardized...
// In a real application you should be using PRId64 and PRIu64 from <inttypes.h> (non-windows) and on Windows define them yourself.
#if defined(_MSC_VER) && !defined(__clang__)
#define IM_PRId64   "I64d"
#define IM_PRIu64   "I64u"
#define IM_PRIX64   "I64X"
#else
#define IM_PRId64   "lld"
#define IM_PRIu64   "llu"
#define IM_PRIX64   "llX"
#endif

//-----------------------------------------------------------------------------
// [SECTION] Generic helpers
// Note that the ImXXX helpers functions are lower-level than ImGui functions.
// ImGui functions or the ImGui context are never called/used from other ImXXX functions.
//-----------------------------------------------------------------------------
// - Helpers: Hashing
// - Helpers: Sorting
// - Helpers: Bit manipulation
// - Helpers: String
// - Helpers: Formatting
// - Helpers: UTF-8 <> wchar conversions
// - Helpers: ImVec2/ImVec4 operators
// - Helpers: Maths
// - Helpers: Geometry
// - Helper: ImVec1
// - Helper: ImVec2ih
// - Helper: ImRect
// - Helper: ImBitArray
// - Helper: ImBitVector
// - Helper: ImSpan<>, ImSpanAllocator<>
// - Helper: ImPool<>
// - Helper: ImChunkStream<>
// - Helper: ImGuiTextIndex
//-----------------------------------------------------------------------------

// Helpers: Hashing
IMGUI_API ImGuiID       ImHashData(const void* data, size_t data_size, ImGuiID seed = 0);
IMGUI_API ImGuiID       ImHashStr(const char* data, size_t data_size = 0, ImGuiID seed = 0);

// Helpers: Sorting
#ifndef ImQsort
static inline void      ImQsort(void* base, size_t count, size_t size_of_element, int(IMGUI_CDECL *compare_func)(void const*, void const*)) { if (count > 1) qsort(base, count, size_of_element, compare_func); }
#endif

// Helpers: Color Blending
IMGUI_API ImU32         ImAlphaBlendColors(ImU32 col_a, ImU32 col_b);

// Helpers: Bit manipulation
static inline bool      ImIsPowerOfTwo(int v)           { return v != 0 && (v & (v - 1)) == 0; }
static inline bool      ImIsPowerOfTwo(ImU64 v)         { return v != 0 && (v & (v - 1)) == 0; }
static inline int       ImUpperPowerOfTwo(int v)        { v--; v |= v >> 1; v |= v >> 2; v |= v >> 4; v |= v >> 8; v |= v >> 16; v++; return v; }

// Helpers: String
IMGUI_API int           ImStricmp(const char* str1, const char* str2);                      // Case insensitive compare.
IMGUI_API int           ImStrnicmp(const char* str1, const char* str2, size_t count);       // Case insensitive compare to a certain count.
IMGUI_API void          ImStrncpy(char* dst, const char* src, size_t count);                // Copy to a certain count and always zero terminate (strncpy doesn't).
IMGUI_API char*         ImStrdup(const char* str);                                          // Duplicate a string.
IMGUI_API char*         ImStrdupcpy(char* dst, size_t* p_dst_size, const char* str);        // Copy in provided buffer, recreate buffer if needed.
IMGUI_API const char*   ImStrchrRange(const char* str_begin, const char* str_end, char c);  // Find first occurrence of 'c' in string range.
IMGUI_API const char*   ImStreolRange(const char* str, const char* str_end);                // End end-of-line
IMGUI_API const char*   ImStristr(const char* haystack, const char* haystack_end, const char* needle, const char* needle_end);  // Find a substring in a string range.
IMGUI_API void          ImStrTrimBlanks(char* str);                                         // Remove leading and trailing blanks from a buffer.
IMGUI_API const char*   ImStrSkipBlank(const char* str);                                    // Find first non-blank character.
IMGUI_API int           ImStrlenW(const ImWchar* str);                                      // Computer string length (ImWchar string)
IMGUI_API const ImWchar*ImStrbolW(const ImWchar* buf_mid_line, const ImWchar* buf_begin);   // Find beginning-of-line (ImWchar string)
IM_MSVC_RUNTIME_CHECKS_OFF
static inline char      ImToUpper(char c)               { return (c >= 'a' && c <= 'z') ? c &= ~32 : c; }
static inline bool      ImCharIsBlankA(char c)          { return c == ' ' || c == '\t'; }
static inline bool      ImCharIsBlankW(unsigned int c)  { return c == ' ' || c == '\t' || c == 0x3000; }
IM_MSVC_RUNTIME_CHECKS_RESTORE

// Helpers: Formatting
IMGUI_API int           ImFormatString(char* buf, size_t buf_size, const char* fmt, ...) IM_FMTARGS(3);
IMGUI_API int           ImFormatStringV(char* buf, size_t buf_size, const char* fmt, va_list args) IM_FMTLIST(3);
IMGUI_API void          ImFormatStringToTempBuffer(const char** out_buf, const char** out_buf_end, const char* fmt, ...) IM_FMTARGS(3);
IMGUI_API void          ImFormatStringToTempBufferV(const char** out_buf, const char** out_buf_end, const char* fmt, va_list args) IM_FMTLIST(3);
IMGUI_API const char*   ImParseFormatFindStart(const char* format);
IMGUI_API const char*   ImParseFormatFindEnd(const char* format);
IMGUI_API const char*   ImParseFormatTrimDecorations(const char* format, char* buf, size_t buf_size);
IMGUI_API void          ImParseFormatSanitizeForPrinting(const char* fmt_in, char* fmt_out, size_t fmt_out_size);
IMGUI_API const char*   ImParseFormatSanitizeForScanning(const char* fmt_in, char* fmt_out, size_t fmt_out_size);
IMGUI_API int           ImParseFormatPrecision(const char* format, int default_value);

// Helpers: UTF-8 <> wchar conversions
IMGUI_API const char*   ImTextCharToUtf8(char out_buf[5], unsigned int c);                                                      // return out_buf
IMGUI_API int           ImTextStrToUtf8(char* out_buf, int out_buf_size, const ImWchar* in_text, const ImWchar* in_text_end);   // return output UTF-8 bytes count
IMGUI_API int           ImTextCharFromUtf8(unsigned int* out_char, const char* in_text, const char* in_text_end);               // read one character. return input UTF-8 bytes count
IMGUI_API int           ImTextStrFromUtf8(ImWchar* out_buf, int out_buf_size, const char* in_text, const char* in_text_end, const char** in_remaining = NULL);   // return input UTF-8 bytes count
IMGUI_API int           ImTextCountCharsFromUtf8(const char* in_text, const char* in_text_end);                                 // return number of UTF-8 code-points (NOT bytes count)
IMGUI_API int           ImTextCountUtf8BytesFromChar(const char* in_text, const char* in_text_end);                             // return number of bytes to express one char in UTF-8
IMGUI_API int           ImTextCountUtf8BytesFromStr(const ImWchar* in_text, const ImWchar* in_text_end);                        // return number of bytes to express string in UTF-8
IMGUI_API const char*   ImTextFindPreviousUtf8Codepoint(const char* in_text_start, const char* in_text_curr);                   // return previous UTF-8 code-point.
IMGUI_API int           ImTextCountLines(const char* in_text, const char* in_text_end);                                         // return number of lines taken by text. trailing carriage return doesn't count as an extra line.

// Helpers: File System
#ifdef IMGUI_DISABLE_FILE_FUNCTIONS
#define IMGUI_DISABLE_DEFAULT_FILE_FUNCTIONS
typedef void* ImFileHandle;
static inline ImFileHandle  ImFileOpen(const char*, const char*)                    { return NULL; }
static inline bool          ImFileClose(ImFileHandle)                               { return false; }
static inline ImU64         ImFileGetSize(ImFileHandle)                             { return (ImU64)-1; }
static inline ImU64         ImFileRead(void*, ImU64, ImU64, ImFileHandle)           { return 0; }
static inline ImU64         ImFileWrite(const void*, ImU64, ImU64, ImFileHandle)    { return 0; }
#endif
#ifndef IMGUI_DISABLE_DEFAULT_FILE_FUNCTIONS
typedef FILE* ImFileHandle;
IMGUI_API ImFileHandle      ImFileOpen(const char* filename, const char* mode);
IMGUI_API bool              ImFileClose(ImFileHandle file);
IMGUI_API ImU64             ImFileGetSize(ImFileHandle file);
IMGUI_API ImU64             ImFileRead(void* data, ImU64 size, ImU64 count, ImFileHandle file);
IMGUI_API ImU64             ImFileWrite(const void* data, ImU64 size, ImU64 count, ImFileHandle file);
#else
#define IMGUI_DISABLE_TTY_FUNCTIONS // Can't use stdout, fflush if we are not using default file functions
#endif
IMGUI_API void*             ImFileLoadToMemory(const char* filename, const char* mode, size_t* out_file_size = NULL, int padding_bytes = 0);

// Helpers: Maths
IM_MSVC_RUNTIME_CHECKS_OFF
// - Wrapper for standard libs functions. (Note that imgui_demo.cpp does _not_ use them to keep the code easy to copy)
#ifndef IMGUI_DISABLE_DEFAULT_MATH_FUNCTIONS
#define ImFabs(X)           fabsf(X)
#define ImSqrt(X)           sqrtf(X)
#define ImFmod(X, Y)        fmodf((X), (Y))
#define ImCos(X)            cosf(X)
#define ImSin(X)            sinf(X)
#define ImAcos(X)           acosf(X)
#define ImAtan2(Y, X)       atan2f((Y), (X))
#define ImAtof(STR)         atof(STR)
#define ImCeil(X)           ceilf(X)
static inline float  ImPow(float x, float y)    { return powf(x, y); }          // DragBehaviorT/SliderBehaviorT uses ImPow with either float/double and need the precision
static inline double ImPow(double x, double y)  { return pow(x, y); }
static inline float  ImLog(float x)             { return logf(x); }             // DragBehaviorT/SliderBehaviorT uses ImLog with either float/double and need the precision
static inline double ImLog(double x)            { return log(x); }
static inline int    ImAbs(int x)               { return x < 0 ? -x : x; }
static inline float  ImAbs(float x)             { return fabsf(x); }
static inline double ImAbs(double x)            { return fabs(x); }
static inline float  ImSign(float x)            { return (x < 0.0f) ? -1.0f : (x > 0.0f) ? 1.0f : 0.0f; } // Sign operator - returns -1, 0 or 1 based on sign of argument
static inline double ImSign(double x)           { return (x < 0.0) ? -1.0 : (x > 0.0) ? 1.0 : 0.0; }
#ifdef IMGUI_ENABLE_SSE
static inline float  ImRsqrt(float x)           { return _mm_cvtss_f32(_mm_rsqrt_ss(_mm_set_ss(x))); }
#else
static inline float  ImRsqrt(float x)           { return 1.0f / sqrtf(x); }
#endif
static inline double ImRsqrt(double x)          { return 1.0 / sqrt(x); }
#endif
// - ImMin/ImMax/ImClamp/ImLerp/ImSwap are used by widgets which support variety of types: signed/unsigned int/long long float/double
// (Exceptionally using templates here but we could also redefine them for those types)
template<typename T> static inline T ImMin(T lhs, T rhs)                        { return lhs < rhs ? lhs : rhs; }
template<typename T> static inline T ImMax(T lhs, T rhs)                        { return lhs >= rhs ? lhs : rhs; }
template<typename T> static inline T ImClamp(T v, T mn, T mx)                   { return (v < mn) ? mn : (v > mx) ? mx : v; }
template<typename T> static inline T ImLerp(T a, T b, float t)                  { return (T)(a + (b - a) * t); }
template<typename T> static inline void ImSwap(T& a, T& b)                      { T tmp = a; a = b; b = tmp; }
template<typename T> static inline T ImAddClampOverflow(T a, T b, T mn, T mx)   { if (b < 0 && (a < mn - b)) return mn; if (b > 0 && (a > mx - b)) return mx; return a + b; }
template<typename T> static inline T ImSubClampOverflow(T a, T b, T mn, T mx)   { if (b > 0 && (a < mn + b)) return mn; if (b < 0 && (a > mx + b)) return mx; return a - b; }
// - Misc maths helpers
static inline ImVec2 ImMin(const ImVec2& lhs, const ImVec2& rhs)                { return ImVec2(lhs.x < rhs.x ? lhs.x : rhs.x, lhs.y < rhs.y ? lhs.y : rhs.y); }
static inline ImVec2 ImMax(const ImVec2& lhs, const ImVec2& rhs)                { return ImVec2(lhs.x >= rhs.x ? lhs.x : rhs.x, lhs.y >= rhs.y ? lhs.y : rhs.y); }
static inline ImVec2 ImClamp(const ImVec2& v, const ImVec2& mn, ImVec2 mx)      { return ImVec2((v.x < mn.x) ? mn.x : (v.x > mx.x) ? mx.x : v.x, (v.y < mn.y) ? mn.y : (v.y > mx.y) ? mx.y : v.y); }
static inline ImVec2 ImLerp(const ImVec2& a, const ImVec2& b, float t)          { return ImVec2(a.x + (b.x - a.x) * t, a.y + (b.y - a.y) * t); }
static inline ImVec2 ImLerp(const ImVec2& a, const ImVec2& b, const ImVec2& t)  { return ImVec2(a.x + (b.x - a.x) * t.x, a.y + (b.y - a.y) * t.y); }
static inline ImVec4 ImLerp(const ImVec4& a, const ImVec4& b, float t)          { return ImVec4(a.x + (b.x - a.x) * t, a.y + (b.y - a.y) * t, a.z + (b.z - a.z) * t, a.w + (b.w - a.w) * t); }
static inline float  ImSaturate(float f)                                        { return (f < 0.0f) ? 0.0f : (f > 1.0f) ? 1.0f : f; }
static inline float  ImLengthSqr(const ImVec2& lhs)                             { return (lhs.x * lhs.x) + (lhs.y * lhs.y); }
static inline float  ImLengthSqr(const ImVec4& lhs)                             { return (lhs.x * lhs.x) + (lhs.y * lhs.y) + (lhs.z * lhs.z) + (lhs.w * lhs.w); }
static inline float  ImInvLength(const ImVec2& lhs, float fail_value)           { float d = (lhs.x * lhs.x) + (lhs.y * lhs.y); if (d > 0.0f) return ImRsqrt(d); return fail_value; }
static inline float  ImTrunc(float f)                                           { return (float)(int)(f); }
static inline ImVec2 ImTrunc(const ImVec2& v)                                   { return ImVec2((float)(int)(v.x), (float)(int)(v.y)); }
static inline float  ImFloor(float f)                                           { return (float)((f >= 0 || (float)(int)f == f) ? (int)f : (int)f - 1); } // Decent replacement for floorf()
static inline ImVec2 ImFloor(const ImVec2& v)                                   { return ImVec2(ImFloor(v.x), ImFloor(v.y)); }
static inline int    ImModPositive(int a, int b)                                { return (a + b) % b; }
static inline float  ImDot(const ImVec2& a, const ImVec2& b)                    { return a.x * b.x + a.y * b.y; }
static inline ImVec2 ImRotate(const ImVec2& v, float cos_a, float sin_a)        { return ImVec2(v.x * cos_a - v.y * sin_a, v.x * sin_a + v.y * cos_a); }
static inline float  ImLinearSweep(float current, float target, float speed)    { if (current < target) return ImMin(current + speed, target); if (current > target) return ImMax(current - speed, target); return current; }
static inline ImVec2 ImMul(const ImVec2& lhs, const ImVec2& rhs)                { return ImVec2(lhs.x * rhs.x, lhs.y * rhs.y); }
static inline bool   ImIsFloatAboveGuaranteedIntegerPrecision(float f)          { return f <= -16777216 || f >= 16777216; }
static inline float  ImExponentialMovingAverage(float avg, float sample, int n) { avg -= avg / n; avg += sample / n; return avg; }
IM_MSVC_RUNTIME_CHECKS_RESTORE

// Helpers: Geometry
IMGUI_API ImVec2     ImBezierCubicCalc(const ImVec2& p1, const ImVec2& p2, const ImVec2& p3, const ImVec2& p4, float t);
IMGUI_API ImVec2     ImBezierCubicClosestPoint(const ImVec2& p1, const ImVec2& p2, const ImVec2& p3, const ImVec2& p4, const ImVec2& p, int num_segments);       // For curves with explicit number of segments
IMGUI_API ImVec2     ImBezierCubicClosestPointCasteljau(const ImVec2& p1, const ImVec2& p2, const ImVec2& p3, const ImVec2& p4, const ImVec2& p, float tess_tol);// For auto-tessellated curves you can use tess_tol = style.CurveTessellationTol
IMGUI_API ImVec2     ImBezierQuadraticCalc(const ImVec2& p1, const ImVec2& p2, const ImVec2& p3, float t);
IMGUI_API ImVec2     ImLineClosestPoint(const ImVec2& a, const ImVec2& b, const ImVec2& p);
IMGUI_API bool       ImTriangleContainsPoint(const ImVec2& a, const ImVec2& b, const ImVec2& c, const ImVec2& p);
IMGUI_API ImVec2     ImTriangleClosestPoint(const ImVec2& a, const ImVec2& b, const ImVec2& c, const ImVec2& p);
IMGUI_API void       ImTriangleBarycentricCoords(const ImVec2& a, const ImVec2& b, const ImVec2& c, const ImVec2& p, float& out_u, float& out_v, float& out_w);
inline float         ImTriangleArea(const ImVec2& a, const ImVec2& b, const ImVec2& c)          { return ImFabs((a.x * (b.y - c.y)) + (b.x * (c.y - a.y)) + (c.x * (a.y - b.y))) * 0.5f; }
inline bool          ImTriangleIsClockwise(const ImVec2& a, const ImVec2& b, const ImVec2& c)   { return ((b.x - a.x) * (c.y - b.y)) - ((c.x - b.x) * (b.y - a.y)) > 0.0f; }

// Helper: ImVec1 (1D vector)
// (this odd construct is used to facilitate the transition between 1D and 2D, and the maintenance of some branches/patches)
IM_MSVC_RUNTIME_CHECKS_OFF
struct ImVec1
{
    float   x;
    constexpr ImVec1()         : x(0.0f) { }
    constexpr ImVec1(float _x) : x(_x) { }
};

// Helper: ImVec2ih (2D vector, half-size integer, for long-term packed storage)
struct ImVec2ih
{
    short   x, y;
    constexpr ImVec2ih()                           : x(0), y(0) {}
    constexpr ImVec2ih(short _x, short _y)         : x(_x), y(_y) {}
    constexpr explicit ImVec2ih(const ImVec2& rhs) : x((short)rhs.x), y((short)rhs.y) {}
};

// Helper: ImRect (2D axis aligned bounding-box)
// NB: we can't rely on ImVec2 math operators being available here!
struct IMGUI_API ImRect
{
    ImVec2      Min;    // Upper-left
    ImVec2      Max;    // Lower-right

    constexpr ImRect()                                        : Min(0.0f, 0.0f), Max(0.0f, 0.0f)  {}
    constexpr ImRect(const ImVec2& min, const ImVec2& max)    : Min(min), Max(max)                {}
    constexpr ImRect(const ImVec4& v)                         : Min(v.x, v.y), Max(v.z, v.w)      {}
    constexpr ImRect(float x1, float y1, float x2, float y2)  : Min(x1, y1), Max(x2, y2)          {}

    ImVec2      GetCenter() const                   { return ImVec2((Min.x + Max.x) * 0.5f, (Min.y + Max.y) * 0.5f); }
    ImVec2      GetSize() const                     { return ImVec2(Max.x - Min.x, Max.y - Min.y); }
    float       GetWidth() const                    { return Max.x - Min.x; }
    float       GetHeight() const                   { return Max.y - Min.y; }
    float       GetArea() const                     { return (Max.x - Min.x) * (Max.y - Min.y); }
    ImVec2      GetTL() const                       { return Min; }                   // Top-left
    ImVec2      GetTR() const                       { return ImVec2(Max.x, Min.y); }  // Top-right
    ImVec2      GetBL() const                       { return ImVec2(Min.x, Max.y); }  // Bottom-left
    ImVec2      GetBR() const                       { return Max; }                   // Bottom-right
    bool        Contains(const ImVec2& p) const     { return p.x     >= Min.x && p.y     >= Min.y && p.x     <  Max.x && p.y     <  Max.y; }
    bool        Contains(const ImRect& r) const     { return r.Min.x >= Min.x && r.Min.y >= Min.y && r.Max.x <= Max.x && r.Max.y <= Max.y; }
    bool        ContainsWithPad(const ImVec2& p, const ImVec2& pad) const { return p.x >= Min.x - pad.x && p.y >= Min.y - pad.y && p.x < Max.x + pad.x && p.y < Max.y + pad.y; }
    bool        Overlaps(const ImRect& r) const     { return r.Min.y <  Max.y && r.Max.y >  Min.y && r.Min.x <  Max.x && r.Max.x >  Min.x; }
    void        Add(const ImVec2& p)                { if (Min.x > p.x)     Min.x = p.x;     if (Min.y > p.y)     Min.y = p.y;     if (Max.x < p.x)     Max.x = p.x;     if (Max.y < p.y)     Max.y = p.y; }
    void        Add(const ImRect& r)                { if (Min.x > r.Min.x) Min.x = r.Min.x; if (Min.y > r.Min.y) Min.y = r.Min.y; if (Max.x < r.Max.x) Max.x = r.Max.x; if (Max.y < r.Max.y) Max.y = r.Max.y; }
    void        Expand(const float amount)          { Min.x -= amount;   Min.y -= amount;   Max.x += amount;   Max.y += amount; }
    void        Expand(const ImVec2& amount)        { Min.x -= amount.x; Min.y -= amount.y; Max.x += amount.x; Max.y += amount.y; }
    void        Translate(const ImVec2& d)          { Min.x += d.x; Min.y += d.y; Max.x += d.x; Max.y += d.y; }
    void        TranslateX(float dx)                { Min.x += dx; Max.x += dx; }
    void        TranslateY(float dy)                { Min.y += dy; Max.y += dy; }
    void        ClipWith(const ImRect& r)           { Min = ImMax(Min, r.Min); Max = ImMin(Max, r.Max); }                   // Simple version, may lead to an inverted rectangle, which is fine for Contains/Overlaps test but not for display.
    void        ClipWithFull(const ImRect& r)       { Min = ImClamp(Min, r.Min, r.Max); Max = ImClamp(Max, r.Min, r.Max); } // Full version, ensure both points are fully clipped.
    void        Floor()                             { Min.x = IM_TRUNC(Min.x); Min.y = IM_TRUNC(Min.y); Max.x = IM_TRUNC(Max.x); Max.y = IM_TRUNC(Max.y); }
    bool        IsInverted() const                  { return Min.x > Max.x || Min.y > Max.y; }
    ImVec4      ToVec4() const                      { return ImVec4(Min.x, Min.y, Max.x, Max.y); }
};

// Helper: ImBitArray
#define         IM_BITARRAY_TESTBIT(_ARRAY, _N)                 ((_ARRAY[(_N) >> 5] & ((ImU32)1 << ((_N) & 31))) != 0) // Macro version of ImBitArrayTestBit(): ensure args have side-effect or are costly!
#define         IM_BITARRAY_CLEARBIT(_ARRAY, _N)                ((_ARRAY[(_N) >> 5] &= ~((ImU32)1 << ((_N) & 31))))    // Macro version of ImBitArrayClearBit(): ensure args have side-effect or are costly!
inline size_t   ImBitArrayGetStorageSizeInBytes(int bitcount)   { return (size_t)((bitcount + 31) >> 5) << 2; }
inline void     ImBitArrayClearAllBits(ImU32* arr, int bitcount){ memset(arr, 0, ImBitArrayGetStorageSizeInBytes(bitcount)); }
inline bool     ImBitArrayTestBit(const ImU32* arr, int n)      { ImU32 mask = (ImU32)1 << (n & 31); return (arr[n >> 5] & mask) != 0; }
inline void     ImBitArrayClearBit(ImU32* arr, int n)           { ImU32 mask = (ImU32)1 << (n & 31); arr[n >> 5] &= ~mask; }
inline void     ImBitArraySetBit(ImU32* arr, int n)             { ImU32 mask = (ImU32)1 << (n & 31); arr[n >> 5] |= mask; }
inline void     ImBitArraySetBitRange(ImU32* arr, int n, int n2) // Works on range [n..n2)
{
    n2--;
    while (n <= n2)
    {
        int a_mod = (n & 31);
        int b_mod = (n2 > (n | 31) ? 31 : (n2 & 31)) + 1;
        ImU32 mask = (ImU32)(((ImU64)1 << b_mod) - 1) & ~(ImU32)(((ImU64)1 << a_mod) - 1);
        arr[n >> 5] |= mask;
        n = (n + 32) & ~31;
    }
}

typedef ImU32* ImBitArrayPtr; // Name for use in structs

// Helper: ImBitArray class (wrapper over ImBitArray functions)
// Store 1-bit per value.
template<int BITCOUNT, int OFFSET = 0>
struct ImBitArray
{
    ImU32           Storage[(BITCOUNT + 31) >> 5];
    ImBitArray()                                { ClearAllBits(); }
    void            ClearAllBits()              { memset(Storage, 0, sizeof(Storage)); }
    void            SetAllBits()                { memset(Storage, 255, sizeof(Storage)); }
    bool            TestBit(int n) const        { n += OFFSET; IM_ASSERT(n >= 0 && n < BITCOUNT); return IM_BITARRAY_TESTBIT(Storage, n); }
    void            SetBit(int n)               { n += OFFSET; IM_ASSERT(n >= 0 && n < BITCOUNT); ImBitArraySetBit(Storage, n); }
    void            ClearBit(int n)             { n += OFFSET; IM_ASSERT(n >= 0 && n < BITCOUNT); ImBitArrayClearBit(Storage, n); }
    void            SetBitRange(int n, int n2)  { n += OFFSET; n2 += OFFSET; IM_ASSERT(n >= 0 && n < BITCOUNT && n2 > n && n2 <= BITCOUNT); ImBitArraySetBitRange(Storage, n, n2); } // Works on range [n..n2)
    bool            operator[](int n) const     { n += OFFSET; IM_ASSERT(n >= 0 && n < BITCOUNT); return IM_BITARRAY_TESTBIT(Storage, n); }
};

// Helper: ImBitVector
// Store 1-bit per value.
struct IMGUI_API ImBitVector
{
    ImVector<ImU32> Storage;
    void            Create(int sz)              { Storage.resize((sz + 31) >> 5); memset(Storage.Data, 0, (size_t)Storage.Size * sizeof(Storage.Data[0])); }
    void            Clear()                     { Storage.clear(); }
    bool            TestBit(int n) const        { IM_ASSERT(n < (Storage.Size << 5)); return IM_BITARRAY_TESTBIT(Storage.Data, n); }
    void            SetBit(int n)               { IM_ASSERT(n < (Storage.Size << 5)); ImBitArraySetBit(Storage.Data, n); }
    void            ClearBit(int n)             { IM_ASSERT(n < (Storage.Size << 5)); ImBitArrayClearBit(Storage.Data, n); }
};
IM_MSVC_RUNTIME_CHECKS_RESTORE

// Helper: ImSpan<>
// Pointing to a span of data we don't own.
template<typename T>
struct ImSpan
{
    T*                  Data;
    T*                  DataEnd;

    // Constructors, destructor
    inline ImSpan()                                 { Data = DataEnd = NULL; }
    inline ImSpan(T* data, int size)                { Data = data; DataEnd = data + size; }
    inline ImSpan(T* data, T* data_end)             { Data = data; DataEnd = data_end; }

    inline void         set(T* data, int size)      { Data = data; DataEnd = data + size; }
    inline void         set(T* data, T* data_end)   { Data = data; DataEnd = data_end; }
    inline int          size() const                { return (int)(ptrdiff_t)(DataEnd - Data); }
    inline int          size_in_bytes() const       { return (int)(ptrdiff_t)(DataEnd - Data) * (int)sizeof(T); }
    inline T&           operator[](int i)           { T* p = Data + i; IM_ASSERT(p >= Data && p < DataEnd); return *p; }
    inline const T&     operator[](int i) const     { const T* p = Data + i; IM_ASSERT(p >= Data && p < DataEnd); return *p; }

    inline T*           begin()                     { return Data; }
    inline const T*     begin() const               { return Data; }
    inline T*           end()                       { return DataEnd; }
    inline const T*     end() const                 { return DataEnd; }

    // Utilities
    inline int  index_from_ptr(const T* it) const   { IM_ASSERT(it >= Data && it < DataEnd); const ptrdiff_t off = it - Data; return (int)off; }
};

// Helper: ImSpanAllocator<>
// Facilitate storing multiple chunks into a single large block (the "arena")
// - Usage: call Reserve() N times, allocate GetArenaSizeInBytes() worth, pass it to SetArenaBasePtr(), call GetSpan() N times to retrieve the aligned ranges.
template<int CHUNKS>
struct ImSpanAllocator
{
    char*   BasePtr;
    int     CurrOff;
    int     CurrIdx;
    int     Offsets[CHUNKS];
    int     Sizes[CHUNKS];

    ImSpanAllocator()                               { memset(this, 0, sizeof(*this)); }
    inline void  Reserve(int n, size_t sz, int a=4) { IM_ASSERT(n == CurrIdx && n < CHUNKS); CurrOff = IM_MEMALIGN(CurrOff, a); Offsets[n] = CurrOff; Sizes[n] = (int)sz; CurrIdx++; CurrOff += (int)sz; }
    inline int   GetArenaSizeInBytes()              { return CurrOff; }
    inline void  SetArenaBasePtr(void* base_ptr)    { BasePtr = (char*)base_ptr; }
    inline void* GetSpanPtrBegin(int n)             { IM_ASSERT(n >= 0 && n < CHUNKS && CurrIdx == CHUNKS); return (void*)(BasePtr + Offsets[n]); }
    inline void* GetSpanPtrEnd(int n)               { IM_ASSERT(n >= 0 && n < CHUNKS && CurrIdx == CHUNKS); return (void*)(BasePtr + Offsets[n] + Sizes[n]); }
    template<typename T>
    inline void  GetSpan(int n, ImSpan<T>* span)    { span->set((T*)GetSpanPtrBegin(n), (T*)GetSpanPtrEnd(n)); }
};

// Helper: ImPool<>
// Basic keyed storage for contiguous instances, slow/amortized insertion, O(1) indexable, O(Log N) queries by ID over a dense/hot buffer,
// Honor constructor/destructor. Add/remove invalidate all pointers. Indexes have the same lifetime as the associated object.
typedef int ImPoolIdx;
template<typename T>
struct ImPool
{
    ImVector<T>     Buf;        // Contiguous data
    ImGuiStorage    Map;        // ID->Index
    ImPoolIdx       FreeIdx;    // Next free idx to use
    ImPoolIdx       AliveCount; // Number of active/alive items (for display purpose)

    ImPool()    { FreeIdx = AliveCount = 0; }
    ~ImPool()   { Clear(); }
    T*          GetByKey(ImGuiID key)               { int idx = Map.GetInt(key, -1); return (idx != -1) ? &Buf[idx] : NULL; }
    T*          GetByIndex(ImPoolIdx n)             { return &Buf[n]; }
    ImPoolIdx   GetIndex(const T* p) const          { IM_ASSERT(p >= Buf.Data && p < Buf.Data + Buf.Size); return (ImPoolIdx)(p - Buf.Data); }
    T*          GetOrAddByKey(ImGuiID key)          { int* p_idx = Map.GetIntRef(key, -1); if (*p_idx != -1) return &Buf[*p_idx]; *p_idx = FreeIdx; return Add(); }
    bool        Contains(const T* p) const          { return (p >= Buf.Data && p < Buf.Data + Buf.Size); }
    void        Clear()                             { for (int n = 0; n < Map.Data.Size; n++) { int idx = Map.Data[n].val_i; if (idx != -1) Buf[idx].~T(); } Map.Clear(); Buf.clear(); FreeIdx = AliveCount = 0; }
    T*          Add()                               { int idx = FreeIdx; if (idx == Buf.Size) { Buf.resize(Buf.Size + 1); FreeIdx++; } else { FreeIdx = *(int*)&Buf[idx]; } IM_PLACEMENT_NEW(&Buf[idx]) T(); AliveCount++; return &Buf[idx]; }
    void        Remove(ImGuiID key, const T* p)     { Remove(key, GetIndex(p)); }
    void        Remove(ImGuiID key, ImPoolIdx idx)  { Buf[idx].~T(); *(int*)&Buf[idx] = FreeIdx; FreeIdx = idx; Map.SetInt(key, -1); AliveCount--; }
    void        Reserve(int capacity)               { Buf.reserve(capacity); Map.Data.reserve(capacity); }

    // To iterate a ImPool: for (int n = 0; n < pool.GetMapSize(); n++) if (T* t = pool.TryGetMapData(n)) { ... }
    // Can be avoided if you know .Remove() has never been called on the pool, or AliveCount == GetMapSize()
    int         GetAliveCount() const               { return AliveCount; }      // Number of active/alive items in the pool (for display purpose)
    int         GetBufSize() const                  { return Buf.Size; }
    int         GetMapSize() const                  { return Map.Data.Size; }   // It is the map we need iterate to find valid items, since we don't have "alive" storage anywhere
    T*          TryGetMapData(ImPoolIdx n)          { int idx = Map.Data[n].val_i; if (idx == -1) return NULL; return GetByIndex(idx); }
};

// Helper: ImChunkStream<>
// Build and iterate a contiguous stream of variable-sized structures.
// This is used by Settings to store persistent data while reducing allocation count.
// We store the chunk size first, and align the final size on 4 bytes boundaries.
// The tedious/zealous amount of casting is to avoid -Wcast-align warnings.
template<typename T>
struct ImChunkStream
{
    ImVector<char>  Buf;

    void    clear()                     { Buf.clear(); }
    bool    empty() const               { return Buf.Size == 0; }
    int     size() const                { return Buf.Size; }
    T*      alloc_chunk(size_t sz)      { size_t HDR_SZ = 4; sz = IM_MEMALIGN(HDR_SZ + sz, 4u); int off = Buf.Size; Buf.resize(off + (int)sz); ((int*)(void*)(Buf.Data + off))[0] = (int)sz; return (T*)(void*)(Buf.Data + off + (int)HDR_SZ); }
    T*      begin()                     { size_t HDR_SZ = 4; if (!Buf.Data) return NULL; return (T*)(void*)(Buf.Data + HDR_SZ); }
    T*      next_chunk(T* p)            { size_t HDR_SZ = 4; IM_ASSERT(p >= begin() && p < end()); p = (T*)(void*)((char*)(void*)p + chunk_size(p)); if (p == (T*)(void*)((char*)end() + HDR_SZ)) return (T*)0; IM_ASSERT(p < end()); return p; }
    int     chunk_size(const T* p)      { return ((const int*)p)[-1]; }
    T*      end()                       { return (T*)(void*)(Buf.Data + Buf.Size); }
    int     offset_from_ptr(const T* p) { IM_ASSERT(p >= begin() && p < end()); const ptrdiff_t off = (const char*)p - Buf.Data; return (int)off; }
    T*      ptr_from_offset(int off)    { IM_ASSERT(off >= 4 && off < Buf.Size); return (T*)(void*)(Buf.Data + off); }
    void    swap(ImChunkStream<T>& rhs) { rhs.Buf.swap(Buf); }
};

// Helper: ImGuiTextIndex<>
// Maintain a line index for a text buffer. This is a strong candidate to be moved into the public API.
struct ImGuiTextIndex
{
    ImVector<int>   LineOffsets;
    int             EndOffset = 0;                          // Because we don't own text buffer we need to maintain EndOffset (may bake in LineOffsets?)

    void            clear()                                 { LineOffsets.clear(); EndOffset = 0; }
    int             size()                                  { return LineOffsets.Size; }
    const char*     get_line_begin(const char* base, int n) { return base + LineOffsets[n]; }
    const char*     get_line_end(const char* base, int n)   { return base + (n + 1 < LineOffsets.Size ? (LineOffsets[n + 1] - 1) : EndOffset); }
    void            append(const char* base, int old_size, int new_size);
};

//-----------------------------------------------------------------------------
// [SECTION] ImDrawList support
//-----------------------------------------------------------------------------

// ImDrawList: Helper function to calculate a circle's segment count given its radius and a "maximum error" value.
// Estimation of number of circle segment based on error is derived using method described in https://stackoverflow.com/a/2244088/15194693
// Number of segments (N) is calculated using equation:
//   N = ceil ( pi / acos(1 - error / r) )     where r > 0, error <= r
// Our equation is significantly simpler that one in the post thanks for choosing segment that is
// perpendicular to X axis. Follow steps in the article from this starting condition and you will
// will get this result.
//
// Rendering circles with an odd number of segments, while mathematically correct will produce
// asymmetrical results on the raster grid. Therefore we're rounding N to next even number (7->8, 8->8, 9->10 etc.)
#define IM_ROUNDUP_TO_EVEN(_V)                                  ((((_V) + 1) / 2) * 2)
#define IM_DRAWLIST_CIRCLE_AUTO_SEGMENT_MIN                     4
#define IM_DRAWLIST_CIRCLE_AUTO_SEGMENT_MAX                     512
#define IM_DRAWLIST_CIRCLE_AUTO_SEGMENT_CALC(_RAD,_MAXERROR)    ImClamp(IM_ROUNDUP_TO_EVEN((int)ImCeil(IM_PI / ImAcos(1 - ImMin((_MAXERROR), (_RAD)) / (_RAD)))), IM_DRAWLIST_CIRCLE_AUTO_SEGMENT_MIN, IM_DRAWLIST_CIRCLE_AUTO_SEGMENT_MAX)

// Raw equation from IM_DRAWLIST_CIRCLE_AUTO_SEGMENT_CALC rewritten for 'r' and 'error'.
#define IM_DRAWLIST_CIRCLE_AUTO_SEGMENT_CALC_R(_N,_MAXERROR)    ((_MAXERROR) / (1 - ImCos(IM_PI / ImMax((float)(_N), IM_PI))))
#define IM_DRAWLIST_CIRCLE_AUTO_SEGMENT_CALC_ERROR(_N,_RAD)     ((1 - ImCos(IM_PI / ImMax((float)(_N), IM_PI))) / (_RAD))

// ImDrawList: Lookup table size for adaptive arc drawing, cover full circle.
#ifndef IM_DRAWLIST_ARCFAST_TABLE_SIZE
#define IM_DRAWLIST_ARCFAST_TABLE_SIZE                          48 // Number of samples in lookup table.
#endif
#define IM_DRAWLIST_ARCFAST_SAMPLE_MAX                          IM_DRAWLIST_ARCFAST_TABLE_SIZE // Sample index _PathArcToFastEx() for 360 angle.

// Data shared between all ImDrawList instances
// You may want to create your own instance of this if you want to use ImDrawList completely without ImGui. In that case, watch out for future changes to this structure.
struct IMGUI_API ImDrawListSharedData
{
    ImVec2          TexUvWhitePixel;            // UV of white pixel in the atlas
    ImFont*         Font;                       // Current/default font (optional, for simplified AddText overload)
    float           FontSize;                   // Current/default font size (optional, for simplified AddText overload)
    float           CurveTessellationTol;       // Tessellation tolerance when using PathBezierCurveTo()
    float           CircleSegmentMaxError;      // Number of circle segments to use per pixel of radius for AddCircle() etc
    ImVec4          ClipRectFullscreen;         // Value for PushClipRectFullscreen()
    ImDrawListFlags InitialFlags;               // Initial flags at the beginning of the frame (it is possible to alter flags on a per-drawlist basis afterwards)

    // [Internal] Temp write buffer
    ImVector<ImVec2> TempBuffer;

    // [Internal] Lookup tables
    ImVec2          ArcFastVtx[IM_DRAWLIST_ARCFAST_TABLE_SIZE]; // Sample points on the quarter of the circle.
    float           ArcFastRadiusCutoff;                        // Cutoff radius after which arc drawing will fallback to slower PathArcTo()
    ImU8            CircleSegmentCounts[64];    // Precomputed segment count for given radius before we calculate it dynamically (to avoid calculation overhead)
    const ImVec4*   TexUvLines;                 // UV of anti-aliased lines in the atlas

    ImDrawListSharedData();
    void SetCircleTessellationMaxError(float max_error);
};

struct ImDrawDataBuilder
{
    ImVector<ImDrawList*>*  Layers[2];      // Pointers to global layers for: regular, tooltip. LayersP[0] is owned by DrawData.
    ImVector<ImDrawList*>   LayerData1;

    ImDrawDataBuilder()                     { memset(this, 0, sizeof(*this)); }
};

//-----------------------------------------------------------------------------
// [SECTION] Widgets support: flags, enums, data structures
//-----------------------------------------------------------------------------

// Flags used by upcoming items
// - input: PushItemFlag() manipulates g.CurrentItemFlags, ItemAdd() calls may add extra flags.
// - output: stored in g.LastItemData.InFlags
// Current window shared by all windows.
// This is going to be exposed in imgui.h when stabilized enough.
enum ImGuiItemFlags_
{
    // Controlled by user
    ImGuiItemFlags_None                     = 0,
    ImGuiItemFlags_NoTabStop                = 1 << 0,  // false     // Disable keyboard tabbing. This is a "lighter" version of ImGuiItemFlags_NoNav.
    ImGuiItemFlags_ButtonRepeat             = 1 << 1,  // false     // Button() will return true multiple times based on io.KeyRepeatDelay and io.KeyRepeatRate settings.
    ImGuiItemFlags_Disabled                 = 1 << 2,  // false     // Disable interactions but doesn't affect visuals. See BeginDisabled()/EndDisabled(). See github.com/ocornut/imgui/issues/211
    ImGuiItemFlags_NoNav                    = 1 << 3,  // false     // Disable any form of focusing (keyboard/gamepad directional navigation and SetKeyboardFocusHere() calls)
    ImGuiItemFlags_NoNavDefaultFocus        = 1 << 4,  // false     // Disable item being a candidate for default focus (e.g. used by title bar items)
    ImGuiItemFlags_SelectableDontClosePopup = 1 << 5,  // false     // Disable MenuItem/Selectable() automatically closing their popup window
    ImGuiItemFlags_MixedValue               = 1 << 6,  // false     // [BETA] Represent a mixed/indeterminate value, generally multi-selection where values differ. Currently only supported by Checkbox() (later should support all sorts of widgets)
    ImGuiItemFlags_ReadOnly                 = 1 << 7,  // false     // [ALPHA] Allow hovering interactions but underlying value is not changed.
    ImGuiItemFlags_NoWindowHoverableCheck   = 1 << 8,  // false     // Disable hoverable check in ItemHoverable()
    ImGuiItemFlags_AllowOverlap             = 1 << 9,  // false     // Allow being overlapped by another widget. Not-hovered to Hovered transition deferred by a frame.

    // Controlled by widget code
    ImGuiItemFlags_Inputable                = 1 << 10, // false     // [WIP] Auto-activate input mode when tab focused. Currently only used and supported by a few items before it becomes a generic feature.
    ImGuiItemFlags_HasSelectionUserData     = 1 << 11, // false     // Set by SetNextItemSelectionUserData()
};

// Status flags for an already submitted item
// - output: stored in g.LastItemData.StatusFlags
enum ImGuiItemStatusFlags_
{
    ImGuiItemStatusFlags_None               = 0,
    ImGuiItemStatusFlags_HoveredRect        = 1 << 0,   // Mouse position is within item rectangle (does NOT mean that the window is in correct z-order and can be hovered!, this is only one part of the most-common IsItemHovered test)
    ImGuiItemStatusFlags_HasDisplayRect     = 1 << 1,   // g.LastItemData.DisplayRect is valid
    ImGuiItemStatusFlags_Edited             = 1 << 2,   // Value exposed by item was edited in the current frame (should match the bool return value of most widgets)
    ImGuiItemStatusFlags_ToggledSelection   = 1 << 3,   // Set when Selectable(), TreeNode() reports toggling a selection. We can't report "Selected", only state changes, in order to easily handle clipping with less issues.
    ImGuiItemStatusFlags_ToggledOpen        = 1 << 4,   // Set when TreeNode() reports toggling their open state.
    ImGuiItemStatusFlags_HasDeactivated     = 1 << 5,   // Set if the widget/group is able to provide data for the ImGuiItemStatusFlags_Deactivated flag.
    ImGuiItemStatusFlags_Deactivated        = 1 << 6,   // Only valid if ImGuiItemStatusFlags_HasDeactivated is set.
    ImGuiItemStatusFlags_HoveredWindow      = 1 << 7,   // Override the HoveredWindow test to allow cross-window hover testing.
    ImGuiItemStatusFlags_Visible            = 1 << 8,   // [WIP] Set when item is overlapping the current clipping rectangle (Used internally. Please don't use yet: API/system will change as we refactor Itemadd()).
    ImGuiItemStatusFlags_HasClipRect        = 1 << 9,   // g.LastItemData.ClipRect is valid

    // Additional status + semantic for ImGuiTestEngine
#ifdef IMGUI_ENABLE_TEST_ENGINE
    ImGuiItemStatusFlags_Openable           = 1 << 20,  // Item is an openable (e.g. TreeNode)
    ImGuiItemStatusFlags_Opened             = 1 << 21,  // Opened status
    ImGuiItemStatusFlags_Checkable          = 1 << 22,  // Item is a checkable (e.g. CheckBox, MenuItem)
    ImGuiItemStatusFlags_Checked            = 1 << 23,  // Checked status
    ImGuiItemStatusFlags_Inputable          = 1 << 24,  // Item is a text-inputable (e.g. InputText, SliderXXX, DragXXX)
#endif
};

// Extend ImGuiHoveredFlags_
enum ImGuiHoveredFlagsPrivate_
{
    ImGuiHoveredFlags_DelayMask_                    = ImGuiHoveredFlags_DelayNone | ImGuiHoveredFlags_DelayShort | ImGuiHoveredFlags_DelayNormal | ImGuiHoveredFlags_NoSharedDelay,
    ImGuiHoveredFlags_AllowedMaskForIsWindowHovered = ImGuiHoveredFlags_ChildWindows | ImGuiHoveredFlags_RootWindow | ImGuiHoveredFlags_AnyWindow | ImGuiHoveredFlags_NoPopupHierarchy | ImGuiHoveredFlags_DockHierarchy | ImGuiHoveredFlags_AllowWhenBlockedByPopup | ImGuiHoveredFlags_AllowWhenBlockedByActiveItem | ImGuiHoveredFlags_ForTooltip | ImGuiHoveredFlags_Stationary,
    ImGuiHoveredFlags_AllowedMaskForIsItemHovered   = ImGuiHoveredFlags_AllowWhenBlockedByPopup | ImGuiHoveredFlags_AllowWhenBlockedByActiveItem | ImGuiHoveredFlags_AllowWhenOverlapped | ImGuiHoveredFlags_AllowWhenDisabled | ImGuiHoveredFlags_NoNavOverride | ImGuiHoveredFlags_ForTooltip | ImGuiHoveredFlags_Stationary | ImGuiHoveredFlags_DelayMask_,
};

// Extend ImGuiInputTextFlags_
enum ImGuiInputTextFlagsPrivate_
{
    // [Internal]
    ImGuiInputTextFlags_Multiline           = 1 << 26,  // For internal use by InputTextMultiline()
    ImGuiInputTextFlags_NoMarkEdited        = 1 << 27,  // For internal use by functions using InputText() before reformatting data
    ImGuiInputTextFlags_MergedItem          = 1 << 28,  // For internal use by TempInputText(), will skip calling ItemAdd(). Require bounding-box to strictly match.
    ImGuiInputTextFlags_LocalizeDecimalPoint= 1 << 29,  // For internal use by InputScalar() and TempInputScalar()
};

// Extend ImGuiButtonFlags_
enum ImGuiButtonFlagsPrivate_
{
    ImGuiButtonFlags_PressedOnClick         = 1 << 4,   // return true on click (mouse down event)
    ImGuiButtonFlags_PressedOnClickRelease  = 1 << 5,   // [Default] return true on click + release on same item <-- this is what the majority of Button are using
    ImGuiButtonFlags_PressedOnClickReleaseAnywhere = 1 << 6, // return true on click + release even if the release event is not done while hovering the item
    ImGuiButtonFlags_PressedOnRelease       = 1 << 7,   // return true on release (default requires click+release)
    ImGuiButtonFlags_PressedOnDoubleClick   = 1 << 8,   // return true on double-click (default requires click+release)
    ImGuiButtonFlags_PressedOnDragDropHold  = 1 << 9,   // return true when held into while we are drag and dropping another item (used by e.g. tree nodes, collapsing headers)
    ImGuiButtonFlags_Repeat                 = 1 << 10,  // hold to repeat
    ImGuiButtonFlags_FlattenChildren        = 1 << 11,  // allow interactions even if a child window is overlapping
    ImGuiButtonFlags_AllowOverlap           = 1 << 12,  // require previous frame HoveredId to either match id or be null before being usable.
    ImGuiButtonFlags_DontClosePopups        = 1 << 13,  // disable automatically closing parent popup on press // [UNUSED]
    //ImGuiButtonFlags_Disabled             = 1 << 14,  // disable interactions -> use BeginDisabled() or ImGuiItemFlags_Disabled
    ImGuiButtonFlags_AlignTextBaseLine      = 1 << 15,  // vertically align button to match text baseline - ButtonEx() only // FIXME: Should be removed and handled by SmallButton(), not possible currently because of DC.CursorPosPrevLine
    ImGuiButtonFlags_NoKeyModifiers         = 1 << 16,  // disable mouse interaction if a key modifier is held
    ImGuiButtonFlags_NoHoldingActiveId      = 1 << 17,  // don't set ActiveId while holding the mouse (ImGuiButtonFlags_PressedOnClick only)
    ImGuiButtonFlags_NoNavFocus             = 1 << 18,  // don't override navigation focus when activated (FIXME: this is essentially used everytime an item uses ImGuiItemFlags_NoNav, but because legacy specs don't requires LastItemData to be set ButtonBehavior(), we can't poll g.LastItemData.InFlags)
    ImGuiButtonFlags_NoHoveredOnFocus       = 1 << 19,  // don't report as hovered when nav focus is on this item
    ImGuiButtonFlags_NoSetKeyOwner          = 1 << 20,  // don't set key/input owner on the initial click (note: mouse buttons are keys! often, the key in question will be ImGuiKey_MouseLeft!)
    ImGuiButtonFlags_NoTestKeyOwner         = 1 << 21,  // don't test key/input owner when polling the key (note: mouse buttons are keys! often, the key in question will be ImGuiKey_MouseLeft!)
    ImGuiButtonFlags_PressedOnMask_         = ImGuiButtonFlags_PressedOnClick | ImGuiButtonFlags_PressedOnClickRelease | ImGuiButtonFlags_PressedOnClickReleaseAnywhere | ImGuiButtonFlags_PressedOnRelease | ImGuiButtonFlags_PressedOnDoubleClick | ImGuiButtonFlags_PressedOnDragDropHold,
    ImGuiButtonFlags_PressedOnDefault_      = ImGuiButtonFlags_PressedOnClickRelease,
};

// Extend ImGuiComboFlags_
enum ImGuiComboFlagsPrivate_
{
    ImGuiComboFlags_CustomPreview           = 1 << 20,  // enable BeginComboPreview()
};

// Extend ImGuiSliderFlags_
enum ImGuiSliderFlagsPrivate_
{
    ImGuiSliderFlags_Vertical               = 1 << 20,  // Should this slider be orientated vertically?
    ImGuiSliderFlags_ReadOnly               = 1 << 21,  // Consider using g.NextItemData.ItemFlags |= ImGuiItemFlags_ReadOnly instead.
};

// Extend ImGuiSelectableFlags_
enum ImGuiSelectableFlagsPrivate_
{
    // NB: need to be in sync with last value of ImGuiSelectableFlags_
    ImGuiSelectableFlags_NoHoldingActiveID      = 1 << 20,
    ImGuiSelectableFlags_SelectOnNav            = 1 << 21,  // (WIP) Auto-select when moved into. This is not exposed in public API as to handle multi-select and modifiers we will need user to explicitly control focus scope. May be replaced with a BeginSelection() API.
    ImGuiSelectableFlags_SelectOnClick          = 1 << 22,  // Override button behavior to react on Click (default is Click+Release)
    ImGuiSelectableFlags_SelectOnRelease        = 1 << 23,  // Override button behavior to react on Release (default is Click+Release)
    ImGuiSelectableFlags_SpanAvailWidth         = 1 << 24,  // Span all avail width even if we declared less for layout purpose. FIXME: We may be able to remove this (added in 6251d379, 2bcafc86 for menus)
    ImGuiSelectableFlags_SetNavIdOnHover        = 1 << 25,  // Set Nav/Focus ID on mouse hover (used by MenuItem)
    ImGuiSelectableFlags_NoPadWithHalfSpacing   = 1 << 26,  // Disable padding each side with ItemSpacing * 0.5f
    ImGuiSelectableFlags_NoSetKeyOwner          = 1 << 27,  // Don't set key/input owner on the initial click (note: mouse buttons are keys! often, the key in question will be ImGuiKey_MouseLeft!)
};

// Extend ImGuiTreeNodeFlags_
enum ImGuiTreeNodeFlagsPrivate_
{
    ImGuiTreeNodeFlags_ClipLabelForTrailingButton = 1 << 20,
    ImGuiTreeNodeFlags_UpsideDownArrow            = 1 << 21,// (FIXME-WIP) Turn Down arrow into an Up arrow, but reversed trees (#6517)
};

enum ImGuiSeparatorFlags_
{
    ImGuiSeparatorFlags_None                    = 0,
    ImGuiSeparatorFlags_Horizontal              = 1 << 0,   // Axis default to current layout type, so generally Horizontal unless e.g. in a menu bar
    ImGuiSeparatorFlags_Vertical                = 1 << 1,
    ImGuiSeparatorFlags_SpanAllColumns          = 1 << 2,   // Make separator cover all columns of a legacy Columns() set.
};

// Flags for FocusWindow(). This is not called ImGuiFocusFlags to avoid confusion with public-facing ImGuiFocusedFlags.
// FIXME: Once we finishing replacing more uses of GetTopMostPopupModal()+IsWindowWithinBeginStackOf()
// and FindBlockingModal() with this, we may want to change the flag to be opt-out instead of opt-in.
enum ImGuiFocusRequestFlags_
{
    ImGuiFocusRequestFlags_None                 = 0,
    ImGuiFocusRequestFlags_RestoreFocusedChild  = 1 << 0,   // Find last focused child (if any) and focus it instead.
    ImGuiFocusRequestFlags_UnlessBelowModal     = 1 << 1,   // Do not set focus if the window is below a modal.
};

enum ImGuiTextFlags_
{
    ImGuiTextFlags_None                         = 0,
    ImGuiTextFlags_NoWidthForLargeClippedText   = 1 << 0,
};

enum ImGuiTooltipFlags_
{
    ImGuiTooltipFlags_None                      = 0,
    ImGuiTooltipFlags_OverridePrevious          = 1 << 1,   // Clear/ignore previously submitted tooltip (defaults to append)
};

// FIXME: this is in development, not exposed/functional as a generic feature yet.
// Horizontal/Vertical enums are fixed to 0/1 so they may be used to index ImVec2
enum ImGuiLayoutType_
{
    ImGuiLayoutType_Horizontal = 0,
    ImGuiLayoutType_Vertical = 1
};

enum ImGuiLogType
{
    ImGuiLogType_None = 0,
    ImGuiLogType_TTY,
    ImGuiLogType_File,
    ImGuiLogType_Buffer,
    ImGuiLogType_Clipboard,
};

// X/Y enums are fixed to 0/1 so they may be used to index ImVec2
enum ImGuiAxis
{
    ImGuiAxis_None = -1,
    ImGuiAxis_X = 0,
    ImGuiAxis_Y = 1
};

enum ImGuiPlotType
{
    ImGuiPlotType_Lines,
    ImGuiPlotType_Histogram,
};

// Stacked color modifier, backup of modified data so we can restore it
struct ImGuiColorMod
{
    ImGuiCol        Col;
    ImVec4          BackupValue;
};

// Stacked style modifier, backup of modified data so we can restore it. Data type inferred from the variable.
struct ImGuiStyleMod
{
    ImGuiStyleVar   VarIdx;
    union           { int BackupInt[2]; float BackupFloat[2]; };
    ImGuiStyleMod(ImGuiStyleVar idx, int v)     { VarIdx = idx; BackupInt[0] = v; }
    ImGuiStyleMod(ImGuiStyleVar idx, float v)   { VarIdx = idx; BackupFloat[0] = v; }
    ImGuiStyleMod(ImGuiStyleVar idx, ImVec2 v)  { VarIdx = idx; BackupFloat[0] = v.x; BackupFloat[1] = v.y; }
};

// Storage data for BeginComboPreview()/EndComboPreview()
struct IMGUI_API ImGuiComboPreviewData
{
    ImRect          PreviewRect;
    ImVec2          BackupCursorPos;
    ImVec2          BackupCursorMaxPos;
    ImVec2          BackupCursorPosPrevLine;
    float           BackupPrevLineTextBaseOffset;
    ImGuiLayoutType BackupLayout;

    ImGuiComboPreviewData() { memset(this, 0, sizeof(*this)); }
};

// Stacked storage data for BeginGroup()/EndGroup()
struct IMGUI_API ImGuiGroupData
{
    ImGuiID     WindowID;
    ImVec2      BackupCursorPos;
    ImVec2      BackupCursorMaxPos;
    ImVec2      BackupCursorPosPrevLine;
    ImVec1      BackupIndent;
    ImVec1      BackupGroupOffset;
    ImVec2      BackupCurrLineSize;
    float       BackupCurrLineTextBaseOffset;
    ImGuiID     BackupActiveIdIsAlive;
    bool        BackupActiveIdPreviousFrameIsAlive;
    bool        BackupHoveredIdIsAlive;
    bool        BackupIsSameLine;
    bool        EmitItem;
};

// Simple column measurement, currently used for MenuItem() only.. This is very short-sighted/throw-away code and NOT a generic helper.
struct IMGUI_API ImGuiMenuColumns
{
    ImU32       TotalWidth;
    ImU32       NextTotalWidth;
    ImU16       Spacing;
    ImU16       OffsetIcon;         // Always zero for now
    ImU16       OffsetLabel;        // Offsets are locked in Update()
    ImU16       OffsetShortcut;
    ImU16       OffsetMark;
    ImU16       Widths[4];          // Width of:   Icon, Label, Shortcut, Mark  (accumulators for current frame)

    ImGuiMenuColumns() { memset(this, 0, sizeof(*this)); }
    void        Update(float spacing, bool window_reappearing);
    float       DeclColumns(float w_icon, float w_label, float w_shortcut, float w_mark);
    void        CalcNextTotalWidth(bool update_offsets);
};

// Internal temporary state for deactivating InputText() instances.
struct IMGUI_API ImGuiInputTextDeactivatedState
{
    ImGuiID            ID;              // widget id owning the text state (which just got deactivated)
    ImVector<char>     TextA;           // text buffer

    ImGuiInputTextDeactivatedState()    { memset(this, 0, sizeof(*this)); }
    void    ClearFreeMemory()           { ID = 0; TextA.clear(); }
};
// Internal state of the currently focused/edited text input box
// For a given item ID, access with ImGui::GetInputTextState()
struct IMGUI_API ImGuiInputTextState
{
    ImGuiContext*           Ctx;                    // parent UI context (needs to be set explicitly by parent).
    ImGuiID                 ID;                     // widget id owning the text state
    int                     CurLenW, CurLenA;       // we need to maintain our buffer length in both UTF-8 and wchar format. UTF-8 length is valid even if TextA is not.
    ImVector<ImWchar>       TextW;                  // edit buffer, we need to persist but can't guarantee the persistence of the user-provided buffer. so we copy into own buffer.
    ImVector<char>          TextA;                  // temporary UTF8 buffer for callbacks and other operations. this is not updated in every code-path! size=capacity.
    ImVector<char>          InitialTextA;           // value to revert to when pressing Escape = backup of end-user buffer at the time of focus (in UTF-8, unaltered)
    bool                    TextAIsValid;           // temporary UTF8 buffer is not initially valid before we make the widget active (until then we pull the data from user argument)
    int                     BufCapacityA;           // end-user buffer capacity
    float                   ScrollX;                // horizontal scrolling/offset
    ImStb::STB_TexteditState Stb;                   // state for stb_textedit.h
    float                   CursorAnim;             // timer for cursor blink, reset on every user action so the cursor reappears immediately
    bool                    CursorFollow;           // set when we want scrolling to follow the current cursor position (not always!)
    bool                    SelectedAllMouseLock;   // after a double-click to select all, we ignore further mouse drags to update selection
    bool                    Edited;                 // edited this frame
    ImGuiInputTextFlags     Flags;                  // copy of InputText() flags. may be used to check if e.g. ImGuiInputTextFlags_Password is set.
    bool                    ReloadUserBuf;          // force a reload of user buf so it may be modified externally. may be automatic in future version.
    int                     ReloadSelectionStart;   // POSITIONS ARE IN IMWCHAR units *NOT* UTF-8 this is why this is not exposed yet.
    int                     ReloadSelectionEnd;

    ImGuiInputTextState()                   { memset(this, 0, sizeof(*this)); }
    void        ClearText()                 { CurLenW = CurLenA = 0; TextW[0] = 0; TextA[0] = 0; CursorClamp(); }
    void        ClearFreeMemory()           { TextW.clear(); TextA.clear(); InitialTextA.clear(); }
    int         GetUndoAvailCount() const   { return Stb.undostate.undo_point; }
    int         GetRedoAvailCount() const   { return IMSTB_TEXTEDIT_UNDOSTATECOUNT - Stb.undostate.redo_point; }
    void        OnKeyPressed(int key);      // Cannot be inline because we call in code in stb_textedit.h implementation

    // Cursor & Selection
    void        CursorAnimReset()           { CursorAnim = -0.30f; }                                   // After a user-input the cursor stays on for a while without blinking
    void        CursorClamp()               { Stb.cursor = ImMin(Stb.cursor, CurLenW); Stb.select_start = ImMin(Stb.select_start, CurLenW); Stb.select_end = ImMin(Stb.select_end, CurLenW); }
    bool        HasSelection() const        { return Stb.select_start != Stb.select_end; }
    void        ClearSelection()            { Stb.select_start = Stb.select_end = Stb.cursor; }
    int         GetCursorPos() const        { return Stb.cursor; }
    int         GetSelectionStart() const   { return Stb.select_start; }
    int         GetSelectionEnd() const     { return Stb.select_end; }
    void        SelectAll()                 { Stb.select_start = 0; Stb.cursor = Stb.select_end = CurLenW; Stb.has_preferred_x = 0; }

    // Reload user buf (WIP #2890)
    // If you modify underlying user-passed const char* while active you need to call this (InputText V2 may lift this)
    //   strcpy(my_buf, "hello");
    //   if (ImGuiInputTextState* state = ImGui::GetInputTextState(id)) // id may be ImGui::GetItemID() is last item
    //       state->ReloadUserBufAndSelectAll();
    void        ReloadUserBufAndSelectAll()     { ReloadUserBuf = true; ReloadSelectionStart = 0; ReloadSelectionEnd = INT_MAX; }
    void        ReloadUserBufAndKeepSelection() { ReloadUserBuf = true; ReloadSelectionStart = Stb.select_start; ReloadSelectionEnd = Stb.select_end; }
    void        ReloadUserBufAndMoveToEnd()     { ReloadUserBuf = true; ReloadSelectionStart = ReloadSelectionEnd = INT_MAX; }

};

enum ImGuiWindowRefreshFlags_
{
    ImGuiWindowRefreshFlags_None                = 0,
    ImGuiWindowRefreshFlags_TryToAvoidRefresh   = 1 << 0,   // [EXPERIMENTAL] Try to keep existing contents, USER MUST NOT HONOR BEGIN() RETURNING FALSE AND NOT APPEND.
    ImGuiWindowRefreshFlags_RefreshOnHover      = 1 << 1,   // [EXPERIMENTAL] Always refresh on hover
    ImGuiWindowRefreshFlags_RefreshOnFocus      = 1 << 2,   // [EXPERIMENTAL] Always refresh on focus
    // Refresh policy/frequency, Load Balancing etc.
};

enum ImGuiNextWindowDataFlags_
{
    ImGuiNextWindowDataFlags_None               = 0,
    ImGuiNextWindowDataFlags_HasPos             = 1 << 0,
    ImGuiNextWindowDataFlags_HasSize            = 1 << 1,
    ImGuiNextWindowDataFlags_HasContentSize     = 1 << 2,
    ImGuiNextWindowDataFlags_HasCollapsed       = 1 << 3,
    ImGuiNextWindowDataFlags_HasSizeConstraint  = 1 << 4,
    ImGuiNextWindowDataFlags_HasFocus           = 1 << 5,
    ImGuiNextWindowDataFlags_HasBgAlpha         = 1 << 6,
    ImGuiNextWindowDataFlags_HasScroll          = 1 << 7,
    ImGuiNextWindowDataFlags_HasChildFlags      = 1 << 8,
<<<<<<< HEAD
    ImGuiNextWindowDataFlags_HasViewport        = 1 << 9,
    ImGuiNextWindowDataFlags_HasDock            = 1 << 10,
    ImGuiNextWindowDataFlags_HasWindowClass     = 1 << 11,
=======
    ImGuiNextWindowDataFlags_HasRefreshPolicy   = 1 << 9,
>>>>>>> 6ccc561a
};

// Storage for SetNexWindow** functions
struct ImGuiNextWindowData
{
    ImGuiNextWindowDataFlags    Flags;
    ImGuiCond                   PosCond;
    ImGuiCond                   SizeCond;
    ImGuiCond                   CollapsedCond;
    ImGuiCond                   DockCond;
    ImVec2                      PosVal;
    ImVec2                      PosPivotVal;
    ImVec2                      SizeVal;
    ImVec2                      ContentSizeVal;
    ImVec2                      ScrollVal;
    ImGuiChildFlags             ChildFlags;
    bool                        PosUndock;
    bool                        CollapsedVal;
    ImRect                      SizeConstraintRect;
    ImGuiSizeCallback           SizeCallback;
    void*                       SizeCallbackUserData;
    float                       BgAlphaVal;             // Override background alpha
    ImGuiID                     ViewportId;
    ImGuiID                     DockId;
    ImGuiWindowClass            WindowClass;
    ImVec2                      MenuBarOffsetMinVal;    // (Always on) This is not exposed publicly, so we don't clear it and it doesn't have a corresponding flag (could we? for consistency?)
    ImGuiWindowRefreshFlags     RefreshFlagsVal;

    ImGuiNextWindowData()       { memset(this, 0, sizeof(*this)); }
    inline void ClearFlags()    { Flags = ImGuiNextWindowDataFlags_None; }
};

// Multi-Selection item index or identifier when using SetNextItemSelectionUserData()/BeginMultiSelect()
// (Most users are likely to use this store an item INDEX but this may be used to store a POINTER as well.)
typedef ImS64 ImGuiSelectionUserData;

enum ImGuiNextItemDataFlags_
{
    ImGuiNextItemDataFlags_None         = 0,
    ImGuiNextItemDataFlags_HasWidth     = 1 << 0,
    ImGuiNextItemDataFlags_HasOpen      = 1 << 1,
    ImGuiNextItemDataFlags_HasShortcut  = 1 << 2,
};

struct ImGuiNextItemData
{
    ImGuiNextItemDataFlags      Flags;
    ImGuiItemFlags              ItemFlags;          // Currently only tested/used for ImGuiItemFlags_AllowOverlap.
    // Non-flags members are NOT cleared by ItemAdd() meaning they are still valid during NavProcessItem()
    ImGuiSelectionUserData      SelectionUserData;  // Set by SetNextItemSelectionUserData() (note that NULL/0 is a valid value, we use -1 == ImGuiSelectionUserData_Invalid to mark invalid values)
    float                       Width;              // Set by SetNextItemWidth()
    ImGuiKeyChord               Shortcut;           // Set by SetNextItemShortcut()
    bool                        OpenVal;            // Set by SetNextItemOpen()
    ImGuiCond                   OpenCond : 8;

    ImGuiNextItemData()         { memset(this, 0, sizeof(*this)); SelectionUserData = -1; }
    inline void ClearFlags()    { Flags = ImGuiNextItemDataFlags_None; ItemFlags = ImGuiItemFlags_None; } // Also cleared manually by ItemAdd()!
};

// Status storage for the last submitted item
struct ImGuiLastItemData
{
    ImGuiID                 ID;
    ImGuiItemFlags          InFlags;            // See ImGuiItemFlags_
    ImGuiItemStatusFlags    StatusFlags;        // See ImGuiItemStatusFlags_
    ImRect                  Rect;               // Full rectangle
    ImRect                  NavRect;            // Navigation scoring rectangle (not displayed)
    // Rarely used fields are not explicitly cleared, only valid when the corresponding ImGuiItemStatusFlags is set.
    ImRect                  DisplayRect;        // Display rectangle (ONLY VALID IF ImGuiItemStatusFlags_HasDisplayRect is set)
    ImRect                  ClipRect;           // Clip rectangle at the time of submitting item (ONLY VALID IF ImGuiItemStatusFlags_HasClipRect is set)

    ImGuiLastItemData()     { memset(this, 0, sizeof(*this)); }
};

// Store data emitted by TreeNode() for usage by TreePop() to implement ImGuiTreeNodeFlags_NavLeftJumpsBackHere.
// This is the minimum amount of data that we need to perform the equivalent of NavApplyItemToResult() and which we can't infer in TreePop()
// Only stored when the node is a potential candidate for landing on a Left arrow jump.
struct ImGuiNavTreeNodeData
{
    ImGuiID                 ID;
    ImGuiItemFlags          InFlags;
    ImRect                  NavRect;
};

struct IMGUI_API ImGuiStackSizes
{
    short   SizeOfIDStack;
    short   SizeOfColorStack;
    short   SizeOfStyleVarStack;
    short   SizeOfFontStack;
    short   SizeOfFocusScopeStack;
    short   SizeOfGroupStack;
    short   SizeOfItemFlagsStack;
    short   SizeOfBeginPopupStack;
    short   SizeOfDisabledStack;

    ImGuiStackSizes() { memset(this, 0, sizeof(*this)); }
    void SetToContextState(ImGuiContext* ctx);
    void CompareWithContextState(ImGuiContext* ctx);
};

// Data saved for each window pushed into the stack
struct ImGuiWindowStackData
{
    ImGuiWindow*        Window;
    ImGuiLastItemData   ParentLastItemDataBackup;
    ImGuiStackSizes     StackSizesOnBegin;      // Store size of various stacks for asserting
};

struct ImGuiShrinkWidthItem
{
    int         Index;
    float       Width;
    float       InitialWidth;
};

struct ImGuiPtrOrIndex
{
    void*       Ptr;            // Either field can be set, not both. e.g. Dock node tab bars are loose while BeginTabBar() ones are in a pool.
    int         Index;          // Usually index in a main pool.

    ImGuiPtrOrIndex(void* ptr)  { Ptr = ptr; Index = -1; }
    ImGuiPtrOrIndex(int index)  { Ptr = NULL; Index = index; }
};

//-----------------------------------------------------------------------------
// [SECTION] Data types support
//-----------------------------------------------------------------------------

struct ImGuiDataVarInfo
{
    ImGuiDataType   Type;
    ImU32           Count;      // 1+
    ImU32           Offset;     // Offset in parent structure
    void* GetVarPtr(void* parent) const { return (void*)((unsigned char*)parent + Offset); }
};

struct ImGuiDataTypeTempStorage
{
    ImU8        Data[8];        // Can fit any data up to ImGuiDataType_COUNT
};

// Type information associated to one ImGuiDataType. Retrieve with DataTypeGetInfo().
struct ImGuiDataTypeInfo
{
    size_t      Size;           // Size in bytes
    const char* Name;           // Short descriptive name for the type, for debugging
    const char* PrintFmt;       // Default printf format for the type
    const char* ScanFmt;        // Default scanf format for the type
};

// Extend ImGuiDataType_
enum ImGuiDataTypePrivate_
{
    ImGuiDataType_String = ImGuiDataType_COUNT + 1,
    ImGuiDataType_Pointer,
    ImGuiDataType_ID,
};

//-----------------------------------------------------------------------------
// [SECTION] Popup support
//-----------------------------------------------------------------------------

enum ImGuiPopupPositionPolicy
{
    ImGuiPopupPositionPolicy_Default,
    ImGuiPopupPositionPolicy_ComboBox,
    ImGuiPopupPositionPolicy_Tooltip,
};

// Storage for popup stacks (g.OpenPopupStack and g.BeginPopupStack)
struct ImGuiPopupData
{
    ImGuiID             PopupId;        // Set on OpenPopup()
    ImGuiWindow*        Window;         // Resolved on BeginPopup() - may stay unresolved if user never calls OpenPopup()
    ImGuiWindow*        RestoreNavWindow;// Set on OpenPopup(), a NavWindow that will be restored on popup close
    int                 ParentNavLayer; // Resolved on BeginPopup(). Actually a ImGuiNavLayer type (declared down below), initialized to -1 which is not part of an enum, but serves well-enough as "not any of layers" value
    int                 OpenFrameCount; // Set on OpenPopup()
    ImGuiID             OpenParentId;   // Set on OpenPopup(), we need this to differentiate multiple menu sets from each others (e.g. inside menu bar vs loose menu items)
    ImVec2              OpenPopupPos;   // Set on OpenPopup(), preferred popup position (typically == OpenMousePos when using mouse)
    ImVec2              OpenMousePos;   // Set on OpenPopup(), copy of mouse position at the time of opening popup

    ImGuiPopupData()    { memset(this, 0, sizeof(*this)); ParentNavLayer = OpenFrameCount = -1; }
};

//-----------------------------------------------------------------------------
// [SECTION] Inputs support
//-----------------------------------------------------------------------------

// Bit array for named keys
typedef ImBitArray<ImGuiKey_NamedKey_COUNT, -ImGuiKey_NamedKey_BEGIN>    ImBitArrayForNamedKeys;

// [Internal] Key ranges
#define ImGuiKey_LegacyNativeKey_BEGIN  0
#define ImGuiKey_LegacyNativeKey_END    512
#define ImGuiKey_Keyboard_BEGIN         (ImGuiKey_NamedKey_BEGIN)
#define ImGuiKey_Keyboard_END           (ImGuiKey_GamepadStart)
#define ImGuiKey_Gamepad_BEGIN          (ImGuiKey_GamepadStart)
#define ImGuiKey_Gamepad_END            (ImGuiKey_GamepadRStickDown + 1)
#define ImGuiKey_Mouse_BEGIN            (ImGuiKey_MouseLeft)
#define ImGuiKey_Mouse_END              (ImGuiKey_MouseWheelY + 1)
#define ImGuiKey_Aliases_BEGIN          (ImGuiKey_Mouse_BEGIN)
#define ImGuiKey_Aliases_END            (ImGuiKey_Mouse_END)

// [Internal] Named shortcuts for Navigation
#define ImGuiKey_NavKeyboardTweakSlow   ImGuiMod_Ctrl
#define ImGuiKey_NavKeyboardTweakFast   ImGuiMod_Shift
#define ImGuiKey_NavGamepadTweakSlow    ImGuiKey_GamepadL1
#define ImGuiKey_NavGamepadTweakFast    ImGuiKey_GamepadR1
#define ImGuiKey_NavGamepadActivate     ImGuiKey_GamepadFaceDown
#define ImGuiKey_NavGamepadCancel       ImGuiKey_GamepadFaceRight
#define ImGuiKey_NavGamepadMenu         ImGuiKey_GamepadFaceLeft
#define ImGuiKey_NavGamepadInput        ImGuiKey_GamepadFaceUp

enum ImGuiInputEventType
{
    ImGuiInputEventType_None = 0,
    ImGuiInputEventType_MousePos,
    ImGuiInputEventType_MouseWheel,
    ImGuiInputEventType_MouseButton,
    ImGuiInputEventType_MouseViewport,
    ImGuiInputEventType_Key,
    ImGuiInputEventType_Text,
    ImGuiInputEventType_Focus,
    ImGuiInputEventType_COUNT
};

enum ImGuiInputSource
{
    ImGuiInputSource_None = 0,
    ImGuiInputSource_Mouse,         // Note: may be Mouse or TouchScreen or Pen. See io.MouseSource to distinguish them.
    ImGuiInputSource_Keyboard,
    ImGuiInputSource_Gamepad,
    ImGuiInputSource_COUNT
};

// FIXME: Structures in the union below need to be declared as anonymous unions appears to be an extension?
// Using ImVec2() would fail on Clang 'union member 'MousePos' has a non-trivial default constructor'
struct ImGuiInputEventMousePos      { float PosX, PosY; ImGuiMouseSource MouseSource; };
struct ImGuiInputEventMouseWheel    { float WheelX, WheelY; ImGuiMouseSource MouseSource; };
struct ImGuiInputEventMouseButton   { int Button; bool Down; ImGuiMouseSource MouseSource; };
struct ImGuiInputEventMouseViewport { ImGuiID HoveredViewportID; };
struct ImGuiInputEventKey           { ImGuiKey Key; bool Down; float AnalogValue; };
struct ImGuiInputEventText          { unsigned int Char; };
struct ImGuiInputEventAppFocused    { bool Focused; };

struct ImGuiInputEvent
{
    ImGuiInputEventType             Type;
    ImGuiInputSource                Source;
    ImU32                           EventId;        // Unique, sequential increasing integer to identify an event (if you need to correlate them to other data).
    union
    {
        ImGuiInputEventMousePos     MousePos;       // if Type == ImGuiInputEventType_MousePos
        ImGuiInputEventMouseWheel   MouseWheel;     // if Type == ImGuiInputEventType_MouseWheel
        ImGuiInputEventMouseButton  MouseButton;    // if Type == ImGuiInputEventType_MouseButton
        ImGuiInputEventMouseViewport MouseViewport; // if Type == ImGuiInputEventType_MouseViewport
        ImGuiInputEventKey          Key;            // if Type == ImGuiInputEventType_Key
        ImGuiInputEventText         Text;           // if Type == ImGuiInputEventType_Text
        ImGuiInputEventAppFocused   AppFocused;     // if Type == ImGuiInputEventType_Focus
    };
    bool                            AddedByTestEngine;

    ImGuiInputEvent() { memset(this, 0, sizeof(*this)); }
};

// Input function taking an 'ImGuiID owner_id' argument defaults to (ImGuiKeyOwner_Any == 0) aka don't test ownership, which matches legacy behavior.
#define ImGuiKeyOwner_Any           ((ImGuiID)0)    // Accept key that have an owner, UNLESS a call to SetKeyOwner() explicitly used ImGuiInputFlags_LockThisFrame or ImGuiInputFlags_LockUntilRelease.
#define ImGuiKeyOwner_None          ((ImGuiID)-1)   // Require key to have no owner.

typedef ImS16 ImGuiKeyRoutingIndex;

// Routing table entry (sizeof() == 16 bytes)
struct ImGuiKeyRoutingData
{
    ImGuiKeyRoutingIndex            NextEntryIndex;
    ImU16                           Mods;               // Technically we'd only need 4-bits but for simplify we store ImGuiMod_ values which need 16-bits. ImGuiMod_Shortcut is already translated to Ctrl/Super.
    ImU8                            RoutingCurrScore;   // [DEBUG] For debug display
    ImU8                            RoutingNextScore;   // Lower is better (0: perfect score)
    ImGuiID                         RoutingCurr;
    ImGuiID                         RoutingNext;

    ImGuiKeyRoutingData()           { NextEntryIndex = -1; Mods = 0; RoutingCurrScore = RoutingNextScore = 255; RoutingCurr = RoutingNext = ImGuiKeyOwner_None; }
};

// Routing table: maintain a desired owner for each possible key-chord (key + mods), and setup owner in NewFrame() when mods are matching.
// Stored in main context (1 instance)
struct ImGuiKeyRoutingTable
{
    ImGuiKeyRoutingIndex            Index[ImGuiKey_NamedKey_COUNT]; // Index of first entry in Entries[]
    ImVector<ImGuiKeyRoutingData>   Entries;
    ImVector<ImGuiKeyRoutingData>   EntriesNext;                    // Double-buffer to avoid reallocation (could use a shared buffer)

    ImGuiKeyRoutingTable()          { Clear(); }
    void Clear()                    { for (int n = 0; n < IM_ARRAYSIZE(Index); n++) Index[n] = -1; Entries.clear(); EntriesNext.clear(); }
};

// This extends ImGuiKeyData but only for named keys (legacy keys don't support the new features)
// Stored in main context (1 per named key). In the future it might be merged into ImGuiKeyData.
struct ImGuiKeyOwnerData
{
    ImGuiID     OwnerCurr;
    ImGuiID     OwnerNext;
    bool        LockThisFrame;      // Reading this key requires explicit owner id (until end of frame). Set by ImGuiInputFlags_LockThisFrame.
    bool        LockUntilRelease;   // Reading this key requires explicit owner id (until key is released). Set by ImGuiInputFlags_LockUntilRelease. When this is true LockThisFrame is always true as well.

    ImGuiKeyOwnerData()             { OwnerCurr = OwnerNext = ImGuiKeyOwner_None; LockThisFrame = LockUntilRelease = false; }
};

// Flags for extended versions of IsKeyPressed(), IsMouseClicked(), Shortcut(), SetKeyOwner(), SetItemKeyOwner()
// Don't mistake with ImGuiInputTextFlags! (which is for ImGui::InputText() function)
enum ImGuiInputFlags_
{
    // Flags for IsKeyPressed(), IsKeyChordPressed(), IsMouseClicked(), Shortcut()
    ImGuiInputFlags_None                = 0,

    // Repeat mode
    ImGuiInputFlags_Repeat              = 1 << 0,   // Enable repeat. Return true on successive repeats. Default for legacy IsKeyPressed(). NOT Default for legacy IsMouseClicked(). MUST BE == 1.
    ImGuiInputFlags_RepeatRateDefault   = 1 << 1,   // Repeat rate: Regular (default)
    ImGuiInputFlags_RepeatRateNavMove   = 1 << 2,   // Repeat rate: Fast
    ImGuiInputFlags_RepeatRateNavTweak  = 1 << 3,   // Repeat rate: Faster

    // Repeat mode: Specify when repeating key pressed can be interrupted.
    // In theory ImGuiInputFlags_RepeatUntilOtherKeyPress may be a desirable default, but it would break too many behavior so everything is opt-in.
    ImGuiInputFlags_RepeatUntilRelease               = 1 << 4,  // Stop repeating when released (default for all functions except Shortcut). This only exists to allow overriding Shortcut() default behavior.
    ImGuiInputFlags_RepeatUntilKeyModsChange         = 1 << 5,  // Stop repeating when released OR if keyboard mods are changed (default for Shortcut)
    ImGuiInputFlags_RepeatUntilKeyModsChangeFromNone = 1 << 6,  // Stop repeating when released OR if keyboard mods are leaving the None state. Allows going from Mod+Key to Key by releasing Mod.
    ImGuiInputFlags_RepeatUntilOtherKeyPress         = 1 << 7,  // Stop repeating when released OR if any other keyboard key is pressed during the repeat

    // Flags for SetItemKeyOwner()
    ImGuiInputFlags_CondHovered         = 1 << 8,   // Only set if item is hovered (default to both)
    ImGuiInputFlags_CondActive          = 1 << 9,   // Only set if item is active (default to both)
    ImGuiInputFlags_CondDefault_        = ImGuiInputFlags_CondHovered | ImGuiInputFlags_CondActive,

    // Flags for SetKeyOwner(), SetItemKeyOwner()
    // Locking is useful to make input-owner-aware code steal keys from non-input-owner-aware code. If all code is input-owner-aware locking would never be necessary.
    ImGuiInputFlags_LockThisFrame       = 1 << 10,  // Further accesses to key data will require EXPLICIT owner ID (ImGuiKeyOwner_Any/0 will NOT accepted for polling). Cleared at end of frame.
    ImGuiInputFlags_LockUntilRelease    = 1 << 11,  // Further accesses to key data will require EXPLICIT owner ID (ImGuiKeyOwner_Any/0 will NOT accepted for polling). Cleared when the key is released or at end of each frame if key is released.

    // Routing policies for Shortcut() + low-level SetShortcutRouting()
    // - The general idea is that several callers register interest in a shortcut, and only one owner gets it.
    //      Parent   -> call Shortcut(Ctrl+S)    // When Parent is focused, Parent gets the shortcut.
    //        Child1 -> call Shortcut(Ctrl+S)    // When Child1 is focused, Child1 gets the shortcut (Child1 overrides Parent shortcuts)
    //        Child2 -> no call                  // When Child2 is focused, Parent gets the shortcut.
    //   The whole system is order independent, so if Child1 does it calls before Parent results will be identical.
    //   This is an important property as it facilitate working with foreign code or larger codebase.
    // - Visualize registered routes in 'Metrics->Inputs' and submitted routes in 'Debug Log->InputRouting'.
    // - When a policy (except for _RouteAlways *) is set, Shortcut() will register itself with SetShortcutRouting(),
    //   allowing the system to decide where to route the input among other route-aware calls.
    //   (* Using ImGuiInputFlags_RouteAlways is roughly equivalent to calling IsKeyChordPressed(key)).
    // - Shortcut() uses ImGuiInputFlags_RouteFocused by default. Meaning that a Shortcut() call will register
    //   a route and only succeed when parent window is in the focus-stack and if no-one with a higher priority
    //   is claiming the same shortcut.
    // - You can chain two unrelated windows in the focus stack using SetWindowParentWindowForFocusRoute().
    // - Priorities: GlobalHigh > Focused (when owner is active item) > Global > Focused (when focused window) > GlobalLow.
    // - Can select only 1 policy among all available.
    ImGuiInputFlags_RouteFocused        = 1 << 12,  // (Default) Honor focus route: Accept inputs if window is in focus stack. Deep-most focused window takes inputs. ActiveId takes inputs over deep-most focused window.
    ImGuiInputFlags_RouteGlobalLow      = 1 << 13,  // Register route globally (lowest priority: unless a focused window or active item registered the route) -> recommended Global priority IF you need a Global priority.
    ImGuiInputFlags_RouteGlobal         = 1 << 14,  // Register route globally (medium priority: unless an active item registered the route, e.g. CTRL+A registered by InputText will take priority over this).
    ImGuiInputFlags_RouteGlobalHigh     = 1 << 15,  // Register route globally (higher priority: unlikely you need to use that: will interfere with every active items, e.g. CTRL+A registered by InputText will be overriden by this)
    ImGuiInputFlags_RouteAlways         = 1 << 16,  // Do not register route, poll keys directly.
    // Routing polices: extra options
    ImGuiInputFlags_RouteUnlessBgFocused= 1 << 17,  // Global routes will not be applied if underlying background/void is focused (== no Dear ImGui windows are focused). Useful for overlay applications.

    // [Internal] Mask of which function support which flags
    ImGuiInputFlags_RepeatRateMask_             = ImGuiInputFlags_RepeatRateDefault | ImGuiInputFlags_RepeatRateNavMove | ImGuiInputFlags_RepeatRateNavTweak,
    ImGuiInputFlags_RepeatUntilMask_            = ImGuiInputFlags_RepeatUntilRelease | ImGuiInputFlags_RepeatUntilKeyModsChange | ImGuiInputFlags_RepeatUntilKeyModsChangeFromNone | ImGuiInputFlags_RepeatUntilOtherKeyPress,
    ImGuiInputFlags_RepeatMask_                 = ImGuiInputFlags_Repeat | ImGuiInputFlags_RepeatRateMask_ | ImGuiInputFlags_RepeatUntilMask_,
    ImGuiInputFlags_CondMask_                   = ImGuiInputFlags_CondHovered | ImGuiInputFlags_CondActive,
    ImGuiInputFlags_RouteMask_                  = ImGuiInputFlags_RouteFocused | ImGuiInputFlags_RouteGlobal | ImGuiInputFlags_RouteGlobalLow | ImGuiInputFlags_RouteGlobalHigh, // _Always not part of this!
    ImGuiInputFlags_SupportedByIsKeyPressed     = ImGuiInputFlags_RepeatMask_,
    ImGuiInputFlags_SupportedByIsMouseClicked   = ImGuiInputFlags_Repeat,
    ImGuiInputFlags_SupportedByShortcut         = ImGuiInputFlags_RepeatMask_ | ImGuiInputFlags_RouteMask_ | ImGuiInputFlags_RouteAlways | ImGuiInputFlags_RouteUnlessBgFocused,
    ImGuiInputFlags_SupportedBySetKeyOwner      = ImGuiInputFlags_LockThisFrame | ImGuiInputFlags_LockUntilRelease,
    ImGuiInputFlags_SupportedBySetItemKeyOwner  = ImGuiInputFlags_SupportedBySetKeyOwner | ImGuiInputFlags_CondMask_,
};

//-----------------------------------------------------------------------------
// [SECTION] Clipper support
//-----------------------------------------------------------------------------

// Note that Max is exclusive, so perhaps should be using a Begin/End convention.
struct ImGuiListClipperRange
{
    int     Min;
    int     Max;
    bool    PosToIndexConvert;      // Begin/End are absolute position (will be converted to indices later)
    ImS8    PosToIndexOffsetMin;    // Add to Min after converting to indices
    ImS8    PosToIndexOffsetMax;    // Add to Min after converting to indices

    static ImGuiListClipperRange    FromIndices(int min, int max)                               { ImGuiListClipperRange r = { min, max, false, 0, 0 }; return r; }
    static ImGuiListClipperRange    FromPositions(float y1, float y2, int off_min, int off_max) { ImGuiListClipperRange r = { (int)y1, (int)y2, true, (ImS8)off_min, (ImS8)off_max }; return r; }
};

// Temporary clipper data, buffers shared/reused between instances
struct ImGuiListClipperData
{
    ImGuiListClipper*               ListClipper;
    float                           LossynessOffset;
    int                             StepNo;
    int                             ItemsFrozen;
    ImVector<ImGuiListClipperRange> Ranges;

    ImGuiListClipperData()          { memset(this, 0, sizeof(*this)); }
    void                            Reset(ImGuiListClipper* clipper) { ListClipper = clipper; StepNo = ItemsFrozen = 0; Ranges.resize(0); }
};

//-----------------------------------------------------------------------------
// [SECTION] Navigation support
//-----------------------------------------------------------------------------

enum ImGuiActivateFlags_
{
    ImGuiActivateFlags_None                 = 0,
    ImGuiActivateFlags_PreferInput          = 1 << 0,       // Favor activation that requires keyboard text input (e.g. for Slider/Drag). Default for Enter key.
    ImGuiActivateFlags_PreferTweak          = 1 << 1,       // Favor activation for tweaking with arrows or gamepad (e.g. for Slider/Drag). Default for Space key and if keyboard is not used.
    ImGuiActivateFlags_TryToPreserveState   = 1 << 2,       // Request widget to preserve state if it can (e.g. InputText will try to preserve cursor/selection)
    ImGuiActivateFlags_FromTabbing          = 1 << 3,       // Activation requested by a tabbing request
    ImGuiActivateFlags_FromShortcut         = 1 << 4,       // Activation requested by an item shortcut via SetNextItemShortcut() function.
};

// Early work-in-progress API for ScrollToItem()
enum ImGuiScrollFlags_
{
    ImGuiScrollFlags_None                   = 0,
    ImGuiScrollFlags_KeepVisibleEdgeX       = 1 << 0,       // If item is not visible: scroll as little as possible on X axis to bring item back into view [default for X axis]
    ImGuiScrollFlags_KeepVisibleEdgeY       = 1 << 1,       // If item is not visible: scroll as little as possible on Y axis to bring item back into view [default for Y axis for windows that are already visible]
    ImGuiScrollFlags_KeepVisibleCenterX     = 1 << 2,       // If item is not visible: scroll to make the item centered on X axis [rarely used]
    ImGuiScrollFlags_KeepVisibleCenterY     = 1 << 3,       // If item is not visible: scroll to make the item centered on Y axis
    ImGuiScrollFlags_AlwaysCenterX          = 1 << 4,       // Always center the result item on X axis [rarely used]
    ImGuiScrollFlags_AlwaysCenterY          = 1 << 5,       // Always center the result item on Y axis [default for Y axis for appearing window)
    ImGuiScrollFlags_NoScrollParent         = 1 << 6,       // Disable forwarding scrolling to parent window if required to keep item/rect visible (only scroll window the function was applied to).
    ImGuiScrollFlags_MaskX_                 = ImGuiScrollFlags_KeepVisibleEdgeX | ImGuiScrollFlags_KeepVisibleCenterX | ImGuiScrollFlags_AlwaysCenterX,
    ImGuiScrollFlags_MaskY_                 = ImGuiScrollFlags_KeepVisibleEdgeY | ImGuiScrollFlags_KeepVisibleCenterY | ImGuiScrollFlags_AlwaysCenterY,
};

enum ImGuiNavHighlightFlags_
{
    ImGuiNavHighlightFlags_None             = 0,
    ImGuiNavHighlightFlags_Compact          = 1 << 1,       // Compact highlight, no padding
    ImGuiNavHighlightFlags_AlwaysDraw       = 1 << 2,       // Draw rectangular highlight if (g.NavId == id) _even_ when using the mouse.
    ImGuiNavHighlightFlags_NoRounding       = 1 << 3,
};

enum ImGuiNavMoveFlags_
{
    ImGuiNavMoveFlags_None                  = 0,
    ImGuiNavMoveFlags_LoopX                 = 1 << 0,   // On failed request, restart from opposite side
    ImGuiNavMoveFlags_LoopY                 = 1 << 1,
    ImGuiNavMoveFlags_WrapX                 = 1 << 2,   // On failed request, request from opposite side one line down (when NavDir==right) or one line up (when NavDir==left)
    ImGuiNavMoveFlags_WrapY                 = 1 << 3,   // This is not super useful but provided for completeness
    ImGuiNavMoveFlags_WrapMask_             = ImGuiNavMoveFlags_LoopX | ImGuiNavMoveFlags_LoopY | ImGuiNavMoveFlags_WrapX | ImGuiNavMoveFlags_WrapY,
    ImGuiNavMoveFlags_AllowCurrentNavId     = 1 << 4,   // Allow scoring and considering the current NavId as a move target candidate. This is used when the move source is offset (e.g. pressing PageDown actually needs to send a Up move request, if we are pressing PageDown from the bottom-most item we need to stay in place)
    ImGuiNavMoveFlags_AlsoScoreVisibleSet   = 1 << 5,   // Store alternate result in NavMoveResultLocalVisible that only comprise elements that are already fully visible (used by PageUp/PageDown)
    ImGuiNavMoveFlags_ScrollToEdgeY         = 1 << 6,   // Force scrolling to min/max (used by Home/End) // FIXME-NAV: Aim to remove or reword, probably unnecessary
    ImGuiNavMoveFlags_Forwarded             = 1 << 7,
    ImGuiNavMoveFlags_DebugNoResult         = 1 << 8,   // Dummy scoring for debug purpose, don't apply result
    ImGuiNavMoveFlags_FocusApi              = 1 << 9,   // Requests from focus API can land/focus/activate items even if they are marked with _NoTabStop (see NavProcessItemForTabbingRequest() for details)
    ImGuiNavMoveFlags_IsTabbing             = 1 << 10,  // == Focus + Activate if item is Inputable + DontChangeNavHighlight
    ImGuiNavMoveFlags_IsPageMove            = 1 << 11,  // Identify a PageDown/PageUp request.
    ImGuiNavMoveFlags_Activate              = 1 << 12,  // Activate/select target item.
    ImGuiNavMoveFlags_NoSelect              = 1 << 13,  // Don't trigger selection by not setting g.NavJustMovedTo
    ImGuiNavMoveFlags_NoSetNavHighlight     = 1 << 14,  // Do not alter the visible state of keyboard vs mouse nav highlight
    ImGuiNavMoveFlags_NoClearActiveId       = 1 << 15,  // (Experimental) Do not clear active id when applying move result
};

enum ImGuiNavLayer
{
    ImGuiNavLayer_Main  = 0,    // Main scrolling layer
    ImGuiNavLayer_Menu  = 1,    // Menu layer (access with Alt)
    ImGuiNavLayer_COUNT
};

struct ImGuiNavItemData
{
    ImGuiWindow*        Window;         // Init,Move    // Best candidate window (result->ItemWindow->RootWindowForNav == request->Window)
    ImGuiID             ID;             // Init,Move    // Best candidate item ID
    ImGuiID             FocusScopeId;   // Init,Move    // Best candidate focus scope ID
    ImRect              RectRel;        // Init,Move    // Best candidate bounding box in window relative space
    ImGuiItemFlags      InFlags;        // ????,Move    // Best candidate item flags
    float               DistBox;        //      Move    // Best candidate box distance to current NavId
    float               DistCenter;     //      Move    // Best candidate center distance to current NavId
    float               DistAxial;      //      Move    // Best candidate axial distance to current NavId
    ImGuiSelectionUserData SelectionUserData;//I+Mov    // Best candidate SetNextItemSelectionData() value.

    ImGuiNavItemData()  { Clear(); }
    void Clear()        { Window = NULL; ID = FocusScopeId = 0; InFlags = 0; SelectionUserData = -1; DistBox = DistCenter = DistAxial = FLT_MAX; }
};

struct ImGuiFocusScopeData
{
    ImGuiID             ID;
    ImGuiID             WindowID;
};

//-----------------------------------------------------------------------------
// [SECTION] Typing-select support
//-----------------------------------------------------------------------------

// Flags for GetTypingSelectRequest()
enum ImGuiTypingSelectFlags_
{
    ImGuiTypingSelectFlags_None                 = 0,
    ImGuiTypingSelectFlags_AllowBackspace       = 1 << 0,   // Backspace to delete character inputs. If using: ensure GetTypingSelectRequest() is not called more than once per frame (filter by e.g. focus state)
    ImGuiTypingSelectFlags_AllowSingleCharMode  = 1 << 1,   // Allow "single char" search mode which is activated when pressing the same character multiple times.
};

// Returned by GetTypingSelectRequest(), designed to eventually be public.
struct IMGUI_API ImGuiTypingSelectRequest
{
    ImGuiTypingSelectFlags  Flags;              // Flags passed to GetTypingSelectRequest()
    int                     SearchBufferLen;
    const char*             SearchBuffer;       // Search buffer contents (use full string. unless SingleCharMode is set, in which case use SingleCharSize).
    bool                    SelectRequest;      // Set when buffer was modified this frame, requesting a selection.
    bool                    SingleCharMode;     // Notify when buffer contains same character repeated, to implement special mode. In this situation it preferred to not display any on-screen search indication.
    ImS8                    SingleCharSize;     // Length in bytes of first letter codepoint (1 for ascii, 2-4 for UTF-8). If (SearchBufferLen==RepeatCharSize) only 1 letter has been input.
};

// Storage for GetTypingSelectRequest()
struct IMGUI_API ImGuiTypingSelectState
{
    ImGuiTypingSelectRequest Request;           // User-facing data
    char            SearchBuffer[64];           // Search buffer: no need to make dynamic as this search is very transient.
    ImGuiID         FocusScope;
    int             LastRequestFrame = 0;
    float           LastRequestTime = 0.0f;
    bool            SingleCharModeLock = false; // After a certain single char repeat count we lock into SingleCharMode. Two benefits: 1) buffer never fill, 2) we can provide an immediate SingleChar mode without timer elapsing.

    ImGuiTypingSelectState() { memset(this, 0, sizeof(*this)); }
    void            Clear()  { SearchBuffer[0] = 0; SingleCharModeLock = false; } // We preserve remaining data for easier debugging
};

//-----------------------------------------------------------------------------
// [SECTION] Columns support
//-----------------------------------------------------------------------------

// Flags for internal's BeginColumns(). This is an obsolete API. Prefer using BeginTable() nowadays!
enum ImGuiOldColumnFlags_
{
    ImGuiOldColumnFlags_None                    = 0,
    ImGuiOldColumnFlags_NoBorder                = 1 << 0,   // Disable column dividers
    ImGuiOldColumnFlags_NoResize                = 1 << 1,   // Disable resizing columns when clicking on the dividers
    ImGuiOldColumnFlags_NoPreserveWidths        = 1 << 2,   // Disable column width preservation when adjusting columns
    ImGuiOldColumnFlags_NoForceWithinWindow     = 1 << 3,   // Disable forcing columns to fit within window
    ImGuiOldColumnFlags_GrowParentContentsSize  = 1 << 4,   // Restore pre-1.51 behavior of extending the parent window contents size but _without affecting the columns width at all_. Will eventually remove.

    // Obsolete names (will be removed)
#ifndef IMGUI_DISABLE_OBSOLETE_FUNCTIONS
    //ImGuiColumnsFlags_None                    = ImGuiOldColumnFlags_None,
    //ImGuiColumnsFlags_NoBorder                = ImGuiOldColumnFlags_NoBorder,
    //ImGuiColumnsFlags_NoResize                = ImGuiOldColumnFlags_NoResize,
    //ImGuiColumnsFlags_NoPreserveWidths        = ImGuiOldColumnFlags_NoPreserveWidths,
    //ImGuiColumnsFlags_NoForceWithinWindow     = ImGuiOldColumnFlags_NoForceWithinWindow,
    //ImGuiColumnsFlags_GrowParentContentsSize  = ImGuiOldColumnFlags_GrowParentContentsSize,
#endif
};

struct ImGuiOldColumnData
{
    float               OffsetNorm;             // Column start offset, normalized 0.0 (far left) -> 1.0 (far right)
    float               OffsetNormBeforeResize;
    ImGuiOldColumnFlags Flags;                  // Not exposed
    ImRect              ClipRect;

    ImGuiOldColumnData() { memset(this, 0, sizeof(*this)); }
};

struct ImGuiOldColumns
{
    ImGuiID             ID;
    ImGuiOldColumnFlags Flags;
    bool                IsFirstFrame;
    bool                IsBeingResized;
    int                 Current;
    int                 Count;
    float               OffMinX, OffMaxX;       // Offsets from HostWorkRect.Min.x
    float               LineMinY, LineMaxY;
    float               HostCursorPosY;         // Backup of CursorPos at the time of BeginColumns()
    float               HostCursorMaxPosX;      // Backup of CursorMaxPos at the time of BeginColumns()
    ImRect              HostInitialClipRect;    // Backup of ClipRect at the time of BeginColumns()
    ImRect              HostBackupClipRect;     // Backup of ClipRect during PushColumnsBackground()/PopColumnsBackground()
    ImRect              HostBackupParentWorkRect;//Backup of WorkRect at the time of BeginColumns()
    ImVector<ImGuiOldColumnData> Columns;
    ImDrawListSplitter  Splitter;

    ImGuiOldColumns()   { memset(this, 0, sizeof(*this)); }
};

//-----------------------------------------------------------------------------
// [SECTION] Multi-select support
//-----------------------------------------------------------------------------

// We always assume that -1 is an invalid value (which works for indices and pointers)
#define ImGuiSelectionUserData_Invalid        ((ImGuiSelectionUserData)-1)

#ifdef IMGUI_HAS_MULTI_SELECT
// <this is filled in 'range_select' branch>
#endif // #ifdef IMGUI_HAS_MULTI_SELECT

//-----------------------------------------------------------------------------
// [SECTION] Docking support
//-----------------------------------------------------------------------------

#define DOCKING_HOST_DRAW_CHANNEL_BG 0  // Dock host: background fill
#define DOCKING_HOST_DRAW_CHANNEL_FG 1  // Dock host: decorations and contents

#ifdef IMGUI_HAS_DOCK

// Extend ImGuiDockNodeFlags_
enum ImGuiDockNodeFlagsPrivate_
{
    // [Internal]
    ImGuiDockNodeFlags_DockSpace                = 1 << 10,  // Saved // A dockspace is a node that occupy space within an existing user window. Otherwise the node is floating and create its own window.
    ImGuiDockNodeFlags_CentralNode              = 1 << 11,  // Saved // The central node has 2 main properties: stay visible when empty, only use "remaining" spaces from its neighbor.
    ImGuiDockNodeFlags_NoTabBar                 = 1 << 12,  // Saved // Tab bar is completely unavailable. No triangle in the corner to enable it back.
    ImGuiDockNodeFlags_HiddenTabBar             = 1 << 13,  // Saved // Tab bar is hidden, with a triangle in the corner to show it again (NB: actual tab-bar instance may be destroyed as this is only used for single-window tab bar)
    ImGuiDockNodeFlags_NoWindowMenuButton       = 1 << 14,  // Saved // Disable window/docking menu (that one that appears instead of the collapse button)
    ImGuiDockNodeFlags_NoCloseButton            = 1 << 15,  // Saved // Disable close button
    ImGuiDockNodeFlags_NoResizeX                = 1 << 16,  //       //
    ImGuiDockNodeFlags_NoResizeY                = 1 << 17,  //       //
    ImGuiDockNodeFlags_DockedWindowsInFocusRoute= 1 << 18,  //       // Any docked window will be automatically be focus-route chained (window->ParentWindowForFocusRoute set to this) so Shortcut() in this window can run when any docked window is focused.
    // Disable docking/undocking actions in this dockspace or individual node (existing docked nodes will be preserved)
    // Those are not exposed in public because the desirable sharing/inheriting/copy-flag-on-split behaviors are quite difficult to design and understand.
    // The two public flags ImGuiDockNodeFlags_NoDockingOverCentralNode/ImGuiDockNodeFlags_NoDockingSplit don't have those issues.
    ImGuiDockNodeFlags_NoDockingSplitOther      = 1 << 19,  //       // Disable this node from splitting other windows/nodes.
    ImGuiDockNodeFlags_NoDockingOverMe          = 1 << 20,  //       // Disable other windows/nodes from being docked over this node.
    ImGuiDockNodeFlags_NoDockingOverOther       = 1 << 21,  //       // Disable this node from being docked over another window or non-empty node.
    ImGuiDockNodeFlags_NoDockingOverEmpty       = 1 << 22,  //       // Disable this node from being docked over an empty node (e.g. DockSpace with no other windows)
    ImGuiDockNodeFlags_NoDocking                = ImGuiDockNodeFlags_NoDockingOverMe | ImGuiDockNodeFlags_NoDockingOverOther | ImGuiDockNodeFlags_NoDockingOverEmpty | ImGuiDockNodeFlags_NoDockingSplit | ImGuiDockNodeFlags_NoDockingSplitOther,
    // Masks
    ImGuiDockNodeFlags_SharedFlagsInheritMask_  = ~0,
    ImGuiDockNodeFlags_NoResizeFlagsMask_       = ImGuiDockNodeFlags_NoResize | ImGuiDockNodeFlags_NoResizeX | ImGuiDockNodeFlags_NoResizeY,
    // When splitting, those local flags are moved to the inheriting child, never duplicated
    ImGuiDockNodeFlags_LocalFlagsTransferMask_  = ImGuiDockNodeFlags_NoDockingSplit | ImGuiDockNodeFlags_NoResizeFlagsMask_ | ImGuiDockNodeFlags_AutoHideTabBar | ImGuiDockNodeFlags_CentralNode | ImGuiDockNodeFlags_NoTabBar | ImGuiDockNodeFlags_HiddenTabBar | ImGuiDockNodeFlags_NoWindowMenuButton | ImGuiDockNodeFlags_NoCloseButton,
    ImGuiDockNodeFlags_SavedFlagsMask_          = ImGuiDockNodeFlags_NoResizeFlagsMask_ | ImGuiDockNodeFlags_DockSpace | ImGuiDockNodeFlags_CentralNode | ImGuiDockNodeFlags_NoTabBar | ImGuiDockNodeFlags_HiddenTabBar | ImGuiDockNodeFlags_NoWindowMenuButton | ImGuiDockNodeFlags_NoCloseButton,
};

// Store the source authority (dock node vs window) of a field
enum ImGuiDataAuthority_
{
    ImGuiDataAuthority_Auto,
    ImGuiDataAuthority_DockNode,
    ImGuiDataAuthority_Window,
};

enum ImGuiDockNodeState
{
    ImGuiDockNodeState_Unknown,
    ImGuiDockNodeState_HostWindowHiddenBecauseSingleWindow,
    ImGuiDockNodeState_HostWindowHiddenBecauseWindowsAreResizing,
    ImGuiDockNodeState_HostWindowVisible,
};

// sizeof() 156~192
struct IMGUI_API ImGuiDockNode
{
    ImGuiID                 ID;
    ImGuiDockNodeFlags      SharedFlags;                // (Write) Flags shared by all nodes of a same dockspace hierarchy (inherited from the root node)
    ImGuiDockNodeFlags      LocalFlags;                 // (Write) Flags specific to this node
    ImGuiDockNodeFlags      LocalFlagsInWindows;        // (Write) Flags specific to this node, applied from windows
    ImGuiDockNodeFlags      MergedFlags;                // (Read)  Effective flags (== SharedFlags | LocalFlagsInNode | LocalFlagsInWindows)
    ImGuiDockNodeState      State;
    ImGuiDockNode*          ParentNode;
    ImGuiDockNode*          ChildNodes[2];              // [Split node only] Child nodes (left/right or top/bottom). Consider switching to an array.
    ImVector<ImGuiWindow*>  Windows;                    // Note: unordered list! Iterate TabBar->Tabs for user-order.
    ImGuiTabBar*            TabBar;
    ImVec2                  Pos;                        // Current position
    ImVec2                  Size;                       // Current size
    ImVec2                  SizeRef;                    // [Split node only] Last explicitly written-to size (overridden when using a splitter affecting the node), used to calculate Size.
    ImGuiAxis               SplitAxis;                  // [Split node only] Split axis (X or Y)
    ImGuiWindowClass        WindowClass;                // [Root node only]
    ImU32                   LastBgColor;

    ImGuiWindow*            HostWindow;
    ImGuiWindow*            VisibleWindow;              // Generally point to window which is ID is == SelectedTabID, but when CTRL+Tabbing this can be a different window.
    ImGuiDockNode*          CentralNode;                // [Root node only] Pointer to central node.
    ImGuiDockNode*          OnlyNodeWithWindows;        // [Root node only] Set when there is a single visible node within the hierarchy.
    int                     CountNodeWithWindows;       // [Root node only]
    int                     LastFrameAlive;             // Last frame number the node was updated or kept alive explicitly with DockSpace() + ImGuiDockNodeFlags_KeepAliveOnly
    int                     LastFrameActive;            // Last frame number the node was updated.
    int                     LastFrameFocused;           // Last frame number the node was focused.
    ImGuiID                 LastFocusedNodeId;          // [Root node only] Which of our child docking node (any ancestor in the hierarchy) was last focused.
    ImGuiID                 SelectedTabId;              // [Leaf node only] Which of our tab/window is selected.
    ImGuiID                 WantCloseTabId;             // [Leaf node only] Set when closing a specific tab/window.
    ImGuiID                 RefViewportId;              // Reference viewport ID from visible window when HostWindow == NULL.
    ImGuiDataAuthority      AuthorityForPos         :3;
    ImGuiDataAuthority      AuthorityForSize        :3;
    ImGuiDataAuthority      AuthorityForViewport    :3;
    bool                    IsVisible               :1; // Set to false when the node is hidden (usually disabled as it has no active window)
    bool                    IsFocused               :1;
    bool                    IsBgDrawnThisFrame      :1;
    bool                    HasCloseButton          :1; // Provide space for a close button (if any of the docked window has one). Note that button may be hidden on window without one.
    bool                    HasWindowMenuButton     :1;
    bool                    HasCentralNodeChild     :1;
    bool                    WantCloseAll            :1; // Set when closing all tabs at once.
    bool                    WantLockSizeOnce        :1;
    bool                    WantMouseMove           :1; // After a node extraction we need to transition toward moving the newly created host window
    bool                    WantHiddenTabBarUpdate  :1;
    bool                    WantHiddenTabBarToggle  :1;

    ImGuiDockNode(ImGuiID id);
    ~ImGuiDockNode();
    bool                    IsRootNode() const      { return ParentNode == NULL; }
    bool                    IsDockSpace() const     { return (MergedFlags & ImGuiDockNodeFlags_DockSpace) != 0; }
    bool                    IsFloatingNode() const  { return ParentNode == NULL && (MergedFlags & ImGuiDockNodeFlags_DockSpace) == 0; }
    bool                    IsCentralNode() const   { return (MergedFlags & ImGuiDockNodeFlags_CentralNode) != 0; }
    bool                    IsHiddenTabBar() const  { return (MergedFlags & ImGuiDockNodeFlags_HiddenTabBar) != 0; } // Hidden tab bar can be shown back by clicking the small triangle
    bool                    IsNoTabBar() const      { return (MergedFlags & ImGuiDockNodeFlags_NoTabBar) != 0; }     // Never show a tab bar
    bool                    IsSplitNode() const     { return ChildNodes[0] != NULL; }
    bool                    IsLeafNode() const      { return ChildNodes[0] == NULL; }
    bool                    IsEmpty() const         { return ChildNodes[0] == NULL && Windows.Size == 0; }
    ImRect                  Rect() const            { return ImRect(Pos.x, Pos.y, Pos.x + Size.x, Pos.y + Size.y); }

    void                    SetLocalFlags(ImGuiDockNodeFlags flags) { LocalFlags = flags; UpdateMergedFlags(); }
    void                    UpdateMergedFlags()     { MergedFlags = SharedFlags | LocalFlags | LocalFlagsInWindows; }
};

// List of colors that are stored at the time of Begin() into Docked Windows.
// We currently store the packed colors in a simple array window->DockStyle.Colors[].
// A better solution may involve appending into a log of colors in ImGuiContext + store offsets into those arrays in ImGuiWindow,
// but it would be more complex as we'd need to double-buffer both as e.g. drop target may refer to window from last frame.
enum ImGuiWindowDockStyleCol
{
    ImGuiWindowDockStyleCol_Text,
    ImGuiWindowDockStyleCol_Tab,
    ImGuiWindowDockStyleCol_TabHovered,
    ImGuiWindowDockStyleCol_TabActive,
    ImGuiWindowDockStyleCol_TabUnfocused,
    ImGuiWindowDockStyleCol_TabUnfocusedActive,
    ImGuiWindowDockStyleCol_COUNT
};

// We don't store style.Alpha: dock_node->LastBgColor embeds it and otherwise it would only affect the docking tab, which intuitively I would say we don't want to.
struct ImGuiWindowDockStyle
{
    ImU32 Colors[ImGuiWindowDockStyleCol_COUNT];
};

struct ImGuiDockContext
{
    ImGuiStorage                    Nodes;          // Map ID -> ImGuiDockNode*: Active nodes
    ImVector<ImGuiDockRequest>      Requests;
    ImVector<ImGuiDockNodeSettings> NodesSettings;
    bool                            WantFullRebuild;
    ImGuiDockContext()              { memset(this, 0, sizeof(*this)); }
};

#endif // #ifdef IMGUI_HAS_DOCK

//-----------------------------------------------------------------------------
// [SECTION] Viewport support
//-----------------------------------------------------------------------------

// ImGuiViewport Private/Internals fields (cardinal sin: we are using inheritance!)
// Every instance of ImGuiViewport is in fact a ImGuiViewportP.
struct ImGuiViewportP : public ImGuiViewport
{
    ImGuiWindow*        Window;                 // Set when the viewport is owned by a window (and ImGuiViewportFlags_CanHostOtherWindows is NOT set)
    int                 Idx;
    int                 LastFrameActive;        // Last frame number this viewport was activated by a window
    int                 LastFocusedStampCount;  // Last stamp number from when a window hosted by this viewport was focused (by comparing this value between two viewport we have an implicit viewport z-order we use as fallback)
    ImGuiID             LastNameHash;
    ImVec2              LastPos;
    float               Alpha;                  // Window opacity (when dragging dockable windows/viewports we make them transparent)
    float               LastAlpha;
    bool                LastFocusedHadNavWindow;// Instead of maintaining a LastFocusedWindow (which may harder to correctly maintain), we merely store weither NavWindow != NULL last time the viewport was focused.
    short               PlatformMonitor;
    int                 BgFgDrawListsLastFrame[2]; // Last frame number the background (0) and foreground (1) draw lists were used
    ImDrawList*         BgFgDrawLists[2];       // Convenience background (0) and foreground (1) draw lists. We use them to draw software mouser cursor when io.MouseDrawCursor is set and to draw most debug overlays.
    ImDrawData          DrawDataP;
    ImDrawDataBuilder   DrawDataBuilder;        // Temporary data while building final ImDrawData
    ImVec2              LastPlatformPos;
    ImVec2              LastPlatformSize;
    ImVec2              LastRendererSize;
    ImVec2              WorkOffsetMin;          // Work Area: Offset from Pos to top-left corner of Work Area. Generally (0,0) or (0,+main_menu_bar_height). Work Area is Full Area but without menu-bars/status-bars (so WorkArea always fit inside Pos/Size!)
    ImVec2              WorkOffsetMax;          // Work Area: Offset from Pos+Size to bottom-right corner of Work Area. Generally (0,0) or (0,-status_bar_height).
    ImVec2              BuildWorkOffsetMin;     // Work Area: Offset being built during current frame. Generally >= 0.0f.
    ImVec2              BuildWorkOffsetMax;     // Work Area: Offset being built during current frame. Generally <= 0.0f.

    ImGuiViewportP()                    { Window = NULL; Idx = -1; LastFrameActive = BgFgDrawListsLastFrame[0] = BgFgDrawListsLastFrame[1] = LastFocusedStampCount = -1; LastNameHash = 0; Alpha = LastAlpha = 1.0f; LastFocusedHadNavWindow = false; PlatformMonitor = -1; BgFgDrawLists[0] = BgFgDrawLists[1] = NULL; LastPlatformPos = LastPlatformSize = LastRendererSize = ImVec2(FLT_MAX, FLT_MAX); }
    ~ImGuiViewportP()                   { if (BgFgDrawLists[0]) IM_DELETE(BgFgDrawLists[0]); if (BgFgDrawLists[1]) IM_DELETE(BgFgDrawLists[1]); }
    void    ClearRequestFlags()         { PlatformRequestClose = PlatformRequestMove = PlatformRequestResize = false; }

    // Calculate work rect pos/size given a set of offset (we have 1 pair of offset for rect locked from last frame data, and 1 pair for currently building rect)
    ImVec2  CalcWorkRectPos(const ImVec2& off_min) const                            { return ImVec2(Pos.x + off_min.x, Pos.y + off_min.y); }
    ImVec2  CalcWorkRectSize(const ImVec2& off_min, const ImVec2& off_max) const    { return ImVec2(ImMax(0.0f, Size.x - off_min.x + off_max.x), ImMax(0.0f, Size.y - off_min.y + off_max.y)); }
    void    UpdateWorkRect()            { WorkPos = CalcWorkRectPos(WorkOffsetMin); WorkSize = CalcWorkRectSize(WorkOffsetMin, WorkOffsetMax); } // Update public fields

    // Helpers to retrieve ImRect (we don't need to store BuildWorkRect as every access tend to change it, hence the code asymmetry)
    ImRect  GetMainRect() const         { return ImRect(Pos.x, Pos.y, Pos.x + Size.x, Pos.y + Size.y); }
    ImRect  GetWorkRect() const         { return ImRect(WorkPos.x, WorkPos.y, WorkPos.x + WorkSize.x, WorkPos.y + WorkSize.y); }
    ImRect  GetBuildWorkRect() const    { ImVec2 pos = CalcWorkRectPos(BuildWorkOffsetMin); ImVec2 size = CalcWorkRectSize(BuildWorkOffsetMin, BuildWorkOffsetMax); return ImRect(pos.x, pos.y, pos.x + size.x, pos.y + size.y); }
};

//-----------------------------------------------------------------------------
// [SECTION] Settings support
//-----------------------------------------------------------------------------

// Windows data saved in imgui.ini file
// Because we never destroy or rename ImGuiWindowSettings, we can store the names in a separate buffer easily.
// (this is designed to be stored in a ImChunkStream buffer, with the variable-length Name following our structure)
struct ImGuiWindowSettings
{
    ImGuiID     ID;
    ImVec2ih    Pos;            // NB: Settings position are stored RELATIVE to the viewport! Whereas runtime ones are absolute positions.
    ImVec2ih    Size;
    ImVec2ih    ViewportPos;
    ImGuiID     ViewportId;
    ImGuiID     DockId;         // ID of last known DockNode (even if the DockNode is invisible because it has only 1 active window), or 0 if none.
    ImGuiID     ClassId;        // ID of window class if specified
    short       DockOrder;      // Order of the last time the window was visible within its DockNode. This is used to reorder windows that are reappearing on the same frame. Same value between windows that were active and windows that were none are possible.
    bool        Collapsed;
    bool        IsChild;
    bool        WantApply;      // Set when loaded from .ini data (to enable merging/loading .ini data into an already running context)
    bool        WantDelete;     // Set to invalidate/delete the settings entry

    ImGuiWindowSettings()       { memset(this, 0, sizeof(*this)); DockOrder = -1; }
    char* GetName()             { return (char*)(this + 1); }
};

struct ImGuiSettingsHandler
{
    const char* TypeName;       // Short description stored in .ini file. Disallowed characters: '[' ']'
    ImGuiID     TypeHash;       // == ImHashStr(TypeName)
    void        (*ClearAllFn)(ImGuiContext* ctx, ImGuiSettingsHandler* handler);                                // Clear all settings data
    void        (*ReadInitFn)(ImGuiContext* ctx, ImGuiSettingsHandler* handler);                                // Read: Called before reading (in registration order)
    void*       (*ReadOpenFn)(ImGuiContext* ctx, ImGuiSettingsHandler* handler, const char* name);              // Read: Called when entering into a new ini entry e.g. "[Window][Name]"
    void        (*ReadLineFn)(ImGuiContext* ctx, ImGuiSettingsHandler* handler, void* entry, const char* line); // Read: Called for every line of text within an ini entry
    void        (*ApplyAllFn)(ImGuiContext* ctx, ImGuiSettingsHandler* handler);                                // Read: Called after reading (in registration order)
    void        (*WriteAllFn)(ImGuiContext* ctx, ImGuiSettingsHandler* handler, ImGuiTextBuffer* out_buf);      // Write: Output every entries into 'out_buf'
    void*       UserData;

    ImGuiSettingsHandler() { memset(this, 0, sizeof(*this)); }
};

//-----------------------------------------------------------------------------
// [SECTION] Localization support
//-----------------------------------------------------------------------------

// This is experimental and not officially supported, it'll probably fall short of features, if/when it does we may backtrack.
enum ImGuiLocKey : int
{
    ImGuiLocKey_VersionStr,
    ImGuiLocKey_TableSizeOne,
    ImGuiLocKey_TableSizeAllFit,
    ImGuiLocKey_TableSizeAllDefault,
    ImGuiLocKey_TableResetOrder,
    ImGuiLocKey_WindowingMainMenuBar,
    ImGuiLocKey_WindowingPopup,
    ImGuiLocKey_WindowingUntitled,
    ImGuiLocKey_DockingHideTabBar,
    ImGuiLocKey_DockingHoldShiftToDock,
    ImGuiLocKey_DockingDragToUndockOrMoveNode,
    ImGuiLocKey_COUNT
};

struct ImGuiLocEntry
{
    ImGuiLocKey     Key;
    const char*     Text;
};


//-----------------------------------------------------------------------------
// [SECTION] Metrics, Debug Tools
//-----------------------------------------------------------------------------

enum ImGuiDebugLogFlags_
{
    // Event types
    ImGuiDebugLogFlags_None                 = 0,
    ImGuiDebugLogFlags_EventActiveId        = 1 << 0,
    ImGuiDebugLogFlags_EventFocus           = 1 << 1,
    ImGuiDebugLogFlags_EventPopup           = 1 << 2,
    ImGuiDebugLogFlags_EventNav             = 1 << 3,
    ImGuiDebugLogFlags_EventClipper         = 1 << 4,
    ImGuiDebugLogFlags_EventSelection       = 1 << 5,
    ImGuiDebugLogFlags_EventIO              = 1 << 6,
    ImGuiDebugLogFlags_EventInputRouting    = 1 << 7,
    ImGuiDebugLogFlags_EventDocking         = 1 << 8,
    ImGuiDebugLogFlags_EventViewport        = 1 << 9,

    ImGuiDebugLogFlags_EventMask_           = ImGuiDebugLogFlags_EventActiveId  | ImGuiDebugLogFlags_EventFocus | ImGuiDebugLogFlags_EventPopup | ImGuiDebugLogFlags_EventNav | ImGuiDebugLogFlags_EventClipper | ImGuiDebugLogFlags_EventSelection | ImGuiDebugLogFlags_EventIO | ImGuiDebugLogFlags_EventInputRouting | ImGuiDebugLogFlags_EventDocking | ImGuiDebugLogFlags_EventViewport,
    ImGuiDebugLogFlags_OutputToTTY          = 1 << 20,  // Also send output to TTY
    ImGuiDebugLogFlags_OutputToTestEngine   = 1 << 21,  // Also send output to Test Engine
};

struct ImGuiDebugAllocEntry
{
    int         FrameCount;
    ImS16       AllocCount;
    ImS16       FreeCount;
};

struct ImGuiDebugAllocInfo
{
    int         TotalAllocCount;            // Number of call to MemAlloc().
    int         TotalFreeCount;
    ImS16       LastEntriesIdx;             // Current index in buffer
    ImGuiDebugAllocEntry LastEntriesBuf[6]; // Track last 6 frames that had allocations

    ImGuiDebugAllocInfo() { memset(this, 0, sizeof(*this)); }
};

struct ImGuiMetricsConfig
{
    bool        ShowDebugLog = false;
    bool        ShowIDStackTool = false;
    bool        ShowWindowsRects = false;
    bool        ShowWindowsBeginOrder = false;
    bool        ShowTablesRects = false;
    bool        ShowDrawCmdMesh = true;
    bool        ShowDrawCmdBoundingBoxes = true;
    bool        ShowTextEncodingViewer = false;
    bool        ShowAtlasTintedWithTextColor = false;
    bool        ShowDockingNodes = false;
    int         ShowWindowsRectsType = -1;
    int         ShowTablesRectsType = -1;
    int         HighlightMonitorIdx = -1;
    ImGuiID     HighlightViewportID = 0;
};

struct ImGuiStackLevelInfo
{
    ImGuiID                 ID;
    ImS8                    QueryFrameCount;            // >= 1: Query in progress
    bool                    QuerySuccess;               // Obtained result from DebugHookIdInfo()
    ImGuiDataType           DataType : 8;
    char                    Desc[57];                   // Arbitrarily sized buffer to hold a result (FIXME: could replace Results[] with a chunk stream?) FIXME: Now that we added CTRL+C this should be fixed.

    ImGuiStackLevelInfo()   { memset(this, 0, sizeof(*this)); }
};

// State for ID Stack tool queries
struct ImGuiIDStackTool
{
    int                     LastActiveFrame;
    int                     StackLevel;                 // -1: query stack and resize Results, >= 0: individual stack level
    ImGuiID                 QueryId;                    // ID to query details for
    ImVector<ImGuiStackLevelInfo> Results;
    bool                    CopyToClipboardOnCtrlC;
    float                   CopyToClipboardLastTime;

    ImGuiIDStackTool()      { memset(this, 0, sizeof(*this)); CopyToClipboardLastTime = -FLT_MAX; }
};

//-----------------------------------------------------------------------------
// [SECTION] Generic context hooks
//-----------------------------------------------------------------------------

typedef void (*ImGuiContextHookCallback)(ImGuiContext* ctx, ImGuiContextHook* hook);
enum ImGuiContextHookType { ImGuiContextHookType_NewFramePre, ImGuiContextHookType_NewFramePost, ImGuiContextHookType_EndFramePre, ImGuiContextHookType_EndFramePost, ImGuiContextHookType_RenderPre, ImGuiContextHookType_RenderPost, ImGuiContextHookType_Shutdown, ImGuiContextHookType_PendingRemoval_ };

struct ImGuiContextHook
{
    ImGuiID                     HookId;     // A unique ID assigned by AddContextHook()
    ImGuiContextHookType        Type;
    ImGuiID                     Owner;
    ImGuiContextHookCallback    Callback;
    void*                       UserData;

    ImGuiContextHook()          { memset(this, 0, sizeof(*this)); }
};

//-----------------------------------------------------------------------------
// [SECTION] ImGuiContext (main Dear ImGui context)
//-----------------------------------------------------------------------------

struct ImGuiContext
{
    bool                    Initialized;
    bool                    FontAtlasOwnedByContext;            // IO.Fonts-> is owned by the ImGuiContext and will be destructed along with it.
    ImGuiIO                 IO;
    ImGuiPlatformIO         PlatformIO;
    ImGuiStyle              Style;
    ImGuiConfigFlags        ConfigFlagsCurrFrame;               // = g.IO.ConfigFlags at the time of NewFrame()
    ImGuiConfigFlags        ConfigFlagsLastFrame;
    ImFont*                 Font;                               // (Shortcut) == FontStack.empty() ? IO.Font : FontStack.back()
    float                   FontSize;                           // (Shortcut) == FontBaseSize * g.CurrentWindow->FontWindowScale == window->FontSize(). Text height for current window.
    float                   FontBaseSize;                       // (Shortcut) == IO.FontGlobalScale * Font->Scale * Font->FontSize. Base text height.
    ImDrawListSharedData    DrawListSharedData;
    double                  Time;
    int                     FrameCount;
    int                     FrameCountEnded;
    int                     FrameCountPlatformEnded;
    int                     FrameCountRendered;
    bool                    WithinFrameScope;                   // Set by NewFrame(), cleared by EndFrame()
    bool                    WithinFrameScopeWithImplicitWindow; // Set by NewFrame(), cleared by EndFrame() when the implicit debug window has been pushed
    bool                    WithinEndChild;                     // Set within EndChild()
    bool                    GcCompactAll;                       // Request full GC
    bool                    TestEngineHookItems;                // Will call test engine hooks: ImGuiTestEngineHook_ItemAdd(), ImGuiTestEngineHook_ItemInfo(), ImGuiTestEngineHook_Log()
    void*                   TestEngine;                         // Test engine user data

    // Inputs
    ImVector<ImGuiInputEvent> InputEventsQueue;                 // Input events which will be trickled/written into IO structure.
    ImVector<ImGuiInputEvent> InputEventsTrail;                 // Past input events processed in NewFrame(). This is to allow domain-specific application to access e.g mouse/pen trail.
    ImGuiMouseSource        InputEventsNextMouseSource;
    ImU32                   InputEventsNextEventId;

    // Windows state
    ImVector<ImGuiWindow*>  Windows;                            // Windows, sorted in display order, back to front
    ImVector<ImGuiWindow*>  WindowsFocusOrder;                  // Root windows, sorted in focus order, back to front.
    ImVector<ImGuiWindow*>  WindowsTempSortBuffer;              // Temporary buffer used in EndFrame() to reorder windows so parents are kept before their child
    ImVector<ImGuiWindowStackData> CurrentWindowStack;
    ImGuiStorage            WindowsById;                        // Map window's ImGuiID to ImGuiWindow*
    int                     WindowsActiveCount;                 // Number of unique windows submitted by frame
    ImVec2                  WindowsHoverPadding;                // Padding around resizable windows for which hovering on counts as hovering the window == ImMax(style.TouchExtraPadding, WINDOWS_HOVER_PADDING)
    ImGuiID                 DebugBreakInWindow;                 // Set to break in Begin() call.
    ImGuiWindow*            CurrentWindow;                      // Window being drawn into
    ImGuiWindow*            HoveredWindow;                      // Window the mouse is hovering. Will typically catch mouse inputs.
    ImGuiWindow*            HoveredWindowUnderMovingWindow;     // Hovered window ignoring MovingWindow. Only set if MovingWindow is set.
    ImGuiWindow*            MovingWindow;                       // Track the window we clicked on (in order to preserve focus). The actual window that is moved is generally MovingWindow->RootWindowDockTree.
    ImGuiWindow*            WheelingWindow;                     // Track the window we started mouse-wheeling on. Until a timer elapse or mouse has moved, generally keep scrolling the same window even if during the course of scrolling the mouse ends up hovering a child window.
    ImVec2                  WheelingWindowRefMousePos;
    int                     WheelingWindowStartFrame;           // This may be set one frame before WheelingWindow is != NULL
    int                     WheelingWindowScrolledFrame;
    float                   WheelingWindowReleaseTimer;
    ImVec2                  WheelingWindowWheelRemainder;
    ImVec2                  WheelingAxisAvg;

    // Item/widgets state and tracking information
    ImGuiID                 DebugHookIdInfo;                    // Will call core hooks: DebugHookIdInfo() from GetID functions, used by ID Stack Tool [next HoveredId/ActiveId to not pull in an extra cache-line]
    ImGuiID                 HoveredId;                          // Hovered widget, filled during the frame
    ImGuiID                 HoveredIdPreviousFrame;
    bool                    HoveredIdAllowOverlap;
    bool                    HoveredIdDisabled;                  // At least one widget passed the rect test, but has been discarded by disabled flag or popup inhibit. May be true even if HoveredId == 0.
    float                   HoveredIdTimer;                     // Measure contiguous hovering time
    float                   HoveredIdNotActiveTimer;            // Measure contiguous hovering time where the item has not been active
    ImGuiID                 ActiveId;                           // Active widget
    ImGuiID                 ActiveIdIsAlive;                    // Active widget has been seen this frame (we can't use a bool as the ActiveId may change within the frame)
    float                   ActiveIdTimer;
    bool                    ActiveIdIsJustActivated;            // Set at the time of activation for one frame
    bool                    ActiveIdAllowOverlap;               // Active widget allows another widget to steal active id (generally for overlapping widgets, but not always)
    bool                    ActiveIdNoClearOnFocusLoss;         // Disable losing active id if the active id window gets unfocused.
    bool                    ActiveIdHasBeenPressedBefore;       // Track whether the active id led to a press (this is to allow changing between PressOnClick and PressOnRelease without pressing twice). Used by range_select branch.
    bool                    ActiveIdHasBeenEditedBefore;        // Was the value associated to the widget Edited over the course of the Active state.
    bool                    ActiveIdHasBeenEditedThisFrame;
    bool                    ActiveIdFromShortcut;
    int                     ActiveIdMouseButton : 8;
    ImVec2                  ActiveIdClickOffset;                // Clicked offset from upper-left corner, if applicable (currently only set by ButtonBehavior)
    ImGuiWindow*            ActiveIdWindow;
    ImGuiInputSource        ActiveIdSource;                     // Activating source: ImGuiInputSource_Mouse OR ImGuiInputSource_Keyboard OR ImGuiInputSource_Gamepad
    ImGuiID                 ActiveIdPreviousFrame;
    bool                    ActiveIdPreviousFrameIsAlive;
    bool                    ActiveIdPreviousFrameHasBeenEditedBefore;
    ImGuiWindow*            ActiveIdPreviousFrameWindow;
    ImGuiID                 LastActiveId;                       // Store the last non-zero ActiveId, useful for animation.
    float                   LastActiveIdTimer;                  // Store the last non-zero ActiveId timer since the beginning of activation, useful for animation.

    // [EXPERIMENTAL] Key/Input Ownership + Shortcut Routing system
    // - The idea is that instead of "eating" a given key, we can link to an owner.
    // - Input query can then read input by specifying ImGuiKeyOwner_Any (== 0), ImGuiKeyOwner_None (== -1) or a custom ID.
    // - Routing is requested ahead of time for a given chord (Key + Mods) and granted in NewFrame().
    double                  LastKeyModsChangeTime;              // Record the last time key mods changed (affect repeat delay when using shortcut logic)
    double                  LastKeyModsChangeFromNoneTime;      // Record the last time key mods changed away from being 0 (affect repeat delay when using shortcut logic)
    double                  LastKeyboardKeyPressTime;           // Record the last time a keyboard key (ignore mouse/gamepad ones) was pressed.
    ImBitArrayForNamedKeys  KeysMayBeCharInput;                 // Lookup to tell if a key can emit char input, see IsKeyChordPotentiallyCharInput(). sizeof() = 20 bytes
    ImGuiKeyOwnerData       KeysOwnerData[ImGuiKey_NamedKey_COUNT];
    ImGuiKeyRoutingTable    KeysRoutingTable;
    ImU32                   ActiveIdUsingNavDirMask;            // Active widget will want to read those nav move requests (e.g. can activate a button and move away from it)
    bool                    ActiveIdUsingAllKeyboardKeys;       // Active widget will want to read all keyboard keys inputs. (FIXME: This is a shortcut for not taking ownership of 100+ keys but perhaps best to not have the inconsistency)
    ImGuiKeyChord           DebugBreakInShortcutRouting;        // Set to break in SetShortcutRouting()/Shortcut() calls.
#ifndef IMGUI_DISABLE_OBSOLETE_KEYIO
    ImU32                   ActiveIdUsingNavInputMask;          // If you used this. Since (IMGUI_VERSION_NUM >= 18804) : 'g.ActiveIdUsingNavInputMask |= (1 << ImGuiNavInput_Cancel);' becomes 'SetKeyOwner(ImGuiKey_Escape, g.ActiveId) and/or SetKeyOwner(ImGuiKey_NavGamepadCancel, g.ActiveId);'
#endif

    // Next window/item data
    ImGuiID                 CurrentFocusScopeId;                // Value for currently appending items == g.FocusScopeStack.back(). Not to be mistaken with g.NavFocusScopeId.
    ImGuiItemFlags          CurrentItemFlags;                   // Value for currently appending items == g.ItemFlagsStack.back()
    ImGuiID                 DebugLocateId;                      // Storage for DebugLocateItemOnHover() feature: this is read by ItemAdd() so we keep it in a hot/cached location
    ImGuiNextItemData       NextItemData;                       // Storage for SetNextItem** functions
    ImGuiLastItemData       LastItemData;                       // Storage for last submitted item (setup by ItemAdd)
    ImGuiNextWindowData     NextWindowData;                     // Storage for SetNextWindow** functions
    bool                    DebugShowGroupRects;

    // Shared stacks
    ImGuiCol                        DebugFlashStyleColorIdx;    // (Keep close to ColorStack to share cache line)
    ImVector<ImGuiColorMod>         ColorStack;                 // Stack for PushStyleColor()/PopStyleColor() - inherited by Begin()
    ImVector<ImGuiStyleMod>         StyleVarStack;              // Stack for PushStyleVar()/PopStyleVar() - inherited by Begin()
    ImVector<ImFont*>               FontStack;                  // Stack for PushFont()/PopFont() - inherited by Begin()
    ImVector<ImGuiFocusScopeData>   FocusScopeStack;            // Stack for PushFocusScope()/PopFocusScope() - inherited by BeginChild(), pushed into by Begin()
    ImVector<ImGuiItemFlags>        ItemFlagsStack;             // Stack for PushItemFlag()/PopItemFlag() - inherited by Begin()
    ImVector<ImGuiGroupData>        GroupStack;                 // Stack for BeginGroup()/EndGroup() - not inherited by Begin()
    ImVector<ImGuiPopupData>        OpenPopupStack;             // Which popups are open (persistent)
    ImVector<ImGuiPopupData>        BeginPopupStack;            // Which level of BeginPopup() we are in (reset every frame)
    ImVector<ImGuiNavTreeNodeData>  NavTreeNodeStack;           // Stack for TreeNode() when a NavLeft requested is emitted.

    // Viewports
    ImVector<ImGuiViewportP*> Viewports;                        // Active viewports (always 1+, and generally 1 unless multi-viewports are enabled). Each viewports hold their copy of ImDrawData.
    float                   CurrentDpiScale;                    // == CurrentViewport->DpiScale
    ImGuiViewportP*         CurrentViewport;                    // We track changes of viewport (happening in Begin) so we can call Platform_OnChangedViewport()
    ImGuiViewportP*         MouseViewport;
    ImGuiViewportP*         MouseLastHoveredViewport;           // Last known viewport that was hovered by mouse (even if we are not hovering any viewport any more) + honoring the _NoInputs flag.
    ImGuiID                 PlatformLastFocusedViewportId;
    ImGuiPlatformMonitor    FallbackMonitor;                    // Virtual monitor used as fallback if backend doesn't provide monitor information.
    ImRect                  PlatformMonitorsFullWorkRect;       // Bounding box of all platform monitors
    int                     ViewportCreatedCount;               // Unique sequential creation counter (mostly for testing/debugging)
    int                     PlatformWindowsCreatedCount;        // Unique sequential creation counter (mostly for testing/debugging)
    int                     ViewportFocusedStampCount;          // Every time the front-most window changes, we stamp its viewport with an incrementing counter

    // Gamepad/keyboard Navigation
    ImGuiWindow*            NavWindow;                          // Focused window for navigation. Could be called 'FocusedWindow'
    ImGuiID                 NavId;                              // Focused item for navigation
    ImGuiID                 NavFocusScopeId;                    // Focused focus scope (e.g. selection code often wants to "clear other items" when landing on an item of the same scope)
    ImVector<ImGuiFocusScopeData> NavFocusRoute;                // Reversed copy focus scope stack for NavId (should contains NavFocusScopeId). This essentially follow the window->ParentWindowForFocusRoute chain.
    ImGuiID                 NavActivateId;                      // ~~ (g.ActiveId == 0) && (IsKeyPressed(ImGuiKey_Space) || IsKeyDown(ImGuiKey_Enter) || IsKeyPressed(ImGuiKey_NavGamepadActivate)) ? NavId : 0, also set when calling ActivateItem()
    ImGuiID                 NavActivateDownId;                  // ~~ IsKeyDown(ImGuiKey_Space) || IsKeyDown(ImGuiKey_Enter) || IsKeyDown(ImGuiKey_NavGamepadActivate) ? NavId : 0
    ImGuiID                 NavActivatePressedId;               // ~~ IsKeyPressed(ImGuiKey_Space) || IsKeyPressed(ImGuiKey_Enter) || IsKeyPressed(ImGuiKey_NavGamepadActivate) ? NavId : 0 (no repeat)
    ImGuiActivateFlags      NavActivateFlags;
    ImGuiID                 NavHighlightActivatedId;
    float                   NavHighlightActivatedTimer;
    ImGuiID                 NavJustMovedToId;                   // Just navigated to this id (result of a successfully MoveRequest).
    ImGuiID                 NavJustMovedToFocusScopeId;         // Just navigated to this focus scope id (result of a successfully MoveRequest).
    ImGuiKeyChord           NavJustMovedToKeyMods;
    ImGuiID                 NavNextActivateId;                  // Set by ActivateItem(), queued until next frame.
    ImGuiActivateFlags      NavNextActivateFlags;
    ImGuiInputSource        NavInputSource;                     // Keyboard or Gamepad mode? THIS CAN ONLY BE ImGuiInputSource_Keyboard or ImGuiInputSource_Mouse
    ImGuiNavLayer           NavLayer;                           // Layer we are navigating on. For now the system is hard-coded for 0=main contents and 1=menu/title bar, may expose layers later.
    ImGuiSelectionUserData  NavLastValidSelectionUserData;      // Last valid data passed to SetNextItemSelectionUser(), or -1. For current window. Not reset when focusing an item that doesn't have selection data.
    bool                    NavIdIsAlive;                       // Nav widget has been seen this frame ~~ NavRectRel is valid
    bool                    NavMousePosDirty;                   // When set we will update mouse position if (io.ConfigFlags & ImGuiConfigFlags_NavEnableSetMousePos) if set (NB: this not enabled by default)
    bool                    NavDisableHighlight;                // When user starts using mouse, we hide gamepad/keyboard highlight (NB: but they are still available, which is why NavDisableHighlight isn't always != NavDisableMouseHover)
    bool                    NavDisableMouseHover;               // When user starts using gamepad/keyboard, we hide mouse hovering highlight until mouse is touched again.

    // Navigation: Init & Move Requests
    bool                    NavAnyRequest;                      // ~~ NavMoveRequest || NavInitRequest this is to perform early out in ItemAdd()
    bool                    NavInitRequest;                     // Init request for appearing window to select first item
    bool                    NavInitRequestFromMove;
    ImGuiNavItemData        NavInitResult;                      // Init request result (first item of the window, or one for which SetItemDefaultFocus() was called)
    bool                    NavMoveSubmitted;                   // Move request submitted, will process result on next NewFrame()
    bool                    NavMoveScoringItems;                // Move request submitted, still scoring incoming items
    bool                    NavMoveForwardToNextFrame;
    ImGuiNavMoveFlags       NavMoveFlags;
    ImGuiScrollFlags        NavMoveScrollFlags;
    ImGuiKeyChord           NavMoveKeyMods;
    ImGuiDir                NavMoveDir;                         // Direction of the move request (left/right/up/down)
    ImGuiDir                NavMoveDirForDebug;
    ImGuiDir                NavMoveClipDir;                     // FIXME-NAV: Describe the purpose of this better. Might want to rename?
    ImRect                  NavScoringRect;                     // Rectangle used for scoring, in screen space. Based of window->NavRectRel[], modified for directional navigation scoring.
    ImRect                  NavScoringNoClipRect;               // Some nav operations (such as PageUp/PageDown) enforce a region which clipper will attempt to always keep submitted
    int                     NavScoringDebugCount;               // Metrics for debugging
    int                     NavTabbingDir;                      // Generally -1 or +1, 0 when tabbing without a nav id
    int                     NavTabbingCounter;                  // >0 when counting items for tabbing
    ImGuiNavItemData        NavMoveResultLocal;                 // Best move request candidate within NavWindow
    ImGuiNavItemData        NavMoveResultLocalVisible;          // Best move request candidate within NavWindow that are mostly visible (when using ImGuiNavMoveFlags_AlsoScoreVisibleSet flag)
    ImGuiNavItemData        NavMoveResultOther;                 // Best move request candidate within NavWindow's flattened hierarchy (when using ImGuiWindowFlags_NavFlattened flag)
    ImGuiNavItemData        NavTabbingResultFirst;              // First tabbing request candidate within NavWindow and flattened hierarchy

    // Navigation: Windowing (CTRL+TAB for list, or Menu button + keys or directional pads to move/resize)
    ImGuiKeyChord           ConfigNavWindowingKeyNext;          // = ImGuiMod_Ctrl | ImGuiKey_Tab, for reconfiguration (see #4828)
    ImGuiKeyChord           ConfigNavWindowingKeyPrev;          // = ImGuiMod_Ctrl | ImGuiMod_Shift | ImGuiKey_Tab
    ImGuiWindow*            NavWindowingTarget;                 // Target window when doing CTRL+Tab (or Pad Menu + FocusPrev/Next), this window is temporarily displayed top-most!
    ImGuiWindow*            NavWindowingTargetAnim;             // Record of last valid NavWindowingTarget until DimBgRatio and NavWindowingHighlightAlpha becomes 0.0f, so the fade-out can stay on it.
    ImGuiWindow*            NavWindowingListWindow;             // Internal window actually listing the CTRL+Tab contents
    float                   NavWindowingTimer;
    float                   NavWindowingHighlightAlpha;
    bool                    NavWindowingToggleLayer;
    ImGuiKey                NavWindowingToggleKey;
    ImVec2                  NavWindowingAccumDeltaPos;
    ImVec2                  NavWindowingAccumDeltaSize;

    // Render
    float                   DimBgRatio;                         // 0.0..1.0 animation when fading in a dimming background (for modal window and CTRL+TAB list)

    // Drag and Drop
    bool                    DragDropActive;
    bool                    DragDropWithinSource;               // Set when within a BeginDragDropXXX/EndDragDropXXX block for a drag source.
    bool                    DragDropWithinTarget;               // Set when within a BeginDragDropXXX/EndDragDropXXX block for a drag target.
    ImGuiDragDropFlags      DragDropSourceFlags;
    int                     DragDropSourceFrameCount;
    int                     DragDropMouseButton;
    ImGuiPayload            DragDropPayload;
    ImRect                  DragDropTargetRect;                 // Store rectangle of current target candidate (we favor small targets when overlapping)
    ImRect                  DragDropTargetClipRect;             // Store ClipRect at the time of item's drawing
    ImGuiID                 DragDropTargetId;
    ImGuiDragDropFlags      DragDropAcceptFlags;
    float                   DragDropAcceptIdCurrRectSurface;    // Target item surface (we resolve overlapping targets by prioritizing the smaller surface)
    ImGuiID                 DragDropAcceptIdCurr;               // Target item id (set at the time of accepting the payload)
    ImGuiID                 DragDropAcceptIdPrev;               // Target item id from previous frame (we need to store this to allow for overlapping drag and drop targets)
    int                     DragDropAcceptFrameCount;           // Last time a target expressed a desire to accept the source
    ImGuiID                 DragDropHoldJustPressedId;          // Set when holding a payload just made ButtonBehavior() return a press.
    ImVector<unsigned char> DragDropPayloadBufHeap;             // We don't expose the ImVector<> directly, ImGuiPayload only holds pointer+size
    unsigned char           DragDropPayloadBufLocal[16];        // Local buffer for small payloads

    // Clipper
    int                             ClipperTempDataStacked;
    ImVector<ImGuiListClipperData>  ClipperTempData;

    // Tables
    ImGuiTable*                     CurrentTable;
    ImGuiID                         DebugBreakInTable;          // Set to break in BeginTable() call.
    int                             TablesTempDataStacked;      // Temporary table data size (because we leave previous instances undestructed, we generally don't use TablesTempData.Size)
    ImVector<ImGuiTableTempData>    TablesTempData;             // Temporary table data (buffers reused/shared across instances, support nesting)
    ImPool<ImGuiTable>              Tables;                     // Persistent table data
    ImVector<float>                 TablesLastTimeActive;       // Last used timestamp of each tables (SOA, for efficient GC)
    ImVector<ImDrawChannel>         DrawChannelsTempMergeBuffer;

    // Tab bars
    ImGuiTabBar*                    CurrentTabBar;
    ImPool<ImGuiTabBar>             TabBars;
    ImVector<ImGuiPtrOrIndex>       CurrentTabBarStack;
    ImVector<ImGuiShrinkWidthItem>  ShrinkWidthBuffer;

    // Hover Delay system
    ImGuiID                 HoverItemDelayId;
    ImGuiID                 HoverItemDelayIdPreviousFrame;
    float                   HoverItemDelayTimer;                // Currently used by IsItemHovered()
    float                   HoverItemDelayClearTimer;           // Currently used by IsItemHovered(): grace time before g.TooltipHoverTimer gets cleared.
    ImGuiID                 HoverItemUnlockedStationaryId;      // Mouse has once been stationary on this item. Only reset after departing the item.
    ImGuiID                 HoverWindowUnlockedStationaryId;    // Mouse has once been stationary on this window. Only reset after departing the window.

    // Mouse state
    ImGuiMouseCursor        MouseCursor;
    float                   MouseStationaryTimer;               // Time the mouse has been stationary (with some loose heuristic)
    ImVec2                  MouseLastValidPos;

    // Widget state
    ImGuiInputTextState     InputTextState;
    ImGuiInputTextDeactivatedState InputTextDeactivatedState;
    ImFont                  InputTextPasswordFont;
    ImGuiID                 TempInputId;                        // Temporary text input when CTRL+clicking on a slider, etc.
    int                     BeginMenuDepth;
    int                     BeginComboDepth;
    ImGuiColorEditFlags     ColorEditOptions;                   // Store user options for color edit widgets
    ImGuiID                 ColorEditCurrentID;                 // Set temporarily while inside of the parent-most ColorEdit4/ColorPicker4 (because they call each others).
    ImGuiID                 ColorEditSavedID;                   // ID we are saving/restoring HS for
    float                   ColorEditSavedHue;                  // Backup of last Hue associated to LastColor, so we can restore Hue in lossy RGB<>HSV round trips
    float                   ColorEditSavedSat;                  // Backup of last Saturation associated to LastColor, so we can restore Saturation in lossy RGB<>HSV round trips
    ImU32                   ColorEditSavedColor;                // RGB value with alpha set to 0.
    ImVec4                  ColorPickerRef;                     // Initial/reference color at the time of opening the color picker.
    ImGuiComboPreviewData   ComboPreviewData;
    ImRect                  WindowResizeBorderExpectedRect;     // Expected border rect, switch to relative edit if moving
    bool                    WindowResizeRelativeMode;
    float                   SliderGrabClickOffset;
    float                   SliderCurrentAccum;                 // Accumulated slider delta when using navigation controls.
    bool                    SliderCurrentAccumDirty;            // Has the accumulated slider delta changed since last time we tried to apply it?
    bool                    DragCurrentAccumDirty;
    float                   DragCurrentAccum;                   // Accumulator for dragging modification. Always high-precision, not rounded by end-user precision settings
    float                   DragSpeedDefaultRatio;              // If speed == 0.0f, uses (max-min) * DragSpeedDefaultRatio
    float                   ScrollbarClickDeltaToGrabCenter;    // Distance between mouse and center of grab box, normalized in parent space. Use storage?
    float                   DisabledAlphaBackup;                // Backup for style.Alpha for BeginDisabled()
    short                   DisabledStackSize;
    short                   LockMarkEdited;
    short                   TooltipOverrideCount;
    ImVector<char>          ClipboardHandlerData;               // If no custom clipboard handler is defined
    ImVector<ImGuiID>       MenusIdSubmittedThisFrame;          // A list of menu IDs that were rendered at least once
    ImGuiTypingSelectState  TypingSelectState;                  // State for GetTypingSelectRequest()

    // Platform support
    ImGuiPlatformImeData    PlatformImeData;                    // Data updated by current frame
    ImGuiPlatformImeData    PlatformImeDataPrev;                // Previous frame data (when changing we will call io.SetPlatformImeDataFn
    ImGuiID                 PlatformImeViewport;

    // Extensions
    // FIXME: We could provide an API to register one slot in an array held in ImGuiContext?
    ImGuiDockContext        DockContext;
    void                    (*DockNodeWindowMenuHandler)(ImGuiContext* ctx, ImGuiDockNode* node, ImGuiTabBar* tab_bar);

    // Settings
    bool                    SettingsLoaded;
    float                   SettingsDirtyTimer;                 // Save .ini Settings to memory when time reaches zero
    ImGuiTextBuffer         SettingsIniData;                    // In memory .ini settings
    ImVector<ImGuiSettingsHandler>      SettingsHandlers;       // List of .ini settings handlers
    ImChunkStream<ImGuiWindowSettings>  SettingsWindows;        // ImGuiWindow .ini settings entries
    ImChunkStream<ImGuiTableSettings>   SettingsTables;         // ImGuiTable .ini settings entries
    ImVector<ImGuiContextHook>          Hooks;                  // Hooks for extensions (e.g. test engine)
    ImGuiID                             HookIdNext;             // Next available HookId

    // Localization
    const char*             LocalizationTable[ImGuiLocKey_COUNT];

    // Capture/Logging
    bool                    LogEnabled;                         // Currently capturing
    ImGuiLogType            LogType;                            // Capture target
    ImFileHandle            LogFile;                            // If != NULL log to stdout/ file
    ImGuiTextBuffer         LogBuffer;                          // Accumulation buffer when log to clipboard. This is pointer so our GImGui static constructor doesn't call heap allocators.
    const char*             LogNextPrefix;
    const char*             LogNextSuffix;
    float                   LogLinePosY;
    bool                    LogLineFirstItem;
    int                     LogDepthRef;
    int                     LogDepthToExpand;
    int                     LogDepthToExpandDefault;            // Default/stored value for LogDepthMaxExpand if not specified in the LogXXX function call.

    // Debug Tools
    // (some of the highly frequently used data are interleaved in other structures above: DebugBreakXXX fields, DebugHookIdInfo, DebugLocateId etc.)
    ImGuiDebugLogFlags      DebugLogFlags;
    ImGuiTextBuffer         DebugLogBuf;
    ImGuiTextIndex          DebugLogIndex;
    ImGuiDebugLogFlags      DebugLogAutoDisableFlags;
    ImU8                    DebugLogAutoDisableFrames;
    ImU8                    DebugLocateFrames;                  // For DebugLocateItemOnHover(). This is used together with DebugLocateId which is in a hot/cached spot above.
    bool                    DebugBreakInLocateId;               // Debug break in ItemAdd() call for g.DebugLocateId.
    ImGuiKeyChord           DebugBreakKeyChord;                 // = ImGuiKey_Pause
    ImS8                    DebugBeginReturnValueCullDepth;     // Cycle between 0..9 then wrap around.
    bool                    DebugItemPickerActive;              // Item picker is active (started with DebugStartItemPicker())
    ImU8                    DebugItemPickerMouseButton;
    ImGuiID                 DebugItemPickerBreakId;             // Will call IM_DEBUG_BREAK() when encountering this ID
    float                   DebugFlashStyleColorTime;
    ImVec4                  DebugFlashStyleColorBackup;
    ImGuiMetricsConfig      DebugMetricsConfig;
    ImGuiIDStackTool        DebugIDStackTool;
    ImGuiDebugAllocInfo     DebugAllocInfo;
    ImGuiDockNode*          DebugHoveredDockNode;               // Hovered dock node.

    // Misc
    float                   FramerateSecPerFrame[60];           // Calculate estimate of framerate for user over the last 60 frames..
    int                     FramerateSecPerFrameIdx;
    int                     FramerateSecPerFrameCount;
    float                   FramerateSecPerFrameAccum;
    int                     WantCaptureMouseNextFrame;          // Explicit capture override via SetNextFrameWantCaptureMouse()/SetNextFrameWantCaptureKeyboard(). Default to -1.
    int                     WantCaptureKeyboardNextFrame;       // "
    int                     WantTextInputNextFrame;
    ImVector<char>          TempBuffer;                         // Temporary text buffer
    char                    TempKeychordName[64];

    ImGuiContext(ImFontAtlas* shared_font_atlas)
    {
        IO.Ctx = this;
        InputTextState.Ctx = this;

        Initialized = false;
        ConfigFlagsCurrFrame = ConfigFlagsLastFrame = ImGuiConfigFlags_None;
        FontAtlasOwnedByContext = shared_font_atlas ? false : true;
        Font = NULL;
        FontSize = FontBaseSize = 0.0f;
        IO.Fonts = shared_font_atlas ? shared_font_atlas : IM_NEW(ImFontAtlas)();
        Time = 0.0f;
        FrameCount = 0;
        FrameCountEnded = FrameCountPlatformEnded = FrameCountRendered = -1;
        WithinFrameScope = WithinFrameScopeWithImplicitWindow = WithinEndChild = false;
        GcCompactAll = false;
        TestEngineHookItems = false;
        TestEngine = NULL;

        InputEventsNextMouseSource = ImGuiMouseSource_Mouse;
        InputEventsNextEventId = 1;

        WindowsActiveCount = 0;
        CurrentWindow = NULL;
        HoveredWindow = NULL;
        HoveredWindowUnderMovingWindow = NULL;
        MovingWindow = NULL;
        WheelingWindow = NULL;
        WheelingWindowStartFrame = WheelingWindowScrolledFrame = -1;
        WheelingWindowReleaseTimer = 0.0f;

        DebugHookIdInfo = 0;
        HoveredId = HoveredIdPreviousFrame = 0;
        HoveredIdAllowOverlap = false;
        HoveredIdDisabled = false;
        HoveredIdTimer = HoveredIdNotActiveTimer = 0.0f;
        ActiveId = 0;
        ActiveIdIsAlive = 0;
        ActiveIdTimer = 0.0f;
        ActiveIdIsJustActivated = false;
        ActiveIdAllowOverlap = false;
        ActiveIdNoClearOnFocusLoss = false;
        ActiveIdHasBeenPressedBefore = false;
        ActiveIdHasBeenEditedBefore = false;
        ActiveIdHasBeenEditedThisFrame = false;
        ActiveIdFromShortcut = false;
        ActiveIdClickOffset = ImVec2(-1, -1);
        ActiveIdWindow = NULL;
        ActiveIdSource = ImGuiInputSource_None;
        ActiveIdMouseButton = -1;
        ActiveIdPreviousFrame = 0;
        ActiveIdPreviousFrameIsAlive = false;
        ActiveIdPreviousFrameHasBeenEditedBefore = false;
        ActiveIdPreviousFrameWindow = NULL;
        LastActiveId = 0;
        LastActiveIdTimer = 0.0f;

        LastKeyboardKeyPressTime = LastKeyModsChangeTime = LastKeyModsChangeFromNoneTime = -1.0;

        ActiveIdUsingNavDirMask = 0x00;
        ActiveIdUsingAllKeyboardKeys = false;
#ifndef IMGUI_DISABLE_OBSOLETE_KEYIO
        ActiveIdUsingNavInputMask = 0x00;
#endif

        CurrentFocusScopeId = 0;
        CurrentItemFlags = ImGuiItemFlags_None;
        DebugShowGroupRects = false;

        CurrentDpiScale = 0.0f;
        CurrentViewport = NULL;
        MouseViewport = MouseLastHoveredViewport = NULL;
        PlatformLastFocusedViewportId = 0;
        ViewportCreatedCount = PlatformWindowsCreatedCount = 0;
        ViewportFocusedStampCount = 0;

        NavWindow = NULL;
        NavId = NavFocusScopeId = NavActivateId = NavActivateDownId = NavActivatePressedId = 0;
        NavJustMovedToId = NavJustMovedToFocusScopeId = NavNextActivateId = 0;
        NavActivateFlags = NavNextActivateFlags = ImGuiActivateFlags_None;
        NavHighlightActivatedId = 0;
        NavHighlightActivatedTimer = 0.0f;
        NavJustMovedToKeyMods = ImGuiMod_None;
        NavInputSource = ImGuiInputSource_Keyboard;
        NavLayer = ImGuiNavLayer_Main;
        NavLastValidSelectionUserData = ImGuiSelectionUserData_Invalid;
        NavIdIsAlive = false;
        NavMousePosDirty = false;
        NavDisableHighlight = true;
        NavDisableMouseHover = false;
        NavAnyRequest = false;
        NavInitRequest = false;
        NavInitRequestFromMove = false;
        NavMoveSubmitted = false;
        NavMoveScoringItems = false;
        NavMoveForwardToNextFrame = false;
        NavMoveFlags = ImGuiNavMoveFlags_None;
        NavMoveScrollFlags = ImGuiScrollFlags_None;
        NavMoveKeyMods = ImGuiMod_None;
        NavMoveDir = NavMoveDirForDebug = NavMoveClipDir = ImGuiDir_None;
        NavScoringDebugCount = 0;
        NavTabbingDir = 0;
        NavTabbingCounter = 0;

        ConfigNavWindowingKeyNext = ImGuiMod_Ctrl | ImGuiKey_Tab;
        ConfigNavWindowingKeyPrev = ImGuiMod_Ctrl | ImGuiMod_Shift | ImGuiKey_Tab;
        NavWindowingTarget = NavWindowingTargetAnim = NavWindowingListWindow = NULL;
        NavWindowingTimer = NavWindowingHighlightAlpha = 0.0f;
        NavWindowingToggleLayer = false;
        NavWindowingToggleKey = ImGuiKey_None;

        DimBgRatio = 0.0f;

        DragDropActive = DragDropWithinSource = DragDropWithinTarget = false;
        DragDropSourceFlags = ImGuiDragDropFlags_None;
        DragDropSourceFrameCount = -1;
        DragDropMouseButton = -1;
        DragDropTargetId = 0;
        DragDropAcceptFlags = ImGuiDragDropFlags_None;
        DragDropAcceptIdCurrRectSurface = 0.0f;
        DragDropAcceptIdPrev = DragDropAcceptIdCurr = 0;
        DragDropAcceptFrameCount = -1;
        DragDropHoldJustPressedId = 0;
        memset(DragDropPayloadBufLocal, 0, sizeof(DragDropPayloadBufLocal));

        ClipperTempDataStacked = 0;

        CurrentTable = NULL;
        TablesTempDataStacked = 0;
        CurrentTabBar = NULL;

        HoverItemDelayId = HoverItemDelayIdPreviousFrame = HoverItemUnlockedStationaryId = HoverWindowUnlockedStationaryId = 0;
        HoverItemDelayTimer = HoverItemDelayClearTimer = 0.0f;

        MouseCursor = ImGuiMouseCursor_Arrow;
        MouseStationaryTimer = 0.0f;

        TempInputId = 0;
        BeginMenuDepth = BeginComboDepth = 0;
        ColorEditOptions = ImGuiColorEditFlags_DefaultOptions_;
        ColorEditCurrentID = ColorEditSavedID = 0;
        ColorEditSavedHue = ColorEditSavedSat = 0.0f;
        ColorEditSavedColor = 0;
        WindowResizeRelativeMode = false;
        SliderGrabClickOffset = 0.0f;
        SliderCurrentAccum = 0.0f;
        SliderCurrentAccumDirty = false;
        DragCurrentAccumDirty = false;
        DragCurrentAccum = 0.0f;
        DragSpeedDefaultRatio = 1.0f / 100.0f;
        ScrollbarClickDeltaToGrabCenter = 0.0f;
        DisabledAlphaBackup = 0.0f;
        DisabledStackSize = 0;
        LockMarkEdited = 0;
        TooltipOverrideCount = 0;

        PlatformImeData.InputPos = ImVec2(0.0f, 0.0f);
        PlatformImeDataPrev.InputPos = ImVec2(-1.0f, -1.0f); // Different to ensure initial submission
        PlatformImeViewport = 0;

        DockNodeWindowMenuHandler = NULL;

        SettingsLoaded = false;
        SettingsDirtyTimer = 0.0f;
        HookIdNext = 0;

        memset(LocalizationTable, 0, sizeof(LocalizationTable));

        LogEnabled = false;
        LogType = ImGuiLogType_None;
        LogNextPrefix = LogNextSuffix = NULL;
        LogFile = NULL;
        LogLinePosY = FLT_MAX;
        LogLineFirstItem = false;
        LogDepthRef = 0;
        LogDepthToExpand = LogDepthToExpandDefault = 2;

        DebugLogFlags = ImGuiDebugLogFlags_OutputToTTY;
        DebugLocateId = 0;
        DebugLogAutoDisableFlags = ImGuiDebugLogFlags_None;
        DebugLogAutoDisableFrames = 0;
        DebugLocateFrames = 0;
        DebugBeginReturnValueCullDepth = -1;
        DebugItemPickerActive = false;
        DebugItemPickerMouseButton = ImGuiMouseButton_Left;
        DebugItemPickerBreakId = 0;
        DebugFlashStyleColorTime = 0.0f;
        DebugFlashStyleColorIdx = ImGuiCol_COUNT;
        DebugHoveredDockNode = NULL;

        // Same as DebugBreakClearData(). Those fields are scattered in their respective subsystem to stay in hot-data locations
        DebugBreakInWindow = 0;
        DebugBreakInTable = 0;
        DebugBreakInLocateId = false;
        DebugBreakKeyChord = ImGuiKey_Pause;
        DebugBreakInShortcutRouting = ImGuiKey_None;

        memset(FramerateSecPerFrame, 0, sizeof(FramerateSecPerFrame));
        FramerateSecPerFrameIdx = FramerateSecPerFrameCount = 0;
        FramerateSecPerFrameAccum = 0.0f;
        WantCaptureMouseNextFrame = WantCaptureKeyboardNextFrame = WantTextInputNextFrame = -1;
        memset(TempKeychordName, 0, sizeof(TempKeychordName));
    }
};

//-----------------------------------------------------------------------------
// [SECTION] ImGuiWindowTempData, ImGuiWindow
//-----------------------------------------------------------------------------

// Transient per-window data, reset at the beginning of the frame. This used to be called ImGuiDrawContext, hence the DC variable name in ImGuiWindow.
// (That's theory, in practice the delimitation between ImGuiWindow and ImGuiWindowTempData is quite tenuous and could be reconsidered..)
// (This doesn't need a constructor because we zero-clear it as part of ImGuiWindow and all frame-temporary data are setup on Begin)
struct IMGUI_API ImGuiWindowTempData
{
    // Layout
    ImVec2                  CursorPos;              // Current emitting position, in absolute coordinates.
    ImVec2                  CursorPosPrevLine;
    ImVec2                  CursorStartPos;         // Initial position after Begin(), generally ~ window position + WindowPadding.
    ImVec2                  CursorMaxPos;           // Used to implicitly calculate ContentSize at the beginning of next frame, for scrolling range and auto-resize. Always growing during the frame.
    ImVec2                  IdealMaxPos;            // Used to implicitly calculate ContentSizeIdeal at the beginning of next frame, for auto-resize only. Always growing during the frame.
    ImVec2                  CurrLineSize;
    ImVec2                  PrevLineSize;
    float                   CurrLineTextBaseOffset; // Baseline offset (0.0f by default on a new line, generally == style.FramePadding.y when a framed item has been added).
    float                   PrevLineTextBaseOffset;
    bool                    IsSameLine;
    bool                    IsSetPos;
    ImVec1                  Indent;                 // Indentation / start position from left of window (increased by TreePush/TreePop, etc.)
    ImVec1                  ColumnsOffset;          // Offset to the current column (if ColumnsCurrent > 0). FIXME: This and the above should be a stack to allow use cases like Tree->Column->Tree. Need revamp columns API.
    ImVec1                  GroupOffset;
    ImVec2                  CursorStartPosLossyness;// Record the loss of precision of CursorStartPos due to really large scrolling amount. This is used by clipper to compensate and fix the most common use case of large scroll area.

    // Keyboard/Gamepad navigation
    ImGuiNavLayer           NavLayerCurrent;        // Current layer, 0..31 (we currently only use 0..1)
    short                   NavLayersActiveMask;    // Which layers have been written to (result from previous frame)
    short                   NavLayersActiveMaskNext;// Which layers have been written to (accumulator for current frame)
    bool                    NavIsScrollPushableX;   // Set when current work location may be scrolled horizontally when moving left / right. This is generally always true UNLESS within a column.
    bool                    NavHideHighlightOneFrame;
    bool                    NavWindowHasScrollY;    // Set per window when scrolling can be used (== ScrollMax.y > 0.0f)

    // Miscellaneous
    bool                    MenuBarAppending;       // FIXME: Remove this
    ImVec2                  MenuBarOffset;          // MenuBarOffset.x is sort of equivalent of a per-layer CursorPos.x, saved/restored as we switch to the menu bar. The only situation when MenuBarOffset.y is > 0 if when (SafeAreaPadding.y > FramePadding.y), often used on TVs.
    ImGuiMenuColumns        MenuColumns;            // Simplified columns storage for menu items measurement
    int                     TreeDepth;              // Current tree depth.
    ImU32                   TreeJumpToParentOnPopMask; // Store a copy of !g.NavIdIsAlive for TreeDepth 0..31.. Could be turned into a ImU64 if necessary.
    ImVector<ImGuiWindow*>  ChildWindows;
    ImGuiStorage*           StateStorage;           // Current persistent per-window storage (store e.g. tree node open/close state)
    ImGuiOldColumns*        CurrentColumns;         // Current columns set
    int                     CurrentTableIdx;        // Current table index (into g.Tables)
    ImGuiLayoutType         LayoutType;
    ImGuiLayoutType         ParentLayoutType;       // Layout type of parent window at the time of Begin()
    ImU32                   ModalDimBgColor;

    // Local parameters stacks
    // We store the current settings outside of the vectors to increase memory locality (reduce cache misses). The vectors are rarely modified. Also it allows us to not heap allocate for short-lived windows which are not using those settings.
    float                   ItemWidth;              // Current item width (>0.0: width in pixels, <0.0: align xx pixels to the right of window).
    float                   TextWrapPos;            // Current text wrap pos.
    ImVector<float>         ItemWidthStack;         // Store item widths to restore (attention: .back() is not == ItemWidth)
    ImVector<float>         TextWrapPosStack;       // Store text wrap pos to restore (attention: .back() is not == TextWrapPos)
};

// Storage for one window
struct IMGUI_API ImGuiWindow
{
    ImGuiContext*           Ctx;                                // Parent UI context (needs to be set explicitly by parent).
    char*                   Name;                               // Window name, owned by the window.
    ImGuiID                 ID;                                 // == ImHashStr(Name)
    ImGuiWindowFlags        Flags, FlagsPreviousFrame;          // See enum ImGuiWindowFlags_
    ImGuiChildFlags         ChildFlags;                         // Set when window is a child window. See enum ImGuiChildFlags_
    ImGuiWindowClass        WindowClass;                        // Advanced users only. Set with SetNextWindowClass()
    ImGuiViewportP*         Viewport;                           // Always set in Begin(). Inactive windows may have a NULL value here if their viewport was discarded.
    ImGuiID                 ViewportId;                         // We backup the viewport id (since the viewport may disappear or never be created if the window is inactive)
    ImVec2                  ViewportPos;                        // We backup the viewport position (since the viewport may disappear or never be created if the window is inactive)
    int                     ViewportAllowPlatformMonitorExtend; // Reset to -1 every frame (index is guaranteed to be valid between NewFrame..EndFrame), only used in the Appearing frame of a tooltip/popup to enforce clamping to a given monitor
    ImVec2                  Pos;                                // Position (always rounded-up to nearest pixel)
    ImVec2                  Size;                               // Current size (==SizeFull or collapsed title bar size)
    ImVec2                  SizeFull;                           // Size when non collapsed
    ImVec2                  ContentSize;                        // Size of contents/scrollable client area (calculated from the extents reach of the cursor) from previous frame. Does not include window decoration or window padding.
    ImVec2                  ContentSizeIdeal;
    ImVec2                  ContentSizeExplicit;                // Size of contents/scrollable client area explicitly request by the user via SetNextWindowContentSize().
    ImVec2                  WindowPadding;                      // Window padding at the time of Begin().
    float                   WindowRounding;                     // Window rounding at the time of Begin(). May be clamped lower to avoid rendering artifacts with title bar, menu bar etc.
    float                   WindowBorderSize;                   // Window border size at the time of Begin().
    float                   DecoOuterSizeX1, DecoOuterSizeY1;   // Left/Up offsets. Sum of non-scrolling outer decorations (X1 generally == 0.0f. Y1 generally = TitleBarHeight + MenuBarHeight). Locked during Begin().
    float                   DecoOuterSizeX2, DecoOuterSizeY2;   // Right/Down offsets (X2 generally == ScrollbarSize.x, Y2 == ScrollbarSizes.y).
    float                   DecoInnerSizeX1, DecoInnerSizeY1;   // Applied AFTER/OVER InnerRect. Specialized for Tables as they use specialized form of clipping and frozen rows/columns are inside InnerRect (and not part of regular decoration sizes).
    int                     NameBufLen;                         // Size of buffer storing Name. May be larger than strlen(Name)!
    ImGuiID                 MoveId;                             // == window->GetID("#MOVE")
    ImGuiID                 TabId;                              // == window->GetID("#TAB")
    ImGuiID                 ChildId;                            // ID of corresponding item in parent window (for navigation to return from child window to parent window)
    ImVec2                  Scroll;
    ImVec2                  ScrollMax;
    ImVec2                  ScrollTarget;                       // target scroll position. stored as cursor position with scrolling canceled out, so the highest point is always 0.0f. (FLT_MAX for no change)
    ImVec2                  ScrollTargetCenterRatio;            // 0.0f = scroll so that target position is at top, 0.5f = scroll so that target position is centered
    ImVec2                  ScrollTargetEdgeSnapDist;           // 0.0f = no snapping, >0.0f snapping threshold
    ImVec2                  ScrollbarSizes;                     // Size taken by each scrollbars on their smaller axis. Pay attention! ScrollbarSizes.x == width of the vertical scrollbar, ScrollbarSizes.y = height of the horizontal scrollbar.
    bool                    ScrollbarX, ScrollbarY;             // Are scrollbars visible?
    bool                    ViewportOwned;
    bool                    Active;                             // Set to true on Begin(), unless Collapsed
    bool                    WasActive;
    bool                    WriteAccessed;                      // Set to true when any widget access the current window
    bool                    Collapsed;                          // Set when collapsing window to become only title-bar
    bool                    WantCollapseToggle;
    bool                    SkipItems;                          // Set when items can safely be all clipped (e.g. window not visible or collapsed)
    bool                    SkipRefresh;                        // [EXPERIMENTAL] Reuse previous frame drawn contents, Begin() returns false.
    bool                    Appearing;                          // Set during the frame where the window is appearing (or re-appearing)
    bool                    Hidden;                             // Do not display (== HiddenFrames*** > 0)
    bool                    IsFallbackWindow;                   // Set on the "Debug##Default" window.
    bool                    IsExplicitChild;                    // Set when passed _ChildWindow, left to false by BeginDocked()
    bool                    HasCloseButton;                     // Set when the window has a close button (p_open != NULL)
    signed char             ResizeBorderHovered;                // Current border being hovered for resize (-1: none, otherwise 0-3)
    signed char             ResizeBorderHeld;                   // Current border being held for resize (-1: none, otherwise 0-3)
    short                   BeginCount;                         // Number of Begin() during the current frame (generally 0 or 1, 1+ if appending via multiple Begin/End pairs)
    short                   BeginCountPreviousFrame;            // Number of Begin() during the previous frame
    short                   BeginOrderWithinParent;             // Begin() order within immediate parent window, if we are a child window. Otherwise 0.
    short                   BeginOrderWithinContext;            // Begin() order within entire imgui context. This is mostly used for debugging submission order related issues.
    short                   FocusOrder;                         // Order within WindowsFocusOrder[], altered when windows are focused.
    ImGuiID                 PopupId;                            // ID in the popup stack when this window is used as a popup/menu (because we use generic Name/ID for recycling)
    ImS8                    AutoFitFramesX, AutoFitFramesY;
    bool                    AutoFitOnlyGrows;
    ImGuiDir                AutoPosLastDirection;
    ImS8                    HiddenFramesCanSkipItems;           // Hide the window for N frames
    ImS8                    HiddenFramesCannotSkipItems;        // Hide the window for N frames while allowing items to be submitted so we can measure their size
    ImS8                    HiddenFramesForRenderOnly;          // Hide the window until frame N at Render() time only
    ImS8                    DisableInputsFrames;                // Disable window interactions for N frames
    ImGuiCond               SetWindowPosAllowFlags : 8;         // store acceptable condition flags for SetNextWindowPos() use.
    ImGuiCond               SetWindowSizeAllowFlags : 8;        // store acceptable condition flags for SetNextWindowSize() use.
    ImGuiCond               SetWindowCollapsedAllowFlags : 8;   // store acceptable condition flags for SetNextWindowCollapsed() use.
    ImGuiCond               SetWindowDockAllowFlags : 8;        // store acceptable condition flags for SetNextWindowDock() use.
    ImVec2                  SetWindowPosVal;                    // store window position when using a non-zero Pivot (position set needs to be processed when we know the window size)
    ImVec2                  SetWindowPosPivot;                  // store window pivot for positioning. ImVec2(0, 0) when positioning from top-left corner; ImVec2(0.5f, 0.5f) for centering; ImVec2(1, 1) for bottom right.

    ImVector<ImGuiID>       IDStack;                            // ID stack. ID are hashes seeded with the value at the top of the stack. (In theory this should be in the TempData structure)
    ImGuiWindowTempData     DC;                                 // Temporary per-window data, reset at the beginning of the frame. This used to be called ImGuiDrawContext, hence the "DC" variable name.

    // The best way to understand what those rectangles are is to use the 'Metrics->Tools->Show Windows Rectangles' viewer.
    // The main 'OuterRect', omitted as a field, is window->Rect().
    ImRect                  OuterRectClipped;                   // == Window->Rect() just after setup in Begin(). == window->Rect() for root window.
    ImRect                  InnerRect;                          // Inner rectangle (omit title bar, menu bar, scroll bar)
    ImRect                  InnerClipRect;                      // == InnerRect shrunk by WindowPadding*0.5f on each side, clipped within viewport or parent clip rect.
    ImRect                  WorkRect;                           // Initially covers the whole scrolling region. Reduced by containers e.g columns/tables when active. Shrunk by WindowPadding*1.0f on each side. This is meant to replace ContentRegionRect over time (from 1.71+ onward).
    ImRect                  ParentWorkRect;                     // Backup of WorkRect before entering a container such as columns/tables. Used by e.g. SpanAllColumns functions to easily access. Stacked containers are responsible for maintaining this. // FIXME-WORKRECT: Could be a stack?
    ImRect                  ClipRect;                           // Current clipping/scissoring rectangle, evolve as we are using PushClipRect(), etc. == DrawList->clip_rect_stack.back().
    ImRect                  ContentRegionRect;                  // FIXME: This is currently confusing/misleading. It is essentially WorkRect but not handling of scrolling. We currently rely on it as right/bottom aligned sizing operation need some size to rely on.
    ImVec2ih                HitTestHoleSize;                    // Define an optional rectangular hole where mouse will pass-through the window.
    ImVec2ih                HitTestHoleOffset;

    int                     LastFrameActive;                    // Last frame number the window was Active.
    int                     LastFrameJustFocused;               // Last frame number the window was made Focused.
    float                   LastTimeActive;                     // Last timestamp the window was Active (using float as we don't need high precision there)
    float                   ItemWidthDefault;
    ImGuiStorage            StateStorage;
    ImVector<ImGuiOldColumns> ColumnsStorage;
    float                   FontWindowScale;                    // User scale multiplier per-window, via SetWindowFontScale()
    float                   FontDpiScale;
    int                     SettingsOffset;                     // Offset into SettingsWindows[] (offsets are always valid as we only grow the array from the back)

    ImDrawList*             DrawList;                           // == &DrawListInst (for backward compatibility reason with code using imgui_internal.h we keep this a pointer)
    ImDrawList              DrawListInst;
    ImGuiWindow*            ParentWindow;                       // If we are a child _or_ popup _or_ docked window, this is pointing to our parent. Otherwise NULL.
    ImGuiWindow*            ParentWindowInBeginStack;
    ImGuiWindow*            RootWindow;                         // Point to ourself or first ancestor that is not a child window. Doesn't cross through popups/dock nodes.
    ImGuiWindow*            RootWindowPopupTree;                // Point to ourself or first ancestor that is not a child window. Cross through popups parent<>child.
    ImGuiWindow*            RootWindowDockTree;                 // Point to ourself or first ancestor that is not a child window. Cross through dock nodes.
    ImGuiWindow*            RootWindowForTitleBarHighlight;     // Point to ourself or first ancestor which will display TitleBgActive color when this window is active.
    ImGuiWindow*            RootWindowForNav;                   // Point to ourself or first ancestor which doesn't have the NavFlattened flag.
    ImGuiWindow*            ParentWindowForFocusRoute;          // Set to manual link a window to its logical parent so that Shortcut() chain are honoerd (e.g. Tool linked to Document)

    ImGuiWindow*            NavLastChildNavWindow;              // When going to the menu bar, we remember the child window we came from. (This could probably be made implicit if we kept g.Windows sorted by last focused including child window.)
    ImGuiID                 NavLastIds[ImGuiNavLayer_COUNT];    // Last known NavId for this window, per layer (0/1)
    ImRect                  NavRectRel[ImGuiNavLayer_COUNT];    // Reference rectangle, in window relative space
    ImVec2                  NavPreferredScoringPosRel[ImGuiNavLayer_COUNT]; // Preferred X/Y position updated when moving on a given axis, reset to FLT_MAX.
    ImGuiID                 NavRootFocusScopeId;                // Focus Scope ID at the time of Begin()

    int                     MemoryDrawListIdxCapacity;          // Backup of last idx/vtx count, so when waking up the window we can preallocate and avoid iterative alloc/copy
    int                     MemoryDrawListVtxCapacity;
    bool                    MemoryCompacted;                    // Set when window extraneous data have been garbage collected

    // Docking
    bool                    DockIsActive        :1;             // When docking artifacts are actually visible. When this is set, DockNode is guaranteed to be != NULL. ~~ (DockNode != NULL) && (DockNode->Windows.Size > 1).
    bool                    DockNodeIsVisible   :1;
    bool                    DockTabIsVisible    :1;             // Is our window visible this frame? ~~ is the corresponding tab selected?
    bool                    DockTabWantClose    :1;
    short                   DockOrder;                          // Order of the last time the window was visible within its DockNode. This is used to reorder windows that are reappearing on the same frame. Same value between windows that were active and windows that were none are possible.
    ImGuiWindowDockStyle    DockStyle;
    ImGuiDockNode*          DockNode;                           // Which node are we docked into. Important: Prefer testing DockIsActive in many cases as this will still be set when the dock node is hidden.
    ImGuiDockNode*          DockNodeAsHost;                     // Which node are we owning (for parent windows)
    ImGuiID                 DockId;                             // Backup of last valid DockNode->ID, so single window remember their dock node id even when they are not bound any more
    ImGuiItemStatusFlags    DockTabItemStatusFlags;
    ImRect                  DockTabItemRect;

public:
    ImGuiWindow(ImGuiContext* context, const char* name);
    ~ImGuiWindow();

    ImGuiID     GetID(const char* str, const char* str_end = NULL);
    ImGuiID     GetID(const void* ptr);
    ImGuiID     GetID(int n);
    ImGuiID     GetIDFromRectangle(const ImRect& r_abs);

    // We don't use g.FontSize because the window may be != g.CurrentWindow.
    ImRect      Rect() const            { return ImRect(Pos.x, Pos.y, Pos.x + Size.x, Pos.y + Size.y); }
    float       CalcFontSize() const    { ImGuiContext& g = *Ctx; float scale = g.FontBaseSize * FontWindowScale * FontDpiScale; if (ParentWindow) scale *= ParentWindow->FontWindowScale; return scale; }
    float       TitleBarHeight() const  { ImGuiContext& g = *Ctx; return (Flags & ImGuiWindowFlags_NoTitleBar) ? 0.0f : CalcFontSize() + g.Style.FramePadding.y * 2.0f; }
    ImRect      TitleBarRect() const    { return ImRect(Pos, ImVec2(Pos.x + SizeFull.x, Pos.y + TitleBarHeight())); }
    float       MenuBarHeight() const   { ImGuiContext& g = *Ctx; return (Flags & ImGuiWindowFlags_MenuBar) ? DC.MenuBarOffset.y + CalcFontSize() + g.Style.FramePadding.y * 2.0f : 0.0f; }
    ImRect      MenuBarRect() const     { float y1 = Pos.y + TitleBarHeight(); return ImRect(Pos.x, y1, Pos.x + SizeFull.x, y1 + MenuBarHeight()); }
};

//-----------------------------------------------------------------------------
// [SECTION] Tab bar, Tab item support
//-----------------------------------------------------------------------------

// Extend ImGuiTabBarFlags_
enum ImGuiTabBarFlagsPrivate_
{
    ImGuiTabBarFlags_DockNode                   = 1 << 20,  // Part of a dock node [we don't use this in the master branch but it facilitate branch syncing to keep this around]
    ImGuiTabBarFlags_IsFocused                  = 1 << 21,
    ImGuiTabBarFlags_SaveSettings               = 1 << 22,  // FIXME: Settings are handled by the docking system, this only request the tab bar to mark settings dirty when reordering tabs
};

// Extend ImGuiTabItemFlags_
enum ImGuiTabItemFlagsPrivate_
{
    ImGuiTabItemFlags_SectionMask_              = ImGuiTabItemFlags_Leading | ImGuiTabItemFlags_Trailing,
    ImGuiTabItemFlags_NoCloseButton             = 1 << 20,  // Track whether p_open was set or not (we'll need this info on the next frame to recompute ContentWidth during layout)
    ImGuiTabItemFlags_Button                    = 1 << 21,  // Used by TabItemButton, change the tab item behavior to mimic a button
    ImGuiTabItemFlags_Unsorted                  = 1 << 22,  // [Docking] Trailing tabs with the _Unsorted flag will be sorted based on the DockOrder of their Window.
};

// Storage for one active tab item (sizeof() 48 bytes)
struct ImGuiTabItem
{
    ImGuiID             ID;
    ImGuiTabItemFlags   Flags;
    ImGuiWindow*        Window;                 // When TabItem is part of a DockNode's TabBar, we hold on to a window.
    int                 LastFrameVisible;
    int                 LastFrameSelected;      // This allows us to infer an ordered list of the last activated tabs with little maintenance
    float               Offset;                 // Position relative to beginning of tab
    float               Width;                  // Width currently displayed
    float               ContentWidth;           // Width of label, stored during BeginTabItem() call
    float               RequestedWidth;         // Width optionally requested by caller, -1.0f is unused
    ImS32               NameOffset;             // When Window==NULL, offset to name within parent ImGuiTabBar::TabsNames
    ImS16               BeginOrder;             // BeginTabItem() order, used to re-order tabs after toggling ImGuiTabBarFlags_Reorderable
    ImS16               IndexDuringLayout;      // Index only used during TabBarLayout(). Tabs gets reordered so 'Tabs[n].IndexDuringLayout == n' but may mismatch during additions.
    bool                WantClose;              // Marked as closed by SetTabItemClosed()

    ImGuiTabItem()      { memset(this, 0, sizeof(*this)); LastFrameVisible = LastFrameSelected = -1; RequestedWidth = -1.0f; NameOffset = -1; BeginOrder = IndexDuringLayout = -1; }
};

// Storage for a tab bar (sizeof() 152 bytes)
struct IMGUI_API ImGuiTabBar
{
    ImVector<ImGuiTabItem> Tabs;
    ImGuiTabBarFlags    Flags;
    ImGuiID             ID;                     // Zero for tab-bars used by docking
    ImGuiID             SelectedTabId;          // Selected tab/window
    ImGuiID             NextSelectedTabId;      // Next selected tab/window. Will also trigger a scrolling animation
    ImGuiID             VisibleTabId;           // Can occasionally be != SelectedTabId (e.g. when previewing contents for CTRL+TAB preview)
    int                 CurrFrameVisible;
    int                 PrevFrameVisible;
    ImRect              BarRect;
    float               CurrTabsContentsHeight;
    float               PrevTabsContentsHeight; // Record the height of contents submitted below the tab bar
    float               WidthAllTabs;           // Actual width of all tabs (locked during layout)
    float               WidthAllTabsIdeal;      // Ideal width if all tabs were visible and not clipped
    float               ScrollingAnim;
    float               ScrollingTarget;
    float               ScrollingTargetDistToVisibility;
    float               ScrollingSpeed;
    float               ScrollingRectMinX;
    float               ScrollingRectMaxX;
    float               SeparatorMinX;
    float               SeparatorMaxX;
    ImGuiID             ReorderRequestTabId;
    ImS16               ReorderRequestOffset;
    ImS8                BeginCount;
    bool                WantLayout;
    bool                VisibleTabWasSubmitted;
    bool                TabsAddedNew;           // Set to true when a new tab item or button has been added to the tab bar during last frame
    ImS16               TabsActiveCount;        // Number of tabs submitted this frame.
    ImS16               LastTabItemIdx;         // Index of last BeginTabItem() tab for use by EndTabItem()
    float               ItemSpacingY;
    ImVec2              FramePadding;           // style.FramePadding locked at the time of BeginTabBar()
    ImVec2              BackupCursorPos;
    ImGuiTextBuffer     TabsNames;              // For non-docking tab bar we re-append names in a contiguous buffer.

    ImGuiTabBar();
};

//-----------------------------------------------------------------------------
// [SECTION] Table support
//-----------------------------------------------------------------------------

#define IM_COL32_DISABLE                IM_COL32(0,0,0,1)   // Special sentinel code which cannot be used as a regular color.
#define IMGUI_TABLE_MAX_COLUMNS         512                 // May be further lifted

// Our current column maximum is 64 but we may raise that in the future.
typedef ImS16 ImGuiTableColumnIdx;
typedef ImU16 ImGuiTableDrawChannelIdx;

// [Internal] sizeof() ~ 112
// We use the terminology "Enabled" to refer to a column that is not Hidden by user/api.
// We use the terminology "Clipped" to refer to a column that is out of sight because of scrolling/clipping.
// This is in contrast with some user-facing api such as IsItemVisible() / IsRectVisible() which use "Visible" to mean "not clipped".
struct ImGuiTableColumn
{
    ImGuiTableColumnFlags   Flags;                          // Flags after some patching (not directly same as provided by user). See ImGuiTableColumnFlags_
    float                   WidthGiven;                     // Final/actual width visible == (MaxX - MinX), locked in TableUpdateLayout(). May be > WidthRequest to honor minimum width, may be < WidthRequest to honor shrinking columns down in tight space.
    float                   MinX;                           // Absolute positions
    float                   MaxX;
    float                   WidthRequest;                   // Master width absolute value when !(Flags & _WidthStretch). When Stretch this is derived every frame from StretchWeight in TableUpdateLayout()
    float                   WidthAuto;                      // Automatic width
    float                   StretchWeight;                  // Master width weight when (Flags & _WidthStretch). Often around ~1.0f initially.
    float                   InitStretchWeightOrWidth;       // Value passed to TableSetupColumn(). For Width it is a content width (_without padding_).
    ImRect                  ClipRect;                       // Clipping rectangle for the column
    ImGuiID                 UserID;                         // Optional, value passed to TableSetupColumn()
    float                   WorkMinX;                       // Contents region min ~(MinX + CellPaddingX + CellSpacingX1) == cursor start position when entering column
    float                   WorkMaxX;                       // Contents region max ~(MaxX - CellPaddingX - CellSpacingX2)
    float                   ItemWidth;                      // Current item width for the column, preserved across rows
    float                   ContentMaxXFrozen;              // Contents maximum position for frozen rows (apart from headers), from which we can infer content width.
    float                   ContentMaxXUnfrozen;
    float                   ContentMaxXHeadersUsed;         // Contents maximum position for headers rows (regardless of freezing). TableHeader() automatically softclip itself + report ideal desired size, to avoid creating extraneous draw calls
    float                   ContentMaxXHeadersIdeal;
    ImS16                   NameOffset;                     // Offset into parent ColumnsNames[]
    ImGuiTableColumnIdx     DisplayOrder;                   // Index within Table's IndexToDisplayOrder[] (column may be reordered by users)
    ImGuiTableColumnIdx     IndexWithinEnabledSet;          // Index within enabled/visible set (<= IndexToDisplayOrder)
    ImGuiTableColumnIdx     PrevEnabledColumn;              // Index of prev enabled/visible column within Columns[], -1 if first enabled/visible column
    ImGuiTableColumnIdx     NextEnabledColumn;              // Index of next enabled/visible column within Columns[], -1 if last enabled/visible column
    ImGuiTableColumnIdx     SortOrder;                      // Index of this column within sort specs, -1 if not sorting on this column, 0 for single-sort, may be >0 on multi-sort
    ImGuiTableDrawChannelIdx DrawChannelCurrent;            // Index within DrawSplitter.Channels[]
    ImGuiTableDrawChannelIdx DrawChannelFrozen;             // Draw channels for frozen rows (often headers)
    ImGuiTableDrawChannelIdx DrawChannelUnfrozen;           // Draw channels for unfrozen rows
    bool                    IsEnabled;                      // IsUserEnabled && (Flags & ImGuiTableColumnFlags_Disabled) == 0
    bool                    IsUserEnabled;                  // Is the column not marked Hidden by the user? (unrelated to being off view, e.g. clipped by scrolling).
    bool                    IsUserEnabledNextFrame;
    bool                    IsVisibleX;                     // Is actually in view (e.g. overlapping the host window clipping rectangle, not scrolled).
    bool                    IsVisibleY;
    bool                    IsRequestOutput;                // Return value for TableSetColumnIndex() / TableNextColumn(): whether we request user to output contents or not.
    bool                    IsSkipItems;                    // Do we want item submissions to this column to be completely ignored (no layout will happen).
    bool                    IsPreserveWidthAuto;
    ImS8                    NavLayerCurrent;                // ImGuiNavLayer in 1 byte
    ImU8                    AutoFitQueue;                   // Queue of 8 values for the next 8 frames to request auto-fit
    ImU8                    CannotSkipItemsQueue;           // Queue of 8 values for the next 8 frames to disable Clipped/SkipItem
    ImU8                    SortDirection : 2;              // ImGuiSortDirection_Ascending or ImGuiSortDirection_Descending
    ImU8                    SortDirectionsAvailCount : 2;   // Number of available sort directions (0 to 3)
    ImU8                    SortDirectionsAvailMask : 4;    // Mask of available sort directions (1-bit each)
    ImU8                    SortDirectionsAvailList;        // Ordered list of available sort directions (2-bits each, total 8-bits)

    ImGuiTableColumn()
    {
        memset(this, 0, sizeof(*this));
        StretchWeight = WidthRequest = -1.0f;
        NameOffset = -1;
        DisplayOrder = IndexWithinEnabledSet = -1;
        PrevEnabledColumn = NextEnabledColumn = -1;
        SortOrder = -1;
        SortDirection = ImGuiSortDirection_None;
        DrawChannelCurrent = DrawChannelFrozen = DrawChannelUnfrozen = (ImU8)-1;
    }
};

// Transient cell data stored per row.
// sizeof() ~ 6 bytes
struct ImGuiTableCellData
{
    ImU32                       BgColor;    // Actual color
    ImGuiTableColumnIdx         Column;     // Column number
};

// Parameters for TableAngledHeadersRowEx()
// This may end up being refactored for more general purpose.
// sizeof() ~ 12 bytes
struct ImGuiTableHeaderData
{
    ImGuiTableColumnIdx         Index;      // Column index
    ImU32                       TextColor;
    ImU32                       BgColor0;
    ImU32                       BgColor1;
};

// Per-instance data that needs preserving across frames (seemingly most others do not need to be preserved aside from debug needs. Does that means they could be moved to ImGuiTableTempData?)
// sizeof() ~ 24 bytes
struct ImGuiTableInstanceData
{
    ImGuiID                     TableInstanceID;
    float                       LastOuterHeight;            // Outer height from last frame
    float                       LastTopHeadersRowHeight;    // Height of first consecutive header rows from last frame (FIXME: this is used assuming consecutive headers are in same frozen set)
    float                       LastFrozenHeight;           // Height of frozen section from last frame
    int                         HoveredRowLast;             // Index of row which was hovered last frame.
    int                         HoveredRowNext;             // Index of row hovered this frame, set after encountering it.

    ImGuiTableInstanceData()    { TableInstanceID = 0; LastOuterHeight = LastTopHeadersRowHeight = LastFrozenHeight = 0.0f; HoveredRowLast = HoveredRowNext = -1; }
};

// FIXME-TABLE: more transient data could be stored in a stacked ImGuiTableTempData: e.g. SortSpecs, incoming RowData
// sizeof() ~ 580 bytes + heap allocs described in TableBeginInitMemory()
struct IMGUI_API ImGuiTable
{
    ImGuiID                     ID;
    ImGuiTableFlags             Flags;
    void*                       RawData;                    // Single allocation to hold Columns[], DisplayOrderToIndex[] and RowCellData[]
    ImGuiTableTempData*         TempData;                   // Transient data while table is active. Point within g.CurrentTableStack[]
    ImSpan<ImGuiTableColumn>    Columns;                    // Point within RawData[]
    ImSpan<ImGuiTableColumnIdx> DisplayOrderToIndex;        // Point within RawData[]. Store display order of columns (when not reordered, the values are 0...Count-1)
    ImSpan<ImGuiTableCellData>  RowCellData;                // Point within RawData[]. Store cells background requests for current row.
    ImBitArrayPtr               EnabledMaskByDisplayOrder;  // Column DisplayOrder -> IsEnabled map
    ImBitArrayPtr               EnabledMaskByIndex;         // Column Index -> IsEnabled map (== not hidden by user/api) in a format adequate for iterating column without touching cold data
    ImBitArrayPtr               VisibleMaskByIndex;         // Column Index -> IsVisibleX|IsVisibleY map (== not hidden by user/api && not hidden by scrolling/cliprect)
    ImGuiTableFlags             SettingsLoadedFlags;        // Which data were loaded from the .ini file (e.g. when order is not altered we won't save order)
    int                         SettingsOffset;             // Offset in g.SettingsTables
    int                         LastFrameActive;
    int                         ColumnsCount;               // Number of columns declared in BeginTable()
    int                         CurrentRow;
    int                         CurrentColumn;
    ImS16                       InstanceCurrent;            // Count of BeginTable() calls with same ID in the same frame (generally 0). This is a little bit similar to BeginCount for a window, but multiple table with same ID look are multiple tables, they are just synched.
    ImS16                       InstanceInteracted;         // Mark which instance (generally 0) of the same ID is being interacted with
    float                       RowPosY1;
    float                       RowPosY2;
    float                       RowMinHeight;               // Height submitted to TableNextRow()
    float                       RowCellPaddingY;            // Top and bottom padding. Reloaded during row change.
    float                       RowTextBaseline;
    float                       RowIndentOffsetX;
    ImGuiTableRowFlags          RowFlags : 16;              // Current row flags, see ImGuiTableRowFlags_
    ImGuiTableRowFlags          LastRowFlags : 16;
    int                         RowBgColorCounter;          // Counter for alternating background colors (can be fast-forwarded by e.g clipper), not same as CurrentRow because header rows typically don't increase this.
    ImU32                       RowBgColor[2];              // Background color override for current row.
    ImU32                       BorderColorStrong;
    ImU32                       BorderColorLight;
    float                       BorderX1;
    float                       BorderX2;
    float                       HostIndentX;
    float                       MinColumnWidth;
    float                       OuterPaddingX;
    float                       CellPaddingX;               // Padding from each borders. Locked in BeginTable()/Layout.
    float                       CellSpacingX1;              // Spacing between non-bordered cells. Locked in BeginTable()/Layout.
    float                       CellSpacingX2;
    float                       InnerWidth;                 // User value passed to BeginTable(), see comments at the top of BeginTable() for details.
    float                       ColumnsGivenWidth;          // Sum of current column width
    float                       ColumnsAutoFitWidth;        // Sum of ideal column width in order nothing to be clipped, used for auto-fitting and content width submission in outer window
    float                       ColumnsStretchSumWeights;   // Sum of weight of all enabled stretching columns
    float                       ResizedColumnNextWidth;
    float                       ResizeLockMinContentsX2;    // Lock minimum contents width while resizing down in order to not create feedback loops. But we allow growing the table.
    float                       RefScale;                   // Reference scale to be able to rescale columns on font/dpi changes.
    float                       AngledHeadersHeight;        // Set by TableAngledHeadersRow(), used in TableUpdateLayout()
    float                       AngledHeadersSlope;         // Set by TableAngledHeadersRow(), used in TableUpdateLayout()
    ImRect                      OuterRect;                  // Note: for non-scrolling table, OuterRect.Max.y is often FLT_MAX until EndTable(), unless a height has been specified in BeginTable().
    ImRect                      InnerRect;                  // InnerRect but without decoration. As with OuterRect, for non-scrolling tables, InnerRect.Max.y is
    ImRect                      WorkRect;
    ImRect                      InnerClipRect;
    ImRect                      BgClipRect;                 // We use this to cpu-clip cell background color fill, evolve during the frame as we cross frozen rows boundaries
    ImRect                      Bg0ClipRectForDrawCmd;      // Actual ImDrawCmd clip rect for BG0/1 channel. This tends to be == OuterWindow->ClipRect at BeginTable() because output in BG0/BG1 is cpu-clipped
    ImRect                      Bg2ClipRectForDrawCmd;      // Actual ImDrawCmd clip rect for BG2 channel. This tends to be a correct, tight-fit, because output to BG2 are done by widgets relying on regular ClipRect.
    ImRect                      HostClipRect;               // This is used to check if we can eventually merge our columns draw calls into the current draw call of the current window.
    ImRect                      HostBackupInnerClipRect;    // Backup of InnerWindow->ClipRect during PushTableBackground()/PopTableBackground()
    ImGuiWindow*                OuterWindow;                // Parent window for the table
    ImGuiWindow*                InnerWindow;                // Window holding the table data (== OuterWindow or a child window)
    ImGuiTextBuffer             ColumnsNames;               // Contiguous buffer holding columns names
    ImDrawListSplitter*         DrawSplitter;               // Shortcut to TempData->DrawSplitter while in table. Isolate draw commands per columns to avoid switching clip rect constantly
    ImGuiTableInstanceData      InstanceDataFirst;
    ImVector<ImGuiTableInstanceData>    InstanceDataExtra;  // FIXME-OPT: Using a small-vector pattern would be good.
    ImGuiTableColumnSortSpecs   SortSpecsSingle;
    ImVector<ImGuiTableColumnSortSpecs> SortSpecsMulti;     // FIXME-OPT: Using a small-vector pattern would be good.
    ImGuiTableSortSpecs         SortSpecs;                  // Public facing sorts specs, this is what we return in TableGetSortSpecs()
    ImGuiTableColumnIdx         SortSpecsCount;
    ImGuiTableColumnIdx         ColumnsEnabledCount;        // Number of enabled columns (<= ColumnsCount)
    ImGuiTableColumnIdx         ColumnsEnabledFixedCount;   // Number of enabled columns using fixed width (<= ColumnsCount)
    ImGuiTableColumnIdx         DeclColumnsCount;           // Count calls to TableSetupColumn()
    ImGuiTableColumnIdx         AngledHeadersCount;         // Count columns with angled headers
    ImGuiTableColumnIdx         HoveredColumnBody;          // Index of column whose visible region is being hovered. Important: == ColumnsCount when hovering empty region after the right-most column!
    ImGuiTableColumnIdx         HoveredColumnBorder;        // Index of column whose right-border is being hovered (for resizing).
    ImGuiTableColumnIdx         HighlightColumnHeader;      // Index of column which should be highlighted.
    ImGuiTableColumnIdx         AutoFitSingleColumn;        // Index of single column requesting auto-fit.
    ImGuiTableColumnIdx         ResizedColumn;              // Index of column being resized. Reset when InstanceCurrent==0.
    ImGuiTableColumnIdx         LastResizedColumn;          // Index of column being resized from previous frame.
    ImGuiTableColumnIdx         HeldHeaderColumn;           // Index of column header being held.
    ImGuiTableColumnIdx         ReorderColumn;              // Index of column being reordered. (not cleared)
    ImGuiTableColumnIdx         ReorderColumnDir;           // -1 or +1
    ImGuiTableColumnIdx         LeftMostEnabledColumn;      // Index of left-most non-hidden column.
    ImGuiTableColumnIdx         RightMostEnabledColumn;     // Index of right-most non-hidden column.
    ImGuiTableColumnIdx         LeftMostStretchedColumn;    // Index of left-most stretched column.
    ImGuiTableColumnIdx         RightMostStretchedColumn;   // Index of right-most stretched column.
    ImGuiTableColumnIdx         ContextPopupColumn;         // Column right-clicked on, of -1 if opening context menu from a neutral/empty spot
    ImGuiTableColumnIdx         FreezeRowsRequest;          // Requested frozen rows count
    ImGuiTableColumnIdx         FreezeRowsCount;            // Actual frozen row count (== FreezeRowsRequest, or == 0 when no scrolling offset)
    ImGuiTableColumnIdx         FreezeColumnsRequest;       // Requested frozen columns count
    ImGuiTableColumnIdx         FreezeColumnsCount;         // Actual frozen columns count (== FreezeColumnsRequest, or == 0 when no scrolling offset)
    ImGuiTableColumnIdx         RowCellDataCurrent;         // Index of current RowCellData[] entry in current row
    ImGuiTableDrawChannelIdx    DummyDrawChannel;           // Redirect non-visible columns here.
    ImGuiTableDrawChannelIdx    Bg2DrawChannelCurrent;      // For Selectable() and other widgets drawing across columns after the freezing line. Index within DrawSplitter.Channels[]
    ImGuiTableDrawChannelIdx    Bg2DrawChannelUnfrozen;
    bool                        IsLayoutLocked;             // Set by TableUpdateLayout() which is called when beginning the first row.
    bool                        IsInsideRow;                // Set when inside TableBeginRow()/TableEndRow().
    bool                        IsInitializing;
    bool                        IsSortSpecsDirty;
    bool                        IsUsingHeaders;             // Set when the first row had the ImGuiTableRowFlags_Headers flag.
    bool                        IsContextPopupOpen;         // Set when default context menu is open (also see: ContextPopupColumn, InstanceInteracted).
    bool                        DisableDefaultContextMenu;  // Disable default context menu contents. You may submit your own using TableBeginContextMenuPopup()/EndPopup()
    bool                        IsSettingsRequestLoad;
    bool                        IsSettingsDirty;            // Set when table settings have changed and needs to be reported into ImGuiTableSetttings data.
    bool                        IsDefaultDisplayOrder;      // Set when display order is unchanged from default (DisplayOrder contains 0...Count-1)
    bool                        IsResetAllRequest;
    bool                        IsResetDisplayOrderRequest;
    bool                        IsUnfrozenRows;             // Set when we got past the frozen row.
    bool                        IsDefaultSizingPolicy;      // Set if user didn't explicitly set a sizing policy in BeginTable()
    bool                        IsActiveIdAliveBeforeTable;
    bool                        IsActiveIdInTable;
    bool                        HasScrollbarYCurr;          // Whether ANY instance of this table had a vertical scrollbar during the current frame.
    bool                        HasScrollbarYPrev;          // Whether ANY instance of this table had a vertical scrollbar during the previous.
    bool                        MemoryCompacted;
    bool                        HostSkipItems;              // Backup of InnerWindow->SkipItem at the end of BeginTable(), because we will overwrite InnerWindow->SkipItem on a per-column basis

    ImGuiTable()                { memset(this, 0, sizeof(*this)); LastFrameActive = -1; }
    ~ImGuiTable()               { IM_FREE(RawData); }
};

// Transient data that are only needed between BeginTable() and EndTable(), those buffers are shared (1 per level of stacked table).
// - Accessing those requires chasing an extra pointer so for very frequently used data we leave them in the main table structure.
// - We also leave out of this structure data that tend to be particularly useful for debugging/metrics.
// sizeof() ~ 136 bytes.
struct IMGUI_API ImGuiTableTempData
{
    int                         TableIndex;                 // Index in g.Tables.Buf[] pool
    float                       LastTimeActive;             // Last timestamp this structure was used
    float                       AngledHeadersExtraWidth;    // Used in EndTable()
    ImVector<ImGuiTableHeaderData> AngledHeadersRequests;   // Used in TableAngledHeadersRow()

    ImVec2                      UserOuterSize;              // outer_size.x passed to BeginTable()
    ImDrawListSplitter          DrawSplitter;

    ImRect                      HostBackupWorkRect;         // Backup of InnerWindow->WorkRect at the end of BeginTable()
    ImRect                      HostBackupParentWorkRect;   // Backup of InnerWindow->ParentWorkRect at the end of BeginTable()
    ImVec2                      HostBackupPrevLineSize;     // Backup of InnerWindow->DC.PrevLineSize at the end of BeginTable()
    ImVec2                      HostBackupCurrLineSize;     // Backup of InnerWindow->DC.CurrLineSize at the end of BeginTable()
    ImVec2                      HostBackupCursorMaxPos;     // Backup of InnerWindow->DC.CursorMaxPos at the end of BeginTable()
    ImVec1                      HostBackupColumnsOffset;    // Backup of OuterWindow->DC.ColumnsOffset at the end of BeginTable()
    float                       HostBackupItemWidth;        // Backup of OuterWindow->DC.ItemWidth at the end of BeginTable()
    int                         HostBackupItemWidthStackSize;//Backup of OuterWindow->DC.ItemWidthStack.Size at the end of BeginTable()

    ImGuiTableTempData()        { memset(this, 0, sizeof(*this)); LastTimeActive = -1.0f; }
};

// sizeof() ~ 12
struct ImGuiTableColumnSettings
{
    float                   WidthOrWeight;
    ImGuiID                 UserID;
    ImGuiTableColumnIdx     Index;
    ImGuiTableColumnIdx     DisplayOrder;
    ImGuiTableColumnIdx     SortOrder;
    ImU8                    SortDirection : 2;
    ImU8                    IsEnabled : 1; // "Visible" in ini file
    ImU8                    IsStretch : 1;

    ImGuiTableColumnSettings()
    {
        WidthOrWeight = 0.0f;
        UserID = 0;
        Index = -1;
        DisplayOrder = SortOrder = -1;
        SortDirection = ImGuiSortDirection_None;
        IsEnabled = 1;
        IsStretch = 0;
    }
};

// This is designed to be stored in a single ImChunkStream (1 header followed by N ImGuiTableColumnSettings, etc.)
struct ImGuiTableSettings
{
    ImGuiID                     ID;                     // Set to 0 to invalidate/delete the setting
    ImGuiTableFlags             SaveFlags;              // Indicate data we want to save using the Resizable/Reorderable/Sortable/Hideable flags (could be using its own flags..)
    float                       RefScale;               // Reference scale to be able to rescale columns on font/dpi changes.
    ImGuiTableColumnIdx         ColumnsCount;
    ImGuiTableColumnIdx         ColumnsCountMax;        // Maximum number of columns this settings instance can store, we can recycle a settings instance with lower number of columns but not higher
    bool                        WantApply;              // Set when loaded from .ini data (to enable merging/loading .ini data into an already running context)

    ImGuiTableSettings()        { memset(this, 0, sizeof(*this)); }
    ImGuiTableColumnSettings*   GetColumnSettings()     { return (ImGuiTableColumnSettings*)(this + 1); }
};

//-----------------------------------------------------------------------------
// [SECTION] ImGui internal API
// No guarantee of forward compatibility here!
//-----------------------------------------------------------------------------

namespace ImGui
{
    // Windows
    // We should always have a CurrentWindow in the stack (there is an implicit "Debug" window)
    // If this ever crash because g.CurrentWindow is NULL it means that either
    // - ImGui::NewFrame() has never been called, which is illegal.
    // - You are calling ImGui functions after ImGui::EndFrame()/ImGui::Render() and before the next ImGui::NewFrame(), which is also illegal.
    inline    ImGuiWindow*  GetCurrentWindowRead()      { ImGuiContext& g = *GImGui; return g.CurrentWindow; }
    inline    ImGuiWindow*  GetCurrentWindow()          { ImGuiContext& g = *GImGui; g.CurrentWindow->WriteAccessed = true; return g.CurrentWindow; }
    IMGUI_API ImGuiWindow*  FindWindowByID(ImGuiID id);
    IMGUI_API ImGuiWindow*  FindWindowByName(const char* name);
    IMGUI_API void          UpdateWindowParentAndRootLinks(ImGuiWindow* window, ImGuiWindowFlags flags, ImGuiWindow* parent_window);
    IMGUI_API void          UpdateWindowSkipRefresh(ImGuiWindow* window);
    IMGUI_API ImVec2        CalcWindowNextAutoFitSize(ImGuiWindow* window);
    IMGUI_API bool          IsWindowChildOf(ImGuiWindow* window, ImGuiWindow* potential_parent, bool popup_hierarchy, bool dock_hierarchy);
    IMGUI_API bool          IsWindowWithinBeginStackOf(ImGuiWindow* window, ImGuiWindow* potential_parent);
    IMGUI_API bool          IsWindowAbove(ImGuiWindow* potential_above, ImGuiWindow* potential_below);
    IMGUI_API bool          IsWindowNavFocusable(ImGuiWindow* window);
    IMGUI_API void          SetWindowPos(ImGuiWindow* window, const ImVec2& pos, ImGuiCond cond = 0);
    IMGUI_API void          SetWindowSize(ImGuiWindow* window, const ImVec2& size, ImGuiCond cond = 0);
    IMGUI_API void          SetWindowCollapsed(ImGuiWindow* window, bool collapsed, ImGuiCond cond = 0);
    IMGUI_API void          SetWindowHitTestHole(ImGuiWindow* window, const ImVec2& pos, const ImVec2& size);
    IMGUI_API void          SetWindowHiddenAndSkipItemsForCurrentFrame(ImGuiWindow* window);
    inline void             SetWindowParentWindowForFocusRoute(ImGuiWindow* window, ImGuiWindow* parent_window) { window->ParentWindowForFocusRoute = parent_window; } // You may also use SetNextWindowClass()'s FocusRouteParentWindowId field.
    inline ImRect           WindowRectAbsToRel(ImGuiWindow* window, const ImRect& r) { ImVec2 off = window->DC.CursorStartPos; return ImRect(r.Min.x - off.x, r.Min.y - off.y, r.Max.x - off.x, r.Max.y - off.y); }
    inline ImRect           WindowRectRelToAbs(ImGuiWindow* window, const ImRect& r) { ImVec2 off = window->DC.CursorStartPos; return ImRect(r.Min.x + off.x, r.Min.y + off.y, r.Max.x + off.x, r.Max.y + off.y); }
    inline ImVec2           WindowPosRelToAbs(ImGuiWindow* window, const ImVec2& p)  { ImVec2 off = window->DC.CursorStartPos; return ImVec2(p.x + off.x, p.y + off.y); }

    // Windows: Display Order and Focus Order
    IMGUI_API void          FocusWindow(ImGuiWindow* window, ImGuiFocusRequestFlags flags = 0);
    IMGUI_API void          FocusTopMostWindowUnderOne(ImGuiWindow* under_this_window, ImGuiWindow* ignore_window, ImGuiViewport* filter_viewport, ImGuiFocusRequestFlags flags);
    IMGUI_API void          BringWindowToFocusFront(ImGuiWindow* window);
    IMGUI_API void          BringWindowToDisplayFront(ImGuiWindow* window);
    IMGUI_API void          BringWindowToDisplayBack(ImGuiWindow* window);
    IMGUI_API void          BringWindowToDisplayBehind(ImGuiWindow* window, ImGuiWindow* above_window);
    IMGUI_API int           FindWindowDisplayIndex(ImGuiWindow* window);
    IMGUI_API ImGuiWindow*  FindBottomMostVisibleWindowWithinBeginStack(ImGuiWindow* window);

    // Windows: Idle, Refresh Policies [EXPERIMENTAL]
    IMGUI_API void          SetNextWindowRefreshPolicy(ImGuiWindowRefreshFlags flags);

    // Fonts, drawing
    IMGUI_API void          SetCurrentFont(ImFont* font);
    inline ImFont*          GetDefaultFont() { ImGuiContext& g = *GImGui; return g.IO.FontDefault ? g.IO.FontDefault : g.IO.Fonts->Fonts[0]; }
    inline ImDrawList*      GetForegroundDrawList(ImGuiWindow* window) { return GetForegroundDrawList(window->Viewport); }
    IMGUI_API void          AddDrawListToDrawDataEx(ImDrawData* draw_data, ImVector<ImDrawList*>* out_list, ImDrawList* draw_list);

    // Init
    IMGUI_API void          Initialize();
    IMGUI_API void          Shutdown();    // Since 1.60 this is a _private_ function. You can call DestroyContext() to destroy the context created by CreateContext().

    // NewFrame
    IMGUI_API void          UpdateInputEvents(bool trickle_fast_inputs);
    IMGUI_API void          UpdateHoveredWindowAndCaptureFlags();
    IMGUI_API void          StartMouseMovingWindow(ImGuiWindow* window);
    IMGUI_API void          StartMouseMovingWindowOrNode(ImGuiWindow* window, ImGuiDockNode* node, bool undock);
    IMGUI_API void          UpdateMouseMovingWindowNewFrame();
    IMGUI_API void          UpdateMouseMovingWindowEndFrame();

    // Generic context hooks
    IMGUI_API ImGuiID       AddContextHook(ImGuiContext* context, const ImGuiContextHook* hook);
    IMGUI_API void          RemoveContextHook(ImGuiContext* context, ImGuiID hook_to_remove);
    IMGUI_API void          CallContextHooks(ImGuiContext* context, ImGuiContextHookType type);

    // Viewports
    IMGUI_API void          TranslateWindowsInViewport(ImGuiViewportP* viewport, const ImVec2& old_pos, const ImVec2& new_pos);
    IMGUI_API void          ScaleWindowsInViewport(ImGuiViewportP* viewport, float scale);
    IMGUI_API void          DestroyPlatformWindow(ImGuiViewportP* viewport);
    IMGUI_API void          SetWindowViewport(ImGuiWindow* window, ImGuiViewportP* viewport);
    IMGUI_API void          SetCurrentViewport(ImGuiWindow* window, ImGuiViewportP* viewport);
    IMGUI_API const ImGuiPlatformMonitor*   GetViewportPlatformMonitor(ImGuiViewport* viewport);
    IMGUI_API ImGuiViewportP*               FindHoveredViewportFromPlatformWindowStack(const ImVec2& mouse_platform_pos);

    // Settings
    IMGUI_API void                  MarkIniSettingsDirty();
    IMGUI_API void                  MarkIniSettingsDirty(ImGuiWindow* window);
    IMGUI_API void                  ClearIniSettings();
    IMGUI_API void                  AddSettingsHandler(const ImGuiSettingsHandler* handler);
    IMGUI_API void                  RemoveSettingsHandler(const char* type_name);
    IMGUI_API ImGuiSettingsHandler* FindSettingsHandler(const char* type_name);

    // Settings - Windows
    IMGUI_API ImGuiWindowSettings*  CreateNewWindowSettings(const char* name);
    IMGUI_API ImGuiWindowSettings*  FindWindowSettingsByID(ImGuiID id);
    IMGUI_API ImGuiWindowSettings*  FindWindowSettingsByWindow(ImGuiWindow* window);
    IMGUI_API void                  ClearWindowSettings(const char* name);

    // Localization
    IMGUI_API void          LocalizeRegisterEntries(const ImGuiLocEntry* entries, int count);
    inline const char*      LocalizeGetMsg(ImGuiLocKey key) { ImGuiContext& g = *GImGui; const char* msg = g.LocalizationTable[key]; return msg ? msg : "*Missing Text*"; }

    // Scrolling
    IMGUI_API void          SetScrollX(ImGuiWindow* window, float scroll_x);
    IMGUI_API void          SetScrollY(ImGuiWindow* window, float scroll_y);
    IMGUI_API void          SetScrollFromPosX(ImGuiWindow* window, float local_x, float center_x_ratio);
    IMGUI_API void          SetScrollFromPosY(ImGuiWindow* window, float local_y, float center_y_ratio);

    // Early work-in-progress API (ScrollToItem() will become public)
    IMGUI_API void          ScrollToItem(ImGuiScrollFlags flags = 0);
    IMGUI_API void          ScrollToRect(ImGuiWindow* window, const ImRect& rect, ImGuiScrollFlags flags = 0);
    IMGUI_API ImVec2        ScrollToRectEx(ImGuiWindow* window, const ImRect& rect, ImGuiScrollFlags flags = 0);
//#ifndef IMGUI_DISABLE_OBSOLETE_FUNCTIONS
    inline void             ScrollToBringRectIntoView(ImGuiWindow* window, const ImRect& rect) { ScrollToRect(window, rect, ImGuiScrollFlags_KeepVisibleEdgeY); }
//#endif

    // Basic Accessors
    inline ImGuiItemStatusFlags GetItemStatusFlags(){ ImGuiContext& g = *GImGui; return g.LastItemData.StatusFlags; }
    inline ImGuiItemFlags   GetItemFlags()  { ImGuiContext& g = *GImGui; return g.LastItemData.InFlags; }
    inline ImGuiID          GetActiveID()   { ImGuiContext& g = *GImGui; return g.ActiveId; }
    inline ImGuiID          GetFocusID()    { ImGuiContext& g = *GImGui; return g.NavId; }
    IMGUI_API void          SetActiveID(ImGuiID id, ImGuiWindow* window);
    IMGUI_API void          SetFocusID(ImGuiID id, ImGuiWindow* window);
    IMGUI_API void          ClearActiveID();
    IMGUI_API ImGuiID       GetHoveredID();
    IMGUI_API void          SetHoveredID(ImGuiID id);
    IMGUI_API void          KeepAliveID(ImGuiID id);
    IMGUI_API void          MarkItemEdited(ImGuiID id);     // Mark data associated to given item as "edited", used by IsItemDeactivatedAfterEdit() function.
    IMGUI_API void          PushOverrideID(ImGuiID id);     // Push given value as-is at the top of the ID stack (whereas PushID combines old and new hashes)
    IMGUI_API ImGuiID       GetIDWithSeed(const char* str_id_begin, const char* str_id_end, ImGuiID seed);
    IMGUI_API ImGuiID       GetIDWithSeed(int n, ImGuiID seed);

    // Basic Helpers for widget code
    IMGUI_API void          ItemSize(const ImVec2& size, float text_baseline_y = -1.0f);
    inline void             ItemSize(const ImRect& bb, float text_baseline_y = -1.0f) { ItemSize(bb.GetSize(), text_baseline_y); } // FIXME: This is a misleading API since we expect CursorPos to be bb.Min.
    IMGUI_API bool          ItemAdd(const ImRect& bb, ImGuiID id, const ImRect* nav_bb = NULL, ImGuiItemFlags extra_flags = 0);
    IMGUI_API bool          ItemHoverable(const ImRect& bb, ImGuiID id, ImGuiItemFlags item_flags);
    IMGUI_API bool          IsWindowContentHoverable(ImGuiWindow* window, ImGuiHoveredFlags flags = 0);
    IMGUI_API bool          IsClippedEx(const ImRect& bb, ImGuiID id);
    IMGUI_API void          SetLastItemData(ImGuiID item_id, ImGuiItemFlags in_flags, ImGuiItemStatusFlags status_flags, const ImRect& item_rect);
    IMGUI_API ImVec2        CalcItemSize(ImVec2 size, float default_w, float default_h);
    IMGUI_API float         CalcWrapWidthForPos(const ImVec2& pos, float wrap_pos_x);
    IMGUI_API void          PushMultiItemsWidths(int components, float width_full);
    IMGUI_API bool          IsItemToggledSelection();                                   // Was the last item selection toggled? (after Selectable(), TreeNode() etc. We only returns toggle _event_ in order to handle clipping correctly)
    IMGUI_API ImVec2        GetContentRegionMaxAbs();
    IMGUI_API void          ShrinkWidths(ImGuiShrinkWidthItem* items, int count, float width_excess);

    // Parameter stacks (shared)
    IMGUI_API void          PushItemFlag(ImGuiItemFlags option, bool enabled);
    IMGUI_API void          PopItemFlag();
    IMGUI_API const ImGuiDataVarInfo* GetStyleVarInfo(ImGuiStyleVar idx);

    // Logging/Capture
    IMGUI_API void          LogBegin(ImGuiLogType type, int auto_open_depth);           // -> BeginCapture() when we design v2 api, for now stay under the radar by using the old name.
    IMGUI_API void          LogToBuffer(int auto_open_depth = -1);                      // Start logging/capturing to internal buffer
    IMGUI_API void          LogRenderedText(const ImVec2* ref_pos, const char* text, const char* text_end = NULL);
    IMGUI_API void          LogSetNextTextDecoration(const char* prefix, const char* suffix);

    // Popups, Modals, Tooltips
    IMGUI_API bool          BeginChildEx(const char* name, ImGuiID id, const ImVec2& size_arg, ImGuiChildFlags child_flags, ImGuiWindowFlags window_flags);
    IMGUI_API void          OpenPopupEx(ImGuiID id, ImGuiPopupFlags popup_flags = ImGuiPopupFlags_None);
    IMGUI_API void          ClosePopupToLevel(int remaining, bool restore_focus_to_window_under_popup);
    IMGUI_API void          ClosePopupsOverWindow(ImGuiWindow* ref_window, bool restore_focus_to_window_under_popup);
    IMGUI_API void          ClosePopupsExceptModals();
    IMGUI_API bool          IsPopupOpen(ImGuiID id, ImGuiPopupFlags popup_flags);
    IMGUI_API bool          BeginPopupEx(ImGuiID id, ImGuiWindowFlags extra_flags);
    IMGUI_API bool          BeginTooltipEx(ImGuiTooltipFlags tooltip_flags, ImGuiWindowFlags extra_window_flags);
    IMGUI_API bool          BeginTooltipHidden();
    IMGUI_API ImRect        GetPopupAllowedExtentRect(ImGuiWindow* window);
    IMGUI_API ImGuiWindow*  GetTopMostPopupModal();
    IMGUI_API ImGuiWindow*  GetTopMostAndVisiblePopupModal();
    IMGUI_API ImGuiWindow*  FindBlockingModal(ImGuiWindow* window);
    IMGUI_API ImVec2        FindBestWindowPosForPopup(ImGuiWindow* window);
    IMGUI_API ImVec2        FindBestWindowPosForPopupEx(const ImVec2& ref_pos, const ImVec2& size, ImGuiDir* last_dir, const ImRect& r_outer, const ImRect& r_avoid, ImGuiPopupPositionPolicy policy);

    // Menus
    IMGUI_API bool          BeginViewportSideBar(const char* name, ImGuiViewport* viewport, ImGuiDir dir, float size, ImGuiWindowFlags window_flags);
    IMGUI_API bool          BeginMenuEx(const char* label, const char* icon, bool enabled = true);
    IMGUI_API bool          MenuItemEx(const char* label, const char* icon, const char* shortcut = NULL, bool selected = false, bool enabled = true);

    // Combos
    IMGUI_API bool          BeginComboPopup(ImGuiID popup_id, const ImRect& bb, ImGuiComboFlags flags);
    IMGUI_API bool          BeginComboPreview();
    IMGUI_API void          EndComboPreview();

    // Gamepad/Keyboard Navigation
    IMGUI_API void          NavInitWindow(ImGuiWindow* window, bool force_reinit);
    IMGUI_API void          NavInitRequestApplyResult();
    IMGUI_API bool          NavMoveRequestButNoResultYet();
    IMGUI_API void          NavMoveRequestSubmit(ImGuiDir move_dir, ImGuiDir clip_dir, ImGuiNavMoveFlags move_flags, ImGuiScrollFlags scroll_flags);
    IMGUI_API void          NavMoveRequestForward(ImGuiDir move_dir, ImGuiDir clip_dir, ImGuiNavMoveFlags move_flags, ImGuiScrollFlags scroll_flags);
    IMGUI_API void          NavMoveRequestResolveWithLastItem(ImGuiNavItemData* result);
    IMGUI_API void          NavMoveRequestResolveWithPastTreeNode(ImGuiNavItemData* result, ImGuiNavTreeNodeData* tree_node_data);
    IMGUI_API void          NavMoveRequestCancel();
    IMGUI_API void          NavMoveRequestApplyResult();
    IMGUI_API void          NavMoveRequestTryWrapping(ImGuiWindow* window, ImGuiNavMoveFlags move_flags);
    IMGUI_API void          NavHighlightActivated(ImGuiID id);
    IMGUI_API void          NavClearPreferredPosForAxis(ImGuiAxis axis);
    IMGUI_API void          NavRestoreHighlightAfterMove();
    IMGUI_API void          NavUpdateCurrentWindowIsScrollPushableX();
    IMGUI_API void          SetNavWindow(ImGuiWindow* window);
    IMGUI_API void          SetNavID(ImGuiID id, ImGuiNavLayer nav_layer, ImGuiID focus_scope_id, const ImRect& rect_rel);
    IMGUI_API void          SetNavFocusScope(ImGuiID focus_scope_id);

    // Focus/Activation
    // This should be part of a larger set of API: FocusItem(offset = -1), FocusItemByID(id), ActivateItem(offset = -1), ActivateItemByID(id) etc. which are
    // much harder to design and implement than expected. I have a couple of private branches on this matter but it's not simple. For now implementing the easy ones.
    IMGUI_API void          FocusItem();                    // Focus last item (no selection/activation).
    IMGUI_API void          ActivateItemByID(ImGuiID id);   // Activate an item by ID (button, checkbox, tree node etc.). Activation is queued and processed on the next frame when the item is encountered again.

    // Inputs
    // FIXME: Eventually we should aim to move e.g. IsActiveIdUsingKey() into IsKeyXXX functions.
    inline bool             IsNamedKey(ImGuiKey key)                                    { return key >= ImGuiKey_NamedKey_BEGIN && key < ImGuiKey_NamedKey_END; }
    inline bool             IsNamedKeyOrModKey(ImGuiKey key)                            { return (key >= ImGuiKey_NamedKey_BEGIN && key < ImGuiKey_NamedKey_END) || key == ImGuiMod_Ctrl || key == ImGuiMod_Shift || key == ImGuiMod_Alt || key == ImGuiMod_Super || key == ImGuiMod_Shortcut; }
    inline bool             IsLegacyKey(ImGuiKey key)                                   { return key >= ImGuiKey_LegacyNativeKey_BEGIN && key < ImGuiKey_LegacyNativeKey_END; }
    inline bool             IsKeyboardKey(ImGuiKey key)                                 { return key >= ImGuiKey_Keyboard_BEGIN && key < ImGuiKey_Keyboard_END; }
    inline bool             IsGamepadKey(ImGuiKey key)                                  { return key >= ImGuiKey_Gamepad_BEGIN && key < ImGuiKey_Gamepad_END; }
    inline bool             IsMouseKey(ImGuiKey key)                                    { return key >= ImGuiKey_Mouse_BEGIN && key < ImGuiKey_Mouse_END; }
    inline bool             IsAliasKey(ImGuiKey key)                                    { return key >= ImGuiKey_Aliases_BEGIN && key < ImGuiKey_Aliases_END; }
    inline bool             IsModKey(ImGuiKey key)                                      { return key >= ImGuiKey_LeftCtrl && key <= ImGuiKey_RightSuper; }
    ImGuiKeyChord           FixupKeyChord(ImGuiContext* ctx, ImGuiKeyChord key_chord);
    inline ImGuiKey         ConvertSingleModFlagToKey(ImGuiContext* ctx, ImGuiKey key)
    {
        ImGuiContext& g = *ctx;
        if (key == ImGuiMod_Ctrl) return ImGuiKey_ReservedForModCtrl;
        if (key == ImGuiMod_Shift) return ImGuiKey_ReservedForModShift;
        if (key == ImGuiMod_Alt) return ImGuiKey_ReservedForModAlt;
        if (key == ImGuiMod_Super) return ImGuiKey_ReservedForModSuper;
        if (key == ImGuiMod_Shortcut) return (g.IO.ConfigMacOSXBehaviors ? ImGuiKey_ReservedForModSuper : ImGuiKey_ReservedForModCtrl);
        return key;
    }

    IMGUI_API ImGuiKeyData* GetKeyData(ImGuiContext* ctx, ImGuiKey key);
    inline ImGuiKeyData*    GetKeyData(ImGuiKey key)                                    { ImGuiContext& g = *GImGui; return GetKeyData(&g, key); }
    IMGUI_API const char*   GetKeyChordName(ImGuiKeyChord key_chord);
    inline ImGuiKey         MouseButtonToKey(ImGuiMouseButton button)                   { IM_ASSERT(button >= 0 && button < ImGuiMouseButton_COUNT); return (ImGuiKey)(ImGuiKey_MouseLeft + button); }
    IMGUI_API bool          IsMouseDragPastThreshold(ImGuiMouseButton button, float lock_threshold = -1.0f);
    IMGUI_API ImVec2        GetKeyMagnitude2d(ImGuiKey key_left, ImGuiKey key_right, ImGuiKey key_up, ImGuiKey key_down);
    IMGUI_API float         GetNavTweakPressedAmount(ImGuiAxis axis);
    IMGUI_API int           CalcTypematicRepeatAmount(float t0, float t1, float repeat_delay, float repeat_rate);
    IMGUI_API void          GetTypematicRepeatRate(ImGuiInputFlags flags, float* repeat_delay, float* repeat_rate);
    IMGUI_API void          TeleportMousePos(const ImVec2& pos);
    IMGUI_API void          SetActiveIdUsingAllKeyboardKeys();
    inline bool             IsActiveIdUsingNavDir(ImGuiDir dir)                         { ImGuiContext& g = *GImGui; return (g.ActiveIdUsingNavDirMask & (1 << dir)) != 0; }

    // [EXPERIMENTAL] Low-Level: Key/Input Ownership
    // - The idea is that instead of "eating" a given input, we can link to an owner id.
    // - Ownership is most often claimed as a result of reacting to a press/down event (but occasionally may be claimed ahead).
    // - Input queries can then read input by specifying ImGuiKeyOwner_Any (== 0), ImGuiKeyOwner_None (== -1) or a custom ID.
    // - Legacy input queries (without specifying an owner or _Any or _None) are equivalent to using ImGuiKeyOwner_Any (== 0).
    // - Input ownership is automatically released on the frame after a key is released. Therefore:
    //   - for ownership registration happening as a result of a down/press event, the SetKeyOwner() call may be done once (common case).
    //   - for ownership registration happening ahead of a down/press event, the SetKeyOwner() call needs to be made every frame (happens if e.g. claiming ownership on hover).
    // - SetItemKeyOwner() is a shortcut for common simple case. A custom widget will probably want to call SetKeyOwner() multiple times directly based on its interaction state.
    // - This is marked experimental because not all widgets are fully honoring the Set/Test idioms. We will need to move forward step by step.
    //   Please open a GitHub Issue to submit your usage scenario or if there's a use case you need solved.
    IMGUI_API ImGuiID           GetKeyOwner(ImGuiKey key);
    IMGUI_API void              SetKeyOwner(ImGuiKey key, ImGuiID owner_id, ImGuiInputFlags flags = 0);
    IMGUI_API void              SetKeyOwnersForKeyChord(ImGuiKeyChord key, ImGuiID owner_id, ImGuiInputFlags flags = 0);
    IMGUI_API void              SetItemKeyOwner(ImGuiKey key, ImGuiInputFlags flags = 0);           // Set key owner to last item if it is hovered or active. Equivalent to 'if (IsItemHovered() || IsItemActive()) { SetKeyOwner(key, GetItemID());'.
    IMGUI_API bool              TestKeyOwner(ImGuiKey key, ImGuiID owner_id);                       // Test that key is either not owned, either owned by 'owner_id'
    inline ImGuiKeyOwnerData*   GetKeyOwnerData(ImGuiContext* ctx, ImGuiKey key)                    { if (key & ImGuiMod_Mask_) key = ConvertSingleModFlagToKey(ctx, key); IM_ASSERT(IsNamedKey(key)); return &ctx->KeysOwnerData[key - ImGuiKey_NamedKey_BEGIN]; }

    // [EXPERIMENTAL] High-Level: Input Access functions w/ support for Key/Input Ownership
    // - Important: legacy IsKeyPressed(ImGuiKey, bool repeat=true) _DEFAULTS_ to repeat, new IsKeyPressed() requires _EXPLICIT_ ImGuiInputFlags_Repeat flag.
    // - Expected to be later promoted to public API, the prototypes are designed to replace existing ones (since owner_id can default to Any == 0)
    // - Specifying a value for 'ImGuiID owner' will test that EITHER the key is NOT owned (UNLESS locked), EITHER the key is owned by 'owner'.
    //   Legacy functions use ImGuiKeyOwner_Any meaning that they typically ignore ownership, unless a call to SetKeyOwner() explicitly used ImGuiInputFlags_LockThisFrame or ImGuiInputFlags_LockUntilRelease.
    // - Binding generators may want to ignore those for now, or suffix them with Ex() until we decide if this gets moved into public API.
    IMGUI_API bool              IsKeyDown(ImGuiKey key, ImGuiID owner_id);
    IMGUI_API bool              IsKeyPressed(ImGuiKey key, ImGuiID owner_id, ImGuiInputFlags flags = 0);    // Important: when transitioning from old to new IsKeyPressed(): old API has "bool repeat = true", so would default to repeat. New API requiress explicit ImGuiInputFlags_Repeat.
    IMGUI_API bool              IsKeyReleased(ImGuiKey key, ImGuiID owner_id);
    IMGUI_API bool              IsMouseDown(ImGuiMouseButton button, ImGuiID owner_id);
    IMGUI_API bool              IsMouseClicked(ImGuiMouseButton button, ImGuiID owner_id, ImGuiInputFlags flags = 0);
    IMGUI_API bool              IsMouseReleased(ImGuiMouseButton button, ImGuiID owner_id);
    IMGUI_API bool              IsMouseDoubleClicked(ImGuiMouseButton button, ImGuiID owner_id);

    // [EXPERIMENTAL] Shortcut Routing
    // - ImGuiKeyChord = a ImGuiKey optionally OR-red with ImGuiMod_Alt/ImGuiMod_Ctrl/ImGuiMod_Shift/ImGuiMod_Super.
    //     ImGuiKey_C                 (accepted by functions taking ImGuiKey or ImGuiKeyChord)
    //     ImGuiKey_C | ImGuiMod_Ctrl (accepted by functions taking ImGuiKeyChord)
    //   ONLY ImGuiMod_XXX values are legal to 'OR' with an ImGuiKey. You CANNOT 'OR' two ImGuiKey values.
    // - When using one of the routing flags (e.g. ImGuiInputFlags_RouteFocused): routes requested ahead of time given a chord (key + modifiers) and a routing policy.
    // - Routes are resolved during NewFrame(): if keyboard modifiers are matching current ones: SetKeyOwner() is called + route is granted for the frame.
    // - Route is granted to a single owner. When multiple requests are made we have policies to select the winning route.
    // - Multiple read sites may use the same owner id and will all get the granted route.
    // - For routing: when owner_id is 0 we use the current Focus Scope ID as a default owner in order to identify our location.
    // - TL;DR;
    //   - IsKeyChordPressed() compares mods + call IsKeyPressed() -> function has no side-effect.
    //   - Shortcut() submits a route then if currently can be routed calls IsKeyChordPressed() -> function has (desirable) side-effects.
    IMGUI_API bool              IsKeyChordPressed(ImGuiKeyChord key_chord, ImGuiID owner_id, ImGuiInputFlags flags = 0);
    IMGUI_API void              SetNextItemShortcut(ImGuiKeyChord key_chord);
    IMGUI_API bool              Shortcut(ImGuiKeyChord key_chord, ImGuiID owner_id = 0, ImGuiInputFlags flags = 0);
    IMGUI_API bool              SetShortcutRouting(ImGuiKeyChord key_chord, ImGuiID owner_id, ImGuiInputFlags flags = 0); // owner_id needs to be explicit and cannot be 0
    IMGUI_API bool              TestShortcutRouting(ImGuiKeyChord key_chord, ImGuiID owner_id);
    IMGUI_API ImGuiKeyRoutingData* GetShortcutRoutingData(ImGuiKeyChord key_chord);

    // Docking
    // (some functions are only declared in imgui.cpp, see Docking section)
    IMGUI_API void          DockContextInitialize(ImGuiContext* ctx);
    IMGUI_API void          DockContextShutdown(ImGuiContext* ctx);
    IMGUI_API void          DockContextClearNodes(ImGuiContext* ctx, ImGuiID root_id, bool clear_settings_refs); // Use root_id==0 to clear all
    IMGUI_API void          DockContextRebuildNodes(ImGuiContext* ctx);
    IMGUI_API void          DockContextNewFrameUpdateUndocking(ImGuiContext* ctx);
    IMGUI_API void          DockContextNewFrameUpdateDocking(ImGuiContext* ctx);
    IMGUI_API void          DockContextEndFrame(ImGuiContext* ctx);
    IMGUI_API ImGuiID       DockContextGenNodeID(ImGuiContext* ctx);
    IMGUI_API void          DockContextQueueDock(ImGuiContext* ctx, ImGuiWindow* target, ImGuiDockNode* target_node, ImGuiWindow* payload, ImGuiDir split_dir, float split_ratio, bool split_outer);
    IMGUI_API void          DockContextQueueUndockWindow(ImGuiContext* ctx, ImGuiWindow* window);
    IMGUI_API void          DockContextQueueUndockNode(ImGuiContext* ctx, ImGuiDockNode* node);
    IMGUI_API void          DockContextProcessUndockWindow(ImGuiContext* ctx, ImGuiWindow* window, bool clear_persistent_docking_ref = true);
    IMGUI_API void          DockContextProcessUndockNode(ImGuiContext* ctx, ImGuiDockNode* node);
    IMGUI_API bool          DockContextCalcDropPosForDocking(ImGuiWindow* target, ImGuiDockNode* target_node, ImGuiWindow* payload_window, ImGuiDockNode* payload_node, ImGuiDir split_dir, bool split_outer, ImVec2* out_pos);
    IMGUI_API ImGuiDockNode*DockContextFindNodeByID(ImGuiContext* ctx, ImGuiID id);
    IMGUI_API void          DockNodeWindowMenuHandler_Default(ImGuiContext* ctx, ImGuiDockNode* node, ImGuiTabBar* tab_bar);
    IMGUI_API bool          DockNodeBeginAmendTabBar(ImGuiDockNode* node);
    IMGUI_API void          DockNodeEndAmendTabBar();
    inline ImGuiDockNode*   DockNodeGetRootNode(ImGuiDockNode* node)                 { while (node->ParentNode) node = node->ParentNode; return node; }
    inline bool             DockNodeIsInHierarchyOf(ImGuiDockNode* node, ImGuiDockNode* parent) { while (node) { if (node == parent) return true; node = node->ParentNode; } return false; }
    inline int              DockNodeGetDepth(const ImGuiDockNode* node)              { int depth = 0; while (node->ParentNode) { node = node->ParentNode; depth++; } return depth; }
    inline ImGuiID          DockNodeGetWindowMenuButtonId(const ImGuiDockNode* node) { return ImHashStr("#COLLAPSE", 0, node->ID); }
    inline ImGuiDockNode*   GetWindowDockNode()                                      { ImGuiContext& g = *GImGui; return g.CurrentWindow->DockNode; }
    IMGUI_API bool          GetWindowAlwaysWantOwnTabBar(ImGuiWindow* window);
    IMGUI_API void          BeginDocked(ImGuiWindow* window, bool* p_open);
    IMGUI_API void          BeginDockableDragDropSource(ImGuiWindow* window);
    IMGUI_API void          BeginDockableDragDropTarget(ImGuiWindow* window);
    IMGUI_API void          SetWindowDock(ImGuiWindow* window, ImGuiID dock_id, ImGuiCond cond);

    // Docking - Builder function needs to be generally called before the node is used/submitted.
    // - The DockBuilderXXX functions are designed to _eventually_ become a public API, but it is too early to expose it and guarantee stability.
    // - Do not hold on ImGuiDockNode* pointers! They may be invalidated by any split/merge/remove operation and every frame.
    // - To create a DockSpace() node, make sure to set the ImGuiDockNodeFlags_DockSpace flag when calling DockBuilderAddNode().
    //   You can create dockspace nodes (attached to a window) _or_ floating nodes (carry its own window) with this API.
    // - DockBuilderSplitNode() create 2 child nodes within 1 node. The initial node becomes a parent node.
    // - If you intend to split the node immediately after creation using DockBuilderSplitNode(), make sure
    //   to call DockBuilderSetNodeSize() beforehand. If you don't, the resulting split sizes may not be reliable.
    // - Call DockBuilderFinish() after you are done.
    IMGUI_API void          DockBuilderDockWindow(const char* window_name, ImGuiID node_id);
    IMGUI_API ImGuiDockNode*DockBuilderGetNode(ImGuiID node_id);
    inline ImGuiDockNode*   DockBuilderGetCentralNode(ImGuiID node_id)              { ImGuiDockNode* node = DockBuilderGetNode(node_id); if (!node) return NULL; return DockNodeGetRootNode(node)->CentralNode; }
    IMGUI_API ImGuiID       DockBuilderAddNode(ImGuiID node_id = 0, ImGuiDockNodeFlags flags = 0);
    IMGUI_API void          DockBuilderRemoveNode(ImGuiID node_id);                 // Remove node and all its child, undock all windows
    IMGUI_API void          DockBuilderRemoveNodeDockedWindows(ImGuiID node_id, bool clear_settings_refs = true);
    IMGUI_API void          DockBuilderRemoveNodeChildNodes(ImGuiID node_id);       // Remove all split/hierarchy. All remaining docked windows will be re-docked to the remaining root node (node_id).
    IMGUI_API void          DockBuilderSetNodePos(ImGuiID node_id, ImVec2 pos);
    IMGUI_API void          DockBuilderSetNodeSize(ImGuiID node_id, ImVec2 size);
    IMGUI_API ImGuiID       DockBuilderSplitNode(ImGuiID node_id, ImGuiDir split_dir, float size_ratio_for_node_at_dir, ImGuiID* out_id_at_dir, ImGuiID* out_id_at_opposite_dir); // Create 2 child nodes in this parent node.
    IMGUI_API void          DockBuilderCopyDockSpace(ImGuiID src_dockspace_id, ImGuiID dst_dockspace_id, ImVector<const char*>* in_window_remap_pairs);
    IMGUI_API void          DockBuilderCopyNode(ImGuiID src_node_id, ImGuiID dst_node_id, ImVector<ImGuiID>* out_node_remap_pairs);
    IMGUI_API void          DockBuilderCopyWindowSettings(const char* src_name, const char* dst_name);
    IMGUI_API void          DockBuilderFinish(ImGuiID node_id);

    // [EXPERIMENTAL] Focus Scope
    // This is generally used to identify a unique input location (for e.g. a selection set)
    // There is one per window (automatically set in Begin), but:
    // - Selection patterns generally need to react (e.g. clear a selection) when landing on one item of the set.
    //   So in order to identify a set multiple lists in same window may each need a focus scope.
    //   If you imagine an hypothetical BeginSelectionGroup()/EndSelectionGroup() api, it would likely call PushFocusScope()/EndFocusScope()
    // - Shortcut routing also use focus scope as a default location identifier if an owner is not provided.
    // We don't use the ID Stack for this as it is common to want them separate.
    IMGUI_API void          PushFocusScope(ImGuiID id);
    IMGUI_API void          PopFocusScope();
    inline ImGuiID          GetCurrentFocusScope() { ImGuiContext& g = *GImGui; return g.CurrentFocusScopeId; }   // Focus scope we are outputting into, set by PushFocusScope()

    // Drag and Drop
    IMGUI_API bool          IsDragDropActive();
    IMGUI_API bool          BeginDragDropTargetCustom(const ImRect& bb, ImGuiID id);
    IMGUI_API void          ClearDragDrop();
    IMGUI_API bool          IsDragDropPayloadBeingAccepted();
    IMGUI_API void          RenderDragDropTargetRect(const ImRect& bb, const ImRect& item_clip_rect);

    // Typing-Select API
    IMGUI_API ImGuiTypingSelectRequest* GetTypingSelectRequest(ImGuiTypingSelectFlags flags = ImGuiTypingSelectFlags_None);
    IMGUI_API int           TypingSelectFindMatch(ImGuiTypingSelectRequest* req, int items_count, const char* (*get_item_name_func)(void*, int), void* user_data, int nav_item_idx);
    IMGUI_API int           TypingSelectFindNextSingleCharMatch(ImGuiTypingSelectRequest* req, int items_count, const char* (*get_item_name_func)(void*, int), void* user_data, int nav_item_idx);
    IMGUI_API int           TypingSelectFindBestLeadingMatch(ImGuiTypingSelectRequest* req, int items_count, const char* (*get_item_name_func)(void*, int), void* user_data);

    // Internal Columns API (this is not exposed because we will encourage transitioning to the Tables API)
    IMGUI_API void          SetWindowClipRectBeforeSetChannel(ImGuiWindow* window, const ImRect& clip_rect);
    IMGUI_API void          BeginColumns(const char* str_id, int count, ImGuiOldColumnFlags flags = 0); // setup number of columns. use an identifier to distinguish multiple column sets. close with EndColumns().
    IMGUI_API void          EndColumns();                                                               // close columns
    IMGUI_API void          PushColumnClipRect(int column_index);
    IMGUI_API void          PushColumnsBackground();
    IMGUI_API void          PopColumnsBackground();
    IMGUI_API ImGuiID       GetColumnsID(const char* str_id, int count);
    IMGUI_API ImGuiOldColumns* FindOrCreateColumns(ImGuiWindow* window, ImGuiID id);
    IMGUI_API float         GetColumnOffsetFromNorm(const ImGuiOldColumns* columns, float offset_norm);
    IMGUI_API float         GetColumnNormFromOffset(const ImGuiOldColumns* columns, float offset);

    // Tables: Candidates for public API
    IMGUI_API void          TableOpenContextMenu(int column_n = -1);
    IMGUI_API void          TableSetColumnWidth(int column_n, float width);
    IMGUI_API void          TableSetColumnSortDirection(int column_n, ImGuiSortDirection sort_direction, bool append_to_sort_specs);
    IMGUI_API int           TableGetHoveredColumn();    // May use (TableGetColumnFlags() & ImGuiTableColumnFlags_IsHovered) instead. Return hovered column. return -1 when table is not hovered. return columns_count if the unused space at the right of visible columns is hovered.
    IMGUI_API int           TableGetHoveredRow();       // Retrieve *PREVIOUS FRAME* hovered row. This difference with TableGetHoveredColumn() is the reason why this is not public yet.
    IMGUI_API float         TableGetHeaderRowHeight();
    IMGUI_API float         TableGetHeaderAngledMaxLabelWidth();
    IMGUI_API void          TablePushBackgroundChannel();
    IMGUI_API void          TablePopBackgroundChannel();
    IMGUI_API void          TableAngledHeadersRowEx(ImGuiID row_id, float angle, float max_label_width, const ImGuiTableHeaderData* data, int data_count);

    // Tables: Internals
    inline    ImGuiTable*   GetCurrentTable() { ImGuiContext& g = *GImGui; return g.CurrentTable; }
    IMGUI_API ImGuiTable*   TableFindByID(ImGuiID id);
    IMGUI_API bool          BeginTableEx(const char* name, ImGuiID id, int columns_count, ImGuiTableFlags flags = 0, const ImVec2& outer_size = ImVec2(0, 0), float inner_width = 0.0f);
    IMGUI_API void          TableBeginInitMemory(ImGuiTable* table, int columns_count);
    IMGUI_API void          TableBeginApplyRequests(ImGuiTable* table);
    IMGUI_API void          TableSetupDrawChannels(ImGuiTable* table);
    IMGUI_API void          TableUpdateLayout(ImGuiTable* table);
    IMGUI_API void          TableUpdateBorders(ImGuiTable* table);
    IMGUI_API void          TableUpdateColumnsWeightFromWidth(ImGuiTable* table);
    IMGUI_API void          TableDrawBorders(ImGuiTable* table);
    IMGUI_API void          TableDrawDefaultContextMenu(ImGuiTable* table, ImGuiTableFlags flags_for_section_to_display);
    IMGUI_API bool          TableBeginContextMenuPopup(ImGuiTable* table);
    IMGUI_API void          TableMergeDrawChannels(ImGuiTable* table);
    inline ImGuiTableInstanceData*  TableGetInstanceData(ImGuiTable* table, int instance_no) { if (instance_no == 0) return &table->InstanceDataFirst; return &table->InstanceDataExtra[instance_no - 1]; }
    inline ImGuiID                  TableGetInstanceID(ImGuiTable* table, int instance_no)   { return TableGetInstanceData(table, instance_no)->TableInstanceID; }
    IMGUI_API void          TableSortSpecsSanitize(ImGuiTable* table);
    IMGUI_API void          TableSortSpecsBuild(ImGuiTable* table);
    IMGUI_API ImGuiSortDirection TableGetColumnNextSortDirection(ImGuiTableColumn* column);
    IMGUI_API void          TableFixColumnSortDirection(ImGuiTable* table, ImGuiTableColumn* column);
    IMGUI_API float         TableGetColumnWidthAuto(ImGuiTable* table, ImGuiTableColumn* column);
    IMGUI_API void          TableBeginRow(ImGuiTable* table);
    IMGUI_API void          TableEndRow(ImGuiTable* table);
    IMGUI_API void          TableBeginCell(ImGuiTable* table, int column_n);
    IMGUI_API void          TableEndCell(ImGuiTable* table);
    IMGUI_API ImRect        TableGetCellBgRect(const ImGuiTable* table, int column_n);
    IMGUI_API const char*   TableGetColumnName(const ImGuiTable* table, int column_n);
    IMGUI_API ImGuiID       TableGetColumnResizeID(ImGuiTable* table, int column_n, int instance_no = 0);
    IMGUI_API float         TableGetMaxColumnWidth(const ImGuiTable* table, int column_n);
    IMGUI_API void          TableSetColumnWidthAutoSingle(ImGuiTable* table, int column_n);
    IMGUI_API void          TableSetColumnWidthAutoAll(ImGuiTable* table);
    IMGUI_API void          TableRemove(ImGuiTable* table);
    IMGUI_API void          TableGcCompactTransientBuffers(ImGuiTable* table);
    IMGUI_API void          TableGcCompactTransientBuffers(ImGuiTableTempData* table);
    IMGUI_API void          TableGcCompactSettings();

    // Tables: Settings
    IMGUI_API void                  TableLoadSettings(ImGuiTable* table);
    IMGUI_API void                  TableSaveSettings(ImGuiTable* table);
    IMGUI_API void                  TableResetSettings(ImGuiTable* table);
    IMGUI_API ImGuiTableSettings*   TableGetBoundSettings(ImGuiTable* table);
    IMGUI_API void                  TableSettingsAddSettingsHandler();
    IMGUI_API ImGuiTableSettings*   TableSettingsCreate(ImGuiID id, int columns_count);
    IMGUI_API ImGuiTableSettings*   TableSettingsFindByID(ImGuiID id);

    // Tab Bars
    inline    ImGuiTabBar*  GetCurrentTabBar() { ImGuiContext& g = *GImGui; return g.CurrentTabBar; }
    IMGUI_API bool          BeginTabBarEx(ImGuiTabBar* tab_bar, const ImRect& bb, ImGuiTabBarFlags flags);
    IMGUI_API ImGuiTabItem* TabBarFindTabByID(ImGuiTabBar* tab_bar, ImGuiID tab_id);
    IMGUI_API ImGuiTabItem* TabBarFindTabByOrder(ImGuiTabBar* tab_bar, int order);
    IMGUI_API ImGuiTabItem* TabBarFindMostRecentlySelectedTabForActiveWindow(ImGuiTabBar* tab_bar);
    IMGUI_API ImGuiTabItem* TabBarGetCurrentTab(ImGuiTabBar* tab_bar);
    inline int              TabBarGetTabOrder(ImGuiTabBar* tab_bar, ImGuiTabItem* tab) { return tab_bar->Tabs.index_from_ptr(tab); }
    IMGUI_API const char*   TabBarGetTabName(ImGuiTabBar* tab_bar, ImGuiTabItem* tab);
    IMGUI_API void          TabBarAddTab(ImGuiTabBar* tab_bar, ImGuiTabItemFlags tab_flags, ImGuiWindow* window);
    IMGUI_API void          TabBarRemoveTab(ImGuiTabBar* tab_bar, ImGuiID tab_id);
    IMGUI_API void          TabBarCloseTab(ImGuiTabBar* tab_bar, ImGuiTabItem* tab);
    IMGUI_API void          TabBarQueueFocus(ImGuiTabBar* tab_bar, ImGuiTabItem* tab);
    IMGUI_API void          TabBarQueueReorder(ImGuiTabBar* tab_bar, ImGuiTabItem* tab, int offset);
    IMGUI_API void          TabBarQueueReorderFromMousePos(ImGuiTabBar* tab_bar, ImGuiTabItem* tab, ImVec2 mouse_pos);
    IMGUI_API bool          TabBarProcessReorder(ImGuiTabBar* tab_bar);
    IMGUI_API bool          TabItemEx(ImGuiTabBar* tab_bar, const char* label, bool* p_open, ImGuiTabItemFlags flags, ImGuiWindow* docked_window);
    IMGUI_API ImVec2        TabItemCalcSize(const char* label, bool has_close_button_or_unsaved_marker);
    IMGUI_API ImVec2        TabItemCalcSize(ImGuiWindow* window);
    IMGUI_API void          TabItemBackground(ImDrawList* draw_list, const ImRect& bb, ImGuiTabItemFlags flags, ImU32 col);
    IMGUI_API void          TabItemLabelAndCloseButton(ImDrawList* draw_list, const ImRect& bb, ImGuiTabItemFlags flags, ImVec2 frame_padding, const char* label, ImGuiID tab_id, ImGuiID close_button_id, bool is_contents_visible, bool* out_just_closed, bool* out_text_clipped);

    // Render helpers
    // AVOID USING OUTSIDE OF IMGUI.CPP! NOT FOR PUBLIC CONSUMPTION. THOSE FUNCTIONS ARE A MESS. THEIR SIGNATURE AND BEHAVIOR WILL CHANGE, THEY NEED TO BE REFACTORED INTO SOMETHING DECENT.
    // NB: All position are in absolute pixels coordinates (we are never using window coordinates internally)
    IMGUI_API void          RenderText(ImVec2 pos, const char* text, const char* text_end = NULL, bool hide_text_after_hash = true);
    IMGUI_API void          RenderTextWrapped(ImVec2 pos, const char* text, const char* text_end, float wrap_width);
    IMGUI_API void          RenderTextClipped(const ImVec2& pos_min, const ImVec2& pos_max, const char* text, const char* text_end, const ImVec2* text_size_if_known, const ImVec2& align = ImVec2(0, 0), const ImRect* clip_rect = NULL);
    IMGUI_API void          RenderTextClippedEx(ImDrawList* draw_list, const ImVec2& pos_min, const ImVec2& pos_max, const char* text, const char* text_end, const ImVec2* text_size_if_known, const ImVec2& align = ImVec2(0, 0), const ImRect* clip_rect = NULL);
    IMGUI_API void          RenderTextEllipsis(ImDrawList* draw_list, const ImVec2& pos_min, const ImVec2& pos_max, float clip_max_x, float ellipsis_max_x, const char* text, const char* text_end, const ImVec2* text_size_if_known);
    IMGUI_API void          RenderFrame(ImVec2 p_min, ImVec2 p_max, ImU32 fill_col, bool border = true, float rounding = 0.0f);
    IMGUI_API void          RenderFrameBorder(ImVec2 p_min, ImVec2 p_max, float rounding = 0.0f);
    IMGUI_API void          RenderColorRectWithAlphaCheckerboard(ImDrawList* draw_list, ImVec2 p_min, ImVec2 p_max, ImU32 fill_col, float grid_step, ImVec2 grid_off, float rounding = 0.0f, ImDrawFlags flags = 0);
    IMGUI_API void          RenderNavHighlight(const ImRect& bb, ImGuiID id, ImGuiNavHighlightFlags flags = ImGuiNavHighlightFlags_None); // Navigation highlight
    IMGUI_API const char*   FindRenderedTextEnd(const char* text, const char* text_end = NULL); // Find the optional ## from which we stop displaying text.
    IMGUI_API void          RenderMouseCursor(ImVec2 pos, float scale, ImGuiMouseCursor mouse_cursor, ImU32 col_fill, ImU32 col_border, ImU32 col_shadow);

    // Render helpers (those functions don't access any ImGui state!)
    IMGUI_API void          RenderArrow(ImDrawList* draw_list, ImVec2 pos, ImU32 col, ImGuiDir dir, float scale = 1.0f);
    IMGUI_API void          RenderBullet(ImDrawList* draw_list, ImVec2 pos, ImU32 col);
    IMGUI_API void          RenderCheckMark(ImDrawList* draw_list, ImVec2 pos, ImU32 col, float sz);
    IMGUI_API void          RenderArrowPointingAt(ImDrawList* draw_list, ImVec2 pos, ImVec2 half_sz, ImGuiDir direction, ImU32 col);
    IMGUI_API void          RenderArrowDockMenu(ImDrawList* draw_list, ImVec2 p_min, float sz, ImU32 col);
    IMGUI_API void          RenderRectFilledRangeH(ImDrawList* draw_list, const ImRect& rect, ImU32 col, float x_start_norm, float x_end_norm, float rounding);
    IMGUI_API void          RenderRectFilledWithHole(ImDrawList* draw_list, const ImRect& outer, const ImRect& inner, ImU32 col, float rounding);
    IMGUI_API ImDrawFlags   CalcRoundingFlagsForRectInRect(const ImRect& r_in, const ImRect& r_outer, float threshold);

    // Widgets
    IMGUI_API void          TextEx(const char* text, const char* text_end = NULL, ImGuiTextFlags flags = 0);
    IMGUI_API bool          ButtonEx(const char* label, const ImVec2& size_arg = ImVec2(0, 0), ImGuiButtonFlags flags = 0);
    IMGUI_API bool          ArrowButtonEx(const char* str_id, ImGuiDir dir, ImVec2 size_arg, ImGuiButtonFlags flags = 0);
    IMGUI_API bool          ImageButtonEx(ImGuiID id, ImTextureID texture_id, const ImVec2& image_size, const ImVec2& uv0, const ImVec2& uv1, const ImVec4& bg_col, const ImVec4& tint_col, ImGuiButtonFlags flags = 0);
    IMGUI_API void          SeparatorEx(ImGuiSeparatorFlags flags, float thickness = 1.0f);
    IMGUI_API void          SeparatorTextEx(ImGuiID id, const char* label, const char* label_end, float extra_width);
    IMGUI_API bool          CheckboxFlags(const char* label, ImS64* flags, ImS64 flags_value);
    IMGUI_API bool          CheckboxFlags(const char* label, ImU64* flags, ImU64 flags_value);

    // Widgets: Window Decorations
    IMGUI_API bool          CloseButton(ImGuiID id, const ImVec2& pos);
    IMGUI_API bool          CollapseButton(ImGuiID id, const ImVec2& pos, ImGuiDockNode* dock_node);
    IMGUI_API void          Scrollbar(ImGuiAxis axis);
    IMGUI_API bool          ScrollbarEx(const ImRect& bb, ImGuiID id, ImGuiAxis axis, ImS64* p_scroll_v, ImS64 avail_v, ImS64 contents_v, ImDrawFlags flags);
    IMGUI_API ImRect        GetWindowScrollbarRect(ImGuiWindow* window, ImGuiAxis axis);
    IMGUI_API ImGuiID       GetWindowScrollbarID(ImGuiWindow* window, ImGuiAxis axis);
    IMGUI_API ImGuiID       GetWindowResizeCornerID(ImGuiWindow* window, int n); // 0..3: corners
    IMGUI_API ImGuiID       GetWindowResizeBorderID(ImGuiWindow* window, ImGuiDir dir);

    // Widgets low-level behaviors
    IMGUI_API bool          ButtonBehavior(const ImRect& bb, ImGuiID id, bool* out_hovered, bool* out_held, ImGuiButtonFlags flags = 0);
    IMGUI_API bool          DragBehavior(ImGuiID id, ImGuiDataType data_type, void* p_v, float v_speed, const void* p_min, const void* p_max, const char* format, ImGuiSliderFlags flags);
    IMGUI_API bool          SliderBehavior(const ImRect& bb, ImGuiID id, ImGuiDataType data_type, void* p_v, const void* p_min, const void* p_max, const char* format, ImGuiSliderFlags flags, ImRect* out_grab_bb);
    IMGUI_API bool          SplitterBehavior(const ImRect& bb, ImGuiID id, ImGuiAxis axis, float* size1, float* size2, float min_size1, float min_size2, float hover_extend = 0.0f, float hover_visibility_delay = 0.0f, ImU32 bg_col = 0);
    IMGUI_API bool          TreeNodeBehavior(ImGuiID id, ImGuiTreeNodeFlags flags, const char* label, const char* label_end = NULL);
    IMGUI_API void          TreePushOverrideID(ImGuiID id);
    IMGUI_API void          TreeNodeSetOpen(ImGuiID id, bool open);
    IMGUI_API bool          TreeNodeUpdateNextOpen(ImGuiID id, ImGuiTreeNodeFlags flags);   // Return open state. Consume previous SetNextItemOpen() data, if any. May return true when logging.
    IMGUI_API void          SetNextItemSelectionUserData(ImGuiSelectionUserData selection_user_data);

    // Template functions are instantiated in imgui_widgets.cpp for a finite number of types.
    // To use them externally (for custom widget) you may need an "extern template" statement in your code in order to link to existing instances and silence Clang warnings (see #2036).
    // e.g. " extern template IMGUI_API float RoundScalarWithFormatT<float, float>(const char* format, ImGuiDataType data_type, float v); "
    template<typename T, typename SIGNED_T, typename FLOAT_T>   IMGUI_API float ScaleRatioFromValueT(ImGuiDataType data_type, T v, T v_min, T v_max, bool is_logarithmic, float logarithmic_zero_epsilon, float zero_deadzone_size);
    template<typename T, typename SIGNED_T, typename FLOAT_T>   IMGUI_API T     ScaleValueFromRatioT(ImGuiDataType data_type, float t, T v_min, T v_max, bool is_logarithmic, float logarithmic_zero_epsilon, float zero_deadzone_size);
    template<typename T, typename SIGNED_T, typename FLOAT_T>   IMGUI_API bool  DragBehaviorT(ImGuiDataType data_type, T* v, float v_speed, T v_min, T v_max, const char* format, ImGuiSliderFlags flags);
    template<typename T, typename SIGNED_T, typename FLOAT_T>   IMGUI_API bool  SliderBehaviorT(const ImRect& bb, ImGuiID id, ImGuiDataType data_type, T* v, T v_min, T v_max, const char* format, ImGuiSliderFlags flags, ImRect* out_grab_bb);
    template<typename T>                                        IMGUI_API T     RoundScalarWithFormatT(const char* format, ImGuiDataType data_type, T v);
    template<typename T>                                        IMGUI_API bool  CheckboxFlagsT(const char* label, T* flags, T flags_value);

    // Data type helpers
    IMGUI_API const ImGuiDataTypeInfo*  DataTypeGetInfo(ImGuiDataType data_type);
    IMGUI_API int           DataTypeFormatString(char* buf, int buf_size, ImGuiDataType data_type, const void* p_data, const char* format);
    IMGUI_API void          DataTypeApplyOp(ImGuiDataType data_type, int op, void* output, const void* arg_1, const void* arg_2);
    IMGUI_API bool          DataTypeApplyFromText(const char* buf, ImGuiDataType data_type, void* p_data, const char* format);
    IMGUI_API int           DataTypeCompare(ImGuiDataType data_type, const void* arg_1, const void* arg_2);
    IMGUI_API bool          DataTypeClamp(ImGuiDataType data_type, void* p_data, const void* p_min, const void* p_max);

    // InputText
    IMGUI_API bool          InputTextEx(const char* label, const char* hint, char* buf, int buf_size, const ImVec2& size_arg, ImGuiInputTextFlags flags, ImGuiInputTextCallback callback = NULL, void* user_data = NULL);
    IMGUI_API void          InputTextDeactivateHook(ImGuiID id);
    IMGUI_API bool          TempInputText(const ImRect& bb, ImGuiID id, const char* label, char* buf, int buf_size, ImGuiInputTextFlags flags);
    IMGUI_API bool          TempInputScalar(const ImRect& bb, ImGuiID id, const char* label, ImGuiDataType data_type, void* p_data, const char* format, const void* p_clamp_min = NULL, const void* p_clamp_max = NULL);
    inline bool             TempInputIsActive(ImGuiID id)       { ImGuiContext& g = *GImGui; return (g.ActiveId == id && g.TempInputId == id); }
    inline ImGuiInputTextState* GetInputTextState(ImGuiID id)   { ImGuiContext& g = *GImGui; return (id != 0 && g.InputTextState.ID == id) ? &g.InputTextState : NULL; } // Get input text state if active

    // Color
    IMGUI_API void          ColorTooltip(const char* text, const float* col, ImGuiColorEditFlags flags);
    IMGUI_API void          ColorEditOptionsPopup(const float* col, ImGuiColorEditFlags flags);
    IMGUI_API void          ColorPickerOptionsPopup(const float* ref_col, ImGuiColorEditFlags flags);

    // Plot
    IMGUI_API int           PlotEx(ImGuiPlotType plot_type, const char* label, float (*values_getter)(void* data, int idx), void* data, int values_count, int values_offset, const char* overlay_text, float scale_min, float scale_max, const ImVec2& size_arg);

    // Shade functions (write over already created vertices)
    IMGUI_API void          ShadeVertsLinearColorGradientKeepAlpha(ImDrawList* draw_list, int vert_start_idx, int vert_end_idx, ImVec2 gradient_p0, ImVec2 gradient_p1, ImU32 col0, ImU32 col1);
    IMGUI_API void          ShadeVertsLinearUV(ImDrawList* draw_list, int vert_start_idx, int vert_end_idx, const ImVec2& a, const ImVec2& b, const ImVec2& uv_a, const ImVec2& uv_b, bool clamp);
    IMGUI_API void          ShadeVertsTransformPos(ImDrawList* draw_list, int vert_start_idx, int vert_end_idx, const ImVec2& pivot_in, float cos_a, float sin_a, const ImVec2& pivot_out);

    // Garbage collection
    IMGUI_API void          GcCompactTransientMiscBuffers();
    IMGUI_API void          GcCompactTransientWindowBuffers(ImGuiWindow* window);
    IMGUI_API void          GcAwakeTransientWindowBuffers(ImGuiWindow* window);

    // Debug Log
    IMGUI_API void          DebugLog(const char* fmt, ...) IM_FMTARGS(1);
    IMGUI_API void          DebugLogV(const char* fmt, va_list args) IM_FMTLIST(1);
    IMGUI_API void          DebugAllocHook(ImGuiDebugAllocInfo* info, int frame_count, void* ptr, size_t size); // size >= 0 : alloc, size = -1 : free

    // Debug Tools
    IMGUI_API void          ErrorCheckEndFrameRecover(ImGuiErrorLogCallback log_callback, void* user_data = NULL);
    IMGUI_API void          ErrorCheckEndWindowRecover(ImGuiErrorLogCallback log_callback, void* user_data = NULL);
    IMGUI_API void          ErrorCheckUsingSetCursorPosToExtendParentBoundaries();
    IMGUI_API void          DebugDrawCursorPos(ImU32 col = IM_COL32(255, 0, 0, 255));
    IMGUI_API void          DebugDrawLineExtents(ImU32 col = IM_COL32(255, 0, 0, 255));
    IMGUI_API void          DebugDrawItemRect(ImU32 col = IM_COL32(255, 0, 0, 255));
    IMGUI_API void          DebugLocateItem(ImGuiID target_id);                     // Call sparingly: only 1 at the same time!
    IMGUI_API void          DebugLocateItemOnHover(ImGuiID target_id);              // Only call on reaction to a mouse Hover: because only 1 at the same time!
    IMGUI_API void          DebugLocateItemResolveWithLastItem();
    IMGUI_API void          DebugBreakClearData();
    IMGUI_API bool          DebugBreakButton(const char* label, const char* description_of_location);
    IMGUI_API void          DebugBreakButtonTooltip(bool keyboard_only, const char* description_of_location);
    IMGUI_API void          ShowFontAtlas(ImFontAtlas* atlas);
    IMGUI_API void          DebugHookIdInfo(ImGuiID id, ImGuiDataType data_type, const void* data_id, const void* data_id_end);
    IMGUI_API void          DebugNodeColumns(ImGuiOldColumns* columns);
    IMGUI_API void          DebugNodeDockNode(ImGuiDockNode* node, const char* label);
    IMGUI_API void          DebugNodeDrawList(ImGuiWindow* window, ImGuiViewportP* viewport, const ImDrawList* draw_list, const char* label);
    IMGUI_API void          DebugNodeDrawCmdShowMeshAndBoundingBox(ImDrawList* out_draw_list, const ImDrawList* draw_list, const ImDrawCmd* draw_cmd, bool show_mesh, bool show_aabb);
    IMGUI_API void          DebugNodeFont(ImFont* font);
    IMGUI_API void          DebugNodeFontGlyph(ImFont* font, const ImFontGlyph* glyph);
    IMGUI_API void          DebugNodeStorage(ImGuiStorage* storage, const char* label);
    IMGUI_API void          DebugNodeTabBar(ImGuiTabBar* tab_bar, const char* label);
    IMGUI_API void          DebugNodeTable(ImGuiTable* table);
    IMGUI_API void          DebugNodeTableSettings(ImGuiTableSettings* settings);
    IMGUI_API void          DebugNodeInputTextState(ImGuiInputTextState* state);
    IMGUI_API void          DebugNodeTypingSelectState(ImGuiTypingSelectState* state);
    IMGUI_API void          DebugNodeWindow(ImGuiWindow* window, const char* label);
    IMGUI_API void          DebugNodeWindowSettings(ImGuiWindowSettings* settings);
    IMGUI_API void          DebugNodeWindowsList(ImVector<ImGuiWindow*>* windows, const char* label);
    IMGUI_API void          DebugNodeWindowsListByBeginStackParent(ImGuiWindow** windows, int windows_size, ImGuiWindow* parent_in_begin_stack);
    IMGUI_API void          DebugNodeViewport(ImGuiViewportP* viewport);
    IMGUI_API void          DebugRenderKeyboardPreview(ImDrawList* draw_list);
    IMGUI_API void          DebugRenderViewportThumbnail(ImDrawList* draw_list, ImGuiViewportP* viewport, const ImRect& bb);

    // Obsolete functions
#ifndef IMGUI_DISABLE_OBSOLETE_FUNCTIONS
    inline void     SetItemUsingMouseWheel()                                            { SetItemKeyOwner(ImGuiKey_MouseWheelY); }      // Changed in 1.89
    inline bool     TreeNodeBehaviorIsOpen(ImGuiID id, ImGuiTreeNodeFlags flags = 0)    { return TreeNodeUpdateNextOpen(id, flags); }   // Renamed in 1.89

    // Refactored focus/nav/tabbing system in 1.82 and 1.84. If you have old/custom copy-and-pasted widgets which used FocusableItemRegister():
    //  (Old) IMGUI_VERSION_NUM  < 18209: using 'ItemAdd(....)'                              and 'bool tab_focused = FocusableItemRegister(...)'
    //  (Old) IMGUI_VERSION_NUM >= 18209: using 'ItemAdd(..., ImGuiItemAddFlags_Focusable)'  and 'bool tab_focused = (g.LastItemData.StatusFlags & ImGuiItemStatusFlags_Focused) != 0'
    //  (New) IMGUI_VERSION_NUM >= 18413: using 'ItemAdd(..., ImGuiItemFlags_Inputable)'     and 'bool tab_focused = (g.NavActivateId == id && (g.NavActivateFlags & ImGuiActivateFlags_PreferInput))'
    //inline bool   FocusableItemRegister(ImGuiWindow* window, ImGuiID id)              // -> pass ImGuiItemAddFlags_Inputable flag to ItemAdd()
    //inline void   FocusableItemUnregister(ImGuiWindow* window)                        // -> unnecessary: TempInputText() uses ImGuiInputTextFlags_MergedItem
#endif
#ifndef IMGUI_DISABLE_OBSOLETE_KEYIO
    inline bool     IsKeyPressedMap(ImGuiKey key, bool repeat = true)                   { IM_ASSERT(IsNamedKey(key)); return IsKeyPressed(key, repeat); } // Removed in 1.87: Mapping from named key is always identity!
#endif

} // namespace ImGui


//-----------------------------------------------------------------------------
// [SECTION] ImFontAtlas internal API
//-----------------------------------------------------------------------------

// This structure is likely to evolve as we add support for incremental atlas updates
struct ImFontBuilderIO
{
    bool    (*FontBuilder_Build)(ImFontAtlas* atlas);
};

// Helper for font builder
#ifdef IMGUI_ENABLE_STB_TRUETYPE
IMGUI_API const ImFontBuilderIO* ImFontAtlasGetBuilderForStbTruetype();
#endif
IMGUI_API void      ImFontAtlasUpdateConfigDataPointers(ImFontAtlas* atlas);
IMGUI_API void      ImFontAtlasBuildInit(ImFontAtlas* atlas);
IMGUI_API void      ImFontAtlasBuildSetupFont(ImFontAtlas* atlas, ImFont* font, ImFontConfig* font_config, float ascent, float descent);
IMGUI_API void      ImFontAtlasBuildPackCustomRects(ImFontAtlas* atlas, void* stbrp_context_opaque);
IMGUI_API void      ImFontAtlasBuildFinish(ImFontAtlas* atlas);
IMGUI_API void      ImFontAtlasBuildRender8bppRectFromString(ImFontAtlas* atlas, int x, int y, int w, int h, const char* in_str, char in_marker_char, unsigned char in_marker_pixel_value);
IMGUI_API void      ImFontAtlasBuildRender32bppRectFromString(ImFontAtlas* atlas, int x, int y, int w, int h, const char* in_str, char in_marker_char, unsigned int in_marker_pixel_value);
IMGUI_API void      ImFontAtlasBuildMultiplyCalcLookupTable(unsigned char out_table[256], float in_multiply_factor);
IMGUI_API void      ImFontAtlasBuildMultiplyRectAlpha8(const unsigned char table[256], unsigned char* pixels, int x, int y, int w, int h, int stride);

//-----------------------------------------------------------------------------
// [SECTION] Test Engine specific hooks (imgui_test_engine)
//-----------------------------------------------------------------------------

#ifdef IMGUI_ENABLE_TEST_ENGINE
extern void         ImGuiTestEngineHook_ItemAdd(ImGuiContext* ctx, ImGuiID id, const ImRect& bb, const ImGuiLastItemData* item_data);           // item_data may be NULL
extern void         ImGuiTestEngineHook_ItemInfo(ImGuiContext* ctx, ImGuiID id, const char* label, ImGuiItemStatusFlags flags);
extern void         ImGuiTestEngineHook_Log(ImGuiContext* ctx, const char* fmt, ...);
extern const char*  ImGuiTestEngine_FindItemDebugLabel(ImGuiContext* ctx, ImGuiID id);

// In IMGUI_VERSION_NUM >= 18934: changed IMGUI_TEST_ENGINE_ITEM_ADD(bb,id) to IMGUI_TEST_ENGINE_ITEM_ADD(id,bb,item_data);
#define IMGUI_TEST_ENGINE_ITEM_ADD(_ID,_BB,_ITEM_DATA)      if (g.TestEngineHookItems) ImGuiTestEngineHook_ItemAdd(&g, _ID, _BB, _ITEM_DATA)    // Register item bounding box
#define IMGUI_TEST_ENGINE_ITEM_INFO(_ID,_LABEL,_FLAGS)      if (g.TestEngineHookItems) ImGuiTestEngineHook_ItemInfo(&g, _ID, _LABEL, _FLAGS)    // Register item label and status flags (optional)
#define IMGUI_TEST_ENGINE_LOG(_FMT,...)                     if (g.TestEngineHookItems) ImGuiTestEngineHook_Log(&g, _FMT, __VA_ARGS__)           // Custom log entry from user land into test log
#else
#define IMGUI_TEST_ENGINE_ITEM_ADD(_BB,_ID)                 ((void)0)
#define IMGUI_TEST_ENGINE_ITEM_INFO(_ID,_LABEL,_FLAGS)      ((void)g)
#endif

//-----------------------------------------------------------------------------

#if defined(__clang__)
#pragma clang diagnostic pop
#elif defined(__GNUC__)
#pragma GCC diagnostic pop
#endif

#ifdef _MSC_VER
#pragma warning (pop)
#endif

#endif // #ifndef IMGUI_DISABLE<|MERGE_RESOLUTION|>--- conflicted
+++ resolved
@@ -1151,13 +1151,10 @@
     ImGuiNextWindowDataFlags_HasBgAlpha         = 1 << 6,
     ImGuiNextWindowDataFlags_HasScroll          = 1 << 7,
     ImGuiNextWindowDataFlags_HasChildFlags      = 1 << 8,
-<<<<<<< HEAD
-    ImGuiNextWindowDataFlags_HasViewport        = 1 << 9,
-    ImGuiNextWindowDataFlags_HasDock            = 1 << 10,
-    ImGuiNextWindowDataFlags_HasWindowClass     = 1 << 11,
-=======
     ImGuiNextWindowDataFlags_HasRefreshPolicy   = 1 << 9,
->>>>>>> 6ccc561a
+    ImGuiNextWindowDataFlags_HasViewport        = 1 << 10,
+    ImGuiNextWindowDataFlags_HasDock            = 1 << 11,
+    ImGuiNextWindowDataFlags_HasWindowClass     = 1 << 12,
 };
 
 // Storage for SetNexWindow** functions

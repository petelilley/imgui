// dear imgui: Platform Backend for OSX / Cocoa
// This needs to be used along with a Renderer (e.g. OpenGL2, OpenGL3, Vulkan, Metal..)
// - Not well tested. If you want a portable application, prefer using the GLFW or SDL platform Backends on Mac.
// - Requires linking with the GameController framework ("-framework GameController").

// Implemented features:
//  [X] Platform: Mouse cursor shape and visibility. Disable with 'io.ConfigFlags |= ImGuiConfigFlags_NoMouseCursorChange'.
//  [X] Platform: Mouse support. Can discriminate Mouse/Pen.
//  [X] Platform: Keyboard support. Since 1.87 we are using the io.AddKeyEvent() function. Pass ImGuiKey values to all key functions e.g. ImGui::IsKeyPressed(ImGuiKey_Space). [Legacy kVK_* values will also be supported unless IMGUI_DISABLE_OBSOLETE_KEYIO is set]
//  [X] Platform: OSX clipboard is supported within core Dear ImGui (no specific code in this backend).
//  [X] Platform: Gamepad support. Enabled with 'io.ConfigFlags |= ImGuiConfigFlags_NavEnableGamepad'.
//  [X] Platform: IME support.
//  [x] Platform: Multi-viewport / platform windows.
// Issues:
//  [ ] Platform: Multi-viewport: Window size not correctly reported when enabling io.ConfigViewportsNoDecoration
//  [ ] Platform: Multi-viewport: ParentViewportID not honored, and so io.ConfigViewportsNoDefaultParent has no effect (minor).

// You can use unmodified imgui_impl_* files in your project. See examples/ folder for examples of using this.
// Prefer including the entire imgui/ repository into your project (either as a copy or as a submodule), and only build the backends you need.
// Learn about Dear ImGui:
// - FAQ                  https://dearimgui.com/faq
// - Getting Started      https://dearimgui.com/getting-started
// - Documentation        https://dearimgui.com/docs (same as your local docs/ folder).
// - Introduction, links and more at the top of imgui.cpp

#import "imgui.h"
#ifndef IMGUI_DISABLE
#import "imgui_impl_osx.h"
#import <Cocoa/Cocoa.h>
#import <Carbon/Carbon.h>
#import <GameController/GameController.h>
#import <time.h>

// CHANGELOG
// (minor and older changes stripped away, please see git history for details)
<<<<<<< HEAD
//  2024-XX-XX: Added support for multiple windows via the ImGuiPlatformIO interface.
=======
//  2024-08-22: moved some OS/backend related function pointers from ImGuiIO to ImGuiPlatformIO:
//               - io.GetClipboardTextFn    -> platform_io.Platform_GetClipboardTextFn
//               - io.SetClipboardTextFn    -> platform_io.Platform_SetClipboardTextFn
//               - io.PlatformSetImeDataFn  -> platform_io.Platform_SetImeDataFn
>>>>>>> 5de7f69c
//  2024-07-02: Update for io.SetPlatformImeDataFn() -> io.PlatformSetImeDataFn() renaming in main library.
//  2023-10-05: Inputs: Added support for extra ImGuiKey values: F13 to F20 function keys. Stopped mapping F13 into PrintScreen.
//  2023-04-09: Inputs: Added support for io.AddMouseSourceEvent() to discriminate ImGuiMouseSource_Mouse/ImGuiMouseSource_Pen.
//  2023-02-01: Fixed scroll wheel scaling for devices emitting events with hasPreciseScrollingDeltas==false (e.g. non-Apple mices).
//  2022-11-02: Fixed mouse coordinates before clicking the host window.
//  2022-10-06: Fixed mouse inputs on flipped views.
//  2022-09-26: Inputs: Renamed ImGuiKey_ModXXX introduced in 1.87 to ImGuiMod_XXX (old names still supported).
//  2022-05-03: Inputs: Removed ImGui_ImplOSX_HandleEvent() from backend API in favor of backend automatically handling event capture.
//  2022-04-27: Misc: Store backend data in a per-context struct, allowing to use this backend with multiple contexts.
//  2022-03-22: Inputs: Monitor NSKeyUp events to catch missing keyUp for key when user press Cmd + key
//  2022-02-07: Inputs: Forward keyDown/keyUp events to OS when unused by dear imgui.
//  2022-01-31: Fixed building with old Xcode versions that are missing gamepad features.
//  2022-01-26: Inputs: replaced short-lived io.AddKeyModsEvent() (added two weeks ago) with io.AddKeyEvent() using ImGuiKey_ModXXX flags. Sorry for the confusion.
//  2021-01-20: Inputs: calling new io.AddKeyAnalogEvent() for gamepad support, instead of writing directly to io.NavInputs[].
//  2022-01-17: Inputs: calling new io.AddMousePosEvent(), io.AddMouseButtonEvent(), io.AddMouseWheelEvent() API (1.87+).
//  2022-01-12: Inputs: Added basic Platform IME support, hooking the io.SetPlatformImeDataFn() function.
//  2022-01-10: Inputs: calling new io.AddKeyEvent(), io.AddKeyModsEvent() + io.SetKeyEventNativeData() API (1.87+). Support for full ImGuiKey range.
//  2021-12-13: *BREAKING CHANGE* Add NSView parameter to ImGui_ImplOSX_Init(). Generally fix keyboard support. Using kVK_* codes for keyboard keys.
//  2021-12-13: Add game controller support.
//  2021-09-21: Use mach_absolute_time as CFAbsoluteTimeGetCurrent can jump backwards.
//  2021-08-17: Calling io.AddFocusEvent() on NSApplicationDidBecomeActiveNotification/NSApplicationDidResignActiveNotification events.
//  2021-06-23: Inputs: Added a fix for shortcuts using CTRL key instead of CMD key.
//  2021-04-19: Inputs: Added a fix for keys remaining stuck in pressed state when CMD-tabbing into different application.
//  2021-01-27: Inputs: Added a fix for mouse position not being reported when mouse buttons other than left one are down.
//  2020-10-28: Inputs: Added a fix for handling keypad-enter key.
//  2020-05-25: Inputs: Added a fix for missing trackpad clicks when done with "soft tap".
//  2019-12-05: Inputs: Added support for ImGuiMouseCursor_NotAllowed mouse cursor.
//  2019-10-11: Inputs:  Fix using Backspace key.
//  2019-07-21: Re-added clipboard handlers as they are not enabled by default in core imgui.cpp (reverted 2019-05-18 change).
//  2019-05-28: Inputs: Added mouse cursor shape and visibility support.
//  2019-05-18: Misc: Removed clipboard handlers as they are now supported by core imgui.cpp.
//  2019-05-11: Inputs: Don't filter character values before calling AddInputCharacter() apart from 0xF700..0xFFFF range.
//  2018-11-30: Misc: Setting up io.BackendPlatformName so it can be displayed in the About Window.
//  2018-07-07: Initial version.

#define APPLE_HAS_BUTTON_OPTIONS (__IPHONE_OS_VERSION_MIN_REQUIRED >= 130000 || __MAC_OS_X_VERSION_MIN_REQUIRED >= 101500 || __TV_OS_VERSION_MIN_REQUIRED >= 130000)
#define APPLE_HAS_CONTROLLER     (__IPHONE_OS_VERSION_MIN_REQUIRED >= 140000 || __MAC_OS_X_VERSION_MIN_REQUIRED >= 110000 || __TV_OS_VERSION_MIN_REQUIRED >= 140000)
#define APPLE_HAS_THUMBSTICKS    (__IPHONE_OS_VERSION_MIN_REQUIRED >= 120100 || __MAC_OS_X_VERSION_MIN_REQUIRED >= 101401 || __TV_OS_VERSION_MIN_REQUIRED >= 120100)

@class ImGuiObserver;
@class KeyEventResponder;

// Data
struct ImGui_ImplOSX_Data
{
    CFTimeInterval              Time;
    NSCursor*                   MouseCursors[ImGuiMouseCursor_COUNT];
    bool                        MouseCursorHidden;
    ImGuiObserver*              Observer;
    KeyEventResponder*          KeyEventResponder;
    NSTextInputContext*         InputContext;
    id                          Monitor;
    NSWindow*                   Window;

    ImGui_ImplOSX_Data()        { memset(this, 0, sizeof(*this)); }
};

static ImGui_ImplOSX_Data*      ImGui_ImplOSX_GetBackendData()      { return (ImGui_ImplOSX_Data*)ImGui::GetIO().BackendPlatformUserData; }
static void                     ImGui_ImplOSX_DestroyBackendData()  { IM_DELETE(ImGui_ImplOSX_GetBackendData()); }

static inline CFTimeInterval    GetMachAbsoluteTimeInSeconds()      { return (CFTimeInterval)(double)(clock_gettime_nsec_np(CLOCK_UPTIME_RAW) / 1e9); }

// Forward Declarations
static void ImGui_ImplOSX_InitPlatformInterface();
static void ImGui_ImplOSX_ShutdownPlatformInterface();
static void ImGui_ImplOSX_UpdateMonitors();
static void ImGui_ImplOSX_AddTrackingArea(NSView* _Nonnull view);
static bool ImGui_ImplOSX_HandleEvent(NSEvent* event, NSView* view);

// Undocumented methods for creating cursors.
@interface NSCursor()
+ (id)_windowResizeNorthWestSouthEastCursor;
+ (id)_windowResizeNorthEastSouthWestCursor;
+ (id)_windowResizeNorthSouthCursor;
+ (id)_windowResizeEastWestCursor;
@end

/**
 KeyEventResponder implements the NSTextInputClient protocol as is required by the macOS text input manager.

 The macOS text input manager is invoked by calling the interpretKeyEvents method from the keyDown method.
 Keyboard events are then evaluated by the macOS input manager and valid text input is passed back via the
 insertText:replacementRange method.

 This is the same approach employed by other cross-platform libraries such as SDL2:
  https://github.com/spurious/SDL-mirror/blob/e17aacbd09e65a4fd1e166621e011e581fb017a8/src/video/cocoa/SDL_cocoakeyboard.m#L53
 and GLFW:
  https://github.com/glfw/glfw/blob/b55a517ae0c7b5127dffa79a64f5406021bf9076/src/cocoa_window.m#L722-L723
 */
@interface KeyEventResponder: NSView<NSTextInputClient>
@end

@implementation KeyEventResponder
{
    float _posX;
    float _posY;
    NSRect _imeRect;
}

#pragma mark - Public

- (void)setImePosX:(float)posX imePosY:(float)posY
{
    _posX = posX;
    _posY = posY;
}

- (void)updateImePosWithView:(NSView *)view
{
    NSWindow* window = view.window;
    if (!window)
        return;

    ImGuiIO& io = ImGui::GetIO();
    if (io.ConfigFlags & ImGuiConfigFlags_ViewportsEnable)
    {
        NSRect frame = window.frame;
        NSRect contentRect = window.contentLayoutRect;
        if (window.styleMask & NSWindowStyleMaskFullSizeContentView) // No title bar windows should be considered.
            contentRect = frame;

        NSRect firstScreenFrame = NSScreen.screens[0].frame;
        _imeRect = NSMakeRect(_posX, _posY, 0, 0);
        _imeRect.origin.y = firstScreenFrame.size.height - _imeRect.size.height - _imeRect.origin.y; // Opposite of ConvertNSRect()
    }
    else
    {
        NSRect contentRect = [window contentRectForFrameRect:window.frame];
        NSRect rect = NSMakeRect(_posX, contentRect.size.height - _posY, 0, 0);
        _imeRect = [window convertRectToScreen:rect];
    }
}

- (void)viewDidMoveToWindow
{
    // Ensure self is a first responder to receive the input events.
    [self.window makeFirstResponder:self];
}

- (void)keyDown:(NSEvent*)event
{
    if (!ImGui_ImplOSX_HandleEvent(event, self))
        [super keyDown:event];

    // Call to the macOS input manager system.
    [self interpretKeyEvents:@[event]];
}

- (void)keyUp:(NSEvent*)event
{
    if (!ImGui_ImplOSX_HandleEvent(event, self))
        [super keyUp:event];
}

- (void)insertText:(id)aString replacementRange:(NSRange)replacementRange
{
    ImGuiIO& io = ImGui::GetIO();

    NSString* characters;
    if ([aString isKindOfClass:[NSAttributedString class]])
        characters = [aString string];
    else
        characters = (NSString*)aString;

    io.AddInputCharactersUTF8(characters.UTF8String);
}

- (BOOL)acceptsFirstResponder
{
    return YES;
}

- (void)doCommandBySelector:(SEL)myselector
{
}

- (nullable NSAttributedString*)attributedSubstringForProposedRange:(NSRange)range actualRange:(nullable NSRangePointer)actualRange
{
    return nil;
}

- (NSUInteger)characterIndexForPoint:(NSPoint)point
{
    return 0;
}

- (NSRect)firstRectForCharacterRange:(NSRange)range actualRange:(nullable NSRangePointer)actualRange
{
    return _imeRect;
}

- (BOOL)hasMarkedText
{
    return NO;
}

- (NSRange)markedRange
{
    return NSMakeRange(NSNotFound, 0);
}

- (NSRange)selectedRange
{
    return NSMakeRange(NSNotFound, 0);
}

- (void)setMarkedText:(nonnull id)string selectedRange:(NSRange)selectedRange replacementRange:(NSRange)replacementRange
{
}

- (void)unmarkText
{
}

- (nonnull NSArray<NSAttributedStringKey>*)validAttributesForMarkedText
{
    return @[];
}

@end

@interface ImGuiObserver : NSObject

- (void)onApplicationBecomeActive:(NSNotification*)aNotification;
- (void)onApplicationBecomeInactive:(NSNotification*)aNotification;
- (void)displaysDidChange:(NSNotification*)aNotification;

@end

@implementation ImGuiObserver

- (void)onApplicationBecomeActive:(NSNotification*)aNotification
{
    ImGuiIO& io = ImGui::GetIO();
    io.AddFocusEvent(true);
}

- (void)onApplicationBecomeInactive:(NSNotification*)aNotification
{
    ImGuiIO& io = ImGui::GetIO();
    io.AddFocusEvent(false);
}

- (void)displaysDidChange:(NSNotification*)aNotification
{
    ImGui_ImplOSX_UpdateMonitors();
}

@end

// Functions
static ImGuiKey ImGui_ImplOSX_KeyCodeToImGuiKey(int key_code)
{
    switch (key_code)
    {
        case kVK_ANSI_A: return ImGuiKey_A;
        case kVK_ANSI_S: return ImGuiKey_S;
        case kVK_ANSI_D: return ImGuiKey_D;
        case kVK_ANSI_F: return ImGuiKey_F;
        case kVK_ANSI_H: return ImGuiKey_H;
        case kVK_ANSI_G: return ImGuiKey_G;
        case kVK_ANSI_Z: return ImGuiKey_Z;
        case kVK_ANSI_X: return ImGuiKey_X;
        case kVK_ANSI_C: return ImGuiKey_C;
        case kVK_ANSI_V: return ImGuiKey_V;
        case kVK_ANSI_B: return ImGuiKey_B;
        case kVK_ANSI_Q: return ImGuiKey_Q;
        case kVK_ANSI_W: return ImGuiKey_W;
        case kVK_ANSI_E: return ImGuiKey_E;
        case kVK_ANSI_R: return ImGuiKey_R;
        case kVK_ANSI_Y: return ImGuiKey_Y;
        case kVK_ANSI_T: return ImGuiKey_T;
        case kVK_ANSI_1: return ImGuiKey_1;
        case kVK_ANSI_2: return ImGuiKey_2;
        case kVK_ANSI_3: return ImGuiKey_3;
        case kVK_ANSI_4: return ImGuiKey_4;
        case kVK_ANSI_6: return ImGuiKey_6;
        case kVK_ANSI_5: return ImGuiKey_5;
        case kVK_ANSI_Equal: return ImGuiKey_Equal;
        case kVK_ANSI_9: return ImGuiKey_9;
        case kVK_ANSI_7: return ImGuiKey_7;
        case kVK_ANSI_Minus: return ImGuiKey_Minus;
        case kVK_ANSI_8: return ImGuiKey_8;
        case kVK_ANSI_0: return ImGuiKey_0;
        case kVK_ANSI_RightBracket: return ImGuiKey_RightBracket;
        case kVK_ANSI_O: return ImGuiKey_O;
        case kVK_ANSI_U: return ImGuiKey_U;
        case kVK_ANSI_LeftBracket: return ImGuiKey_LeftBracket;
        case kVK_ANSI_I: return ImGuiKey_I;
        case kVK_ANSI_P: return ImGuiKey_P;
        case kVK_ANSI_L: return ImGuiKey_L;
        case kVK_ANSI_J: return ImGuiKey_J;
        case kVK_ANSI_Quote: return ImGuiKey_Apostrophe;
        case kVK_ANSI_K: return ImGuiKey_K;
        case kVK_ANSI_Semicolon: return ImGuiKey_Semicolon;
        case kVK_ANSI_Backslash: return ImGuiKey_Backslash;
        case kVK_ANSI_Comma: return ImGuiKey_Comma;
        case kVK_ANSI_Slash: return ImGuiKey_Slash;
        case kVK_ANSI_N: return ImGuiKey_N;
        case kVK_ANSI_M: return ImGuiKey_M;
        case kVK_ANSI_Period: return ImGuiKey_Period;
        case kVK_ANSI_Grave: return ImGuiKey_GraveAccent;
        case kVK_ANSI_KeypadDecimal: return ImGuiKey_KeypadDecimal;
        case kVK_ANSI_KeypadMultiply: return ImGuiKey_KeypadMultiply;
        case kVK_ANSI_KeypadPlus: return ImGuiKey_KeypadAdd;
        case kVK_ANSI_KeypadClear: return ImGuiKey_NumLock;
        case kVK_ANSI_KeypadDivide: return ImGuiKey_KeypadDivide;
        case kVK_ANSI_KeypadEnter: return ImGuiKey_KeypadEnter;
        case kVK_ANSI_KeypadMinus: return ImGuiKey_KeypadSubtract;
        case kVK_ANSI_KeypadEquals: return ImGuiKey_KeypadEqual;
        case kVK_ANSI_Keypad0: return ImGuiKey_Keypad0;
        case kVK_ANSI_Keypad1: return ImGuiKey_Keypad1;
        case kVK_ANSI_Keypad2: return ImGuiKey_Keypad2;
        case kVK_ANSI_Keypad3: return ImGuiKey_Keypad3;
        case kVK_ANSI_Keypad4: return ImGuiKey_Keypad4;
        case kVK_ANSI_Keypad5: return ImGuiKey_Keypad5;
        case kVK_ANSI_Keypad6: return ImGuiKey_Keypad6;
        case kVK_ANSI_Keypad7: return ImGuiKey_Keypad7;
        case kVK_ANSI_Keypad8: return ImGuiKey_Keypad8;
        case kVK_ANSI_Keypad9: return ImGuiKey_Keypad9;
        case kVK_Return: return ImGuiKey_Enter;
        case kVK_Tab: return ImGuiKey_Tab;
        case kVK_Space: return ImGuiKey_Space;
        case kVK_Delete: return ImGuiKey_Backspace;
        case kVK_Escape: return ImGuiKey_Escape;
        case kVK_CapsLock: return ImGuiKey_CapsLock;
        case kVK_Control: return ImGuiKey_LeftCtrl;
        case kVK_Shift: return ImGuiKey_LeftShift;
        case kVK_Option: return ImGuiKey_LeftAlt;
        case kVK_Command: return ImGuiKey_LeftSuper;
        case kVK_RightControl: return ImGuiKey_RightCtrl;
        case kVK_RightShift: return ImGuiKey_RightShift;
        case kVK_RightOption: return ImGuiKey_RightAlt;
        case kVK_RightCommand: return ImGuiKey_RightSuper;
//      case kVK_Function: return ImGuiKey_;
//      case kVK_VolumeUp: return ImGuiKey_;
//      case kVK_VolumeDown: return ImGuiKey_;
//      case kVK_Mute: return ImGuiKey_;
        case kVK_F1: return ImGuiKey_F1;
        case kVK_F2: return ImGuiKey_F2;
        case kVK_F3: return ImGuiKey_F3;
        case kVK_F4: return ImGuiKey_F4;
        case kVK_F5: return ImGuiKey_F5;
        case kVK_F6: return ImGuiKey_F6;
        case kVK_F7: return ImGuiKey_F7;
        case kVK_F8: return ImGuiKey_F8;
        case kVK_F9: return ImGuiKey_F9;
        case kVK_F10: return ImGuiKey_F10;
        case kVK_F11: return ImGuiKey_F11;
        case kVK_F12: return ImGuiKey_F12;
        case kVK_F13: return ImGuiKey_F13;
        case kVK_F14: return ImGuiKey_F14;
        case kVK_F15: return ImGuiKey_F15;
        case kVK_F16: return ImGuiKey_F16;
        case kVK_F17: return ImGuiKey_F17;
        case kVK_F18: return ImGuiKey_F18;
        case kVK_F19: return ImGuiKey_F19;
        case kVK_F20: return ImGuiKey_F20;
        case 0x6E: return ImGuiKey_Menu;
        case kVK_Help: return ImGuiKey_Insert;
        case kVK_Home: return ImGuiKey_Home;
        case kVK_PageUp: return ImGuiKey_PageUp;
        case kVK_ForwardDelete: return ImGuiKey_Delete;
        case kVK_End: return ImGuiKey_End;
        case kVK_PageDown: return ImGuiKey_PageDown;
        case kVK_LeftArrow: return ImGuiKey_LeftArrow;
        case kVK_RightArrow: return ImGuiKey_RightArrow;
        case kVK_DownArrow: return ImGuiKey_DownArrow;
        case kVK_UpArrow: return ImGuiKey_UpArrow;
        default: return ImGuiKey_None;
    }
}

#ifdef IMGUI_IMPL_METAL_CPP_EXTENSIONS

IMGUI_IMPL_API bool ImGui_ImplOSX_Init(void* _Nonnull view) {
    return ImGui_ImplOSX_Init((__bridge NSView*)(view));
}

IMGUI_IMPL_API void ImGui_ImplOSX_NewFrame(void* _Nullable view) {
    return ImGui_ImplOSX_NewFrame((__bridge NSView*)(view));
}

#endif


bool ImGui_ImplOSX_Init(NSView* view)
{
    ImGuiIO& io = ImGui::GetIO();
    ImGuiPlatformIO& platform_io = ImGui::GetPlatformIO();
    IMGUI_CHECKVERSION();
    IM_ASSERT(io.BackendPlatformUserData == nullptr && "Already initialized a platform backend!");

    // Setup backend capabilities flags
    ImGui_ImplOSX_Data* bd = IM_NEW(ImGui_ImplOSX_Data)();
    io.BackendPlatformUserData = (void*)bd;
    io.BackendPlatformName = "imgui_impl_osx";
    io.BackendFlags |= ImGuiBackendFlags_HasMouseCursors;           // We can honor GetMouseCursor() values (optional)
    //io.BackendFlags |= ImGuiBackendFlags_HasSetMousePos;          // We can honor io.WantSetMousePos requests (optional, rarely used)
    io.BackendFlags |= ImGuiBackendFlags_PlatformHasViewports;      // We can create multi-viewports on the Platform side (optional)
    //io.BackendFlags |= ImGuiBackendFlags_HasMouseHoveredViewport; // We can call io.AddMouseViewportEvent() with correct data (optional)

    bd->Observer = [ImGuiObserver new];
    bd->Window = view.window ?: NSApp.orderedWindows.firstObject;
    ImGuiViewport* main_viewport = ImGui::GetMainViewport();
    main_viewport->PlatformHandle = main_viewport->PlatformHandleRaw = (__bridge_retained void*)bd->Window;
    ImGui_ImplOSX_UpdateMonitors();
    if (io.ConfigFlags & ImGuiConfigFlags_ViewportsEnable)
        ImGui_ImplOSX_InitPlatformInterface();

    // Load cursors. Some of them are undocumented.
    bd->MouseCursorHidden = false;
    bd->MouseCursors[ImGuiMouseCursor_Arrow] = [NSCursor arrowCursor];
    bd->MouseCursors[ImGuiMouseCursor_TextInput] = [NSCursor IBeamCursor];
    bd->MouseCursors[ImGuiMouseCursor_ResizeAll] = [NSCursor closedHandCursor];
    bd->MouseCursors[ImGuiMouseCursor_Hand] = [NSCursor pointingHandCursor];
    bd->MouseCursors[ImGuiMouseCursor_NotAllowed] = [NSCursor operationNotAllowedCursor];
    bd->MouseCursors[ImGuiMouseCursor_ResizeNS] = [NSCursor respondsToSelector:@selector(_windowResizeNorthSouthCursor)] ? [NSCursor _windowResizeNorthSouthCursor] : [NSCursor resizeUpDownCursor];
    bd->MouseCursors[ImGuiMouseCursor_ResizeEW] = [NSCursor respondsToSelector:@selector(_windowResizeEastWestCursor)] ? [NSCursor _windowResizeEastWestCursor] : [NSCursor resizeLeftRightCursor];
    bd->MouseCursors[ImGuiMouseCursor_ResizeNESW] = [NSCursor respondsToSelector:@selector(_windowResizeNorthEastSouthWestCursor)] ? [NSCursor _windowResizeNorthEastSouthWestCursor] : [NSCursor closedHandCursor];
    bd->MouseCursors[ImGuiMouseCursor_ResizeNWSE] = [NSCursor respondsToSelector:@selector(_windowResizeNorthWestSouthEastCursor)] ? [NSCursor _windowResizeNorthWestSouthEastCursor] : [NSCursor closedHandCursor];

    // Note that imgui.cpp also include default OSX clipboard handlers which can be enabled
    // by adding '#define IMGUI_ENABLE_OSX_DEFAULT_CLIPBOARD_FUNCTIONS' in imconfig.h and adding '-framework ApplicationServices' to your linker command-line.
    // Since we are already in ObjC land here, it is easy for us to add a clipboard handler using the NSPasteboard api.
    platform_io.Platform_SetClipboardTextFn = [](ImGuiContext*, const char* str) -> void
    {
        NSPasteboard* pasteboard = [NSPasteboard generalPasteboard];
        [pasteboard declareTypes:[NSArray arrayWithObject:NSPasteboardTypeString] owner:nil];
        [pasteboard setString:[NSString stringWithUTF8String:str] forType:NSPasteboardTypeString];
    };

    platform_io.Platform_GetClipboardTextFn = [](ImGuiContext*) -> const char*
    {
        NSPasteboard* pasteboard = [NSPasteboard generalPasteboard];
        NSString* available = [pasteboard availableTypeFromArray: [NSArray arrayWithObject:NSPasteboardTypeString]];
        if (![available isEqualToString:NSPasteboardTypeString])
            return nullptr;

        NSString* string = [pasteboard stringForType:NSPasteboardTypeString];
        if (string == nil)
            return nullptr;

        const char* string_c = (const char*)[string UTF8String];
        size_t string_len = strlen(string_c);
        static ImVector<char> s_clipboard;
        s_clipboard.resize((int)string_len + 1);
        strcpy(s_clipboard.Data, string_c);
        return s_clipboard.Data;
    };

    [[NSNotificationCenter defaultCenter] addObserver:bd->Observer
                                             selector:@selector(onApplicationBecomeActive:)
                                                 name:NSApplicationDidBecomeActiveNotification
                                               object:nil];
    [[NSNotificationCenter defaultCenter] addObserver:bd->Observer
                                             selector:@selector(onApplicationBecomeInactive:)
                                                 name:NSApplicationDidResignActiveNotification
                                               object:nil];

    // Add the NSTextInputClient to the view hierarchy,
    // to receive keyboard events and translate them to input text.
    bd->KeyEventResponder = [[KeyEventResponder alloc] initWithFrame:NSZeroRect];
    bd->InputContext = [[NSTextInputContext alloc] initWithClient:bd->KeyEventResponder];
    [view addSubview:bd->KeyEventResponder];
    ImGui_ImplOSX_AddTrackingArea(view);

    platform_io.Platform_SetImeDataFn = [](ImGuiContext*, ImGuiViewport* viewport, ImGuiPlatformImeData* data) -> void
    {
        ImGui_ImplOSX_Data* bd = ImGui_ImplOSX_GetBackendData();
        if (data->WantVisible)
        {
            [bd->InputContext activate];
        }
        else
        {
            [bd->InputContext discardMarkedText];
            [bd->InputContext invalidateCharacterCoordinates];
            [bd->InputContext deactivate];
        }
        [bd->KeyEventResponder setImePosX:data->InputPos.x imePosY:data->InputPos.y + data->InputLineHeight];
    };

    return true;
}

void ImGui_ImplOSX_Shutdown()
{
    ImGui_ImplOSX_Data* bd = ImGui_ImplOSX_GetBackendData();
    IM_ASSERT(bd != nullptr && "No platform backend to shutdown, or already shutdown?");

    bd->Observer = nullptr;
    if (bd->Monitor != nullptr)
    {
        [NSEvent removeMonitor:bd->Monitor];
        bd->Monitor = nullptr;
    }

    ImGui_ImplOSX_ShutdownPlatformInterface();
    ImGui_ImplOSX_DestroyBackendData();
    ImGuiIO& io = ImGui::GetIO();
    io.BackendPlatformName = nullptr;
    io.BackendPlatformUserData = nullptr;
    io.BackendFlags &= ~(ImGuiBackendFlags_HasMouseCursors | ImGuiBackendFlags_HasGamepad | ImGuiBackendFlags_PlatformHasViewports);
}

static void ImGui_ImplOSX_UpdateMouseCursor()
{
    ImGui_ImplOSX_Data* bd = ImGui_ImplOSX_GetBackendData();
    ImGuiIO& io = ImGui::GetIO();
    if (io.ConfigFlags & ImGuiConfigFlags_NoMouseCursorChange)
        return;

    ImGuiMouseCursor imgui_cursor = ImGui::GetMouseCursor();
    if (io.MouseDrawCursor || imgui_cursor == ImGuiMouseCursor_None)
    {
        // Hide OS mouse cursor if imgui is drawing it or if it wants no cursor
        if (!bd->MouseCursorHidden)
        {
            bd->MouseCursorHidden = true;
            [NSCursor hide];
        }
    }
    else
    {
        NSCursor* desired = bd->MouseCursors[imgui_cursor] ?: bd->MouseCursors[ImGuiMouseCursor_Arrow];
        // -[NSCursor set] generates measureable overhead if called unconditionally.
        if (desired != NSCursor.currentCursor)
        {
            [desired set];
        }
        if (bd->MouseCursorHidden)
        {
            bd->MouseCursorHidden = false;
            [NSCursor unhide];
        }
    }
}

static void ImGui_ImplOSX_UpdateGamepads()
{
    ImGuiIO& io = ImGui::GetIO();
    if ((io.ConfigFlags & ImGuiConfigFlags_NavEnableGamepad) == 0) // FIXME: Technically feeding gamepad shouldn't depend on this now that they are regular inputs.
        return;

#if APPLE_HAS_CONTROLLER
    GCController* controller = GCController.current;
#else
    GCController* controller = GCController.controllers.firstObject;
#endif
    if (controller == nil || controller.extendedGamepad == nil)
    {
        io.BackendFlags &= ~ImGuiBackendFlags_HasGamepad;
        return;
    }

    GCExtendedGamepad* gp = controller.extendedGamepad;

    // Update gamepad inputs
    #define IM_SATURATE(V)                        (V < 0.0f ? 0.0f : V > 1.0f ? 1.0f : V)
    #define MAP_BUTTON(KEY_NO, BUTTON_NAME)       { io.AddKeyEvent(KEY_NO, gp.BUTTON_NAME.isPressed); }
    #define MAP_ANALOG(KEY_NO, AXIS_NAME, V0, V1) { float vn = (float)(gp.AXIS_NAME.value - V0) / (float)(V1 - V0); vn = IM_SATURATE(vn); io.AddKeyAnalogEvent(KEY_NO, vn > 0.1f, vn); }
    const float thumb_dead_zone = 0.0f;

#if APPLE_HAS_BUTTON_OPTIONS
    MAP_BUTTON(ImGuiKey_GamepadBack,            buttonOptions);
#endif
    MAP_BUTTON(ImGuiKey_GamepadFaceLeft,        buttonX);              // Xbox X, PS Square
    MAP_BUTTON(ImGuiKey_GamepadFaceRight,       buttonB);              // Xbox B, PS Circle
    MAP_BUTTON(ImGuiKey_GamepadFaceUp,          buttonY);              // Xbox Y, PS Triangle
    MAP_BUTTON(ImGuiKey_GamepadFaceDown,        buttonA);              // Xbox A, PS Cross
    MAP_BUTTON(ImGuiKey_GamepadDpadLeft,        dpad.left);
    MAP_BUTTON(ImGuiKey_GamepadDpadRight,       dpad.right);
    MAP_BUTTON(ImGuiKey_GamepadDpadUp,          dpad.up);
    MAP_BUTTON(ImGuiKey_GamepadDpadDown,        dpad.down);
    MAP_ANALOG(ImGuiKey_GamepadL1,              leftShoulder, 0.0f, 1.0f);
    MAP_ANALOG(ImGuiKey_GamepadR1,              rightShoulder, 0.0f, 1.0f);
    MAP_ANALOG(ImGuiKey_GamepadL2,              leftTrigger,  0.0f, 1.0f);
    MAP_ANALOG(ImGuiKey_GamepadR2,              rightTrigger, 0.0f, 1.0f);
#if APPLE_HAS_THUMBSTICKS
    MAP_BUTTON(ImGuiKey_GamepadL3,              leftThumbstickButton);
    MAP_BUTTON(ImGuiKey_GamepadR3,              rightThumbstickButton);
#endif
    MAP_ANALOG(ImGuiKey_GamepadLStickLeft,      leftThumbstick.xAxis,  -thumb_dead_zone, -1.0f);
    MAP_ANALOG(ImGuiKey_GamepadLStickRight,     leftThumbstick.xAxis,  +thumb_dead_zone, +1.0f);
    MAP_ANALOG(ImGuiKey_GamepadLStickUp,        leftThumbstick.yAxis,  +thumb_dead_zone, +1.0f);
    MAP_ANALOG(ImGuiKey_GamepadLStickDown,      leftThumbstick.yAxis,  -thumb_dead_zone, -1.0f);
    MAP_ANALOG(ImGuiKey_GamepadRStickLeft,      rightThumbstick.xAxis, -thumb_dead_zone, -1.0f);
    MAP_ANALOG(ImGuiKey_GamepadRStickRight,     rightThumbstick.xAxis, +thumb_dead_zone, +1.0f);
    MAP_ANALOG(ImGuiKey_GamepadRStickUp,        rightThumbstick.yAxis, +thumb_dead_zone, +1.0f);
    MAP_ANALOG(ImGuiKey_GamepadRStickDown,      rightThumbstick.yAxis, -thumb_dead_zone, -1.0f);
    #undef MAP_BUTTON
    #undef MAP_ANALOG

    io.BackendFlags |= ImGuiBackendFlags_HasGamepad;
}

static void ImGui_ImplOSX_UpdateImePosWithView(NSView* view)
{
    ImGui_ImplOSX_Data* bd = ImGui_ImplOSX_GetBackendData();
    ImGuiIO& io = ImGui::GetIO();
    if (io.WantTextInput)
        [bd->KeyEventResponder updateImePosWithView:view];
}

void ImGui_ImplOSX_NewFrame(NSView* view)
{
    ImGui_ImplOSX_Data* bd = ImGui_ImplOSX_GetBackendData();
    IM_ASSERT(bd != nullptr && "Context or backend not initialized! Did you call ImGui_ImplOSX_Init()?");
    ImGuiIO& io = ImGui::GetIO();

    // Setup display size
    if (view)
    {
        const float dpi = (float)[view.window backingScaleFactor];
        io.DisplaySize = ImVec2((float)view.bounds.size.width, (float)view.bounds.size.height);
        io.DisplayFramebufferScale = ImVec2(dpi, dpi);
    }

    // Setup time step
    if (bd->Time == 0.0)
        bd->Time = GetMachAbsoluteTimeInSeconds();

    double current_time = GetMachAbsoluteTimeInSeconds();
    io.DeltaTime = (float)(current_time - bd->Time);
    bd->Time = current_time;

    ImGui_ImplOSX_UpdateMouseCursor();
    ImGui_ImplOSX_UpdateGamepads();
    ImGui_ImplOSX_UpdateImePosWithView(view);
}

// Must only be called for a mouse event, otherwise an exception occurs
// (Note that NSEventTypeScrollWheel is considered "other input". Oddly enough an exception does not occur with it, but the value will sometimes be wrong!)
static ImGuiMouseSource GetMouseSource(NSEvent* event)
{
    switch (event.subtype)
    {
        case NSEventSubtypeTabletPoint:
            return ImGuiMouseSource_Pen;
        // macOS considers input from relative touch devices (like the trackpad or Apple Magic Mouse) to be touch input.
        // This doesn't really make sense for Dear ImGui, which expects absolute touch devices only.
        // There does not seem to be a simple way to disambiguate things here so we consider NSEventSubtypeTouch events to always come from mice.
        // See https://developer.apple.com/library/archive/documentation/Cocoa/Conceptual/EventOverview/HandlingTouchEvents/HandlingTouchEvents.html#//apple_ref/doc/uid/10000060i-CH13-SW24
        //case NSEventSubtypeTouch:
        //    return ImGuiMouseSource_TouchScreen;
        case NSEventSubtypeMouseEvent:
        default:
            return ImGuiMouseSource_Mouse;
    }
}

static bool ImGui_ImplOSX_HandleEvent(NSEvent* event, NSView* view)
{
    ImGuiIO& io = ImGui::GetIO();

    if (event.type == NSEventTypeLeftMouseDown || event.type == NSEventTypeRightMouseDown || event.type == NSEventTypeOtherMouseDown)
    {
        int button = (int)[event buttonNumber];
        if (button >= 0 && button < ImGuiMouseButton_COUNT)
        {
            io.AddMouseSourceEvent(GetMouseSource(event));
            io.AddMouseButtonEvent(button, true);
        }
        return io.WantCaptureMouse;
    }

    if (event.type == NSEventTypeLeftMouseUp || event.type == NSEventTypeRightMouseUp || event.type == NSEventTypeOtherMouseUp)
    {
        int button = (int)[event buttonNumber];
        if (button >= 0 && button < ImGuiMouseButton_COUNT)
        {
            io.AddMouseSourceEvent(GetMouseSource(event));
            io.AddMouseButtonEvent(button, false);
        }
        return io.WantCaptureMouse;
    }

    if (event.type == NSEventTypeMouseMoved || event.type == NSEventTypeLeftMouseDragged || event.type == NSEventTypeRightMouseDragged || event.type == NSEventTypeOtherMouseDragged)
    {
        NSPoint mousePoint;
        if (io.ConfigFlags & ImGuiConfigFlags_ViewportsEnable)
        {
            mousePoint = NSEvent.mouseLocation;
            mousePoint.y = CGDisplayPixelsHigh(kCGDirectMainDisplay) - mousePoint.y; // Normalize y coordinate to top-left of main display.
        }
        else
        {
            mousePoint = event.locationInWindow;
            if (event.window == nil)
                mousePoint = [[view window] convertPointFromScreen:mousePoint];
            mousePoint = [view convertPoint:mousePoint fromView:nil]; // Convert to local coordinates of view
            if ([view isFlipped])
                mousePoint = NSMakePoint(mousePoint.x, mousePoint.y);
            else
                mousePoint = NSMakePoint(mousePoint.x, view.bounds.size.height - mousePoint.y);
        }
        io.AddMouseSourceEvent(GetMouseSource(event));
        io.AddMousePosEvent((float)mousePoint.x, (float)mousePoint.y);
        return io.WantCaptureMouse;
    }

    if (event.type == NSEventTypeScrollWheel)
    {
        // Ignore canceled events.
        //
        // From macOS 12.1, scrolling with two fingers and then decelerating
        // by tapping two fingers results in two events appearing:
        //
        // 1. A scroll wheel NSEvent, with a phase == NSEventPhaseMayBegin, when the user taps
        // two fingers to decelerate or stop the scroll events.
        //
        // 2. A scroll wheel NSEvent, with a phase == NSEventPhaseCancelled, when the user releases the
        // two-finger tap. It is this event that sometimes contains large values for scrollingDeltaX and
        // scrollingDeltaY. When these are added to the current x and y positions of the scrolling view,
        // it appears to jump up or down. It can be observed in Preview, various JetBrains IDEs and here.
        if (event.phase == NSEventPhaseCancelled)
            return false;

        double wheel_dx = 0.0;
        double wheel_dy = 0.0;

        #if MAC_OS_X_VERSION_MAX_ALLOWED >= 1070
        if (floor(NSAppKitVersionNumber) > NSAppKitVersionNumber10_6)
        {
            wheel_dx = [event scrollingDeltaX];
            wheel_dy = [event scrollingDeltaY];
            if ([event hasPreciseScrollingDeltas])
            {
                wheel_dx *= 0.01;
                wheel_dy *= 0.01;
            }
        }
        else
        #endif // MAC_OS_X_VERSION_MAX_ALLOWED
        {
            wheel_dx = [event deltaX] * 0.1;
            wheel_dy = [event deltaY] * 0.1;
        }
        if (wheel_dx != 0.0 || wheel_dy != 0.0)
            io.AddMouseWheelEvent((float)wheel_dx, (float)wheel_dy);

        return io.WantCaptureMouse;
    }

    if (event.type == NSEventTypeKeyDown || event.type == NSEventTypeKeyUp)
    {
        if ([event isARepeat])
            return io.WantCaptureKeyboard;

        int key_code = (int)[event keyCode];
        ImGuiKey key = ImGui_ImplOSX_KeyCodeToImGuiKey(key_code);
        io.AddKeyEvent(key, event.type == NSEventTypeKeyDown);
        io.SetKeyEventNativeData(key, key_code, -1); // To support legacy indexing (<1.87 user code)

        return io.WantCaptureKeyboard;
    }

    if (event.type == NSEventTypeFlagsChanged)
    {
        unsigned short key_code = [event keyCode];
        NSEventModifierFlags modifier_flags = [event modifierFlags];

        io.AddKeyEvent(ImGuiMod_Shift, (modifier_flags & NSEventModifierFlagShift)   != 0);
        io.AddKeyEvent(ImGuiMod_Ctrl,  (modifier_flags & NSEventModifierFlagControl) != 0);
        io.AddKeyEvent(ImGuiMod_Alt,   (modifier_flags & NSEventModifierFlagOption)  != 0);
        io.AddKeyEvent(ImGuiMod_Super, (modifier_flags & NSEventModifierFlagCommand) != 0);

        ImGuiKey key = ImGui_ImplOSX_KeyCodeToImGuiKey(key_code);
        if (key != ImGuiKey_None)
        {
            // macOS does not generate down/up event for modifiers. We're trying
            // to use hardware dependent masks to extract that information.
            // 'imgui_mask' is left as a fallback.
            NSEventModifierFlags mask = 0;
            switch (key)
            {
                case ImGuiKey_LeftCtrl:   mask = 0x0001; break;
                case ImGuiKey_RightCtrl:  mask = 0x2000; break;
                case ImGuiKey_LeftShift:  mask = 0x0002; break;
                case ImGuiKey_RightShift: mask = 0x0004; break;
                case ImGuiKey_LeftSuper:  mask = 0x0008; break;
                case ImGuiKey_RightSuper: mask = 0x0010; break;
                case ImGuiKey_LeftAlt:    mask = 0x0020; break;
                case ImGuiKey_RightAlt:   mask = 0x0040; break;
                default:
                    return io.WantCaptureKeyboard;
            }

            NSEventModifierFlags modifier_flags = [event modifierFlags];
            io.AddKeyEvent(key, (modifier_flags & mask) != 0);
            io.SetKeyEventNativeData(key, key_code, -1); // To support legacy indexing (<1.87 user code)
        }

        return io.WantCaptureKeyboard;
    }

    return false;
}

static void ImGui_ImplOSX_AddTrackingArea(NSView* _Nonnull view)
{
    // If we want to receive key events, we either need to be in the responder chain of the key view,
    // or else we can install a local monitor. The consequence of this heavy-handed approach is that
    // we receive events for all controls, not just Dear ImGui widgets. If we had native controls in our
    // window, we'd want to be much more careful than just ingesting the complete event stream.
    // To match the behavior of other backends, we pass every event down to the OS.
    ImGui_ImplOSX_Data* bd = ImGui_ImplOSX_GetBackendData();
    if (bd->Monitor)
        return;
    NSEventMask eventMask = 0;
    eventMask |= NSEventMaskMouseMoved | NSEventMaskScrollWheel;
    eventMask |= NSEventMaskLeftMouseDown | NSEventMaskLeftMouseUp | NSEventMaskLeftMouseDragged;
    eventMask |= NSEventMaskRightMouseDown | NSEventMaskRightMouseUp | NSEventMaskRightMouseDragged;
    eventMask |= NSEventMaskOtherMouseDown | NSEventMaskOtherMouseUp | NSEventMaskOtherMouseDragged;
    eventMask |= NSEventMaskKeyDown | NSEventMaskKeyUp | NSEventMaskFlagsChanged;
    bd->Monitor = [NSEvent addLocalMonitorForEventsMatchingMask:eventMask
                                                        handler:^NSEvent* _Nullable(NSEvent* event)
    {
        ImGui_ImplOSX_HandleEvent(event, view);
        return event;
    }];
}

//--------------------------------------------------------------------------------------------------------
// MULTI-VIEWPORT / PLATFORM INTERFACE SUPPORT
// This is an _advanced_ and _optional_ feature, allowing the back-end to create and handle multiple viewports simultaneously.
// If you are new to dear imgui or creating a new binding for dear imgui, it is recommended that you completely ignore this section first..
//--------------------------------------------------------------------------------------------------------

struct ImGuiViewportDataOSX
{
    NSWindow*               Window;
    bool                    WindowOwned;

    ImGuiViewportDataOSX()  { WindowOwned = false; }
    ~ImGuiViewportDataOSX() { IM_ASSERT(Window == nil); }
};

@interface ImGui_ImplOSX_Window: NSWindow
@end

@implementation ImGui_ImplOSX_Window

- (BOOL)canBecomeKeyWindow
{
    return YES;
}

@end

static void ConvertNSRect(NSRect* r)
{
    NSRect firstScreenFrame = NSScreen.screens[0].frame;
    IM_ASSERT(firstScreenFrame.origin.x == 0 && firstScreenFrame.origin.y == 0);
    r->origin.y = firstScreenFrame.size.height - r->origin.y - r->size.height;
}

static void ImGui_ImplOSX_CreateWindow(ImGuiViewport* viewport)
{
    ImGui_ImplOSX_Data* bd = ImGui_ImplOSX_GetBackendData();
    ImGuiViewportDataOSX* data = IM_NEW(ImGuiViewportDataOSX)();
    viewport->PlatformUserData = data;

    NSScreen* screen = bd->Window.screen;
    NSRect rect = NSMakeRect(viewport->Pos.x, viewport->Pos.y, viewport->Size.x, viewport->Size.y);
    ConvertNSRect(&rect);

    NSWindowStyleMask styleMask = 0;
    if (viewport->Flags & ImGuiViewportFlags_NoDecoration)
        styleMask |= NSWindowStyleMaskBorderless;
    else
        styleMask |= NSWindowStyleMaskTitled | NSWindowStyleMaskResizable | NSWindowStyleMaskClosable | NSWindowStyleMaskMiniaturizable;

    NSWindow* window = [[ImGui_ImplOSX_Window alloc] initWithContentRect:rect
                                                               styleMask:styleMask
                                                                 backing:NSBackingStoreBuffered
                                                                   defer:YES
                                                                  screen:screen];
    if (viewport->Flags & ImGuiViewportFlags_TopMost)
        [window setLevel:NSFloatingWindowLevel];

    window.title = @"Untitled";
    window.opaque = YES;

    KeyEventResponder* view = [[KeyEventResponder alloc] initWithFrame:rect];
    if (floor(NSAppKitVersionNumber) > NSAppKitVersionNumber10_6 && ceil(NSAppKitVersionNumber) < NSAppKitVersionNumber10_15)
        [view setWantsBestResolutionOpenGLSurface:YES];

    window.contentView = view;

    data->Window = window;
    data->WindowOwned = true;
    viewport->PlatformRequestResize = false;
    viewport->PlatformHandle = viewport->PlatformHandleRaw = (__bridge_retained void*)window;
}

static void ImGui_ImplOSX_DestroyWindow(ImGuiViewport* viewport)
{
    NSWindow* window = (__bridge_transfer NSWindow*)viewport->PlatformHandleRaw;
    window = nil;

    if (ImGuiViewportDataOSX* data = (ImGuiViewportDataOSX*)viewport->PlatformUserData)
    {
        NSWindow* window = data->Window;
        if (window != nil && data->WindowOwned)
        {
            window.contentView = nil;
            window.contentViewController = nil;
            [window orderOut:nil];
        }
        data->Window = nil;
        IM_DELETE(data);
    }
    viewport->PlatformUserData = viewport->PlatformHandle = viewport->PlatformHandleRaw = nullptr;
}

static void ImGui_ImplOSX_ShowWindow(ImGuiViewport* viewport)
{
    ImGuiViewportDataOSX* data = (ImGuiViewportDataOSX*)viewport->PlatformUserData;
    IM_ASSERT(data->Window != 0);

    if (viewport->Flags & ImGuiViewportFlags_NoFocusOnAppearing)
        [data->Window orderFront:nil];
    else
        [data->Window makeKeyAndOrderFront:nil];

    [data->Window setIsVisible:YES];
}

static ImVec2 ImGui_ImplOSX_GetWindowPos(ImGuiViewport* viewport)
{
    ImGuiViewportDataOSX* data = (ImGuiViewportDataOSX*)viewport->PlatformUserData;
    IM_ASSERT(data->Window != 0);

    NSWindow* window = data->Window;
    NSRect frame = window.frame;
    NSRect contentRect = window.contentLayoutRect;
    if (window.styleMask & NSWindowStyleMaskFullSizeContentView) // No title bar windows should be considered.
        contentRect = frame;

    NSRect firstScreenFrame = NSScreen.screens[0].frame;
    return ImVec2(frame.origin.x, firstScreenFrame.size.height - frame.origin.y - contentRect.size.height);
}

static void ImGui_ImplOSX_SetWindowPos(ImGuiViewport* viewport, ImVec2 pos)
{
    ImGuiViewportDataOSX* data = (ImGuiViewportDataOSX*)viewport->PlatformUserData;
    IM_ASSERT(data->Window != 0);

    NSWindow* window = data->Window;
    NSSize size = window.frame.size;

    NSRect r = NSMakeRect(pos.x, pos.y, size.width, size.height);
    ConvertNSRect(&r);
    [window setFrameOrigin:r.origin];
}

static ImVec2 ImGui_ImplOSX_GetWindowSize(ImGuiViewport* viewport)
{
    ImGuiViewportDataOSX* data = (ImGuiViewportDataOSX*)viewport->PlatformUserData;
    IM_ASSERT(data->Window != 0);

    NSWindow* window = data->Window;
    NSSize size = window.contentLayoutRect.size;
    return ImVec2(size.width, size.height);
}

static void ImGui_ImplOSX_SetWindowSize(ImGuiViewport* viewport, ImVec2 size)
{
    ImGuiViewportDataOSX* data = (ImGuiViewportDataOSX*)viewport->PlatformUserData;
    IM_ASSERT(data->Window != 0);

    NSWindow* window = data->Window;
    NSRect rect = window.frame;
    rect.origin.y -= (size.y - rect.size.height);
    rect.size.width = size.x;
    rect.size.height = size.y;
    [window setFrame:rect display:YES];
}

static void ImGui_ImplOSX_SetWindowFocus(ImGuiViewport* viewport)
{
    ImGui_ImplOSX_Data* bd = ImGui_ImplOSX_GetBackendData();
    ImGuiViewportDataOSX* data = (ImGuiViewportDataOSX*)viewport->PlatformUserData;
    IM_ASSERT(data->Window != 0);
    [data->Window makeKeyAndOrderFront:bd->Window];
}

static bool ImGui_ImplOSX_GetWindowFocus(ImGuiViewport* viewport)
{
    ImGuiViewportDataOSX* data = (ImGuiViewportDataOSX*)viewport->PlatformUserData;
    IM_ASSERT(data->Window != 0);

    return data->Window.isKeyWindow;
}

static bool ImGui_ImplOSX_GetWindowMinimized(ImGuiViewport* viewport)
{
    ImGuiViewportDataOSX* data = (ImGuiViewportDataOSX*)viewport->PlatformUserData;
    IM_ASSERT(data->Window != 0);

    return data->Window.isMiniaturized;
}

static void ImGui_ImplOSX_SetWindowTitle(ImGuiViewport* viewport, const char* title)
{
    ImGuiViewportDataOSX* data = (ImGuiViewportDataOSX*)viewport->PlatformUserData;
    IM_ASSERT(data->Window != 0);

    data->Window.title = [NSString stringWithUTF8String:title];
}

static void ImGui_ImplOSX_SetWindowAlpha(ImGuiViewport* viewport, float alpha)
{
    ImGuiViewportDataOSX* data = (ImGuiViewportDataOSX*)viewport->PlatformUserData;
    IM_ASSERT(data->Window != 0);
    IM_ASSERT(alpha >= 0.0f && alpha <= 1.0f);

    data->Window.alphaValue = alpha;
}

static float ImGui_ImplOSX_GetWindowDpiScale(ImGuiViewport* viewport)
{
    ImGuiViewportDataOSX* data = (ImGuiViewportDataOSX*)viewport->PlatformUserData;
    IM_ASSERT(data->Window != 0);

    return data->Window.backingScaleFactor;
}

static void ImGui_ImplOSX_UpdateMonitors()
{
    ImGuiPlatformIO& platform_io = ImGui::GetPlatformIO();
    platform_io.Monitors.resize(0);

    NSRect firstScreenFrame = NSScreen.screens[0].frame;
    IM_ASSERT(firstScreenFrame.origin.x == 0 && firstScreenFrame.origin.y == 0);

    for (NSScreen* screen in NSScreen.screens)
    {
        NSRect frame = screen.frame;
        NSRect visibleFrame = screen.visibleFrame;
        ConvertNSRect(&frame);
        ConvertNSRect(&visibleFrame);

        ImGuiPlatformMonitor imgui_monitor;
        imgui_monitor.MainPos = ImVec2(frame.origin.x, frame.origin.y);
        imgui_monitor.MainSize = ImVec2(frame.size.width, frame.size.height);
        imgui_monitor.WorkPos = ImVec2(visibleFrame.origin.x, visibleFrame.origin.y);
        imgui_monitor.WorkSize = ImVec2(visibleFrame.size.width, visibleFrame.size.height);
        imgui_monitor.DpiScale = screen.backingScaleFactor;
        imgui_monitor.PlatformHandle = (__bridge_retained void*)screen;

        platform_io.Monitors.push_back(imgui_monitor);
    }
}

static void ImGui_ImplOSX_InitPlatformInterface()
{
    ImGui_ImplOSX_Data* bd = ImGui_ImplOSX_GetBackendData();

    // Register platform interface (will be coupled with a renderer interface)
    ImGuiPlatformIO& platform_io = ImGui::GetPlatformIO();
    platform_io.Platform_CreateWindow = ImGui_ImplOSX_CreateWindow;
    platform_io.Platform_DestroyWindow = ImGui_ImplOSX_DestroyWindow;
    platform_io.Platform_ShowWindow = ImGui_ImplOSX_ShowWindow;
    platform_io.Platform_SetWindowPos = ImGui_ImplOSX_SetWindowPos;
    platform_io.Platform_GetWindowPos = ImGui_ImplOSX_GetWindowPos;
    platform_io.Platform_SetWindowSize = ImGui_ImplOSX_SetWindowSize;
    platform_io.Platform_GetWindowSize = ImGui_ImplOSX_GetWindowSize;
    platform_io.Platform_SetWindowFocus = ImGui_ImplOSX_SetWindowFocus;
    platform_io.Platform_GetWindowFocus = ImGui_ImplOSX_GetWindowFocus;
    platform_io.Platform_GetWindowMinimized = ImGui_ImplOSX_GetWindowMinimized;
    platform_io.Platform_SetWindowTitle = ImGui_ImplOSX_SetWindowTitle;
    platform_io.Platform_SetWindowAlpha = ImGui_ImplOSX_SetWindowAlpha;
    platform_io.Platform_GetWindowDpiScale = ImGui_ImplOSX_GetWindowDpiScale; // FIXME-DPI

    // Register main window handle (which is owned by the main application, not by us)
    ImGuiViewport* main_viewport = ImGui::GetMainViewport();
    ImGuiViewportDataOSX* data = IM_NEW(ImGuiViewportDataOSX)();
    data->Window = bd->Window;
    data->WindowOwned = false;
    main_viewport->PlatformUserData = data;
    main_viewport->PlatformHandle = (__bridge void*)bd->Window;

    [NSNotificationCenter.defaultCenter addObserver:bd->Observer
                                           selector:@selector(displaysDidChange:)
                                               name:NSApplicationDidChangeScreenParametersNotification
                                             object:nil];
}

static void ImGui_ImplOSX_ShutdownPlatformInterface()
{
    ImGui_ImplOSX_Data* bd = ImGui_ImplOSX_GetBackendData();
    [NSNotificationCenter.defaultCenter removeObserver:bd->Observer
                                                  name:NSApplicationDidChangeScreenParametersNotification
                                                object:nil];
    bd->Observer = nullptr;
    bd->Window = nullptr;
    if (bd->Monitor != nullptr)
    {
        [NSEvent removeMonitor:bd->Monitor];
        bd->Monitor = nullptr;
    }

    ImGuiViewport* main_viewport = ImGui::GetMainViewport();
    ImGuiViewportDataOSX* data = (ImGuiViewportDataOSX*)main_viewport->PlatformUserData;
    IM_DELETE(data);
    main_viewport->PlatformUserData = nullptr;
    ImGui::DestroyPlatformWindows();
}

//-----------------------------------------------------------------------------

#endif // #ifndef IMGUI_DISABLE<|MERGE_RESOLUTION|>--- conflicted
+++ resolved
@@ -33,14 +33,11 @@
 
 // CHANGELOG
 // (minor and older changes stripped away, please see git history for details)
-<<<<<<< HEAD
 //  2024-XX-XX: Added support for multiple windows via the ImGuiPlatformIO interface.
-=======
 //  2024-08-22: moved some OS/backend related function pointers from ImGuiIO to ImGuiPlatformIO:
 //               - io.GetClipboardTextFn    -> platform_io.Platform_GetClipboardTextFn
 //               - io.SetClipboardTextFn    -> platform_io.Platform_SetClipboardTextFn
 //               - io.PlatformSetImeDataFn  -> platform_io.Platform_SetImeDataFn
->>>>>>> 5de7f69c
 //  2024-07-02: Update for io.SetPlatformImeDataFn() -> io.PlatformSetImeDataFn() renaming in main library.
 //  2023-10-05: Inputs: Added support for extra ImGuiKey values: F13 to F20 function keys. Stopped mapping F13 into PrintScreen.
 //  2023-04-09: Inputs: Added support for io.AddMouseSourceEvent() to discriminate ImGuiMouseSource_Mouse/ImGuiMouseSource_Pen.

// dear imgui: Renderer Backend for DirectX9
// This needs to be used along with a Platform Backend (e.g. Win32)

// Implemented features:
//  [X] Renderer: User texture binding. Use 'LPDIRECT3DTEXTURE9' as ImTextureID. Read the FAQ about ImTextureID!
//  [X] Renderer: Large meshes support (64k+ vertices) with 16-bit indices.
<<<<<<< HEAD
//  [X] Renderer: Multi-viewport support (multiple windows). Enable with 'io.ConfigFlags |= ImGuiConfigFlags_ViewportsEnable'.
=======
//  [X] Renderer: IMGUI_USE_BGRA_PACKED_COLOR is supported, as this is the optimal color encoding for DirectX9.
>>>>>>> 6f6ac842

// You can use unmodified imgui_impl_* files in your project. See examples/ folder for examples of using this.
// Prefer including the entire imgui/ repository into your project (either as a copy or as a submodule), and only build the backends you need.
// Learn about Dear ImGui:
// - FAQ                  https://dearimgui.com/faq
// - Getting Started      https://dearimgui.com/getting-started
// - Documentation        https://dearimgui.com/docs (same as your local docs/ folder).
// - Introduction, links and more at the top of imgui.cpp

#pragma once
#include "imgui.h"      // IMGUI_IMPL_API
#ifndef IMGUI_DISABLE

struct IDirect3DDevice9;

// Follow "Getting Started" link and check examples/ folder to learn about using backends!
IMGUI_IMPL_API bool     ImGui_ImplDX9_Init(IDirect3DDevice9* device);
IMGUI_IMPL_API void     ImGui_ImplDX9_Shutdown();
IMGUI_IMPL_API void     ImGui_ImplDX9_NewFrame();
IMGUI_IMPL_API void     ImGui_ImplDX9_RenderDrawData(ImDrawData* draw_data);

// Use if you want to reset your rendering device without losing Dear ImGui state.
IMGUI_IMPL_API bool     ImGui_ImplDX9_CreateDeviceObjects();
IMGUI_IMPL_API void     ImGui_ImplDX9_InvalidateDeviceObjects();

#endif // #ifndef IMGUI_DISABLE<|MERGE_RESOLUTION|>--- conflicted
+++ resolved
@@ -4,11 +4,8 @@
 // Implemented features:
 //  [X] Renderer: User texture binding. Use 'LPDIRECT3DTEXTURE9' as ImTextureID. Read the FAQ about ImTextureID!
 //  [X] Renderer: Large meshes support (64k+ vertices) with 16-bit indices.
-<<<<<<< HEAD
+//  [X] Renderer: IMGUI_USE_BGRA_PACKED_COLOR is supported, as this is the optimal color encoding for DirectX9.
 //  [X] Renderer: Multi-viewport support (multiple windows). Enable with 'io.ConfigFlags |= ImGuiConfigFlags_ViewportsEnable'.
-=======
-//  [X] Renderer: IMGUI_USE_BGRA_PACKED_COLOR is supported, as this is the optimal color encoding for DirectX9.
->>>>>>> 6f6ac842
 
 // You can use unmodified imgui_impl_* files in your project. See examples/ folder for examples of using this.
 // Prefer including the entire imgui/ repository into your project (either as a copy or as a submodule), and only build the backends you need.

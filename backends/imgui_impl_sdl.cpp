// dear imgui: Platform Backend for SDL2
// This needs to be used along with a Renderer (e.g. DirectX11, OpenGL3, Vulkan..)
// (Info: SDL2 is a cross-platform general purpose library for handling windows, inputs, graphics context creation, etc.)
// (Prefer SDL 2.0.5+ for full feature support.)

// Implemented features:
//  [X] Platform: Mouse cursor shape and visibility. Disable with 'io.ConfigFlags |= ImGuiConfigFlags_NoMouseCursorChange'.
//  [X] Platform: Clipboard support.
//  [X] Platform: Keyboard arrays indexed using SDL_SCANCODE_* codes, e.g. ImGui::IsKeyPressed(SDL_SCANCODE_SPACE).
//  [X] Platform: Gamepad support. Enabled with 'io.ConfigFlags |= ImGuiConfigFlags_NavEnableGamepad'.
//  [X] Platform: Multi-viewport support (multiple windows). Enable with 'io.ConfigFlags |= ImGuiConfigFlags_ViewportsEnable'.
// Missing features:
//  [ ] Platform: SDL2 handling of IME under Windows appears to be broken and it explicitly disable the regular Windows IME. You can restore Windows IME by compiling SDL with SDL_DISABLE_WINDOWS_IME.
//  [ ] Platform: Multi-viewport + Minimized windows seems to break mouse wheel events (at least under Windows).

// You can use unmodified imgui_impl_* files in your project. See examples/ folder for examples of using this.
// Prefer including the entire imgui/ repository into your project (either as a copy or as a submodule), and only build the backends you need.
// If you are new to Dear ImGui, read documentation from the docs/ folder + read the top of imgui.cpp.
// Read online: https://github.com/ocornut/imgui/tree/master/docs

// CHANGELOG
// (minor and older changes stripped away, please see git history for details)
//  2021-XX-XX: Platform: Added support for multiple windows via the ImGuiPlatformIO interface.
//  2021-08-17: Calling io.AddFocusEvent() on SDL_WINDOWEVENT_FOCUS_GAINED/SDL_WINDOWEVENT_FOCUS_LOST.
//  2021-07-29: Inputs: MousePos is correctly reported when the host platform window is hovered but not focused (using SDL_GetMouseFocus() + SDL_HINT_MOUSE_FOCUS_CLICKTHROUGH, requires SDL 2.0.5+)
//  2021-06:29: *BREAKING CHANGE* Removed 'SDL_Window* window' parameter to ImGui_ImplSDL2_NewFrame() which was unnecessary.
//  2021-06-29: Reorganized backend to pull data from a single structure to facilitate usage with multiple-contexts (all g_XXXX access changed to bd->XXXX).
//  2021-03-22: Rework global mouse pos availability check listing supported platforms explicitly, effectively fixing mouse access on Raspberry Pi. (#2837, #3950)
//  2020-05-25: Misc: Report a zero display-size when window is minimized, to be consistent with other backends.
//  2020-02-20: Inputs: Fixed mapping for ImGuiKey_KeyPadEnter (using SDL_SCANCODE_KP_ENTER instead of SDL_SCANCODE_RETURN2).
//  2019-12-17: Inputs: On Wayland, use SDL_GetMouseState (because there is no global mouse state).
//  2019-12-05: Inputs: Added support for ImGuiMouseCursor_NotAllowed mouse cursor.
//  2019-07-21: Inputs: Added mapping for ImGuiKey_KeyPadEnter.
//  2019-04-23: Inputs: Added support for SDL_GameController (if ImGuiConfigFlags_NavEnableGamepad is set by user application).
//  2019-03-12: Misc: Preserve DisplayFramebufferScale when main window is minimized.
//  2018-12-21: Inputs: Workaround for Android/iOS which don't seem to handle focus related calls.
//  2018-11-30: Misc: Setting up io.BackendPlatformName so it can be displayed in the About Window.
//  2018-11-14: Changed the signature of ImGui_ImplSDL2_ProcessEvent() to take a 'const SDL_Event*'.
//  2018-08-01: Inputs: Workaround for Emscripten which doesn't seem to handle focus related calls.
//  2018-06-29: Inputs: Added support for the ImGuiMouseCursor_Hand cursor.
//  2018-06-08: Misc: Extracted imgui_impl_sdl.cpp/.h away from the old combined SDL2+OpenGL/Vulkan examples.
//  2018-06-08: Misc: ImGui_ImplSDL2_InitForOpenGL() now takes a SDL_GLContext parameter.
//  2018-05-09: Misc: Fixed clipboard paste memory leak (we didn't call SDL_FreeMemory on the data returned by SDL_GetClipboardText).
//  2018-03-20: Misc: Setup io.BackendFlags ImGuiBackendFlags_HasMouseCursors flag + honor ImGuiConfigFlags_NoMouseCursorChange flag.
//  2018-02-16: Inputs: Added support for mouse cursors, honoring ImGui::GetMouseCursor() value.
//  2018-02-06: Misc: Removed call to ImGui::Shutdown() which is not available from 1.60 WIP, user needs to call CreateContext/DestroyContext themselves.
//  2018-02-06: Inputs: Added mapping for ImGuiKey_Space.
//  2018-02-05: Misc: Using SDL_GetPerformanceCounter() instead of SDL_GetTicks() to be able to handle very high framerate (1000+ FPS).
//  2018-02-05: Inputs: Keyboard mapping is using scancodes everywhere instead of a confusing mixture of keycodes and scancodes.
//  2018-01-20: Inputs: Added Horizontal Mouse Wheel support.
//  2018-01-19: Inputs: When available (SDL 2.0.4+) using SDL_CaptureMouse() to retrieve coordinates outside of client area when dragging. Otherwise (SDL 2.0.3 and before) testing for SDL_WINDOW_INPUT_FOCUS instead of SDL_WINDOW_MOUSE_FOCUS.
//  2018-01-18: Inputs: Added mapping for ImGuiKey_Insert.
//  2017-08-25: Inputs: MousePos set to -FLT_MAX,-FLT_MAX when mouse is unavailable/missing (instead of -1,-1).
//  2016-10-15: Misc: Added a void* user_data parameter to Clipboard function handlers.

#include "imgui.h"
#include "imgui_impl_sdl.h"

// SDL
// (the multi-viewports feature requires SDL features supported from SDL 2.0.4+. SDL 2.0.5+ is highly recommended)
#include <SDL.h>
#include <SDL_syswm.h>
#if defined(__APPLE__)
#include <TargetConditionals.h>
#endif

#if SDL_VERSION_ATLEAST(2,0,4) && !defined(__EMSCRIPTEN__) && !defined(__ANDROID__) && !(defined(__APPLE__) && TARGET_OS_IOS)
#define SDL_HAS_CAPTURE_AND_GLOBAL_MOUSE    1
#else
#define SDL_HAS_CAPTURE_AND_GLOBAL_MOUSE    0
#endif
#define SDL_HAS_MOUSE_FOCUS_CLICKTHROUGH    SDL_VERSION_ATLEAST(2,0,5)
#define SDL_HAS_WINDOW_ALPHA                SDL_VERSION_ATLEAST(2,0,5)
#define SDL_HAS_ALWAYS_ON_TOP               SDL_VERSION_ATLEAST(2,0,5)
#define SDL_HAS_USABLE_DISPLAY_BOUNDS       SDL_VERSION_ATLEAST(2,0,5)
#define SDL_HAS_PER_MONITOR_DPI             SDL_VERSION_ATLEAST(2,0,4)
#define SDL_HAS_VULKAN                      SDL_VERSION_ATLEAST(2,0,6)
#if !SDL_HAS_VULKAN
static const Uint32 SDL_WINDOW_VULKAN = 0x10000000;
#endif

// SDL Data
struct ImGui_ImplSDL2_Data
{
    SDL_Window* Window;
    Uint64      Time;
    bool        MousePressed[3];
    SDL_Cursor* MouseCursors[ImGuiMouseCursor_COUNT];
    char*       ClipboardTextData;
    bool        MouseCanUseGlobalState;
    bool        UseVulkan;

    ImGui_ImplSDL2_Data()   { memset(this, 0, sizeof(*this)); }
};

// Backend data stored in io.BackendPlatformUserData to allow support for multiple Dear ImGui contexts
// It is STRONGLY preferred that you use docking branch with multi-viewports (== single Dear ImGui context + multiple windows) instead of multiple Dear ImGui contexts.
// FIXME: multi-context support is not well tested and probably dysfunctional in this backend.
// FIXME: some shared resources (mouse cursor shape, gamepad) are mishandled when using multi-context.
static ImGui_ImplSDL2_Data* ImGui_ImplSDL2_GetBackendData()
{
    return ImGui::GetCurrentContext() ? (ImGui_ImplSDL2_Data*)ImGui::GetIO().BackendPlatformUserData : NULL;
}

// Forward Declarations
static void ImGui_ImplSDL2_UpdateMonitors();
static void ImGui_ImplSDL2_InitPlatformInterface(SDL_Window* window, void* sdl_gl_context);
static void ImGui_ImplSDL2_ShutdownPlatformInterface();

// Functions
static const char* ImGui_ImplSDL2_GetClipboardText(void*)
{
    ImGui_ImplSDL2_Data* bd = ImGui_ImplSDL2_GetBackendData();
    if (bd->ClipboardTextData)
        SDL_free(bd->ClipboardTextData);
    bd->ClipboardTextData = SDL_GetClipboardText();
    return bd->ClipboardTextData;
}

static void ImGui_ImplSDL2_SetClipboardText(void*, const char* text)
{
    SDL_SetClipboardText(text);
}

// You can read the io.WantCaptureMouse, io.WantCaptureKeyboard flags to tell if dear imgui wants to use your inputs.
// - When io.WantCaptureMouse is true, do not dispatch mouse input data to your main application.
// - When io.WantCaptureKeyboard is true, do not dispatch keyboard input data to your main application.
// Generally you may always pass all inputs to dear imgui, and hide them from your application based on those two flags.
// If you have multiple SDL events and some of them are not meant to be used by dear imgui, you may need to filter events based on their windowID field.
bool ImGui_ImplSDL2_ProcessEvent(const SDL_Event* event)
{
    ImGuiIO& io = ImGui::GetIO();
    ImGui_ImplSDL2_Data* bd = ImGui_ImplSDL2_GetBackendData();

    switch (event->type)
    {
    case SDL_MOUSEWHEEL:
        {
            if (event->wheel.x > 0) io.MouseWheelH += 1;
            if (event->wheel.x < 0) io.MouseWheelH -= 1;
            if (event->wheel.y > 0) io.MouseWheel += 1;
            if (event->wheel.y < 0) io.MouseWheel -= 1;
            return true;
        }
    case SDL_MOUSEBUTTONDOWN:
        {
            if (event->button.button == SDL_BUTTON_LEFT) { bd->MousePressed[0] = true; }
            if (event->button.button == SDL_BUTTON_RIGHT) { bd->MousePressed[1] = true; }
            if (event->button.button == SDL_BUTTON_MIDDLE) { bd->MousePressed[2] = true; }
            return true;
        }
    case SDL_TEXTINPUT:
        {
            io.AddInputCharactersUTF8(event->text.text);
            return true;
        }
    case SDL_KEYDOWN:
    case SDL_KEYUP:
        {
            int key = event->key.keysym.scancode;
            IM_ASSERT(key >= 0 && key < IM_ARRAYSIZE(io.KeysDown));
            io.KeysDown[key] = (event->type == SDL_KEYDOWN);
            io.KeyShift = ((SDL_GetModState() & KMOD_SHIFT) != 0);
            io.KeyCtrl = ((SDL_GetModState() & KMOD_CTRL) != 0);
            io.KeyAlt = ((SDL_GetModState() & KMOD_ALT) != 0);
#ifdef _WIN32
            io.KeySuper = false;
#else
            io.KeySuper = ((SDL_GetModState() & KMOD_GUI) != 0);
#endif
            return true;
        }
    // Multi-viewport support
    case SDL_WINDOWEVENT:
        Uint8 window_event = event->window.event;
        if (window_event == SDL_WINDOWEVENT_CLOSE || window_event == SDL_WINDOWEVENT_MOVED || window_event == SDL_WINDOWEVENT_RESIZED || window_event == SDL_WINDOWEVENT_FOCUS_GAINED || window_event == SDL_WINDOWEVENT_FOCUS_LOST)
            if (ImGuiViewport* viewport = ImGui::FindViewportByPlatformHandle((void*)SDL_GetWindowFromID(event->window.windowID)))
            {
                if (window_event == SDL_WINDOWEVENT_CLOSE)
                    viewport->PlatformRequestClose = true;
                if (window_event == SDL_WINDOWEVENT_MOVED)
                    viewport->PlatformRequestMove = true;
                if (window_event == SDL_WINDOWEVENT_RESIZED)
                    viewport->PlatformRequestResize = true;
                if (window_event == SDL_WINDOWEVENT_FOCUS_GAINED)
                    io.AddFocusEvent(true);
                else if (window_event == SDL_WINDOWEVENT_FOCUS_LOST)
                    io.AddFocusEvent(false);
                return true;
            }
        break;
    }
    return false;
}

static bool ImGui_ImplSDL2_Init(SDL_Window* window, void* sdl_gl_context)
{
    ImGuiIO& io = ImGui::GetIO();
    IM_ASSERT(io.BackendPlatformUserData == NULL && "Already initialized a platform backend!");

    // Check and store if we are on a SDL backend that supports global mouse position
    // ("wayland" and "rpi" don't support it, but we chose to use a white-list instead of a black-list)
    bool mouse_can_use_global_state = false;
#if SDL_HAS_CAPTURE_AND_GLOBAL_MOUSE
    const char* sdl_backend = SDL_GetCurrentVideoDriver();
    const char* global_mouse_whitelist[] = { "windows", "cocoa", "x11", "DIVE", "VMAN" };
    for (int n = 0; n < IM_ARRAYSIZE(global_mouse_whitelist); n++)
        if (strncmp(sdl_backend, global_mouse_whitelist[n], strlen(global_mouse_whitelist[n])) == 0)
            mouse_can_use_global_state = true;
#endif

    // Setup backend capabilities flags
    ImGui_ImplSDL2_Data* bd = IM_NEW(ImGui_ImplSDL2_Data)();
    io.BackendPlatformUserData = (void*)bd;
    io.BackendPlatformName = "imgui_impl_sdl";
    io.BackendFlags |= ImGuiBackendFlags_HasMouseCursors;           // We can honor GetMouseCursor() values (optional)
    io.BackendFlags |= ImGuiBackendFlags_HasSetMousePos;            // We can honor io.WantSetMousePos requests (optional, rarely used)
    if (mouse_can_use_global_state)
        io.BackendFlags |= ImGuiBackendFlags_PlatformHasViewports;  // We can create multi-viewports on the Platform side (optional)

    bd->Window = window;
    bd->MouseCanUseGlobalState = mouse_can_use_global_state;

    // Keyboard mapping. Dear ImGui will use those indices to peek into the io.KeysDown[] array.
    io.KeyMap[ImGuiKey_Tab] = SDL_SCANCODE_TAB;
    io.KeyMap[ImGuiKey_LeftArrow] = SDL_SCANCODE_LEFT;
    io.KeyMap[ImGuiKey_RightArrow] = SDL_SCANCODE_RIGHT;
    io.KeyMap[ImGuiKey_UpArrow] = SDL_SCANCODE_UP;
    io.KeyMap[ImGuiKey_DownArrow] = SDL_SCANCODE_DOWN;
    io.KeyMap[ImGuiKey_PageUp] = SDL_SCANCODE_PAGEUP;
    io.KeyMap[ImGuiKey_PageDown] = SDL_SCANCODE_PAGEDOWN;
    io.KeyMap[ImGuiKey_Home] = SDL_SCANCODE_HOME;
    io.KeyMap[ImGuiKey_End] = SDL_SCANCODE_END;
    io.KeyMap[ImGuiKey_Insert] = SDL_SCANCODE_INSERT;
    io.KeyMap[ImGuiKey_Delete] = SDL_SCANCODE_DELETE;
    io.KeyMap[ImGuiKey_Backspace] = SDL_SCANCODE_BACKSPACE;
    io.KeyMap[ImGuiKey_Space] = SDL_SCANCODE_SPACE;
    io.KeyMap[ImGuiKey_Enter] = SDL_SCANCODE_RETURN;
    io.KeyMap[ImGuiKey_Escape] = SDL_SCANCODE_ESCAPE;
    io.KeyMap[ImGuiKey_KeyPadEnter] = SDL_SCANCODE_KP_ENTER;
    io.KeyMap[ImGuiKey_A] = SDL_SCANCODE_A;
    io.KeyMap[ImGuiKey_C] = SDL_SCANCODE_C;
    io.KeyMap[ImGuiKey_V] = SDL_SCANCODE_V;
    io.KeyMap[ImGuiKey_X] = SDL_SCANCODE_X;
    io.KeyMap[ImGuiKey_Y] = SDL_SCANCODE_Y;
    io.KeyMap[ImGuiKey_Z] = SDL_SCANCODE_Z;

    io.SetClipboardTextFn = ImGui_ImplSDL2_SetClipboardText;
    io.GetClipboardTextFn = ImGui_ImplSDL2_GetClipboardText;
    io.ClipboardUserData = NULL;

    // Load mouse cursors
    bd->MouseCursors[ImGuiMouseCursor_Arrow] = SDL_CreateSystemCursor(SDL_SYSTEM_CURSOR_ARROW);
    bd->MouseCursors[ImGuiMouseCursor_TextInput] = SDL_CreateSystemCursor(SDL_SYSTEM_CURSOR_IBEAM);
    bd->MouseCursors[ImGuiMouseCursor_ResizeAll] = SDL_CreateSystemCursor(SDL_SYSTEM_CURSOR_SIZEALL);
    bd->MouseCursors[ImGuiMouseCursor_ResizeNS] = SDL_CreateSystemCursor(SDL_SYSTEM_CURSOR_SIZENS);
    bd->MouseCursors[ImGuiMouseCursor_ResizeEW] = SDL_CreateSystemCursor(SDL_SYSTEM_CURSOR_SIZEWE);
    bd->MouseCursors[ImGuiMouseCursor_ResizeNESW] = SDL_CreateSystemCursor(SDL_SYSTEM_CURSOR_SIZENESW);
    bd->MouseCursors[ImGuiMouseCursor_ResizeNWSE] = SDL_CreateSystemCursor(SDL_SYSTEM_CURSOR_SIZENWSE);
    bd->MouseCursors[ImGuiMouseCursor_Hand] = SDL_CreateSystemCursor(SDL_SYSTEM_CURSOR_HAND);
    bd->MouseCursors[ImGuiMouseCursor_NotAllowed] = SDL_CreateSystemCursor(SDL_SYSTEM_CURSOR_NO);

<<<<<<< HEAD
    // Our mouse update function expect PlatformHandle to be filled for the main viewport
    ImGuiViewport* main_viewport = ImGui::GetMainViewport();
    main_viewport->PlatformHandle = (void*)window;
=======
    // Set platform dependent data in viewport
>>>>>>> de36ff04
#ifdef _WIN32
    SDL_SysWMinfo info;
    SDL_VERSION(&info.version);
    if (SDL_GetWindowWMInfo(window, &info))
<<<<<<< HEAD
        main_viewport->PlatformHandleRaw = info.info.win.window;
=======
        ImGui::GetMainViewport()->PlatformHandleRaw = (void*)info.info.win.window;
#else
    (void)window;
>>>>>>> de36ff04
#endif

    // Set SDL hint to receive mouse click events on window focus, otherwise SDL doesn't emit the event.
    // Without this, when clicking to gain focus, our widgets wouldn't activate even though they showed as hovered.
    // (This is unfortunately a global SDL setting, so enabling it might have a side-effect on your application.
    // It is unlikely to make a difference, but if your app absolutely needs to ignore the initial on-focus click:
    // you can ignore SDL_MOUSEBUTTONDOWN events coming right after a SDL_WINDOWEVENT_FOCUS_GAINED)
#if SDL_HAS_MOUSE_FOCUS_CLICKTHROUGH
    SDL_SetHint(SDL_HINT_MOUSE_FOCUS_CLICKTHROUGH, "1");
#endif

    // Update monitors
    ImGui_ImplSDL2_UpdateMonitors();

    // We need SDL_CaptureMouse(), SDL_GetGlobalMouseState() from SDL 2.0.4+ to support multiple viewports.
    // We left the call to ImGui_ImplSDL2_InitPlatformInterface() outside of #ifdef to avoid unused-function warnings.
    if ((io.ConfigFlags & ImGuiConfigFlags_ViewportsEnable) && (io.BackendFlags & ImGuiBackendFlags_PlatformHasViewports))
        ImGui_ImplSDL2_InitPlatformInterface(window, sdl_gl_context);

    return true;
}

bool ImGui_ImplSDL2_InitForOpenGL(SDL_Window* window, void* sdl_gl_context)
{
    return ImGui_ImplSDL2_Init(window, sdl_gl_context);
}

bool ImGui_ImplSDL2_InitForVulkan(SDL_Window* window)
{
#if !SDL_HAS_VULKAN
    IM_ASSERT(0 && "Unsupported");
#endif
    if (!ImGui_ImplSDL2_Init(window, NULL))
        return false;
    ImGui_ImplSDL2_Data* bd = ImGui_ImplSDL2_GetBackendData();
    bd->UseVulkan = true;
    return true;
}

bool ImGui_ImplSDL2_InitForD3D(SDL_Window* window)
{
#if !defined(_WIN32)
    IM_ASSERT(0 && "Unsupported");
#endif
    return ImGui_ImplSDL2_Init(window, NULL);
}

bool ImGui_ImplSDL2_InitForMetal(SDL_Window* window)
{
    return ImGui_ImplSDL2_Init(window, NULL);
}

bool ImGui_ImplSDL2_InitForSDLRenderer(SDL_Window* window)
{
    return ImGui_ImplSDL2_Init(window, NULL);
}

void ImGui_ImplSDL2_Shutdown()
{
    ImGui_ImplSDL2_Data* bd = ImGui_ImplSDL2_GetBackendData();
    IM_ASSERT(bd != NULL && "No platform backend to shutdown, or already shutdown?");
    ImGuiIO& io = ImGui::GetIO();

    ImGui_ImplSDL2_ShutdownPlatformInterface();

    if (bd->ClipboardTextData)
        SDL_free(bd->ClipboardTextData);
    for (ImGuiMouseCursor cursor_n = 0; cursor_n < ImGuiMouseCursor_COUNT; cursor_n++)
        SDL_FreeCursor(bd->MouseCursors[cursor_n]);

    io.BackendPlatformName = NULL;
    io.BackendPlatformUserData = NULL;
    IM_DELETE(bd);
}

// This code is incredibly messy because some of the functions we need for full viewport support are not available in SDL < 2.0.4.
static void ImGui_ImplSDL2_UpdateMousePosAndButtons()
{
    ImGui_ImplSDL2_Data* bd = ImGui_ImplSDL2_GetBackendData();
    ImGuiIO& io = ImGui::GetIO();

    ImVec2 mouse_pos_prev = io.MousePos;
    io.MousePos = ImVec2(-FLT_MAX, -FLT_MAX);
    io.MouseHoveredViewport = 0;

    // Update mouse buttons
    int mouse_x_local, mouse_y_local;
    Uint32 mouse_buttons = SDL_GetMouseState(&mouse_x_local, &mouse_y_local);
    io.MouseDown[0] = bd->MousePressed[0] || (mouse_buttons & SDL_BUTTON(SDL_BUTTON_LEFT)) != 0;  // If a mouse press event came, always pass it as "mouse held this frame", so we don't miss click-release events that are shorter than 1 frame.
    io.MouseDown[1] = bd->MousePressed[1] || (mouse_buttons & SDL_BUTTON(SDL_BUTTON_RIGHT)) != 0;
    io.MouseDown[2] = bd->MousePressed[2] || (mouse_buttons & SDL_BUTTON(SDL_BUTTON_MIDDLE)) != 0;
    bd->MousePressed[0] = bd->MousePressed[1] = bd->MousePressed[2] = false;

    // Obtain focused and hovered window. We forward mouse input when focused or when hovered (and no other window is capturing)
#if SDL_HAS_CAPTURE_AND_GLOBAL_MOUSE
    SDL_Window* focused_window = SDL_GetKeyboardFocus();
    SDL_Window* hovered_window = SDL_HAS_MOUSE_FOCUS_CLICKTHROUGH ? SDL_GetMouseFocus() : NULL; // This is better but is only reliably useful with SDL 2.0.5+ and SDL_HINT_MOUSE_FOCUS_CLICKTHROUGH.
    SDL_Window* mouse_window = NULL;
    if (hovered_window && (bd->Window == hovered_window || ImGui::FindViewportByPlatformHandle((void*)hovered_window)))
        mouse_window = hovered_window;
    else if (focused_window && (bd->Window == focused_window || ImGui::FindViewportByPlatformHandle((void*)focused_window)))
        mouse_window = focused_window;

    // SDL_CaptureMouse() let the OS know e.g. that our imgui drag outside the SDL window boundaries shouldn't e.g. trigger other operations outside
    SDL_CaptureMouse(ImGui::IsAnyMouseDown() ? SDL_TRUE : SDL_FALSE);
#else
    // SDL 2.0.3 and non-windowed systems: single-viewport only
    SDL_Window* mouse_window = (SDL_GetWindowFlags(bd->Window) & SDL_WINDOW_INPUT_FOCUS) ? bd->Window : NULL;
#endif

    if (mouse_window == NULL)
        return;

    // Set OS mouse position from Dear ImGui if requested (rarely used, only when ImGuiConfigFlags_NavEnableSetMousePos is enabled by user)
    if (io.WantSetMousePos)
    {
#if SDL_HAS_CAPTURE_AND_GLOBAL_MOUSE
        if (io.ConfigFlags & ImGuiConfigFlags_ViewportsEnable)
            SDL_WarpMouseGlobal((int)mouse_pos_prev.x, (int)mouse_pos_prev.y);
        else
#endif
            SDL_WarpMouseInWindow(bd->Window, (int)mouse_pos_prev.x, (int)mouse_pos_prev.y);
    }

    // Set Dear ImGui mouse position from OS position + get buttons. (this is the common behavior)
    if (bd->MouseCanUseGlobalState)
    {
        int mouse_x_global, mouse_y_global;
        SDL_GetGlobalMouseState(&mouse_x_global, &mouse_y_global);
        if (io.ConfigFlags & ImGuiConfigFlags_ViewportsEnable)
        {
            // Multi-viewport mode: mouse position in OS absolute coordinates (io.MousePos is (0,0) when the mouse is on the upper-left of the primary monitor)
            io.MousePos = ImVec2((float)mouse_x_global, (float)mouse_y_global);
        }
        else
        {
            // Single-viewport mode: mouse position in client window coordinates (io.MousePos is (0,0) when the mouse is on the upper-left corner of the app window)
            // Unlike local position obtained earlier this will be valid when straying out of bounds.
            int window_x, window_y;
            SDL_GetWindowPosition(mouse_window, &window_x, &window_y);
            io.MousePos = ImVec2((float)(mouse_x_global - window_x), (float)(mouse_y_global - window_y));
        }
    }
    else
    {
        io.MousePos = ImVec2((float)mouse_x_local, (float)mouse_y_local);
    }
}

static void ImGui_ImplSDL2_UpdateMouseCursor()
{
    ImGuiIO& io = ImGui::GetIO();
    if (io.ConfigFlags & ImGuiConfigFlags_NoMouseCursorChange)
        return;
    ImGui_ImplSDL2_Data* bd = ImGui_ImplSDL2_GetBackendData();

    ImGuiMouseCursor imgui_cursor = ImGui::GetMouseCursor();
    if (io.MouseDrawCursor || imgui_cursor == ImGuiMouseCursor_None)
    {
        // Hide OS mouse cursor if imgui is drawing it or if it wants no cursor
        SDL_ShowCursor(SDL_FALSE);
    }
    else
    {
        // Show OS mouse cursor
        SDL_SetCursor(bd->MouseCursors[imgui_cursor] ? bd->MouseCursors[imgui_cursor] : bd->MouseCursors[ImGuiMouseCursor_Arrow]);
        SDL_ShowCursor(SDL_TRUE);
    }
}

static void ImGui_ImplSDL2_UpdateGamepads()
{
    ImGuiIO& io = ImGui::GetIO();
    memset(io.NavInputs, 0, sizeof(io.NavInputs));
    if ((io.ConfigFlags & ImGuiConfigFlags_NavEnableGamepad) == 0)
        return;

    // Get gamepad
    SDL_GameController* game_controller = SDL_GameControllerOpen(0);
    if (!game_controller)
    {
        io.BackendFlags &= ~ImGuiBackendFlags_HasGamepad;
        return;
    }

    // Update gamepad inputs
    #define MAP_BUTTON(NAV_NO, BUTTON_NO)       { io.NavInputs[NAV_NO] = (SDL_GameControllerGetButton(game_controller, BUTTON_NO) != 0) ? 1.0f : 0.0f; }
    #define MAP_ANALOG(NAV_NO, AXIS_NO, V0, V1) { float vn = (float)(SDL_GameControllerGetAxis(game_controller, AXIS_NO) - V0) / (float)(V1 - V0); if (vn > 1.0f) vn = 1.0f; if (vn > 0.0f && io.NavInputs[NAV_NO] < vn) io.NavInputs[NAV_NO] = vn; }
    const int thumb_dead_zone = 8000;           // SDL_gamecontroller.h suggests using this value.
    MAP_BUTTON(ImGuiNavInput_Activate,      SDL_CONTROLLER_BUTTON_A);               // Cross / A
    MAP_BUTTON(ImGuiNavInput_Cancel,        SDL_CONTROLLER_BUTTON_B);               // Circle / B
    MAP_BUTTON(ImGuiNavInput_Menu,          SDL_CONTROLLER_BUTTON_X);               // Square / X
    MAP_BUTTON(ImGuiNavInput_Input,         SDL_CONTROLLER_BUTTON_Y);               // Triangle / Y
    MAP_BUTTON(ImGuiNavInput_DpadLeft,      SDL_CONTROLLER_BUTTON_DPAD_LEFT);       // D-Pad Left
    MAP_BUTTON(ImGuiNavInput_DpadRight,     SDL_CONTROLLER_BUTTON_DPAD_RIGHT);      // D-Pad Right
    MAP_BUTTON(ImGuiNavInput_DpadUp,        SDL_CONTROLLER_BUTTON_DPAD_UP);         // D-Pad Up
    MAP_BUTTON(ImGuiNavInput_DpadDown,      SDL_CONTROLLER_BUTTON_DPAD_DOWN);       // D-Pad Down
    MAP_BUTTON(ImGuiNavInput_FocusPrev,     SDL_CONTROLLER_BUTTON_LEFTSHOULDER);    // L1 / LB
    MAP_BUTTON(ImGuiNavInput_FocusNext,     SDL_CONTROLLER_BUTTON_RIGHTSHOULDER);   // R1 / RB
    MAP_BUTTON(ImGuiNavInput_TweakSlow,     SDL_CONTROLLER_BUTTON_LEFTSHOULDER);    // L1 / LB
    MAP_BUTTON(ImGuiNavInput_TweakFast,     SDL_CONTROLLER_BUTTON_RIGHTSHOULDER);   // R1 / RB
    MAP_ANALOG(ImGuiNavInput_LStickLeft,    SDL_CONTROLLER_AXIS_LEFTX, -thumb_dead_zone, -32768);
    MAP_ANALOG(ImGuiNavInput_LStickRight,   SDL_CONTROLLER_AXIS_LEFTX, +thumb_dead_zone, +32767);
    MAP_ANALOG(ImGuiNavInput_LStickUp,      SDL_CONTROLLER_AXIS_LEFTY, -thumb_dead_zone, -32767);
    MAP_ANALOG(ImGuiNavInput_LStickDown,    SDL_CONTROLLER_AXIS_LEFTY, +thumb_dead_zone, +32767);

    io.BackendFlags |= ImGuiBackendFlags_HasGamepad;
    #undef MAP_BUTTON
    #undef MAP_ANALOG
}

// FIXME-PLATFORM: SDL doesn't have an event to notify the application of display/monitor changes
static void ImGui_ImplSDL2_UpdateMonitors()
{
    ImGuiPlatformIO& platform_io = ImGui::GetPlatformIO();
    platform_io.Monitors.resize(0);
    int display_count = SDL_GetNumVideoDisplays();
    for (int n = 0; n < display_count; n++)
    {
        // Warning: the validity of monitor DPI information on Windows depends on the application DPI awareness settings, which generally needs to be set in the manifest or at runtime.
        ImGuiPlatformMonitor monitor;
        SDL_Rect r;
        SDL_GetDisplayBounds(n, &r);
        monitor.MainPos = monitor.WorkPos = ImVec2((float)r.x, (float)r.y);
        monitor.MainSize = monitor.WorkSize = ImVec2((float)r.w, (float)r.h);
#if SDL_HAS_USABLE_DISPLAY_BOUNDS
        SDL_GetDisplayUsableBounds(n, &r);
        monitor.WorkPos = ImVec2((float)r.x, (float)r.y);
        monitor.WorkSize = ImVec2((float)r.w, (float)r.h);
#endif
#if SDL_HAS_PER_MONITOR_DPI
        float dpi = 0.0f;
        if (!SDL_GetDisplayDPI(n, &dpi, NULL, NULL))
            monitor.DpiScale = dpi / 96.0f;
#endif
        platform_io.Monitors.push_back(monitor);
    }
}

void ImGui_ImplSDL2_NewFrame()
{
    ImGui_ImplSDL2_Data* bd = ImGui_ImplSDL2_GetBackendData();
    IM_ASSERT(bd != NULL && "Did you call ImGui_ImplSDL2_Init()?");
    ImGuiIO& io = ImGui::GetIO();

    // Setup display size (every frame to accommodate for window resizing)
    int w, h;
    int display_w, display_h;
    SDL_GetWindowSize(bd->Window, &w, &h);
    if (SDL_GetWindowFlags(bd->Window) & SDL_WINDOW_MINIMIZED)
        w = h = 0;
    SDL_GL_GetDrawableSize(bd->Window, &display_w, &display_h);
    io.DisplaySize = ImVec2((float)w, (float)h);
    if (w > 0 && h > 0)
        io.DisplayFramebufferScale = ImVec2((float)display_w / w, (float)display_h / h);

    // Setup time step (we don't use SDL_GetTicks() because it is using millisecond resolution)
    static Uint64 frequency = SDL_GetPerformanceFrequency();
    Uint64 current_time = SDL_GetPerformanceCounter();
    io.DeltaTime = bd->Time > 0 ? (float)((double)(current_time - bd->Time) / frequency) : (float)(1.0f / 60.0f);
    bd->Time = current_time;

    ImGui_ImplSDL2_UpdateMousePosAndButtons();
    ImGui_ImplSDL2_UpdateMouseCursor();

    // Update game controllers (if enabled and available)
    ImGui_ImplSDL2_UpdateGamepads();
}

//--------------------------------------------------------------------------------------------------------
// MULTI-VIEWPORT / PLATFORM INTERFACE SUPPORT
// This is an _advanced_ and _optional_ feature, allowing the backend to create and handle multiple viewports simultaneously.
// If you are new to dear imgui or creating a new binding for dear imgui, it is recommended that you completely ignore this section first..
//--------------------------------------------------------------------------------------------------------

// Helper structure we store in the void* RenderUserData field of each ImGuiViewport to easily retrieve our backend data.
struct ImGui_ImplSDL2_ViewportData
{
    SDL_Window*     Window;
    Uint32          WindowID;
    bool            WindowOwned;
    SDL_GLContext   GLContext;

    ImGui_ImplSDL2_ViewportData() { Window = NULL; WindowID = 0; WindowOwned = false; GLContext = NULL; }
    ~ImGui_ImplSDL2_ViewportData() { IM_ASSERT(Window == NULL && GLContext == NULL); }
};

static void ImGui_ImplSDL2_CreateWindow(ImGuiViewport* viewport)
{
    ImGui_ImplSDL2_Data* bd = ImGui_ImplSDL2_GetBackendData();
    ImGui_ImplSDL2_ViewportData* vd = IM_NEW(ImGui_ImplSDL2_ViewportData)();
    viewport->PlatformUserData = vd;

    ImGuiViewport* main_viewport = ImGui::GetMainViewport();
    ImGui_ImplSDL2_ViewportData* main_viewport_data = (ImGui_ImplSDL2_ViewportData*)main_viewport->PlatformUserData;

    // Share GL resources with main context
    bool use_opengl = (main_viewport_data->GLContext != NULL);
    SDL_GLContext backup_context = NULL;
    if (use_opengl)
    {
        backup_context = SDL_GL_GetCurrentContext();
        SDL_GL_SetAttribute(SDL_GL_SHARE_WITH_CURRENT_CONTEXT, 1);
        SDL_GL_MakeCurrent(main_viewport_data->Window, main_viewport_data->GLContext);
    }

    Uint32 sdl_flags = 0;
    sdl_flags |= use_opengl ? SDL_WINDOW_OPENGL : (bd->UseVulkan ? SDL_WINDOW_VULKAN : 0);
    sdl_flags |= SDL_GetWindowFlags(bd->Window) & SDL_WINDOW_ALLOW_HIGHDPI;
    sdl_flags |= SDL_WINDOW_HIDDEN;
    sdl_flags |= (viewport->Flags & ImGuiViewportFlags_NoDecoration) ? SDL_WINDOW_BORDERLESS : 0;
    sdl_flags |= (viewport->Flags & ImGuiViewportFlags_NoDecoration) ? 0 : SDL_WINDOW_RESIZABLE;
#if !defined(_WIN32)
    // See SDL hack in ImGui_ImplSDL2_ShowWindow().
    sdl_flags |= (viewport->Flags & ImGuiViewportFlags_NoTaskBarIcon) ? SDL_WINDOW_SKIP_TASKBAR : 0;
#endif
#if SDL_HAS_ALWAYS_ON_TOP
    sdl_flags |= (viewport->Flags & ImGuiViewportFlags_TopMost) ? SDL_WINDOW_ALWAYS_ON_TOP : 0;
#endif
    vd->Window = SDL_CreateWindow("No Title Yet", (int)viewport->Pos.x, (int)viewport->Pos.y, (int)viewport->Size.x, (int)viewport->Size.y, sdl_flags);
    vd->WindowOwned = true;
    if (use_opengl)
    {
        vd->GLContext = SDL_GL_CreateContext(vd->Window);
        SDL_GL_SetSwapInterval(0);
    }
    if (use_opengl && backup_context)
        SDL_GL_MakeCurrent(vd->Window, backup_context);

    viewport->PlatformHandle = (void*)vd->Window;
#if defined(_WIN32)
    SDL_SysWMinfo info;
    SDL_VERSION(&info.version);
    if (SDL_GetWindowWMInfo(vd->Window, &info))
        viewport->PlatformHandleRaw = info.info.win.window;
#endif
}

static void ImGui_ImplSDL2_DestroyWindow(ImGuiViewport* viewport)
{
    if (ImGui_ImplSDL2_ViewportData* vd = (ImGui_ImplSDL2_ViewportData*)viewport->PlatformUserData)
    {
        if (vd->GLContext && vd->WindowOwned)
            SDL_GL_DeleteContext(vd->GLContext);
        if (vd->Window && vd->WindowOwned)
            SDL_DestroyWindow(vd->Window);
        vd->GLContext = NULL;
        vd->Window = NULL;
        IM_DELETE(vd);
    }
    viewport->PlatformUserData = viewport->PlatformHandle = NULL;
}

static void ImGui_ImplSDL2_ShowWindow(ImGuiViewport* viewport)
{
    ImGui_ImplSDL2_ViewportData* vd = (ImGui_ImplSDL2_ViewportData*)viewport->PlatformUserData;
#if defined(_WIN32)
    HWND hwnd = (HWND)viewport->PlatformHandleRaw;

    // SDL hack: Hide icon from task bar
    // Note: SDL 2.0.6+ has a SDL_WINDOW_SKIP_TASKBAR flag which is supported under Windows but the way it create the window breaks our seamless transition.
    if (viewport->Flags & ImGuiViewportFlags_NoTaskBarIcon)
    {
        LONG ex_style = ::GetWindowLong(hwnd, GWL_EXSTYLE);
        ex_style &= ~WS_EX_APPWINDOW;
        ex_style |= WS_EX_TOOLWINDOW;
        ::SetWindowLong(hwnd, GWL_EXSTYLE, ex_style);
    }

    // SDL hack: SDL always activate/focus windows :/
    if (viewport->Flags & ImGuiViewportFlags_NoFocusOnAppearing)
    {
        ::ShowWindow(hwnd, SW_SHOWNA);
        return;
    }
#endif

    SDL_ShowWindow(vd->Window);
}

static ImVec2 ImGui_ImplSDL2_GetWindowPos(ImGuiViewport* viewport)
{
    ImGui_ImplSDL2_ViewportData* vd = (ImGui_ImplSDL2_ViewportData*)viewport->PlatformUserData;
    int x = 0, y = 0;
    SDL_GetWindowPosition(vd->Window, &x, &y);
    return ImVec2((float)x, (float)y);
}

static void ImGui_ImplSDL2_SetWindowPos(ImGuiViewport* viewport, ImVec2 pos)
{
    ImGui_ImplSDL2_ViewportData* vd = (ImGui_ImplSDL2_ViewportData*)viewport->PlatformUserData;
    SDL_SetWindowPosition(vd->Window, (int)pos.x, (int)pos.y);
}

static ImVec2 ImGui_ImplSDL2_GetWindowSize(ImGuiViewport* viewport)
{
    ImGui_ImplSDL2_ViewportData* vd = (ImGui_ImplSDL2_ViewportData*)viewport->PlatformUserData;
    int w = 0, h = 0;
    SDL_GetWindowSize(vd->Window, &w, &h);
    return ImVec2((float)w, (float)h);
}

static void ImGui_ImplSDL2_SetWindowSize(ImGuiViewport* viewport, ImVec2 size)
{
    ImGui_ImplSDL2_ViewportData* vd = (ImGui_ImplSDL2_ViewportData*)viewport->PlatformUserData;
    SDL_SetWindowSize(vd->Window, (int)size.x, (int)size.y);
}

static void ImGui_ImplSDL2_SetWindowTitle(ImGuiViewport* viewport, const char* title)
{
    ImGui_ImplSDL2_ViewportData* vd = (ImGui_ImplSDL2_ViewportData*)viewport->PlatformUserData;
    SDL_SetWindowTitle(vd->Window, title);
}

#if SDL_HAS_WINDOW_ALPHA
static void ImGui_ImplSDL2_SetWindowAlpha(ImGuiViewport* viewport, float alpha)
{
    ImGui_ImplSDL2_ViewportData* vd = (ImGui_ImplSDL2_ViewportData*)viewport->PlatformUserData;
    SDL_SetWindowOpacity(vd->Window, alpha);
}
#endif

static void ImGui_ImplSDL2_SetWindowFocus(ImGuiViewport* viewport)
{
    ImGui_ImplSDL2_ViewportData* vd = (ImGui_ImplSDL2_ViewportData*)viewport->PlatformUserData;
    SDL_RaiseWindow(vd->Window);
}

static bool ImGui_ImplSDL2_GetWindowFocus(ImGuiViewport* viewport)
{
    ImGui_ImplSDL2_ViewportData* vd = (ImGui_ImplSDL2_ViewportData*)viewport->PlatformUserData;
    return (SDL_GetWindowFlags(vd->Window) & SDL_WINDOW_INPUT_FOCUS) != 0;
}

static bool ImGui_ImplSDL2_GetWindowMinimized(ImGuiViewport* viewport)
{
    ImGui_ImplSDL2_ViewportData* vd = (ImGui_ImplSDL2_ViewportData*)viewport->PlatformUserData;
    return (SDL_GetWindowFlags(vd->Window) & SDL_WINDOW_MINIMIZED) != 0;
}

static void ImGui_ImplSDL2_RenderWindow(ImGuiViewport* viewport, void*)
{
    ImGui_ImplSDL2_ViewportData* vd = (ImGui_ImplSDL2_ViewportData*)viewport->PlatformUserData;
    if (vd->GLContext)
        SDL_GL_MakeCurrent(vd->Window, vd->GLContext);
}

static void ImGui_ImplSDL2_SwapBuffers(ImGuiViewport* viewport, void*)
{
    ImGui_ImplSDL2_ViewportData* vd = (ImGui_ImplSDL2_ViewportData*)viewport->PlatformUserData;
    if (vd->GLContext)
    {
        SDL_GL_MakeCurrent(vd->Window, vd->GLContext);
        SDL_GL_SwapWindow(vd->Window);
    }
}

// Vulkan support (the Vulkan renderer needs to call a platform-side support function to create the surface)
// SDL is graceful enough to _not_ need <vulkan/vulkan.h> so we can safely include this.
#if SDL_HAS_VULKAN
#include <SDL_vulkan.h>
static int ImGui_ImplSDL2_CreateVkSurface(ImGuiViewport* viewport, ImU64 vk_instance, const void* vk_allocator, ImU64* out_vk_surface)
{
    ImGui_ImplSDL2_ViewportData* vd = (ImGui_ImplSDL2_ViewportData*)viewport->PlatformUserData;
    (void)vk_allocator;
    SDL_bool ret = SDL_Vulkan_CreateSurface(vd->Window, (VkInstance)vk_instance, (VkSurfaceKHR*)out_vk_surface);
    return ret ? 0 : 1; // ret ? VK_SUCCESS : VK_NOT_READY
}
#endif // SDL_HAS_VULKAN

static void ImGui_ImplSDL2_InitPlatformInterface(SDL_Window* window, void* sdl_gl_context)
{
    // Register platform interface (will be coupled with a renderer interface)
    ImGuiPlatformIO& platform_io = ImGui::GetPlatformIO();
    platform_io.Platform_CreateWindow = ImGui_ImplSDL2_CreateWindow;
    platform_io.Platform_DestroyWindow = ImGui_ImplSDL2_DestroyWindow;
    platform_io.Platform_ShowWindow = ImGui_ImplSDL2_ShowWindow;
    platform_io.Platform_SetWindowPos = ImGui_ImplSDL2_SetWindowPos;
    platform_io.Platform_GetWindowPos = ImGui_ImplSDL2_GetWindowPos;
    platform_io.Platform_SetWindowSize = ImGui_ImplSDL2_SetWindowSize;
    platform_io.Platform_GetWindowSize = ImGui_ImplSDL2_GetWindowSize;
    platform_io.Platform_SetWindowFocus = ImGui_ImplSDL2_SetWindowFocus;
    platform_io.Platform_GetWindowFocus = ImGui_ImplSDL2_GetWindowFocus;
    platform_io.Platform_GetWindowMinimized = ImGui_ImplSDL2_GetWindowMinimized;
    platform_io.Platform_SetWindowTitle = ImGui_ImplSDL2_SetWindowTitle;
    platform_io.Platform_RenderWindow = ImGui_ImplSDL2_RenderWindow;
    platform_io.Platform_SwapBuffers = ImGui_ImplSDL2_SwapBuffers;
#if SDL_HAS_WINDOW_ALPHA
    platform_io.Platform_SetWindowAlpha = ImGui_ImplSDL2_SetWindowAlpha;
#endif
#if SDL_HAS_VULKAN
    platform_io.Platform_CreateVkSurface = ImGui_ImplSDL2_CreateVkSurface;
#endif

    // Register main window handle (which is owned by the main application, not by us)
    // This is mostly for simplicity and consistency, so that our code (e.g. mouse handling etc.) can use same logic for main and secondary viewports.
    ImGuiViewport* main_viewport = ImGui::GetMainViewport();
    ImGui_ImplSDL2_ViewportData* vd = IM_NEW(ImGui_ImplSDL2_ViewportData)();
    vd->Window = window;
    vd->WindowID = SDL_GetWindowID(window);
    vd->WindowOwned = false;
    vd->GLContext = sdl_gl_context;
    main_viewport->PlatformUserData = vd;
    main_viewport->PlatformHandle = vd->Window;
}

static void ImGui_ImplSDL2_ShutdownPlatformInterface()
{
    ImGui::DestroyPlatformWindows();
}<|MERGE_RESOLUTION|>--- conflicted
+++ resolved
@@ -260,24 +260,15 @@
     bd->MouseCursors[ImGuiMouseCursor_Hand] = SDL_CreateSystemCursor(SDL_SYSTEM_CURSOR_HAND);
     bd->MouseCursors[ImGuiMouseCursor_NotAllowed] = SDL_CreateSystemCursor(SDL_SYSTEM_CURSOR_NO);
 
-<<<<<<< HEAD
+    // Set platform dependent data in viewport
     // Our mouse update function expect PlatformHandle to be filled for the main viewport
     ImGuiViewport* main_viewport = ImGui::GetMainViewport();
     main_viewport->PlatformHandle = (void*)window;
-=======
-    // Set platform dependent data in viewport
->>>>>>> de36ff04
 #ifdef _WIN32
     SDL_SysWMinfo info;
     SDL_VERSION(&info.version);
     if (SDL_GetWindowWMInfo(window, &info))
-<<<<<<< HEAD
-        main_viewport->PlatformHandleRaw = info.info.win.window;
-=======
-        ImGui::GetMainViewport()->PlatformHandleRaw = (void*)info.info.win.window;
-#else
-    (void)window;
->>>>>>> de36ff04
+        main_viewport->PlatformHandleRaw = (void*)info.info.win.window;
 #endif
 
     // Set SDL hint to receive mouse click events on window focus, otherwise SDL doesn't emit the event.

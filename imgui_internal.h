--- conflicted
+++ resolved
@@ -2048,17 +2048,15 @@
     IMGUI_API void          UpdateMouseMovingWindowNewFrame();
     IMGUI_API void          UpdateMouseMovingWindowEndFrame();
 
-<<<<<<< HEAD
-    // Viewports
-    IMGUI_API void                  TranslateWindowsInViewport(ImGuiViewportP* viewport, const ImVec2& old_pos, const ImVec2& new_pos);
-    IMGUI_API void                  ScaleWindowsInViewport(ImGuiViewportP* viewport, float scale);
-    IMGUI_API void                  DestroyPlatformWindow(ImGuiViewportP* viewport);
-    IMGUI_API void                  ShowViewportThumbnails();
-=======
     // Generic context hooks
     IMGUI_API void          AddContextHook(ImGuiContext* context, const ImGuiContextHook* hook);
     IMGUI_API void          CallContextHooks(ImGuiContext* context, ImGuiContextHookType type);
->>>>>>> b1a18d82
+
+    // Viewports
+    IMGUI_API void         TranslateWindowsInViewport(ImGuiViewportP* viewport, const ImVec2& old_pos, const ImVec2& new_pos);
+    IMGUI_API void         ScaleWindowsInViewport(ImGuiViewportP* viewport, float scale);
+    IMGUI_API void         DestroyPlatformWindow(ImGuiViewportP* viewport);
+    IMGUI_API void         ShowViewportThumbnails();
 
     // Settings
     IMGUI_API void                  MarkIniSettingsDirty();

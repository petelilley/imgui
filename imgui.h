--- conflicted
+++ resolved
@@ -1661,15 +1661,6 @@
     ImGuiCol_ResizeGrip,            // Resize grip in lower-right and lower-left corners of windows.
     ImGuiCol_ResizeGripHovered,
     ImGuiCol_ResizeGripActive,
-<<<<<<< HEAD
-    ImGuiCol_Tab,                   // TabItem in a TabBar
-    ImGuiCol_TabHovered,
-    ImGuiCol_TabActive,
-    ImGuiCol_TabUnfocused,
-    ImGuiCol_TabUnfocusedActive,
-    ImGuiCol_DockingPreview,        // Preview overlay color when about to docking something
-    ImGuiCol_DockingEmptyBg,        // Background color for empty node (e.g. CentralNode with no window docked into it)
-=======
     ImGuiCol_TabHovered,            // Tab background, when hovered
     ImGuiCol_Tab,                   // Tab background, when tab-bar is focused & tab is unselected
     ImGuiCol_TabSelected,           // Tab background, when tab-bar is focused & tab is selected
@@ -1677,7 +1668,8 @@
     ImGuiCol_TabDimmed,             // Tab background, when tab-bar is unfocused & tab is unselected
     ImGuiCol_TabDimmedSelected,     // Tab background, when tab-bar is unfocused & tab is selected
     ImGuiCol_TabDimmedSelectedOverline,//..horizontal overline, when tab-bar is unfocused & tab is selected
->>>>>>> 21bda2ed
+    ImGuiCol_DockingPreview,        // Preview overlay color when about to docking something
+    ImGuiCol_DockingEmptyBg,        // Background color for empty node (e.g. CentralNode with no window docked into it)
     ImGuiCol_PlotLines,
     ImGuiCol_PlotLinesHovered,
     ImGuiCol_PlotHistogram,

--- conflicted
+++ resolved
@@ -331,11 +331,8 @@
     static bool no_nav = false;
     static bool no_background = false;
     static bool no_bring_to_front = false;
-<<<<<<< HEAD
     static bool no_docking = false;
-=======
     static bool unsaved_document = false;
->>>>>>> e534c564
 
     ImGuiWindowFlags window_flags = 0;
     if (no_titlebar)        window_flags |= ImGuiWindowFlags_NoTitleBar;
@@ -347,11 +344,8 @@
     if (no_nav)             window_flags |= ImGuiWindowFlags_NoNav;
     if (no_background)      window_flags |= ImGuiWindowFlags_NoBackground;
     if (no_bring_to_front)  window_flags |= ImGuiWindowFlags_NoBringToFrontOnFocus;
-<<<<<<< HEAD
     if (no_docking)         window_flags |= ImGuiWindowFlags_NoDocking;
-=======
     if (unsaved_document)   window_flags |= ImGuiWindowFlags_UnsavedDocument;
->>>>>>> e534c564
     if (no_close)           p_open = NULL; // Don't pass our bool* to Begin
 
     // We specify a default position/size in case there's no data in the .ini file.
@@ -568,11 +562,8 @@
             ImGui::TableNextColumn(); ImGui::Checkbox("No nav", &no_nav);
             ImGui::TableNextColumn(); ImGui::Checkbox("No background", &no_background);
             ImGui::TableNextColumn(); ImGui::Checkbox("No bring to front", &no_bring_to_front);
-<<<<<<< HEAD
             ImGui::TableNextColumn(); ImGui::Checkbox("No docking", &no_docking);
-=======
             ImGui::TableNextColumn(); ImGui::Checkbox("Unsaved document", &unsaved_document);
->>>>>>> e534c564
             ImGui::EndTable();
         }
     }
@@ -7709,10 +7700,6 @@
 
     ImGui::Separator();
 
-<<<<<<< HEAD
-    // Tabs
-    if (opt_target == Target_Tab)
-=======
     // About the ImGuiWindowFlags_UnsavedDocument / ImGuiTabItemFlags_UnsavedDocument flags.
     // They have multiple effects:
     // - Display a dot next to the title.
@@ -7723,8 +7710,8 @@
     //   hole for one-frame, both in the tab-bar and in tab-contents when closing a tab/window.
     //   The rarely used SetTabItemClosed() function is a way to notify of programmatic closure to avoid the one-frame hole.
 
-    // Submit Tab Bar and Tabs
->>>>>>> e534c564
+    // Tabs
+    if (opt_target == Target_Tab)
     {
         ImGuiTabBarFlags tab_bar_flags = (opt_fitting_flags) | (opt_reorderable ? ImGuiTabBarFlags_Reorderable : 0);
         if (ImGui::BeginTabBar("##tabs", tab_bar_flags))

--- conflicted
+++ resolved
@@ -11,11 +11,8 @@
 
 // CHANGELOG
 // (minor and older changes stripped away, please see git history for details)
-<<<<<<< HEAD
 //  2018-XX-XX: Platform: Added support for multiple windows via the ImGuiPlatformIO interface.
-=======
 //  2018-07-13: DirectX11: Fixed unreleased resources in Init and Shutdown functions.
->>>>>>> d3be9185
 //  2018-06-08: Misc: Extracted imgui_impl_dx11.cpp/.h away from the old combined DX11+Win32 example.
 //  2018-06-08: DirectX11: Use draw_data->DisplayPos and draw_data->DisplaySize to setup projection matrix and clipping rectangle.
 //  2018-02-16: Misc: Obsoleted the io.RenderDrawListsFn callback and exposed ImGui_ImplDX11_RenderDrawData() in the .h file so you can call it yourself.

// dear imgui: Platform Backend for SDL2
// This needs to be used along with a Renderer (e.g. DirectX11, OpenGL3, Vulkan..)
// (Info: SDL2 is a cross-platform general purpose library for handling windows, inputs, graphics context creation, etc.)
// (Prefer SDL 2.0.5+ for full feature support.)

// Implemented features:
//  [X] Platform: Clipboard support.
//  [X] Platform: Mouse support. Can discriminate Mouse/TouchScreen.
//  [X] Platform: Keyboard support. Since 1.87 we are using the io.AddKeyEvent() function. Pass ImGuiKey values to all key functions e.g. ImGui::IsKeyPressed(ImGuiKey_Space). [Legacy SDL_SCANCODE_* values are obsolete since 1.87 and not supported since 1.91.5]
//  [X] Platform: Gamepad support. Enabled with 'io.ConfigFlags |= ImGuiConfigFlags_NavEnableGamepad'.
//  [X] Platform: Mouse cursor shape and visibility (ImGuiBackendFlags_HasMouseCursors). Disable with 'io.ConfigFlags |= ImGuiConfigFlags_NoMouseCursorChange'.
//  [X] Platform: Basic IME support. App needs to call 'SDL_SetHint(SDL_HINT_IME_SHOW_UI, "1");' before SDL_CreateWindow()!.
//  [X] Platform: Multi-viewport support (multiple windows). Enable with 'io.ConfigFlags |= ImGuiConfigFlags_ViewportsEnable'.
// Missing features or Issues:
//  [ ] Platform: Multi-viewport: Minimized windows seems to break mouse wheel events (at least under Windows).
//  [ ] Platform: Multi-viewport: ParentViewportID not honored, and so io.ConfigViewportsNoDefaultParent has no effect (minor).

// You can use unmodified imgui_impl_* files in your project. See examples/ folder for examples of using this.
// Prefer including the entire imgui/ repository into your project (either as a copy or as a submodule), and only build the backends you need.
// Learn about Dear ImGui:
// - FAQ                  https://dearimgui.com/faq
// - Getting Started      https://dearimgui.com/getting-started
// - Documentation        https://dearimgui.com/docs (same as your local docs/ folder).
// - Introduction, links and more at the top of imgui.cpp

// CHANGELOG
// (minor and older changes stripped away, please see git history for details)
<<<<<<< HEAD
//  2025-XX-XX: Platform: Added support for multiple windows via the ImGuiPlatformIO interface.
//  2025-02-25: [Docking] Revert to use SDL_GetDisplayBounds() for WorkPos/WorkRect if SDL_GetDisplayUsableBounds() failed.
//  2025-02-21: [Docking] Update monitors and work areas information every frame, as the later may change regardless of monitor changes. (#8415)
=======
//  2025-02-26: Only start SDL_CaptureMouse() when mouse is being dragged, to mitigate issues with e.g.Linux debuggers not claiming capture back. (#6410, #3650)
//  2025-02-24: Avoid calling SDL_GetGlobalMouseState() when mouse is in relative mode.
>>>>>>> aa83d5d4
//  2025-02-18: Added ImGuiMouseCursor_Wait and ImGuiMouseCursor_Progress mouse cursor support.
//  2025-02-10: Using SDL_OpenURL() in platform_io.Platform_OpenInShellFn handler.
//  2025-01-20: Made ImGui_ImplSDL2_SetGamepadMode(ImGui_ImplSDL2_GamepadMode_Manual) accept an empty array.
//  2024-10-24: Emscripten: from SDL 2.30.9, SDL_EVENT_MOUSE_WHEEL event doesn't require dividing by 100.0f.
//  2024-09-09: use SDL_Vulkan_GetDrawableSize() when available. (#7967, #3190)
//  2024-08-22: moved some OS/backend related function pointers from ImGuiIO to ImGuiPlatformIO:
//               - io.GetClipboardTextFn    -> platform_io.Platform_GetClipboardTextFn
//               - io.SetClipboardTextFn    -> platform_io.Platform_SetClipboardTextFn
//               - io.PlatformOpenInShellFn -> platform_io.Platform_OpenInShellFn
//               - io.PlatformSetImeDataFn  -> platform_io.Platform_SetImeDataFn
//  2024-08-19: Storing SDL's Uint32 WindowID inside ImGuiViewport::PlatformHandle instead of SDL_Window*.
//  2024-08-19: ImGui_ImplSDL2_ProcessEvent() now ignores events intended for other SDL windows. (#7853)
//  2024-07-02: Emscripten: Added io.PlatformOpenInShellFn() handler for Emscripten versions.
//  2024-07-02: Update for io.SetPlatformImeDataFn() -> io.PlatformSetImeDataFn() renaming in main library.
//  2024-02-14: Inputs: Handle gamepad disconnection. Added ImGui_ImplSDL2_SetGamepadMode().
//  2023-10-05: Inputs: Added support for extra ImGuiKey values: F13 to F24 function keys, app back/forward keys.
//  2023-04-06: Inputs: Avoid calling SDL_StartTextInput()/SDL_StopTextInput() as they don't only pertain to IME. It's unclear exactly what their relation is to IME. (#6306)
//  2023-04-04: Inputs: Added support for io.AddMouseSourceEvent() to discriminate ImGuiMouseSource_Mouse/ImGuiMouseSource_TouchScreen. (#2702)
//  2023-02-23: Accept SDL_GetPerformanceCounter() not returning a monotonically increasing value. (#6189, #6114, #3644)
//  2023-02-07: Implement IME handler (io.SetPlatformImeDataFn will call SDL_SetTextInputRect()/SDL_StartTextInput()).
//  2023-02-07: *BREAKING CHANGE* Renamed this backend file from imgui_impl_sdl.cpp/.h to imgui_impl_sdl2.cpp/.h in prevision for the future release of SDL3.
//  2023-02-02: Avoid calling SDL_SetCursor() when cursor has not changed, as the function is surprisingly costly on Mac with latest SDL (may be fixed in next SDL version).
//  2023-02-02: Added support for SDL 2.0.18+ preciseX/preciseY mouse wheel data for smooth scrolling + Scaling X value on Emscripten (bug?). (#4019, #6096)
//  2023-02-02: Removed SDL_MOUSEWHEEL value clamping, as values seem correct in latest Emscripten. (#4019)
//  2023-02-01: Flipping SDL_MOUSEWHEEL 'wheel.x' value to match other backends and offer consistent horizontal scrolling direction. (#4019, #6096, #1463)
//  2022-10-11: Using 'nullptr' instead of 'NULL' as per our switch to C++11.
//  2022-09-26: Inputs: Disable SDL 2.0.22 new "auto capture" (SDL_HINT_MOUSE_AUTO_CAPTURE) which prevents drag and drop across windows for multi-viewport support + don't capture when drag and dropping. (#5710)
//  2022-09-26: Inputs: Renamed ImGuiKey_ModXXX introduced in 1.87 to ImGuiMod_XXX (old names still supported).
//  2022-03-22: Inputs: Fix mouse position issues when dragging outside of boundaries. SDL_CaptureMouse() erroneously still gives out LEAVE events when hovering OS decorations.
//  2022-03-22: Inputs: Added support for extra mouse buttons (SDL_BUTTON_X1/SDL_BUTTON_X2).
//  2022-02-04: Added SDL_Renderer* parameter to ImGui_ImplSDL2_InitForSDLRenderer(), so we can use SDL_GetRendererOutputSize() instead of SDL_GL_GetDrawableSize() when bound to a SDL_Renderer.
//  2022-01-26: Inputs: replaced short-lived io.AddKeyModsEvent() (added two weeks ago) with io.AddKeyEvent() using ImGuiKey_ModXXX flags. Sorry for the confusion.
//  2021-01-20: Inputs: calling new io.AddKeyAnalogEvent() for gamepad support, instead of writing directly to io.NavInputs[].
//  2022-01-17: Inputs: calling new io.AddMousePosEvent(), io.AddMouseButtonEvent(), io.AddMouseWheelEvent() API (1.87+).
//  2022-01-17: Inputs: always update key mods next and before key event (not in NewFrame) to fix input queue with very low framerates.
//  2022-01-12: Update mouse inputs using SDL_MOUSEMOTION/SDL_WINDOWEVENT_LEAVE + fallback to provide it when focused but not hovered/captured. More standard and will allow us to pass it to future input queue API.
//  2022-01-12: Maintain our own copy of MouseButtonsDown mask instead of using ImGui::IsAnyMouseDown() which will be obsoleted.
//  2022-01-10: Inputs: calling new io.AddKeyEvent(), io.AddKeyModsEvent() + io.SetKeyEventNativeData() API (1.87+). Support for full ImGuiKey range.
//  2021-08-17: Calling io.AddFocusEvent() on SDL_WINDOWEVENT_FOCUS_GAINED/SDL_WINDOWEVENT_FOCUS_LOST.
//  2021-07-29: Inputs: MousePos is correctly reported when the host platform window is hovered but not focused (using SDL_GetMouseFocus() + SDL_HINT_MOUSE_FOCUS_CLICKTHROUGH, requires SDL 2.0.5+)
//  2021-06:29: *BREAKING CHANGE* Removed 'SDL_Window* window' parameter to ImGui_ImplSDL2_NewFrame() which was unnecessary.
//  2021-06-29: Reorganized backend to pull data from a single structure to facilitate usage with multiple-contexts (all g_XXXX access changed to bd->XXXX).
//  2021-03-22: Rework global mouse pos availability check listing supported platforms explicitly, effectively fixing mouse access on Raspberry Pi. (#2837, #3950)
//  2020-05-25: Misc: Report a zero display-size when window is minimized, to be consistent with other backends.
//  2020-02-20: Inputs: Fixed mapping for ImGuiKey_KeyPadEnter (using SDL_SCANCODE_KP_ENTER instead of SDL_SCANCODE_RETURN2).
//  2019-12-17: Inputs: On Wayland, use SDL_GetMouseState (because there is no global mouse state).
//  2019-12-05: Inputs: Added support for ImGuiMouseCursor_NotAllowed mouse cursor.
//  2019-07-21: Inputs: Added mapping for ImGuiKey_KeyPadEnter.
//  2019-04-23: Inputs: Added support for SDL_GameController (if ImGuiConfigFlags_NavEnableGamepad is set by user application).
//  2019-03-12: Misc: Preserve DisplayFramebufferScale when main window is minimized.
//  2018-12-21: Inputs: Workaround for Android/iOS which don't seem to handle focus related calls.
//  2018-11-30: Misc: Setting up io.BackendPlatformName so it can be displayed in the About Window.
//  2018-11-14: Changed the signature of ImGui_ImplSDL2_ProcessEvent() to take a 'const SDL_Event*'.
//  2018-08-01: Inputs: Workaround for Emscripten which doesn't seem to handle focus related calls.
//  2018-06-29: Inputs: Added support for the ImGuiMouseCursor_Hand cursor.
//  2018-06-08: Misc: Extracted imgui_impl_sdl.cpp/.h away from the old combined SDL2+OpenGL/Vulkan examples.
//  2018-06-08: Misc: ImGui_ImplSDL2_InitForOpenGL() now takes a SDL_GLContext parameter.
//  2018-05-09: Misc: Fixed clipboard paste memory leak (we didn't call SDL_FreeMemory on the data returned by SDL_GetClipboardText).
//  2018-03-20: Misc: Setup io.BackendFlags ImGuiBackendFlags_HasMouseCursors flag + honor ImGuiConfigFlags_NoMouseCursorChange flag.
//  2018-02-16: Inputs: Added support for mouse cursors, honoring ImGui::GetMouseCursor() value.
//  2018-02-06: Misc: Removed call to ImGui::Shutdown() which is not available from 1.60 WIP, user needs to call CreateContext/DestroyContext themselves.
//  2018-02-06: Inputs: Added mapping for ImGuiKey_Space.
//  2018-02-05: Misc: Using SDL_GetPerformanceCounter() instead of SDL_GetTicks() to be able to handle very high framerate (1000+ FPS).
//  2018-02-05: Inputs: Keyboard mapping is using scancodes everywhere instead of a confusing mixture of keycodes and scancodes.
//  2018-01-20: Inputs: Added Horizontal Mouse Wheel support.
//  2018-01-19: Inputs: When available (SDL 2.0.4+) using SDL_CaptureMouse() to retrieve coordinates outside of client area when dragging. Otherwise (SDL 2.0.3 and before) testing for SDL_WINDOW_INPUT_FOCUS instead of SDL_WINDOW_MOUSE_FOCUS.
//  2018-01-18: Inputs: Added mapping for ImGuiKey_Insert.
//  2017-08-25: Inputs: MousePos set to -FLT_MAX,-FLT_MAX when mouse is unavailable/missing (instead of -1,-1).
//  2016-10-15: Misc: Added a void* user_data parameter to Clipboard function handlers.

#include "imgui.h"
#ifndef IMGUI_DISABLE
#include "imgui_impl_sdl2.h"

// Clang warnings with -Weverything
#if defined(__clang__)
#pragma clang diagnostic push
#pragma clang diagnostic ignored "-Wimplicit-int-float-conversion"  // warning: implicit conversion from 'xxx' to 'float' may lose precision
#endif

// SDL
// (the multi-viewports feature requires SDL features supported from SDL 2.0.4+. SDL 2.0.5+ is highly recommended)
#include <SDL.h>
#include <SDL_syswm.h>
#ifdef __APPLE__
#include <TargetConditionals.h>
#endif
#ifdef __EMSCRIPTEN__
#include <emscripten/em_js.h>
#endif

#if SDL_VERSION_ATLEAST(2,0,4) && !defined(__EMSCRIPTEN__) && !defined(__ANDROID__) && !(defined(__APPLE__) && TARGET_OS_IOS) && !defined(__amigaos4__)
#define SDL_HAS_CAPTURE_AND_GLOBAL_MOUSE    1
#else
#define SDL_HAS_CAPTURE_AND_GLOBAL_MOUSE    0
#endif
#define SDL_HAS_WINDOW_ALPHA                SDL_VERSION_ATLEAST(2,0,5)
#define SDL_HAS_ALWAYS_ON_TOP               SDL_VERSION_ATLEAST(2,0,5)
#define SDL_HAS_USABLE_DISPLAY_BOUNDS       SDL_VERSION_ATLEAST(2,0,5)
#define SDL_HAS_PER_MONITOR_DPI             SDL_VERSION_ATLEAST(2,0,4)
#define SDL_HAS_VULKAN                      SDL_VERSION_ATLEAST(2,0,6)
#define SDL_HAS_DISPLAY_EVENT               SDL_VERSION_ATLEAST(2,0,9)
#define SDL_HAS_OPEN_URL                    SDL_VERSION_ATLEAST(2,0,14)
#define SDL_HAS_SHOW_WINDOW_ACTIVATION_HINT SDL_VERSION_ATLEAST(2,0,18)
#if SDL_HAS_VULKAN
#include <SDL_vulkan.h>
#else
static const Uint32 SDL_WINDOW_VULKAN = 0x10000000;
#endif

// SDL Data
struct ImGui_ImplSDL2_Data
{
    SDL_Window*             Window;
    Uint32                  WindowID;       // Stored in ImGuiViewport::PlatformHandle. Use SDL_GetWindowFromID() to get SDL_Window* from Uint32 WindowID.
    SDL_Renderer*           Renderer;
    Uint64                  Time;
    char*                   ClipboardTextData;
    bool                    UseVulkan;

    // Mouse handling
    Uint32                  MouseWindowID;
    int                     MouseButtonsDown;
    SDL_Cursor*             MouseCursors[ImGuiMouseCursor_COUNT];
    SDL_Cursor*             MouseLastCursor;
    int                     MouseLastLeaveFrame;
    bool                    MouseCanUseGlobalState;
    bool                    MouseCanReportHoveredViewport;  // This is hard to use/unreliable on SDL so we'll set ImGuiBackendFlags_HasMouseHoveredViewport dynamically based on state.

    // Gamepad handling
    ImVector<SDL_GameController*> Gamepads;
    ImGui_ImplSDL2_GamepadMode    GamepadMode;
    bool                          WantUpdateGamepadsList;

    ImGui_ImplSDL2_Data()   { memset((void*)this, 0, sizeof(*this)); }
};

// Backend data stored in io.BackendPlatformUserData to allow support for multiple Dear ImGui contexts
// It is STRONGLY preferred that you use docking branch with multi-viewports (== single Dear ImGui context + multiple windows) instead of multiple Dear ImGui contexts.
// FIXME: multi-context support is not well tested and probably dysfunctional in this backend.
// FIXME: some shared resources (mouse cursor shape, gamepad) are mishandled when using multi-context.
static ImGui_ImplSDL2_Data* ImGui_ImplSDL2_GetBackendData()
{
    return ImGui::GetCurrentContext() ? (ImGui_ImplSDL2_Data*)ImGui::GetIO().BackendPlatformUserData : nullptr;
}

// Forward Declarations
static void ImGui_ImplSDL2_UpdateMonitors();
static void ImGui_ImplSDL2_InitMultiViewportSupport(SDL_Window* window, void* sdl_gl_context);
static void ImGui_ImplSDL2_ShutdownMultiViewportSupport();

// Functions
static const char* ImGui_ImplSDL2_GetClipboardText(ImGuiContext*)
{
    ImGui_ImplSDL2_Data* bd = ImGui_ImplSDL2_GetBackendData();
    if (bd->ClipboardTextData)
        SDL_free(bd->ClipboardTextData);
    bd->ClipboardTextData = SDL_GetClipboardText();
    return bd->ClipboardTextData;
}

static void ImGui_ImplSDL2_SetClipboardText(ImGuiContext*, const char* text)
{
    SDL_SetClipboardText(text);
}

// Note: native IME will only display if user calls SDL_SetHint(SDL_HINT_IME_SHOW_UI, "1") _before_ SDL_CreateWindow().
static void ImGui_ImplSDL2_PlatformSetImeData(ImGuiContext*, ImGuiViewport* viewport, ImGuiPlatformImeData* data)
{
    if (data->WantVisible)
    {
        SDL_Rect r;
        r.x = (int)(data->InputPos.x - viewport->Pos.x);
        r.y = (int)(data->InputPos.y - viewport->Pos.y + data->InputLineHeight);
        r.w = 1;
        r.h = (int)data->InputLineHeight;
        SDL_SetTextInputRect(&r);
    }
}

// Not static to allow third-party code to use that if they want to (but undocumented)
ImGuiKey ImGui_ImplSDL2_KeyEventToImGuiKey(SDL_Keycode keycode, SDL_Scancode scancode);
ImGuiKey ImGui_ImplSDL2_KeyEventToImGuiKey(SDL_Keycode keycode, SDL_Scancode scancode)
{
    IM_UNUSED(scancode);
    switch (keycode)
    {
        case SDLK_TAB: return ImGuiKey_Tab;
        case SDLK_LEFT: return ImGuiKey_LeftArrow;
        case SDLK_RIGHT: return ImGuiKey_RightArrow;
        case SDLK_UP: return ImGuiKey_UpArrow;
        case SDLK_DOWN: return ImGuiKey_DownArrow;
        case SDLK_PAGEUP: return ImGuiKey_PageUp;
        case SDLK_PAGEDOWN: return ImGuiKey_PageDown;
        case SDLK_HOME: return ImGuiKey_Home;
        case SDLK_END: return ImGuiKey_End;
        case SDLK_INSERT: return ImGuiKey_Insert;
        case SDLK_DELETE: return ImGuiKey_Delete;
        case SDLK_BACKSPACE: return ImGuiKey_Backspace;
        case SDLK_SPACE: return ImGuiKey_Space;
        case SDLK_RETURN: return ImGuiKey_Enter;
        case SDLK_ESCAPE: return ImGuiKey_Escape;
        case SDLK_QUOTE: return ImGuiKey_Apostrophe;
        case SDLK_COMMA: return ImGuiKey_Comma;
        case SDLK_MINUS: return ImGuiKey_Minus;
        case SDLK_PERIOD: return ImGuiKey_Period;
        case SDLK_SLASH: return ImGuiKey_Slash;
        case SDLK_SEMICOLON: return ImGuiKey_Semicolon;
        case SDLK_EQUALS: return ImGuiKey_Equal;
        case SDLK_LEFTBRACKET: return ImGuiKey_LeftBracket;
        case SDLK_BACKSLASH: return ImGuiKey_Backslash;
        case SDLK_RIGHTBRACKET: return ImGuiKey_RightBracket;
        case SDLK_BACKQUOTE: return ImGuiKey_GraveAccent;
        case SDLK_CAPSLOCK: return ImGuiKey_CapsLock;
        case SDLK_SCROLLLOCK: return ImGuiKey_ScrollLock;
        case SDLK_NUMLOCKCLEAR: return ImGuiKey_NumLock;
        case SDLK_PRINTSCREEN: return ImGuiKey_PrintScreen;
        case SDLK_PAUSE: return ImGuiKey_Pause;
        case SDLK_KP_0: return ImGuiKey_Keypad0;
        case SDLK_KP_1: return ImGuiKey_Keypad1;
        case SDLK_KP_2: return ImGuiKey_Keypad2;
        case SDLK_KP_3: return ImGuiKey_Keypad3;
        case SDLK_KP_4: return ImGuiKey_Keypad4;
        case SDLK_KP_5: return ImGuiKey_Keypad5;
        case SDLK_KP_6: return ImGuiKey_Keypad6;
        case SDLK_KP_7: return ImGuiKey_Keypad7;
        case SDLK_KP_8: return ImGuiKey_Keypad8;
        case SDLK_KP_9: return ImGuiKey_Keypad9;
        case SDLK_KP_PERIOD: return ImGuiKey_KeypadDecimal;
        case SDLK_KP_DIVIDE: return ImGuiKey_KeypadDivide;
        case SDLK_KP_MULTIPLY: return ImGuiKey_KeypadMultiply;
        case SDLK_KP_MINUS: return ImGuiKey_KeypadSubtract;
        case SDLK_KP_PLUS: return ImGuiKey_KeypadAdd;
        case SDLK_KP_ENTER: return ImGuiKey_KeypadEnter;
        case SDLK_KP_EQUALS: return ImGuiKey_KeypadEqual;
        case SDLK_LCTRL: return ImGuiKey_LeftCtrl;
        case SDLK_LSHIFT: return ImGuiKey_LeftShift;
        case SDLK_LALT: return ImGuiKey_LeftAlt;
        case SDLK_LGUI: return ImGuiKey_LeftSuper;
        case SDLK_RCTRL: return ImGuiKey_RightCtrl;
        case SDLK_RSHIFT: return ImGuiKey_RightShift;
        case SDLK_RALT: return ImGuiKey_RightAlt;
        case SDLK_RGUI: return ImGuiKey_RightSuper;
        case SDLK_APPLICATION: return ImGuiKey_Menu;
        case SDLK_0: return ImGuiKey_0;
        case SDLK_1: return ImGuiKey_1;
        case SDLK_2: return ImGuiKey_2;
        case SDLK_3: return ImGuiKey_3;
        case SDLK_4: return ImGuiKey_4;
        case SDLK_5: return ImGuiKey_5;
        case SDLK_6: return ImGuiKey_6;
        case SDLK_7: return ImGuiKey_7;
        case SDLK_8: return ImGuiKey_8;
        case SDLK_9: return ImGuiKey_9;
        case SDLK_a: return ImGuiKey_A;
        case SDLK_b: return ImGuiKey_B;
        case SDLK_c: return ImGuiKey_C;
        case SDLK_d: return ImGuiKey_D;
        case SDLK_e: return ImGuiKey_E;
        case SDLK_f: return ImGuiKey_F;
        case SDLK_g: return ImGuiKey_G;
        case SDLK_h: return ImGuiKey_H;
        case SDLK_i: return ImGuiKey_I;
        case SDLK_j: return ImGuiKey_J;
        case SDLK_k: return ImGuiKey_K;
        case SDLK_l: return ImGuiKey_L;
        case SDLK_m: return ImGuiKey_M;
        case SDLK_n: return ImGuiKey_N;
        case SDLK_o: return ImGuiKey_O;
        case SDLK_p: return ImGuiKey_P;
        case SDLK_q: return ImGuiKey_Q;
        case SDLK_r: return ImGuiKey_R;
        case SDLK_s: return ImGuiKey_S;
        case SDLK_t: return ImGuiKey_T;
        case SDLK_u: return ImGuiKey_U;
        case SDLK_v: return ImGuiKey_V;
        case SDLK_w: return ImGuiKey_W;
        case SDLK_x: return ImGuiKey_X;
        case SDLK_y: return ImGuiKey_Y;
        case SDLK_z: return ImGuiKey_Z;
        case SDLK_F1: return ImGuiKey_F1;
        case SDLK_F2: return ImGuiKey_F2;
        case SDLK_F3: return ImGuiKey_F3;
        case SDLK_F4: return ImGuiKey_F4;
        case SDLK_F5: return ImGuiKey_F5;
        case SDLK_F6: return ImGuiKey_F6;
        case SDLK_F7: return ImGuiKey_F7;
        case SDLK_F8: return ImGuiKey_F8;
        case SDLK_F9: return ImGuiKey_F9;
        case SDLK_F10: return ImGuiKey_F10;
        case SDLK_F11: return ImGuiKey_F11;
        case SDLK_F12: return ImGuiKey_F12;
        case SDLK_F13: return ImGuiKey_F13;
        case SDLK_F14: return ImGuiKey_F14;
        case SDLK_F15: return ImGuiKey_F15;
        case SDLK_F16: return ImGuiKey_F16;
        case SDLK_F17: return ImGuiKey_F17;
        case SDLK_F18: return ImGuiKey_F18;
        case SDLK_F19: return ImGuiKey_F19;
        case SDLK_F20: return ImGuiKey_F20;
        case SDLK_F21: return ImGuiKey_F21;
        case SDLK_F22: return ImGuiKey_F22;
        case SDLK_F23: return ImGuiKey_F23;
        case SDLK_F24: return ImGuiKey_F24;
        case SDLK_AC_BACK: return ImGuiKey_AppBack;
        case SDLK_AC_FORWARD: return ImGuiKey_AppForward;
        default: break;
    }
    return ImGuiKey_None;
}

static void ImGui_ImplSDL2_UpdateKeyModifiers(SDL_Keymod sdl_key_mods)
{
    ImGuiIO& io = ImGui::GetIO();
    io.AddKeyEvent(ImGuiMod_Ctrl, (sdl_key_mods & KMOD_CTRL) != 0);
    io.AddKeyEvent(ImGuiMod_Shift, (sdl_key_mods & KMOD_SHIFT) != 0);
    io.AddKeyEvent(ImGuiMod_Alt, (sdl_key_mods & KMOD_ALT) != 0);
    io.AddKeyEvent(ImGuiMod_Super, (sdl_key_mods & KMOD_GUI) != 0);
}

static ImGuiViewport* ImGui_ImplSDL2_GetViewportForWindowID(Uint32 window_id)
{
    return ImGui::FindViewportByPlatformHandle((void*)(intptr_t)window_id);
}

// You can read the io.WantCaptureMouse, io.WantCaptureKeyboard flags to tell if dear imgui wants to use your inputs.
// - When io.WantCaptureMouse is true, do not dispatch mouse input data to your main application, or clear/overwrite your copy of the mouse data.
// - When io.WantCaptureKeyboard is true, do not dispatch keyboard input data to your main application, or clear/overwrite your copy of the keyboard data.
// Generally you may always pass all inputs to dear imgui, and hide them from your application based on those two flags.
bool ImGui_ImplSDL2_ProcessEvent(const SDL_Event* event)
{
    ImGui_ImplSDL2_Data* bd = ImGui_ImplSDL2_GetBackendData();
    IM_ASSERT(bd != nullptr && "Context or backend not initialized! Did you call ImGui_ImplSDL2_Init()?");
    ImGuiIO& io = ImGui::GetIO();

    switch (event->type)
    {
        case SDL_MOUSEMOTION:
        {
            if (ImGui_ImplSDL2_GetViewportForWindowID(event->motion.windowID) == nullptr)
                return false;
            ImVec2 mouse_pos((float)event->motion.x, (float)event->motion.y);
            if (io.ConfigFlags & ImGuiConfigFlags_ViewportsEnable)
            {
                int window_x, window_y;
                SDL_GetWindowPosition(SDL_GetWindowFromID(event->motion.windowID), &window_x, &window_y);
                mouse_pos.x += window_x;
                mouse_pos.y += window_y;
            }
            io.AddMouseSourceEvent(event->motion.which == SDL_TOUCH_MOUSEID ? ImGuiMouseSource_TouchScreen : ImGuiMouseSource_Mouse);
            io.AddMousePosEvent(mouse_pos.x, mouse_pos.y);
            return true;
        }
        case SDL_MOUSEWHEEL:
        {
            if (ImGui_ImplSDL2_GetViewportForWindowID(event->wheel.windowID) == nullptr)
                return false;
            //IMGUI_DEBUG_LOG("wheel %.2f %.2f, precise %.2f %.2f\n", (float)event->wheel.x, (float)event->wheel.y, event->wheel.preciseX, event->wheel.preciseY);
#if SDL_VERSION_ATLEAST(2,0,18) // If this fails to compile on Emscripten: update to latest Emscripten!
            float wheel_x = -event->wheel.preciseX;
            float wheel_y = event->wheel.preciseY;
#else
            float wheel_x = -(float)event->wheel.x;
            float wheel_y = (float)event->wheel.y;
#endif
#if defined(__EMSCRIPTEN__) && !SDL_VERSION_ATLEAST(2,31,0)
            wheel_x /= 100.0f;
#endif
            io.AddMouseSourceEvent(event->wheel.which == SDL_TOUCH_MOUSEID ? ImGuiMouseSource_TouchScreen : ImGuiMouseSource_Mouse);
            io.AddMouseWheelEvent(wheel_x, wheel_y);
            return true;
        }
        case SDL_MOUSEBUTTONDOWN:
        case SDL_MOUSEBUTTONUP:
        {
            if (ImGui_ImplSDL2_GetViewportForWindowID(event->button.windowID) == nullptr)
                return false;
            int mouse_button = -1;
            if (event->button.button == SDL_BUTTON_LEFT) { mouse_button = 0; }
            if (event->button.button == SDL_BUTTON_RIGHT) { mouse_button = 1; }
            if (event->button.button == SDL_BUTTON_MIDDLE) { mouse_button = 2; }
            if (event->button.button == SDL_BUTTON_X1) { mouse_button = 3; }
            if (event->button.button == SDL_BUTTON_X2) { mouse_button = 4; }
            if (mouse_button == -1)
                break;
            io.AddMouseSourceEvent(event->button.which == SDL_TOUCH_MOUSEID ? ImGuiMouseSource_TouchScreen : ImGuiMouseSource_Mouse);
            io.AddMouseButtonEvent(mouse_button, (event->type == SDL_MOUSEBUTTONDOWN));
            bd->MouseButtonsDown = (event->type == SDL_MOUSEBUTTONDOWN) ? (bd->MouseButtonsDown | (1 << mouse_button)) : (bd->MouseButtonsDown & ~(1 << mouse_button));
            return true;
        }
        case SDL_TEXTINPUT:
        {
            if (ImGui_ImplSDL2_GetViewportForWindowID(event->text.windowID) == nullptr)
                return false;
            io.AddInputCharactersUTF8(event->text.text);
            return true;
        }
        case SDL_KEYDOWN:
        case SDL_KEYUP:
        {
            if (ImGui_ImplSDL2_GetViewportForWindowID(event->key.windowID) == nullptr)
                return false;
            ImGui_ImplSDL2_UpdateKeyModifiers((SDL_Keymod)event->key.keysym.mod);
            //IMGUI_DEBUG_LOG("SDL_KEY_%s : key=%d ('%s'), scancode=%d ('%s'), mod=%X\n",
            //    (event->type == SDL_KEYDOWN) ? "DOWN" : "UP  ", event->key.keysym.sym, SDL_GetKeyName(event->key.keysym.sym), event->key.keysym.scancode, SDL_GetScancodeName(event->key.keysym.scancode), event->key.keysym.mod);
            ImGuiKey key = ImGui_ImplSDL2_KeyEventToImGuiKey(event->key.keysym.sym, event->key.keysym.scancode);
            io.AddKeyEvent(key, (event->type == SDL_KEYDOWN));
            io.SetKeyEventNativeData(key, event->key.keysym.sym, event->key.keysym.scancode, event->key.keysym.scancode); // To support legacy indexing (<1.87 user code). Legacy backend uses SDLK_*** as indices to IsKeyXXX() functions.
            return true;
        }
        case SDL_WINDOWEVENT:
        {
            ImGuiViewport* viewport = ImGui_ImplSDL2_GetViewportForWindowID(event->window.windowID);
            if (viewport == NULL)
                return false;

            // - When capturing mouse, SDL will send a bunch of conflicting LEAVE/ENTER event on every mouse move, but the final ENTER tends to be right.
            // - However we won't get a correct LEAVE event for a captured window.
            // - In some cases, when detaching a window from main viewport SDL may send SDL_WINDOWEVENT_ENTER one frame too late,
            //   causing SDL_WINDOWEVENT_LEAVE on previous frame to interrupt drag operation by clear mouse position. This is why
            //   we delay process the SDL_WINDOWEVENT_LEAVE events by one frame. See issue #5012 for details.
            Uint8 window_event = event->window.event;
            if (window_event == SDL_WINDOWEVENT_ENTER)
            {
                bd->MouseWindowID = event->window.windowID;
                bd->MouseLastLeaveFrame = 0;
            }
            if (window_event == SDL_WINDOWEVENT_LEAVE)
                bd->MouseLastLeaveFrame = ImGui::GetFrameCount() + 1;
            if (window_event == SDL_WINDOWEVENT_FOCUS_GAINED)
                io.AddFocusEvent(true);
            else if (window_event == SDL_WINDOWEVENT_FOCUS_LOST)
                io.AddFocusEvent(false);
            else if (window_event == SDL_WINDOWEVENT_CLOSE)
                viewport->PlatformRequestClose = true;
            else if (window_event == SDL_WINDOWEVENT_MOVED)
                viewport->PlatformRequestMove = true;
            else if (window_event == SDL_WINDOWEVENT_RESIZED)
                viewport->PlatformRequestResize = true;
            return true;
        }
        case SDL_CONTROLLERDEVICEADDED:
        case SDL_CONTROLLERDEVICEREMOVED:
        {
            bd->WantUpdateGamepadsList = true;
            return true;
        }
    }
    return false;
}

#ifdef __EMSCRIPTEN__
EM_JS(void, ImGui_ImplSDL2_EmscriptenOpenURL, (char const* url), { url = url ? UTF8ToString(url) : null; if (url) window.open(url, '_blank'); });
#endif

static bool ImGui_ImplSDL2_Init(SDL_Window* window, SDL_Renderer* renderer, void* sdl_gl_context)
{
    ImGuiIO& io = ImGui::GetIO();
    IMGUI_CHECKVERSION();
    IM_ASSERT(io.BackendPlatformUserData == nullptr && "Already initialized a platform backend!");

    // Check and store if we are on a SDL backend that supports global mouse position
    // ("wayland" and "rpi" don't support it, but we chose to use a white-list instead of a black-list)
    bool mouse_can_use_global_state = false;
#if SDL_HAS_CAPTURE_AND_GLOBAL_MOUSE
    const char* sdl_backend = SDL_GetCurrentVideoDriver();
    const char* global_mouse_whitelist[] = { "windows", "cocoa", "x11", "DIVE", "VMAN" };
    for (int n = 0; n < IM_ARRAYSIZE(global_mouse_whitelist); n++)
        if (strncmp(sdl_backend, global_mouse_whitelist[n], strlen(global_mouse_whitelist[n])) == 0)
            mouse_can_use_global_state = true;
#endif

    // Setup backend capabilities flags
    ImGui_ImplSDL2_Data* bd = IM_NEW(ImGui_ImplSDL2_Data)();
    io.BackendPlatformUserData = (void*)bd;
    io.BackendPlatformName = "imgui_impl_sdl2";
    io.BackendFlags |= ImGuiBackendFlags_HasMouseCursors;           // We can honor GetMouseCursor() values (optional)
    io.BackendFlags |= ImGuiBackendFlags_HasSetMousePos;            // We can honor io.WantSetMousePos requests (optional, rarely used)
    if (mouse_can_use_global_state)
        io.BackendFlags |= ImGuiBackendFlags_PlatformHasViewports;  // We can create multi-viewports on the Platform side (optional)

    bd->Window = window;
    bd->WindowID = SDL_GetWindowID(window);
    bd->Renderer = renderer;

    // SDL on Linux/OSX doesn't report events for unfocused windows (see https://github.com/ocornut/imgui/issues/4960)
    // We will use 'MouseCanReportHoveredViewport' to set 'ImGuiBackendFlags_HasMouseHoveredViewport' dynamically each frame.
    bd->MouseCanUseGlobalState = mouse_can_use_global_state;
#ifndef __APPLE__
    bd->MouseCanReportHoveredViewport = bd->MouseCanUseGlobalState;
#else
    bd->MouseCanReportHoveredViewport = false;
#endif

    ImGuiPlatformIO& platform_io = ImGui::GetPlatformIO();
    platform_io.Platform_SetClipboardTextFn = ImGui_ImplSDL2_SetClipboardText;
    platform_io.Platform_GetClipboardTextFn = ImGui_ImplSDL2_GetClipboardText;
    platform_io.Platform_ClipboardUserData = nullptr;
    platform_io.Platform_SetImeDataFn = ImGui_ImplSDL2_PlatformSetImeData;
#ifdef __EMSCRIPTEN__
    platform_io.Platform_OpenInShellFn = [](ImGuiContext*, const char* url) { ImGui_ImplSDL2_EmscriptenOpenURL(url); return true; };
#elif SDL_HAS_OPEN_URL
    platform_io.Platform_OpenInShellFn = [](ImGuiContext*, const char* url) { return SDL_OpenURL(url) == 0; };
#endif

    // Update monitor a first time during init
    ImGui_ImplSDL2_UpdateMonitors();

    // Gamepad handling
    bd->GamepadMode = ImGui_ImplSDL2_GamepadMode_AutoFirst;
    bd->WantUpdateGamepadsList = true;

    // Load mouse cursors
    bd->MouseCursors[ImGuiMouseCursor_Arrow] = SDL_CreateSystemCursor(SDL_SYSTEM_CURSOR_ARROW);
    bd->MouseCursors[ImGuiMouseCursor_TextInput] = SDL_CreateSystemCursor(SDL_SYSTEM_CURSOR_IBEAM);
    bd->MouseCursors[ImGuiMouseCursor_ResizeAll] = SDL_CreateSystemCursor(SDL_SYSTEM_CURSOR_SIZEALL);
    bd->MouseCursors[ImGuiMouseCursor_ResizeNS] = SDL_CreateSystemCursor(SDL_SYSTEM_CURSOR_SIZENS);
    bd->MouseCursors[ImGuiMouseCursor_ResizeEW] = SDL_CreateSystemCursor(SDL_SYSTEM_CURSOR_SIZEWE);
    bd->MouseCursors[ImGuiMouseCursor_ResizeNESW] = SDL_CreateSystemCursor(SDL_SYSTEM_CURSOR_SIZENESW);
    bd->MouseCursors[ImGuiMouseCursor_ResizeNWSE] = SDL_CreateSystemCursor(SDL_SYSTEM_CURSOR_SIZENWSE);
    bd->MouseCursors[ImGuiMouseCursor_Hand] = SDL_CreateSystemCursor(SDL_SYSTEM_CURSOR_HAND);
    bd->MouseCursors[ImGuiMouseCursor_Wait] = SDL_CreateSystemCursor(SDL_SYSTEM_CURSOR_WAIT);
    bd->MouseCursors[ImGuiMouseCursor_Progress] = SDL_CreateSystemCursor(SDL_SYSTEM_CURSOR_WAITARROW);
    bd->MouseCursors[ImGuiMouseCursor_NotAllowed] = SDL_CreateSystemCursor(SDL_SYSTEM_CURSOR_NO);

    // Set platform dependent data in viewport
    // Our mouse update function expect PlatformHandle to be filled for the main viewport
    ImGuiViewport* main_viewport = ImGui::GetMainViewport();
    main_viewport->PlatformHandle = (void*)(intptr_t)bd->WindowID;
    main_viewport->PlatformHandleRaw = nullptr;
    SDL_SysWMinfo info;
    SDL_VERSION(&info.version);
    if (SDL_GetWindowWMInfo(window, &info))
    {
#if defined(SDL_VIDEO_DRIVER_WINDOWS)
        main_viewport->PlatformHandleRaw = (void*)info.info.win.window;
#elif defined(__APPLE__) && defined(SDL_VIDEO_DRIVER_COCOA)
        main_viewport->PlatformHandleRaw = (void*)info.info.cocoa.window;
#endif
    }

    // From 2.0.5: Set SDL hint to receive mouse click events on window focus, otherwise SDL doesn't emit the event.
    // Without this, when clicking to gain focus, our widgets wouldn't activate even though they showed as hovered.
    // (This is unfortunately a global SDL setting, so enabling it might have a side-effect on your application.
    // It is unlikely to make a difference, but if your app absolutely needs to ignore the initial on-focus click:
    // you can ignore SDL_MOUSEBUTTONDOWN events coming right after a SDL_WINDOWEVENT_FOCUS_GAINED)
#ifdef SDL_HINT_MOUSE_FOCUS_CLICKTHROUGH
    SDL_SetHint(SDL_HINT_MOUSE_FOCUS_CLICKTHROUGH, "1");
#endif

    // From 2.0.18: Enable native IME.
    // IMPORTANT: This is used at the time of SDL_CreateWindow() so this will only affects secondary windows, if any.
    // For the main window to be affected, your application needs to call this manually before calling SDL_CreateWindow().
#ifdef SDL_HINT_IME_SHOW_UI
    SDL_SetHint(SDL_HINT_IME_SHOW_UI, "1");
#endif

    // From 2.0.22: Disable auto-capture, this is preventing drag and drop across multiple windows (see #5710)
#ifdef SDL_HINT_MOUSE_AUTO_CAPTURE
    SDL_SetHint(SDL_HINT_MOUSE_AUTO_CAPTURE, "0");
#endif

    // We need SDL_CaptureMouse(), SDL_GetGlobalMouseState() from SDL 2.0.4+ to support multiple viewports.
    // We left the call to ImGui_ImplSDL2_InitMultiViewportSupport() outside of #ifdef to avoid unused-function warnings.
    if (io.BackendFlags & ImGuiBackendFlags_PlatformHasViewports)
        ImGui_ImplSDL2_InitMultiViewportSupport(window, sdl_gl_context);

    return true;
}

bool ImGui_ImplSDL2_InitForOpenGL(SDL_Window* window, void* sdl_gl_context)
{
    return ImGui_ImplSDL2_Init(window, nullptr, sdl_gl_context);
}

bool ImGui_ImplSDL2_InitForVulkan(SDL_Window* window)
{
#if !SDL_HAS_VULKAN
    IM_ASSERT(0 && "Unsupported");
#endif
    if (!ImGui_ImplSDL2_Init(window, nullptr, nullptr))
        return false;
    ImGui_ImplSDL2_Data* bd = ImGui_ImplSDL2_GetBackendData();
    bd->UseVulkan = true;
    return true;
}

bool ImGui_ImplSDL2_InitForD3D(SDL_Window* window)
{
#if !defined(_WIN32)
    IM_ASSERT(0 && "Unsupported");
#endif
    return ImGui_ImplSDL2_Init(window, nullptr, nullptr);
}

bool ImGui_ImplSDL2_InitForMetal(SDL_Window* window)
{
    return ImGui_ImplSDL2_Init(window, nullptr, nullptr);
}

bool ImGui_ImplSDL2_InitForSDLRenderer(SDL_Window* window, SDL_Renderer* renderer)
{
    return ImGui_ImplSDL2_Init(window, renderer, nullptr);
}

bool ImGui_ImplSDL2_InitForOther(SDL_Window* window)
{
    return ImGui_ImplSDL2_Init(window, nullptr, nullptr);
}

static void ImGui_ImplSDL2_CloseGamepads();

void ImGui_ImplSDL2_Shutdown()
{
    ImGui_ImplSDL2_Data* bd = ImGui_ImplSDL2_GetBackendData();
    IM_ASSERT(bd != nullptr && "No platform backend to shutdown, or already shutdown?");
    ImGuiIO& io = ImGui::GetIO();

    ImGui_ImplSDL2_ShutdownMultiViewportSupport();

    if (bd->ClipboardTextData)
        SDL_free(bd->ClipboardTextData);
    for (ImGuiMouseCursor cursor_n = 0; cursor_n < ImGuiMouseCursor_COUNT; cursor_n++)
        SDL_FreeCursor(bd->MouseCursors[cursor_n]);
    ImGui_ImplSDL2_CloseGamepads();

    io.BackendPlatformName = nullptr;
    io.BackendPlatformUserData = nullptr;
    io.BackendFlags &= ~(ImGuiBackendFlags_HasMouseCursors | ImGuiBackendFlags_HasSetMousePos | ImGuiBackendFlags_HasGamepad | ImGuiBackendFlags_PlatformHasViewports | ImGuiBackendFlags_HasMouseHoveredViewport);
    IM_DELETE(bd);
}

// This code is incredibly messy because some of the functions we need for full viewport support are not available in SDL < 2.0.4.
static void ImGui_ImplSDL2_UpdateMouseData()
{
    ImGui_ImplSDL2_Data* bd = ImGui_ImplSDL2_GetBackendData();
    ImGuiIO& io = ImGui::GetIO();

    // We forward mouse input when hovered or captured (via SDL_MOUSEMOTION) or when focused (below)
#if SDL_HAS_CAPTURE_AND_GLOBAL_MOUSE
    // - SDL_CaptureMouse() let the OS know e.g. that our drags can extend outside of parent boundaries (we want updated position) and shouldn't trigger other operations outside.
    // - Debuggers under Linux tends to leave captured mouse on break, which may be very inconvenient, so to migitate the issue we wait until mouse has moved to begin capture.
    bool want_capture = false;
    for (int button_n = 0; button_n < ImGuiMouseButton_COUNT && !want_capture; button_n++)
        if (ImGui::IsMouseDragging(button_n, 1.0f))
            want_capture = true;
    SDL_CaptureMouse(want_capture ? SDL_TRUE : SDL_FALSE);

    SDL_Window* focused_window = SDL_GetKeyboardFocus();
    const bool is_app_focused = (focused_window && (bd->Window == focused_window || ImGui_ImplSDL2_GetViewportForWindowID(SDL_GetWindowID(focused_window)) != NULL));
#else
    SDL_Window* focused_window = bd->Window;
    const bool is_app_focused = (SDL_GetWindowFlags(bd->Window) & SDL_WINDOW_INPUT_FOCUS) != 0; // SDL 2.0.3 and non-windowed systems: single-viewport only
#endif

    if (is_app_focused)
    {
        // (Optional) Set OS mouse position from Dear ImGui if requested (rarely used, only when io.ConfigNavMoveSetMousePos is enabled by user)
        if (io.WantSetMousePos)
        {
#if SDL_HAS_CAPTURE_AND_GLOBAL_MOUSE
            if (io.ConfigFlags & ImGuiConfigFlags_ViewportsEnable)
                SDL_WarpMouseGlobal((int)io.MousePos.x, (int)io.MousePos.y);
            else
#endif
                SDL_WarpMouseInWindow(bd->Window, (int)io.MousePos.x, (int)io.MousePos.y);
        }

        // (Optional) Fallback to provide mouse position when focused (SDL_MOUSEMOTION already provides this when hovered or captured)
        const bool is_relative_mouse_mode = SDL_GetRelativeMouseMode() != 0;
        if (bd->MouseCanUseGlobalState && bd->MouseButtonsDown == 0 && !is_relative_mouse_mode)
        {
            // Single-viewport mode: mouse position in client window coordinates (io.MousePos is (0,0) when the mouse is on the upper-left corner of the app window)
<<<<<<< HEAD
            // Multi-viewport mode: mouse position in OS absolute coordinates (io.MousePos is (0,0) when the mouse is on the upper-left of the primary monitor)
            int mouse_x, mouse_y, window_x, window_y;
            SDL_GetGlobalMouseState(&mouse_x, &mouse_y);
            if (!(io.ConfigFlags & ImGuiConfigFlags_ViewportsEnable))
            {
                SDL_GetWindowPosition(focused_window, &window_x, &window_y);
                mouse_x -= window_x;
                mouse_y -= window_y;
            }
            io.AddMousePosEvent((float)mouse_x, (float)mouse_y);
=======
            int window_x, window_y, mouse_x_global, mouse_y_global;
            SDL_GetGlobalMouseState(&mouse_x_global, &mouse_y_global);
            SDL_GetWindowPosition(bd->Window, &window_x, &window_y);
            io.AddMousePosEvent((float)(mouse_x_global - window_x), (float)(mouse_y_global - window_y));
>>>>>>> aa83d5d4
        }
    }

    // (Optional) When using multiple viewports: call io.AddMouseViewportEvent() with the viewport the OS mouse cursor is hovering.
    // If ImGuiBackendFlags_HasMouseHoveredViewport is not set by the backend, Dear imGui will ignore this field and infer the information using its flawed heuristic.
    // - [!] SDL backend does NOT correctly ignore viewports with the _NoInputs flag.
    //       Some backend are not able to handle that correctly. If a backend report an hovered viewport that has the _NoInputs flag (e.g. when dragging a window
    //       for docking, the viewport has the _NoInputs flag in order to allow us to find the viewport under), then Dear ImGui is forced to ignore the value reported
    //       by the backend, and use its flawed heuristic to guess the viewport behind.
    // - [X] SDL backend correctly reports this regardless of another viewport behind focused and dragged from (we need this to find a useful drag and drop target).
    if (io.BackendFlags & ImGuiBackendFlags_HasMouseHoveredViewport)
    {
        ImGuiID mouse_viewport_id = 0;
        if (ImGuiViewport* mouse_viewport = ImGui_ImplSDL2_GetViewportForWindowID(bd->MouseWindowID))
            mouse_viewport_id = mouse_viewport->ID;
        io.AddMouseViewportEvent(mouse_viewport_id);
    }
}

static void ImGui_ImplSDL2_UpdateMouseCursor()
{
    ImGuiIO& io = ImGui::GetIO();
    if (io.ConfigFlags & ImGuiConfigFlags_NoMouseCursorChange)
        return;
    ImGui_ImplSDL2_Data* bd = ImGui_ImplSDL2_GetBackendData();

    ImGuiMouseCursor imgui_cursor = ImGui::GetMouseCursor();
    if (io.MouseDrawCursor || imgui_cursor == ImGuiMouseCursor_None)
    {
        // Hide OS mouse cursor if imgui is drawing it or if it wants no cursor
        SDL_ShowCursor(SDL_FALSE);
    }
    else
    {
        // Show OS mouse cursor
        SDL_Cursor* expected_cursor = bd->MouseCursors[imgui_cursor] ? bd->MouseCursors[imgui_cursor] : bd->MouseCursors[ImGuiMouseCursor_Arrow];
        if (bd->MouseLastCursor != expected_cursor)
        {
            SDL_SetCursor(expected_cursor); // SDL function doesn't have an early out (see #6113)
            bd->MouseLastCursor = expected_cursor;
        }
        SDL_ShowCursor(SDL_TRUE);
    }
}

static void ImGui_ImplSDL2_CloseGamepads()
{
    ImGui_ImplSDL2_Data* bd = ImGui_ImplSDL2_GetBackendData();
    if (bd->GamepadMode != ImGui_ImplSDL2_GamepadMode_Manual)
        for (SDL_GameController* gamepad : bd->Gamepads)
            SDL_GameControllerClose(gamepad);
    bd->Gamepads.resize(0);
}

void ImGui_ImplSDL2_SetGamepadMode(ImGui_ImplSDL2_GamepadMode mode, struct _SDL_GameController** manual_gamepads_array, int manual_gamepads_count)
{
    ImGui_ImplSDL2_Data* bd = ImGui_ImplSDL2_GetBackendData();
    ImGui_ImplSDL2_CloseGamepads();
    if (mode == ImGui_ImplSDL2_GamepadMode_Manual)
    {
        IM_ASSERT(manual_gamepads_array != nullptr || manual_gamepads_count <= 0);
        for (int n = 0; n < manual_gamepads_count; n++)
            bd->Gamepads.push_back(manual_gamepads_array[n]);
    }
    else
    {
        IM_ASSERT(manual_gamepads_array == nullptr && manual_gamepads_count <= 0);
        bd->WantUpdateGamepadsList = true;
    }
    bd->GamepadMode = mode;
}

static void ImGui_ImplSDL2_UpdateGamepadButton(ImGui_ImplSDL2_Data* bd, ImGuiIO& io, ImGuiKey key, SDL_GameControllerButton button_no)
{
    bool merged_value = false;
    for (SDL_GameController* gamepad : bd->Gamepads)
        merged_value |= SDL_GameControllerGetButton(gamepad, button_no) != 0;
    io.AddKeyEvent(key, merged_value);
}

static inline float Saturate(float v) { return v < 0.0f ? 0.0f : v  > 1.0f ? 1.0f : v; }
static void ImGui_ImplSDL2_UpdateGamepadAnalog(ImGui_ImplSDL2_Data* bd, ImGuiIO& io, ImGuiKey key, SDL_GameControllerAxis axis_no, float v0, float v1)
{
    float merged_value = 0.0f;
    for (SDL_GameController* gamepad : bd->Gamepads)
    {
        float vn = Saturate((float)(SDL_GameControllerGetAxis(gamepad, axis_no) - v0) / (float)(v1 - v0));
        if (merged_value < vn)
            merged_value = vn;
    }
    io.AddKeyAnalogEvent(key, merged_value > 0.1f, merged_value);
}

static void ImGui_ImplSDL2_UpdateGamepads()
{
    ImGui_ImplSDL2_Data* bd = ImGui_ImplSDL2_GetBackendData();
    ImGuiIO& io = ImGui::GetIO();

    // Update list of controller(s) to use
    if (bd->WantUpdateGamepadsList && bd->GamepadMode != ImGui_ImplSDL2_GamepadMode_Manual)
    {
        ImGui_ImplSDL2_CloseGamepads();
        int joystick_count = SDL_NumJoysticks();
        for (int n = 0; n < joystick_count; n++)
            if (SDL_IsGameController(n))
                if (SDL_GameController* gamepad = SDL_GameControllerOpen(n))
                {
                    bd->Gamepads.push_back(gamepad);
                    if (bd->GamepadMode == ImGui_ImplSDL2_GamepadMode_AutoFirst)
                        break;
                }
        bd->WantUpdateGamepadsList = false;
    }

    // FIXME: Technically feeding gamepad shouldn't depend on this now that they are regular inputs.
    if ((io.ConfigFlags & ImGuiConfigFlags_NavEnableGamepad) == 0)
        return;
    io.BackendFlags &= ~ImGuiBackendFlags_HasGamepad;
    if (bd->Gamepads.Size == 0)
        return;
    io.BackendFlags |= ImGuiBackendFlags_HasGamepad;

    // Update gamepad inputs
    const int thumb_dead_zone = 8000; // SDL_gamecontroller.h suggests using this value.
    ImGui_ImplSDL2_UpdateGamepadButton(bd, io, ImGuiKey_GamepadStart,       SDL_CONTROLLER_BUTTON_START);
    ImGui_ImplSDL2_UpdateGamepadButton(bd, io, ImGuiKey_GamepadBack,        SDL_CONTROLLER_BUTTON_BACK);
    ImGui_ImplSDL2_UpdateGamepadButton(bd, io, ImGuiKey_GamepadFaceLeft,    SDL_CONTROLLER_BUTTON_X);              // Xbox X, PS Square
    ImGui_ImplSDL2_UpdateGamepadButton(bd, io, ImGuiKey_GamepadFaceRight,   SDL_CONTROLLER_BUTTON_B);              // Xbox B, PS Circle
    ImGui_ImplSDL2_UpdateGamepadButton(bd, io, ImGuiKey_GamepadFaceUp,      SDL_CONTROLLER_BUTTON_Y);              // Xbox Y, PS Triangle
    ImGui_ImplSDL2_UpdateGamepadButton(bd, io, ImGuiKey_GamepadFaceDown,    SDL_CONTROLLER_BUTTON_A);              // Xbox A, PS Cross
    ImGui_ImplSDL2_UpdateGamepadButton(bd, io, ImGuiKey_GamepadDpadLeft,    SDL_CONTROLLER_BUTTON_DPAD_LEFT);
    ImGui_ImplSDL2_UpdateGamepadButton(bd, io, ImGuiKey_GamepadDpadRight,   SDL_CONTROLLER_BUTTON_DPAD_RIGHT);
    ImGui_ImplSDL2_UpdateGamepadButton(bd, io, ImGuiKey_GamepadDpadUp,      SDL_CONTROLLER_BUTTON_DPAD_UP);
    ImGui_ImplSDL2_UpdateGamepadButton(bd, io, ImGuiKey_GamepadDpadDown,    SDL_CONTROLLER_BUTTON_DPAD_DOWN);
    ImGui_ImplSDL2_UpdateGamepadButton(bd, io, ImGuiKey_GamepadL1,          SDL_CONTROLLER_BUTTON_LEFTSHOULDER);
    ImGui_ImplSDL2_UpdateGamepadButton(bd, io, ImGuiKey_GamepadR1,          SDL_CONTROLLER_BUTTON_RIGHTSHOULDER);
    ImGui_ImplSDL2_UpdateGamepadAnalog(bd, io, ImGuiKey_GamepadL2,          SDL_CONTROLLER_AXIS_TRIGGERLEFT,  0.0f, 32767);
    ImGui_ImplSDL2_UpdateGamepadAnalog(bd, io, ImGuiKey_GamepadR2,          SDL_CONTROLLER_AXIS_TRIGGERRIGHT, 0.0f, 32767);
    ImGui_ImplSDL2_UpdateGamepadButton(bd, io, ImGuiKey_GamepadL3,          SDL_CONTROLLER_BUTTON_LEFTSTICK);
    ImGui_ImplSDL2_UpdateGamepadButton(bd, io, ImGuiKey_GamepadR3,          SDL_CONTROLLER_BUTTON_RIGHTSTICK);
    ImGui_ImplSDL2_UpdateGamepadAnalog(bd, io, ImGuiKey_GamepadLStickLeft,  SDL_CONTROLLER_AXIS_LEFTX,  -thumb_dead_zone, -32768);
    ImGui_ImplSDL2_UpdateGamepadAnalog(bd, io, ImGuiKey_GamepadLStickRight, SDL_CONTROLLER_AXIS_LEFTX,  +thumb_dead_zone, +32767);
    ImGui_ImplSDL2_UpdateGamepadAnalog(bd, io, ImGuiKey_GamepadLStickUp,    SDL_CONTROLLER_AXIS_LEFTY,  -thumb_dead_zone, -32768);
    ImGui_ImplSDL2_UpdateGamepadAnalog(bd, io, ImGuiKey_GamepadLStickDown,  SDL_CONTROLLER_AXIS_LEFTY,  +thumb_dead_zone, +32767);
    ImGui_ImplSDL2_UpdateGamepadAnalog(bd, io, ImGuiKey_GamepadRStickLeft,  SDL_CONTROLLER_AXIS_RIGHTX, -thumb_dead_zone, -32768);
    ImGui_ImplSDL2_UpdateGamepadAnalog(bd, io, ImGuiKey_GamepadRStickRight, SDL_CONTROLLER_AXIS_RIGHTX, +thumb_dead_zone, +32767);
    ImGui_ImplSDL2_UpdateGamepadAnalog(bd, io, ImGuiKey_GamepadRStickUp,    SDL_CONTROLLER_AXIS_RIGHTY, -thumb_dead_zone, -32768);
    ImGui_ImplSDL2_UpdateGamepadAnalog(bd, io, ImGuiKey_GamepadRStickDown,  SDL_CONTROLLER_AXIS_RIGHTY, +thumb_dead_zone, +32767);
}

// FIXME: Note that doesn't update with DPI/Scaling change only as SDL2 doesn't have an event for it (SDL3 has).
static void ImGui_ImplSDL2_UpdateMonitors()
{
    ImGuiPlatformIO& platform_io = ImGui::GetPlatformIO();
    platform_io.Monitors.resize(0);
    int display_count = SDL_GetNumVideoDisplays();
    for (int n = 0; n < display_count; n++)
    {
        // Warning: the validity of monitor DPI information on Windows depends on the application DPI awareness settings, which generally needs to be set in the manifest or at runtime.
        ImGuiPlatformMonitor monitor;
        SDL_Rect r;
        SDL_GetDisplayBounds(n, &r);
        monitor.MainPos = monitor.WorkPos = ImVec2((float)r.x, (float)r.y);
        monitor.MainSize = monitor.WorkSize = ImVec2((float)r.w, (float)r.h);
#if SDL_HAS_USABLE_DISPLAY_BOUNDS
        if (SDL_GetDisplayUsableBounds(n, &r) == 0 && r.w > 0 && r.h > 0)
        {
            monitor.WorkPos = ImVec2((float)r.x, (float)r.y);
            monitor.WorkSize = ImVec2((float)r.w, (float)r.h);
        }
#endif
#if SDL_HAS_PER_MONITOR_DPI
        // FIXME-VIEWPORT: On MacOS SDL reports actual monitor DPI scale, ignoring OS configuration. We may want to set
        //  DpiScale to cocoa_window.backingScaleFactor here.
        float dpi = 0.0f;
        if (!SDL_GetDisplayDPI(n, &dpi, nullptr, nullptr))
        {
            if (dpi <= 0.0f)
                continue; // Some accessibility applications are declaring virtual monitors with a DPI of 0, see #7902.
            monitor.DpiScale = dpi / 96.0f;
        }
#endif
        monitor.PlatformHandle = (void*)(intptr_t)n;
        platform_io.Monitors.push_back(monitor);
    }
}

void ImGui_ImplSDL2_NewFrame()
{
    ImGui_ImplSDL2_Data* bd = ImGui_ImplSDL2_GetBackendData();
    IM_ASSERT(bd != nullptr && "Context or backend not initialized! Did you call ImGui_ImplSDL2_Init()?");
    ImGuiIO& io = ImGui::GetIO();

    // Setup display size (every frame to accommodate for window resizing)
    int w, h;
    int display_w, display_h;
    SDL_GetWindowSize(bd->Window, &w, &h);
    if (SDL_GetWindowFlags(bd->Window) & SDL_WINDOW_MINIMIZED)
        w = h = 0;
    if (bd->Renderer != nullptr)
        SDL_GetRendererOutputSize(bd->Renderer, &display_w, &display_h);
#if SDL_HAS_VULKAN
    else if (SDL_GetWindowFlags(bd->Window) & SDL_WINDOW_VULKAN)
        SDL_Vulkan_GetDrawableSize(bd->Window, &display_w, &display_h);
#endif
    else
        SDL_GL_GetDrawableSize(bd->Window, &display_w, &display_h);
    io.DisplaySize = ImVec2((float)w, (float)h);
    if (w > 0 && h > 0)
        io.DisplayFramebufferScale = ImVec2((float)display_w / w, (float)display_h / h);

    // Update monitors
    ImGui_ImplSDL2_UpdateMonitors();

    // Setup time step (we don't use SDL_GetTicks() because it is using millisecond resolution)
    // (Accept SDL_GetPerformanceCounter() not returning a monotonically increasing value. Happens in VMs and Emscripten, see #6189, #6114, #3644)
    static Uint64 frequency = SDL_GetPerformanceFrequency();
    Uint64 current_time = SDL_GetPerformanceCounter();
    if (current_time <= bd->Time)
        current_time = bd->Time + 1;
    io.DeltaTime = bd->Time > 0 ? (float)((double)(current_time - bd->Time) / frequency) : (float)(1.0f / 60.0f);
    bd->Time = current_time;

    if (bd->MouseLastLeaveFrame && bd->MouseLastLeaveFrame >= ImGui::GetFrameCount() && bd->MouseButtonsDown == 0)
    {
        bd->MouseWindowID = 0;
        bd->MouseLastLeaveFrame = 0;
        io.AddMousePosEvent(-FLT_MAX, -FLT_MAX);
    }

    // Our io.AddMouseViewportEvent() calls will only be valid when not capturing.
    // Technically speaking testing for 'bd->MouseButtonsDown == 0' would be more rigorous, but testing for payload reduces noise and potential side-effects.
    if (bd->MouseCanReportHoveredViewport && ImGui::GetDragDropPayload() == nullptr)
        io.BackendFlags |= ImGuiBackendFlags_HasMouseHoveredViewport;
    else
        io.BackendFlags &= ~ImGuiBackendFlags_HasMouseHoveredViewport;

    ImGui_ImplSDL2_UpdateMouseData();
    ImGui_ImplSDL2_UpdateMouseCursor();

    // Update game controllers (if enabled and available)
    ImGui_ImplSDL2_UpdateGamepads();
}

//--------------------------------------------------------------------------------------------------------
// MULTI-VIEWPORT / PLATFORM INTERFACE SUPPORT
// This is an _advanced_ and _optional_ feature, allowing the backend to create and handle multiple viewports simultaneously.
// If you are new to dear imgui or creating a new binding for dear imgui, it is recommended that you completely ignore this section first..
//--------------------------------------------------------------------------------------------------------

// Helper structure we store in the void* PlatformUserData field of each ImGuiViewport to easily retrieve our backend data.
struct ImGui_ImplSDL2_ViewportData
{
    SDL_Window*     Window;
    Uint32          WindowID;       // Stored in ImGuiViewport::PlatformHandle. Use SDL_GetWindowFromID() to get SDL_Window* from Uint32 WindowID.
    bool            WindowOwned;
    SDL_GLContext   GLContext;

    ImGui_ImplSDL2_ViewportData()   { Window = nullptr; WindowID = 0; WindowOwned = false; GLContext = nullptr; }
    ~ImGui_ImplSDL2_ViewportData()  { IM_ASSERT(Window == nullptr && GLContext == nullptr); }
};

static void ImGui_ImplSDL2_CreateWindow(ImGuiViewport* viewport)
{
    ImGui_ImplSDL2_Data* bd = ImGui_ImplSDL2_GetBackendData();
    ImGui_ImplSDL2_ViewportData* vd = IM_NEW(ImGui_ImplSDL2_ViewportData)();
    viewport->PlatformUserData = vd;

    ImGuiViewport* main_viewport = ImGui::GetMainViewport();
    ImGui_ImplSDL2_ViewportData* main_viewport_data = (ImGui_ImplSDL2_ViewportData*)main_viewport->PlatformUserData;

    // Share GL resources with main context
    bool use_opengl = (main_viewport_data->GLContext != nullptr);
    SDL_GLContext backup_context = nullptr;
    if (use_opengl)
    {
        backup_context = SDL_GL_GetCurrentContext();
        SDL_GL_SetAttribute(SDL_GL_SHARE_WITH_CURRENT_CONTEXT, 1);
        SDL_GL_MakeCurrent(main_viewport_data->Window, main_viewport_data->GLContext);
    }

    Uint32 sdl_flags = 0;
    sdl_flags |= use_opengl ? SDL_WINDOW_OPENGL : (bd->UseVulkan ? SDL_WINDOW_VULKAN : 0);
    sdl_flags |= SDL_GetWindowFlags(bd->Window) & SDL_WINDOW_ALLOW_HIGHDPI;
    sdl_flags |= SDL_WINDOW_HIDDEN;
    sdl_flags |= (viewport->Flags & ImGuiViewportFlags_NoDecoration) ? SDL_WINDOW_BORDERLESS : 0;
    sdl_flags |= (viewport->Flags & ImGuiViewportFlags_NoDecoration) ? 0 : SDL_WINDOW_RESIZABLE;
#if !defined(_WIN32)
    // See SDL hack in ImGui_ImplSDL2_ShowWindow().
    sdl_flags |= (viewport->Flags & ImGuiViewportFlags_NoTaskBarIcon) ? SDL_WINDOW_SKIP_TASKBAR : 0;
#endif
#if SDL_HAS_ALWAYS_ON_TOP
    sdl_flags |= (viewport->Flags & ImGuiViewportFlags_TopMost) ? SDL_WINDOW_ALWAYS_ON_TOP : 0;
#endif
    vd->Window = SDL_CreateWindow("No Title Yet", (int)viewport->Pos.x, (int)viewport->Pos.y, (int)viewport->Size.x, (int)viewport->Size.y, sdl_flags);
    vd->WindowOwned = true;
    if (use_opengl)
    {
        vd->GLContext = SDL_GL_CreateContext(vd->Window);
        SDL_GL_SetSwapInterval(0);
    }
    if (use_opengl && backup_context)
        SDL_GL_MakeCurrent(vd->Window, backup_context);

    viewport->PlatformHandle = (void*)(intptr_t)SDL_GetWindowID(vd->Window);
    viewport->PlatformHandleRaw = nullptr;
    SDL_SysWMinfo info;
    SDL_VERSION(&info.version);
    if (SDL_GetWindowWMInfo(vd->Window, &info))
    {
#if defined(SDL_VIDEO_DRIVER_WINDOWS)
        viewport->PlatformHandleRaw = info.info.win.window;
#elif defined(__APPLE__) && defined(SDL_VIDEO_DRIVER_COCOA)
        viewport->PlatformHandleRaw = (void*)info.info.cocoa.window;
#endif
    }
}

static void ImGui_ImplSDL2_DestroyWindow(ImGuiViewport* viewport)
{
    if (ImGui_ImplSDL2_ViewportData* vd = (ImGui_ImplSDL2_ViewportData*)viewport->PlatformUserData)
    {
        if (vd->GLContext && vd->WindowOwned)
            SDL_GL_DeleteContext(vd->GLContext);
        if (vd->Window && vd->WindowOwned)
            SDL_DestroyWindow(vd->Window);
        vd->GLContext = nullptr;
        vd->Window = nullptr;
        IM_DELETE(vd);
    }
    viewport->PlatformUserData = viewport->PlatformHandle = nullptr;
}

static void ImGui_ImplSDL2_ShowWindow(ImGuiViewport* viewport)
{
    ImGui_ImplSDL2_ViewportData* vd = (ImGui_ImplSDL2_ViewportData*)viewport->PlatformUserData;
#if defined(_WIN32) && !(defined(WINAPI_FAMILY) && (WINAPI_FAMILY == WINAPI_FAMILY_APP || WINAPI_FAMILY == WINAPI_FAMILY_GAMES))
    HWND hwnd = (HWND)viewport->PlatformHandleRaw;

    // SDL hack: Hide icon from task bar
    // Note: SDL 2.0.6+ has a SDL_WINDOW_SKIP_TASKBAR flag which is supported under Windows but the way it create the window breaks our seamless transition.
    if (viewport->Flags & ImGuiViewportFlags_NoTaskBarIcon)
    {
        LONG ex_style = ::GetWindowLong(hwnd, GWL_EXSTYLE);
        ex_style &= ~WS_EX_APPWINDOW;
        ex_style |= WS_EX_TOOLWINDOW;
        ::SetWindowLong(hwnd, GWL_EXSTYLE, ex_style);
    }
#endif

#if SDL_HAS_SHOW_WINDOW_ACTIVATION_HINT
    SDL_SetHint(SDL_HINT_WINDOW_NO_ACTIVATION_WHEN_SHOWN, (viewport->Flags & ImGuiViewportFlags_NoFocusOnAppearing) ? "1" : "0");
#elif defined(_WIN32)
    // SDL hack: SDL always activate/focus windows :/
    if (viewport->Flags & ImGuiViewportFlags_NoFocusOnAppearing)
    {
        ::ShowWindow(hwnd, SW_SHOWNA);
        return;
    }
#endif
    SDL_ShowWindow(vd->Window);
}

static ImVec2 ImGui_ImplSDL2_GetWindowPos(ImGuiViewport* viewport)
{
    ImGui_ImplSDL2_ViewportData* vd = (ImGui_ImplSDL2_ViewportData*)viewport->PlatformUserData;
    int x = 0, y = 0;
    SDL_GetWindowPosition(vd->Window, &x, &y);
    return ImVec2((float)x, (float)y);
}

static void ImGui_ImplSDL2_SetWindowPos(ImGuiViewport* viewport, ImVec2 pos)
{
    ImGui_ImplSDL2_ViewportData* vd = (ImGui_ImplSDL2_ViewportData*)viewport->PlatformUserData;
    SDL_SetWindowPosition(vd->Window, (int)pos.x, (int)pos.y);
}

static ImVec2 ImGui_ImplSDL2_GetWindowSize(ImGuiViewport* viewport)
{
    ImGui_ImplSDL2_ViewportData* vd = (ImGui_ImplSDL2_ViewportData*)viewport->PlatformUserData;
    int w = 0, h = 0;
    SDL_GetWindowSize(vd->Window, &w, &h);
    return ImVec2((float)w, (float)h);
}

static void ImGui_ImplSDL2_SetWindowSize(ImGuiViewport* viewport, ImVec2 size)
{
    ImGui_ImplSDL2_ViewportData* vd = (ImGui_ImplSDL2_ViewportData*)viewport->PlatformUserData;
    SDL_SetWindowSize(vd->Window, (int)size.x, (int)size.y);
}

static void ImGui_ImplSDL2_SetWindowTitle(ImGuiViewport* viewport, const char* title)
{
    ImGui_ImplSDL2_ViewportData* vd = (ImGui_ImplSDL2_ViewportData*)viewport->PlatformUserData;
    SDL_SetWindowTitle(vd->Window, title);
}

#if SDL_HAS_WINDOW_ALPHA
static void ImGui_ImplSDL2_SetWindowAlpha(ImGuiViewport* viewport, float alpha)
{
    ImGui_ImplSDL2_ViewportData* vd = (ImGui_ImplSDL2_ViewportData*)viewport->PlatformUserData;
    SDL_SetWindowOpacity(vd->Window, alpha);
}
#endif

static void ImGui_ImplSDL2_SetWindowFocus(ImGuiViewport* viewport)
{
    ImGui_ImplSDL2_ViewportData* vd = (ImGui_ImplSDL2_ViewportData*)viewport->PlatformUserData;
    SDL_RaiseWindow(vd->Window);
}

static bool ImGui_ImplSDL2_GetWindowFocus(ImGuiViewport* viewport)
{
    ImGui_ImplSDL2_ViewportData* vd = (ImGui_ImplSDL2_ViewportData*)viewport->PlatformUserData;
    return (SDL_GetWindowFlags(vd->Window) & SDL_WINDOW_INPUT_FOCUS) != 0;
}

static bool ImGui_ImplSDL2_GetWindowMinimized(ImGuiViewport* viewport)
{
    ImGui_ImplSDL2_ViewportData* vd = (ImGui_ImplSDL2_ViewportData*)viewport->PlatformUserData;
    return (SDL_GetWindowFlags(vd->Window) & SDL_WINDOW_MINIMIZED) != 0;
}

static void ImGui_ImplSDL2_RenderWindow(ImGuiViewport* viewport, void*)
{
    ImGui_ImplSDL2_ViewportData* vd = (ImGui_ImplSDL2_ViewportData*)viewport->PlatformUserData;
    if (vd->GLContext)
        SDL_GL_MakeCurrent(vd->Window, vd->GLContext);
}

static void ImGui_ImplSDL2_SwapBuffers(ImGuiViewport* viewport, void*)
{
    ImGui_ImplSDL2_ViewportData* vd = (ImGui_ImplSDL2_ViewportData*)viewport->PlatformUserData;
    if (vd->GLContext)
    {
        SDL_GL_MakeCurrent(vd->Window, vd->GLContext);
        SDL_GL_SwapWindow(vd->Window);
    }
}

// Vulkan support (the Vulkan renderer needs to call a platform-side support function to create the surface)
// SDL is graceful enough to _not_ need <vulkan/vulkan.h> so we can safely include this.
#if SDL_HAS_VULKAN
#include <SDL_vulkan.h>
static int ImGui_ImplSDL2_CreateVkSurface(ImGuiViewport* viewport, ImU64 vk_instance, const void* vk_allocator, ImU64* out_vk_surface)
{
    ImGui_ImplSDL2_ViewportData* vd = (ImGui_ImplSDL2_ViewportData*)viewport->PlatformUserData;
    (void)vk_allocator;
    SDL_bool ret = SDL_Vulkan_CreateSurface(vd->Window, (VkInstance)vk_instance, (VkSurfaceKHR*)out_vk_surface);
    return ret ? 0 : 1; // ret ? VK_SUCCESS : VK_NOT_READY
}
#endif // SDL_HAS_VULKAN

static void ImGui_ImplSDL2_InitMultiViewportSupport(SDL_Window* window, void* sdl_gl_context)
{
    // Register platform interface (will be coupled with a renderer interface)
    ImGuiPlatformIO& platform_io = ImGui::GetPlatformIO();
    platform_io.Platform_CreateWindow = ImGui_ImplSDL2_CreateWindow;
    platform_io.Platform_DestroyWindow = ImGui_ImplSDL2_DestroyWindow;
    platform_io.Platform_ShowWindow = ImGui_ImplSDL2_ShowWindow;
    platform_io.Platform_SetWindowPos = ImGui_ImplSDL2_SetWindowPos;
    platform_io.Platform_GetWindowPos = ImGui_ImplSDL2_GetWindowPos;
    platform_io.Platform_SetWindowSize = ImGui_ImplSDL2_SetWindowSize;
    platform_io.Platform_GetWindowSize = ImGui_ImplSDL2_GetWindowSize;
    platform_io.Platform_SetWindowFocus = ImGui_ImplSDL2_SetWindowFocus;
    platform_io.Platform_GetWindowFocus = ImGui_ImplSDL2_GetWindowFocus;
    platform_io.Platform_GetWindowMinimized = ImGui_ImplSDL2_GetWindowMinimized;
    platform_io.Platform_SetWindowTitle = ImGui_ImplSDL2_SetWindowTitle;
    platform_io.Platform_RenderWindow = ImGui_ImplSDL2_RenderWindow;
    platform_io.Platform_SwapBuffers = ImGui_ImplSDL2_SwapBuffers;
#if SDL_HAS_WINDOW_ALPHA
    platform_io.Platform_SetWindowAlpha = ImGui_ImplSDL2_SetWindowAlpha;
#endif
#if SDL_HAS_VULKAN
    platform_io.Platform_CreateVkSurface = ImGui_ImplSDL2_CreateVkSurface;
#endif

    // Register main window handle (which is owned by the main application, not by us)
    // This is mostly for simplicity and consistency, so that our code (e.g. mouse handling etc.) can use same logic for main and secondary viewports.
    ImGuiViewport* main_viewport = ImGui::GetMainViewport();
    ImGui_ImplSDL2_ViewportData* vd = IM_NEW(ImGui_ImplSDL2_ViewportData)();
    vd->Window = window;
    vd->WindowID = SDL_GetWindowID(window);
    vd->WindowOwned = false;
    vd->GLContext = sdl_gl_context;
    main_viewport->PlatformUserData = vd;
    main_viewport->PlatformHandle = (void*)(intptr_t)vd->WindowID;
}

static void ImGui_ImplSDL2_ShutdownMultiViewportSupport()
{
    ImGui::DestroyPlatformWindows();
}

//-----------------------------------------------------------------------------

#if defined(__clang__)
#pragma clang diagnostic pop
#endif

#endif // #ifndef IMGUI_DISABLE<|MERGE_RESOLUTION|>--- conflicted
+++ resolved
@@ -25,14 +25,11 @@
 
 // CHANGELOG
 // (minor and older changes stripped away, please see git history for details)
-<<<<<<< HEAD
 //  2025-XX-XX: Platform: Added support for multiple windows via the ImGuiPlatformIO interface.
+//  2025-02-26: Only start SDL_CaptureMouse() when mouse is being dragged, to mitigate issues with e.g.Linux debuggers not claiming capture back. (#6410, #3650)
 //  2025-02-25: [Docking] Revert to use SDL_GetDisplayBounds() for WorkPos/WorkRect if SDL_GetDisplayUsableBounds() failed.
+//  2025-02-24: Avoid calling SDL_GetGlobalMouseState() when mouse is in relative mode.
 //  2025-02-21: [Docking] Update monitors and work areas information every frame, as the later may change regardless of monitor changes. (#8415)
-=======
-//  2025-02-26: Only start SDL_CaptureMouse() when mouse is being dragged, to mitigate issues with e.g.Linux debuggers not claiming capture back. (#6410, #3650)
-//  2025-02-24: Avoid calling SDL_GetGlobalMouseState() when mouse is in relative mode.
->>>>>>> aa83d5d4
 //  2025-02-18: Added ImGuiMouseCursor_Wait and ImGuiMouseCursor_Progress mouse cursor support.
 //  2025-02-10: Using SDL_OpenURL() in platform_io.Platform_OpenInShellFn handler.
 //  2025-01-20: Made ImGui_ImplSDL2_SetGamepadMode(ImGui_ImplSDL2_GamepadMode_Manual) accept an empty array.
@@ -706,7 +703,6 @@
         if (bd->MouseCanUseGlobalState && bd->MouseButtonsDown == 0 && !is_relative_mouse_mode)
         {
             // Single-viewport mode: mouse position in client window coordinates (io.MousePos is (0,0) when the mouse is on the upper-left corner of the app window)
-<<<<<<< HEAD
             // Multi-viewport mode: mouse position in OS absolute coordinates (io.MousePos is (0,0) when the mouse is on the upper-left of the primary monitor)
             int mouse_x, mouse_y, window_x, window_y;
             SDL_GetGlobalMouseState(&mouse_x, &mouse_y);
@@ -717,12 +713,6 @@
                 mouse_y -= window_y;
             }
             io.AddMousePosEvent((float)mouse_x, (float)mouse_y);
-=======
-            int window_x, window_y, mouse_x_global, mouse_y_global;
-            SDL_GetGlobalMouseState(&mouse_x_global, &mouse_y_global);
-            SDL_GetWindowPosition(bd->Window, &window_x, &window_y);
-            io.AddMousePosEvent((float)(mouse_x_global - window_x), (float)(mouse_y_global - window_y));
->>>>>>> aa83d5d4
         }
     }
 

--- conflicted
+++ resolved
@@ -160,7 +160,6 @@
             ImGui_ImplDX9_RenderDrawData(ImGui::GetDrawData());
             g_pd3dDevice->EndScene();
         }
-<<<<<<< HEAD
 
         // Update and Render additional Platform Windows
         if (io.ConfigFlags & ImGuiConfigFlags_ViewportsEnable)
@@ -169,10 +168,7 @@
             ImGui::RenderPlatformWindowsDefault();
         }
 
-        HRESULT result = g_pd3dDevice->Present(NULL, NULL, NULL, NULL);
-=======
         HRESULT result = g_pd3dDevice->Present(nullptr, nullptr, nullptr, nullptr);
->>>>>>> d81f2ae4
 
         // Handle loss of D3D9 device
         if (result == D3DERR_DEVICELOST && g_pd3dDevice->TestCooperativeLevel() == D3DERR_DEVICENOTRESET)

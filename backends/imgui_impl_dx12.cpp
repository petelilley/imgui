// dear imgui: Renderer Backend for DirectX12
// This needs to be used along with a Platform Backend (e.g. Win32)

// Implemented features:
//  [X] Renderer: User texture binding. Use 'D3D12_GPU_DESCRIPTOR_HANDLE' as ImTextureID. Read the FAQ about ImTextureID!
//  [X] Renderer: Large meshes support (64k+ vertices) with 16-bit indices.
<<<<<<< HEAD
//  [X] Renderer: Multi-viewport support (multiple windows). Enable with 'io.ConfigFlags |= ImGuiConfigFlags_ViewportsEnable'.
//      FIXME: The transition from removing a viewport and moving the window in an existing hosted viewport tends to flicker.
=======
//  [X] Renderer: Expose selected render state for draw callbacks to use. Access in '(ImGui_ImplXXXX_RenderState*)platform_io.BackendRendererRenderState'.
>>>>>>> 42206b3d

// Important: to compile on 32-bit systems, this backend requires code to be compiled with '#define ImTextureID ImU64'.
// This is because we need ImTextureID to carry a 64-bit value and by default ImTextureID is defined as void*.
// To build this on 32-bit systems:
// - [Solution 1] IDE/msbuild: in "Properties/C++/Preprocessor Definitions" add 'ImTextureID=ImU64' (this is what we do in the 'example_win32_direct12/example_win32_direct12.vcxproj' project file)
// - [Solution 2] IDE/msbuild: in "Properties/C++/Preprocessor Definitions" add 'IMGUI_USER_CONFIG="my_imgui_config.h"' and inside 'my_imgui_config.h' add '#define ImTextureID ImU64' and as many other options as you like.
// - [Solution 3] IDE/msbuild: edit imconfig.h and add '#define ImTextureID ImU64' (prefer solution 2 to create your own config file!)
// - [Solution 4] command-line: add '/D ImTextureID=ImU64' to your cl.exe command-line (this is what we do in the example_win32_direct12/build_win32.bat file)

// You can use unmodified imgui_impl_* files in your project. See examples/ folder for examples of using this.
// Prefer including the entire imgui/ repository into your project (either as a copy or as a submodule), and only build the backends you need.
// Learn about Dear ImGui:
// - FAQ                  https://dearimgui.com/faq
// - Getting Started      https://dearimgui.com/getting-started
// - Documentation        https://dearimgui.com/docs (same as your local docs/ folder).
// - Introduction, links and more at the top of imgui.cpp

// CHANGELOG
// (minor and older changes stripped away, please see git history for details)
<<<<<<< HEAD
//  2024-XX-XX: Platform: Added support for multiple windows via the ImGuiPlatformIO interface.
=======
//  2024-10-07: DirectX12: Changed default texture sampler to Clamp instead of Repeat/Wrap.
//  2024-10-07: DirectX12: Expose selected render state in ImGui_ImplDX12_RenderState, which you can access in 'void* platform_io.Renderer_RenderState' during draw callbacks.
>>>>>>> 42206b3d
//  2022-10-11: Using 'nullptr' instead of 'NULL' as per our switch to C++11.
//  2021-06-29: Reorganized backend to pull data from a single structure to facilitate usage with multiple-contexts (all g_XXXX access changed to bd->XXXX).
//  2021-05-19: DirectX12: Replaced direct access to ImDrawCmd::TextureId with a call to ImDrawCmd::GetTexID(). (will become a requirement)
//  2021-02-18: DirectX12: Change blending equation to preserve alpha in output buffer.
//  2021-01-11: DirectX12: Improve Windows 7 compatibility (for D3D12On7) by loading d3d12.dll dynamically.
//  2020-09-16: DirectX12: Avoid rendering calls with zero-sized scissor rectangle since it generates a validation layer warning.
//  2020-09-08: DirectX12: Clarified support for building on 32-bit systems by redefining ImTextureID.
//  2019-10-18: DirectX12: *BREAKING CHANGE* Added extra ID3D12DescriptorHeap parameter to ImGui_ImplDX12_Init() function.
//  2019-05-29: DirectX12: Added support for large mesh (64K+ vertices), enable ImGuiBackendFlags_RendererHasVtxOffset flag.
//  2019-04-30: DirectX12: Added support for special ImDrawCallback_ResetRenderState callback to reset render state.
//  2019-03-29: Misc: Various minor tidying up.
//  2018-12-03: Misc: Added #pragma comment statement to automatically link with d3dcompiler.lib when using D3DCompile().
//  2018-11-30: Misc: Setting up io.BackendRendererName so it can be displayed in the About Window.
//  2018-06-12: DirectX12: Moved the ID3D12GraphicsCommandList* parameter from NewFrame() to RenderDrawData().
//  2018-06-08: Misc: Extracted imgui_impl_dx12.cpp/.h away from the old combined DX12+Win32 example.
//  2018-06-08: DirectX12: Use draw_data->DisplayPos and draw_data->DisplaySize to setup projection matrix and clipping rectangle (to ease support for future multi-viewport).
//  2018-02-22: Merged into master with all Win32 code synchronized to other examples.

#include "imgui.h"
#ifndef IMGUI_DISABLE
#include "imgui_impl_dx12.h"

// DirectX
#include <d3d12.h>
#include <dxgi1_4.h>
#include <d3dcompiler.h>
#ifdef _MSC_VER
#pragma comment(lib, "d3dcompiler") // Automatically link with d3dcompiler.lib as we are using D3DCompile() below.
#endif

// DirectX data
struct ImGui_ImplDX12_Data
{
    ID3D12Device*               pd3dDevice;
    ID3D12RootSignature*        pRootSignature;
    ID3D12PipelineState*        pPipelineState;
    DXGI_FORMAT                 RTVFormat;
    ID3D12Resource*             pFontTextureResource;
    D3D12_CPU_DESCRIPTOR_HANDLE hFontSrvCpuDescHandle;
    D3D12_GPU_DESCRIPTOR_HANDLE hFontSrvGpuDescHandle;
    ID3D12DescriptorHeap*       pd3dSrvDescHeap;
    UINT                        numFramesInFlight;

    ImGui_ImplDX12_Data()       { memset((void*)this, 0, sizeof(*this)); }
};

// Backend data stored in io.BackendRendererUserData to allow support for multiple Dear ImGui contexts
// It is STRONGLY preferred that you use docking branch with multi-viewports (== single Dear ImGui context + multiple windows) instead of multiple Dear ImGui contexts.
static ImGui_ImplDX12_Data* ImGui_ImplDX12_GetBackendData()
{
    return ImGui::GetCurrentContext() ? (ImGui_ImplDX12_Data*)ImGui::GetIO().BackendRendererUserData : nullptr;
}

// Buffers used during the rendering of a frame
struct ImGui_ImplDX12_RenderBuffers
{
    ID3D12Resource*     IndexBuffer;
    ID3D12Resource*     VertexBuffer;
    int                 IndexBufferSize;
    int                 VertexBufferSize;
};

// Buffers used for secondary viewports created by the multi-viewports systems
struct ImGui_ImplDX12_FrameContext
{
    ID3D12CommandAllocator*         CommandAllocator;
    ID3D12Resource*                 RenderTarget;
    D3D12_CPU_DESCRIPTOR_HANDLE     RenderTargetCpuDescriptors;
};

// Helper structure we store in the void* RendererUserData field of each ImGuiViewport to easily retrieve our backend data.
// Main viewport created by application will only use the Resources field.
// Secondary viewports created by this backend will use all the fields (including Window fields),
struct ImGui_ImplDX12_ViewportData
{
    // Window
    ID3D12CommandQueue*             CommandQueue;
    ID3D12GraphicsCommandList*      CommandList;
    ID3D12DescriptorHeap*           RtvDescHeap;
    IDXGISwapChain3*                SwapChain;
    ID3D12Fence*                    Fence;
    UINT64                          FenceSignaledValue;
    HANDLE                          FenceEvent;
    UINT                            NumFramesInFlight;
    ImGui_ImplDX12_FrameContext*    FrameCtx;

    // Render buffers
    UINT                            FrameIndex;
    ImGui_ImplDX12_RenderBuffers*   FrameRenderBuffers;

    ImGui_ImplDX12_ViewportData(UINT num_frames_in_flight)
    {
        CommandQueue = nullptr;
        CommandList = nullptr;
        RtvDescHeap = nullptr;
        SwapChain = nullptr;
        Fence = nullptr;
        FenceSignaledValue = 0;
        FenceEvent = nullptr;
        NumFramesInFlight = num_frames_in_flight;
        FrameCtx = new ImGui_ImplDX12_FrameContext[NumFramesInFlight];
        FrameIndex = UINT_MAX;
        FrameRenderBuffers = new ImGui_ImplDX12_RenderBuffers[NumFramesInFlight];

        for (UINT i = 0; i < NumFramesInFlight; ++i)
        {
            FrameCtx[i].CommandAllocator = nullptr;
            FrameCtx[i].RenderTarget = nullptr;

            // Create buffers with a default size (they will later be grown as needed)
            FrameRenderBuffers[i].IndexBuffer = nullptr;
            FrameRenderBuffers[i].VertexBuffer = nullptr;
            FrameRenderBuffers[i].VertexBufferSize = 5000;
            FrameRenderBuffers[i].IndexBufferSize = 10000;
        }
    }
    ~ImGui_ImplDX12_ViewportData()
    {
        IM_ASSERT(CommandQueue == nullptr && CommandList == nullptr);
        IM_ASSERT(RtvDescHeap == nullptr);
        IM_ASSERT(SwapChain == nullptr);
        IM_ASSERT(Fence == nullptr);
        IM_ASSERT(FenceEvent == nullptr);

        for (UINT i = 0; i < NumFramesInFlight; ++i)
        {
            IM_ASSERT(FrameCtx[i].CommandAllocator == nullptr && FrameCtx[i].RenderTarget == nullptr);
            IM_ASSERT(FrameRenderBuffers[i].IndexBuffer == nullptr && FrameRenderBuffers[i].VertexBuffer == nullptr);
        }

        delete[] FrameCtx; FrameCtx = nullptr;
        delete[] FrameRenderBuffers; FrameRenderBuffers = nullptr;
    }
};

struct VERTEX_CONSTANT_BUFFER_DX12
{
    float   mvp[4][4];
};

// Forward Declarations
static void ImGui_ImplDX12_InitPlatformInterface();
static void ImGui_ImplDX12_ShutdownPlatformInterface();

// Functions
static void ImGui_ImplDX12_SetupRenderState(ImDrawData* draw_data, ID3D12GraphicsCommandList* command_list, ImGui_ImplDX12_RenderBuffers* fr)
{
    ImGui_ImplDX12_Data* bd = ImGui_ImplDX12_GetBackendData();

    // Setup orthographic projection matrix into our constant buffer
    // Our visible imgui space lies from draw_data->DisplayPos (top left) to draw_data->DisplayPos+data_data->DisplaySize (bottom right).
    VERTEX_CONSTANT_BUFFER_DX12 vertex_constant_buffer;
    {
        float L = draw_data->DisplayPos.x;
        float R = draw_data->DisplayPos.x + draw_data->DisplaySize.x;
        float T = draw_data->DisplayPos.y;
        float B = draw_data->DisplayPos.y + draw_data->DisplaySize.y;
        float mvp[4][4] =
        {
            { 2.0f/(R-L),   0.0f,           0.0f,       0.0f },
            { 0.0f,         2.0f/(T-B),     0.0f,       0.0f },
            { 0.0f,         0.0f,           0.5f,       0.0f },
            { (R+L)/(L-R),  (T+B)/(B-T),    0.5f,       1.0f },
        };
        memcpy(&vertex_constant_buffer.mvp, mvp, sizeof(mvp));
    }

    // Setup viewport
    D3D12_VIEWPORT vp;
    memset(&vp, 0, sizeof(D3D12_VIEWPORT));
    vp.Width = draw_data->DisplaySize.x;
    vp.Height = draw_data->DisplaySize.y;
    vp.MinDepth = 0.0f;
    vp.MaxDepth = 1.0f;
    vp.TopLeftX = vp.TopLeftY = 0.0f;
    command_list->RSSetViewports(1, &vp);

    // Bind shader and vertex buffers
    unsigned int stride = sizeof(ImDrawVert);
    unsigned int offset = 0;
    D3D12_VERTEX_BUFFER_VIEW vbv;
    memset(&vbv, 0, sizeof(D3D12_VERTEX_BUFFER_VIEW));
    vbv.BufferLocation = fr->VertexBuffer->GetGPUVirtualAddress() + offset;
    vbv.SizeInBytes = fr->VertexBufferSize * stride;
    vbv.StrideInBytes = stride;
    command_list->IASetVertexBuffers(0, 1, &vbv);
    D3D12_INDEX_BUFFER_VIEW ibv;
    memset(&ibv, 0, sizeof(D3D12_INDEX_BUFFER_VIEW));
    ibv.BufferLocation = fr->IndexBuffer->GetGPUVirtualAddress();
    ibv.SizeInBytes = fr->IndexBufferSize * sizeof(ImDrawIdx);
    ibv.Format = sizeof(ImDrawIdx) == 2 ? DXGI_FORMAT_R16_UINT : DXGI_FORMAT_R32_UINT;
    command_list->IASetIndexBuffer(&ibv);
    command_list->IASetPrimitiveTopology(D3D_PRIMITIVE_TOPOLOGY_TRIANGLELIST);
    command_list->SetPipelineState(bd->pPipelineState);
    command_list->SetGraphicsRootSignature(bd->pRootSignature);
    command_list->SetGraphicsRoot32BitConstants(0, 16, &vertex_constant_buffer, 0);

    // Setup blend factor
    const float blend_factor[4] = { 0.f, 0.f, 0.f, 0.f };
    command_list->OMSetBlendFactor(blend_factor);
}

template<typename T>
static inline void SafeRelease(T*& res)
{
    if (res)
        res->Release();
    res = nullptr;
}

// Render function
void ImGui_ImplDX12_RenderDrawData(ImDrawData* draw_data, ID3D12GraphicsCommandList* command_list)
{
    // Avoid rendering when minimized
    if (draw_data->DisplaySize.x <= 0.0f || draw_data->DisplaySize.y <= 0.0f)
        return;

    ImGui_ImplDX12_Data* bd = ImGui_ImplDX12_GetBackendData();
    ImGui_ImplDX12_ViewportData* vd = (ImGui_ImplDX12_ViewportData*)draw_data->OwnerViewport->RendererUserData;
    vd->FrameIndex++;
    ImGui_ImplDX12_RenderBuffers* fr = &vd->FrameRenderBuffers[vd->FrameIndex % bd->numFramesInFlight];

    // Create and grow vertex/index buffers if needed
    if (fr->VertexBuffer == nullptr || fr->VertexBufferSize < draw_data->TotalVtxCount)
    {
        SafeRelease(fr->VertexBuffer);
        fr->VertexBufferSize = draw_data->TotalVtxCount + 5000;
        D3D12_HEAP_PROPERTIES props;
        memset(&props, 0, sizeof(D3D12_HEAP_PROPERTIES));
        props.Type = D3D12_HEAP_TYPE_UPLOAD;
        props.CPUPageProperty = D3D12_CPU_PAGE_PROPERTY_UNKNOWN;
        props.MemoryPoolPreference = D3D12_MEMORY_POOL_UNKNOWN;
        D3D12_RESOURCE_DESC desc;
        memset(&desc, 0, sizeof(D3D12_RESOURCE_DESC));
        desc.Dimension = D3D12_RESOURCE_DIMENSION_BUFFER;
        desc.Width = fr->VertexBufferSize * sizeof(ImDrawVert);
        desc.Height = 1;
        desc.DepthOrArraySize = 1;
        desc.MipLevels = 1;
        desc.Format = DXGI_FORMAT_UNKNOWN;
        desc.SampleDesc.Count = 1;
        desc.Layout = D3D12_TEXTURE_LAYOUT_ROW_MAJOR;
        desc.Flags = D3D12_RESOURCE_FLAG_NONE;
        if (bd->pd3dDevice->CreateCommittedResource(&props, D3D12_HEAP_FLAG_NONE, &desc, D3D12_RESOURCE_STATE_GENERIC_READ, nullptr, IID_PPV_ARGS(&fr->VertexBuffer)) < 0)
            return;
    }
    if (fr->IndexBuffer == nullptr || fr->IndexBufferSize < draw_data->TotalIdxCount)
    {
        SafeRelease(fr->IndexBuffer);
        fr->IndexBufferSize = draw_data->TotalIdxCount + 10000;
        D3D12_HEAP_PROPERTIES props;
        memset(&props, 0, sizeof(D3D12_HEAP_PROPERTIES));
        props.Type = D3D12_HEAP_TYPE_UPLOAD;
        props.CPUPageProperty = D3D12_CPU_PAGE_PROPERTY_UNKNOWN;
        props.MemoryPoolPreference = D3D12_MEMORY_POOL_UNKNOWN;
        D3D12_RESOURCE_DESC desc;
        memset(&desc, 0, sizeof(D3D12_RESOURCE_DESC));
        desc.Dimension = D3D12_RESOURCE_DIMENSION_BUFFER;
        desc.Width = fr->IndexBufferSize * sizeof(ImDrawIdx);
        desc.Height = 1;
        desc.DepthOrArraySize = 1;
        desc.MipLevels = 1;
        desc.Format = DXGI_FORMAT_UNKNOWN;
        desc.SampleDesc.Count = 1;
        desc.Layout = D3D12_TEXTURE_LAYOUT_ROW_MAJOR;
        desc.Flags = D3D12_RESOURCE_FLAG_NONE;
        if (bd->pd3dDevice->CreateCommittedResource(&props, D3D12_HEAP_FLAG_NONE, &desc, D3D12_RESOURCE_STATE_GENERIC_READ, nullptr, IID_PPV_ARGS(&fr->IndexBuffer)) < 0)
            return;
    }

    // Upload vertex/index data into a single contiguous GPU buffer
    void* vtx_resource, *idx_resource;
    D3D12_RANGE range;
    memset(&range, 0, sizeof(D3D12_RANGE));
    if (fr->VertexBuffer->Map(0, &range, &vtx_resource) != S_OK)
        return;
    if (fr->IndexBuffer->Map(0, &range, &idx_resource) != S_OK)
        return;
    ImDrawVert* vtx_dst = (ImDrawVert*)vtx_resource;
    ImDrawIdx* idx_dst = (ImDrawIdx*)idx_resource;
    for (int n = 0; n < draw_data->CmdListsCount; n++)
    {
        const ImDrawList* draw_list = draw_data->CmdLists[n];
        memcpy(vtx_dst, draw_list->VtxBuffer.Data, draw_list->VtxBuffer.Size * sizeof(ImDrawVert));
        memcpy(idx_dst, draw_list->IdxBuffer.Data, draw_list->IdxBuffer.Size * sizeof(ImDrawIdx));
        vtx_dst += draw_list->VtxBuffer.Size;
        idx_dst += draw_list->IdxBuffer.Size;
    }
    fr->VertexBuffer->Unmap(0, &range);
    fr->IndexBuffer->Unmap(0, &range);

    // Setup desired DX state
    ImGui_ImplDX12_SetupRenderState(draw_data, command_list, fr);

    // Setup render state structure (for callbacks and custom texture bindings)
    ImGuiPlatformIO& platform_io = ImGui::GetPlatformIO();
    ImGui_ImplDX12_RenderState render_state;
    render_state.Device = bd->pd3dDevice;
    render_state.CommandList = command_list;
    platform_io.Renderer_RenderState = &render_state;

    // Render command lists
    // (Because we merged all buffers into a single one, we maintain our own offset into them)
    int global_vtx_offset = 0;
    int global_idx_offset = 0;
    ImVec2 clip_off = draw_data->DisplayPos;
    for (int n = 0; n < draw_data->CmdListsCount; n++)
    {
        const ImDrawList* draw_list = draw_data->CmdLists[n];
        for (int cmd_i = 0; cmd_i < draw_list->CmdBuffer.Size; cmd_i++)
        {
            const ImDrawCmd* pcmd = &draw_list->CmdBuffer[cmd_i];
            if (pcmd->UserCallback != nullptr)
            {
                // User callback, registered via ImDrawList::AddCallback()
                // (ImDrawCallback_ResetRenderState is a special callback value used by the user to request the renderer to reset render state.)
                if (pcmd->UserCallback == ImDrawCallback_ResetRenderState)
                    ImGui_ImplDX12_SetupRenderState(draw_data, command_list, fr);
                else
                    pcmd->UserCallback(draw_list, pcmd);
            }
            else
            {
                // Project scissor/clipping rectangles into framebuffer space
                ImVec2 clip_min(pcmd->ClipRect.x - clip_off.x, pcmd->ClipRect.y - clip_off.y);
                ImVec2 clip_max(pcmd->ClipRect.z - clip_off.x, pcmd->ClipRect.w - clip_off.y);
                if (clip_max.x <= clip_min.x || clip_max.y <= clip_min.y)
                    continue;

                // Apply scissor/clipping rectangle
                const D3D12_RECT r = { (LONG)clip_min.x, (LONG)clip_min.y, (LONG)clip_max.x, (LONG)clip_max.y };
                command_list->RSSetScissorRects(1, &r);

                // Bind texture, Draw
                D3D12_GPU_DESCRIPTOR_HANDLE texture_handle = {};
                texture_handle.ptr = (UINT64)pcmd->GetTexID();
                command_list->SetGraphicsRootDescriptorTable(1, texture_handle);
                command_list->DrawIndexedInstanced(pcmd->ElemCount, 1, pcmd->IdxOffset + global_idx_offset, pcmd->VtxOffset + global_vtx_offset, 0);
            }
        }
        global_idx_offset += draw_list->IdxBuffer.Size;
        global_vtx_offset += draw_list->VtxBuffer.Size;
    }
    platform_io.Renderer_RenderState = NULL;
}

static void ImGui_ImplDX12_CreateFontsTexture()
{
    // Build texture atlas
    ImGuiIO& io = ImGui::GetIO();
    ImGui_ImplDX12_Data* bd = ImGui_ImplDX12_GetBackendData();
    unsigned char* pixels;
    int width, height;
    io.Fonts->GetTexDataAsRGBA32(&pixels, &width, &height);

    // Upload texture to graphics system
    {
        D3D12_HEAP_PROPERTIES props;
        memset(&props, 0, sizeof(D3D12_HEAP_PROPERTIES));
        props.Type = D3D12_HEAP_TYPE_DEFAULT;
        props.CPUPageProperty = D3D12_CPU_PAGE_PROPERTY_UNKNOWN;
        props.MemoryPoolPreference = D3D12_MEMORY_POOL_UNKNOWN;

        D3D12_RESOURCE_DESC desc;
        ZeroMemory(&desc, sizeof(desc));
        desc.Dimension = D3D12_RESOURCE_DIMENSION_TEXTURE2D;
        desc.Alignment = 0;
        desc.Width = width;
        desc.Height = height;
        desc.DepthOrArraySize = 1;
        desc.MipLevels = 1;
        desc.Format = DXGI_FORMAT_R8G8B8A8_UNORM;
        desc.SampleDesc.Count = 1;
        desc.SampleDesc.Quality = 0;
        desc.Layout = D3D12_TEXTURE_LAYOUT_UNKNOWN;
        desc.Flags = D3D12_RESOURCE_FLAG_NONE;

        ID3D12Resource* pTexture = nullptr;
        bd->pd3dDevice->CreateCommittedResource(&props, D3D12_HEAP_FLAG_NONE, &desc,
            D3D12_RESOURCE_STATE_COPY_DEST, nullptr, IID_PPV_ARGS(&pTexture));

        UINT uploadPitch = (width * 4 + D3D12_TEXTURE_DATA_PITCH_ALIGNMENT - 1u) & ~(D3D12_TEXTURE_DATA_PITCH_ALIGNMENT - 1u);
        UINT uploadSize = height * uploadPitch;
        desc.Dimension = D3D12_RESOURCE_DIMENSION_BUFFER;
        desc.Alignment = 0;
        desc.Width = uploadSize;
        desc.Height = 1;
        desc.DepthOrArraySize = 1;
        desc.MipLevels = 1;
        desc.Format = DXGI_FORMAT_UNKNOWN;
        desc.SampleDesc.Count = 1;
        desc.SampleDesc.Quality = 0;
        desc.Layout = D3D12_TEXTURE_LAYOUT_ROW_MAJOR;
        desc.Flags = D3D12_RESOURCE_FLAG_NONE;

        props.Type = D3D12_HEAP_TYPE_UPLOAD;
        props.CPUPageProperty = D3D12_CPU_PAGE_PROPERTY_UNKNOWN;
        props.MemoryPoolPreference = D3D12_MEMORY_POOL_UNKNOWN;

        ID3D12Resource* uploadBuffer = nullptr;
        HRESULT hr = bd->pd3dDevice->CreateCommittedResource(&props, D3D12_HEAP_FLAG_NONE, &desc,
            D3D12_RESOURCE_STATE_GENERIC_READ, nullptr, IID_PPV_ARGS(&uploadBuffer));
        IM_ASSERT(SUCCEEDED(hr));

        void* mapped = nullptr;
        D3D12_RANGE range = { 0, uploadSize };
        hr = uploadBuffer->Map(0, &range, &mapped);
        IM_ASSERT(SUCCEEDED(hr));
        for (int y = 0; y < height; y++)
            memcpy((void*) ((uintptr_t) mapped + y * uploadPitch), pixels + y * width * 4, width * 4);
        uploadBuffer->Unmap(0, &range);

        D3D12_TEXTURE_COPY_LOCATION srcLocation = {};
        srcLocation.pResource = uploadBuffer;
        srcLocation.Type = D3D12_TEXTURE_COPY_TYPE_PLACED_FOOTPRINT;
        srcLocation.PlacedFootprint.Footprint.Format = DXGI_FORMAT_R8G8B8A8_UNORM;
        srcLocation.PlacedFootprint.Footprint.Width = width;
        srcLocation.PlacedFootprint.Footprint.Height = height;
        srcLocation.PlacedFootprint.Footprint.Depth = 1;
        srcLocation.PlacedFootprint.Footprint.RowPitch = uploadPitch;

        D3D12_TEXTURE_COPY_LOCATION dstLocation = {};
        dstLocation.pResource = pTexture;
        dstLocation.Type = D3D12_TEXTURE_COPY_TYPE_SUBRESOURCE_INDEX;
        dstLocation.SubresourceIndex = 0;

        D3D12_RESOURCE_BARRIER barrier = {};
        barrier.Type = D3D12_RESOURCE_BARRIER_TYPE_TRANSITION;
        barrier.Flags = D3D12_RESOURCE_BARRIER_FLAG_NONE;
        barrier.Transition.pResource   = pTexture;
        barrier.Transition.Subresource = D3D12_RESOURCE_BARRIER_ALL_SUBRESOURCES;
        barrier.Transition.StateBefore = D3D12_RESOURCE_STATE_COPY_DEST;
        barrier.Transition.StateAfter  = D3D12_RESOURCE_STATE_PIXEL_SHADER_RESOURCE;

        ID3D12Fence* fence = nullptr;
        hr = bd->pd3dDevice->CreateFence(0, D3D12_FENCE_FLAG_NONE, IID_PPV_ARGS(&fence));
        IM_ASSERT(SUCCEEDED(hr));

        HANDLE event = CreateEvent(0, 0, 0, 0);
        IM_ASSERT(event != nullptr);

        D3D12_COMMAND_QUEUE_DESC queueDesc = {};
        queueDesc.Type     = D3D12_COMMAND_LIST_TYPE_DIRECT;
        queueDesc.Flags    = D3D12_COMMAND_QUEUE_FLAG_NONE;
        queueDesc.NodeMask = 1;

        ID3D12CommandQueue* cmdQueue = nullptr;
        hr = bd->pd3dDevice->CreateCommandQueue(&queueDesc, IID_PPV_ARGS(&cmdQueue));
        IM_ASSERT(SUCCEEDED(hr));

        ID3D12CommandAllocator* cmdAlloc = nullptr;
        hr = bd->pd3dDevice->CreateCommandAllocator(D3D12_COMMAND_LIST_TYPE_DIRECT, IID_PPV_ARGS(&cmdAlloc));
        IM_ASSERT(SUCCEEDED(hr));

        ID3D12GraphicsCommandList* cmdList = nullptr;
        hr = bd->pd3dDevice->CreateCommandList(0, D3D12_COMMAND_LIST_TYPE_DIRECT, cmdAlloc, nullptr, IID_PPV_ARGS(&cmdList));
        IM_ASSERT(SUCCEEDED(hr));

        cmdList->CopyTextureRegion(&dstLocation, 0, 0, 0, &srcLocation, nullptr);
        cmdList->ResourceBarrier(1, &barrier);

        hr = cmdList->Close();
        IM_ASSERT(SUCCEEDED(hr));

        cmdQueue->ExecuteCommandLists(1, (ID3D12CommandList* const*)&cmdList);
        hr = cmdQueue->Signal(fence, 1);
        IM_ASSERT(SUCCEEDED(hr));

        fence->SetEventOnCompletion(1, event);
        WaitForSingleObject(event, INFINITE);

        cmdList->Release();
        cmdAlloc->Release();
        cmdQueue->Release();
        CloseHandle(event);
        fence->Release();
        uploadBuffer->Release();

        // Create texture view
        D3D12_SHADER_RESOURCE_VIEW_DESC srvDesc;
        ZeroMemory(&srvDesc, sizeof(srvDesc));
        srvDesc.Format = DXGI_FORMAT_R8G8B8A8_UNORM;
        srvDesc.ViewDimension = D3D12_SRV_DIMENSION_TEXTURE2D;
        srvDesc.Texture2D.MipLevels = desc.MipLevels;
        srvDesc.Texture2D.MostDetailedMip = 0;
        srvDesc.Shader4ComponentMapping = D3D12_DEFAULT_SHADER_4_COMPONENT_MAPPING;
        bd->pd3dDevice->CreateShaderResourceView(pTexture, &srvDesc, bd->hFontSrvCpuDescHandle);
        SafeRelease(bd->pFontTextureResource);
        bd->pFontTextureResource = pTexture;
    }

    // Store our identifier
    // READ THIS IF THE STATIC_ASSERT() TRIGGERS:
    // - Important: to compile on 32-bit systems, this backend requires code to be compiled with '#define ImTextureID ImU64'.
    // - This is because we need ImTextureID to carry a 64-bit value and by default ImTextureID is defined as void*.
    // [Solution 1] IDE/msbuild: in "Properties/C++/Preprocessor Definitions" add 'ImTextureID=ImU64' (this is what we do in the 'example_win32_direct12/example_win32_direct12.vcxproj' project file)
    // [Solution 2] IDE/msbuild: in "Properties/C++/Preprocessor Definitions" add 'IMGUI_USER_CONFIG="my_imgui_config.h"' and inside 'my_imgui_config.h' add '#define ImTextureID ImU64' and as many other options as you like.
    // [Solution 3] IDE/msbuild: edit imconfig.h and add '#define ImTextureID ImU64' (prefer solution 2 to create your own config file!)
    // [Solution 4] command-line: add '/D ImTextureID=ImU64' to your cl.exe command-line (this is what we do in the example_win32_direct12/build_win32.bat file)
    static_assert(sizeof(ImTextureID) >= sizeof(bd->hFontSrvGpuDescHandle.ptr), "Can't pack descriptor handle into TexID, 32-bit not supported yet.");
    io.Fonts->SetTexID((ImTextureID)bd->hFontSrvGpuDescHandle.ptr);
}

bool    ImGui_ImplDX12_CreateDeviceObjects()
{
    ImGui_ImplDX12_Data* bd = ImGui_ImplDX12_GetBackendData();
    if (!bd || !bd->pd3dDevice)
        return false;
    if (bd->pPipelineState)
        ImGui_ImplDX12_InvalidateDeviceObjects();

    // Create the root signature
    {
        D3D12_DESCRIPTOR_RANGE descRange = {};
        descRange.RangeType = D3D12_DESCRIPTOR_RANGE_TYPE_SRV;
        descRange.NumDescriptors = 1;
        descRange.BaseShaderRegister = 0;
        descRange.RegisterSpace = 0;
        descRange.OffsetInDescriptorsFromTableStart = 0;

        D3D12_ROOT_PARAMETER param[2] = {};

        param[0].ParameterType = D3D12_ROOT_PARAMETER_TYPE_32BIT_CONSTANTS;
        param[0].Constants.ShaderRegister = 0;
        param[0].Constants.RegisterSpace = 0;
        param[0].Constants.Num32BitValues = 16;
        param[0].ShaderVisibility = D3D12_SHADER_VISIBILITY_VERTEX;

        param[1].ParameterType = D3D12_ROOT_PARAMETER_TYPE_DESCRIPTOR_TABLE;
        param[1].DescriptorTable.NumDescriptorRanges = 1;
        param[1].DescriptorTable.pDescriptorRanges = &descRange;
        param[1].ShaderVisibility = D3D12_SHADER_VISIBILITY_PIXEL;

        // Bilinear sampling is required by default. Set 'io.Fonts->Flags |= ImFontAtlasFlags_NoBakedLines' or 'style.AntiAliasedLinesUseTex = false' to allow point/nearest sampling.
        D3D12_STATIC_SAMPLER_DESC staticSampler = {};
        staticSampler.Filter = D3D12_FILTER_MIN_MAG_MIP_LINEAR;
        staticSampler.AddressU = D3D12_TEXTURE_ADDRESS_MODE_CLAMP;
        staticSampler.AddressV = D3D12_TEXTURE_ADDRESS_MODE_CLAMP;
        staticSampler.AddressW = D3D12_TEXTURE_ADDRESS_MODE_CLAMP;
        staticSampler.MipLODBias = 0.f;
        staticSampler.MaxAnisotropy = 0;
        staticSampler.ComparisonFunc = D3D12_COMPARISON_FUNC_ALWAYS;
        staticSampler.BorderColor = D3D12_STATIC_BORDER_COLOR_TRANSPARENT_BLACK;
        staticSampler.MinLOD = 0.f;
        staticSampler.MaxLOD = 0.f;
        staticSampler.ShaderRegister = 0;
        staticSampler.RegisterSpace = 0;
        staticSampler.ShaderVisibility = D3D12_SHADER_VISIBILITY_PIXEL;

        D3D12_ROOT_SIGNATURE_DESC desc = {};
        desc.NumParameters = _countof(param);
        desc.pParameters = param;
        desc.NumStaticSamplers = 1;
        desc.pStaticSamplers = &staticSampler;
        desc.Flags =
            D3D12_ROOT_SIGNATURE_FLAG_ALLOW_INPUT_ASSEMBLER_INPUT_LAYOUT |
            D3D12_ROOT_SIGNATURE_FLAG_DENY_HULL_SHADER_ROOT_ACCESS |
            D3D12_ROOT_SIGNATURE_FLAG_DENY_DOMAIN_SHADER_ROOT_ACCESS |
            D3D12_ROOT_SIGNATURE_FLAG_DENY_GEOMETRY_SHADER_ROOT_ACCESS;

        // Load d3d12.dll and D3D12SerializeRootSignature() function address dynamically to facilitate using with D3D12On7.
        // See if any version of d3d12.dll is already loaded in the process. If so, give preference to that.
        static HINSTANCE d3d12_dll = ::GetModuleHandleA("d3d12.dll");
        if (d3d12_dll == nullptr)
        {
            // Attempt to load d3d12.dll from local directories. This will only succeed if
            // (1) the current OS is Windows 7, and
            // (2) there exists a version of d3d12.dll for Windows 7 (D3D12On7) in one of the following directories.
            // See https://github.com/ocornut/imgui/pull/3696 for details.
            const char* localD3d12Paths[] = { ".\\d3d12.dll", ".\\d3d12on7\\d3d12.dll", ".\\12on7\\d3d12.dll" }; // A. current directory, B. used by some games, C. used in Microsoft D3D12On7 sample
            for (int i = 0; i < IM_ARRAYSIZE(localD3d12Paths); i++)
                if ((d3d12_dll = ::LoadLibraryA(localD3d12Paths[i])) != nullptr)
                    break;

            // If failed, we are on Windows >= 10.
            if (d3d12_dll == nullptr)
                d3d12_dll = ::LoadLibraryA("d3d12.dll");

            if (d3d12_dll == nullptr)
                return false;
        }

        PFN_D3D12_SERIALIZE_ROOT_SIGNATURE D3D12SerializeRootSignatureFn = (PFN_D3D12_SERIALIZE_ROOT_SIGNATURE)::GetProcAddress(d3d12_dll, "D3D12SerializeRootSignature");
        if (D3D12SerializeRootSignatureFn == nullptr)
            return false;

        ID3DBlob* blob = nullptr;
        if (D3D12SerializeRootSignatureFn(&desc, D3D_ROOT_SIGNATURE_VERSION_1, &blob, nullptr) != S_OK)
            return false;

        bd->pd3dDevice->CreateRootSignature(0, blob->GetBufferPointer(), blob->GetBufferSize(), IID_PPV_ARGS(&bd->pRootSignature));
        blob->Release();
    }

    // By using D3DCompile() from <d3dcompiler.h> / d3dcompiler.lib, we introduce a dependency to a given version of d3dcompiler_XX.dll (see D3DCOMPILER_DLL_A)
    // If you would like to use this DX12 sample code but remove this dependency you can:
    //  1) compile once, save the compiled shader blobs into a file or source code and assign them to psoDesc.VS/PS [preferred solution]
    //  2) use code to detect any version of the DLL and grab a pointer to D3DCompile from the DLL.
    // See https://github.com/ocornut/imgui/pull/638 for sources and details.

    D3D12_GRAPHICS_PIPELINE_STATE_DESC psoDesc;
    memset(&psoDesc, 0, sizeof(D3D12_GRAPHICS_PIPELINE_STATE_DESC));
    psoDesc.NodeMask = 1;
    psoDesc.PrimitiveTopologyType = D3D12_PRIMITIVE_TOPOLOGY_TYPE_TRIANGLE;
    psoDesc.pRootSignature = bd->pRootSignature;
    psoDesc.SampleMask = UINT_MAX;
    psoDesc.NumRenderTargets = 1;
    psoDesc.RTVFormats[0] = bd->RTVFormat;
    psoDesc.SampleDesc.Count = 1;
    psoDesc.Flags = D3D12_PIPELINE_STATE_FLAG_NONE;

    ID3DBlob* vertexShaderBlob;
    ID3DBlob* pixelShaderBlob;

    // Create the vertex shader
    {
        static const char* vertexShader =
            "cbuffer vertexBuffer : register(b0) \
            {\
              float4x4 ProjectionMatrix; \
            };\
            struct VS_INPUT\
            {\
              float2 pos : POSITION;\
              float4 col : COLOR0;\
              float2 uv  : TEXCOORD0;\
            };\
            \
            struct PS_INPUT\
            {\
              float4 pos : SV_POSITION;\
              float4 col : COLOR0;\
              float2 uv  : TEXCOORD0;\
            };\
            \
            PS_INPUT main(VS_INPUT input)\
            {\
              PS_INPUT output;\
              output.pos = mul( ProjectionMatrix, float4(input.pos.xy, 0.f, 1.f));\
              output.col = input.col;\
              output.uv  = input.uv;\
              return output;\
            }";

        if (FAILED(D3DCompile(vertexShader, strlen(vertexShader), nullptr, nullptr, nullptr, "main", "vs_5_0", 0, 0, &vertexShaderBlob, nullptr)))
            return false; // NB: Pass ID3DBlob* pErrorBlob to D3DCompile() to get error showing in (const char*)pErrorBlob->GetBufferPointer(). Make sure to Release() the blob!
        psoDesc.VS = { vertexShaderBlob->GetBufferPointer(), vertexShaderBlob->GetBufferSize() };

        // Create the input layout
        static D3D12_INPUT_ELEMENT_DESC local_layout[] =
        {
            { "POSITION", 0, DXGI_FORMAT_R32G32_FLOAT,   0, (UINT)offsetof(ImDrawVert, pos), D3D12_INPUT_CLASSIFICATION_PER_VERTEX_DATA, 0 },
            { "TEXCOORD", 0, DXGI_FORMAT_R32G32_FLOAT,   0, (UINT)offsetof(ImDrawVert, uv),  D3D12_INPUT_CLASSIFICATION_PER_VERTEX_DATA, 0 },
            { "COLOR",    0, DXGI_FORMAT_R8G8B8A8_UNORM, 0, (UINT)offsetof(ImDrawVert, col), D3D12_INPUT_CLASSIFICATION_PER_VERTEX_DATA, 0 },
        };
        psoDesc.InputLayout = { local_layout, 3 };
    }

    // Create the pixel shader
    {
        static const char* pixelShader =
            "struct PS_INPUT\
            {\
              float4 pos : SV_POSITION;\
              float4 col : COLOR0;\
              float2 uv  : TEXCOORD0;\
            };\
            SamplerState sampler0 : register(s0);\
            Texture2D texture0 : register(t0);\
            \
            float4 main(PS_INPUT input) : SV_Target\
            {\
              float4 out_col = input.col * texture0.Sample(sampler0, input.uv); \
              return out_col; \
            }";

        if (FAILED(D3DCompile(pixelShader, strlen(pixelShader), nullptr, nullptr, nullptr, "main", "ps_5_0", 0, 0, &pixelShaderBlob, nullptr)))
        {
            vertexShaderBlob->Release();
            return false; // NB: Pass ID3DBlob* pErrorBlob to D3DCompile() to get error showing in (const char*)pErrorBlob->GetBufferPointer(). Make sure to Release() the blob!
        }
        psoDesc.PS = { pixelShaderBlob->GetBufferPointer(), pixelShaderBlob->GetBufferSize() };
    }

    // Create the blending setup
    {
        D3D12_BLEND_DESC& desc = psoDesc.BlendState;
        desc.AlphaToCoverageEnable = false;
        desc.RenderTarget[0].BlendEnable = true;
        desc.RenderTarget[0].SrcBlend = D3D12_BLEND_SRC_ALPHA;
        desc.RenderTarget[0].DestBlend = D3D12_BLEND_INV_SRC_ALPHA;
        desc.RenderTarget[0].BlendOp = D3D12_BLEND_OP_ADD;
        desc.RenderTarget[0].SrcBlendAlpha = D3D12_BLEND_ONE;
        desc.RenderTarget[0].DestBlendAlpha = D3D12_BLEND_INV_SRC_ALPHA;
        desc.RenderTarget[0].BlendOpAlpha = D3D12_BLEND_OP_ADD;
        desc.RenderTarget[0].RenderTargetWriteMask = D3D12_COLOR_WRITE_ENABLE_ALL;
    }

    // Create the rasterizer state
    {
        D3D12_RASTERIZER_DESC& desc = psoDesc.RasterizerState;
        desc.FillMode = D3D12_FILL_MODE_SOLID;
        desc.CullMode = D3D12_CULL_MODE_NONE;
        desc.FrontCounterClockwise = FALSE;
        desc.DepthBias = D3D12_DEFAULT_DEPTH_BIAS;
        desc.DepthBiasClamp = D3D12_DEFAULT_DEPTH_BIAS_CLAMP;
        desc.SlopeScaledDepthBias = D3D12_DEFAULT_SLOPE_SCALED_DEPTH_BIAS;
        desc.DepthClipEnable = true;
        desc.MultisampleEnable = FALSE;
        desc.AntialiasedLineEnable = FALSE;
        desc.ForcedSampleCount = 0;
        desc.ConservativeRaster = D3D12_CONSERVATIVE_RASTERIZATION_MODE_OFF;
    }

    // Create depth-stencil State
    {
        D3D12_DEPTH_STENCIL_DESC& desc = psoDesc.DepthStencilState;
        desc.DepthEnable = false;
        desc.DepthWriteMask = D3D12_DEPTH_WRITE_MASK_ALL;
        desc.DepthFunc = D3D12_COMPARISON_FUNC_ALWAYS;
        desc.StencilEnable = false;
        desc.FrontFace.StencilFailOp = desc.FrontFace.StencilDepthFailOp = desc.FrontFace.StencilPassOp = D3D12_STENCIL_OP_KEEP;
        desc.FrontFace.StencilFunc = D3D12_COMPARISON_FUNC_ALWAYS;
        desc.BackFace = desc.FrontFace;
    }

    HRESULT result_pipeline_state = bd->pd3dDevice->CreateGraphicsPipelineState(&psoDesc, IID_PPV_ARGS(&bd->pPipelineState));
    vertexShaderBlob->Release();
    pixelShaderBlob->Release();
    if (result_pipeline_state != S_OK)
        return false;

    ImGui_ImplDX12_CreateFontsTexture();

    return true;
}

static void ImGui_ImplDX12_DestroyRenderBuffers(ImGui_ImplDX12_RenderBuffers* render_buffers)
{
    SafeRelease(render_buffers->IndexBuffer);
    SafeRelease(render_buffers->VertexBuffer);
    render_buffers->IndexBufferSize = render_buffers->VertexBufferSize = 0;
}

void    ImGui_ImplDX12_InvalidateDeviceObjects()
{
    ImGui_ImplDX12_Data* bd = ImGui_ImplDX12_GetBackendData();
    if (!bd || !bd->pd3dDevice)
        return;

    ImGuiIO& io = ImGui::GetIO();
    SafeRelease(bd->pRootSignature);
    SafeRelease(bd->pPipelineState);
    SafeRelease(bd->pFontTextureResource);
    io.Fonts->SetTexID(0); // We copied bd->pFontTextureView to io.Fonts->TexID so let's clear that as well.
}

bool ImGui_ImplDX12_Init(ID3D12Device* device, int num_frames_in_flight, DXGI_FORMAT rtv_format, ID3D12DescriptorHeap* cbv_srv_heap,
                         D3D12_CPU_DESCRIPTOR_HANDLE font_srv_cpu_desc_handle, D3D12_GPU_DESCRIPTOR_HANDLE font_srv_gpu_desc_handle)
{
    ImGuiIO& io = ImGui::GetIO();
    IMGUI_CHECKVERSION();
    IM_ASSERT(io.BackendRendererUserData == nullptr && "Already initialized a renderer backend!");

    // Setup backend capabilities flags
    ImGui_ImplDX12_Data* bd = IM_NEW(ImGui_ImplDX12_Data)();
    io.BackendRendererUserData = (void*)bd;
    io.BackendRendererName = "imgui_impl_dx12";
    io.BackendFlags |= ImGuiBackendFlags_RendererHasVtxOffset;  // We can honor the ImDrawCmd::VtxOffset field, allowing for large meshes.
    io.BackendFlags |= ImGuiBackendFlags_RendererHasViewports;  // We can create multi-viewports on the Renderer side (optional)
    if (io.ConfigFlags & ImGuiConfigFlags_ViewportsEnable)
        ImGui_ImplDX12_InitPlatformInterface();

    bd->pd3dDevice = device;
    bd->RTVFormat = rtv_format;
    bd->hFontSrvCpuDescHandle = font_srv_cpu_desc_handle;
    bd->hFontSrvGpuDescHandle = font_srv_gpu_desc_handle;
    bd->numFramesInFlight = num_frames_in_flight;
    bd->pd3dSrvDescHeap = cbv_srv_heap;

    // Create a dummy ImGui_ImplDX12_ViewportData holder for the main viewport,
    // Since this is created and managed by the application, we will only use the ->Resources[] fields.
    ImGuiViewport* main_viewport = ImGui::GetMainViewport();
    main_viewport->RendererUserData = IM_NEW(ImGui_ImplDX12_ViewportData)(bd->numFramesInFlight);

    return true;
}

void ImGui_ImplDX12_Shutdown()
{
    ImGui_ImplDX12_Data* bd = ImGui_ImplDX12_GetBackendData();
    IM_ASSERT(bd != nullptr && "No renderer backend to shutdown, or already shutdown?");
    ImGuiIO& io = ImGui::GetIO();

    // Manually delete main viewport render resources in-case we haven't initialized for viewports
    ImGuiViewport* main_viewport = ImGui::GetMainViewport();
    if (ImGui_ImplDX12_ViewportData* vd = (ImGui_ImplDX12_ViewportData*)main_viewport->RendererUserData)
    {
        // We could just call ImGui_ImplDX12_DestroyWindow(main_viewport) as a convenience but that would be misleading since we only use data->Resources[]
        for (UINT i = 0; i < bd->numFramesInFlight; i++)
            ImGui_ImplDX12_DestroyRenderBuffers(&vd->FrameRenderBuffers[i]);
        IM_DELETE(vd);
        main_viewport->RendererUserData = nullptr;
    }

    // Clean up windows and device objects
    ImGui_ImplDX12_ShutdownPlatformInterface();
    ImGui_ImplDX12_InvalidateDeviceObjects();

    io.BackendRendererName = nullptr;
    io.BackendRendererUserData = nullptr;
    io.BackendFlags &= ~(ImGuiBackendFlags_RendererHasVtxOffset | ImGuiBackendFlags_RendererHasViewports);
    IM_DELETE(bd);
}

void ImGui_ImplDX12_NewFrame()
{
    ImGui_ImplDX12_Data* bd = ImGui_ImplDX12_GetBackendData();
    IM_ASSERT(bd != nullptr && "Context or backend not initialized! Did you call ImGui_ImplDX12_Init()?");

    if (!bd->pPipelineState)
        ImGui_ImplDX12_CreateDeviceObjects();
}

//--------------------------------------------------------------------------------------------------------
// MULTI-VIEWPORT / PLATFORM INTERFACE SUPPORT
// This is an _advanced_ and _optional_ feature, allowing the backend to create and handle multiple viewports simultaneously.
// If you are new to dear imgui or creating a new binding for dear imgui, it is recommended that you completely ignore this section first..
//--------------------------------------------------------------------------------------------------------

static void ImGui_ImplDX12_CreateWindow(ImGuiViewport* viewport)
{
    ImGui_ImplDX12_Data* bd = ImGui_ImplDX12_GetBackendData();
    ImGui_ImplDX12_ViewportData* vd = IM_NEW(ImGui_ImplDX12_ViewportData)(bd->numFramesInFlight);
    viewport->RendererUserData = vd;

    // PlatformHandleRaw should always be a HWND, whereas PlatformHandle might be a higher-level handle (e.g. GLFWWindow*, SDL_Window*).
    // Some backends will leave PlatformHandleRaw == 0, in which case we assume PlatformHandle will contain the HWND.
    HWND hwnd = viewport->PlatformHandleRaw ? (HWND)viewport->PlatformHandleRaw : (HWND)viewport->PlatformHandle;
    IM_ASSERT(hwnd != 0);

    vd->FrameIndex = UINT_MAX;

    // Create command queue.
    D3D12_COMMAND_QUEUE_DESC queue_desc = {};
    queue_desc.Flags = D3D12_COMMAND_QUEUE_FLAG_NONE;
    queue_desc.Type = D3D12_COMMAND_LIST_TYPE_DIRECT;

    HRESULT res = S_OK;
    res = bd->pd3dDevice->CreateCommandQueue(&queue_desc, IID_PPV_ARGS(&vd->CommandQueue));
    IM_ASSERT(res == S_OK);

    // Create command allocator.
    for (UINT i = 0; i < bd->numFramesInFlight; ++i)
    {
        res = bd->pd3dDevice->CreateCommandAllocator(D3D12_COMMAND_LIST_TYPE_DIRECT, IID_PPV_ARGS(&vd->FrameCtx[i].CommandAllocator));
        IM_ASSERT(res == S_OK);
    }

    // Create command list.
    res = bd->pd3dDevice->CreateCommandList(0, D3D12_COMMAND_LIST_TYPE_DIRECT, vd->FrameCtx[0].CommandAllocator, nullptr, IID_PPV_ARGS(&vd->CommandList));
    IM_ASSERT(res == S_OK);
    vd->CommandList->Close();

    // Create fence.
    res = bd->pd3dDevice->CreateFence(0, D3D12_FENCE_FLAG_NONE, IID_PPV_ARGS(&vd->Fence));
    IM_ASSERT(res == S_OK);

    vd->FenceEvent = CreateEvent(nullptr, FALSE, FALSE, nullptr);
    IM_ASSERT(vd->FenceEvent != nullptr);

    // Create swap chain
    // FIXME-VIEWPORT: May want to copy/inherit swap chain settings from the user/application.
    DXGI_SWAP_CHAIN_DESC1 sd1;
    ZeroMemory(&sd1, sizeof(sd1));
    sd1.BufferCount = bd->numFramesInFlight;
    sd1.Width = (UINT)viewport->Size.x;
    sd1.Height = (UINT)viewport->Size.y;
    sd1.Format = bd->RTVFormat;
    sd1.BufferUsage = DXGI_USAGE_RENDER_TARGET_OUTPUT;
    sd1.SampleDesc.Count = 1;
    sd1.SampleDesc.Quality = 0;
    sd1.SwapEffect = DXGI_SWAP_EFFECT_FLIP_DISCARD;
    sd1.AlphaMode = DXGI_ALPHA_MODE_UNSPECIFIED;
    sd1.Scaling = DXGI_SCALING_NONE;
    sd1.Stereo = FALSE;

    IDXGIFactory4* dxgi_factory = nullptr;
    res = ::CreateDXGIFactory1(IID_PPV_ARGS(&dxgi_factory));
    IM_ASSERT(res == S_OK);

    IDXGISwapChain1* swap_chain = nullptr;
    res = dxgi_factory->CreateSwapChainForHwnd(vd->CommandQueue, hwnd, &sd1, nullptr, nullptr, &swap_chain);
    IM_ASSERT(res == S_OK);

    dxgi_factory->Release();

    // Or swapChain.As(&mSwapChain)
    IM_ASSERT(vd->SwapChain == nullptr);
    swap_chain->QueryInterface(IID_PPV_ARGS(&vd->SwapChain));
    swap_chain->Release();

    // Create the render targets
    if (vd->SwapChain)
    {
        D3D12_DESCRIPTOR_HEAP_DESC desc = {};
        desc.Type = D3D12_DESCRIPTOR_HEAP_TYPE_RTV;
        desc.NumDescriptors = bd->numFramesInFlight;
        desc.Flags = D3D12_DESCRIPTOR_HEAP_FLAG_NONE;
        desc.NodeMask = 1;

        HRESULT hr = bd->pd3dDevice->CreateDescriptorHeap(&desc, IID_PPV_ARGS(&vd->RtvDescHeap));
        IM_ASSERT(hr == S_OK);

        SIZE_T rtv_descriptor_size = bd->pd3dDevice->GetDescriptorHandleIncrementSize(D3D12_DESCRIPTOR_HEAP_TYPE_RTV);
        D3D12_CPU_DESCRIPTOR_HANDLE rtv_handle = vd->RtvDescHeap->GetCPUDescriptorHandleForHeapStart();
        for (UINT i = 0; i < bd->numFramesInFlight; i++)
        {
            vd->FrameCtx[i].RenderTargetCpuDescriptors = rtv_handle;
            rtv_handle.ptr += rtv_descriptor_size;
        }

        ID3D12Resource* back_buffer;
        for (UINT i = 0; i < bd->numFramesInFlight; i++)
        {
            IM_ASSERT(vd->FrameCtx[i].RenderTarget == nullptr);
            vd->SwapChain->GetBuffer(i, IID_PPV_ARGS(&back_buffer));
            bd->pd3dDevice->CreateRenderTargetView(back_buffer, nullptr, vd->FrameCtx[i].RenderTargetCpuDescriptors);
            vd->FrameCtx[i].RenderTarget = back_buffer;
        }
    }

    for (UINT i = 0; i < bd->numFramesInFlight; i++)
        ImGui_ImplDX12_DestroyRenderBuffers(&vd->FrameRenderBuffers[i]);
}

static void ImGui_WaitForPendingOperations(ImGui_ImplDX12_ViewportData* vd)
{
    HRESULT hr = S_FALSE;
    if (vd && vd->CommandQueue && vd->Fence && vd->FenceEvent)
    {
        hr = vd->CommandQueue->Signal(vd->Fence, ++vd->FenceSignaledValue);
        IM_ASSERT(hr == S_OK);
        ::WaitForSingleObject(vd->FenceEvent, 0); // Reset any forgotten waits
        hr = vd->Fence->SetEventOnCompletion(vd->FenceSignaledValue, vd->FenceEvent);
        IM_ASSERT(hr == S_OK);
        ::WaitForSingleObject(vd->FenceEvent, INFINITE);
    }
}

static void ImGui_ImplDX12_DestroyWindow(ImGuiViewport* viewport)
{
    // The main viewport (owned by the application) will always have RendererUserData == 0 since we didn't create the data for it.
    ImGui_ImplDX12_Data* bd = ImGui_ImplDX12_GetBackendData();
    if (ImGui_ImplDX12_ViewportData* vd = (ImGui_ImplDX12_ViewportData*)viewport->RendererUserData)
    {
        ImGui_WaitForPendingOperations(vd);

        SafeRelease(vd->CommandQueue);
        SafeRelease(vd->CommandList);
        SafeRelease(vd->SwapChain);
        SafeRelease(vd->RtvDescHeap);
        SafeRelease(vd->Fence);
        ::CloseHandle(vd->FenceEvent);
        vd->FenceEvent = nullptr;

        for (UINT i = 0; i < bd->numFramesInFlight; i++)
        {
            SafeRelease(vd->FrameCtx[i].RenderTarget);
            SafeRelease(vd->FrameCtx[i].CommandAllocator);
            ImGui_ImplDX12_DestroyRenderBuffers(&vd->FrameRenderBuffers[i]);
        }
        IM_DELETE(vd);
    }
    viewport->RendererUserData = nullptr;
}

static void ImGui_ImplDX12_SetWindowSize(ImGuiViewport* viewport, ImVec2 size)
{
    ImGui_ImplDX12_Data* bd = ImGui_ImplDX12_GetBackendData();
    ImGui_ImplDX12_ViewportData* vd = (ImGui_ImplDX12_ViewportData*)viewport->RendererUserData;

    ImGui_WaitForPendingOperations(vd);

    for (UINT i = 0; i < bd->numFramesInFlight; i++)
        SafeRelease(vd->FrameCtx[i].RenderTarget);

    if (vd->SwapChain)
    {
        ID3D12Resource* back_buffer = nullptr;
        vd->SwapChain->ResizeBuffers(0, (UINT)size.x, (UINT)size.y, DXGI_FORMAT_UNKNOWN, 0);
        for (UINT i = 0; i < bd->numFramesInFlight; i++)
        {
            vd->SwapChain->GetBuffer(i, IID_PPV_ARGS(&back_buffer));
            bd->pd3dDevice->CreateRenderTargetView(back_buffer, nullptr, vd->FrameCtx[i].RenderTargetCpuDescriptors);
            vd->FrameCtx[i].RenderTarget = back_buffer;
        }
    }
}

static void ImGui_ImplDX12_RenderWindow(ImGuiViewport* viewport, void*)
{
    ImGui_ImplDX12_Data* bd = ImGui_ImplDX12_GetBackendData();
    ImGui_ImplDX12_ViewportData* vd = (ImGui_ImplDX12_ViewportData*)viewport->RendererUserData;

    ImGui_ImplDX12_FrameContext* frame_context = &vd->FrameCtx[vd->FrameIndex % bd->numFramesInFlight];
    UINT back_buffer_idx = vd->SwapChain->GetCurrentBackBufferIndex();

    const ImVec4 clear_color = ImVec4(0.0f, 0.0f, 0.0f, 1.0f);
    D3D12_RESOURCE_BARRIER barrier = {};
    barrier.Type = D3D12_RESOURCE_BARRIER_TYPE_TRANSITION;
    barrier.Flags = D3D12_RESOURCE_BARRIER_FLAG_NONE;
    barrier.Transition.pResource = vd->FrameCtx[back_buffer_idx].RenderTarget;
    barrier.Transition.Subresource = D3D12_RESOURCE_BARRIER_ALL_SUBRESOURCES;
    barrier.Transition.StateBefore = D3D12_RESOURCE_STATE_PRESENT;
    barrier.Transition.StateAfter = D3D12_RESOURCE_STATE_RENDER_TARGET;

    // Draw
    ID3D12GraphicsCommandList* cmd_list = vd->CommandList;

    frame_context->CommandAllocator->Reset();
    cmd_list->Reset(frame_context->CommandAllocator, nullptr);
    cmd_list->ResourceBarrier(1, &barrier);
    cmd_list->OMSetRenderTargets(1, &vd->FrameCtx[back_buffer_idx].RenderTargetCpuDescriptors, FALSE, nullptr);
    if (!(viewport->Flags & ImGuiViewportFlags_NoRendererClear))
        cmd_list->ClearRenderTargetView(vd->FrameCtx[back_buffer_idx].RenderTargetCpuDescriptors, (float*)&clear_color, 0, nullptr);
    cmd_list->SetDescriptorHeaps(1, &bd->pd3dSrvDescHeap);

    ImGui_ImplDX12_RenderDrawData(viewport->DrawData, cmd_list);

    barrier.Transition.StateBefore = D3D12_RESOURCE_STATE_RENDER_TARGET;
    barrier.Transition.StateAfter = D3D12_RESOURCE_STATE_PRESENT;
    cmd_list->ResourceBarrier(1, &barrier);
    cmd_list->Close();

    vd->CommandQueue->Wait(vd->Fence, vd->FenceSignaledValue);
    vd->CommandQueue->ExecuteCommandLists(1, (ID3D12CommandList* const*)&cmd_list);
    vd->CommandQueue->Signal(vd->Fence, ++vd->FenceSignaledValue);
}

static void ImGui_ImplDX12_SwapBuffers(ImGuiViewport* viewport, void*)
{
    ImGui_ImplDX12_ViewportData* vd = (ImGui_ImplDX12_ViewportData*)viewport->RendererUserData;

    vd->SwapChain->Present(0, 0);
    while (vd->Fence->GetCompletedValue() < vd->FenceSignaledValue)
        ::SwitchToThread();
}

void ImGui_ImplDX12_InitPlatformInterface()
{
    ImGuiPlatformIO& platform_io = ImGui::GetPlatformIO();
    platform_io.Renderer_CreateWindow = ImGui_ImplDX12_CreateWindow;
    platform_io.Renderer_DestroyWindow = ImGui_ImplDX12_DestroyWindow;
    platform_io.Renderer_SetWindowSize = ImGui_ImplDX12_SetWindowSize;
    platform_io.Renderer_RenderWindow = ImGui_ImplDX12_RenderWindow;
    platform_io.Renderer_SwapBuffers = ImGui_ImplDX12_SwapBuffers;
}

void ImGui_ImplDX12_ShutdownPlatformInterface()
{
    ImGui::DestroyPlatformWindows();
}

//-----------------------------------------------------------------------------

#endif // #ifndef IMGUI_DISABLE<|MERGE_RESOLUTION|>--- conflicted
+++ resolved
@@ -4,12 +4,9 @@
 // Implemented features:
 //  [X] Renderer: User texture binding. Use 'D3D12_GPU_DESCRIPTOR_HANDLE' as ImTextureID. Read the FAQ about ImTextureID!
 //  [X] Renderer: Large meshes support (64k+ vertices) with 16-bit indices.
-<<<<<<< HEAD
+//  [X] Renderer: Expose selected render state for draw callbacks to use. Access in '(ImGui_ImplXXXX_RenderState*)platform_io.BackendRendererRenderState'.
 //  [X] Renderer: Multi-viewport support (multiple windows). Enable with 'io.ConfigFlags |= ImGuiConfigFlags_ViewportsEnable'.
 //      FIXME: The transition from removing a viewport and moving the window in an existing hosted viewport tends to flicker.
-=======
-//  [X] Renderer: Expose selected render state for draw callbacks to use. Access in '(ImGui_ImplXXXX_RenderState*)platform_io.BackendRendererRenderState'.
->>>>>>> 42206b3d
 
 // Important: to compile on 32-bit systems, this backend requires code to be compiled with '#define ImTextureID ImU64'.
 // This is because we need ImTextureID to carry a 64-bit value and by default ImTextureID is defined as void*.
@@ -29,12 +26,9 @@
 
 // CHANGELOG
 // (minor and older changes stripped away, please see git history for details)
-<<<<<<< HEAD
 //  2024-XX-XX: Platform: Added support for multiple windows via the ImGuiPlatformIO interface.
-=======
 //  2024-10-07: DirectX12: Changed default texture sampler to Clamp instead of Repeat/Wrap.
 //  2024-10-07: DirectX12: Expose selected render state in ImGui_ImplDX12_RenderState, which you can access in 'void* platform_io.Renderer_RenderState' during draw callbacks.
->>>>>>> 42206b3d
 //  2022-10-11: Using 'nullptr' instead of 'NULL' as per our switch to C++11.
 //  2021-06-29: Reorganized backend to pull data from a single structure to facilitate usage with multiple-contexts (all g_XXXX access changed to bd->XXXX).
 //  2021-05-19: DirectX12: Replaced direct access to ImDrawCmd::TextureId with a call to ImDrawCmd::GetTexID(). (will become a requirement)

--- conflicted
+++ resolved
@@ -30,7 +30,6 @@
 
 
 -----------------------------------------------------------------------
-<<<<<<< HEAD
  DOCKING BRANCH (In Progress)
 -----------------------------------------------------------------------
 
@@ -55,7 +54,9 @@
   - Demo: Added "Documents" example app showcasing possible use for tabs.
 - Added ImGuiWindowFlags_UnsavedDocument window flag to append '*' to title without altering 
   the ID, as a convenience to avoid using the ### operator. 
-=======
+
+
+-----------------------------------------------------------------------
  VERSION 1.67 (In Progress)
 -----------------------------------------------------------------------
 
@@ -64,7 +65,6 @@
 Other Changes:
 
 - Examples: SDL: changed the signature of ImGui_ImplSDL2_ProcessEvent() to use a const SDL_Event*. (#2187)
->>>>>>> 5261e5a6
 
 
 -----------------------------------------------------------------------

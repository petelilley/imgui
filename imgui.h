// dear imgui, v1.85 WIP
// (headers)

// Help:
// - Read FAQ at http://dearimgui.org/faq
// - Newcomers, read 'Programmer guide' in imgui.cpp for notes on how to setup Dear ImGui in your codebase.
// - Call and read ImGui::ShowDemoWindow() in imgui_demo.cpp. All applications in examples/ are doing that.
// Read imgui.cpp for details, links and comments.

// Resources:
// - FAQ                   http://dearimgui.org/faq
// - Homepage & latest     https://github.com/ocornut/imgui
// - Releases & changelog  https://github.com/ocornut/imgui/releases
// - Gallery               https://github.com/ocornut/imgui/issues/4451 (please post your screenshots/video there!)
// - Wiki                  https://github.com/ocornut/imgui/wiki (lots of good stuff there)
// - Glossary              https://github.com/ocornut/imgui/wiki/Glossary
// - Issues & support      https://github.com/ocornut/imgui/issues

// Getting Started?
// - For first-time users having issues compiling/linking/running or issues loading fonts:
//   please post in https://github.com/ocornut/imgui/discussions if you cannot find a solution in resources above.

/*

Index of this file:
// [SECTION] Header mess
// [SECTION] Forward declarations and basic types
// [SECTION] Dear ImGui end-user API functions
// [SECTION] Flags & Enumerations
// [SECTION] Helpers: Memory allocations macros, ImVector<>
// [SECTION] ImGuiStyle
// [SECTION] ImGuiIO
// [SECTION] Misc data structures (ImGuiInputTextCallbackData, ImGuiSizeCallbackData, ImGuiWindowClass, ImGuiPayload, ImGuiTableSortSpecs, ImGuiTableColumnSortSpecs)
// [SECTION] Helpers (ImGuiOnceUponAFrame, ImGuiTextFilter, ImGuiTextBuffer, ImGuiStorage, ImGuiListClipper, ImColor)
// [SECTION] Drawing API (ImDrawCallback, ImDrawCmd, ImDrawIdx, ImDrawVert, ImDrawChannel, ImDrawListSplitter, ImDrawFlags, ImDrawListFlags, ImDrawList, ImDrawData)
// [SECTION] Font API (ImFontConfig, ImFontGlyph, ImFontGlyphRangesBuilder, ImFontAtlasFlags, ImFontAtlas, ImFont)
// [SECTION] Viewports (ImGuiViewportFlags, ImGuiViewport)
// [SECTION] Platform interface for multi-viewport support (ImGuiPlatformIO, ImGuiPlatformMonitor)
// [SECTION] Obsolete functions and types

*/

#pragma once

// Configuration file with compile-time options (edit imconfig.h or '#define IMGUI_USER_CONFIG "myfilename.h" from your build system')
#ifdef IMGUI_USER_CONFIG
#include IMGUI_USER_CONFIG
#endif
#if !defined(IMGUI_DISABLE_INCLUDE_IMCONFIG_H) || defined(IMGUI_INCLUDE_IMCONFIG_H)
#include "imconfig.h"
#endif

#ifndef IMGUI_DISABLE

//-----------------------------------------------------------------------------
// [SECTION] Header mess
//-----------------------------------------------------------------------------

// Includes
#include <float.h>                  // FLT_MIN, FLT_MAX
#include <stdarg.h>                 // va_list, va_start, va_end
#include <stddef.h>                 // ptrdiff_t, NULL
#include <string.h>                 // memset, memmove, memcpy, strlen, strchr, strcpy, strcmp

// Version
// (Integer encoded as XYYZZ for use in #if preprocessor conditionals. Work in progress versions typically starts at XYY99 then bounce up to XYY00, XYY01 etc. when release tagging happens)
#define IMGUI_VERSION               "1.85 WIP"
#define IMGUI_VERSION_NUM           18417
#define IMGUI_CHECKVERSION()        ImGui::DebugCheckVersionAndDataLayout(IMGUI_VERSION, sizeof(ImGuiIO), sizeof(ImGuiStyle), sizeof(ImVec2), sizeof(ImVec4), sizeof(ImDrawVert), sizeof(ImDrawIdx))
#define IMGUI_HAS_TABLE
#define IMGUI_HAS_VIEWPORT          // Viewport WIP branch
#define IMGUI_HAS_DOCK              // Docking WIP branch

// Define attributes of all API symbols declarations (e.g. for DLL under Windows)
// IMGUI_API is used for core imgui functions, IMGUI_IMPL_API is used for the default backends files (imgui_impl_xxx.h)
// Using dear imgui via a shared library is not recommended, because we don't guarantee backward nor forward ABI compatibility (also function call overhead, as dear imgui is a call-heavy API)
#ifndef IMGUI_API
#define IMGUI_API
#endif
#ifndef IMGUI_IMPL_API
#define IMGUI_IMPL_API              IMGUI_API
#endif

// Helper Macros
#ifndef IM_ASSERT
#include <assert.h>
#define IM_ASSERT(_EXPR)            assert(_EXPR)                               // You can override the default assert handler by editing imconfig.h
#endif
#define IM_ARRAYSIZE(_ARR)          ((int)(sizeof(_ARR) / sizeof(*(_ARR))))     // Size of a static C-style array. Don't use on pointers!
#define IM_UNUSED(_VAR)             ((void)(_VAR))                              // Used to silence "unused variable warnings". Often useful as asserts may be stripped out from final builds.
#if (__cplusplus >= 201100) || (defined(_MSVC_LANG) && _MSVC_LANG >= 201100)
#define IM_OFFSETOF(_TYPE,_MEMBER)  offsetof(_TYPE, _MEMBER)                    // Offset of _MEMBER within _TYPE. Standardized as offsetof() in C++11
#else
#define IM_OFFSETOF(_TYPE,_MEMBER)  ((size_t)&(((_TYPE*)0)->_MEMBER))           // Offset of _MEMBER within _TYPE. Old style macro.
#endif

// Helper Macros - IM_FMTARGS, IM_FMTLIST: Apply printf-style warnings to our formatting functions.
#if !defined(IMGUI_USE_STB_SPRINTF) && defined(__MINGW32__)
#define IM_FMTARGS(FMT)             __attribute__((format(gnu_printf, FMT, FMT+1)))
#define IM_FMTLIST(FMT)             __attribute__((format(gnu_printf, FMT, 0)))
#elif !defined(IMGUI_USE_STB_SPRINTF) && (defined(__clang__) || defined(__GNUC__))
#define IM_FMTARGS(FMT)             __attribute__((format(printf, FMT, FMT+1)))
#define IM_FMTLIST(FMT)             __attribute__((format(printf, FMT, 0)))
#else
#define IM_FMTARGS(FMT)
#define IM_FMTLIST(FMT)
#endif

// Disable some of MSVC most aggressive Debug runtime checks in function header/footer (used in some simple/low-level functions)
#if defined(_MSC_VER) && !defined(__clang__) && !defined(IMGUI_DEBUG_PARANOID)
#define IM_MSVC_RUNTIME_CHECKS_OFF      __pragma(runtime_checks("",off))     __pragma(check_stack(off)) __pragma(strict_gs_check(push,off))
#define IM_MSVC_RUNTIME_CHECKS_RESTORE  __pragma(runtime_checks("",restore)) __pragma(check_stack())    __pragma(strict_gs_check(pop))
#else
#define IM_MSVC_RUNTIME_CHECKS_OFF
#define IM_MSVC_RUNTIME_CHECKS_RESTORE
#endif

// Warnings
#ifdef _MSC_VER
#pragma warning (push)
#pragma warning (disable: 26495)    // [Static Analyzer] Variable 'XXX' is uninitialized. Always initialize a member variable (type.6).
#endif
#if defined(__clang__)
#pragma clang diagnostic push
#pragma clang diagnostic ignored "-Wold-style-cast"
#if __has_warning("-Wzero-as-null-pointer-constant")
#pragma clang diagnostic ignored "-Wzero-as-null-pointer-constant"
#endif
#elif defined(__GNUC__)
#pragma GCC diagnostic push
#pragma GCC diagnostic ignored "-Wpragmas"          // warning: unknown option after '#pragma GCC diagnostic' kind
#pragma GCC diagnostic ignored "-Wclass-memaccess"  // [__GNUC__ >= 8] warning: 'memset/memcpy' clearing/writing an object of type 'xxxx' with no trivial copy-assignment; use assignment or value-initialization instead
#endif

//-----------------------------------------------------------------------------
// [SECTION] Forward declarations and basic types
//-----------------------------------------------------------------------------

// Forward declarations
struct ImDrawChannel;               // Temporary storage to output draw commands out of order, used by ImDrawListSplitter and ImDrawList::ChannelsSplit()
struct ImDrawCmd;                   // A single draw command within a parent ImDrawList (generally maps to 1 GPU draw call, unless it is a callback)
struct ImDrawData;                  // All draw command lists required to render the frame + pos/size coordinates to use for the projection matrix.
struct ImDrawList;                  // A single draw command list (generally one per window, conceptually you may see this as a dynamic "mesh" builder)
struct ImDrawListSharedData;        // Data shared among multiple draw lists (typically owned by parent ImGui context, but you may create one yourself)
struct ImDrawListSplitter;          // Helper to split a draw list into different layers which can be drawn into out of order, then flattened back.
struct ImDrawVert;                  // A single vertex (pos + uv + col = 20 bytes by default. Override layout with IMGUI_OVERRIDE_DRAWVERT_STRUCT_LAYOUT)
struct ImFont;                      // Runtime data for a single font within a parent ImFontAtlas
struct ImFontAtlas;                 // Runtime data for multiple fonts, bake multiple fonts into a single texture, TTF/OTF font loader
struct ImFontBuilderIO;             // Opaque interface to a font builder (stb_truetype or FreeType).
struct ImFontConfig;                // Configuration data when adding a font or merging fonts
struct ImFontGlyph;                 // A single font glyph (code point + coordinates within in ImFontAtlas + offset)
struct ImFontGlyphRangesBuilder;    // Helper to build glyph ranges from text/string data
struct ImColor;                     // Helper functions to create a color that can be converted to either u32 or float4 (*OBSOLETE* please avoid using)
struct ImGuiContext;                // Dear ImGui context (opaque structure, unless including imgui_internal.h)
struct ImGuiIO;                     // Main configuration and I/O between your application and ImGui
struct ImGuiInputTextCallbackData;  // Shared state of InputText() when using custom ImGuiInputTextCallback (rare/advanced use)
struct ImGuiListClipper;            // Helper to manually clip large list of items
struct ImGuiOnceUponAFrame;         // Helper for running a block of code not more than once a frame, used by IMGUI_ONCE_UPON_A_FRAME macro
struct ImGuiPayload;                // User data payload for drag and drop operations
struct ImGuiPlatformIO;             // Multi-viewport support: interface for Platform/Renderer backends + viewports to render
struct ImGuiPlatformMonitor;        // Multi-viewport support: user-provided bounds for each connected monitor/display. Used when positioning popups and tooltips to avoid them straddling monitors
struct ImGuiSizeCallbackData;       // Callback data when using SetNextWindowSizeConstraints() (rare/advanced use)
struct ImGuiStorage;                // Helper for key->value storage
struct ImGuiStyle;                  // Runtime data for styling/colors
struct ImGuiTableSortSpecs;         // Sorting specifications for a table (often handling sort specs for a single column, occasionally more)
struct ImGuiTableColumnSortSpecs;   // Sorting specification for one column of a table
struct ImGuiTextBuffer;             // Helper to hold and append into a text buffer (~string builder)
struct ImGuiTextFilter;             // Helper to parse and apply text filters (e.g. "aaaaa[,bbbbb][,ccccc]")
struct ImGuiViewport;               // A Platform Window (always 1 unless multi-viewport are enabled. One per platform window to output to). In the future may represent Platform Monitor
struct ImGuiWindowClass;            // Window class (rare/advanced uses: provide hints to the platform backend via altered viewport flags and parent/child info)

// Enums/Flags (declared as int for compatibility with old C++, to allow using as flags without overhead, and to not pollute the top of this file)
// - Tip: Use your programming IDE navigation facilities on the names in the _central column_ below to find the actual flags/enum lists!
//   In Visual Studio IDE: CTRL+comma ("Edit.NavigateTo") can follow symbols in comments, whereas CTRL+F12 ("Edit.GoToImplementation") cannot.
//   With Visual Assist installed: ALT+G ("VAssistX.GoToImplementation") can also follow symbols in comments.
typedef int ImGuiCol;               // -> enum ImGuiCol_             // Enum: A color identifier for styling
typedef int ImGuiCond;              // -> enum ImGuiCond_            // Enum: A condition for many Set*() functions
typedef int ImGuiDataType;          // -> enum ImGuiDataType_        // Enum: A primary data type
typedef int ImGuiDir;               // -> enum ImGuiDir_             // Enum: A cardinal direction
typedef int ImGuiKey;               // -> enum ImGuiKey_             // Enum: A key identifier (ImGui-side enum)
typedef int ImGuiNavInput;          // -> enum ImGuiNavInput_        // Enum: An input identifier for navigation
typedef int ImGuiMouseButton;       // -> enum ImGuiMouseButton_     // Enum: A mouse button identifier (0=left, 1=right, 2=middle)
typedef int ImGuiMouseCursor;       // -> enum ImGuiMouseCursor_     // Enum: A mouse cursor identifier
typedef int ImGuiSortDirection;     // -> enum ImGuiSortDirection_   // Enum: A sorting direction (ascending or descending)
typedef int ImGuiStyleVar;          // -> enum ImGuiStyleVar_        // Enum: A variable identifier for styling
typedef int ImGuiTableBgTarget;     // -> enum ImGuiTableBgTarget_   // Enum: A color target for TableSetBgColor()
typedef int ImDrawFlags;            // -> enum ImDrawFlags_          // Flags: for ImDrawList functions
typedef int ImDrawListFlags;        // -> enum ImDrawListFlags_      // Flags: for ImDrawList instance
typedef int ImFontAtlasFlags;       // -> enum ImFontAtlasFlags_     // Flags: for ImFontAtlas build
typedef int ImGuiBackendFlags;      // -> enum ImGuiBackendFlags_    // Flags: for io.BackendFlags
typedef int ImGuiButtonFlags;       // -> enum ImGuiButtonFlags_     // Flags: for InvisibleButton()
typedef int ImGuiColorEditFlags;    // -> enum ImGuiColorEditFlags_  // Flags: for ColorEdit4(), ColorPicker4() etc.
typedef int ImGuiConfigFlags;       // -> enum ImGuiConfigFlags_     // Flags: for io.ConfigFlags
typedef int ImGuiComboFlags;        // -> enum ImGuiComboFlags_      // Flags: for BeginCombo()
typedef int ImGuiDockNodeFlags;     // -> enum ImGuiDockNodeFlags_   // Flags: for DockSpace()
typedef int ImGuiDragDropFlags;     // -> enum ImGuiDragDropFlags_   // Flags: for BeginDragDropSource(), AcceptDragDropPayload()
typedef int ImGuiFocusedFlags;      // -> enum ImGuiFocusedFlags_    // Flags: for IsWindowFocused()
typedef int ImGuiHoveredFlags;      // -> enum ImGuiHoveredFlags_    // Flags: for IsItemHovered(), IsWindowHovered() etc.
typedef int ImGuiInputTextFlags;    // -> enum ImGuiInputTextFlags_  // Flags: for InputText(), InputTextMultiline()
typedef int ImGuiKeyModFlags;       // -> enum ImGuiKeyModFlags_     // Flags: for io.KeyMods (Ctrl/Shift/Alt/Super)
typedef int ImGuiPopupFlags;        // -> enum ImGuiPopupFlags_      // Flags: for OpenPopup*(), BeginPopupContext*(), IsPopupOpen()
typedef int ImGuiSelectableFlags;   // -> enum ImGuiSelectableFlags_ // Flags: for Selectable()
typedef int ImGuiSliderFlags;       // -> enum ImGuiSliderFlags_     // Flags: for DragFloat(), DragInt(), SliderFloat(), SliderInt() etc.
typedef int ImGuiTabBarFlags;       // -> enum ImGuiTabBarFlags_     // Flags: for BeginTabBar()
typedef int ImGuiTabItemFlags;      // -> enum ImGuiTabItemFlags_    // Flags: for BeginTabItem()
typedef int ImGuiTableFlags;        // -> enum ImGuiTableFlags_      // Flags: For BeginTable()
typedef int ImGuiTableColumnFlags;  // -> enum ImGuiTableColumnFlags_// Flags: For TableSetupColumn()
typedef int ImGuiTableRowFlags;     // -> enum ImGuiTableRowFlags_   // Flags: For TableNextRow()
typedef int ImGuiTreeNodeFlags;     // -> enum ImGuiTreeNodeFlags_   // Flags: for TreeNode(), TreeNodeEx(), CollapsingHeader()
typedef int ImGuiViewportFlags;     // -> enum ImGuiViewportFlags_   // Flags: for ImGuiViewport
typedef int ImGuiWindowFlags;       // -> enum ImGuiWindowFlags_     // Flags: for Begin(), BeginChild()

// ImTexture: user data for renderer backend to identify a texture [Compile-time configurable type]
// - To use something else than an opaque void* pointer: override with e.g. '#define ImTextureID MyTextureType*' in your imconfig.h file.
// - This can be whatever to you want it to be! read the FAQ about ImTextureID for details.
#ifndef ImTextureID
typedef void* ImTextureID;          // Default: store a pointer or an integer fitting in a pointer (most renderer backends are ok with that)
#endif

// ImDrawIdx: vertex index. [Compile-time configurable type]
// - To use 16-bit indices + allow large meshes: backend need to set 'io.BackendFlags |= ImGuiBackendFlags_RendererHasVtxOffset' and handle ImDrawCmd::VtxOffset (recommended).
// - To use 32-bit indices: override with '#define ImDrawIdx unsigned int' in your imconfig.h file.
#ifndef ImDrawIdx
typedef unsigned short ImDrawIdx;   // Default: 16-bit (for maximum compatibility with renderer backends)
#endif

// Scalar data types
typedef unsigned int        ImGuiID;// A unique ID used by widgets (typically the result of hashing a stack of string)
typedef signed char         ImS8;   // 8-bit signed integer
typedef unsigned char       ImU8;   // 8-bit unsigned integer
typedef signed short        ImS16;  // 16-bit signed integer
typedef unsigned short      ImU16;  // 16-bit unsigned integer
typedef signed int          ImS32;  // 32-bit signed integer == int
typedef unsigned int        ImU32;  // 32-bit unsigned integer (often used to store packed colors)
#if defined(_MSC_VER) && !defined(__clang__)
typedef signed   __int64    ImS64;  // 64-bit signed integer (pre and post C++11 with Visual Studio)
typedef unsigned __int64    ImU64;  // 64-bit unsigned integer (pre and post C++11 with Visual Studio)
#elif (defined(__clang__) || defined(__GNUC__)) && (__cplusplus < 201100)
#include <stdint.h>
typedef int64_t             ImS64;  // 64-bit signed integer (pre C++11)
typedef uint64_t            ImU64;  // 64-bit unsigned integer (pre C++11)
#else
typedef signed   long long  ImS64;  // 64-bit signed integer (post C++11)
typedef unsigned long long  ImU64;  // 64-bit unsigned integer (post C++11)
#endif

// Character types
// (we generally use UTF-8 encoded string in the API. This is storage specifically for a decoded character used for keyboard input and display)
typedef unsigned short ImWchar16;   // A single decoded U16 character/code point. We encode them as multi bytes UTF-8 when used in strings.
typedef unsigned int ImWchar32;     // A single decoded U32 character/code point. We encode them as multi bytes UTF-8 when used in strings.
#ifdef IMGUI_USE_WCHAR32            // ImWchar [configurable type: override in imconfig.h with '#define IMGUI_USE_WCHAR32' to support Unicode planes 1-16]
typedef ImWchar32 ImWchar;
#else
typedef ImWchar16 ImWchar;
#endif

// Callback and functions types
typedef int     (*ImGuiInputTextCallback)(ImGuiInputTextCallbackData* data);    // Callback function for ImGui::InputText()
typedef void    (*ImGuiSizeCallback)(ImGuiSizeCallbackData* data);              // Callback function for ImGui::SetNextWindowSizeConstraints()
typedef void*   (*ImGuiMemAllocFunc)(size_t sz, void* user_data);               // Function signature for ImGui::SetAllocatorFunctions()
typedef void    (*ImGuiMemFreeFunc)(void* ptr, void* user_data);                // Function signature for ImGui::SetAllocatorFunctions()

// ImVec2: 2D vector used to store positions, sizes etc. [Compile-time configurable type]
// This is a frequently used type in the API. Consider using IM_VEC2_CLASS_EXTRA to create implicit cast from/to our preferred type.
IM_MSVC_RUNTIME_CHECKS_OFF
struct ImVec2
{
    float                                   x, y;
    ImVec2()                                { x = y = 0.0f; }
    ImVec2(float _x, float _y)              { x = _x; y = _y; }
    float  operator[] (size_t idx) const    { IM_ASSERT(idx <= 1); return (&x)[idx]; }    // We very rarely use this [] operator, the assert overhead is fine.
    float& operator[] (size_t idx)          { IM_ASSERT(idx <= 1); return (&x)[idx]; }    // We very rarely use this [] operator, the assert overhead is fine.
#ifdef IM_VEC2_CLASS_EXTRA
    IM_VEC2_CLASS_EXTRA     // Define additional constructors and implicit cast operators in imconfig.h to convert back and forth between your math types and ImVec2.
#endif
};

// ImVec4: 4D vector used to store clipping rectangles, colors etc. [Compile-time configurable type]
struct ImVec4
{
    float                                           x, y, z, w;
    ImVec4()                                        { x = y = z = w = 0.0f; }
    ImVec4(float _x, float _y, float _z, float _w)  { x = _x; y = _y; z = _z; w = _w; }
#ifdef IM_VEC4_CLASS_EXTRA
    IM_VEC4_CLASS_EXTRA     // Define additional constructors and implicit cast operators in imconfig.h to convert back and forth between your math types and ImVec4.
#endif
};
IM_MSVC_RUNTIME_CHECKS_RESTORE

//-----------------------------------------------------------------------------
// [SECTION] Dear ImGui end-user API functions
// (Note that ImGui:: being a namespace, you can add extra ImGui:: functions in your own separate file. Please don't modify imgui source files!)
//-----------------------------------------------------------------------------

namespace ImGui
{
    // Context creation and access
    // - Each context create its own ImFontAtlas by default. You may instance one yourself and pass it to CreateContext() to share a font atlas between contexts.
    // - DLL users: heaps and globals are not shared across DLL boundaries! You will need to call SetCurrentContext() + SetAllocatorFunctions()
    //   for each static/DLL boundary you are calling from. Read "Context and Memory Allocators" section of imgui.cpp for details.
    IMGUI_API ImGuiContext* CreateContext(ImFontAtlas* shared_font_atlas = NULL);
    IMGUI_API void          DestroyContext(ImGuiContext* ctx = NULL);   // NULL = destroy current context
    IMGUI_API ImGuiContext* GetCurrentContext();
    IMGUI_API void          SetCurrentContext(ImGuiContext* ctx);

    // Main
    IMGUI_API ImGuiIO&      GetIO();                                    // access the IO structure (mouse/keyboard/gamepad inputs, time, various configuration options/flags)
    IMGUI_API ImGuiStyle&   GetStyle();                                 // access the Style structure (colors, sizes). Always use PushStyleCol(), PushStyleVar() to modify style mid-frame!
    IMGUI_API void          NewFrame();                                 // start a new Dear ImGui frame, you can submit any command from this point until Render()/EndFrame().
    IMGUI_API void          EndFrame();                                 // ends the Dear ImGui frame. automatically called by Render(). If you don't need to render data (skipping rendering) you may call EndFrame() without Render()... but you'll have wasted CPU already! If you don't need to render, better to not create any windows and not call NewFrame() at all!
    IMGUI_API void          Render();                                   // ends the Dear ImGui frame, finalize the draw data. You can then get call GetDrawData().
    IMGUI_API ImDrawData*   GetDrawData();                              // valid after Render() and until the next call to NewFrame(). this is what you have to render.

    // Demo, Debug, Information
    IMGUI_API void          ShowDemoWindow(bool* p_open = NULL);        // create Demo window. demonstrate most ImGui features. call this to learn about the library! try to make it always available in your application!
    IMGUI_API void          ShowMetricsWindow(bool* p_open = NULL);     // create Metrics/Debugger window. display Dear ImGui internals: windows, draw commands, various internal state, etc.
    IMGUI_API void          ShowAboutWindow(bool* p_open = NULL);       // create About window. display Dear ImGui version, credits and build/system information.
    IMGUI_API void          ShowStyleEditor(ImGuiStyle* ref = NULL);    // add style editor block (not a window). you can pass in a reference ImGuiStyle structure to compare to, revert to and save to (else it uses the default style)
    IMGUI_API bool          ShowStyleSelector(const char* label);       // add style selector block (not a window), essentially a combo listing the default styles.
    IMGUI_API void          ShowFontSelector(const char* label);        // add font selector block (not a window), essentially a combo listing the loaded fonts.
    IMGUI_API void          ShowUserGuide();                            // add basic help/info block (not a window): how to manipulate ImGui as a end-user (mouse/keyboard controls).
    IMGUI_API const char*   GetVersion();                               // get the compiled version string e.g. "1.80 WIP" (essentially the value for IMGUI_VERSION from the compiled version of imgui.cpp)

    // Styles
    IMGUI_API void          StyleColorsDark(ImGuiStyle* dst = NULL);    // new, recommended style (default)
    IMGUI_API void          StyleColorsLight(ImGuiStyle* dst = NULL);   // best used with borders and a custom, thicker font
    IMGUI_API void          StyleColorsClassic(ImGuiStyle* dst = NULL); // classic imgui style

    // Windows
    // - Begin() = push window to the stack and start appending to it. End() = pop window from the stack.
    // - Passing 'bool* p_open != NULL' shows a window-closing widget in the upper-right corner of the window,
    //   which clicking will set the boolean to false when clicked.
    // - You may append multiple times to the same window during the same frame by calling Begin()/End() pairs multiple times.
    //   Some information such as 'flags' or 'p_open' will only be considered by the first call to Begin().
    // - Begin() return false to indicate the window is collapsed or fully clipped, so you may early out and omit submitting
    //   anything to the window. Always call a matching End() for each Begin() call, regardless of its return value!
    //   [Important: due to legacy reason, this is inconsistent with most other functions such as BeginMenu/EndMenu,
    //    BeginPopup/EndPopup, etc. where the EndXXX call should only be called if the corresponding BeginXXX function
    //    returned true. Begin and BeginChild are the only odd ones out. Will be fixed in a future update.]
    // - Note that the bottom of window stack always contains a window called "Debug".
    IMGUI_API bool          Begin(const char* name, bool* p_open = NULL, ImGuiWindowFlags flags = 0);
    IMGUI_API void          End();

    // Child Windows
    // - Use child windows to begin into a self-contained independent scrolling/clipping regions within a host window. Child windows can embed their own child.
    // - For each independent axis of 'size': ==0.0f: use remaining host window size / >0.0f: fixed size / <0.0f: use remaining window size minus abs(size) / Each axis can use a different mode, e.g. ImVec2(0,400).
    // - BeginChild() returns false to indicate the window is collapsed or fully clipped, so you may early out and omit submitting anything to the window.
    //   Always call a matching EndChild() for each BeginChild() call, regardless of its return value.
    //   [Important: due to legacy reason, this is inconsistent with most other functions such as BeginMenu/EndMenu,
    //    BeginPopup/EndPopup, etc. where the EndXXX call should only be called if the corresponding BeginXXX function
    //    returned true. Begin and BeginChild are the only odd ones out. Will be fixed in a future update.]
    IMGUI_API bool          BeginChild(const char* str_id, const ImVec2& size = ImVec2(0, 0), bool border = false, ImGuiWindowFlags flags = 0);
    IMGUI_API bool          BeginChild(ImGuiID id, const ImVec2& size = ImVec2(0, 0), bool border = false, ImGuiWindowFlags flags = 0);
    IMGUI_API void          EndChild();

    // Windows Utilities
    // - 'current window' = the window we are appending into while inside a Begin()/End() block. 'next window' = next window we will Begin() into.
    IMGUI_API bool          IsWindowAppearing();
    IMGUI_API bool          IsWindowCollapsed();
    IMGUI_API bool          IsWindowFocused(ImGuiFocusedFlags flags=0); // is current window focused? or its root/child, depending on flags. see flags for options.
    IMGUI_API bool          IsWindowHovered(ImGuiHoveredFlags flags=0); // is current window hovered (and typically: not blocked by a popup/modal)? see flags for options. NB: If you are trying to check whether your mouse should be dispatched to imgui or to your app, you should use the 'io.WantCaptureMouse' boolean for that! Please read the FAQ!
    IMGUI_API ImDrawList*   GetWindowDrawList();                        // get draw list associated to the current window, to append your own drawing primitives
    IMGUI_API float         GetWindowDpiScale();                        // get DPI scale currently associated to the current window's viewport.
    IMGUI_API ImVec2        GetWindowPos();                             // get current window position in screen space (useful if you want to do your own drawing via the DrawList API)
    IMGUI_API ImVec2        GetWindowSize();                            // get current window size
    IMGUI_API float         GetWindowWidth();                           // get current window width (shortcut for GetWindowSize().x)
    IMGUI_API float         GetWindowHeight();                          // get current window height (shortcut for GetWindowSize().y)
    IMGUI_API ImGuiViewport*GetWindowViewport();                        // get viewport currently associated to the current window.

    // Window manipulation
    // - Prefer using SetNextXXX functions (before Begin) rather that SetXXX functions (after Begin).
    IMGUI_API void          SetNextWindowPos(const ImVec2& pos, ImGuiCond cond = 0, const ImVec2& pivot = ImVec2(0, 0)); // set next window position. call before Begin(). use pivot=(0.5f,0.5f) to center on given point, etc.
    IMGUI_API void          SetNextWindowSize(const ImVec2& size, ImGuiCond cond = 0);                  // set next window size. set axis to 0.0f to force an auto-fit on this axis. call before Begin()
    IMGUI_API void          SetNextWindowSizeConstraints(const ImVec2& size_min, const ImVec2& size_max, ImGuiSizeCallback custom_callback = NULL, void* custom_callback_data = NULL); // set next window size limits. use -1,-1 on either X/Y axis to preserve the current size. Sizes will be rounded down. Use callback to apply non-trivial programmatic constraints.
    IMGUI_API void          SetNextWindowContentSize(const ImVec2& size);                               // set next window content size (~ scrollable client area, which enforce the range of scrollbars). Not including window decorations (title bar, menu bar, etc.) nor WindowPadding. set an axis to 0.0f to leave it automatic. call before Begin()
    IMGUI_API void          SetNextWindowCollapsed(bool collapsed, ImGuiCond cond = 0);                 // set next window collapsed state. call before Begin()
    IMGUI_API void          SetNextWindowFocus();                                                       // set next window to be focused / top-most. call before Begin()
    IMGUI_API void          SetNextWindowBgAlpha(float alpha);                                          // set next window background color alpha. helper to easily override the Alpha component of ImGuiCol_WindowBg/ChildBg/PopupBg. you may also use ImGuiWindowFlags_NoBackground.
    IMGUI_API void          SetNextWindowViewport(ImGuiID viewport_id);                                 // set next window viewport
    IMGUI_API void          SetWindowPos(const ImVec2& pos, ImGuiCond cond = 0);                        // (not recommended) set current window position - call within Begin()/End(). prefer using SetNextWindowPos(), as this may incur tearing and side-effects.
    IMGUI_API void          SetWindowSize(const ImVec2& size, ImGuiCond cond = 0);                      // (not recommended) set current window size - call within Begin()/End(). set to ImVec2(0, 0) to force an auto-fit. prefer using SetNextWindowSize(), as this may incur tearing and minor side-effects.
    IMGUI_API void          SetWindowCollapsed(bool collapsed, ImGuiCond cond = 0);                     // (not recommended) set current window collapsed state. prefer using SetNextWindowCollapsed().
    IMGUI_API void          SetWindowFocus();                                                           // (not recommended) set current window to be focused / top-most. prefer using SetNextWindowFocus().
    IMGUI_API void          SetWindowFontScale(float scale);                                            // [OBSOLETE] set font scale. Adjust IO.FontGlobalScale if you want to scale all windows. This is an old API! For correct scaling, prefer to reload font + rebuild ImFontAtlas + call style.ScaleAllSizes().
    IMGUI_API void          SetWindowPos(const char* name, const ImVec2& pos, ImGuiCond cond = 0);      // set named window position.
    IMGUI_API void          SetWindowSize(const char* name, const ImVec2& size, ImGuiCond cond = 0);    // set named window size. set axis to 0.0f to force an auto-fit on this axis.
    IMGUI_API void          SetWindowCollapsed(const char* name, bool collapsed, ImGuiCond cond = 0);   // set named window collapsed state
    IMGUI_API void          SetWindowFocus(const char* name);                                           // set named window to be focused / top-most. use NULL to remove focus.

    // Content region
    // - Retrieve available space from a given point. GetContentRegionAvail() is frequently useful.
    // - Those functions are bound to be redesigned (they are confusing, incomplete and the Min/Max return values are in local window coordinates which increases confusion)
    IMGUI_API ImVec2        GetContentRegionAvail();                                        // == GetContentRegionMax() - GetCursorPos()
    IMGUI_API ImVec2        GetContentRegionMax();                                          // current content boundaries (typically window boundaries including scrolling, or current column boundaries), in windows coordinates
    IMGUI_API ImVec2        GetWindowContentRegionMin();                                    // content boundaries min for the full window (roughly (0,0)-Scroll), in window coordinates
    IMGUI_API ImVec2        GetWindowContentRegionMax();                                    // content boundaries max for the full window (roughly (0,0)+Size-Scroll) where Size can be override with SetNextWindowContentSize(), in window coordinates

    // Windows Scrolling
    IMGUI_API float         GetScrollX();                                                   // get scrolling amount [0 .. GetScrollMaxX()]
    IMGUI_API float         GetScrollY();                                                   // get scrolling amount [0 .. GetScrollMaxY()]
    IMGUI_API void          SetScrollX(float scroll_x);                                     // set scrolling amount [0 .. GetScrollMaxX()]
    IMGUI_API void          SetScrollY(float scroll_y);                                     // set scrolling amount [0 .. GetScrollMaxY()]
    IMGUI_API float         GetScrollMaxX();                                                // get maximum scrolling amount ~~ ContentSize.x - WindowSize.x - DecorationsSize.x
    IMGUI_API float         GetScrollMaxY();                                                // get maximum scrolling amount ~~ ContentSize.y - WindowSize.y - DecorationsSize.y
    IMGUI_API void          SetScrollHereX(float center_x_ratio = 0.5f);                    // adjust scrolling amount to make current cursor position visible. center_x_ratio=0.0: left, 0.5: center, 1.0: right. When using to make a "default/current item" visible, consider using SetItemDefaultFocus() instead.
    IMGUI_API void          SetScrollHereY(float center_y_ratio = 0.5f);                    // adjust scrolling amount to make current cursor position visible. center_y_ratio=0.0: top, 0.5: center, 1.0: bottom. When using to make a "default/current item" visible, consider using SetItemDefaultFocus() instead.
    IMGUI_API void          SetScrollFromPosX(float local_x, float center_x_ratio = 0.5f);  // adjust scrolling amount to make given position visible. Generally GetCursorStartPos() + offset to compute a valid position.
    IMGUI_API void          SetScrollFromPosY(float local_y, float center_y_ratio = 0.5f);  // adjust scrolling amount to make given position visible. Generally GetCursorStartPos() + offset to compute a valid position.

    // Parameters stacks (shared)
    IMGUI_API void          PushFont(ImFont* font);                                         // use NULL as a shortcut to push default font
    IMGUI_API void          PopFont();
    IMGUI_API void          PushStyleColor(ImGuiCol idx, ImU32 col);                        // modify a style color. always use this if you modify the style after NewFrame().
    IMGUI_API void          PushStyleColor(ImGuiCol idx, const ImVec4& col);
    IMGUI_API void          PopStyleColor(int count = 1);
    IMGUI_API void          PushStyleVar(ImGuiStyleVar idx, float val);                     // modify a style float variable. always use this if you modify the style after NewFrame().
    IMGUI_API void          PushStyleVar(ImGuiStyleVar idx, const ImVec2& val);             // modify a style ImVec2 variable. always use this if you modify the style after NewFrame().
    IMGUI_API void          PopStyleVar(int count = 1);
    IMGUI_API void          PushAllowKeyboardFocus(bool allow_keyboard_focus);              // == tab stop enable. Allow focusing using TAB/Shift-TAB, enabled by default but you can disable it for certain widgets
    IMGUI_API void          PopAllowKeyboardFocus();
    IMGUI_API void          PushButtonRepeat(bool repeat);                                  // in 'repeat' mode, Button*() functions return repeated true in a typematic manner (using io.KeyRepeatDelay/io.KeyRepeatRate setting). Note that you can call IsItemActive() after any Button() to tell if the button is held in the current frame.
    IMGUI_API void          PopButtonRepeat();

    // Parameters stacks (current window)
    IMGUI_API void          PushItemWidth(float item_width);                                // push width of items for common large "item+label" widgets. >0.0f: width in pixels, <0.0f align xx pixels to the right of window (so -FLT_MIN always align width to the right side).
    IMGUI_API void          PopItemWidth();
    IMGUI_API void          SetNextItemWidth(float item_width);                             // set width of the _next_ common large "item+label" widget. >0.0f: width in pixels, <0.0f align xx pixels to the right of window (so -FLT_MIN always align width to the right side)
    IMGUI_API float         CalcItemWidth();                                                // width of item given pushed settings and current cursor position. NOT necessarily the width of last item unlike most 'Item' functions.
    IMGUI_API void          PushTextWrapPos(float wrap_local_pos_x = 0.0f);                 // push word-wrapping position for Text*() commands. < 0.0f: no wrapping; 0.0f: wrap to end of window (or column); > 0.0f: wrap at 'wrap_pos_x' position in window local space
    IMGUI_API void          PopTextWrapPos();

    // Style read access
    // - Use the style editor (ShowStyleEditor() function) to interactively see what the colors are)
    IMGUI_API ImFont*       GetFont();                                                      // get current font
    IMGUI_API float         GetFontSize();                                                  // get current font size (= height in pixels) of current font with current scale applied
    IMGUI_API ImVec2        GetFontTexUvWhitePixel();                                       // get UV coordinate for a while pixel, useful to draw custom shapes via the ImDrawList API
    IMGUI_API ImU32         GetColorU32(ImGuiCol idx, float alpha_mul = 1.0f);              // retrieve given style color with style alpha applied and optional extra alpha multiplier, packed as a 32-bit value suitable for ImDrawList
    IMGUI_API ImU32         GetColorU32(const ImVec4& col);                                 // retrieve given color with style alpha applied, packed as a 32-bit value suitable for ImDrawList
    IMGUI_API ImU32         GetColorU32(ImU32 col);                                         // retrieve given color with style alpha applied, packed as a 32-bit value suitable for ImDrawList
    IMGUI_API const ImVec4& GetStyleColorVec4(ImGuiCol idx);                                // retrieve style color as stored in ImGuiStyle structure. use to feed back into PushStyleColor(), otherwise use GetColorU32() to get style color with style alpha baked in.

    // Cursor / Layout
    // - By "cursor" we mean the current output position.
    // - The typical widget behavior is to output themselves at the current cursor position, then move the cursor one line down.
    // - You can call SameLine() between widgets to undo the last carriage return and output at the right of the preceding widget.
    // - Attention! We currently have inconsistencies between window-local and absolute positions we will aim to fix with future API:
    //    Window-local coordinates:   SameLine(), GetCursorPos(), SetCursorPos(), GetCursorStartPos(), GetContentRegionMax(), GetWindowContentRegion*(), PushTextWrapPos()
    //    Absolute coordinate:        GetCursorScreenPos(), SetCursorScreenPos(), all ImDrawList:: functions.
    IMGUI_API void          Separator();                                                    // separator, generally horizontal. inside a menu bar or in horizontal layout mode, this becomes a vertical separator.
    IMGUI_API void          SameLine(float offset_from_start_x=0.0f, float spacing=-1.0f);  // call between widgets or groups to layout them horizontally. X position given in window coordinates.
    IMGUI_API void          NewLine();                                                      // undo a SameLine() or force a new line when in an horizontal-layout context.
    IMGUI_API void          Spacing();                                                      // add vertical spacing.
    IMGUI_API void          Dummy(const ImVec2& size);                                      // add a dummy item of given size. unlike InvisibleButton(), Dummy() won't take the mouse click or be navigable into.
    IMGUI_API void          Indent(float indent_w = 0.0f);                                  // move content position toward the right, by indent_w, or style.IndentSpacing if indent_w <= 0
    IMGUI_API void          Unindent(float indent_w = 0.0f);                                // move content position back to the left, by indent_w, or style.IndentSpacing if indent_w <= 0
    IMGUI_API void          BeginGroup();                                                   // lock horizontal starting position
    IMGUI_API void          EndGroup();                                                     // unlock horizontal starting position + capture the whole group bounding box into one "item" (so you can use IsItemHovered() or layout primitives such as SameLine() on whole group, etc.)
    IMGUI_API ImVec2        GetCursorPos();                                                 // cursor position in window coordinates (relative to window position)
    IMGUI_API float         GetCursorPosX();                                                //   (some functions are using window-relative coordinates, such as: GetCursorPos, GetCursorStartPos, GetContentRegionMax, GetWindowContentRegion* etc.
    IMGUI_API float         GetCursorPosY();                                                //    other functions such as GetCursorScreenPos or everything in ImDrawList::
    IMGUI_API void          SetCursorPos(const ImVec2& local_pos);                          //    are using the main, absolute coordinate system.
    IMGUI_API void          SetCursorPosX(float local_x);                                   //    GetWindowPos() + GetCursorPos() == GetCursorScreenPos() etc.)
    IMGUI_API void          SetCursorPosY(float local_y);                                   //
    IMGUI_API ImVec2        GetCursorStartPos();                                            // initial cursor position in window coordinates
    IMGUI_API ImVec2        GetCursorScreenPos();                                           // cursor position in absolute coordinates (useful to work with ImDrawList API). generally top-left == GetMainViewport()->Pos == (0,0) in single viewport mode, and bottom-right == GetMainViewport()->Pos+Size == io.DisplaySize in single-viewport mode.
    IMGUI_API void          SetCursorScreenPos(const ImVec2& pos);                          // cursor position in absolute coordinates
    IMGUI_API void          AlignTextToFramePadding();                                      // vertically align upcoming text baseline to FramePadding.y so that it will align properly to regularly framed items (call if you have text on a line before a framed item)
    IMGUI_API float         GetTextLineHeight();                                            // ~ FontSize
    IMGUI_API float         GetTextLineHeightWithSpacing();                                 // ~ FontSize + style.ItemSpacing.y (distance in pixels between 2 consecutive lines of text)
    IMGUI_API float         GetFrameHeight();                                               // ~ FontSize + style.FramePadding.y * 2
    IMGUI_API float         GetFrameHeightWithSpacing();                                    // ~ FontSize + style.FramePadding.y * 2 + style.ItemSpacing.y (distance in pixels between 2 consecutive lines of framed widgets)

    // ID stack/scopes
    // Read the FAQ (docs/FAQ.md or http://dearimgui.org/faq) for more details about how ID are handled in dear imgui.
    // - Those questions are answered and impacted by understanding of the ID stack system:
    //   - "Q: Why is my widget not reacting when I click on it?"
    //   - "Q: How can I have widgets with an empty label?"
    //   - "Q: How can I have multiple widgets with the same label?"
    // - Short version: ID are hashes of the entire ID stack. If you are creating widgets in a loop you most likely
    //   want to push a unique identifier (e.g. object pointer, loop index) to uniquely differentiate them.
    // - You can also use the "Label##foobar" syntax within widget label to distinguish them from each others.
    // - In this header file we use the "label"/"name" terminology to denote a string that will be displayed + used as an ID,
    //   whereas "str_id" denote a string that is only used as an ID and not normally displayed.
    IMGUI_API void          PushID(const char* str_id);                                     // push string into the ID stack (will hash string).
    IMGUI_API void          PushID(const char* str_id_begin, const char* str_id_end);       // push string into the ID stack (will hash string).
    IMGUI_API void          PushID(const void* ptr_id);                                     // push pointer into the ID stack (will hash pointer).
    IMGUI_API void          PushID(int int_id);                                             // push integer into the ID stack (will hash integer).
    IMGUI_API void          PopID();                                                        // pop from the ID stack.
    IMGUI_API ImGuiID       GetID(const char* str_id);                                      // calculate unique ID (hash of whole ID stack + given parameter). e.g. if you want to query into ImGuiStorage yourself
    IMGUI_API ImGuiID       GetID(const char* str_id_begin, const char* str_id_end);
    IMGUI_API ImGuiID       GetID(const void* ptr_id);

    // Widgets: Text
    IMGUI_API void          TextUnformatted(const char* text, const char* text_end = NULL); // raw text without formatting. Roughly equivalent to Text("%s", text) but: A) doesn't require null terminated string if 'text_end' is specified, B) it's faster, no memory copy is done, no buffer size limits, recommended for long chunks of text.
    IMGUI_API void          Text(const char* fmt, ...)                                      IM_FMTARGS(1); // formatted text
    IMGUI_API void          TextV(const char* fmt, va_list args)                            IM_FMTLIST(1);
    IMGUI_API void          TextColored(const ImVec4& col, const char* fmt, ...)            IM_FMTARGS(2); // shortcut for PushStyleColor(ImGuiCol_Text, col); Text(fmt, ...); PopStyleColor();
    IMGUI_API void          TextColoredV(const ImVec4& col, const char* fmt, va_list args)  IM_FMTLIST(2);
    IMGUI_API void          TextDisabled(const char* fmt, ...)                              IM_FMTARGS(1); // shortcut for PushStyleColor(ImGuiCol_Text, style.Colors[ImGuiCol_TextDisabled]); Text(fmt, ...); PopStyleColor();
    IMGUI_API void          TextDisabledV(const char* fmt, va_list args)                    IM_FMTLIST(1);
    IMGUI_API void          TextWrapped(const char* fmt, ...)                               IM_FMTARGS(1); // shortcut for PushTextWrapPos(0.0f); Text(fmt, ...); PopTextWrapPos();. Note that this won't work on an auto-resizing window if there's no other widgets to extend the window width, yoy may need to set a size using SetNextWindowSize().
    IMGUI_API void          TextWrappedV(const char* fmt, va_list args)                     IM_FMTLIST(1);
    IMGUI_API void          LabelText(const char* label, const char* fmt, ...)              IM_FMTARGS(2); // display text+label aligned the same way as value+label widgets
    IMGUI_API void          LabelTextV(const char* label, const char* fmt, va_list args)    IM_FMTLIST(2);
    IMGUI_API void          BulletText(const char* fmt, ...)                                IM_FMTARGS(1); // shortcut for Bullet()+Text()
    IMGUI_API void          BulletTextV(const char* fmt, va_list args)                      IM_FMTLIST(1);

    // Widgets: Main
    // - Most widgets return true when the value has been changed or when pressed/selected
    // - You may also use one of the many IsItemXXX functions (e.g. IsItemActive, IsItemHovered, etc.) to query widget state.
    IMGUI_API bool          Button(const char* label, const ImVec2& size = ImVec2(0, 0));   // button
    IMGUI_API bool          SmallButton(const char* label);                                 // button with FramePadding=(0,0) to easily embed within text
    IMGUI_API bool          InvisibleButton(const char* str_id, const ImVec2& size, ImGuiButtonFlags flags = 0); // flexible button behavior without the visuals, frequently useful to build custom behaviors using the public api (along with IsItemActive, IsItemHovered, etc.)
    IMGUI_API bool          ArrowButton(const char* str_id, ImGuiDir dir);                  // square button with an arrow shape
    IMGUI_API void          Image(ImTextureID user_texture_id, const ImVec2& size, const ImVec2& uv0 = ImVec2(0, 0), const ImVec2& uv1 = ImVec2(1,1), const ImVec4& tint_col = ImVec4(1,1,1,1), const ImVec4& border_col = ImVec4(0,0,0,0));
    IMGUI_API bool          ImageButton(ImTextureID user_texture_id, const ImVec2& size, const ImVec2& uv0 = ImVec2(0, 0),  const ImVec2& uv1 = ImVec2(1,1), int frame_padding = -1, const ImVec4& bg_col = ImVec4(0,0,0,0), const ImVec4& tint_col = ImVec4(1,1,1,1));    // <0 frame_padding uses default frame padding settings. 0 for no padding
    IMGUI_API bool          Checkbox(const char* label, bool* v);
    IMGUI_API bool          CheckboxFlags(const char* label, int* flags, int flags_value);
    IMGUI_API bool          CheckboxFlags(const char* label, unsigned int* flags, unsigned int flags_value);
    IMGUI_API bool          RadioButton(const char* label, bool active);                    // use with e.g. if (RadioButton("one", my_value==1)) { my_value = 1; }
    IMGUI_API bool          RadioButton(const char* label, int* v, int v_button);           // shortcut to handle the above pattern when value is an integer
    IMGUI_API void          ProgressBar(float fraction, const ImVec2& size_arg = ImVec2(-FLT_MIN, 0), const char* overlay = NULL);
    IMGUI_API void          Bullet();                                                       // draw a small circle + keep the cursor on the same line. advance cursor x position by GetTreeNodeToLabelSpacing(), same distance that TreeNode() uses

    // Widgets: Combo Box
    // - The BeginCombo()/EndCombo() api allows you to manage your contents and selection state however you want it, by creating e.g. Selectable() items.
    // - The old Combo() api are helpers over BeginCombo()/EndCombo() which are kept available for convenience purpose. This is analogous to how ListBox are created.
    IMGUI_API bool          BeginCombo(const char* label, const char* preview_value, ImGuiComboFlags flags = 0);
    IMGUI_API void          EndCombo(); // only call EndCombo() if BeginCombo() returns true!
    IMGUI_API bool          Combo(const char* label, int* current_item, const char* const items[], int items_count, int popup_max_height_in_items = -1);
    IMGUI_API bool          Combo(const char* label, int* current_item, const char* items_separated_by_zeros, int popup_max_height_in_items = -1);      // Separate items with \0 within a string, end item-list with \0\0. e.g. "One\0Two\0Three\0"
    IMGUI_API bool          Combo(const char* label, int* current_item, bool(*items_getter)(void* data, int idx, const char** out_text), void* data, int items_count, int popup_max_height_in_items = -1);

    // Widgets: Drag Sliders
    // - CTRL+Click on any drag box to turn them into an input box. Manually input values aren't clamped by default and can go off-bounds. Use ImGuiSliderFlags_AlwaysClamp to always clamp.
    // - For all the Float2/Float3/Float4/Int2/Int3/Int4 versions of every functions, note that a 'float v[X]' function argument is the same as 'float* v', the array syntax is just a way to document the number of elements that are expected to be accessible. You can pass address of your first element out of a contiguous set, e.g. &myvector.x
    // - Adjust format string to decorate the value with a prefix, a suffix, or adapt the editing and display precision e.g. "%.3f" -> 1.234; "%5.2f secs" -> 01.23 secs; "Biscuit: %.0f" -> Biscuit: 1; etc.
    // - Format string may also be set to NULL or use the default format ("%f" or "%d").
    // - Speed are per-pixel of mouse movement (v_speed=0.2f: mouse needs to move by 5 pixels to increase value by 1). For gamepad/keyboard navigation, minimum speed is Max(v_speed, minimum_step_at_given_precision).
    // - Use v_min < v_max to clamp edits to given limits. Note that CTRL+Click manual input can override those limits if ImGuiSliderFlags_AlwaysClamp is not used.
    // - Use v_max = FLT_MAX / INT_MAX etc to avoid clamping to a maximum, same with v_min = -FLT_MAX / INT_MIN to avoid clamping to a minimum.
    // - We use the same sets of flags for DragXXX() and SliderXXX() functions as the features are the same and it makes it easier to swap them.
    // - Legacy: Pre-1.78 there are DragXXX() function signatures that takes a final `float power=1.0f' argument instead of the `ImGuiSliderFlags flags=0' argument.
    //   If you get a warning converting a float to ImGuiSliderFlags, read https://github.com/ocornut/imgui/issues/3361
    IMGUI_API bool          DragFloat(const char* label, float* v, float v_speed = 1.0f, float v_min = 0.0f, float v_max = 0.0f, const char* format = "%.3f", ImGuiSliderFlags flags = 0);     // If v_min >= v_max we have no bound
    IMGUI_API bool          DragFloat2(const char* label, float v[2], float v_speed = 1.0f, float v_min = 0.0f, float v_max = 0.0f, const char* format = "%.3f", ImGuiSliderFlags flags = 0);
    IMGUI_API bool          DragFloat3(const char* label, float v[3], float v_speed = 1.0f, float v_min = 0.0f, float v_max = 0.0f, const char* format = "%.3f", ImGuiSliderFlags flags = 0);
    IMGUI_API bool          DragFloat4(const char* label, float v[4], float v_speed = 1.0f, float v_min = 0.0f, float v_max = 0.0f, const char* format = "%.3f", ImGuiSliderFlags flags = 0);
    IMGUI_API bool          DragFloatRange2(const char* label, float* v_current_min, float* v_current_max, float v_speed = 1.0f, float v_min = 0.0f, float v_max = 0.0f, const char* format = "%.3f", const char* format_max = NULL, ImGuiSliderFlags flags = 0);
    IMGUI_API bool          DragInt(const char* label, int* v, float v_speed = 1.0f, int v_min = 0, int v_max = 0, const char* format = "%d", ImGuiSliderFlags flags = 0);  // If v_min >= v_max we have no bound
    IMGUI_API bool          DragInt2(const char* label, int v[2], float v_speed = 1.0f, int v_min = 0, int v_max = 0, const char* format = "%d", ImGuiSliderFlags flags = 0);
    IMGUI_API bool          DragInt3(const char* label, int v[3], float v_speed = 1.0f, int v_min = 0, int v_max = 0, const char* format = "%d", ImGuiSliderFlags flags = 0);
    IMGUI_API bool          DragInt4(const char* label, int v[4], float v_speed = 1.0f, int v_min = 0, int v_max = 0, const char* format = "%d", ImGuiSliderFlags flags = 0);
    IMGUI_API bool          DragIntRange2(const char* label, int* v_current_min, int* v_current_max, float v_speed = 1.0f, int v_min = 0, int v_max = 0, const char* format = "%d", const char* format_max = NULL, ImGuiSliderFlags flags = 0);
    IMGUI_API bool          DragScalar(const char* label, ImGuiDataType data_type, void* p_data, float v_speed = 1.0f, const void* p_min = NULL, const void* p_max = NULL, const char* format = NULL, ImGuiSliderFlags flags = 0);
    IMGUI_API bool          DragScalarN(const char* label, ImGuiDataType data_type, void* p_data, int components, float v_speed = 1.0f, const void* p_min = NULL, const void* p_max = NULL, const char* format = NULL, ImGuiSliderFlags flags = 0);

    // Widgets: Regular Sliders
    // - CTRL+Click on any slider to turn them into an input box. Manually input values aren't clamped by default and can go off-bounds. Use ImGuiSliderFlags_AlwaysClamp to always clamp.
    // - Adjust format string to decorate the value with a prefix, a suffix, or adapt the editing and display precision e.g. "%.3f" -> 1.234; "%5.2f secs" -> 01.23 secs; "Biscuit: %.0f" -> Biscuit: 1; etc.
    // - Format string may also be set to NULL or use the default format ("%f" or "%d").
    // - Legacy: Pre-1.78 there are SliderXXX() function signatures that takes a final `float power=1.0f' argument instead of the `ImGuiSliderFlags flags=0' argument.
    //   If you get a warning converting a float to ImGuiSliderFlags, read https://github.com/ocornut/imgui/issues/3361
    IMGUI_API bool          SliderFloat(const char* label, float* v, float v_min, float v_max, const char* format = "%.3f", ImGuiSliderFlags flags = 0);     // adjust format to decorate the value with a prefix or a suffix for in-slider labels or unit display.
    IMGUI_API bool          SliderFloat2(const char* label, float v[2], float v_min, float v_max, const char* format = "%.3f", ImGuiSliderFlags flags = 0);
    IMGUI_API bool          SliderFloat3(const char* label, float v[3], float v_min, float v_max, const char* format = "%.3f", ImGuiSliderFlags flags = 0);
    IMGUI_API bool          SliderFloat4(const char* label, float v[4], float v_min, float v_max, const char* format = "%.3f", ImGuiSliderFlags flags = 0);
    IMGUI_API bool          SliderAngle(const char* label, float* v_rad, float v_degrees_min = -360.0f, float v_degrees_max = +360.0f, const char* format = "%.0f deg", ImGuiSliderFlags flags = 0);
    IMGUI_API bool          SliderInt(const char* label, int* v, int v_min, int v_max, const char* format = "%d", ImGuiSliderFlags flags = 0);
    IMGUI_API bool          SliderInt2(const char* label, int v[2], int v_min, int v_max, const char* format = "%d", ImGuiSliderFlags flags = 0);
    IMGUI_API bool          SliderInt3(const char* label, int v[3], int v_min, int v_max, const char* format = "%d", ImGuiSliderFlags flags = 0);
    IMGUI_API bool          SliderInt4(const char* label, int v[4], int v_min, int v_max, const char* format = "%d", ImGuiSliderFlags flags = 0);
    IMGUI_API bool          SliderScalar(const char* label, ImGuiDataType data_type, void* p_data, const void* p_min, const void* p_max, const char* format = NULL, ImGuiSliderFlags flags = 0);
    IMGUI_API bool          SliderScalarN(const char* label, ImGuiDataType data_type, void* p_data, int components, const void* p_min, const void* p_max, const char* format = NULL, ImGuiSliderFlags flags = 0);
    IMGUI_API bool          VSliderFloat(const char* label, const ImVec2& size, float* v, float v_min, float v_max, const char* format = "%.3f", ImGuiSliderFlags flags = 0);
    IMGUI_API bool          VSliderInt(const char* label, const ImVec2& size, int* v, int v_min, int v_max, const char* format = "%d", ImGuiSliderFlags flags = 0);
    IMGUI_API bool          VSliderScalar(const char* label, const ImVec2& size, ImGuiDataType data_type, void* p_data, const void* p_min, const void* p_max, const char* format = NULL, ImGuiSliderFlags flags = 0);

    // Widgets: Input with Keyboard
    // - If you want to use InputText() with std::string or any custom dynamic string type, see misc/cpp/imgui_stdlib.h and comments in imgui_demo.cpp.
    // - Most of the ImGuiInputTextFlags flags are only useful for InputText() and not for InputFloatX, InputIntX, InputDouble etc.
    IMGUI_API bool          InputText(const char* label, char* buf, size_t buf_size, ImGuiInputTextFlags flags = 0, ImGuiInputTextCallback callback = NULL, void* user_data = NULL);
    IMGUI_API bool          InputTextMultiline(const char* label, char* buf, size_t buf_size, const ImVec2& size = ImVec2(0, 0), ImGuiInputTextFlags flags = 0, ImGuiInputTextCallback callback = NULL, void* user_data = NULL);
    IMGUI_API bool          InputTextWithHint(const char* label, const char* hint, char* buf, size_t buf_size, ImGuiInputTextFlags flags = 0, ImGuiInputTextCallback callback = NULL, void* user_data = NULL);
    IMGUI_API bool          InputFloat(const char* label, float* v, float step = 0.0f, float step_fast = 0.0f, const char* format = "%.3f", ImGuiInputTextFlags flags = 0);
    IMGUI_API bool          InputFloat2(const char* label, float v[2], const char* format = "%.3f", ImGuiInputTextFlags flags = 0);
    IMGUI_API bool          InputFloat3(const char* label, float v[3], const char* format = "%.3f", ImGuiInputTextFlags flags = 0);
    IMGUI_API bool          InputFloat4(const char* label, float v[4], const char* format = "%.3f", ImGuiInputTextFlags flags = 0);
    IMGUI_API bool          InputInt(const char* label, int* v, int step = 1, int step_fast = 100, ImGuiInputTextFlags flags = 0);
    IMGUI_API bool          InputInt2(const char* label, int v[2], ImGuiInputTextFlags flags = 0);
    IMGUI_API bool          InputInt3(const char* label, int v[3], ImGuiInputTextFlags flags = 0);
    IMGUI_API bool          InputInt4(const char* label, int v[4], ImGuiInputTextFlags flags = 0);
    IMGUI_API bool          InputDouble(const char* label, double* v, double step = 0.0, double step_fast = 0.0, const char* format = "%.6f", ImGuiInputTextFlags flags = 0);
    IMGUI_API bool          InputScalar(const char* label, ImGuiDataType data_type, void* p_data, const void* p_step = NULL, const void* p_step_fast = NULL, const char* format = NULL, ImGuiInputTextFlags flags = 0);
    IMGUI_API bool          InputScalarN(const char* label, ImGuiDataType data_type, void* p_data, int components, const void* p_step = NULL, const void* p_step_fast = NULL, const char* format = NULL, ImGuiInputTextFlags flags = 0);

    // Widgets: Color Editor/Picker (tip: the ColorEdit* functions have a little color square that can be left-clicked to open a picker, and right-clicked to open an option menu.)
    // - Note that in C++ a 'float v[X]' function argument is the _same_ as 'float* v', the array syntax is just a way to document the number of elements that are expected to be accessible.
    // - You can pass the address of a first float element out of a contiguous structure, e.g. &myvector.x
    IMGUI_API bool          ColorEdit3(const char* label, float col[3], ImGuiColorEditFlags flags = 0);
    IMGUI_API bool          ColorEdit4(const char* label, float col[4], ImGuiColorEditFlags flags = 0);
    IMGUI_API bool          ColorPicker3(const char* label, float col[3], ImGuiColorEditFlags flags = 0);
    IMGUI_API bool          ColorPicker4(const char* label, float col[4], ImGuiColorEditFlags flags = 0, const float* ref_col = NULL);
    IMGUI_API bool          ColorButton(const char* desc_id, const ImVec4& col, ImGuiColorEditFlags flags = 0, ImVec2 size = ImVec2(0, 0)); // display a color square/button, hover for details, return true when pressed.
    IMGUI_API void          SetColorEditOptions(ImGuiColorEditFlags flags);                     // initialize current options (generally on application startup) if you want to select a default format, picker type, etc. User will be able to change many settings, unless you pass the _NoOptions flag to your calls.

    // Widgets: Trees
    // - TreeNode functions return true when the node is open, in which case you need to also call TreePop() when you are finished displaying the tree node contents.
    IMGUI_API bool          TreeNode(const char* label);
    IMGUI_API bool          TreeNode(const char* str_id, const char* fmt, ...) IM_FMTARGS(2);   // helper variation to easily decorelate the id from the displayed string. Read the FAQ about why and how to use ID. to align arbitrary text at the same level as a TreeNode() you can use Bullet().
    IMGUI_API bool          TreeNode(const void* ptr_id, const char* fmt, ...) IM_FMTARGS(2);   // "
    IMGUI_API bool          TreeNodeV(const char* str_id, const char* fmt, va_list args) IM_FMTLIST(2);
    IMGUI_API bool          TreeNodeV(const void* ptr_id, const char* fmt, va_list args) IM_FMTLIST(2);
    IMGUI_API bool          TreeNodeEx(const char* label, ImGuiTreeNodeFlags flags = 0);
    IMGUI_API bool          TreeNodeEx(const char* str_id, ImGuiTreeNodeFlags flags, const char* fmt, ...) IM_FMTARGS(3);
    IMGUI_API bool          TreeNodeEx(const void* ptr_id, ImGuiTreeNodeFlags flags, const char* fmt, ...) IM_FMTARGS(3);
    IMGUI_API bool          TreeNodeExV(const char* str_id, ImGuiTreeNodeFlags flags, const char* fmt, va_list args) IM_FMTLIST(3);
    IMGUI_API bool          TreeNodeExV(const void* ptr_id, ImGuiTreeNodeFlags flags, const char* fmt, va_list args) IM_FMTLIST(3);
    IMGUI_API void          TreePush(const char* str_id);                                       // ~ Indent()+PushId(). Already called by TreeNode() when returning true, but you can call TreePush/TreePop yourself if desired.
    IMGUI_API void          TreePush(const void* ptr_id = NULL);                                // "
    IMGUI_API void          TreePop();                                                          // ~ Unindent()+PopId()
    IMGUI_API float         GetTreeNodeToLabelSpacing();                                        // horizontal distance preceding label when using TreeNode*() or Bullet() == (g.FontSize + style.FramePadding.x*2) for a regular unframed TreeNode
    IMGUI_API bool          CollapsingHeader(const char* label, ImGuiTreeNodeFlags flags = 0);  // if returning 'true' the header is open. doesn't indent nor push on ID stack. user doesn't have to call TreePop().
    IMGUI_API bool          CollapsingHeader(const char* label, bool* p_visible, ImGuiTreeNodeFlags flags = 0); // when 'p_visible != NULL': if '*p_visible==true' display an additional small close button on upper right of the header which will set the bool to false when clicked, if '*p_visible==false' don't display the header.
    IMGUI_API void          SetNextItemOpen(bool is_open, ImGuiCond cond = 0);                  // set next TreeNode/CollapsingHeader open state.

    // Widgets: Selectables
    // - A selectable highlights when hovered, and can display another color when selected.
    // - Neighbors selectable extend their highlight bounds in order to leave no gap between them. This is so a series of selected Selectable appear contiguous.
    IMGUI_API bool          Selectable(const char* label, bool selected = false, ImGuiSelectableFlags flags = 0, const ImVec2& size = ImVec2(0, 0)); // "bool selected" carry the selection state (read-only). Selectable() is clicked is returns true so you can modify your selection state. size.x==0.0: use remaining width, size.x>0.0: specify width. size.y==0.0: use label height, size.y>0.0: specify height
    IMGUI_API bool          Selectable(const char* label, bool* p_selected, ImGuiSelectableFlags flags = 0, const ImVec2& size = ImVec2(0, 0));      // "bool* p_selected" point to the selection state (read-write), as a convenient helper.

    // Widgets: List Boxes
    // - This is essentially a thin wrapper to using BeginChild/EndChild with some stylistic changes.
    // - The BeginListBox()/EndListBox() api allows you to manage your contents and selection state however you want it, by creating e.g. Selectable() or any items.
    // - The simplified/old ListBox() api are helpers over BeginListBox()/EndListBox() which are kept available for convenience purpose. This is analoguous to how Combos are created.
    // - Choose frame width:   size.x > 0.0f: custom  /  size.x < 0.0f or -FLT_MIN: right-align   /  size.x = 0.0f (default): use current ItemWidth
    // - Choose frame height:  size.y > 0.0f: custom  /  size.y < 0.0f or -FLT_MIN: bottom-align  /  size.y = 0.0f (default): arbitrary default height which can fit ~7 items
    IMGUI_API bool          BeginListBox(const char* label, const ImVec2& size = ImVec2(0, 0)); // open a framed scrolling region
    IMGUI_API void          EndListBox();                                                       // only call EndListBox() if BeginListBox() returned true!
    IMGUI_API bool          ListBox(const char* label, int* current_item, const char* const items[], int items_count, int height_in_items = -1);
    IMGUI_API bool          ListBox(const char* label, int* current_item, bool (*items_getter)(void* data, int idx, const char** out_text), void* data, int items_count, int height_in_items = -1);

    // Widgets: Data Plotting
    // - Consider using ImPlot (https://github.com/epezent/implot) which is much better!
    IMGUI_API void          PlotLines(const char* label, const float* values, int values_count, int values_offset = 0, const char* overlay_text = NULL, float scale_min = FLT_MAX, float scale_max = FLT_MAX, ImVec2 graph_size = ImVec2(0, 0), int stride = sizeof(float));
    IMGUI_API void          PlotLines(const char* label, float(*values_getter)(void* data, int idx), void* data, int values_count, int values_offset = 0, const char* overlay_text = NULL, float scale_min = FLT_MAX, float scale_max = FLT_MAX, ImVec2 graph_size = ImVec2(0, 0));
    IMGUI_API void          PlotHistogram(const char* label, const float* values, int values_count, int values_offset = 0, const char* overlay_text = NULL, float scale_min = FLT_MAX, float scale_max = FLT_MAX, ImVec2 graph_size = ImVec2(0, 0), int stride = sizeof(float));
    IMGUI_API void          PlotHistogram(const char* label, float(*values_getter)(void* data, int idx), void* data, int values_count, int values_offset = 0, const char* overlay_text = NULL, float scale_min = FLT_MAX, float scale_max = FLT_MAX, ImVec2 graph_size = ImVec2(0, 0));

    // Widgets: Value() Helpers.
    // - Those are merely shortcut to calling Text() with a format string. Output single value in "name: value" format (tip: freely declare more in your code to handle your types. you can add functions to the ImGui namespace)
    IMGUI_API void          Value(const char* prefix, bool b);
    IMGUI_API void          Value(const char* prefix, int v);
    IMGUI_API void          Value(const char* prefix, unsigned int v);
    IMGUI_API void          Value(const char* prefix, float v, const char* float_format = NULL);

    // Widgets: Menus
    // - Use BeginMenuBar() on a window ImGuiWindowFlags_MenuBar to append to its menu bar.
    // - Use BeginMainMenuBar() to create a menu bar at the top of the screen and append to it.
    // - Use BeginMenu() to create a menu. You can call BeginMenu() multiple time with the same identifier to append more items to it.
    // - Not that MenuItem() keyboardshortcuts are displayed as a convenience but _not processed_ by Dear ImGui at the moment.
    IMGUI_API bool          BeginMenuBar();                                                     // append to menu-bar of current window (requires ImGuiWindowFlags_MenuBar flag set on parent window).
    IMGUI_API void          EndMenuBar();                                                       // only call EndMenuBar() if BeginMenuBar() returns true!
    IMGUI_API bool          BeginMainMenuBar();                                                 // create and append to a full screen menu-bar.
    IMGUI_API void          EndMainMenuBar();                                                   // only call EndMainMenuBar() if BeginMainMenuBar() returns true!
    IMGUI_API bool          BeginMenu(const char* label, bool enabled = true);                  // create a sub-menu entry. only call EndMenu() if this returns true!
    IMGUI_API void          EndMenu();                                                          // only call EndMenu() if BeginMenu() returns true!
    IMGUI_API bool          MenuItem(const char* label, const char* shortcut = NULL, bool selected = false, bool enabled = true);  // return true when activated.
    IMGUI_API bool          MenuItem(const char* label, const char* shortcut, bool* p_selected, bool enabled = true);              // return true when activated + toggle (*p_selected) if p_selected != NULL

    // Tooltips
    // - Tooltip are windows following the mouse. They do not take focus away.
    IMGUI_API void          BeginTooltip();                                                     // begin/append a tooltip window. to create full-featured tooltip (with any kind of items).
    IMGUI_API void          EndTooltip();
    IMGUI_API void          SetTooltip(const char* fmt, ...) IM_FMTARGS(1);                     // set a text-only tooltip, typically use with ImGui::IsItemHovered(). override any previous call to SetTooltip().
    IMGUI_API void          SetTooltipV(const char* fmt, va_list args) IM_FMTLIST(1);

    // Popups, Modals
    //  - They block normal mouse hovering detection (and therefore most mouse interactions) behind them.
    //  - If not modal: they can be closed by clicking anywhere outside them, or by pressing ESCAPE.
    //  - Their visibility state (~bool) is held internally instead of being held by the programmer as we are used to with regular Begin*() calls.
    //  - The 3 properties above are related: we need to retain popup visibility state in the library because popups may be closed as any time.
    //  - You can bypass the hovering restriction by using ImGuiHoveredFlags_AllowWhenBlockedByPopup when calling IsItemHovered() or IsWindowHovered().
    //  - IMPORTANT: Popup identifiers are relative to the current ID stack, so OpenPopup and BeginPopup generally needs to be at the same level of the stack.
    //    This is sometimes leading to confusing mistakes. May rework this in the future.

    // Popups: begin/end functions
    //  - BeginPopup(): query popup state, if open start appending into the window. Call EndPopup() afterwards. ImGuiWindowFlags are forwarded to the window.
    //  - BeginPopupModal(): block every interactions behind the window, cannot be closed by user, add a dimming background, has a title bar.
    IMGUI_API bool          BeginPopup(const char* str_id, ImGuiWindowFlags flags = 0);                         // return true if the popup is open, and you can start outputting to it.
    IMGUI_API bool          BeginPopupModal(const char* name, bool* p_open = NULL, ImGuiWindowFlags flags = 0); // return true if the modal is open, and you can start outputting to it.
    IMGUI_API void          EndPopup();                                                                         // only call EndPopup() if BeginPopupXXX() returns true!

    // Popups: open/close functions
    //  - OpenPopup(): set popup state to open. ImGuiPopupFlags are available for opening options.
    //  - If not modal: they can be closed by clicking anywhere outside them, or by pressing ESCAPE.
    //  - CloseCurrentPopup(): use inside the BeginPopup()/EndPopup() scope to close manually.
    //  - CloseCurrentPopup() is called by default by Selectable()/MenuItem() when activated (FIXME: need some options).
    //  - Use ImGuiPopupFlags_NoOpenOverExistingPopup to avoid opening a popup if there's already one at the same level. This is equivalent to e.g. testing for !IsAnyPopupOpen() prior to OpenPopup().
    //  - Use IsWindowAppearing() after BeginPopup() to tell if a window just opened.
    IMGUI_API void          OpenPopup(const char* str_id, ImGuiPopupFlags popup_flags = 0);                     // call to mark popup as open (don't call every frame!).
    IMGUI_API void          OpenPopup(ImGuiID id, ImGuiPopupFlags popup_flags = 0);                             // id overload to facilitate calling from nested stacks
    IMGUI_API void          OpenPopupOnItemClick(const char* str_id = NULL, ImGuiPopupFlags popup_flags = 1);   // helper to open popup when clicked on last item. Default to ImGuiPopupFlags_MouseButtonRight == 1. (note: actually triggers on the mouse _released_ event to be consistent with popup behaviors)
    IMGUI_API void          CloseCurrentPopup();                                                                // manually close the popup we have begin-ed into.

    // Popups: open+begin combined functions helpers
    //  - Helpers to do OpenPopup+BeginPopup where the Open action is triggered by e.g. hovering an item and right-clicking.
    //  - They are convenient to easily create context menus, hence the name.
    //  - IMPORTANT: Notice that BeginPopupContextXXX takes ImGuiPopupFlags just like OpenPopup() and unlike BeginPopup(). For full consistency, we may add ImGuiWindowFlags to the BeginPopupContextXXX functions in the future.
    //  - IMPORTANT: we exceptionally default their flags to 1 (== ImGuiPopupFlags_MouseButtonRight) for backward compatibility with older API taking 'int mouse_button = 1' parameter, so if you add other flags remember to re-add the ImGuiPopupFlags_MouseButtonRight.
    IMGUI_API bool          BeginPopupContextItem(const char* str_id = NULL, ImGuiPopupFlags popup_flags = 1);  // open+begin popup when clicked on last item. Use str_id==NULL to associate the popup to previous item. If you want to use that on a non-interactive item such as Text() you need to pass in an explicit ID here. read comments in .cpp!
    IMGUI_API bool          BeginPopupContextWindow(const char* str_id = NULL, ImGuiPopupFlags popup_flags = 1);// open+begin popup when clicked on current window.
    IMGUI_API bool          BeginPopupContextVoid(const char* str_id = NULL, ImGuiPopupFlags popup_flags = 1);  // open+begin popup when clicked in void (where there are no windows).

    // Popups: query functions
    //  - IsPopupOpen(): return true if the popup is open at the current BeginPopup() level of the popup stack.
    //  - IsPopupOpen() with ImGuiPopupFlags_AnyPopupId: return true if any popup is open at the current BeginPopup() level of the popup stack.
    //  - IsPopupOpen() with ImGuiPopupFlags_AnyPopupId + ImGuiPopupFlags_AnyPopupLevel: return true if any popup is open.
    IMGUI_API bool          IsPopupOpen(const char* str_id, ImGuiPopupFlags flags = 0);                         // return true if the popup is open.

    // Tables
    // [BETA API] API may evolve slightly! If you use this, please update to the next version when it comes out!
    // - Full-featured replacement for old Columns API.
    // - See Demo->Tables for demo code.
    // - See top of imgui_tables.cpp for general commentary.
    // - See ImGuiTableFlags_ and ImGuiTableColumnFlags_ enums for a description of available flags.
    // The typical call flow is:
    // - 1. Call BeginTable().
    // - 2. Optionally call TableSetupColumn() to submit column name/flags/defaults.
    // - 3. Optionally call TableSetupScrollFreeze() to request scroll freezing of columns/rows.
    // - 4. Optionally call TableHeadersRow() to submit a header row. Names are pulled from TableSetupColumn() data.
    // - 5. Populate contents:
    //    - In most situations you can use TableNextRow() + TableSetColumnIndex(N) to start appending into a column.
    //    - If you are using tables as a sort of grid, where every columns is holding the same type of contents,
    //      you may prefer using TableNextColumn() instead of TableNextRow() + TableSetColumnIndex().
    //      TableNextColumn() will automatically wrap-around into the next row if needed.
    //    - IMPORTANT: Comparatively to the old Columns() API, we need to call TableNextColumn() for the first column!
    //    - Summary of possible call flow:
    //        --------------------------------------------------------------------------------------------------------
    //        TableNextRow() -> TableSetColumnIndex(0) -> Text("Hello 0") -> TableSetColumnIndex(1) -> Text("Hello 1")  // OK
    //        TableNextRow() -> TableNextColumn()      -> Text("Hello 0") -> TableNextColumn()      -> Text("Hello 1")  // OK
    //                          TableNextColumn()      -> Text("Hello 0") -> TableNextColumn()      -> Text("Hello 1")  // OK: TableNextColumn() automatically gets to next row!
    //        TableNextRow()                           -> Text("Hello 0")                                               // Not OK! Missing TableSetColumnIndex() or TableNextColumn()! Text will not appear!
    //        --------------------------------------------------------------------------------------------------------
    // - 5. Call EndTable()
    IMGUI_API bool          BeginTable(const char* str_id, int column, ImGuiTableFlags flags = 0, const ImVec2& outer_size = ImVec2(0.0f, 0.0f), float inner_width = 0.0f);
    IMGUI_API void          EndTable();                                 // only call EndTable() if BeginTable() returns true!
    IMGUI_API void          TableNextRow(ImGuiTableRowFlags row_flags = 0, float min_row_height = 0.0f); // append into the first cell of a new row.
    IMGUI_API bool          TableNextColumn();                          // append into the next column (or first column of next row if currently in last column). Return true when column is visible.
    IMGUI_API bool          TableSetColumnIndex(int column_n);          // append into the specified column. Return true when column is visible.

    // Tables: Headers & Columns declaration
    // - Use TableSetupColumn() to specify label, resizing policy, default width/weight, id, various other flags etc.
    // - Use TableHeadersRow() to create a header row and automatically submit a TableHeader() for each column.
    //   Headers are required to perform: reordering, sorting, and opening the context menu.
    //   The context menu can also be made available in columns body using ImGuiTableFlags_ContextMenuInBody.
    // - You may manually submit headers using TableNextRow() + TableHeader() calls, but this is only useful in
    //   some advanced use cases (e.g. adding custom widgets in header row).
    // - Use TableSetupScrollFreeze() to lock columns/rows so they stay visible when scrolled.
    IMGUI_API void          TableSetupColumn(const char* label, ImGuiTableColumnFlags flags = 0, float init_width_or_weight = 0.0f, ImGuiID user_id = 0);
    IMGUI_API void          TableSetupScrollFreeze(int cols, int rows); // lock columns/rows so they stay visible when scrolled.
    IMGUI_API void          TableHeadersRow();                          // submit all headers cells based on data provided to TableSetupColumn() + submit context menu
    IMGUI_API void          TableHeader(const char* label);             // submit one header cell manually (rarely used)

    // Tables: Sorting
    // - Call TableGetSortSpecs() to retrieve latest sort specs for the table. NULL when not sorting.
    // - When 'SpecsDirty == true' you should sort your data. It will be true when sorting specs have changed
    //   since last call, or the first time. Make sure to set 'SpecsDirty = false' after sorting, else you may
    //   wastefully sort your data every frame!
    // - Lifetime: don't hold on this pointer over multiple frames or past any subsequent call to BeginTable().
    IMGUI_API ImGuiTableSortSpecs*  TableGetSortSpecs();                        // get latest sort specs for the table (NULL if not sorting).

    // Tables: Miscellaneous functions
    // - Functions args 'int column_n' treat the default value of -1 as the same as passing the current column index.
    IMGUI_API int                   TableGetColumnCount();                      // return number of columns (value passed to BeginTable)
    IMGUI_API int                   TableGetColumnIndex();                      // return current column index.
    IMGUI_API int                   TableGetRowIndex();                         // return current row index.
    IMGUI_API const char*           TableGetColumnName(int column_n = -1);      // return "" if column didn't have a name declared by TableSetupColumn(). Pass -1 to use current column.
    IMGUI_API ImGuiTableColumnFlags TableGetColumnFlags(int column_n = -1);     // return column flags so you can query their Enabled/Visible/Sorted/Hovered status flags. Pass -1 to use current column.
    IMGUI_API void                  TableSetColumnEnabled(int column_n, bool v);// change user accessible enabled/disabled state of a column. Set to false to hide the column. User can use the context menu to change this themselves (right-click in headers, or right-click in columns body with ImGuiTableFlags_ContextMenuInBody)
    IMGUI_API void                  TableSetBgColor(ImGuiTableBgTarget target, ImU32 color, int column_n = -1);  // change the color of a cell, row, or column. See ImGuiTableBgTarget_ flags for details.

    // Legacy Columns API (prefer using Tables!)
    // - You can also use SameLine(pos_x) to mimic simplified columns.
    IMGUI_API void          Columns(int count = 1, const char* id = NULL, bool border = true);
    IMGUI_API void          NextColumn();                                                       // next column, defaults to current row or next row if the current row is finished
    IMGUI_API int           GetColumnIndex();                                                   // get current column index
    IMGUI_API float         GetColumnWidth(int column_index = -1);                              // get column width (in pixels). pass -1 to use current column
    IMGUI_API void          SetColumnWidth(int column_index, float width);                      // set column width (in pixels). pass -1 to use current column
    IMGUI_API float         GetColumnOffset(int column_index = -1);                             // get position of column line (in pixels, from the left side of the contents region). pass -1 to use current column, otherwise 0..GetColumnsCount() inclusive. column 0 is typically 0.0f
    IMGUI_API void          SetColumnOffset(int column_index, float offset_x);                  // set position of column line (in pixels, from the left side of the contents region). pass -1 to use current column
    IMGUI_API int           GetColumnsCount();

    // Tab Bars, Tabs
    // Note: Tabs are automatically created by the docking system. Use this to create tab bars/tabs yourself without docking being involved.
    IMGUI_API bool          BeginTabBar(const char* str_id, ImGuiTabBarFlags flags = 0);        // create and append into a TabBar
    IMGUI_API void          EndTabBar();                                                        // only call EndTabBar() if BeginTabBar() returns true!
    IMGUI_API bool          BeginTabItem(const char* label, bool* p_open = NULL, ImGuiTabItemFlags flags = 0); // create a Tab. Returns true if the Tab is selected.
    IMGUI_API void          EndTabItem();                                                       // only call EndTabItem() if BeginTabItem() returns true!
    IMGUI_API bool          TabItemButton(const char* label, ImGuiTabItemFlags flags = 0);      // create a Tab behaving like a button. return true when clicked. cannot be selected in the tab bar.
    IMGUI_API void          SetTabItemClosed(const char* tab_or_docked_window_label);           // notify TabBar or Docking system of a closed tab/window ahead (useful to reduce visual flicker on reorderable tab bars). For tab-bar: call after BeginTabBar() and before Tab submissions. Otherwise call with a window name.

    // Docking
    // [BETA API] Enable with io.ConfigFlags |= ImGuiConfigFlags_DockingEnable.
    // Note: You can use most Docking facilities without calling any API. You DO NOT need to call DockSpace() to use Docking!
    // - Drag from window title bar or their tab to dock/undock. Hold SHIFT to disable docking.
    // - Drag from window menu button (upper-left button) to undock an entire node (all windows).
    // About dockspaces:
    // - Use DockSpace() to create an explicit dock node _within_ an existing window. See Docking demo for details.
    // - Use DockSpaceOverViewport() to create an explicit dock node covering the screen or a specific viewport.
    //   This is often used with ImGuiDockNodeFlags_PassthruCentralNode.
    // - Important: Dockspaces need to be submitted _before_ any window they can host. Submit it early in your frame!
    // - Important: Dockspaces need to be kept alive if hidden, otherwise windows docked into it will be undocked.
    //   e.g. if you have multiple tabs with a dockspace inside each tab: submit the non-visible dockspaces with ImGuiDockNodeFlags_KeepAliveOnly.
    IMGUI_API ImGuiID       DockSpace(ImGuiID id, const ImVec2& size = ImVec2(0, 0), ImGuiDockNodeFlags flags = 0, const ImGuiWindowClass* window_class = NULL);
    IMGUI_API ImGuiID       DockSpaceOverViewport(const ImGuiViewport* viewport = NULL, ImGuiDockNodeFlags flags = 0, const ImGuiWindowClass* window_class = NULL);
    IMGUI_API void          SetNextWindowDockID(ImGuiID dock_id, ImGuiCond cond = 0);           // set next window dock id
    IMGUI_API void          SetNextWindowClass(const ImGuiWindowClass* window_class);           // set next window class (control docking compatibility + provide hints to platform backend via custom viewport flags and platform parent/child relationship)
    IMGUI_API ImGuiID       GetWindowDockID();
    IMGUI_API bool          IsWindowDocked();                                                   // is current window docked into another window?

    // Logging/Capture
    // - All text output from the interface can be captured into tty/file/clipboard. By default, tree nodes are automatically opened during logging.
    IMGUI_API void          LogToTTY(int auto_open_depth = -1);                                 // start logging to tty (stdout)
    IMGUI_API void          LogToFile(int auto_open_depth = -1, const char* filename = NULL);   // start logging to file
    IMGUI_API void          LogToClipboard(int auto_open_depth = -1);                           // start logging to OS clipboard
    IMGUI_API void          LogFinish();                                                        // stop logging (close file, etc.)
    IMGUI_API void          LogButtons();                                                       // helper to display buttons for logging to tty/file/clipboard
    IMGUI_API void          LogText(const char* fmt, ...) IM_FMTARGS(1);                        // pass text data straight to log (without being displayed)
    IMGUI_API void          LogTextV(const char* fmt, va_list args) IM_FMTLIST(1);

    // Drag and Drop
    // - On source items, call BeginDragDropSource(), if it returns true also call SetDragDropPayload() + EndDragDropSource().
    // - On target candidates, call BeginDragDropTarget(), if it returns true also call AcceptDragDropPayload() + EndDragDropTarget().
    // - If you stop calling BeginDragDropSource() the payload is preserved however it won't have a preview tooltip (we currently display a fallback "..." tooltip, see #1725)
    // - An item can be both drag source and drop target.
    IMGUI_API bool          BeginDragDropSource(ImGuiDragDropFlags flags = 0);                                      // call after submitting an item which may be dragged. when this return true, you can call SetDragDropPayload() + EndDragDropSource()
    IMGUI_API bool          SetDragDropPayload(const char* type, const void* data, size_t sz, ImGuiCond cond = 0);  // type is a user defined string of maximum 32 characters. Strings starting with '_' are reserved for dear imgui internal types. Data is copied and held by imgui.
    IMGUI_API void          EndDragDropSource();                                                                    // only call EndDragDropSource() if BeginDragDropSource() returns true!
    IMGUI_API bool                  BeginDragDropTarget();                                                          // call after submitting an item that may receive a payload. If this returns true, you can call AcceptDragDropPayload() + EndDragDropTarget()
    IMGUI_API const ImGuiPayload*   AcceptDragDropPayload(const char* type, ImGuiDragDropFlags flags = 0);          // accept contents of a given type. If ImGuiDragDropFlags_AcceptBeforeDelivery is set you can peek into the payload before the mouse button is released.
    IMGUI_API void                  EndDragDropTarget();                                                            // only call EndDragDropTarget() if BeginDragDropTarget() returns true!
    IMGUI_API const ImGuiPayload*   GetDragDropPayload();                                                           // peek directly into the current payload from anywhere. may return NULL. use ImGuiPayload::IsDataType() to test for the payload type.

    // Disabling [BETA API]
    // - Disable all user interactions and dim items visuals (applying style.DisabledAlpha over current colors)
    // - Those can be nested but it cannot be used to enable an already disabled section (a single BeginDisabled(true) in the stack is enough to keep everything disabled)
    // - BeginDisabled(false) essentially does nothing useful but is provided to facilitate use of boolean expressions. If you can avoid calling BeginDisabled(False)/EndDisabled() best to avoid it.
    IMGUI_API void          BeginDisabled(bool disabled = true);
    IMGUI_API void          EndDisabled();

    // Clipping
    // - Mouse hovering is affected by ImGui::PushClipRect() calls, unlike direct calls to ImDrawList::PushClipRect() which are render only.
    IMGUI_API void          PushClipRect(const ImVec2& clip_rect_min, const ImVec2& clip_rect_max, bool intersect_with_current_clip_rect);
    IMGUI_API void          PopClipRect();

    // Focus, Activation
    // - Prefer using "SetItemDefaultFocus()" over "if (IsWindowAppearing()) SetScrollHereY()" when applicable to signify "this is the default item"
    IMGUI_API void          SetItemDefaultFocus();                                              // make last item the default focused item of a window.
    IMGUI_API void          SetKeyboardFocusHere(int offset = 0);                               // focus keyboard on the next widget. Use positive 'offset' to access sub components of a multiple component widget. Use -1 to access previous widget.

    // Item/Widgets Utilities and Query Functions
    // - Most of the functions are referring to the previous Item that has been submitted.
    // - See Demo Window under "Widgets->Querying Status" for an interactive visualization of most of those functions.
    IMGUI_API bool          IsItemHovered(ImGuiHoveredFlags flags = 0);                         // is the last item hovered? (and usable, aka not blocked by a popup, etc.). See ImGuiHoveredFlags for more options.
    IMGUI_API bool          IsItemActive();                                                     // is the last item active? (e.g. button being held, text field being edited. This will continuously return true while holding mouse button on an item. Items that don't interact will always return false)
    IMGUI_API bool          IsItemFocused();                                                    // is the last item focused for keyboard/gamepad navigation?
    IMGUI_API bool          IsItemClicked(ImGuiMouseButton mouse_button = 0);                   // is the last item hovered and mouse clicked on? (**)  == IsMouseClicked(mouse_button) && IsItemHovered()Important. (**) this it NOT equivalent to the behavior of e.g. Button(). Read comments in function definition.
    IMGUI_API bool          IsItemVisible();                                                    // is the last item visible? (items may be out of sight because of clipping/scrolling)
    IMGUI_API bool          IsItemEdited();                                                     // did the last item modify its underlying value this frame? or was pressed? This is generally the same as the "bool" return value of many widgets.
    IMGUI_API bool          IsItemActivated();                                                  // was the last item just made active (item was previously inactive).
    IMGUI_API bool          IsItemDeactivated();                                                // was the last item just made inactive (item was previously active). Useful for Undo/Redo patterns with widgets that requires continuous editing.
    IMGUI_API bool          IsItemDeactivatedAfterEdit();                                       // was the last item just made inactive and made a value change when it was active? (e.g. Slider/Drag moved). Useful for Undo/Redo patterns with widgets that requires continuous editing. Note that you may get false positives (some widgets such as Combo()/ListBox()/Selectable() will return true even when clicking an already selected item).
    IMGUI_API bool          IsItemToggledOpen();                                                // was the last item open state toggled? set by TreeNode().
    IMGUI_API bool          IsAnyItemHovered();                                                 // is any item hovered?
    IMGUI_API bool          IsAnyItemActive();                                                  // is any item active?
    IMGUI_API bool          IsAnyItemFocused();                                                 // is any item focused?
    IMGUI_API ImVec2        GetItemRectMin();                                                   // get upper-left bounding rectangle of the last item (screen space)
    IMGUI_API ImVec2        GetItemRectMax();                                                   // get lower-right bounding rectangle of the last item (screen space)
    IMGUI_API ImVec2        GetItemRectSize();                                                  // get size of last item
    IMGUI_API void          SetItemAllowOverlap();                                              // allow last item to be overlapped by a subsequent item. sometimes useful with invisible buttons, selectables, etc. to catch unused area.

    // Viewports
    // - Currently represents the Platform Window created by the application which is hosting our Dear ImGui windows.
    // - In 'docking' branch with multi-viewport enabled, we extend this concept to have multiple active viewports.
    // - In the future we will extend this concept further to also represent Platform Monitor and support a "no main platform window" operation mode.
    IMGUI_API ImGuiViewport* GetMainViewport();                                                 // return primary/default viewport. This can never be NULL.

    // Miscellaneous Utilities
    IMGUI_API bool          IsRectVisible(const ImVec2& size);                                  // test if rectangle (of given size, starting from cursor position) is visible / not clipped.
    IMGUI_API bool          IsRectVisible(const ImVec2& rect_min, const ImVec2& rect_max);      // test if rectangle (in screen space) is visible / not clipped. to perform coarse clipping on user's side.
    IMGUI_API double        GetTime();                                                          // get global imgui time. incremented by io.DeltaTime every frame.
    IMGUI_API int           GetFrameCount();                                                    // get global imgui frame count. incremented by 1 every frame.
    IMGUI_API ImDrawList*   GetBackgroundDrawList();                                            // get background draw list for the viewport associated to the current window. this draw list will be the first rendering one. Useful to quickly draw shapes/text behind dear imgui contents.
    IMGUI_API ImDrawList*   GetForegroundDrawList();                                            // get foreground draw list for the viewport associated to the current window. this draw list will be the last rendered one. Useful to quickly draw shapes/text over dear imgui contents.
    IMGUI_API ImDrawList*   GetBackgroundDrawList(ImGuiViewport* viewport);                     // get background draw list for the given viewport. this draw list will be the first rendering one. Useful to quickly draw shapes/text behind dear imgui contents.
    IMGUI_API ImDrawList*   GetForegroundDrawList(ImGuiViewport* viewport);                     // get foreground draw list for the given viewport. this draw list will be the last rendered one. Useful to quickly draw shapes/text over dear imgui contents.
    IMGUI_API ImDrawListSharedData* GetDrawListSharedData();                                    // you may use this when creating your own ImDrawList instances.
    IMGUI_API const char*   GetStyleColorName(ImGuiCol idx);                                    // get a string corresponding to the enum value (for display, saving, etc.).
    IMGUI_API void          SetStateStorage(ImGuiStorage* storage);                             // replace current window storage with our own (if you want to manipulate it yourself, typically clear subsection of it)
    IMGUI_API ImGuiStorage* GetStateStorage();
    IMGUI_API void          CalcListClipping(int items_count, float items_height, int* out_items_display_start, int* out_items_display_end);    // calculate coarse clipping for large list of evenly sized items. Prefer using the ImGuiListClipper higher-level helper if you can.
    IMGUI_API bool          BeginChildFrame(ImGuiID id, const ImVec2& size, ImGuiWindowFlags flags = 0); // helper to create a child window / scrolling region that looks like a normal widget frame
    IMGUI_API void          EndChildFrame();                                                    // always call EndChildFrame() regardless of BeginChildFrame() return values (which indicates a collapsed/clipped window)

    // Text Utilities
    IMGUI_API ImVec2        CalcTextSize(const char* text, const char* text_end = NULL, bool hide_text_after_double_hash = false, float wrap_width = -1.0f);

    // Color Utilities
    IMGUI_API ImVec4        ColorConvertU32ToFloat4(ImU32 in);
    IMGUI_API ImU32         ColorConvertFloat4ToU32(const ImVec4& in);
    IMGUI_API void          ColorConvertRGBtoHSV(float r, float g, float b, float& out_h, float& out_s, float& out_v);
    IMGUI_API void          ColorConvertHSVtoRGB(float h, float s, float v, float& out_r, float& out_g, float& out_b);

    // Inputs Utilities: Keyboard
    // - For 'int user_key_index' you can use your own indices/enums according to how your backend/engine stored them in io.KeysDown[].
    // - We don't know the meaning of those value. You can use GetKeyIndex() to map a ImGuiKey_ value into the user index.
    IMGUI_API int           GetKeyIndex(ImGuiKey imgui_key);                                    // map ImGuiKey_* values into user's key index. == io.KeyMap[key]
    IMGUI_API bool          IsKeyDown(int user_key_index);                                      // is key being held. == io.KeysDown[user_key_index].
    IMGUI_API bool          IsKeyPressed(int user_key_index, bool repeat = true);               // was key pressed (went from !Down to Down)? if repeat=true, uses io.KeyRepeatDelay / KeyRepeatRate
    IMGUI_API bool          IsKeyReleased(int user_key_index);                                  // was key released (went from Down to !Down)?
    IMGUI_API int           GetKeyPressedAmount(int key_index, float repeat_delay, float rate); // uses provided repeat rate/delay. return a count, most often 0 or 1 but might be >1 if RepeatRate is small enough that DeltaTime > RepeatRate
    IMGUI_API void          CaptureKeyboardFromApp(bool want_capture_keyboard_value = true);    // attention: misleading name! manually override io.WantCaptureKeyboard flag next frame (said flag is entirely left for your application to handle). e.g. force capture keyboard when your widget is being hovered. This is equivalent to setting "io.WantCaptureKeyboard = want_capture_keyboard_value"; after the next NewFrame() call.

    // Inputs Utilities: Mouse
    // - To refer to a mouse button, you may use named enums in your code e.g. ImGuiMouseButton_Left, ImGuiMouseButton_Right.
    // - You can also use regular integer: it is forever guaranteed that 0=Left, 1=Right, 2=Middle.
    // - Dragging operations are only reported after mouse has moved a certain distance away from the initial clicking position (see 'lock_threshold' and 'io.MouseDraggingThreshold')
    IMGUI_API bool          IsMouseDown(ImGuiMouseButton button);                               // is mouse button held?
    IMGUI_API bool          IsMouseClicked(ImGuiMouseButton button, bool repeat = false);       // did mouse button clicked? (went from !Down to Down)
    IMGUI_API bool          IsMouseReleased(ImGuiMouseButton button);                           // did mouse button released? (went from Down to !Down)
    IMGUI_API bool          IsMouseDoubleClicked(ImGuiMouseButton button);                      // did mouse button double-clicked? (note that a double-click will also report IsMouseClicked() == true)
    IMGUI_API bool          IsMouseHoveringRect(const ImVec2& r_min, const ImVec2& r_max, bool clip = true);// is mouse hovering given bounding rect (in screen space). clipped by current clipping settings, but disregarding of other consideration of focus/window ordering/popup-block.
    IMGUI_API bool          IsMousePosValid(const ImVec2* mouse_pos = NULL);                    // by convention we use (-FLT_MAX,-FLT_MAX) to denote that there is no mouse available
    IMGUI_API bool          IsAnyMouseDown();                                                   // is any mouse button held?
    IMGUI_API ImVec2        GetMousePos();                                                      // shortcut to ImGui::GetIO().MousePos provided by user, to be consistent with other calls
    IMGUI_API ImVec2        GetMousePosOnOpeningCurrentPopup();                                 // retrieve mouse position at the time of opening popup we have BeginPopup() into (helper to avoid user backing that value themselves)
    IMGUI_API bool          IsMouseDragging(ImGuiMouseButton button, float lock_threshold = -1.0f);         // is mouse dragging? (if lock_threshold < -1.0f, uses io.MouseDraggingThreshold)
    IMGUI_API ImVec2        GetMouseDragDelta(ImGuiMouseButton button = 0, float lock_threshold = -1.0f);   // return the delta from the initial clicking position while the mouse button is pressed or was just released. This is locked and return 0.0f until the mouse moves past a distance threshold at least once (if lock_threshold < -1.0f, uses io.MouseDraggingThreshold)
    IMGUI_API void          ResetMouseDragDelta(ImGuiMouseButton button = 0);                   //
    IMGUI_API ImGuiMouseCursor GetMouseCursor();                                                // get desired cursor type, reset in ImGui::NewFrame(), this is updated during the frame. valid before Render(). If you use software rendering by setting io.MouseDrawCursor ImGui will render those for you
    IMGUI_API void          SetMouseCursor(ImGuiMouseCursor cursor_type);                       // set desired cursor type
    IMGUI_API void          CaptureMouseFromApp(bool want_capture_mouse_value = true);          // attention: misleading name! manually override io.WantCaptureMouse flag next frame (said flag is entirely left for your application to handle). This is equivalent to setting "io.WantCaptureMouse = want_capture_mouse_value;" after the next NewFrame() call.

    // Clipboard Utilities
    // - Also see the LogToClipboard() function to capture GUI into clipboard, or easily output text data to the clipboard.
    IMGUI_API const char*   GetClipboardText();
    IMGUI_API void          SetClipboardText(const char* text);

    // Settings/.Ini Utilities
    // - The disk functions are automatically called if io.IniFilename != NULL (default is "imgui.ini").
    // - Set io.IniFilename to NULL to load/save manually. Read io.WantSaveIniSettings description about handling .ini saving manually.
    // - Important: default value "imgui.ini" is relative to current working dir! Most apps will want to lock this to an absolute path (e.g. same path as executables).
    IMGUI_API void          LoadIniSettingsFromDisk(const char* ini_filename);                  // call after CreateContext() and before the first call to NewFrame(). NewFrame() automatically calls LoadIniSettingsFromDisk(io.IniFilename).
    IMGUI_API void          LoadIniSettingsFromMemory(const char* ini_data, size_t ini_size=0); // call after CreateContext() and before the first call to NewFrame() to provide .ini data from your own data source.
    IMGUI_API void          SaveIniSettingsToDisk(const char* ini_filename);                    // this is automatically called (if io.IniFilename is not empty) a few seconds after any modification that should be reflected in the .ini file (and also by DestroyContext).
    IMGUI_API const char*   SaveIniSettingsToMemory(size_t* out_ini_size = NULL);               // return a zero-terminated string with the .ini data which you can save by your own mean. call when io.WantSaveIniSettings is set, then save data by your own mean and clear io.WantSaveIniSettings.

    // Debug Utilities
    // - This is used by the IMGUI_CHECKVERSION() macro.
    IMGUI_API bool          DebugCheckVersionAndDataLayout(const char* version_str, size_t sz_io, size_t sz_style, size_t sz_vec2, size_t sz_vec4, size_t sz_drawvert, size_t sz_drawidx); // This is called by IMGUI_CHECKVERSION() macro.

    // Memory Allocators
    // - Those functions are not reliant on the current context.
    // - DLL users: heaps and globals are not shared across DLL boundaries! You will need to call SetCurrentContext() + SetAllocatorFunctions()
    //   for each static/DLL boundary you are calling from. Read "Context and Memory Allocators" section of imgui.cpp for more details.
    IMGUI_API void          SetAllocatorFunctions(ImGuiMemAllocFunc alloc_func, ImGuiMemFreeFunc free_func, void* user_data = NULL);
    IMGUI_API void          GetAllocatorFunctions(ImGuiMemAllocFunc* p_alloc_func, ImGuiMemFreeFunc* p_free_func, void** p_user_data);
    IMGUI_API void*         MemAlloc(size_t size);
    IMGUI_API void          MemFree(void* ptr);

    // (Optional) Platform/OS interface for multi-viewport support
    // Read comments around the ImGuiPlatformIO structure for more details.
    // Note: You may use GetWindowViewport() to get the current viewport of the current window.
    IMGUI_API ImGuiPlatformIO&  GetPlatformIO();                                                // platform/renderer functions, for backend to setup + viewports list.
    IMGUI_API void              UpdatePlatformWindows();                                        // call in main loop. will call CreateWindow/ResizeWindow/etc. platform functions for each secondary viewport, and DestroyWindow for each inactive viewport.
    IMGUI_API void              RenderPlatformWindowsDefault(void* platform_render_arg = NULL, void* renderer_render_arg = NULL); // call in main loop. will call RenderWindow/SwapBuffers platform functions for each secondary viewport which doesn't have the ImGuiViewportFlags_Minimized flag set. May be reimplemented by user for custom rendering needs.
    IMGUI_API void              DestroyPlatformWindows();                                       // call DestroyWindow platform functions for all viewports. call from backend Shutdown() if you need to close platform windows before imgui shutdown. otherwise will be called by DestroyContext().
    IMGUI_API ImGuiViewport*    FindViewportByID(ImGuiID id);                                   // this is a helper for backends.
    IMGUI_API ImGuiViewport*    FindViewportByPlatformHandle(void* platform_handle);            // this is a helper for backends. the type platform_handle is decided by the backend (e.g. HWND, MyWindow*, GLFWwindow* etc.)

} // namespace ImGui

//-----------------------------------------------------------------------------
// [SECTION] Flags & Enumerations
//-----------------------------------------------------------------------------

// Flags for ImGui::Begin()
enum ImGuiWindowFlags_
{
    ImGuiWindowFlags_None                   = 0,
    ImGuiWindowFlags_NoTitleBar             = 1 << 0,   // Disable title-bar
    ImGuiWindowFlags_NoResize               = 1 << 1,   // Disable user resizing with the lower-right grip
    ImGuiWindowFlags_NoMove                 = 1 << 2,   // Disable user moving the window
    ImGuiWindowFlags_NoScrollbar            = 1 << 3,   // Disable scrollbars (window can still scroll with mouse or programmatically)
    ImGuiWindowFlags_NoScrollWithMouse      = 1 << 4,   // Disable user vertically scrolling with mouse wheel. On child window, mouse wheel will be forwarded to the parent unless NoScrollbar is also set.
    ImGuiWindowFlags_NoCollapse             = 1 << 5,   // Disable user collapsing window by double-clicking on it. Also referred to as "window menu button" within a docking node.
    ImGuiWindowFlags_AlwaysAutoResize       = 1 << 6,   // Resize every window to its content every frame
    ImGuiWindowFlags_NoBackground           = 1 << 7,   // Disable drawing background color (WindowBg, etc.) and outside border. Similar as using SetNextWindowBgAlpha(0.0f).
    ImGuiWindowFlags_NoSavedSettings        = 1 << 8,   // Never load/save settings in .ini file
    ImGuiWindowFlags_NoMouseInputs          = 1 << 9,   // Disable catching mouse, hovering test with pass through.
    ImGuiWindowFlags_MenuBar                = 1 << 10,  // Has a menu-bar
    ImGuiWindowFlags_HorizontalScrollbar    = 1 << 11,  // Allow horizontal scrollbar to appear (off by default). You may use SetNextWindowContentSize(ImVec2(width,0.0f)); prior to calling Begin() to specify width. Read code in imgui_demo in the "Horizontal Scrolling" section.
    ImGuiWindowFlags_NoFocusOnAppearing     = 1 << 12,  // Disable taking focus when transitioning from hidden to visible state
    ImGuiWindowFlags_NoBringToFrontOnFocus  = 1 << 13,  // Disable bringing window to front when taking focus (e.g. clicking on it or programmatically giving it focus)
    ImGuiWindowFlags_AlwaysVerticalScrollbar= 1 << 14,  // Always show vertical scrollbar (even if ContentSize.y < Size.y)
    ImGuiWindowFlags_AlwaysHorizontalScrollbar=1<< 15,  // Always show horizontal scrollbar (even if ContentSize.x < Size.x)
    ImGuiWindowFlags_AlwaysUseWindowPadding = 1 << 16,  // Ensure child windows without border uses style.WindowPadding (ignored by default for non-bordered child windows, because more convenient)
    ImGuiWindowFlags_NoNavInputs            = 1 << 18,  // No gamepad/keyboard navigation within the window
    ImGuiWindowFlags_NoNavFocus             = 1 << 19,  // No focusing toward this window with gamepad/keyboard navigation (e.g. skipped by CTRL+TAB)
    ImGuiWindowFlags_UnsavedDocument        = 1 << 20,  // Display a dot next to the title. When used in a tab/docking context, tab is selected when clicking the X + closure is not assumed (will wait for user to stop submitting the tab). Otherwise closure is assumed when pressing the X, so if you keep submitting the tab may reappear at end of tab bar.
    ImGuiWindowFlags_NoDocking              = 1 << 21,  // Disable docking of this window

    ImGuiWindowFlags_NoNav                  = ImGuiWindowFlags_NoNavInputs | ImGuiWindowFlags_NoNavFocus,
    ImGuiWindowFlags_NoDecoration           = ImGuiWindowFlags_NoTitleBar | ImGuiWindowFlags_NoResize | ImGuiWindowFlags_NoScrollbar | ImGuiWindowFlags_NoCollapse,
    ImGuiWindowFlags_NoInputs               = ImGuiWindowFlags_NoMouseInputs | ImGuiWindowFlags_NoNavInputs | ImGuiWindowFlags_NoNavFocus,

    // [Internal]
    ImGuiWindowFlags_NavFlattened           = 1 << 23,  // [BETA] Allow gamepad/keyboard navigation to cross over parent border to this child (only use on child that have no scrolling!)
    ImGuiWindowFlags_ChildWindow            = 1 << 24,  // Don't use! For internal use by BeginChild()
    ImGuiWindowFlags_Tooltip                = 1 << 25,  // Don't use! For internal use by BeginTooltip()
    ImGuiWindowFlags_Popup                  = 1 << 26,  // Don't use! For internal use by BeginPopup()
    ImGuiWindowFlags_Modal                  = 1 << 27,  // Don't use! For internal use by BeginPopupModal()
    ImGuiWindowFlags_ChildMenu              = 1 << 28,  // Don't use! For internal use by BeginMenu()
    ImGuiWindowFlags_DockNodeHost           = 1 << 29   // Don't use! For internal use by Begin()/NewFrame()

    // [Obsolete]
    //ImGuiWindowFlags_ResizeFromAnySide    = 1 << 17,  // --> Set io.ConfigWindowsResizeFromEdges=true and make sure mouse cursors are supported by backend (io.BackendFlags & ImGuiBackendFlags_HasMouseCursors)
};

// Flags for ImGui::InputText()
enum ImGuiInputTextFlags_
{
    ImGuiInputTextFlags_None                = 0,
    ImGuiInputTextFlags_CharsDecimal        = 1 << 0,   // Allow 0123456789.+-*/
    ImGuiInputTextFlags_CharsHexadecimal    = 1 << 1,   // Allow 0123456789ABCDEFabcdef
    ImGuiInputTextFlags_CharsUppercase      = 1 << 2,   // Turn a..z into A..Z
    ImGuiInputTextFlags_CharsNoBlank        = 1 << 3,   // Filter out spaces, tabs
    ImGuiInputTextFlags_AutoSelectAll       = 1 << 4,   // Select entire text when first taking mouse focus
    ImGuiInputTextFlags_EnterReturnsTrue    = 1 << 5,   // Return 'true' when Enter is pressed (as opposed to every time the value was modified). Consider looking at the IsItemDeactivatedAfterEdit() function.
    ImGuiInputTextFlags_CallbackCompletion  = 1 << 6,   // Callback on pressing TAB (for completion handling)
    ImGuiInputTextFlags_CallbackHistory     = 1 << 7,   // Callback on pressing Up/Down arrows (for history handling)
    ImGuiInputTextFlags_CallbackAlways      = 1 << 8,   // Callback on each iteration. User code may query cursor position, modify text buffer.
    ImGuiInputTextFlags_CallbackCharFilter  = 1 << 9,   // Callback on character inputs to replace or discard them. Modify 'EventChar' to replace or discard, or return 1 in callback to discard.
    ImGuiInputTextFlags_AllowTabInput       = 1 << 10,  // Pressing TAB input a '\t' character into the text field
    ImGuiInputTextFlags_CtrlEnterForNewLine = 1 << 11,  // In multi-line mode, unfocus with Enter, add new line with Ctrl+Enter (default is opposite: unfocus with Ctrl+Enter, add line with Enter).
    ImGuiInputTextFlags_NoHorizontalScroll  = 1 << 12,  // Disable following the cursor horizontally
    ImGuiInputTextFlags_AlwaysOverwrite     = 1 << 13,  // Overwrite mode
    ImGuiInputTextFlags_ReadOnly            = 1 << 14,  // Read-only mode
    ImGuiInputTextFlags_Password            = 1 << 15,  // Password mode, display all characters as '*'
    ImGuiInputTextFlags_NoUndoRedo          = 1 << 16,  // Disable undo/redo. Note that input text owns the text data while active, if you want to provide your own undo/redo stack you need e.g. to call ClearActiveID().
    ImGuiInputTextFlags_CharsScientific     = 1 << 17,  // Allow 0123456789.+-*/eE (Scientific notation input)
    ImGuiInputTextFlags_CallbackResize      = 1 << 18,  // Callback on buffer capacity changes request (beyond 'buf_size' parameter value), allowing the string to grow. Notify when the string wants to be resized (for string types which hold a cache of their Size). You will be provided a new BufSize in the callback and NEED to honor it. (see misc/cpp/imgui_stdlib.h for an example of using this)
    ImGuiInputTextFlags_CallbackEdit        = 1 << 19   // Callback on any edit (note that InputText() already returns true on edit, the callback is useful mainly to manipulate the underlying buffer while focus is active)

    // Obsolete names (will be removed soon)
#ifndef IMGUI_DISABLE_OBSOLETE_FUNCTIONS
    , ImGuiInputTextFlags_AlwaysInsertMode    = ImGuiInputTextFlags_AlwaysOverwrite   // [renamed in 1.82] name was not matching behavior
#endif
};

// Flags for ImGui::TreeNodeEx(), ImGui::CollapsingHeader*()
enum ImGuiTreeNodeFlags_
{
    ImGuiTreeNodeFlags_None                 = 0,
    ImGuiTreeNodeFlags_Selected             = 1 << 0,   // Draw as selected
    ImGuiTreeNodeFlags_Framed               = 1 << 1,   // Draw frame with background (e.g. for CollapsingHeader)
    ImGuiTreeNodeFlags_AllowItemOverlap     = 1 << 2,   // Hit testing to allow subsequent widgets to overlap this one
    ImGuiTreeNodeFlags_NoTreePushOnOpen     = 1 << 3,   // Don't do a TreePush() when open (e.g. for CollapsingHeader) = no extra indent nor pushing on ID stack
    ImGuiTreeNodeFlags_NoAutoOpenOnLog      = 1 << 4,   // Don't automatically and temporarily open node when Logging is active (by default logging will automatically open tree nodes)
    ImGuiTreeNodeFlags_DefaultOpen          = 1 << 5,   // Default node to be open
    ImGuiTreeNodeFlags_OpenOnDoubleClick    = 1 << 6,   // Need double-click to open node
    ImGuiTreeNodeFlags_OpenOnArrow          = 1 << 7,   // Only open when clicking on the arrow part. If ImGuiTreeNodeFlags_OpenOnDoubleClick is also set, single-click arrow or double-click all box to open.
    ImGuiTreeNodeFlags_Leaf                 = 1 << 8,   // No collapsing, no arrow (use as a convenience for leaf nodes).
    ImGuiTreeNodeFlags_Bullet               = 1 << 9,   // Display a bullet instead of arrow
    ImGuiTreeNodeFlags_FramePadding         = 1 << 10,  // Use FramePadding (even for an unframed text node) to vertically align text baseline to regular widget height. Equivalent to calling AlignTextToFramePadding().
    ImGuiTreeNodeFlags_SpanAvailWidth       = 1 << 11,  // Extend hit box to the right-most edge, even if not framed. This is not the default in order to allow adding other items on the same line. In the future we may refactor the hit system to be front-to-back, allowing natural overlaps and then this can become the default.
    ImGuiTreeNodeFlags_SpanFullWidth        = 1 << 12,  // Extend hit box to the left-most and right-most edges (bypass the indented area).
    ImGuiTreeNodeFlags_NavLeftJumpsBackHere = 1 << 13,  // (WIP) Nav: left direction may move to this TreeNode() from any of its child (items submitted between TreeNode and TreePop)
    //ImGuiTreeNodeFlags_NoScrollOnOpen     = 1 << 14,  // FIXME: TODO: Disable automatic scroll on TreePop() if node got just open and contents is not visible
    ImGuiTreeNodeFlags_CollapsingHeader     = ImGuiTreeNodeFlags_Framed | ImGuiTreeNodeFlags_NoTreePushOnOpen | ImGuiTreeNodeFlags_NoAutoOpenOnLog
};

// Flags for OpenPopup*(), BeginPopupContext*(), IsPopupOpen() functions.
// - To be backward compatible with older API which took an 'int mouse_button = 1' argument, we need to treat
//   small flags values as a mouse button index, so we encode the mouse button in the first few bits of the flags.
//   It is therefore guaranteed to be legal to pass a mouse button index in ImGuiPopupFlags.
// - For the same reason, we exceptionally default the ImGuiPopupFlags argument of BeginPopupContextXXX functions to 1 instead of 0.
//   IMPORTANT: because the default parameter is 1 (==ImGuiPopupFlags_MouseButtonRight), if you rely on the default parameter
//   and want to another another flag, you need to pass in the ImGuiPopupFlags_MouseButtonRight flag.
// - Multiple buttons currently cannot be combined/or-ed in those functions (we could allow it later).
enum ImGuiPopupFlags_
{
    ImGuiPopupFlags_None                    = 0,
    ImGuiPopupFlags_MouseButtonLeft         = 0,        // For BeginPopupContext*(): open on Left Mouse release. Guaranteed to always be == 0 (same as ImGuiMouseButton_Left)
    ImGuiPopupFlags_MouseButtonRight        = 1,        // For BeginPopupContext*(): open on Right Mouse release. Guaranteed to always be == 1 (same as ImGuiMouseButton_Right)
    ImGuiPopupFlags_MouseButtonMiddle       = 2,        // For BeginPopupContext*(): open on Middle Mouse release. Guaranteed to always be == 2 (same as ImGuiMouseButton_Middle)
    ImGuiPopupFlags_MouseButtonMask_        = 0x1F,
    ImGuiPopupFlags_MouseButtonDefault_     = 1,
    ImGuiPopupFlags_NoOpenOverExistingPopup = 1 << 5,   // For OpenPopup*(), BeginPopupContext*(): don't open if there's already a popup at the same level of the popup stack
    ImGuiPopupFlags_NoOpenOverItems         = 1 << 6,   // For BeginPopupContextWindow(): don't return true when hovering items, only when hovering empty space
    ImGuiPopupFlags_AnyPopupId              = 1 << 7,   // For IsPopupOpen(): ignore the ImGuiID parameter and test for any popup.
    ImGuiPopupFlags_AnyPopupLevel           = 1 << 8,   // For IsPopupOpen(): search/test at any level of the popup stack (default test in the current level)
    ImGuiPopupFlags_AnyPopup                = ImGuiPopupFlags_AnyPopupId | ImGuiPopupFlags_AnyPopupLevel
};

// Flags for ImGui::Selectable()
enum ImGuiSelectableFlags_
{
    ImGuiSelectableFlags_None               = 0,
    ImGuiSelectableFlags_DontClosePopups    = 1 << 0,   // Clicking this don't close parent popup window
    ImGuiSelectableFlags_SpanAllColumns     = 1 << 1,   // Selectable frame can span all columns (text will still fit in current column)
    ImGuiSelectableFlags_AllowDoubleClick   = 1 << 2,   // Generate press events on double clicks too
    ImGuiSelectableFlags_Disabled           = 1 << 3,   // Cannot be selected, display grayed out text
    ImGuiSelectableFlags_AllowItemOverlap   = 1 << 4    // (WIP) Hit testing to allow subsequent widgets to overlap this one
};

// Flags for ImGui::BeginCombo()
enum ImGuiComboFlags_
{
    ImGuiComboFlags_None                    = 0,
    ImGuiComboFlags_PopupAlignLeft          = 1 << 0,   // Align the popup toward the left by default
    ImGuiComboFlags_HeightSmall             = 1 << 1,   // Max ~4 items visible. Tip: If you want your combo popup to be a specific size you can use SetNextWindowSizeConstraints() prior to calling BeginCombo()
    ImGuiComboFlags_HeightRegular           = 1 << 2,   // Max ~8 items visible (default)
    ImGuiComboFlags_HeightLarge             = 1 << 3,   // Max ~20 items visible
    ImGuiComboFlags_HeightLargest           = 1 << 4,   // As many fitting items as possible
    ImGuiComboFlags_NoArrowButton           = 1 << 5,   // Display on the preview box without the square arrow button
    ImGuiComboFlags_NoPreview               = 1 << 6,   // Display only a square arrow button
    ImGuiComboFlags_HeightMask_             = ImGuiComboFlags_HeightSmall | ImGuiComboFlags_HeightRegular | ImGuiComboFlags_HeightLarge | ImGuiComboFlags_HeightLargest
};

// Flags for ImGui::BeginTabBar()
enum ImGuiTabBarFlags_
{
    ImGuiTabBarFlags_None                           = 0,
    ImGuiTabBarFlags_Reorderable                    = 1 << 0,   // Allow manually dragging tabs to re-order them + New tabs are appended at the end of list
    ImGuiTabBarFlags_AutoSelectNewTabs              = 1 << 1,   // Automatically select new tabs when they appear
    ImGuiTabBarFlags_TabListPopupButton             = 1 << 2,   // Disable buttons to open the tab list popup
    ImGuiTabBarFlags_NoCloseWithMiddleMouseButton   = 1 << 3,   // Disable behavior of closing tabs (that are submitted with p_open != NULL) with middle mouse button. You can still repro this behavior on user's side with if (IsItemHovered() && IsMouseClicked(2)) *p_open = false.
    ImGuiTabBarFlags_NoTabListScrollingButtons      = 1 << 4,   // Disable scrolling buttons (apply when fitting policy is ImGuiTabBarFlags_FittingPolicyScroll)
    ImGuiTabBarFlags_NoTooltip                      = 1 << 5,   // Disable tooltips when hovering a tab
    ImGuiTabBarFlags_FittingPolicyResizeDown        = 1 << 6,   // Resize tabs when they don't fit
    ImGuiTabBarFlags_FittingPolicyScroll            = 1 << 7,   // Add scroll buttons when tabs don't fit
    ImGuiTabBarFlags_FittingPolicyMask_             = ImGuiTabBarFlags_FittingPolicyResizeDown | ImGuiTabBarFlags_FittingPolicyScroll,
    ImGuiTabBarFlags_FittingPolicyDefault_          = ImGuiTabBarFlags_FittingPolicyResizeDown
};

// Flags for ImGui::BeginTabItem()
enum ImGuiTabItemFlags_
{
    ImGuiTabItemFlags_None                          = 0,
    ImGuiTabItemFlags_UnsavedDocument               = 1 << 0,   // Display a dot next to the title + tab is selected when clicking the X + closure is not assumed (will wait for user to stop submitting the tab). Otherwise closure is assumed when pressing the X, so if you keep submitting the tab may reappear at end of tab bar.
    ImGuiTabItemFlags_SetSelected                   = 1 << 1,   // Trigger flag to programmatically make the tab selected when calling BeginTabItem()
    ImGuiTabItemFlags_NoCloseWithMiddleMouseButton  = 1 << 2,   // Disable behavior of closing tabs (that are submitted with p_open != NULL) with middle mouse button. You can still repro this behavior on user's side with if (IsItemHovered() && IsMouseClicked(2)) *p_open = false.
    ImGuiTabItemFlags_NoPushId                      = 1 << 3,   // Don't call PushID(tab->ID)/PopID() on BeginTabItem()/EndTabItem()
    ImGuiTabItemFlags_NoTooltip                     = 1 << 4,   // Disable tooltip for the given tab
    ImGuiTabItemFlags_NoReorder                     = 1 << 5,   // Disable reordering this tab or having another tab cross over this tab
    ImGuiTabItemFlags_Leading                       = 1 << 6,   // Enforce the tab position to the left of the tab bar (after the tab list popup button)
    ImGuiTabItemFlags_Trailing                      = 1 << 7    // Enforce the tab position to the right of the tab bar (before the scrolling buttons)
};

// Flags for ImGui::BeginTable()
// [BETA API] API may evolve slightly! If you use this, please update to the next version when it comes out!
// - Important! Sizing policies have complex and subtle side effects, more so than you would expect.
//   Read comments/demos carefully + experiment with live demos to get acquainted with them.
// - The DEFAULT sizing policies are:
//    - Default to ImGuiTableFlags_SizingFixedFit    if ScrollX is on, or if host window has ImGuiWindowFlags_AlwaysAutoResize.
//    - Default to ImGuiTableFlags_SizingStretchSame if ScrollX is off.
// - When ScrollX is off:
//    - Table defaults to ImGuiTableFlags_SizingStretchSame -> all Columns defaults to ImGuiTableColumnFlags_WidthStretch with same weight.
//    - Columns sizing policy allowed: Stretch (default), Fixed/Auto.
//    - Fixed Columns will generally obtain their requested width (unless the table cannot fit them all).
//    - Stretch Columns will share the remaining width.
//    - Mixed Fixed/Stretch columns is possible but has various side-effects on resizing behaviors.
//      The typical use of mixing sizing policies is: any number of LEADING Fixed columns, followed by one or two TRAILING Stretch columns.
//      (this is because the visible order of columns have subtle but necessary effects on how they react to manual resizing).
// - When ScrollX is on:
//    - Table defaults to ImGuiTableFlags_SizingFixedFit -> all Columns defaults to ImGuiTableColumnFlags_WidthFixed
//    - Columns sizing policy allowed: Fixed/Auto mostly.
//    - Fixed Columns can be enlarged as needed. Table will show an horizontal scrollbar if needed.
//    - When using auto-resizing (non-resizable) fixed columns, querying the content width to use item right-alignment e.g. SetNextItemWidth(-FLT_MIN) doesn't make sense, would create a feedback loop.
//    - Using Stretch columns OFTEN DOES NOT MAKE SENSE if ScrollX is on, UNLESS you have specified a value for 'inner_width' in BeginTable().
//      If you specify a value for 'inner_width' then effectively the scrolling space is known and Stretch or mixed Fixed/Stretch columns become meaningful again.
// - Read on documentation at the top of imgui_tables.cpp for details.
enum ImGuiTableFlags_
{
    // Features
    ImGuiTableFlags_None                       = 0,
    ImGuiTableFlags_Resizable                  = 1 << 0,   // Enable resizing columns.
    ImGuiTableFlags_Reorderable                = 1 << 1,   // Enable reordering columns in header row (need calling TableSetupColumn() + TableHeadersRow() to display headers)
    ImGuiTableFlags_Hideable                   = 1 << 2,   // Enable hiding/disabling columns in context menu.
    ImGuiTableFlags_Sortable                   = 1 << 3,   // Enable sorting. Call TableGetSortSpecs() to obtain sort specs. Also see ImGuiTableFlags_SortMulti and ImGuiTableFlags_SortTristate.
    ImGuiTableFlags_NoSavedSettings            = 1 << 4,   // Disable persisting columns order, width and sort settings in the .ini file.
    ImGuiTableFlags_ContextMenuInBody          = 1 << 5,   // Right-click on columns body/contents will display table context menu. By default it is available in TableHeadersRow().
    // Decorations
    ImGuiTableFlags_RowBg                      = 1 << 6,   // Set each RowBg color with ImGuiCol_TableRowBg or ImGuiCol_TableRowBgAlt (equivalent of calling TableSetBgColor with ImGuiTableBgFlags_RowBg0 on each row manually)
    ImGuiTableFlags_BordersInnerH              = 1 << 7,   // Draw horizontal borders between rows.
    ImGuiTableFlags_BordersOuterH              = 1 << 8,   // Draw horizontal borders at the top and bottom.
    ImGuiTableFlags_BordersInnerV              = 1 << 9,   // Draw vertical borders between columns.
    ImGuiTableFlags_BordersOuterV              = 1 << 10,  // Draw vertical borders on the left and right sides.
    ImGuiTableFlags_BordersH                   = ImGuiTableFlags_BordersInnerH | ImGuiTableFlags_BordersOuterH, // Draw horizontal borders.
    ImGuiTableFlags_BordersV                   = ImGuiTableFlags_BordersInnerV | ImGuiTableFlags_BordersOuterV, // Draw vertical borders.
    ImGuiTableFlags_BordersInner               = ImGuiTableFlags_BordersInnerV | ImGuiTableFlags_BordersInnerH, // Draw inner borders.
    ImGuiTableFlags_BordersOuter               = ImGuiTableFlags_BordersOuterV | ImGuiTableFlags_BordersOuterH, // Draw outer borders.
    ImGuiTableFlags_Borders                    = ImGuiTableFlags_BordersInner | ImGuiTableFlags_BordersOuter,   // Draw all borders.
    ImGuiTableFlags_NoBordersInBody            = 1 << 11,  // [ALPHA] Disable vertical borders in columns Body (borders will always appears in Headers). -> May move to style
    ImGuiTableFlags_NoBordersInBodyUntilResize = 1 << 12,  // [ALPHA] Disable vertical borders in columns Body until hovered for resize (borders will always appears in Headers). -> May move to style
    // Sizing Policy (read above for defaults)
    ImGuiTableFlags_SizingFixedFit             = 1 << 13,  // Columns default to _WidthFixed or _WidthAuto (if resizable or not resizable), matching contents width.
    ImGuiTableFlags_SizingFixedSame            = 2 << 13,  // Columns default to _WidthFixed or _WidthAuto (if resizable or not resizable), matching the maximum contents width of all columns. Implicitly enable ImGuiTableFlags_NoKeepColumnsVisible.
    ImGuiTableFlags_SizingStretchProp          = 3 << 13,  // Columns default to _WidthStretch with default weights proportional to each columns contents widths.
    ImGuiTableFlags_SizingStretchSame          = 4 << 13,  // Columns default to _WidthStretch with default weights all equal, unless overridden by TableSetupColumn().
    // Sizing Extra Options
    ImGuiTableFlags_NoHostExtendX              = 1 << 16,  // Make outer width auto-fit to columns, overriding outer_size.x value. Only available when ScrollX/ScrollY are disabled and Stretch columns are not used.
    ImGuiTableFlags_NoHostExtendY              = 1 << 17,  // Make outer height stop exactly at outer_size.y (prevent auto-extending table past the limit). Only available when ScrollX/ScrollY are disabled. Data below the limit will be clipped and not visible.
    ImGuiTableFlags_NoKeepColumnsVisible       = 1 << 18,  // Disable keeping column always minimally visible when ScrollX is off and table gets too small. Not recommended if columns are resizable.
    ImGuiTableFlags_PreciseWidths              = 1 << 19,  // Disable distributing remainder width to stretched columns (width allocation on a 100-wide table with 3 columns: Without this flag: 33,33,34. With this flag: 33,33,33). With larger number of columns, resizing will appear to be less smooth.
    // Clipping
    ImGuiTableFlags_NoClip                     = 1 << 20,  // Disable clipping rectangle for every individual columns (reduce draw command count, items will be able to overflow into other columns). Generally incompatible with TableSetupScrollFreeze().
    // Padding
    ImGuiTableFlags_PadOuterX                  = 1 << 21,  // Default if BordersOuterV is on. Enable outer-most padding. Generally desirable if you have headers.
    ImGuiTableFlags_NoPadOuterX                = 1 << 22,  // Default if BordersOuterV is off. Disable outer-most padding.
    ImGuiTableFlags_NoPadInnerX                = 1 << 23,  // Disable inner padding between columns (double inner padding if BordersOuterV is on, single inner padding if BordersOuterV is off).
    // Scrolling
    ImGuiTableFlags_ScrollX                    = 1 << 24,  // Enable horizontal scrolling. Require 'outer_size' parameter of BeginTable() to specify the container size. Changes default sizing policy. Because this create a child window, ScrollY is currently generally recommended when using ScrollX.
    ImGuiTableFlags_ScrollY                    = 1 << 25,  // Enable vertical scrolling. Require 'outer_size' parameter of BeginTable() to specify the container size.
    // Sorting
    ImGuiTableFlags_SortMulti                  = 1 << 26,  // Hold shift when clicking headers to sort on multiple column. TableGetSortSpecs() may return specs where (SpecsCount > 1).
    ImGuiTableFlags_SortTristate               = 1 << 27,  // Allow no sorting, disable default sorting. TableGetSortSpecs() may return specs where (SpecsCount == 0).

    // [Internal] Combinations and masks
    ImGuiTableFlags_SizingMask_                = ImGuiTableFlags_SizingFixedFit | ImGuiTableFlags_SizingFixedSame | ImGuiTableFlags_SizingStretchProp | ImGuiTableFlags_SizingStretchSame

    // Obsolete names (will be removed soon)
#ifndef IMGUI_DISABLE_OBSOLETE_FUNCTIONS
    //, ImGuiTableFlags_ColumnsWidthFixed = ImGuiTableFlags_SizingFixedFit, ImGuiTableFlags_ColumnsWidthStretch = ImGuiTableFlags_SizingStretchSame   // WIP Tables 2020/12
    //, ImGuiTableFlags_SizingPolicyFixed = ImGuiTableFlags_SizingFixedFit, ImGuiTableFlags_SizingPolicyStretch = ImGuiTableFlags_SizingStretchSame   // WIP Tables 2021/01
#endif
};

// Flags for ImGui::TableSetupColumn()
enum ImGuiTableColumnFlags_
{
    // Input configuration flags
    ImGuiTableColumnFlags_None                  = 0,
    ImGuiTableColumnFlags_Disabled              = 1 << 0,   // Overriding/master disable flag: hide column, won't show in context menu (unlike calling TableSetColumnEnabled() which manipulates the user accessible state)
    ImGuiTableColumnFlags_DefaultHide           = 1 << 1,   // Default as a hidden/disabled column.
    ImGuiTableColumnFlags_DefaultSort           = 1 << 2,   // Default as a sorting column.
    ImGuiTableColumnFlags_WidthStretch          = 1 << 3,   // Column will stretch. Preferable with horizontal scrolling disabled (default if table sizing policy is _SizingStretchSame or _SizingStretchProp).
    ImGuiTableColumnFlags_WidthFixed            = 1 << 4,   // Column will not stretch. Preferable with horizontal scrolling enabled (default if table sizing policy is _SizingFixedFit and table is resizable).
    ImGuiTableColumnFlags_NoResize              = 1 << 5,   // Disable manual resizing.
    ImGuiTableColumnFlags_NoReorder             = 1 << 6,   // Disable manual reordering this column, this will also prevent other columns from crossing over this column.
    ImGuiTableColumnFlags_NoHide                = 1 << 7,   // Disable ability to hide/disable this column.
    ImGuiTableColumnFlags_NoClip                = 1 << 8,   // Disable clipping for this column (all NoClip columns will render in a same draw command).
    ImGuiTableColumnFlags_NoSort                = 1 << 9,   // Disable ability to sort on this field (even if ImGuiTableFlags_Sortable is set on the table).
    ImGuiTableColumnFlags_NoSortAscending       = 1 << 10,  // Disable ability to sort in the ascending direction.
    ImGuiTableColumnFlags_NoSortDescending      = 1 << 11,  // Disable ability to sort in the descending direction.
    ImGuiTableColumnFlags_NoHeaderLabel         = 1 << 12,  // TableHeadersRow() will not submit label for this column. Convenient for some small columns. Name will still appear in context menu.
    ImGuiTableColumnFlags_NoHeaderWidth         = 1 << 13,  // Disable header text width contribution to automatic column width.
    ImGuiTableColumnFlags_PreferSortAscending   = 1 << 14,  // Make the initial sort direction Ascending when first sorting on this column (default).
    ImGuiTableColumnFlags_PreferSortDescending  = 1 << 15,  // Make the initial sort direction Descending when first sorting on this column.
    ImGuiTableColumnFlags_IndentEnable          = 1 << 16,  // Use current Indent value when entering cell (default for column 0).
    ImGuiTableColumnFlags_IndentDisable         = 1 << 17,  // Ignore current Indent value when entering cell (default for columns > 0). Indentation changes _within_ the cell will still be honored.

    // Output status flags, read-only via TableGetColumnFlags()
    ImGuiTableColumnFlags_IsEnabled             = 1 << 24,  // Status: is enabled == not hidden by user/api (referred to as "Hide" in _DefaultHide and _NoHide) flags.
    ImGuiTableColumnFlags_IsVisible             = 1 << 25,  // Status: is visible == is enabled AND not clipped by scrolling.
    ImGuiTableColumnFlags_IsSorted              = 1 << 26,  // Status: is currently part of the sort specs
    ImGuiTableColumnFlags_IsHovered             = 1 << 27,  // Status: is hovered by mouse

    // [Internal] Combinations and masks
    ImGuiTableColumnFlags_WidthMask_            = ImGuiTableColumnFlags_WidthStretch | ImGuiTableColumnFlags_WidthFixed,
    ImGuiTableColumnFlags_IndentMask_           = ImGuiTableColumnFlags_IndentEnable | ImGuiTableColumnFlags_IndentDisable,
    ImGuiTableColumnFlags_StatusMask_           = ImGuiTableColumnFlags_IsEnabled | ImGuiTableColumnFlags_IsVisible | ImGuiTableColumnFlags_IsSorted | ImGuiTableColumnFlags_IsHovered,
    ImGuiTableColumnFlags_NoDirectResize_       = 1 << 30   // [Internal] Disable user resizing this column directly (it may however we resized indirectly from its left edge)

    // Obsolete names (will be removed soon)
#ifndef IMGUI_DISABLE_OBSOLETE_FUNCTIONS
    //ImGuiTableColumnFlags_WidthAuto           = ImGuiTableColumnFlags_WidthFixed | ImGuiTableColumnFlags_NoResize, // Column will not stretch and keep resizing based on submitted contents.
#endif
};

// Flags for ImGui::TableNextRow()
enum ImGuiTableRowFlags_
{
    ImGuiTableRowFlags_None                         = 0,
    ImGuiTableRowFlags_Headers                      = 1 << 0    // Identify header row (set default background color + width of its contents accounted different for auto column width)
};

// Enum for ImGui::TableSetBgColor()
// Background colors are rendering in 3 layers:
//  - Layer 0: draw with RowBg0 color if set, otherwise draw with ColumnBg0 if set.
//  - Layer 1: draw with RowBg1 color if set, otherwise draw with ColumnBg1 if set.
//  - Layer 2: draw with CellBg color if set.
// The purpose of the two row/columns layers is to let you decide if a background color changes should override or blend with the existing color.
// When using ImGuiTableFlags_RowBg on the table, each row has the RowBg0 color automatically set for odd/even rows.
// If you set the color of RowBg0 target, your color will override the existing RowBg0 color.
// If you set the color of RowBg1 or ColumnBg1 target, your color will blend over the RowBg0 color.
enum ImGuiTableBgTarget_
{
    ImGuiTableBgTarget_None                         = 0,
    ImGuiTableBgTarget_RowBg0                       = 1,        // Set row background color 0 (generally used for background, automatically set when ImGuiTableFlags_RowBg is used)
    ImGuiTableBgTarget_RowBg1                       = 2,        // Set row background color 1 (generally used for selection marking)
    ImGuiTableBgTarget_CellBg                       = 3         // Set cell background color (top-most color)
};

// Flags for ImGui::IsWindowFocused()
enum ImGuiFocusedFlags_
{
    ImGuiFocusedFlags_None                          = 0,
    ImGuiFocusedFlags_ChildWindows                  = 1 << 0,   // Return true if any children of the window is focused
    ImGuiFocusedFlags_RootWindow                    = 1 << 1,   // Test from root window (top most parent of the current hierarchy)
    ImGuiFocusedFlags_AnyWindow                     = 1 << 2,   // Return true if any window is focused. Important: If you are trying to tell how to dispatch your low-level inputs, do NOT use this. Use 'io.WantCaptureMouse' instead! Please read the FAQ!
    ImGuiFocusedFlags_NoPopupHierarchy              = 1 << 3,   // Do not consider popup hierarchy (do not treat popup emitter as parent of popup) (when used with _ChildWindows or _RootWindow)
<<<<<<< HEAD
    ImGuiFocusedFlags_DockHierarchy                 = 1 << 4,   // Consider docking hierarchy (treat dockspace host as parent of docked window) (when used with _ChildWindows or _RootWindow)
=======
    //ImGuiFocusedFlags_DockHierarchy               = 1 << 4,   // Consider docking hierarchy (treat dockspace host as parent of docked window) (when used with _ChildWindows or _RootWindow)
>>>>>>> fc4988ff
    ImGuiFocusedFlags_RootAndChildWindows           = ImGuiFocusedFlags_RootWindow | ImGuiFocusedFlags_ChildWindows
};

// Flags for ImGui::IsItemHovered(), ImGui::IsWindowHovered()
// Note: if you are trying to check whether your mouse should be dispatched to Dear ImGui or to your app, you should use 'io.WantCaptureMouse' instead! Please read the FAQ!
// Note: windows with the ImGuiWindowFlags_NoInputs flag are ignored by IsWindowHovered() calls.
enum ImGuiHoveredFlags_
{
    ImGuiHoveredFlags_None                          = 0,        // Return true if directly over the item/window, not obstructed by another window, not obstructed by an active popup or modal blocking inputs under them.
    ImGuiHoveredFlags_ChildWindows                  = 1 << 0,   // IsWindowHovered() only: Return true if any children of the window is hovered
    ImGuiHoveredFlags_RootWindow                    = 1 << 1,   // IsWindowHovered() only: Test from root window (top most parent of the current hierarchy)
    ImGuiHoveredFlags_AnyWindow                     = 1 << 2,   // IsWindowHovered() only: Return true if any window is hovered
    ImGuiHoveredFlags_NoPopupHierarchy              = 1 << 3,   // IsWindowHovered() only: Do not consider popup hierarchy (do not treat popup emitter as parent of popup) (when used with _ChildWindows or _RootWindow)
<<<<<<< HEAD
    ImGuiHoveredFlags_DockHierarchy                 = 1 << 4,   // IsWindowHovered() only: Consider docking hierarchy (treat dockspace host as parent of docked window) (when used with _ChildWindows or _RootWindow)
=======
    //ImGuiHoveredFlags_DockHierarchy               = 1 << 4,   // IsWindowHovered() only: Consider docking hierarchy (treat dockspace host as parent of docked window) (when used with _ChildWindows or _RootWindow)
>>>>>>> fc4988ff
    ImGuiHoveredFlags_AllowWhenBlockedByPopup       = 1 << 5,   // Return true even if a popup window is normally blocking access to this item/window
    //ImGuiHoveredFlags_AllowWhenBlockedByModal     = 1 << 6,   // Return true even if a modal popup window is normally blocking access to this item/window. FIXME-TODO: Unavailable yet.
    ImGuiHoveredFlags_AllowWhenBlockedByActiveItem  = 1 << 7,   // Return true even if an active item is blocking access to this item/window. Useful for Drag and Drop patterns.
    ImGuiHoveredFlags_AllowWhenOverlapped           = 1 << 8,   // Return true even if the position is obstructed or overlapped by another window
    ImGuiHoveredFlags_AllowWhenDisabled             = 1 << 9,   // Return true even if the item is disabled
    ImGuiHoveredFlags_RectOnly                      = ImGuiHoveredFlags_AllowWhenBlockedByPopup | ImGuiHoveredFlags_AllowWhenBlockedByActiveItem | ImGuiHoveredFlags_AllowWhenOverlapped,
    ImGuiHoveredFlags_RootAndChildWindows           = ImGuiHoveredFlags_RootWindow | ImGuiHoveredFlags_ChildWindows
};

// Flags for ImGui::DockSpace(), shared/inherited by child nodes.
// (Some flags can be applied to individual nodes directly)
// FIXME-DOCK: Also see ImGuiDockNodeFlagsPrivate_ which may involve using the WIP and internal DockBuilder api.
enum ImGuiDockNodeFlags_
{
    ImGuiDockNodeFlags_None                         = 0,
    ImGuiDockNodeFlags_KeepAliveOnly                = 1 << 0,   // Shared       // Don't display the dockspace node but keep it alive. Windows docked into this dockspace node won't be undocked.
    //ImGuiDockNodeFlags_NoCentralNode              = 1 << 1,   // Shared       // Disable Central Node (the node which can stay empty)
    ImGuiDockNodeFlags_NoDockingInCentralNode       = 1 << 2,   // Shared       // Disable docking inside the Central Node, which will be always kept empty.
    ImGuiDockNodeFlags_PassthruCentralNode          = 1 << 3,   // Shared       // Enable passthru dockspace: 1) DockSpace() will render a ImGuiCol_WindowBg background covering everything excepted the Central Node when empty. Meaning the host window should probably use SetNextWindowBgAlpha(0.0f) prior to Begin() when using this. 2) When Central Node is empty: let inputs pass-through + won't display a DockingEmptyBg background. See demo for details.
    ImGuiDockNodeFlags_NoSplit                      = 1 << 4,   // Shared/Local // Disable splitting the node into smaller nodes. Useful e.g. when embedding dockspaces into a main root one (the root one may have splitting disabled to reduce confusion). Note: when turned off, existing splits will be preserved.
    ImGuiDockNodeFlags_NoResize                     = 1 << 5,   // Shared/Local // Disable resizing node using the splitter/separators. Useful with programmatically setup dockspaces.
    ImGuiDockNodeFlags_AutoHideTabBar               = 1 << 6    // Shared/Local // Tab bar will automatically hide when there is a single window in the dock node.
};

// Flags for ImGui::BeginDragDropSource(), ImGui::AcceptDragDropPayload()
enum ImGuiDragDropFlags_
{
    ImGuiDragDropFlags_None                         = 0,
    // BeginDragDropSource() flags
    ImGuiDragDropFlags_SourceNoPreviewTooltip       = 1 << 0,   // By default, a successful call to BeginDragDropSource opens a tooltip so you can display a preview or description of the source contents. This flag disable this behavior.
    ImGuiDragDropFlags_SourceNoDisableHover         = 1 << 1,   // By default, when dragging we clear data so that IsItemHovered() will return false, to avoid subsequent user code submitting tooltips. This flag disable this behavior so you can still call IsItemHovered() on the source item.
    ImGuiDragDropFlags_SourceNoHoldToOpenOthers     = 1 << 2,   // Disable the behavior that allows to open tree nodes and collapsing header by holding over them while dragging a source item.
    ImGuiDragDropFlags_SourceAllowNullID            = 1 << 3,   // Allow items such as Text(), Image() that have no unique identifier to be used as drag source, by manufacturing a temporary identifier based on their window-relative position. This is extremely unusual within the dear imgui ecosystem and so we made it explicit.
    ImGuiDragDropFlags_SourceExtern                 = 1 << 4,   // External source (from outside of dear imgui), won't attempt to read current item/window info. Will always return true. Only one Extern source can be active simultaneously.
    ImGuiDragDropFlags_SourceAutoExpirePayload      = 1 << 5,   // Automatically expire the payload if the source cease to be submitted (otherwise payloads are persisting while being dragged)
    // AcceptDragDropPayload() flags
    ImGuiDragDropFlags_AcceptBeforeDelivery         = 1 << 10,  // AcceptDragDropPayload() will returns true even before the mouse button is released. You can then call IsDelivery() to test if the payload needs to be delivered.
    ImGuiDragDropFlags_AcceptNoDrawDefaultRect      = 1 << 11,  // Do not draw the default highlight rectangle when hovering over target.
    ImGuiDragDropFlags_AcceptNoPreviewTooltip       = 1 << 12,  // Request hiding the BeginDragDropSource tooltip from the BeginDragDropTarget site.
    ImGuiDragDropFlags_AcceptPeekOnly               = ImGuiDragDropFlags_AcceptBeforeDelivery | ImGuiDragDropFlags_AcceptNoDrawDefaultRect  // For peeking ahead and inspecting the payload before delivery.
};

// Standard Drag and Drop payload types. You can define you own payload types using short strings. Types starting with '_' are defined by Dear ImGui.
#define IMGUI_PAYLOAD_TYPE_COLOR_3F     "_COL3F"    // float[3]: Standard type for colors, without alpha. User code may use this type.
#define IMGUI_PAYLOAD_TYPE_COLOR_4F     "_COL4F"    // float[4]: Standard type for colors. User code may use this type.

// A primary data type
enum ImGuiDataType_
{
    ImGuiDataType_S8,       // signed char / char (with sensible compilers)
    ImGuiDataType_U8,       // unsigned char
    ImGuiDataType_S16,      // short
    ImGuiDataType_U16,      // unsigned short
    ImGuiDataType_S32,      // int
    ImGuiDataType_U32,      // unsigned int
    ImGuiDataType_S64,      // long long / __int64
    ImGuiDataType_U64,      // unsigned long long / unsigned __int64
    ImGuiDataType_Float,    // float
    ImGuiDataType_Double,   // double
    ImGuiDataType_COUNT
};

// A cardinal direction
enum ImGuiDir_
{
    ImGuiDir_None    = -1,
    ImGuiDir_Left    = 0,
    ImGuiDir_Right   = 1,
    ImGuiDir_Up      = 2,
    ImGuiDir_Down    = 3,
    ImGuiDir_COUNT
};

// A sorting direction
enum ImGuiSortDirection_
{
    ImGuiSortDirection_None         = 0,
    ImGuiSortDirection_Ascending    = 1,    // Ascending = 0->9, A->Z etc.
    ImGuiSortDirection_Descending   = 2     // Descending = 9->0, Z->A etc.
};

// User fill ImGuiIO.KeyMap[] array with indices into the ImGuiIO.KeysDown[512] array
enum ImGuiKey_
{
    ImGuiKey_Tab,
    ImGuiKey_LeftArrow,
    ImGuiKey_RightArrow,
    ImGuiKey_UpArrow,
    ImGuiKey_DownArrow,
    ImGuiKey_PageUp,
    ImGuiKey_PageDown,
    ImGuiKey_Home,
    ImGuiKey_End,
    ImGuiKey_Insert,
    ImGuiKey_Delete,
    ImGuiKey_Backspace,
    ImGuiKey_Space,
    ImGuiKey_Enter,
    ImGuiKey_Escape,
    ImGuiKey_KeyPadEnter,
    ImGuiKey_A,                 // for text edit CTRL+A: select all
    ImGuiKey_C,                 // for text edit CTRL+C: copy
    ImGuiKey_V,                 // for text edit CTRL+V: paste
    ImGuiKey_X,                 // for text edit CTRL+X: cut
    ImGuiKey_Y,                 // for text edit CTRL+Y: redo
    ImGuiKey_Z,                 // for text edit CTRL+Z: undo
    ImGuiKey_COUNT
};

// To test io.KeyMods (which is a combination of individual fields io.KeyCtrl, io.KeyShift, io.KeyAlt set by user/backend)
enum ImGuiKeyModFlags_
{
    ImGuiKeyModFlags_None       = 0,
    ImGuiKeyModFlags_Ctrl       = 1 << 0,
    ImGuiKeyModFlags_Shift      = 1 << 1,
    ImGuiKeyModFlags_Alt        = 1 << 2,
    ImGuiKeyModFlags_Super      = 1 << 3
};

// Gamepad/Keyboard navigation
// Keyboard: Set io.ConfigFlags |= ImGuiConfigFlags_NavEnableKeyboard to enable. NewFrame() will automatically fill io.NavInputs[] based on your io.KeysDown[] + io.KeyMap[] arrays.
// Gamepad:  Set io.ConfigFlags |= ImGuiConfigFlags_NavEnableGamepad to enable. Backend: set ImGuiBackendFlags_HasGamepad and fill the io.NavInputs[] fields before calling NewFrame(). Note that io.NavInputs[] is cleared by EndFrame().
// Read instructions in imgui.cpp for more details. Download PNG/PSD at http://dearimgui.org/controls_sheets.
enum ImGuiNavInput_
{
    // Gamepad Mapping
    ImGuiNavInput_Activate,      // activate / open / toggle / tweak value       // e.g. Cross  (PS4), A (Xbox), A (Switch), Space (Keyboard)
    ImGuiNavInput_Cancel,        // cancel / close / exit                        // e.g. Circle (PS4), B (Xbox), B (Switch), Escape (Keyboard)
    ImGuiNavInput_Input,         // text input / on-screen keyboard              // e.g. Triang.(PS4), Y (Xbox), X (Switch), Return (Keyboard)
    ImGuiNavInput_Menu,          // tap: toggle menu / hold: focus, move, resize // e.g. Square (PS4), X (Xbox), Y (Switch), Alt (Keyboard)
    ImGuiNavInput_DpadLeft,      // move / tweak / resize window (w/ PadMenu)    // e.g. D-pad Left/Right/Up/Down (Gamepads), Arrow keys (Keyboard)
    ImGuiNavInput_DpadRight,     //
    ImGuiNavInput_DpadUp,        //
    ImGuiNavInput_DpadDown,      //
    ImGuiNavInput_LStickLeft,    // scroll / move window (w/ PadMenu)            // e.g. Left Analog Stick Left/Right/Up/Down
    ImGuiNavInput_LStickRight,   //
    ImGuiNavInput_LStickUp,      //
    ImGuiNavInput_LStickDown,    //
    ImGuiNavInput_FocusPrev,     // next window (w/ PadMenu)                     // e.g. L1 or L2 (PS4), LB or LT (Xbox), L or ZL (Switch)
    ImGuiNavInput_FocusNext,     // prev window (w/ PadMenu)                     // e.g. R1 or R2 (PS4), RB or RT (Xbox), R or ZL (Switch)
    ImGuiNavInput_TweakSlow,     // slower tweaks                                // e.g. L1 or L2 (PS4), LB or LT (Xbox), L or ZL (Switch)
    ImGuiNavInput_TweakFast,     // faster tweaks                                // e.g. R1 or R2 (PS4), RB or RT (Xbox), R or ZL (Switch)

    // [Internal] Don't use directly! This is used internally to differentiate keyboard from gamepad inputs for behaviors that require to differentiate them.
    // Keyboard behavior that have no corresponding gamepad mapping (e.g. CTRL+TAB) will be directly reading from io.KeysDown[] instead of io.NavInputs[].
    ImGuiNavInput_KeyLeft_,      // move left                                    // = Arrow keys
    ImGuiNavInput_KeyRight_,     // move right
    ImGuiNavInput_KeyUp_,        // move up
    ImGuiNavInput_KeyDown_,      // move down
    ImGuiNavInput_COUNT,
    ImGuiNavInput_InternalStart_ = ImGuiNavInput_KeyLeft_
};

// Configuration flags stored in io.ConfigFlags. Set by user/application.
enum ImGuiConfigFlags_
{
    ImGuiConfigFlags_None                   = 0,
    ImGuiConfigFlags_NavEnableKeyboard      = 1 << 0,   // Master keyboard navigation enable flag. NewFrame() will automatically fill io.NavInputs[] based on io.KeysDown[].
    ImGuiConfigFlags_NavEnableGamepad       = 1 << 1,   // Master gamepad navigation enable flag. This is mostly to instruct your imgui backend to fill io.NavInputs[]. Backend also needs to set ImGuiBackendFlags_HasGamepad.
    ImGuiConfigFlags_NavEnableSetMousePos   = 1 << 2,   // Instruct navigation to move the mouse cursor. May be useful on TV/console systems where moving a virtual mouse is awkward. Will update io.MousePos and set io.WantSetMousePos=true. If enabled you MUST honor io.WantSetMousePos requests in your backend, otherwise ImGui will react as if the mouse is jumping around back and forth.
    ImGuiConfigFlags_NavNoCaptureKeyboard   = 1 << 3,   // Instruct navigation to not set the io.WantCaptureKeyboard flag when io.NavActive is set.
    ImGuiConfigFlags_NoMouse                = 1 << 4,   // Instruct imgui to clear mouse position/buttons in NewFrame(). This allows ignoring the mouse information set by the backend.
    ImGuiConfigFlags_NoMouseCursorChange    = 1 << 5,   // Instruct backend to not alter mouse cursor shape and visibility. Use if the backend cursor changes are interfering with yours and you don't want to use SetMouseCursor() to change mouse cursor. You may want to honor requests from imgui by reading GetMouseCursor() yourself instead.

    // [BETA] Docking
    ImGuiConfigFlags_DockingEnable          = 1 << 6,   // Docking enable flags.

    // [BETA] Viewports
    // When using viewports it is recommended that your default value for ImGuiCol_WindowBg is opaque (Alpha=1.0) so transition to a viewport won't be noticeable.
    ImGuiConfigFlags_ViewportsEnable        = 1 << 10,  // Viewport enable flags (require both ImGuiBackendFlags_PlatformHasViewports + ImGuiBackendFlags_RendererHasViewports set by the respective backends)
    ImGuiConfigFlags_DpiEnableScaleViewports= 1 << 14,  // [BETA: Don't use] FIXME-DPI: Reposition and resize imgui windows when the DpiScale of a viewport changed (mostly useful for the main viewport hosting other window). Note that resizing the main window itself is up to your application.
    ImGuiConfigFlags_DpiEnableScaleFonts    = 1 << 15,  // [BETA: Don't use] FIXME-DPI: Request bitmap-scaled fonts to match DpiScale. This is a very low-quality workaround. The correct way to handle DPI is _currently_ to replace the atlas and/or fonts in the Platform_OnChangedViewport callback, but this is all early work in progress.

    // User storage (to allow your backend/engine to communicate to code that may be shared between multiple projects. Those flags are not used by core Dear ImGui)
    ImGuiConfigFlags_IsSRGB                 = 1 << 20,  // Application is SRGB-aware.
    ImGuiConfigFlags_IsTouchScreen          = 1 << 21   // Application is using a touch screen instead of a mouse.
};

// Backend capabilities flags stored in io.BackendFlags. Set by imgui_impl_xxx or custom backend.
enum ImGuiBackendFlags_
{
    ImGuiBackendFlags_None                  = 0,
    ImGuiBackendFlags_HasGamepad            = 1 << 0,   // Backend Platform supports gamepad and currently has one connected.
    ImGuiBackendFlags_HasMouseCursors       = 1 << 1,   // Backend Platform supports honoring GetMouseCursor() value to change the OS cursor shape.
    ImGuiBackendFlags_HasSetMousePos        = 1 << 2,   // Backend Platform supports io.WantSetMousePos requests to reposition the OS mouse position (only used if ImGuiConfigFlags_NavEnableSetMousePos is set).
    ImGuiBackendFlags_RendererHasVtxOffset  = 1 << 3,   // Backend Renderer supports ImDrawCmd::VtxOffset. This enables output of large meshes (64K+ vertices) while still using 16-bit indices.

    // [BETA] Viewports
    ImGuiBackendFlags_PlatformHasViewports  = 1 << 10,  // Backend Platform supports multiple viewports.
    ImGuiBackendFlags_HasMouseHoveredViewport=1 << 11,  // Backend Platform supports setting io.MouseHoveredViewport to the viewport directly under the mouse _IGNORING_ viewports with the ImGuiViewportFlags_NoInputs flag and _REGARDLESS_ of whether another viewport is focused and may be capturing the mouse. This information is _NOT EASY_ to provide correctly with most high-level engines! Don't set this without studying _carefully_ how the backends handle ImGuiViewportFlags_NoInputs!
    ImGuiBackendFlags_RendererHasViewports  = 1 << 12   // Backend Renderer supports multiple viewports.
};

// Enumeration for PushStyleColor() / PopStyleColor()
enum ImGuiCol_
{
    ImGuiCol_Text,
    ImGuiCol_TextDisabled,
    ImGuiCol_WindowBg,              // Background of normal windows
    ImGuiCol_ChildBg,               // Background of child windows
    ImGuiCol_PopupBg,               // Background of popups, menus, tooltips windows
    ImGuiCol_Border,
    ImGuiCol_BorderShadow,
    ImGuiCol_FrameBg,               // Background of checkbox, radio button, plot, slider, text input
    ImGuiCol_FrameBgHovered,
    ImGuiCol_FrameBgActive,
    ImGuiCol_TitleBg,
    ImGuiCol_TitleBgActive,
    ImGuiCol_TitleBgCollapsed,
    ImGuiCol_MenuBarBg,
    ImGuiCol_ScrollbarBg,
    ImGuiCol_ScrollbarGrab,
    ImGuiCol_ScrollbarGrabHovered,
    ImGuiCol_ScrollbarGrabActive,
    ImGuiCol_CheckMark,
    ImGuiCol_SliderGrab,
    ImGuiCol_SliderGrabActive,
    ImGuiCol_Button,
    ImGuiCol_ButtonHovered,
    ImGuiCol_ButtonActive,
    ImGuiCol_Header,                // Header* colors are used for CollapsingHeader, TreeNode, Selectable, MenuItem
    ImGuiCol_HeaderHovered,
    ImGuiCol_HeaderActive,
    ImGuiCol_Separator,
    ImGuiCol_SeparatorHovered,
    ImGuiCol_SeparatorActive,
    ImGuiCol_ResizeGrip,
    ImGuiCol_ResizeGripHovered,
    ImGuiCol_ResizeGripActive,
    ImGuiCol_Tab,
    ImGuiCol_TabHovered,
    ImGuiCol_TabActive,
    ImGuiCol_TabUnfocused,
    ImGuiCol_TabUnfocusedActive,
    ImGuiCol_DockingPreview,        // Preview overlay color when about to docking something
    ImGuiCol_DockingEmptyBg,        // Background color for empty node (e.g. CentralNode with no window docked into it)
    ImGuiCol_PlotLines,
    ImGuiCol_PlotLinesHovered,
    ImGuiCol_PlotHistogram,
    ImGuiCol_PlotHistogramHovered,
    ImGuiCol_TableHeaderBg,         // Table header background
    ImGuiCol_TableBorderStrong,     // Table outer and header borders (prefer using Alpha=1.0 here)
    ImGuiCol_TableBorderLight,      // Table inner borders (prefer using Alpha=1.0 here)
    ImGuiCol_TableRowBg,            // Table row background (even rows)
    ImGuiCol_TableRowBgAlt,         // Table row background (odd rows)
    ImGuiCol_TextSelectedBg,
    ImGuiCol_DragDropTarget,
    ImGuiCol_NavHighlight,          // Gamepad/keyboard: current highlighted item
    ImGuiCol_NavWindowingHighlight, // Highlight window when using CTRL+TAB
    ImGuiCol_NavWindowingDimBg,     // Darken/colorize entire screen behind the CTRL+TAB window list, when active
    ImGuiCol_ModalWindowDimBg,      // Darken/colorize entire screen behind a modal window, when one is active
    ImGuiCol_COUNT
};

// Enumeration for PushStyleVar() / PopStyleVar() to temporarily modify the ImGuiStyle structure.
// - The enum only refers to fields of ImGuiStyle which makes sense to be pushed/popped inside UI code.
//   During initialization or between frames, feel free to just poke into ImGuiStyle directly.
// - Tip: Use your programming IDE navigation facilities on the names in the _second column_ below to find the actual members and their description.
//   In Visual Studio IDE: CTRL+comma ("Edit.NavigateTo") can follow symbols in comments, whereas CTRL+F12 ("Edit.GoToImplementation") cannot.
//   With Visual Assist installed: ALT+G ("VAssistX.GoToImplementation") can also follow symbols in comments.
// - When changing this enum, you need to update the associated internal table GStyleVarInfo[] accordingly. This is where we link enum values to members offset/type.
enum ImGuiStyleVar_
{
    // Enum name --------------------- // Member in ImGuiStyle structure (see ImGuiStyle for descriptions)
    ImGuiStyleVar_Alpha,               // float     Alpha
    ImGuiStyleVar_DisabledAlpha,       // float     DisabledAlpha
    ImGuiStyleVar_WindowPadding,       // ImVec2    WindowPadding
    ImGuiStyleVar_WindowRounding,      // float     WindowRounding
    ImGuiStyleVar_WindowBorderSize,    // float     WindowBorderSize
    ImGuiStyleVar_WindowMinSize,       // ImVec2    WindowMinSize
    ImGuiStyleVar_WindowTitleAlign,    // ImVec2    WindowTitleAlign
    ImGuiStyleVar_ChildRounding,       // float     ChildRounding
    ImGuiStyleVar_ChildBorderSize,     // float     ChildBorderSize
    ImGuiStyleVar_PopupRounding,       // float     PopupRounding
    ImGuiStyleVar_PopupBorderSize,     // float     PopupBorderSize
    ImGuiStyleVar_FramePadding,        // ImVec2    FramePadding
    ImGuiStyleVar_FrameRounding,       // float     FrameRounding
    ImGuiStyleVar_FrameBorderSize,     // float     FrameBorderSize
    ImGuiStyleVar_ItemSpacing,         // ImVec2    ItemSpacing
    ImGuiStyleVar_ItemInnerSpacing,    // ImVec2    ItemInnerSpacing
    ImGuiStyleVar_IndentSpacing,       // float     IndentSpacing
    ImGuiStyleVar_CellPadding,         // ImVec2    CellPadding
    ImGuiStyleVar_ScrollbarSize,       // float     ScrollbarSize
    ImGuiStyleVar_ScrollbarRounding,   // float     ScrollbarRounding
    ImGuiStyleVar_GrabMinSize,         // float     GrabMinSize
    ImGuiStyleVar_GrabRounding,        // float     GrabRounding
    ImGuiStyleVar_TabRounding,         // float     TabRounding
    ImGuiStyleVar_ButtonTextAlign,     // ImVec2    ButtonTextAlign
    ImGuiStyleVar_SelectableTextAlign, // ImVec2    SelectableTextAlign
    ImGuiStyleVar_COUNT
};

// Flags for InvisibleButton() [extended in imgui_internal.h]
enum ImGuiButtonFlags_
{
    ImGuiButtonFlags_None                   = 0,
    ImGuiButtonFlags_MouseButtonLeft        = 1 << 0,   // React on left mouse button (default)
    ImGuiButtonFlags_MouseButtonRight       = 1 << 1,   // React on right mouse button
    ImGuiButtonFlags_MouseButtonMiddle      = 1 << 2,   // React on center mouse button

    // [Internal]
    ImGuiButtonFlags_MouseButtonMask_       = ImGuiButtonFlags_MouseButtonLeft | ImGuiButtonFlags_MouseButtonRight | ImGuiButtonFlags_MouseButtonMiddle,
    ImGuiButtonFlags_MouseButtonDefault_    = ImGuiButtonFlags_MouseButtonLeft
};

// Flags for ColorEdit3() / ColorEdit4() / ColorPicker3() / ColorPicker4() / ColorButton()
enum ImGuiColorEditFlags_
{
    ImGuiColorEditFlags_None            = 0,
    ImGuiColorEditFlags_NoAlpha         = 1 << 1,   //              // ColorEdit, ColorPicker, ColorButton: ignore Alpha component (will only read 3 components from the input pointer).
    ImGuiColorEditFlags_NoPicker        = 1 << 2,   //              // ColorEdit: disable picker when clicking on color square.
    ImGuiColorEditFlags_NoOptions       = 1 << 3,   //              // ColorEdit: disable toggling options menu when right-clicking on inputs/small preview.
    ImGuiColorEditFlags_NoSmallPreview  = 1 << 4,   //              // ColorEdit, ColorPicker: disable color square preview next to the inputs. (e.g. to show only the inputs)
    ImGuiColorEditFlags_NoInputs        = 1 << 5,   //              // ColorEdit, ColorPicker: disable inputs sliders/text widgets (e.g. to show only the small preview color square).
    ImGuiColorEditFlags_NoTooltip       = 1 << 6,   //              // ColorEdit, ColorPicker, ColorButton: disable tooltip when hovering the preview.
    ImGuiColorEditFlags_NoLabel         = 1 << 7,   //              // ColorEdit, ColorPicker: disable display of inline text label (the label is still forwarded to the tooltip and picker).
    ImGuiColorEditFlags_NoSidePreview   = 1 << 8,   //              // ColorPicker: disable bigger color preview on right side of the picker, use small color square preview instead.
    ImGuiColorEditFlags_NoDragDrop      = 1 << 9,   //              // ColorEdit: disable drag and drop target. ColorButton: disable drag and drop source.
    ImGuiColorEditFlags_NoBorder        = 1 << 10,  //              // ColorButton: disable border (which is enforced by default)

    // User Options (right-click on widget to change some of them).
    ImGuiColorEditFlags_AlphaBar        = 1 << 16,  //              // ColorEdit, ColorPicker: show vertical alpha bar/gradient in picker.
    ImGuiColorEditFlags_AlphaPreview    = 1 << 17,  //              // ColorEdit, ColorPicker, ColorButton: display preview as a transparent color over a checkerboard, instead of opaque.
    ImGuiColorEditFlags_AlphaPreviewHalf= 1 << 18,  //              // ColorEdit, ColorPicker, ColorButton: display half opaque / half checkerboard, instead of opaque.
    ImGuiColorEditFlags_HDR             = 1 << 19,  //              // (WIP) ColorEdit: Currently only disable 0.0f..1.0f limits in RGBA edition (note: you probably want to use ImGuiColorEditFlags_Float flag as well).
    ImGuiColorEditFlags_DisplayRGB      = 1 << 20,  // [Display]    // ColorEdit: override _display_ type among RGB/HSV/Hex. ColorPicker: select any combination using one or more of RGB/HSV/Hex.
    ImGuiColorEditFlags_DisplayHSV      = 1 << 21,  // [Display]    // "
    ImGuiColorEditFlags_DisplayHex      = 1 << 22,  // [Display]    // "
    ImGuiColorEditFlags_Uint8           = 1 << 23,  // [DataType]   // ColorEdit, ColorPicker, ColorButton: _display_ values formatted as 0..255.
    ImGuiColorEditFlags_Float           = 1 << 24,  // [DataType]   // ColorEdit, ColorPicker, ColorButton: _display_ values formatted as 0.0f..1.0f floats instead of 0..255 integers. No round-trip of value via integers.
    ImGuiColorEditFlags_PickerHueBar    = 1 << 25,  // [Picker]     // ColorPicker: bar for Hue, rectangle for Sat/Value.
    ImGuiColorEditFlags_PickerHueWheel  = 1 << 26,  // [Picker]     // ColorPicker: wheel for Hue, triangle for Sat/Value.
    ImGuiColorEditFlags_InputRGB        = 1 << 27,  // [Input]      // ColorEdit, ColorPicker: input and output data in RGB format.
    ImGuiColorEditFlags_InputHSV        = 1 << 28,  // [Input]      // ColorEdit, ColorPicker: input and output data in HSV format.

    // Defaults Options. You can set application defaults using SetColorEditOptions(). The intent is that you probably don't want to
    // override them in most of your calls. Let the user choose via the option menu and/or call SetColorEditOptions() once during startup.
    ImGuiColorEditFlags_DefaultOptions_ = ImGuiColorEditFlags_Uint8 | ImGuiColorEditFlags_DisplayRGB | ImGuiColorEditFlags_InputRGB | ImGuiColorEditFlags_PickerHueBar,

    // [Internal] Masks
    ImGuiColorEditFlags_DisplayMask_    = ImGuiColorEditFlags_DisplayRGB | ImGuiColorEditFlags_DisplayHSV | ImGuiColorEditFlags_DisplayHex,
    ImGuiColorEditFlags_DataTypeMask_   = ImGuiColorEditFlags_Uint8 | ImGuiColorEditFlags_Float,
    ImGuiColorEditFlags_PickerMask_     = ImGuiColorEditFlags_PickerHueWheel | ImGuiColorEditFlags_PickerHueBar,
    ImGuiColorEditFlags_InputMask_      = ImGuiColorEditFlags_InputRGB | ImGuiColorEditFlags_InputHSV

    // Obsolete names (will be removed)
#ifndef IMGUI_DISABLE_OBSOLETE_FUNCTIONS
    , ImGuiColorEditFlags_RGB = ImGuiColorEditFlags_DisplayRGB, ImGuiColorEditFlags_HSV = ImGuiColorEditFlags_DisplayHSV, ImGuiColorEditFlags_HEX = ImGuiColorEditFlags_DisplayHex  // [renamed in 1.69]
#endif
};

// Flags for DragFloat(), DragInt(), SliderFloat(), SliderInt() etc.
// We use the same sets of flags for DragXXX() and SliderXXX() functions as the features are the same and it makes it easier to swap them.
enum ImGuiSliderFlags_
{
    ImGuiSliderFlags_None                   = 0,
    ImGuiSliderFlags_AlwaysClamp            = 1 << 4,       // Clamp value to min/max bounds when input manually with CTRL+Click. By default CTRL+Click allows going out of bounds.
    ImGuiSliderFlags_Logarithmic            = 1 << 5,       // Make the widget logarithmic (linear otherwise). Consider using ImGuiSliderFlags_NoRoundToFormat with this if using a format-string with small amount of digits.
    ImGuiSliderFlags_NoRoundToFormat        = 1 << 6,       // Disable rounding underlying value to match precision of the display format string (e.g. %.3f values are rounded to those 3 digits)
    ImGuiSliderFlags_NoInput                = 1 << 7,       // Disable CTRL+Click or Enter key allowing to input text directly into the widget
    ImGuiSliderFlags_InvalidMask_           = 0x7000000F    // [Internal] We treat using those bits as being potentially a 'float power' argument from the previous API that has got miscast to this enum, and will trigger an assert if needed.

    // Obsolete names (will be removed)
#ifndef IMGUI_DISABLE_OBSOLETE_FUNCTIONS
    , ImGuiSliderFlags_ClampOnInput = ImGuiSliderFlags_AlwaysClamp // [renamed in 1.79]
#endif
};

// Identify a mouse button.
// Those values are guaranteed to be stable and we frequently use 0/1 directly. Named enums provided for convenience.
enum ImGuiMouseButton_
{
    ImGuiMouseButton_Left = 0,
    ImGuiMouseButton_Right = 1,
    ImGuiMouseButton_Middle = 2,
    ImGuiMouseButton_COUNT = 5
};

// Enumeration for GetMouseCursor()
// User code may request backend to display given cursor by calling SetMouseCursor(), which is why we have some cursors that are marked unused here
enum ImGuiMouseCursor_
{
    ImGuiMouseCursor_None = -1,
    ImGuiMouseCursor_Arrow = 0,
    ImGuiMouseCursor_TextInput,         // When hovering over InputText, etc.
    ImGuiMouseCursor_ResizeAll,         // (Unused by Dear ImGui functions)
    ImGuiMouseCursor_ResizeNS,          // When hovering over an horizontal border
    ImGuiMouseCursor_ResizeEW,          // When hovering over a vertical border or a column
    ImGuiMouseCursor_ResizeNESW,        // When hovering over the bottom-left corner of a window
    ImGuiMouseCursor_ResizeNWSE,        // When hovering over the bottom-right corner of a window
    ImGuiMouseCursor_Hand,              // (Unused by Dear ImGui functions. Use for e.g. hyperlinks)
    ImGuiMouseCursor_NotAllowed,        // When hovering something with disallowed interaction. Usually a crossed circle.
    ImGuiMouseCursor_COUNT
};

// Enumeration for ImGui::SetWindow***(), SetNextWindow***(), SetNextItem***() functions
// Represent a condition.
// Important: Treat as a regular enum! Do NOT combine multiple values using binary operators! All the functions above treat 0 as a shortcut to ImGuiCond_Always.
enum ImGuiCond_
{
    ImGuiCond_None          = 0,        // No condition (always set the variable), same as _Always
    ImGuiCond_Always        = 1 << 0,   // No condition (always set the variable)
    ImGuiCond_Once          = 1 << 1,   // Set the variable once per runtime session (only the first call will succeed)
    ImGuiCond_FirstUseEver  = 1 << 2,   // Set the variable if the object/window has no persistently saved data (no entry in .ini file)
    ImGuiCond_Appearing     = 1 << 3    // Set the variable if the object/window is appearing after being hidden/inactive (or the first time)
};

//-----------------------------------------------------------------------------
// [SECTION] Helpers: Memory allocations macros, ImVector<>
//-----------------------------------------------------------------------------

//-----------------------------------------------------------------------------
// IM_MALLOC(), IM_FREE(), IM_NEW(), IM_PLACEMENT_NEW(), IM_DELETE()
// We call C++ constructor on own allocated memory via the placement "new(ptr) Type()" syntax.
// Defining a custom placement new() with a custom parameter allows us to bypass including <new> which on some platforms complains when user has disabled exceptions.
//-----------------------------------------------------------------------------

struct ImNewWrapper {};
inline void* operator new(size_t, ImNewWrapper, void* ptr) { return ptr; }
inline void  operator delete(void*, ImNewWrapper, void*)   {} // This is only required so we can use the symmetrical new()
#define IM_ALLOC(_SIZE)                     ImGui::MemAlloc(_SIZE)
#define IM_FREE(_PTR)                       ImGui::MemFree(_PTR)
#define IM_PLACEMENT_NEW(_PTR)              new(ImNewWrapper(), _PTR)
#define IM_NEW(_TYPE)                       new(ImNewWrapper(), ImGui::MemAlloc(sizeof(_TYPE))) _TYPE
template<typename T> void IM_DELETE(T* p)   { if (p) { p->~T(); ImGui::MemFree(p); } }

//-----------------------------------------------------------------------------
// ImVector<>
// Lightweight std::vector<>-like class to avoid dragging dependencies (also, some implementations of STL with debug enabled are absurdly slow, we bypass it so our code runs fast in debug).
//-----------------------------------------------------------------------------
// - You generally do NOT need to care or use this ever. But we need to make it available in imgui.h because some of our public structures are relying on it.
// - We use std-like naming convention here, which is a little unusual for this codebase.
// - Important: clear() frees memory, resize(0) keep the allocated buffer. We use resize(0) a lot to intentionally recycle allocated buffers across frames and amortize our costs.
// - Important: our implementation does NOT call C++ constructors/destructors, we treat everything as raw data! This is intentional but be extra mindful of that,
//   Do NOT use this class as a std::vector replacement in your own code! Many of the structures used by dear imgui can be safely initialized by a zero-memset.
//-----------------------------------------------------------------------------

IM_MSVC_RUNTIME_CHECKS_OFF
template<typename T>
struct ImVector
{
    int                 Size;
    int                 Capacity;
    T*                  Data;

    // Provide standard typedefs but we don't use them ourselves.
    typedef T                   value_type;
    typedef value_type*         iterator;
    typedef const value_type*   const_iterator;

    // Constructors, destructor
    inline ImVector()                                       { Size = Capacity = 0; Data = NULL; }
    inline ImVector(const ImVector<T>& src)                 { Size = Capacity = 0; Data = NULL; operator=(src); }
    inline ImVector<T>& operator=(const ImVector<T>& src)   { clear(); resize(src.Size); memcpy(Data, src.Data, (size_t)Size * sizeof(T)); return *this; }
    inline ~ImVector()                                      { if (Data) IM_FREE(Data); } // Important: does not destruct anything

    inline void         clear()                             { if (Data) { Size = Capacity = 0; IM_FREE(Data); Data = NULL; } }  // Important: does not destruct anything
    inline void         clear_delete()                      { for (int n = 0; n < Size; n++) IM_DELETE(Data[n]); clear(); }     // Important: never called automatically! always explicit.
    inline void         clear_destruct()                    { for (int n = 0; n < Size; n++) Data[n].~T(); clear(); }           // Important: never called automatically! always explicit.

    inline bool         empty() const                       { return Size == 0; }
    inline int          size() const                        { return Size; }
    inline int          size_in_bytes() const               { return Size * (int)sizeof(T); }
    inline int          max_size() const                    { return 0x7FFFFFFF / (int)sizeof(T); }
    inline int          capacity() const                    { return Capacity; }
    inline T&           operator[](int i)                   { IM_ASSERT(i >= 0 && i < Size); return Data[i]; }
    inline const T&     operator[](int i) const             { IM_ASSERT(i >= 0 && i < Size); return Data[i]; }

    inline T*           begin()                             { return Data; }
    inline const T*     begin() const                       { return Data; }
    inline T*           end()                               { return Data + Size; }
    inline const T*     end() const                         { return Data + Size; }
    inline T&           front()                             { IM_ASSERT(Size > 0); return Data[0]; }
    inline const T&     front() const                       { IM_ASSERT(Size > 0); return Data[0]; }
    inline T&           back()                              { IM_ASSERT(Size > 0); return Data[Size - 1]; }
    inline const T&     back() const                        { IM_ASSERT(Size > 0); return Data[Size - 1]; }
    inline void         swap(ImVector<T>& rhs)              { int rhs_size = rhs.Size; rhs.Size = Size; Size = rhs_size; int rhs_cap = rhs.Capacity; rhs.Capacity = Capacity; Capacity = rhs_cap; T* rhs_data = rhs.Data; rhs.Data = Data; Data = rhs_data; }

    inline int          _grow_capacity(int sz) const        { int new_capacity = Capacity ? (Capacity + Capacity / 2) : 8; return new_capacity > sz ? new_capacity : sz; }
    inline void         resize(int new_size)                { if (new_size > Capacity) reserve(_grow_capacity(new_size)); Size = new_size; }
    inline void         resize(int new_size, const T& v)    { if (new_size > Capacity) reserve(_grow_capacity(new_size)); if (new_size > Size) for (int n = Size; n < new_size; n++) memcpy(&Data[n], &v, sizeof(v)); Size = new_size; }
    inline void         shrink(int new_size)                { IM_ASSERT(new_size <= Size); Size = new_size; } // Resize a vector to a smaller size, guaranteed not to cause a reallocation
    inline void         reserve(int new_capacity)           { if (new_capacity <= Capacity) return; T* new_data = (T*)IM_ALLOC((size_t)new_capacity * sizeof(T)); if (Data) { memcpy(new_data, Data, (size_t)Size * sizeof(T)); IM_FREE(Data); } Data = new_data; Capacity = new_capacity; }

    // NB: It is illegal to call push_back/push_front/insert with a reference pointing inside the ImVector data itself! e.g. v.push_back(v[10]) is forbidden.
    inline void         push_back(const T& v)               { if (Size == Capacity) reserve(_grow_capacity(Size + 1)); memcpy(&Data[Size], &v, sizeof(v)); Size++; }
    inline void         pop_back()                          { IM_ASSERT(Size > 0); Size--; }
    inline void         push_front(const T& v)              { if (Size == 0) push_back(v); else insert(Data, v); }
    inline T*           erase(const T* it)                  { IM_ASSERT(it >= Data && it < Data + Size); const ptrdiff_t off = it - Data; memmove(Data + off, Data + off + 1, ((size_t)Size - (size_t)off - 1) * sizeof(T)); Size--; return Data + off; }
    inline T*           erase(const T* it, const T* it_last){ IM_ASSERT(it >= Data && it < Data + Size && it_last > it && it_last <= Data + Size); const ptrdiff_t count = it_last - it; const ptrdiff_t off = it - Data; memmove(Data + off, Data + off + count, ((size_t)Size - (size_t)off - count) * sizeof(T)); Size -= (int)count; return Data + off; }
    inline T*           erase_unsorted(const T* it)         { IM_ASSERT(it >= Data && it < Data + Size);  const ptrdiff_t off = it - Data; if (it < Data + Size - 1) memcpy(Data + off, Data + Size - 1, sizeof(T)); Size--; return Data + off; }
    inline T*           insert(const T* it, const T& v)     { IM_ASSERT(it >= Data && it <= Data + Size); const ptrdiff_t off = it - Data; if (Size == Capacity) reserve(_grow_capacity(Size + 1)); if (off < (int)Size) memmove(Data + off + 1, Data + off, ((size_t)Size - (size_t)off) * sizeof(T)); memcpy(&Data[off], &v, sizeof(v)); Size++; return Data + off; }
    inline bool         contains(const T& v) const          { const T* data = Data;  const T* data_end = Data + Size; while (data < data_end) if (*data++ == v) return true; return false; }
    inline T*           find(const T& v)                    { T* data = Data;  const T* data_end = Data + Size; while (data < data_end) if (*data == v) break; else ++data; return data; }
    inline const T*     find(const T& v) const              { const T* data = Data;  const T* data_end = Data + Size; while (data < data_end) if (*data == v) break; else ++data; return data; }
    inline bool         find_erase(const T& v)              { const T* it = find(v); if (it < Data + Size) { erase(it); return true; } return false; }
    inline bool         find_erase_unsorted(const T& v)     { const T* it = find(v); if (it < Data + Size) { erase_unsorted(it); return true; } return false; }
    inline int          index_from_ptr(const T* it) const   { IM_ASSERT(it >= Data && it < Data + Size); const ptrdiff_t off = it - Data; return (int)off; }
};
IM_MSVC_RUNTIME_CHECKS_RESTORE

//-----------------------------------------------------------------------------
// [SECTION] ImGuiStyle
//-----------------------------------------------------------------------------
// You may modify the ImGui::GetStyle() main instance during initialization and before NewFrame().
// During the frame, use ImGui::PushStyleVar(ImGuiStyleVar_XXXX)/PopStyleVar() to alter the main style values,
// and ImGui::PushStyleColor(ImGuiCol_XXX)/PopStyleColor() for colors.
//-----------------------------------------------------------------------------

struct ImGuiStyle
{
    float       Alpha;                      // Global alpha applies to everything in Dear ImGui.
    float       DisabledAlpha;              // Additional alpha multiplier applied by BeginDisabled(). Multiply over current value of Alpha.
    ImVec2      WindowPadding;              // Padding within a window.
    float       WindowRounding;             // Radius of window corners rounding. Set to 0.0f to have rectangular windows. Large values tend to lead to variety of artifacts and are not recommended.
    float       WindowBorderSize;           // Thickness of border around windows. Generally set to 0.0f or 1.0f. (Other values are not well tested and more CPU/GPU costly).
    ImVec2      WindowMinSize;              // Minimum window size. This is a global setting. If you want to constraint individual windows, use SetNextWindowSizeConstraints().
    ImVec2      WindowTitleAlign;           // Alignment for title bar text. Defaults to (0.0f,0.5f) for left-aligned,vertically centered.
    ImGuiDir    WindowMenuButtonPosition;   // Side of the collapsing/docking button in the title bar (None/Left/Right). Defaults to ImGuiDir_Left.
    float       ChildRounding;              // Radius of child window corners rounding. Set to 0.0f to have rectangular windows.
    float       ChildBorderSize;            // Thickness of border around child windows. Generally set to 0.0f or 1.0f. (Other values are not well tested and more CPU/GPU costly).
    float       PopupRounding;              // Radius of popup window corners rounding. (Note that tooltip windows use WindowRounding)
    float       PopupBorderSize;            // Thickness of border around popup/tooltip windows. Generally set to 0.0f or 1.0f. (Other values are not well tested and more CPU/GPU costly).
    ImVec2      FramePadding;               // Padding within a framed rectangle (used by most widgets).
    float       FrameRounding;              // Radius of frame corners rounding. Set to 0.0f to have rectangular frame (used by most widgets).
    float       FrameBorderSize;            // Thickness of border around frames. Generally set to 0.0f or 1.0f. (Other values are not well tested and more CPU/GPU costly).
    ImVec2      ItemSpacing;                // Horizontal and vertical spacing between widgets/lines.
    ImVec2      ItemInnerSpacing;           // Horizontal and vertical spacing between within elements of a composed widget (e.g. a slider and its label).
    ImVec2      CellPadding;                // Padding within a table cell
    ImVec2      TouchExtraPadding;          // Expand reactive bounding box for touch-based system where touch position is not accurate enough. Unfortunately we don't sort widgets so priority on overlap will always be given to the first widget. So don't grow this too much!
    float       IndentSpacing;              // Horizontal indentation when e.g. entering a tree node. Generally == (FontSize + FramePadding.x*2).
    float       ColumnsMinSpacing;          // Minimum horizontal spacing between two columns. Preferably > (FramePadding.x + 1).
    float       ScrollbarSize;              // Width of the vertical scrollbar, Height of the horizontal scrollbar.
    float       ScrollbarRounding;          // Radius of grab corners for scrollbar.
    float       GrabMinSize;                // Minimum width/height of a grab box for slider/scrollbar.
    float       GrabRounding;               // Radius of grabs corners rounding. Set to 0.0f to have rectangular slider grabs.
    float       LogSliderDeadzone;          // The size in pixels of the dead-zone around zero on logarithmic sliders that cross zero.
    float       TabRounding;                // Radius of upper corners of a tab. Set to 0.0f to have rectangular tabs.
    float       TabBorderSize;              // Thickness of border around tabs.
    float       TabMinWidthForCloseButton;  // Minimum width for close button to appears on an unselected tab when hovered. Set to 0.0f to always show when hovering, set to FLT_MAX to never show close button unless selected.
    ImGuiDir    ColorButtonPosition;        // Side of the color button in the ColorEdit4 widget (left/right). Defaults to ImGuiDir_Right.
    ImVec2      ButtonTextAlign;            // Alignment of button text when button is larger than text. Defaults to (0.5f, 0.5f) (centered).
    ImVec2      SelectableTextAlign;        // Alignment of selectable text. Defaults to (0.0f, 0.0f) (top-left aligned). It's generally important to keep this left-aligned if you want to lay multiple items on a same line.
    ImVec2      DisplayWindowPadding;       // Window position are clamped to be visible within the display area or monitors by at least this amount. Only applies to regular windows.
    ImVec2      DisplaySafeAreaPadding;     // If you cannot see the edges of your screen (e.g. on a TV) increase the safe area padding. Apply to popups/tooltips as well regular windows. NB: Prefer configuring your TV sets correctly!
    float       MouseCursorScale;           // Scale software rendered mouse cursor (when io.MouseDrawCursor is enabled). We apply per-monitor DPI scaling over this scale. May be removed later.
    bool        AntiAliasedLines;           // Enable anti-aliased lines/borders. Disable if you are really tight on CPU/GPU. Latched at the beginning of the frame (copied to ImDrawList).
    bool        AntiAliasedLinesUseTex;     // Enable anti-aliased lines/borders using textures where possible. Require backend to render with bilinear filtering. Latched at the beginning of the frame (copied to ImDrawList).
    bool        AntiAliasedFill;            // Enable anti-aliased edges around filled shapes (rounded rectangles, circles, etc.). Disable if you are really tight on CPU/GPU. Latched at the beginning of the frame (copied to ImDrawList).
    float       CurveTessellationTol;       // Tessellation tolerance when using PathBezierCurveTo() without a specific number of segments. Decrease for highly tessellated curves (higher quality, more polygons), increase to reduce quality.
    float       CircleTessellationMaxError; // Maximum error (in pixels) allowed when using AddCircle()/AddCircleFilled() or drawing rounded corner rectangles with no explicit segment count specified. Decrease for higher quality but more geometry.
    ImVec4      Colors[ImGuiCol_COUNT];

    IMGUI_API ImGuiStyle();
    IMGUI_API void ScaleAllSizes(float scale_factor);
};

//-----------------------------------------------------------------------------
// [SECTION] ImGuiIO
//-----------------------------------------------------------------------------
// Communicate most settings and inputs/outputs to Dear ImGui using this structure.
// Access via ImGui::GetIO(). Read 'Programmer guide' section in .cpp file for general usage.
//-----------------------------------------------------------------------------

struct ImGuiIO
{
    //------------------------------------------------------------------
    // Configuration (fill once)                // Default value
    //------------------------------------------------------------------

    ImGuiConfigFlags   ConfigFlags;             // = 0              // See ImGuiConfigFlags_ enum. Set by user/application. Gamepad/keyboard navigation options, etc.
    ImGuiBackendFlags  BackendFlags;            // = 0              // See ImGuiBackendFlags_ enum. Set by backend (imgui_impl_xxx files or custom backend) to communicate features supported by the backend.
    ImVec2      DisplaySize;                    // <unset>          // Main display size, in pixels (generally == GetMainViewport()->Size)
    float       DeltaTime;                      // = 1.0f/60.0f     // Time elapsed since last frame, in seconds.
    float       IniSavingRate;                  // = 5.0f           // Minimum time between saving positions/sizes to .ini file, in seconds.
    const char* IniFilename;                    // = "imgui.ini"    // Path to .ini file (important: default "imgui.ini" is relative to current working dir!). Set NULL to disable automatic .ini loading/saving or if you want to manually call LoadIniSettingsXXX() / SaveIniSettingsXXX() functions.
    const char* LogFilename;                    // = "imgui_log.txt"// Path to .log file (default parameter to ImGui::LogToFile when no file is specified).
    float       MouseDoubleClickTime;           // = 0.30f          // Time for a double-click, in seconds.
    float       MouseDoubleClickMaxDist;        // = 6.0f           // Distance threshold to stay in to validate a double-click, in pixels.
    float       MouseDragThreshold;             // = 6.0f           // Distance threshold before considering we are dragging.
    int         KeyMap[ImGuiKey_COUNT];         // <unset>          // Map of indices into the KeysDown[512] entries array which represent your "native" keyboard state.
    float       KeyRepeatDelay;                 // = 0.250f         // When holding a key/button, time before it starts repeating, in seconds (for buttons in Repeat mode, etc.).
    float       KeyRepeatRate;                  // = 0.050f         // When holding a key/button, rate at which it repeats, in seconds.
    void*       UserData;                       // = NULL           // Store your own data for retrieval by callbacks.

    ImFontAtlas*Fonts;                          // <auto>           // Font atlas: load, rasterize and pack one or more fonts into a single texture.
    float       FontGlobalScale;                // = 1.0f           // Global scale all fonts
    bool        FontAllowUserScaling;           // = false          // Allow user scaling text of individual window with CTRL+Wheel.
    ImFont*     FontDefault;                    // = NULL           // Font to use on NewFrame(). Use NULL to uses Fonts->Fonts[0].
    ImVec2      DisplayFramebufferScale;        // = (1, 1)         // For retina display or other situations where window coordinates are different from framebuffer coordinates. This generally ends up in ImDrawData::FramebufferScale.

    // Docking options (when ImGuiConfigFlags_DockingEnable is set)
    bool        ConfigDockingNoSplit;           // = false          // Simplified docking mode: disable window splitting, so docking is limited to merging multiple windows together into tab-bars.
    bool        ConfigDockingAlwaysTabBar;      // = false          // [BETA] [FIXME: This currently creates regression with auto-sizing and general overhead] Make every single floating window display within a docking node.
    bool        ConfigDockingTransparentPayload;// = false          // [BETA] Make window or viewport transparent when docking and only display docking boxes on the target viewport. Useful if rendering of multiple viewport cannot be synced. Best used with ConfigViewportsNoAutoMerge.

    // Viewport options (when ImGuiConfigFlags_ViewportsEnable is set)
    bool        ConfigViewportsNoAutoMerge;     // = false;         // Set to make all floating imgui windows always create their own viewport. Otherwise, they are merged into the main host viewports when overlapping it. May also set ImGuiViewportFlags_NoAutoMerge on individual viewport.
    bool        ConfigViewportsNoTaskBarIcon;   // = false          // Disable default OS task bar icon flag for secondary viewports. When a viewport doesn't want a task bar icon, ImGuiViewportFlags_NoTaskBarIcon will be set on it.
    bool        ConfigViewportsNoDecoration;    // = true           // Disable default OS window decoration flag for secondary viewports. When a viewport doesn't want window decorations, ImGuiViewportFlags_NoDecoration will be set on it. Enabling decoration can create subsequent issues at OS levels (e.g. minimum window size).
    bool        ConfigViewportsNoDefaultParent; // = false          // Disable default OS parenting to main viewport for secondary viewports. By default, viewports are marked with ParentViewportId = <main_viewport>, expecting the platform backend to setup a parent/child relationship between the OS windows (some backend may ignore this). Set to true if you want the default to be 0, then all viewports will be top-level OS windows.

    // Miscellaneous options
    bool        MouseDrawCursor;                // = false          // Request ImGui to draw a mouse cursor for you (if you are on a platform without a mouse cursor). Cannot be easily renamed to 'io.ConfigXXX' because this is frequently used by backend implementations.
    bool        ConfigMacOSXBehaviors;          // = defined(__APPLE__) // OS X style: Text editing cursor movement using Alt instead of Ctrl, Shortcuts using Cmd/Super instead of Ctrl, Line/Text Start and End using Cmd+Arrows instead of Home/End, Double click selects by word instead of selecting whole text, Multi-selection in lists uses Cmd/Super instead of Ctrl.
    bool        ConfigInputTextCursorBlink;     // = true           // Enable blinking cursor (optional as some users consider it to be distracting).
    bool        ConfigDragClickToInputText;     // = false          // [BETA] Enable turning DragXXX widgets into text input with a simple mouse click-release (without moving). Not desirable on devices without a keyboard.
    bool        ConfigWindowsResizeFromEdges;   // = true           // Enable resizing of windows from their edges and from the lower-left corner. This requires (io.BackendFlags & ImGuiBackendFlags_HasMouseCursors) because it needs mouse cursor feedback. (This used to be a per-window ImGuiWindowFlags_ResizeFromAnySide flag)
    bool        ConfigWindowsMoveFromTitleBarOnly; // = false       // Enable allowing to move windows only when clicking on their title bar. Does not apply to windows without a title bar.
    float       ConfigMemoryCompactTimer;       // = 60.0f          // Timer (in seconds) to free transient windows/tables memory buffers when unused. Set to -1.0f to disable.

    //------------------------------------------------------------------
    // Platform Functions
    // (the imgui_impl_xxxx backend files are setting those up for you)
    //------------------------------------------------------------------

    // Optional: Platform/Renderer backend name (informational only! will be displayed in About Window) + User data for backend/wrappers to store their own stuff.
    const char* BackendPlatformName;            // = NULL
    const char* BackendRendererName;            // = NULL
    void*       BackendPlatformUserData;        // = NULL           // User data for platform backend
    void*       BackendRendererUserData;        // = NULL           // User data for renderer backend
    void*       BackendLanguageUserData;        // = NULL           // User data for non C++ programming language backend

    // Optional: Access OS clipboard
    // (default to use native Win32 clipboard on Windows, otherwise uses a private clipboard. Override to access OS clipboard on other architectures)
    const char* (*GetClipboardTextFn)(void* user_data);
    void        (*SetClipboardTextFn)(void* user_data, const char* text);
    void*       ClipboardUserData;

    //------------------------------------------------------------------
    // Input - Fill before calling NewFrame()
    //------------------------------------------------------------------

    ImVec2      MousePos;                       // Mouse position, in pixels. Set to ImVec2(-FLT_MAX, -FLT_MAX) if mouse is unavailable (on another screen, etc.)
    bool        MouseDown[5];                   // Mouse buttons: 0=left, 1=right, 2=middle + extras (ImGuiMouseButton_COUNT == 5). Dear ImGui mostly uses left and right buttons. Others buttons allows us to track if the mouse is being used by your application + available to user as a convenience via IsMouse** API.
    float       MouseWheel;                     // Mouse wheel Vertical: 1 unit scrolls about 5 lines text.
    float       MouseWheelH;                    // Mouse wheel Horizontal. Most users don't have a mouse with an horizontal wheel, may not be filled by all backends.
    ImGuiID     MouseHoveredViewport;           // (Optional) When using multiple viewports: viewport the OS mouse cursor is hovering _IGNORING_ viewports with the ImGuiViewportFlags_NoInputs flag, and _REGARDLESS_ of whether another viewport is focused. Set io.BackendFlags |= ImGuiBackendFlags_HasMouseHoveredViewport if you can provide this info. If you don't imgui will infer the value using the rectangles and last focused time of the viewports it knows about (ignoring other OS windows).
    bool        KeyCtrl;                        // Keyboard modifier pressed: Control
    bool        KeyShift;                       // Keyboard modifier pressed: Shift
    bool        KeyAlt;                         // Keyboard modifier pressed: Alt
    bool        KeySuper;                       // Keyboard modifier pressed: Cmd/Super/Windows
    bool        KeysDown[512];                  // Keyboard keys that are pressed (ideally left in the "native" order your engine has access to keyboard keys, so you can use your own defines/enums for keys).
    float       NavInputs[ImGuiNavInput_COUNT]; // Gamepad inputs. Cleared back to zero by EndFrame(). Keyboard keys will be auto-mapped and be written here by NewFrame().

    // Functions
    IMGUI_API void  AddInputCharacter(unsigned int c);          // Queue new character input
    IMGUI_API void  AddInputCharacterUTF16(ImWchar16 c);        // Queue new character input from an UTF-16 character, it can be a surrogate
    IMGUI_API void  AddInputCharactersUTF8(const char* str);    // Queue new characters input from an UTF-8 string
    IMGUI_API void  AddFocusEvent(bool focused);                // Notifies Dear ImGui when hosting platform windows lose or gain input focus
    IMGUI_API void  ClearInputCharacters();                     // [Internal] Clear the text input buffer manually
    IMGUI_API void  ClearInputKeys();                           // [Internal] Release all keys

    //------------------------------------------------------------------
    // Output - Updated by NewFrame() or EndFrame()/Render()
    // (when reading from the io.WantCaptureMouse, io.WantCaptureKeyboard flags to dispatch your inputs, it is
    //  generally easier and more correct to use their state BEFORE calling NewFrame(). See FAQ for details!)
    //------------------------------------------------------------------

    bool        WantCaptureMouse;               // Set when Dear ImGui will use mouse inputs, in this case do not dispatch them to your main game/application (either way, always pass on mouse inputs to imgui). (e.g. unclicked mouse is hovering over an imgui window, widget is active, mouse was clicked over an imgui window, etc.).
    bool        WantCaptureKeyboard;            // Set when Dear ImGui will use keyboard inputs, in this case do not dispatch them to your main game/application (either way, always pass keyboard inputs to imgui). (e.g. InputText active, or an imgui window is focused and navigation is enabled, etc.).
    bool        WantTextInput;                  // Mobile/console: when set, you may display an on-screen keyboard. This is set by Dear ImGui when it wants textual keyboard input to happen (e.g. when a InputText widget is active).
    bool        WantSetMousePos;                // MousePos has been altered, backend should reposition mouse on next frame. Rarely used! Set only when ImGuiConfigFlags_NavEnableSetMousePos flag is enabled.
    bool        WantSaveIniSettings;            // When manual .ini load/save is active (io.IniFilename == NULL), this will be set to notify your application that you can call SaveIniSettingsToMemory() and save yourself. Important: clear io.WantSaveIniSettings yourself after saving!
    bool        NavActive;                      // Keyboard/Gamepad navigation is currently allowed (will handle ImGuiKey_NavXXX events) = a window is focused and it doesn't use the ImGuiWindowFlags_NoNavInputs flag.
    bool        NavVisible;                     // Keyboard/Gamepad navigation is visible and allowed (will handle ImGuiKey_NavXXX events).
    float       Framerate;                      // Rough estimate of application framerate, in frame per second. Solely for convenience. Rolling average estimation based on io.DeltaTime over 120 frames.
    int         MetricsRenderVertices;          // Vertices output during last call to Render()
    int         MetricsRenderIndices;           // Indices output during last call to Render() = number of triangles * 3
    int         MetricsRenderWindows;           // Number of visible windows
    int         MetricsActiveWindows;           // Number of active windows
    int         MetricsActiveAllocations;       // Number of active allocations, updated by MemAlloc/MemFree based on current context. May be off if you have multiple imgui contexts.
    ImVec2      MouseDelta;                     // Mouse delta. Note that this is zero if either current or previous position are invalid (-FLT_MAX,-FLT_MAX), so a disappearing/reappearing mouse won't have a huge delta.

    //------------------------------------------------------------------
    // [Internal] Dear ImGui will maintain those fields. Forward compatibility not guaranteed!
    //------------------------------------------------------------------

    bool        WantCaptureMouseUnlessPopupClose;// Alternative to WantCaptureMouse: (WantCaptureMouse == true && WantCaptureMouseUnlessPopupClose == false) when a click over void is expected to close a popup.
    ImGuiKeyModFlags KeyMods;                   // Key mods flags (same as io.KeyCtrl/KeyShift/KeyAlt/KeySuper but merged into flags), updated by NewFrame()
    ImGuiKeyModFlags KeyModsPrev;               // Previous key mods
    ImVec2      MousePosPrev;                   // Previous mouse position (note that MouseDelta is not necessary == MousePos-MousePosPrev, in case either position is invalid)
    ImVec2      MouseClickedPos[5];             // Position at time of clicking
    double      MouseClickedTime[5];            // Time of last click (used to figure out double-click)
    bool        MouseClicked[5];                // Mouse button went from !Down to Down
    bool        MouseDoubleClicked[5];          // Has mouse button been double-clicked?
    bool        MouseReleased[5];               // Mouse button went from Down to !Down
    bool        MouseDownOwned[5];              // Track if button was clicked inside a dear imgui window or over void blocked by a popup. We don't request mouse capture from the application if click started outside ImGui bounds.
    bool        MouseDownOwnedUnlessPopupClose[5];//Track if button was clicked inside a dear imgui window.
    bool        MouseDownWasDoubleClick[5];     // Track if button down was a double-click
    float       MouseDownDuration[5];           // Duration the mouse button has been down (0.0f == just clicked)
    float       MouseDownDurationPrev[5];       // Previous time the mouse button has been down
    ImVec2      MouseDragMaxDistanceAbs[5];     // Maximum distance, absolute, on each axis, of how much mouse has traveled from the clicking point
    float       MouseDragMaxDistanceSqr[5];     // Squared maximum distance of how much mouse has traveled from the clicking point
    float       KeysDownDuration[512];          // Duration the keyboard key has been down (0.0f == just pressed)
    float       KeysDownDurationPrev[512];      // Previous duration the key has been down
    float       NavInputsDownDuration[ImGuiNavInput_COUNT];
    float       NavInputsDownDurationPrev[ImGuiNavInput_COUNT];
    float       PenPressure;                    // Touch/Pen pressure (0.0f to 1.0f, should be >0.0f only when MouseDown[0] == true). Helper storage currently unused by Dear ImGui.
    bool        AppFocusLost;
    ImWchar16   InputQueueSurrogate;            // For AddInputCharacterUTF16
    ImVector<ImWchar> InputQueueCharacters;     // Queue of _characters_ input (obtained by platform backend). Fill using AddInputCharacter() helper.

    IMGUI_API   ImGuiIO();
};

//-----------------------------------------------------------------------------
// [SECTION] Misc data structures
//-----------------------------------------------------------------------------

// Shared state of InputText(), passed as an argument to your callback when a ImGuiInputTextFlags_Callback* flag is used.
// The callback function should return 0 by default.
// Callbacks (follow a flag name and see comments in ImGuiInputTextFlags_ declarations for more details)
// - ImGuiInputTextFlags_CallbackEdit:        Callback on buffer edit (note that InputText() already returns true on edit, the callback is useful mainly to manipulate the underlying buffer while focus is active)
// - ImGuiInputTextFlags_CallbackAlways:      Callback on each iteration
// - ImGuiInputTextFlags_CallbackCompletion:  Callback on pressing TAB
// - ImGuiInputTextFlags_CallbackHistory:     Callback on pressing Up/Down arrows
// - ImGuiInputTextFlags_CallbackCharFilter:  Callback on character inputs to replace or discard them. Modify 'EventChar' to replace or discard, or return 1 in callback to discard.
// - ImGuiInputTextFlags_CallbackResize:      Callback on buffer capacity changes request (beyond 'buf_size' parameter value), allowing the string to grow.
struct ImGuiInputTextCallbackData
{
    ImGuiInputTextFlags EventFlag;      // One ImGuiInputTextFlags_Callback*    // Read-only
    ImGuiInputTextFlags Flags;          // What user passed to InputText()      // Read-only
    void*               UserData;       // What user passed to InputText()      // Read-only

    // Arguments for the different callback events
    // - To modify the text buffer in a callback, prefer using the InsertChars() / DeleteChars() function. InsertChars() will take care of calling the resize callback if necessary.
    // - If you know your edits are not going to resize the underlying buffer allocation, you may modify the contents of 'Buf[]' directly. You need to update 'BufTextLen' accordingly (0 <= BufTextLen < BufSize) and set 'BufDirty'' to true so InputText can update its internal state.
    ImWchar             EventChar;      // Character input                      // Read-write   // [CharFilter] Replace character with another one, or set to zero to drop. return 1 is equivalent to setting EventChar=0;
    ImGuiKey            EventKey;       // Key pressed (Up/Down/TAB)            // Read-only    // [Completion,History]
    char*               Buf;            // Text buffer                          // Read-write   // [Resize] Can replace pointer / [Completion,History,Always] Only write to pointed data, don't replace the actual pointer!
    int                 BufTextLen;     // Text length (in bytes)               // Read-write   // [Resize,Completion,History,Always] Exclude zero-terminator storage. In C land: == strlen(some_text), in C++ land: string.length()
    int                 BufSize;        // Buffer size (in bytes) = capacity+1  // Read-only    // [Resize,Completion,History,Always] Include zero-terminator storage. In C land == ARRAYSIZE(my_char_array), in C++ land: string.capacity()+1
    bool                BufDirty;       // Set if you modify Buf/BufTextLen!    // Write        // [Completion,History,Always]
    int                 CursorPos;      //                                      // Read-write   // [Completion,History,Always]
    int                 SelectionStart; //                                      // Read-write   // [Completion,History,Always] == to SelectionEnd when no selection)
    int                 SelectionEnd;   //                                      // Read-write   // [Completion,History,Always]

    // Helper functions for text manipulation.
    // Use those function to benefit from the CallbackResize behaviors. Calling those function reset the selection.
    IMGUI_API ImGuiInputTextCallbackData();
    IMGUI_API void      DeleteChars(int pos, int bytes_count);
    IMGUI_API void      InsertChars(int pos, const char* text, const char* text_end = NULL);
    void                SelectAll()             { SelectionStart = 0; SelectionEnd = BufTextLen; }
    void                ClearSelection()        { SelectionStart = SelectionEnd = BufTextLen; }
    bool                HasSelection() const    { return SelectionStart != SelectionEnd; }
};

// Resizing callback data to apply custom constraint. As enabled by SetNextWindowSizeConstraints(). Callback is called during the next Begin().
// NB: For basic min/max size constraint on each axis you don't need to use the callback! The SetNextWindowSizeConstraints() parameters are enough.
struct ImGuiSizeCallbackData
{
    void*   UserData;       // Read-only.   What user passed to SetNextWindowSizeConstraints()
    ImVec2  Pos;            // Read-only.   Window position, for reference.
    ImVec2  CurrentSize;    // Read-only.   Current window size.
    ImVec2  DesiredSize;    // Read-write.  Desired size, based on user's mouse position. Write to this field to restrain resizing.
};

// [ALPHA] Rarely used / very advanced uses only. Use with SetNextWindowClass() and DockSpace() functions.
// Important: the content of this class is still highly WIP and likely to change and be refactored
// before we stabilize Docking features. Please be mindful if using this.
// Provide hints:
// - To the platform backend via altered viewport flags (enable/disable OS decoration, OS task bar icons, etc.)
// - To the platform backend for OS level parent/child relationships of viewport.
// - To the docking system for various options and filtering.
struct ImGuiWindowClass
{
    ImGuiID             ClassId;                    // User data. 0 = Default class (unclassed). Windows of different classes cannot be docked with each others.
    ImGuiID             ParentViewportId;           // Hint for the platform backend. If non-zero, the platform backend can create a parent<>child relationship between the platform windows. Not conforming backends are free to e.g. parent every viewport to the main viewport or not.
    ImGuiViewportFlags  ViewportFlagsOverrideSet;   // Viewport flags to set when a window of this class owns a viewport. This allows you to enforce OS decoration or task bar icon, override the defaults on a per-window basis.
    ImGuiViewportFlags  ViewportFlagsOverrideClear; // Viewport flags to clear when a window of this class owns a viewport. This allows you to enforce OS decoration or task bar icon, override the defaults on a per-window basis.
    ImGuiTabItemFlags   TabItemFlagsOverrideSet;    // [EXPERIMENTAL] TabItem flags to set when a window of this class gets submitted into a dock node tab bar. May use with ImGuiTabItemFlags_Leading or ImGuiTabItemFlags_Trailing.
    ImGuiDockNodeFlags  DockNodeFlagsOverrideSet;   // [EXPERIMENTAL] Dock node flags to set when a window of this class is hosted by a dock node (it doesn't have to be selected!)
    bool                DockingAlwaysTabBar;        // Set to true to enforce single floating windows of this class always having their own docking node (equivalent of setting the global io.ConfigDockingAlwaysTabBar)
    bool                DockingAllowUnclassed;      // Set to true to allow windows of this class to be docked/merged with an unclassed window. // FIXME-DOCK: Move to DockNodeFlags override?

    ImGuiWindowClass() { memset(this, 0, sizeof(*this)); DockingAllowUnclassed = true; }
};

// Data payload for Drag and Drop operations: AcceptDragDropPayload(), GetDragDropPayload()
struct ImGuiPayload
{
    // Members
    void*           Data;               // Data (copied and owned by dear imgui)
    int             DataSize;           // Data size

    // [Internal]
    ImGuiID         SourceId;           // Source item id
    ImGuiID         SourceParentId;     // Source parent id (if available)
    int             DataFrameCount;     // Data timestamp
    char            DataType[32 + 1];   // Data type tag (short user-supplied string, 32 characters max)
    bool            Preview;            // Set when AcceptDragDropPayload() was called and mouse has been hovering the target item (nb: handle overlapping drag targets)
    bool            Delivery;           // Set when AcceptDragDropPayload() was called and mouse button is released over the target item.

    ImGuiPayload()  { Clear(); }
    void Clear()    { SourceId = SourceParentId = 0; Data = NULL; DataSize = 0; memset(DataType, 0, sizeof(DataType)); DataFrameCount = -1; Preview = Delivery = false; }
    bool IsDataType(const char* type) const { return DataFrameCount != -1 && strcmp(type, DataType) == 0; }
    bool IsPreview() const                  { return Preview; }
    bool IsDelivery() const                 { return Delivery; }
};

// Sorting specification for one column of a table (sizeof == 12 bytes)
struct ImGuiTableColumnSortSpecs
{
    ImGuiID                     ColumnUserID;       // User id of the column (if specified by a TableSetupColumn() call)
    ImS16                       ColumnIndex;        // Index of the column
    ImS16                       SortOrder;          // Index within parent ImGuiTableSortSpecs (always stored in order starting from 0, tables sorted on a single criteria will always have a 0 here)
    ImGuiSortDirection          SortDirection : 8;  // ImGuiSortDirection_Ascending or ImGuiSortDirection_Descending (you can use this or SortSign, whichever is more convenient for your sort function)

    ImGuiTableColumnSortSpecs() { memset(this, 0, sizeof(*this)); }
};

// Sorting specifications for a table (often handling sort specs for a single column, occasionally more)
// Obtained by calling TableGetSortSpecs().
// When 'SpecsDirty == true' you can sort your data. It will be true with sorting specs have changed since last call, or the first time.
// Make sure to set 'SpecsDirty = false' after sorting, else you may wastefully sort your data every frame!
struct ImGuiTableSortSpecs
{
    const ImGuiTableColumnSortSpecs* Specs;     // Pointer to sort spec array.
    int                         SpecsCount;     // Sort spec count. Most often 1. May be > 1 when ImGuiTableFlags_SortMulti is enabled. May be == 0 when ImGuiTableFlags_SortTristate is enabled.
    bool                        SpecsDirty;     // Set to true when specs have changed since last time! Use this to sort again, then clear the flag.

    ImGuiTableSortSpecs()       { memset(this, 0, sizeof(*this)); }
};

//-----------------------------------------------------------------------------
// [SECTION] Helpers (ImGuiOnceUponAFrame, ImGuiTextFilter, ImGuiTextBuffer, ImGuiStorage, ImGuiListClipper, ImColor)
//-----------------------------------------------------------------------------

// Helper: Unicode defines
#define IM_UNICODE_CODEPOINT_INVALID 0xFFFD     // Invalid Unicode code point (standard value).
#ifdef IMGUI_USE_WCHAR32
#define IM_UNICODE_CODEPOINT_MAX     0x10FFFF   // Maximum Unicode code point supported by this build.
#else
#define IM_UNICODE_CODEPOINT_MAX     0xFFFF     // Maximum Unicode code point supported by this build.
#endif

// Helper: Execute a block of code at maximum once a frame. Convenient if you want to quickly create an UI within deep-nested code that runs multiple times every frame.
// Usage: static ImGuiOnceUponAFrame oaf; if (oaf) ImGui::Text("This will be called only once per frame");
struct ImGuiOnceUponAFrame
{
    ImGuiOnceUponAFrame() { RefFrame = -1; }
    mutable int RefFrame;
    operator bool() const { int current_frame = ImGui::GetFrameCount(); if (RefFrame == current_frame) return false; RefFrame = current_frame; return true; }
};

// Helper: Parse and apply text filters. In format "aaaaa[,bbbb][,ccccc]"
struct ImGuiTextFilter
{
    IMGUI_API           ImGuiTextFilter(const char* default_filter = "");
    IMGUI_API bool      Draw(const char* label = "Filter (inc,-exc)", float width = 0.0f);  // Helper calling InputText+Build
    IMGUI_API bool      PassFilter(const char* text, const char* text_end = NULL) const;
    IMGUI_API void      Build();
    void                Clear()          { InputBuf[0] = 0; Build(); }
    bool                IsActive() const { return !Filters.empty(); }

    // [Internal]
    struct ImGuiTextRange
    {
        const char*     b;
        const char*     e;

        ImGuiTextRange()                                { b = e = NULL; }
        ImGuiTextRange(const char* _b, const char* _e)  { b = _b; e = _e; }
        bool            empty() const                   { return b == e; }
        IMGUI_API void  split(char separator, ImVector<ImGuiTextRange>* out) const;
    };
    char                    InputBuf[256];
    ImVector<ImGuiTextRange>Filters;
    int                     CountGrep;
};

// Helper: Growable text buffer for logging/accumulating text
// (this could be called 'ImGuiTextBuilder' / 'ImGuiStringBuilder')
struct ImGuiTextBuffer
{
    ImVector<char>      Buf;
    IMGUI_API static char EmptyString[1];

    ImGuiTextBuffer()   { }
    inline char         operator[](int i) const { IM_ASSERT(Buf.Data != NULL); return Buf.Data[i]; }
    const char*         begin() const           { return Buf.Data ? &Buf.front() : EmptyString; }
    const char*         end() const             { return Buf.Data ? &Buf.back() : EmptyString; }   // Buf is zero-terminated, so end() will point on the zero-terminator
    int                 size() const            { return Buf.Size ? Buf.Size - 1 : 0; }
    bool                empty() const           { return Buf.Size <= 1; }
    void                clear()                 { Buf.clear(); }
    void                reserve(int capacity)   { Buf.reserve(capacity); }
    const char*         c_str() const           { return Buf.Data ? Buf.Data : EmptyString; }
    IMGUI_API void      append(const char* str, const char* str_end = NULL);
    IMGUI_API void      appendf(const char* fmt, ...) IM_FMTARGS(2);
    IMGUI_API void      appendfv(const char* fmt, va_list args) IM_FMTLIST(2);
};

// Helper: Key->Value storage
// Typically you don't have to worry about this since a storage is held within each Window.
// We use it to e.g. store collapse state for a tree (Int 0/1)
// This is optimized for efficient lookup (dichotomy into a contiguous buffer) and rare insertion (typically tied to user interactions aka max once a frame)
// You can use it as custom user storage for temporary values. Declare your own storage if, for example:
// - You want to manipulate the open/close state of a particular sub-tree in your interface (tree node uses Int 0/1 to store their state).
// - You want to store custom debug data easily without adding or editing structures in your code (probably not efficient, but convenient)
// Types are NOT stored, so it is up to you to make sure your Key don't collide with different types.
struct ImGuiStorage
{
    // [Internal]
    struct ImGuiStoragePair
    {
        ImGuiID key;
        union { int val_i; float val_f; void* val_p; };
        ImGuiStoragePair(ImGuiID _key, int _val_i)      { key = _key; val_i = _val_i; }
        ImGuiStoragePair(ImGuiID _key, float _val_f)    { key = _key; val_f = _val_f; }
        ImGuiStoragePair(ImGuiID _key, void* _val_p)    { key = _key; val_p = _val_p; }
    };

    ImVector<ImGuiStoragePair>      Data;

    // - Get***() functions find pair, never add/allocate. Pairs are sorted so a query is O(log N)
    // - Set***() functions find pair, insertion on demand if missing.
    // - Sorted insertion is costly, paid once. A typical frame shouldn't need to insert any new pair.
    void                Clear() { Data.clear(); }
    IMGUI_API int       GetInt(ImGuiID key, int default_val = 0) const;
    IMGUI_API void      SetInt(ImGuiID key, int val);
    IMGUI_API bool      GetBool(ImGuiID key, bool default_val = false) const;
    IMGUI_API void      SetBool(ImGuiID key, bool val);
    IMGUI_API float     GetFloat(ImGuiID key, float default_val = 0.0f) const;
    IMGUI_API void      SetFloat(ImGuiID key, float val);
    IMGUI_API void*     GetVoidPtr(ImGuiID key) const; // default_val is NULL
    IMGUI_API void      SetVoidPtr(ImGuiID key, void* val);

    // - Get***Ref() functions finds pair, insert on demand if missing, return pointer. Useful if you intend to do Get+Set.
    // - References are only valid until a new value is added to the storage. Calling a Set***() function or a Get***Ref() function invalidates the pointer.
    // - A typical use case where this is convenient for quick hacking (e.g. add storage during a live Edit&Continue session if you can't modify existing struct)
    //      float* pvar = ImGui::GetFloatRef(key); ImGui::SliderFloat("var", pvar, 0, 100.0f); some_var += *pvar;
    IMGUI_API int*      GetIntRef(ImGuiID key, int default_val = 0);
    IMGUI_API bool*     GetBoolRef(ImGuiID key, bool default_val = false);
    IMGUI_API float*    GetFloatRef(ImGuiID key, float default_val = 0.0f);
    IMGUI_API void**    GetVoidPtrRef(ImGuiID key, void* default_val = NULL);

    // Use on your own storage if you know only integer are being stored (open/close all tree nodes)
    IMGUI_API void      SetAllInt(int val);

    // For quicker full rebuild of a storage (instead of an incremental one), you may add all your contents and then sort once.
    IMGUI_API void      BuildSortByKey();
};

// Helper: Manually clip large list of items.
// If you are submitting lots of evenly spaced items and you have a random access to the list, you can perform coarse
// clipping based on visibility to save yourself from processing those items at all.
// The clipper calculates the range of visible items and advance the cursor to compensate for the non-visible items we have skipped.
// (Dear ImGui already clip items based on their bounds but it needs to measure text size to do so, whereas manual coarse clipping before submission makes this cost and your own data fetching/submission cost almost null)
// Usage:
//   ImGuiListClipper clipper;
//   clipper.Begin(1000);         // We have 1000 elements, evenly spaced.
//   while (clipper.Step())
//       for (int i = clipper.DisplayStart; i < clipper.DisplayEnd; i++)
//           ImGui::Text("line number %d", i);
// Generally what happens is:
// - Clipper lets you process the first element (DisplayStart = 0, DisplayEnd = 1) regardless of it being visible or not.
// - User code submit one element.
// - Clipper can measure the height of the first element
// - Clipper calculate the actual range of elements to display based on the current clipping rectangle, position the cursor before the first visible element.
// - User code submit visible elements.
struct ImGuiListClipper
{
    int     DisplayStart;
    int     DisplayEnd;

    // [Internal]
    int     ItemsCount;
    int     StepNo;
    int     ItemsFrozen;
    float   ItemsHeight;
    float   StartPosY;

    IMGUI_API ImGuiListClipper();
    IMGUI_API ~ImGuiListClipper();

    // items_count: Use INT_MAX if you don't know how many items you have (in which case the cursor won't be advanced in the final step)
    // items_height: Use -1.0f to be calculated automatically on first step. Otherwise pass in the distance between your items, typically GetTextLineHeightWithSpacing() or GetFrameHeightWithSpacing().
    IMGUI_API void Begin(int items_count, float items_height = -1.0f);  // Automatically called by constructor if you passed 'items_count' or by Step() in Step 1.
    IMGUI_API void End();                                               // Automatically called on the last call of Step() that returns false.
    IMGUI_API bool Step();                                              // Call until it returns false. The DisplayStart/DisplayEnd fields will be set and you can process/draw those items.

#ifndef IMGUI_DISABLE_OBSOLETE_FUNCTIONS
    inline ImGuiListClipper(int items_count, float items_height = -1.0f) { memset(this, 0, sizeof(*this)); ItemsCount = -1; Begin(items_count, items_height); } // [removed in 1.79]
#endif
};

// Helpers macros to generate 32-bit encoded colors
#ifdef IMGUI_USE_BGRA_PACKED_COLOR
#define IM_COL32_R_SHIFT    16
#define IM_COL32_G_SHIFT    8
#define IM_COL32_B_SHIFT    0
#define IM_COL32_A_SHIFT    24
#define IM_COL32_A_MASK     0xFF000000
#else
#define IM_COL32_R_SHIFT    0
#define IM_COL32_G_SHIFT    8
#define IM_COL32_B_SHIFT    16
#define IM_COL32_A_SHIFT    24
#define IM_COL32_A_MASK     0xFF000000
#endif
#define IM_COL32(R,G,B,A)    (((ImU32)(A)<<IM_COL32_A_SHIFT) | ((ImU32)(B)<<IM_COL32_B_SHIFT) | ((ImU32)(G)<<IM_COL32_G_SHIFT) | ((ImU32)(R)<<IM_COL32_R_SHIFT))
#define IM_COL32_WHITE       IM_COL32(255,255,255,255)  // Opaque white = 0xFFFFFFFF
#define IM_COL32_BLACK       IM_COL32(0,0,0,255)        // Opaque black
#define IM_COL32_BLACK_TRANS IM_COL32(0,0,0,0)          // Transparent black = 0x00000000

// Helper: ImColor() implicitly converts colors to either ImU32 (packed 4x1 byte) or ImVec4 (4x1 float)
// Prefer using IM_COL32() macros if you want a guaranteed compile-time ImU32 for usage with ImDrawList API.
// **Avoid storing ImColor! Store either u32 of ImVec4. This is not a full-featured color class. MAY OBSOLETE.
// **None of the ImGui API are using ImColor directly but you can use it as a convenience to pass colors in either ImU32 or ImVec4 formats. Explicitly cast to ImU32 or ImVec4 if needed.
struct ImColor
{
    ImVec4              Value;

    ImColor()                                                       { Value.x = Value.y = Value.z = Value.w = 0.0f; }
    ImColor(int r, int g, int b, int a = 255)                       { float sc = 1.0f / 255.0f; Value.x = (float)r * sc; Value.y = (float)g * sc; Value.z = (float)b * sc; Value.w = (float)a * sc; }
    ImColor(ImU32 rgba)                                             { float sc = 1.0f / 255.0f; Value.x = (float)((rgba >> IM_COL32_R_SHIFT) & 0xFF) * sc; Value.y = (float)((rgba >> IM_COL32_G_SHIFT) & 0xFF) * sc; Value.z = (float)((rgba >> IM_COL32_B_SHIFT) & 0xFF) * sc; Value.w = (float)((rgba >> IM_COL32_A_SHIFT) & 0xFF) * sc; }
    ImColor(float r, float g, float b, float a = 1.0f)              { Value.x = r; Value.y = g; Value.z = b; Value.w = a; }
    ImColor(const ImVec4& col)                                      { Value = col; }
    inline operator ImU32() const                                   { return ImGui::ColorConvertFloat4ToU32(Value); }
    inline operator ImVec4() const                                  { return Value; }

    // FIXME-OBSOLETE: May need to obsolete/cleanup those helpers.
    inline void    SetHSV(float h, float s, float v, float a = 1.0f){ ImGui::ColorConvertHSVtoRGB(h, s, v, Value.x, Value.y, Value.z); Value.w = a; }
    static ImColor HSV(float h, float s, float v, float a = 1.0f)   { float r, g, b; ImGui::ColorConvertHSVtoRGB(h, s, v, r, g, b); return ImColor(r, g, b, a); }
};

//-----------------------------------------------------------------------------
// [SECTION] Drawing API (ImDrawCmd, ImDrawIdx, ImDrawVert, ImDrawChannel, ImDrawListSplitter, ImDrawListFlags, ImDrawList, ImDrawData)
// Hold a series of drawing commands. The user provides a renderer for ImDrawData which essentially contains an array of ImDrawList.
//-----------------------------------------------------------------------------

// The maximum line width to bake anti-aliased textures for. Build atlas with ImFontAtlasFlags_NoBakedLines to disable baking.
#ifndef IM_DRAWLIST_TEX_LINES_WIDTH_MAX
#define IM_DRAWLIST_TEX_LINES_WIDTH_MAX     (63)
#endif

// ImDrawCallback: Draw callbacks for advanced uses [configurable type: override in imconfig.h]
// NB: You most likely do NOT need to use draw callbacks just to create your own widget or customized UI rendering,
// you can poke into the draw list for that! Draw callback may be useful for example to:
//  A) Change your GPU render state,
//  B) render a complex 3D scene inside a UI element without an intermediate texture/render target, etc.
// The expected behavior from your rendering function is 'if (cmd.UserCallback != NULL) { cmd.UserCallback(parent_list, cmd); } else { RenderTriangles() }'
// If you want to override the signature of ImDrawCallback, you can simply use e.g. '#define ImDrawCallback MyDrawCallback' (in imconfig.h) + update rendering backend accordingly.
#ifndef ImDrawCallback
typedef void (*ImDrawCallback)(const ImDrawList* parent_list, const ImDrawCmd* cmd);
#endif

// Special Draw callback value to request renderer backend to reset the graphics/render state.
// The renderer backend needs to handle this special value, otherwise it will crash trying to call a function at this address.
// This is useful for example if you submitted callbacks which you know have altered the render state and you want it to be restored.
// It is not done by default because they are many perfectly useful way of altering render state for imgui contents (e.g. changing shader/blending settings before an Image call).
#define ImDrawCallback_ResetRenderState     (ImDrawCallback)(-1)

// Typically, 1 command = 1 GPU draw call (unless command is a callback)
// - VtxOffset/IdxOffset: When 'io.BackendFlags & ImGuiBackendFlags_RendererHasVtxOffset' is enabled,
//   those fields allow us to render meshes larger than 64K vertices while keeping 16-bit indices.
//   Pre-1.71 backends will typically ignore the VtxOffset/IdxOffset fields.
// - The ClipRect/TextureId/VtxOffset fields must be contiguous as we memcmp() them together (this is asserted for).
struct ImDrawCmd
{
    ImVec4          ClipRect;           // 4*4  // Clipping rectangle (x1, y1, x2, y2). Subtract ImDrawData->DisplayPos to get clipping rectangle in "viewport" coordinates
    ImTextureID     TextureId;          // 4-8  // User-provided texture ID. Set by user in ImfontAtlas::SetTexID() for fonts or passed to Image*() functions. Ignore if never using images or multiple fonts atlas.
    unsigned int    VtxOffset;          // 4    // Start offset in vertex buffer. ImGuiBackendFlags_RendererHasVtxOffset: always 0, otherwise may be >0 to support meshes larger than 64K vertices with 16-bit indices.
    unsigned int    IdxOffset;          // 4    // Start offset in index buffer. Always equal to sum of ElemCount drawn so far.
    unsigned int    ElemCount;          // 4    // Number of indices (multiple of 3) to be rendered as triangles. Vertices are stored in the callee ImDrawList's vtx_buffer[] array, indices in idx_buffer[].
    ImDrawCallback  UserCallback;       // 4-8  // If != NULL, call the function instead of rendering the vertices. clip_rect and texture_id will be set normally.
    void*           UserCallbackData;   // 4-8  // The draw callback code can access this.

    ImDrawCmd() { memset(this, 0, sizeof(*this)); } // Also ensure our padding fields are zeroed

    // Since 1.83: returns ImTextureID associated with this draw call. Warning: DO NOT assume this is always same as 'TextureId' (we will change this function for an upcoming feature)
    inline ImTextureID GetTexID() const { return TextureId; }
};

// Vertex layout
#ifndef IMGUI_OVERRIDE_DRAWVERT_STRUCT_LAYOUT
struct ImDrawVert
{
    ImVec2  pos;
    ImVec2  uv;
    ImU32   col;
};
#else
// You can override the vertex format layout by defining IMGUI_OVERRIDE_DRAWVERT_STRUCT_LAYOUT in imconfig.h
// The code expect ImVec2 pos (8 bytes), ImVec2 uv (8 bytes), ImU32 col (4 bytes), but you can re-order them or add other fields as needed to simplify integration in your engine.
// The type has to be described within the macro (you can either declare the struct or use a typedef). This is because ImVec2/ImU32 are likely not declared a the time you'd want to set your type up.
// NOTE: IMGUI DOESN'T CLEAR THE STRUCTURE AND DOESN'T CALL A CONSTRUCTOR SO ANY CUSTOM FIELD WILL BE UNINITIALIZED. IF YOU ADD EXTRA FIELDS (SUCH AS A 'Z' COORDINATES) YOU WILL NEED TO CLEAR THEM DURING RENDER OR TO IGNORE THEM.
IMGUI_OVERRIDE_DRAWVERT_STRUCT_LAYOUT;
#endif

// [Internal] For use by ImDrawList
struct ImDrawCmdHeader
{
    ImVec4          ClipRect;
    ImTextureID     TextureId;
    unsigned int    VtxOffset;
};

// [Internal] For use by ImDrawListSplitter
struct ImDrawChannel
{
    ImVector<ImDrawCmd>         _CmdBuffer;
    ImVector<ImDrawIdx>         _IdxBuffer;
};


// Split/Merge functions are used to split the draw list into different layers which can be drawn into out of order.
// This is used by the Columns/Tables API, so items of each column can be batched together in a same draw call.
struct ImDrawListSplitter
{
    int                         _Current;    // Current channel number (0)
    int                         _Count;      // Number of active channels (1+)
    ImVector<ImDrawChannel>     _Channels;   // Draw channels (not resized down so _Count might be < Channels.Size)

    inline ImDrawListSplitter()  { memset(this, 0, sizeof(*this)); }
    inline ~ImDrawListSplitter() { ClearFreeMemory(); }
    inline void                 Clear() { _Current = 0; _Count = 1; } // Do not clear Channels[] so our allocations are reused next frame
    IMGUI_API void              ClearFreeMemory();
    IMGUI_API void              Split(ImDrawList* draw_list, int count);
    IMGUI_API void              Merge(ImDrawList* draw_list);
    IMGUI_API void              SetCurrentChannel(ImDrawList* draw_list, int channel_idx);
};

// Flags for ImDrawList functions
// (Legacy: bit 0 must always correspond to ImDrawFlags_Closed to be backward compatible with old API using a bool. Bits 1..3 must be unused)
enum ImDrawFlags_
{
    ImDrawFlags_None                        = 0,
    ImDrawFlags_Closed                      = 1 << 0, // PathStroke(), AddPolyline(): specify that shape should be closed (Important: this is always == 1 for legacy reason)
    ImDrawFlags_RoundCornersTopLeft         = 1 << 4, // AddRect(), AddRectFilled(), PathRect(): enable rounding top-left corner only (when rounding > 0.0f, we default to all corners). Was 0x01.
    ImDrawFlags_RoundCornersTopRight        = 1 << 5, // AddRect(), AddRectFilled(), PathRect(): enable rounding top-right corner only (when rounding > 0.0f, we default to all corners). Was 0x02.
    ImDrawFlags_RoundCornersBottomLeft      = 1 << 6, // AddRect(), AddRectFilled(), PathRect(): enable rounding bottom-left corner only (when rounding > 0.0f, we default to all corners). Was 0x04.
    ImDrawFlags_RoundCornersBottomRight     = 1 << 7, // AddRect(), AddRectFilled(), PathRect(): enable rounding bottom-right corner only (when rounding > 0.0f, we default to all corners). Wax 0x08.
    ImDrawFlags_RoundCornersNone            = 1 << 8, // AddRect(), AddRectFilled(), PathRect(): disable rounding on all corners (when rounding > 0.0f). This is NOT zero, NOT an implicit flag!
    ImDrawFlags_RoundCornersTop             = ImDrawFlags_RoundCornersTopLeft | ImDrawFlags_RoundCornersTopRight,
    ImDrawFlags_RoundCornersBottom          = ImDrawFlags_RoundCornersBottomLeft | ImDrawFlags_RoundCornersBottomRight,
    ImDrawFlags_RoundCornersLeft            = ImDrawFlags_RoundCornersBottomLeft | ImDrawFlags_RoundCornersTopLeft,
    ImDrawFlags_RoundCornersRight           = ImDrawFlags_RoundCornersBottomRight | ImDrawFlags_RoundCornersTopRight,
    ImDrawFlags_RoundCornersAll             = ImDrawFlags_RoundCornersTopLeft | ImDrawFlags_RoundCornersTopRight | ImDrawFlags_RoundCornersBottomLeft | ImDrawFlags_RoundCornersBottomRight,
    ImDrawFlags_RoundCornersDefault_        = ImDrawFlags_RoundCornersAll, // Default to ALL corners if none of the _RoundCornersXX flags are specified.
    ImDrawFlags_RoundCornersMask_           = ImDrawFlags_RoundCornersAll | ImDrawFlags_RoundCornersNone
};

// Flags for ImDrawList instance. Those are set automatically by ImGui:: functions from ImGuiIO settings, and generally not manipulated directly.
// It is however possible to temporarily alter flags between calls to ImDrawList:: functions.
enum ImDrawListFlags_
{
    ImDrawListFlags_None                    = 0,
    ImDrawListFlags_AntiAliasedLines        = 1 << 0,  // Enable anti-aliased lines/borders (*2 the number of triangles for 1.0f wide line or lines thin enough to be drawn using textures, otherwise *3 the number of triangles)
    ImDrawListFlags_AntiAliasedLinesUseTex  = 1 << 1,  // Enable anti-aliased lines/borders using textures when possible. Require backend to render with bilinear filtering.
    ImDrawListFlags_AntiAliasedFill         = 1 << 2,  // Enable anti-aliased edge around filled shapes (rounded rectangles, circles).
    ImDrawListFlags_AllowVtxOffset          = 1 << 3   // Can emit 'VtxOffset > 0' to allow large meshes. Set when 'ImGuiBackendFlags_RendererHasVtxOffset' is enabled.
};

// Draw command list
// This is the low-level list of polygons that ImGui:: functions are filling. At the end of the frame,
// all command lists are passed to your ImGuiIO::RenderDrawListFn function for rendering.
// Each dear imgui window contains its own ImDrawList. You can use ImGui::GetWindowDrawList() to
// access the current window draw list and draw custom primitives.
// You can interleave normal ImGui:: calls and adding primitives to the current draw list.
// In single viewport mode, top-left is == GetMainViewport()->Pos (generally 0,0), bottom-right is == GetMainViewport()->Pos+Size (generally io.DisplaySize).
// You are totally free to apply whatever transformation matrix to want to the data (depending on the use of the transformation you may want to apply it to ClipRect as well!)
// Important: Primitives are always added to the list and not culled (culling is done at higher-level by ImGui:: functions), if you use this API a lot consider coarse culling your drawn objects.
struct ImDrawList
{
    // This is what you have to render
    ImVector<ImDrawCmd>     CmdBuffer;          // Draw commands. Typically 1 command = 1 GPU draw call, unless the command is a callback.
    ImVector<ImDrawIdx>     IdxBuffer;          // Index buffer. Each command consume ImDrawCmd::ElemCount of those
    ImVector<ImDrawVert>    VtxBuffer;          // Vertex buffer.
    ImDrawListFlags         Flags;              // Flags, you may poke into these to adjust anti-aliasing settings per-primitive.

    // [Internal, used while building lists]
    unsigned int            _VtxCurrentIdx;     // [Internal] generally == VtxBuffer.Size unless we are past 64K vertices, in which case this gets reset to 0.
    const ImDrawListSharedData* _Data;          // Pointer to shared draw data (you can use ImGui::GetDrawListSharedData() to get the one from current ImGui context)
    const char*             _OwnerName;         // Pointer to owner window's name for debugging
    ImDrawVert*             _VtxWritePtr;       // [Internal] point within VtxBuffer.Data after each add command (to avoid using the ImVector<> operators too much)
    ImDrawIdx*              _IdxWritePtr;       // [Internal] point within IdxBuffer.Data after each add command (to avoid using the ImVector<> operators too much)
    ImVector<ImVec4>        _ClipRectStack;     // [Internal]
    ImVector<ImTextureID>   _TextureIdStack;    // [Internal]
    ImVector<ImVec2>        _Path;              // [Internal] current path building
    ImDrawCmdHeader         _CmdHeader;         // [Internal] template of active commands. Fields should match those of CmdBuffer.back().
    ImDrawListSplitter      _Splitter;          // [Internal] for channels api (note: prefer using your own persistent instance of ImDrawListSplitter!)
    float                   _FringeScale;       // [Internal] anti-alias fringe is scaled by this value, this helps to keep things sharp while zooming at vertex buffer content

    // If you want to create ImDrawList instances, pass them ImGui::GetDrawListSharedData() or create and use your own ImDrawListSharedData (so you can use ImDrawList without ImGui)
    ImDrawList(const ImDrawListSharedData* shared_data) { memset(this, 0, sizeof(*this)); _Data = shared_data; }

    ~ImDrawList() { _ClearFreeMemory(); }
    IMGUI_API void  PushClipRect(ImVec2 clip_rect_min, ImVec2 clip_rect_max, bool intersect_with_current_clip_rect = false);  // Render-level scissoring. This is passed down to your render function but not used for CPU-side coarse clipping. Prefer using higher-level ImGui::PushClipRect() to affect logic (hit-testing and widget culling)
    IMGUI_API void  PushClipRectFullScreen();
    IMGUI_API void  PopClipRect();
    IMGUI_API void  PushTextureID(ImTextureID texture_id);
    IMGUI_API void  PopTextureID();
    inline ImVec2   GetClipRectMin() const { const ImVec4& cr = _ClipRectStack.back(); return ImVec2(cr.x, cr.y); }
    inline ImVec2   GetClipRectMax() const { const ImVec4& cr = _ClipRectStack.back(); return ImVec2(cr.z, cr.w); }

    // Primitives
    // - For rectangular primitives, "p_min" and "p_max" represent the upper-left and lower-right corners.
    // - For circle primitives, use "num_segments == 0" to automatically calculate tessellation (preferred).
    //   In older versions (until Dear ImGui 1.77) the AddCircle functions defaulted to num_segments == 12.
    //   In future versions we will use textures to provide cheaper and higher-quality circles.
    //   Use AddNgon() and AddNgonFilled() functions if you need to guaranteed a specific number of sides.
    IMGUI_API void  AddLine(const ImVec2& p1, const ImVec2& p2, ImU32 col, float thickness = 1.0f);
    IMGUI_API void  AddRect(const ImVec2& p_min, const ImVec2& p_max, ImU32 col, float rounding = 0.0f, ImDrawFlags flags = 0, float thickness = 1.0f);   // a: upper-left, b: lower-right (== upper-left + size)
    IMGUI_API void  AddRectFilled(const ImVec2& p_min, const ImVec2& p_max, ImU32 col, float rounding = 0.0f, ImDrawFlags flags = 0);                     // a: upper-left, b: lower-right (== upper-left + size)
    IMGUI_API void  AddRectFilledMultiColor(const ImVec2& p_min, const ImVec2& p_max, ImU32 col_upr_left, ImU32 col_upr_right, ImU32 col_bot_right, ImU32 col_bot_left);
    IMGUI_API void  AddQuad(const ImVec2& p1, const ImVec2& p2, const ImVec2& p3, const ImVec2& p4, ImU32 col, float thickness = 1.0f);
    IMGUI_API void  AddQuadFilled(const ImVec2& p1, const ImVec2& p2, const ImVec2& p3, const ImVec2& p4, ImU32 col);
    IMGUI_API void  AddTriangle(const ImVec2& p1, const ImVec2& p2, const ImVec2& p3, ImU32 col, float thickness = 1.0f);
    IMGUI_API void  AddTriangleFilled(const ImVec2& p1, const ImVec2& p2, const ImVec2& p3, ImU32 col);
    IMGUI_API void  AddCircle(const ImVec2& center, float radius, ImU32 col, int num_segments = 0, float thickness = 1.0f);
    IMGUI_API void  AddCircleFilled(const ImVec2& center, float radius, ImU32 col, int num_segments = 0);
    IMGUI_API void  AddNgon(const ImVec2& center, float radius, ImU32 col, int num_segments, float thickness = 1.0f);
    IMGUI_API void  AddNgonFilled(const ImVec2& center, float radius, ImU32 col, int num_segments);
    IMGUI_API void  AddText(const ImVec2& pos, ImU32 col, const char* text_begin, const char* text_end = NULL);
    IMGUI_API void  AddText(const ImFont* font, float font_size, const ImVec2& pos, ImU32 col, const char* text_begin, const char* text_end = NULL, float wrap_width = 0.0f, const ImVec4* cpu_fine_clip_rect = NULL);
    IMGUI_API void  AddPolyline(const ImVec2* points, int num_points, ImU32 col, ImDrawFlags flags, float thickness);
    IMGUI_API void  AddConvexPolyFilled(const ImVec2* points, int num_points, ImU32 col); // Note: Anti-aliased filling requires points to be in clockwise order.
    IMGUI_API void  AddBezierCubic(const ImVec2& p1, const ImVec2& p2, const ImVec2& p3, const ImVec2& p4, ImU32 col, float thickness, int num_segments = 0); // Cubic Bezier (4 control points)
    IMGUI_API void  AddBezierQuadratic(const ImVec2& p1, const ImVec2& p2, const ImVec2& p3, ImU32 col, float thickness, int num_segments = 0);               // Quadratic Bezier (3 control points)

    // Image primitives
    // - Read FAQ to understand what ImTextureID is.
    // - "p_min" and "p_max" represent the upper-left and lower-right corners of the rectangle.
    // - "uv_min" and "uv_max" represent the normalized texture coordinates to use for those corners. Using (0,0)->(1,1) texture coordinates will generally display the entire texture.
    IMGUI_API void  AddImage(ImTextureID user_texture_id, const ImVec2& p_min, const ImVec2& p_max, const ImVec2& uv_min = ImVec2(0, 0), const ImVec2& uv_max = ImVec2(1, 1), ImU32 col = IM_COL32_WHITE);
    IMGUI_API void  AddImageQuad(ImTextureID user_texture_id, const ImVec2& p1, const ImVec2& p2, const ImVec2& p3, const ImVec2& p4, const ImVec2& uv1 = ImVec2(0, 0), const ImVec2& uv2 = ImVec2(1, 0), const ImVec2& uv3 = ImVec2(1, 1), const ImVec2& uv4 = ImVec2(0, 1), ImU32 col = IM_COL32_WHITE);
    IMGUI_API void  AddImageRounded(ImTextureID user_texture_id, const ImVec2& p_min, const ImVec2& p_max, const ImVec2& uv_min, const ImVec2& uv_max, ImU32 col, float rounding, ImDrawFlags flags = 0);

    // Stateful path API, add points then finish with PathFillConvex() or PathStroke()
    inline    void  PathClear()                                                 { _Path.Size = 0; }
    inline    void  PathLineTo(const ImVec2& pos)                               { _Path.push_back(pos); }
    inline    void  PathLineToMergeDuplicate(const ImVec2& pos)                 { if (_Path.Size == 0 || memcmp(&_Path.Data[_Path.Size - 1], &pos, 8) != 0) _Path.push_back(pos); }
    inline    void  PathFillConvex(ImU32 col)                                   { AddConvexPolyFilled(_Path.Data, _Path.Size, col); _Path.Size = 0; }  // Note: Anti-aliased filling requires points to be in clockwise order.
    inline    void  PathStroke(ImU32 col, ImDrawFlags flags = 0, float thickness = 1.0f) { AddPolyline(_Path.Data, _Path.Size, col, flags, thickness); _Path.Size = 0; }
    IMGUI_API void  PathArcTo(const ImVec2& center, float radius, float a_min, float a_max, int num_segments = 0);
    IMGUI_API void  PathArcToFast(const ImVec2& center, float radius, int a_min_of_12, int a_max_of_12);                // Use precomputed angles for a 12 steps circle
    IMGUI_API void  PathBezierCubicCurveTo(const ImVec2& p2, const ImVec2& p3, const ImVec2& p4, int num_segments = 0); // Cubic Bezier (4 control points)
    IMGUI_API void  PathBezierQuadraticCurveTo(const ImVec2& p2, const ImVec2& p3, int num_segments = 0);               // Quadratic Bezier (3 control points)
    IMGUI_API void  PathRect(const ImVec2& rect_min, const ImVec2& rect_max, float rounding = 0.0f, ImDrawFlags flags = 0);

    // Advanced
    IMGUI_API void  AddCallback(ImDrawCallback callback, void* callback_data);  // Your rendering function must check for 'UserCallback' in ImDrawCmd and call the function instead of rendering triangles.
    IMGUI_API void  AddDrawCmd();                                               // This is useful if you need to forcefully create a new draw call (to allow for dependent rendering / blending). Otherwise primitives are merged into the same draw-call as much as possible
    IMGUI_API ImDrawList* CloneOutput() const;                                  // Create a clone of the CmdBuffer/IdxBuffer/VtxBuffer.

    // Advanced: Channels
    // - Use to split render into layers. By switching channels to can render out-of-order (e.g. submit FG primitives before BG primitives)
    // - Use to minimize draw calls (e.g. if going back-and-forth between multiple clipping rectangles, prefer to append into separate channels then merge at the end)
    // - FIXME-OBSOLETE: This API shouldn't have been in ImDrawList in the first place!
    //   Prefer using your own persistent instance of ImDrawListSplitter as you can stack them.
    //   Using the ImDrawList::ChannelsXXXX you cannot stack a split over another.
    inline void     ChannelsSplit(int count)    { _Splitter.Split(this, count); }
    inline void     ChannelsMerge()             { _Splitter.Merge(this); }
    inline void     ChannelsSetCurrent(int n)   { _Splitter.SetCurrentChannel(this, n); }

    // Advanced: Primitives allocations
    // - We render triangles (three vertices)
    // - All primitives needs to be reserved via PrimReserve() beforehand.
    IMGUI_API void  PrimReserve(int idx_count, int vtx_count);
    IMGUI_API void  PrimUnreserve(int idx_count, int vtx_count);
    IMGUI_API void  PrimRect(const ImVec2& a, const ImVec2& b, ImU32 col);      // Axis aligned rectangle (composed of two triangles)
    IMGUI_API void  PrimRectUV(const ImVec2& a, const ImVec2& b, const ImVec2& uv_a, const ImVec2& uv_b, ImU32 col);
    IMGUI_API void  PrimQuadUV(const ImVec2& a, const ImVec2& b, const ImVec2& c, const ImVec2& d, const ImVec2& uv_a, const ImVec2& uv_b, const ImVec2& uv_c, const ImVec2& uv_d, ImU32 col);
    inline    void  PrimWriteVtx(const ImVec2& pos, const ImVec2& uv, ImU32 col)    { _VtxWritePtr->pos = pos; _VtxWritePtr->uv = uv; _VtxWritePtr->col = col; _VtxWritePtr++; _VtxCurrentIdx++; }
    inline    void  PrimWriteIdx(ImDrawIdx idx)                                     { *_IdxWritePtr = idx; _IdxWritePtr++; }
    inline    void  PrimVtx(const ImVec2& pos, const ImVec2& uv, ImU32 col)         { PrimWriteIdx((ImDrawIdx)_VtxCurrentIdx); PrimWriteVtx(pos, uv, col); } // Write vertex with unique index

#ifndef IMGUI_DISABLE_OBSOLETE_FUNCTIONS
    inline    void  AddBezierCurve(const ImVec2& p1, const ImVec2& p2, const ImVec2& p3, const ImVec2& p4, ImU32 col, float thickness, int num_segments = 0) { AddBezierCubic(p1, p2, p3, p4, col, thickness, num_segments); }
    inline    void  PathBezierCurveTo(const ImVec2& p2, const ImVec2& p3, const ImVec2& p4, int num_segments = 0) { PathBezierCubicCurveTo(p2, p3, p4, num_segments); }
#endif

    // [Internal helpers]
    IMGUI_API void  _ResetForNewFrame();
    IMGUI_API void  _ClearFreeMemory();
    IMGUI_API void  _PopUnusedDrawCmd();
    IMGUI_API void  _TryMergeDrawCmds();
    IMGUI_API void  _OnChangedClipRect();
    IMGUI_API void  _OnChangedTextureID();
    IMGUI_API void  _OnChangedVtxOffset();
    IMGUI_API int   _CalcCircleAutoSegmentCount(float radius) const;
    IMGUI_API void  _PathArcToFastEx(const ImVec2& center, float radius, int a_min_sample, int a_max_sample, int a_step);
    IMGUI_API void  _PathArcToN(const ImVec2& center, float radius, float a_min, float a_max, int num_segments);
};

// All draw data to render a Dear ImGui frame
// (NB: the style and the naming convention here is a little inconsistent, we currently preserve them for backward compatibility purpose,
// as this is one of the oldest structure exposed by the library! Basically, ImDrawList == CmdList)
struct ImDrawData
{
    bool            Valid;                  // Only valid after Render() is called and before the next NewFrame() is called.
    int             CmdListsCount;          // Number of ImDrawList* to render
    int             TotalIdxCount;          // For convenience, sum of all ImDrawList's IdxBuffer.Size
    int             TotalVtxCount;          // For convenience, sum of all ImDrawList's VtxBuffer.Size
    ImDrawList**    CmdLists;               // Array of ImDrawList* to render. The ImDrawList are owned by ImGuiContext and only pointed to from here.
    ImVec2          DisplayPos;             // Top-left position of the viewport to render (== top-left of the orthogonal projection matrix to use) (== GetMainViewport()->Pos for the main viewport, == (0.0) in most single-viewport applications)
    ImVec2          DisplaySize;            // Size of the viewport to render (== GetMainViewport()->Size for the main viewport, == io.DisplaySize in most single-viewport applications)
    ImVec2          FramebufferScale;       // Amount of pixels for each unit of DisplaySize. Based on io.DisplayFramebufferScale. Generally (1,1) on normal display, (2,2) on OSX with Retina display.
    ImGuiViewport*  OwnerViewport;          // Viewport carrying the ImDrawData instance, might be of use to the renderer (generally not).

    // Functions
    ImDrawData()    { Clear(); }
    void Clear()    { memset(this, 0, sizeof(*this)); }     // The ImDrawList are owned by ImGuiContext!
    IMGUI_API void  DeIndexAllBuffers();                    // Helper to convert all buffers from indexed to non-indexed, in case you cannot render indexed. Note: this is slow and most likely a waste of resources. Always prefer indexed rendering!
    IMGUI_API void  ScaleClipRects(const ImVec2& fb_scale); // Helper to scale the ClipRect field of each ImDrawCmd. Use if your final output buffer is at a different scale than Dear ImGui expects, or if there is a difference between your window resolution and framebuffer resolution.
};

//-----------------------------------------------------------------------------
// [SECTION] Font API (ImFontConfig, ImFontGlyph, ImFontAtlasFlags, ImFontAtlas, ImFontGlyphRangesBuilder, ImFont)
//-----------------------------------------------------------------------------

struct ImFontConfig
{
    void*           FontData;               //          // TTF/OTF data
    int             FontDataSize;           //          // TTF/OTF data size
    bool            FontDataOwnedByAtlas;   // true     // TTF/OTF data ownership taken by the container ImFontAtlas (will delete memory itself).
    int             FontNo;                 // 0        // Index of font within TTF/OTF file
    float           SizePixels;             //          // Size in pixels for rasterizer (more or less maps to the resulting font height).
    int             OversampleH;            // 3        // Rasterize at higher quality for sub-pixel positioning. Note the difference between 2 and 3 is minimal so you can reduce this to 2 to save memory. Read https://github.com/nothings/stb/blob/master/tests/oversample/README.md for details.
    int             OversampleV;            // 1        // Rasterize at higher quality for sub-pixel positioning. This is not really useful as we don't use sub-pixel positions on the Y axis.
    bool            PixelSnapH;             // false    // Align every glyph to pixel boundary. Useful e.g. if you are merging a non-pixel aligned font with the default font. If enabled, you can set OversampleH/V to 1.
    ImVec2          GlyphExtraSpacing;      // 0, 0     // Extra spacing (in pixels) between glyphs. Only X axis is supported for now.
    ImVec2          GlyphOffset;            // 0, 0     // Offset all glyphs from this font input.
    const ImWchar*  GlyphRanges;            // NULL     // Pointer to a user-provided list of Unicode range (2 value per range, values are inclusive, zero-terminated list). THE ARRAY DATA NEEDS TO PERSIST AS LONG AS THE FONT IS ALIVE.
    float           GlyphMinAdvanceX;       // 0        // Minimum AdvanceX for glyphs, set Min to align font icons, set both Min/Max to enforce mono-space font
    float           GlyphMaxAdvanceX;       // FLT_MAX  // Maximum AdvanceX for glyphs
    bool            MergeMode;              // false    // Merge into previous ImFont, so you can combine multiple inputs font into one ImFont (e.g. ASCII font + icons + Japanese glyphs). You may want to use GlyphOffset.y when merge font of different heights.
    unsigned int    FontBuilderFlags;       // 0        // Settings for custom font builder. THIS IS BUILDER IMPLEMENTATION DEPENDENT. Leave as zero if unsure.
    float           RasterizerMultiply;     // 1.0f     // Brighten (>1.0f) or darken (<1.0f) font output. Brightening small fonts may be a good workaround to make them more readable.
    ImWchar         EllipsisChar;           // -1       // Explicitly specify unicode codepoint of ellipsis character. When fonts are being merged first specified ellipsis will be used.

    // [Internal]
    char            Name[40];               // Name (strictly to ease debugging)
    ImFont*         DstFont;

    IMGUI_API ImFontConfig();
};

// Hold rendering data for one glyph.
// (Note: some language parsers may fail to convert the 31+1 bitfield members, in this case maybe drop store a single u32 or we can rework this)
struct ImFontGlyph
{
    unsigned int    Colored : 1;        // Flag to indicate glyph is colored and should generally ignore tinting (make it usable with no shift on little-endian as this is used in loops)
    unsigned int    Visible : 1;        // Flag to indicate glyph has no visible pixels (e.g. space). Allow early out when rendering.
    unsigned int    Codepoint : 30;     // 0x0000..0x10FFFF
    float           AdvanceX;           // Distance to next character (= data from font + ImFontConfig::GlyphExtraSpacing.x baked in)
    float           X0, Y0, X1, Y1;     // Glyph corners
    float           U0, V0, U1, V1;     // Texture coordinates
};

// Helper to build glyph ranges from text/string data. Feed your application strings/characters to it then call BuildRanges().
// This is essentially a tightly packed of vector of 64k booleans = 8KB storage.
struct ImFontGlyphRangesBuilder
{
    ImVector<ImU32> UsedChars;            // Store 1-bit per Unicode code point (0=unused, 1=used)

    ImFontGlyphRangesBuilder()              { Clear(); }
    inline void     Clear()                 { int size_in_bytes = (IM_UNICODE_CODEPOINT_MAX + 1) / 8; UsedChars.resize(size_in_bytes / (int)sizeof(ImU32)); memset(UsedChars.Data, 0, (size_t)size_in_bytes); }
    inline bool     GetBit(size_t n) const  { int off = (int)(n >> 5); ImU32 mask = 1u << (n & 31); return (UsedChars[off] & mask) != 0; }  // Get bit n in the array
    inline void     SetBit(size_t n)        { int off = (int)(n >> 5); ImU32 mask = 1u << (n & 31); UsedChars[off] |= mask; }               // Set bit n in the array
    inline void     AddChar(ImWchar c)      { SetBit(c); }                      // Add character
    IMGUI_API void  AddText(const char* text, const char* text_end = NULL);     // Add string (each character of the UTF-8 string are added)
    IMGUI_API void  AddRanges(const ImWchar* ranges);                           // Add ranges, e.g. builder.AddRanges(ImFontAtlas::GetGlyphRangesDefault()) to force add all of ASCII/Latin+Ext
    IMGUI_API void  BuildRanges(ImVector<ImWchar>* out_ranges);                 // Output new ranges
};

// See ImFontAtlas::AddCustomRectXXX functions.
struct ImFontAtlasCustomRect
{
    unsigned short  Width, Height;  // Input    // Desired rectangle dimension
    unsigned short  X, Y;           // Output   // Packed position in Atlas
    unsigned int    GlyphID;        // Input    // For custom font glyphs only (ID < 0x110000)
    float           GlyphAdvanceX;  // Input    // For custom font glyphs only: glyph xadvance
    ImVec2          GlyphOffset;    // Input    // For custom font glyphs only: glyph display offset
    ImFont*         Font;           // Input    // For custom font glyphs only: target font
    ImFontAtlasCustomRect()         { Width = Height = 0; X = Y = 0xFFFF; GlyphID = 0; GlyphAdvanceX = 0.0f; GlyphOffset = ImVec2(0, 0); Font = NULL; }
    bool IsPacked() const           { return X != 0xFFFF; }
};

// Flags for ImFontAtlas build
enum ImFontAtlasFlags_
{
    ImFontAtlasFlags_None               = 0,
    ImFontAtlasFlags_NoPowerOfTwoHeight = 1 << 0,   // Don't round the height to next power of two
    ImFontAtlasFlags_NoMouseCursors     = 1 << 1,   // Don't build software mouse cursors into the atlas (save a little texture memory)
    ImFontAtlasFlags_NoBakedLines       = 1 << 2    // Don't build thick line textures into the atlas (save a little texture memory). The AntiAliasedLinesUseTex features uses them, otherwise they will be rendered using polygons (more expensive for CPU/GPU).
};

// Load and rasterize multiple TTF/OTF fonts into a same texture. The font atlas will build a single texture holding:
//  - One or more fonts.
//  - Custom graphics data needed to render the shapes needed by Dear ImGui.
//  - Mouse cursor shapes for software cursor rendering (unless setting 'Flags |= ImFontAtlasFlags_NoMouseCursors' in the font atlas).
// It is the user-code responsibility to setup/build the atlas, then upload the pixel data into a texture accessible by your graphics api.
//  - Optionally, call any of the AddFont*** functions. If you don't call any, the default font embedded in the code will be loaded for you.
//  - Call GetTexDataAsAlpha8() or GetTexDataAsRGBA32() to build and retrieve pixels data.
//  - Upload the pixels data into a texture within your graphics system (see imgui_impl_xxxx.cpp examples)
//  - Call SetTexID(my_tex_id); and pass the pointer/identifier to your texture in a format natural to your graphics API.
//    This value will be passed back to you during rendering to identify the texture. Read FAQ entry about ImTextureID for more details.
// Common pitfalls:
// - If you pass a 'glyph_ranges' array to AddFont*** functions, you need to make sure that your array persist up until the
//   atlas is build (when calling GetTexData*** or Build()). We only copy the pointer, not the data.
// - Important: By default, AddFontFromMemoryTTF() takes ownership of the data. Even though we are not writing to it, we will free the pointer on destruction.
//   You can set font_cfg->FontDataOwnedByAtlas=false to keep ownership of your data and it won't be freed,
// - Even though many functions are suffixed with "TTF", OTF data is supported just as well.
// - This is an old API and it is currently awkward for those and and various other reasons! We will address them in the future!
struct ImFontAtlas
{
    IMGUI_API ImFontAtlas();
    IMGUI_API ~ImFontAtlas();
    IMGUI_API ImFont*           AddFont(const ImFontConfig* font_cfg);
    IMGUI_API ImFont*           AddFontDefault(const ImFontConfig* font_cfg = NULL);
    IMGUI_API ImFont*           AddFontFromFileTTF(const char* filename, float size_pixels, const ImFontConfig* font_cfg = NULL, const ImWchar* glyph_ranges = NULL);
    IMGUI_API ImFont*           AddFontFromMemoryTTF(void* font_data, int font_size, float size_pixels, const ImFontConfig* font_cfg = NULL, const ImWchar* glyph_ranges = NULL); // Note: Transfer ownership of 'ttf_data' to ImFontAtlas! Will be deleted after destruction of the atlas. Set font_cfg->FontDataOwnedByAtlas=false to keep ownership of your data and it won't be freed.
    IMGUI_API ImFont*           AddFontFromMemoryCompressedTTF(const void* compressed_font_data, int compressed_font_size, float size_pixels, const ImFontConfig* font_cfg = NULL, const ImWchar* glyph_ranges = NULL); // 'compressed_font_data' still owned by caller. Compress with binary_to_compressed_c.cpp.
    IMGUI_API ImFont*           AddFontFromMemoryCompressedBase85TTF(const char* compressed_font_data_base85, float size_pixels, const ImFontConfig* font_cfg = NULL, const ImWchar* glyph_ranges = NULL);              // 'compressed_font_data_base85' still owned by caller. Compress with binary_to_compressed_c.cpp with -base85 parameter.
    IMGUI_API void              ClearInputData();           // Clear input data (all ImFontConfig structures including sizes, TTF data, glyph ranges, etc.) = all the data used to build the texture and fonts.
    IMGUI_API void              ClearTexData();             // Clear output texture data (CPU side). Saves RAM once the texture has been copied to graphics memory.
    IMGUI_API void              ClearFonts();               // Clear output font data (glyphs storage, UV coordinates).
    IMGUI_API void              Clear();                    // Clear all input and output.

    // Build atlas, retrieve pixel data.
    // User is in charge of copying the pixels into graphics memory (e.g. create a texture with your engine). Then store your texture handle with SetTexID().
    // The pitch is always = Width * BytesPerPixels (1 or 4)
    // Building in RGBA32 format is provided for convenience and compatibility, but note that unless you manually manipulate or copy color data into
    // the texture (e.g. when using the AddCustomRect*** api), then the RGB pixels emitted will always be white (~75% of memory/bandwidth waste.
    IMGUI_API bool              Build();                    // Build pixels data. This is called automatically for you by the GetTexData*** functions.
    IMGUI_API void              GetTexDataAsAlpha8(unsigned char** out_pixels, int* out_width, int* out_height, int* out_bytes_per_pixel = NULL);  // 1 byte per-pixel
    IMGUI_API void              GetTexDataAsRGBA32(unsigned char** out_pixels, int* out_width, int* out_height, int* out_bytes_per_pixel = NULL);  // 4 bytes-per-pixel
    bool                        IsBuilt() const             { return Fonts.Size > 0 && TexReady; } // Bit ambiguous: used to detect when user didn't built texture but effectively we should check TexID != 0 except that would be backend dependent...
    void                        SetTexID(ImTextureID id)    { TexID = id; }

    //-------------------------------------------
    // Glyph Ranges
    //-------------------------------------------

    // Helpers to retrieve list of common Unicode ranges (2 value per range, values are inclusive, zero-terminated list)
    // NB: Make sure that your string are UTF-8 and NOT in your local code page. In C++11, you can create UTF-8 string literal using the u8"Hello world" syntax. See FAQ for details.
    // NB: Consider using ImFontGlyphRangesBuilder to build glyph ranges from textual data.
    IMGUI_API const ImWchar*    GetGlyphRangesDefault();                // Basic Latin, Extended Latin
    IMGUI_API const ImWchar*    GetGlyphRangesKorean();                 // Default + Korean characters
    IMGUI_API const ImWchar*    GetGlyphRangesJapanese();               // Default + Hiragana, Katakana, Half-Width, Selection of 2999 Ideographs
    IMGUI_API const ImWchar*    GetGlyphRangesChineseFull();            // Default + Half-Width + Japanese Hiragana/Katakana + full set of about 21000 CJK Unified Ideographs
    IMGUI_API const ImWchar*    GetGlyphRangesChineseSimplifiedCommon();// Default + Half-Width + Japanese Hiragana/Katakana + set of 2500 CJK Unified Ideographs for common simplified Chinese
    IMGUI_API const ImWchar*    GetGlyphRangesCyrillic();               // Default + about 400 Cyrillic characters
    IMGUI_API const ImWchar*    GetGlyphRangesThai();                   // Default + Thai characters
    IMGUI_API const ImWchar*    GetGlyphRangesVietnamese();             // Default + Vietnamese characters

    //-------------------------------------------
    // [BETA] Custom Rectangles/Glyphs API
    //-------------------------------------------

    // You can request arbitrary rectangles to be packed into the atlas, for your own purposes.
    // - After calling Build(), you can query the rectangle position and render your pixels.
    // - If you render colored output, set 'atlas->TexPixelsUseColors = true' as this may help some backends decide of prefered texture format.
    // - You can also request your rectangles to be mapped as font glyph (given a font + Unicode point),
    //   so you can render e.g. custom colorful icons and use them as regular glyphs.
    // - Read docs/FONTS.md for more details about using colorful icons.
    // - Note: this API may be redesigned later in order to support multi-monitor varying DPI settings.
    IMGUI_API int               AddCustomRectRegular(int width, int height);
    IMGUI_API int               AddCustomRectFontGlyph(ImFont* font, ImWchar id, int width, int height, float advance_x, const ImVec2& offset = ImVec2(0, 0));
    ImFontAtlasCustomRect*      GetCustomRectByIndex(int index) { IM_ASSERT(index >= 0); return &CustomRects[index]; }

    // [Internal]
    IMGUI_API void              CalcCustomRectUV(const ImFontAtlasCustomRect* rect, ImVec2* out_uv_min, ImVec2* out_uv_max) const;
    IMGUI_API bool              GetMouseCursorTexData(ImGuiMouseCursor cursor, ImVec2* out_offset, ImVec2* out_size, ImVec2 out_uv_border[2], ImVec2 out_uv_fill[2]);

    //-------------------------------------------
    // Members
    //-------------------------------------------

    ImFontAtlasFlags            Flags;              // Build flags (see ImFontAtlasFlags_)
    ImTextureID                 TexID;              // User data to refer to the texture once it has been uploaded to user's graphic systems. It is passed back to you during rendering via the ImDrawCmd structure.
    int                         TexDesiredWidth;    // Texture width desired by user before Build(). Must be a power-of-two. If have many glyphs your graphics API have texture size restrictions you may want to increase texture width to decrease height.
    int                         TexGlyphPadding;    // Padding between glyphs within texture in pixels. Defaults to 1. If your rendering method doesn't rely on bilinear filtering you may set this to 0.
    bool                        Locked;             // Marked as Locked by ImGui::NewFrame() so attempt to modify the atlas will assert.

    // [Internal]
    // NB: Access texture data via GetTexData*() calls! Which will setup a default font for you.
    bool                        TexReady;           // Set when texture was built matching current font input
    bool                        TexPixelsUseColors; // Tell whether our texture data is known to use colors (rather than just alpha channel), in order to help backend select a format.
    unsigned char*              TexPixelsAlpha8;    // 1 component per pixel, each component is unsigned 8-bit. Total size = TexWidth * TexHeight
    unsigned int*               TexPixelsRGBA32;    // 4 component per pixel, each component is unsigned 8-bit. Total size = TexWidth * TexHeight * 4
    int                         TexWidth;           // Texture width calculated during Build().
    int                         TexHeight;          // Texture height calculated during Build().
    ImVec2                      TexUvScale;         // = (1.0f/TexWidth, 1.0f/TexHeight)
    ImVec2                      TexUvWhitePixel;    // Texture coordinates to a white pixel
    ImVector<ImFont*>           Fonts;              // Hold all the fonts returned by AddFont*. Fonts[0] is the default font upon calling ImGui::NewFrame(), use ImGui::PushFont()/PopFont() to change the current font.
    ImVector<ImFontAtlasCustomRect> CustomRects;    // Rectangles for packing custom texture data into the atlas.
    ImVector<ImFontConfig>      ConfigData;         // Configuration data
    ImVec4                      TexUvLines[IM_DRAWLIST_TEX_LINES_WIDTH_MAX + 1];  // UVs for baked anti-aliased lines

    // [Internal] Font builder
    const ImFontBuilderIO*      FontBuilderIO;      // Opaque interface to a font builder (default to stb_truetype, can be changed to use FreeType by defining IMGUI_ENABLE_FREETYPE).
    unsigned int                FontBuilderFlags;   // Shared flags (for all fonts) for custom font builder. THIS IS BUILD IMPLEMENTATION DEPENDENT. Per-font override is also available in ImFontConfig.

    // [Internal] Packing data
    int                         PackIdMouseCursors; // Custom texture rectangle ID for white pixel and mouse cursors
    int                         PackIdLines;        // Custom texture rectangle ID for baked anti-aliased lines

#ifndef IMGUI_DISABLE_OBSOLETE_FUNCTIONS
    typedef ImFontAtlasCustomRect    CustomRect;         // OBSOLETED in 1.72+
    //typedef ImFontGlyphRangesBuilder GlyphRangesBuilder; // OBSOLETED in 1.67+
#endif
};

// Font runtime data and rendering
// ImFontAtlas automatically loads a default embedded font for you when you call GetTexDataAsAlpha8() or GetTexDataAsRGBA32().
struct ImFont
{
    // Members: Hot ~20/24 bytes (for CalcTextSize)
    ImVector<float>             IndexAdvanceX;      // 12-16 // out //            // Sparse. Glyphs->AdvanceX in a directly indexable way (cache-friendly for CalcTextSize functions which only this this info, and are often bottleneck in large UI).
    float                       FallbackAdvanceX;   // 4     // out // = FallbackGlyph->AdvanceX
    float                       FontSize;           // 4     // in  //            // Height of characters/line, set during loading (don't change after loading)

    // Members: Hot ~28/40 bytes (for CalcTextSize + render loop)
    ImVector<ImWchar>           IndexLookup;        // 12-16 // out //            // Sparse. Index glyphs by Unicode code-point.
    ImVector<ImFontGlyph>       Glyphs;             // 12-16 // out //            // All glyphs.
    const ImFontGlyph*          FallbackGlyph;      // 4-8   // out // = FindGlyph(FontFallbackChar)

    // Members: Cold ~32/40 bytes
    ImFontAtlas*                ContainerAtlas;     // 4-8   // out //            // What we has been loaded into
    const ImFontConfig*         ConfigData;         // 4-8   // in  //            // Pointer within ContainerAtlas->ConfigData
    short                       ConfigDataCount;    // 2     // in  // ~ 1        // Number of ImFontConfig involved in creating this font. Bigger than 1 when merging multiple font sources into one ImFont.
    ImWchar                     FallbackChar;       // 2     // out // = FFFD/'?' // Character used if a glyph isn't found.
    ImWchar                     EllipsisChar;       // 2     // out // = '...'    // Character used for ellipsis rendering.
    ImWchar                     DotChar;            // 2     // out // = '.'      // Character used for ellipsis rendering (if a single '...' character isn't found)
    bool                        DirtyLookupTables;  // 1     // out //
    float                       Scale;              // 4     // in  // = 1.f      // Base font scale, multiplied by the per-window font scale which you can adjust with SetWindowFontScale()
    float                       Ascent, Descent;    // 4+4   // out //            // Ascent: distance from top to bottom of e.g. 'A' [0..FontSize]
    int                         MetricsTotalSurface;// 4     // out //            // Total surface in pixels to get an idea of the font rasterization/texture cost (not exact, we approximate the cost of padding between glyphs)
    ImU8                        Used4kPagesMap[(IM_UNICODE_CODEPOINT_MAX+1)/4096/8]; // 2 bytes if ImWchar=ImWchar16, 34 bytes if ImWchar==ImWchar32. Store 1-bit for each block of 4K codepoints that has one active glyph. This is mainly used to facilitate iterations across all used codepoints.

    // Methods
    IMGUI_API ImFont();
    IMGUI_API ~ImFont();
    IMGUI_API const ImFontGlyph*FindGlyph(ImWchar c) const;
    IMGUI_API const ImFontGlyph*FindGlyphNoFallback(ImWchar c) const;
    float                       GetCharAdvance(ImWchar c) const     { return ((int)c < IndexAdvanceX.Size) ? IndexAdvanceX[(int)c] : FallbackAdvanceX; }
    bool                        IsLoaded() const                    { return ContainerAtlas != NULL; }
    const char*                 GetDebugName() const                { return ConfigData ? ConfigData->Name : "<unknown>"; }

    // 'max_width' stops rendering after a certain width (could be turned into a 2d size). FLT_MAX to disable.
    // 'wrap_width' enable automatic word-wrapping across multiple lines to fit into given width. 0.0f to disable.
    IMGUI_API ImVec2            CalcTextSizeA(float size, float max_width, float wrap_width, const char* text_begin, const char* text_end = NULL, const char** remaining = NULL) const; // utf8
    IMGUI_API const char*       CalcWordWrapPositionA(float scale, const char* text, const char* text_end, float wrap_width) const;
    IMGUI_API void              RenderChar(ImDrawList* draw_list, float size, ImVec2 pos, ImU32 col, ImWchar c) const;
    IMGUI_API void              RenderText(ImDrawList* draw_list, float size, ImVec2 pos, ImU32 col, const ImVec4& clip_rect, const char* text_begin, const char* text_end, float wrap_width = 0.0f, bool cpu_fine_clip = false) const;

    // [Internal] Don't use!
    IMGUI_API void              BuildLookupTable();
    IMGUI_API void              ClearOutputData();
    IMGUI_API void              GrowIndex(int new_size);
    IMGUI_API void              AddGlyph(const ImFontConfig* src_cfg, ImWchar c, float x0, float y0, float x1, float y1, float u0, float v0, float u1, float v1, float advance_x);
    IMGUI_API void              AddRemapChar(ImWchar dst, ImWchar src, bool overwrite_dst = true); // Makes 'dst' character/glyph points to 'src' character/glyph. Currently needs to be called AFTER fonts have been built.
    IMGUI_API void              SetGlyphVisible(ImWchar c, bool visible);
    IMGUI_API bool              IsGlyphRangeUnused(unsigned int c_begin, unsigned int c_last);
};

//-----------------------------------------------------------------------------
// [SECTION] Viewports
//-----------------------------------------------------------------------------

// Flags stored in ImGuiViewport::Flags, giving indications to the platform backends.
enum ImGuiViewportFlags_
{
    ImGuiViewportFlags_None                     = 0,
    ImGuiViewportFlags_IsPlatformWindow         = 1 << 0,   // Represent a Platform Window
    ImGuiViewportFlags_IsPlatformMonitor        = 1 << 1,   // Represent a Platform Monitor (unused yet)
    ImGuiViewportFlags_OwnedByApp               = 1 << 2,   // Platform Window: is created/managed by the application (rather than a dear imgui backend)
    ImGuiViewportFlags_NoDecoration             = 1 << 3,   // Platform Window: Disable platform decorations: title bar, borders, etc. (generally set all windows, but if ImGuiConfigFlags_ViewportsDecoration is set we only set this on popups/tooltips)
    ImGuiViewportFlags_NoTaskBarIcon            = 1 << 4,   // Platform Window: Disable platform task bar icon (generally set on popups/tooltips, or all windows if ImGuiConfigFlags_ViewportsNoTaskBarIcon is set)
    ImGuiViewportFlags_NoFocusOnAppearing       = 1 << 5,   // Platform Window: Don't take focus when created.
    ImGuiViewportFlags_NoFocusOnClick           = 1 << 6,   // Platform Window: Don't take focus when clicked on.
    ImGuiViewportFlags_NoInputs                 = 1 << 7,   // Platform Window: Make mouse pass through so we can drag this window while peaking behind it.
    ImGuiViewportFlags_NoRendererClear          = 1 << 8,   // Platform Window: Renderer doesn't need to clear the framebuffer ahead (because we will fill it entirely).
    ImGuiViewportFlags_TopMost                  = 1 << 9,   // Platform Window: Display on top (for tooltips only).
    ImGuiViewportFlags_Minimized                = 1 << 10,  // Platform Window: Window is minimized, can skip render. When minimized we tend to avoid using the viewport pos/size for clipping window or testing if they are contained in the viewport.
    ImGuiViewportFlags_NoAutoMerge              = 1 << 11,  // Platform Window: Avoid merging this window into another host window. This can only be set via ImGuiWindowClass viewport flags override (because we need to now ahead if we are going to create a viewport in the first place!).
    ImGuiViewportFlags_CanHostOtherWindows      = 1 << 12   // Main viewport: can host multiple imgui windows (secondary viewports are associated to a single window).
};

// - Currently represents the Platform Window created by the application which is hosting our Dear ImGui windows.
// - With multi-viewport enabled, we extend this concept to have multiple active viewports.
// - In the future we will extend this concept further to also represent Platform Monitor and support a "no main platform window" operation mode.
// - About Main Area vs Work Area:
//   - Main Area = entire viewport.
//   - Work Area = entire viewport minus sections used by main menu bars (for platform windows), or by task bar (for platform monitor).
//   - Windows are generally trying to stay within the Work Area of their host viewport.
struct ImGuiViewport
{
    ImGuiID             ID;                     // Unique identifier for the viewport
    ImGuiViewportFlags  Flags;                  // See ImGuiViewportFlags_
    ImVec2              Pos;                    // Main Area: Position of the viewport (Dear ImGui coordinates are the same as OS desktop/native coordinates)
    ImVec2              Size;                   // Main Area: Size of the viewport.
    ImVec2              WorkPos;                // Work Area: Position of the viewport minus task bars, menus bars, status bars (>= Pos)
    ImVec2              WorkSize;               // Work Area: Size of the viewport minus task bars, menu bars, status bars (<= Size)
    float               DpiScale;               // 1.0f = 96 DPI = No extra scale.
    ImGuiID             ParentViewportId;       // (Advanced) 0: no parent. Instruct the platform backend to setup a parent/child relationship between platform windows.
    ImDrawData*         DrawData;               // The ImDrawData corresponding to this viewport. Valid after Render() and until the next call to NewFrame().

    // Our design separate the Renderer and Platform backends to facilitate combining default backends with each others.
    // When our create your own backend for a custom engine, it is possible that both Renderer and Platform will be handled
    // by the same system and you may not need to use all the UserData/Handle fields.
    // The library never uses those fields, they are merely storage to facilitate backend implementation.
    void*               RendererUserData;       // void* to hold custom data structure for the renderer (e.g. swap chain, framebuffers etc.). generally set by your Renderer_CreateWindow function.
    void*               PlatformUserData;       // void* to hold custom data structure for the OS / platform (e.g. windowing info, render context). generally set by your Platform_CreateWindow function.
    void*               PlatformHandle;         // void* for FindViewportByPlatformHandle(). (e.g. suggested to use natural platform handle such as HWND, GLFWWindow*, SDL_Window*)
    void*               PlatformHandleRaw;      // void* to hold lower-level, platform-native window handle (e.g. the HWND) when using an abstraction layer like GLFW or SDL (where PlatformHandle would be a SDL_Window*)
    bool                PlatformRequestMove;    // Platform window requested move (e.g. window was moved by the OS / host window manager, authoritative position will be OS window position)
    bool                PlatformRequestResize;  // Platform window requested resize (e.g. window was resized by the OS / host window manager, authoritative size will be OS window size)
    bool                PlatformRequestClose;   // Platform window requested closure (e.g. window was moved by the OS / host window manager, e.g. pressing ALT-F4)

    ImGuiViewport()     { memset(this, 0, sizeof(*this)); }
    ~ImGuiViewport()    { IM_ASSERT(PlatformUserData == NULL && RendererUserData == NULL); }

    // Helpers
    ImVec2              GetCenter() const       { return ImVec2(Pos.x + Size.x * 0.5f, Pos.y + Size.y * 0.5f); }
    ImVec2              GetWorkCenter() const   { return ImVec2(WorkPos.x + WorkSize.x * 0.5f, WorkPos.y + WorkSize.y * 0.5f); }
};

//-----------------------------------------------------------------------------
// [SECTION] Platform interface for multi-viewport support
//-----------------------------------------------------------------------------
// [BETA] (Optional) This is completely optional, for advanced users!
// If you are new to Dear ImGui and trying to integrate it into your engine, you can probably ignore this for now.
//
// This feature allows you to seamlessly drag Dear ImGui windows outside of your application viewport.
// This is achieved by creating new Platform/OS windows on the fly, and rendering into them.
// Dear ImGui manages the viewport structures, and the backend create and maintain one Platform/OS window for each of those viewports.
//
// See Glossary https://github.com/ocornut/imgui/wiki/Glossary for details about some of the terminology.
// See Thread https://github.com/ocornut/imgui/issues/1542 for gifs, news and questions about this evolving feature.
//
// About the coordinates system:
// - When multi-viewports are enabled, all Dear ImGui coordinates become absolute coordinates (same as OS coordinates!)
// - So e.g. ImGui::SetNextWindowPos(ImVec2(0,0)) will position a window relative to your primary monitor!
// - If you want to position windows relative to your main application viewport, use ImGui::GetMainViewport()->Pos as a base position.
//
// Steps to use multi-viewports in your application, when using a default backend from the examples/ folder:
// - Application:  Enable feature with 'io.ConfigFlags |= ImGuiConfigFlags_ViewportsEnable'.
// - Backend:      The backend initialization will setup all necessary ImGuiPlatformIO's functions and update monitors info every frame.
// - Application:  In your main loop, call ImGui::UpdatePlatformWindows(), ImGui::RenderPlatformWindowsDefault() after EndFrame() or Render().
// - Application:  Fix absolute coordinates used in ImGui::SetWindowPos() or ImGui::SetNextWindowPos() calls.
//
// Steps to use multi-viewports in your application, when using a custom backend:
// - Important:    THIS IS NOT EASY TO DO and comes with many subtleties not described here!
//                 It's also an experimental feature, so some of the requirements may evolve.
//                 Consider using default backends if you can. Either way, carefully follow and refer to examples/ backends for details.
// - Application:  Enable feature with 'io.ConfigFlags |= ImGuiConfigFlags_ViewportsEnable'.
// - Backend:      Hook ImGuiPlatformIO's Platform_* and Renderer_* callbacks (see below).
//                 Set 'io.BackendFlags |= ImGuiBackendFlags_PlatformHasViewports' and 'io.BackendFlags |= ImGuiBackendFlags_PlatformHasViewports'.
//                 Update ImGuiPlatformIO's Monitors list every frame.
//                 Update MousePos every frame, in absolute coordinates.
// - Application:  In your main loop, call ImGui::UpdatePlatformWindows(), ImGui::RenderPlatformWindowsDefault() after EndFrame() or Render().
//                 You may skip calling RenderPlatformWindowsDefault() if its API is not convenient for your needs. Read comments below.
// - Application:  Fix absolute coordinates used in ImGui::SetWindowPos() or ImGui::SetNextWindowPos() calls.
//
// About ImGui::RenderPlatformWindowsDefault():
// - This function is a mostly a _helper_ for the common-most cases, and to facilitate using default backends.
// - You can check its simple source code to understand what it does.
//   It basically iterates secondary viewports and call 4 functions that are setup in ImGuiPlatformIO, if available:
//     Platform_RenderWindow(), Renderer_RenderWindow(), Platform_SwapBuffers(), Renderer_SwapBuffers()
//   Those functions pointers exists only for the benefit of RenderPlatformWindowsDefault().
// - If you have very specific rendering needs (e.g. flipping multiple swap-chain simultaneously, unusual sync/threading issues, etc.),
//   you may be tempted to ignore RenderPlatformWindowsDefault() and write customized code to perform your renderingg.
//   You may decide to setup the platform_io's *RenderWindow and *SwapBuffers pointers and call your functions through those pointers,
//   or you may decide to never setup those pointers and call your code directly. They are a convenience, not an obligatory interface.
//-----------------------------------------------------------------------------

// (Optional) Access via ImGui::GetPlatformIO()
struct ImGuiPlatformIO
{
    //------------------------------------------------------------------
    // Input - Backend interface/functions + Monitor List
    //------------------------------------------------------------------

    // (Optional) Platform functions (e.g. Win32, GLFW, SDL2)
    // For reference, the second column shows which function are generally calling the Platform Functions:
    //   N = ImGui::NewFrame()                        ~ beginning of the dear imgui frame: read info from platform/OS windows (latest size/position)
    //   F = ImGui::Begin(), ImGui::EndFrame()        ~ during the dear imgui frame
    //   U = ImGui::UpdatePlatformWindows()           ~ after the dear imgui frame: create and update all platform/OS windows
    //   R = ImGui::RenderPlatformWindowsDefault()    ~ render
    //   D = ImGui::DestroyPlatformWindows()          ~ shutdown
    // The general idea is that NewFrame() we will read the current Platform/OS state, and UpdatePlatformWindows() will write to it.
    //
    // The functions are designed so we can mix and match 2 imgui_impl_xxxx files, one for the Platform (~window/input handling), one for Renderer.
    // Custom engine backends will often provide both Platform and Renderer interfaces and so may not need to use all functions.
    // Platform functions are typically called before their Renderer counterpart, apart from Destroy which are called the other way.

    // Platform function --------------------------------------------------- Called by -----
    void    (*Platform_CreateWindow)(ImGuiViewport* vp);                    // . . U . .  // Create a new platform window for the given viewport
    void    (*Platform_DestroyWindow)(ImGuiViewport* vp);                   // N . U . D  //
    void    (*Platform_ShowWindow)(ImGuiViewport* vp);                      // . . U . .  // Newly created windows are initially hidden so SetWindowPos/Size/Title can be called on them before showing the window
    void    (*Platform_SetWindowPos)(ImGuiViewport* vp, ImVec2 pos);        // . . U . .  // Set platform window position (given the upper-left corner of client area)
    ImVec2  (*Platform_GetWindowPos)(ImGuiViewport* vp);                    // N . . . .  //
    void    (*Platform_SetWindowSize)(ImGuiViewport* vp, ImVec2 size);      // . . U . .  // Set platform window client area size (ignoring OS decorations such as OS title bar etc.)
    ImVec2  (*Platform_GetWindowSize)(ImGuiViewport* vp);                   // N . . . .  // Get platform window client area size
    void    (*Platform_SetWindowFocus)(ImGuiViewport* vp);                  // N . . . .  // Move window to front and set input focus
    bool    (*Platform_GetWindowFocus)(ImGuiViewport* vp);                  // . . U . .  //
    bool    (*Platform_GetWindowMinimized)(ImGuiViewport* vp);              // N . . . .  // Get platform window minimized state. When minimized, we generally won't attempt to get/set size and contents will be culled more easily
    void    (*Platform_SetWindowTitle)(ImGuiViewport* vp, const char* str); // . . U . .  // Set platform window title (given an UTF-8 string)
    void    (*Platform_SetWindowAlpha)(ImGuiViewport* vp, float alpha);     // . . U . .  // (Optional) Setup global transparency (not per-pixel transparency)
    void    (*Platform_UpdateWindow)(ImGuiViewport* vp);                    // . . U . .  // (Optional) Called by UpdatePlatformWindows(). Optional hook to allow the platform backend from doing general book-keeping every frame.
    void    (*Platform_RenderWindow)(ImGuiViewport* vp, void* render_arg);  // . . . R .  // (Optional) Main rendering (platform side! This is often unused, or just setting a "current" context for OpenGL bindings). 'render_arg' is the value passed to RenderPlatformWindowsDefault().
    void    (*Platform_SwapBuffers)(ImGuiViewport* vp, void* render_arg);   // . . . R .  // (Optional) Call Present/SwapBuffers (platform side! This is often unused!). 'render_arg' is the value passed to RenderPlatformWindowsDefault().
    float   (*Platform_GetWindowDpiScale)(ImGuiViewport* vp);               // N . . . .  // (Optional) [BETA] FIXME-DPI: DPI handling: Return DPI scale for this viewport. 1.0f = 96 DPI.
    void    (*Platform_OnChangedViewport)(ImGuiViewport* vp);               // . F . . .  // (Optional) [BETA] FIXME-DPI: DPI handling: Called during Begin() every time the viewport we are outputting into changes, so backend has a chance to swap fonts to adjust style.
    void    (*Platform_SetImeInputPos)(ImGuiViewport* vp, ImVec2 pos);      // . F . . .  // (Optional) Set IME (Input Method Editor, e.g. for Asian languages) input position, so text preview appears over the imgui input box. FIXME: The call timing of this is inconsistent because we want to support without multi-viewports.
    int     (*Platform_CreateVkSurface)(ImGuiViewport* vp, ImU64 vk_inst, const void* vk_allocators, ImU64* out_vk_surface); // (Optional) For a Vulkan Renderer to call into Platform code (since the surface creation needs to tie them both).

    // (Optional) Renderer functions (e.g. DirectX, OpenGL, Vulkan)
    void    (*Renderer_CreateWindow)(ImGuiViewport* vp);                    // . . U . .  // Create swap chain, frame buffers etc. (called after Platform_CreateWindow)
    void    (*Renderer_DestroyWindow)(ImGuiViewport* vp);                   // N . U . D  // Destroy swap chain, frame buffers etc. (called before Platform_DestroyWindow)
    void    (*Renderer_SetWindowSize)(ImGuiViewport* vp, ImVec2 size);      // . . U . .  // Resize swap chain, frame buffers etc. (called after Platform_SetWindowSize)
    void    (*Renderer_RenderWindow)(ImGuiViewport* vp, void* render_arg);  // . . . R .  // (Optional) Clear framebuffer, setup render target, then render the viewport->DrawData. 'render_arg' is the value passed to RenderPlatformWindowsDefault().
    void    (*Renderer_SwapBuffers)(ImGuiViewport* vp, void* render_arg);   // . . . R .  // (Optional) Call Present/SwapBuffers. 'render_arg' is the value passed to RenderPlatformWindowsDefault().

    // (Optional) Monitor list
    // - Updated by: app/backend. Update every frame to dynamically support changing monitor or DPI configuration.
    // - Used by: dear imgui to query DPI info, clamp popups/tooltips within same monitor and not have them straddle monitors.
    ImVector<ImGuiPlatformMonitor>  Monitors;

    //------------------------------------------------------------------
    // Output - List of viewports to render into platform windows
    //------------------------------------------------------------------

    // Viewports list (the list is updated by calling ImGui::EndFrame or ImGui::Render)
    // (in the future we will attempt to organize this feature to remove the need for a "main viewport")
    ImVector<ImGuiViewport*>        Viewports;                              // Main viewports, followed by all secondary viewports.
    ImGuiPlatformIO()               { memset(this, 0, sizeof(*this)); }     // Zero clear
};

// (Optional) This is required when enabling multi-viewport. Represent the bounds of each connected monitor/display and their DPI.
// We use this information for multiple DPI support + clamping the position of popups and tooltips so they don't straddle multiple monitors.
struct ImGuiPlatformMonitor
{
    ImVec2  MainPos, MainSize;      // Coordinates of the area displayed on this monitor (Min = upper left, Max = bottom right)
    ImVec2  WorkPos, WorkSize;      // Coordinates without task bars / side bars / menu bars. Used to avoid positioning popups/tooltips inside this region. If you don't have this info, please copy the value for MainPos/MainSize.
    float   DpiScale;               // 1.0f = 96 DPI
    ImGuiPlatformMonitor()          { MainPos = MainSize = WorkPos = WorkSize = ImVec2(0, 0); DpiScale = 1.0f; }
};

//-----------------------------------------------------------------------------
// [SECTION] Obsolete functions and types
// (Will be removed! Read 'API BREAKING CHANGES' section in imgui.cpp for details)
// Please keep your copy of dear imgui up to date! Occasionally set '#define IMGUI_DISABLE_OBSOLETE_FUNCTIONS' in imconfig.h to stay ahead.
//-----------------------------------------------------------------------------

#ifndef IMGUI_DISABLE_OBSOLETE_FUNCTIONS
namespace ImGui
{
    // OBSOLETED in 1.85 (from August 2021)
    static inline float GetWindowContentRegionWidth() { return GetWindowContentRegionMax().x - GetWindowContentRegionMin().x; }
    // OBSOLETED in 1.81 (from February 2021)
    IMGUI_API bool      ListBoxHeader(const char* label, int items_count, int height_in_items = -1); // Helper to calculate size from items_count and height_in_items
    static inline bool  ListBoxHeader(const char* label, const ImVec2& size = ImVec2(0, 0)) { return BeginListBox(label, size); }
    static inline void  ListBoxFooter() { EndListBox(); }
    // OBSOLETED in 1.79 (from August 2020)
    static inline void  OpenPopupContextItem(const char* str_id = NULL, ImGuiMouseButton mb = 1) { OpenPopupOnItemClick(str_id, mb); } // Bool return value removed. Use IsWindowAppearing() in BeginPopup() instead. Renamed in 1.77, renamed back in 1.79. Sorry!
    // OBSOLETED in 1.78 (from June 2020)
    // Old drag/sliders functions that took a 'float power = 1.0' argument instead of flags.
    // For shared code, you can version check at compile-time with `#if IMGUI_VERSION_NUM >= 17704`.
    IMGUI_API bool      DragScalar(const char* label, ImGuiDataType data_type, void* p_data, float v_speed, const void* p_min, const void* p_max, const char* format, float power);
    IMGUI_API bool      DragScalarN(const char* label, ImGuiDataType data_type, void* p_data, int components, float v_speed, const void* p_min, const void* p_max, const char* format, float power);
    static inline bool  DragFloat(const char* label, float* v, float v_speed, float v_min, float v_max, const char* format, float power)    { return DragScalar(label, ImGuiDataType_Float, v, v_speed, &v_min, &v_max, format, power); }
    static inline bool  DragFloat2(const char* label, float v[2], float v_speed, float v_min, float v_max, const char* format, float power) { return DragScalarN(label, ImGuiDataType_Float, v, 2, v_speed, &v_min, &v_max, format, power); }
    static inline bool  DragFloat3(const char* label, float v[3], float v_speed, float v_min, float v_max, const char* format, float power) { return DragScalarN(label, ImGuiDataType_Float, v, 3, v_speed, &v_min, &v_max, format, power); }
    static inline bool  DragFloat4(const char* label, float v[4], float v_speed, float v_min, float v_max, const char* format, float power) { return DragScalarN(label, ImGuiDataType_Float, v, 4, v_speed, &v_min, &v_max, format, power); }
    IMGUI_API bool      SliderScalar(const char* label, ImGuiDataType data_type, void* p_data, const void* p_min, const void* p_max, const char* format, float power);
    IMGUI_API bool      SliderScalarN(const char* label, ImGuiDataType data_type, void* p_data, int components, const void* p_min, const void* p_max, const char* format, float power);
    static inline bool  SliderFloat(const char* label, float* v, float v_min, float v_max, const char* format, float power)                 { return SliderScalar(label, ImGuiDataType_Float, v, &v_min, &v_max, format, power); }
    static inline bool  SliderFloat2(const char* label, float v[2], float v_min, float v_max, const char* format, float power)              { return SliderScalarN(label, ImGuiDataType_Float, v, 2, &v_min, &v_max, format, power); }
    static inline bool  SliderFloat3(const char* label, float v[3], float v_min, float v_max, const char* format, float power)              { return SliderScalarN(label, ImGuiDataType_Float, v, 3, &v_min, &v_max, format, power); }
    static inline bool  SliderFloat4(const char* label, float v[4], float v_min, float v_max, const char* format, float power)              { return SliderScalarN(label, ImGuiDataType_Float, v, 4, &v_min, &v_max, format, power); }
    // OBSOLETED in 1.77 (from June 2020)
    static inline bool  BeginPopupContextWindow(const char* str_id, ImGuiMouseButton mb, bool over_items) { return BeginPopupContextWindow(str_id, mb | (over_items ? 0 : ImGuiPopupFlags_NoOpenOverItems)); }
    // OBSOLETED in 1.72 (from April 2019)
    static inline void  TreeAdvanceToLabelPos()             { SetCursorPosX(GetCursorPosX() + GetTreeNodeToLabelSpacing()); }
    // OBSOLETED in 1.71 (from June 2019)
    static inline void  SetNextTreeNodeOpen(bool open, ImGuiCond cond = 0) { SetNextItemOpen(open, cond); }
    // OBSOLETED in 1.70 (from May 2019)
    static inline float GetContentRegionAvailWidth()        { return GetContentRegionAvail().x; }

    // Some of the older obsolete names along with their replacement (commented out so they are not reported in IDE)
    //static inline ImDrawList* GetOverlayDrawList()            { return GetForegroundDrawList(); }                         // OBSOLETED in 1.69 (from Mar 2019)
    //static inline void  SetScrollHere(float ratio = 0.5f)     { SetScrollHereY(ratio); }                                  // OBSOLETED in 1.66 (from Nov 2018)
    //static inline bool  IsItemDeactivatedAfterChange()        { return IsItemDeactivatedAfterEdit(); }                    // OBSOLETED in 1.63 (from Aug 2018)
    //static inline bool  IsAnyWindowFocused()                  { return IsWindowFocused(ImGuiFocusedFlags_AnyWindow); }    // OBSOLETED in 1.60 (from Apr 2018)
    //static inline bool  IsAnyWindowHovered()                  { return IsWindowHovered(ImGuiHoveredFlags_AnyWindow); }    // OBSOLETED in 1.60 (between Dec 2017 and Apr 2018)
    //static inline void  ShowTestWindow()                      { return ShowDemoWindow(); }                                // OBSOLETED in 1.53 (between Oct 2017 and Dec 2017)
    //static inline bool  IsRootWindowFocused()                 { return IsWindowFocused(ImGuiFocusedFlags_RootWindow); }   // OBSOLETED in 1.53 (between Oct 2017 and Dec 2017)
    //static inline bool  IsRootWindowOrAnyChildFocused()       { return IsWindowFocused(ImGuiFocusedFlags_RootAndChildWindows); } // OBSOLETED in 1.53 (between Oct 2017 and Dec 2017)
    //static inline void  SetNextWindowContentWidth(float w)    { SetNextWindowContentSize(ImVec2(w, 0.0f)); }              // OBSOLETED in 1.53 (between Oct 2017 and Dec 2017)
    //static inline float GetItemsLineHeightWithSpacing()       { return GetFrameHeightWithSpacing(); }                     // OBSOLETED in 1.53 (between Oct 2017 and Dec 2017)
}

// OBSOLETED in 1.82 (from Mars 2021): flags for AddRect(), AddRectFilled(), AddImageRounded(), PathRect()
typedef ImDrawFlags ImDrawCornerFlags;
enum ImDrawCornerFlags_
{
    ImDrawCornerFlags_None      = ImDrawFlags_RoundCornersNone,         // Was == 0 prior to 1.82, this is now == ImDrawFlags_RoundCornersNone which is != 0 and not implicit
    ImDrawCornerFlags_TopLeft   = ImDrawFlags_RoundCornersTopLeft,      // Was == 0x01 (1 << 0) prior to 1.82. Order matches ImDrawFlags_NoRoundCorner* flag (we exploit this internally).
    ImDrawCornerFlags_TopRight  = ImDrawFlags_RoundCornersTopRight,     // Was == 0x02 (1 << 1) prior to 1.82.
    ImDrawCornerFlags_BotLeft   = ImDrawFlags_RoundCornersBottomLeft,   // Was == 0x04 (1 << 2) prior to 1.82.
    ImDrawCornerFlags_BotRight  = ImDrawFlags_RoundCornersBottomRight,  // Was == 0x08 (1 << 3) prior to 1.82.
    ImDrawCornerFlags_All       = ImDrawFlags_RoundCornersAll,          // Was == 0x0F prior to 1.82
    ImDrawCornerFlags_Top       = ImDrawCornerFlags_TopLeft | ImDrawCornerFlags_TopRight,
    ImDrawCornerFlags_Bot       = ImDrawCornerFlags_BotLeft | ImDrawCornerFlags_BotRight,
    ImDrawCornerFlags_Left      = ImDrawCornerFlags_TopLeft | ImDrawCornerFlags_BotLeft,
    ImDrawCornerFlags_Right     = ImDrawCornerFlags_TopRight | ImDrawCornerFlags_BotRight
};

#endif // #ifndef IMGUI_DISABLE_OBSOLETE_FUNCTIONS

//-----------------------------------------------------------------------------

#if defined(__clang__)
#pragma clang diagnostic pop
#elif defined(__GNUC__)
#pragma GCC diagnostic pop
#endif

#ifdef _MSC_VER
#pragma warning (pop)
#endif

// Include imgui_user.h at the end of imgui.h (convenient for user to only explicitly include vanilla imgui.h)
#ifdef IMGUI_INCLUDE_IMGUI_USER_H
#include "imgui_user.h"
#endif

#endif // #ifndef IMGUI_DISABLE<|MERGE_RESOLUTION|>--- conflicted
+++ resolved
@@ -1313,11 +1313,7 @@
     ImGuiFocusedFlags_RootWindow                    = 1 << 1,   // Test from root window (top most parent of the current hierarchy)
     ImGuiFocusedFlags_AnyWindow                     = 1 << 2,   // Return true if any window is focused. Important: If you are trying to tell how to dispatch your low-level inputs, do NOT use this. Use 'io.WantCaptureMouse' instead! Please read the FAQ!
     ImGuiFocusedFlags_NoPopupHierarchy              = 1 << 3,   // Do not consider popup hierarchy (do not treat popup emitter as parent of popup) (when used with _ChildWindows or _RootWindow)
-<<<<<<< HEAD
     ImGuiFocusedFlags_DockHierarchy                 = 1 << 4,   // Consider docking hierarchy (treat dockspace host as parent of docked window) (when used with _ChildWindows or _RootWindow)
-=======
-    //ImGuiFocusedFlags_DockHierarchy               = 1 << 4,   // Consider docking hierarchy (treat dockspace host as parent of docked window) (when used with _ChildWindows or _RootWindow)
->>>>>>> fc4988ff
     ImGuiFocusedFlags_RootAndChildWindows           = ImGuiFocusedFlags_RootWindow | ImGuiFocusedFlags_ChildWindows
 };
 
@@ -1331,11 +1327,7 @@
     ImGuiHoveredFlags_RootWindow                    = 1 << 1,   // IsWindowHovered() only: Test from root window (top most parent of the current hierarchy)
     ImGuiHoveredFlags_AnyWindow                     = 1 << 2,   // IsWindowHovered() only: Return true if any window is hovered
     ImGuiHoveredFlags_NoPopupHierarchy              = 1 << 3,   // IsWindowHovered() only: Do not consider popup hierarchy (do not treat popup emitter as parent of popup) (when used with _ChildWindows or _RootWindow)
-<<<<<<< HEAD
     ImGuiHoveredFlags_DockHierarchy                 = 1 << 4,   // IsWindowHovered() only: Consider docking hierarchy (treat dockspace host as parent of docked window) (when used with _ChildWindows or _RootWindow)
-=======
-    //ImGuiHoveredFlags_DockHierarchy               = 1 << 4,   // IsWindowHovered() only: Consider docking hierarchy (treat dockspace host as parent of docked window) (when used with _ChildWindows or _RootWindow)
->>>>>>> fc4988ff
     ImGuiHoveredFlags_AllowWhenBlockedByPopup       = 1 << 5,   // Return true even if a popup window is normally blocking access to this item/window
     //ImGuiHoveredFlags_AllowWhenBlockedByModal     = 1 << 6,   // Return true even if a modal popup window is normally blocking access to this item/window. FIXME-TODO: Unavailable yet.
     ImGuiHoveredFlags_AllowWhenBlockedByActiveItem  = 1 << 7,   // Return true even if an active item is blocking access to this item/window. Useful for Drag and Drop patterns.

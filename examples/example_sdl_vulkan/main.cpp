// Dear ImGui: standalone example application for SDL2 + Vulkan
// If you are new to Dear ImGui, read documentation from the docs/ folder + read the top of imgui.cpp.
// Read online: https://github.com/ocornut/imgui/tree/master/docs

// Important note to the reader who wish to integrate imgui_impl_vulkan.cpp/.h in their own engine/app.
// - Common ImGui_ImplVulkan_XXX functions and structures are used to interface with imgui_impl_vulkan.cpp/.h.
//   You will use those if you want to use this rendering backend in your engine/app.
// - Helper ImGui_ImplVulkanH_XXX functions and structures are only used by this example (main.cpp) and by
//   the backend itself (imgui_impl_vulkan.cpp), but should PROBABLY NOT be used by your own engine/app code.
// Read comments in imgui_impl_vulkan.h.

#include "imgui.h"
#include "imgui_impl_sdl.h"
#include "imgui_impl_vulkan.h"
#include <stdio.h>          // printf, fprintf
#include <stdlib.h>         // abort
#include <SDL.h>
#include <SDL_vulkan.h>
#include <vulkan/vulkan.h>

//#define IMGUI_UNLIMITED_FRAME_RATE
#ifdef _DEBUG
#define IMGUI_VULKAN_DEBUG_REPORT
#endif

// Data
static VkAllocationCallbacks*   g_Allocator = NULL;
static VkInstance               g_Instance = VK_NULL_HANDLE;
static VkPhysicalDevice         g_PhysicalDevice = VK_NULL_HANDLE;
static VkDevice                 g_Device = VK_NULL_HANDLE;
static uint32_t                 g_QueueFamily = (uint32_t)-1;
static VkQueue                  g_Queue = VK_NULL_HANDLE;
static VkDebugReportCallbackEXT g_DebugReport = VK_NULL_HANDLE;
static VkPipelineCache          g_PipelineCache = VK_NULL_HANDLE;
static VkDescriptorPool         g_DescriptorPool = VK_NULL_HANDLE;

static ImGui_ImplVulkanH_Window g_MainWindowData;
static uint32_t                 g_MinImageCount = 2;
static bool                     g_SwapChainRebuild = false;

static void check_vk_result(VkResult err)
{
    if (err == 0)
        return;
    fprintf(stderr, "[vulkan] Error: VkResult = %d\n", err);
    if (err < 0)
        abort();
}

#ifdef IMGUI_VULKAN_DEBUG_REPORT
static VKAPI_ATTR VkBool32 VKAPI_CALL debug_report(VkDebugReportFlagsEXT flags, VkDebugReportObjectTypeEXT objectType, uint64_t object, size_t location, int32_t messageCode, const char* pLayerPrefix, const char* pMessage, void* pUserData)
{
    (void)flags; (void)object; (void)location; (void)messageCode; (void)pUserData; (void)pLayerPrefix; // Unused arguments
    fprintf(stderr, "[vulkan] Debug report from ObjectType: %i\nMessage: %s\n\n", objectType, pMessage);
    return VK_FALSE;
}
#endif // IMGUI_VULKAN_DEBUG_REPORT

static void SetupVulkan(const char** extensions, uint32_t extensions_count)
{
    VkResult err;

    // Create Vulkan Instance
    {
        VkInstanceCreateInfo create_info = {};
        create_info.sType = VK_STRUCTURE_TYPE_INSTANCE_CREATE_INFO;
        create_info.enabledExtensionCount = extensions_count;
        create_info.ppEnabledExtensionNames = extensions;
#ifdef IMGUI_VULKAN_DEBUG_REPORT
        // Enabling validation layers
        const char* layers[] = { "VK_LAYER_KHRONOS_validation" };
        create_info.enabledLayerCount = 1;
        create_info.ppEnabledLayerNames = layers;

        // Enable debug report extension (we need additional storage, so we duplicate the user array to add our new extension to it)
        const char** extensions_ext = (const char**)malloc(sizeof(const char*) * (extensions_count + 1));
        memcpy(extensions_ext, extensions, extensions_count * sizeof(const char*));
        extensions_ext[extensions_count] = "VK_EXT_debug_report";
        create_info.enabledExtensionCount = extensions_count + 1;
        create_info.ppEnabledExtensionNames = extensions_ext;

        // Create Vulkan Instance
        err = vkCreateInstance(&create_info, g_Allocator, &g_Instance);
        check_vk_result(err);
        free(extensions_ext);

        // Get the function pointer (required for any extensions)
        auto vkCreateDebugReportCallbackEXT = (PFN_vkCreateDebugReportCallbackEXT)vkGetInstanceProcAddr(g_Instance, "vkCreateDebugReportCallbackEXT");
        IM_ASSERT(vkCreateDebugReportCallbackEXT != NULL);

        // Setup the debug report callback
        VkDebugReportCallbackCreateInfoEXT debug_report_ci = {};
        debug_report_ci.sType = VK_STRUCTURE_TYPE_DEBUG_REPORT_CALLBACK_CREATE_INFO_EXT;
        debug_report_ci.flags = VK_DEBUG_REPORT_ERROR_BIT_EXT | VK_DEBUG_REPORT_WARNING_BIT_EXT | VK_DEBUG_REPORT_PERFORMANCE_WARNING_BIT_EXT;
        debug_report_ci.pfnCallback = debug_report;
        debug_report_ci.pUserData = NULL;
        err = vkCreateDebugReportCallbackEXT(g_Instance, &debug_report_ci, g_Allocator, &g_DebugReport);
        check_vk_result(err);
#else
        // Create Vulkan Instance without any debug feature
        err = vkCreateInstance(&create_info, g_Allocator, &g_Instance);
        check_vk_result(err);
        IM_UNUSED(g_DebugReport);
#endif
    }

    // Select GPU
    {
        uint32_t gpu_count;
        err = vkEnumeratePhysicalDevices(g_Instance, &gpu_count, NULL);
        check_vk_result(err);
        IM_ASSERT(gpu_count > 0);

        VkPhysicalDevice* gpus = (VkPhysicalDevice*)malloc(sizeof(VkPhysicalDevice) * gpu_count);
        err = vkEnumeratePhysicalDevices(g_Instance, &gpu_count, gpus);
        check_vk_result(err);

        // If a number >1 of GPUs got reported, find discrete GPU if present, or use first one available. This covers
        // most common cases (multi-gpu/integrated+dedicated graphics). Handling more complicated setups (multiple
        // dedicated GPUs) is out of scope of this sample.
        int use_gpu = 0;
        for (int i = 0; i < (int)gpu_count; i++)
        {
            VkPhysicalDeviceProperties properties;
            vkGetPhysicalDeviceProperties(gpus[i], &properties);
            if (properties.deviceType == VK_PHYSICAL_DEVICE_TYPE_DISCRETE_GPU)
            {
                use_gpu = i;
                break;
            }
        }

        g_PhysicalDevice = gpus[use_gpu];
        free(gpus);
    }

    // Select graphics queue family
    {
        uint32_t count;
        vkGetPhysicalDeviceQueueFamilyProperties(g_PhysicalDevice, &count, NULL);
        VkQueueFamilyProperties* queues = (VkQueueFamilyProperties*)malloc(sizeof(VkQueueFamilyProperties) * count);
        vkGetPhysicalDeviceQueueFamilyProperties(g_PhysicalDevice, &count, queues);
        for (uint32_t i = 0; i < count; i++)
            if (queues[i].queueFlags & VK_QUEUE_GRAPHICS_BIT)
            {
                g_QueueFamily = i;
                break;
            }
        free(queues);
        IM_ASSERT(g_QueueFamily != (uint32_t)-1);
    }

    // Create Logical Device (with 1 queue)
    {
        int device_extension_count = 1;
        const char* device_extensions[] = { "VK_KHR_swapchain" };
        const float queue_priority[] = { 1.0f };
        VkDeviceQueueCreateInfo queue_info[1] = {};
        queue_info[0].sType = VK_STRUCTURE_TYPE_DEVICE_QUEUE_CREATE_INFO;
        queue_info[0].queueFamilyIndex = g_QueueFamily;
        queue_info[0].queueCount = 1;
        queue_info[0].pQueuePriorities = queue_priority;
        VkDeviceCreateInfo create_info = {};
        create_info.sType = VK_STRUCTURE_TYPE_DEVICE_CREATE_INFO;
        create_info.queueCreateInfoCount = sizeof(queue_info) / sizeof(queue_info[0]);
        create_info.pQueueCreateInfos = queue_info;
        create_info.enabledExtensionCount = device_extension_count;
        create_info.ppEnabledExtensionNames = device_extensions;
        err = vkCreateDevice(g_PhysicalDevice, &create_info, g_Allocator, &g_Device);
        check_vk_result(err);
        vkGetDeviceQueue(g_Device, g_QueueFamily, 0, &g_Queue);
    }

    // Create Descriptor Pool
    {
        VkDescriptorPoolSize pool_sizes[] =
        {
            { VK_DESCRIPTOR_TYPE_SAMPLER, 1000 },
            { VK_DESCRIPTOR_TYPE_COMBINED_IMAGE_SAMPLER, 1000 },
            { VK_DESCRIPTOR_TYPE_SAMPLED_IMAGE, 1000 },
            { VK_DESCRIPTOR_TYPE_STORAGE_IMAGE, 1000 },
            { VK_DESCRIPTOR_TYPE_UNIFORM_TEXEL_BUFFER, 1000 },
            { VK_DESCRIPTOR_TYPE_STORAGE_TEXEL_BUFFER, 1000 },
            { VK_DESCRIPTOR_TYPE_UNIFORM_BUFFER, 1000 },
            { VK_DESCRIPTOR_TYPE_STORAGE_BUFFER, 1000 },
            { VK_DESCRIPTOR_TYPE_UNIFORM_BUFFER_DYNAMIC, 1000 },
            { VK_DESCRIPTOR_TYPE_STORAGE_BUFFER_DYNAMIC, 1000 },
            { VK_DESCRIPTOR_TYPE_INPUT_ATTACHMENT, 1000 }
        };
        VkDescriptorPoolCreateInfo pool_info = {};
        pool_info.sType = VK_STRUCTURE_TYPE_DESCRIPTOR_POOL_CREATE_INFO;
        pool_info.flags = VK_DESCRIPTOR_POOL_CREATE_FREE_DESCRIPTOR_SET_BIT;
        pool_info.maxSets = 1000 * IM_ARRAYSIZE(pool_sizes);
        pool_info.poolSizeCount = (uint32_t)IM_ARRAYSIZE(pool_sizes);
        pool_info.pPoolSizes = pool_sizes;
        err = vkCreateDescriptorPool(g_Device, &pool_info, g_Allocator, &g_DescriptorPool);
        check_vk_result(err);
    }
}

// All the ImGui_ImplVulkanH_XXX structures/functions are optional helpers used by the demo.
// Your real engine/app may not use them.
static void SetupVulkanWindow(ImGui_ImplVulkanH_Window* wd, VkSurfaceKHR surface, int width, int height)
{
    wd->Surface = surface;

    // Check for WSI support
    VkBool32 res;
    vkGetPhysicalDeviceSurfaceSupportKHR(g_PhysicalDevice, g_QueueFamily, wd->Surface, &res);
    if (res != VK_TRUE)
    {
        fprintf(stderr, "Error no WSI support on physical device 0\n");
        exit(-1);
    }

    // Select Surface Format
    const VkFormat requestSurfaceImageFormat[] = { VK_FORMAT_B8G8R8A8_UNORM, VK_FORMAT_R8G8B8A8_UNORM, VK_FORMAT_B8G8R8_UNORM, VK_FORMAT_R8G8B8_UNORM };
    const VkColorSpaceKHR requestSurfaceColorSpace = VK_COLORSPACE_SRGB_NONLINEAR_KHR;
    wd->SurfaceFormat = ImGui_ImplVulkanH_SelectSurfaceFormat(g_PhysicalDevice, wd->Surface, requestSurfaceImageFormat, (size_t)IM_ARRAYSIZE(requestSurfaceImageFormat), requestSurfaceColorSpace);

    // Select Present Mode
#ifdef IMGUI_UNLIMITED_FRAME_RATE
    VkPresentModeKHR present_modes[] = { VK_PRESENT_MODE_MAILBOX_KHR, VK_PRESENT_MODE_IMMEDIATE_KHR, VK_PRESENT_MODE_FIFO_KHR };
#else
    VkPresentModeKHR present_modes[] = { VK_PRESENT_MODE_FIFO_KHR };
#endif
    wd->PresentMode = ImGui_ImplVulkanH_SelectPresentMode(g_PhysicalDevice, wd->Surface, &present_modes[0], IM_ARRAYSIZE(present_modes));
    //printf("[vulkan] Selected PresentMode = %d\n", wd->PresentMode);

    // Create SwapChain, RenderPass, Framebuffer, etc.
    IM_ASSERT(g_MinImageCount >= 2);
    ImGui_ImplVulkanH_CreateOrResizeWindow(g_Instance, g_PhysicalDevice, g_Device, wd, g_QueueFamily, g_Allocator, width, height, g_MinImageCount);
}

static void CleanupVulkan()
{
    vkDestroyDescriptorPool(g_Device, g_DescriptorPool, g_Allocator);

#ifdef IMGUI_VULKAN_DEBUG_REPORT
    // Remove the debug report callback
    auto vkDestroyDebugReportCallbackEXT = (PFN_vkDestroyDebugReportCallbackEXT)vkGetInstanceProcAddr(g_Instance, "vkDestroyDebugReportCallbackEXT");
    vkDestroyDebugReportCallbackEXT(g_Instance, g_DebugReport, g_Allocator);
#endif // IMGUI_VULKAN_DEBUG_REPORT

    vkDestroyDevice(g_Device, g_Allocator);
    vkDestroyInstance(g_Instance, g_Allocator);
}

static void CleanupVulkanWindow()
{
    ImGui_ImplVulkanH_DestroyWindow(g_Instance, g_Device, &g_MainWindowData, g_Allocator);
}

static void FrameRender(ImGui_ImplVulkanH_Window* wd, ImDrawData* draw_data)
{
    VkResult err;

    VkSemaphore image_acquired_semaphore  = wd->FrameSemaphores[wd->SemaphoreIndex].ImageAcquiredSemaphore;
    VkSemaphore render_complete_semaphore = wd->FrameSemaphores[wd->SemaphoreIndex].RenderCompleteSemaphore;
    err = vkAcquireNextImageKHR(g_Device, wd->Swapchain, UINT64_MAX, image_acquired_semaphore, VK_NULL_HANDLE, &wd->FrameIndex);
    if (err == VK_ERROR_OUT_OF_DATE_KHR || err == VK_SUBOPTIMAL_KHR)
    {
        g_SwapChainRebuild = true;
        return;
    }
    check_vk_result(err);

    ImGui_ImplVulkanH_Frame* fd = &wd->Frames[wd->FrameIndex];
    {
        err = vkWaitForFences(g_Device, 1, &fd->Fence, VK_TRUE, UINT64_MAX);    // wait indefinitely instead of periodically checking
        check_vk_result(err);

        err = vkResetFences(g_Device, 1, &fd->Fence);
        check_vk_result(err);
    }
    {
        err = vkResetCommandPool(g_Device, fd->CommandPool, 0);
        check_vk_result(err);
        VkCommandBufferBeginInfo info = {};
        info.sType = VK_STRUCTURE_TYPE_COMMAND_BUFFER_BEGIN_INFO;
        info.flags |= VK_COMMAND_BUFFER_USAGE_ONE_TIME_SUBMIT_BIT;
        err = vkBeginCommandBuffer(fd->CommandBuffer, &info);
        check_vk_result(err);
    }
    {
        VkRenderPassBeginInfo info = {};
        info.sType = VK_STRUCTURE_TYPE_RENDER_PASS_BEGIN_INFO;
        info.renderPass = wd->RenderPass;
        info.framebuffer = fd->Framebuffer;
        info.renderArea.extent.width = wd->Width;
        info.renderArea.extent.height = wd->Height;
        info.clearValueCount = 1;
        info.pClearValues = &wd->ClearValue;
        vkCmdBeginRenderPass(fd->CommandBuffer, &info, VK_SUBPASS_CONTENTS_INLINE);
    }

    // Record dear imgui primitives into command buffer
    ImGui_ImplVulkan_RenderDrawData(draw_data, fd->CommandBuffer);

    // Submit command buffer
    vkCmdEndRenderPass(fd->CommandBuffer);
    {
        VkPipelineStageFlags wait_stage = VK_PIPELINE_STAGE_COLOR_ATTACHMENT_OUTPUT_BIT;
        VkSubmitInfo info = {};
        info.sType = VK_STRUCTURE_TYPE_SUBMIT_INFO;
        info.waitSemaphoreCount = 1;
        info.pWaitSemaphores = &image_acquired_semaphore;
        info.pWaitDstStageMask = &wait_stage;
        info.commandBufferCount = 1;
        info.pCommandBuffers = &fd->CommandBuffer;
        info.signalSemaphoreCount = 1;
        info.pSignalSemaphores = &render_complete_semaphore;

        err = vkEndCommandBuffer(fd->CommandBuffer);
        check_vk_result(err);
        err = vkQueueSubmit(g_Queue, 1, &info, fd->Fence);
        check_vk_result(err);
    }
}

static void FramePresent(ImGui_ImplVulkanH_Window* wd)
{
    if (g_SwapChainRebuild)
        return;
    VkSemaphore render_complete_semaphore = wd->FrameSemaphores[wd->SemaphoreIndex].RenderCompleteSemaphore;
    VkPresentInfoKHR info = {};
    info.sType = VK_STRUCTURE_TYPE_PRESENT_INFO_KHR;
    info.waitSemaphoreCount = 1;
    info.pWaitSemaphores = &render_complete_semaphore;
    info.swapchainCount = 1;
    info.pSwapchains = &wd->Swapchain;
    info.pImageIndices = &wd->FrameIndex;
    VkResult err = vkQueuePresentKHR(g_Queue, &info);
    if (err == VK_ERROR_OUT_OF_DATE_KHR || err == VK_SUBOPTIMAL_KHR)
    {
        g_SwapChainRebuild = true;
        return;
    }
    check_vk_result(err);
    wd->SemaphoreIndex = (wd->SemaphoreIndex + 1) % wd->ImageCount; // Now we can use the next set of semaphores
}

// Main code
int main(int, char**)
{
    // Setup SDL
    if (SDL_Init(SDL_INIT_VIDEO | SDL_INIT_TIMER | SDL_INIT_GAMECONTROLLER) != 0)
    {
        printf("Error: %s\n", SDL_GetError());
        return -1;
    }

    // Create window with Vulkan graphics context
    SDL_WindowFlags window_flags = (SDL_WindowFlags)(SDL_WINDOW_VULKAN | SDL_WINDOW_RESIZABLE | SDL_WINDOW_ALLOW_HIGHDPI);
    SDL_Window* window = SDL_CreateWindow("Dear ImGui SDL2+Vulkan example", SDL_WINDOWPOS_CENTERED, SDL_WINDOWPOS_CENTERED, 1280, 720, window_flags);
    uint32_t extensions_count = 0;
    SDL_Vulkan_GetInstanceExtensions(window, &extensions_count, NULL);
    const char** extensions = new const char*[extensions_count];
    SDL_Vulkan_GetInstanceExtensions(window, &extensions_count, extensions);
    SetupVulkan(extensions, extensions_count);
    delete[] extensions;

    // Create Window Surface
    VkSurfaceKHR surface;
    VkResult err;
    if (SDL_Vulkan_CreateSurface(window, g_Instance, &surface) == 0)
    {
        printf("Failed to create Vulkan surface.\n");
        return 1;
    }

    // Create Framebuffers
    int w, h;
    SDL_GetWindowSize(window, &w, &h);
    ImGui_ImplVulkanH_Window* wd = &g_MainWindowData;
    SetupVulkanWindow(wd, surface, w, h);

    // Setup Dear ImGui context
    IMGUI_CHECKVERSION();
    ImGui::CreateContext();
    ImGuiIO& io = ImGui::GetIO(); (void)io;
    io.ConfigFlags |= ImGuiConfigFlags_NavEnableKeyboard;       // Enable Keyboard Controls
    //io.ConfigFlags |= ImGuiConfigFlags_NavEnableGamepad;      // Enable Gamepad Controls
    io.ConfigFlags |= ImGuiConfigFlags_DockingEnable;           // Enable Docking
    io.ConfigFlags |= ImGuiConfigFlags_ViewportsEnable;         // Enable Multi-Viewport / Platform Windows
    //io.ConfigFlags |= ImGuiConfigFlags_ViewportsNoTaskBarIcons;
    //io.ConfigFlags |= ImGuiConfigFlags_ViewportsNoMerge;

    // Setup Dear ImGui style
    ImGui::StyleColorsDark();
    //ImGui::StyleColorsLight();

    // When viewports are enabled we tweak WindowRounding/WindowBg so platform windows can look identical to regular ones.
    ImGuiStyle& style = ImGui::GetStyle();
    if (io.ConfigFlags & ImGuiConfigFlags_ViewportsEnable)
    {
        style.WindowRounding = 0.0f;
        style.Colors[ImGuiCol_WindowBg].w = 1.0f;
    }

    // Setup Platform/Renderer backends
    ImGui_ImplSDL2_InitForVulkan(window);
    ImGui_ImplVulkan_InitInfo init_info = {};
    init_info.Instance = g_Instance;
    init_info.PhysicalDevice = g_PhysicalDevice;
    init_info.Device = g_Device;
    init_info.QueueFamily = g_QueueFamily;
    init_info.Queue = g_Queue;
    init_info.PipelineCache = g_PipelineCache;
    init_info.DescriptorPool = g_DescriptorPool;
    init_info.Subpass = 0;
    init_info.MinImageCount = g_MinImageCount;
    init_info.ImageCount = wd->ImageCount;
    init_info.MSAASamples = VK_SAMPLE_COUNT_1_BIT;
    init_info.Allocator = g_Allocator;
    init_info.CheckVkResultFn = check_vk_result;
    ImGui_ImplVulkan_Init(&init_info, wd->RenderPass);

    // Load Fonts
    // - If no fonts are loaded, dear imgui will use the default font. You can also load multiple fonts and use ImGui::PushFont()/PopFont() to select them.
    // - AddFontFromFileTTF() will return the ImFont* so you can store it if you need to select the font among multiple.
    // - If the file cannot be loaded, the function will return NULL. Please handle those errors in your application (e.g. use an assertion, or display an error and quit).
    // - The fonts will be rasterized at a given size (w/ oversampling) and stored into a texture when calling ImFontAtlas::Build()/GetTexDataAsXXXX(), which ImGui_ImplXXXX_NewFrame below will call.
    // - Use '#define IMGUI_ENABLE_FREETYPE' in your imconfig file to use Freetype for higher quality font rendering.
    // - Read 'docs/FONTS.md' for more instructions and details.
    // - Remember that in C/C++ if you want to include a backslash \ in a string literal you need to write a double backslash \\ !
    //io.Fonts->AddFontDefault();
    //io.Fonts->AddFontFromFileTTF("c:\\Windows\\Fonts\\segoeui.ttf", 18.0f);
    //io.Fonts->AddFontFromFileTTF("../../misc/fonts/DroidSans.ttf", 16.0f);
    //io.Fonts->AddFontFromFileTTF("../../misc/fonts/Roboto-Medium.ttf", 16.0f);
    //io.Fonts->AddFontFromFileTTF("../../misc/fonts/Cousine-Regular.ttf", 15.0f);
    //ImFont* font = io.Fonts->AddFontFromFileTTF("c:\\Windows\\Fonts\\ArialUni.ttf", 18.0f, NULL, io.Fonts->GetGlyphRangesJapanese());
    //IM_ASSERT(font != NULL);

    // Upload Fonts
    {
        // Use any command queue
        VkCommandPool command_pool = wd->Frames[wd->FrameIndex].CommandPool;
        VkCommandBuffer command_buffer = wd->Frames[wd->FrameIndex].CommandBuffer;

        err = vkResetCommandPool(g_Device, command_pool, 0);
        check_vk_result(err);
        VkCommandBufferBeginInfo begin_info = {};
        begin_info.sType = VK_STRUCTURE_TYPE_COMMAND_BUFFER_BEGIN_INFO;
        begin_info.flags |= VK_COMMAND_BUFFER_USAGE_ONE_TIME_SUBMIT_BIT;
        err = vkBeginCommandBuffer(command_buffer, &begin_info);
        check_vk_result(err);

        ImGui_ImplVulkan_CreateFontsTexture(command_buffer);

        VkSubmitInfo end_info = {};
        end_info.sType = VK_STRUCTURE_TYPE_SUBMIT_INFO;
        end_info.commandBufferCount = 1;
        end_info.pCommandBuffers = &command_buffer;
        err = vkEndCommandBuffer(command_buffer);
        check_vk_result(err);
        err = vkQueueSubmit(g_Queue, 1, &end_info, VK_NULL_HANDLE);
        check_vk_result(err);

        err = vkDeviceWaitIdle(g_Device);
        check_vk_result(err);
        ImGui_ImplVulkan_DestroyFontUploadObjects();
    }

    // Our state
    bool show_demo_window = true;
    bool show_another_window = false;
    ImVec4 clear_color = ImVec4(0.45f, 0.55f, 0.60f, 1.00f);

    // Main loop
    bool done = false;
    while (!done)
    {
        // Poll and handle events (inputs, window resize, etc.)
        // You can read the io.WantCaptureMouse, io.WantCaptureKeyboard flags to tell if dear imgui wants to use your inputs.
        // - When io.WantCaptureMouse is true, do not dispatch mouse input data to your main application, or clear/overwrite your copy of the mouse data.
        // - When io.WantCaptureKeyboard is true, do not dispatch keyboard input data to your main application, or clear/overwrite your copy of the keyboard data.
        // Generally you may always pass all inputs to dear imgui, and hide them from your application based on those two flags.
        SDL_Event event;
        while (SDL_PollEvent(&event))
        {
            ImGui_ImplSDL2_ProcessEvent(&event);
            if (event.type == SDL_QUIT)
                done = true;
            if (event.type == SDL_WINDOWEVENT && event.window.event == SDL_WINDOWEVENT_CLOSE && event.window.windowID == SDL_GetWindowID(window))
                done = true;
        }

        // Resize swap chain?
        if (g_SwapChainRebuild)
        {
            int width, height;
            SDL_GetWindowSize(window, &width, &height);
            if (width > 0 && height > 0)
            {
                ImGui_ImplVulkan_SetMinImageCount(g_MinImageCount);
                ImGui_ImplVulkanH_CreateOrResizeWindow(g_Instance, g_PhysicalDevice, g_Device, &g_MainWindowData, g_QueueFamily, g_Allocator, width, height, g_MinImageCount);
                g_MainWindowData.FrameIndex = 0;
                g_SwapChainRebuild = false;
            }
        }

        // Start the Dear ImGui frame
        ImGui_ImplVulkan_NewFrame();
        ImGui_ImplSDL2_NewFrame();
        ImGui::NewFrame();

        // 1. Show the big demo window (Most of the sample code is in ImGui::ShowDemoWindow()! You can browse its code to learn more about Dear ImGui!).
        if (show_demo_window)
            ImGui::ShowDemoWindow(&show_demo_window);

        // 2. Show a simple window that we create ourselves. We use a Begin/End pair to create a named window.
        {
            static float f = 0.0f;
            static int counter = 0;

            ImGui::Begin("Hello, world!");                          // Create a window called "Hello, world!" and append into it.

            ImGui::Text("This is some useful text.");               // Display some text (you can use a format strings too)
            ImGui::Checkbox("Demo Window", &show_demo_window);      // Edit bools storing our window open/close state
            ImGui::Checkbox("Another Window", &show_another_window);

            ImGui::SliderFloat("float", &f, 0.0f, 1.0f);            // Edit 1 float using a slider from 0.0f to 1.0f
            ImGui::ColorEdit3("clear color", (float*)&clear_color); // Edit 3 floats representing a color

            if (ImGui::Button("Button"))                            // Buttons return true when clicked (most widgets return true when edited/activated)
                counter++;
            ImGui::SameLine();
            ImGui::Text("counter = %d", counter);

            ImGui::Text("Application average %.3f ms/frame (%.1f FPS)", 1000.0f / ImGui::GetIO().Framerate, ImGui::GetIO().Framerate);
            ImGui::End();
        }

        // 3. Show another simple window.
        if (show_another_window)
        {
            ImGui::Begin("Another Window", &show_another_window);   // Pass a pointer to our bool variable (the window will have a closing button that will clear the bool when clicked)
            ImGui::Text("Hello from another window!");
            if (ImGui::Button("Close Me"))
                show_another_window = false;
            ImGui::End();
        }

        // Rendering
        ImGui::Render();
        ImDrawData* draw_data = ImGui::GetDrawData();
        const bool is_minimized = (draw_data->DisplaySize.x <= 0.0f || draw_data->DisplaySize.y <= 0.0f);
        if (!is_minimized)
        {
            wd->ClearValue.color.float32[0] = clear_color.x * clear_color.w;
            wd->ClearValue.color.float32[1] = clear_color.y * clear_color.w;
            wd->ClearValue.color.float32[2] = clear_color.z * clear_color.w;
            wd->ClearValue.color.float32[3] = clear_color.w;
            FrameRender(wd, draw_data);
            FramePresent(wd);
        }
    }

<<<<<<< HEAD
    // Rendering
    ImGui::Render();
    ImDrawData* main_draw_data = ImGui::GetDrawData();
    const bool main_is_minimized = (main_draw_data->DisplaySize.x <= 0.0f || main_draw_data->DisplaySize.y <= 0.0f);
    ImGui_ImplVulkanH_Window* wd = &g_MainWindowData;
    wd->ClearValue.color.float32[0] = clear_color.x * clear_color.w;
    wd->ClearValue.color.float32[1] = clear_color.y * clear_color.w;
    wd->ClearValue.color.float32[2] = clear_color.z * clear_color.w;
    wd->ClearValue.color.float32[3] = clear_color.w;
    if (!main_is_minimized)
        FrameRender(wd, main_draw_data);

    // Update and Render additional Platform Windows
    if (ImGui::GetIO().ConfigFlags & ImGuiConfigFlags_ViewportsEnable)
    {
        ImGui::UpdatePlatformWindows();
        ImGui::RenderPlatformWindowsDefault();
    }

    // Present Main Platform Window
    if (!main_is_minimized)
        FramePresent(wd);

    return true;
=======
    // Cleanup
    err = vkDeviceWaitIdle(g_Device);
    check_vk_result(err);
    ImGui_ImplVulkan_Shutdown();
    ImGui_ImplSDL2_Shutdown();
    ImGui::DestroyContext();

    CleanupVulkanWindow();
    CleanupVulkan();

    SDL_DestroyWindow(window);
    SDL_Quit();

    return 0;
>>>>>>> 97a1f761
}<|MERGE_RESOLUTION|>--- conflicted
+++ resolved
@@ -544,45 +544,27 @@
 
         // Rendering
         ImGui::Render();
-        ImDrawData* draw_data = ImGui::GetDrawData();
-        const bool is_minimized = (draw_data->DisplaySize.x <= 0.0f || draw_data->DisplaySize.y <= 0.0f);
-        if (!is_minimized)
-        {
-            wd->ClearValue.color.float32[0] = clear_color.x * clear_color.w;
-            wd->ClearValue.color.float32[1] = clear_color.y * clear_color.w;
-            wd->ClearValue.color.float32[2] = clear_color.z * clear_color.w;
-            wd->ClearValue.color.float32[3] = clear_color.w;
-            FrameRender(wd, draw_data);
+        ImDrawData* main_draw_data = ImGui::GetDrawData();
+        const bool main_is_minimized = (main_draw_data->DisplaySize.x <= 0.0f || main_draw_data->DisplaySize.y <= 0.0f);
+        wd->ClearValue.color.float32[0] = clear_color.x * clear_color.w;
+        wd->ClearValue.color.float32[1] = clear_color.y * clear_color.w;
+        wd->ClearValue.color.float32[2] = clear_color.z * clear_color.w;
+        wd->ClearValue.color.float32[3] = clear_color.w;
+        if (!main_is_minimized)
+            FrameRender(wd, main_draw_data);
+
+        // Update and Render additional Platform Windows
+        if (io.ConfigFlags & ImGuiConfigFlags_ViewportsEnable)
+        {
+            ImGui::UpdatePlatformWindows();
+            ImGui::RenderPlatformWindowsDefault();
+        }
+
+        // Present Main Platform Window
+        if (!main_is_minimized)
             FramePresent(wd);
-        }
-    }
-
-<<<<<<< HEAD
-    // Rendering
-    ImGui::Render();
-    ImDrawData* main_draw_data = ImGui::GetDrawData();
-    const bool main_is_minimized = (main_draw_data->DisplaySize.x <= 0.0f || main_draw_data->DisplaySize.y <= 0.0f);
-    ImGui_ImplVulkanH_Window* wd = &g_MainWindowData;
-    wd->ClearValue.color.float32[0] = clear_color.x * clear_color.w;
-    wd->ClearValue.color.float32[1] = clear_color.y * clear_color.w;
-    wd->ClearValue.color.float32[2] = clear_color.z * clear_color.w;
-    wd->ClearValue.color.float32[3] = clear_color.w;
-    if (!main_is_minimized)
-        FrameRender(wd, main_draw_data);
-
-    // Update and Render additional Platform Windows
-    if (ImGui::GetIO().ConfigFlags & ImGuiConfigFlags_ViewportsEnable)
-    {
-        ImGui::UpdatePlatformWindows();
-        ImGui::RenderPlatformWindowsDefault();
-    }
-
-    // Present Main Platform Window
-    if (!main_is_minimized)
-        FramePresent(wd);
-
-    return true;
-=======
+    }
+
     // Cleanup
     err = vkDeviceWaitIdle(g_Device);
     check_vk_result(err);
@@ -597,5 +579,4 @@
     SDL_Quit();
 
     return 0;
->>>>>>> 97a1f761
 }
// dear imgui: Renderer Backend for Vulkan
// This needs to be used along with a Platform Backend (e.g. GLFW, SDL, Win32, custom..)

// Implemented features:
//  [!] Renderer: User texture binding. Use 'VkDescriptorSet' as ImTextureID. Call ImGui_ImplVulkan_AddTexture() to register one. Read the FAQ about ImTextureID! See https://github.com/ocornut/imgui/pull/914 for discussions.
//  [X] Renderer: Large meshes support (64k+ vertices) even with 16-bit indices (ImGuiBackendFlags_RendererHasVtxOffset).
//  [X] Renderer: Expose selected render state for draw callbacks to use. Access in '(ImGui_ImplXXXX_RenderState*)GetPlatformIO().Renderer_RenderState'.
//  [x] Renderer: Multi-viewport / platform windows. With issues (flickering when creating a new viewport).

// The aim of imgui_impl_vulkan.h/.cpp is to be usable in your engine without any modification.
// IF YOU FEEL YOU NEED TO MAKE ANY CHANGE TO THIS CODE, please share them and your feedback at https://github.com/ocornut/imgui/

// You can use unmodified imgui_impl_* files in your project. See examples/ folder for examples of using this.
// Prefer including the entire imgui/ repository into your project (either as a copy or as a submodule), and only build the backends you need.
// Learn about Dear ImGui:
// - FAQ                  https://dearimgui.com/faq
// - Getting Started      https://dearimgui.com/getting-started
// - Documentation        https://dearimgui.com/docs (same as your local docs/ folder).
// - Introduction, links and more at the top of imgui.cpp

// Important note to the reader who wish to integrate imgui_impl_vulkan.cpp/.h in their own engine/app.
// - Common ImGui_ImplVulkan_XXX functions and structures are used to interface with imgui_impl_vulkan.cpp/.h.
//   You will use those if you want to use this rendering backend in your engine/app.
// - Helper ImGui_ImplVulkanH_XXX functions and structures are only used by this example (main.cpp) and by
//   the backend itself (imgui_impl_vulkan.cpp), but should PROBABLY NOT be used by your own engine/app code.
// Read comments in imgui_impl_vulkan.h.

// CHANGELOG
// (minor and older changes stripped away, please see git history for details)
<<<<<<< HEAD
//  2025-XX-XX: Platform: Added support for multiple windows via the ImGuiPlatformIO interface.
=======
//  2025-04-07: Vulkan: Deep-copy ImGui_ImplVulkan_InitInfo::PipelineRenderingCreateInfo's pColorAttachmentFormats buffer when set, in order to reduce common user-error of specifying a pointer to data that gets out of scope. (#8282)
>>>>>>> 39f34e1e
//  2025-02-14: *BREAKING CHANGE*: Added uint32_t api_version to ImGui_ImplVulkan_LoadFunctions().
//  2025-02-13: Vulkan: Added ApiVersion field in ImGui_ImplVulkan_InitInfo. Default to header version if unspecified. Dynamic rendering path loads "vkCmdBeginRendering/vkCmdEndRendering" (without -KHR suffix) on API 1.3. (#8326)
//  2025-01-09: Vulkan: Added IMGUI_IMPL_VULKAN_MINIMUM_IMAGE_SAMPLER_POOL_SIZE to clarify how many image sampler descriptors are expected to be available in descriptor pool. (#6642)
//  2025-01-06: Vulkan: Added more ImGui_ImplVulkanH_XXXX helper functions to simplify our examples.
//  2024-12-11: Vulkan: Fixed setting VkSwapchainCreateInfoKHR::preTransform for platforms not supporting VK_SURFACE_TRANSFORM_IDENTITY_BIT_KHR. (#8222)
//  2024-11-27: Vulkan: Make user-provided descriptor pool optional. As a convenience, when setting init_info->DescriptorPoolSize the backend will create one itself. (#8172, #4867)
//  2024-10-07: Vulkan: Changed default texture sampler to Clamp instead of Repeat/Wrap.
//  2024-10-07: Vulkan: Expose selected render state in ImGui_ImplVulkan_RenderState, which you can access in 'void* platform_io.Renderer_RenderState' during draw callbacks.
//  2024-10-07: Vulkan: Compiling with '#define ImTextureID=ImU64' is unnecessary now that dear imgui defaults ImTextureID to u64 instead of void*.
//  2024-04-19: Vulkan: Added convenience support for Volk via IMGUI_IMPL_VULKAN_USE_VOLK define (you can also use IMGUI_IMPL_VULKAN_NO_PROTOTYPES + wrap Volk via ImGui_ImplVulkan_LoadFunctions().)
//  2024-02-14: *BREAKING CHANGE*: Moved RenderPass parameter from ImGui_ImplVulkan_Init() function to ImGui_ImplVulkan_InitInfo structure. Not required when using dynamic rendering.
//  2024-02-12: *BREAKING CHANGE*: Dynamic rendering now require filling PipelineRenderingCreateInfo structure.
//  2024-01-19: Vulkan: Fixed vkAcquireNextImageKHR() validation errors in VulkanSDK 1.3.275 by allocating one extra semaphore than in-flight frames. (#7236)
//  2024-01-11: Vulkan: Fixed vkMapMemory() calls unnecessarily using full buffer size (#3957). Fixed MinAllocationSize handing (#7189).
//  2024-01-03: Vulkan: Added MinAllocationSize field in ImGui_ImplVulkan_InitInfo to workaround zealous "best practice" validation layer. (#7189, #4238)
//  2024-01-03: Vulkan: Stopped creating command pools with VK_COMMAND_POOL_CREATE_RESET_COMMAND_BUFFER_BIT as we don't reset them.
//  2023-11-29: Vulkan: Fixed mismatching allocator passed to vkCreateCommandPool() vs vkDestroyCommandPool(). (#7075)
//  2023-11-10: *BREAKING CHANGE*: Removed parameter from ImGui_ImplVulkan_CreateFontsTexture(): backend now creates its own command-buffer to upload fonts.
//              *BREAKING CHANGE*: Removed ImGui_ImplVulkan_DestroyFontUploadObjects() which is now unnecessary as we create and destroy those objects in the backend.
//              ImGui_ImplVulkan_CreateFontsTexture() is automatically called by NewFrame() the first time.
//              You can call ImGui_ImplVulkan_CreateFontsTexture() again to recreate the font atlas texture.
//              Added ImGui_ImplVulkan_DestroyFontsTexture() but you probably never need to call this.
//  2023-07-04: Vulkan: Added optional support for VK_KHR_dynamic_rendering. User needs to set init_info->UseDynamicRendering = true and init_info->ColorAttachmentFormat.
//  2023-01-02: Vulkan: Fixed sampler passed to ImGui_ImplVulkan_AddTexture() not being honored + removed a bunch of duplicate code.
//  2022-10-11: Using 'nullptr' instead of 'NULL' as per our switch to C++11.
//  2022-10-04: Vulkan: Added experimental ImGui_ImplVulkan_RemoveTexture() for api symmetry. (#914, #5738).
//  2022-01-20: Vulkan: Added support for ImTextureID as VkDescriptorSet. User need to call ImGui_ImplVulkan_AddTexture(). Building for 32-bit targets requires '#define ImTextureID ImU64'. (#914).
//  2021-10-15: Vulkan: Call vkCmdSetScissor() at the end of render a full-viewport to reduce likelihood of issues with people using VK_DYNAMIC_STATE_SCISSOR in their app without calling vkCmdSetScissor() explicitly every frame.
//  2021-06-29: Reorganized backend to pull data from a single structure to facilitate usage with multiple-contexts (all g_XXXX access changed to bd->XXXX).
//  2021-03-22: Vulkan: Fix mapped memory validation error when buffer sizes are not multiple of VkPhysicalDeviceLimits::nonCoherentAtomSize.
//  2021-02-18: Vulkan: Change blending equation to preserve alpha in output buffer.
//  2021-01-27: Vulkan: Added support for custom function load and IMGUI_IMPL_VULKAN_NO_PROTOTYPES by using ImGui_ImplVulkan_LoadFunctions().
//  2020-11-11: Vulkan: Added support for specifying which subpass to reference during VkPipeline creation.
//  2020-09-07: Vulkan: Added VkPipeline parameter to ImGui_ImplVulkan_RenderDrawData (default to one passed to ImGui_ImplVulkan_Init).
//  2020-05-04: Vulkan: Fixed crash if initial frame has no vertices.
//  2020-04-26: Vulkan: Fixed edge case where render callbacks wouldn't be called if the ImDrawData didn't have vertices.
//  2019-08-01: Vulkan: Added support for specifying multisample count. Set ImGui_ImplVulkan_InitInfo::MSAASamples to one of the VkSampleCountFlagBits values to use, default is non-multisampled as before.
//  2019-05-29: Vulkan: Added support for large mesh (64K+ vertices), enable ImGuiBackendFlags_RendererHasVtxOffset flag.
//  2019-04-30: Vulkan: Added support for special ImDrawCallback_ResetRenderState callback to reset render state.
//  2019-04-04: *BREAKING CHANGE*: Vulkan: Added ImageCount/MinImageCount fields in ImGui_ImplVulkan_InitInfo, required for initialization (was previously a hard #define IMGUI_VK_QUEUED_FRAMES 2). Added ImGui_ImplVulkan_SetMinImageCount().
//  2019-04-04: Vulkan: Added VkInstance argument to ImGui_ImplVulkanH_CreateWindow() optional helper.
//  2019-04-04: Vulkan: Avoid passing negative coordinates to vkCmdSetScissor, which debug validation layers do not like.
//  2019-04-01: Vulkan: Support for 32-bit index buffer (#define ImDrawIdx unsigned int).
//  2019-02-16: Vulkan: Viewport and clipping rectangles correctly using draw_data->FramebufferScale to allow retina display.
//  2018-11-30: Misc: Setting up io.BackendRendererName so it can be displayed in the About Window.
//  2018-08-25: Vulkan: Fixed mishandled VkSurfaceCapabilitiesKHR::maxImageCount=0 case.
//  2018-06-22: Inverted the parameters to ImGui_ImplVulkan_RenderDrawData() to be consistent with other backends.
//  2018-06-08: Misc: Extracted imgui_impl_vulkan.cpp/.h away from the old combined GLFW+Vulkan example.
//  2018-06-08: Vulkan: Use draw_data->DisplayPos and draw_data->DisplaySize to setup projection matrix and clipping rectangle.
//  2018-03-03: Vulkan: Various refactor, created a couple of ImGui_ImplVulkanH_XXX helper that the example can use and that viewport support will use.
//  2018-03-01: Vulkan: Renamed ImGui_ImplVulkan_Init_Info to ImGui_ImplVulkan_InitInfo and fields to match more closely Vulkan terminology.
//  2018-02-16: Misc: Obsoleted the io.RenderDrawListsFn callback, ImGui_ImplVulkan_Render() calls ImGui_ImplVulkan_RenderDrawData() itself.
//  2018-02-06: Misc: Removed call to ImGui::Shutdown() which is not available from 1.60 WIP, user needs to call CreateContext/DestroyContext themselves.
//  2017-05-15: Vulkan: Fix scissor offset being negative. Fix new Vulkan validation warnings. Set required depth member for buffer image copy.
//  2016-11-13: Vulkan: Fix validation layer warnings and errors and redeclare gl_PerVertex.
//  2016-10-18: Vulkan: Add location decorators & change to use structs as in/out in glsl, update embedded spv (produced with glslangValidator -x). Null the released resources.
//  2016-08-27: Vulkan: Fix Vulkan example for use when a depth buffer is active.

#include "imgui.h"
#ifndef IMGUI_DISABLE
#include "imgui_impl_vulkan.h"
#include <stdio.h>
#ifndef IM_MAX
#define IM_MAX(A, B)    (((A) >= (B)) ? (A) : (B))
#endif

// Visual Studio warnings
#ifdef _MSC_VER
#pragma warning (disable: 4127) // condition expression is constant
#endif

// Forward Declarations
struct ImGui_ImplVulkan_FrameRenderBuffers;
struct ImGui_ImplVulkan_WindowRenderBuffers;
bool ImGui_ImplVulkan_CreateDeviceObjects();
void ImGui_ImplVulkan_DestroyDeviceObjects();
void ImGui_ImplVulkan_DestroyFrameRenderBuffers(VkDevice device, ImGui_ImplVulkan_FrameRenderBuffers* buffers, const VkAllocationCallbacks* allocator);
void ImGui_ImplVulkan_DestroyWindowRenderBuffers(VkDevice device, ImGui_ImplVulkan_WindowRenderBuffers* buffers, const VkAllocationCallbacks* allocator);
void ImGui_ImplVulkanH_DestroyFrame(VkDevice device, ImGui_ImplVulkanH_Frame* fd, const VkAllocationCallbacks* allocator);
void ImGui_ImplVulkanH_DestroyFrameSemaphores(VkDevice device, ImGui_ImplVulkanH_FrameSemaphores* fsd, const VkAllocationCallbacks* allocator);
void ImGui_ImplVulkanH_DestroyAllViewportsRenderBuffers(VkDevice device, const VkAllocationCallbacks* allocator);
void ImGui_ImplVulkanH_CreateWindowSwapChain(VkPhysicalDevice physical_device, VkDevice device, ImGui_ImplVulkanH_Window* wd, const VkAllocationCallbacks* allocator, int w, int h, uint32_t min_image_count);
void ImGui_ImplVulkanH_CreateWindowCommandBuffers(VkPhysicalDevice physical_device, VkDevice device, ImGui_ImplVulkanH_Window* wd, uint32_t queue_family, const VkAllocationCallbacks* allocator);

// Vulkan prototypes for use with custom loaders
// (see description of IMGUI_IMPL_VULKAN_NO_PROTOTYPES in imgui_impl_vulkan.h
#if defined(VK_NO_PROTOTYPES) && !defined(VOLK_H_)
#define IMGUI_IMPL_VULKAN_USE_LOADER
static bool g_FunctionsLoaded = false;
#else
static bool g_FunctionsLoaded = true;
#endif
#ifdef IMGUI_IMPL_VULKAN_USE_LOADER
#define IMGUI_VULKAN_FUNC_MAP(IMGUI_VULKAN_FUNC_MAP_MACRO) \
    IMGUI_VULKAN_FUNC_MAP_MACRO(vkAllocateCommandBuffers) \
    IMGUI_VULKAN_FUNC_MAP_MACRO(vkAllocateDescriptorSets) \
    IMGUI_VULKAN_FUNC_MAP_MACRO(vkAllocateMemory) \
    IMGUI_VULKAN_FUNC_MAP_MACRO(vkAcquireNextImageKHR) \
    IMGUI_VULKAN_FUNC_MAP_MACRO(vkBeginCommandBuffer) \
    IMGUI_VULKAN_FUNC_MAP_MACRO(vkBindBufferMemory) \
    IMGUI_VULKAN_FUNC_MAP_MACRO(vkBindImageMemory) \
    IMGUI_VULKAN_FUNC_MAP_MACRO(vkCmdBeginRenderPass) \
    IMGUI_VULKAN_FUNC_MAP_MACRO(vkCmdBindDescriptorSets) \
    IMGUI_VULKAN_FUNC_MAP_MACRO(vkCmdBindIndexBuffer) \
    IMGUI_VULKAN_FUNC_MAP_MACRO(vkCmdBindPipeline) \
    IMGUI_VULKAN_FUNC_MAP_MACRO(vkCmdBindVertexBuffers) \
    IMGUI_VULKAN_FUNC_MAP_MACRO(vkCmdCopyBufferToImage) \
    IMGUI_VULKAN_FUNC_MAP_MACRO(vkCmdDrawIndexed) \
    IMGUI_VULKAN_FUNC_MAP_MACRO(vkCmdEndRenderPass) \
    IMGUI_VULKAN_FUNC_MAP_MACRO(vkCmdPipelineBarrier) \
    IMGUI_VULKAN_FUNC_MAP_MACRO(vkCmdPushConstants) \
    IMGUI_VULKAN_FUNC_MAP_MACRO(vkCmdSetScissor) \
    IMGUI_VULKAN_FUNC_MAP_MACRO(vkCmdSetViewport) \
    IMGUI_VULKAN_FUNC_MAP_MACRO(vkCreateBuffer) \
    IMGUI_VULKAN_FUNC_MAP_MACRO(vkCreateCommandPool) \
    IMGUI_VULKAN_FUNC_MAP_MACRO(vkCreateDescriptorPool) \
    IMGUI_VULKAN_FUNC_MAP_MACRO(vkCreateDescriptorSetLayout) \
    IMGUI_VULKAN_FUNC_MAP_MACRO(vkCreateFence) \
    IMGUI_VULKAN_FUNC_MAP_MACRO(vkCreateFramebuffer) \
    IMGUI_VULKAN_FUNC_MAP_MACRO(vkCreateGraphicsPipelines) \
    IMGUI_VULKAN_FUNC_MAP_MACRO(vkCreateImage) \
    IMGUI_VULKAN_FUNC_MAP_MACRO(vkCreateImageView) \
    IMGUI_VULKAN_FUNC_MAP_MACRO(vkCreatePipelineLayout) \
    IMGUI_VULKAN_FUNC_MAP_MACRO(vkCreateRenderPass) \
    IMGUI_VULKAN_FUNC_MAP_MACRO(vkCreateSampler) \
    IMGUI_VULKAN_FUNC_MAP_MACRO(vkCreateSemaphore) \
    IMGUI_VULKAN_FUNC_MAP_MACRO(vkCreateShaderModule) \
    IMGUI_VULKAN_FUNC_MAP_MACRO(vkCreateSwapchainKHR) \
    IMGUI_VULKAN_FUNC_MAP_MACRO(vkDestroyBuffer) \
    IMGUI_VULKAN_FUNC_MAP_MACRO(vkDestroyCommandPool) \
    IMGUI_VULKAN_FUNC_MAP_MACRO(vkDestroyDescriptorPool) \
    IMGUI_VULKAN_FUNC_MAP_MACRO(vkDestroyDescriptorSetLayout) \
    IMGUI_VULKAN_FUNC_MAP_MACRO(vkDestroyFence) \
    IMGUI_VULKAN_FUNC_MAP_MACRO(vkDestroyFramebuffer) \
    IMGUI_VULKAN_FUNC_MAP_MACRO(vkDestroyImage) \
    IMGUI_VULKAN_FUNC_MAP_MACRO(vkDestroyImageView) \
    IMGUI_VULKAN_FUNC_MAP_MACRO(vkDestroyPipeline) \
    IMGUI_VULKAN_FUNC_MAP_MACRO(vkDestroyPipelineLayout) \
    IMGUI_VULKAN_FUNC_MAP_MACRO(vkDestroyRenderPass) \
    IMGUI_VULKAN_FUNC_MAP_MACRO(vkDestroySampler) \
    IMGUI_VULKAN_FUNC_MAP_MACRO(vkDestroySemaphore) \
    IMGUI_VULKAN_FUNC_MAP_MACRO(vkDestroyShaderModule) \
    IMGUI_VULKAN_FUNC_MAP_MACRO(vkDestroySurfaceKHR) \
    IMGUI_VULKAN_FUNC_MAP_MACRO(vkDestroySwapchainKHR) \
    IMGUI_VULKAN_FUNC_MAP_MACRO(vkDeviceWaitIdle) \
    IMGUI_VULKAN_FUNC_MAP_MACRO(vkEnumeratePhysicalDevices) \
    IMGUI_VULKAN_FUNC_MAP_MACRO(vkEndCommandBuffer) \
    IMGUI_VULKAN_FUNC_MAP_MACRO(vkFlushMappedMemoryRanges) \
    IMGUI_VULKAN_FUNC_MAP_MACRO(vkFreeCommandBuffers) \
    IMGUI_VULKAN_FUNC_MAP_MACRO(vkFreeDescriptorSets) \
    IMGUI_VULKAN_FUNC_MAP_MACRO(vkFreeMemory) \
    IMGUI_VULKAN_FUNC_MAP_MACRO(vkGetBufferMemoryRequirements) \
    IMGUI_VULKAN_FUNC_MAP_MACRO(vkGetImageMemoryRequirements) \
    IMGUI_VULKAN_FUNC_MAP_MACRO(vkGetPhysicalDeviceProperties) \
    IMGUI_VULKAN_FUNC_MAP_MACRO(vkGetPhysicalDeviceMemoryProperties) \
    IMGUI_VULKAN_FUNC_MAP_MACRO(vkGetPhysicalDeviceQueueFamilyProperties) \
    IMGUI_VULKAN_FUNC_MAP_MACRO(vkGetPhysicalDeviceSurfaceCapabilitiesKHR) \
    IMGUI_VULKAN_FUNC_MAP_MACRO(vkGetPhysicalDeviceSurfaceFormatsKHR) \
    IMGUI_VULKAN_FUNC_MAP_MACRO(vkGetPhysicalDeviceSurfacePresentModesKHR) \
    IMGUI_VULKAN_FUNC_MAP_MACRO(vkGetPhysicalDeviceSurfaceSupportKHR) \
    IMGUI_VULKAN_FUNC_MAP_MACRO(vkGetSwapchainImagesKHR) \
    IMGUI_VULKAN_FUNC_MAP_MACRO(vkMapMemory) \
    IMGUI_VULKAN_FUNC_MAP_MACRO(vkQueuePresentKHR) \
    IMGUI_VULKAN_FUNC_MAP_MACRO(vkQueueSubmit) \
    IMGUI_VULKAN_FUNC_MAP_MACRO(vkQueueWaitIdle) \
    IMGUI_VULKAN_FUNC_MAP_MACRO(vkResetCommandPool) \
    IMGUI_VULKAN_FUNC_MAP_MACRO(vkResetFences) \
    IMGUI_VULKAN_FUNC_MAP_MACRO(vkUnmapMemory) \
    IMGUI_VULKAN_FUNC_MAP_MACRO(vkUpdateDescriptorSets) \
    IMGUI_VULKAN_FUNC_MAP_MACRO(vkWaitForFences)

// Define function pointers
#define IMGUI_VULKAN_FUNC_DEF(func) static PFN_##func func;
IMGUI_VULKAN_FUNC_MAP(IMGUI_VULKAN_FUNC_DEF)
#undef IMGUI_VULKAN_FUNC_DEF
#endif // IMGUI_IMPL_VULKAN_USE_LOADER

#ifdef IMGUI_IMPL_VULKAN_HAS_DYNAMIC_RENDERING
static PFN_vkCmdBeginRenderingKHR   ImGuiImplVulkanFuncs_vkCmdBeginRenderingKHR;
static PFN_vkCmdEndRenderingKHR     ImGuiImplVulkanFuncs_vkCmdEndRenderingKHR;
#endif

// Reusable buffers used for rendering 1 current in-flight frame, for ImGui_ImplVulkan_RenderDrawData()
// [Please zero-clear before use!]
struct ImGui_ImplVulkan_FrameRenderBuffers
{
    VkDeviceMemory      VertexBufferMemory;
    VkDeviceMemory      IndexBufferMemory;
    VkDeviceSize        VertexBufferSize;
    VkDeviceSize        IndexBufferSize;
    VkBuffer            VertexBuffer;
    VkBuffer            IndexBuffer;
};

// Each viewport will hold 1 ImGui_ImplVulkanH_WindowRenderBuffers
// [Please zero-clear before use!]
struct ImGui_ImplVulkan_WindowRenderBuffers
{
    uint32_t            Index;
    uint32_t            Count;
    ImVector<ImGui_ImplVulkan_FrameRenderBuffers> FrameRenderBuffers;
};

struct ImGui_ImplVulkan_Texture
{
    VkDeviceMemory              Memory;
    VkImage                     Image;
    VkImageView                 ImageView;
    VkDescriptorSet             DescriptorSet;

    ImGui_ImplVulkan_Texture() { memset((void*)this, 0, sizeof(*this)); }
};

// For multi-viewport support:
// Helper structure we store in the void* RendererUserData field of each ImGuiViewport to easily retrieve our backend data.
struct ImGui_ImplVulkan_ViewportData
{
    ImGui_ImplVulkanH_Window                Window;                 // Used by secondary viewports only
    ImGui_ImplVulkan_WindowRenderBuffers    RenderBuffers;          // Used by all viewports
    bool                                    WindowOwned;
    bool                                    SwapChainNeedRebuild;   // Flag when viewport swapchain resized in the middle of processing a frame
    bool                                    SwapChainSuboptimal;    // Flag when VK_SUBOPTIMAL_KHR was returned.

    ImGui_ImplVulkan_ViewportData() { WindowOwned = SwapChainNeedRebuild = SwapChainSuboptimal = false; memset((void*)&RenderBuffers, 0, sizeof(RenderBuffers)); }
    ~ImGui_ImplVulkan_ViewportData() { }
};

// Vulkan data
struct ImGui_ImplVulkan_Data
{
    ImGui_ImplVulkan_InitInfo   VulkanInitInfo;
    VkDeviceSize                BufferMemoryAlignment;
    VkPipelineCreateFlags       PipelineCreateFlags;
    VkDescriptorSetLayout       DescriptorSetLayout;
    VkPipelineLayout            PipelineLayout;
    VkPipeline                  Pipeline;               // pipeline for main render pass (created by app)
    VkPipeline                  PipelineForViewports;   // pipeline for secondary viewports (created by backend)
    VkShaderModule              ShaderModuleVert;
    VkShaderModule              ShaderModuleFrag;
    VkDescriptorPool            DescriptorPool;

    // Texture management
    ImGui_ImplVulkan_Texture    FontTexture;
    VkSampler                   TexSampler;
    VkCommandPool               TexCommandPool;
    VkCommandBuffer             TexCommandBuffer;

    // Render buffers for main window
    ImGui_ImplVulkan_WindowRenderBuffers MainWindowRenderBuffers;

    ImGui_ImplVulkan_Data()
    {
        memset((void*)this, 0, sizeof(*this));
        BufferMemoryAlignment = 256;
    }
};

//-----------------------------------------------------------------------------
// SHADERS
//-----------------------------------------------------------------------------

// Forward Declarations
static void ImGui_ImplVulkan_InitMultiViewportSupport();
static void ImGui_ImplVulkan_ShutdownMultiViewportSupport();

// backends/vulkan/glsl_shader.vert, compiled with:
// # glslangValidator -V -x -o glsl_shader.vert.u32 glsl_shader.vert
/*
#version 450 core
layout(location = 0) in vec2 aPos;
layout(location = 1) in vec2 aUV;
layout(location = 2) in vec4 aColor;
layout(push_constant) uniform uPushConstant { vec2 uScale; vec2 uTranslate; } pc;

out gl_PerVertex { vec4 gl_Position; };
layout(location = 0) out struct { vec4 Color; vec2 UV; } Out;

void main()
{
    Out.Color = aColor;
    Out.UV = aUV;
    gl_Position = vec4(aPos * pc.uScale + pc.uTranslate, 0, 1);
}
*/
static uint32_t __glsl_shader_vert_spv[] =
{
    0x07230203,0x00010000,0x00080001,0x0000002e,0x00000000,0x00020011,0x00000001,0x0006000b,
    0x00000001,0x4c534c47,0x6474732e,0x3035342e,0x00000000,0x0003000e,0x00000000,0x00000001,
    0x000a000f,0x00000000,0x00000004,0x6e69616d,0x00000000,0x0000000b,0x0000000f,0x00000015,
    0x0000001b,0x0000001c,0x00030003,0x00000002,0x000001c2,0x00040005,0x00000004,0x6e69616d,
    0x00000000,0x00030005,0x00000009,0x00000000,0x00050006,0x00000009,0x00000000,0x6f6c6f43,
    0x00000072,0x00040006,0x00000009,0x00000001,0x00005655,0x00030005,0x0000000b,0x0074754f,
    0x00040005,0x0000000f,0x6c6f4361,0x0000726f,0x00030005,0x00000015,0x00565561,0x00060005,
    0x00000019,0x505f6c67,0x65567265,0x78657472,0x00000000,0x00060006,0x00000019,0x00000000,
    0x505f6c67,0x7469736f,0x006e6f69,0x00030005,0x0000001b,0x00000000,0x00040005,0x0000001c,
    0x736f5061,0x00000000,0x00060005,0x0000001e,0x73755075,0x6e6f4368,0x6e617473,0x00000074,
    0x00050006,0x0000001e,0x00000000,0x61635375,0x0000656c,0x00060006,0x0000001e,0x00000001,
    0x61725475,0x616c736e,0x00006574,0x00030005,0x00000020,0x00006370,0x00040047,0x0000000b,
    0x0000001e,0x00000000,0x00040047,0x0000000f,0x0000001e,0x00000002,0x00040047,0x00000015,
    0x0000001e,0x00000001,0x00050048,0x00000019,0x00000000,0x0000000b,0x00000000,0x00030047,
    0x00000019,0x00000002,0x00040047,0x0000001c,0x0000001e,0x00000000,0x00050048,0x0000001e,
    0x00000000,0x00000023,0x00000000,0x00050048,0x0000001e,0x00000001,0x00000023,0x00000008,
    0x00030047,0x0000001e,0x00000002,0x00020013,0x00000002,0x00030021,0x00000003,0x00000002,
    0x00030016,0x00000006,0x00000020,0x00040017,0x00000007,0x00000006,0x00000004,0x00040017,
    0x00000008,0x00000006,0x00000002,0x0004001e,0x00000009,0x00000007,0x00000008,0x00040020,
    0x0000000a,0x00000003,0x00000009,0x0004003b,0x0000000a,0x0000000b,0x00000003,0x00040015,
    0x0000000c,0x00000020,0x00000001,0x0004002b,0x0000000c,0x0000000d,0x00000000,0x00040020,
    0x0000000e,0x00000001,0x00000007,0x0004003b,0x0000000e,0x0000000f,0x00000001,0x00040020,
    0x00000011,0x00000003,0x00000007,0x0004002b,0x0000000c,0x00000013,0x00000001,0x00040020,
    0x00000014,0x00000001,0x00000008,0x0004003b,0x00000014,0x00000015,0x00000001,0x00040020,
    0x00000017,0x00000003,0x00000008,0x0003001e,0x00000019,0x00000007,0x00040020,0x0000001a,
    0x00000003,0x00000019,0x0004003b,0x0000001a,0x0000001b,0x00000003,0x0004003b,0x00000014,
    0x0000001c,0x00000001,0x0004001e,0x0000001e,0x00000008,0x00000008,0x00040020,0x0000001f,
    0x00000009,0x0000001e,0x0004003b,0x0000001f,0x00000020,0x00000009,0x00040020,0x00000021,
    0x00000009,0x00000008,0x0004002b,0x00000006,0x00000028,0x00000000,0x0004002b,0x00000006,
    0x00000029,0x3f800000,0x00050036,0x00000002,0x00000004,0x00000000,0x00000003,0x000200f8,
    0x00000005,0x0004003d,0x00000007,0x00000010,0x0000000f,0x00050041,0x00000011,0x00000012,
    0x0000000b,0x0000000d,0x0003003e,0x00000012,0x00000010,0x0004003d,0x00000008,0x00000016,
    0x00000015,0x00050041,0x00000017,0x00000018,0x0000000b,0x00000013,0x0003003e,0x00000018,
    0x00000016,0x0004003d,0x00000008,0x0000001d,0x0000001c,0x00050041,0x00000021,0x00000022,
    0x00000020,0x0000000d,0x0004003d,0x00000008,0x00000023,0x00000022,0x00050085,0x00000008,
    0x00000024,0x0000001d,0x00000023,0x00050041,0x00000021,0x00000025,0x00000020,0x00000013,
    0x0004003d,0x00000008,0x00000026,0x00000025,0x00050081,0x00000008,0x00000027,0x00000024,
    0x00000026,0x00050051,0x00000006,0x0000002a,0x00000027,0x00000000,0x00050051,0x00000006,
    0x0000002b,0x00000027,0x00000001,0x00070050,0x00000007,0x0000002c,0x0000002a,0x0000002b,
    0x00000028,0x00000029,0x00050041,0x00000011,0x0000002d,0x0000001b,0x0000000d,0x0003003e,
    0x0000002d,0x0000002c,0x000100fd,0x00010038
};

// backends/vulkan/glsl_shader.frag, compiled with:
// # glslangValidator -V -x -o glsl_shader.frag.u32 glsl_shader.frag
/*
#version 450 core
layout(location = 0) out vec4 fColor;
layout(set=0, binding=0) uniform sampler2D sTexture;
layout(location = 0) in struct { vec4 Color; vec2 UV; } In;
void main()
{
    fColor = In.Color * texture(sTexture, In.UV.st);
}
*/
static uint32_t __glsl_shader_frag_spv[] =
{
    0x07230203,0x00010000,0x00080001,0x0000001e,0x00000000,0x00020011,0x00000001,0x0006000b,
    0x00000001,0x4c534c47,0x6474732e,0x3035342e,0x00000000,0x0003000e,0x00000000,0x00000001,
    0x0007000f,0x00000004,0x00000004,0x6e69616d,0x00000000,0x00000009,0x0000000d,0x00030010,
    0x00000004,0x00000007,0x00030003,0x00000002,0x000001c2,0x00040005,0x00000004,0x6e69616d,
    0x00000000,0x00040005,0x00000009,0x6c6f4366,0x0000726f,0x00030005,0x0000000b,0x00000000,
    0x00050006,0x0000000b,0x00000000,0x6f6c6f43,0x00000072,0x00040006,0x0000000b,0x00000001,
    0x00005655,0x00030005,0x0000000d,0x00006e49,0x00050005,0x00000016,0x78655473,0x65727574,
    0x00000000,0x00040047,0x00000009,0x0000001e,0x00000000,0x00040047,0x0000000d,0x0000001e,
    0x00000000,0x00040047,0x00000016,0x00000022,0x00000000,0x00040047,0x00000016,0x00000021,
    0x00000000,0x00020013,0x00000002,0x00030021,0x00000003,0x00000002,0x00030016,0x00000006,
    0x00000020,0x00040017,0x00000007,0x00000006,0x00000004,0x00040020,0x00000008,0x00000003,
    0x00000007,0x0004003b,0x00000008,0x00000009,0x00000003,0x00040017,0x0000000a,0x00000006,
    0x00000002,0x0004001e,0x0000000b,0x00000007,0x0000000a,0x00040020,0x0000000c,0x00000001,
    0x0000000b,0x0004003b,0x0000000c,0x0000000d,0x00000001,0x00040015,0x0000000e,0x00000020,
    0x00000001,0x0004002b,0x0000000e,0x0000000f,0x00000000,0x00040020,0x00000010,0x00000001,
    0x00000007,0x00090019,0x00000013,0x00000006,0x00000001,0x00000000,0x00000000,0x00000000,
    0x00000001,0x00000000,0x0003001b,0x00000014,0x00000013,0x00040020,0x00000015,0x00000000,
    0x00000014,0x0004003b,0x00000015,0x00000016,0x00000000,0x0004002b,0x0000000e,0x00000018,
    0x00000001,0x00040020,0x00000019,0x00000001,0x0000000a,0x00050036,0x00000002,0x00000004,
    0x00000000,0x00000003,0x000200f8,0x00000005,0x00050041,0x00000010,0x00000011,0x0000000d,
    0x0000000f,0x0004003d,0x00000007,0x00000012,0x00000011,0x0004003d,0x00000014,0x00000017,
    0x00000016,0x00050041,0x00000019,0x0000001a,0x0000000d,0x00000018,0x0004003d,0x0000000a,
    0x0000001b,0x0000001a,0x00050057,0x00000007,0x0000001c,0x00000017,0x0000001b,0x00050085,
    0x00000007,0x0000001d,0x00000012,0x0000001c,0x0003003e,0x00000009,0x0000001d,0x000100fd,
    0x00010038
};

//-----------------------------------------------------------------------------
// FUNCTIONS
//-----------------------------------------------------------------------------

// Backend data stored in io.BackendRendererUserData to allow support for multiple Dear ImGui contexts
// It is STRONGLY preferred that you use docking branch with multi-viewports (== single Dear ImGui context + multiple windows) instead of multiple Dear ImGui contexts.
// FIXME: multi-context support is not tested and probably dysfunctional in this backend.
static ImGui_ImplVulkan_Data* ImGui_ImplVulkan_GetBackendData()
{
    return ImGui::GetCurrentContext() ? (ImGui_ImplVulkan_Data*)ImGui::GetIO().BackendRendererUserData : nullptr;
}

static uint32_t ImGui_ImplVulkan_MemoryType(VkMemoryPropertyFlags properties, uint32_t type_bits)
{
    ImGui_ImplVulkan_Data* bd = ImGui_ImplVulkan_GetBackendData();
    ImGui_ImplVulkan_InitInfo* v = &bd->VulkanInitInfo;
    VkPhysicalDeviceMemoryProperties prop;
    vkGetPhysicalDeviceMemoryProperties(v->PhysicalDevice, &prop);
    for (uint32_t i = 0; i < prop.memoryTypeCount; i++)
        if ((prop.memoryTypes[i].propertyFlags & properties) == properties && type_bits & (1 << i))
            return i;
    return 0xFFFFFFFF; // Unable to find memoryType
}

static void check_vk_result(VkResult err)
{
    ImGui_ImplVulkan_Data* bd = ImGui_ImplVulkan_GetBackendData();
    if (!bd)
        return;
    ImGui_ImplVulkan_InitInfo* v = &bd->VulkanInitInfo;
    if (v->CheckVkResultFn)
        v->CheckVkResultFn(err);
}

// Same as IM_MEMALIGN(). 'alignment' must be a power of two.
static inline VkDeviceSize AlignBufferSize(VkDeviceSize size, VkDeviceSize alignment)
{
    return (size + alignment - 1) & ~(alignment - 1);
}

static void CreateOrResizeBuffer(VkBuffer& buffer, VkDeviceMemory& buffer_memory, VkDeviceSize& buffer_size, VkDeviceSize new_size, VkBufferUsageFlagBits usage)
{
    ImGui_ImplVulkan_Data* bd = ImGui_ImplVulkan_GetBackendData();
    ImGui_ImplVulkan_InitInfo* v = &bd->VulkanInitInfo;
    VkResult err;
    if (buffer != VK_NULL_HANDLE)
        vkDestroyBuffer(v->Device, buffer, v->Allocator);
    if (buffer_memory != VK_NULL_HANDLE)
        vkFreeMemory(v->Device, buffer_memory, v->Allocator);

    VkDeviceSize buffer_size_aligned = AlignBufferSize(IM_MAX(v->MinAllocationSize, new_size), bd->BufferMemoryAlignment);
    VkBufferCreateInfo buffer_info = {};
    buffer_info.sType = VK_STRUCTURE_TYPE_BUFFER_CREATE_INFO;
    buffer_info.size = buffer_size_aligned;
    buffer_info.usage = usage;
    buffer_info.sharingMode = VK_SHARING_MODE_EXCLUSIVE;
    err = vkCreateBuffer(v->Device, &buffer_info, v->Allocator, &buffer);
    check_vk_result(err);

    VkMemoryRequirements req;
    vkGetBufferMemoryRequirements(v->Device, buffer, &req);
    bd->BufferMemoryAlignment = (bd->BufferMemoryAlignment > req.alignment) ? bd->BufferMemoryAlignment : req.alignment;
    VkMemoryAllocateInfo alloc_info = {};
    alloc_info.sType = VK_STRUCTURE_TYPE_MEMORY_ALLOCATE_INFO;
    alloc_info.allocationSize = req.size;
    alloc_info.memoryTypeIndex = ImGui_ImplVulkan_MemoryType(VK_MEMORY_PROPERTY_HOST_VISIBLE_BIT, req.memoryTypeBits);
    err = vkAllocateMemory(v->Device, &alloc_info, v->Allocator, &buffer_memory);
    check_vk_result(err);

    err = vkBindBufferMemory(v->Device, buffer, buffer_memory, 0);
    check_vk_result(err);
    buffer_size = buffer_size_aligned;
}

static void ImGui_ImplVulkan_SetupRenderState(ImDrawData* draw_data, VkPipeline pipeline, VkCommandBuffer command_buffer, ImGui_ImplVulkan_FrameRenderBuffers* rb, int fb_width, int fb_height)
{
    ImGui_ImplVulkan_Data* bd = ImGui_ImplVulkan_GetBackendData();

    // Bind pipeline:
    {
        vkCmdBindPipeline(command_buffer, VK_PIPELINE_BIND_POINT_GRAPHICS, pipeline);
    }

    // Bind Vertex And Index Buffer:
    if (draw_data->TotalVtxCount > 0)
    {
        VkBuffer vertex_buffers[1] = { rb->VertexBuffer };
        VkDeviceSize vertex_offset[1] = { 0 };
        vkCmdBindVertexBuffers(command_buffer, 0, 1, vertex_buffers, vertex_offset);
        vkCmdBindIndexBuffer(command_buffer, rb->IndexBuffer, 0, sizeof(ImDrawIdx) == 2 ? VK_INDEX_TYPE_UINT16 : VK_INDEX_TYPE_UINT32);
    }

    // Setup viewport:
    {
        VkViewport viewport;
        viewport.x = 0;
        viewport.y = 0;
        viewport.width = (float)fb_width;
        viewport.height = (float)fb_height;
        viewport.minDepth = 0.0f;
        viewport.maxDepth = 1.0f;
        vkCmdSetViewport(command_buffer, 0, 1, &viewport);
    }

    // Setup scale and translation:
    // Our visible imgui space lies from draw_data->DisplayPps (top left) to draw_data->DisplayPos+data_data->DisplaySize (bottom right). DisplayPos is (0,0) for single viewport apps.
    {
        float scale[2];
        scale[0] = 2.0f / draw_data->DisplaySize.x;
        scale[1] = 2.0f / draw_data->DisplaySize.y;
        float translate[2];
        translate[0] = -1.0f - draw_data->DisplayPos.x * scale[0];
        translate[1] = -1.0f - draw_data->DisplayPos.y * scale[1];
        vkCmdPushConstants(command_buffer, bd->PipelineLayout, VK_SHADER_STAGE_VERTEX_BIT, sizeof(float) * 0, sizeof(float) * 2, scale);
        vkCmdPushConstants(command_buffer, bd->PipelineLayout, VK_SHADER_STAGE_VERTEX_BIT, sizeof(float) * 2, sizeof(float) * 2, translate);
    }
}

// Render function
void ImGui_ImplVulkan_RenderDrawData(ImDrawData* draw_data, VkCommandBuffer command_buffer, VkPipeline pipeline)
{
    // Avoid rendering when minimized, scale coordinates for retina displays (screen coordinates != framebuffer coordinates)
    int fb_width = (int)(draw_data->DisplaySize.x * draw_data->FramebufferScale.x);
    int fb_height = (int)(draw_data->DisplaySize.y * draw_data->FramebufferScale.y);
    if (fb_width <= 0 || fb_height <= 0)
        return;

    ImGui_ImplVulkan_Data* bd = ImGui_ImplVulkan_GetBackendData();
    ImGui_ImplVulkan_InitInfo* v = &bd->VulkanInitInfo;
    if (pipeline == VK_NULL_HANDLE)
        pipeline = bd->Pipeline;

    // Allocate array to store enough vertex/index buffers. Each unique viewport gets its own storage.
    ImGui_ImplVulkan_ViewportData* viewport_renderer_data = (ImGui_ImplVulkan_ViewportData*)draw_data->OwnerViewport->RendererUserData;
    IM_ASSERT(viewport_renderer_data != nullptr);
    ImGui_ImplVulkan_WindowRenderBuffers* wrb = &viewport_renderer_data->RenderBuffers;
    if (wrb->FrameRenderBuffers.Size == 0)
    {
        wrb->Index = 0;
        wrb->Count = v->ImageCount;
        wrb->FrameRenderBuffers.resize(wrb->Count);
        memset((void*)wrb->FrameRenderBuffers.Data, 0, wrb->FrameRenderBuffers.size_in_bytes());
    }
    IM_ASSERT(wrb->Count == v->ImageCount);
    wrb->Index = (wrb->Index + 1) % wrb->Count;
    ImGui_ImplVulkan_FrameRenderBuffers* rb = &wrb->FrameRenderBuffers[wrb->Index];

    if (draw_data->TotalVtxCount > 0)
    {
        // Create or resize the vertex/index buffers
        VkDeviceSize vertex_size = AlignBufferSize(draw_data->TotalVtxCount * sizeof(ImDrawVert), bd->BufferMemoryAlignment);
        VkDeviceSize index_size = AlignBufferSize(draw_data->TotalIdxCount * sizeof(ImDrawIdx), bd->BufferMemoryAlignment);
        if (rb->VertexBuffer == VK_NULL_HANDLE || rb->VertexBufferSize < vertex_size)
            CreateOrResizeBuffer(rb->VertexBuffer, rb->VertexBufferMemory, rb->VertexBufferSize, vertex_size, VK_BUFFER_USAGE_VERTEX_BUFFER_BIT);
        if (rb->IndexBuffer == VK_NULL_HANDLE || rb->IndexBufferSize < index_size)
            CreateOrResizeBuffer(rb->IndexBuffer, rb->IndexBufferMemory, rb->IndexBufferSize, index_size, VK_BUFFER_USAGE_INDEX_BUFFER_BIT);

        // Upload vertex/index data into a single contiguous GPU buffer
        ImDrawVert* vtx_dst = nullptr;
        ImDrawIdx* idx_dst = nullptr;
        VkResult err = vkMapMemory(v->Device, rb->VertexBufferMemory, 0, vertex_size, 0, (void**)&vtx_dst);
        check_vk_result(err);
        err = vkMapMemory(v->Device, rb->IndexBufferMemory, 0, index_size, 0, (void**)&idx_dst);
        check_vk_result(err);
        for (int n = 0; n < draw_data->CmdListsCount; n++)
        {
            const ImDrawList* draw_list = draw_data->CmdLists[n];
            memcpy(vtx_dst, draw_list->VtxBuffer.Data, draw_list->VtxBuffer.Size * sizeof(ImDrawVert));
            memcpy(idx_dst, draw_list->IdxBuffer.Data, draw_list->IdxBuffer.Size * sizeof(ImDrawIdx));
            vtx_dst += draw_list->VtxBuffer.Size;
            idx_dst += draw_list->IdxBuffer.Size;
        }
        VkMappedMemoryRange range[2] = {};
        range[0].sType = VK_STRUCTURE_TYPE_MAPPED_MEMORY_RANGE;
        range[0].memory = rb->VertexBufferMemory;
        range[0].size = VK_WHOLE_SIZE;
        range[1].sType = VK_STRUCTURE_TYPE_MAPPED_MEMORY_RANGE;
        range[1].memory = rb->IndexBufferMemory;
        range[1].size = VK_WHOLE_SIZE;
        err = vkFlushMappedMemoryRanges(v->Device, 2, range);
        check_vk_result(err);
        vkUnmapMemory(v->Device, rb->VertexBufferMemory);
        vkUnmapMemory(v->Device, rb->IndexBufferMemory);
    }

    // Setup desired Vulkan state
    ImGui_ImplVulkan_SetupRenderState(draw_data, pipeline, command_buffer, rb, fb_width, fb_height);

    // Setup render state structure (for callbacks and custom texture bindings)
    ImGuiPlatformIO& platform_io = ImGui::GetPlatformIO();
    ImGui_ImplVulkan_RenderState render_state;
    render_state.CommandBuffer = command_buffer;
    render_state.Pipeline = pipeline;
    render_state.PipelineLayout = bd->PipelineLayout;
    platform_io.Renderer_RenderState = &render_state;

    // Will project scissor/clipping rectangles into framebuffer space
    ImVec2 clip_off = draw_data->DisplayPos;         // (0,0) unless using multi-viewports
    ImVec2 clip_scale = draw_data->FramebufferScale; // (1,1) unless using retina display which are often (2,2)

    // Render command lists
    // (Because we merged all buffers into a single one, we maintain our own offset into them)
    int global_vtx_offset = 0;
    int global_idx_offset = 0;
    for (int n = 0; n < draw_data->CmdListsCount; n++)
    {
        const ImDrawList* draw_list = draw_data->CmdLists[n];
        for (int cmd_i = 0; cmd_i < draw_list->CmdBuffer.Size; cmd_i++)
        {
            const ImDrawCmd* pcmd = &draw_list->CmdBuffer[cmd_i];
            if (pcmd->UserCallback != nullptr)
            {
                // User callback, registered via ImDrawList::AddCallback()
                // (ImDrawCallback_ResetRenderState is a special callback value used by the user to request the renderer to reset render state.)
                if (pcmd->UserCallback == ImDrawCallback_ResetRenderState)
                    ImGui_ImplVulkan_SetupRenderState(draw_data, pipeline, command_buffer, rb, fb_width, fb_height);
                else
                    pcmd->UserCallback(draw_list, pcmd);
            }
            else
            {
                // Project scissor/clipping rectangles into framebuffer space
                ImVec2 clip_min((pcmd->ClipRect.x - clip_off.x) * clip_scale.x, (pcmd->ClipRect.y - clip_off.y) * clip_scale.y);
                ImVec2 clip_max((pcmd->ClipRect.z - clip_off.x) * clip_scale.x, (pcmd->ClipRect.w - clip_off.y) * clip_scale.y);

                // Clamp to viewport as vkCmdSetScissor() won't accept values that are off bounds
                if (clip_min.x < 0.0f) { clip_min.x = 0.0f; }
                if (clip_min.y < 0.0f) { clip_min.y = 0.0f; }
                if (clip_max.x > fb_width) { clip_max.x = (float)fb_width; }
                if (clip_max.y > fb_height) { clip_max.y = (float)fb_height; }
                if (clip_max.x <= clip_min.x || clip_max.y <= clip_min.y)
                    continue;

                // Apply scissor/clipping rectangle
                VkRect2D scissor;
                scissor.offset.x = (int32_t)(clip_min.x);
                scissor.offset.y = (int32_t)(clip_min.y);
                scissor.extent.width = (uint32_t)(clip_max.x - clip_min.x);
                scissor.extent.height = (uint32_t)(clip_max.y - clip_min.y);
                vkCmdSetScissor(command_buffer, 0, 1, &scissor);

                // Bind DescriptorSet with font or user texture
                VkDescriptorSet desc_set = (VkDescriptorSet)pcmd->GetTexID();
                vkCmdBindDescriptorSets(command_buffer, VK_PIPELINE_BIND_POINT_GRAPHICS, bd->PipelineLayout, 0, 1, &desc_set, 0, nullptr);

                // Draw
                vkCmdDrawIndexed(command_buffer, pcmd->ElemCount, 1, pcmd->IdxOffset + global_idx_offset, pcmd->VtxOffset + global_vtx_offset, 0);
            }
        }
        global_idx_offset += draw_list->IdxBuffer.Size;
        global_vtx_offset += draw_list->VtxBuffer.Size;
    }
    platform_io.Renderer_RenderState = nullptr;

    // Note: at this point both vkCmdSetViewport() and vkCmdSetScissor() have been called.
    // Our last values will leak into user/application rendering IF:
    // - Your app uses a pipeline with VK_DYNAMIC_STATE_VIEWPORT or VK_DYNAMIC_STATE_SCISSOR dynamic state
    // - And you forgot to call vkCmdSetViewport() and vkCmdSetScissor() yourself to explicitly set that state.
    // If you use VK_DYNAMIC_STATE_VIEWPORT or VK_DYNAMIC_STATE_SCISSOR you are responsible for setting the values before rendering.
    // In theory we should aim to backup/restore those values but I am not sure this is possible.
    // We perform a call to vkCmdSetScissor() to set back a full viewport which is likely to fix things for 99% users but technically this is not perfect. (See github #4644)
    VkRect2D scissor = { { 0, 0 }, { (uint32_t)fb_width, (uint32_t)fb_height } };
    vkCmdSetScissor(command_buffer, 0, 1, &scissor);
}

bool ImGui_ImplVulkan_CreateFontsTexture()
{
    ImGuiIO& io = ImGui::GetIO();
    ImGui_ImplVulkan_Data* bd = ImGui_ImplVulkan_GetBackendData();
    ImGui_ImplVulkan_InitInfo* v = &bd->VulkanInitInfo;
    VkResult err;

    // Destroy existing texture (if any)
    if (bd->FontTexture.DescriptorSet)
    {
        vkQueueWaitIdle(v->Queue);
        ImGui_ImplVulkan_DestroyFontsTexture();
    }

    // Create command pool/buffer
    if (bd->TexCommandPool == VK_NULL_HANDLE)
    {
        VkCommandPoolCreateInfo info = {};
        info.sType = VK_STRUCTURE_TYPE_COMMAND_POOL_CREATE_INFO;
        info.flags = 0;
        info.queueFamilyIndex = v->QueueFamily;
        vkCreateCommandPool(v->Device, &info, v->Allocator, &bd->TexCommandPool);
    }
    if (bd->TexCommandBuffer == VK_NULL_HANDLE)
    {
        VkCommandBufferAllocateInfo info = {};
        info.sType = VK_STRUCTURE_TYPE_COMMAND_BUFFER_ALLOCATE_INFO;
        info.commandPool = bd->TexCommandPool;
        info.commandBufferCount = 1;
        err = vkAllocateCommandBuffers(v->Device, &info, &bd->TexCommandBuffer);
        check_vk_result(err);
    }

    // Start command buffer
    {
        err = vkResetCommandPool(v->Device, bd->TexCommandPool, 0);
        check_vk_result(err);
        VkCommandBufferBeginInfo begin_info = {};
        begin_info.sType = VK_STRUCTURE_TYPE_COMMAND_BUFFER_BEGIN_INFO;
        begin_info.flags |= VK_COMMAND_BUFFER_USAGE_ONE_TIME_SUBMIT_BIT;
        err = vkBeginCommandBuffer(bd->TexCommandBuffer, &begin_info);
        check_vk_result(err);
    }

    unsigned char* pixels;
    int width, height;
    io.Fonts->GetTexDataAsRGBA32(&pixels, &width, &height);
    size_t upload_size = width * height * 4 * sizeof(char);

    // Create the Image:
    ImGui_ImplVulkan_Texture* backend_tex = &bd->FontTexture;
    {
        VkImageCreateInfo info = {};
        info.sType = VK_STRUCTURE_TYPE_IMAGE_CREATE_INFO;
        info.imageType = VK_IMAGE_TYPE_2D;
        info.format = VK_FORMAT_R8G8B8A8_UNORM;
        info.extent.width = width;
        info.extent.height = height;
        info.extent.depth = 1;
        info.mipLevels = 1;
        info.arrayLayers = 1;
        info.samples = VK_SAMPLE_COUNT_1_BIT;
        info.tiling = VK_IMAGE_TILING_OPTIMAL;
        info.usage = VK_IMAGE_USAGE_SAMPLED_BIT | VK_IMAGE_USAGE_TRANSFER_DST_BIT;
        info.sharingMode = VK_SHARING_MODE_EXCLUSIVE;
        info.initialLayout = VK_IMAGE_LAYOUT_UNDEFINED;
        err = vkCreateImage(v->Device, &info, v->Allocator, &backend_tex->Image);
        check_vk_result(err);
        VkMemoryRequirements req;
        vkGetImageMemoryRequirements(v->Device, backend_tex->Image, &req);
        VkMemoryAllocateInfo alloc_info = {};
        alloc_info.sType = VK_STRUCTURE_TYPE_MEMORY_ALLOCATE_INFO;
        alloc_info.allocationSize = IM_MAX(v->MinAllocationSize, req.size);
        alloc_info.memoryTypeIndex = ImGui_ImplVulkan_MemoryType(VK_MEMORY_PROPERTY_DEVICE_LOCAL_BIT, req.memoryTypeBits);
        err = vkAllocateMemory(v->Device, &alloc_info, v->Allocator, &backend_tex->Memory);
        check_vk_result(err);
        err = vkBindImageMemory(v->Device, backend_tex->Image, backend_tex->Memory, 0);
        check_vk_result(err);
    }

    // Create the Image View:
    {
        VkImageViewCreateInfo info = {};
        info.sType = VK_STRUCTURE_TYPE_IMAGE_VIEW_CREATE_INFO;
        info.image = backend_tex->Image;
        info.viewType = VK_IMAGE_VIEW_TYPE_2D;
        info.format = VK_FORMAT_R8G8B8A8_UNORM;
        info.subresourceRange.aspectMask = VK_IMAGE_ASPECT_COLOR_BIT;
        info.subresourceRange.levelCount = 1;
        info.subresourceRange.layerCount = 1;
        err = vkCreateImageView(v->Device, &info, v->Allocator, &backend_tex->ImageView);
        check_vk_result(err);
    }

    // Create the Descriptor Set:
    backend_tex->DescriptorSet = ImGui_ImplVulkan_AddTexture(bd->TexSampler, backend_tex->ImageView, VK_IMAGE_LAYOUT_SHADER_READ_ONLY_OPTIMAL);

    // Create the Upload Buffer:
    VkDeviceMemory upload_buffer_memory;
    VkBuffer upload_buffer;
    {
        VkBufferCreateInfo buffer_info = {};
        buffer_info.sType = VK_STRUCTURE_TYPE_BUFFER_CREATE_INFO;
        buffer_info.size = upload_size;
        buffer_info.usage = VK_BUFFER_USAGE_TRANSFER_SRC_BIT;
        buffer_info.sharingMode = VK_SHARING_MODE_EXCLUSIVE;
        err = vkCreateBuffer(v->Device, &buffer_info, v->Allocator, &upload_buffer);
        check_vk_result(err);
        VkMemoryRequirements req;
        vkGetBufferMemoryRequirements(v->Device, upload_buffer, &req);
        bd->BufferMemoryAlignment = (bd->BufferMemoryAlignment > req.alignment) ? bd->BufferMemoryAlignment : req.alignment;
        VkMemoryAllocateInfo alloc_info = {};
        alloc_info.sType = VK_STRUCTURE_TYPE_MEMORY_ALLOCATE_INFO;
        alloc_info.allocationSize = IM_MAX(v->MinAllocationSize, req.size);
        alloc_info.memoryTypeIndex = ImGui_ImplVulkan_MemoryType(VK_MEMORY_PROPERTY_HOST_VISIBLE_BIT, req.memoryTypeBits);
        err = vkAllocateMemory(v->Device, &alloc_info, v->Allocator, &upload_buffer_memory);
        check_vk_result(err);
        err = vkBindBufferMemory(v->Device, upload_buffer, upload_buffer_memory, 0);
        check_vk_result(err);
    }

    // Upload to Buffer:
    {
        char* map = nullptr;
        err = vkMapMemory(v->Device, upload_buffer_memory, 0, upload_size, 0, (void**)(&map));
        check_vk_result(err);
        memcpy(map, pixels, upload_size);
        VkMappedMemoryRange range[1] = {};
        range[0].sType = VK_STRUCTURE_TYPE_MAPPED_MEMORY_RANGE;
        range[0].memory = upload_buffer_memory;
        range[0].size = upload_size;
        err = vkFlushMappedMemoryRanges(v->Device, 1, range);
        check_vk_result(err);
        vkUnmapMemory(v->Device, upload_buffer_memory);
    }

    // Copy to Image:
    {
        VkImageMemoryBarrier copy_barrier[1] = {};
        copy_barrier[0].sType = VK_STRUCTURE_TYPE_IMAGE_MEMORY_BARRIER;
        copy_barrier[0].dstAccessMask = VK_ACCESS_TRANSFER_WRITE_BIT;
        copy_barrier[0].oldLayout = VK_IMAGE_LAYOUT_UNDEFINED;
        copy_barrier[0].newLayout = VK_IMAGE_LAYOUT_TRANSFER_DST_OPTIMAL;
        copy_barrier[0].srcQueueFamilyIndex = VK_QUEUE_FAMILY_IGNORED;
        copy_barrier[0].dstQueueFamilyIndex = VK_QUEUE_FAMILY_IGNORED;
        copy_barrier[0].image = backend_tex->Image;
        copy_barrier[0].subresourceRange.aspectMask = VK_IMAGE_ASPECT_COLOR_BIT;
        copy_barrier[0].subresourceRange.levelCount = 1;
        copy_barrier[0].subresourceRange.layerCount = 1;
        vkCmdPipelineBarrier(bd->TexCommandBuffer, VK_PIPELINE_STAGE_HOST_BIT, VK_PIPELINE_STAGE_TRANSFER_BIT, 0, 0, nullptr, 0, nullptr, 1, copy_barrier);

        VkBufferImageCopy region = {};
        region.imageSubresource.aspectMask = VK_IMAGE_ASPECT_COLOR_BIT;
        region.imageSubresource.layerCount = 1;
        region.imageExtent.width = width;
        region.imageExtent.height = height;
        region.imageExtent.depth = 1;
        vkCmdCopyBufferToImage(bd->TexCommandBuffer, upload_buffer, backend_tex->Image, VK_IMAGE_LAYOUT_TRANSFER_DST_OPTIMAL, 1, &region);

        VkImageMemoryBarrier use_barrier[1] = {};
        use_barrier[0].sType = VK_STRUCTURE_TYPE_IMAGE_MEMORY_BARRIER;
        use_barrier[0].srcAccessMask = VK_ACCESS_TRANSFER_WRITE_BIT;
        use_barrier[0].dstAccessMask = VK_ACCESS_SHADER_READ_BIT;
        use_barrier[0].oldLayout = VK_IMAGE_LAYOUT_TRANSFER_DST_OPTIMAL;
        use_barrier[0].newLayout = VK_IMAGE_LAYOUT_SHADER_READ_ONLY_OPTIMAL;
        use_barrier[0].srcQueueFamilyIndex = VK_QUEUE_FAMILY_IGNORED;
        use_barrier[0].dstQueueFamilyIndex = VK_QUEUE_FAMILY_IGNORED;
        use_barrier[0].image = backend_tex->Image;
        use_barrier[0].subresourceRange.aspectMask = VK_IMAGE_ASPECT_COLOR_BIT;
        use_barrier[0].subresourceRange.levelCount = 1;
        use_barrier[0].subresourceRange.layerCount = 1;
        vkCmdPipelineBarrier(bd->TexCommandBuffer, VK_PIPELINE_STAGE_TRANSFER_BIT, VK_PIPELINE_STAGE_FRAGMENT_SHADER_BIT, 0, 0, nullptr, 0, nullptr, 1, use_barrier);
    }

    // Store our identifier
    io.Fonts->SetTexID((ImTextureID)backend_tex->DescriptorSet);

    // End command buffer
    VkSubmitInfo end_info = {};
    end_info.sType = VK_STRUCTURE_TYPE_SUBMIT_INFO;
    end_info.commandBufferCount = 1;
    end_info.pCommandBuffers = &bd->TexCommandBuffer;
    err = vkEndCommandBuffer(bd->TexCommandBuffer);
    check_vk_result(err);
    err = vkQueueSubmit(v->Queue, 1, &end_info, VK_NULL_HANDLE);
    check_vk_result(err);

    err = vkQueueWaitIdle(v->Queue);
    check_vk_result(err);

    vkDestroyBuffer(v->Device, upload_buffer, v->Allocator);
    vkFreeMemory(v->Device, upload_buffer_memory, v->Allocator);

    return true;
}

// You probably never need to call this, as it is called by ImGui_ImplVulkan_CreateFontsTexture() and ImGui_ImplVulkan_Shutdown().
void ImGui_ImplVulkan_DestroyFontsTexture()
{
    ImGuiIO& io = ImGui::GetIO();
    ImGui_ImplVulkan_Data* bd = ImGui_ImplVulkan_GetBackendData();
    ImGui_ImplVulkan_InitInfo* v = &bd->VulkanInitInfo;

    ImGui_ImplVulkan_Texture* backend_tex = &bd->FontTexture;

    if (backend_tex->DescriptorSet)
    {
        ImGui_ImplVulkan_RemoveTexture(backend_tex->DescriptorSet);
        backend_tex->DescriptorSet = VK_NULL_HANDLE;
        io.Fonts->SetTexID(0);
    }
    if (backend_tex->ImageView) { vkDestroyImageView(v->Device, backend_tex->ImageView, v->Allocator); backend_tex->ImageView = VK_NULL_HANDLE; }
    if (backend_tex->Image)     { vkDestroyImage(v->Device, backend_tex->Image, v->Allocator); backend_tex->Image = VK_NULL_HANDLE; }
    if (backend_tex->Memory)    { vkFreeMemory(v->Device, backend_tex->Memory, v->Allocator); backend_tex->Memory = VK_NULL_HANDLE; }
}

static void ImGui_ImplVulkan_CreateShaderModules(VkDevice device, const VkAllocationCallbacks* allocator)
{
    // Create the shader modules
    ImGui_ImplVulkan_Data* bd = ImGui_ImplVulkan_GetBackendData();
    if (bd->ShaderModuleVert == VK_NULL_HANDLE)
    {
        VkShaderModuleCreateInfo vert_info = {};
        vert_info.sType = VK_STRUCTURE_TYPE_SHADER_MODULE_CREATE_INFO;
        vert_info.codeSize = sizeof(__glsl_shader_vert_spv);
        vert_info.pCode = (uint32_t*)__glsl_shader_vert_spv;
        VkResult err = vkCreateShaderModule(device, &vert_info, allocator, &bd->ShaderModuleVert);
        check_vk_result(err);
    }
    if (bd->ShaderModuleFrag == VK_NULL_HANDLE)
    {
        VkShaderModuleCreateInfo frag_info = {};
        frag_info.sType = VK_STRUCTURE_TYPE_SHADER_MODULE_CREATE_INFO;
        frag_info.codeSize = sizeof(__glsl_shader_frag_spv);
        frag_info.pCode = (uint32_t*)__glsl_shader_frag_spv;
        VkResult err = vkCreateShaderModule(device, &frag_info, allocator, &bd->ShaderModuleFrag);
        check_vk_result(err);
    }
}

static void ImGui_ImplVulkan_CreatePipeline(VkDevice device, const VkAllocationCallbacks* allocator, VkPipelineCache pipelineCache, VkRenderPass renderPass, VkSampleCountFlagBits MSAASamples, VkPipeline* pipeline, uint32_t subpass)
{
    ImGui_ImplVulkan_Data* bd = ImGui_ImplVulkan_GetBackendData();
    ImGui_ImplVulkan_CreateShaderModules(device, allocator);

    VkPipelineShaderStageCreateInfo stage[2] = {};
    stage[0].sType = VK_STRUCTURE_TYPE_PIPELINE_SHADER_STAGE_CREATE_INFO;
    stage[0].stage = VK_SHADER_STAGE_VERTEX_BIT;
    stage[0].module = bd->ShaderModuleVert;
    stage[0].pName = "main";
    stage[1].sType = VK_STRUCTURE_TYPE_PIPELINE_SHADER_STAGE_CREATE_INFO;
    stage[1].stage = VK_SHADER_STAGE_FRAGMENT_BIT;
    stage[1].module = bd->ShaderModuleFrag;
    stage[1].pName = "main";

    VkVertexInputBindingDescription binding_desc[1] = {};
    binding_desc[0].stride = sizeof(ImDrawVert);
    binding_desc[0].inputRate = VK_VERTEX_INPUT_RATE_VERTEX;

    VkVertexInputAttributeDescription attribute_desc[3] = {};
    attribute_desc[0].location = 0;
    attribute_desc[0].binding = binding_desc[0].binding;
    attribute_desc[0].format = VK_FORMAT_R32G32_SFLOAT;
    attribute_desc[0].offset = offsetof(ImDrawVert, pos);
    attribute_desc[1].location = 1;
    attribute_desc[1].binding = binding_desc[0].binding;
    attribute_desc[1].format = VK_FORMAT_R32G32_SFLOAT;
    attribute_desc[1].offset = offsetof(ImDrawVert, uv);
    attribute_desc[2].location = 2;
    attribute_desc[2].binding = binding_desc[0].binding;
    attribute_desc[2].format = VK_FORMAT_R8G8B8A8_UNORM;
    attribute_desc[2].offset = offsetof(ImDrawVert, col);

    VkPipelineVertexInputStateCreateInfo vertex_info = {};
    vertex_info.sType = VK_STRUCTURE_TYPE_PIPELINE_VERTEX_INPUT_STATE_CREATE_INFO;
    vertex_info.vertexBindingDescriptionCount = 1;
    vertex_info.pVertexBindingDescriptions = binding_desc;
    vertex_info.vertexAttributeDescriptionCount = 3;
    vertex_info.pVertexAttributeDescriptions = attribute_desc;

    VkPipelineInputAssemblyStateCreateInfo ia_info = {};
    ia_info.sType = VK_STRUCTURE_TYPE_PIPELINE_INPUT_ASSEMBLY_STATE_CREATE_INFO;
    ia_info.topology = VK_PRIMITIVE_TOPOLOGY_TRIANGLE_LIST;

    VkPipelineViewportStateCreateInfo viewport_info = {};
    viewport_info.sType = VK_STRUCTURE_TYPE_PIPELINE_VIEWPORT_STATE_CREATE_INFO;
    viewport_info.viewportCount = 1;
    viewport_info.scissorCount = 1;

    VkPipelineRasterizationStateCreateInfo raster_info = {};
    raster_info.sType = VK_STRUCTURE_TYPE_PIPELINE_RASTERIZATION_STATE_CREATE_INFO;
    raster_info.polygonMode = VK_POLYGON_MODE_FILL;
    raster_info.cullMode = VK_CULL_MODE_NONE;
    raster_info.frontFace = VK_FRONT_FACE_COUNTER_CLOCKWISE;
    raster_info.lineWidth = 1.0f;

    VkPipelineMultisampleStateCreateInfo ms_info = {};
    ms_info.sType = VK_STRUCTURE_TYPE_PIPELINE_MULTISAMPLE_STATE_CREATE_INFO;
    ms_info.rasterizationSamples = (MSAASamples != 0) ? MSAASamples : VK_SAMPLE_COUNT_1_BIT;

    VkPipelineColorBlendAttachmentState color_attachment[1] = {};
    color_attachment[0].blendEnable = VK_TRUE;
    color_attachment[0].srcColorBlendFactor = VK_BLEND_FACTOR_SRC_ALPHA;
    color_attachment[0].dstColorBlendFactor = VK_BLEND_FACTOR_ONE_MINUS_SRC_ALPHA;
    color_attachment[0].colorBlendOp = VK_BLEND_OP_ADD;
    color_attachment[0].srcAlphaBlendFactor = VK_BLEND_FACTOR_ONE;
    color_attachment[0].dstAlphaBlendFactor = VK_BLEND_FACTOR_ONE_MINUS_SRC_ALPHA;
    color_attachment[0].alphaBlendOp = VK_BLEND_OP_ADD;
    color_attachment[0].colorWriteMask = VK_COLOR_COMPONENT_R_BIT | VK_COLOR_COMPONENT_G_BIT | VK_COLOR_COMPONENT_B_BIT | VK_COLOR_COMPONENT_A_BIT;

    VkPipelineDepthStencilStateCreateInfo depth_info = {};
    depth_info.sType = VK_STRUCTURE_TYPE_PIPELINE_DEPTH_STENCIL_STATE_CREATE_INFO;

    VkPipelineColorBlendStateCreateInfo blend_info = {};
    blend_info.sType = VK_STRUCTURE_TYPE_PIPELINE_COLOR_BLEND_STATE_CREATE_INFO;
    blend_info.attachmentCount = 1;
    blend_info.pAttachments = color_attachment;

    VkDynamicState dynamic_states[2] = { VK_DYNAMIC_STATE_VIEWPORT, VK_DYNAMIC_STATE_SCISSOR };
    VkPipelineDynamicStateCreateInfo dynamic_state = {};
    dynamic_state.sType = VK_STRUCTURE_TYPE_PIPELINE_DYNAMIC_STATE_CREATE_INFO;
    dynamic_state.dynamicStateCount = (uint32_t)IM_ARRAYSIZE(dynamic_states);
    dynamic_state.pDynamicStates = dynamic_states;

    VkGraphicsPipelineCreateInfo info = {};
    info.sType = VK_STRUCTURE_TYPE_GRAPHICS_PIPELINE_CREATE_INFO;
    info.flags = bd->PipelineCreateFlags;
    info.stageCount = 2;
    info.pStages = stage;
    info.pVertexInputState = &vertex_info;
    info.pInputAssemblyState = &ia_info;
    info.pViewportState = &viewport_info;
    info.pRasterizationState = &raster_info;
    info.pMultisampleState = &ms_info;
    info.pDepthStencilState = &depth_info;
    info.pColorBlendState = &blend_info;
    info.pDynamicState = &dynamic_state;
    info.layout = bd->PipelineLayout;
    info.renderPass = renderPass;
    info.subpass = subpass;

#ifdef IMGUI_IMPL_VULKAN_HAS_DYNAMIC_RENDERING
    if (bd->VulkanInitInfo.UseDynamicRendering)
    {
        IM_ASSERT(bd->VulkanInitInfo.PipelineRenderingCreateInfo.sType == VK_STRUCTURE_TYPE_PIPELINE_RENDERING_CREATE_INFO_KHR && "PipelineRenderingCreateInfo sType must be VK_STRUCTURE_TYPE_PIPELINE_RENDERING_CREATE_INFO_KHR");
        IM_ASSERT(bd->VulkanInitInfo.PipelineRenderingCreateInfo.pNext == nullptr && "PipelineRenderingCreateInfo pNext must be nullptr");
        info.pNext = &bd->VulkanInitInfo.PipelineRenderingCreateInfo;
        info.renderPass = VK_NULL_HANDLE; // Just make sure it's actually nullptr.
    }
#endif

    VkResult err = vkCreateGraphicsPipelines(device, pipelineCache, 1, &info, allocator, pipeline);
    check_vk_result(err);
}

bool ImGui_ImplVulkan_CreateDeviceObjects()
{
    ImGui_ImplVulkan_Data* bd = ImGui_ImplVulkan_GetBackendData();
    ImGui_ImplVulkan_InitInfo* v = &bd->VulkanInitInfo;
    VkResult err;

    if (!bd->TexSampler)
    {
        // Bilinear sampling is required by default. Set 'io.Fonts->Flags |= ImFontAtlasFlags_NoBakedLines' or 'style.AntiAliasedLinesUseTex = false' to allow point/nearest sampling.
        VkSamplerCreateInfo info = {};
        info.sType = VK_STRUCTURE_TYPE_SAMPLER_CREATE_INFO;
        info.magFilter = VK_FILTER_LINEAR;
        info.minFilter = VK_FILTER_LINEAR;
        info.mipmapMode = VK_SAMPLER_MIPMAP_MODE_LINEAR;
        info.addressModeU = VK_SAMPLER_ADDRESS_MODE_CLAMP_TO_EDGE;
        info.addressModeV = VK_SAMPLER_ADDRESS_MODE_CLAMP_TO_EDGE;
        info.addressModeW = VK_SAMPLER_ADDRESS_MODE_CLAMP_TO_EDGE;
        info.minLod = -1000;
        info.maxLod = 1000;
        info.maxAnisotropy = 1.0f;
        err = vkCreateSampler(v->Device, &info, v->Allocator, &bd->TexSampler);
        check_vk_result(err);
    }

    if (!bd->DescriptorSetLayout)
    {
        VkDescriptorSetLayoutBinding binding[1] = {};
        binding[0].descriptorType = VK_DESCRIPTOR_TYPE_COMBINED_IMAGE_SAMPLER;
        binding[0].descriptorCount = 1;
        binding[0].stageFlags = VK_SHADER_STAGE_FRAGMENT_BIT;
        VkDescriptorSetLayoutCreateInfo info = {};
        info.sType = VK_STRUCTURE_TYPE_DESCRIPTOR_SET_LAYOUT_CREATE_INFO;
        info.bindingCount = 1;
        info.pBindings = binding;
        err = vkCreateDescriptorSetLayout(v->Device, &info, v->Allocator, &bd->DescriptorSetLayout);
        check_vk_result(err);
    }

    if (v->DescriptorPoolSize != 0)
    {
        IM_ASSERT(v->DescriptorPoolSize > IMGUI_IMPL_VULKAN_MINIMUM_IMAGE_SAMPLER_POOL_SIZE);
        VkDescriptorPoolSize pool_size = { VK_DESCRIPTOR_TYPE_COMBINED_IMAGE_SAMPLER, v->DescriptorPoolSize };
        VkDescriptorPoolCreateInfo pool_info = {};
        pool_info.sType = VK_STRUCTURE_TYPE_DESCRIPTOR_POOL_CREATE_INFO;
        pool_info.flags = VK_DESCRIPTOR_POOL_CREATE_FREE_DESCRIPTOR_SET_BIT;
        pool_info.maxSets = v->DescriptorPoolSize;
        pool_info.poolSizeCount = 1;
        pool_info.pPoolSizes = &pool_size;

        err = vkCreateDescriptorPool(v->Device, &pool_info, v->Allocator, &bd->DescriptorPool);
        check_vk_result(err);
    }

    if (!bd->PipelineLayout)
    {
        // Constants: we are using 'vec2 offset' and 'vec2 scale' instead of a full 3d projection matrix
        VkPushConstantRange push_constants[1] = {};
        push_constants[0].stageFlags = VK_SHADER_STAGE_VERTEX_BIT;
        push_constants[0].offset = sizeof(float) * 0;
        push_constants[0].size = sizeof(float) * 4;
        VkDescriptorSetLayout set_layout[1] = { bd->DescriptorSetLayout };
        VkPipelineLayoutCreateInfo layout_info = {};
        layout_info.sType = VK_STRUCTURE_TYPE_PIPELINE_LAYOUT_CREATE_INFO;
        layout_info.setLayoutCount = 1;
        layout_info.pSetLayouts = set_layout;
        layout_info.pushConstantRangeCount = 1;
        layout_info.pPushConstantRanges = push_constants;
        err = vkCreatePipelineLayout(v->Device, &layout_info, v->Allocator, &bd->PipelineLayout);
        check_vk_result(err);
    }

    ImGui_ImplVulkan_CreatePipeline(v->Device, v->Allocator, v->PipelineCache, v->RenderPass, v->MSAASamples, &bd->Pipeline, v->Subpass);

    return true;
}

void    ImGui_ImplVulkan_DestroyDeviceObjects()
{
    ImGui_ImplVulkan_Data* bd = ImGui_ImplVulkan_GetBackendData();
    ImGui_ImplVulkan_InitInfo* v = &bd->VulkanInitInfo;
    ImGui_ImplVulkanH_DestroyAllViewportsRenderBuffers(v->Device, v->Allocator);
    ImGui_ImplVulkan_DestroyFontsTexture();

    if (bd->TexCommandBuffer)     { vkFreeCommandBuffers(v->Device, bd->TexCommandPool, 1, &bd->TexCommandBuffer); bd->TexCommandBuffer = VK_NULL_HANDLE; }
    if (bd->TexCommandPool)       { vkDestroyCommandPool(v->Device, bd->TexCommandPool, v->Allocator); bd->TexCommandPool = VK_NULL_HANDLE; }
    if (bd->TexSampler)           { vkDestroySampler(v->Device, bd->TexSampler, v->Allocator); bd->TexSampler = VK_NULL_HANDLE; }
    if (bd->ShaderModuleVert)     { vkDestroyShaderModule(v->Device, bd->ShaderModuleVert, v->Allocator); bd->ShaderModuleVert = VK_NULL_HANDLE; }
    if (bd->ShaderModuleFrag)     { vkDestroyShaderModule(v->Device, bd->ShaderModuleFrag, v->Allocator); bd->ShaderModuleFrag = VK_NULL_HANDLE; }
    if (bd->DescriptorSetLayout)  { vkDestroyDescriptorSetLayout(v->Device, bd->DescriptorSetLayout, v->Allocator); bd->DescriptorSetLayout = VK_NULL_HANDLE; }
    if (bd->PipelineLayout)       { vkDestroyPipelineLayout(v->Device, bd->PipelineLayout, v->Allocator); bd->PipelineLayout = VK_NULL_HANDLE; }
    if (bd->Pipeline)             { vkDestroyPipeline(v->Device, bd->Pipeline, v->Allocator); bd->Pipeline = VK_NULL_HANDLE; }
    if (bd->PipelineForViewports) { vkDestroyPipeline(v->Device, bd->PipelineForViewports, v->Allocator); bd->PipelineForViewports = VK_NULL_HANDLE; }
    if (bd->DescriptorPool)       { vkDestroyDescriptorPool(v->Device, bd->DescriptorPool, v->Allocator); bd->DescriptorPool = VK_NULL_HANDLE; }
}

#ifdef IMGUI_IMPL_VULKAN_HAS_DYNAMIC_RENDERING
static void ImGui_ImplVulkan_LoadDynamicRenderingFunctions(uint32_t api_version, PFN_vkVoidFunction(*loader_func)(const char* function_name, void* user_data), void* user_data)
{
    // Manually load those two (see #5446, #8326, #8365)
    ImGuiImplVulkanFuncs_vkCmdBeginRenderingKHR = reinterpret_cast<PFN_vkCmdBeginRenderingKHR>(loader_func(api_version < VK_API_VERSION_1_3 ? "vkCmdBeginRenderingKHR" : "vkCmdBeginRendering", user_data));
    ImGuiImplVulkanFuncs_vkCmdEndRenderingKHR = reinterpret_cast<PFN_vkCmdEndRenderingKHR>(loader_func(api_version < VK_API_VERSION_1_3 ? "vkCmdEndRenderingKHR" : "vkCmdEndRendering", user_data));
}
#endif

// If unspecified by user, assume that ApiVersion == HeaderVersion
 // We don't care about other versions than 1.3 for our checks, so don't need to make this exhaustive (e.g. with all #ifdef VK_VERSION_1_X checks)
static uint32_t ImGui_ImplVulkan_GetDefaultApiVersion()
{
#ifdef VK_HEADER_VERSION_COMPLETE
    return VK_HEADER_VERSION_COMPLETE;
#else
    return VK_API_VERSION_1_0;
#endif
}

bool    ImGui_ImplVulkan_LoadFunctions(uint32_t api_version, PFN_vkVoidFunction(*loader_func)(const char* function_name, void* user_data), void* user_data)
{
    // Load function pointers
    // You can use the default Vulkan loader using:
    //      ImGui_ImplVulkan_LoadFunctions(VK_API_VERSION_1_3, [](const char* function_name, void*) { return vkGetInstanceProcAddr(your_vk_isntance, function_name); });
    // But this would be roughly equivalent to not setting VK_NO_PROTOTYPES.
    if (api_version == 0)
        api_version = ImGui_ImplVulkan_GetDefaultApiVersion();

#ifdef IMGUI_IMPL_VULKAN_USE_LOADER
#define IMGUI_VULKAN_FUNC_LOAD(func) \
    func = reinterpret_cast<decltype(func)>(loader_func(#func, user_data)); \
    if (func == nullptr)   \
        return false;
    IMGUI_VULKAN_FUNC_MAP(IMGUI_VULKAN_FUNC_LOAD)
#undef IMGUI_VULKAN_FUNC_LOAD

#ifdef IMGUI_IMPL_VULKAN_HAS_DYNAMIC_RENDERING
    ImGui_ImplVulkan_LoadDynamicRenderingFunctions(api_version, loader_func, user_data);
#endif
#else
    IM_UNUSED(loader_func);
    IM_UNUSED(user_data);
#endif

    g_FunctionsLoaded = true;
    return true;
}

bool    ImGui_ImplVulkan_Init(ImGui_ImplVulkan_InitInfo* info)
{
    IM_ASSERT(g_FunctionsLoaded && "Need to call ImGui_ImplVulkan_LoadFunctions() if IMGUI_IMPL_VULKAN_NO_PROTOTYPES or VK_NO_PROTOTYPES are set!");

    if (info->ApiVersion == 0)
        info->ApiVersion = ImGui_ImplVulkan_GetDefaultApiVersion();

    if (info->UseDynamicRendering)
    {
#ifdef IMGUI_IMPL_VULKAN_HAS_DYNAMIC_RENDERING
#ifndef IMGUI_IMPL_VULKAN_USE_LOADER
        ImGui_ImplVulkan_LoadDynamicRenderingFunctions(info->ApiVersion, [](const char* function_name, void* user_data) { return vkGetInstanceProcAddr((VkInstance)user_data, function_name); }, (void*)info->Instance);
#endif
        IM_ASSERT(ImGuiImplVulkanFuncs_vkCmdBeginRenderingKHR != nullptr);
        IM_ASSERT(ImGuiImplVulkanFuncs_vkCmdEndRenderingKHR != nullptr);
#else
        IM_ASSERT(0 && "Can't use dynamic rendering when neither VK_VERSION_1_3 or VK_KHR_dynamic_rendering is defined.");
#endif
    }

    ImGuiIO& io = ImGui::GetIO();
    IMGUI_CHECKVERSION();
    IM_ASSERT(io.BackendRendererUserData == nullptr && "Already initialized a renderer backend!");

    // Setup backend capabilities flags
    ImGui_ImplVulkan_Data* bd = IM_NEW(ImGui_ImplVulkan_Data)();
    io.BackendRendererUserData = (void*)bd;
    io.BackendRendererName = "imgui_impl_vulkan";
    io.BackendFlags |= ImGuiBackendFlags_RendererHasVtxOffset;  // We can honor the ImDrawCmd::VtxOffset field, allowing for large meshes.
    io.BackendFlags |= ImGuiBackendFlags_RendererHasViewports;  // We can create multi-viewports on the Renderer side (optional)

    IM_ASSERT(info->Instance != VK_NULL_HANDLE);
    IM_ASSERT(info->PhysicalDevice != VK_NULL_HANDLE);
    IM_ASSERT(info->Device != VK_NULL_HANDLE);
    IM_ASSERT(info->Queue != VK_NULL_HANDLE);
    if (info->DescriptorPool != VK_NULL_HANDLE) // Either DescriptorPool or DescriptorPoolSize must be set, not both!
        IM_ASSERT(info->DescriptorPoolSize == 0);
    else
        IM_ASSERT(info->DescriptorPoolSize > 0);
    IM_ASSERT(info->MinImageCount >= 2);
    IM_ASSERT(info->ImageCount >= info->MinImageCount);
    if (info->UseDynamicRendering == false)
        IM_ASSERT(info->RenderPass != VK_NULL_HANDLE);

    bd->VulkanInitInfo = *info;
#ifdef IMGUI_IMPL_VULKAN_HAS_DYNAMIC_RENDERING
    ImGui_ImplVulkan_InitInfo* v = &bd->VulkanInitInfo;
    if (v->PipelineRenderingCreateInfo.pColorAttachmentFormats != NULL)
    {
        // Deep copy buffer to reduce error-rate for end user (#8282)
        VkFormat* formats_copy = (VkFormat*)IM_ALLOC(sizeof(VkFormat) * v->PipelineRenderingCreateInfo.colorAttachmentCount);
        memcpy(formats_copy, v->PipelineRenderingCreateInfo.pColorAttachmentFormats, sizeof(VkFormat) * v->PipelineRenderingCreateInfo.colorAttachmentCount);
        v->PipelineRenderingCreateInfo.pColorAttachmentFormats = formats_copy;
    }
#endif

    ImGui_ImplVulkan_CreateDeviceObjects();

    // Our render function expect RendererUserData to be storing the window render buffer we need (for the main viewport we won't use ->Window)
    ImGuiViewport* main_viewport = ImGui::GetMainViewport();
    main_viewport->RendererUserData = IM_NEW(ImGui_ImplVulkan_ViewportData)();

    ImGui_ImplVulkan_InitMultiViewportSupport();

    return true;
}

void ImGui_ImplVulkan_Shutdown()
{
    ImGui_ImplVulkan_Data* bd = ImGui_ImplVulkan_GetBackendData();
    IM_ASSERT(bd != nullptr && "No renderer backend to shutdown, or already shutdown?");
    ImGuiIO& io = ImGui::GetIO();

    // First destroy objects in all viewports
    ImGui_ImplVulkan_DestroyDeviceObjects();
<<<<<<< HEAD

    // Manually delete main viewport render data in-case we haven't initialized for viewports
    ImGuiViewport* main_viewport = ImGui::GetMainViewport();
    if (ImGui_ImplVulkan_ViewportData* vd = (ImGui_ImplVulkan_ViewportData*)main_viewport->RendererUserData)
        IM_DELETE(vd);
    main_viewport->RendererUserData = nullptr;

    // Clean up windows
    ImGui_ImplVulkan_ShutdownMultiViewportSupport();
=======
#ifdef IMGUI_IMPL_VULKAN_HAS_DYNAMIC_RENDERING
    IM_FREE((void*)bd->VulkanInitInfo.PipelineRenderingCreateInfo.pColorAttachmentFormats);
#endif
>>>>>>> 39f34e1e

    io.BackendRendererName = nullptr;
    io.BackendRendererUserData = nullptr;
    io.BackendFlags &= ~(ImGuiBackendFlags_RendererHasVtxOffset | ImGuiBackendFlags_RendererHasViewports);
    IM_DELETE(bd);
}

void ImGui_ImplVulkan_NewFrame()
{
    ImGui_ImplVulkan_Data* bd = ImGui_ImplVulkan_GetBackendData();
    IM_ASSERT(bd != nullptr && "Context or backend not initialized! Did you call ImGui_ImplVulkan_Init()?");

    if (!bd->FontTexture.DescriptorSet)
        ImGui_ImplVulkan_CreateFontsTexture();
}

void ImGui_ImplVulkan_SetMinImageCount(uint32_t min_image_count)
{
    ImGui_ImplVulkan_Data* bd = ImGui_ImplVulkan_GetBackendData();
    IM_ASSERT(min_image_count >= 2);
    if (bd->VulkanInitInfo.MinImageCount == min_image_count)
        return;

    IM_ASSERT(0); // FIXME-VIEWPORT: Unsupported. Need to recreate all swap chains!
    ImGui_ImplVulkan_InitInfo* v = &bd->VulkanInitInfo;
    VkResult err = vkDeviceWaitIdle(v->Device);
    check_vk_result(err);
    ImGui_ImplVulkanH_DestroyAllViewportsRenderBuffers(v->Device, v->Allocator);

    bd->VulkanInitInfo.MinImageCount = min_image_count;
}

// Register a texture by creating a descriptor
// FIXME: This is experimental in the sense that we are unsure how to best design/tackle this problem, please post to https://github.com/ocornut/imgui/pull/914 if you have suggestions.
VkDescriptorSet ImGui_ImplVulkan_AddTexture(VkSampler sampler, VkImageView image_view, VkImageLayout image_layout)
{
    ImGui_ImplVulkan_Data* bd = ImGui_ImplVulkan_GetBackendData();
    ImGui_ImplVulkan_InitInfo* v = &bd->VulkanInitInfo;
    VkDescriptorPool pool = bd->DescriptorPool ? bd->DescriptorPool : v->DescriptorPool;

    // Create Descriptor Set:
    VkDescriptorSet descriptor_set;
    {
        VkDescriptorSetAllocateInfo alloc_info = {};
        alloc_info.sType = VK_STRUCTURE_TYPE_DESCRIPTOR_SET_ALLOCATE_INFO;
        alloc_info.descriptorPool = pool;
        alloc_info.descriptorSetCount = 1;
        alloc_info.pSetLayouts = &bd->DescriptorSetLayout;
        VkResult err = vkAllocateDescriptorSets(v->Device, &alloc_info, &descriptor_set);
        check_vk_result(err);
    }

    // Update the Descriptor Set:
    {
        VkDescriptorImageInfo desc_image[1] = {};
        desc_image[0].sampler = sampler;
        desc_image[0].imageView = image_view;
        desc_image[0].imageLayout = image_layout;
        VkWriteDescriptorSet write_desc[1] = {};
        write_desc[0].sType = VK_STRUCTURE_TYPE_WRITE_DESCRIPTOR_SET;
        write_desc[0].dstSet = descriptor_set;
        write_desc[0].descriptorCount = 1;
        write_desc[0].descriptorType = VK_DESCRIPTOR_TYPE_COMBINED_IMAGE_SAMPLER;
        write_desc[0].pImageInfo = desc_image;
        vkUpdateDescriptorSets(v->Device, 1, write_desc, 0, nullptr);
    }
    return descriptor_set;
}

void ImGui_ImplVulkan_RemoveTexture(VkDescriptorSet descriptor_set)
{
    ImGui_ImplVulkan_Data* bd = ImGui_ImplVulkan_GetBackendData();
    ImGui_ImplVulkan_InitInfo* v = &bd->VulkanInitInfo;
    VkDescriptorPool pool = bd->DescriptorPool ? bd->DescriptorPool : v->DescriptorPool;
    vkFreeDescriptorSets(v->Device, pool, 1, &descriptor_set);
}

void ImGui_ImplVulkan_DestroyFrameRenderBuffers(VkDevice device, ImGui_ImplVulkan_FrameRenderBuffers* buffers, const VkAllocationCallbacks* allocator)
{
    if (buffers->VertexBuffer) { vkDestroyBuffer(device, buffers->VertexBuffer, allocator); buffers->VertexBuffer = VK_NULL_HANDLE; }
    if (buffers->VertexBufferMemory) { vkFreeMemory(device, buffers->VertexBufferMemory, allocator); buffers->VertexBufferMemory = VK_NULL_HANDLE; }
    if (buffers->IndexBuffer) { vkDestroyBuffer(device, buffers->IndexBuffer, allocator); buffers->IndexBuffer = VK_NULL_HANDLE; }
    if (buffers->IndexBufferMemory) { vkFreeMemory(device, buffers->IndexBufferMemory, allocator); buffers->IndexBufferMemory = VK_NULL_HANDLE; }
    buffers->VertexBufferSize = 0;
    buffers->IndexBufferSize = 0;
}

void ImGui_ImplVulkan_DestroyWindowRenderBuffers(VkDevice device, ImGui_ImplVulkan_WindowRenderBuffers* buffers, const VkAllocationCallbacks* allocator)
{
    for (uint32_t n = 0; n < buffers->Count; n++)
        ImGui_ImplVulkan_DestroyFrameRenderBuffers(device, &buffers->FrameRenderBuffers[n], allocator);
    buffers->FrameRenderBuffers.clear();
    buffers->Index = 0;
    buffers->Count = 0;
}

//-------------------------------------------------------------------------
// Internal / Miscellaneous Vulkan Helpers
// (Used by example's main.cpp. Used by multi-viewport features. PROBABLY NOT used by your own app.)
//-------------------------------------------------------------------------
// You probably do NOT need to use or care about those functions.
// Those functions only exist because:
//   1) they facilitate the readability and maintenance of the multiple main.cpp examples files.
//   2) the upcoming multi-viewport feature will need them internally.
// Generally we avoid exposing any kind of superfluous high-level helpers in the backends,
// but it is too much code to duplicate everywhere so we exceptionally expose them.
//
// Your engine/app will likely _already_ have code to setup all that stuff (swap chain, render pass, frame buffers, etc.).
// You may read this code to learn about Vulkan, but it is recommended you use you own custom tailored code to do equivalent work.
// (The ImGui_ImplVulkanH_XXX functions do not interact with any of the state used by the regular ImGui_ImplVulkan_XXX functions)
//-------------------------------------------------------------------------

VkSurfaceFormatKHR ImGui_ImplVulkanH_SelectSurfaceFormat(VkPhysicalDevice physical_device, VkSurfaceKHR surface, const VkFormat* request_formats, int request_formats_count, VkColorSpaceKHR request_color_space)
{
    IM_ASSERT(g_FunctionsLoaded && "Need to call ImGui_ImplVulkan_LoadFunctions() if IMGUI_IMPL_VULKAN_NO_PROTOTYPES or VK_NO_PROTOTYPES are set!");
    IM_ASSERT(request_formats != nullptr);
    IM_ASSERT(request_formats_count > 0);

    // Per Spec Format and View Format are expected to be the same unless VK_IMAGE_CREATE_MUTABLE_BIT was set at image creation
    // Assuming that the default behavior is without setting this bit, there is no need for separate Swapchain image and image view format
    // Additionally several new color spaces were introduced with Vulkan Spec v1.0.40,
    // hence we must make sure that a format with the mostly available color space, VK_COLOR_SPACE_SRGB_NONLINEAR_KHR, is found and used.
    uint32_t avail_count;
    vkGetPhysicalDeviceSurfaceFormatsKHR(physical_device, surface, &avail_count, nullptr);
    ImVector<VkSurfaceFormatKHR> avail_format;
    avail_format.resize((int)avail_count);
    vkGetPhysicalDeviceSurfaceFormatsKHR(physical_device, surface, &avail_count, avail_format.Data);

    // First check if only one format, VK_FORMAT_UNDEFINED, is available, which would imply that any format is available
    if (avail_count == 1)
    {
        if (avail_format[0].format == VK_FORMAT_UNDEFINED)
        {
            VkSurfaceFormatKHR ret;
            ret.format = request_formats[0];
            ret.colorSpace = request_color_space;
            return ret;
        }
        else
        {
            // No point in searching another format
            return avail_format[0];
        }
    }
    else
    {
        // Request several formats, the first found will be used
        for (int request_i = 0; request_i < request_formats_count; request_i++)
            for (uint32_t avail_i = 0; avail_i < avail_count; avail_i++)
                if (avail_format[avail_i].format == request_formats[request_i] && avail_format[avail_i].colorSpace == request_color_space)
                    return avail_format[avail_i];

        // If none of the requested image formats could be found, use the first available
        return avail_format[0];
    }
}

VkPresentModeKHR ImGui_ImplVulkanH_SelectPresentMode(VkPhysicalDevice physical_device, VkSurfaceKHR surface, const VkPresentModeKHR* request_modes, int request_modes_count)
{
    IM_ASSERT(g_FunctionsLoaded && "Need to call ImGui_ImplVulkan_LoadFunctions() if IMGUI_IMPL_VULKAN_NO_PROTOTYPES or VK_NO_PROTOTYPES are set!");
    IM_ASSERT(request_modes != nullptr);
    IM_ASSERT(request_modes_count > 0);

    // Request a certain mode and confirm that it is available. If not use VK_PRESENT_MODE_FIFO_KHR which is mandatory
    uint32_t avail_count = 0;
    vkGetPhysicalDeviceSurfacePresentModesKHR(physical_device, surface, &avail_count, nullptr);
    ImVector<VkPresentModeKHR> avail_modes;
    avail_modes.resize((int)avail_count);
    vkGetPhysicalDeviceSurfacePresentModesKHR(physical_device, surface, &avail_count, avail_modes.Data);
    //for (uint32_t avail_i = 0; avail_i < avail_count; avail_i++)
    //    printf("[vulkan] avail_modes[%d] = %d\n", avail_i, avail_modes[avail_i]);

    for (int request_i = 0; request_i < request_modes_count; request_i++)
        for (uint32_t avail_i = 0; avail_i < avail_count; avail_i++)
            if (request_modes[request_i] == avail_modes[avail_i])
                return request_modes[request_i];

    return VK_PRESENT_MODE_FIFO_KHR; // Always available
}

VkPhysicalDevice ImGui_ImplVulkanH_SelectPhysicalDevice(VkInstance instance)
{
    uint32_t gpu_count;
    VkResult err = vkEnumeratePhysicalDevices(instance, &gpu_count, nullptr);
    check_vk_result(err);
    IM_ASSERT(gpu_count > 0);

    ImVector<VkPhysicalDevice> gpus;
    gpus.resize(gpu_count);
    err = vkEnumeratePhysicalDevices(instance, &gpu_count, gpus.Data);
    check_vk_result(err);

    // If a number >1 of GPUs got reported, find discrete GPU if present, or use first one available. This covers
    // most common cases (multi-gpu/integrated+dedicated graphics). Handling more complicated setups (multiple
    // dedicated GPUs) is out of scope of this sample.
    for (VkPhysicalDevice& device : gpus)
    {
        VkPhysicalDeviceProperties properties;
        vkGetPhysicalDeviceProperties(device, &properties);
        if (properties.deviceType == VK_PHYSICAL_DEVICE_TYPE_DISCRETE_GPU)
            return device;
    }

    // Use first GPU (Integrated) is a Discrete one is not available.
    if (gpu_count > 0)
        return gpus[0];
    return VK_NULL_HANDLE;
}


uint32_t ImGui_ImplVulkanH_SelectQueueFamilyIndex(VkPhysicalDevice physical_device)
{
    uint32_t count;
    vkGetPhysicalDeviceQueueFamilyProperties(physical_device, &count, nullptr);
    ImVector<VkQueueFamilyProperties> queues_properties;
    queues_properties.resize((int)count);
    vkGetPhysicalDeviceQueueFamilyProperties(physical_device, &count, queues_properties.Data);
    for (uint32_t i = 0; i < count; i++)
        if (queues_properties[i].queueFlags & VK_QUEUE_GRAPHICS_BIT)
            return i;
    return (uint32_t)-1;
}

void ImGui_ImplVulkanH_CreateWindowCommandBuffers(VkPhysicalDevice physical_device, VkDevice device, ImGui_ImplVulkanH_Window* wd, uint32_t queue_family, const VkAllocationCallbacks* allocator)
{
    IM_ASSERT(physical_device != VK_NULL_HANDLE && device != VK_NULL_HANDLE);
    IM_UNUSED(physical_device);

    // Create Command Buffers
    VkResult err;
    for (uint32_t i = 0; i < wd->ImageCount; i++)
    {
        ImGui_ImplVulkanH_Frame* fd = &wd->Frames[i];
        {
            VkCommandPoolCreateInfo info = {};
            info.sType = VK_STRUCTURE_TYPE_COMMAND_POOL_CREATE_INFO;
            info.flags = 0;
            info.queueFamilyIndex = queue_family;
            err = vkCreateCommandPool(device, &info, allocator, &fd->CommandPool);
            check_vk_result(err);
        }
        {
            VkCommandBufferAllocateInfo info = {};
            info.sType = VK_STRUCTURE_TYPE_COMMAND_BUFFER_ALLOCATE_INFO;
            info.commandPool = fd->CommandPool;
            info.level = VK_COMMAND_BUFFER_LEVEL_PRIMARY;
            info.commandBufferCount = 1;
            err = vkAllocateCommandBuffers(device, &info, &fd->CommandBuffer);
            check_vk_result(err);
        }
        {
            VkFenceCreateInfo info = {};
            info.sType = VK_STRUCTURE_TYPE_FENCE_CREATE_INFO;
            info.flags = VK_FENCE_CREATE_SIGNALED_BIT;
            err = vkCreateFence(device, &info, allocator, &fd->Fence);
            check_vk_result(err);
        }
    }

    for (uint32_t i = 0; i < wd->SemaphoreCount; i++)
    {
        ImGui_ImplVulkanH_FrameSemaphores* fsd = &wd->FrameSemaphores[i];
        {
            VkSemaphoreCreateInfo info = {};
            info.sType = VK_STRUCTURE_TYPE_SEMAPHORE_CREATE_INFO;
            err = vkCreateSemaphore(device, &info, allocator, &fsd->ImageAcquiredSemaphore);
            check_vk_result(err);
            err = vkCreateSemaphore(device, &info, allocator, &fsd->RenderCompleteSemaphore);
            check_vk_result(err);
        }
    }
}

int ImGui_ImplVulkanH_GetMinImageCountFromPresentMode(VkPresentModeKHR present_mode)
{
    if (present_mode == VK_PRESENT_MODE_MAILBOX_KHR)
        return 3;
    if (present_mode == VK_PRESENT_MODE_FIFO_KHR || present_mode == VK_PRESENT_MODE_FIFO_RELAXED_KHR)
        return 2;
    if (present_mode == VK_PRESENT_MODE_IMMEDIATE_KHR)
        return 1;
    IM_ASSERT(0);
    return 1;
}

// Also destroy old swap chain and in-flight frames data, if any.
void ImGui_ImplVulkanH_CreateWindowSwapChain(VkPhysicalDevice physical_device, VkDevice device, ImGui_ImplVulkanH_Window* wd, const VkAllocationCallbacks* allocator, int w, int h, uint32_t min_image_count)
{
    VkResult err;
    VkSwapchainKHR old_swapchain = wd->Swapchain;
    wd->Swapchain = VK_NULL_HANDLE;
    err = vkDeviceWaitIdle(device);
    check_vk_result(err);

    // We don't use ImGui_ImplVulkanH_DestroyWindow() because we want to preserve the old swapchain to create the new one.
    // Destroy old Framebuffer
    for (uint32_t i = 0; i < wd->ImageCount; i++)
        ImGui_ImplVulkanH_DestroyFrame(device, &wd->Frames[i], allocator);
    for (uint32_t i = 0; i < wd->SemaphoreCount; i++)
        ImGui_ImplVulkanH_DestroyFrameSemaphores(device, &wd->FrameSemaphores[i], allocator);
    wd->Frames.clear();
    wd->FrameSemaphores.clear();
    wd->ImageCount = 0;
    if (wd->RenderPass)
        vkDestroyRenderPass(device, wd->RenderPass, allocator);

    // If min image count was not specified, request different count of images dependent on selected present mode
    if (min_image_count == 0)
        min_image_count = ImGui_ImplVulkanH_GetMinImageCountFromPresentMode(wd->PresentMode);

    // Create Swapchain
    {
        VkSurfaceCapabilitiesKHR cap;
        err = vkGetPhysicalDeviceSurfaceCapabilitiesKHR(physical_device, wd->Surface, &cap);
        check_vk_result(err);

        VkSwapchainCreateInfoKHR info = {};
        info.sType = VK_STRUCTURE_TYPE_SWAPCHAIN_CREATE_INFO_KHR;
        info.surface = wd->Surface;
        info.minImageCount = min_image_count;
        info.imageFormat = wd->SurfaceFormat.format;
        info.imageColorSpace = wd->SurfaceFormat.colorSpace;
        info.imageArrayLayers = 1;
        info.imageUsage = VK_IMAGE_USAGE_COLOR_ATTACHMENT_BIT;
        info.imageSharingMode = VK_SHARING_MODE_EXCLUSIVE;           // Assume that graphics family == present family
        info.preTransform = (cap.supportedTransforms & VK_SURFACE_TRANSFORM_IDENTITY_BIT_KHR) ? VK_SURFACE_TRANSFORM_IDENTITY_BIT_KHR : cap.currentTransform;
        info.compositeAlpha = VK_COMPOSITE_ALPHA_OPAQUE_BIT_KHR;
        info.presentMode = wd->PresentMode;
        info.clipped = VK_TRUE;
        info.oldSwapchain = old_swapchain;
        if (info.minImageCount < cap.minImageCount)
            info.minImageCount = cap.minImageCount;
        else if (cap.maxImageCount != 0 && info.minImageCount > cap.maxImageCount)
            info.minImageCount = cap.maxImageCount;
        if (cap.currentExtent.width == 0xffffffff)
        {
            info.imageExtent.width = wd->Width = w;
            info.imageExtent.height = wd->Height = h;
        }
        else
        {
            info.imageExtent.width = wd->Width = cap.currentExtent.width;
            info.imageExtent.height = wd->Height = cap.currentExtent.height;
        }
        err = vkCreateSwapchainKHR(device, &info, allocator, &wd->Swapchain);
        check_vk_result(err);
        err = vkGetSwapchainImagesKHR(device, wd->Swapchain, &wd->ImageCount, nullptr);
        check_vk_result(err);
        VkImage backbuffers[16] = {};
        IM_ASSERT(wd->ImageCount >= min_image_count);
        IM_ASSERT(wd->ImageCount < IM_ARRAYSIZE(backbuffers));
        err = vkGetSwapchainImagesKHR(device, wd->Swapchain, &wd->ImageCount, backbuffers);
        check_vk_result(err);

        wd->SemaphoreCount = wd->ImageCount + 1;
        wd->Frames.resize(wd->ImageCount);
        wd->FrameSemaphores.resize(wd->SemaphoreCount);
        memset(wd->Frames.Data, 0, wd->Frames.size_in_bytes());
        memset(wd->FrameSemaphores.Data, 0, wd->FrameSemaphores.size_in_bytes());
        for (uint32_t i = 0; i < wd->ImageCount; i++)
            wd->Frames[i].Backbuffer = backbuffers[i];
    }
    if (old_swapchain)
        vkDestroySwapchainKHR(device, old_swapchain, allocator);

    // Create the Render Pass
    if (wd->UseDynamicRendering == false)
    {
        VkAttachmentDescription attachment = {};
        attachment.format = wd->SurfaceFormat.format;
        attachment.samples = VK_SAMPLE_COUNT_1_BIT;
        attachment.loadOp = wd->ClearEnable ? VK_ATTACHMENT_LOAD_OP_CLEAR : VK_ATTACHMENT_LOAD_OP_DONT_CARE;
        attachment.storeOp = VK_ATTACHMENT_STORE_OP_STORE;
        attachment.stencilLoadOp = VK_ATTACHMENT_LOAD_OP_DONT_CARE;
        attachment.stencilStoreOp = VK_ATTACHMENT_STORE_OP_DONT_CARE;
        attachment.initialLayout = VK_IMAGE_LAYOUT_UNDEFINED;
        attachment.finalLayout = VK_IMAGE_LAYOUT_PRESENT_SRC_KHR;
        VkAttachmentReference color_attachment = {};
        color_attachment.attachment = 0;
        color_attachment.layout = VK_IMAGE_LAYOUT_COLOR_ATTACHMENT_OPTIMAL;
        VkSubpassDescription subpass = {};
        subpass.pipelineBindPoint = VK_PIPELINE_BIND_POINT_GRAPHICS;
        subpass.colorAttachmentCount = 1;
        subpass.pColorAttachments = &color_attachment;
        VkSubpassDependency dependency = {};
        dependency.srcSubpass = VK_SUBPASS_EXTERNAL;
        dependency.dstSubpass = 0;
        dependency.srcStageMask = VK_PIPELINE_STAGE_COLOR_ATTACHMENT_OUTPUT_BIT;
        dependency.dstStageMask = VK_PIPELINE_STAGE_COLOR_ATTACHMENT_OUTPUT_BIT;
        dependency.srcAccessMask = 0;
        dependency.dstAccessMask = VK_ACCESS_COLOR_ATTACHMENT_WRITE_BIT;
        VkRenderPassCreateInfo info = {};
        info.sType = VK_STRUCTURE_TYPE_RENDER_PASS_CREATE_INFO;
        info.attachmentCount = 1;
        info.pAttachments = &attachment;
        info.subpassCount = 1;
        info.pSubpasses = &subpass;
        info.dependencyCount = 1;
        info.pDependencies = &dependency;
        err = vkCreateRenderPass(device, &info, allocator, &wd->RenderPass);
        check_vk_result(err);

        // We do not create a pipeline by default as this is also used by examples' main.cpp,
        // but secondary viewport in multi-viewport mode may want to create one with:
        //ImGui_ImplVulkan_CreatePipeline(device, allocator, VK_NULL_HANDLE, wd->RenderPass, VK_SAMPLE_COUNT_1_BIT, &wd->Pipeline, v->Subpass);
    }

    // Create The Image Views
    {
        VkImageViewCreateInfo info = {};
        info.sType = VK_STRUCTURE_TYPE_IMAGE_VIEW_CREATE_INFO;
        info.viewType = VK_IMAGE_VIEW_TYPE_2D;
        info.format = wd->SurfaceFormat.format;
        info.components.r = VK_COMPONENT_SWIZZLE_R;
        info.components.g = VK_COMPONENT_SWIZZLE_G;
        info.components.b = VK_COMPONENT_SWIZZLE_B;
        info.components.a = VK_COMPONENT_SWIZZLE_A;
        VkImageSubresourceRange image_range = { VK_IMAGE_ASPECT_COLOR_BIT, 0, 1, 0, 1 };
        info.subresourceRange = image_range;
        for (uint32_t i = 0; i < wd->ImageCount; i++)
        {
            ImGui_ImplVulkanH_Frame* fd = &wd->Frames[i];
            info.image = fd->Backbuffer;
            err = vkCreateImageView(device, &info, allocator, &fd->BackbufferView);
            check_vk_result(err);
        }
    }

    // Create Framebuffer
    if (wd->UseDynamicRendering == false)
    {
        VkImageView attachment[1];
        VkFramebufferCreateInfo info = {};
        info.sType = VK_STRUCTURE_TYPE_FRAMEBUFFER_CREATE_INFO;
        info.renderPass = wd->RenderPass;
        info.attachmentCount = 1;
        info.pAttachments = attachment;
        info.width = wd->Width;
        info.height = wd->Height;
        info.layers = 1;
        for (uint32_t i = 0; i < wd->ImageCount; i++)
        {
            ImGui_ImplVulkanH_Frame* fd = &wd->Frames[i];
            attachment[0] = fd->BackbufferView;
            err = vkCreateFramebuffer(device, &info, allocator, &fd->Framebuffer);
            check_vk_result(err);
        }
    }
}

// Create or resize window
void ImGui_ImplVulkanH_CreateOrResizeWindow(VkInstance instance, VkPhysicalDevice physical_device, VkDevice device, ImGui_ImplVulkanH_Window* wd, uint32_t queue_family, const VkAllocationCallbacks* allocator, int width, int height, uint32_t min_image_count)
{
    IM_ASSERT(g_FunctionsLoaded && "Need to call ImGui_ImplVulkan_LoadFunctions() if IMGUI_IMPL_VULKAN_NO_PROTOTYPES or VK_NO_PROTOTYPES are set!");
    (void)instance;
    ImGui_ImplVulkanH_CreateWindowSwapChain(physical_device, device, wd, allocator, width, height, min_image_count);
    //ImGui_ImplVulkan_CreatePipeline(device, allocator, VK_NULL_HANDLE, wd->RenderPass, VK_SAMPLE_COUNT_1_BIT, &wd->Pipeline, g_VulkanInitInfo.Subpass);
    ImGui_ImplVulkanH_CreateWindowCommandBuffers(physical_device, device, wd, queue_family, allocator);
}

void ImGui_ImplVulkanH_DestroyWindow(VkInstance instance, VkDevice device, ImGui_ImplVulkanH_Window* wd, const VkAllocationCallbacks* allocator)
{
    vkDeviceWaitIdle(device); // FIXME: We could wait on the Queue if we had the queue in wd-> (otherwise VulkanH functions can't use globals)
    //vkQueueWaitIdle(bd->Queue);

    for (uint32_t i = 0; i < wd->ImageCount; i++)
        ImGui_ImplVulkanH_DestroyFrame(device, &wd->Frames[i], allocator);
    for (uint32_t i = 0; i < wd->SemaphoreCount; i++)
        ImGui_ImplVulkanH_DestroyFrameSemaphores(device, &wd->FrameSemaphores[i], allocator);
    wd->Frames.clear();
    wd->FrameSemaphores.clear();
    vkDestroyRenderPass(device, wd->RenderPass, allocator);
    vkDestroySwapchainKHR(device, wd->Swapchain, allocator);
    vkDestroySurfaceKHR(instance, wd->Surface, allocator);

    *wd = ImGui_ImplVulkanH_Window();
}

void ImGui_ImplVulkanH_DestroyFrame(VkDevice device, ImGui_ImplVulkanH_Frame* fd, const VkAllocationCallbacks* allocator)
{
    vkDestroyFence(device, fd->Fence, allocator);
    vkFreeCommandBuffers(device, fd->CommandPool, 1, &fd->CommandBuffer);
    vkDestroyCommandPool(device, fd->CommandPool, allocator);
    fd->Fence = VK_NULL_HANDLE;
    fd->CommandBuffer = VK_NULL_HANDLE;
    fd->CommandPool = VK_NULL_HANDLE;

    vkDestroyImageView(device, fd->BackbufferView, allocator);
    vkDestroyFramebuffer(device, fd->Framebuffer, allocator);
}

void ImGui_ImplVulkanH_DestroyFrameSemaphores(VkDevice device, ImGui_ImplVulkanH_FrameSemaphores* fsd, const VkAllocationCallbacks* allocator)
{
    vkDestroySemaphore(device, fsd->ImageAcquiredSemaphore, allocator);
    vkDestroySemaphore(device, fsd->RenderCompleteSemaphore, allocator);
    fsd->ImageAcquiredSemaphore = fsd->RenderCompleteSemaphore = VK_NULL_HANDLE;
}

void ImGui_ImplVulkanH_DestroyAllViewportsRenderBuffers(VkDevice device, const VkAllocationCallbacks* allocator)
{
    ImGuiPlatformIO& platform_io = ImGui::GetPlatformIO();
    for (int n = 0; n < platform_io.Viewports.Size; n++)
        if (ImGui_ImplVulkan_ViewportData* vd = (ImGui_ImplVulkan_ViewportData*)platform_io.Viewports[n]->RendererUserData)
            ImGui_ImplVulkan_DestroyWindowRenderBuffers(device, &vd->RenderBuffers, allocator);
}

//--------------------------------------------------------------------------------------------------------
// MULTI-VIEWPORT / PLATFORM INTERFACE SUPPORT
// This is an _advanced_ and _optional_ feature, allowing the backend to create and handle multiple viewports simultaneously.
// If you are new to dear imgui or creating a new binding for dear imgui, it is recommended that you completely ignore this section first..
//--------------------------------------------------------------------------------------------------------

static void ImGui_ImplVulkan_CreateWindow(ImGuiViewport* viewport)
{
    ImGui_ImplVulkan_Data* bd = ImGui_ImplVulkan_GetBackendData();
    ImGui_ImplVulkan_ViewportData* vd = IM_NEW(ImGui_ImplVulkan_ViewportData)();
    viewport->RendererUserData = vd;
    ImGui_ImplVulkanH_Window* wd = &vd->Window;
    ImGui_ImplVulkan_InitInfo* v = &bd->VulkanInitInfo;

    // Create surface
    ImGuiPlatformIO& platform_io = ImGui::GetPlatformIO();
    VkResult err = (VkResult)platform_io.Platform_CreateVkSurface(viewport, (ImU64)v->Instance, (const void*)v->Allocator, (ImU64*)&wd->Surface);
    check_vk_result(err);

    // Check for WSI support
    VkBool32 res;
    vkGetPhysicalDeviceSurfaceSupportKHR(v->PhysicalDevice, v->QueueFamily, wd->Surface, &res);
    if (res != VK_TRUE)
    {
        IM_ASSERT(0); // Error: no WSI support on physical device
        return;
    }

    // Select Surface Format
    ImVector<VkFormat> requestSurfaceImageFormats;
#ifdef IMGUI_IMPL_VULKAN_HAS_DYNAMIC_RENDERING
    for (uint32_t n = 0; n < v->PipelineRenderingCreateInfo.colorAttachmentCount; n++)
        requestSurfaceImageFormats.push_back(v->PipelineRenderingCreateInfo.pColorAttachmentFormats[n]);
#endif
    const VkFormat defaultFormats[] = { VK_FORMAT_B8G8R8A8_UNORM, VK_FORMAT_R8G8B8A8_UNORM, VK_FORMAT_B8G8R8_UNORM, VK_FORMAT_R8G8B8_UNORM };
    for (VkFormat format : defaultFormats)
        requestSurfaceImageFormats.push_back(format);

    const VkColorSpaceKHR requestSurfaceColorSpace = VK_COLORSPACE_SRGB_NONLINEAR_KHR;
    wd->SurfaceFormat = ImGui_ImplVulkanH_SelectSurfaceFormat(v->PhysicalDevice, wd->Surface, requestSurfaceImageFormats.Data, (size_t)requestSurfaceImageFormats.Size, requestSurfaceColorSpace);

    // Select Present Mode
    // FIXME-VULKAN: Even thought mailbox seems to get us maximum framerate with a single window, it halves framerate with a second window etc. (w/ Nvidia and SDK 1.82.1)
    VkPresentModeKHR present_modes[] = { VK_PRESENT_MODE_MAILBOX_KHR, VK_PRESENT_MODE_IMMEDIATE_KHR, VK_PRESENT_MODE_FIFO_KHR };
    wd->PresentMode = ImGui_ImplVulkanH_SelectPresentMode(v->PhysicalDevice, wd->Surface, &present_modes[0], IM_ARRAYSIZE(present_modes));
    //printf("[vulkan] Secondary window selected PresentMode = %d\n", wd->PresentMode);

    // Create SwapChain, RenderPass, Framebuffer, etc.
    wd->ClearEnable = (viewport->Flags & ImGuiViewportFlags_NoRendererClear) ? false : true;
    wd->UseDynamicRendering = v->UseDynamicRendering;
    ImGui_ImplVulkanH_CreateOrResizeWindow(v->Instance, v->PhysicalDevice, v->Device, wd, v->QueueFamily, v->Allocator, (int)viewport->Size.x, (int)viewport->Size.y, v->MinImageCount);
    vd->WindowOwned = true;

    // Create pipeline (shared by all secondary viewports)
    if (bd->PipelineForViewports == VK_NULL_HANDLE)
        ImGui_ImplVulkan_CreatePipeline(v->Device, v->Allocator, VK_NULL_HANDLE, wd->RenderPass, VK_SAMPLE_COUNT_1_BIT, &bd->PipelineForViewports, 0);
}

static void ImGui_ImplVulkan_DestroyWindow(ImGuiViewport* viewport)
{
    // The main viewport (owned by the application) will always have RendererUserData == 0 since we didn't create the data for it.
    ImGui_ImplVulkan_Data* bd = ImGui_ImplVulkan_GetBackendData();
    if (ImGui_ImplVulkan_ViewportData* vd = (ImGui_ImplVulkan_ViewportData*)viewport->RendererUserData)
    {
        ImGui_ImplVulkan_InitInfo* v = &bd->VulkanInitInfo;
        if (vd->WindowOwned)
            ImGui_ImplVulkanH_DestroyWindow(v->Instance, v->Device, &vd->Window, v->Allocator);
        ImGui_ImplVulkan_DestroyWindowRenderBuffers(v->Device, &vd->RenderBuffers, v->Allocator);
        IM_DELETE(vd);
    }
    viewport->RendererUserData = nullptr;
}

static void ImGui_ImplVulkan_SetWindowSize(ImGuiViewport* viewport, ImVec2 size)
{
    ImGui_ImplVulkan_Data* bd = ImGui_ImplVulkan_GetBackendData();
    ImGui_ImplVulkan_ViewportData* vd = (ImGui_ImplVulkan_ViewportData*)viewport->RendererUserData;
    if (vd == nullptr) // This is nullptr for the main viewport (which is left to the user/app to handle)
        return;
    ImGui_ImplVulkan_InitInfo* v = &bd->VulkanInitInfo;
    vd->Window.ClearEnable = (viewport->Flags & ImGuiViewportFlags_NoRendererClear) ? false : true;
    ImGui_ImplVulkanH_CreateOrResizeWindow(v->Instance, v->PhysicalDevice, v->Device, &vd->Window, v->QueueFamily, v->Allocator, (int)size.x, (int)size.y, v->MinImageCount);
}

static void ImGui_ImplVulkan_RenderWindow(ImGuiViewport* viewport, void*)
{
    ImGui_ImplVulkan_Data* bd = ImGui_ImplVulkan_GetBackendData();
    ImGui_ImplVulkan_ViewportData* vd = (ImGui_ImplVulkan_ViewportData*)viewport->RendererUserData;
    ImGui_ImplVulkanH_Window* wd = &vd->Window;
    ImGui_ImplVulkan_InitInfo* v = &bd->VulkanInitInfo;
    VkResult err;

    if (vd->SwapChainNeedRebuild || vd->SwapChainSuboptimal)
    {
        ImGui_ImplVulkanH_CreateOrResizeWindow(v->Instance, v->PhysicalDevice, v->Device, wd, v->QueueFamily, v->Allocator, (int)viewport->Size.x, (int)viewport->Size.y, v->MinImageCount);
        vd->SwapChainNeedRebuild = vd->SwapChainSuboptimal = false;
    }

    ImGui_ImplVulkanH_Frame* fd = nullptr;
    ImGui_ImplVulkanH_FrameSemaphores* fsd = &wd->FrameSemaphores[wd->SemaphoreIndex];
    {
        {
            err = vkAcquireNextImageKHR(v->Device, wd->Swapchain, UINT64_MAX, fsd->ImageAcquiredSemaphore, VK_NULL_HANDLE, &wd->FrameIndex);
            if (err == VK_ERROR_OUT_OF_DATE_KHR)
            {
                vd->SwapChainNeedRebuild = true; // Since we are not going to swap this frame anyway, it's ok that recreation happens on next frame.
                return;
            }
            if (err == VK_SUBOPTIMAL_KHR)
                vd->SwapChainSuboptimal = true;
            else
                check_vk_result(err);
            fd = &wd->Frames[wd->FrameIndex];
        }
        for (;;)
        {
            err = vkWaitForFences(v->Device, 1, &fd->Fence, VK_TRUE, 100);
            if (err == VK_SUCCESS) break;
            if (err == VK_TIMEOUT) continue;
            check_vk_result(err);
        }
        {
            err = vkResetCommandPool(v->Device, fd->CommandPool, 0);
            check_vk_result(err);
            VkCommandBufferBeginInfo info = {};
            info.sType = VK_STRUCTURE_TYPE_COMMAND_BUFFER_BEGIN_INFO;
            info.flags |= VK_COMMAND_BUFFER_USAGE_ONE_TIME_SUBMIT_BIT;
            err = vkBeginCommandBuffer(fd->CommandBuffer, &info);
            check_vk_result(err);
        }
        {
            ImVec4 clear_color = ImVec4(0.0f, 0.0f, 0.0f, 1.0f);
            memcpy(&wd->ClearValue.color.float32[0], &clear_color, 4 * sizeof(float));
        }
#ifdef IMGUI_IMPL_VULKAN_HAS_DYNAMIC_RENDERING
        if (v->UseDynamicRendering)
        {
            // Transition swapchain image to a layout suitable for drawing.
            VkImageMemoryBarrier barrier = {};
            barrier.sType = VK_STRUCTURE_TYPE_IMAGE_MEMORY_BARRIER;
            barrier.dstAccessMask = VK_ACCESS_COLOR_ATTACHMENT_WRITE_BIT;
            barrier.oldLayout = VK_IMAGE_LAYOUT_UNDEFINED;
            barrier.newLayout = VK_IMAGE_LAYOUT_COLOR_ATTACHMENT_OPTIMAL;
            barrier.image = fd->Backbuffer;
            barrier.subresourceRange.aspectMask = VK_IMAGE_ASPECT_COLOR_BIT;
            barrier.subresourceRange.levelCount = 1;
            barrier.subresourceRange.layerCount = 1;
            vkCmdPipelineBarrier(fd->CommandBuffer, VK_PIPELINE_STAGE_TOP_OF_PIPE_BIT, VK_PIPELINE_STAGE_COLOR_ATTACHMENT_OUTPUT_BIT, 0, 0, nullptr, 0, nullptr, 1, &barrier);

            VkRenderingAttachmentInfo attachmentInfo = {};
            attachmentInfo.sType = VK_STRUCTURE_TYPE_RENDERING_ATTACHMENT_INFO_KHR;
            attachmentInfo.imageView = fd->BackbufferView;
            attachmentInfo.imageLayout = VK_IMAGE_LAYOUT_COLOR_ATTACHMENT_OPTIMAL;
            attachmentInfo.resolveMode = VK_RESOLVE_MODE_NONE;
            attachmentInfo.loadOp = VK_ATTACHMENT_LOAD_OP_CLEAR;
            attachmentInfo.storeOp = VK_ATTACHMENT_STORE_OP_STORE;
            attachmentInfo.clearValue = wd->ClearValue;

            VkRenderingInfo renderingInfo = {};
            renderingInfo.sType = VK_STRUCTURE_TYPE_RENDERING_INFO_KHR;
            renderingInfo.renderArea.extent.width = wd->Width;
            renderingInfo.renderArea.extent.height = wd->Height;
            renderingInfo.layerCount = 1;
            renderingInfo.viewMask = 0;
            renderingInfo.colorAttachmentCount = 1;
            renderingInfo.pColorAttachments = &attachmentInfo;

            ImGuiImplVulkanFuncs_vkCmdBeginRenderingKHR(fd->CommandBuffer, &renderingInfo);
        }
        else
#endif
        {
            VkRenderPassBeginInfo info = {};
            info.sType = VK_STRUCTURE_TYPE_RENDER_PASS_BEGIN_INFO;
            info.renderPass = wd->RenderPass;
            info.framebuffer = fd->Framebuffer;
            info.renderArea.extent.width = wd->Width;
            info.renderArea.extent.height = wd->Height;
            info.clearValueCount = (viewport->Flags & ImGuiViewportFlags_NoRendererClear) ? 0 : 1;
            info.pClearValues = (viewport->Flags & ImGuiViewportFlags_NoRendererClear) ? nullptr : &wd->ClearValue;
            vkCmdBeginRenderPass(fd->CommandBuffer, &info, VK_SUBPASS_CONTENTS_INLINE);
        }
    }

    ImGui_ImplVulkan_RenderDrawData(viewport->DrawData, fd->CommandBuffer, bd->PipelineForViewports);

    {
#ifdef IMGUI_IMPL_VULKAN_HAS_DYNAMIC_RENDERING
        if (v->UseDynamicRendering)
        {
            ImGuiImplVulkanFuncs_vkCmdEndRenderingKHR(fd->CommandBuffer);

            // Transition image to a layout suitable for presentation
            VkImageMemoryBarrier barrier = {};
            barrier.sType = VK_STRUCTURE_TYPE_IMAGE_MEMORY_BARRIER;
            barrier.srcAccessMask = VK_ACCESS_COLOR_ATTACHMENT_WRITE_BIT;
            barrier.oldLayout = VK_IMAGE_LAYOUT_COLOR_ATTACHMENT_OPTIMAL;
            barrier.newLayout = VK_IMAGE_LAYOUT_PRESENT_SRC_KHR;
            barrier.image = fd->Backbuffer;
            barrier.subresourceRange.aspectMask = VK_IMAGE_ASPECT_COLOR_BIT;
            barrier.subresourceRange.levelCount = 1;
            barrier.subresourceRange.layerCount = 1;
            vkCmdPipelineBarrier(fd->CommandBuffer, VK_PIPELINE_STAGE_COLOR_ATTACHMENT_OUTPUT_BIT, VK_PIPELINE_STAGE_BOTTOM_OF_PIPE_BIT, 0, 0, nullptr, 0, nullptr, 1, &barrier);
        }
        else
#endif
        {
            vkCmdEndRenderPass(fd->CommandBuffer);
        }
        {
            VkPipelineStageFlags wait_stage = VK_PIPELINE_STAGE_COLOR_ATTACHMENT_OUTPUT_BIT;
            VkSubmitInfo info = {};
            info.sType = VK_STRUCTURE_TYPE_SUBMIT_INFO;
            info.waitSemaphoreCount = 1;
            info.pWaitSemaphores = &fsd->ImageAcquiredSemaphore;
            info.pWaitDstStageMask = &wait_stage;
            info.commandBufferCount = 1;
            info.pCommandBuffers = &fd->CommandBuffer;
            info.signalSemaphoreCount = 1;
            info.pSignalSemaphores = &fsd->RenderCompleteSemaphore;

            err = vkEndCommandBuffer(fd->CommandBuffer);
            check_vk_result(err);
            err = vkResetFences(v->Device, 1, &fd->Fence);
            check_vk_result(err);
            err = vkQueueSubmit(v->Queue, 1, &info, fd->Fence);
            check_vk_result(err);
        }
    }
}

static void ImGui_ImplVulkan_SwapBuffers(ImGuiViewport* viewport, void*)
{
    ImGui_ImplVulkan_Data* bd = ImGui_ImplVulkan_GetBackendData();
    ImGui_ImplVulkan_ViewportData* vd = (ImGui_ImplVulkan_ViewportData*)viewport->RendererUserData;
    ImGui_ImplVulkanH_Window* wd = &vd->Window;
    ImGui_ImplVulkan_InitInfo* v = &bd->VulkanInitInfo;

    if (vd->SwapChainNeedRebuild) // Frame data became invalid in the middle of rendering
        return;

    VkResult err;
    uint32_t present_index = wd->FrameIndex;

    ImGui_ImplVulkanH_FrameSemaphores* fsd = &wd->FrameSemaphores[wd->SemaphoreIndex];
    VkPresentInfoKHR info = {};
    info.sType = VK_STRUCTURE_TYPE_PRESENT_INFO_KHR;
    info.waitSemaphoreCount = 1;
    info.pWaitSemaphores = &fsd->RenderCompleteSemaphore;
    info.swapchainCount = 1;
    info.pSwapchains = &wd->Swapchain;
    info.pImageIndices = &present_index;
    err = vkQueuePresentKHR(v->Queue, &info);
    if (err == VK_ERROR_OUT_OF_DATE_KHR)
    {
        vd->SwapChainNeedRebuild = true;
        return;
    }
    if (err == VK_SUBOPTIMAL_KHR)
        vd->SwapChainSuboptimal = true;
    else
        check_vk_result(err);
    wd->SemaphoreIndex = (wd->SemaphoreIndex + 1) % wd->SemaphoreCount; // Now we can use the next set of semaphores
}

void ImGui_ImplVulkan_InitMultiViewportSupport()
{
    ImGuiPlatformIO& platform_io = ImGui::GetPlatformIO();
    if (ImGui::GetIO().ConfigFlags & ImGuiConfigFlags_ViewportsEnable)
        IM_ASSERT(platform_io.Platform_CreateVkSurface != nullptr && "Platform needs to setup the CreateVkSurface handler.");
    platform_io.Renderer_CreateWindow = ImGui_ImplVulkan_CreateWindow;
    platform_io.Renderer_DestroyWindow = ImGui_ImplVulkan_DestroyWindow;
    platform_io.Renderer_SetWindowSize = ImGui_ImplVulkan_SetWindowSize;
    platform_io.Renderer_RenderWindow = ImGui_ImplVulkan_RenderWindow;
    platform_io.Renderer_SwapBuffers = ImGui_ImplVulkan_SwapBuffers;
}

void ImGui_ImplVulkan_ShutdownMultiViewportSupport()
{
    ImGui::DestroyPlatformWindows();
}

//-----------------------------------------------------------------------------

#endif // #ifndef IMGUI_DISABLE<|MERGE_RESOLUTION|>--- conflicted
+++ resolved
@@ -27,11 +27,8 @@
 
 // CHANGELOG
 // (minor and older changes stripped away, please see git history for details)
-<<<<<<< HEAD
 //  2025-XX-XX: Platform: Added support for multiple windows via the ImGuiPlatformIO interface.
-=======
 //  2025-04-07: Vulkan: Deep-copy ImGui_ImplVulkan_InitInfo::PipelineRenderingCreateInfo's pColorAttachmentFormats buffer when set, in order to reduce common user-error of specifying a pointer to data that gets out of scope. (#8282)
->>>>>>> 39f34e1e
 //  2025-02-14: *BREAKING CHANGE*: Added uint32_t api_version to ImGui_ImplVulkan_LoadFunctions().
 //  2025-02-13: Vulkan: Added ApiVersion field in ImGui_ImplVulkan_InitInfo. Default to header version if unspecified. Dynamic rendering path loads "vkCmdBeginRendering/vkCmdEndRendering" (without -KHR suffix) on API 1.3. (#8326)
 //  2025-01-09: Vulkan: Added IMGUI_IMPL_VULKAN_MINIMUM_IMAGE_SAMPLER_POOL_SIZE to clarify how many image sampler descriptors are expected to be available in descriptor pool. (#6642)
@@ -1241,7 +1238,9 @@
 
     // First destroy objects in all viewports
     ImGui_ImplVulkan_DestroyDeviceObjects();
-<<<<<<< HEAD
+#ifdef IMGUI_IMPL_VULKAN_HAS_DYNAMIC_RENDERING
+    IM_FREE((void*)bd->VulkanInitInfo.PipelineRenderingCreateInfo.pColorAttachmentFormats);
+#endif
 
     // Manually delete main viewport render data in-case we haven't initialized for viewports
     ImGuiViewport* main_viewport = ImGui::GetMainViewport();
@@ -1251,11 +1250,6 @@
 
     // Clean up windows
     ImGui_ImplVulkan_ShutdownMultiViewportSupport();
-=======
-#ifdef IMGUI_IMPL_VULKAN_HAS_DYNAMIC_RENDERING
-    IM_FREE((void*)bd->VulkanInitInfo.PipelineRenderingCreateInfo.pColorAttachmentFormats);
-#endif
->>>>>>> 39f34e1e
 
     io.BackendRendererName = nullptr;
     io.BackendRendererUserData = nullptr;

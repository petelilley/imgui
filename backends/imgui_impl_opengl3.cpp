// dear imgui: Renderer Backend for modern OpenGL with shaders / programmatic pipeline
// - Desktop GL: 2.x 3.x 4.x
// - Embedded GL: ES 2.0 (WebGL 1.0), ES 3.0 (WebGL 2.0)
// This needs to be used along with a Platform Backend (e.g. GLFW, SDL, Win32, custom..)

// Implemented features:
//  [X] Renderer: User texture binding. Use 'GLuint' OpenGL texture identifier as void*/ImTextureID. Read the FAQ about ImTextureID!
//  [X] Renderer: Large meshes support (64k+ vertices) with 16-bit indices (Desktop OpenGL only).
//  [X] Renderer: Multi-viewport support (multiple windows). Enable with 'io.ConfigFlags |= ImGuiConfigFlags_ViewportsEnable'.

// You can use unmodified imgui_impl_* files in your project. See examples/ folder for examples of using this.
// Prefer including the entire imgui/ repository into your project (either as a copy or as a submodule), and only build the backends you need.
// If you are new to Dear ImGui, read documentation from the docs/ folder + read the top of imgui.cpp.
// Read online: https://github.com/ocornut/imgui/tree/master/docs

// CHANGELOG
// (minor and older changes stripped away, please see git history for details)
<<<<<<< HEAD
//  2023-XX-XX: Platform: Added support for multiple windows via the ImGuiPlatformIO interface.
=======
//  2023-04-18: OpenGL: Restore front and back polygon mode separately when supported by context. (#6333)
>>>>>>> 9308cfdc
//  2023-03-23: OpenGL: Properly restoring "no shader program bound" if it was the case prior to running the rendering function. (#6267, #6220, #6224)
//  2023-03-15: OpenGL: Fixed GL loader crash when GL_VERSION returns NULL. (#6154, #4445, #3530)
//  2023-03-06: OpenGL: Fixed restoration of a potentially deleted OpenGL program, by calling glIsProgram(). (#6220, #6224)
//  2022-11-09: OpenGL: Reverted use of glBufferSubData(), too many corruptions issues + old issues seemingly can't be reproed with Intel drivers nowadays (revert 2021-12-15 and 2022-05-23 changes).
//  2022-10-11: Using 'nullptr' instead of 'NULL' as per our switch to C++11.
//  2022-09-27: OpenGL: Added ability to '#define IMGUI_IMPL_OPENGL_DEBUG'.
//  2022-05-23: OpenGL: Reworking 2021-12-15 "Using buffer orphaning" so it only happens on Intel GPU, seems to cause problems otherwise. (#4468, #4825, #4832, #5127).
//  2022-05-13: OpenGL: Fixed state corruption on OpenGL ES 2.0 due to not preserving GL_ELEMENT_ARRAY_BUFFER_BINDING and vertex attribute states.
//  2021-12-15: OpenGL: Using buffer orphaning + glBufferSubData(), seems to fix leaks with multi-viewports with some Intel HD drivers.
//  2021-08-23: OpenGL: Fixed ES 3.0 shader ("#version 300 es") use normal precision floats to avoid wobbly rendering at HD resolutions.
//  2021-08-19: OpenGL: Embed and use our own minimal GL loader (imgui_impl_opengl3_loader.h), removing requirement and support for third-party loader.
//  2021-06-29: Reorganized backend to pull data from a single structure to facilitate usage with multiple-contexts (all g_XXXX access changed to bd->XXXX).
//  2021-06-25: OpenGL: Use OES_vertex_array extension on Emscripten + backup/restore current state.
//  2021-06-21: OpenGL: Destroy individual vertex/fragment shader objects right after they are linked into the main shader.
//  2021-05-24: OpenGL: Access GL_CLIP_ORIGIN when "GL_ARB_clip_control" extension is detected, inside of just OpenGL 4.5 version.
//  2021-05-19: OpenGL: Replaced direct access to ImDrawCmd::TextureId with a call to ImDrawCmd::GetTexID(). (will become a requirement)
//  2021-04-06: OpenGL: Don't try to read GL_CLIP_ORIGIN unless we're OpenGL 4.5 or greater.
//  2021-02-18: OpenGL: Change blending equation to preserve alpha in output buffer.
//  2021-01-03: OpenGL: Backup, setup and restore GL_STENCIL_TEST state.
//  2020-10-23: OpenGL: Backup, setup and restore GL_PRIMITIVE_RESTART state.
//  2020-10-15: OpenGL: Use glGetString(GL_VERSION) instead of glGetIntegerv(GL_MAJOR_VERSION, ...) when the later returns zero (e.g. Desktop GL 2.x)
//  2020-09-17: OpenGL: Fix to avoid compiling/calling glBindSampler() on ES or pre 3.3 context which have the defines set by a loader.
//  2020-07-10: OpenGL: Added support for glad2 OpenGL loader.
//  2020-05-08: OpenGL: Made default GLSL version 150 (instead of 130) on OSX.
//  2020-04-21: OpenGL: Fixed handling of glClipControl(GL_UPPER_LEFT) by inverting projection matrix.
//  2020-04-12: OpenGL: Fixed context version check mistakenly testing for 4.0+ instead of 3.2+ to enable ImGuiBackendFlags_RendererHasVtxOffset.
//  2020-03-24: OpenGL: Added support for glbinding 2.x OpenGL loader.
//  2020-01-07: OpenGL: Added support for glbinding 3.x OpenGL loader.
//  2019-10-25: OpenGL: Using a combination of GL define and runtime GL version to decide whether to use glDrawElementsBaseVertex(). Fix building with pre-3.2 GL loaders.
//  2019-09-22: OpenGL: Detect default GL loader using __has_include compiler facility.
//  2019-09-16: OpenGL: Tweak initialization code to allow application calling ImGui_ImplOpenGL3_CreateFontsTexture() before the first NewFrame() call.
//  2019-05-29: OpenGL: Desktop GL only: Added support for large mesh (64K+ vertices), enable ImGuiBackendFlags_RendererHasVtxOffset flag.
//  2019-04-30: OpenGL: Added support for special ImDrawCallback_ResetRenderState callback to reset render state.
//  2019-03-29: OpenGL: Not calling glBindBuffer more than necessary in the render loop.
//  2019-03-15: OpenGL: Added a GL call + comments in ImGui_ImplOpenGL3_Init() to detect uninitialized GL function loaders early.
//  2019-03-03: OpenGL: Fix support for ES 2.0 (WebGL 1.0).
//  2019-02-20: OpenGL: Fix for OSX not supporting OpenGL 4.5, we don't try to read GL_CLIP_ORIGIN even if defined by the headers/loader.
//  2019-02-11: OpenGL: Projecting clipping rectangles correctly using draw_data->FramebufferScale to allow multi-viewports for retina display.
//  2019-02-01: OpenGL: Using GLSL 410 shaders for any version over 410 (e.g. 430, 450).
//  2018-11-30: Misc: Setting up io.BackendRendererName so it can be displayed in the About Window.
//  2018-11-13: OpenGL: Support for GL 4.5's glClipControl(GL_UPPER_LEFT) / GL_CLIP_ORIGIN.
//  2018-08-29: OpenGL: Added support for more OpenGL loaders: glew and glad, with comments indicative that any loader can be used.
//  2018-08-09: OpenGL: Default to OpenGL ES 3 on iOS and Android. GLSL version default to "#version 300 ES".
//  2018-07-30: OpenGL: Support for GLSL 300 ES and 410 core. Fixes for Emscripten compilation.
//  2018-07-10: OpenGL: Support for more GLSL versions (based on the GLSL version string). Added error output when shaders fail to compile/link.
//  2018-06-08: Misc: Extracted imgui_impl_opengl3.cpp/.h away from the old combined GLFW/SDL+OpenGL3 examples.
//  2018-06-08: OpenGL: Use draw_data->DisplayPos and draw_data->DisplaySize to setup projection matrix and clipping rectangle.
//  2018-05-25: OpenGL: Removed unnecessary backup/restore of GL_ELEMENT_ARRAY_BUFFER_BINDING since this is part of the VAO state.
//  2018-05-14: OpenGL: Making the call to glBindSampler() optional so 3.2 context won't fail if the function is a nullptr pointer.
//  2018-03-06: OpenGL: Added const char* glsl_version parameter to ImGui_ImplOpenGL3_Init() so user can override the GLSL version e.g. "#version 150".
//  2018-02-23: OpenGL: Create the VAO in the render function so the setup can more easily be used with multiple shared GL context.
//  2018-02-16: Misc: Obsoleted the io.RenderDrawListsFn callback and exposed ImGui_ImplSdlGL3_RenderDrawData() in the .h file so you can call it yourself.
//  2018-01-07: OpenGL: Changed GLSL shader version from 330 to 150.
//  2017-09-01: OpenGL: Save and restore current bound sampler. Save and restore current polygon mode.
//  2017-05-01: OpenGL: Fixed save and restore of current blend func state.
//  2017-05-01: OpenGL: Fixed save and restore of current GL_ACTIVE_TEXTURE.
//  2016-09-05: OpenGL: Fixed save and restore of current scissor rectangle.
//  2016-07-29: OpenGL: Explicitly setting GL_UNPACK_ROW_LENGTH to reduce issues because SDL changes it. (#752)

//----------------------------------------
// OpenGL    GLSL      GLSL
// version   version   string
//----------------------------------------
//  2.0       110       "#version 110"
//  2.1       120       "#version 120"
//  3.0       130       "#version 130"
//  3.1       140       "#version 140"
//  3.2       150       "#version 150"
//  3.3       330       "#version 330 core"
//  4.0       400       "#version 400 core"
//  4.1       410       "#version 410 core"
//  4.2       420       "#version 410 core"
//  4.3       430       "#version 430 core"
//  ES 2.0    100       "#version 100"      = WebGL 1.0
//  ES 3.0    300       "#version 300 es"   = WebGL 2.0
//----------------------------------------

#if defined(_MSC_VER) && !defined(_CRT_SECURE_NO_WARNINGS)
#define _CRT_SECURE_NO_WARNINGS
#endif

#include "imgui.h"
#include "imgui_impl_opengl3.h"
#include <stdio.h>
#if defined(_MSC_VER) && _MSC_VER <= 1500 // MSVC 2008 or earlier
#include <stddef.h>     // intptr_t
#else
#include <stdint.h>     // intptr_t
#endif
#if defined(__APPLE__)
#include <TargetConditionals.h>
#endif

// Clang/GCC warnings with -Weverything
#if defined(__clang__)
#pragma clang diagnostic push
#pragma clang diagnostic ignored "-Wold-style-cast"         // warning: use of old-style cast
#pragma clang diagnostic ignored "-Wsign-conversion"        // warning: implicit conversion changes signedness
#pragma clang diagnostic ignored "-Wunused-macros"          // warning: macro is not used
#pragma clang diagnostic ignored "-Wnonportable-system-include-path"
#pragma clang diagnostic ignored "-Wcast-function-type"     // warning: cast between incompatible function types (for loader)
#endif
#if defined(__GNUC__)
#pragma GCC diagnostic push
#pragma GCC diagnostic ignored "-Wpragmas"                  // warning: unknown option after '#pragma GCC diagnostic' kind
#pragma GCC diagnostic ignored "-Wunknown-warning-option"   // warning: unknown warning group 'xxx'
#pragma GCC diagnostic ignored "-Wcast-function-type"       // warning: cast between incompatible function types (for loader)
#endif

// GL includes
#if defined(IMGUI_IMPL_OPENGL_ES2)
#if (defined(__APPLE__) && (TARGET_OS_IOS || TARGET_OS_TV))
#include <OpenGLES/ES2/gl.h>    // Use GL ES 2
#else
#include <GLES2/gl2.h>          // Use GL ES 2
#endif
#if defined(__EMSCRIPTEN__)
#ifndef GL_GLEXT_PROTOTYPES
#define GL_GLEXT_PROTOTYPES
#endif
#include <GLES2/gl2ext.h>
#endif
#elif defined(IMGUI_IMPL_OPENGL_ES3)
#if (defined(__APPLE__) && (TARGET_OS_IOS || TARGET_OS_TV))
#include <OpenGLES/ES3/gl.h>    // Use GL ES 3
#else
#include <GLES3/gl3.h>          // Use GL ES 3
#endif
#elif !defined(IMGUI_IMPL_OPENGL_LOADER_CUSTOM)
// Modern desktop OpenGL doesn't have a standard portable header file to load OpenGL function pointers.
// Helper libraries are often used for this purpose! Here we are using our own minimal custom loader based on gl3w.
// In the rest of your app/engine, you can use another loader of your choice (gl3w, glew, glad, glbinding, glext, glLoadGen, etc.).
// If you happen to be developing a new feature for this backend (imgui_impl_opengl3.cpp):
// - You may need to regenerate imgui_impl_opengl3_loader.h to add new symbols. See https://github.com/dearimgui/gl3w_stripped
// - You can temporarily use an unstripped version. See https://github.com/dearimgui/gl3w_stripped/releases
// Changes to this backend using new APIs should be accompanied by a regenerated stripped loader version.
#define IMGL3W_IMPL
#include "imgui_impl_opengl3_loader.h"
#endif

// Vertex arrays are not supported on ES2/WebGL1 unless Emscripten which uses an extension
#ifndef IMGUI_IMPL_OPENGL_ES2
#define IMGUI_IMPL_OPENGL_USE_VERTEX_ARRAY
#elif defined(__EMSCRIPTEN__)
#define IMGUI_IMPL_OPENGL_USE_VERTEX_ARRAY
#define glBindVertexArray       glBindVertexArrayOES
#define glGenVertexArrays       glGenVertexArraysOES
#define glDeleteVertexArrays    glDeleteVertexArraysOES
#define GL_VERTEX_ARRAY_BINDING GL_VERTEX_ARRAY_BINDING_OES
#endif

// Desktop GL 2.0+ has glPolygonMode() which GL ES and WebGL don't have.
#ifdef GL_POLYGON_MODE
#define IMGUI_IMPL_HAS_POLYGON_MODE
#endif

// Desktop GL 3.2+ has glDrawElementsBaseVertex() which GL ES and WebGL don't have.
#if !defined(IMGUI_IMPL_OPENGL_ES2) && !defined(IMGUI_IMPL_OPENGL_ES3) && defined(GL_VERSION_3_2)
#define IMGUI_IMPL_OPENGL_MAY_HAVE_VTX_OFFSET
#endif

// Desktop GL 3.3+ has glBindSampler()
#if !defined(IMGUI_IMPL_OPENGL_ES2) && !defined(IMGUI_IMPL_OPENGL_ES3) && defined(GL_VERSION_3_3)
#define IMGUI_IMPL_OPENGL_MAY_HAVE_BIND_SAMPLER
#endif

// Desktop GL 3.1+ has GL_PRIMITIVE_RESTART state
#if !defined(IMGUI_IMPL_OPENGL_ES2) && !defined(IMGUI_IMPL_OPENGL_ES3) && defined(GL_VERSION_3_1)
#define IMGUI_IMPL_OPENGL_MAY_HAVE_PRIMITIVE_RESTART
#endif

// Desktop GL use extension detection
#if !defined(IMGUI_IMPL_OPENGL_ES2) && !defined(IMGUI_IMPL_OPENGL_ES3)
#define IMGUI_IMPL_OPENGL_MAY_HAVE_EXTENSIONS
#endif

// [Debugging]
//#define IMGUI_IMPL_OPENGL_DEBUG
#ifdef IMGUI_IMPL_OPENGL_DEBUG
#include <stdio.h>
#define GL_CALL(_CALL)      do { _CALL; GLenum gl_err = glGetError(); if (gl_err != 0) fprintf(stderr, "GL error 0x%x returned from '%s'.\n", gl_err, #_CALL); } while (0)  // Call with error check
#else
#define GL_CALL(_CALL)      _CALL   // Call without error check
#endif

// OpenGL Data
struct ImGui_ImplOpenGL3_Data
{
    GLuint          GlVersion;               // Extracted at runtime using GL_MAJOR_VERSION, GL_MINOR_VERSION queries (e.g. 320 for GL 3.2)
    char            GlslVersionString[32];   // Specified by user or detected based on compile time GL settings.
    bool            GlProfileIsCompat;
    GLint           GlProfileMask;
    GLuint          FontTexture;
    GLuint          ShaderHandle;
    GLint           AttribLocationTex;       // Uniforms location
    GLint           AttribLocationProjMtx;
    GLuint          AttribLocationVtxPos;    // Vertex attributes location
    GLuint          AttribLocationVtxUV;
    GLuint          AttribLocationVtxColor;
    unsigned int    VboHandle, ElementsHandle;
    GLsizeiptr      VertexBufferSize;
    GLsizeiptr      IndexBufferSize;
    bool            HasClipOrigin;
    bool            UseBufferSubData;

    ImGui_ImplOpenGL3_Data() { memset((void*)this, 0, sizeof(*this)); }
};

// Backend data stored in io.BackendRendererUserData to allow support for multiple Dear ImGui contexts
// It is STRONGLY preferred that you use docking branch with multi-viewports (== single Dear ImGui context + multiple windows) instead of multiple Dear ImGui contexts.
static ImGui_ImplOpenGL3_Data* ImGui_ImplOpenGL3_GetBackendData()
{
    return ImGui::GetCurrentContext() ? (ImGui_ImplOpenGL3_Data*)ImGui::GetIO().BackendRendererUserData : nullptr;
}

// Forward Declarations
static void ImGui_ImplOpenGL3_InitPlatformInterface();
static void ImGui_ImplOpenGL3_ShutdownPlatformInterface();

// OpenGL vertex attribute state (for ES 1.0 and ES 2.0 only)
#ifndef IMGUI_IMPL_OPENGL_USE_VERTEX_ARRAY
struct ImGui_ImplOpenGL3_VtxAttribState
{
    GLint   Enabled, Size, Type, Normalized, Stride;
    GLvoid* Ptr;

    void GetState(GLint index)
    {
        glGetVertexAttribiv(index, GL_VERTEX_ATTRIB_ARRAY_ENABLED, &Enabled);
        glGetVertexAttribiv(index, GL_VERTEX_ATTRIB_ARRAY_SIZE, &Size);
        glGetVertexAttribiv(index, GL_VERTEX_ATTRIB_ARRAY_TYPE, &Type);
        glGetVertexAttribiv(index, GL_VERTEX_ATTRIB_ARRAY_NORMALIZED, &Normalized);
        glGetVertexAttribiv(index, GL_VERTEX_ATTRIB_ARRAY_STRIDE, &Stride);
        glGetVertexAttribPointerv(index, GL_VERTEX_ATTRIB_ARRAY_POINTER, &Ptr);
    }
    void SetState(GLint index)
    {
        glVertexAttribPointer(index, Size, Type, (GLboolean)Normalized, Stride, Ptr);
        if (Enabled) glEnableVertexAttribArray(index); else glDisableVertexAttribArray(index);
    }
};
#endif

// Functions
bool    ImGui_ImplOpenGL3_Init(const char* glsl_version)
{
    ImGuiIO& io = ImGui::GetIO();
    IM_ASSERT(io.BackendRendererUserData == nullptr && "Already initialized a renderer backend!");

    // Initialize our loader
#if !defined(IMGUI_IMPL_OPENGL_ES2) && !defined(IMGUI_IMPL_OPENGL_ES3) && !defined(IMGUI_IMPL_OPENGL_LOADER_CUSTOM)
    if (imgl3wInit() != 0)
    {
        fprintf(stderr, "Failed to initialize OpenGL loader!\n");
        return false;
    }
#endif

    // Setup backend capabilities flags
    ImGui_ImplOpenGL3_Data* bd = IM_NEW(ImGui_ImplOpenGL3_Data)();
    io.BackendRendererUserData = (void*)bd;
    io.BackendRendererName = "imgui_impl_opengl3";

    // Query for GL version (e.g. 320 for GL 3.2)
#if !defined(IMGUI_IMPL_OPENGL_ES2)
    GLint major = 0;
    GLint minor = 0;
    glGetIntegerv(GL_MAJOR_VERSION, &major);
    glGetIntegerv(GL_MINOR_VERSION, &minor);
    if (major == 0 && minor == 0)
    {
        // Query GL_VERSION in desktop GL 2.x, the string will start with "<major>.<minor>"
        const char* gl_version = (const char*)glGetString(GL_VERSION);
        sscanf(gl_version, "%d.%d", &major, &minor);
    }
    bd->GlVersion = (GLuint)(major * 100 + minor * 10);
#if defined(GL_CONTEXT_PROFILE_MASK)
    glGetIntegerv(GL_CONTEXT_PROFILE_MASK, &bd->GlProfileMask);
    bd->GlProfileIsCompat = (bd->GlProfileMask & GL_CONTEXT_COMPATIBILITY_PROFILE_BIT) != 0;
#endif

    bd->UseBufferSubData = false;
    /*
    // Query vendor to enable glBufferSubData kludge
#ifdef _WIN32
    if (const char* vendor = (const char*)glGetString(GL_VENDOR))
        if (strncmp(vendor, "Intel", 5) == 0)
            bd->UseBufferSubData = true;
#endif
    */
#else
    bd->GlVersion = 200; // GLES 2
#endif

#ifdef IMGUI_IMPL_OPENGL_DEBUG
    printf("GL_MAJOR_VERSION = %d\nGL_MINOR_VERSION = %d\nGL_VENDOR = '%s'\nGL_RENDERER = '%s'\n", major, minor, (const char*)glGetString(GL_VENDOR), (const char*)glGetString(GL_RENDERER)); // [DEBUG]
#endif

#ifdef IMGUI_IMPL_OPENGL_MAY_HAVE_VTX_OFFSET
    if (bd->GlVersion >= 320)
        io.BackendFlags |= ImGuiBackendFlags_RendererHasVtxOffset;  // We can honor the ImDrawCmd::VtxOffset field, allowing for large meshes.
#endif
    io.BackendFlags |= ImGuiBackendFlags_RendererHasViewports;  // We can create multi-viewports on the Renderer side (optional)

    // Store GLSL version string so we can refer to it later in case we recreate shaders.
    // Note: GLSL version is NOT the same as GL version. Leave this to nullptr if unsure.
    if (glsl_version == nullptr)
    {
#if defined(IMGUI_IMPL_OPENGL_ES2)
        glsl_version = "#version 100";
#elif defined(IMGUI_IMPL_OPENGL_ES3)
        glsl_version = "#version 300 es";
#elif defined(__APPLE__)
        glsl_version = "#version 150";
#else
        glsl_version = "#version 130";
#endif
    }
    IM_ASSERT((int)strlen(glsl_version) + 2 < IM_ARRAYSIZE(bd->GlslVersionString));
    strcpy(bd->GlslVersionString, glsl_version);
    strcat(bd->GlslVersionString, "\n");

    // Make an arbitrary GL call (we don't actually need the result)
    // IF YOU GET A CRASH HERE: it probably means the OpenGL function loader didn't do its job. Let us know!
    GLint current_texture;
    glGetIntegerv(GL_TEXTURE_BINDING_2D, &current_texture);

    // Detect extensions we support
    bd->HasClipOrigin = (bd->GlVersion >= 450);
#ifdef IMGUI_IMPL_OPENGL_MAY_HAVE_EXTENSIONS
    GLint num_extensions = 0;
    glGetIntegerv(GL_NUM_EXTENSIONS, &num_extensions);
    for (GLint i = 0; i < num_extensions; i++)
    {
        const char* extension = (const char*)glGetStringi(GL_EXTENSIONS, i);
        if (extension != nullptr && strcmp(extension, "GL_ARB_clip_control") == 0)
            bd->HasClipOrigin = true;
    }
#endif

    if (io.ConfigFlags & ImGuiConfigFlags_ViewportsEnable)
        ImGui_ImplOpenGL3_InitPlatformInterface();

    return true;
}

void    ImGui_ImplOpenGL3_Shutdown()
{
    ImGui_ImplOpenGL3_Data* bd = ImGui_ImplOpenGL3_GetBackendData();
    IM_ASSERT(bd != nullptr && "No renderer backend to shutdown, or already shutdown?");
    ImGuiIO& io = ImGui::GetIO();

    ImGui_ImplOpenGL3_ShutdownPlatformInterface();
    ImGui_ImplOpenGL3_DestroyDeviceObjects();
    io.BackendRendererName = nullptr;
    io.BackendRendererUserData = nullptr;
    io.BackendFlags &= ~ImGuiBackendFlags_RendererHasVtxOffset;
    IM_DELETE(bd);
}

void    ImGui_ImplOpenGL3_NewFrame()
{
    ImGui_ImplOpenGL3_Data* bd = ImGui_ImplOpenGL3_GetBackendData();
    IM_ASSERT(bd != nullptr && "Did you call ImGui_ImplOpenGL3_Init()?");

    if (!bd->ShaderHandle)
        ImGui_ImplOpenGL3_CreateDeviceObjects();
}

static void ImGui_ImplOpenGL3_SetupRenderState(ImDrawData* draw_data, int fb_width, int fb_height, GLuint vertex_array_object)
{
    ImGui_ImplOpenGL3_Data* bd = ImGui_ImplOpenGL3_GetBackendData();

    // Setup render state: alpha-blending enabled, no face culling, no depth testing, scissor enabled, polygon fill
    glEnable(GL_BLEND);
    glBlendEquation(GL_FUNC_ADD);
    glBlendFuncSeparate(GL_SRC_ALPHA, GL_ONE_MINUS_SRC_ALPHA, GL_ONE, GL_ONE_MINUS_SRC_ALPHA);
    glDisable(GL_CULL_FACE);
    glDisable(GL_DEPTH_TEST);
    glDisable(GL_STENCIL_TEST);
    glEnable(GL_SCISSOR_TEST);
#ifdef IMGUI_IMPL_OPENGL_MAY_HAVE_PRIMITIVE_RESTART
    if (bd->GlVersion >= 310)
        glDisable(GL_PRIMITIVE_RESTART);
#endif
#ifdef IMGUI_IMPL_HAS_POLYGON_MODE
    glPolygonMode(GL_FRONT_AND_BACK, GL_FILL);
#endif

    // Support for GL 4.5 rarely used glClipControl(GL_UPPER_LEFT)
#if defined(GL_CLIP_ORIGIN)
    bool clip_origin_lower_left = true;
    if (bd->HasClipOrigin)
    {
        GLenum current_clip_origin = 0; glGetIntegerv(GL_CLIP_ORIGIN, (GLint*)&current_clip_origin);
        if (current_clip_origin == GL_UPPER_LEFT)
            clip_origin_lower_left = false;
    }
#endif

    // Setup viewport, orthographic projection matrix
    // Our visible imgui space lies from draw_data->DisplayPos (top left) to draw_data->DisplayPos+data_data->DisplaySize (bottom right). DisplayPos is (0,0) for single viewport apps.
    GL_CALL(glViewport(0, 0, (GLsizei)fb_width, (GLsizei)fb_height));
    float L = draw_data->DisplayPos.x;
    float R = draw_data->DisplayPos.x + draw_data->DisplaySize.x;
    float T = draw_data->DisplayPos.y;
    float B = draw_data->DisplayPos.y + draw_data->DisplaySize.y;
#if defined(GL_CLIP_ORIGIN)
    if (!clip_origin_lower_left) { float tmp = T; T = B; B = tmp; } // Swap top and bottom if origin is upper left
#endif
    const float ortho_projection[4][4] =
    {
        { 2.0f/(R-L),   0.0f,         0.0f,   0.0f },
        { 0.0f,         2.0f/(T-B),   0.0f,   0.0f },
        { 0.0f,         0.0f,        -1.0f,   0.0f },
        { (R+L)/(L-R),  (T+B)/(B-T),  0.0f,   1.0f },
    };
    glUseProgram(bd->ShaderHandle);
    glUniform1i(bd->AttribLocationTex, 0);
    glUniformMatrix4fv(bd->AttribLocationProjMtx, 1, GL_FALSE, &ortho_projection[0][0]);

#ifdef IMGUI_IMPL_OPENGL_MAY_HAVE_BIND_SAMPLER
    if (bd->GlVersion >= 330)
        glBindSampler(0, 0); // We use combined texture/sampler state. Applications using GL 3.3 may set that otherwise.
#endif

    (void)vertex_array_object;
#ifdef IMGUI_IMPL_OPENGL_USE_VERTEX_ARRAY
    glBindVertexArray(vertex_array_object);
#endif

    // Bind vertex/index buffers and setup attributes for ImDrawVert
    GL_CALL(glBindBuffer(GL_ARRAY_BUFFER, bd->VboHandle));
    GL_CALL(glBindBuffer(GL_ELEMENT_ARRAY_BUFFER, bd->ElementsHandle));
    GL_CALL(glEnableVertexAttribArray(bd->AttribLocationVtxPos));
    GL_CALL(glEnableVertexAttribArray(bd->AttribLocationVtxUV));
    GL_CALL(glEnableVertexAttribArray(bd->AttribLocationVtxColor));
    GL_CALL(glVertexAttribPointer(bd->AttribLocationVtxPos,   2, GL_FLOAT,         GL_FALSE, sizeof(ImDrawVert), (GLvoid*)IM_OFFSETOF(ImDrawVert, pos)));
    GL_CALL(glVertexAttribPointer(bd->AttribLocationVtxUV,    2, GL_FLOAT,         GL_FALSE, sizeof(ImDrawVert), (GLvoid*)IM_OFFSETOF(ImDrawVert, uv)));
    GL_CALL(glVertexAttribPointer(bd->AttribLocationVtxColor, 4, GL_UNSIGNED_BYTE, GL_TRUE, sizeof(ImDrawVert), (GLvoid*)IM_OFFSETOF(ImDrawVert, col)));
}

// OpenGL3 Render function.
// Note that this implementation is little overcomplicated because we are saving/setting up/restoring every OpenGL state explicitly.
// This is in order to be able to run within an OpenGL engine that doesn't do so.
void    ImGui_ImplOpenGL3_RenderDrawData(ImDrawData* draw_data)
{
    // Avoid rendering when minimized, scale coordinates for retina displays (screen coordinates != framebuffer coordinates)
    int fb_width = (int)(draw_data->DisplaySize.x * draw_data->FramebufferScale.x);
    int fb_height = (int)(draw_data->DisplaySize.y * draw_data->FramebufferScale.y);
    if (fb_width <= 0 || fb_height <= 0)
        return;

    ImGui_ImplOpenGL3_Data* bd = ImGui_ImplOpenGL3_GetBackendData();

    // Backup GL state
    GLenum last_active_texture; glGetIntegerv(GL_ACTIVE_TEXTURE, (GLint*)&last_active_texture);
    glActiveTexture(GL_TEXTURE0);
    GLuint last_program; glGetIntegerv(GL_CURRENT_PROGRAM, (GLint*)&last_program);
    GLuint last_texture; glGetIntegerv(GL_TEXTURE_BINDING_2D, (GLint*)&last_texture);
#ifdef IMGUI_IMPL_OPENGL_MAY_HAVE_BIND_SAMPLER
    GLuint last_sampler; if (bd->GlVersion >= 330) { glGetIntegerv(GL_SAMPLER_BINDING, (GLint*)&last_sampler); } else { last_sampler = 0; }
#endif
    GLuint last_array_buffer; glGetIntegerv(GL_ARRAY_BUFFER_BINDING, (GLint*)&last_array_buffer);
#ifndef IMGUI_IMPL_OPENGL_USE_VERTEX_ARRAY
    // This is part of VAO on OpenGL 3.0+ and OpenGL ES 3.0+.
    GLint last_element_array_buffer; glGetIntegerv(GL_ELEMENT_ARRAY_BUFFER_BINDING, &last_element_array_buffer);
    ImGui_ImplOpenGL3_VtxAttribState last_vtx_attrib_state_pos; last_vtx_attrib_state_pos.GetState(bd->AttribLocationVtxPos);
    ImGui_ImplOpenGL3_VtxAttribState last_vtx_attrib_state_uv; last_vtx_attrib_state_uv.GetState(bd->AttribLocationVtxUV);
    ImGui_ImplOpenGL3_VtxAttribState last_vtx_attrib_state_color; last_vtx_attrib_state_color.GetState(bd->AttribLocationVtxColor);
#endif
#ifdef IMGUI_IMPL_OPENGL_USE_VERTEX_ARRAY
    GLuint last_vertex_array_object; glGetIntegerv(GL_VERTEX_ARRAY_BINDING, (GLint*)&last_vertex_array_object);
#endif
#ifdef IMGUI_IMPL_HAS_POLYGON_MODE
    GLint last_polygon_mode[2]; glGetIntegerv(GL_POLYGON_MODE, last_polygon_mode);
#endif
    GLint last_viewport[4]; glGetIntegerv(GL_VIEWPORT, last_viewport);
    GLint last_scissor_box[4]; glGetIntegerv(GL_SCISSOR_BOX, last_scissor_box);
    GLenum last_blend_src_rgb; glGetIntegerv(GL_BLEND_SRC_RGB, (GLint*)&last_blend_src_rgb);
    GLenum last_blend_dst_rgb; glGetIntegerv(GL_BLEND_DST_RGB, (GLint*)&last_blend_dst_rgb);
    GLenum last_blend_src_alpha; glGetIntegerv(GL_BLEND_SRC_ALPHA, (GLint*)&last_blend_src_alpha);
    GLenum last_blend_dst_alpha; glGetIntegerv(GL_BLEND_DST_ALPHA, (GLint*)&last_blend_dst_alpha);
    GLenum last_blend_equation_rgb; glGetIntegerv(GL_BLEND_EQUATION_RGB, (GLint*)&last_blend_equation_rgb);
    GLenum last_blend_equation_alpha; glGetIntegerv(GL_BLEND_EQUATION_ALPHA, (GLint*)&last_blend_equation_alpha);
    GLboolean last_enable_blend = glIsEnabled(GL_BLEND);
    GLboolean last_enable_cull_face = glIsEnabled(GL_CULL_FACE);
    GLboolean last_enable_depth_test = glIsEnabled(GL_DEPTH_TEST);
    GLboolean last_enable_stencil_test = glIsEnabled(GL_STENCIL_TEST);
    GLboolean last_enable_scissor_test = glIsEnabled(GL_SCISSOR_TEST);
#ifdef IMGUI_IMPL_OPENGL_MAY_HAVE_PRIMITIVE_RESTART
    GLboolean last_enable_primitive_restart = (bd->GlVersion >= 310) ? glIsEnabled(GL_PRIMITIVE_RESTART) : GL_FALSE;
#endif

    // Setup desired GL state
    // Recreate the VAO every time (this is to easily allow multiple GL contexts to be rendered to. VAO are not shared among GL contexts)
    // The renderer would actually work without any VAO bound, but then our VertexAttrib calls would overwrite the default one currently bound.
    GLuint vertex_array_object = 0;
#ifdef IMGUI_IMPL_OPENGL_USE_VERTEX_ARRAY
    GL_CALL(glGenVertexArrays(1, &vertex_array_object));
#endif
    ImGui_ImplOpenGL3_SetupRenderState(draw_data, fb_width, fb_height, vertex_array_object);

    // Will project scissor/clipping rectangles into framebuffer space
    ImVec2 clip_off = draw_data->DisplayPos;         // (0,0) unless using multi-viewports
    ImVec2 clip_scale = draw_data->FramebufferScale; // (1,1) unless using retina display which are often (2,2)

    // Render command lists
    for (int n = 0; n < draw_data->CmdListsCount; n++)
    {
        const ImDrawList* cmd_list = draw_data->CmdLists[n];

        // Upload vertex/index buffers
        // - OpenGL drivers are in a very sorry state nowadays....
        //   During 2021 we attempted to switch from glBufferData() to orphaning+glBufferSubData() following reports
        //   of leaks on Intel GPU when using multi-viewports on Windows.
        // - After this we kept hearing of various display corruptions issues. We started disabling on non-Intel GPU, but issues still got reported on Intel.
        // - We are now back to using exclusively glBufferData(). So bd->UseBufferSubData IS ALWAYS FALSE in this code.
        //   We are keeping the old code path for a while in case people finding new issues may want to test the bd->UseBufferSubData path.
        // - See https://github.com/ocornut/imgui/issues/4468 and please report any corruption issues.
        const GLsizeiptr vtx_buffer_size = (GLsizeiptr)cmd_list->VtxBuffer.Size * (int)sizeof(ImDrawVert);
        const GLsizeiptr idx_buffer_size = (GLsizeiptr)cmd_list->IdxBuffer.Size * (int)sizeof(ImDrawIdx);
        if (bd->UseBufferSubData)
        {
            if (bd->VertexBufferSize < vtx_buffer_size)
            {
                bd->VertexBufferSize = vtx_buffer_size;
                GL_CALL(glBufferData(GL_ARRAY_BUFFER, bd->VertexBufferSize, nullptr, GL_STREAM_DRAW));
            }
            if (bd->IndexBufferSize < idx_buffer_size)
            {
                bd->IndexBufferSize = idx_buffer_size;
                GL_CALL(glBufferData(GL_ELEMENT_ARRAY_BUFFER, bd->IndexBufferSize, nullptr, GL_STREAM_DRAW));
            }
            GL_CALL(glBufferSubData(GL_ARRAY_BUFFER, 0, vtx_buffer_size, (const GLvoid*)cmd_list->VtxBuffer.Data));
            GL_CALL(glBufferSubData(GL_ELEMENT_ARRAY_BUFFER, 0, idx_buffer_size, (const GLvoid*)cmd_list->IdxBuffer.Data));
        }
        else
        {
            GL_CALL(glBufferData(GL_ARRAY_BUFFER, vtx_buffer_size, (const GLvoid*)cmd_list->VtxBuffer.Data, GL_STREAM_DRAW));
            GL_CALL(glBufferData(GL_ELEMENT_ARRAY_BUFFER, idx_buffer_size, (const GLvoid*)cmd_list->IdxBuffer.Data, GL_STREAM_DRAW));
        }

        for (int cmd_i = 0; cmd_i < cmd_list->CmdBuffer.Size; cmd_i++)
        {
            const ImDrawCmd* pcmd = &cmd_list->CmdBuffer[cmd_i];
            if (pcmd->UserCallback != nullptr)
            {
                // User callback, registered via ImDrawList::AddCallback()
                // (ImDrawCallback_ResetRenderState is a special callback value used by the user to request the renderer to reset render state.)
                if (pcmd->UserCallback == ImDrawCallback_ResetRenderState)
                    ImGui_ImplOpenGL3_SetupRenderState(draw_data, fb_width, fb_height, vertex_array_object);
                else
                    pcmd->UserCallback(cmd_list, pcmd);
            }
            else
            {
                // Project scissor/clipping rectangles into framebuffer space
                ImVec2 clip_min((pcmd->ClipRect.x - clip_off.x) * clip_scale.x, (pcmd->ClipRect.y - clip_off.y) * clip_scale.y);
                ImVec2 clip_max((pcmd->ClipRect.z - clip_off.x) * clip_scale.x, (pcmd->ClipRect.w - clip_off.y) * clip_scale.y);
                if (clip_max.x <= clip_min.x || clip_max.y <= clip_min.y)
                    continue;

                // Apply scissor/clipping rectangle (Y is inverted in OpenGL)
                GL_CALL(glScissor((int)clip_min.x, (int)((float)fb_height - clip_max.y), (int)(clip_max.x - clip_min.x), (int)(clip_max.y - clip_min.y)));

                // Bind texture, Draw
                GL_CALL(glBindTexture(GL_TEXTURE_2D, (GLuint)(intptr_t)pcmd->GetTexID()));
#ifdef IMGUI_IMPL_OPENGL_MAY_HAVE_VTX_OFFSET
                if (bd->GlVersion >= 320)
                    GL_CALL(glDrawElementsBaseVertex(GL_TRIANGLES, (GLsizei)pcmd->ElemCount, sizeof(ImDrawIdx) == 2 ? GL_UNSIGNED_SHORT : GL_UNSIGNED_INT, (void*)(intptr_t)(pcmd->IdxOffset * sizeof(ImDrawIdx)), (GLint)pcmd->VtxOffset));
                else
#endif
                GL_CALL(glDrawElements(GL_TRIANGLES, (GLsizei)pcmd->ElemCount, sizeof(ImDrawIdx) == 2 ? GL_UNSIGNED_SHORT : GL_UNSIGNED_INT, (void*)(intptr_t)(pcmd->IdxOffset * sizeof(ImDrawIdx))));
            }
        }
    }

    // Destroy the temporary VAO
#ifdef IMGUI_IMPL_OPENGL_USE_VERTEX_ARRAY
    GL_CALL(glDeleteVertexArrays(1, &vertex_array_object));
#endif

    // Restore modified GL state
    // This "glIsProgram()" check is required because if the program is "pending deletion" at the time of binding backup, it will have been deleted by now and will cause an OpenGL error. See #6220.
    if (last_program == 0 || glIsProgram(last_program)) glUseProgram(last_program);
    glBindTexture(GL_TEXTURE_2D, last_texture);
#ifdef IMGUI_IMPL_OPENGL_MAY_HAVE_BIND_SAMPLER
    if (bd->GlVersion >= 330)
        glBindSampler(0, last_sampler);
#endif
    glActiveTexture(last_active_texture);
#ifdef IMGUI_IMPL_OPENGL_USE_VERTEX_ARRAY
    glBindVertexArray(last_vertex_array_object);
#endif
    glBindBuffer(GL_ARRAY_BUFFER, last_array_buffer);
#ifndef IMGUI_IMPL_OPENGL_USE_VERTEX_ARRAY
    glBindBuffer(GL_ELEMENT_ARRAY_BUFFER, last_element_array_buffer);
    last_vtx_attrib_state_pos.SetState(bd->AttribLocationVtxPos);
    last_vtx_attrib_state_uv.SetState(bd->AttribLocationVtxUV);
    last_vtx_attrib_state_color.SetState(bd->AttribLocationVtxColor);
#endif
    glBlendEquationSeparate(last_blend_equation_rgb, last_blend_equation_alpha);
    glBlendFuncSeparate(last_blend_src_rgb, last_blend_dst_rgb, last_blend_src_alpha, last_blend_dst_alpha);
    if (last_enable_blend) glEnable(GL_BLEND); else glDisable(GL_BLEND);
    if (last_enable_cull_face) glEnable(GL_CULL_FACE); else glDisable(GL_CULL_FACE);
    if (last_enable_depth_test) glEnable(GL_DEPTH_TEST); else glDisable(GL_DEPTH_TEST);
    if (last_enable_stencil_test) glEnable(GL_STENCIL_TEST); else glDisable(GL_STENCIL_TEST);
    if (last_enable_scissor_test) glEnable(GL_SCISSOR_TEST); else glDisable(GL_SCISSOR_TEST);
#ifdef IMGUI_IMPL_OPENGL_MAY_HAVE_PRIMITIVE_RESTART
    if (bd->GlVersion >= 310) { if (last_enable_primitive_restart) glEnable(GL_PRIMITIVE_RESTART); else glDisable(GL_PRIMITIVE_RESTART); }
#endif

#ifdef IMGUI_IMPL_HAS_POLYGON_MODE
    // Desktop OpenGL 3.0 and OpenGL 3.1 had separate polygon draw modes for front-facing and back-facing faces of polygons
    if (bd->GlVersion <= 310 || bd->GlProfileIsCompat)
    {
        glPolygonMode(GL_FRONT, (GLenum)last_polygon_mode[0]);
        glPolygonMode(GL_BACK, (GLenum)last_polygon_mode[1]);
    }
    else
    {
        glPolygonMode(GL_FRONT_AND_BACK, (GLenum)last_polygon_mode[0]);
    }
#endif // IMGUI_IMPL_HAS_POLYGON_MODE

    glViewport(last_viewport[0], last_viewport[1], (GLsizei)last_viewport[2], (GLsizei)last_viewport[3]);
    glScissor(last_scissor_box[0], last_scissor_box[1], (GLsizei)last_scissor_box[2], (GLsizei)last_scissor_box[3]);
    (void)bd; // Not all compilation paths use this
}

bool ImGui_ImplOpenGL3_CreateFontsTexture()
{
    ImGuiIO& io = ImGui::GetIO();
    ImGui_ImplOpenGL3_Data* bd = ImGui_ImplOpenGL3_GetBackendData();

    // Build texture atlas
    unsigned char* pixels;
    int width, height;
    io.Fonts->GetTexDataAsRGBA32(&pixels, &width, &height);   // Load as RGBA 32-bit (75% of the memory is wasted, but default font is so small) because it is more likely to be compatible with user's existing shaders. If your ImTextureId represent a higher-level concept than just a GL texture id, consider calling GetTexDataAsAlpha8() instead to save on GPU memory.

    // Upload texture to graphics system
    // (Bilinear sampling is required by default. Set 'io.Fonts->Flags |= ImFontAtlasFlags_NoBakedLines' or 'style.AntiAliasedLinesUseTex = false' to allow point/nearest sampling)
    GLint last_texture;
    GL_CALL(glGetIntegerv(GL_TEXTURE_BINDING_2D, &last_texture));
    GL_CALL(glGenTextures(1, &bd->FontTexture));
    GL_CALL(glBindTexture(GL_TEXTURE_2D, bd->FontTexture));
    GL_CALL(glTexParameteri(GL_TEXTURE_2D, GL_TEXTURE_MIN_FILTER, GL_LINEAR));
    GL_CALL(glTexParameteri(GL_TEXTURE_2D, GL_TEXTURE_MAG_FILTER, GL_LINEAR));
#ifdef GL_UNPACK_ROW_LENGTH // Not on WebGL/ES
    GL_CALL(glPixelStorei(GL_UNPACK_ROW_LENGTH, 0));
#endif
    GL_CALL(glTexImage2D(GL_TEXTURE_2D, 0, GL_RGBA, width, height, 0, GL_RGBA, GL_UNSIGNED_BYTE, pixels));

    // Store our identifier
    io.Fonts->SetTexID((ImTextureID)(intptr_t)bd->FontTexture);

    // Restore state
    GL_CALL(glBindTexture(GL_TEXTURE_2D, last_texture));

    return true;
}

void ImGui_ImplOpenGL3_DestroyFontsTexture()
{
    ImGuiIO& io = ImGui::GetIO();
    ImGui_ImplOpenGL3_Data* bd = ImGui_ImplOpenGL3_GetBackendData();
    if (bd->FontTexture)
    {
        glDeleteTextures(1, &bd->FontTexture);
        io.Fonts->SetTexID(0);
        bd->FontTexture = 0;
    }
}

// If you get an error please report on github. You may try different GL context version or GLSL version. See GL<>GLSL version table at the top of this file.
static bool CheckShader(GLuint handle, const char* desc)
{
    ImGui_ImplOpenGL3_Data* bd = ImGui_ImplOpenGL3_GetBackendData();
    GLint status = 0, log_length = 0;
    glGetShaderiv(handle, GL_COMPILE_STATUS, &status);
    glGetShaderiv(handle, GL_INFO_LOG_LENGTH, &log_length);
    if ((GLboolean)status == GL_FALSE)
        fprintf(stderr, "ERROR: ImGui_ImplOpenGL3_CreateDeviceObjects: failed to compile %s! With GLSL: %s\n", desc, bd->GlslVersionString);
    if (log_length > 1)
    {
        ImVector<char> buf;
        buf.resize((int)(log_length + 1));
        glGetShaderInfoLog(handle, log_length, nullptr, (GLchar*)buf.begin());
        fprintf(stderr, "%s\n", buf.begin());
    }
    return (GLboolean)status == GL_TRUE;
}

// If you get an error please report on GitHub. You may try different GL context version or GLSL version.
static bool CheckProgram(GLuint handle, const char* desc)
{
    ImGui_ImplOpenGL3_Data* bd = ImGui_ImplOpenGL3_GetBackendData();
    GLint status = 0, log_length = 0;
    glGetProgramiv(handle, GL_LINK_STATUS, &status);
    glGetProgramiv(handle, GL_INFO_LOG_LENGTH, &log_length);
    if ((GLboolean)status == GL_FALSE)
        fprintf(stderr, "ERROR: ImGui_ImplOpenGL3_CreateDeviceObjects: failed to link %s! With GLSL %s\n", desc, bd->GlslVersionString);
    if (log_length > 1)
    {
        ImVector<char> buf;
        buf.resize((int)(log_length + 1));
        glGetProgramInfoLog(handle, log_length, nullptr, (GLchar*)buf.begin());
        fprintf(stderr, "%s\n", buf.begin());
    }
    return (GLboolean)status == GL_TRUE;
}

bool    ImGui_ImplOpenGL3_CreateDeviceObjects()
{
    ImGui_ImplOpenGL3_Data* bd = ImGui_ImplOpenGL3_GetBackendData();

    // Backup GL state
    GLint last_texture, last_array_buffer;
    glGetIntegerv(GL_TEXTURE_BINDING_2D, &last_texture);
    glGetIntegerv(GL_ARRAY_BUFFER_BINDING, &last_array_buffer);
#ifdef IMGUI_IMPL_OPENGL_USE_VERTEX_ARRAY
    GLint last_vertex_array;
    glGetIntegerv(GL_VERTEX_ARRAY_BINDING, &last_vertex_array);
#endif

    // Parse GLSL version string
    int glsl_version = 130;
    sscanf(bd->GlslVersionString, "#version %d", &glsl_version);

    const GLchar* vertex_shader_glsl_120 =
        "uniform mat4 ProjMtx;\n"
        "attribute vec2 Position;\n"
        "attribute vec2 UV;\n"
        "attribute vec4 Color;\n"
        "varying vec2 Frag_UV;\n"
        "varying vec4 Frag_Color;\n"
        "void main()\n"
        "{\n"
        "    Frag_UV = UV;\n"
        "    Frag_Color = Color;\n"
        "    gl_Position = ProjMtx * vec4(Position.xy,0,1);\n"
        "}\n";

    const GLchar* vertex_shader_glsl_130 =
        "uniform mat4 ProjMtx;\n"
        "in vec2 Position;\n"
        "in vec2 UV;\n"
        "in vec4 Color;\n"
        "out vec2 Frag_UV;\n"
        "out vec4 Frag_Color;\n"
        "void main()\n"
        "{\n"
        "    Frag_UV = UV;\n"
        "    Frag_Color = Color;\n"
        "    gl_Position = ProjMtx * vec4(Position.xy,0,1);\n"
        "}\n";

    const GLchar* vertex_shader_glsl_300_es =
        "precision highp float;\n"
        "layout (location = 0) in vec2 Position;\n"
        "layout (location = 1) in vec2 UV;\n"
        "layout (location = 2) in vec4 Color;\n"
        "uniform mat4 ProjMtx;\n"
        "out vec2 Frag_UV;\n"
        "out vec4 Frag_Color;\n"
        "void main()\n"
        "{\n"
        "    Frag_UV = UV;\n"
        "    Frag_Color = Color;\n"
        "    gl_Position = ProjMtx * vec4(Position.xy,0,1);\n"
        "}\n";

    const GLchar* vertex_shader_glsl_410_core =
        "layout (location = 0) in vec2 Position;\n"
        "layout (location = 1) in vec2 UV;\n"
        "layout (location = 2) in vec4 Color;\n"
        "uniform mat4 ProjMtx;\n"
        "out vec2 Frag_UV;\n"
        "out vec4 Frag_Color;\n"
        "void main()\n"
        "{\n"
        "    Frag_UV = UV;\n"
        "    Frag_Color = Color;\n"
        "    gl_Position = ProjMtx * vec4(Position.xy,0,1);\n"
        "}\n";

    const GLchar* fragment_shader_glsl_120 =
        "#ifdef GL_ES\n"
        "    precision mediump float;\n"
        "#endif\n"
        "uniform sampler2D Texture;\n"
        "varying vec2 Frag_UV;\n"
        "varying vec4 Frag_Color;\n"
        "void main()\n"
        "{\n"
        "    gl_FragColor = Frag_Color * texture2D(Texture, Frag_UV.st);\n"
        "}\n";

    const GLchar* fragment_shader_glsl_130 =
        "uniform sampler2D Texture;\n"
        "in vec2 Frag_UV;\n"
        "in vec4 Frag_Color;\n"
        "out vec4 Out_Color;\n"
        "void main()\n"
        "{\n"
        "    Out_Color = Frag_Color * texture(Texture, Frag_UV.st);\n"
        "}\n";

    const GLchar* fragment_shader_glsl_300_es =
        "precision mediump float;\n"
        "uniform sampler2D Texture;\n"
        "in vec2 Frag_UV;\n"
        "in vec4 Frag_Color;\n"
        "layout (location = 0) out vec4 Out_Color;\n"
        "void main()\n"
        "{\n"
        "    Out_Color = Frag_Color * texture(Texture, Frag_UV.st);\n"
        "}\n";

    const GLchar* fragment_shader_glsl_410_core =
        "in vec2 Frag_UV;\n"
        "in vec4 Frag_Color;\n"
        "uniform sampler2D Texture;\n"
        "layout (location = 0) out vec4 Out_Color;\n"
        "void main()\n"
        "{\n"
        "    Out_Color = Frag_Color * texture(Texture, Frag_UV.st);\n"
        "}\n";

    // Select shaders matching our GLSL versions
    const GLchar* vertex_shader = nullptr;
    const GLchar* fragment_shader = nullptr;
    if (glsl_version < 130)
    {
        vertex_shader = vertex_shader_glsl_120;
        fragment_shader = fragment_shader_glsl_120;
    }
    else if (glsl_version >= 410)
    {
        vertex_shader = vertex_shader_glsl_410_core;
        fragment_shader = fragment_shader_glsl_410_core;
    }
    else if (glsl_version == 300)
    {
        vertex_shader = vertex_shader_glsl_300_es;
        fragment_shader = fragment_shader_glsl_300_es;
    }
    else
    {
        vertex_shader = vertex_shader_glsl_130;
        fragment_shader = fragment_shader_glsl_130;
    }

    // Create shaders
    const GLchar* vertex_shader_with_version[2] = { bd->GlslVersionString, vertex_shader };
    GLuint vert_handle = glCreateShader(GL_VERTEX_SHADER);
    glShaderSource(vert_handle, 2, vertex_shader_with_version, nullptr);
    glCompileShader(vert_handle);
    CheckShader(vert_handle, "vertex shader");

    const GLchar* fragment_shader_with_version[2] = { bd->GlslVersionString, fragment_shader };
    GLuint frag_handle = glCreateShader(GL_FRAGMENT_SHADER);
    glShaderSource(frag_handle, 2, fragment_shader_with_version, nullptr);
    glCompileShader(frag_handle);
    CheckShader(frag_handle, "fragment shader");

    // Link
    bd->ShaderHandle = glCreateProgram();
    glAttachShader(bd->ShaderHandle, vert_handle);
    glAttachShader(bd->ShaderHandle, frag_handle);
    glLinkProgram(bd->ShaderHandle);
    CheckProgram(bd->ShaderHandle, "shader program");

    glDetachShader(bd->ShaderHandle, vert_handle);
    glDetachShader(bd->ShaderHandle, frag_handle);
    glDeleteShader(vert_handle);
    glDeleteShader(frag_handle);

    bd->AttribLocationTex = glGetUniformLocation(bd->ShaderHandle, "Texture");
    bd->AttribLocationProjMtx = glGetUniformLocation(bd->ShaderHandle, "ProjMtx");
    bd->AttribLocationVtxPos = (GLuint)glGetAttribLocation(bd->ShaderHandle, "Position");
    bd->AttribLocationVtxUV = (GLuint)glGetAttribLocation(bd->ShaderHandle, "UV");
    bd->AttribLocationVtxColor = (GLuint)glGetAttribLocation(bd->ShaderHandle, "Color");

    // Create buffers
    glGenBuffers(1, &bd->VboHandle);
    glGenBuffers(1, &bd->ElementsHandle);

    ImGui_ImplOpenGL3_CreateFontsTexture();

    // Restore modified GL state
    glBindTexture(GL_TEXTURE_2D, last_texture);
    glBindBuffer(GL_ARRAY_BUFFER, last_array_buffer);
#ifdef IMGUI_IMPL_OPENGL_USE_VERTEX_ARRAY
    glBindVertexArray(last_vertex_array);
#endif

    return true;
}

void    ImGui_ImplOpenGL3_DestroyDeviceObjects()
{
    ImGui_ImplOpenGL3_Data* bd = ImGui_ImplOpenGL3_GetBackendData();
    if (bd->VboHandle)      { glDeleteBuffers(1, &bd->VboHandle); bd->VboHandle = 0; }
    if (bd->ElementsHandle) { glDeleteBuffers(1, &bd->ElementsHandle); bd->ElementsHandle = 0; }
    if (bd->ShaderHandle)   { glDeleteProgram(bd->ShaderHandle); bd->ShaderHandle = 0; }
    ImGui_ImplOpenGL3_DestroyFontsTexture();
}

//--------------------------------------------------------------------------------------------------------
// MULTI-VIEWPORT / PLATFORM INTERFACE SUPPORT
// This is an _advanced_ and _optional_ feature, allowing the backend to create and handle multiple viewports simultaneously.
// If you are new to dear imgui or creating a new binding for dear imgui, it is recommended that you completely ignore this section first..
//--------------------------------------------------------------------------------------------------------

static void ImGui_ImplOpenGL3_RenderWindow(ImGuiViewport* viewport, void*)
{
    if (!(viewport->Flags & ImGuiViewportFlags_NoRendererClear))
    {
        ImVec4 clear_color = ImVec4(0.0f, 0.0f, 0.0f, 1.0f);
        glClearColor(clear_color.x, clear_color.y, clear_color.z, clear_color.w);
        glClear(GL_COLOR_BUFFER_BIT);
    }
    ImGui_ImplOpenGL3_RenderDrawData(viewport->DrawData);
}

static void ImGui_ImplOpenGL3_InitPlatformInterface()
{
    ImGuiPlatformIO& platform_io = ImGui::GetPlatformIO();
    platform_io.Renderer_RenderWindow = ImGui_ImplOpenGL3_RenderWindow;
}

static void ImGui_ImplOpenGL3_ShutdownPlatformInterface()
{
    ImGui::DestroyPlatformWindows();
}

#if defined(__GNUC__)
#pragma GCC diagnostic pop
#endif
#if defined(__clang__)
#pragma clang diagnostic pop
#endif<|MERGE_RESOLUTION|>--- conflicted
+++ resolved
@@ -15,11 +15,8 @@
 
 // CHANGELOG
 // (minor and older changes stripped away, please see git history for details)
-<<<<<<< HEAD
 //  2023-XX-XX: Platform: Added support for multiple windows via the ImGuiPlatformIO interface.
-=======
 //  2023-04-18: OpenGL: Restore front and back polygon mode separately when supported by context. (#6333)
->>>>>>> 9308cfdc
 //  2023-03-23: OpenGL: Properly restoring "no shader program bound" if it was the case prior to running the rendering function. (#6267, #6220, #6224)
 //  2023-03-15: OpenGL: Fixed GL loader crash when GL_VERSION returns NULL. (#6154, #4445, #3530)
 //  2023-03-06: OpenGL: Fixed restoration of a potentially deleted OpenGL program, by calling glIsProgram(). (#6220, #6224)

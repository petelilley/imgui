--- conflicted
+++ resolved
@@ -4,18 +4,12 @@
 // Implemented features:
 //  [X] Renderer: User texture binding. Use 'ALLEGRO_BITMAP*' as ImTextureID. Read the FAQ about ImTextureID!
 //  [X] Platform: Keyboard support. Since 1.87 we are using the io.AddKeyEvent() function. Pass ImGuiKey values to all key functions e.g. ImGui::IsKeyPressed(ImGuiKey_Space). [Legacy ALLEGRO_KEY_* values are obsolete since 1.87 and not supported since 1.91.5]
-<<<<<<< HEAD
-//  [X] Platform: Clipboard support (from Allegro 5.1.12)
-//  [X] Platform: Mouse cursor shape and visibility. Disable with 'io.ConfigFlags |= ImGuiConfigFlags_NoMouseCursorChange'.
-// Missing features:
-//  [ ] Renderer: Multi-viewport support (multiple windows)..
-=======
 //  [X] Platform: Clipboard support (from Allegro 5.1.12).
 //  [X] Platform: Mouse cursor shape and visibility (ImGuiBackendFlags_HasMouseCursors). Disable with 'io.ConfigFlags |= ImGuiConfigFlags_NoMouseCursorChange'.
 // Missing features or Issues:
->>>>>>> c3ffd4c5
 //  [ ] Renderer: The renderer is suboptimal as we need to unindex our buffers and convert vertices manually.
 //  [ ] Platform: Missing gamepad support.
+//  [ ] Renderer: Multi-viewport support (multiple windows).
 
 // You can use unmodified imgui_impl_* files in your project. See examples/ folder for examples of using this.
 // Prefer including the entire imgui/ repository into your project (either as a copy or as a submodule), and only build the backends you need.

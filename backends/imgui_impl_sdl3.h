// dear imgui: Platform Backend for SDL3 (*EXPERIMENTAL*)
// This needs to be used along with a Renderer (e.g. DirectX11, OpenGL3, Vulkan..)
// (Info: SDL3 is a cross-platform general purpose library for handling windows, inputs, graphics context creation, etc.)

// (**IMPORTANT: SDL 3.0.0 is NOT YET RELEASED AND CURRENTLY HAS A FAST CHANGING API. THIS CODE BREAKS OFTEN AS SDL3 CHANGES.**)

// Implemented features:
//  [X] Platform: Clipboard support.
//  [X] Platform: Mouse support. Can discriminate Mouse/TouchScreen.
//  [X] Platform: Keyboard support. Since 1.87 we are using the io.AddKeyEvent() function. Pass ImGuiKey values to all key functions e.g. ImGui::IsKeyPressed(ImGuiKey_Space). [Legacy SDL_SCANCODE_* values are obsolete since 1.87 and not supported since 1.91.5]
//  [X] Platform: Gamepad support. Enabled with 'io.ConfigFlags |= ImGuiConfigFlags_NavEnableGamepad'.
<<<<<<< HEAD
//  [X] Platform: Mouse cursor shape and visibility. Disable with 'io.ConfigFlags |= ImGuiConfigFlags_NoMouseCursorChange'.
//  [x] Platform: Multi-viewport support (multiple windows). Enable with 'io.ConfigFlags |= ImGuiConfigFlags_ViewportsEnable' -> the OS animation effect when window gets created/destroyed is problematic. SDL2 backend doesn't have issue.
// Issues:
//  [ ] Platform: Multi-viewport: Minimized windows seems to break mouse wheel events (at least under Windows).
//  [x] Platform: Basic IME support. Position somehow broken in SDL3 + app needs to call 'SDL_SetHint(SDL_HINT_IME_SHOW_UI, "1");' before SDL_CreateWindow()!.
=======
//  [X] Platform: Mouse cursor shape and visibility (ImGuiBackendFlags_HasMouseCursors). Disable with 'io.ConfigFlags |= ImGuiConfigFlags_NoMouseCursorChange'.
//  [X] Platform: IME support.
>>>>>>> c3ffd4c5

// You can use unmodified imgui_impl_* files in your project. See examples/ folder for examples of using this.
// Prefer including the entire imgui/ repository into your project (either as a copy or as a submodule), and only build the backends you need.
// Learn about Dear ImGui:
// - FAQ                  https://dearimgui.com/faq
// - Getting Started      https://dearimgui.com/getting-started
// - Documentation        https://dearimgui.com/docs (same as your local docs/ folder).
// - Introduction, links and more at the top of imgui.cpp

#pragma once
#include "imgui.h"      // IMGUI_IMPL_API
#ifndef IMGUI_DISABLE

struct SDL_Window;
struct SDL_Renderer;
struct SDL_Gamepad;
typedef union SDL_Event SDL_Event;

// Follow "Getting Started" link and check examples/ folder to learn about using backends!
IMGUI_IMPL_API bool     ImGui_ImplSDL3_InitForOpenGL(SDL_Window* window, void* sdl_gl_context);
IMGUI_IMPL_API bool     ImGui_ImplSDL3_InitForVulkan(SDL_Window* window);
IMGUI_IMPL_API bool     ImGui_ImplSDL3_InitForD3D(SDL_Window* window);
IMGUI_IMPL_API bool     ImGui_ImplSDL3_InitForMetal(SDL_Window* window);
IMGUI_IMPL_API bool     ImGui_ImplSDL3_InitForSDLRenderer(SDL_Window* window, SDL_Renderer* renderer);
IMGUI_IMPL_API bool     ImGui_ImplSDL3_InitForOther(SDL_Window* window);
IMGUI_IMPL_API void     ImGui_ImplSDL3_Shutdown();
IMGUI_IMPL_API void     ImGui_ImplSDL3_NewFrame();
IMGUI_IMPL_API bool     ImGui_ImplSDL3_ProcessEvent(const SDL_Event* event);

// Gamepad selection automatically starts in AutoFirst mode, picking first available SDL_Gamepad. You may override this.
// When using manual mode, caller is responsible for opening/closing gamepad.
enum ImGui_ImplSDL3_GamepadMode { ImGui_ImplSDL3_GamepadMode_AutoFirst, ImGui_ImplSDL3_GamepadMode_AutoAll, ImGui_ImplSDL3_GamepadMode_Manual };
IMGUI_IMPL_API void     ImGui_ImplSDL3_SetGamepadMode(ImGui_ImplSDL3_GamepadMode mode, SDL_Gamepad** manual_gamepads_array = nullptr, int manual_gamepads_count = -1);

#endif // #ifndef IMGUI_DISABLE<|MERGE_RESOLUTION|>--- conflicted
+++ resolved
@@ -9,16 +9,11 @@
 //  [X] Platform: Mouse support. Can discriminate Mouse/TouchScreen.
 //  [X] Platform: Keyboard support. Since 1.87 we are using the io.AddKeyEvent() function. Pass ImGuiKey values to all key functions e.g. ImGui::IsKeyPressed(ImGuiKey_Space). [Legacy SDL_SCANCODE_* values are obsolete since 1.87 and not supported since 1.91.5]
 //  [X] Platform: Gamepad support. Enabled with 'io.ConfigFlags |= ImGuiConfigFlags_NavEnableGamepad'.
-<<<<<<< HEAD
-//  [X] Platform: Mouse cursor shape and visibility. Disable with 'io.ConfigFlags |= ImGuiConfigFlags_NoMouseCursorChange'.
+//  [X] Platform: Mouse cursor shape and visibility (ImGuiBackendFlags_HasMouseCursors). Disable with 'io.ConfigFlags |= ImGuiConfigFlags_NoMouseCursorChange'.
 //  [x] Platform: Multi-viewport support (multiple windows). Enable with 'io.ConfigFlags |= ImGuiConfigFlags_ViewportsEnable' -> the OS animation effect when window gets created/destroyed is problematic. SDL2 backend doesn't have issue.
-// Issues:
+// Missing features or Issues:
 //  [ ] Platform: Multi-viewport: Minimized windows seems to break mouse wheel events (at least under Windows).
-//  [x] Platform: Basic IME support. Position somehow broken in SDL3 + app needs to call 'SDL_SetHint(SDL_HINT_IME_SHOW_UI, "1");' before SDL_CreateWindow()!.
-=======
-//  [X] Platform: Mouse cursor shape and visibility (ImGuiBackendFlags_HasMouseCursors). Disable with 'io.ConfigFlags |= ImGuiConfigFlags_NoMouseCursorChange'.
-//  [X] Platform: IME support.
->>>>>>> c3ffd4c5
+//  [x] Platform: IME support. Position somehow broken in SDL3 + app needs to call 'SDL_SetHint(SDL_HINT_IME_SHOW_UI, "1");' before SDL_CreateWindow()!.
 
 // You can use unmodified imgui_impl_* files in your project. See examples/ folder for examples of using this.
 // Prefer including the entire imgui/ repository into your project (either as a copy or as a submodule), and only build the backends you need.

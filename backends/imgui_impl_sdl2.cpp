--- conflicted
+++ resolved
@@ -25,13 +25,10 @@
 
 // CHANGELOG
 // (minor and older changes stripped away, please see git history for details)
-<<<<<<< HEAD
 //  2025-XX-XX: Platform: Added support for multiple windows via the ImGuiPlatformIO interface.
+//  2025-06-11: Added ImGui_ImplSDL2_GetContentScaleForWindow(SDL_Window* window) and ImGui_ImplSDL2_GetContentScaleForDisplay(int display_index) helper to facilitate making DPI-aware apps.
 //  2025-05-15: [Docking] Add Platform_GetWindowFramebufferScale() handler, to allow varying Retina display density on multiple monitors.
 //  2025-04-09: [Docking] Revert update monitors and work areas information every frame. Only do it on Windows. (#8415, #8558)
-=======
-//  2025-06-11: Added ImGui_ImplSDL2_GetContentScaleForWindow(SDL_Window* window) and ImGui_ImplSDL2_GetContentScaleForDisplay(int display_index) helper to facilitate making DPI-aware apps.
->>>>>>> 96be9573
 //  2025-04-09: Don't attempt to call SDL_CaptureMouse() on drivers where we don't call SDL_GetGlobalMouseState(). (#8561)
 //  2025-03-21: Fill gamepad inputs and set ImGuiBackendFlags_HasGamepad regardless of ImGuiConfigFlags_NavEnableGamepad being set.
 //  2025-03-10: When dealing with OEM keys, use scancodes instead of translated keycodes to choose ImGuiKey values. (#7136, #7201, #7206, #7306, #7670, #7672, #8468)
@@ -936,7 +933,6 @@
     ImGui_ImplSDL2_UpdateGamepadAnalog(bd, io, ImGuiKey_GamepadRStickDown,  SDL_CONTROLLER_AXIS_RIGHTY, +thumb_dead_zone, +32767);
 }
 
-<<<<<<< HEAD
 // FIXME: Note that doesn't update with DPI/Scaling change only as SDL2 doesn't have an event for it (SDL3 has).
 static void ImGui_ImplSDL2_UpdateMonitors()
 {
@@ -978,10 +974,6 @@
 
 static void ImGui_ImplSDL2_GetWindowSizeAndFramebufferScale(SDL_Window* window, SDL_Renderer* renderer, ImVec2* out_size, ImVec2* out_framebuffer_scale)
 {
-=======
-static void ImGui_ImplSDL2_GetWindowSizeAndFramebufferScale(SDL_Window* window, SDL_Renderer* renderer, ImVec2* out_size, ImVec2* out_framebuffer_scale)
-{
->>>>>>> 96be9573
     int w, h;
     int display_w, display_h;
     SDL_GetWindowSize(window, &w, &h);
@@ -1009,7 +1001,6 @@
 
     // Setup main viewport size (every frame to accommodate for window resizing)
     ImGui_ImplSDL2_GetWindowSizeAndFramebufferScale(bd->Window, bd->Renderer, &io.DisplaySize, &io.DisplayFramebufferScale);
-<<<<<<< HEAD
 
     // Update monitors
 #ifdef WIN32
@@ -1017,8 +1008,6 @@
 #endif
     if (bd->WantUpdateMonitors)
         ImGui_ImplSDL2_UpdateMonitors();
-=======
->>>>>>> 96be9573
 
     // Setup time step (we don't use SDL_GetTicks() because it is using millisecond resolution)
     // (Accept SDL_GetPerformanceCounter() not returning a monotonically increasing value. Happens in VMs and Emscripten, see #6189, #6114, #3644)

--- conflicted
+++ resolved
@@ -587,13 +587,8 @@
     Colors[ImGuiCol_Text]                   = ImVec4(0.90f, 0.90f, 0.90f, 1.00f);
     Colors[ImGuiCol_WindowBg]               = ImVec4(0.00f, 0.00f, 0.00f, 1.00f);
     Colors[ImGuiCol_ChildWindowBg]          = ImVec4(0.00f, 0.00f, 0.00f, 0.00f);
-<<<<<<< HEAD
-    Colors[ImGuiCol_Border]                 = ImVec4(0.70f, 0.70f, 0.70f, 1.00f);
+    Colors[ImGuiCol_Border]                 = ImVec4(0.70f, 0.70f, 0.70f, 0.65f);
     Colors[ImGuiCol_BorderShadow]           = ImVec4(0.00f, 0.00f, 0.00f, 0.00f);
-=======
-    Colors[ImGuiCol_Border]                 = ImVec4(0.70f, 0.70f, 0.70f, 0.65f);
-    Colors[ImGuiCol_BorderShadow]           = ImVec4(0.00f, 0.00f, 0.00f, 0.60f);
->>>>>>> e57ee285
     Colors[ImGuiCol_FrameBg]                = ImVec4(0.80f, 0.80f, 0.80f, 0.30f);   // Background of checkbox, radio button, plot, slider, text input
     Colors[ImGuiCol_FrameBgHovered]         = ImVec4(0.90f, 0.80f, 0.80f, 0.40f);
     Colors[ImGuiCol_FrameBgActive]          = ImVec4(0.90f, 0.65f, 0.65f, 0.45f);

// dear imgui: Renderer Backend for DirectX12
// This needs to be used along with a Platform Backend (e.g. Win32)

// Implemented features:
//  [X] Renderer: User texture binding. Use 'D3D12_GPU_DESCRIPTOR_HANDLE' as ImTextureID. Read the FAQ about ImTextureID!
//  [X] Renderer: Multi-viewport support. Enable with 'io.ConfigFlags |= ImGuiConfigFlags_ViewportsEnable'.
//      FIXME: The transition from removing a viewport and moving the window in an existing hosted viewport tends to flicker.
//  [X] Renderer: Support for large meshes (64k+ vertices) with 16-bit indices.

// Important: to compile on 32-bit systems, this backend requires code to be compiled with '#define ImTextureID ImU64'.
// This is because we need ImTextureID to carry a 64-bit value and by default ImTextureID is defined as void*.
// To build this on 32-bit systems:
// - [Solution 1] IDE/msbuild: in "Properties/C++/Preprocessor Definitions" add 'ImTextureID=ImU64' (this is what we do in the 'example_win32_direct12/example_win32_direct12.vcxproj' project file)
// - [Solution 2] IDE/msbuild: in "Properties/C++/Preprocessor Definitions" add 'IMGUI_USER_CONFIG="my_imgui_config.h"' and inside 'my_imgui_config.h' add '#define ImTextureID ImU64' and as many other options as you like.
// - [Solution 3] IDE/msbuild: edit imconfig.h and add '#define ImTextureID ImU64' (prefer solution 2 to create your own config file!)
// - [Solution 4] command-line: add '/D ImTextureID=ImU64' to your cl.exe command-line (this is what we do in the example_win32_direct12/build_win32.bat file)

// You can use unmodified imgui_impl_* files in your project. See examples/ folder for examples of using this.
// Prefer including the entire imgui/ repository into your project (either as a copy or as a submodule), and only build the backends you need.
// If you are new to Dear ImGui, read documentation from the docs/ folder + read the top of imgui.cpp.
// Read online: https://github.com/ocornut/imgui/tree/master/docs

// CHANGELOG
// (minor and older changes stripped away, please see git history for details)
<<<<<<< HEAD
//  2021-XX-XX: Platform: Added support for multiple windows via the ImGuiPlatformIO interface.
=======
//  2021-06-29: Reorganized backend to pull data from a single structure to facilitate usage with multiple-contexts (all g_XXXX access changed to bd->XXXX).
>>>>>>> 70c60385
//  2021-05-19: DirectX12: Replaced direct access to ImDrawCmd::TextureId with a call to ImDrawCmd::GetTexID(). (will become a requirement)
//  2021-02-18: DirectX12: Change blending equation to preserve alpha in output buffer.
//  2021-01-11: DirectX12: Improve Windows 7 compatibility (for D3D12On7) by loading d3d12.dll dynamically.
//  2020-09-16: DirectX12: Avoid rendering calls with zero-sized scissor rectangle since it generates a validation layer warning.
//  2020-09-08: DirectX12: Clarified support for building on 32-bit systems by redefining ImTextureID.
//  2019-10-18: DirectX12: *BREAKING CHANGE* Added extra ID3D12DescriptorHeap parameter to ImGui_ImplDX12_Init() function.
//  2019-05-29: DirectX12: Added support for large mesh (64K+ vertices), enable ImGuiBackendFlags_RendererHasVtxOffset flag.
//  2019-04-30: DirectX12: Added support for special ImDrawCallback_ResetRenderState callback to reset render state.
//  2019-03-29: Misc: Various minor tidying up.
//  2018-12-03: Misc: Added #pragma comment statement to automatically link with d3dcompiler.lib when using D3DCompile().
//  2018-11-30: Misc: Setting up io.BackendRendererName so it can be displayed in the About Window.
//  2018-06-12: DirectX12: Moved the ID3D12GraphicsCommandList* parameter from NewFrame() to RenderDrawData().
//  2018-06-08: Misc: Extracted imgui_impl_dx12.cpp/.h away from the old combined DX12+Win32 example.
//  2018-06-08: DirectX12: Use draw_data->DisplayPos and draw_data->DisplaySize to setup projection matrix and clipping rectangle (to ease support for future multi-viewport).
//  2018-02-22: Merged into master with all Win32 code synchronized to other examples.

#include "imgui.h"
#include "imgui_impl_dx12.h"

// DirectX
#include <d3d12.h>
#include <dxgi1_4.h>
#include <d3dcompiler.h>
#ifdef _MSC_VER
#pragma comment(lib, "d3dcompiler") // Automatically link with d3dcompiler.lib as we are using D3DCompile() below.
#endif

// DirectX data
<<<<<<< HEAD
static ID3D12Device*                g_pd3dDevice = NULL;
static ID3D12RootSignature*         g_pRootSignature = NULL;
static ID3D12PipelineState*         g_pPipelineState = NULL;
static DXGI_FORMAT                  g_RTVFormat = DXGI_FORMAT_UNKNOWN;
static ID3D12Resource*              g_pFontTextureResource = NULL;
static D3D12_CPU_DESCRIPTOR_HANDLE  g_hFontSrvCpuDescHandle = {};
static D3D12_GPU_DESCRIPTOR_HANDLE  g_hFontSrvGpuDescHandle = {};
static ID3D12DescriptorHeap*        g_pd3dSrvDescHeap = NULL;
static UINT                         g_numFramesInFlight = 0;

// Buffers used during the rendering of a frame
struct ImGui_ImplDX12_RenderBuffers
=======
struct FrameResources
>>>>>>> 70c60385
{
    ID3D12Resource*     IndexBuffer;
    ID3D12Resource*     VertexBuffer;
    int                 IndexBufferSize;
    int                 VertexBufferSize;
};

<<<<<<< HEAD
// Buffers used for secondary viewports created by the multi-viewports systems
struct ImGui_ImplDX12_FrameContext
{
    ID3D12CommandAllocator*         CommandAllocator;
    ID3D12Resource*                 RenderTarget;
    D3D12_CPU_DESCRIPTOR_HANDLE     RenderTargetCpuDescriptors;
};

// Helper structure we store in the void* RendererUserData field of each ImGuiViewport to easily retrieve our backend data.
// Main viewport created by application will only use the Resources field.
// Secondary viewports created by this backend will use all the fields (including Window fields),
struct ImGuiViewportDataDx12
{
    // Window
    ID3D12CommandQueue*             CommandQueue;
    ID3D12GraphicsCommandList*      CommandList;
    ID3D12DescriptorHeap*           RtvDescHeap;
    IDXGISwapChain3*                SwapChain;
    ID3D12Fence*                    Fence;
    UINT64                          FenceSignaledValue;
    HANDLE                          FenceEvent;
    ImGui_ImplDX12_FrameContext*    FrameCtx;

    // Render buffers
    UINT                            FrameIndex;
    ImGui_ImplDX12_RenderBuffers*   FrameRenderBuffers;

    ImGuiViewportDataDx12()
    {
        CommandQueue = NULL;
        CommandList = NULL;
        RtvDescHeap = NULL;
        SwapChain = NULL;
        Fence = NULL;
        FenceSignaledValue = 0;
        FenceEvent = NULL;
        FrameCtx = new ImGui_ImplDX12_FrameContext[g_numFramesInFlight];
        FrameIndex = UINT_MAX;
        FrameRenderBuffers = new ImGui_ImplDX12_RenderBuffers[g_numFramesInFlight];

        for (UINT i = 0; i < g_numFramesInFlight; ++i)
        {
            FrameCtx[i].CommandAllocator = NULL;
            FrameCtx[i].RenderTarget = NULL;

            // Create buffers with a default size (they will later be grown as needed)
            FrameRenderBuffers[i].IndexBuffer = NULL;
            FrameRenderBuffers[i].VertexBuffer = NULL;
            FrameRenderBuffers[i].VertexBufferSize = 5000;
            FrameRenderBuffers[i].IndexBufferSize = 10000;
        }
    }
    ~ImGuiViewportDataDx12()
    {
        IM_ASSERT(CommandQueue == NULL && CommandList == NULL);
        IM_ASSERT(RtvDescHeap == NULL);
        IM_ASSERT(SwapChain == NULL);
        IM_ASSERT(Fence == NULL);
        IM_ASSERT(FenceEvent == NULL);

        for (UINT i = 0; i < g_numFramesInFlight; ++i)
        {
            IM_ASSERT(FrameCtx[i].CommandAllocator == NULL && FrameCtx[i].RenderTarget == NULL);
            IM_ASSERT(FrameRenderBuffers[i].IndexBuffer == NULL && FrameRenderBuffers[i].VertexBuffer == NULL);
        }

        delete[] FrameCtx; FrameCtx = NULL;
        delete[] FrameRenderBuffers; FrameRenderBuffers = NULL;
    }
};
=======
struct ImGui_ImplDX12_Data
{
    ID3D12Device*               pd3dDevice;
    ID3D12RootSignature*        pRootSignature;
    ID3D12PipelineState*        pPipelineState;
    DXGI_FORMAT                 RTVFormat;
    ID3D12Resource*             pFontTextureResource;
    D3D12_CPU_DESCRIPTOR_HANDLE hFontSrvCpuDescHandle;
    D3D12_GPU_DESCRIPTOR_HANDLE hFontSrvGpuDescHandle;

    FrameResources*             pFrameResources;
    UINT                        numFramesInFlight;
    UINT                        frameIndex;

    ImGui_ImplDX12_Data()       { memset(this, 0, sizeof(*this)); frameIndex = UINT_MAX; }
};

// Wrapping access to backend data (to facilitate multiple-contexts stored in io.BackendPlatformUserData)
static ImGui_ImplDX12_Data* g_Data;
static ImGui_ImplDX12_Data* ImGui_ImplDX12_CreateBackendData()  { IM_ASSERT(g_Data == NULL); g_Data = IM_NEW(ImGui_ImplDX12_Data); return g_Data; }
static ImGui_ImplDX12_Data* ImGui_ImplDX12_GetBackendData()     { return ImGui::GetCurrentContext() != NULL ? g_Data : NULL; }
static void                 ImGui_ImplDX12_DestroyBackendData() { IM_DELETE(g_Data); g_Data = NULL; }
>>>>>>> 70c60385

template<typename T>
static void SafeRelease(T*& res)
{
    if (res)
        res->Release();
    res = NULL;
}

static void ImGui_ImplDX12_DestroyRenderBuffers(ImGui_ImplDX12_RenderBuffers* render_buffers)
{
    SafeRelease(render_buffers->IndexBuffer);
    SafeRelease(render_buffers->VertexBuffer);
    render_buffers->IndexBufferSize = render_buffers->VertexBufferSize = 0;
}

struct VERTEX_CONSTANT_BUFFER
{
    float   mvp[4][4];
};

// Forward Declarations
static void ImGui_ImplDX12_InitPlatformInterface();
static void ImGui_ImplDX12_ShutdownPlatformInterface();

static void ImGui_ImplDX12_SetupRenderState(ImDrawData* draw_data, ID3D12GraphicsCommandList* ctx, ImGui_ImplDX12_RenderBuffers* fr)
{
    ImGui_ImplDX12_Data* bd = ImGui_ImplDX12_GetBackendData();

    // Setup orthographic projection matrix into our constant buffer
    // Our visible imgui space lies from draw_data->DisplayPos (top left) to draw_data->DisplayPos+data_data->DisplaySize (bottom right).
    VERTEX_CONSTANT_BUFFER vertex_constant_buffer;
    {
        float L = draw_data->DisplayPos.x;
        float R = draw_data->DisplayPos.x + draw_data->DisplaySize.x;
        float T = draw_data->DisplayPos.y;
        float B = draw_data->DisplayPos.y + draw_data->DisplaySize.y;
        float mvp[4][4] =
        {
            { 2.0f/(R-L),   0.0f,           0.0f,       0.0f },
            { 0.0f,         2.0f/(T-B),     0.0f,       0.0f },
            { 0.0f,         0.0f,           0.5f,       0.0f },
            { (R+L)/(L-R),  (T+B)/(B-T),    0.5f,       1.0f },
        };
        memcpy(&vertex_constant_buffer.mvp, mvp, sizeof(mvp));
    }

    // Setup viewport
    D3D12_VIEWPORT vp;
    memset(&vp, 0, sizeof(D3D12_VIEWPORT));
    vp.Width = draw_data->DisplaySize.x;
    vp.Height = draw_data->DisplaySize.y;
    vp.MinDepth = 0.0f;
    vp.MaxDepth = 1.0f;
    vp.TopLeftX = vp.TopLeftY = 0.0f;
    ctx->RSSetViewports(1, &vp);

    // Bind shader and vertex buffers
    unsigned int stride = sizeof(ImDrawVert);
    unsigned int offset = 0;
    D3D12_VERTEX_BUFFER_VIEW vbv;
    memset(&vbv, 0, sizeof(D3D12_VERTEX_BUFFER_VIEW));
    vbv.BufferLocation = fr->VertexBuffer->GetGPUVirtualAddress() + offset;
    vbv.SizeInBytes = fr->VertexBufferSize * stride;
    vbv.StrideInBytes = stride;
    ctx->IASetVertexBuffers(0, 1, &vbv);
    D3D12_INDEX_BUFFER_VIEW ibv;
    memset(&ibv, 0, sizeof(D3D12_INDEX_BUFFER_VIEW));
    ibv.BufferLocation = fr->IndexBuffer->GetGPUVirtualAddress();
    ibv.SizeInBytes = fr->IndexBufferSize * sizeof(ImDrawIdx);
    ibv.Format = sizeof(ImDrawIdx) == 2 ? DXGI_FORMAT_R16_UINT : DXGI_FORMAT_R32_UINT;
    ctx->IASetIndexBuffer(&ibv);
    ctx->IASetPrimitiveTopology(D3D_PRIMITIVE_TOPOLOGY_TRIANGLELIST);
    ctx->SetPipelineState(bd->pPipelineState);
    ctx->SetGraphicsRootSignature(bd->pRootSignature);
    ctx->SetGraphicsRoot32BitConstants(0, 16, &vertex_constant_buffer, 0);

    // Setup blend factor
    const float blend_factor[4] = { 0.f, 0.f, 0.f, 0.f };
    ctx->OMSetBlendFactor(blend_factor);
}

// Render function
void ImGui_ImplDX12_RenderDrawData(ImDrawData* draw_data, ID3D12GraphicsCommandList* ctx)
{
    // Avoid rendering when minimized
    if (draw_data->DisplaySize.x <= 0.0f || draw_data->DisplaySize.y <= 0.0f)
        return;

<<<<<<< HEAD
    ImGuiViewportDataDx12* render_data = (ImGuiViewportDataDx12*)draw_data->OwnerViewport->RendererUserData;
    render_data->FrameIndex++;
    ImGui_ImplDX12_RenderBuffers* fr = &render_data->FrameRenderBuffers[render_data->FrameIndex % g_numFramesInFlight];
=======
    // FIXME: I'm assuming that this only gets called once per frame!
    // If not, we can't just re-allocate the IB or VB, we'll have to do a proper allocator.
    ImGui_ImplDX12_Data* bd = ImGui_ImplDX12_GetBackendData();
    bd->frameIndex = bd->frameIndex + 1;
    FrameResources* fr = &bd->pFrameResources[bd->frameIndex % bd->numFramesInFlight];
>>>>>>> 70c60385

    // Create and grow vertex/index buffers if needed
    if (fr->VertexBuffer == NULL || fr->VertexBufferSize < draw_data->TotalVtxCount)
    {
        SafeRelease(fr->VertexBuffer);
        fr->VertexBufferSize = draw_data->TotalVtxCount + 5000;
        D3D12_HEAP_PROPERTIES props;
        memset(&props, 0, sizeof(D3D12_HEAP_PROPERTIES));
        props.Type = D3D12_HEAP_TYPE_UPLOAD;
        props.CPUPageProperty = D3D12_CPU_PAGE_PROPERTY_UNKNOWN;
        props.MemoryPoolPreference = D3D12_MEMORY_POOL_UNKNOWN;
        D3D12_RESOURCE_DESC desc;
        memset(&desc, 0, sizeof(D3D12_RESOURCE_DESC));
        desc.Dimension = D3D12_RESOURCE_DIMENSION_BUFFER;
        desc.Width = fr->VertexBufferSize * sizeof(ImDrawVert);
        desc.Height = 1;
        desc.DepthOrArraySize = 1;
        desc.MipLevels = 1;
        desc.Format = DXGI_FORMAT_UNKNOWN;
        desc.SampleDesc.Count = 1;
        desc.Layout = D3D12_TEXTURE_LAYOUT_ROW_MAJOR;
        desc.Flags = D3D12_RESOURCE_FLAG_NONE;
        if (bd->pd3dDevice->CreateCommittedResource(&props, D3D12_HEAP_FLAG_NONE, &desc, D3D12_RESOURCE_STATE_GENERIC_READ, NULL, IID_PPV_ARGS(&fr->VertexBuffer)) < 0)
            return;
    }
    if (fr->IndexBuffer == NULL || fr->IndexBufferSize < draw_data->TotalIdxCount)
    {
        SafeRelease(fr->IndexBuffer);
        fr->IndexBufferSize = draw_data->TotalIdxCount + 10000;
        D3D12_HEAP_PROPERTIES props;
        memset(&props, 0, sizeof(D3D12_HEAP_PROPERTIES));
        props.Type = D3D12_HEAP_TYPE_UPLOAD;
        props.CPUPageProperty = D3D12_CPU_PAGE_PROPERTY_UNKNOWN;
        props.MemoryPoolPreference = D3D12_MEMORY_POOL_UNKNOWN;
        D3D12_RESOURCE_DESC desc;
        memset(&desc, 0, sizeof(D3D12_RESOURCE_DESC));
        desc.Dimension = D3D12_RESOURCE_DIMENSION_BUFFER;
        desc.Width = fr->IndexBufferSize * sizeof(ImDrawIdx);
        desc.Height = 1;
        desc.DepthOrArraySize = 1;
        desc.MipLevels = 1;
        desc.Format = DXGI_FORMAT_UNKNOWN;
        desc.SampleDesc.Count = 1;
        desc.Layout = D3D12_TEXTURE_LAYOUT_ROW_MAJOR;
        desc.Flags = D3D12_RESOURCE_FLAG_NONE;
        if (bd->pd3dDevice->CreateCommittedResource(&props, D3D12_HEAP_FLAG_NONE, &desc, D3D12_RESOURCE_STATE_GENERIC_READ, NULL, IID_PPV_ARGS(&fr->IndexBuffer)) < 0)
            return;
    }

    // Upload vertex/index data into a single contiguous GPU buffer
    void* vtx_resource, *idx_resource;
    D3D12_RANGE range;
    memset(&range, 0, sizeof(D3D12_RANGE));
    if (fr->VertexBuffer->Map(0, &range, &vtx_resource) != S_OK)
        return;
    if (fr->IndexBuffer->Map(0, &range, &idx_resource) != S_OK)
        return;
    ImDrawVert* vtx_dst = (ImDrawVert*)vtx_resource;
    ImDrawIdx* idx_dst = (ImDrawIdx*)idx_resource;
    for (int n = 0; n < draw_data->CmdListsCount; n++)
    {
        const ImDrawList* cmd_list = draw_data->CmdLists[n];
        memcpy(vtx_dst, cmd_list->VtxBuffer.Data, cmd_list->VtxBuffer.Size * sizeof(ImDrawVert));
        memcpy(idx_dst, cmd_list->IdxBuffer.Data, cmd_list->IdxBuffer.Size * sizeof(ImDrawIdx));
        vtx_dst += cmd_list->VtxBuffer.Size;
        idx_dst += cmd_list->IdxBuffer.Size;
    }
    fr->VertexBuffer->Unmap(0, &range);
    fr->IndexBuffer->Unmap(0, &range);

    // Setup desired DX state
    ImGui_ImplDX12_SetupRenderState(draw_data, ctx, fr);

    // Render command lists
    // (Because we merged all buffers into a single one, we maintain our own offset into them)
    int global_vtx_offset = 0;
    int global_idx_offset = 0;
    ImVec2 clip_off = draw_data->DisplayPos;
    for (int n = 0; n < draw_data->CmdListsCount; n++)
    {
        const ImDrawList* cmd_list = draw_data->CmdLists[n];
        for (int cmd_i = 0; cmd_i < cmd_list->CmdBuffer.Size; cmd_i++)
        {
            const ImDrawCmd* pcmd = &cmd_list->CmdBuffer[cmd_i];
            if (pcmd->UserCallback != NULL)
            {
                // User callback, registered via ImDrawList::AddCallback()
                // (ImDrawCallback_ResetRenderState is a special callback value used by the user to request the renderer to reset render state.)
                if (pcmd->UserCallback == ImDrawCallback_ResetRenderState)
                    ImGui_ImplDX12_SetupRenderState(draw_data, ctx, fr);
                else
                    pcmd->UserCallback(cmd_list, pcmd);
            }
            else
            {
                // Apply Scissor, Bind texture, Draw
                const D3D12_RECT r = { (LONG)(pcmd->ClipRect.x - clip_off.x), (LONG)(pcmd->ClipRect.y - clip_off.y), (LONG)(pcmd->ClipRect.z - clip_off.x), (LONG)(pcmd->ClipRect.w - clip_off.y) };
                if (r.right > r.left && r.bottom > r.top)
                {
                    D3D12_GPU_DESCRIPTOR_HANDLE texture_handle = {};
                    texture_handle.ptr = (UINT64)pcmd->GetTexID();
                    ctx->SetGraphicsRootDescriptorTable(1, texture_handle);
                    ctx->RSSetScissorRects(1, &r);
                    ctx->DrawIndexedInstanced(pcmd->ElemCount, 1, pcmd->IdxOffset + global_idx_offset, pcmd->VtxOffset + global_vtx_offset, 0);
                }
            }
        }
        global_idx_offset += cmd_list->IdxBuffer.Size;
        global_vtx_offset += cmd_list->VtxBuffer.Size;
    }
}

static void ImGui_ImplDX12_CreateFontsTexture()
{
    // Build texture atlas
    ImGuiIO& io = ImGui::GetIO();
    ImGui_ImplDX12_Data* bd = ImGui_ImplDX12_GetBackendData();
    unsigned char* pixels;
    int width, height;
    io.Fonts->GetTexDataAsRGBA32(&pixels, &width, &height);

    // Upload texture to graphics system
    {
        D3D12_HEAP_PROPERTIES props;
        memset(&props, 0, sizeof(D3D12_HEAP_PROPERTIES));
        props.Type = D3D12_HEAP_TYPE_DEFAULT;
        props.CPUPageProperty = D3D12_CPU_PAGE_PROPERTY_UNKNOWN;
        props.MemoryPoolPreference = D3D12_MEMORY_POOL_UNKNOWN;

        D3D12_RESOURCE_DESC desc;
        ZeroMemory(&desc, sizeof(desc));
        desc.Dimension = D3D12_RESOURCE_DIMENSION_TEXTURE2D;
        desc.Alignment = 0;
        desc.Width = width;
        desc.Height = height;
        desc.DepthOrArraySize = 1;
        desc.MipLevels = 1;
        desc.Format = DXGI_FORMAT_R8G8B8A8_UNORM;
        desc.SampleDesc.Count = 1;
        desc.SampleDesc.Quality = 0;
        desc.Layout = D3D12_TEXTURE_LAYOUT_UNKNOWN;
        desc.Flags = D3D12_RESOURCE_FLAG_NONE;

        ID3D12Resource* pTexture = NULL;
        bd->pd3dDevice->CreateCommittedResource(&props, D3D12_HEAP_FLAG_NONE, &desc,
            D3D12_RESOURCE_STATE_COPY_DEST, NULL, IID_PPV_ARGS(&pTexture));

        UINT uploadPitch = (width * 4 + D3D12_TEXTURE_DATA_PITCH_ALIGNMENT - 1u) & ~(D3D12_TEXTURE_DATA_PITCH_ALIGNMENT - 1u);
        UINT uploadSize = height * uploadPitch;
        desc.Dimension = D3D12_RESOURCE_DIMENSION_BUFFER;
        desc.Alignment = 0;
        desc.Width = uploadSize;
        desc.Height = 1;
        desc.DepthOrArraySize = 1;
        desc.MipLevels = 1;
        desc.Format = DXGI_FORMAT_UNKNOWN;
        desc.SampleDesc.Count = 1;
        desc.SampleDesc.Quality = 0;
        desc.Layout = D3D12_TEXTURE_LAYOUT_ROW_MAJOR;
        desc.Flags = D3D12_RESOURCE_FLAG_NONE;

        props.Type = D3D12_HEAP_TYPE_UPLOAD;
        props.CPUPageProperty = D3D12_CPU_PAGE_PROPERTY_UNKNOWN;
        props.MemoryPoolPreference = D3D12_MEMORY_POOL_UNKNOWN;

        ID3D12Resource* uploadBuffer = NULL;
        HRESULT hr = bd->pd3dDevice->CreateCommittedResource(&props, D3D12_HEAP_FLAG_NONE, &desc,
            D3D12_RESOURCE_STATE_GENERIC_READ, NULL, IID_PPV_ARGS(&uploadBuffer));
        IM_ASSERT(SUCCEEDED(hr));

        void* mapped = NULL;
        D3D12_RANGE range = { 0, uploadSize };
        hr = uploadBuffer->Map(0, &range, &mapped);
        IM_ASSERT(SUCCEEDED(hr));
        for (int y = 0; y < height; y++)
            memcpy((void*) ((uintptr_t) mapped + y * uploadPitch), pixels + y * width * 4, width * 4);
        uploadBuffer->Unmap(0, &range);

        D3D12_TEXTURE_COPY_LOCATION srcLocation = {};
        srcLocation.pResource = uploadBuffer;
        srcLocation.Type = D3D12_TEXTURE_COPY_TYPE_PLACED_FOOTPRINT;
        srcLocation.PlacedFootprint.Footprint.Format = DXGI_FORMAT_R8G8B8A8_UNORM;
        srcLocation.PlacedFootprint.Footprint.Width = width;
        srcLocation.PlacedFootprint.Footprint.Height = height;
        srcLocation.PlacedFootprint.Footprint.Depth = 1;
        srcLocation.PlacedFootprint.Footprint.RowPitch = uploadPitch;

        D3D12_TEXTURE_COPY_LOCATION dstLocation = {};
        dstLocation.pResource = pTexture;
        dstLocation.Type = D3D12_TEXTURE_COPY_TYPE_SUBRESOURCE_INDEX;
        dstLocation.SubresourceIndex = 0;

        D3D12_RESOURCE_BARRIER barrier = {};
        barrier.Type = D3D12_RESOURCE_BARRIER_TYPE_TRANSITION;
        barrier.Flags = D3D12_RESOURCE_BARRIER_FLAG_NONE;
        barrier.Transition.pResource   = pTexture;
        barrier.Transition.Subresource = D3D12_RESOURCE_BARRIER_ALL_SUBRESOURCES;
        barrier.Transition.StateBefore = D3D12_RESOURCE_STATE_COPY_DEST;
        barrier.Transition.StateAfter  = D3D12_RESOURCE_STATE_PIXEL_SHADER_RESOURCE;

        ID3D12Fence* fence = NULL;
        hr = bd->pd3dDevice->CreateFence(0, D3D12_FENCE_FLAG_NONE, IID_PPV_ARGS(&fence));
        IM_ASSERT(SUCCEEDED(hr));

        HANDLE event = CreateEvent(0, 0, 0, 0);
        IM_ASSERT(event != NULL);

        D3D12_COMMAND_QUEUE_DESC queueDesc = {};
        queueDesc.Type     = D3D12_COMMAND_LIST_TYPE_DIRECT;
        queueDesc.Flags    = D3D12_COMMAND_QUEUE_FLAG_NONE;
        queueDesc.NodeMask = 1;

        ID3D12CommandQueue* cmdQueue = NULL;
        hr = bd->pd3dDevice->CreateCommandQueue(&queueDesc, IID_PPV_ARGS(&cmdQueue));
        IM_ASSERT(SUCCEEDED(hr));

        ID3D12CommandAllocator* cmdAlloc = NULL;
        hr = bd->pd3dDevice->CreateCommandAllocator(D3D12_COMMAND_LIST_TYPE_DIRECT, IID_PPV_ARGS(&cmdAlloc));
        IM_ASSERT(SUCCEEDED(hr));

        ID3D12GraphicsCommandList* cmdList = NULL;
        hr = bd->pd3dDevice->CreateCommandList(0, D3D12_COMMAND_LIST_TYPE_DIRECT, cmdAlloc, NULL, IID_PPV_ARGS(&cmdList));
        IM_ASSERT(SUCCEEDED(hr));

        cmdList->CopyTextureRegion(&dstLocation, 0, 0, 0, &srcLocation, NULL);
        cmdList->ResourceBarrier(1, &barrier);

        hr = cmdList->Close();
        IM_ASSERT(SUCCEEDED(hr));

        cmdQueue->ExecuteCommandLists(1, (ID3D12CommandList* const*)&cmdList);
        hr = cmdQueue->Signal(fence, 1);
        IM_ASSERT(SUCCEEDED(hr));

        fence->SetEventOnCompletion(1, event);
        WaitForSingleObject(event, INFINITE);

        cmdList->Release();
        cmdAlloc->Release();
        cmdQueue->Release();
        CloseHandle(event);
        fence->Release();
        uploadBuffer->Release();

        // Create texture view
        D3D12_SHADER_RESOURCE_VIEW_DESC srvDesc;
        ZeroMemory(&srvDesc, sizeof(srvDesc));
        srvDesc.Format = DXGI_FORMAT_R8G8B8A8_UNORM;
        srvDesc.ViewDimension = D3D12_SRV_DIMENSION_TEXTURE2D;
        srvDesc.Texture2D.MipLevels = desc.MipLevels;
        srvDesc.Texture2D.MostDetailedMip = 0;
        srvDesc.Shader4ComponentMapping = D3D12_DEFAULT_SHADER_4_COMPONENT_MAPPING;
        bd->pd3dDevice->CreateShaderResourceView(pTexture, &srvDesc, bd->hFontSrvCpuDescHandle);
        SafeRelease(bd->pFontTextureResource);
        bd->pFontTextureResource = pTexture;
    }

    // Store our identifier
    // READ THIS IF THE STATIC_ASSERT() TRIGGERS:
    // - Important: to compile on 32-bit systems, this backend requires code to be compiled with '#define ImTextureID ImU64'.
    // - This is because we need ImTextureID to carry a 64-bit value and by default ImTextureID is defined as void*.
    // [Solution 1] IDE/msbuild: in "Properties/C++/Preprocessor Definitions" add 'ImTextureID=ImU64' (this is what we do in the 'example_win32_direct12/example_win32_direct12.vcxproj' project file)
    // [Solution 2] IDE/msbuild: in "Properties/C++/Preprocessor Definitions" add 'IMGUI_USER_CONFIG="my_imgui_config.h"' and inside 'my_imgui_config.h' add '#define ImTextureID ImU64' and as many other options as you like.
    // [Solution 3] IDE/msbuild: edit imconfig.h and add '#define ImTextureID ImU64' (prefer solution 2 to create your own config file!)
    // [Solution 4] command-line: add '/D ImTextureID=ImU64' to your cl.exe command-line (this is what we do in the example_win32_direct12/build_win32.bat file)
    static_assert(sizeof(ImTextureID) >= sizeof(bd->hFontSrvGpuDescHandle.ptr), "Can't pack descriptor handle into TexID, 32-bit not supported yet.");
    io.Fonts->SetTexID((ImTextureID)bd->hFontSrvGpuDescHandle.ptr);
}

bool    ImGui_ImplDX12_CreateDeviceObjects()
{
    if (ImGui::GetCurrentContext() == NULL)
        return false;
    ImGui_ImplDX12_Data* bd = ImGui_ImplDX12_GetBackendData();
    if (!bd->pd3dDevice)
        return false;
    if (bd->pPipelineState)
        ImGui_ImplDX12_InvalidateDeviceObjects();

    // Create the root signature
    {
        D3D12_DESCRIPTOR_RANGE descRange = {};
        descRange.RangeType = D3D12_DESCRIPTOR_RANGE_TYPE_SRV;
        descRange.NumDescriptors = 1;
        descRange.BaseShaderRegister = 0;
        descRange.RegisterSpace = 0;
        descRange.OffsetInDescriptorsFromTableStart = 0;

        D3D12_ROOT_PARAMETER param[2] = {};

        param[0].ParameterType = D3D12_ROOT_PARAMETER_TYPE_32BIT_CONSTANTS;
        param[0].Constants.ShaderRegister = 0;
        param[0].Constants.RegisterSpace = 0;
        param[0].Constants.Num32BitValues = 16;
        param[0].ShaderVisibility = D3D12_SHADER_VISIBILITY_VERTEX;

        param[1].ParameterType = D3D12_ROOT_PARAMETER_TYPE_DESCRIPTOR_TABLE;
        param[1].DescriptorTable.NumDescriptorRanges = 1;
        param[1].DescriptorTable.pDescriptorRanges = &descRange;
        param[1].ShaderVisibility = D3D12_SHADER_VISIBILITY_PIXEL;

        D3D12_STATIC_SAMPLER_DESC staticSampler = {};
        staticSampler.Filter = D3D12_FILTER_MIN_MAG_MIP_LINEAR;
        staticSampler.AddressU = D3D12_TEXTURE_ADDRESS_MODE_WRAP;
        staticSampler.AddressV = D3D12_TEXTURE_ADDRESS_MODE_WRAP;
        staticSampler.AddressW = D3D12_TEXTURE_ADDRESS_MODE_WRAP;
        staticSampler.MipLODBias = 0.f;
        staticSampler.MaxAnisotropy = 0;
        staticSampler.ComparisonFunc = D3D12_COMPARISON_FUNC_ALWAYS;
        staticSampler.BorderColor = D3D12_STATIC_BORDER_COLOR_TRANSPARENT_BLACK;
        staticSampler.MinLOD = 0.f;
        staticSampler.MaxLOD = 0.f;
        staticSampler.ShaderRegister = 0;
        staticSampler.RegisterSpace = 0;
        staticSampler.ShaderVisibility = D3D12_SHADER_VISIBILITY_PIXEL;

        D3D12_ROOT_SIGNATURE_DESC desc = {};
        desc.NumParameters = _countof(param);
        desc.pParameters = param;
        desc.NumStaticSamplers = 1;
        desc.pStaticSamplers = &staticSampler;
        desc.Flags =
            D3D12_ROOT_SIGNATURE_FLAG_ALLOW_INPUT_ASSEMBLER_INPUT_LAYOUT |
            D3D12_ROOT_SIGNATURE_FLAG_DENY_HULL_SHADER_ROOT_ACCESS |
            D3D12_ROOT_SIGNATURE_FLAG_DENY_DOMAIN_SHADER_ROOT_ACCESS |
            D3D12_ROOT_SIGNATURE_FLAG_DENY_GEOMETRY_SHADER_ROOT_ACCESS;

        // Load d3d12.dll and D3D12SerializeRootSignature() function address dynamically to facilitate using with D3D12On7.
        // See if any version of d3d12.dll is already loaded in the process. If so, give preference to that.
        static HINSTANCE d3d12_dll = ::GetModuleHandleA("d3d12.dll");
        if (d3d12_dll == NULL)
        {
            // Attempt to load d3d12.dll from local directories. This will only succeed if
            // (1) the current OS is Windows 7, and
            // (2) there exists a version of d3d12.dll for Windows 7 (D3D12On7) in one of the following directories.
            // See https://github.com/ocornut/imgui/pull/3696 for details.
            const char* localD3d12Paths[] = { ".\\d3d12.dll", ".\\d3d12on7\\d3d12.dll", ".\\12on7\\d3d12.dll" }; // A. current directory, B. used by some games, C. used in Microsoft D3D12On7 sample
            for (int i = 0; i < IM_ARRAYSIZE(localD3d12Paths); i++)
                if ((d3d12_dll = ::LoadLibraryA(localD3d12Paths[i])) != NULL)
                    break;

            // If failed, we are on Windows >= 10.
            if (d3d12_dll == NULL)
                d3d12_dll = ::LoadLibraryA("d3d12.dll");

            if (d3d12_dll == NULL)
                return false;
        }

        PFN_D3D12_SERIALIZE_ROOT_SIGNATURE D3D12SerializeRootSignatureFn = (PFN_D3D12_SERIALIZE_ROOT_SIGNATURE)::GetProcAddress(d3d12_dll, "D3D12SerializeRootSignature");
        if (D3D12SerializeRootSignatureFn == NULL)
            return false;

        ID3DBlob* blob = NULL;
        if (D3D12SerializeRootSignatureFn(&desc, D3D_ROOT_SIGNATURE_VERSION_1, &blob, NULL) != S_OK)
            return false;

        bd->pd3dDevice->CreateRootSignature(0, blob->GetBufferPointer(), blob->GetBufferSize(), IID_PPV_ARGS(&bd->pRootSignature));
        blob->Release();
    }

    // By using D3DCompile() from <d3dcompiler.h> / d3dcompiler.lib, we introduce a dependency to a given version of d3dcompiler_XX.dll (see D3DCOMPILER_DLL_A)
    // If you would like to use this DX12 sample code but remove this dependency you can:
    //  1) compile once, save the compiled shader blobs into a file or source code and pass them to CreateVertexShader()/CreatePixelShader() [preferred solution]
    //  2) use code to detect any version of the DLL and grab a pointer to D3DCompile from the DLL.
    // See https://github.com/ocornut/imgui/pull/638 for sources and details.

    D3D12_GRAPHICS_PIPELINE_STATE_DESC psoDesc;
    memset(&psoDesc, 0, sizeof(D3D12_GRAPHICS_PIPELINE_STATE_DESC));
    psoDesc.NodeMask = 1;
    psoDesc.PrimitiveTopologyType = D3D12_PRIMITIVE_TOPOLOGY_TYPE_TRIANGLE;
    psoDesc.pRootSignature = bd->pRootSignature;
    psoDesc.SampleMask = UINT_MAX;
    psoDesc.NumRenderTargets = 1;
    psoDesc.RTVFormats[0] = bd->RTVFormat;
    psoDesc.SampleDesc.Count = 1;
    psoDesc.Flags = D3D12_PIPELINE_STATE_FLAG_NONE;

    ID3DBlob* vertexShaderBlob;
    ID3DBlob* pixelShaderBlob;

    // Create the vertex shader
    {
        static const char* vertexShader =
            "cbuffer vertexBuffer : register(b0) \
            {\
              float4x4 ProjectionMatrix; \
            };\
            struct VS_INPUT\
            {\
              float2 pos : POSITION;\
              float4 col : COLOR0;\
              float2 uv  : TEXCOORD0;\
            };\
            \
            struct PS_INPUT\
            {\
              float4 pos : SV_POSITION;\
              float4 col : COLOR0;\
              float2 uv  : TEXCOORD0;\
            };\
            \
            PS_INPUT main(VS_INPUT input)\
            {\
              PS_INPUT output;\
              output.pos = mul( ProjectionMatrix, float4(input.pos.xy, 0.f, 1.f));\
              output.col = input.col;\
              output.uv  = input.uv;\
              return output;\
            }";

        if (FAILED(D3DCompile(vertexShader, strlen(vertexShader), NULL, NULL, NULL, "main", "vs_5_0", 0, 0, &vertexShaderBlob, NULL)))
            return false; // NB: Pass ID3D10Blob* pErrorBlob to D3DCompile() to get error showing in (const char*)pErrorBlob->GetBufferPointer(). Make sure to Release() the blob!
        psoDesc.VS = { vertexShaderBlob->GetBufferPointer(), vertexShaderBlob->GetBufferSize() };

        // Create the input layout
        static D3D12_INPUT_ELEMENT_DESC local_layout[] =
        {
            { "POSITION", 0, DXGI_FORMAT_R32G32_FLOAT,   0, (UINT)IM_OFFSETOF(ImDrawVert, pos), D3D12_INPUT_CLASSIFICATION_PER_VERTEX_DATA, 0 },
            { "TEXCOORD", 0, DXGI_FORMAT_R32G32_FLOAT,   0, (UINT)IM_OFFSETOF(ImDrawVert, uv),  D3D12_INPUT_CLASSIFICATION_PER_VERTEX_DATA, 0 },
            { "COLOR",    0, DXGI_FORMAT_R8G8B8A8_UNORM, 0, (UINT)IM_OFFSETOF(ImDrawVert, col), D3D12_INPUT_CLASSIFICATION_PER_VERTEX_DATA, 0 },
        };
        psoDesc.InputLayout = { local_layout, 3 };
    }

    // Create the pixel shader
    {
        static const char* pixelShader =
            "struct PS_INPUT\
            {\
              float4 pos : SV_POSITION;\
              float4 col : COLOR0;\
              float2 uv  : TEXCOORD0;\
            };\
            SamplerState sampler0 : register(s0);\
            Texture2D texture0 : register(t0);\
            \
            float4 main(PS_INPUT input) : SV_Target\
            {\
              float4 out_col = input.col * texture0.Sample(sampler0, input.uv); \
              return out_col; \
            }";

        if (FAILED(D3DCompile(pixelShader, strlen(pixelShader), NULL, NULL, NULL, "main", "ps_5_0", 0, 0, &pixelShaderBlob, NULL)))
        {
            vertexShaderBlob->Release();
            return false; // NB: Pass ID3D10Blob* pErrorBlob to D3DCompile() to get error showing in (const char*)pErrorBlob->GetBufferPointer(). Make sure to Release() the blob!
        }
        psoDesc.PS = { pixelShaderBlob->GetBufferPointer(), pixelShaderBlob->GetBufferSize() };
    }

    // Create the blending setup
    {
        D3D12_BLEND_DESC& desc = psoDesc.BlendState;
        desc.AlphaToCoverageEnable = false;
        desc.RenderTarget[0].BlendEnable = true;
        desc.RenderTarget[0].SrcBlend = D3D12_BLEND_SRC_ALPHA;
        desc.RenderTarget[0].DestBlend = D3D12_BLEND_INV_SRC_ALPHA;
        desc.RenderTarget[0].BlendOp = D3D12_BLEND_OP_ADD;
        desc.RenderTarget[0].SrcBlendAlpha = D3D12_BLEND_ONE;
        desc.RenderTarget[0].DestBlendAlpha = D3D12_BLEND_INV_SRC_ALPHA;
        desc.RenderTarget[0].BlendOpAlpha = D3D12_BLEND_OP_ADD;
        desc.RenderTarget[0].RenderTargetWriteMask = D3D12_COLOR_WRITE_ENABLE_ALL;
    }

    // Create the rasterizer state
    {
        D3D12_RASTERIZER_DESC& desc = psoDesc.RasterizerState;
        desc.FillMode = D3D12_FILL_MODE_SOLID;
        desc.CullMode = D3D12_CULL_MODE_NONE;
        desc.FrontCounterClockwise = FALSE;
        desc.DepthBias = D3D12_DEFAULT_DEPTH_BIAS;
        desc.DepthBiasClamp = D3D12_DEFAULT_DEPTH_BIAS_CLAMP;
        desc.SlopeScaledDepthBias = D3D12_DEFAULT_SLOPE_SCALED_DEPTH_BIAS;
        desc.DepthClipEnable = true;
        desc.MultisampleEnable = FALSE;
        desc.AntialiasedLineEnable = FALSE;
        desc.ForcedSampleCount = 0;
        desc.ConservativeRaster = D3D12_CONSERVATIVE_RASTERIZATION_MODE_OFF;
    }

    // Create depth-stencil State
    {
        D3D12_DEPTH_STENCIL_DESC& desc = psoDesc.DepthStencilState;
        desc.DepthEnable = false;
        desc.DepthWriteMask = D3D12_DEPTH_WRITE_MASK_ALL;
        desc.DepthFunc = D3D12_COMPARISON_FUNC_ALWAYS;
        desc.StencilEnable = false;
        desc.FrontFace.StencilFailOp = desc.FrontFace.StencilDepthFailOp = desc.FrontFace.StencilPassOp = D3D12_STENCIL_OP_KEEP;
        desc.FrontFace.StencilFunc = D3D12_COMPARISON_FUNC_ALWAYS;
        desc.BackFace = desc.FrontFace;
    }

    HRESULT result_pipeline_state = bd->pd3dDevice->CreateGraphicsPipelineState(&psoDesc, IID_PPV_ARGS(&bd->pPipelineState));
    vertexShaderBlob->Release();
    pixelShaderBlob->Release();
    if (result_pipeline_state != S_OK)
        return false;

    ImGui_ImplDX12_CreateFontsTexture();

    return true;
}

void    ImGui_ImplDX12_InvalidateDeviceObjects()
{
    if (ImGui::GetCurrentContext() == NULL)
        return;
    ImGuiIO& io = ImGui::GetIO();
<<<<<<< HEAD
    io.Fonts->SetTexID(NULL); // We copied g_pFontTextureView to io.Fonts->TexID so let's clear that as well.
=======
    ImGui_ImplDX12_Data* bd = ImGui_ImplDX12_GetBackendData();
    if (!bd->pd3dDevice)
        return;

    SafeRelease(bd->pRootSignature);
    SafeRelease(bd->pPipelineState);
    SafeRelease(bd->pFontTextureResource);
    io.Fonts->SetTexID(NULL); // We copied bd->pFontTextureView to io.Fonts->TexID so let's clear that as well.

    for (UINT i = 0; i < bd->numFramesInFlight; i++)
    {
        FrameResources* fr = &bd->pFrameResources[i];
        SafeRelease(fr->IndexBuffer);
        SafeRelease(fr->VertexBuffer);
    }
>>>>>>> 70c60385
}

bool ImGui_ImplDX12_Init(ID3D12Device* device, int num_frames_in_flight, DXGI_FORMAT rtv_format, ID3D12DescriptorHeap* cbv_srv_heap,
                         D3D12_CPU_DESCRIPTOR_HANDLE font_srv_cpu_desc_handle, D3D12_GPU_DESCRIPTOR_HANDLE font_srv_gpu_desc_handle)
{
    ImGuiIO& io = ImGui::GetIO();
    IM_ASSERT(io.BackendRendererUserData == NULL && "Already initialized a renderer backend!");

    // Setup backend capabilities flags
    ImGui_ImplDX12_Data* bd = ImGui_ImplDX12_CreateBackendData();
    io.BackendRendererUserData = (void*)bd;
    io.BackendRendererName = "imgui_impl_dx12";
    io.BackendFlags |= ImGuiBackendFlags_RendererHasVtxOffset;  // We can honor the ImDrawCmd::VtxOffset field, allowing for large meshes.
    io.BackendFlags |= ImGuiBackendFlags_RendererHasViewports;  // We can create multi-viewports on the Renderer side (optional) // FIXME-VIEWPORT: Actually unfinished..

<<<<<<< HEAD
    g_pd3dDevice = device;
    g_RTVFormat = rtv_format;
    g_hFontSrvCpuDescHandle = font_srv_cpu_desc_handle;
    g_hFontSrvGpuDescHandle = font_srv_gpu_desc_handle;
    g_numFramesInFlight = num_frames_in_flight;
    g_pd3dSrvDescHeap = cbv_srv_heap;

    // Create a dummy ImGuiViewportDataDx12 holder for the main viewport,
    // Since this is created and managed by the application, we will only use the ->Resources[] fields.
    ImGuiViewport* main_viewport = ImGui::GetMainViewport();
    main_viewport->RendererUserData = IM_NEW(ImGuiViewportDataDx12)();

    // Setup backend capabilities flags
    io.BackendFlags |= ImGuiBackendFlags_RendererHasViewports;    // We can create multi-viewports on the Renderer side (optional)
    if (io.ConfigFlags & ImGuiConfigFlags_ViewportsEnable)
        ImGui_ImplDX12_InitPlatformInterface();
=======
    bd->pd3dDevice = device;
    bd->RTVFormat = rtv_format;
    bd->hFontSrvCpuDescHandle = font_srv_cpu_desc_handle;
    bd->hFontSrvGpuDescHandle = font_srv_gpu_desc_handle;
    bd->pFrameResources = new FrameResources[num_frames_in_flight];
    bd->numFramesInFlight = num_frames_in_flight;
    bd->frameIndex = UINT_MAX;
    IM_UNUSED(cbv_srv_heap); // Unused in master branch (will be used by multi-viewports)

    // Create buffers with a default size (they will later be grown as needed)
    for (int i = 0; i < num_frames_in_flight; i++)
    {
        FrameResources* fr = &bd->pFrameResources[i];
        fr->IndexBuffer = NULL;
        fr->VertexBuffer = NULL;
        fr->IndexBufferSize = 10000;
        fr->VertexBufferSize = 5000;
    }
>>>>>>> 70c60385

    return true;
}

void ImGui_ImplDX12_Shutdown()
{
<<<<<<< HEAD
    // Manually delete main viewport render resources in-case we haven't initialized for viewports
    ImGuiViewport* main_viewport = ImGui::GetMainViewport();
    if (ImGuiViewportDataDx12* data = (ImGuiViewportDataDx12*)main_viewport->RendererUserData)
    {
        // We could just call ImGui_ImplDX12_DestroyWindow(main_viewport) as a convenience but that would be misleading since we only use data->Resources[]
        for (UINT i = 0; i < g_numFramesInFlight; i++)
            ImGui_ImplDX12_DestroyRenderBuffers(&data->FrameRenderBuffers[i]);
        IM_DELETE(data);
        main_viewport->RendererUserData = NULL;
    }

    // Clean up windows and device objects
    ImGui_ImplDX12_ShutdownPlatformInterface();
    ImGui_ImplDX12_InvalidateDeviceObjects();

    g_pd3dDevice = NULL;
    g_hFontSrvCpuDescHandle.ptr = 0;
    g_hFontSrvGpuDescHandle.ptr = 0;
    g_numFramesInFlight = 0;
    g_pd3dSrvDescHeap = NULL;
=======
    ImGuiIO& io = ImGui::GetIO();
    ImGui_ImplDX12_Data* bd = ImGui_ImplDX12_GetBackendData();

    ImGui_ImplDX12_InvalidateDeviceObjects();
    delete[] bd->pFrameResources;
    bd->pFrameResources = NULL;
    bd->pd3dDevice = NULL;
    bd->hFontSrvCpuDescHandle.ptr = 0;
    bd->hFontSrvGpuDescHandle.ptr = 0;
    bd->numFramesInFlight = 0;
    bd->frameIndex = UINT_MAX;
    io.BackendRendererName = NULL;
    io.BackendRendererUserData = NULL;
    ImGui_ImplDX12_DestroyBackendData();
>>>>>>> 70c60385
}

void ImGui_ImplDX12_NewFrame()
{
    ImGui_ImplDX12_Data* bd = ImGui_ImplDX12_GetBackendData();
    if (!bd->pPipelineState)
        ImGui_ImplDX12_CreateDeviceObjects();
}

//--------------------------------------------------------------------------------------------------------
// MULTI-VIEWPORT / PLATFORM INTERFACE SUPPORT
// This is an _advanced_ and _optional_ feature, allowing the backend to create and handle multiple viewports simultaneously.
// If you are new to dear imgui or creating a new binding for dear imgui, it is recommended that you completely ignore this section first..
//--------------------------------------------------------------------------------------------------------

static void ImGui_ImplDX12_CreateWindow(ImGuiViewport* viewport)
{
    ImGuiViewportDataDx12* data = IM_NEW(ImGuiViewportDataDx12)();
    viewport->RendererUserData = data;

    // PlatformHandleRaw should always be a HWND, whereas PlatformHandle might be a higher-level handle (e.g. GLFWWindow*, SDL_Window*).
    // Some backends will leave PlatformHandleRaw NULL, in which case we assume PlatformHandle will contain the HWND.
    HWND hwnd = viewport->PlatformHandleRaw ? (HWND)viewport->PlatformHandleRaw : (HWND)viewport->PlatformHandle;
    IM_ASSERT(hwnd != 0);

    data->FrameIndex = UINT_MAX;

    // Create command queue.
    D3D12_COMMAND_QUEUE_DESC queue_desc = {};
    queue_desc.Flags = D3D12_COMMAND_QUEUE_FLAG_NONE;
    queue_desc.Type = D3D12_COMMAND_LIST_TYPE_DIRECT;

    HRESULT res = S_OK;
    res = g_pd3dDevice->CreateCommandQueue(&queue_desc, IID_PPV_ARGS(&data->CommandQueue));
    IM_ASSERT(res == S_OK);

    // Create command allocator.
    for (UINT i = 0; i < g_numFramesInFlight; ++i)
    {
        res = g_pd3dDevice->CreateCommandAllocator(D3D12_COMMAND_LIST_TYPE_DIRECT, IID_PPV_ARGS(&data->FrameCtx[i].CommandAllocator));
        IM_ASSERT(res == S_OK);
    }

    // Create command list.
    res = g_pd3dDevice->CreateCommandList(0, D3D12_COMMAND_LIST_TYPE_DIRECT, data->FrameCtx[0].CommandAllocator, NULL, IID_PPV_ARGS(&data->CommandList));
    IM_ASSERT(res == S_OK);
    data->CommandList->Close();

    // Create fence.
    res = g_pd3dDevice->CreateFence(0, D3D12_FENCE_FLAG_NONE, IID_PPV_ARGS(&data->Fence));
    IM_ASSERT(res == S_OK);

    data->FenceEvent = CreateEvent(NULL, FALSE, FALSE, NULL);
    IM_ASSERT(data->FenceEvent != NULL);

    // Create swap chain
    // FIXME-VIEWPORT: May want to copy/inherit swap chain settings from the user/application.
    DXGI_SWAP_CHAIN_DESC1 sd1;
    ZeroMemory(&sd1, sizeof(sd1));
    sd1.BufferCount = g_numFramesInFlight;
    sd1.Width = (UINT)viewport->Size.x;
    sd1.Height = (UINT)viewport->Size.y;
    sd1.Format = g_RTVFormat;
    sd1.BufferUsage = DXGI_USAGE_RENDER_TARGET_OUTPUT;
    sd1.SampleDesc.Count = 1;
    sd1.SampleDesc.Quality = 0;
    sd1.SwapEffect = DXGI_SWAP_EFFECT_FLIP_DISCARD;
    sd1.AlphaMode = DXGI_ALPHA_MODE_UNSPECIFIED;
    sd1.Scaling = DXGI_SCALING_STRETCH;
    sd1.Stereo = FALSE;

    IDXGIFactory4* dxgi_factory = NULL;
    res = ::CreateDXGIFactory1(IID_PPV_ARGS(&dxgi_factory));
    IM_ASSERT(res == S_OK);

    IDXGISwapChain1* swap_chain = NULL;
    res = dxgi_factory->CreateSwapChainForHwnd(data->CommandQueue, hwnd, &sd1, NULL, NULL, &swap_chain);
    IM_ASSERT(res == S_OK);

    dxgi_factory->Release();

    // Or swapChain.As(&mSwapChain)
    IM_ASSERT(data->SwapChain == NULL);
    swap_chain->QueryInterface(IID_PPV_ARGS(&data->SwapChain));
    swap_chain->Release();

    // Create the render targets
    if (data->SwapChain)
    {
        D3D12_DESCRIPTOR_HEAP_DESC desc = {};
        desc.Type = D3D12_DESCRIPTOR_HEAP_TYPE_RTV;
        desc.NumDescriptors = g_numFramesInFlight;
        desc.Flags = D3D12_DESCRIPTOR_HEAP_FLAG_NONE;
        desc.NodeMask = 1;

        HRESULT hr = g_pd3dDevice->CreateDescriptorHeap(&desc, IID_PPV_ARGS(&data->RtvDescHeap));
        IM_ASSERT(hr == S_OK);

        SIZE_T rtv_descriptor_size = g_pd3dDevice->GetDescriptorHandleIncrementSize(D3D12_DESCRIPTOR_HEAP_TYPE_RTV);
        D3D12_CPU_DESCRIPTOR_HANDLE rtv_handle = data->RtvDescHeap->GetCPUDescriptorHandleForHeapStart();
        for (UINT i = 0; i < g_numFramesInFlight; i++)
        {
            data->FrameCtx[i].RenderTargetCpuDescriptors = rtv_handle;
            rtv_handle.ptr += rtv_descriptor_size;
        }

        ID3D12Resource* back_buffer;
        for (UINT i = 0; i < g_numFramesInFlight; i++)
        {
            IM_ASSERT(data->FrameCtx[i].RenderTarget == NULL);
            data->SwapChain->GetBuffer(i, IID_PPV_ARGS(&back_buffer));
            g_pd3dDevice->CreateRenderTargetView(back_buffer, NULL, data->FrameCtx[i].RenderTargetCpuDescriptors);
            data->FrameCtx[i].RenderTarget = back_buffer;
        }
    }

    for (UINT i = 0; i < g_numFramesInFlight; i++)
        ImGui_ImplDX12_DestroyRenderBuffers(&data->FrameRenderBuffers[i]);
}

static void ImGui_WaitForPendingOperations(ImGuiViewportDataDx12* data)
{
    HRESULT hr = S_FALSE;
    if (data && data->CommandQueue && data->Fence && data->FenceEvent)
    {
        hr = data->CommandQueue->Signal(data->Fence, ++data->FenceSignaledValue);
        IM_ASSERT(hr == S_OK);
        ::WaitForSingleObject(data->FenceEvent, 0); // Reset any forgotten waits
        hr = data->Fence->SetEventOnCompletion(data->FenceSignaledValue, data->FenceEvent);
        IM_ASSERT(hr == S_OK);
        ::WaitForSingleObject(data->FenceEvent, INFINITE);
    }
}

static void ImGui_ImplDX12_DestroyWindow(ImGuiViewport* viewport)
{
    // The main viewport (owned by the application) will always have RendererUserData == NULL since we didn't create the data for it.
    if (ImGuiViewportDataDx12* data = (ImGuiViewportDataDx12*)viewport->RendererUserData)
    {
        ImGui_WaitForPendingOperations(data);

        SafeRelease(data->CommandQueue);
        SafeRelease(data->CommandList);
        SafeRelease(data->SwapChain);
        SafeRelease(data->RtvDescHeap);
        SafeRelease(data->Fence);
        ::CloseHandle(data->FenceEvent);
        data->FenceEvent = NULL;

        for (UINT i = 0; i < g_numFramesInFlight; i++)
        {
            SafeRelease(data->FrameCtx[i].RenderTarget);
            SafeRelease(data->FrameCtx[i].CommandAllocator);
            ImGui_ImplDX12_DestroyRenderBuffers(&data->FrameRenderBuffers[i]);
        }
        IM_DELETE(data);
    }
    viewport->RendererUserData = NULL;
}

static void ImGui_ImplDX12_SetWindowSize(ImGuiViewport* viewport, ImVec2 size)
{
    ImGuiViewportDataDx12* data = (ImGuiViewportDataDx12*)viewport->RendererUserData;

    ImGui_WaitForPendingOperations(data);

    for (UINT i = 0; i < g_numFramesInFlight; i++)
        SafeRelease(data->FrameCtx[i].RenderTarget);

    if (data->SwapChain)
    {
        ID3D12Resource* back_buffer = NULL;
        data->SwapChain->ResizeBuffers(0, (UINT)size.x, (UINT)size.y, DXGI_FORMAT_UNKNOWN, 0);
        for (UINT i = 0; i < g_numFramesInFlight; i++)
        {
            data->SwapChain->GetBuffer(i, IID_PPV_ARGS(&back_buffer));
            g_pd3dDevice->CreateRenderTargetView(back_buffer, NULL, data->FrameCtx[i].RenderTargetCpuDescriptors);
            data->FrameCtx[i].RenderTarget = back_buffer;
        }
    }
}

static void ImGui_ImplDX12_RenderWindow(ImGuiViewport* viewport, void*)
{
    ImGuiViewportDataDx12* data = (ImGuiViewportDataDx12*)viewport->RendererUserData;

    ImGui_ImplDX12_FrameContext* frame_context = &data->FrameCtx[data->FrameIndex % g_numFramesInFlight];
    UINT back_buffer_idx = data->SwapChain->GetCurrentBackBufferIndex();

    const ImVec4 clear_color = ImVec4(0.0f, 0.0f, 0.0f, 1.0f);
    D3D12_RESOURCE_BARRIER barrier = {};
    barrier.Type = D3D12_RESOURCE_BARRIER_TYPE_TRANSITION;
    barrier.Flags = D3D12_RESOURCE_BARRIER_FLAG_NONE;
    barrier.Transition.pResource = data->FrameCtx[back_buffer_idx].RenderTarget;
    barrier.Transition.Subresource = D3D12_RESOURCE_BARRIER_ALL_SUBRESOURCES;
    barrier.Transition.StateBefore = D3D12_RESOURCE_STATE_PRESENT;
    barrier.Transition.StateAfter = D3D12_RESOURCE_STATE_RENDER_TARGET;

    // Draw
    ID3D12GraphicsCommandList* cmd_list = data->CommandList;

    frame_context->CommandAllocator->Reset();
    cmd_list->Reset(frame_context->CommandAllocator, NULL);
    cmd_list->ResourceBarrier(1, &barrier);
    cmd_list->OMSetRenderTargets(1, &data->FrameCtx[back_buffer_idx].RenderTargetCpuDescriptors, FALSE, NULL);
    if (!(viewport->Flags & ImGuiViewportFlags_NoRendererClear))
        cmd_list->ClearRenderTargetView(data->FrameCtx[back_buffer_idx].RenderTargetCpuDescriptors, (float*)&clear_color, 0, NULL);
    cmd_list->SetDescriptorHeaps(1, &g_pd3dSrvDescHeap);

    ImGui_ImplDX12_RenderDrawData(viewport->DrawData, cmd_list);

    barrier.Transition.StateBefore = D3D12_RESOURCE_STATE_RENDER_TARGET;
    barrier.Transition.StateAfter = D3D12_RESOURCE_STATE_PRESENT;
    cmd_list->ResourceBarrier(1, &barrier);
    cmd_list->Close();

    data->CommandQueue->Wait(data->Fence, data->FenceSignaledValue);
    data->CommandQueue->ExecuteCommandLists(1, (ID3D12CommandList* const*)&cmd_list);
    data->CommandQueue->Signal(data->Fence, ++data->FenceSignaledValue);
}

static void ImGui_ImplDX12_SwapBuffers(ImGuiViewport* viewport, void*)
{
    ImGuiViewportDataDx12* data = (ImGuiViewportDataDx12*)viewport->RendererUserData;

    data->SwapChain->Present(0, 0);
    while (data->Fence->GetCompletedValue() < data->FenceSignaledValue)
        ::SwitchToThread();
}

void ImGui_ImplDX12_InitPlatformInterface()
{
    ImGuiPlatformIO& platform_io = ImGui::GetPlatformIO();
    platform_io.Renderer_CreateWindow = ImGui_ImplDX12_CreateWindow;
    platform_io.Renderer_DestroyWindow = ImGui_ImplDX12_DestroyWindow;
    platform_io.Renderer_SetWindowSize = ImGui_ImplDX12_SetWindowSize;
    platform_io.Renderer_RenderWindow = ImGui_ImplDX12_RenderWindow;
    platform_io.Renderer_SwapBuffers = ImGui_ImplDX12_SwapBuffers;
}

void ImGui_ImplDX12_ShutdownPlatformInterface()
{
    ImGui::DestroyPlatformWindows();
}<|MERGE_RESOLUTION|>--- conflicted
+++ resolved
@@ -22,11 +22,8 @@
 
 // CHANGELOG
 // (minor and older changes stripped away, please see git history for details)
-<<<<<<< HEAD
 //  2021-XX-XX: Platform: Added support for multiple windows via the ImGuiPlatformIO interface.
-=======
 //  2021-06-29: Reorganized backend to pull data from a single structure to facilitate usage with multiple-contexts (all g_XXXX access changed to bd->XXXX).
->>>>>>> 70c60385
 //  2021-05-19: DirectX12: Replaced direct access to ImDrawCmd::TextureId with a call to ImDrawCmd::GetTexID(). (will become a requirement)
 //  2021-02-18: DirectX12: Change blending equation to preserve alpha in output buffer.
 //  2021-01-11: DirectX12: Improve Windows 7 compatibility (for D3D12On7) by loading d3d12.dll dynamically.
@@ -55,22 +52,29 @@
 #endif
 
 // DirectX data
-<<<<<<< HEAD
-static ID3D12Device*                g_pd3dDevice = NULL;
-static ID3D12RootSignature*         g_pRootSignature = NULL;
-static ID3D12PipelineState*         g_pPipelineState = NULL;
-static DXGI_FORMAT                  g_RTVFormat = DXGI_FORMAT_UNKNOWN;
-static ID3D12Resource*              g_pFontTextureResource = NULL;
-static D3D12_CPU_DESCRIPTOR_HANDLE  g_hFontSrvCpuDescHandle = {};
-static D3D12_GPU_DESCRIPTOR_HANDLE  g_hFontSrvGpuDescHandle = {};
-static ID3D12DescriptorHeap*        g_pd3dSrvDescHeap = NULL;
-static UINT                         g_numFramesInFlight = 0;
+struct ImGui_ImplDX12_Data
+{
+    ID3D12Device*               pd3dDevice;
+    ID3D12RootSignature*        pRootSignature;
+    ID3D12PipelineState*        pPipelineState;
+    DXGI_FORMAT                 RTVFormat;
+    ID3D12Resource*             pFontTextureResource;
+    D3D12_CPU_DESCRIPTOR_HANDLE hFontSrvCpuDescHandle;
+    D3D12_GPU_DESCRIPTOR_HANDLE hFontSrvGpuDescHandle;
+    ID3D12DescriptorHeap*       pd3dSrvDescHeap;
+    UINT                        numFramesInFlight;
+
+    ImGui_ImplDX12_Data()       { memset(this, 0, sizeof(*this)); }
+};
+
+// Wrapping access to backend data (to facilitate multiple-contexts stored in io.BackendPlatformUserData)
+static ImGui_ImplDX12_Data* g_Data;
+static ImGui_ImplDX12_Data* ImGui_ImplDX12_CreateBackendData()  { IM_ASSERT(g_Data == NULL); g_Data = IM_NEW(ImGui_ImplDX12_Data); return g_Data; }
+static ImGui_ImplDX12_Data* ImGui_ImplDX12_GetBackendData()     { return ImGui::GetCurrentContext() != NULL ? g_Data : NULL; }
+static void                 ImGui_ImplDX12_DestroyBackendData() { IM_DELETE(g_Data); g_Data = NULL; }
 
 // Buffers used during the rendering of a frame
 struct ImGui_ImplDX12_RenderBuffers
-=======
-struct FrameResources
->>>>>>> 70c60385
 {
     ID3D12Resource*     IndexBuffer;
     ID3D12Resource*     VertexBuffer;
@@ -78,7 +82,6 @@
     int                 VertexBufferSize;
 };
 
-<<<<<<< HEAD
 // Buffers used for secondary viewports created by the multi-viewports systems
 struct ImGui_ImplDX12_FrameContext
 {
@@ -100,13 +103,14 @@
     ID3D12Fence*                    Fence;
     UINT64                          FenceSignaledValue;
     HANDLE                          FenceEvent;
+    UINT                            NumFramesInFlight;
     ImGui_ImplDX12_FrameContext*    FrameCtx;
 
     // Render buffers
     UINT                            FrameIndex;
     ImGui_ImplDX12_RenderBuffers*   FrameRenderBuffers;
 
-    ImGuiViewportDataDx12()
+    ImGuiViewportDataDx12(UINT num_frames_in_flight)
     {
         CommandQueue = NULL;
         CommandList = NULL;
@@ -115,11 +119,12 @@
         Fence = NULL;
         FenceSignaledValue = 0;
         FenceEvent = NULL;
-        FrameCtx = new ImGui_ImplDX12_FrameContext[g_numFramesInFlight];
+        NumFramesInFlight = num_frames_in_flight;
+        FrameCtx = new ImGui_ImplDX12_FrameContext[NumFramesInFlight];
         FrameIndex = UINT_MAX;
-        FrameRenderBuffers = new ImGui_ImplDX12_RenderBuffers[g_numFramesInFlight];
-
-        for (UINT i = 0; i < g_numFramesInFlight; ++i)
+        FrameRenderBuffers = new ImGui_ImplDX12_RenderBuffers[NumFramesInFlight];
+
+        for (UINT i = 0; i < NumFramesInFlight; ++i)
         {
             FrameCtx[i].CommandAllocator = NULL;
             FrameCtx[i].RenderTarget = NULL;
@@ -139,7 +144,7 @@
         IM_ASSERT(Fence == NULL);
         IM_ASSERT(FenceEvent == NULL);
 
-        for (UINT i = 0; i < g_numFramesInFlight; ++i)
+        for (UINT i = 0; i < NumFramesInFlight; ++i)
         {
             IM_ASSERT(FrameCtx[i].CommandAllocator == NULL && FrameCtx[i].RenderTarget == NULL);
             IM_ASSERT(FrameRenderBuffers[i].IndexBuffer == NULL && FrameRenderBuffers[i].VertexBuffer == NULL);
@@ -149,30 +154,6 @@
         delete[] FrameRenderBuffers; FrameRenderBuffers = NULL;
     }
 };
-=======
-struct ImGui_ImplDX12_Data
-{
-    ID3D12Device*               pd3dDevice;
-    ID3D12RootSignature*        pRootSignature;
-    ID3D12PipelineState*        pPipelineState;
-    DXGI_FORMAT                 RTVFormat;
-    ID3D12Resource*             pFontTextureResource;
-    D3D12_CPU_DESCRIPTOR_HANDLE hFontSrvCpuDescHandle;
-    D3D12_GPU_DESCRIPTOR_HANDLE hFontSrvGpuDescHandle;
-
-    FrameResources*             pFrameResources;
-    UINT                        numFramesInFlight;
-    UINT                        frameIndex;
-
-    ImGui_ImplDX12_Data()       { memset(this, 0, sizeof(*this)); frameIndex = UINT_MAX; }
-};
-
-// Wrapping access to backend data (to facilitate multiple-contexts stored in io.BackendPlatformUserData)
-static ImGui_ImplDX12_Data* g_Data;
-static ImGui_ImplDX12_Data* ImGui_ImplDX12_CreateBackendData()  { IM_ASSERT(g_Data == NULL); g_Data = IM_NEW(ImGui_ImplDX12_Data); return g_Data; }
-static ImGui_ImplDX12_Data* ImGui_ImplDX12_GetBackendData()     { return ImGui::GetCurrentContext() != NULL ? g_Data : NULL; }
-static void                 ImGui_ImplDX12_DestroyBackendData() { IM_DELETE(g_Data); g_Data = NULL; }
->>>>>>> 70c60385
 
 template<typename T>
 static void SafeRelease(T*& res)
@@ -262,17 +243,10 @@
     if (draw_data->DisplaySize.x <= 0.0f || draw_data->DisplaySize.y <= 0.0f)
         return;
 
-<<<<<<< HEAD
+    ImGui_ImplDX12_Data* bd = ImGui_ImplDX12_GetBackendData();
     ImGuiViewportDataDx12* render_data = (ImGuiViewportDataDx12*)draw_data->OwnerViewport->RendererUserData;
     render_data->FrameIndex++;
-    ImGui_ImplDX12_RenderBuffers* fr = &render_data->FrameRenderBuffers[render_data->FrameIndex % g_numFramesInFlight];
-=======
-    // FIXME: I'm assuming that this only gets called once per frame!
-    // If not, we can't just re-allocate the IB or VB, we'll have to do a proper allocator.
-    ImGui_ImplDX12_Data* bd = ImGui_ImplDX12_GetBackendData();
-    bd->frameIndex = bd->frameIndex + 1;
-    FrameResources* fr = &bd->pFrameResources[bd->frameIndex % bd->numFramesInFlight];
->>>>>>> 70c60385
+    ImGui_ImplDX12_RenderBuffers* fr = &render_data->FrameRenderBuffers[render_data->FrameIndex % bd->numFramesInFlight];
 
     // Create and grow vertex/index buffers if needed
     if (fr->VertexBuffer == NULL || fr->VertexBufferSize < draw_data->TotalVtxCount)
@@ -544,10 +518,8 @@
 
 bool    ImGui_ImplDX12_CreateDeviceObjects()
 {
-    if (ImGui::GetCurrentContext() == NULL)
-        return false;
     ImGui_ImplDX12_Data* bd = ImGui_ImplDX12_GetBackendData();
-    if (!bd->pd3dDevice)
+    if (!bd || !bd->pd3dDevice)
         return false;
     if (bd->pPipelineState)
         ImGui_ImplDX12_InvalidateDeviceObjects();
@@ -779,28 +751,15 @@
 
 void    ImGui_ImplDX12_InvalidateDeviceObjects()
 {
-    if (ImGui::GetCurrentContext() == NULL)
+    ImGui_ImplDX12_Data* bd = ImGui_ImplDX12_GetBackendData();
+    if (!bd || !bd->pd3dDevice)
         return;
+
     ImGuiIO& io = ImGui::GetIO();
-<<<<<<< HEAD
-    io.Fonts->SetTexID(NULL); // We copied g_pFontTextureView to io.Fonts->TexID so let's clear that as well.
-=======
-    ImGui_ImplDX12_Data* bd = ImGui_ImplDX12_GetBackendData();
-    if (!bd->pd3dDevice)
-        return;
-
     SafeRelease(bd->pRootSignature);
     SafeRelease(bd->pPipelineState);
     SafeRelease(bd->pFontTextureResource);
     io.Fonts->SetTexID(NULL); // We copied bd->pFontTextureView to io.Fonts->TexID so let's clear that as well.
-
-    for (UINT i = 0; i < bd->numFramesInFlight; i++)
-    {
-        FrameResources* fr = &bd->pFrameResources[i];
-        SafeRelease(fr->IndexBuffer);
-        SafeRelease(fr->VertexBuffer);
-    }
->>>>>>> 70c60385
 }
 
 bool ImGui_ImplDX12_Init(ID3D12Device* device, int num_frames_in_flight, DXGI_FORMAT rtv_format, ID3D12DescriptorHeap* cbv_srv_heap,
@@ -809,63 +768,41 @@
     ImGuiIO& io = ImGui::GetIO();
     IM_ASSERT(io.BackendRendererUserData == NULL && "Already initialized a renderer backend!");
 
-    // Setup backend capabilities flags
     ImGui_ImplDX12_Data* bd = ImGui_ImplDX12_CreateBackendData();
-    io.BackendRendererUserData = (void*)bd;
-    io.BackendRendererName = "imgui_impl_dx12";
-    io.BackendFlags |= ImGuiBackendFlags_RendererHasVtxOffset;  // We can honor the ImDrawCmd::VtxOffset field, allowing for large meshes.
-    io.BackendFlags |= ImGuiBackendFlags_RendererHasViewports;  // We can create multi-viewports on the Renderer side (optional) // FIXME-VIEWPORT: Actually unfinished..
-
-<<<<<<< HEAD
-    g_pd3dDevice = device;
-    g_RTVFormat = rtv_format;
-    g_hFontSrvCpuDescHandle = font_srv_cpu_desc_handle;
-    g_hFontSrvGpuDescHandle = font_srv_gpu_desc_handle;
-    g_numFramesInFlight = num_frames_in_flight;
-    g_pd3dSrvDescHeap = cbv_srv_heap;
-
-    // Create a dummy ImGuiViewportDataDx12 holder for the main viewport,
-    // Since this is created and managed by the application, we will only use the ->Resources[] fields.
-    ImGuiViewport* main_viewport = ImGui::GetMainViewport();
-    main_viewport->RendererUserData = IM_NEW(ImGuiViewportDataDx12)();
-
-    // Setup backend capabilities flags
-    io.BackendFlags |= ImGuiBackendFlags_RendererHasViewports;    // We can create multi-viewports on the Renderer side (optional)
-    if (io.ConfigFlags & ImGuiConfigFlags_ViewportsEnable)
-        ImGui_ImplDX12_InitPlatformInterface();
-=======
     bd->pd3dDevice = device;
     bd->RTVFormat = rtv_format;
     bd->hFontSrvCpuDescHandle = font_srv_cpu_desc_handle;
     bd->hFontSrvGpuDescHandle = font_srv_gpu_desc_handle;
-    bd->pFrameResources = new FrameResources[num_frames_in_flight];
     bd->numFramesInFlight = num_frames_in_flight;
-    bd->frameIndex = UINT_MAX;
-    IM_UNUSED(cbv_srv_heap); // Unused in master branch (will be used by multi-viewports)
-
-    // Create buffers with a default size (they will later be grown as needed)
-    for (int i = 0; i < num_frames_in_flight; i++)
-    {
-        FrameResources* fr = &bd->pFrameResources[i];
-        fr->IndexBuffer = NULL;
-        fr->VertexBuffer = NULL;
-        fr->IndexBufferSize = 10000;
-        fr->VertexBufferSize = 5000;
-    }
->>>>>>> 70c60385
+    bd->pd3dSrvDescHeap = cbv_srv_heap;
+
+    // Setup backend capabilities flags
+    io.BackendRendererUserData = (void*)bd;
+    io.BackendRendererName = "imgui_impl_dx12";
+    io.BackendFlags |= ImGuiBackendFlags_RendererHasVtxOffset;  // We can honor the ImDrawCmd::VtxOffset field, allowing for large meshes.
+    io.BackendFlags |= ImGuiBackendFlags_RendererHasViewports;  // We can create multi-viewports on the Renderer side (optional)
+    if (io.ConfigFlags & ImGuiConfigFlags_ViewportsEnable)
+        ImGui_ImplDX12_InitPlatformInterface();
+
+    // Create a dummy ImGuiViewportDataDx12 holder for the main viewport,
+    // Since this is created and managed by the application, we will only use the ->Resources[] fields.
+    ImGuiViewport* main_viewport = ImGui::GetMainViewport();
+    main_viewport->RendererUserData = IM_NEW(ImGuiViewportDataDx12)(bd->numFramesInFlight);
 
     return true;
 }
 
 void ImGui_ImplDX12_Shutdown()
 {
-<<<<<<< HEAD
+    ImGuiIO& io = ImGui::GetIO();
+    ImGui_ImplDX12_Data* bd = ImGui_ImplDX12_GetBackendData();
+
     // Manually delete main viewport render resources in-case we haven't initialized for viewports
     ImGuiViewport* main_viewport = ImGui::GetMainViewport();
     if (ImGuiViewportDataDx12* data = (ImGuiViewportDataDx12*)main_viewport->RendererUserData)
     {
         // We could just call ImGui_ImplDX12_DestroyWindow(main_viewport) as a convenience but that would be misleading since we only use data->Resources[]
-        for (UINT i = 0; i < g_numFramesInFlight; i++)
+        for (UINT i = 0; i < bd->numFramesInFlight; i++)
             ImGui_ImplDX12_DestroyRenderBuffers(&data->FrameRenderBuffers[i]);
         IM_DELETE(data);
         main_viewport->RendererUserData = NULL;
@@ -875,27 +812,9 @@
     ImGui_ImplDX12_ShutdownPlatformInterface();
     ImGui_ImplDX12_InvalidateDeviceObjects();
 
-    g_pd3dDevice = NULL;
-    g_hFontSrvCpuDescHandle.ptr = 0;
-    g_hFontSrvGpuDescHandle.ptr = 0;
-    g_numFramesInFlight = 0;
-    g_pd3dSrvDescHeap = NULL;
-=======
-    ImGuiIO& io = ImGui::GetIO();
-    ImGui_ImplDX12_Data* bd = ImGui_ImplDX12_GetBackendData();
-
-    ImGui_ImplDX12_InvalidateDeviceObjects();
-    delete[] bd->pFrameResources;
-    bd->pFrameResources = NULL;
-    bd->pd3dDevice = NULL;
-    bd->hFontSrvCpuDescHandle.ptr = 0;
-    bd->hFontSrvGpuDescHandle.ptr = 0;
-    bd->numFramesInFlight = 0;
-    bd->frameIndex = UINT_MAX;
     io.BackendRendererName = NULL;
     io.BackendRendererUserData = NULL;
     ImGui_ImplDX12_DestroyBackendData();
->>>>>>> 70c60385
 }
 
 void ImGui_ImplDX12_NewFrame()
@@ -913,7 +832,8 @@
 
 static void ImGui_ImplDX12_CreateWindow(ImGuiViewport* viewport)
 {
-    ImGuiViewportDataDx12* data = IM_NEW(ImGuiViewportDataDx12)();
+    ImGui_ImplDX12_Data* bd = ImGui_ImplDX12_GetBackendData();
+    ImGuiViewportDataDx12* data = IM_NEW(ImGuiViewportDataDx12)(bd->numFramesInFlight);
     viewport->RendererUserData = data;
 
     // PlatformHandleRaw should always be a HWND, whereas PlatformHandle might be a higher-level handle (e.g. GLFWWindow*, SDL_Window*).
@@ -929,23 +849,23 @@
     queue_desc.Type = D3D12_COMMAND_LIST_TYPE_DIRECT;
 
     HRESULT res = S_OK;
-    res = g_pd3dDevice->CreateCommandQueue(&queue_desc, IID_PPV_ARGS(&data->CommandQueue));
+    res = bd->pd3dDevice->CreateCommandQueue(&queue_desc, IID_PPV_ARGS(&data->CommandQueue));
     IM_ASSERT(res == S_OK);
 
     // Create command allocator.
-    for (UINT i = 0; i < g_numFramesInFlight; ++i)
-    {
-        res = g_pd3dDevice->CreateCommandAllocator(D3D12_COMMAND_LIST_TYPE_DIRECT, IID_PPV_ARGS(&data->FrameCtx[i].CommandAllocator));
+    for (UINT i = 0; i < bd->numFramesInFlight; ++i)
+    {
+        res = bd->pd3dDevice->CreateCommandAllocator(D3D12_COMMAND_LIST_TYPE_DIRECT, IID_PPV_ARGS(&data->FrameCtx[i].CommandAllocator));
         IM_ASSERT(res == S_OK);
     }
 
     // Create command list.
-    res = g_pd3dDevice->CreateCommandList(0, D3D12_COMMAND_LIST_TYPE_DIRECT, data->FrameCtx[0].CommandAllocator, NULL, IID_PPV_ARGS(&data->CommandList));
+    res = bd->pd3dDevice->CreateCommandList(0, D3D12_COMMAND_LIST_TYPE_DIRECT, data->FrameCtx[0].CommandAllocator, NULL, IID_PPV_ARGS(&data->CommandList));
     IM_ASSERT(res == S_OK);
     data->CommandList->Close();
 
     // Create fence.
-    res = g_pd3dDevice->CreateFence(0, D3D12_FENCE_FLAG_NONE, IID_PPV_ARGS(&data->Fence));
+    res = bd->pd3dDevice->CreateFence(0, D3D12_FENCE_FLAG_NONE, IID_PPV_ARGS(&data->Fence));
     IM_ASSERT(res == S_OK);
 
     data->FenceEvent = CreateEvent(NULL, FALSE, FALSE, NULL);
@@ -955,10 +875,10 @@
     // FIXME-VIEWPORT: May want to copy/inherit swap chain settings from the user/application.
     DXGI_SWAP_CHAIN_DESC1 sd1;
     ZeroMemory(&sd1, sizeof(sd1));
-    sd1.BufferCount = g_numFramesInFlight;
+    sd1.BufferCount = bd->numFramesInFlight;
     sd1.Width = (UINT)viewport->Size.x;
     sd1.Height = (UINT)viewport->Size.y;
-    sd1.Format = g_RTVFormat;
+    sd1.Format = bd->RTVFormat;
     sd1.BufferUsage = DXGI_USAGE_RENDER_TARGET_OUTPUT;
     sd1.SampleDesc.Count = 1;
     sd1.SampleDesc.Quality = 0;
@@ -987,32 +907,32 @@
     {
         D3D12_DESCRIPTOR_HEAP_DESC desc = {};
         desc.Type = D3D12_DESCRIPTOR_HEAP_TYPE_RTV;
-        desc.NumDescriptors = g_numFramesInFlight;
+        desc.NumDescriptors = bd->numFramesInFlight;
         desc.Flags = D3D12_DESCRIPTOR_HEAP_FLAG_NONE;
         desc.NodeMask = 1;
 
-        HRESULT hr = g_pd3dDevice->CreateDescriptorHeap(&desc, IID_PPV_ARGS(&data->RtvDescHeap));
+        HRESULT hr = bd->pd3dDevice->CreateDescriptorHeap(&desc, IID_PPV_ARGS(&data->RtvDescHeap));
         IM_ASSERT(hr == S_OK);
 
-        SIZE_T rtv_descriptor_size = g_pd3dDevice->GetDescriptorHandleIncrementSize(D3D12_DESCRIPTOR_HEAP_TYPE_RTV);
+        SIZE_T rtv_descriptor_size = bd->pd3dDevice->GetDescriptorHandleIncrementSize(D3D12_DESCRIPTOR_HEAP_TYPE_RTV);
         D3D12_CPU_DESCRIPTOR_HANDLE rtv_handle = data->RtvDescHeap->GetCPUDescriptorHandleForHeapStart();
-        for (UINT i = 0; i < g_numFramesInFlight; i++)
+        for (UINT i = 0; i < bd->numFramesInFlight; i++)
         {
             data->FrameCtx[i].RenderTargetCpuDescriptors = rtv_handle;
             rtv_handle.ptr += rtv_descriptor_size;
         }
 
         ID3D12Resource* back_buffer;
-        for (UINT i = 0; i < g_numFramesInFlight; i++)
+        for (UINT i = 0; i < bd->numFramesInFlight; i++)
         {
             IM_ASSERT(data->FrameCtx[i].RenderTarget == NULL);
             data->SwapChain->GetBuffer(i, IID_PPV_ARGS(&back_buffer));
-            g_pd3dDevice->CreateRenderTargetView(back_buffer, NULL, data->FrameCtx[i].RenderTargetCpuDescriptors);
+            bd->pd3dDevice->CreateRenderTargetView(back_buffer, NULL, data->FrameCtx[i].RenderTargetCpuDescriptors);
             data->FrameCtx[i].RenderTarget = back_buffer;
         }
     }
 
-    for (UINT i = 0; i < g_numFramesInFlight; i++)
+    for (UINT i = 0; i < bd->numFramesInFlight; i++)
         ImGui_ImplDX12_DestroyRenderBuffers(&data->FrameRenderBuffers[i]);
 }
 
@@ -1033,6 +953,7 @@
 static void ImGui_ImplDX12_DestroyWindow(ImGuiViewport* viewport)
 {
     // The main viewport (owned by the application) will always have RendererUserData == NULL since we didn't create the data for it.
+    ImGui_ImplDX12_Data* bd = ImGui_ImplDX12_GetBackendData();
     if (ImGuiViewportDataDx12* data = (ImGuiViewportDataDx12*)viewport->RendererUserData)
     {
         ImGui_WaitForPendingOperations(data);
@@ -1045,7 +966,7 @@
         ::CloseHandle(data->FenceEvent);
         data->FenceEvent = NULL;
 
-        for (UINT i = 0; i < g_numFramesInFlight; i++)
+        for (UINT i = 0; i < bd->numFramesInFlight; i++)
         {
             SafeRelease(data->FrameCtx[i].RenderTarget);
             SafeRelease(data->FrameCtx[i].CommandAllocator);
@@ -1058,21 +979,22 @@
 
 static void ImGui_ImplDX12_SetWindowSize(ImGuiViewport* viewport, ImVec2 size)
 {
+    ImGui_ImplDX12_Data* bd = ImGui_ImplDX12_GetBackendData();
     ImGuiViewportDataDx12* data = (ImGuiViewportDataDx12*)viewport->RendererUserData;
 
     ImGui_WaitForPendingOperations(data);
 
-    for (UINT i = 0; i < g_numFramesInFlight; i++)
+    for (UINT i = 0; i < bd->numFramesInFlight; i++)
         SafeRelease(data->FrameCtx[i].RenderTarget);
 
     if (data->SwapChain)
     {
         ID3D12Resource* back_buffer = NULL;
         data->SwapChain->ResizeBuffers(0, (UINT)size.x, (UINT)size.y, DXGI_FORMAT_UNKNOWN, 0);
-        for (UINT i = 0; i < g_numFramesInFlight; i++)
+        for (UINT i = 0; i < bd->numFramesInFlight; i++)
         {
             data->SwapChain->GetBuffer(i, IID_PPV_ARGS(&back_buffer));
-            g_pd3dDevice->CreateRenderTargetView(back_buffer, NULL, data->FrameCtx[i].RenderTargetCpuDescriptors);
+            bd->pd3dDevice->CreateRenderTargetView(back_buffer, NULL, data->FrameCtx[i].RenderTargetCpuDescriptors);
             data->FrameCtx[i].RenderTarget = back_buffer;
         }
     }
@@ -1080,9 +1002,10 @@
 
 static void ImGui_ImplDX12_RenderWindow(ImGuiViewport* viewport, void*)
 {
+    ImGui_ImplDX12_Data* bd = ImGui_ImplDX12_GetBackendData();
     ImGuiViewportDataDx12* data = (ImGuiViewportDataDx12*)viewport->RendererUserData;
 
-    ImGui_ImplDX12_FrameContext* frame_context = &data->FrameCtx[data->FrameIndex % g_numFramesInFlight];
+    ImGui_ImplDX12_FrameContext* frame_context = &data->FrameCtx[data->FrameIndex % bd->numFramesInFlight];
     UINT back_buffer_idx = data->SwapChain->GetCurrentBackBufferIndex();
 
     const ImVec4 clear_color = ImVec4(0.0f, 0.0f, 0.0f, 1.0f);
@@ -1103,7 +1026,7 @@
     cmd_list->OMSetRenderTargets(1, &data->FrameCtx[back_buffer_idx].RenderTargetCpuDescriptors, FALSE, NULL);
     if (!(viewport->Flags & ImGuiViewportFlags_NoRendererClear))
         cmd_list->ClearRenderTargetView(data->FrameCtx[back_buffer_idx].RenderTargetCpuDescriptors, (float*)&clear_color, 0, NULL);
-    cmd_list->SetDescriptorHeaps(1, &g_pd3dSrvDescHeap);
+    cmd_list->SetDescriptorHeaps(1, &bd->pd3dSrvDescHeap);
 
     ImGui_ImplDX12_RenderDrawData(viewport->DrawData, cmd_list);
 

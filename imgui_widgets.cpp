// dear imgui, v1.88
// (widgets code)

/*

Index of this file:

// [SECTION] Forward Declarations
// [SECTION] Widgets: Text, etc.
// [SECTION] Widgets: Main (Button, Image, Checkbox, RadioButton, ProgressBar, Bullet, etc.)
// [SECTION] Widgets: Low-level Layout helpers (Spacing, Dummy, NewLine, Separator, etc.)
// [SECTION] Widgets: ComboBox
// [SECTION] Data Type and Data Formatting Helpers
// [SECTION] Widgets: DragScalar, DragFloat, DragInt, etc.
// [SECTION] Widgets: SliderScalar, SliderFloat, SliderInt, etc.
// [SECTION] Widgets: InputScalar, InputFloat, InputInt, etc.
// [SECTION] Widgets: InputText, InputTextMultiline
// [SECTION] Widgets: ColorEdit, ColorPicker, ColorButton, etc.
// [SECTION] Widgets: TreeNode, CollapsingHeader, etc.
// [SECTION] Widgets: Selectable
// [SECTION] Widgets: ListBox
// [SECTION] Widgets: PlotLines, PlotHistogram
// [SECTION] Widgets: Value helpers
// [SECTION] Widgets: MenuItem, BeginMenu, EndMenu, etc.
// [SECTION] Widgets: BeginTabBar, EndTabBar, etc.
// [SECTION] Widgets: BeginTabItem, EndTabItem, etc.
// [SECTION] Widgets: Columns, BeginColumns, EndColumns, etc.

*/

#if defined(_MSC_VER) && !defined(_CRT_SECURE_NO_WARNINGS)
#define _CRT_SECURE_NO_WARNINGS
#endif

#include "imgui.h"
#ifndef IMGUI_DISABLE

#ifndef IMGUI_DEFINE_MATH_OPERATORS
#define IMGUI_DEFINE_MATH_OPERATORS
#endif
#include "imgui_internal.h"

// System includes
#include <ctype.h>      // toupper
#if defined(_MSC_VER) && _MSC_VER <= 1500 // MSVC 2008 or earlier
#include <stddef.h>     // intptr_t
#else
#include <stdint.h>     // intptr_t
#endif

//-------------------------------------------------------------------------
// Warnings
//-------------------------------------------------------------------------

// Visual Studio warnings
#ifdef _MSC_VER
#pragma warning (disable: 4127)     // condition expression is constant
#pragma warning (disable: 4996)     // 'This function or variable may be unsafe': strcpy, strdup, sprintf, vsnprintf, sscanf, fopen
#if defined(_MSC_VER) && _MSC_VER >= 1922 // MSVC 2019 16.2 or later
#pragma warning (disable: 5054)     // operator '|': deprecated between enumerations of different types
#endif
#pragma warning (disable: 26451)    // [Static Analyzer] Arithmetic overflow : Using operator 'xxx' on a 4 byte value and then casting the result to a 8 byte value. Cast the value to the wider type before calling operator 'xxx' to avoid overflow(io.2).
#pragma warning (disable: 26812)    // [Static Analyzer] The enum type 'xxx' is unscoped. Prefer 'enum class' over 'enum' (Enum.3).
#endif

// Clang/GCC warnings with -Weverything
#if defined(__clang__)
#if __has_warning("-Wunknown-warning-option")
#pragma clang diagnostic ignored "-Wunknown-warning-option"         // warning: unknown warning group 'xxx'                      // not all warnings are known by all Clang versions and they tend to be rename-happy.. so ignoring warnings triggers new warnings on some configuration. Great!
#endif
#pragma clang diagnostic ignored "-Wunknown-pragmas"                // warning: unknown warning group 'xxx'
#pragma clang diagnostic ignored "-Wold-style-cast"                 // warning: use of old-style cast                            // yes, they are more terse.
#pragma clang diagnostic ignored "-Wfloat-equal"                    // warning: comparing floating point with == or != is unsafe // storing and comparing against same constants (typically 0.0f) is ok.
#pragma clang diagnostic ignored "-Wformat-nonliteral"              // warning: format string is not a string literal            // passing non-literal to vsnformat(). yes, user passing incorrect format strings can crash the code.
#pragma clang diagnostic ignored "-Wsign-conversion"                // warning: implicit conversion changes signedness
#pragma clang diagnostic ignored "-Wzero-as-null-pointer-constant"  // warning: zero as null pointer constant                    // some standard header variations use #define NULL 0
#pragma clang diagnostic ignored "-Wdouble-promotion"               // warning: implicit conversion from 'float' to 'double' when passing argument to function  // using printf() is a misery with this as C++ va_arg ellipsis changes float to double.
#pragma clang diagnostic ignored "-Wenum-enum-conversion"           // warning: bitwise operation between different enumeration types ('XXXFlags_' and 'XXXFlagsPrivate_')
#pragma clang diagnostic ignored "-Wdeprecated-enum-enum-conversion"// warning: bitwise operation between different enumeration types ('XXXFlags_' and 'XXXFlagsPrivate_') is deprecated
#pragma clang diagnostic ignored "-Wimplicit-int-float-conversion"  // warning: implicit conversion from 'xxx' to 'float' may lose precision
#elif defined(__GNUC__)
#pragma GCC diagnostic ignored "-Wpragmas"                          // warning: unknown option after '#pragma GCC diagnostic' kind
#pragma GCC diagnostic ignored "-Wformat-nonliteral"                // warning: format not a string literal, format string not checked
#pragma GCC diagnostic ignored "-Wclass-memaccess"                  // [__GNUC__ >= 8] warning: 'memset/memcpy' clearing/writing an object of type 'xxxx' with no trivial copy-assignment; use assignment or value-initialization instead
#pragma GCC diagnostic ignored "-Wdeprecated-enum-enum-conversion"  // warning: bitwise operation between different enumeration types ('XXXFlags_' and 'XXXFlagsPrivate_') is deprecated
#endif

//-------------------------------------------------------------------------
// Data
//-------------------------------------------------------------------------

// Widgets
static const float          DRAGDROP_HOLD_TO_OPEN_TIMER = 0.70f;    // Time for drag-hold to activate items accepting the ImGuiButtonFlags_PressedOnDragDropHold button behavior.
static const float          DRAG_MOUSE_THRESHOLD_FACTOR = 0.50f;    // Multiplier for the default value of io.MouseDragThreshold to make DragFloat/DragInt react faster to mouse drags.

// Those MIN/MAX values are not define because we need to point to them
static const signed char    IM_S8_MIN  = -128;
static const signed char    IM_S8_MAX  = 127;
static const unsigned char  IM_U8_MIN  = 0;
static const unsigned char  IM_U8_MAX  = 0xFF;
static const signed short   IM_S16_MIN = -32768;
static const signed short   IM_S16_MAX = 32767;
static const unsigned short IM_U16_MIN = 0;
static const unsigned short IM_U16_MAX = 0xFFFF;
static const ImS32          IM_S32_MIN = INT_MIN;    // (-2147483647 - 1), (0x80000000);
static const ImS32          IM_S32_MAX = INT_MAX;    // (2147483647), (0x7FFFFFFF)
static const ImU32          IM_U32_MIN = 0;
static const ImU32          IM_U32_MAX = UINT_MAX;   // (0xFFFFFFFF)
#ifdef LLONG_MIN
static const ImS64          IM_S64_MIN = LLONG_MIN;  // (-9223372036854775807ll - 1ll);
static const ImS64          IM_S64_MAX = LLONG_MAX;  // (9223372036854775807ll);
#else
static const ImS64          IM_S64_MIN = -9223372036854775807LL - 1;
static const ImS64          IM_S64_MAX = 9223372036854775807LL;
#endif
static const ImU64          IM_U64_MIN = 0;
#ifdef ULLONG_MAX
static const ImU64          IM_U64_MAX = ULLONG_MAX; // (0xFFFFFFFFFFFFFFFFull);
#else
static const ImU64          IM_U64_MAX = (2ULL * 9223372036854775807LL + 1);
#endif

//-------------------------------------------------------------------------
// [SECTION] Forward Declarations
//-------------------------------------------------------------------------

// For InputTextEx()
static bool             InputTextFilterCharacter(unsigned int* p_char, ImGuiInputTextFlags flags, ImGuiInputTextCallback callback, void* user_data, ImGuiInputSource input_source);
static int              InputTextCalcTextLenAndLineCount(const char* text_begin, const char** out_text_end);
static ImVec2           InputTextCalcTextSizeW(const ImWchar* text_begin, const ImWchar* text_end, const ImWchar** remaining = NULL, ImVec2* out_offset = NULL, bool stop_on_new_line = false);

//-------------------------------------------------------------------------
// [SECTION] Widgets: Text, etc.
//-------------------------------------------------------------------------
// - TextEx() [Internal]
// - TextUnformatted()
// - Text()
// - TextV()
// - TextColored()
// - TextColoredV()
// - TextDisabled()
// - TextDisabledV()
// - TextWrapped()
// - TextWrappedV()
// - LabelText()
// - LabelTextV()
// - BulletText()
// - BulletTextV()
//-------------------------------------------------------------------------

void ImGui::TextEx(const char* text, const char* text_end, ImGuiTextFlags flags)
{
    ImGuiWindow* window = GetCurrentWindow();
    if (window->SkipItems)
        return;
    ImGuiContext& g = *GImGui;

    // Accept null ranges
    if (text == text_end)
        text = text_end = "";

    // Calculate length
    const char* text_begin = text;
    if (text_end == NULL)
        text_end = text + strlen(text); // FIXME-OPT

    const ImVec2 text_pos(window->DC.CursorPos.x, window->DC.CursorPos.y + window->DC.CurrLineTextBaseOffset);
    const float wrap_pos_x = window->DC.TextWrapPos;
    const bool wrap_enabled = (wrap_pos_x >= 0.0f);
    if (text_end - text <= 2000 || wrap_enabled)
    {
        // Common case
        const float wrap_width = wrap_enabled ? CalcWrapWidthForPos(window->DC.CursorPos, wrap_pos_x) : 0.0f;
        const ImVec2 text_size = CalcTextSize(text_begin, text_end, false, wrap_width);

        ImRect bb(text_pos, text_pos + text_size);
        ItemSize(text_size, 0.0f);
        if (!ItemAdd(bb, 0))
            return;

        // Render (we don't hide text after ## in this end-user function)
        RenderTextWrapped(bb.Min, text_begin, text_end, wrap_width);
    }
    else
    {
        // Long text!
        // Perform manual coarse clipping to optimize for long multi-line text
        // - From this point we will only compute the width of lines that are visible. Optimization only available when word-wrapping is disabled.
        // - We also don't vertically center the text within the line full height, which is unlikely to matter because we are likely the biggest and only item on the line.
        // - We use memchr(), pay attention that well optimized versions of those str/mem functions are much faster than a casually written loop.
        const char* line = text;
        const float line_height = GetTextLineHeight();
        ImVec2 text_size(0, 0);

        // Lines to skip (can't skip when logging text)
        ImVec2 pos = text_pos;
        if (!g.LogEnabled)
        {
            int lines_skippable = (int)((window->ClipRect.Min.y - text_pos.y) / line_height);
            if (lines_skippable > 0)
            {
                int lines_skipped = 0;
                while (line < text_end && lines_skipped < lines_skippable)
                {
                    const char* line_end = (const char*)memchr(line, '\n', text_end - line);
                    if (!line_end)
                        line_end = text_end;
                    if ((flags & ImGuiTextFlags_NoWidthForLargeClippedText) == 0)
                        text_size.x = ImMax(text_size.x, CalcTextSize(line, line_end).x);
                    line = line_end + 1;
                    lines_skipped++;
                }
                pos.y += lines_skipped * line_height;
            }
        }

        // Lines to render
        if (line < text_end)
        {
            ImRect line_rect(pos, pos + ImVec2(FLT_MAX, line_height));
            while (line < text_end)
            {
                if (IsClippedEx(line_rect, 0))
                    break;

                const char* line_end = (const char*)memchr(line, '\n', text_end - line);
                if (!line_end)
                    line_end = text_end;
                text_size.x = ImMax(text_size.x, CalcTextSize(line, line_end).x);
                RenderText(pos, line, line_end, false);
                line = line_end + 1;
                line_rect.Min.y += line_height;
                line_rect.Max.y += line_height;
                pos.y += line_height;
            }

            // Count remaining lines
            int lines_skipped = 0;
            while (line < text_end)
            {
                const char* line_end = (const char*)memchr(line, '\n', text_end - line);
                if (!line_end)
                    line_end = text_end;
                if ((flags & ImGuiTextFlags_NoWidthForLargeClippedText) == 0)
                    text_size.x = ImMax(text_size.x, CalcTextSize(line, line_end).x);
                line = line_end + 1;
                lines_skipped++;
            }
            pos.y += lines_skipped * line_height;
        }
        text_size.y = (pos - text_pos).y;

        ImRect bb(text_pos, text_pos + text_size);
        ItemSize(text_size, 0.0f);
        ItemAdd(bb, 0);
    }
}

void ImGui::TextUnformatted(const char* text, const char* text_end)
{
    TextEx(text, text_end, ImGuiTextFlags_NoWidthForLargeClippedText);
}

void ImGui::Text(const char* fmt, ...)
{
    va_list args;
    va_start(args, fmt);
    TextV(fmt, args);
    va_end(args);
}

void ImGui::TextV(const char* fmt, va_list args)
{
    ImGuiWindow* window = GetCurrentWindow();
    if (window->SkipItems)
        return;

    // FIXME-OPT: Handle the %s shortcut?
    const char* text, *text_end;
    ImFormatStringToTempBufferV(&text, &text_end, fmt, args);
    TextEx(text, text_end, ImGuiTextFlags_NoWidthForLargeClippedText);
}

void ImGui::TextColored(const ImVec4& col, const char* fmt, ...)
{
    va_list args;
    va_start(args, fmt);
    TextColoredV(col, fmt, args);
    va_end(args);
}

void ImGui::TextColoredV(const ImVec4& col, const char* fmt, va_list args)
{
    PushStyleColor(ImGuiCol_Text, col);
    if (fmt[0] == '%' && fmt[1] == 's' && fmt[2] == 0)
        TextEx(va_arg(args, const char*), NULL, ImGuiTextFlags_NoWidthForLargeClippedText); // Skip formatting
    else
        TextV(fmt, args);
    PopStyleColor();
}

void ImGui::TextDisabled(const char* fmt, ...)
{
    va_list args;
    va_start(args, fmt);
    TextDisabledV(fmt, args);
    va_end(args);
}

void ImGui::TextDisabledV(const char* fmt, va_list args)
{
    ImGuiContext& g = *GImGui;
    PushStyleColor(ImGuiCol_Text, g.Style.Colors[ImGuiCol_TextDisabled]);
    if (fmt[0] == '%' && fmt[1] == 's' && fmt[2] == 0)
        TextEx(va_arg(args, const char*), NULL, ImGuiTextFlags_NoWidthForLargeClippedText); // Skip formatting
    else
        TextV(fmt, args);
    PopStyleColor();
}

void ImGui::TextWrapped(const char* fmt, ...)
{
    va_list args;
    va_start(args, fmt);
    TextWrappedV(fmt, args);
    va_end(args);
}

void ImGui::TextWrappedV(const char* fmt, va_list args)
{
    ImGuiContext& g = *GImGui;
    bool need_backup = (g.CurrentWindow->DC.TextWrapPos < 0.0f);  // Keep existing wrap position if one is already set
    if (need_backup)
        PushTextWrapPos(0.0f);
    if (fmt[0] == '%' && fmt[1] == 's' && fmt[2] == 0)
        TextEx(va_arg(args, const char*), NULL, ImGuiTextFlags_NoWidthForLargeClippedText); // Skip formatting
    else
        TextV(fmt, args);
    if (need_backup)
        PopTextWrapPos();
}

void ImGui::LabelText(const char* label, const char* fmt, ...)
{
    va_list args;
    va_start(args, fmt);
    LabelTextV(label, fmt, args);
    va_end(args);
}

// Add a label+text combo aligned to other label+value widgets
void ImGui::LabelTextV(const char* label, const char* fmt, va_list args)
{
    ImGuiWindow* window = GetCurrentWindow();
    if (window->SkipItems)
        return;

    ImGuiContext& g = *GImGui;
    const ImGuiStyle& style = g.Style;
    const float w = CalcItemWidth();

    const char* value_text_begin, *value_text_end;
    ImFormatStringToTempBufferV(&value_text_begin, &value_text_end, fmt, args);
    const ImVec2 value_size = CalcTextSize(value_text_begin, value_text_end, false);
    const ImVec2 label_size = CalcTextSize(label, NULL, true);

    const ImVec2 pos = window->DC.CursorPos;
    const ImRect value_bb(pos, pos + ImVec2(w, value_size.y + style.FramePadding.y * 2));
    const ImRect total_bb(pos, pos + ImVec2(w + (label_size.x > 0.0f ? style.ItemInnerSpacing.x + label_size.x : 0.0f), ImMax(value_size.y, label_size.y) + style.FramePadding.y * 2));
    ItemSize(total_bb, style.FramePadding.y);
    if (!ItemAdd(total_bb, 0))
        return;

    // Render
    RenderTextClipped(value_bb.Min + style.FramePadding, value_bb.Max, value_text_begin, value_text_end, &value_size, ImVec2(0.0f, 0.0f));
    if (label_size.x > 0.0f)
        RenderText(ImVec2(value_bb.Max.x + style.ItemInnerSpacing.x, value_bb.Min.y + style.FramePadding.y), label);
}

void ImGui::BulletText(const char* fmt, ...)
{
    va_list args;
    va_start(args, fmt);
    BulletTextV(fmt, args);
    va_end(args);
}

// Text with a little bullet aligned to the typical tree node.
void ImGui::BulletTextV(const char* fmt, va_list args)
{
    ImGuiWindow* window = GetCurrentWindow();
    if (window->SkipItems)
        return;

    ImGuiContext& g = *GImGui;
    const ImGuiStyle& style = g.Style;

    const char* text_begin, *text_end;
    ImFormatStringToTempBufferV(&text_begin, &text_end, fmt, args);
    const ImVec2 label_size = CalcTextSize(text_begin, text_end, false);
    const ImVec2 total_size = ImVec2(g.FontSize + (label_size.x > 0.0f ? (label_size.x + style.FramePadding.x * 2) : 0.0f), label_size.y);  // Empty text doesn't add padding
    ImVec2 pos = window->DC.CursorPos;
    pos.y += window->DC.CurrLineTextBaseOffset;
    ItemSize(total_size, 0.0f);
    const ImRect bb(pos, pos + total_size);
    if (!ItemAdd(bb, 0))
        return;

    // Render
    ImU32 text_col = GetColorU32(ImGuiCol_Text);
    RenderBullet(window->DrawList, bb.Min + ImVec2(style.FramePadding.x + g.FontSize * 0.5f, g.FontSize * 0.5f), text_col);
    RenderText(bb.Min + ImVec2(g.FontSize + style.FramePadding.x * 2, 0.0f), text_begin, text_end, false);
}

//-------------------------------------------------------------------------
// [SECTION] Widgets: Main
//-------------------------------------------------------------------------
// - ButtonBehavior() [Internal]
// - Button()
// - SmallButton()
// - InvisibleButton()
// - ArrowButton()
// - CloseButton() [Internal]
// - CollapseButton() [Internal]
// - GetWindowScrollbarID() [Internal]
// - GetWindowScrollbarRect() [Internal]
// - Scrollbar() [Internal]
// - ScrollbarEx() [Internal]
// - Image()
// - ImageButton()
// - Checkbox()
// - CheckboxFlagsT() [Internal]
// - CheckboxFlags()
// - RadioButton()
// - ProgressBar()
// - Bullet()
//-------------------------------------------------------------------------

// The ButtonBehavior() function is key to many interactions and used by many/most widgets.
// Because we handle so many cases (keyboard/gamepad navigation, drag and drop) and many specific behavior (via ImGuiButtonFlags_),
// this code is a little complex.
// By far the most common path is interacting with the Mouse using the default ImGuiButtonFlags_PressedOnClickRelease button behavior.
// See the series of events below and the corresponding state reported by dear imgui:
//------------------------------------------------------------------------------------------------------------------------------------------------
// with PressedOnClickRelease:             return-value  IsItemHovered()  IsItemActive()  IsItemActivated()  IsItemDeactivated()  IsItemClicked()
//   Frame N+0 (mouse is outside bb)        -             -                -               -                  -                    -
//   Frame N+1 (mouse moves inside bb)      -             true             -               -                  -                    -
//   Frame N+2 (mouse button is down)       -             true             true            true               -                    true
//   Frame N+3 (mouse button is down)       -             true             true            -                  -                    -
//   Frame N+4 (mouse moves outside bb)     -             -                true            -                  -                    -
//   Frame N+5 (mouse moves inside bb)      -             true             true            -                  -                    -
//   Frame N+6 (mouse button is released)   true          true             -               -                  true                 -
//   Frame N+7 (mouse button is released)   -             true             -               -                  -                    -
//   Frame N+8 (mouse moves outside bb)     -             -                -               -                  -                    -
//------------------------------------------------------------------------------------------------------------------------------------------------
// with PressedOnClick:                    return-value  IsItemHovered()  IsItemActive()  IsItemActivated()  IsItemDeactivated()  IsItemClicked()
//   Frame N+2 (mouse button is down)       true          true             true            true               -                    true
//   Frame N+3 (mouse button is down)       -             true             true            -                  -                    -
//   Frame N+6 (mouse button is released)   -             true             -               -                  true                 -
//   Frame N+7 (mouse button is released)   -             true             -               -                  -                    -
//------------------------------------------------------------------------------------------------------------------------------------------------
// with PressedOnRelease:                  return-value  IsItemHovered()  IsItemActive()  IsItemActivated()  IsItemDeactivated()  IsItemClicked()
//   Frame N+2 (mouse button is down)       -             true             -               -                  -                    true
//   Frame N+3 (mouse button is down)       -             true             -               -                  -                    -
//   Frame N+6 (mouse button is released)   true          true             -               -                  -                    -
//   Frame N+7 (mouse button is released)   -             true             -               -                  -                    -
//------------------------------------------------------------------------------------------------------------------------------------------------
// with PressedOnDoubleClick:              return-value  IsItemHovered()  IsItemActive()  IsItemActivated()  IsItemDeactivated()  IsItemClicked()
//   Frame N+0 (mouse button is down)       -             true             -               -                  -                    true
//   Frame N+1 (mouse button is down)       -             true             -               -                  -                    -
//   Frame N+2 (mouse button is released)   -             true             -               -                  -                    -
//   Frame N+3 (mouse button is released)   -             true             -               -                  -                    -
//   Frame N+4 (mouse button is down)       true          true             true            true               -                    true
//   Frame N+5 (mouse button is down)       -             true             true            -                  -                    -
//   Frame N+6 (mouse button is released)   -             true             -               -                  true                 -
//   Frame N+7 (mouse button is released)   -             true             -               -                  -                    -
//------------------------------------------------------------------------------------------------------------------------------------------------
// Note that some combinations are supported,
// - PressedOnDragDropHold can generally be associated with any flag.
// - PressedOnDoubleClick can be associated by PressedOnClickRelease/PressedOnRelease, in which case the second release event won't be reported.
//------------------------------------------------------------------------------------------------------------------------------------------------
// The behavior of the return-value changes when ImGuiButtonFlags_Repeat is set:
//                                         Repeat+                  Repeat+           Repeat+             Repeat+
//                                         PressedOnClickRelease    PressedOnClick    PressedOnRelease    PressedOnDoubleClick
//-------------------------------------------------------------------------------------------------------------------------------------------------
//   Frame N+0 (mouse button is down)       -                        true              -                   true
//   ...                                    -                        -                 -                   -
//   Frame N + RepeatDelay                  true                     true              -                   true
//   ...                                    -                        -                 -                   -
//   Frame N + RepeatDelay + RepeatRate*N   true                     true              -                   true
//-------------------------------------------------------------------------------------------------------------------------------------------------

bool ImGui::ButtonBehavior(const ImRect& bb, ImGuiID id, bool* out_hovered, bool* out_held, ImGuiButtonFlags flags)
{
    ImGuiContext& g = *GImGui;
    ImGuiWindow* window = GetCurrentWindow();

    // Default only reacts to left mouse button
    if ((flags & ImGuiButtonFlags_MouseButtonMask_) == 0)
        flags |= ImGuiButtonFlags_MouseButtonDefault_;

    // Default behavior requires click + release inside bounding box
    if ((flags & ImGuiButtonFlags_PressedOnMask_) == 0)
        flags |= ImGuiButtonFlags_PressedOnDefault_;

    ImGuiWindow* backup_hovered_window = g.HoveredWindow;
    const bool flatten_hovered_children = (flags & ImGuiButtonFlags_FlattenChildren) && g.HoveredWindow && g.HoveredWindow->RootWindowDockTree == window->RootWindowDockTree;
    if (flatten_hovered_children)
        g.HoveredWindow = window;

#ifdef IMGUI_ENABLE_TEST_ENGINE
    if (id != 0 && g.LastItemData.ID != id)
        IMGUI_TEST_ENGINE_ITEM_ADD(bb, id);
#endif

    bool pressed = false;
    bool hovered = ItemHoverable(bb, id);

    // Drag source doesn't report as hovered
    if (hovered && g.DragDropActive && g.DragDropPayload.SourceId == id && !(g.DragDropSourceFlags & ImGuiDragDropFlags_SourceNoDisableHover))
        hovered = false;

    // Special mode for Drag and Drop where holding button pressed for a long time while dragging another item triggers the button
    if (g.DragDropActive && (flags & ImGuiButtonFlags_PressedOnDragDropHold) && !(g.DragDropSourceFlags & ImGuiDragDropFlags_SourceNoHoldToOpenOthers))
        if (IsItemHovered(ImGuiHoveredFlags_AllowWhenBlockedByActiveItem))
        {
            hovered = true;
            SetHoveredID(id);
            if (g.HoveredIdTimer - g.IO.DeltaTime <= DRAGDROP_HOLD_TO_OPEN_TIMER && g.HoveredIdTimer >= DRAGDROP_HOLD_TO_OPEN_TIMER)
            {
                pressed = true;
                g.DragDropHoldJustPressedId = id;
                FocusWindow(window);
            }
        }

    if (flatten_hovered_children)
        g.HoveredWindow = backup_hovered_window;

    // AllowOverlap mode (rarely used) requires previous frame HoveredId to be null or to match. This allows using patterns where a later submitted widget overlaps a previous one.
    if (hovered && (flags & ImGuiButtonFlags_AllowItemOverlap) && (g.HoveredIdPreviousFrame != id && g.HoveredIdPreviousFrame != 0))
        hovered = false;

    // Mouse handling
    if (hovered)
    {
        if (!(flags & ImGuiButtonFlags_NoKeyModifiers) || (!g.IO.KeyCtrl && !g.IO.KeyShift && !g.IO.KeyAlt))
        {
            // Poll buttons
            int mouse_button_clicked = -1;
            if ((flags & ImGuiButtonFlags_MouseButtonLeft) && g.IO.MouseClicked[0])         { mouse_button_clicked = 0; }
            else if ((flags & ImGuiButtonFlags_MouseButtonRight) && g.IO.MouseClicked[1])   { mouse_button_clicked = 1; }
            else if ((flags & ImGuiButtonFlags_MouseButtonMiddle) && g.IO.MouseClicked[2])  { mouse_button_clicked = 2; }

            if (mouse_button_clicked != -1 && g.ActiveId != id)
            {
                if (flags & (ImGuiButtonFlags_PressedOnClickRelease | ImGuiButtonFlags_PressedOnClickReleaseAnywhere))
                {
                    SetActiveID(id, window);
                    g.ActiveIdMouseButton = mouse_button_clicked;
                    if (!(flags & ImGuiButtonFlags_NoNavFocus))
                        SetFocusID(id, window);
                    FocusWindow(window);
                }
                if ((flags & ImGuiButtonFlags_PressedOnClick) || ((flags & ImGuiButtonFlags_PressedOnDoubleClick) && g.IO.MouseClickedCount[mouse_button_clicked] == 2))
                {
                    pressed = true;
                    if (flags & ImGuiButtonFlags_NoHoldingActiveId)
                        ClearActiveID();
                    else
                        SetActiveID(id, window); // Hold on ID
                    if (!(flags & ImGuiButtonFlags_NoNavFocus))
                        SetFocusID(id, window);
                    g.ActiveIdMouseButton = mouse_button_clicked;
                    FocusWindow(window);
                }
            }
            if (flags & ImGuiButtonFlags_PressedOnRelease)
            {
                int mouse_button_released = -1;
                if ((flags & ImGuiButtonFlags_MouseButtonLeft) && g.IO.MouseReleased[0])        { mouse_button_released = 0; }
                else if ((flags & ImGuiButtonFlags_MouseButtonRight) && g.IO.MouseReleased[1])  { mouse_button_released = 1; }
                else if ((flags & ImGuiButtonFlags_MouseButtonMiddle) && g.IO.MouseReleased[2]) { mouse_button_released = 2; }
                if (mouse_button_released != -1)
                {
                    const bool has_repeated_at_least_once = (flags & ImGuiButtonFlags_Repeat) && g.IO.MouseDownDurationPrev[mouse_button_released] >= g.IO.KeyRepeatDelay; // Repeat mode trumps on release behavior
                    if (!has_repeated_at_least_once)
                        pressed = true;
                    if (!(flags & ImGuiButtonFlags_NoNavFocus))
                        SetFocusID(id, window);
                    ClearActiveID();
                }
            }

            // 'Repeat' mode acts when held regardless of _PressedOn flags (see table above).
            // Relies on repeat logic of IsMouseClicked() but we may as well do it ourselves if we end up exposing finer RepeatDelay/RepeatRate settings.
            if (g.ActiveId == id && (flags & ImGuiButtonFlags_Repeat))
                if (g.IO.MouseDownDuration[g.ActiveIdMouseButton] > 0.0f && IsMouseClicked(g.ActiveIdMouseButton, true))
                    pressed = true;
        }

        if (pressed)
            g.NavDisableHighlight = true;
    }

    // Gamepad/Keyboard navigation
    // We report navigated item as hovered but we don't set g.HoveredId to not interfere with mouse.
    if (g.NavId == id && !g.NavDisableHighlight && g.NavDisableMouseHover && (g.ActiveId == 0 || g.ActiveId == id || g.ActiveId == window->MoveId))
        if (!(flags & ImGuiButtonFlags_NoHoveredOnFocus))
            hovered = true;
    if (g.NavActivateDownId == id)
    {
        bool nav_activated_by_code = (g.NavActivateId == id);
        bool nav_activated_by_inputs = IsNavInputTest(ImGuiNavInput_Activate, (flags & ImGuiButtonFlags_Repeat) ? ImGuiNavReadMode_Repeat : ImGuiNavReadMode_Pressed);
        if (nav_activated_by_code || nav_activated_by_inputs)
        {
            // Set active id so it can be queried by user via IsItemActive(), equivalent of holding the mouse button.
            pressed = true;
            SetActiveID(id, window);
            g.ActiveIdSource = ImGuiInputSource_Nav;
            if (!(flags & ImGuiButtonFlags_NoNavFocus))
                SetFocusID(id, window);
        }
    }

    // Process while held
    bool held = false;
    if (g.ActiveId == id)
    {
        if (g.ActiveIdSource == ImGuiInputSource_Mouse)
        {
            if (g.ActiveIdIsJustActivated)
                g.ActiveIdClickOffset = g.IO.MousePos - bb.Min;

            const int mouse_button = g.ActiveIdMouseButton;
            IM_ASSERT(mouse_button >= 0 && mouse_button < ImGuiMouseButton_COUNT);
            if (g.IO.MouseDown[mouse_button])
            {
                held = true;
            }
            else
            {
                bool release_in = hovered && (flags & ImGuiButtonFlags_PressedOnClickRelease) != 0;
                bool release_anywhere = (flags & ImGuiButtonFlags_PressedOnClickReleaseAnywhere) != 0;
                if ((release_in || release_anywhere) && !g.DragDropActive)
                {
                    // Report as pressed when releasing the mouse (this is the most common path)
                    bool is_double_click_release = (flags & ImGuiButtonFlags_PressedOnDoubleClick) && g.IO.MouseReleased[mouse_button] && g.IO.MouseClickedLastCount[mouse_button] == 2;
                    bool is_repeating_already = (flags & ImGuiButtonFlags_Repeat) && g.IO.MouseDownDurationPrev[mouse_button] >= g.IO.KeyRepeatDelay; // Repeat mode trumps <on release>
                    if (!is_double_click_release && !is_repeating_already)
                        pressed = true;
                }
                ClearActiveID();
            }
            if (!(flags & ImGuiButtonFlags_NoNavFocus))
                g.NavDisableHighlight = true;
        }
        else if (g.ActiveIdSource == ImGuiInputSource_Nav)
        {
            // When activated using Nav, we hold on the ActiveID until activation button is released
            if (g.NavActivateDownId != id)
                ClearActiveID();
        }
        if (pressed)
            g.ActiveIdHasBeenPressedBefore = true;
    }

    if (out_hovered) *out_hovered = hovered;
    if (out_held) *out_held = held;

    return pressed;
}

bool ImGui::ButtonEx(const char* label, const ImVec2& size_arg, ImGuiButtonFlags flags)
{
    ImGuiWindow* window = GetCurrentWindow();
    if (window->SkipItems)
        return false;

    ImGuiContext& g = *GImGui;
    const ImGuiStyle& style = g.Style;
    const ImGuiID id = window->GetID(label);
    const ImVec2 label_size = CalcTextSize(label, NULL, true);

    ImVec2 pos = window->DC.CursorPos;
    if ((flags & ImGuiButtonFlags_AlignTextBaseLine) && style.FramePadding.y < window->DC.CurrLineTextBaseOffset) // Try to vertically align buttons that are smaller/have no padding so that text baseline matches (bit hacky, since it shouldn't be a flag)
        pos.y += window->DC.CurrLineTextBaseOffset - style.FramePadding.y;
    ImVec2 size = CalcItemSize(size_arg, label_size.x + style.FramePadding.x * 2.0f, label_size.y + style.FramePadding.y * 2.0f);

    const ImRect bb(pos, pos + size);
    ItemSize(size, style.FramePadding.y);
    if (!ItemAdd(bb, id))
        return false;

    if (g.LastItemData.InFlags & ImGuiItemFlags_ButtonRepeat)
        flags |= ImGuiButtonFlags_Repeat;

    bool hovered, held;
    bool pressed = ButtonBehavior(bb, id, &hovered, &held, flags);

    // Render
    const ImU32 col = GetColorU32((held && hovered) ? ImGuiCol_ButtonActive : hovered ? ImGuiCol_ButtonHovered : ImGuiCol_Button);
    RenderNavHighlight(bb, id);
    RenderFrame(bb.Min, bb.Max, col, true, style.FrameRounding);

    if (g.LogEnabled)
        LogSetNextTextDecoration("[", "]");
    RenderTextClipped(bb.Min + style.FramePadding, bb.Max - style.FramePadding, label, NULL, &label_size, style.ButtonTextAlign, &bb);

    // Automatically close popups
    //if (pressed && !(flags & ImGuiButtonFlags_DontClosePopups) && (window->Flags & ImGuiWindowFlags_Popup))
    //    CloseCurrentPopup();

    IMGUI_TEST_ENGINE_ITEM_INFO(id, label, g.LastItemData.StatusFlags);
    return pressed;
}

bool ImGui::Button(const char* label, const ImVec2& size_arg)
{
    return ButtonEx(label, size_arg, ImGuiButtonFlags_None);
}

// Small buttons fits within text without additional vertical spacing.
bool ImGui::SmallButton(const char* label)
{
    ImGuiContext& g = *GImGui;
    float backup_padding_y = g.Style.FramePadding.y;
    g.Style.FramePadding.y = 0.0f;
    bool pressed = ButtonEx(label, ImVec2(0, 0), ImGuiButtonFlags_AlignTextBaseLine);
    g.Style.FramePadding.y = backup_padding_y;
    return pressed;
}

// Tip: use ImGui::PushID()/PopID() to push indices or pointers in the ID stack.
// Then you can keep 'str_id' empty or the same for all your buttons (instead of creating a string based on a non-string id)
bool ImGui::InvisibleButton(const char* str_id, const ImVec2& size_arg, ImGuiButtonFlags flags)
{
    ImGuiContext& g = *GImGui;
    ImGuiWindow* window = GetCurrentWindow();
    if (window->SkipItems)
        return false;

    // Cannot use zero-size for InvisibleButton(). Unlike Button() there is not way to fallback using the label size.
    IM_ASSERT(size_arg.x != 0.0f && size_arg.y != 0.0f);

    const ImGuiID id = window->GetID(str_id);
    ImVec2 size = CalcItemSize(size_arg, 0.0f, 0.0f);
    const ImRect bb(window->DC.CursorPos, window->DC.CursorPos + size);
    ItemSize(size);
    if (!ItemAdd(bb, id))
        return false;

    bool hovered, held;
    bool pressed = ButtonBehavior(bb, id, &hovered, &held, flags);

    IMGUI_TEST_ENGINE_ITEM_INFO(id, str_id, g.LastItemData.StatusFlags);
    return pressed;
}

bool ImGui::ArrowButtonEx(const char* str_id, ImGuiDir dir, ImVec2 size, ImGuiButtonFlags flags)
{
    ImGuiContext& g = *GImGui;
    ImGuiWindow* window = GetCurrentWindow();
    if (window->SkipItems)
        return false;

    const ImGuiID id = window->GetID(str_id);
    const ImRect bb(window->DC.CursorPos, window->DC.CursorPos + size);
    const float default_size = GetFrameHeight();
    ItemSize(size, (size.y >= default_size) ? g.Style.FramePadding.y : -1.0f);
    if (!ItemAdd(bb, id))
        return false;

    if (g.LastItemData.InFlags & ImGuiItemFlags_ButtonRepeat)
        flags |= ImGuiButtonFlags_Repeat;

    bool hovered, held;
    bool pressed = ButtonBehavior(bb, id, &hovered, &held, flags);

    // Render
    const ImU32 bg_col = GetColorU32((held && hovered) ? ImGuiCol_ButtonActive : hovered ? ImGuiCol_ButtonHovered : ImGuiCol_Button);
    const ImU32 text_col = GetColorU32(ImGuiCol_Text);
    RenderNavHighlight(bb, id);
    RenderFrame(bb.Min, bb.Max, bg_col, true, g.Style.FrameRounding);
    RenderArrow(window->DrawList, bb.Min + ImVec2(ImMax(0.0f, (size.x - g.FontSize) * 0.5f), ImMax(0.0f, (size.y - g.FontSize) * 0.5f)), text_col, dir);

    IMGUI_TEST_ENGINE_ITEM_INFO(id, str_id, g.LastItemData.StatusFlags);
    return pressed;
}

bool ImGui::ArrowButton(const char* str_id, ImGuiDir dir)
{
    float sz = GetFrameHeight();
    return ArrowButtonEx(str_id, dir, ImVec2(sz, sz), ImGuiButtonFlags_None);
}

// Button to close a window
bool ImGui::CloseButton(ImGuiID id, const ImVec2& pos)
{
    ImGuiContext& g = *GImGui;
    ImGuiWindow* window = g.CurrentWindow;

    // Tweak 1: Shrink hit-testing area if button covers an abnormally large proportion of the visible region. That's in order to facilitate moving the window away. (#3825)
    // This may better be applied as a general hit-rect reduction mechanism for all widgets to ensure the area to move window is always accessible?
    const ImRect bb(pos, pos + ImVec2(g.FontSize, g.FontSize) + g.Style.FramePadding * 2.0f);
    ImRect bb_interact = bb;
    const float area_to_visible_ratio = window->OuterRectClipped.GetArea() / bb.GetArea();
    if (area_to_visible_ratio < 1.5f)
        bb_interact.Expand(ImFloor(bb_interact.GetSize() * -0.25f));

    // Tweak 2: We intentionally allow interaction when clipped so that a mechanical Alt,Right,Activate sequence can always close a window.
    // (this isn't the regular behavior of buttons, but it doesn't affect the user much because navigation tends to keep items visible).
    bool is_clipped = !ItemAdd(bb_interact, id);

    bool hovered, held;
    bool pressed = ButtonBehavior(bb_interact, id, &hovered, &held);
    if (is_clipped)
        return pressed;

    // Render
    // FIXME: Clarify this mess
    ImU32 col = GetColorU32(held ? ImGuiCol_ButtonActive : ImGuiCol_ButtonHovered);
    ImVec2 center = bb.GetCenter();
    if (hovered)
        window->DrawList->AddCircleFilled(center, ImMax(2.0f, g.FontSize * 0.5f + 1.0f), col, 12);

    float cross_extent = g.FontSize * 0.5f * 0.7071f - 1.0f;
    ImU32 cross_col = GetColorU32(ImGuiCol_Text);
    center -= ImVec2(0.5f, 0.5f);
    window->DrawList->AddLine(center + ImVec2(+cross_extent, +cross_extent), center + ImVec2(-cross_extent, -cross_extent), cross_col, 1.0f);
    window->DrawList->AddLine(center + ImVec2(+cross_extent, -cross_extent), center + ImVec2(-cross_extent, +cross_extent), cross_col, 1.0f);

    return pressed;
}

// The Collapse button also functions as a Dock Menu button.
bool ImGui::CollapseButton(ImGuiID id, const ImVec2& pos, ImGuiDockNode* dock_node)
{
    ImGuiContext& g = *GImGui;
    ImGuiWindow* window = g.CurrentWindow;

    ImRect bb(pos, pos + ImVec2(g.FontSize, g.FontSize) + g.Style.FramePadding * 2.0f);
    ItemAdd(bb, id);
    bool hovered, held;
    bool pressed = ButtonBehavior(bb, id, &hovered, &held, ImGuiButtonFlags_None);

    // Render
    //bool is_dock_menu = (window->DockNodeAsHost && !window->Collapsed);
    ImU32 bg_col = GetColorU32((held && hovered) ? ImGuiCol_ButtonActive : hovered ? ImGuiCol_ButtonHovered : ImGuiCol_Button);
    ImU32 text_col = GetColorU32(ImGuiCol_Text);
    if (hovered || held)
        window->DrawList->AddCircleFilled(bb.GetCenter() + ImVec2(0,-0.5f), g.FontSize * 0.5f + 1.0f, bg_col, 12);

    if (dock_node)
        RenderArrowDockMenu(window->DrawList, bb.Min + g.Style.FramePadding, g.FontSize, text_col);
    else
        RenderArrow(window->DrawList, bb.Min + g.Style.FramePadding, text_col, window->Collapsed ? ImGuiDir_Right : ImGuiDir_Down, 1.0f);

    // Switch to moving the window after mouse is moved beyond the initial drag threshold
    if (IsItemActive() && IsMouseDragging(0))
        StartMouseMovingWindowOrNode(window, dock_node, true);

    return pressed;
}

ImGuiID ImGui::GetWindowScrollbarID(ImGuiWindow* window, ImGuiAxis axis)
{
    return window->GetID(axis == ImGuiAxis_X ? "#SCROLLX" : "#SCROLLY");
}

// Return scrollbar rectangle, must only be called for corresponding axis if window->ScrollbarX/Y is set.
ImRect ImGui::GetWindowScrollbarRect(ImGuiWindow* window, ImGuiAxis axis)
{
    const ImRect outer_rect = window->Rect();
    const ImRect inner_rect = window->InnerRect;
    const float border_size = window->WindowBorderSize;
    const float scrollbar_size = window->ScrollbarSizes[axis ^ 1]; // (ScrollbarSizes.x = width of Y scrollbar; ScrollbarSizes.y = height of X scrollbar)
    IM_ASSERT(scrollbar_size > 0.0f);
    if (axis == ImGuiAxis_X)
        return ImRect(inner_rect.Min.x, ImMax(outer_rect.Min.y, outer_rect.Max.y - border_size - scrollbar_size), inner_rect.Max.x, outer_rect.Max.y);
    else
        return ImRect(ImMax(outer_rect.Min.x, outer_rect.Max.x - border_size - scrollbar_size), inner_rect.Min.y, outer_rect.Max.x, inner_rect.Max.y);
}

void ImGui::Scrollbar(ImGuiAxis axis)
{
    ImGuiContext& g = *GImGui;
    ImGuiWindow* window = g.CurrentWindow;
    const ImGuiID id = GetWindowScrollbarID(window, axis);

    // Calculate scrollbar bounding box
    ImRect bb = GetWindowScrollbarRect(window, axis);
    ImDrawFlags rounding_corners = ImDrawFlags_RoundCornersNone;
    if (axis == ImGuiAxis_X)
    {
        rounding_corners |= ImDrawFlags_RoundCornersBottomLeft;
        if (!window->ScrollbarY)
            rounding_corners |= ImDrawFlags_RoundCornersBottomRight;
    }
    else
    {
        if ((window->Flags & ImGuiWindowFlags_NoTitleBar) && !(window->Flags & ImGuiWindowFlags_MenuBar))
            rounding_corners |= ImDrawFlags_RoundCornersTopRight;
        if (!window->ScrollbarX)
            rounding_corners |= ImDrawFlags_RoundCornersBottomRight;
    }
    float size_avail = window->InnerRect.Max[axis] - window->InnerRect.Min[axis];
    float size_contents = window->ContentSize[axis] + window->WindowPadding[axis] * 2.0f;
    ImS64 scroll = (ImS64)window->Scroll[axis];
    ScrollbarEx(bb, id, axis, &scroll, (ImS64)size_avail, (ImS64)size_contents, rounding_corners);
    window->Scroll[axis] = (float)scroll;
}

// Vertical/Horizontal scrollbar
// The entire piece of code below is rather confusing because:
// - We handle absolute seeking (when first clicking outside the grab) and relative manipulation (afterward or when clicking inside the grab)
// - We store values as normalized ratio and in a form that allows the window content to change while we are holding on a scrollbar
// - We handle both horizontal and vertical scrollbars, which makes the terminology not ideal.
// Still, the code should probably be made simpler..
bool ImGui::ScrollbarEx(const ImRect& bb_frame, ImGuiID id, ImGuiAxis axis, ImS64* p_scroll_v, ImS64 size_avail_v, ImS64 size_contents_v, ImDrawFlags flags)
{
    ImGuiContext& g = *GImGui;
    ImGuiWindow* window = g.CurrentWindow;
    if (window->SkipItems)
        return false;

    KeepAliveID(id);

    const float bb_frame_width = bb_frame.GetWidth();
    const float bb_frame_height = bb_frame.GetHeight();
    if (bb_frame_width <= 0.0f || bb_frame_height <= 0.0f)
        return false;

    // When we are too small, start hiding and disabling the grab (this reduce visual noise on very small window and facilitate using the window resize grab)
    float alpha = 1.0f;
    if ((axis == ImGuiAxis_Y) && bb_frame_height < g.FontSize + g.Style.FramePadding.y * 2.0f)
        alpha = ImSaturate((bb_frame_height - g.FontSize) / (g.Style.FramePadding.y * 2.0f));
    if (alpha <= 0.0f)
        return false;

    const ImGuiStyle& style = g.Style;
    const bool allow_interaction = (alpha >= 1.0f);

    ImRect bb = bb_frame;
    bb.Expand(ImVec2(-ImClamp(IM_FLOOR((bb_frame_width - 2.0f) * 0.5f), 0.0f, 3.0f), -ImClamp(IM_FLOOR((bb_frame_height - 2.0f) * 0.5f), 0.0f, 3.0f)));

    // V denote the main, longer axis of the scrollbar (= height for a vertical scrollbar)
    const float scrollbar_size_v = (axis == ImGuiAxis_X) ? bb.GetWidth() : bb.GetHeight();

    // Calculate the height of our grabbable box. It generally represent the amount visible (vs the total scrollable amount)
    // But we maintain a minimum size in pixel to allow for the user to still aim inside.
    IM_ASSERT(ImMax(size_contents_v, size_avail_v) > 0.0f); // Adding this assert to check if the ImMax(XXX,1.0f) is still needed. PLEASE CONTACT ME if this triggers.
    const ImS64 win_size_v = ImMax(ImMax(size_contents_v, size_avail_v), (ImS64)1);
    const float grab_h_pixels = ImClamp(scrollbar_size_v * ((float)size_avail_v / (float)win_size_v), style.GrabMinSize, scrollbar_size_v);
    const float grab_h_norm = grab_h_pixels / scrollbar_size_v;

    // Handle input right away. None of the code of Begin() is relying on scrolling position before calling Scrollbar().
    bool held = false;
    bool hovered = false;
    ButtonBehavior(bb, id, &hovered, &held, ImGuiButtonFlags_NoNavFocus);

    const ImS64 scroll_max = ImMax((ImS64)1, size_contents_v - size_avail_v);
    float scroll_ratio = ImSaturate((float)*p_scroll_v / (float)scroll_max);
    float grab_v_norm = scroll_ratio * (scrollbar_size_v - grab_h_pixels) / scrollbar_size_v; // Grab position in normalized space
    if (held && allow_interaction && grab_h_norm < 1.0f)
    {
        const float scrollbar_pos_v = bb.Min[axis];
        const float mouse_pos_v = g.IO.MousePos[axis];

        // Click position in scrollbar normalized space (0.0f->1.0f)
        const float clicked_v_norm = ImSaturate((mouse_pos_v - scrollbar_pos_v) / scrollbar_size_v);
        SetHoveredID(id);

        bool seek_absolute = false;
        if (g.ActiveIdIsJustActivated)
        {
            // On initial click calculate the distance between mouse and the center of the grab
            seek_absolute = (clicked_v_norm < grab_v_norm || clicked_v_norm > grab_v_norm + grab_h_norm);
            if (seek_absolute)
                g.ScrollbarClickDeltaToGrabCenter = 0.0f;
            else
                g.ScrollbarClickDeltaToGrabCenter = clicked_v_norm - grab_v_norm - grab_h_norm * 0.5f;
        }

        // Apply scroll (p_scroll_v will generally point on one member of window->Scroll)
        // It is ok to modify Scroll here because we are being called in Begin() after the calculation of ContentSize and before setting up our starting position
        const float scroll_v_norm = ImSaturate((clicked_v_norm - g.ScrollbarClickDeltaToGrabCenter - grab_h_norm * 0.5f) / (1.0f - grab_h_norm));
        *p_scroll_v = (ImS64)(scroll_v_norm * scroll_max);

        // Update values for rendering
        scroll_ratio = ImSaturate((float)*p_scroll_v / (float)scroll_max);
        grab_v_norm = scroll_ratio * (scrollbar_size_v - grab_h_pixels) / scrollbar_size_v;

        // Update distance to grab now that we have seeked and saturated
        if (seek_absolute)
            g.ScrollbarClickDeltaToGrabCenter = clicked_v_norm - grab_v_norm - grab_h_norm * 0.5f;
    }

    // Render
    const ImU32 bg_col = GetColorU32(ImGuiCol_ScrollbarBg);
    const ImU32 grab_col = GetColorU32(held ? ImGuiCol_ScrollbarGrabActive : hovered ? ImGuiCol_ScrollbarGrabHovered : ImGuiCol_ScrollbarGrab, alpha);
    window->DrawList->AddRectFilled(bb_frame.Min, bb_frame.Max, bg_col, window->WindowRounding, flags);
    ImRect grab_rect;
    if (axis == ImGuiAxis_X)
        grab_rect = ImRect(ImLerp(bb.Min.x, bb.Max.x, grab_v_norm), bb.Min.y, ImLerp(bb.Min.x, bb.Max.x, grab_v_norm) + grab_h_pixels, bb.Max.y);
    else
        grab_rect = ImRect(bb.Min.x, ImLerp(bb.Min.y, bb.Max.y, grab_v_norm), bb.Max.x, ImLerp(bb.Min.y, bb.Max.y, grab_v_norm) + grab_h_pixels);
    window->DrawList->AddRectFilled(grab_rect.Min, grab_rect.Max, grab_col, style.ScrollbarRounding);

    return held;
}

void ImGui::Image(ImTextureID user_texture_id, const ImVec2& size, const ImVec2& uv0, const ImVec2& uv1, const ImVec4& tint_col, const ImVec4& border_col)
{
    ImGuiWindow* window = GetCurrentWindow();
    if (window->SkipItems)
        return;

    ImRect bb(window->DC.CursorPos, window->DC.CursorPos + size);
    if (border_col.w > 0.0f)
        bb.Max += ImVec2(2, 2);
    ItemSize(bb);
    if (!ItemAdd(bb, 0))
        return;

    if (border_col.w > 0.0f)
    {
        window->DrawList->AddRect(bb.Min, bb.Max, GetColorU32(border_col), 0.0f);
        window->DrawList->AddImage(user_texture_id, bb.Min + ImVec2(1, 1), bb.Max - ImVec2(1, 1), uv0, uv1, GetColorU32(tint_col));
    }
    else
    {
        window->DrawList->AddImage(user_texture_id, bb.Min, bb.Max, uv0, uv1, GetColorU32(tint_col));
    }
}

// ImageButton() is flawed as 'id' is always derived from 'texture_id' (see #2464 #1390)
// We provide this internal helper to write your own variant while we figure out how to redesign the public ImageButton() API.
bool ImGui::ImageButtonEx(ImGuiID id, ImTextureID texture_id, const ImVec2& size, const ImVec2& uv0, const ImVec2& uv1, const ImVec2& padding, const ImVec4& bg_col, const ImVec4& tint_col)
{
    ImGuiContext& g = *GImGui;
    ImGuiWindow* window = GetCurrentWindow();
    if (window->SkipItems)
        return false;

    const ImRect bb(window->DC.CursorPos, window->DC.CursorPos + size + padding * 2);
    ItemSize(bb);
    if (!ItemAdd(bb, id))
        return false;

    bool hovered, held;
    bool pressed = ButtonBehavior(bb, id, &hovered, &held);

    // Render
    const ImU32 col = GetColorU32((held && hovered) ? ImGuiCol_ButtonActive : hovered ? ImGuiCol_ButtonHovered : ImGuiCol_Button);
    RenderNavHighlight(bb, id);
    RenderFrame(bb.Min, bb.Max, col, true, ImClamp((float)ImMin(padding.x, padding.y), 0.0f, g.Style.FrameRounding));
    if (bg_col.w > 0.0f)
        window->DrawList->AddRectFilled(bb.Min + padding, bb.Max - padding, GetColorU32(bg_col));
    window->DrawList->AddImage(texture_id, bb.Min + padding, bb.Max - padding, uv0, uv1, GetColorU32(tint_col));

    return pressed;
}

// frame_padding < 0: uses FramePadding from style (default)
// frame_padding = 0: no framing
// frame_padding > 0: set framing size
bool ImGui::ImageButton(ImTextureID user_texture_id, const ImVec2& size, const ImVec2& uv0, const ImVec2& uv1, int frame_padding, const ImVec4& bg_col, const ImVec4& tint_col)
{
    ImGuiContext& g = *GImGui;
    ImGuiWindow* window = g.CurrentWindow;
    if (window->SkipItems)
        return false;

    // Default to using texture ID as ID. User can still push string/integer prefixes.
    PushID((void*)(intptr_t)user_texture_id);
    const ImGuiID id = window->GetID("#image");
    PopID();

    const ImVec2 padding = (frame_padding >= 0) ? ImVec2((float)frame_padding, (float)frame_padding) : g.Style.FramePadding;
    return ImageButtonEx(id, user_texture_id, size, uv0, uv1, padding, bg_col, tint_col);
}

bool ImGui::Checkbox(const char* label, bool* v)
{
    ImGuiWindow* window = GetCurrentWindow();
    if (window->SkipItems)
        return false;

    ImGuiContext& g = *GImGui;
    const ImGuiStyle& style = g.Style;
    const ImGuiID id = window->GetID(label);
    const ImVec2 label_size = CalcTextSize(label, NULL, true);

    const float square_sz = GetFrameHeight();
    const ImVec2 pos = window->DC.CursorPos;
    const ImRect total_bb(pos, pos + ImVec2(square_sz + (label_size.x > 0.0f ? style.ItemInnerSpacing.x + label_size.x : 0.0f), label_size.y + style.FramePadding.y * 2.0f));
    ItemSize(total_bb, style.FramePadding.y);
    if (!ItemAdd(total_bb, id))
    {
        IMGUI_TEST_ENGINE_ITEM_INFO(id, label, g.LastItemData.StatusFlags | ImGuiItemStatusFlags_Checkable | (*v ? ImGuiItemStatusFlags_Checked : 0));
        return false;
    }

    bool hovered, held;
    bool pressed = ButtonBehavior(total_bb, id, &hovered, &held);
    if (pressed)
    {
        *v = !(*v);
        MarkItemEdited(id);
    }

    const ImRect check_bb(pos, pos + ImVec2(square_sz, square_sz));
    RenderNavHighlight(total_bb, id);
    RenderFrame(check_bb.Min, check_bb.Max, GetColorU32((held && hovered) ? ImGuiCol_FrameBgActive : hovered ? ImGuiCol_FrameBgHovered : ImGuiCol_FrameBg), true, style.FrameRounding);
    ImU32 check_col = GetColorU32(ImGuiCol_CheckMark);
    bool mixed_value = (g.LastItemData.InFlags & ImGuiItemFlags_MixedValue) != 0;
    if (mixed_value)
    {
        // Undocumented tristate/mixed/indeterminate checkbox (#2644)
        // This may seem awkwardly designed because the aim is to make ImGuiItemFlags_MixedValue supported by all widgets (not just checkbox)
        ImVec2 pad(ImMax(1.0f, IM_FLOOR(square_sz / 3.6f)), ImMax(1.0f, IM_FLOOR(square_sz / 3.6f)));
        window->DrawList->AddRectFilled(check_bb.Min + pad, check_bb.Max - pad, check_col, style.FrameRounding);
    }
    else if (*v)
    {
        const float pad = ImMax(1.0f, IM_FLOOR(square_sz / 6.0f));
        RenderCheckMark(window->DrawList, check_bb.Min + ImVec2(pad, pad), check_col, square_sz - pad * 2.0f);
    }

    ImVec2 label_pos = ImVec2(check_bb.Max.x + style.ItemInnerSpacing.x, check_bb.Min.y + style.FramePadding.y);
    if (g.LogEnabled)
        LogRenderedText(&label_pos, mixed_value ? "[~]" : *v ? "[x]" : "[ ]");
    if (label_size.x > 0.0f)
        RenderText(label_pos, label);

    IMGUI_TEST_ENGINE_ITEM_INFO(id, label, g.LastItemData.StatusFlags | ImGuiItemStatusFlags_Checkable | (*v ? ImGuiItemStatusFlags_Checked : 0));
    return pressed;
}

template<typename T>
bool ImGui::CheckboxFlagsT(const char* label, T* flags, T flags_value)
{
    bool all_on = (*flags & flags_value) == flags_value;
    bool any_on = (*flags & flags_value) != 0;
    bool pressed;
    if (!all_on && any_on)
    {
        ImGuiContext& g = *GImGui;
        ImGuiItemFlags backup_item_flags = g.CurrentItemFlags;
        g.CurrentItemFlags |= ImGuiItemFlags_MixedValue;
        pressed = Checkbox(label, &all_on);
        g.CurrentItemFlags = backup_item_flags;
    }
    else
    {
        pressed = Checkbox(label, &all_on);

    }
    if (pressed)
    {
        if (all_on)
            *flags |= flags_value;
        else
            *flags &= ~flags_value;
    }
    return pressed;
}

bool ImGui::CheckboxFlags(const char* label, int* flags, int flags_value)
{
    return CheckboxFlagsT(label, flags, flags_value);
}

bool ImGui::CheckboxFlags(const char* label, unsigned int* flags, unsigned int flags_value)
{
    return CheckboxFlagsT(label, flags, flags_value);
}

bool ImGui::CheckboxFlags(const char* label, ImS64* flags, ImS64 flags_value)
{
    return CheckboxFlagsT(label, flags, flags_value);
}

bool ImGui::CheckboxFlags(const char* label, ImU64* flags, ImU64 flags_value)
{
    return CheckboxFlagsT(label, flags, flags_value);
}

bool ImGui::RadioButton(const char* label, bool active)
{
    ImGuiWindow* window = GetCurrentWindow();
    if (window->SkipItems)
        return false;

    ImGuiContext& g = *GImGui;
    const ImGuiStyle& style = g.Style;
    const ImGuiID id = window->GetID(label);
    const ImVec2 label_size = CalcTextSize(label, NULL, true);

    const float square_sz = GetFrameHeight();
    const ImVec2 pos = window->DC.CursorPos;
    const ImRect check_bb(pos, pos + ImVec2(square_sz, square_sz));
    const ImRect total_bb(pos, pos + ImVec2(square_sz + (label_size.x > 0.0f ? style.ItemInnerSpacing.x + label_size.x : 0.0f), label_size.y + style.FramePadding.y * 2.0f));
    ItemSize(total_bb, style.FramePadding.y);
    if (!ItemAdd(total_bb, id))
        return false;

    ImVec2 center = check_bb.GetCenter();
    center.x = IM_ROUND(center.x);
    center.y = IM_ROUND(center.y);
    const float radius = (square_sz - 1.0f) * 0.5f;

    bool hovered, held;
    bool pressed = ButtonBehavior(total_bb, id, &hovered, &held);
    if (pressed)
        MarkItemEdited(id);

    RenderNavHighlight(total_bb, id);
    window->DrawList->AddCircleFilled(center, radius, GetColorU32((held && hovered) ? ImGuiCol_FrameBgActive : hovered ? ImGuiCol_FrameBgHovered : ImGuiCol_FrameBg), 16);
    if (active)
    {
        const float pad = ImMax(1.0f, IM_FLOOR(square_sz / 6.0f));
        window->DrawList->AddCircleFilled(center, radius - pad, GetColorU32(ImGuiCol_CheckMark), 16);
    }

    if (style.FrameBorderSize > 0.0f)
    {
        window->DrawList->AddCircle(center + ImVec2(1, 1), radius, GetColorU32(ImGuiCol_BorderShadow), 16, style.FrameBorderSize);
        window->DrawList->AddCircle(center, radius, GetColorU32(ImGuiCol_Border), 16, style.FrameBorderSize);
    }

    ImVec2 label_pos = ImVec2(check_bb.Max.x + style.ItemInnerSpacing.x, check_bb.Min.y + style.FramePadding.y);
    if (g.LogEnabled)
        LogRenderedText(&label_pos, active ? "(x)" : "( )");
    if (label_size.x > 0.0f)
        RenderText(label_pos, label);

    IMGUI_TEST_ENGINE_ITEM_INFO(id, label, g.LastItemData.StatusFlags);
    return pressed;
}

// FIXME: This would work nicely if it was a public template, e.g. 'template<T> RadioButton(const char* label, T* v, T v_button)', but I'm not sure how we would expose it..
bool ImGui::RadioButton(const char* label, int* v, int v_button)
{
    const bool pressed = RadioButton(label, *v == v_button);
    if (pressed)
        *v = v_button;
    return pressed;
}

// size_arg (for each axis) < 0.0f: align to end, 0.0f: auto, > 0.0f: specified size
void ImGui::ProgressBar(float fraction, const ImVec2& size_arg, const char* overlay)
{
    ImGuiWindow* window = GetCurrentWindow();
    if (window->SkipItems)
        return;

    ImGuiContext& g = *GImGui;
    const ImGuiStyle& style = g.Style;

    ImVec2 pos = window->DC.CursorPos;
    ImVec2 size = CalcItemSize(size_arg, CalcItemWidth(), g.FontSize + style.FramePadding.y * 2.0f);
    ImRect bb(pos, pos + size);
    ItemSize(size, style.FramePadding.y);
    if (!ItemAdd(bb, 0))
        return;

    // Render
    fraction = ImSaturate(fraction);
    RenderFrame(bb.Min, bb.Max, GetColorU32(ImGuiCol_FrameBg), true, style.FrameRounding);
    bb.Expand(ImVec2(-style.FrameBorderSize, -style.FrameBorderSize));
    const ImVec2 fill_br = ImVec2(ImLerp(bb.Min.x, bb.Max.x, fraction), bb.Max.y);
    RenderRectFilledRangeH(window->DrawList, bb, GetColorU32(ImGuiCol_PlotHistogram), 0.0f, fraction, style.FrameRounding);

    // Default displaying the fraction as percentage string, but user can override it
    char overlay_buf[32];
    if (!overlay)
    {
        ImFormatString(overlay_buf, IM_ARRAYSIZE(overlay_buf), "%.0f%%", fraction * 100 + 0.01f);
        overlay = overlay_buf;
    }

    ImVec2 overlay_size = CalcTextSize(overlay, NULL);
    if (overlay_size.x > 0.0f)
        RenderTextClipped(ImVec2(ImClamp(fill_br.x + style.ItemSpacing.x, bb.Min.x, bb.Max.x - overlay_size.x - style.ItemInnerSpacing.x), bb.Min.y), bb.Max, overlay, NULL, &overlay_size, ImVec2(0.0f, 0.5f), &bb);
}

void ImGui::Bullet()
{
    ImGuiWindow* window = GetCurrentWindow();
    if (window->SkipItems)
        return;

    ImGuiContext& g = *GImGui;
    const ImGuiStyle& style = g.Style;
    const float line_height = ImMax(ImMin(window->DC.CurrLineSize.y, g.FontSize + style.FramePadding.y * 2), g.FontSize);
    const ImRect bb(window->DC.CursorPos, window->DC.CursorPos + ImVec2(g.FontSize, line_height));
    ItemSize(bb);
    if (!ItemAdd(bb, 0))
    {
        SameLine(0, style.FramePadding.x * 2);
        return;
    }

    // Render and stay on same line
    ImU32 text_col = GetColorU32(ImGuiCol_Text);
    RenderBullet(window->DrawList, bb.Min + ImVec2(style.FramePadding.x + g.FontSize * 0.5f, line_height * 0.5f), text_col);
    SameLine(0, style.FramePadding.x * 2.0f);
}

//-------------------------------------------------------------------------
// [SECTION] Widgets: Low-level Layout helpers
//-------------------------------------------------------------------------
// - Spacing()
// - Dummy()
// - NewLine()
// - AlignTextToFramePadding()
// - SeparatorEx() [Internal]
// - Separator()
// - SplitterBehavior() [Internal]
// - ShrinkWidths() [Internal]
//-------------------------------------------------------------------------

void ImGui::Spacing()
{
    ImGuiWindow* window = GetCurrentWindow();
    if (window->SkipItems)
        return;
    ItemSize(ImVec2(0, 0));
}

void ImGui::Dummy(const ImVec2& size)
{
    ImGuiWindow* window = GetCurrentWindow();
    if (window->SkipItems)
        return;

    const ImRect bb(window->DC.CursorPos, window->DC.CursorPos + size);
    ItemSize(size);
    ItemAdd(bb, 0);
}

void ImGui::NewLine()
{
    ImGuiWindow* window = GetCurrentWindow();
    if (window->SkipItems)
        return;

    ImGuiContext& g = *GImGui;
    const ImGuiLayoutType backup_layout_type = window->DC.LayoutType;
    window->DC.LayoutType = ImGuiLayoutType_Vertical;
    window->DC.IsSameLine = false;
    if (window->DC.CurrLineSize.y > 0.0f)     // In the event that we are on a line with items that is smaller that FontSize high, we will preserve its height.
        ItemSize(ImVec2(0, 0));
    else
        ItemSize(ImVec2(0.0f, g.FontSize));
    window->DC.LayoutType = backup_layout_type;
}

void ImGui::AlignTextToFramePadding()
{
    ImGuiWindow* window = GetCurrentWindow();
    if (window->SkipItems)
        return;

    ImGuiContext& g = *GImGui;
    window->DC.CurrLineSize.y = ImMax(window->DC.CurrLineSize.y, g.FontSize + g.Style.FramePadding.y * 2);
    window->DC.CurrLineTextBaseOffset = ImMax(window->DC.CurrLineTextBaseOffset, g.Style.FramePadding.y);
}

// Horizontal/vertical separating line
void ImGui::SeparatorEx(ImGuiSeparatorFlags flags)
{
    ImGuiWindow* window = GetCurrentWindow();
    if (window->SkipItems)
        return;

    ImGuiContext& g = *GImGui;
    IM_ASSERT(ImIsPowerOfTwo(flags & (ImGuiSeparatorFlags_Horizontal | ImGuiSeparatorFlags_Vertical)));   // Check that only 1 option is selected

    float thickness_draw = 1.0f;
    float thickness_layout = 0.0f;
    if (flags & ImGuiSeparatorFlags_Vertical)
    {
        // Vertical separator, for menu bars (use current line height). Not exposed because it is misleading and it doesn't have an effect on regular layout.
        float y1 = window->DC.CursorPos.y;
        float y2 = window->DC.CursorPos.y + window->DC.CurrLineSize.y;
        const ImRect bb(ImVec2(window->DC.CursorPos.x, y1), ImVec2(window->DC.CursorPos.x + thickness_draw, y2));
        ItemSize(ImVec2(thickness_layout, 0.0f));
        if (!ItemAdd(bb, 0))
            return;

        // Draw
        window->DrawList->AddLine(ImVec2(bb.Min.x, bb.Min.y), ImVec2(bb.Min.x, bb.Max.y), GetColorU32(ImGuiCol_Separator));
        if (g.LogEnabled)
            LogText(" |");
    }
    else if (flags & ImGuiSeparatorFlags_Horizontal)
    {
        // Horizontal Separator
        float x1 = window->Pos.x;
        float x2 = window->Pos.x + window->Size.x;

        // FIXME-WORKRECT: old hack (#205) until we decide of consistent behavior with WorkRect/Indent and Separator
        if (g.GroupStack.Size > 0 && g.GroupStack.back().WindowID == window->ID)
            x1 += window->DC.Indent.x;

        // FIXME-WORKRECT: In theory we should simply be using WorkRect.Min.x/Max.x everywhere but it isn't aesthetically what we want,
        // need to introduce a variant of WorkRect for that purpose. (#4787)
        if (ImGuiTable* table = g.CurrentTable)
        {
            x1 = table->Columns[table->CurrentColumn].MinX;
            x2 = table->Columns[table->CurrentColumn].MaxX;
        }

        ImGuiOldColumns* columns = (flags & ImGuiSeparatorFlags_SpanAllColumns) ? window->DC.CurrentColumns : NULL;
        if (columns)
            PushColumnsBackground();

        // We don't provide our width to the layout so that it doesn't get feed back into AutoFit
        // FIXME: This prevents ->CursorMaxPos based bounding box evaluation from working (e.g. TableEndCell)
        const ImRect bb(ImVec2(x1, window->DC.CursorPos.y), ImVec2(x2, window->DC.CursorPos.y + thickness_draw));
        ItemSize(ImVec2(0.0f, thickness_layout));
        const bool item_visible = ItemAdd(bb, 0);
        if (item_visible)
        {
            // Draw
            window->DrawList->AddLine(bb.Min, ImVec2(bb.Max.x, bb.Min.y), GetColorU32(ImGuiCol_Separator));
            if (g.LogEnabled)
                LogRenderedText(&bb.Min, "--------------------------------\n");

        }
        if (columns)
        {
            PopColumnsBackground();
            columns->LineMinY = window->DC.CursorPos.y;
        }
    }
}

void ImGui::Separator()
{
    ImGuiContext& g = *GImGui;
    ImGuiWindow* window = g.CurrentWindow;
    if (window->SkipItems)
        return;

    // Those flags should eventually be overridable by the user
    ImGuiSeparatorFlags flags = (window->DC.LayoutType == ImGuiLayoutType_Horizontal) ? ImGuiSeparatorFlags_Vertical : ImGuiSeparatorFlags_Horizontal;
    flags |= ImGuiSeparatorFlags_SpanAllColumns; // NB: this only applies to legacy Columns() api as they relied on Separator() a lot.
    SeparatorEx(flags);
}

// Using 'hover_visibility_delay' allows us to hide the highlight and mouse cursor for a short time, which can be convenient to reduce visual noise.
bool ImGui::SplitterBehavior(const ImRect& bb, ImGuiID id, ImGuiAxis axis, float* size1, float* size2, float min_size1, float min_size2, float hover_extend, float hover_visibility_delay, ImU32 bg_col)
{
    ImGuiContext& g = *GImGui;
    ImGuiWindow* window = g.CurrentWindow;

    const ImGuiItemFlags item_flags_backup = g.CurrentItemFlags;
    g.CurrentItemFlags |= ImGuiItemFlags_NoNav | ImGuiItemFlags_NoNavDefaultFocus;
    bool item_add = ItemAdd(bb, id);
    g.CurrentItemFlags = item_flags_backup;
    if (!item_add)
        return false;

    bool hovered, held;
    ImRect bb_interact = bb;
    bb_interact.Expand(axis == ImGuiAxis_Y ? ImVec2(0.0f, hover_extend) : ImVec2(hover_extend, 0.0f));
    ButtonBehavior(bb_interact, id, &hovered, &held, ImGuiButtonFlags_FlattenChildren | ImGuiButtonFlags_AllowItemOverlap);
    if (hovered)
        g.LastItemData.StatusFlags |= ImGuiItemStatusFlags_HoveredRect; // for IsItemHovered(), because bb_interact is larger than bb
    if (g.ActiveId != id)
        SetItemAllowOverlap();

    if (held || (hovered && g.HoveredIdPreviousFrame == id && g.HoveredIdTimer >= hover_visibility_delay))
        SetMouseCursor(axis == ImGuiAxis_Y ? ImGuiMouseCursor_ResizeNS : ImGuiMouseCursor_ResizeEW);

    ImRect bb_render = bb;
    if (held)
    {
        ImVec2 mouse_delta_2d = g.IO.MousePos - g.ActiveIdClickOffset - bb_interact.Min;
        float mouse_delta = (axis == ImGuiAxis_Y) ? mouse_delta_2d.y : mouse_delta_2d.x;

        // Minimum pane size
        float size_1_maximum_delta = ImMax(0.0f, *size1 - min_size1);
        float size_2_maximum_delta = ImMax(0.0f, *size2 - min_size2);
        if (mouse_delta < -size_1_maximum_delta)
            mouse_delta = -size_1_maximum_delta;
        if (mouse_delta > size_2_maximum_delta)
            mouse_delta = size_2_maximum_delta;

        // Apply resize
        if (mouse_delta != 0.0f)
        {
            if (mouse_delta < 0.0f)
                IM_ASSERT(*size1 + mouse_delta >= min_size1);
            if (mouse_delta > 0.0f)
                IM_ASSERT(*size2 - mouse_delta >= min_size2);
            *size1 += mouse_delta;
            *size2 -= mouse_delta;
            bb_render.Translate((axis == ImGuiAxis_X) ? ImVec2(mouse_delta, 0.0f) : ImVec2(0.0f, mouse_delta));
            MarkItemEdited(id);
        }
    }

    // Render at new position
    if (bg_col & IM_COL32_A_MASK)
        window->DrawList->AddRectFilled(bb_render.Min, bb_render.Max, bg_col, 0.0f);
    const ImU32 col = GetColorU32(held ? ImGuiCol_SeparatorActive : (hovered && g.HoveredIdTimer >= hover_visibility_delay) ? ImGuiCol_SeparatorHovered : ImGuiCol_Separator);
    window->DrawList->AddRectFilled(bb_render.Min, bb_render.Max, col, 0.0f);

    return held;
}

static int IMGUI_CDECL ShrinkWidthItemComparer(const void* lhs, const void* rhs)
{
    const ImGuiShrinkWidthItem* a = (const ImGuiShrinkWidthItem*)lhs;
    const ImGuiShrinkWidthItem* b = (const ImGuiShrinkWidthItem*)rhs;
    if (int d = (int)(b->Width - a->Width))
        return d;
    return (b->Index - a->Index);
}

// Shrink excess width from a set of item, by removing width from the larger items first.
// Set items Width to -1.0f to disable shrinking this item.
void ImGui::ShrinkWidths(ImGuiShrinkWidthItem* items, int count, float width_excess)
{
    if (count == 1)
    {
        if (items[0].Width >= 0.0f)
            items[0].Width = ImMax(items[0].Width - width_excess, 1.0f);
        return;
    }
    ImQsort(items, (size_t)count, sizeof(ImGuiShrinkWidthItem), ShrinkWidthItemComparer);
    int count_same_width = 1;
    while (width_excess > 0.0f && count_same_width < count)
    {
        while (count_same_width < count && items[0].Width <= items[count_same_width].Width)
            count_same_width++;
        float max_width_to_remove_per_item = (count_same_width < count && items[count_same_width].Width >= 0.0f) ? (items[0].Width - items[count_same_width].Width) : (items[0].Width - 1.0f);
        if (max_width_to_remove_per_item <= 0.0f)
            break;
        float width_to_remove_per_item = ImMin(width_excess / count_same_width, max_width_to_remove_per_item);
        for (int item_n = 0; item_n < count_same_width; item_n++)
            items[item_n].Width -= width_to_remove_per_item;
        width_excess -= width_to_remove_per_item * count_same_width;
    }

    // Round width and redistribute remainder
    // Ensure that e.g. the right-most tab of a shrunk tab-bar always reaches exactly at the same distance from the right-most edge of the tab bar separator.
    width_excess = 0.0f;
    for (int n = 0; n < count; n++)
    {
        float width_rounded = ImFloor(items[n].Width);
        width_excess += items[n].Width - width_rounded;
        items[n].Width = width_rounded;
    }
    while (width_excess > 0.0f)
        for (int n = 0; n < count; n++)
            if (items[n].Width + 1.0f <= items[n].InitialWidth)
            {
                items[n].Width += 1.0f;
                width_excess -= 1.0f;
            }
}

//-------------------------------------------------------------------------
// [SECTION] Widgets: ComboBox
//-------------------------------------------------------------------------
// - CalcMaxPopupHeightFromItemCount() [Internal]
// - BeginCombo()
// - BeginComboPopup() [Internal]
// - EndCombo()
// - BeginComboPreview() [Internal]
// - EndComboPreview() [Internal]
// - Combo()
//-------------------------------------------------------------------------

static float CalcMaxPopupHeightFromItemCount(int items_count)
{
    ImGuiContext& g = *GImGui;
    if (items_count <= 0)
        return FLT_MAX;
    return (g.FontSize + g.Style.ItemSpacing.y) * items_count - g.Style.ItemSpacing.y + (g.Style.WindowPadding.y * 2);
}

bool ImGui::BeginCombo(const char* label, const char* preview_value, ImGuiComboFlags flags)
{
    ImGuiContext& g = *GImGui;
    ImGuiWindow* window = GetCurrentWindow();

    ImGuiNextWindowDataFlags backup_next_window_data_flags = g.NextWindowData.Flags;
    g.NextWindowData.ClearFlags(); // We behave like Begin() and need to consume those values
    if (window->SkipItems)
        return false;

    const ImGuiStyle& style = g.Style;
    const ImGuiID id = window->GetID(label);
    IM_ASSERT((flags & (ImGuiComboFlags_NoArrowButton | ImGuiComboFlags_NoPreview)) != (ImGuiComboFlags_NoArrowButton | ImGuiComboFlags_NoPreview)); // Can't use both flags together

    const float arrow_size = (flags & ImGuiComboFlags_NoArrowButton) ? 0.0f : GetFrameHeight();
    const ImVec2 label_size = CalcTextSize(label, NULL, true);
    const float w = (flags & ImGuiComboFlags_NoPreview) ? arrow_size : CalcItemWidth();
    const ImRect bb(window->DC.CursorPos, window->DC.CursorPos + ImVec2(w, label_size.y + style.FramePadding.y * 2.0f));
    const ImRect total_bb(bb.Min, bb.Max + ImVec2(label_size.x > 0.0f ? style.ItemInnerSpacing.x + label_size.x : 0.0f, 0.0f));
    ItemSize(total_bb, style.FramePadding.y);
    if (!ItemAdd(total_bb, id, &bb))
        return false;

    // Open on click
    bool hovered, held;
    bool pressed = ButtonBehavior(bb, id, &hovered, &held);
    const ImGuiID popup_id = ImHashStr("##ComboPopup", 0, id);
    bool popup_open = IsPopupOpen(popup_id, ImGuiPopupFlags_None);
    if (pressed && !popup_open)
    {
        OpenPopupEx(popup_id, ImGuiPopupFlags_None);
        popup_open = true;
    }

    // Render shape
    const ImU32 frame_col = GetColorU32(hovered ? ImGuiCol_FrameBgHovered : ImGuiCol_FrameBg);
    const float value_x2 = ImMax(bb.Min.x, bb.Max.x - arrow_size);
    RenderNavHighlight(bb, id);
    if (!(flags & ImGuiComboFlags_NoPreview))
        window->DrawList->AddRectFilled(bb.Min, ImVec2(value_x2, bb.Max.y), frame_col, style.FrameRounding, (flags & ImGuiComboFlags_NoArrowButton) ? ImDrawFlags_RoundCornersAll : ImDrawFlags_RoundCornersLeft);
    if (!(flags & ImGuiComboFlags_NoArrowButton))
    {
        ImU32 bg_col = GetColorU32((popup_open || hovered) ? ImGuiCol_ButtonHovered : ImGuiCol_Button);
        ImU32 text_col = GetColorU32(ImGuiCol_Text);
        window->DrawList->AddRectFilled(ImVec2(value_x2, bb.Min.y), bb.Max, bg_col, style.FrameRounding, (w <= arrow_size) ? ImDrawFlags_RoundCornersAll : ImDrawFlags_RoundCornersRight);
        if (value_x2 + arrow_size - style.FramePadding.x <= bb.Max.x)
            RenderArrow(window->DrawList, ImVec2(value_x2 + style.FramePadding.y, bb.Min.y + style.FramePadding.y), text_col, ImGuiDir_Down, 1.0f);
    }
    RenderFrameBorder(bb.Min, bb.Max, style.FrameRounding);

    // Custom preview
    if (flags & ImGuiComboFlags_CustomPreview)
    {
        g.ComboPreviewData.PreviewRect = ImRect(bb.Min.x, bb.Min.y, value_x2, bb.Max.y);
        IM_ASSERT(preview_value == NULL || preview_value[0] == 0);
        preview_value = NULL;
    }

    // Render preview and label
    if (preview_value != NULL && !(flags & ImGuiComboFlags_NoPreview))
    {
        if (g.LogEnabled)
            LogSetNextTextDecoration("{", "}");
        RenderTextClipped(bb.Min + style.FramePadding, ImVec2(value_x2, bb.Max.y), preview_value, NULL, NULL);
    }
    if (label_size.x > 0)
        RenderText(ImVec2(bb.Max.x + style.ItemInnerSpacing.x, bb.Min.y + style.FramePadding.y), label);

    if (!popup_open)
        return false;

    g.NextWindowData.Flags = backup_next_window_data_flags;
    return BeginComboPopup(popup_id, bb, flags);
}

bool ImGui::BeginComboPopup(ImGuiID popup_id, const ImRect& bb, ImGuiComboFlags flags)
{
    ImGuiContext& g = *GImGui;
    if (!IsPopupOpen(popup_id, ImGuiPopupFlags_None))
    {
        g.NextWindowData.ClearFlags();
        return false;
    }

    // Set popup size
    float w = bb.GetWidth();
    if (g.NextWindowData.Flags & ImGuiNextWindowDataFlags_HasSizeConstraint)
    {
        g.NextWindowData.SizeConstraintRect.Min.x = ImMax(g.NextWindowData.SizeConstraintRect.Min.x, w);
    }
    else
    {
        if ((flags & ImGuiComboFlags_HeightMask_) == 0)
            flags |= ImGuiComboFlags_HeightRegular;
        IM_ASSERT(ImIsPowerOfTwo(flags & ImGuiComboFlags_HeightMask_)); // Only one
        int popup_max_height_in_items = -1;
        if (flags & ImGuiComboFlags_HeightRegular)     popup_max_height_in_items = 8;
        else if (flags & ImGuiComboFlags_HeightSmall)  popup_max_height_in_items = 4;
        else if (flags & ImGuiComboFlags_HeightLarge)  popup_max_height_in_items = 20;
        SetNextWindowSizeConstraints(ImVec2(w, 0.0f), ImVec2(FLT_MAX, CalcMaxPopupHeightFromItemCount(popup_max_height_in_items)));
    }

    // This is essentially a specialized version of BeginPopupEx()
    char name[16];
    ImFormatString(name, IM_ARRAYSIZE(name), "##Combo_%02d", g.BeginPopupStack.Size); // Recycle windows based on depth

    // Set position given a custom constraint (peak into expected window size so we can position it)
    // FIXME: This might be easier to express with an hypothetical SetNextWindowPosConstraints() function?
    // FIXME: This might be moved to Begin() or at least around the same spot where Tooltips and other Popups are calling FindBestWindowPosForPopupEx()?
    if (ImGuiWindow* popup_window = FindWindowByName(name))
        if (popup_window->WasActive)
        {
            // Always override 'AutoPosLastDirection' to not leave a chance for a past value to affect us.
            ImVec2 size_expected = CalcWindowNextAutoFitSize(popup_window);
            popup_window->AutoPosLastDirection = (flags & ImGuiComboFlags_PopupAlignLeft) ? ImGuiDir_Left : ImGuiDir_Down; // Left = "Below, Toward Left", Down = "Below, Toward Right (default)"
            ImRect r_outer = GetPopupAllowedExtentRect(popup_window);
            ImVec2 pos = FindBestWindowPosForPopupEx(bb.GetBL(), size_expected, &popup_window->AutoPosLastDirection, r_outer, bb, ImGuiPopupPositionPolicy_ComboBox);
            SetNextWindowPos(pos);
        }

    // We don't use BeginPopupEx() solely because we have a custom name string, which we could make an argument to BeginPopupEx()
    ImGuiWindowFlags window_flags = ImGuiWindowFlags_AlwaysAutoResize | ImGuiWindowFlags_Popup | ImGuiWindowFlags_NoTitleBar | ImGuiWindowFlags_NoResize | ImGuiWindowFlags_NoSavedSettings | ImGuiWindowFlags_NoMove;
    PushStyleVar(ImGuiStyleVar_WindowPadding, ImVec2(g.Style.FramePadding.x, g.Style.WindowPadding.y)); // Horizontally align ourselves with the framed text
    bool ret = Begin(name, NULL, window_flags);
    PopStyleVar();
    if (!ret)
    {
        EndPopup();
        IM_ASSERT(0);   // This should never happen as we tested for IsPopupOpen() above
        return false;
    }
    return true;
}

void ImGui::EndCombo()
{
    EndPopup();
}

// Call directly after the BeginCombo/EndCombo block. The preview is designed to only host non-interactive elements
// (Experimental, see GitHub issues: #1658, #4168)
bool ImGui::BeginComboPreview()
{
    ImGuiContext& g = *GImGui;
    ImGuiWindow* window = g.CurrentWindow;
    ImGuiComboPreviewData* preview_data = &g.ComboPreviewData;

    if (window->SkipItems || !window->ClipRect.Overlaps(g.LastItemData.Rect)) // FIXME: Because we don't have a ImGuiItemStatusFlags_Visible flag to test last ItemAdd() result
        return false;
    IM_ASSERT(g.LastItemData.Rect.Min.x == preview_data->PreviewRect.Min.x && g.LastItemData.Rect.Min.y == preview_data->PreviewRect.Min.y); // Didn't call after BeginCombo/EndCombo block or forgot to pass ImGuiComboFlags_CustomPreview flag?
    if (!window->ClipRect.Contains(preview_data->PreviewRect)) // Narrower test (optional)
        return false;

    // FIXME: This could be contained in a PushWorkRect() api
    preview_data->BackupCursorPos = window->DC.CursorPos;
    preview_data->BackupCursorMaxPos = window->DC.CursorMaxPos;
    preview_data->BackupCursorPosPrevLine = window->DC.CursorPosPrevLine;
    preview_data->BackupPrevLineTextBaseOffset = window->DC.PrevLineTextBaseOffset;
    preview_data->BackupLayout = window->DC.LayoutType;
    window->DC.CursorPos = preview_data->PreviewRect.Min + g.Style.FramePadding;
    window->DC.CursorMaxPos = window->DC.CursorPos;
    window->DC.LayoutType = ImGuiLayoutType_Horizontal;
    window->DC.IsSameLine = false;
    PushClipRect(preview_data->PreviewRect.Min, preview_data->PreviewRect.Max, true);

    return true;
}

void ImGui::EndComboPreview()
{
    ImGuiContext& g = *GImGui;
    ImGuiWindow* window = g.CurrentWindow;
    ImGuiComboPreviewData* preview_data = &g.ComboPreviewData;

    // FIXME: Using CursorMaxPos approximation instead of correct AABB which we will store in ImDrawCmd in the future
    ImDrawList* draw_list = window->DrawList;
    if (window->DC.CursorMaxPos.x < preview_data->PreviewRect.Max.x && window->DC.CursorMaxPos.y < preview_data->PreviewRect.Max.y)
        if (draw_list->CmdBuffer.Size > 1) // Unlikely case that the PushClipRect() didn't create a command
        {
            draw_list->_CmdHeader.ClipRect = draw_list->CmdBuffer[draw_list->CmdBuffer.Size - 1].ClipRect = draw_list->CmdBuffer[draw_list->CmdBuffer.Size - 2].ClipRect;
            draw_list->_TryMergeDrawCmds();
        }
    PopClipRect();
    window->DC.CursorPos = preview_data->BackupCursorPos;
    window->DC.CursorMaxPos = ImMax(window->DC.CursorMaxPos, preview_data->BackupCursorMaxPos);
    window->DC.CursorPosPrevLine = preview_data->BackupCursorPosPrevLine;
    window->DC.PrevLineTextBaseOffset = preview_data->BackupPrevLineTextBaseOffset;
    window->DC.LayoutType = preview_data->BackupLayout;
    window->DC.IsSameLine = false;
    preview_data->PreviewRect = ImRect();
}

// Getter for the old Combo() API: const char*[]
static bool Items_ArrayGetter(void* data, int idx, const char** out_text)
{
    const char* const* items = (const char* const*)data;
    if (out_text)
        *out_text = items[idx];
    return true;
}

// Getter for the old Combo() API: "item1\0item2\0item3\0"
static bool Items_SingleStringGetter(void* data, int idx, const char** out_text)
{
    // FIXME-OPT: we could pre-compute the indices to fasten this. But only 1 active combo means the waste is limited.
    const char* items_separated_by_zeros = (const char*)data;
    int items_count = 0;
    const char* p = items_separated_by_zeros;
    while (*p)
    {
        if (idx == items_count)
            break;
        p += strlen(p) + 1;
        items_count++;
    }
    if (!*p)
        return false;
    if (out_text)
        *out_text = p;
    return true;
}

// Old API, prefer using BeginCombo() nowadays if you can.
bool ImGui::Combo(const char* label, int* current_item, bool (*items_getter)(void*, int, const char**), void* data, int items_count, int popup_max_height_in_items)
{
    ImGuiContext& g = *GImGui;

    // Call the getter to obtain the preview string which is a parameter to BeginCombo()
    const char* preview_value = NULL;
    if (*current_item >= 0 && *current_item < items_count)
        items_getter(data, *current_item, &preview_value);

    // The old Combo() API exposed "popup_max_height_in_items". The new more general BeginCombo() API doesn't have/need it, but we emulate it here.
    if (popup_max_height_in_items != -1 && !(g.NextWindowData.Flags & ImGuiNextWindowDataFlags_HasSizeConstraint))
        SetNextWindowSizeConstraints(ImVec2(0, 0), ImVec2(FLT_MAX, CalcMaxPopupHeightFromItemCount(popup_max_height_in_items)));

    if (!BeginCombo(label, preview_value, ImGuiComboFlags_None))
        return false;

    // Display items
    // FIXME-OPT: Use clipper (but we need to disable it on the appearing frame to make sure our call to SetItemDefaultFocus() is processed)
    bool value_changed = false;
    for (int i = 0; i < items_count; i++)
    {
        PushID(i);
        const bool item_selected = (i == *current_item);
        const char* item_text;
        if (!items_getter(data, i, &item_text))
            item_text = "*Unknown item*";
        if (Selectable(item_text, item_selected))
        {
            value_changed = true;
            *current_item = i;
        }
        if (item_selected)
            SetItemDefaultFocus();
        PopID();
    }

    EndCombo();

    if (value_changed)
        MarkItemEdited(g.LastItemData.ID);

    return value_changed;
}

// Combo box helper allowing to pass an array of strings.
bool ImGui::Combo(const char* label, int* current_item, const char* const items[], int items_count, int height_in_items)
{
    const bool value_changed = Combo(label, current_item, Items_ArrayGetter, (void*)items, items_count, height_in_items);
    return value_changed;
}

// Combo box helper allowing to pass all items in a single string literal holding multiple zero-terminated items "item1\0item2\0"
bool ImGui::Combo(const char* label, int* current_item, const char* items_separated_by_zeros, int height_in_items)
{
    int items_count = 0;
    const char* p = items_separated_by_zeros;       // FIXME-OPT: Avoid computing this, or at least only when combo is open
    while (*p)
    {
        p += strlen(p) + 1;
        items_count++;
    }
    bool value_changed = Combo(label, current_item, Items_SingleStringGetter, (void*)items_separated_by_zeros, items_count, height_in_items);
    return value_changed;
}

//-------------------------------------------------------------------------
// [SECTION] Data Type and Data Formatting Helpers [Internal]
//-------------------------------------------------------------------------
// - PatchFormatStringFloatToInt()
// - DataTypeGetInfo()
// - DataTypeFormatString()
// - DataTypeApplyOp()
// - DataTypeApplyOpFromText()
// - DataTypeClamp()
// - GetMinimumStepAtDecimalPrecision
// - RoundScalarWithFormat<>()
//-------------------------------------------------------------------------

static const ImGuiDataTypeInfo GDataTypeInfo[] =
{
    { sizeof(char),             "S8",   "%d",   "%d"    },  // ImGuiDataType_S8
    { sizeof(unsigned char),    "U8",   "%u",   "%u"    },
    { sizeof(short),            "S16",  "%d",   "%d"    },  // ImGuiDataType_S16
    { sizeof(unsigned short),   "U16",  "%u",   "%u"    },
    { sizeof(int),              "S32",  "%d",   "%d"    },  // ImGuiDataType_S32
    { sizeof(unsigned int),     "U32",  "%u",   "%u"    },
#ifdef _MSC_VER
    { sizeof(ImS64),            "S64",  "%I64d","%I64d" },  // ImGuiDataType_S64
    { sizeof(ImU64),            "U64",  "%I64u","%I64u" },
#else
    { sizeof(ImS64),            "S64",  "%lld", "%lld"  },  // ImGuiDataType_S64
    { sizeof(ImU64),            "U64",  "%llu", "%llu"  },
#endif
    { sizeof(float),            "float", "%.3f","%f"    },  // ImGuiDataType_Float (float are promoted to double in va_arg)
    { sizeof(double),           "double","%f",  "%lf"   },  // ImGuiDataType_Double
};
IM_STATIC_ASSERT(IM_ARRAYSIZE(GDataTypeInfo) == ImGuiDataType_COUNT);

// FIXME-LEGACY: Prior to 1.61 our DragInt() function internally used floats and because of this the compile-time default value for format was "%.0f".
// Even though we changed the compile-time default, we expect users to have carried %f around, which would break the display of DragInt() calls.
// To honor backward compatibility we are rewriting the format string, unless IMGUI_DISABLE_OBSOLETE_FUNCTIONS is enabled. What could possibly go wrong?!
static const char* PatchFormatStringFloatToInt(const char* fmt)
{
    if (fmt[0] == '%' && fmt[1] == '.' && fmt[2] == '0' && fmt[3] == 'f' && fmt[4] == 0) // Fast legacy path for "%.0f" which is expected to be the most common case.
        return "%d";
    const char* fmt_start = ImParseFormatFindStart(fmt);    // Find % (if any, and ignore %%)
    const char* fmt_end = ImParseFormatFindEnd(fmt_start);  // Find end of format specifier, which itself is an exercise of confidence/recklessness (because snprintf is dependent on libc or user).
    if (fmt_end > fmt_start && fmt_end[-1] == 'f')
    {
#ifndef IMGUI_DISABLE_OBSOLETE_FUNCTIONS
        if (fmt_start == fmt && fmt_end[0] == 0)
            return "%d";
        const char* tmp_format;
        ImFormatStringToTempBuffer(&tmp_format, NULL, "%.*s%%d%s", (int)(fmt_start - fmt), fmt, fmt_end); // Honor leading and trailing decorations, but lose alignment/precision.
        return tmp_format;
#else
        IM_ASSERT(0 && "DragInt(): Invalid format string!"); // Old versions used a default parameter of "%.0f", please replace with e.g. "%d"
#endif
    }
    return fmt;
}

const ImGuiDataTypeInfo* ImGui::DataTypeGetInfo(ImGuiDataType data_type)
{
    IM_ASSERT(data_type >= 0 && data_type < ImGuiDataType_COUNT);
    return &GDataTypeInfo[data_type];
}

int ImGui::DataTypeFormatString(char* buf, int buf_size, ImGuiDataType data_type, const void* p_data, const char* format)
{
    // Signedness doesn't matter when pushing integer arguments
    if (data_type == ImGuiDataType_S32 || data_type == ImGuiDataType_U32)
        return ImFormatString(buf, buf_size, format, *(const ImU32*)p_data);
    if (data_type == ImGuiDataType_S64 || data_type == ImGuiDataType_U64)
        return ImFormatString(buf, buf_size, format, *(const ImU64*)p_data);
    if (data_type == ImGuiDataType_Float)
        return ImFormatString(buf, buf_size, format, *(const float*)p_data);
    if (data_type == ImGuiDataType_Double)
        return ImFormatString(buf, buf_size, format, *(const double*)p_data);
    if (data_type == ImGuiDataType_S8)
        return ImFormatString(buf, buf_size, format, *(const ImS8*)p_data);
    if (data_type == ImGuiDataType_U8)
        return ImFormatString(buf, buf_size, format, *(const ImU8*)p_data);
    if (data_type == ImGuiDataType_S16)
        return ImFormatString(buf, buf_size, format, *(const ImS16*)p_data);
    if (data_type == ImGuiDataType_U16)
        return ImFormatString(buf, buf_size, format, *(const ImU16*)p_data);
    IM_ASSERT(0);
    return 0;
}

void ImGui::DataTypeApplyOp(ImGuiDataType data_type, int op, void* output, const void* arg1, const void* arg2)
{
    IM_ASSERT(op == '+' || op == '-');
    switch (data_type)
    {
        case ImGuiDataType_S8:
            if (op == '+') { *(ImS8*)output  = ImAddClampOverflow(*(const ImS8*)arg1,  *(const ImS8*)arg2,  IM_S8_MIN,  IM_S8_MAX); }
            if (op == '-') { *(ImS8*)output  = ImSubClampOverflow(*(const ImS8*)arg1,  *(const ImS8*)arg2,  IM_S8_MIN,  IM_S8_MAX); }
            return;
        case ImGuiDataType_U8:
            if (op == '+') { *(ImU8*)output  = ImAddClampOverflow(*(const ImU8*)arg1,  *(const ImU8*)arg2,  IM_U8_MIN,  IM_U8_MAX); }
            if (op == '-') { *(ImU8*)output  = ImSubClampOverflow(*(const ImU8*)arg1,  *(const ImU8*)arg2,  IM_U8_MIN,  IM_U8_MAX); }
            return;
        case ImGuiDataType_S16:
            if (op == '+') { *(ImS16*)output = ImAddClampOverflow(*(const ImS16*)arg1, *(const ImS16*)arg2, IM_S16_MIN, IM_S16_MAX); }
            if (op == '-') { *(ImS16*)output = ImSubClampOverflow(*(const ImS16*)arg1, *(const ImS16*)arg2, IM_S16_MIN, IM_S16_MAX); }
            return;
        case ImGuiDataType_U16:
            if (op == '+') { *(ImU16*)output = ImAddClampOverflow(*(const ImU16*)arg1, *(const ImU16*)arg2, IM_U16_MIN, IM_U16_MAX); }
            if (op == '-') { *(ImU16*)output = ImSubClampOverflow(*(const ImU16*)arg1, *(const ImU16*)arg2, IM_U16_MIN, IM_U16_MAX); }
            return;
        case ImGuiDataType_S32:
            if (op == '+') { *(ImS32*)output = ImAddClampOverflow(*(const ImS32*)arg1, *(const ImS32*)arg2, IM_S32_MIN, IM_S32_MAX); }
            if (op == '-') { *(ImS32*)output = ImSubClampOverflow(*(const ImS32*)arg1, *(const ImS32*)arg2, IM_S32_MIN, IM_S32_MAX); }
            return;
        case ImGuiDataType_U32:
            if (op == '+') { *(ImU32*)output = ImAddClampOverflow(*(const ImU32*)arg1, *(const ImU32*)arg2, IM_U32_MIN, IM_U32_MAX); }
            if (op == '-') { *(ImU32*)output = ImSubClampOverflow(*(const ImU32*)arg1, *(const ImU32*)arg2, IM_U32_MIN, IM_U32_MAX); }
            return;
        case ImGuiDataType_S64:
            if (op == '+') { *(ImS64*)output = ImAddClampOverflow(*(const ImS64*)arg1, *(const ImS64*)arg2, IM_S64_MIN, IM_S64_MAX); }
            if (op == '-') { *(ImS64*)output = ImSubClampOverflow(*(const ImS64*)arg1, *(const ImS64*)arg2, IM_S64_MIN, IM_S64_MAX); }
            return;
        case ImGuiDataType_U64:
            if (op == '+') { *(ImU64*)output = ImAddClampOverflow(*(const ImU64*)arg1, *(const ImU64*)arg2, IM_U64_MIN, IM_U64_MAX); }
            if (op == '-') { *(ImU64*)output = ImSubClampOverflow(*(const ImU64*)arg1, *(const ImU64*)arg2, IM_U64_MIN, IM_U64_MAX); }
            return;
        case ImGuiDataType_Float:
            if (op == '+') { *(float*)output = *(const float*)arg1 + *(const float*)arg2; }
            if (op == '-') { *(float*)output = *(const float*)arg1 - *(const float*)arg2; }
            return;
        case ImGuiDataType_Double:
            if (op == '+') { *(double*)output = *(const double*)arg1 + *(const double*)arg2; }
            if (op == '-') { *(double*)output = *(const double*)arg1 - *(const double*)arg2; }
            return;
        case ImGuiDataType_COUNT: break;
    }
    IM_ASSERT(0);
}

// User can input math operators (e.g. +100) to edit a numerical values.
// NB: This is _not_ a full expression evaluator. We should probably add one and replace this dumb mess..
bool ImGui::DataTypeApplyFromText(const char* buf, ImGuiDataType data_type, void* p_data, const char* format)
{
    while (ImCharIsBlankA(*buf))
        buf++;
    if (!buf[0])
        return false;

    // Copy the value in an opaque buffer so we can compare at the end of the function if it changed at all.
    const ImGuiDataTypeInfo* type_info = DataTypeGetInfo(data_type);
    ImGuiDataTypeTempStorage data_backup;
    memcpy(&data_backup, p_data, type_info->Size);

    // Sanitize format
    // For float/double we have to ignore format with precision (e.g. "%.2f") because sscanf doesn't take them in, so force them into %f and %lf
    char format_sanitized[32];
    if (data_type == ImGuiDataType_Float || data_type == ImGuiDataType_Double)
        format = type_info->ScanFmt;
    else
        format = ImParseFormatSanitizeForScanning(format, format_sanitized, IM_ARRAYSIZE(format_sanitized));

    // Small types need a 32-bit buffer to receive the result from scanf()
    int v32 = 0;
    if (sscanf(buf, format, type_info->Size >= 4 ? p_data : &v32) < 1)
        return false;
    if (type_info->Size < 4)
    {
        if (data_type == ImGuiDataType_S8)
            *(ImS8*)p_data = (ImS8)ImClamp(v32, (int)IM_S8_MIN, (int)IM_S8_MAX);
        else if (data_type == ImGuiDataType_U8)
            *(ImU8*)p_data = (ImU8)ImClamp(v32, (int)IM_U8_MIN, (int)IM_U8_MAX);
        else if (data_type == ImGuiDataType_S16)
            *(ImS16*)p_data = (ImS16)ImClamp(v32, (int)IM_S16_MIN, (int)IM_S16_MAX);
        else if (data_type == ImGuiDataType_U16)
            *(ImU16*)p_data = (ImU16)ImClamp(v32, (int)IM_U16_MIN, (int)IM_U16_MAX);
        else
            IM_ASSERT(0);
    }

    return memcmp(&data_backup, p_data, type_info->Size) != 0;
}

template<typename T>
static int DataTypeCompareT(const T* lhs, const T* rhs)
{
    if (*lhs < *rhs) return -1;
    if (*lhs > *rhs) return +1;
    return 0;
}

int ImGui::DataTypeCompare(ImGuiDataType data_type, const void* arg_1, const void* arg_2)
{
    switch (data_type)
    {
    case ImGuiDataType_S8:     return DataTypeCompareT<ImS8  >((const ImS8*  )arg_1, (const ImS8*  )arg_2);
    case ImGuiDataType_U8:     return DataTypeCompareT<ImU8  >((const ImU8*  )arg_1, (const ImU8*  )arg_2);
    case ImGuiDataType_S16:    return DataTypeCompareT<ImS16 >((const ImS16* )arg_1, (const ImS16* )arg_2);
    case ImGuiDataType_U16:    return DataTypeCompareT<ImU16 >((const ImU16* )arg_1, (const ImU16* )arg_2);
    case ImGuiDataType_S32:    return DataTypeCompareT<ImS32 >((const ImS32* )arg_1, (const ImS32* )arg_2);
    case ImGuiDataType_U32:    return DataTypeCompareT<ImU32 >((const ImU32* )arg_1, (const ImU32* )arg_2);
    case ImGuiDataType_S64:    return DataTypeCompareT<ImS64 >((const ImS64* )arg_1, (const ImS64* )arg_2);
    case ImGuiDataType_U64:    return DataTypeCompareT<ImU64 >((const ImU64* )arg_1, (const ImU64* )arg_2);
    case ImGuiDataType_Float:  return DataTypeCompareT<float >((const float* )arg_1, (const float* )arg_2);
    case ImGuiDataType_Double: return DataTypeCompareT<double>((const double*)arg_1, (const double*)arg_2);
    case ImGuiDataType_COUNT:  break;
    }
    IM_ASSERT(0);
    return 0;
}

template<typename T>
static bool DataTypeClampT(T* v, const T* v_min, const T* v_max)
{
    // Clamp, both sides are optional, return true if modified
    if (v_min && *v < *v_min) { *v = *v_min; return true; }
    if (v_max && *v > *v_max) { *v = *v_max; return true; }
    return false;
}

bool ImGui::DataTypeClamp(ImGuiDataType data_type, void* p_data, const void* p_min, const void* p_max)
{
    switch (data_type)
    {
    case ImGuiDataType_S8:     return DataTypeClampT<ImS8  >((ImS8*  )p_data, (const ImS8*  )p_min, (const ImS8*  )p_max);
    case ImGuiDataType_U8:     return DataTypeClampT<ImU8  >((ImU8*  )p_data, (const ImU8*  )p_min, (const ImU8*  )p_max);
    case ImGuiDataType_S16:    return DataTypeClampT<ImS16 >((ImS16* )p_data, (const ImS16* )p_min, (const ImS16* )p_max);
    case ImGuiDataType_U16:    return DataTypeClampT<ImU16 >((ImU16* )p_data, (const ImU16* )p_min, (const ImU16* )p_max);
    case ImGuiDataType_S32:    return DataTypeClampT<ImS32 >((ImS32* )p_data, (const ImS32* )p_min, (const ImS32* )p_max);
    case ImGuiDataType_U32:    return DataTypeClampT<ImU32 >((ImU32* )p_data, (const ImU32* )p_min, (const ImU32* )p_max);
    case ImGuiDataType_S64:    return DataTypeClampT<ImS64 >((ImS64* )p_data, (const ImS64* )p_min, (const ImS64* )p_max);
    case ImGuiDataType_U64:    return DataTypeClampT<ImU64 >((ImU64* )p_data, (const ImU64* )p_min, (const ImU64* )p_max);
    case ImGuiDataType_Float:  return DataTypeClampT<float >((float* )p_data, (const float* )p_min, (const float* )p_max);
    case ImGuiDataType_Double: return DataTypeClampT<double>((double*)p_data, (const double*)p_min, (const double*)p_max);
    case ImGuiDataType_COUNT:  break;
    }
    IM_ASSERT(0);
    return false;
}

static float GetMinimumStepAtDecimalPrecision(int decimal_precision)
{
    static const float min_steps[10] = { 1.0f, 0.1f, 0.01f, 0.001f, 0.0001f, 0.00001f, 0.000001f, 0.0000001f, 0.00000001f, 0.000000001f };
    if (decimal_precision < 0)
        return FLT_MIN;
    return (decimal_precision < IM_ARRAYSIZE(min_steps)) ? min_steps[decimal_precision] : ImPow(10.0f, (float)-decimal_precision);
}

template<typename TYPE>
TYPE ImGui::RoundScalarWithFormatT(const char* format, ImGuiDataType data_type, TYPE v)
{
    IM_UNUSED(data_type);
    IM_ASSERT(data_type == ImGuiDataType_Float || data_type == ImGuiDataType_Double);
    const char* fmt_start = ImParseFormatFindStart(format);
    if (fmt_start[0] != '%' || fmt_start[1] == '%') // Don't apply if the value is not visible in the format string
        return v;

    // Sanitize format
    char fmt_sanitized[32];
    ImParseFormatSanitizeForPrinting(fmt_start, fmt_sanitized, IM_ARRAYSIZE(fmt_sanitized));
    fmt_start = fmt_sanitized;

    // Format value with our rounding, and read back
    char v_str[64];
    ImFormatString(v_str, IM_ARRAYSIZE(v_str), fmt_start, v);
    const char* p = v_str;
    while (*p == ' ')
        p++;
    v = (TYPE)ImAtof(p);

    return v;
}

//-------------------------------------------------------------------------
// [SECTION] Widgets: DragScalar, DragFloat, DragInt, etc.
//-------------------------------------------------------------------------
// - DragBehaviorT<>() [Internal]
// - DragBehavior() [Internal]
// - DragScalar()
// - DragScalarN()
// - DragFloat()
// - DragFloat2()
// - DragFloat3()
// - DragFloat4()
// - DragFloatRange2()
// - DragInt()
// - DragInt2()
// - DragInt3()
// - DragInt4()
// - DragIntRange2()
//-------------------------------------------------------------------------

// This is called by DragBehavior() when the widget is active (held by mouse or being manipulated with Nav controls)
template<typename TYPE, typename SIGNEDTYPE, typename FLOATTYPE>
bool ImGui::DragBehaviorT(ImGuiDataType data_type, TYPE* v, float v_speed, const TYPE v_min, const TYPE v_max, const char* format, ImGuiSliderFlags flags)
{
    ImGuiContext& g = *GImGui;
    const ImGuiAxis axis = (flags & ImGuiSliderFlags_Vertical) ? ImGuiAxis_Y : ImGuiAxis_X;
    const bool is_clamped = (v_min < v_max);
    const bool is_logarithmic = (flags & ImGuiSliderFlags_Logarithmic) != 0;
    const bool is_floating_point = (data_type == ImGuiDataType_Float) || (data_type == ImGuiDataType_Double);

    // Default tweak speed
    if (v_speed == 0.0f && is_clamped && (v_max - v_min < FLT_MAX))
        v_speed = (float)((v_max - v_min) * g.DragSpeedDefaultRatio);

    // Inputs accumulates into g.DragCurrentAccum, which is flushed into the current value as soon as it makes a difference with our precision settings
    float adjust_delta = 0.0f;
    if (g.ActiveIdSource == ImGuiInputSource_Mouse && IsMousePosValid() && IsMouseDragPastThreshold(0, g.IO.MouseDragThreshold * DRAG_MOUSE_THRESHOLD_FACTOR))
    {
        adjust_delta = g.IO.MouseDelta[axis];
        if (g.IO.KeyAlt)
            adjust_delta *= 1.0f / 100.0f;
        if (g.IO.KeyShift)
            adjust_delta *= 10.0f;
    }
    else if (g.ActiveIdSource == ImGuiInputSource_Nav)
    {
        const int decimal_precision = is_floating_point ? ImParseFormatPrecision(format, 3) : 0;
        adjust_delta = GetNavInputAmount2d(ImGuiNavDirSourceFlags_Keyboard | ImGuiNavDirSourceFlags_PadDPad, ImGuiNavReadMode_RepeatFast, 1.0f / 10.0f, 10.0f)[axis];
        v_speed = ImMax(v_speed, GetMinimumStepAtDecimalPrecision(decimal_precision));
    }
    adjust_delta *= v_speed;

    // For vertical drag we currently assume that Up=higher value (like we do with vertical sliders). This may become a parameter.
    if (axis == ImGuiAxis_Y)
        adjust_delta = -adjust_delta;

    // For logarithmic use our range is effectively 0..1 so scale the delta into that range
    if (is_logarithmic && (v_max - v_min < FLT_MAX) && ((v_max - v_min) > 0.000001f)) // Epsilon to avoid /0
        adjust_delta /= (float)(v_max - v_min);

    // Clear current value on activation
    // Avoid altering values and clamping when we are _already_ past the limits and heading in the same direction, so e.g. if range is 0..255, current value is 300 and we are pushing to the right side, keep the 300.
    bool is_just_activated = g.ActiveIdIsJustActivated;
    bool is_already_past_limits_and_pushing_outward = is_clamped && ((*v >= v_max && adjust_delta > 0.0f) || (*v <= v_min && adjust_delta < 0.0f));
    if (is_just_activated || is_already_past_limits_and_pushing_outward)
    {
        g.DragCurrentAccum = 0.0f;
        g.DragCurrentAccumDirty = false;
    }
    else if (adjust_delta != 0.0f)
    {
        g.DragCurrentAccum += adjust_delta;
        g.DragCurrentAccumDirty = true;
    }

    if (!g.DragCurrentAccumDirty)
        return false;

    TYPE v_cur = *v;
    FLOATTYPE v_old_ref_for_accum_remainder = (FLOATTYPE)0.0f;

    float logarithmic_zero_epsilon = 0.0f; // Only valid when is_logarithmic is true
    const float zero_deadzone_halfsize = 0.0f; // Drag widgets have no deadzone (as it doesn't make sense)
    if (is_logarithmic)
    {
        // When using logarithmic sliders, we need to clamp to avoid hitting zero, but our choice of clamp value greatly affects slider precision. We attempt to use the specified precision to estimate a good lower bound.
        const int decimal_precision = is_floating_point ? ImParseFormatPrecision(format, 3) : 1;
        logarithmic_zero_epsilon = ImPow(0.1f, (float)decimal_precision);

        // Convert to parametric space, apply delta, convert back
        float v_old_parametric = ScaleRatioFromValueT<TYPE, SIGNEDTYPE, FLOATTYPE>(data_type, v_cur, v_min, v_max, is_logarithmic, logarithmic_zero_epsilon, zero_deadzone_halfsize);
        float v_new_parametric = v_old_parametric + g.DragCurrentAccum;
        v_cur = ScaleValueFromRatioT<TYPE, SIGNEDTYPE, FLOATTYPE>(data_type, v_new_parametric, v_min, v_max, is_logarithmic, logarithmic_zero_epsilon, zero_deadzone_halfsize);
        v_old_ref_for_accum_remainder = v_old_parametric;
    }
    else
    {
        v_cur += (SIGNEDTYPE)g.DragCurrentAccum;
    }

    // Round to user desired precision based on format string
    if (is_floating_point && !(flags & ImGuiSliderFlags_NoRoundToFormat))
        v_cur = RoundScalarWithFormatT<TYPE>(format, data_type, v_cur);

    // Preserve remainder after rounding has been applied. This also allow slow tweaking of values.
    g.DragCurrentAccumDirty = false;
    if (is_logarithmic)
    {
        // Convert to parametric space, apply delta, convert back
        float v_new_parametric = ScaleRatioFromValueT<TYPE, SIGNEDTYPE, FLOATTYPE>(data_type, v_cur, v_min, v_max, is_logarithmic, logarithmic_zero_epsilon, zero_deadzone_halfsize);
        g.DragCurrentAccum -= (float)(v_new_parametric - v_old_ref_for_accum_remainder);
    }
    else
    {
        g.DragCurrentAccum -= (float)((SIGNEDTYPE)v_cur - (SIGNEDTYPE)*v);
    }

    // Lose zero sign for float/double
    if (v_cur == (TYPE)-0)
        v_cur = (TYPE)0;

    // Clamp values (+ handle overflow/wrap-around for integer types)
    if (*v != v_cur && is_clamped)
    {
        if (v_cur < v_min || (v_cur > *v && adjust_delta < 0.0f && !is_floating_point))
            v_cur = v_min;
        if (v_cur > v_max || (v_cur < *v && adjust_delta > 0.0f && !is_floating_point))
            v_cur = v_max;
    }

    // Apply result
    if (*v == v_cur)
        return false;
    *v = v_cur;
    return true;
}

bool ImGui::DragBehavior(ImGuiID id, ImGuiDataType data_type, void* p_v, float v_speed, const void* p_min, const void* p_max, const char* format, ImGuiSliderFlags flags)
{
    // Read imgui.cpp "API BREAKING CHANGES" section for 1.78 if you hit this assert.
    IM_ASSERT((flags == 1 || (flags & ImGuiSliderFlags_InvalidMask_) == 0) && "Invalid ImGuiSliderFlags flags! Has the 'float power' argument been mistakenly cast to flags? Call function with ImGuiSliderFlags_Logarithmic flags instead.");

    ImGuiContext& g = *GImGui;
    if (g.ActiveId == id)
    {
        if (g.ActiveIdSource == ImGuiInputSource_Mouse && !g.IO.MouseDown[0])
            ClearActiveID();
        else if (g.ActiveIdSource == ImGuiInputSource_Nav && g.NavActivatePressedId == id && !g.ActiveIdIsJustActivated)
            ClearActiveID();
    }
    if (g.ActiveId != id)
        return false;
    if ((g.LastItemData.InFlags & ImGuiItemFlags_ReadOnly) || (flags & ImGuiSliderFlags_ReadOnly))
        return false;

    switch (data_type)
    {
    case ImGuiDataType_S8:     { ImS32 v32 = (ImS32)*(ImS8*)p_v;  bool r = DragBehaviorT<ImS32, ImS32, float>(ImGuiDataType_S32, &v32, v_speed, p_min ? *(const ImS8*) p_min : IM_S8_MIN,  p_max ? *(const ImS8*)p_max  : IM_S8_MAX,  format, flags); if (r) *(ImS8*)p_v = (ImS8)v32; return r; }
    case ImGuiDataType_U8:     { ImU32 v32 = (ImU32)*(ImU8*)p_v;  bool r = DragBehaviorT<ImU32, ImS32, float>(ImGuiDataType_U32, &v32, v_speed, p_min ? *(const ImU8*) p_min : IM_U8_MIN,  p_max ? *(const ImU8*)p_max  : IM_U8_MAX,  format, flags); if (r) *(ImU8*)p_v = (ImU8)v32; return r; }
    case ImGuiDataType_S16:    { ImS32 v32 = (ImS32)*(ImS16*)p_v; bool r = DragBehaviorT<ImS32, ImS32, float>(ImGuiDataType_S32, &v32, v_speed, p_min ? *(const ImS16*)p_min : IM_S16_MIN, p_max ? *(const ImS16*)p_max : IM_S16_MAX, format, flags); if (r) *(ImS16*)p_v = (ImS16)v32; return r; }
    case ImGuiDataType_U16:    { ImU32 v32 = (ImU32)*(ImU16*)p_v; bool r = DragBehaviorT<ImU32, ImS32, float>(ImGuiDataType_U32, &v32, v_speed, p_min ? *(const ImU16*)p_min : IM_U16_MIN, p_max ? *(const ImU16*)p_max : IM_U16_MAX, format, flags); if (r) *(ImU16*)p_v = (ImU16)v32; return r; }
    case ImGuiDataType_S32:    return DragBehaviorT<ImS32, ImS32, float >(data_type, (ImS32*)p_v,  v_speed, p_min ? *(const ImS32* )p_min : IM_S32_MIN, p_max ? *(const ImS32* )p_max : IM_S32_MAX, format, flags);
    case ImGuiDataType_U32:    return DragBehaviorT<ImU32, ImS32, float >(data_type, (ImU32*)p_v,  v_speed, p_min ? *(const ImU32* )p_min : IM_U32_MIN, p_max ? *(const ImU32* )p_max : IM_U32_MAX, format, flags);
    case ImGuiDataType_S64:    return DragBehaviorT<ImS64, ImS64, double>(data_type, (ImS64*)p_v,  v_speed, p_min ? *(const ImS64* )p_min : IM_S64_MIN, p_max ? *(const ImS64* )p_max : IM_S64_MAX, format, flags);
    case ImGuiDataType_U64:    return DragBehaviorT<ImU64, ImS64, double>(data_type, (ImU64*)p_v,  v_speed, p_min ? *(const ImU64* )p_min : IM_U64_MIN, p_max ? *(const ImU64* )p_max : IM_U64_MAX, format, flags);
    case ImGuiDataType_Float:  return DragBehaviorT<float, float, float >(data_type, (float*)p_v,  v_speed, p_min ? *(const float* )p_min : -FLT_MAX,   p_max ? *(const float* )p_max : FLT_MAX,    format, flags);
    case ImGuiDataType_Double: return DragBehaviorT<double,double,double>(data_type, (double*)p_v, v_speed, p_min ? *(const double*)p_min : -DBL_MAX,   p_max ? *(const double*)p_max : DBL_MAX,    format, flags);
    case ImGuiDataType_COUNT:  break;
    }
    IM_ASSERT(0);
    return false;
}

// Note: p_data, p_min and p_max are _pointers_ to a memory address holding the data. For a Drag widget, p_min and p_max are optional.
// Read code of e.g. DragFloat(), DragInt() etc. or examples in 'Demo->Widgets->Data Types' to understand how to use this function directly.
bool ImGui::DragScalar(const char* label, ImGuiDataType data_type, void* p_data, float v_speed, const void* p_min, const void* p_max, const char* format, ImGuiSliderFlags flags)
{
    ImGuiWindow* window = GetCurrentWindow();
    if (window->SkipItems)
        return false;

    ImGuiContext& g = *GImGui;
    const ImGuiStyle& style = g.Style;
    const ImGuiID id = window->GetID(label);
    const float w = CalcItemWidth();

    const ImVec2 label_size = CalcTextSize(label, NULL, true);
    const ImRect frame_bb(window->DC.CursorPos, window->DC.CursorPos + ImVec2(w, label_size.y + style.FramePadding.y * 2.0f));
    const ImRect total_bb(frame_bb.Min, frame_bb.Max + ImVec2(label_size.x > 0.0f ? style.ItemInnerSpacing.x + label_size.x : 0.0f, 0.0f));

    const bool temp_input_allowed = (flags & ImGuiSliderFlags_NoInput) == 0;
    ItemSize(total_bb, style.FramePadding.y);
    if (!ItemAdd(total_bb, id, &frame_bb, temp_input_allowed ? ImGuiItemFlags_Inputable : 0))
        return false;

    // Default format string when passing NULL
    if (format == NULL)
        format = DataTypeGetInfo(data_type)->PrintFmt;
    else if (data_type == ImGuiDataType_S32 && strcmp(format, "%d") != 0) // (FIXME-LEGACY: Patch old "%.0f" format string to use "%d", read function more details.)
        format = PatchFormatStringFloatToInt(format);

    const bool hovered = ItemHoverable(frame_bb, id);
    bool temp_input_is_active = temp_input_allowed && TempInputIsActive(id);
    if (!temp_input_is_active)
    {
        // Tabbing or CTRL-clicking on Drag turns it into an InputText
        const bool input_requested_by_tabbing = temp_input_allowed && (g.LastItemData.StatusFlags & ImGuiItemStatusFlags_FocusedByTabbing) != 0;
        const bool clicked = (hovered && g.IO.MouseClicked[0]);
        const bool double_clicked = (hovered && g.IO.MouseClickedCount[0] == 2);
        const bool make_active = (input_requested_by_tabbing || clicked || double_clicked || g.NavActivateId == id || g.NavActivateInputId == id);
        if (make_active && temp_input_allowed)
            if (input_requested_by_tabbing || (clicked && g.IO.KeyCtrl) || double_clicked || g.NavActivateInputId == id)
                temp_input_is_active = true;

        // (Optional) simple click (without moving) turns Drag into an InputText
        if (g.IO.ConfigDragClickToInputText && temp_input_allowed && !temp_input_is_active)
            if (g.ActiveId == id && hovered && g.IO.MouseReleased[0] && !IsMouseDragPastThreshold(0, g.IO.MouseDragThreshold * DRAG_MOUSE_THRESHOLD_FACTOR))
            {
                g.NavActivateId = g.NavActivateInputId = id;
                g.NavActivateFlags = ImGuiActivateFlags_PreferInput;
                temp_input_is_active = true;
            }

        if (make_active && !temp_input_is_active)
        {
            SetActiveID(id, window);
            SetFocusID(id, window);
            FocusWindow(window);
            g.ActiveIdUsingNavDirMask = (1 << ImGuiDir_Left) | (1 << ImGuiDir_Right);
        }
    }

    if (temp_input_is_active)
    {
        // Only clamp CTRL+Click input when ImGuiSliderFlags_AlwaysClamp is set
        const bool is_clamp_input = (flags & ImGuiSliderFlags_AlwaysClamp) != 0 && (p_min == NULL || p_max == NULL || DataTypeCompare(data_type, p_min, p_max) < 0);
        return TempInputScalar(frame_bb, id, label, data_type, p_data, format, is_clamp_input ? p_min : NULL, is_clamp_input ? p_max : NULL);
    }

    // Draw frame
    const ImU32 frame_col = GetColorU32(g.ActiveId == id ? ImGuiCol_FrameBgActive : hovered ? ImGuiCol_FrameBgHovered : ImGuiCol_FrameBg);
    RenderNavHighlight(frame_bb, id);
    RenderFrame(frame_bb.Min, frame_bb.Max, frame_col, true, style.FrameRounding);

    // Drag behavior
    const bool value_changed = DragBehavior(id, data_type, p_data, v_speed, p_min, p_max, format, flags);
    if (value_changed)
        MarkItemEdited(id);

    // Display value using user-provided display format so user can add prefix/suffix/decorations to the value.
    char value_buf[64];
    const char* value_buf_end = value_buf + DataTypeFormatString(value_buf, IM_ARRAYSIZE(value_buf), data_type, p_data, format);
    if (g.LogEnabled)
        LogSetNextTextDecoration("{", "}");
    RenderTextClipped(frame_bb.Min, frame_bb.Max, value_buf, value_buf_end, NULL, ImVec2(0.5f, 0.5f));

    if (label_size.x > 0.0f)
        RenderText(ImVec2(frame_bb.Max.x + style.ItemInnerSpacing.x, frame_bb.Min.y + style.FramePadding.y), label);

    IMGUI_TEST_ENGINE_ITEM_INFO(id, label, g.LastItemData.StatusFlags);
    return value_changed;
}

bool ImGui::DragScalarN(const char* label, ImGuiDataType data_type, void* p_data, int components, float v_speed, const void* p_min, const void* p_max, const char* format, ImGuiSliderFlags flags)
{
    ImGuiWindow* window = GetCurrentWindow();
    if (window->SkipItems)
        return false;

    ImGuiContext& g = *GImGui;
    bool value_changed = false;
    BeginGroup();
    PushID(label);
    PushMultiItemsWidths(components, CalcItemWidth());
    size_t type_size = GDataTypeInfo[data_type].Size;
    for (int i = 0; i < components; i++)
    {
        PushID(i);
        if (i > 0)
            SameLine(0, g.Style.ItemInnerSpacing.x);
        value_changed |= DragScalar("", data_type, p_data, v_speed, p_min, p_max, format, flags);
        PopID();
        PopItemWidth();
        p_data = (void*)((char*)p_data + type_size);
    }
    PopID();

    const char* label_end = FindRenderedTextEnd(label);
    if (label != label_end)
    {
        SameLine(0, g.Style.ItemInnerSpacing.x);
        TextEx(label, label_end);
    }

    EndGroup();
    return value_changed;
}

bool ImGui::DragFloat(const char* label, float* v, float v_speed, float v_min, float v_max, const char* format, ImGuiSliderFlags flags)
{
    return DragScalar(label, ImGuiDataType_Float, v, v_speed, &v_min, &v_max, format, flags);
}

bool ImGui::DragFloat2(const char* label, float v[2], float v_speed, float v_min, float v_max, const char* format, ImGuiSliderFlags flags)
{
    return DragScalarN(label, ImGuiDataType_Float, v, 2, v_speed, &v_min, &v_max, format, flags);
}

bool ImGui::DragFloat3(const char* label, float v[3], float v_speed, float v_min, float v_max, const char* format, ImGuiSliderFlags flags)
{
    return DragScalarN(label, ImGuiDataType_Float, v, 3, v_speed, &v_min, &v_max, format, flags);
}

bool ImGui::DragFloat4(const char* label, float v[4], float v_speed, float v_min, float v_max, const char* format, ImGuiSliderFlags flags)
{
    return DragScalarN(label, ImGuiDataType_Float, v, 4, v_speed, &v_min, &v_max, format, flags);
}

// NB: You likely want to specify the ImGuiSliderFlags_AlwaysClamp when using this.
bool ImGui::DragFloatRange2(const char* label, float* v_current_min, float* v_current_max, float v_speed, float v_min, float v_max, const char* format, const char* format_max, ImGuiSliderFlags flags)
{
    ImGuiWindow* window = GetCurrentWindow();
    if (window->SkipItems)
        return false;

    ImGuiContext& g = *GImGui;
    PushID(label);
    BeginGroup();
    PushMultiItemsWidths(2, CalcItemWidth());

    float min_min = (v_min >= v_max) ? -FLT_MAX : v_min;
    float min_max = (v_min >= v_max) ? *v_current_max : ImMin(v_max, *v_current_max);
    ImGuiSliderFlags min_flags = flags | ((min_min == min_max) ? ImGuiSliderFlags_ReadOnly : 0);
    bool value_changed = DragScalar("##min", ImGuiDataType_Float, v_current_min, v_speed, &min_min, &min_max, format, min_flags);
    PopItemWidth();
    SameLine(0, g.Style.ItemInnerSpacing.x);

    float max_min = (v_min >= v_max) ? *v_current_min : ImMax(v_min, *v_current_min);
    float max_max = (v_min >= v_max) ? FLT_MAX : v_max;
    ImGuiSliderFlags max_flags = flags | ((max_min == max_max) ? ImGuiSliderFlags_ReadOnly : 0);
    value_changed |= DragScalar("##max", ImGuiDataType_Float, v_current_max, v_speed, &max_min, &max_max, format_max ? format_max : format, max_flags);
    PopItemWidth();
    SameLine(0, g.Style.ItemInnerSpacing.x);

    TextEx(label, FindRenderedTextEnd(label));
    EndGroup();
    PopID();

    return value_changed;
}

// NB: v_speed is float to allow adjusting the drag speed with more precision
bool ImGui::DragInt(const char* label, int* v, float v_speed, int v_min, int v_max, const char* format, ImGuiSliderFlags flags)
{
    return DragScalar(label, ImGuiDataType_S32, v, v_speed, &v_min, &v_max, format, flags);
}

bool ImGui::DragInt2(const char* label, int v[2], float v_speed, int v_min, int v_max, const char* format, ImGuiSliderFlags flags)
{
    return DragScalarN(label, ImGuiDataType_S32, v, 2, v_speed, &v_min, &v_max, format, flags);
}

bool ImGui::DragInt3(const char* label, int v[3], float v_speed, int v_min, int v_max, const char* format, ImGuiSliderFlags flags)
{
    return DragScalarN(label, ImGuiDataType_S32, v, 3, v_speed, &v_min, &v_max, format, flags);
}

bool ImGui::DragInt4(const char* label, int v[4], float v_speed, int v_min, int v_max, const char* format, ImGuiSliderFlags flags)
{
    return DragScalarN(label, ImGuiDataType_S32, v, 4, v_speed, &v_min, &v_max, format, flags);
}

// NB: You likely want to specify the ImGuiSliderFlags_AlwaysClamp when using this.
bool ImGui::DragIntRange2(const char* label, int* v_current_min, int* v_current_max, float v_speed, int v_min, int v_max, const char* format, const char* format_max, ImGuiSliderFlags flags)
{
    ImGuiWindow* window = GetCurrentWindow();
    if (window->SkipItems)
        return false;

    ImGuiContext& g = *GImGui;
    PushID(label);
    BeginGroup();
    PushMultiItemsWidths(2, CalcItemWidth());

    int min_min = (v_min >= v_max) ? INT_MIN : v_min;
    int min_max = (v_min >= v_max) ? *v_current_max : ImMin(v_max, *v_current_max);
    ImGuiSliderFlags min_flags = flags | ((min_min == min_max) ? ImGuiSliderFlags_ReadOnly : 0);
    bool value_changed = DragInt("##min", v_current_min, v_speed, min_min, min_max, format, min_flags);
    PopItemWidth();
    SameLine(0, g.Style.ItemInnerSpacing.x);

    int max_min = (v_min >= v_max) ? *v_current_min : ImMax(v_min, *v_current_min);
    int max_max = (v_min >= v_max) ? INT_MAX : v_max;
    ImGuiSliderFlags max_flags = flags | ((max_min == max_max) ? ImGuiSliderFlags_ReadOnly : 0);
    value_changed |= DragInt("##max", v_current_max, v_speed, max_min, max_max, format_max ? format_max : format, max_flags);
    PopItemWidth();
    SameLine(0, g.Style.ItemInnerSpacing.x);

    TextEx(label, FindRenderedTextEnd(label));
    EndGroup();
    PopID();

    return value_changed;
}

#ifndef IMGUI_DISABLE_OBSOLETE_FUNCTIONS

// Obsolete versions with power parameter. See https://github.com/ocornut/imgui/issues/3361 for details.
bool ImGui::DragScalar(const char* label, ImGuiDataType data_type, void* p_data, float v_speed, const void* p_min, const void* p_max, const char* format, float power)
{
    ImGuiSliderFlags drag_flags = ImGuiSliderFlags_None;
    if (power != 1.0f)
    {
        IM_ASSERT(power == 1.0f && "Call function with ImGuiSliderFlags_Logarithmic flags instead of using the old 'float power' function!");
        IM_ASSERT(p_min != NULL && p_max != NULL);  // When using a power curve the drag needs to have known bounds
        drag_flags |= ImGuiSliderFlags_Logarithmic;   // Fallback for non-asserting paths
    }
    return DragScalar(label, data_type, p_data, v_speed, p_min, p_max, format, drag_flags);
}

bool ImGui::DragScalarN(const char* label, ImGuiDataType data_type, void* p_data, int components, float v_speed, const void* p_min, const void* p_max, const char* format, float power)
{
    ImGuiSliderFlags drag_flags = ImGuiSliderFlags_None;
    if (power != 1.0f)
    {
        IM_ASSERT(power == 1.0f && "Call function with ImGuiSliderFlags_Logarithmic flags instead of using the old 'float power' function!");
        IM_ASSERT(p_min != NULL && p_max != NULL);  // When using a power curve the drag needs to have known bounds
        drag_flags |= ImGuiSliderFlags_Logarithmic;   // Fallback for non-asserting paths
    }
    return DragScalarN(label, data_type, p_data, components, v_speed, p_min, p_max, format, drag_flags);
}

#endif // IMGUI_DISABLE_OBSOLETE_FUNCTIONS

//-------------------------------------------------------------------------
// [SECTION] Widgets: SliderScalar, SliderFloat, SliderInt, etc.
//-------------------------------------------------------------------------
// - ScaleRatioFromValueT<> [Internal]
// - ScaleValueFromRatioT<> [Internal]
// - SliderBehaviorT<>() [Internal]
// - SliderBehavior() [Internal]
// - SliderScalar()
// - SliderScalarN()
// - SliderFloat()
// - SliderFloat2()
// - SliderFloat3()
// - SliderFloat4()
// - SliderAngle()
// - SliderInt()
// - SliderInt2()
// - SliderInt3()
// - SliderInt4()
// - VSliderScalar()
// - VSliderFloat()
// - VSliderInt()
//-------------------------------------------------------------------------

// Convert a value v in the output space of a slider into a parametric position on the slider itself (the logical opposite of ScaleValueFromRatioT)
template<typename TYPE, typename SIGNEDTYPE, typename FLOATTYPE>
float ImGui::ScaleRatioFromValueT(ImGuiDataType data_type, TYPE v, TYPE v_min, TYPE v_max, bool is_logarithmic, float logarithmic_zero_epsilon, float zero_deadzone_halfsize)
{
    if (v_min == v_max)
        return 0.0f;
    IM_UNUSED(data_type);

    const TYPE v_clamped = (v_min < v_max) ? ImClamp(v, v_min, v_max) : ImClamp(v, v_max, v_min);
    if (is_logarithmic)
    {
        bool flipped = v_max < v_min;

        if (flipped) // Handle the case where the range is backwards
            ImSwap(v_min, v_max);

        // Fudge min/max to avoid getting close to log(0)
        FLOATTYPE v_min_fudged = (ImAbs((FLOATTYPE)v_min) < logarithmic_zero_epsilon) ? ((v_min < 0.0f) ? -logarithmic_zero_epsilon : logarithmic_zero_epsilon) : (FLOATTYPE)v_min;
        FLOATTYPE v_max_fudged = (ImAbs((FLOATTYPE)v_max) < logarithmic_zero_epsilon) ? ((v_max < 0.0f) ? -logarithmic_zero_epsilon : logarithmic_zero_epsilon) : (FLOATTYPE)v_max;

        // Awkward special cases - we need ranges of the form (-100 .. 0) to convert to (-100 .. -epsilon), not (-100 .. epsilon)
        if ((v_min == 0.0f) && (v_max < 0.0f))
            v_min_fudged = -logarithmic_zero_epsilon;
        else if ((v_max == 0.0f) && (v_min < 0.0f))
            v_max_fudged = -logarithmic_zero_epsilon;

        float result;
        if (v_clamped <= v_min_fudged)
            result = 0.0f; // Workaround for values that are in-range but below our fudge
        else if (v_clamped >= v_max_fudged)
            result = 1.0f; // Workaround for values that are in-range but above our fudge
        else if ((v_min * v_max) < 0.0f) // Range crosses zero, so split into two portions
        {
            float zero_point_center = (-(float)v_min) / ((float)v_max - (float)v_min); // The zero point in parametric space.  There's an argument we should take the logarithmic nature into account when calculating this, but for now this should do (and the most common case of a symmetrical range works fine)
            float zero_point_snap_L = zero_point_center - zero_deadzone_halfsize;
            float zero_point_snap_R = zero_point_center + zero_deadzone_halfsize;
            if (v == 0.0f)
                result = zero_point_center; // Special case for exactly zero
            else if (v < 0.0f)
                result = (1.0f - (float)(ImLog(-(FLOATTYPE)v_clamped / logarithmic_zero_epsilon) / ImLog(-v_min_fudged / logarithmic_zero_epsilon))) * zero_point_snap_L;
            else
                result = zero_point_snap_R + ((float)(ImLog((FLOATTYPE)v_clamped / logarithmic_zero_epsilon) / ImLog(v_max_fudged / logarithmic_zero_epsilon)) * (1.0f - zero_point_snap_R));
        }
        else if ((v_min < 0.0f) || (v_max < 0.0f)) // Entirely negative slider
            result = 1.0f - (float)(ImLog(-(FLOATTYPE)v_clamped / -v_max_fudged) / ImLog(-v_min_fudged / -v_max_fudged));
        else
            result = (float)(ImLog((FLOATTYPE)v_clamped / v_min_fudged) / ImLog(v_max_fudged / v_min_fudged));

        return flipped ? (1.0f - result) : result;
    }
    else
    {
        // Linear slider
        return (float)((FLOATTYPE)(SIGNEDTYPE)(v_clamped - v_min) / (FLOATTYPE)(SIGNEDTYPE)(v_max - v_min));
    }
}

// Convert a parametric position on a slider into a value v in the output space (the logical opposite of ScaleRatioFromValueT)
template<typename TYPE, typename SIGNEDTYPE, typename FLOATTYPE>
TYPE ImGui::ScaleValueFromRatioT(ImGuiDataType data_type, float t, TYPE v_min, TYPE v_max, bool is_logarithmic, float logarithmic_zero_epsilon, float zero_deadzone_halfsize)
{
    // We special-case the extents because otherwise our logarithmic fudging can lead to "mathematically correct"
    // but non-intuitive behaviors like a fully-left slider not actually reaching the minimum value. Also generally simpler.
    if (t <= 0.0f || v_min == v_max)
        return v_min;
    if (t >= 1.0f)
        return v_max;

    TYPE result = (TYPE)0;
    if (is_logarithmic)
    {
        // Fudge min/max to avoid getting silly results close to zero
        FLOATTYPE v_min_fudged = (ImAbs((FLOATTYPE)v_min) < logarithmic_zero_epsilon) ? ((v_min < 0.0f) ? -logarithmic_zero_epsilon : logarithmic_zero_epsilon) : (FLOATTYPE)v_min;
        FLOATTYPE v_max_fudged = (ImAbs((FLOATTYPE)v_max) < logarithmic_zero_epsilon) ? ((v_max < 0.0f) ? -logarithmic_zero_epsilon : logarithmic_zero_epsilon) : (FLOATTYPE)v_max;

        const bool flipped = v_max < v_min; // Check if range is "backwards"
        if (flipped)
            ImSwap(v_min_fudged, v_max_fudged);

        // Awkward special case - we need ranges of the form (-100 .. 0) to convert to (-100 .. -epsilon), not (-100 .. epsilon)
        if ((v_max == 0.0f) && (v_min < 0.0f))
            v_max_fudged = -logarithmic_zero_epsilon;

        float t_with_flip = flipped ? (1.0f - t) : t; // t, but flipped if necessary to account for us flipping the range

        if ((v_min * v_max) < 0.0f) // Range crosses zero, so we have to do this in two parts
        {
            float zero_point_center = (-(float)ImMin(v_min, v_max)) / ImAbs((float)v_max - (float)v_min); // The zero point in parametric space
            float zero_point_snap_L = zero_point_center - zero_deadzone_halfsize;
            float zero_point_snap_R = zero_point_center + zero_deadzone_halfsize;
            if (t_with_flip >= zero_point_snap_L && t_with_flip <= zero_point_snap_R)
                result = (TYPE)0.0f; // Special case to make getting exactly zero possible (the epsilon prevents it otherwise)
            else if (t_with_flip < zero_point_center)
                result = (TYPE)-(logarithmic_zero_epsilon * ImPow(-v_min_fudged / logarithmic_zero_epsilon, (FLOATTYPE)(1.0f - (t_with_flip / zero_point_snap_L))));
            else
                result = (TYPE)(logarithmic_zero_epsilon * ImPow(v_max_fudged / logarithmic_zero_epsilon, (FLOATTYPE)((t_with_flip - zero_point_snap_R) / (1.0f - zero_point_snap_R))));
        }
        else if ((v_min < 0.0f) || (v_max < 0.0f)) // Entirely negative slider
            result = (TYPE)-(-v_max_fudged * ImPow(-v_min_fudged / -v_max_fudged, (FLOATTYPE)(1.0f - t_with_flip)));
        else
            result = (TYPE)(v_min_fudged * ImPow(v_max_fudged / v_min_fudged, (FLOATTYPE)t_with_flip));
    }
    else
    {
        // Linear slider
        const bool is_floating_point = (data_type == ImGuiDataType_Float) || (data_type == ImGuiDataType_Double);
        if (is_floating_point)
        {
            result = ImLerp(v_min, v_max, t);
        }
        else if (t < 1.0)
        {
            // - For integer values we want the clicking position to match the grab box so we round above
            //   This code is carefully tuned to work with large values (e.g. high ranges of U64) while preserving this property..
            // - Not doing a *1.0 multiply at the end of a range as it tends to be lossy. While absolute aiming at a large s64/u64
            //   range is going to be imprecise anyway, with this check we at least make the edge values matches expected limits.
            FLOATTYPE v_new_off_f = (SIGNEDTYPE)(v_max - v_min) * t;
            result = (TYPE)((SIGNEDTYPE)v_min + (SIGNEDTYPE)(v_new_off_f + (FLOATTYPE)(v_min > v_max ? -0.5 : 0.5)));
        }
    }

    return result;
}

// FIXME: Try to move more of the code into shared SliderBehavior()
template<typename TYPE, typename SIGNEDTYPE, typename FLOATTYPE>
bool ImGui::SliderBehaviorT(const ImRect& bb, ImGuiID id, ImGuiDataType data_type, TYPE* v, const TYPE v_min, const TYPE v_max, const char* format, ImGuiSliderFlags flags, ImRect* out_grab_bb)
{
    ImGuiContext& g = *GImGui;
    const ImGuiStyle& style = g.Style;

    const ImGuiAxis axis = (flags & ImGuiSliderFlags_Vertical) ? ImGuiAxis_Y : ImGuiAxis_X;
    const bool is_logarithmic = (flags & ImGuiSliderFlags_Logarithmic) != 0;
    const bool is_floating_point = (data_type == ImGuiDataType_Float) || (data_type == ImGuiDataType_Double);
    const SIGNEDTYPE v_range = (v_min < v_max ? v_max - v_min : v_min - v_max);

    // Calculate bounds
    const float grab_padding = 2.0f; // FIXME: Should be part of style.
    const float slider_sz = (bb.Max[axis] - bb.Min[axis]) - grab_padding * 2.0f;
    float grab_sz = style.GrabMinSize;
    if (!is_floating_point && v_range >= 0)                                     // v_range < 0 may happen on integer overflows
        grab_sz = ImMax((float)(slider_sz / (v_range + 1)), style.GrabMinSize); // For integer sliders: if possible have the grab size represent 1 unit
    grab_sz = ImMin(grab_sz, slider_sz);
    const float slider_usable_sz = slider_sz - grab_sz;
    const float slider_usable_pos_min = bb.Min[axis] + grab_padding + grab_sz * 0.5f;
    const float slider_usable_pos_max = bb.Max[axis] - grab_padding - grab_sz * 0.5f;

    float logarithmic_zero_epsilon = 0.0f; // Only valid when is_logarithmic is true
    float zero_deadzone_halfsize = 0.0f; // Only valid when is_logarithmic is true
    if (is_logarithmic)
    {
        // When using logarithmic sliders, we need to clamp to avoid hitting zero, but our choice of clamp value greatly affects slider precision. We attempt to use the specified precision to estimate a good lower bound.
        const int decimal_precision = is_floating_point ? ImParseFormatPrecision(format, 3) : 1;
        logarithmic_zero_epsilon = ImPow(0.1f, (float)decimal_precision);
        zero_deadzone_halfsize = (style.LogSliderDeadzone * 0.5f) / ImMax(slider_usable_sz, 1.0f);
    }

    // Process interacting with the slider
    bool value_changed = false;
    if (g.ActiveId == id)
    {
        bool set_new_value = false;
        float clicked_t = 0.0f;
        if (g.ActiveIdSource == ImGuiInputSource_Mouse)
        {
            if (!g.IO.MouseDown[0])
            {
                ClearActiveID();
            }
            else
            {
                const float mouse_abs_pos = g.IO.MousePos[axis];
                if (g.ActiveIdIsJustActivated)
                {
                    float grab_t = ScaleRatioFromValueT<TYPE, SIGNEDTYPE, FLOATTYPE>(data_type, *v, v_min, v_max, is_logarithmic, logarithmic_zero_epsilon, zero_deadzone_halfsize);
                    if (axis == ImGuiAxis_Y)
                        grab_t = 1.0f - grab_t;
                    const float grab_pos = ImLerp(slider_usable_pos_min, slider_usable_pos_max, grab_t);
                    const bool clicked_around_grab = (mouse_abs_pos >= grab_pos - grab_sz * 0.5f - 1.0f) && (mouse_abs_pos <= grab_pos + grab_sz * 0.5f + 1.0f); // No harm being extra generous here.
                    g.SliderGrabClickOffset = (clicked_around_grab && is_floating_point) ? mouse_abs_pos - grab_pos : 0.0f;
                }
                if (slider_usable_sz > 0.0f)
                    clicked_t = ImSaturate((mouse_abs_pos - g.SliderGrabClickOffset - slider_usable_pos_min) / slider_usable_sz);
                if (axis == ImGuiAxis_Y)
                    clicked_t = 1.0f - clicked_t;
                set_new_value = true;
            }
        }
        else if (g.ActiveIdSource == ImGuiInputSource_Nav)
        {
            if (g.ActiveIdIsJustActivated)
            {
                g.SliderCurrentAccum = 0.0f; // Reset any stored nav delta upon activation
                g.SliderCurrentAccumDirty = false;
            }

            const ImVec2 input_delta2 = GetNavInputAmount2d(ImGuiNavDirSourceFlags_Keyboard | ImGuiNavDirSourceFlags_PadDPad, ImGuiNavReadMode_RepeatFast, 0.0f, 0.0f);
            float input_delta = (axis == ImGuiAxis_X) ? input_delta2.x : -input_delta2.y;
            if (input_delta != 0.0f)
            {
                const int decimal_precision = is_floating_point ? ImParseFormatPrecision(format, 3) : 0;
                if (decimal_precision > 0)
                {
                    input_delta /= 100.0f;    // Gamepad/keyboard tweak speeds in % of slider bounds
                    if (IsNavInputDown(ImGuiNavInput_TweakSlow))
                        input_delta /= 10.0f;
                }
                else
                {
                    if ((v_range >= -100.0f && v_range <= 100.0f) || IsNavInputDown(ImGuiNavInput_TweakSlow))
                        input_delta = ((input_delta < 0.0f) ? -1.0f : +1.0f) / (float)v_range; // Gamepad/keyboard tweak speeds in integer steps
                    else
                        input_delta /= 100.0f;
                }
                if (IsNavInputDown(ImGuiNavInput_TweakFast))
                    input_delta *= 10.0f;

                g.SliderCurrentAccum += input_delta;
                g.SliderCurrentAccumDirty = true;
            }

            float delta = g.SliderCurrentAccum;
            if (g.NavActivatePressedId == id && !g.ActiveIdIsJustActivated)
            {
                ClearActiveID();
            }
            else if (g.SliderCurrentAccumDirty)
            {
                clicked_t = ScaleRatioFromValueT<TYPE, SIGNEDTYPE, FLOATTYPE>(data_type, *v, v_min, v_max, is_logarithmic, logarithmic_zero_epsilon, zero_deadzone_halfsize);

                if ((clicked_t >= 1.0f && delta > 0.0f) || (clicked_t <= 0.0f && delta < 0.0f)) // This is to avoid applying the saturation when already past the limits
                {
                    set_new_value = false;
                    g.SliderCurrentAccum = 0.0f; // If pushing up against the limits, don't continue to accumulate
                }
                else
                {
                    set_new_value = true;
                    float old_clicked_t = clicked_t;
                    clicked_t = ImSaturate(clicked_t + delta);

                    // Calculate what our "new" clicked_t will be, and thus how far we actually moved the slider, and subtract this from the accumulator
                    TYPE v_new = ScaleValueFromRatioT<TYPE, SIGNEDTYPE, FLOATTYPE>(data_type, clicked_t, v_min, v_max, is_logarithmic, logarithmic_zero_epsilon, zero_deadzone_halfsize);
                    if (is_floating_point && !(flags & ImGuiSliderFlags_NoRoundToFormat))
                        v_new = RoundScalarWithFormatT<TYPE>(format, data_type, v_new);
                    float new_clicked_t = ScaleRatioFromValueT<TYPE, SIGNEDTYPE, FLOATTYPE>(data_type, v_new, v_min, v_max, is_logarithmic, logarithmic_zero_epsilon, zero_deadzone_halfsize);

                    if (delta > 0)
                        g.SliderCurrentAccum -= ImMin(new_clicked_t - old_clicked_t, delta);
                    else
                        g.SliderCurrentAccum -= ImMax(new_clicked_t - old_clicked_t, delta);
                }

                g.SliderCurrentAccumDirty = false;
            }
        }

        if (set_new_value)
        {
            TYPE v_new = ScaleValueFromRatioT<TYPE, SIGNEDTYPE, FLOATTYPE>(data_type, clicked_t, v_min, v_max, is_logarithmic, logarithmic_zero_epsilon, zero_deadzone_halfsize);

            // Round to user desired precision based on format string
            if (is_floating_point && !(flags & ImGuiSliderFlags_NoRoundToFormat))
                v_new = RoundScalarWithFormatT<TYPE>(format, data_type, v_new);

            // Apply result
            if (*v != v_new)
            {
                *v = v_new;
                value_changed = true;
            }
        }
    }

    if (slider_sz < 1.0f)
    {
        *out_grab_bb = ImRect(bb.Min, bb.Min);
    }
    else
    {
        // Output grab position so it can be displayed by the caller
        float grab_t = ScaleRatioFromValueT<TYPE, SIGNEDTYPE, FLOATTYPE>(data_type, *v, v_min, v_max, is_logarithmic, logarithmic_zero_epsilon, zero_deadzone_halfsize);
        if (axis == ImGuiAxis_Y)
            grab_t = 1.0f - grab_t;
        const float grab_pos = ImLerp(slider_usable_pos_min, slider_usable_pos_max, grab_t);
        if (axis == ImGuiAxis_X)
            *out_grab_bb = ImRect(grab_pos - grab_sz * 0.5f, bb.Min.y + grab_padding, grab_pos + grab_sz * 0.5f, bb.Max.y - grab_padding);
        else
            *out_grab_bb = ImRect(bb.Min.x + grab_padding, grab_pos - grab_sz * 0.5f, bb.Max.x - grab_padding, grab_pos + grab_sz * 0.5f);
    }

    return value_changed;
}

// For 32-bit and larger types, slider bounds are limited to half the natural type range.
// So e.g. an integer Slider between INT_MAX-10 and INT_MAX will fail, but an integer Slider between INT_MAX/2-10 and INT_MAX/2 will be ok.
// It would be possible to lift that limitation with some work but it doesn't seem to be worth it for sliders.
bool ImGui::SliderBehavior(const ImRect& bb, ImGuiID id, ImGuiDataType data_type, void* p_v, const void* p_min, const void* p_max, const char* format, ImGuiSliderFlags flags, ImRect* out_grab_bb)
{
    // Read imgui.cpp "API BREAKING CHANGES" section for 1.78 if you hit this assert.
    IM_ASSERT((flags == 1 || (flags & ImGuiSliderFlags_InvalidMask_) == 0) && "Invalid ImGuiSliderFlags flag!  Has the 'float power' argument been mistakenly cast to flags? Call function with ImGuiSliderFlags_Logarithmic flags instead.");

    ImGuiContext& g = *GImGui;
    if ((g.LastItemData.InFlags & ImGuiItemFlags_ReadOnly) || (flags & ImGuiSliderFlags_ReadOnly))
        return false;

    switch (data_type)
    {
    case ImGuiDataType_S8:  { ImS32 v32 = (ImS32)*(ImS8*)p_v;  bool r = SliderBehaviorT<ImS32, ImS32, float>(bb, id, ImGuiDataType_S32, &v32, *(const ImS8*)p_min,  *(const ImS8*)p_max,  format, flags, out_grab_bb); if (r) *(ImS8*)p_v  = (ImS8)v32;  return r; }
    case ImGuiDataType_U8:  { ImU32 v32 = (ImU32)*(ImU8*)p_v;  bool r = SliderBehaviorT<ImU32, ImS32, float>(bb, id, ImGuiDataType_U32, &v32, *(const ImU8*)p_min,  *(const ImU8*)p_max,  format, flags, out_grab_bb); if (r) *(ImU8*)p_v  = (ImU8)v32;  return r; }
    case ImGuiDataType_S16: { ImS32 v32 = (ImS32)*(ImS16*)p_v; bool r = SliderBehaviorT<ImS32, ImS32, float>(bb, id, ImGuiDataType_S32, &v32, *(const ImS16*)p_min, *(const ImS16*)p_max, format, flags, out_grab_bb); if (r) *(ImS16*)p_v = (ImS16)v32; return r; }
    case ImGuiDataType_U16: { ImU32 v32 = (ImU32)*(ImU16*)p_v; bool r = SliderBehaviorT<ImU32, ImS32, float>(bb, id, ImGuiDataType_U32, &v32, *(const ImU16*)p_min, *(const ImU16*)p_max, format, flags, out_grab_bb); if (r) *(ImU16*)p_v = (ImU16)v32; return r; }
    case ImGuiDataType_S32:
        IM_ASSERT(*(const ImS32*)p_min >= IM_S32_MIN / 2 && *(const ImS32*)p_max <= IM_S32_MAX / 2);
        return SliderBehaviorT<ImS32, ImS32, float >(bb, id, data_type, (ImS32*)p_v,  *(const ImS32*)p_min,  *(const ImS32*)p_max,  format, flags, out_grab_bb);
    case ImGuiDataType_U32:
        IM_ASSERT(*(const ImU32*)p_max <= IM_U32_MAX / 2);
        return SliderBehaviorT<ImU32, ImS32, float >(bb, id, data_type, (ImU32*)p_v,  *(const ImU32*)p_min,  *(const ImU32*)p_max,  format, flags, out_grab_bb);
    case ImGuiDataType_S64:
        IM_ASSERT(*(const ImS64*)p_min >= IM_S64_MIN / 2 && *(const ImS64*)p_max <= IM_S64_MAX / 2);
        return SliderBehaviorT<ImS64, ImS64, double>(bb, id, data_type, (ImS64*)p_v,  *(const ImS64*)p_min,  *(const ImS64*)p_max,  format, flags, out_grab_bb);
    case ImGuiDataType_U64:
        IM_ASSERT(*(const ImU64*)p_max <= IM_U64_MAX / 2);
        return SliderBehaviorT<ImU64, ImS64, double>(bb, id, data_type, (ImU64*)p_v,  *(const ImU64*)p_min,  *(const ImU64*)p_max,  format, flags, out_grab_bb);
    case ImGuiDataType_Float:
        IM_ASSERT(*(const float*)p_min >= -FLT_MAX / 2.0f && *(const float*)p_max <= FLT_MAX / 2.0f);
        return SliderBehaviorT<float, float, float >(bb, id, data_type, (float*)p_v,  *(const float*)p_min,  *(const float*)p_max,  format, flags, out_grab_bb);
    case ImGuiDataType_Double:
        IM_ASSERT(*(const double*)p_min >= -DBL_MAX / 2.0f && *(const double*)p_max <= DBL_MAX / 2.0f);
        return SliderBehaviorT<double, double, double>(bb, id, data_type, (double*)p_v, *(const double*)p_min, *(const double*)p_max, format, flags, out_grab_bb);
    case ImGuiDataType_COUNT: break;
    }
    IM_ASSERT(0);
    return false;
}

// Note: p_data, p_min and p_max are _pointers_ to a memory address holding the data. For a slider, they are all required.
// Read code of e.g. SliderFloat(), SliderInt() etc. or examples in 'Demo->Widgets->Data Types' to understand how to use this function directly.
bool ImGui::SliderScalar(const char* label, ImGuiDataType data_type, void* p_data, const void* p_min, const void* p_max, const char* format, ImGuiSliderFlags flags)
{
    ImGuiWindow* window = GetCurrentWindow();
    if (window->SkipItems)
        return false;

    ImGuiContext& g = *GImGui;
    const ImGuiStyle& style = g.Style;
    const ImGuiID id = window->GetID(label);
    const float w = CalcItemWidth();

    const ImVec2 label_size = CalcTextSize(label, NULL, true);
    const ImRect frame_bb(window->DC.CursorPos, window->DC.CursorPos + ImVec2(w, label_size.y + style.FramePadding.y * 2.0f));
    const ImRect total_bb(frame_bb.Min, frame_bb.Max + ImVec2(label_size.x > 0.0f ? style.ItemInnerSpacing.x + label_size.x : 0.0f, 0.0f));

    const bool temp_input_allowed = (flags & ImGuiSliderFlags_NoInput) == 0;
    ItemSize(total_bb, style.FramePadding.y);
    if (!ItemAdd(total_bb, id, &frame_bb, temp_input_allowed ? ImGuiItemFlags_Inputable : 0))
        return false;

    // Default format string when passing NULL
    if (format == NULL)
        format = DataTypeGetInfo(data_type)->PrintFmt;
    else if (data_type == ImGuiDataType_S32 && strcmp(format, "%d") != 0) // (FIXME-LEGACY: Patch old "%.0f" format string to use "%d", read function more details.)
        format = PatchFormatStringFloatToInt(format);

    const bool hovered = ItemHoverable(frame_bb, id);
    bool temp_input_is_active = temp_input_allowed && TempInputIsActive(id);
    if (!temp_input_is_active)
    {
        // Tabbing or CTRL-clicking on Slider turns it into an input box
        const bool input_requested_by_tabbing = temp_input_allowed && (g.LastItemData.StatusFlags & ImGuiItemStatusFlags_FocusedByTabbing) != 0;
        const bool clicked = (hovered && g.IO.MouseClicked[0]);
        const bool make_active = (input_requested_by_tabbing || clicked || g.NavActivateId == id || g.NavActivateInputId == id);
        if (make_active && temp_input_allowed)
            if (input_requested_by_tabbing || (clicked && g.IO.KeyCtrl) || g.NavActivateInputId == id)
                temp_input_is_active = true;

        if (make_active && !temp_input_is_active)
        {
            SetActiveID(id, window);
            SetFocusID(id, window);
            FocusWindow(window);
            g.ActiveIdUsingNavDirMask |= (1 << ImGuiDir_Left) | (1 << ImGuiDir_Right);
        }
    }

    if (temp_input_is_active)
    {
        // Only clamp CTRL+Click input when ImGuiSliderFlags_AlwaysClamp is set
        const bool is_clamp_input = (flags & ImGuiSliderFlags_AlwaysClamp) != 0;
        return TempInputScalar(frame_bb, id, label, data_type, p_data, format, is_clamp_input ? p_min : NULL, is_clamp_input ? p_max : NULL);
    }

    // Draw frame
    const ImU32 frame_col = GetColorU32(g.ActiveId == id ? ImGuiCol_FrameBgActive : hovered ? ImGuiCol_FrameBgHovered : ImGuiCol_FrameBg);
    RenderNavHighlight(frame_bb, id);
    RenderFrame(frame_bb.Min, frame_bb.Max, frame_col, true, g.Style.FrameRounding);

    // Slider behavior
    ImRect grab_bb;
    const bool value_changed = SliderBehavior(frame_bb, id, data_type, p_data, p_min, p_max, format, flags, &grab_bb);
    if (value_changed)
        MarkItemEdited(id);

    // Render grab
    if (grab_bb.Max.x > grab_bb.Min.x)
        window->DrawList->AddRectFilled(grab_bb.Min, grab_bb.Max, GetColorU32(g.ActiveId == id ? ImGuiCol_SliderGrabActive : ImGuiCol_SliderGrab), style.GrabRounding);

    // Display value using user-provided display format so user can add prefix/suffix/decorations to the value.
    char value_buf[64];
    const char* value_buf_end = value_buf + DataTypeFormatString(value_buf, IM_ARRAYSIZE(value_buf), data_type, p_data, format);
    if (g.LogEnabled)
        LogSetNextTextDecoration("{", "}");
    RenderTextClipped(frame_bb.Min, frame_bb.Max, value_buf, value_buf_end, NULL, ImVec2(0.5f, 0.5f));

    if (label_size.x > 0.0f)
        RenderText(ImVec2(frame_bb.Max.x + style.ItemInnerSpacing.x, frame_bb.Min.y + style.FramePadding.y), label);

    IMGUI_TEST_ENGINE_ITEM_INFO(id, label, g.LastItemData.StatusFlags);
    return value_changed;
}

// Add multiple sliders on 1 line for compact edition of multiple components
bool ImGui::SliderScalarN(const char* label, ImGuiDataType data_type, void* v, int components, const void* v_min, const void* v_max, const char* format, ImGuiSliderFlags flags)
{
    ImGuiWindow* window = GetCurrentWindow();
    if (window->SkipItems)
        return false;

    ImGuiContext& g = *GImGui;
    bool value_changed = false;
    BeginGroup();
    PushID(label);
    PushMultiItemsWidths(components, CalcItemWidth());
    size_t type_size = GDataTypeInfo[data_type].Size;
    for (int i = 0; i < components; i++)
    {
        PushID(i);
        if (i > 0)
            SameLine(0, g.Style.ItemInnerSpacing.x);
        value_changed |= SliderScalar("", data_type, v, v_min, v_max, format, flags);
        PopID();
        PopItemWidth();
        v = (void*)((char*)v + type_size);
    }
    PopID();

    const char* label_end = FindRenderedTextEnd(label);
    if (label != label_end)
    {
        SameLine(0, g.Style.ItemInnerSpacing.x);
        TextEx(label, label_end);
    }

    EndGroup();
    return value_changed;
}

bool ImGui::SliderFloat(const char* label, float* v, float v_min, float v_max, const char* format, ImGuiSliderFlags flags)
{
    return SliderScalar(label, ImGuiDataType_Float, v, &v_min, &v_max, format, flags);
}

bool ImGui::SliderFloat2(const char* label, float v[2], float v_min, float v_max, const char* format, ImGuiSliderFlags flags)
{
    return SliderScalarN(label, ImGuiDataType_Float, v, 2, &v_min, &v_max, format, flags);
}

bool ImGui::SliderFloat3(const char* label, float v[3], float v_min, float v_max, const char* format, ImGuiSliderFlags flags)
{
    return SliderScalarN(label, ImGuiDataType_Float, v, 3, &v_min, &v_max, format, flags);
}

bool ImGui::SliderFloat4(const char* label, float v[4], float v_min, float v_max, const char* format, ImGuiSliderFlags flags)
{
    return SliderScalarN(label, ImGuiDataType_Float, v, 4, &v_min, &v_max, format, flags);
}

bool ImGui::SliderAngle(const char* label, float* v_rad, float v_degrees_min, float v_degrees_max, const char* format, ImGuiSliderFlags flags)
{
    if (format == NULL)
        format = "%.0f deg";
    float v_deg = (*v_rad) * 360.0f / (2 * IM_PI);
    bool value_changed = SliderFloat(label, &v_deg, v_degrees_min, v_degrees_max, format, flags);
    *v_rad = v_deg * (2 * IM_PI) / 360.0f;
    return value_changed;
}

bool ImGui::SliderInt(const char* label, int* v, int v_min, int v_max, const char* format, ImGuiSliderFlags flags)
{
    return SliderScalar(label, ImGuiDataType_S32, v, &v_min, &v_max, format, flags);
}

bool ImGui::SliderInt2(const char* label, int v[2], int v_min, int v_max, const char* format, ImGuiSliderFlags flags)
{
    return SliderScalarN(label, ImGuiDataType_S32, v, 2, &v_min, &v_max, format, flags);
}

bool ImGui::SliderInt3(const char* label, int v[3], int v_min, int v_max, const char* format, ImGuiSliderFlags flags)
{
    return SliderScalarN(label, ImGuiDataType_S32, v, 3, &v_min, &v_max, format, flags);
}

bool ImGui::SliderInt4(const char* label, int v[4], int v_min, int v_max, const char* format, ImGuiSliderFlags flags)
{
    return SliderScalarN(label, ImGuiDataType_S32, v, 4, &v_min, &v_max, format, flags);
}

bool ImGui::VSliderScalar(const char* label, const ImVec2& size, ImGuiDataType data_type, void* p_data, const void* p_min, const void* p_max, const char* format, ImGuiSliderFlags flags)
{
    ImGuiWindow* window = GetCurrentWindow();
    if (window->SkipItems)
        return false;

    ImGuiContext& g = *GImGui;
    const ImGuiStyle& style = g.Style;
    const ImGuiID id = window->GetID(label);

    const ImVec2 label_size = CalcTextSize(label, NULL, true);
    const ImRect frame_bb(window->DC.CursorPos, window->DC.CursorPos + size);
    const ImRect bb(frame_bb.Min, frame_bb.Max + ImVec2(label_size.x > 0.0f ? style.ItemInnerSpacing.x + label_size.x : 0.0f, 0.0f));

    ItemSize(bb, style.FramePadding.y);
    if (!ItemAdd(frame_bb, id))
        return false;

    // Default format string when passing NULL
    if (format == NULL)
        format = DataTypeGetInfo(data_type)->PrintFmt;
    else if (data_type == ImGuiDataType_S32 && strcmp(format, "%d") != 0) // (FIXME-LEGACY: Patch old "%.0f" format string to use "%d", read function more details.)
        format = PatchFormatStringFloatToInt(format);

    const bool hovered = ItemHoverable(frame_bb, id);
    if ((hovered && g.IO.MouseClicked[0]) || g.NavActivateId == id || g.NavActivateInputId == id)
    {
        SetActiveID(id, window);
        SetFocusID(id, window);
        FocusWindow(window);
        g.ActiveIdUsingNavDirMask |= (1 << ImGuiDir_Up) | (1 << ImGuiDir_Down);
    }

    // Draw frame
    const ImU32 frame_col = GetColorU32(g.ActiveId == id ? ImGuiCol_FrameBgActive : hovered ? ImGuiCol_FrameBgHovered : ImGuiCol_FrameBg);
    RenderNavHighlight(frame_bb, id);
    RenderFrame(frame_bb.Min, frame_bb.Max, frame_col, true, g.Style.FrameRounding);

    // Slider behavior
    ImRect grab_bb;
    const bool value_changed = SliderBehavior(frame_bb, id, data_type, p_data, p_min, p_max, format, flags | ImGuiSliderFlags_Vertical, &grab_bb);
    if (value_changed)
        MarkItemEdited(id);

    // Render grab
    if (grab_bb.Max.y > grab_bb.Min.y)
        window->DrawList->AddRectFilled(grab_bb.Min, grab_bb.Max, GetColorU32(g.ActiveId == id ? ImGuiCol_SliderGrabActive : ImGuiCol_SliderGrab), style.GrabRounding);

    // Display value using user-provided display format so user can add prefix/suffix/decorations to the value.
    // For the vertical slider we allow centered text to overlap the frame padding
    char value_buf[64];
    const char* value_buf_end = value_buf + DataTypeFormatString(value_buf, IM_ARRAYSIZE(value_buf), data_type, p_data, format);
    RenderTextClipped(ImVec2(frame_bb.Min.x, frame_bb.Min.y + style.FramePadding.y), frame_bb.Max, value_buf, value_buf_end, NULL, ImVec2(0.5f, 0.0f));
    if (label_size.x > 0.0f)
        RenderText(ImVec2(frame_bb.Max.x + style.ItemInnerSpacing.x, frame_bb.Min.y + style.FramePadding.y), label);

    return value_changed;
}

bool ImGui::VSliderFloat(const char* label, const ImVec2& size, float* v, float v_min, float v_max, const char* format, ImGuiSliderFlags flags)
{
    return VSliderScalar(label, size, ImGuiDataType_Float, v, &v_min, &v_max, format, flags);
}

bool ImGui::VSliderInt(const char* label, const ImVec2& size, int* v, int v_min, int v_max, const char* format, ImGuiSliderFlags flags)
{
    return VSliderScalar(label, size, ImGuiDataType_S32, v, &v_min, &v_max, format, flags);
}

#ifndef IMGUI_DISABLE_OBSOLETE_FUNCTIONS

// Obsolete versions with power parameter. See https://github.com/ocornut/imgui/issues/3361 for details.
bool ImGui::SliderScalar(const char* label, ImGuiDataType data_type, void* p_data, const void* p_min, const void* p_max, const char* format, float power)
{
    ImGuiSliderFlags slider_flags = ImGuiSliderFlags_None;
    if (power != 1.0f)
    {
        IM_ASSERT(power == 1.0f && "Call function with ImGuiSliderFlags_Logarithmic flags instead of using the old 'float power' function!");
        slider_flags |= ImGuiSliderFlags_Logarithmic;   // Fallback for non-asserting paths
    }
    return SliderScalar(label, data_type, p_data, p_min, p_max, format, slider_flags);
}

bool ImGui::SliderScalarN(const char* label, ImGuiDataType data_type, void* v, int components, const void* v_min, const void* v_max, const char* format, float power)
{
    ImGuiSliderFlags slider_flags = ImGuiSliderFlags_None;
    if (power != 1.0f)
    {
        IM_ASSERT(power == 1.0f && "Call function with ImGuiSliderFlags_Logarithmic flags instead of using the old 'float power' function!");
        slider_flags |= ImGuiSliderFlags_Logarithmic;   // Fallback for non-asserting paths
    }
    return SliderScalarN(label, data_type, v, components, v_min, v_max, format, slider_flags);
}

#endif // IMGUI_DISABLE_OBSOLETE_FUNCTIONS

//-------------------------------------------------------------------------
// [SECTION] Widgets: InputScalar, InputFloat, InputInt, etc.
//-------------------------------------------------------------------------
// - ImParseFormatFindStart() [Internal]
// - ImParseFormatFindEnd() [Internal]
// - ImParseFormatTrimDecorations() [Internal]
// - ImParseFormatSanitizeForPrinting() [Internal]
// - ImParseFormatSanitizeForScanning() [Internal]
// - ImParseFormatPrecision() [Internal]
// - TempInputTextScalar() [Internal]
// - InputScalar()
// - InputScalarN()
// - InputFloat()
// - InputFloat2()
// - InputFloat3()
// - InputFloat4()
// - InputInt()
// - InputInt2()
// - InputInt3()
// - InputInt4()
// - InputDouble()
//-------------------------------------------------------------------------

// We don't use strchr() because our strings are usually very short and often start with '%'
const char* ImParseFormatFindStart(const char* fmt)
{
    while (char c = fmt[0])
    {
        if (c == '%' && fmt[1] != '%')
            return fmt;
        else if (c == '%')
            fmt++;
        fmt++;
    }
    return fmt;
}

const char* ImParseFormatFindEnd(const char* fmt)
{
    // Printf/scanf types modifiers: I/L/h/j/l/t/w/z. Other uppercase letters qualify as types aka end of the format.
    if (fmt[0] != '%')
        return fmt;
    const unsigned int ignored_uppercase_mask = (1 << ('I'-'A')) | (1 << ('L'-'A'));
    const unsigned int ignored_lowercase_mask = (1 << ('h'-'a')) | (1 << ('j'-'a')) | (1 << ('l'-'a')) | (1 << ('t'-'a')) | (1 << ('w'-'a')) | (1 << ('z'-'a'));
    for (char c; (c = *fmt) != 0; fmt++)
    {
        if (c >= 'A' && c <= 'Z' && ((1 << (c - 'A')) & ignored_uppercase_mask) == 0)
            return fmt + 1;
        if (c >= 'a' && c <= 'z' && ((1 << (c - 'a')) & ignored_lowercase_mask) == 0)
            return fmt + 1;
    }
    return fmt;
}

// Extract the format out of a format string with leading or trailing decorations
//  fmt = "blah blah"  -> return fmt
//  fmt = "%.3f"       -> return fmt
//  fmt = "hello %.3f" -> return fmt + 6
//  fmt = "%.3f hello" -> return buf written with "%.3f"
const char* ImParseFormatTrimDecorations(const char* fmt, char* buf, size_t buf_size)
{
    const char* fmt_start = ImParseFormatFindStart(fmt);
    if (fmt_start[0] != '%')
        return fmt;
    const char* fmt_end = ImParseFormatFindEnd(fmt_start);
    if (fmt_end[0] == 0) // If we only have leading decoration, we don't need to copy the data.
        return fmt_start;
    ImStrncpy(buf, fmt_start, ImMin((size_t)(fmt_end - fmt_start) + 1, buf_size));
    return buf;
}

// Sanitize format
// - Zero terminate so extra characters after format (e.g. "%f123") don't confuse atof/atoi
// - stb_sprintf.h supports several new modifiers which format numbers in a way that also makes them incompatible atof/atoi.
void ImParseFormatSanitizeForPrinting(const char* fmt_in, char* fmt_out, size_t fmt_out_size)
{
    const char* fmt_end = ImParseFormatFindEnd(fmt_in);
    IM_UNUSED(fmt_out_size);
    IM_ASSERT((size_t)(fmt_end - fmt_in + 1) < fmt_out_size); // Format is too long, let us know if this happens to you!
    while (fmt_in < fmt_end)
    {
        char c = *fmt_in++;
        if (c != '\'' && c != '$' && c != '_') // Custom flags provided by stb_sprintf.h. POSIX 2008 also supports '.
            *(fmt_out++) = c;
    }
    *fmt_out = 0; // Zero-terminate
}

// - For scanning we need to remove all width and precision fields "%3.7f" -> "%f". BUT don't strip types like "%I64d" which includes digits. ! "%07I64d" -> "%I64d"
const char* ImParseFormatSanitizeForScanning(const char* fmt_in, char* fmt_out, size_t fmt_out_size)
{
    const char* fmt_end = ImParseFormatFindEnd(fmt_in);
    const char* fmt_out_begin = fmt_out;
    IM_UNUSED(fmt_out_size);
    IM_ASSERT((size_t)(fmt_end - fmt_in + 1) < fmt_out_size); // Format is too long, let us know if this happens to you!
    bool has_type = false;
    while (fmt_in < fmt_end)
    {
        char c = *fmt_in++;
        if (!has_type && ((c >= '0' && c <= '9') || c == '.'))
            continue;
        has_type |= ((c >= 'a' && c <= 'z') || (c >= 'A' && c <= 'Z')); // Stop skipping digits
        if (c != '\'' && c != '$' && c != '_') // Custom flags provided by stb_sprintf.h. POSIX 2008 also supports '.
            *(fmt_out++) = c;
    }
    *fmt_out = 0; // Zero-terminate
    return fmt_out_begin;
}

template<typename TYPE>
static const char* ImAtoi(const char* src, TYPE* output)
{
    int negative = 0;
    if (*src == '-') { negative = 1; src++; }
    if (*src == '+') { src++; }
    TYPE v = 0;
    while (*src >= '0' && *src <= '9')
        v = (v * 10) + (*src++ - '0');
    *output = negative ? -v : v;
    return src;
}

// Parse display precision back from the display format string
// FIXME: This is still used by some navigation code path to infer a minimum tweak step, but we should aim to rework widgets so it isn't needed.
int ImParseFormatPrecision(const char* fmt, int default_precision)
{
    fmt = ImParseFormatFindStart(fmt);
    if (fmt[0] != '%')
        return default_precision;
    fmt++;
    while (*fmt >= '0' && *fmt <= '9')
        fmt++;
    int precision = INT_MAX;
    if (*fmt == '.')
    {
        fmt = ImAtoi<int>(fmt + 1, &precision);
        if (precision < 0 || precision > 99)
            precision = default_precision;
    }
    if (*fmt == 'e' || *fmt == 'E') // Maximum precision with scientific notation
        precision = -1;
    if ((*fmt == 'g' || *fmt == 'G') && precision == INT_MAX)
        precision = -1;
    return (precision == INT_MAX) ? default_precision : precision;
}

// Create text input in place of another active widget (e.g. used when doing a CTRL+Click on drag/slider widgets)
// FIXME: Facilitate using this in variety of other situations.
bool ImGui::TempInputText(const ImRect& bb, ImGuiID id, const char* label, char* buf, int buf_size, ImGuiInputTextFlags flags)
{
    // On the first frame, g.TempInputTextId == 0, then on subsequent frames it becomes == id.
    // We clear ActiveID on the first frame to allow the InputText() taking it back.
    ImGuiContext& g = *GImGui;
    const bool init = (g.TempInputId != id);
    if (init)
        ClearActiveID();

    g.CurrentWindow->DC.CursorPos = bb.Min;
    bool value_changed = InputTextEx(label, NULL, buf, buf_size, bb.GetSize(), flags | ImGuiInputTextFlags_MergedItem);
    if (init)
    {
        // First frame we started displaying the InputText widget, we expect it to take the active id.
        IM_ASSERT(g.ActiveId == id);
        g.TempInputId = g.ActiveId;
    }
    return value_changed;
}

static inline ImGuiInputTextFlags InputScalar_DefaultCharsFilter(ImGuiDataType data_type, const char* format)
{
    if (data_type == ImGuiDataType_Float || data_type == ImGuiDataType_Double)
        return ImGuiInputTextFlags_CharsScientific;
    const char format_last_char = format[0] ? format[strlen(format) - 1] : 0;
    return (format_last_char == 'x' || format_last_char == 'X') ? ImGuiInputTextFlags_CharsHexadecimal : ImGuiInputTextFlags_CharsDecimal;
}

// Note that Drag/Slider functions are only forwarding the min/max values clamping values if the ImGuiSliderFlags_AlwaysClamp flag is set!
// This is intended: this way we allow CTRL+Click manual input to set a value out of bounds, for maximum flexibility.
// However this may not be ideal for all uses, as some user code may break on out of bound values.
bool ImGui::TempInputScalar(const ImRect& bb, ImGuiID id, const char* label, ImGuiDataType data_type, void* p_data, const char* format, const void* p_clamp_min, const void* p_clamp_max)
{
    char fmt_buf[32];
    char data_buf[32];
    format = ImParseFormatTrimDecorations(format, fmt_buf, IM_ARRAYSIZE(fmt_buf));
    DataTypeFormatString(data_buf, IM_ARRAYSIZE(data_buf), data_type, p_data, format);
    ImStrTrimBlanks(data_buf);

    ImGuiInputTextFlags flags = ImGuiInputTextFlags_AutoSelectAll | ImGuiInputTextFlags_NoMarkEdited;
    flags |= InputScalar_DefaultCharsFilter(data_type, format);

    bool value_changed = false;
    if (TempInputText(bb, id, label, data_buf, IM_ARRAYSIZE(data_buf), flags))
    {
        // Backup old value
        size_t data_type_size = DataTypeGetInfo(data_type)->Size;
        ImGuiDataTypeTempStorage data_backup;
        memcpy(&data_backup, p_data, data_type_size);

        // Apply new value (or operations) then clamp
        DataTypeApplyFromText(data_buf, data_type, p_data, format);
        if (p_clamp_min || p_clamp_max)
        {
            if (p_clamp_min && p_clamp_max && DataTypeCompare(data_type, p_clamp_min, p_clamp_max) > 0)
                ImSwap(p_clamp_min, p_clamp_max);
            DataTypeClamp(data_type, p_data, p_clamp_min, p_clamp_max);
        }

        // Only mark as edited if new value is different
        value_changed = memcmp(&data_backup, p_data, data_type_size) != 0;
        if (value_changed)
            MarkItemEdited(id);
    }
    return value_changed;
}

// Note: p_data, p_step, p_step_fast are _pointers_ to a memory address holding the data. For an Input widget, p_step and p_step_fast are optional.
// Read code of e.g. InputFloat(), InputInt() etc. or examples in 'Demo->Widgets->Data Types' to understand how to use this function directly.
bool ImGui::InputScalar(const char* label, ImGuiDataType data_type, void* p_data, const void* p_step, const void* p_step_fast, const char* format, ImGuiInputTextFlags flags)
{
    ImGuiWindow* window = GetCurrentWindow();
    if (window->SkipItems)
        return false;

    ImGuiContext& g = *GImGui;
    ImGuiStyle& style = g.Style;

    if (format == NULL)
        format = DataTypeGetInfo(data_type)->PrintFmt;

    char buf[64];
    DataTypeFormatString(buf, IM_ARRAYSIZE(buf), data_type, p_data, format);

    // Testing ActiveId as a minor optimization as filtering is not needed until active
    if (g.ActiveId == 0 && (flags & (ImGuiInputTextFlags_CharsDecimal | ImGuiInputTextFlags_CharsHexadecimal | ImGuiInputTextFlags_CharsScientific)) == 0)
        flags |= InputScalar_DefaultCharsFilter(data_type, format);
    flags |= ImGuiInputTextFlags_AutoSelectAll | ImGuiInputTextFlags_NoMarkEdited; // We call MarkItemEdited() ourselves by comparing the actual data rather than the string.

    bool value_changed = false;
    if (p_step != NULL)
    {
        const float button_size = GetFrameHeight();

        BeginGroup(); // The only purpose of the group here is to allow the caller to query item data e.g. IsItemActive()
        PushID(label);
        SetNextItemWidth(ImMax(1.0f, CalcItemWidth() - (button_size + style.ItemInnerSpacing.x) * 2));
        if (InputText("", buf, IM_ARRAYSIZE(buf), flags)) // PushId(label) + "" gives us the expected ID from outside point of view
            value_changed = DataTypeApplyFromText(buf, data_type, p_data, format);

        // Step buttons
        const ImVec2 backup_frame_padding = style.FramePadding;
        style.FramePadding.x = style.FramePadding.y;
        ImGuiButtonFlags button_flags = ImGuiButtonFlags_Repeat | ImGuiButtonFlags_DontClosePopups;
        if (flags & ImGuiInputTextFlags_ReadOnly)
            BeginDisabled();
        SameLine(0, style.ItemInnerSpacing.x);
        if (ButtonEx("-", ImVec2(button_size, button_size), button_flags))
        {
            DataTypeApplyOp(data_type, '-', p_data, p_data, g.IO.KeyCtrl && p_step_fast ? p_step_fast : p_step);
            value_changed = true;
        }
        SameLine(0, style.ItemInnerSpacing.x);
        if (ButtonEx("+", ImVec2(button_size, button_size), button_flags))
        {
            DataTypeApplyOp(data_type, '+', p_data, p_data, g.IO.KeyCtrl && p_step_fast ? p_step_fast : p_step);
            value_changed = true;
        }
        if (flags & ImGuiInputTextFlags_ReadOnly)
            EndDisabled();

        const char* label_end = FindRenderedTextEnd(label);
        if (label != label_end)
        {
            SameLine(0, style.ItemInnerSpacing.x);
            TextEx(label, label_end);
        }
        style.FramePadding = backup_frame_padding;

        PopID();
        EndGroup();
    }
    else
    {
        if (InputText(label, buf, IM_ARRAYSIZE(buf), flags))
            value_changed = DataTypeApplyFromText(buf, data_type, p_data, format);
    }
    if (value_changed)
        MarkItemEdited(g.LastItemData.ID);

    return value_changed;
}

bool ImGui::InputScalarN(const char* label, ImGuiDataType data_type, void* p_data, int components, const void* p_step, const void* p_step_fast, const char* format, ImGuiInputTextFlags flags)
{
    ImGuiWindow* window = GetCurrentWindow();
    if (window->SkipItems)
        return false;

    ImGuiContext& g = *GImGui;
    bool value_changed = false;
    BeginGroup();
    PushID(label);
    PushMultiItemsWidths(components, CalcItemWidth());
    size_t type_size = GDataTypeInfo[data_type].Size;
    for (int i = 0; i < components; i++)
    {
        PushID(i);
        if (i > 0)
            SameLine(0, g.Style.ItemInnerSpacing.x);
        value_changed |= InputScalar("", data_type, p_data, p_step, p_step_fast, format, flags);
        PopID();
        PopItemWidth();
        p_data = (void*)((char*)p_data + type_size);
    }
    PopID();

    const char* label_end = FindRenderedTextEnd(label);
    if (label != label_end)
    {
        SameLine(0.0f, g.Style.ItemInnerSpacing.x);
        TextEx(label, label_end);
    }

    EndGroup();
    return value_changed;
}

bool ImGui::InputFloat(const char* label, float* v, float step, float step_fast, const char* format, ImGuiInputTextFlags flags)
{
    flags |= ImGuiInputTextFlags_CharsScientific;
    return InputScalar(label, ImGuiDataType_Float, (void*)v, (void*)(step > 0.0f ? &step : NULL), (void*)(step_fast > 0.0f ? &step_fast : NULL), format, flags);
}

bool ImGui::InputFloat2(const char* label, float v[2], const char* format, ImGuiInputTextFlags flags)
{
    return InputScalarN(label, ImGuiDataType_Float, v, 2, NULL, NULL, format, flags);
}

bool ImGui::InputFloat3(const char* label, float v[3], const char* format, ImGuiInputTextFlags flags)
{
    return InputScalarN(label, ImGuiDataType_Float, v, 3, NULL, NULL, format, flags);
}

bool ImGui::InputFloat4(const char* label, float v[4], const char* format, ImGuiInputTextFlags flags)
{
    return InputScalarN(label, ImGuiDataType_Float, v, 4, NULL, NULL, format, flags);
}

bool ImGui::InputInt(const char* label, int* v, int step, int step_fast, ImGuiInputTextFlags flags)
{
    // Hexadecimal input provided as a convenience but the flag name is awkward. Typically you'd use InputText() to parse your own data, if you want to handle prefixes.
    const char* format = (flags & ImGuiInputTextFlags_CharsHexadecimal) ? "%08X" : "%d";
    return InputScalar(label, ImGuiDataType_S32, (void*)v, (void*)(step > 0 ? &step : NULL), (void*)(step_fast > 0 ? &step_fast : NULL), format, flags);
}

bool ImGui::InputInt2(const char* label, int v[2], ImGuiInputTextFlags flags)
{
    return InputScalarN(label, ImGuiDataType_S32, v, 2, NULL, NULL, "%d", flags);
}

bool ImGui::InputInt3(const char* label, int v[3], ImGuiInputTextFlags flags)
{
    return InputScalarN(label, ImGuiDataType_S32, v, 3, NULL, NULL, "%d", flags);
}

bool ImGui::InputInt4(const char* label, int v[4], ImGuiInputTextFlags flags)
{
    return InputScalarN(label, ImGuiDataType_S32, v, 4, NULL, NULL, "%d", flags);
}

bool ImGui::InputDouble(const char* label, double* v, double step, double step_fast, const char* format, ImGuiInputTextFlags flags)
{
    flags |= ImGuiInputTextFlags_CharsScientific;
    return InputScalar(label, ImGuiDataType_Double, (void*)v, (void*)(step > 0.0 ? &step : NULL), (void*)(step_fast > 0.0 ? &step_fast : NULL), format, flags);
}

//-------------------------------------------------------------------------
// [SECTION] Widgets: InputText, InputTextMultiline, InputTextWithHint
//-------------------------------------------------------------------------
// - InputText()
// - InputTextWithHint()
// - InputTextMultiline()
// - InputTextGetCharInfo() [Internal]
// - InputTextReindexLines() [Internal]
// - InputTextReindexLinesRange() [Internal]
// - InputTextEx() [Internal]
// - DebugNodeInputTextState() [Internal]
//-------------------------------------------------------------------------

bool ImGui::InputText(const char* label, char* buf, size_t buf_size, ImGuiInputTextFlags flags, ImGuiInputTextCallback callback, void* user_data)
{
    IM_ASSERT(!(flags & ImGuiInputTextFlags_Multiline)); // call InputTextMultiline()
    return InputTextEx(label, NULL, buf, (int)buf_size, ImVec2(0, 0), flags, callback, user_data);
}

bool ImGui::InputTextMultiline(const char* label, char* buf, size_t buf_size, const ImVec2& size, ImGuiInputTextFlags flags, ImGuiInputTextCallback callback, void* user_data)
{
    return InputTextEx(label, NULL, buf, (int)buf_size, size, flags | ImGuiInputTextFlags_Multiline, callback, user_data);
}

bool ImGui::InputTextWithHint(const char* label, const char* hint, char* buf, size_t buf_size, ImGuiInputTextFlags flags, ImGuiInputTextCallback callback, void* user_data)
{
    IM_ASSERT(!(flags & ImGuiInputTextFlags_Multiline)); // call InputTextMultiline()
    return InputTextEx(label, hint, buf, (int)buf_size, ImVec2(0, 0), flags, callback, user_data);
}

static int InputTextCalcTextLenAndLineCount(const char* text_begin, const char** out_text_end)
{
    int line_count = 0;
    const char* s = text_begin;
    while (char c = *s++) // We are only matching for \n so we can ignore UTF-8 decoding
        if (c == '\n')
            line_count++;
    s--;
    if (s[0] != '\n' && s[0] != '\r')
        line_count++;
    *out_text_end = s;
    return line_count;
}

static ImVec2 InputTextCalcTextSizeW(const ImWchar* text_begin, const ImWchar* text_end, const ImWchar** remaining, ImVec2* out_offset, bool stop_on_new_line)
{
    ImGuiContext& g = *GImGui;
    ImFont* font = g.Font;
    const float line_height = g.FontSize;
    const float scale = line_height / font->FontSize;

    ImVec2 text_size = ImVec2(0, 0);
    float line_width = 0.0f;

    const ImWchar* s = text_begin;
    while (s < text_end)
    {
        unsigned int c = (unsigned int)(*s++);
        if (c == '\n')
        {
            text_size.x = ImMax(text_size.x, line_width);
            text_size.y += line_height;
            line_width = 0.0f;
            if (stop_on_new_line)
                break;
            continue;
        }
        if (c == '\r')
            continue;

        const float char_width = font->GetCharAdvance((ImWchar)c) * scale;
        line_width += char_width;
    }

    if (text_size.x < line_width)
        text_size.x = line_width;

    if (out_offset)
        *out_offset = ImVec2(line_width, text_size.y + line_height);  // offset allow for the possibility of sitting after a trailing \n

    if (line_width > 0 || text_size.y == 0.0f)                        // whereas size.y will ignore the trailing \n
        text_size.y += line_height;

    if (remaining)
        *remaining = s;

    return text_size;
}

// Wrapper for stb_textedit.h to edit text (our wrapper is for: statically sized buffer, single-line, wchar characters. InputText converts between UTF-8 and wchar)
namespace ImStb
{

static int     STB_TEXTEDIT_STRINGLEN(const ImGuiInputTextState* obj)                             { return obj->CurLenW; }
static ImWchar STB_TEXTEDIT_GETCHAR(const ImGuiInputTextState* obj, int idx)                      { return obj->TextW[idx]; }
static float   STB_TEXTEDIT_GETWIDTH(ImGuiInputTextState* obj, int line_start_idx, int char_idx)  { ImWchar c = obj->TextW[line_start_idx + char_idx]; if (c == '\n') return STB_TEXTEDIT_GETWIDTH_NEWLINE; ImGuiContext& g = *GImGui; return g.Font->GetCharAdvance(c) * (g.FontSize / g.Font->FontSize); }
static int     STB_TEXTEDIT_KEYTOTEXT(int key)                                                    { return key >= 0x200000 ? 0 : key; }
static ImWchar STB_TEXTEDIT_NEWLINE = '\n';
static void    STB_TEXTEDIT_LAYOUTROW(StbTexteditRow* r, ImGuiInputTextState* obj, int line_start_idx)
{
    const ImWchar* text = obj->TextW.Data;
    const ImWchar* text_remaining = NULL;
    const ImVec2 size = InputTextCalcTextSizeW(text + line_start_idx, text + obj->CurLenW, &text_remaining, NULL, true);
    r->x0 = 0.0f;
    r->x1 = size.x;
    r->baseline_y_delta = size.y;
    r->ymin = 0.0f;
    r->ymax = size.y;
    r->num_chars = (int)(text_remaining - (text + line_start_idx));
}

// When ImGuiInputTextFlags_Password is set, we don't want actions such as CTRL+Arrow to leak the fact that underlying data are blanks or separators.
static bool is_separator(unsigned int c)                                        { return ImCharIsBlankW(c) || c==',' || c==';' || c=='(' || c==')' || c=='{' || c=='}' || c=='[' || c==']' || c=='|' || c=='\n' || c=='\r'; }
static int  is_word_boundary_from_right(ImGuiInputTextState* obj, int idx)      { if (obj->Flags & ImGuiInputTextFlags_Password) return 0; return idx > 0 ? (is_separator(obj->TextW[idx - 1]) && !is_separator(obj->TextW[idx]) ) : 1; }
static int  is_word_boundary_from_left(ImGuiInputTextState* obj, int idx)       { if (obj->Flags & ImGuiInputTextFlags_Password) return 0; return idx > 0 ? (!is_separator(obj->TextW[idx - 1]) && is_separator(obj->TextW[idx])) : 1; }
static int  STB_TEXTEDIT_MOVEWORDLEFT_IMPL(ImGuiInputTextState* obj, int idx)   { idx--; while (idx >= 0 && !is_word_boundary_from_right(obj, idx)) idx--; return idx < 0 ? 0 : idx; }
static int  STB_TEXTEDIT_MOVEWORDRIGHT_MAC(ImGuiInputTextState* obj, int idx)   { idx++; int len = obj->CurLenW; while (idx < len && !is_word_boundary_from_left(obj, idx)) idx++; return idx > len ? len : idx; }
#define STB_TEXTEDIT_MOVEWORDLEFT   STB_TEXTEDIT_MOVEWORDLEFT_IMPL    // They need to be #define for stb_textedit.h
#ifdef __APPLE__    // FIXME: Move setting to IO structure
#define STB_TEXTEDIT_MOVEWORDRIGHT  STB_TEXTEDIT_MOVEWORDRIGHT_MAC
#else
static int  STB_TEXTEDIT_MOVEWORDRIGHT_WIN(ImGuiInputTextState* obj, int idx)   { idx++; int len = obj->CurLenW; while (idx < len && !is_word_boundary_from_right(obj, idx)) idx++; return idx > len ? len : idx; }
#define STB_TEXTEDIT_MOVEWORDRIGHT  STB_TEXTEDIT_MOVEWORDRIGHT_WIN
#endif

static void STB_TEXTEDIT_DELETECHARS(ImGuiInputTextState* obj, int pos, int n)
{
    ImWchar* dst = obj->TextW.Data + pos;

    // We maintain our buffer length in both UTF-8 and wchar formats
    obj->Edited = true;
    obj->CurLenA -= ImTextCountUtf8BytesFromStr(dst, dst + n);
    obj->CurLenW -= n;

    // Offset remaining text (FIXME-OPT: Use memmove)
    const ImWchar* src = obj->TextW.Data + pos + n;
    while (ImWchar c = *src++)
        *dst++ = c;
    *dst = '\0';
}

static bool STB_TEXTEDIT_INSERTCHARS(ImGuiInputTextState* obj, int pos, const ImWchar* new_text, int new_text_len)
{
    const bool is_resizable = (obj->Flags & ImGuiInputTextFlags_CallbackResize) != 0;
    const int text_len = obj->CurLenW;
    IM_ASSERT(pos <= text_len);

    const int new_text_len_utf8 = ImTextCountUtf8BytesFromStr(new_text, new_text + new_text_len);
    if (!is_resizable && (new_text_len_utf8 + obj->CurLenA + 1 > obj->BufCapacityA))
        return false;

    // Grow internal buffer if needed
    if (new_text_len + text_len + 1 > obj->TextW.Size)
    {
        if (!is_resizable)
            return false;
        IM_ASSERT(text_len < obj->TextW.Size);
        obj->TextW.resize(text_len + ImClamp(new_text_len * 4, 32, ImMax(256, new_text_len)) + 1);
    }

    ImWchar* text = obj->TextW.Data;
    if (pos != text_len)
        memmove(text + pos + new_text_len, text + pos, (size_t)(text_len - pos) * sizeof(ImWchar));
    memcpy(text + pos, new_text, (size_t)new_text_len * sizeof(ImWchar));

    obj->Edited = true;
    obj->CurLenW += new_text_len;
    obj->CurLenA += new_text_len_utf8;
    obj->TextW[obj->CurLenW] = '\0';

    return true;
}

// We don't use an enum so we can build even with conflicting symbols (if another user of stb_textedit.h leak their STB_TEXTEDIT_K_* symbols)
#define STB_TEXTEDIT_K_LEFT         0x200000 // keyboard input to move cursor left
#define STB_TEXTEDIT_K_RIGHT        0x200001 // keyboard input to move cursor right
#define STB_TEXTEDIT_K_UP           0x200002 // keyboard input to move cursor up
#define STB_TEXTEDIT_K_DOWN         0x200003 // keyboard input to move cursor down
#define STB_TEXTEDIT_K_LINESTART    0x200004 // keyboard input to move cursor to start of line
#define STB_TEXTEDIT_K_LINEEND      0x200005 // keyboard input to move cursor to end of line
#define STB_TEXTEDIT_K_TEXTSTART    0x200006 // keyboard input to move cursor to start of text
#define STB_TEXTEDIT_K_TEXTEND      0x200007 // keyboard input to move cursor to end of text
#define STB_TEXTEDIT_K_DELETE       0x200008 // keyboard input to delete selection or character under cursor
#define STB_TEXTEDIT_K_BACKSPACE    0x200009 // keyboard input to delete selection or character left of cursor
#define STB_TEXTEDIT_K_UNDO         0x20000A // keyboard input to perform undo
#define STB_TEXTEDIT_K_REDO         0x20000B // keyboard input to perform redo
#define STB_TEXTEDIT_K_WORDLEFT     0x20000C // keyboard input to move cursor left one word
#define STB_TEXTEDIT_K_WORDRIGHT    0x20000D // keyboard input to move cursor right one word
#define STB_TEXTEDIT_K_PGUP         0x20000E // keyboard input to move cursor up a page
#define STB_TEXTEDIT_K_PGDOWN       0x20000F // keyboard input to move cursor down a page
#define STB_TEXTEDIT_K_SHIFT        0x400000

#define STB_TEXTEDIT_IMPLEMENTATION
#include "imstb_textedit.h"

// stb_textedit internally allows for a single undo record to do addition and deletion, but somehow, calling
// the stb_textedit_paste() function creates two separate records, so we perform it manually. (FIXME: Report to nothings/stb?)
static void stb_textedit_replace(ImGuiInputTextState* str, STB_TexteditState* state, const STB_TEXTEDIT_CHARTYPE* text, int text_len)
{
    stb_text_makeundo_replace(str, state, 0, str->CurLenW, text_len);
    ImStb::STB_TEXTEDIT_DELETECHARS(str, 0, str->CurLenW);
    if (text_len <= 0)
        return;
    if (ImStb::STB_TEXTEDIT_INSERTCHARS(str, 0, text, text_len))
    {
        state->cursor = text_len;
        state->has_preferred_x = 0;
        return;
    }
    IM_ASSERT(0); // Failed to insert character, normally shouldn't happen because of how we currently use stb_textedit_replace()
}

} // namespace ImStb

void ImGuiInputTextState::OnKeyPressed(int key)
{
    stb_textedit_key(this, &Stb, key);
    CursorFollow = true;
    CursorAnimReset();
}

ImGuiInputTextCallbackData::ImGuiInputTextCallbackData()
{
    memset(this, 0, sizeof(*this));
}

// Public API to manipulate UTF-8 text
// We expose UTF-8 to the user (unlike the STB_TEXTEDIT_* functions which are manipulating wchar)
// FIXME: The existence of this rarely exercised code path is a bit of a nuisance.
void ImGuiInputTextCallbackData::DeleteChars(int pos, int bytes_count)
{
    IM_ASSERT(pos + bytes_count <= BufTextLen);
    char* dst = Buf + pos;
    const char* src = Buf + pos + bytes_count;
    while (char c = *src++)
        *dst++ = c;
    *dst = '\0';

    if (CursorPos >= pos + bytes_count)
        CursorPos -= bytes_count;
    else if (CursorPos >= pos)
        CursorPos = pos;
    SelectionStart = SelectionEnd = CursorPos;
    BufDirty = true;
    BufTextLen -= bytes_count;
}

void ImGuiInputTextCallbackData::InsertChars(int pos, const char* new_text, const char* new_text_end)
{
    const bool is_resizable = (Flags & ImGuiInputTextFlags_CallbackResize) != 0;
    const int new_text_len = new_text_end ? (int)(new_text_end - new_text) : (int)strlen(new_text);
    if (new_text_len + BufTextLen >= BufSize)
    {
        if (!is_resizable)
            return;

        // Contrary to STB_TEXTEDIT_INSERTCHARS() this is working in the UTF8 buffer, hence the mildly similar code (until we remove the U16 buffer altogether!)
        ImGuiContext& g = *GImGui;
        ImGuiInputTextState* edit_state = &g.InputTextState;
        IM_ASSERT(edit_state->ID != 0 && g.ActiveId == edit_state->ID);
        IM_ASSERT(Buf == edit_state->TextA.Data);
        int new_buf_size = BufTextLen + ImClamp(new_text_len * 4, 32, ImMax(256, new_text_len)) + 1;
        edit_state->TextA.reserve(new_buf_size + 1);
        Buf = edit_state->TextA.Data;
        BufSize = edit_state->BufCapacityA = new_buf_size;
    }

    if (BufTextLen != pos)
        memmove(Buf + pos + new_text_len, Buf + pos, (size_t)(BufTextLen - pos));
    memcpy(Buf + pos, new_text, (size_t)new_text_len * sizeof(char));
    Buf[BufTextLen + new_text_len] = '\0';

    if (CursorPos >= pos)
        CursorPos += new_text_len;
    SelectionStart = SelectionEnd = CursorPos;
    BufDirty = true;
    BufTextLen += new_text_len;
}

// Return false to discard a character.
static bool InputTextFilterCharacter(unsigned int* p_char, ImGuiInputTextFlags flags, ImGuiInputTextCallback callback, void* user_data, ImGuiInputSource input_source)
{
    IM_ASSERT(input_source == ImGuiInputSource_Keyboard || input_source == ImGuiInputSource_Clipboard);
    unsigned int c = *p_char;

    // Filter non-printable (NB: isprint is unreliable! see #2467)
    bool apply_named_filters = true;
    if (c < 0x20)
    {
        bool pass = false;
        pass |= (c == '\n' && (flags & ImGuiInputTextFlags_Multiline)); // Note that an Enter KEY will emit \r and be ignored (we poll for KEY in InputText() code)
        pass |= (c == '\t' && (flags & ImGuiInputTextFlags_AllowTabInput));
        if (!pass)
            return false;
        apply_named_filters = false; // Override named filters below so newline and tabs can still be inserted.
    }

    if (input_source != ImGuiInputSource_Clipboard)
    {
        // We ignore Ascii representation of delete (emitted from Backspace on OSX, see #2578, #2817)
        if (c == 127)
            return false;

        // Filter private Unicode range. GLFW on OSX seems to send private characters for special keys like arrow keys (FIXME)
        if (c >= 0xE000 && c <= 0xF8FF)
            return false;
    }

    // Filter Unicode ranges we are not handling in this build
    if (c > IM_UNICODE_CODEPOINT_MAX)
        return false;

    // Generic named filters
    if (apply_named_filters && (flags & (ImGuiInputTextFlags_CharsDecimal | ImGuiInputTextFlags_CharsHexadecimal | ImGuiInputTextFlags_CharsUppercase | ImGuiInputTextFlags_CharsNoBlank | ImGuiInputTextFlags_CharsScientific)))
    {
        // The libc allows overriding locale, with e.g. 'setlocale(LC_NUMERIC, "de_DE.UTF-8");' which affect the output/input of printf/scanf to use e.g. ',' instead of '.'.
        // The standard mandate that programs starts in the "C" locale where the decimal point is '.'.
        // We don't really intend to provide widespread support for it, but out of empathy for people stuck with using odd API, we support the bare minimum aka overriding the decimal point.
        // Change the default decimal_point with:
        //   ImGui::GetCurrentContext()->PlatformLocaleDecimalPoint = *localeconv()->decimal_point;
        // Users of non-default decimal point (in particular ',') may be affected by word-selection logic (is_word_boundary_from_right/is_word_boundary_from_left) functions.
        ImGuiContext& g = *GImGui;
        const unsigned c_decimal_point = (unsigned int)g.PlatformLocaleDecimalPoint;

        // Allow 0-9 . - + * /
        if (flags & ImGuiInputTextFlags_CharsDecimal)
            if (!(c >= '0' && c <= '9') && (c != c_decimal_point) && (c != '-') && (c != '+') && (c != '*') && (c != '/'))
                return false;

        // Allow 0-9 . - + * / e E
        if (flags & ImGuiInputTextFlags_CharsScientific)
            if (!(c >= '0' && c <= '9') && (c != c_decimal_point) && (c != '-') && (c != '+') && (c != '*') && (c != '/') && (c != 'e') && (c != 'E'))
                return false;

        // Allow 0-9 a-F A-F
        if (flags & ImGuiInputTextFlags_CharsHexadecimal)
            if (!(c >= '0' && c <= '9') && !(c >= 'a' && c <= 'f') && !(c >= 'A' && c <= 'F'))
                return false;

        // Turn a-z into A-Z
        if (flags & ImGuiInputTextFlags_CharsUppercase)
            if (c >= 'a' && c <= 'z')
                *p_char = (c += (unsigned int)('A' - 'a'));

        if (flags & ImGuiInputTextFlags_CharsNoBlank)
            if (ImCharIsBlankW(c))
                return false;
    }

    // Custom callback filter
    if (flags & ImGuiInputTextFlags_CallbackCharFilter)
    {
        ImGuiInputTextCallbackData callback_data;
        memset(&callback_data, 0, sizeof(ImGuiInputTextCallbackData));
        callback_data.EventFlag = ImGuiInputTextFlags_CallbackCharFilter;
        callback_data.EventChar = (ImWchar)c;
        callback_data.Flags = flags;
        callback_data.UserData = user_data;
        if (callback(&callback_data) != 0)
            return false;
        *p_char = callback_data.EventChar;
        if (!callback_data.EventChar)
            return false;
    }

    return true;
}

// Find the shortest single replacement we can make to get the new text from the old text.
// Important: needs to be run before TextW is rewritten with the new characters because calling STB_TEXTEDIT_GETCHAR() at the end.
// FIXME: Ideally we should transition toward (1) making InsertChars()/DeleteChars() update undo-stack (2) discourage (and keep reconcile) or obsolete (and remove reconcile) accessing buffer directly.
static void InputTextReconcileUndoStateAfterUserCallback(ImGuiInputTextState* state, const char* new_buf_a, int new_length_a)
{
    ImGuiContext& g = *GImGui;
    const ImWchar* old_buf = state->TextW.Data;
    const int old_length = state->CurLenW;
    const int new_length = ImTextCountCharsFromUtf8(new_buf_a, new_buf_a + new_length_a);
    g.TempBuffer.reserve_discard((new_length + 1) * sizeof(ImWchar));
    ImWchar* new_buf = (ImWchar*)(void*)g.TempBuffer.Data;
    ImTextStrFromUtf8(new_buf, new_length + 1, new_buf_a, new_buf_a + new_length_a);

    const int shorter_length = ImMin(old_length, new_length);
    int first_diff;
    for (first_diff = 0; first_diff < shorter_length; first_diff++)
        if (old_buf[first_diff] != new_buf[first_diff])
            break;
    if (first_diff == old_length && first_diff == new_length)
        return;

    int old_last_diff = old_length - 1;
    int new_last_diff = new_length - 1;
    for (; old_last_diff >= first_diff && new_last_diff >= first_diff; old_last_diff--, new_last_diff--)
        if (old_buf[old_last_diff] != new_buf[new_last_diff])
            break;

    const int insert_len = new_last_diff - first_diff + 1;
    const int delete_len = old_last_diff - first_diff + 1;
    if (insert_len > 0 || delete_len > 0)
        if (STB_TEXTEDIT_CHARTYPE* p = stb_text_createundo(&state->Stb.undostate, first_diff, delete_len, insert_len))
            for (int i = 0; i < delete_len; i++)
                p[i] = ImStb::STB_TEXTEDIT_GETCHAR(state, first_diff + i);
}

// Edit a string of text
// - buf_size account for the zero-terminator, so a buf_size of 6 can hold "Hello" but not "Hello!".
//   This is so we can easily call InputText() on static arrays using ARRAYSIZE() and to match
//   Note that in std::string world, capacity() would omit 1 byte used by the zero-terminator.
// - When active, hold on a privately held copy of the text (and apply back to 'buf'). So changing 'buf' while the InputText is active has no effect.
// - If you want to use ImGui::InputText() with std::string, see misc/cpp/imgui_stdlib.h
// (FIXME: Rather confusing and messy function, among the worse part of our codebase, expecting to rewrite a V2 at some point.. Partly because we are
//  doing UTF8 > U16 > UTF8 conversions on the go to easily interface with stb_textedit. Ideally should stay in UTF-8 all the time. See https://github.com/nothings/stb/issues/188)
bool ImGui::InputTextEx(const char* label, const char* hint, char* buf, int buf_size, const ImVec2& size_arg, ImGuiInputTextFlags flags, ImGuiInputTextCallback callback, void* callback_user_data)
{
    ImGuiWindow* window = GetCurrentWindow();
    if (window->SkipItems)
        return false;

    IM_ASSERT(buf != NULL && buf_size >= 0);
    IM_ASSERT(!((flags & ImGuiInputTextFlags_CallbackHistory) && (flags & ImGuiInputTextFlags_Multiline)));        // Can't use both together (they both use up/down keys)
    IM_ASSERT(!((flags & ImGuiInputTextFlags_CallbackCompletion) && (flags & ImGuiInputTextFlags_AllowTabInput))); // Can't use both together (they both use tab key)

    ImGuiContext& g = *GImGui;
    ImGuiIO& io = g.IO;
    const ImGuiStyle& style = g.Style;

    const bool RENDER_SELECTION_WHEN_INACTIVE = false;
    const bool is_multiline = (flags & ImGuiInputTextFlags_Multiline) != 0;
    const bool is_readonly = (flags & ImGuiInputTextFlags_ReadOnly) != 0;
    const bool is_password = (flags & ImGuiInputTextFlags_Password) != 0;
    const bool is_undoable = (flags & ImGuiInputTextFlags_NoUndoRedo) == 0;
    const bool is_resizable = (flags & ImGuiInputTextFlags_CallbackResize) != 0;
    if (is_resizable)
        IM_ASSERT(callback != NULL); // Must provide a callback if you set the ImGuiInputTextFlags_CallbackResize flag!

    if (is_multiline) // Open group before calling GetID() because groups tracks id created within their scope (including the scrollbar)
        BeginGroup();
    const ImGuiID id = window->GetID(label);
    const ImVec2 label_size = CalcTextSize(label, NULL, true);
    const ImVec2 frame_size = CalcItemSize(size_arg, CalcItemWidth(), (is_multiline ? g.FontSize * 8.0f : label_size.y) + style.FramePadding.y * 2.0f); // Arbitrary default of 8 lines high for multi-line
    const ImVec2 total_size = ImVec2(frame_size.x + (label_size.x > 0.0f ? style.ItemInnerSpacing.x + label_size.x : 0.0f), frame_size.y);

    const ImRect frame_bb(window->DC.CursorPos, window->DC.CursorPos + frame_size);
    const ImRect total_bb(frame_bb.Min, frame_bb.Min + total_size);

    ImGuiWindow* draw_window = window;
    ImVec2 inner_size = frame_size;
    ImGuiItemStatusFlags item_status_flags = 0;
    ImGuiLastItemData item_data_backup;
    if (is_multiline)
    {
        ImVec2 backup_pos = window->DC.CursorPos;
        ItemSize(total_bb, style.FramePadding.y);
        if (!ItemAdd(total_bb, id, &frame_bb, ImGuiItemFlags_Inputable))
        {
            EndGroup();
            return false;
        }
        item_status_flags = g.LastItemData.StatusFlags;
        item_data_backup = g.LastItemData;
        window->DC.CursorPos = backup_pos;

        // We reproduce the contents of BeginChildFrame() in order to provide 'label' so our window internal data are easier to read/debug.
        // FIXME-NAV: Pressing NavActivate will trigger general child activation right before triggering our own below. Harmless but bizarre.
        PushStyleColor(ImGuiCol_ChildBg, style.Colors[ImGuiCol_FrameBg]);
        PushStyleVar(ImGuiStyleVar_ChildRounding, style.FrameRounding);
        PushStyleVar(ImGuiStyleVar_ChildBorderSize, style.FrameBorderSize);
        PushStyleVar(ImGuiStyleVar_WindowPadding, ImVec2(0, 0)); // Ensure no clip rect so mouse hover can reach FramePadding edges
        bool child_visible = BeginChildEx(label, id, frame_bb.GetSize(), true, ImGuiWindowFlags_NoMove);
        PopStyleVar(3);
        PopStyleColor();
        if (!child_visible)
        {
            EndChild();
            EndGroup();
            return false;
        }
        draw_window = g.CurrentWindow; // Child window
        draw_window->DC.NavLayersActiveMaskNext |= (1 << draw_window->DC.NavLayerCurrent); // This is to ensure that EndChild() will display a navigation highlight so we can "enter" into it.
        draw_window->DC.CursorPos += style.FramePadding;
        inner_size.x -= draw_window->ScrollbarSizes.x;
    }
    else
    {
        // Support for internal ImGuiInputTextFlags_MergedItem flag, which could be redesigned as an ItemFlags if needed (with test performed in ItemAdd)
        ItemSize(total_bb, style.FramePadding.y);
        if (!(flags & ImGuiInputTextFlags_MergedItem))
            if (!ItemAdd(total_bb, id, &frame_bb, ImGuiItemFlags_Inputable))
                return false;
        item_status_flags = g.LastItemData.StatusFlags;
    }
    const bool hovered = ItemHoverable(frame_bb, id);
    if (hovered)
        g.MouseCursor = ImGuiMouseCursor_TextInput;

    // We are only allowed to access the state if we are already the active widget.
    ImGuiInputTextState* state = GetInputTextState(id);

    const bool input_requested_by_tabbing = (item_status_flags & ImGuiItemStatusFlags_FocusedByTabbing) != 0;
    const bool input_requested_by_nav = (g.ActiveId != id) && ((g.NavActivateInputId == id) || (g.NavActivateId == id && g.NavInputSource == ImGuiInputSource_Keyboard));

    const bool user_clicked = hovered && io.MouseClicked[0];
    const bool user_scroll_finish = is_multiline && state != NULL && g.ActiveId == 0 && g.ActiveIdPreviousFrame == GetWindowScrollbarID(draw_window, ImGuiAxis_Y);
    const bool user_scroll_active = is_multiline && state != NULL && g.ActiveId == GetWindowScrollbarID(draw_window, ImGuiAxis_Y);
    bool clear_active_id = false;
    bool select_all = false;

    float scroll_y = is_multiline ? draw_window->Scroll.y : FLT_MAX;

    const bool init_changed_specs = (state != NULL && state->Stb.single_line != !is_multiline);
    const bool init_make_active = (user_clicked || user_scroll_finish || input_requested_by_nav || input_requested_by_tabbing);
    const bool init_state = (init_make_active || user_scroll_active);
    if ((init_state && g.ActiveId != id) || init_changed_specs)
    {
        // Access state even if we don't own it yet.
        state = &g.InputTextState;
        state->CursorAnimReset();

        // Take a copy of the initial buffer value (both in original UTF-8 format and converted to wchar)
        // From the moment we focused we are ignoring the content of 'buf' (unless we are in read-only mode)
        const int buf_len = (int)strlen(buf);
        state->InitialTextA.resize(buf_len + 1);    // UTF-8. we use +1 to make sure that .Data is always pointing to at least an empty string.
        memcpy(state->InitialTextA.Data, buf, buf_len + 1);

        // Preserve cursor position and undo/redo stack if we come back to same widget
        // FIXME: Since we reworked this on 2022/06, may want to differenciate recycle_cursor vs recycle_undostate?
        bool recycle_state = (state->ID == id && !init_changed_specs);
        if (recycle_state && (state->CurLenA != buf_len || (state->TextAIsValid && strncmp(state->TextA.Data, buf, buf_len) != 0)))
            recycle_state = false;

        // Start edition
        const char* buf_end = NULL;
        state->ID = id;
        state->TextW.resize(buf_size + 1);          // wchar count <= UTF-8 count. we use +1 to make sure that .Data is always pointing to at least an empty string.
        state->TextA.resize(0);
        state->TextAIsValid = false;                // TextA is not valid yet (we will display buf until then)
        state->CurLenW = ImTextStrFromUtf8(state->TextW.Data, buf_size, buf, NULL, &buf_end);
        state->CurLenA = (int)(buf_end - buf);      // We can't get the result from ImStrncpy() above because it is not UTF-8 aware. Here we'll cut off malformed UTF-8.

        if (recycle_state)
        {
            // Recycle existing cursor/selection/undo stack but clamp position
            // Note a single mouse click will override the cursor/position immediately by calling stb_textedit_click handler.
            state->CursorClamp();
        }
        else
        {
            state->ScrollX = 0.0f;
            stb_textedit_initialize_state(&state->Stb, !is_multiline);
        }

        if (!is_multiline)
        {
            if (flags & ImGuiInputTextFlags_AutoSelectAll)
                select_all = true;
            if (input_requested_by_nav && (!recycle_state || !(g.NavActivateFlags & ImGuiActivateFlags_TryToPreserveState)))
                select_all = true;
            if (input_requested_by_tabbing || (user_clicked && io.KeyCtrl))
                select_all = true;
        }

        if (flags & ImGuiInputTextFlags_AlwaysOverwrite)
            state->Stb.insert_mode = 1; // stb field name is indeed incorrect (see #2863)
    }

    if (g.ActiveId != id && init_make_active)
    {
        IM_ASSERT(state && state->ID == id);
        SetActiveID(id, window);
        SetFocusID(id, window);
        FocusWindow(window);

        // Declare our inputs
        IM_ASSERT(ImGuiNavInput_COUNT < 32);
        g.ActiveIdUsingNavDirMask |= (1 << ImGuiDir_Left) | (1 << ImGuiDir_Right);
        if (is_multiline || (flags & ImGuiInputTextFlags_CallbackHistory))
            g.ActiveIdUsingNavDirMask |= (1 << ImGuiDir_Up) | (1 << ImGuiDir_Down);
        g.ActiveIdUsingNavInputMask |= (1 << ImGuiNavInput_Cancel);
        SetActiveIdUsingKey(ImGuiKey_Home);
        SetActiveIdUsingKey(ImGuiKey_End);
        if (is_multiline)
        {
            SetActiveIdUsingKey(ImGuiKey_PageUp);
            SetActiveIdUsingKey(ImGuiKey_PageDown);
        }
        if (flags & (ImGuiInputTextFlags_CallbackCompletion | ImGuiInputTextFlags_AllowTabInput)) // Disable keyboard tabbing out as we will use the \t character.
        {
            SetActiveIdUsingKey(ImGuiKey_Tab);
        }
    }

    // We have an edge case if ActiveId was set through another widget (e.g. widget being swapped), clear id immediately (don't wait until the end of the function)
    if (g.ActiveId == id && state == NULL)
        ClearActiveID();

    // Release focus when we click outside
    if (g.ActiveId == id && io.MouseClicked[0] && !init_state && !init_make_active) //-V560
        clear_active_id = true;

    // Lock the decision of whether we are going to take the path displaying the cursor or selection
    const bool render_cursor = (g.ActiveId == id) || (state && user_scroll_active);
    bool render_selection = state && (state->HasSelection() || select_all) && (RENDER_SELECTION_WHEN_INACTIVE || render_cursor);
    bool value_changed = false;
    bool enter_pressed = false;

    // When read-only we always use the live data passed to the function
    // FIXME-OPT: Because our selection/cursor code currently needs the wide text we need to convert it when active, which is not ideal :(
    if (is_readonly && state != NULL && (render_cursor || render_selection))
    {
        const char* buf_end = NULL;
        state->TextW.resize(buf_size + 1);
        state->CurLenW = ImTextStrFromUtf8(state->TextW.Data, state->TextW.Size, buf, NULL, &buf_end);
        state->CurLenA = (int)(buf_end - buf);
        state->CursorClamp();
        render_selection &= state->HasSelection();
    }

    // Select the buffer to render.
    const bool buf_display_from_state = (render_cursor || render_selection || g.ActiveId == id) && !is_readonly && state && state->TextAIsValid;
    const bool is_displaying_hint = (hint != NULL && (buf_display_from_state ? state->TextA.Data : buf)[0] == 0);

    // Password pushes a temporary font with only a fallback glyph
    if (is_password && !is_displaying_hint)
    {
        const ImFontGlyph* glyph = g.Font->FindGlyph('*');
        ImFont* password_font = &g.InputTextPasswordFont;
        password_font->FontSize = g.Font->FontSize;
        password_font->Scale = g.Font->Scale;
        password_font->Ascent = g.Font->Ascent;
        password_font->Descent = g.Font->Descent;
        password_font->ContainerAtlas = g.Font->ContainerAtlas;
        password_font->FallbackGlyph = glyph;
        password_font->FallbackAdvanceX = glyph->AdvanceX;
        IM_ASSERT(password_font->Glyphs.empty() && password_font->IndexAdvanceX.empty() && password_font->IndexLookup.empty());
        PushFont(password_font);
    }

    // Process mouse inputs and character inputs
    int backup_current_text_length = 0;
    if (g.ActiveId == id)
    {
        IM_ASSERT(state != NULL);
        backup_current_text_length = state->CurLenA;
        state->Edited = false;
        state->BufCapacityA = buf_size;
        state->Flags = flags;

        // Although we are active we don't prevent mouse from hovering other elements unless we are interacting right now with the widget.
        // Down the line we should have a cleaner library-wide concept of Selected vs Active.
        g.ActiveIdAllowOverlap = !io.MouseDown[0];
        g.WantTextInputNextFrame = 1;

        // Edit in progress
        const float mouse_x = (io.MousePos.x - frame_bb.Min.x - style.FramePadding.x) + state->ScrollX;
        const float mouse_y = (is_multiline ? (io.MousePos.y - draw_window->DC.CursorPos.y) : (g.FontSize * 0.5f));

        const bool is_osx = io.ConfigMacOSXBehaviors;
        if (select_all)
        {
            state->SelectAll();
            state->SelectedAllMouseLock = true;
        }
        else if (hovered && io.MouseClickedCount[0] >= 2 && !io.KeyShift)
        {
            stb_textedit_click(state, &state->Stb, mouse_x, mouse_y);
            const int multiclick_count = (io.MouseClickedCount[0] - 2);
            if ((multiclick_count % 2) == 0)
            {
                // Double-click: Select word
                // We always use the "Mac" word advance for double-click select vs CTRL+Right which use the platform dependent variant:
                // FIXME: There are likely many ways to improve this behavior, but there's no "right" behavior (depends on use-case, software, OS)
                const bool is_bol = (state->Stb.cursor == 0) || ImStb::STB_TEXTEDIT_GETCHAR(state, state->Stb.cursor - 1) == '\n';
                if (STB_TEXT_HAS_SELECTION(&state->Stb) || !is_bol)
                    state->OnKeyPressed(STB_TEXTEDIT_K_WORDLEFT);
                //state->OnKeyPressed(STB_TEXTEDIT_K_WORDRIGHT | STB_TEXTEDIT_K_SHIFT);
                if (!STB_TEXT_HAS_SELECTION(&state->Stb))
                    ImStb::stb_textedit_prep_selection_at_cursor(&state->Stb);
                state->Stb.cursor = ImStb::STB_TEXTEDIT_MOVEWORDRIGHT_MAC(state, state->Stb.cursor);
                state->Stb.select_end = state->Stb.cursor;
                ImStb::stb_textedit_clamp(state, &state->Stb);
            }
            else
            {
                // Triple-click: Select line
                const bool is_eol = ImStb::STB_TEXTEDIT_GETCHAR(state, state->Stb.cursor) == '\n';
                state->OnKeyPressed(STB_TEXTEDIT_K_LINESTART);
                state->OnKeyPressed(STB_TEXTEDIT_K_LINEEND | STB_TEXTEDIT_K_SHIFT);
                state->OnKeyPressed(STB_TEXTEDIT_K_RIGHT | STB_TEXTEDIT_K_SHIFT);
                if (!is_eol && is_multiline)
                {
                    ImSwap(state->Stb.select_start, state->Stb.select_end);
                    state->Stb.cursor = state->Stb.select_end;
                }
                state->CursorFollow = false;
            }
            state->CursorAnimReset();
        }
        else if (io.MouseClicked[0] && !state->SelectedAllMouseLock)
        {
            // FIXME: unselect on late click could be done release?
            if (hovered)
            {
                stb_textedit_click(state, &state->Stb, mouse_x, mouse_y);
                state->CursorAnimReset();
            }
        }
        else if (io.MouseDown[0] && !state->SelectedAllMouseLock && (io.MouseDelta.x != 0.0f || io.MouseDelta.y != 0.0f))
        {
            stb_textedit_drag(state, &state->Stb, mouse_x, mouse_y);
            state->CursorAnimReset();
            state->CursorFollow = true;
        }
        if (state->SelectedAllMouseLock && !io.MouseDown[0])
            state->SelectedAllMouseLock = false;

        // We except backends to emit a Tab key but some also emit a Tab character which we ignore (#2467, #1336)
        // (For Tab and Enter: Win32/SFML/Allegro are sending both keys and chars, GLFW and SDL are only sending keys. For Space they all send all threes)
        const bool ignore_char_inputs = (io.KeyCtrl && !io.KeyAlt) || (is_osx && io.KeySuper);
        if ((flags & ImGuiInputTextFlags_AllowTabInput) && IsKeyPressed(ImGuiKey_Tab) && !ignore_char_inputs && !io.KeyShift && !is_readonly)
        {
            unsigned int c = '\t'; // Insert TAB
            if (InputTextFilterCharacter(&c, flags, callback, callback_user_data, ImGuiInputSource_Keyboard))
                state->OnKeyPressed((int)c);
        }

        // Process regular text input (before we check for Return because using some IME will effectively send a Return?)
        // We ignore CTRL inputs, but need to allow ALT+CTRL as some keyboards (e.g. German) use AltGR (which _is_ Alt+Ctrl) to input certain characters.
        if (io.InputQueueCharacters.Size > 0)
        {
            if (!ignore_char_inputs && !is_readonly && !input_requested_by_nav)
                for (int n = 0; n < io.InputQueueCharacters.Size; n++)
                {
                    // Insert character if they pass filtering
                    unsigned int c = (unsigned int)io.InputQueueCharacters[n];
                    if (c == '\t') // Skip Tab, see above.
                        continue;
                    if (InputTextFilterCharacter(&c, flags, callback, callback_user_data, ImGuiInputSource_Keyboard))
                        state->OnKeyPressed((int)c);
                }

            // Consume characters
            io.InputQueueCharacters.resize(0);
        }
    }

    // Process other shortcuts/key-presses
    bool cancel_edit = false;
    if (g.ActiveId == id && !g.ActiveIdIsJustActivated && !clear_active_id)
    {
        IM_ASSERT(state != NULL);

        const int row_count_per_page = ImMax((int)((inner_size.y - style.FramePadding.y) / g.FontSize), 1);
        state->Stb.row_count_per_page = row_count_per_page;

        const int k_mask = (io.KeyShift ? STB_TEXTEDIT_K_SHIFT : 0);
        const bool is_osx = io.ConfigMacOSXBehaviors;
        const bool is_osx_shift_shortcut = is_osx && (io.KeyMods == (ImGuiModFlags_Super | ImGuiModFlags_Shift));
        const bool is_wordmove_key_down = is_osx ? io.KeyAlt : io.KeyCtrl;                     // OS X style: Text editing cursor movement using Alt instead of Ctrl
        const bool is_startend_key_down = is_osx && io.KeySuper && !io.KeyCtrl && !io.KeyAlt;  // OS X style: Line/Text Start and End using Cmd+Arrows instead of Home/End
        const bool is_ctrl_key_only = (io.KeyMods == ImGuiModFlags_Ctrl);
        const bool is_shift_key_only = (io.KeyMods == ImGuiModFlags_Shift);
        const bool is_shortcut_key = g.IO.ConfigMacOSXBehaviors ? (io.KeyMods == ImGuiModFlags_Super) : (io.KeyMods == ImGuiModFlags_Ctrl);

        const bool is_cut   = ((is_shortcut_key && IsKeyPressed(ImGuiKey_X)) || (is_shift_key_only && IsKeyPressed(ImGuiKey_Delete))) && !is_readonly && !is_password && (!is_multiline || state->HasSelection());
        const bool is_copy  = ((is_shortcut_key && IsKeyPressed(ImGuiKey_C)) || (is_ctrl_key_only  && IsKeyPressed(ImGuiKey_Insert))) && !is_password && (!is_multiline || state->HasSelection());
        const bool is_paste = ((is_shortcut_key && IsKeyPressed(ImGuiKey_V)) || (is_shift_key_only && IsKeyPressed(ImGuiKey_Insert))) && !is_readonly;
        const bool is_undo  = ((is_shortcut_key && IsKeyPressed(ImGuiKey_Z)) && !is_readonly && is_undoable);
        const bool is_redo  = ((is_shortcut_key && IsKeyPressed(ImGuiKey_Y)) || (is_osx_shift_shortcut && IsKeyPressed(ImGuiKey_Z))) && !is_readonly && is_undoable;

        // We allow validate/cancel with Nav source (gamepad) to makes it easier to undo an accidental NavInput press with no keyboard wired, but otherwise it isn't very useful.
        const bool is_validate_enter = IsKeyPressed(ImGuiKey_Enter) || IsKeyPressed(ImGuiKey_KeypadEnter);
        const bool is_validate_nav = (IsNavInputTest(ImGuiNavInput_Activate, ImGuiNavReadMode_Pressed) && !IsKeyPressed(ImGuiKey_Space)) || IsNavInputTest(ImGuiNavInput_Input, ImGuiNavReadMode_Pressed);
        const bool is_cancel   = IsKeyPressed(ImGuiKey_Escape) || IsNavInputTest(ImGuiNavInput_Cancel, ImGuiNavReadMode_Pressed);

        if (IsKeyPressed(ImGuiKey_LeftArrow))                        { state->OnKeyPressed((is_startend_key_down ? STB_TEXTEDIT_K_LINESTART : is_wordmove_key_down ? STB_TEXTEDIT_K_WORDLEFT : STB_TEXTEDIT_K_LEFT) | k_mask); }
        else if (IsKeyPressed(ImGuiKey_RightArrow))                  { state->OnKeyPressed((is_startend_key_down ? STB_TEXTEDIT_K_LINEEND : is_wordmove_key_down ? STB_TEXTEDIT_K_WORDRIGHT : STB_TEXTEDIT_K_RIGHT) | k_mask); }
        else if (IsKeyPressed(ImGuiKey_UpArrow) && is_multiline)     { if (io.KeyCtrl) SetScrollY(draw_window, ImMax(draw_window->Scroll.y - g.FontSize, 0.0f)); else state->OnKeyPressed((is_startend_key_down ? STB_TEXTEDIT_K_TEXTSTART : STB_TEXTEDIT_K_UP) | k_mask); }
        else if (IsKeyPressed(ImGuiKey_DownArrow) && is_multiline)   { if (io.KeyCtrl) SetScrollY(draw_window, ImMin(draw_window->Scroll.y + g.FontSize, GetScrollMaxY())); else state->OnKeyPressed((is_startend_key_down ? STB_TEXTEDIT_K_TEXTEND : STB_TEXTEDIT_K_DOWN) | k_mask); }
        else if (IsKeyPressed(ImGuiKey_PageUp) && is_multiline)      { state->OnKeyPressed(STB_TEXTEDIT_K_PGUP | k_mask); scroll_y -= row_count_per_page * g.FontSize; }
        else if (IsKeyPressed(ImGuiKey_PageDown) && is_multiline)    { state->OnKeyPressed(STB_TEXTEDIT_K_PGDOWN | k_mask); scroll_y += row_count_per_page * g.FontSize; }
        else if (IsKeyPressed(ImGuiKey_Home))                        { state->OnKeyPressed(io.KeyCtrl ? STB_TEXTEDIT_K_TEXTSTART | k_mask : STB_TEXTEDIT_K_LINESTART | k_mask); }
        else if (IsKeyPressed(ImGuiKey_End))                         { state->OnKeyPressed(io.KeyCtrl ? STB_TEXTEDIT_K_TEXTEND | k_mask : STB_TEXTEDIT_K_LINEEND | k_mask); }
        else if (IsKeyPressed(ImGuiKey_Delete) && !is_readonly && !is_cut) { state->OnKeyPressed(STB_TEXTEDIT_K_DELETE | k_mask); }
        else if (IsKeyPressed(ImGuiKey_Backspace) && !is_readonly)
        {
            if (!state->HasSelection())
            {
                if (is_wordmove_key_down)
                    state->OnKeyPressed(STB_TEXTEDIT_K_WORDLEFT | STB_TEXTEDIT_K_SHIFT);
                else if (is_osx && io.KeySuper && !io.KeyAlt && !io.KeyCtrl)
                    state->OnKeyPressed(STB_TEXTEDIT_K_LINESTART | STB_TEXTEDIT_K_SHIFT);
            }
            state->OnKeyPressed(STB_TEXTEDIT_K_BACKSPACE | k_mask);
        }
        else if (is_validate_enter)
        {
            bool ctrl_enter_for_new_line = (flags & ImGuiInputTextFlags_CtrlEnterForNewLine) != 0;
            if (!is_multiline || (ctrl_enter_for_new_line && !io.KeyCtrl) || (!ctrl_enter_for_new_line && io.KeyCtrl))
            {
                enter_pressed = clear_active_id = true;
            }
            else if (!is_readonly)
            {
                unsigned int c = '\n'; // Insert new line
                if (InputTextFilterCharacter(&c, flags, callback, callback_user_data, ImGuiInputSource_Keyboard))
                    state->OnKeyPressed((int)c);
            }
        }
        else if (is_validate_nav)
        {
            IM_ASSERT(!is_validate_enter);
            enter_pressed = clear_active_id = true;
        }
        else if (is_cancel)
        {
            clear_active_id = cancel_edit = true;
        }
        else if (is_undo || is_redo)
        {
            state->OnKeyPressed(is_undo ? STB_TEXTEDIT_K_UNDO : STB_TEXTEDIT_K_REDO);
            state->ClearSelection();
        }
        else if (is_shortcut_key && IsKeyPressed(ImGuiKey_A))
        {
            state->SelectAll();
            state->CursorFollow = true;
        }
        else if (is_cut || is_copy)
        {
            // Cut, Copy
            if (io.SetClipboardTextFn)
            {
                const int ib = state->HasSelection() ? ImMin(state->Stb.select_start, state->Stb.select_end) : 0;
                const int ie = state->HasSelection() ? ImMax(state->Stb.select_start, state->Stb.select_end) : state->CurLenW;
                const int clipboard_data_len = ImTextCountUtf8BytesFromStr(state->TextW.Data + ib, state->TextW.Data + ie) + 1;
                char* clipboard_data = (char*)IM_ALLOC(clipboard_data_len * sizeof(char));
                ImTextStrToUtf8(clipboard_data, clipboard_data_len, state->TextW.Data + ib, state->TextW.Data + ie);
                SetClipboardText(clipboard_data);
                MemFree(clipboard_data);
            }
            if (is_cut)
            {
                if (!state->HasSelection())
                    state->SelectAll();
                state->CursorFollow = true;
                stb_textedit_cut(state, &state->Stb);
            }
        }
        else if (is_paste)
        {
            if (const char* clipboard = GetClipboardText())
            {
                // Filter pasted buffer
                const int clipboard_len = (int)strlen(clipboard);
                ImWchar* clipboard_filtered = (ImWchar*)IM_ALLOC((clipboard_len + 1) * sizeof(ImWchar));
                int clipboard_filtered_len = 0;
                for (const char* s = clipboard; *s; )
                {
                    unsigned int c;
                    s += ImTextCharFromUtf8(&c, s, NULL);
                    if (c == 0)
                        break;
                    if (!InputTextFilterCharacter(&c, flags, callback, callback_user_data, ImGuiInputSource_Clipboard))
                        continue;
                    clipboard_filtered[clipboard_filtered_len++] = (ImWchar)c;
                }
                clipboard_filtered[clipboard_filtered_len] = 0;
                if (clipboard_filtered_len > 0) // If everything was filtered, ignore the pasting operation
                {
                    stb_textedit_paste(state, &state->Stb, clipboard_filtered, clipboard_filtered_len);
                    state->CursorFollow = true;
                }
                MemFree(clipboard_filtered);
            }
        }

        // Update render selection flag after events have been handled, so selection highlight can be displayed during the same frame.
        render_selection |= state->HasSelection() && (RENDER_SELECTION_WHEN_INACTIVE || render_cursor);
    }

    // Process callbacks and apply result back to user's buffer.
    const char* apply_new_text = NULL;
    int apply_new_text_length = 0;
    if (g.ActiveId == id)
    {
        IM_ASSERT(state != NULL);
        if (cancel_edit)
        {
            // Restore initial value. Only return true if restoring to the initial value changes the current buffer contents.
            if (!is_readonly && strcmp(buf, state->InitialTextA.Data) != 0)
            {
                // Push records into the undo stack so we can CTRL+Z the revert operation itself
                apply_new_text = state->InitialTextA.Data;
                apply_new_text_length = state->InitialTextA.Size - 1;
                ImVector<ImWchar> w_text;
                if (apply_new_text_length > 0)
                {
                    w_text.resize(ImTextCountCharsFromUtf8(apply_new_text, apply_new_text + apply_new_text_length) + 1);
                    ImTextStrFromUtf8(w_text.Data, w_text.Size, apply_new_text, apply_new_text + apply_new_text_length);
                }
                stb_textedit_replace(state, &state->Stb, w_text.Data, (apply_new_text_length > 0) ? (w_text.Size - 1) : 0);
            }
        }

        // Apply ASCII value
        if (!is_readonly)
        {
            state->TextAIsValid = true;
            state->TextA.resize(state->TextW.Size * 4 + 1);
            ImTextStrToUtf8(state->TextA.Data, state->TextA.Size, state->TextW.Data, NULL);
        }

        // When using 'ImGuiInputTextFlags_EnterReturnsTrue' as a special case we reapply the live buffer back to the input buffer before clearing ActiveId, even though strictly speaking it wasn't modified on this frame.
        // If we didn't do that, code like InputInt() with ImGuiInputTextFlags_EnterReturnsTrue would fail.
        // This also allows the user to use InputText() with ImGuiInputTextFlags_EnterReturnsTrue without maintaining any user-side storage (please note that if you use this property along ImGuiInputTextFlags_CallbackResize you can end up with your temporary string object unnecessarily allocating once a frame, either store your string data, either if you don't then don't use ImGuiInputTextFlags_CallbackResize).
        const bool apply_edit_back_to_user_buffer = !cancel_edit || (enter_pressed && (flags & ImGuiInputTextFlags_EnterReturnsTrue) != 0);
        if (apply_edit_back_to_user_buffer)
        {
            // Apply new value immediately - copy modified buffer back
            // Note that as soon as the input box is active, the in-widget value gets priority over any underlying modification of the input buffer
            // FIXME: We actually always render 'buf' when calling DrawList->AddText, making the comment above incorrect.
            // FIXME-OPT: CPU waste to do this every time the widget is active, should mark dirty state from the stb_textedit callbacks.

            // User callback
            if ((flags & (ImGuiInputTextFlags_CallbackCompletion | ImGuiInputTextFlags_CallbackHistory | ImGuiInputTextFlags_CallbackEdit | ImGuiInputTextFlags_CallbackAlways)) != 0)
            {
                IM_ASSERT(callback != NULL);

                // The reason we specify the usage semantic (Completion/History) is that Completion needs to disable keyboard TABBING at the moment.
                ImGuiInputTextFlags event_flag = 0;
                ImGuiKey event_key = ImGuiKey_None;
                if ((flags & ImGuiInputTextFlags_CallbackCompletion) != 0 && IsKeyPressed(ImGuiKey_Tab))
                {
                    event_flag = ImGuiInputTextFlags_CallbackCompletion;
                    event_key = ImGuiKey_Tab;
                }
                else if ((flags & ImGuiInputTextFlags_CallbackHistory) != 0 && IsKeyPressed(ImGuiKey_UpArrow))
                {
                    event_flag = ImGuiInputTextFlags_CallbackHistory;
                    event_key = ImGuiKey_UpArrow;
                }
                else if ((flags & ImGuiInputTextFlags_CallbackHistory) != 0 && IsKeyPressed(ImGuiKey_DownArrow))
                {
                    event_flag = ImGuiInputTextFlags_CallbackHistory;
                    event_key = ImGuiKey_DownArrow;
                }
                else if ((flags & ImGuiInputTextFlags_CallbackEdit) && state->Edited)
                {
                    event_flag = ImGuiInputTextFlags_CallbackEdit;
                }
                else if (flags & ImGuiInputTextFlags_CallbackAlways)
                {
                    event_flag = ImGuiInputTextFlags_CallbackAlways;
                }

                if (event_flag)
                {
                    ImGuiInputTextCallbackData callback_data;
                    memset(&callback_data, 0, sizeof(ImGuiInputTextCallbackData));
                    callback_data.EventFlag = event_flag;
                    callback_data.Flags = flags;
                    callback_data.UserData = callback_user_data;

                    char* callback_buf = is_readonly ? buf : state->TextA.Data;
                    callback_data.EventKey = event_key;
                    callback_data.Buf = callback_buf;
                    callback_data.BufTextLen = state->CurLenA;
                    callback_data.BufSize = state->BufCapacityA;
                    callback_data.BufDirty = false;

                    // We have to convert from wchar-positions to UTF-8-positions, which can be pretty slow (an incentive to ditch the ImWchar buffer, see https://github.com/nothings/stb/issues/188)
                    ImWchar* text = state->TextW.Data;
                    const int utf8_cursor_pos = callback_data.CursorPos = ImTextCountUtf8BytesFromStr(text, text + state->Stb.cursor);
                    const int utf8_selection_start = callback_data.SelectionStart = ImTextCountUtf8BytesFromStr(text, text + state->Stb.select_start);
                    const int utf8_selection_end = callback_data.SelectionEnd = ImTextCountUtf8BytesFromStr(text, text + state->Stb.select_end);

                    // Call user code
                    callback(&callback_data);

                    // Read back what user may have modified
                    callback_buf = is_readonly ? buf : state->TextA.Data; // Pointer may have been invalidated by a resize callback
                    IM_ASSERT(callback_data.Buf == callback_buf);         // Invalid to modify those fields
                    IM_ASSERT(callback_data.BufSize == state->BufCapacityA);
                    IM_ASSERT(callback_data.Flags == flags);
                    const bool buf_dirty = callback_data.BufDirty;
                    if (callback_data.CursorPos != utf8_cursor_pos || buf_dirty)            { state->Stb.cursor = ImTextCountCharsFromUtf8(callback_data.Buf, callback_data.Buf + callback_data.CursorPos); state->CursorFollow = true; }
                    if (callback_data.SelectionStart != utf8_selection_start || buf_dirty)  { state->Stb.select_start = (callback_data.SelectionStart == callback_data.CursorPos) ? state->Stb.cursor : ImTextCountCharsFromUtf8(callback_data.Buf, callback_data.Buf + callback_data.SelectionStart); }
                    if (callback_data.SelectionEnd != utf8_selection_end || buf_dirty)      { state->Stb.select_end = (callback_data.SelectionEnd == callback_data.SelectionStart) ? state->Stb.select_start : ImTextCountCharsFromUtf8(callback_data.Buf, callback_data.Buf + callback_data.SelectionEnd); }
                    if (buf_dirty)
                    {
                        IM_ASSERT(callback_data.BufTextLen == (int)strlen(callback_data.Buf)); // You need to maintain BufTextLen if you change the text!
                        InputTextReconcileUndoStateAfterUserCallback(state, callback_data.Buf, callback_data.BufTextLen); // FIXME: Move the rest of this block inside function and rename to InputTextReconcileStateAfterUserCallback() ?
                        if (callback_data.BufTextLen > backup_current_text_length && is_resizable)
                            state->TextW.resize(state->TextW.Size + (callback_data.BufTextLen - backup_current_text_length)); // Worse case scenario resize
                        state->CurLenW = ImTextStrFromUtf8(state->TextW.Data, state->TextW.Size, callback_data.Buf, NULL);
                        state->CurLenA = callback_data.BufTextLen;  // Assume correct length and valid UTF-8 from user, saves us an extra strlen()
                        state->CursorAnimReset();
                    }
                }
            }

            // Will copy result string if modified
            if (!is_readonly && strcmp(state->TextA.Data, buf) != 0)
            {
                apply_new_text = state->TextA.Data;
                apply_new_text_length = state->CurLenA;
            }
        }

        // Clear temporary user storage
        state->Flags = ImGuiInputTextFlags_None;
    }

    // Copy result to user buffer. This can currently only happen when (g.ActiveId == id)
    if (apply_new_text != NULL)
    {
        // We cannot test for 'backup_current_text_length != apply_new_text_length' here because we have no guarantee that the size
        // of our owned buffer matches the size of the string object held by the user, and by design we allow InputText() to be used
        // without any storage on user's side.
        IM_ASSERT(apply_new_text_length >= 0);
        if (is_resizable)
        {
            ImGuiInputTextCallbackData callback_data;
            callback_data.EventFlag = ImGuiInputTextFlags_CallbackResize;
            callback_data.Flags = flags;
            callback_data.Buf = buf;
            callback_data.BufTextLen = apply_new_text_length;
            callback_data.BufSize = ImMax(buf_size, apply_new_text_length + 1);
            callback_data.UserData = callback_user_data;
            callback(&callback_data);
            buf = callback_data.Buf;
            buf_size = callback_data.BufSize;
            apply_new_text_length = ImMin(callback_data.BufTextLen, buf_size - 1);
            IM_ASSERT(apply_new_text_length <= buf_size);
        }
        //IMGUI_DEBUG_PRINT("InputText(\"%s\"): apply_new_text length %d\n", label, apply_new_text_length);

        // If the underlying buffer resize was denied or not carried to the next frame, apply_new_text_length+1 may be >= buf_size.
        ImStrncpy(buf, apply_new_text, ImMin(apply_new_text_length + 1, buf_size));
        value_changed = true;
    }

    // Release active ID at the end of the function (so e.g. pressing Return still does a final application of the value)
    if (clear_active_id && g.ActiveId == id)
        ClearActiveID();

    // Render frame
    if (!is_multiline)
    {
        RenderNavHighlight(frame_bb, id);
        RenderFrame(frame_bb.Min, frame_bb.Max, GetColorU32(ImGuiCol_FrameBg), true, style.FrameRounding);
    }

    const ImVec4 clip_rect(frame_bb.Min.x, frame_bb.Min.y, frame_bb.Min.x + inner_size.x, frame_bb.Min.y + inner_size.y); // Not using frame_bb.Max because we have adjusted size
    ImVec2 draw_pos = is_multiline ? draw_window->DC.CursorPos : frame_bb.Min + style.FramePadding;
    ImVec2 text_size(0.0f, 0.0f);

    // Set upper limit of single-line InputTextEx() at 2 million characters strings. The current pathological worst case is a long line
    // without any carriage return, which would makes ImFont::RenderText() reserve too many vertices and probably crash. Avoid it altogether.
    // Note that we only use this limit on single-line InputText(), so a pathologically large line on a InputTextMultiline() would still crash.
    const int buf_display_max_length = 2 * 1024 * 1024;
    const char* buf_display = buf_display_from_state ? state->TextA.Data : buf; //-V595
    const char* buf_display_end = NULL; // We have specialized paths below for setting the length
    if (is_displaying_hint)
    {
        buf_display = hint;
        buf_display_end = hint + strlen(hint);
    }

    // Render text. We currently only render selection when the widget is active or while scrolling.
    // FIXME: We could remove the '&& render_cursor' to keep rendering selection when inactive.
    if (render_cursor || render_selection)
    {
        IM_ASSERT(state != NULL);
        if (!is_displaying_hint)
            buf_display_end = buf_display + state->CurLenA;

        // Render text (with cursor and selection)
        // This is going to be messy. We need to:
        // - Display the text (this alone can be more easily clipped)
        // - Handle scrolling, highlight selection, display cursor (those all requires some form of 1d->2d cursor position calculation)
        // - Measure text height (for scrollbar)
        // We are attempting to do most of that in **one main pass** to minimize the computation cost (non-negligible for large amount of text) + 2nd pass for selection rendering (we could merge them by an extra refactoring effort)
        // FIXME: This should occur on buf_display but we'd need to maintain cursor/select_start/select_end for UTF-8.
        const ImWchar* text_begin = state->TextW.Data;
        ImVec2 cursor_offset, select_start_offset;

        {
            // Find lines numbers straddling 'cursor' (slot 0) and 'select_start' (slot 1) positions.
            const ImWchar* searches_input_ptr[2] = { NULL, NULL };
            int searches_result_line_no[2] = { -1000, -1000 };
            int searches_remaining = 0;
            if (render_cursor)
            {
                searches_input_ptr[0] = text_begin + state->Stb.cursor;
                searches_result_line_no[0] = -1;
                searches_remaining++;
            }
            if (render_selection)
            {
                searches_input_ptr[1] = text_begin + ImMin(state->Stb.select_start, state->Stb.select_end);
                searches_result_line_no[1] = -1;
                searches_remaining++;
            }

            // Iterate all lines to find our line numbers
            // In multi-line mode, we never exit the loop until all lines are counted, so add one extra to the searches_remaining counter.
            searches_remaining += is_multiline ? 1 : 0;
            int line_count = 0;
            //for (const ImWchar* s = text_begin; (s = (const ImWchar*)wcschr((const wchar_t*)s, (wchar_t)'\n')) != NULL; s++)  // FIXME-OPT: Could use this when wchar_t are 16-bit
            for (const ImWchar* s = text_begin; *s != 0; s++)
                if (*s == '\n')
                {
                    line_count++;
                    if (searches_result_line_no[0] == -1 && s >= searches_input_ptr[0]) { searches_result_line_no[0] = line_count; if (--searches_remaining <= 0) break; }
                    if (searches_result_line_no[1] == -1 && s >= searches_input_ptr[1]) { searches_result_line_no[1] = line_count; if (--searches_remaining <= 0) break; }
                }
            line_count++;
            if (searches_result_line_no[0] == -1)
                searches_result_line_no[0] = line_count;
            if (searches_result_line_no[1] == -1)
                searches_result_line_no[1] = line_count;

            // Calculate 2d position by finding the beginning of the line and measuring distance
            cursor_offset.x = InputTextCalcTextSizeW(ImStrbolW(searches_input_ptr[0], text_begin), searches_input_ptr[0]).x;
            cursor_offset.y = searches_result_line_no[0] * g.FontSize;
            if (searches_result_line_no[1] >= 0)
            {
                select_start_offset.x = InputTextCalcTextSizeW(ImStrbolW(searches_input_ptr[1], text_begin), searches_input_ptr[1]).x;
                select_start_offset.y = searches_result_line_no[1] * g.FontSize;
            }

            // Store text height (note that we haven't calculated text width at all, see GitHub issues #383, #1224)
            if (is_multiline)
                text_size = ImVec2(inner_size.x, line_count * g.FontSize);
        }

        // Scroll
        if (render_cursor && state->CursorFollow)
        {
            // Horizontal scroll in chunks of quarter width
            if (!(flags & ImGuiInputTextFlags_NoHorizontalScroll))
            {
                const float scroll_increment_x = inner_size.x * 0.25f;
                const float visible_width = inner_size.x - style.FramePadding.x;
                if (cursor_offset.x < state->ScrollX)
                    state->ScrollX = IM_FLOOR(ImMax(0.0f, cursor_offset.x - scroll_increment_x));
                else if (cursor_offset.x - visible_width >= state->ScrollX)
                    state->ScrollX = IM_FLOOR(cursor_offset.x - visible_width + scroll_increment_x);
            }
            else
            {
                state->ScrollX = 0.0f;
            }

            // Vertical scroll
            if (is_multiline)
            {
                // Test if cursor is vertically visible
                if (cursor_offset.y - g.FontSize < scroll_y)
                    scroll_y = ImMax(0.0f, cursor_offset.y - g.FontSize);
                else if (cursor_offset.y - (inner_size.y - style.FramePadding.y * 2.0f) >= scroll_y)
                    scroll_y = cursor_offset.y - inner_size.y + style.FramePadding.y * 2.0f;
                const float scroll_max_y = ImMax((text_size.y + style.FramePadding.y * 2.0f) - inner_size.y, 0.0f);
                scroll_y = ImClamp(scroll_y, 0.0f, scroll_max_y);
                draw_pos.y += (draw_window->Scroll.y - scroll_y);   // Manipulate cursor pos immediately avoid a frame of lag
                draw_window->Scroll.y = scroll_y;
            }

            state->CursorFollow = false;
        }

        // Draw selection
        const ImVec2 draw_scroll = ImVec2(state->ScrollX, 0.0f);
        if (render_selection)
        {
            const ImWchar* text_selected_begin = text_begin + ImMin(state->Stb.select_start, state->Stb.select_end);
            const ImWchar* text_selected_end = text_begin + ImMax(state->Stb.select_start, state->Stb.select_end);

            ImU32 bg_color = GetColorU32(ImGuiCol_TextSelectedBg, render_cursor ? 1.0f : 0.6f); // FIXME: current code flow mandate that render_cursor is always true here, we are leaving the transparent one for tests.
            float bg_offy_up = is_multiline ? 0.0f : -1.0f;    // FIXME: those offsets should be part of the style? they don't play so well with multi-line selection.
            float bg_offy_dn = is_multiline ? 0.0f : 2.0f;
            ImVec2 rect_pos = draw_pos + select_start_offset - draw_scroll;
            for (const ImWchar* p = text_selected_begin; p < text_selected_end; )
            {
                if (rect_pos.y > clip_rect.w + g.FontSize)
                    break;
                if (rect_pos.y < clip_rect.y)
                {
                    //p = (const ImWchar*)wmemchr((const wchar_t*)p, '\n', text_selected_end - p);  // FIXME-OPT: Could use this when wchar_t are 16-bit
                    //p = p ? p + 1 : text_selected_end;
                    while (p < text_selected_end)
                        if (*p++ == '\n')
                            break;
                }
                else
                {
                    ImVec2 rect_size = InputTextCalcTextSizeW(p, text_selected_end, &p, NULL, true);
                    if (rect_size.x <= 0.0f) rect_size.x = IM_FLOOR(g.Font->GetCharAdvance((ImWchar)' ') * 0.50f); // So we can see selected empty lines
                    ImRect rect(rect_pos + ImVec2(0.0f, bg_offy_up - g.FontSize), rect_pos + ImVec2(rect_size.x, bg_offy_dn));
                    rect.ClipWith(clip_rect);
                    if (rect.Overlaps(clip_rect))
                        draw_window->DrawList->AddRectFilled(rect.Min, rect.Max, bg_color);
                }
                rect_pos.x = draw_pos.x - draw_scroll.x;
                rect_pos.y += g.FontSize;
            }
        }

        // We test for 'buf_display_max_length' as a way to avoid some pathological cases (e.g. single-line 1 MB string) which would make ImDrawList crash.
        if (is_multiline || (buf_display_end - buf_display) < buf_display_max_length)
        {
            ImU32 col = GetColorU32(is_displaying_hint ? ImGuiCol_TextDisabled : ImGuiCol_Text);
            draw_window->DrawList->AddText(g.Font, g.FontSize, draw_pos - draw_scroll, col, buf_display, buf_display_end, 0.0f, is_multiline ? NULL : &clip_rect);
        }

        // Draw blinking cursor
        if (render_cursor)
        {
            state->CursorAnim += io.DeltaTime;
            bool cursor_is_visible = (!g.IO.ConfigInputTextCursorBlink) || (state->CursorAnim <= 0.0f) || ImFmod(state->CursorAnim, 1.20f) <= 0.80f;
            ImVec2 cursor_screen_pos = ImFloor(draw_pos + cursor_offset - draw_scroll);
            ImRect cursor_screen_rect(cursor_screen_pos.x, cursor_screen_pos.y - g.FontSize + 0.5f, cursor_screen_pos.x + 1.0f, cursor_screen_pos.y - 1.5f);
            if (cursor_is_visible && cursor_screen_rect.Overlaps(clip_rect))
                draw_window->DrawList->AddLine(cursor_screen_rect.Min, cursor_screen_rect.GetBL(), GetColorU32(ImGuiCol_Text));

            // Notify OS of text input position for advanced IME (-1 x offset so that Windows IME can cover our cursor. Bit of an extra nicety.)
            if (!is_readonly)
            {
                g.PlatformImeData.WantVisible = true;
                g.PlatformImeData.InputPos = ImVec2(cursor_screen_pos.x - 1.0f, cursor_screen_pos.y - g.FontSize);
                g.PlatformImeData.InputLineHeight = g.FontSize;
                g.PlatformImeViewport = window->Viewport->ID;
            }
        }
    }
    else
    {
        // Render text only (no selection, no cursor)
        if (is_multiline)
            text_size = ImVec2(inner_size.x, InputTextCalcTextLenAndLineCount(buf_display, &buf_display_end) * g.FontSize); // We don't need width
        else if (!is_displaying_hint && g.ActiveId == id)
            buf_display_end = buf_display + state->CurLenA;
        else if (!is_displaying_hint)
            buf_display_end = buf_display + strlen(buf_display);

        if (is_multiline || (buf_display_end - buf_display) < buf_display_max_length)
        {
            ImU32 col = GetColorU32(is_displaying_hint ? ImGuiCol_TextDisabled : ImGuiCol_Text);
            draw_window->DrawList->AddText(g.Font, g.FontSize, draw_pos, col, buf_display, buf_display_end, 0.0f, is_multiline ? NULL : &clip_rect);
        }
    }

    if (is_password && !is_displaying_hint)
        PopFont();

    if (is_multiline)
    {
        // For focus requests to work on our multiline we need to ensure our child ItemAdd() call specifies the ImGuiItemFlags_Inputable (ref issue #4761)...
        Dummy(ImVec2(text_size.x, text_size.y + style.FramePadding.y));
        ImGuiItemFlags backup_item_flags = g.CurrentItemFlags;
        g.CurrentItemFlags |= ImGuiItemFlags_Inputable | ImGuiItemFlags_NoTabStop;
        EndChild();
        item_data_backup.StatusFlags |= (g.LastItemData.StatusFlags & ImGuiItemStatusFlags_HoveredWindow);
        g.CurrentItemFlags = backup_item_flags;

        // ...and then we need to undo the group overriding last item data, which gets a bit messy as EndGroup() tries to forward scrollbar being active...
        // FIXME: This quite messy/tricky, should attempt to get rid of the child window.
        EndGroup();
        if (g.LastItemData.ID == 0)
        {
            g.LastItemData.ID = id;
            g.LastItemData.InFlags = item_data_backup.InFlags;
            g.LastItemData.StatusFlags = item_data_backup.StatusFlags;
        }
    }

    // Log as text
    if (g.LogEnabled && (!is_password || is_displaying_hint))
    {
        LogSetNextTextDecoration("{", "}");
        LogRenderedText(&draw_pos, buf_display, buf_display_end);
    }

    if (label_size.x > 0)
        RenderText(ImVec2(frame_bb.Max.x + style.ItemInnerSpacing.x, frame_bb.Min.y + style.FramePadding.y), label);

    if (value_changed && !(flags & ImGuiInputTextFlags_NoMarkEdited))
        MarkItemEdited(id);

    IMGUI_TEST_ENGINE_ITEM_INFO(id, label, g.LastItemData.StatusFlags);
    if ((flags & ImGuiInputTextFlags_EnterReturnsTrue) != 0)
        return enter_pressed;
    else
        return value_changed;
}

void ImGui::DebugNodeInputTextState(ImGuiInputTextState* state)
{
#ifndef IMGUI_DISABLE_DEBUG_TOOLS
    ImGuiContext& g = *GImGui;
    ImStb::STB_TexteditState* stb_state = &state->Stb;
    ImStb::StbUndoState* undo_state = &stb_state->undostate;
    Text("ID: 0x%08X, ActiveID: 0x%08X", state->ID, g.ActiveId);
    Text("CurLenW: %d, CurLenA: %d, Cursor: %d, Selection: %d..%d", state->CurLenA, state->CurLenW, stb_state->cursor, stb_state->select_start, stb_state->select_end);
    Text("undo_point: %d, redo_point: %d, undo_char_point: %d, redo_char_point: %d", undo_state->undo_point, undo_state->redo_point, undo_state->undo_char_point, undo_state->redo_char_point);
    if (BeginChild("undopoints", ImVec2(0.0f, GetTextLineHeight() * 15), true)) // Visualize undo state
    {
        PushStyleVar(ImGuiStyleVar_ItemSpacing, ImVec2(0, 0));
        for (int n = 0; n < STB_TEXTEDIT_UNDOSTATECOUNT; n++)
        {
            ImStb::StbUndoRecord* undo_rec = &undo_state->undo_rec[n];
            const char undo_rec_type = (n < undo_state->undo_point) ? 'u' : (n >= undo_state->redo_point) ? 'r' : ' ';
            if (undo_rec_type == ' ')
                BeginDisabled();
            char buf[64] = "";
            if (undo_rec_type != ' ' && undo_rec->char_storage != -1)
                ImTextStrToUtf8(buf, IM_ARRAYSIZE(buf), undo_state->undo_char + undo_rec->char_storage, undo_state->undo_char + undo_rec->char_storage + undo_rec->insert_length);
            Text("%c [%02d] where %03d, insert %03d, delete %03d, char_storage %03d \"%s\"",
                undo_rec_type, n, undo_rec->where, undo_rec->insert_length, undo_rec->delete_length, undo_rec->char_storage, buf);
            if (undo_rec_type == ' ')
                EndDisabled();
        }
        PopStyleVar();
    }
    EndChild();
#else
    IM_UNUSED(state);
#endif
}

//-------------------------------------------------------------------------
// [SECTION] Widgets: ColorEdit, ColorPicker, ColorButton, etc.
//-------------------------------------------------------------------------
// - ColorEdit3()
// - ColorEdit4()
// - ColorPicker3()
// - RenderColorRectWithAlphaCheckerboard() [Internal]
// - ColorPicker4()
// - ColorButton()
// - SetColorEditOptions()
// - ColorTooltip() [Internal]
// - ColorEditOptionsPopup() [Internal]
// - ColorPickerOptionsPopup() [Internal]
//-------------------------------------------------------------------------

bool ImGui::ColorEdit3(const char* label, float col[3], ImGuiColorEditFlags flags)
{
    return ColorEdit4(label, col, flags | ImGuiColorEditFlags_NoAlpha);
}

// ColorEdit supports RGB and HSV inputs. In case of RGB input resulting color may have undefined hue and/or saturation.
// Since widget displays both RGB and HSV values we must preserve hue and saturation to prevent these values resetting.
static void ColorEditRestoreHS(const float* col, float* H, float* S, float* V)
{
    // This check is optional. Suppose we have two color widgets side by side, both widgets display different colors, but both colors have hue and/or saturation undefined.
    // With color check: hue/saturation is preserved in one widget. Editing color in one widget would reset hue/saturation in another one.
    // Without color check: common hue/saturation would be displayed in all widgets that have hue/saturation undefined.
    // g.ColorEditLastColor is stored as ImU32 RGB value: this essentially gives us color equality check with reduced precision.
    // Tiny external color changes would not be detected and this check would still pass. This is OK, since we only restore hue/saturation _only_ if they are undefined,
    // therefore this change flipping hue/saturation from undefined to a very tiny value would still be represented in color picker.
    ImGuiContext& g = *GImGui;
    if (g.ColorEditLastColor != ImGui::ColorConvertFloat4ToU32(ImVec4(col[0], col[1], col[2], 0)))
        return;

    // When S == 0, H is undefined.
    // When H == 1 it wraps around to 0.
    if (*S == 0.0f || (*H == 0.0f && g.ColorEditLastHue == 1))
        *H = g.ColorEditLastHue;

    // When V == 0, S is undefined.
    if (*V == 0.0f)
        *S = g.ColorEditLastSat;
}

// Edit colors components (each component in 0.0f..1.0f range).
// See enum ImGuiColorEditFlags_ for available options. e.g. Only access 3 floats if ImGuiColorEditFlags_NoAlpha flag is set.
// With typical options: Left-click on color square to open color picker. Right-click to open option menu. CTRL-Click over input fields to edit them and TAB to go to next item.
bool ImGui::ColorEdit4(const char* label, float col[4], ImGuiColorEditFlags flags)
{
    ImGuiWindow* window = GetCurrentWindow();
    if (window->SkipItems)
        return false;

    ImGuiContext& g = *GImGui;
    const ImGuiStyle& style = g.Style;
    const float square_sz = GetFrameHeight();
    const float w_full = CalcItemWidth();
    const float w_button = (flags & ImGuiColorEditFlags_NoSmallPreview) ? 0.0f : (square_sz + style.ItemInnerSpacing.x);
    const float w_inputs = w_full - w_button;
    const char* label_display_end = FindRenderedTextEnd(label);
    g.NextItemData.ClearFlags();

    BeginGroup();
    PushID(label);

    // If we're not showing any slider there's no point in doing any HSV conversions
    const ImGuiColorEditFlags flags_untouched = flags;
    if (flags & ImGuiColorEditFlags_NoInputs)
        flags = (flags & (~ImGuiColorEditFlags_DisplayMask_)) | ImGuiColorEditFlags_DisplayRGB | ImGuiColorEditFlags_NoOptions;

    // Context menu: display and modify options (before defaults are applied)
    if (!(flags & ImGuiColorEditFlags_NoOptions))
        ColorEditOptionsPopup(col, flags);

    // Read stored options
    if (!(flags & ImGuiColorEditFlags_DisplayMask_))
        flags |= (g.ColorEditOptions & ImGuiColorEditFlags_DisplayMask_);
    if (!(flags & ImGuiColorEditFlags_DataTypeMask_))
        flags |= (g.ColorEditOptions & ImGuiColorEditFlags_DataTypeMask_);
    if (!(flags & ImGuiColorEditFlags_PickerMask_))
        flags |= (g.ColorEditOptions & ImGuiColorEditFlags_PickerMask_);
    if (!(flags & ImGuiColorEditFlags_InputMask_))
        flags |= (g.ColorEditOptions & ImGuiColorEditFlags_InputMask_);
    flags |= (g.ColorEditOptions & ~(ImGuiColorEditFlags_DisplayMask_ | ImGuiColorEditFlags_DataTypeMask_ | ImGuiColorEditFlags_PickerMask_ | ImGuiColorEditFlags_InputMask_));
    IM_ASSERT(ImIsPowerOfTwo(flags & ImGuiColorEditFlags_DisplayMask_)); // Check that only 1 is selected
    IM_ASSERT(ImIsPowerOfTwo(flags & ImGuiColorEditFlags_InputMask_));   // Check that only 1 is selected

    const bool alpha = (flags & ImGuiColorEditFlags_NoAlpha) == 0;
    const bool hdr = (flags & ImGuiColorEditFlags_HDR) != 0;
    const int components = alpha ? 4 : 3;

    // Convert to the formats we need
    float f[4] = { col[0], col[1], col[2], alpha ? col[3] : 1.0f };
    if ((flags & ImGuiColorEditFlags_InputHSV) && (flags & ImGuiColorEditFlags_DisplayRGB))
        ColorConvertHSVtoRGB(f[0], f[1], f[2], f[0], f[1], f[2]);
    else if ((flags & ImGuiColorEditFlags_InputRGB) && (flags & ImGuiColorEditFlags_DisplayHSV))
    {
        // Hue is lost when converting from greyscale rgb (saturation=0). Restore it.
        ColorConvertRGBtoHSV(f[0], f[1], f[2], f[0], f[1], f[2]);
        ColorEditRestoreHS(col, &f[0], &f[1], &f[2]);
    }
    int i[4] = { IM_F32_TO_INT8_UNBOUND(f[0]), IM_F32_TO_INT8_UNBOUND(f[1]), IM_F32_TO_INT8_UNBOUND(f[2]), IM_F32_TO_INT8_UNBOUND(f[3]) };

    bool value_changed = false;
    bool value_changed_as_float = false;

    const ImVec2 pos = window->DC.CursorPos;
    const float inputs_offset_x = (style.ColorButtonPosition == ImGuiDir_Left) ? w_button : 0.0f;
    window->DC.CursorPos.x = pos.x + inputs_offset_x;

    if ((flags & (ImGuiColorEditFlags_DisplayRGB | ImGuiColorEditFlags_DisplayHSV)) != 0 && (flags & ImGuiColorEditFlags_NoInputs) == 0)
    {
        // RGB/HSV 0..255 Sliders
        const float w_item_one  = ImMax(1.0f, IM_FLOOR((w_inputs - (style.ItemInnerSpacing.x) * (components - 1)) / (float)components));
        const float w_item_last = ImMax(1.0f, IM_FLOOR(w_inputs - (w_item_one + style.ItemInnerSpacing.x) * (components - 1)));

        const bool hide_prefix = (w_item_one <= CalcTextSize((flags & ImGuiColorEditFlags_Float) ? "M:0.000" : "M:000").x);
        static const char* ids[4] = { "##X", "##Y", "##Z", "##W" };
        static const char* fmt_table_int[3][4] =
        {
            {   "%3d",   "%3d",   "%3d",   "%3d" }, // Short display
            { "R:%3d", "G:%3d", "B:%3d", "A:%3d" }, // Long display for RGBA
            { "H:%3d", "S:%3d", "V:%3d", "A:%3d" }  // Long display for HSVA
        };
        static const char* fmt_table_float[3][4] =
        {
            {   "%0.3f",   "%0.3f",   "%0.3f",   "%0.3f" }, // Short display
            { "R:%0.3f", "G:%0.3f", "B:%0.3f", "A:%0.3f" }, // Long display for RGBA
            { "H:%0.3f", "S:%0.3f", "V:%0.3f", "A:%0.3f" }  // Long display for HSVA
        };
        const int fmt_idx = hide_prefix ? 0 : (flags & ImGuiColorEditFlags_DisplayHSV) ? 2 : 1;

        for (int n = 0; n < components; n++)
        {
            if (n > 0)
                SameLine(0, style.ItemInnerSpacing.x);
            SetNextItemWidth((n + 1 < components) ? w_item_one : w_item_last);

            // FIXME: When ImGuiColorEditFlags_HDR flag is passed HS values snap in weird ways when SV values go below 0.
            if (flags & ImGuiColorEditFlags_Float)
            {
                value_changed |= DragFloat(ids[n], &f[n], 1.0f / 255.0f, 0.0f, hdr ? 0.0f : 1.0f, fmt_table_float[fmt_idx][n]);
                value_changed_as_float |= value_changed;
            }
            else
            {
                value_changed |= DragInt(ids[n], &i[n], 1.0f, 0, hdr ? 0 : 255, fmt_table_int[fmt_idx][n]);
            }
            if (!(flags & ImGuiColorEditFlags_NoOptions))
                OpenPopupOnItemClick("context", ImGuiPopupFlags_MouseButtonRight);
        }
    }
    else if ((flags & ImGuiColorEditFlags_DisplayHex) != 0 && (flags & ImGuiColorEditFlags_NoInputs) == 0)
    {
        // RGB Hexadecimal Input
        char buf[64];
        if (alpha)
            ImFormatString(buf, IM_ARRAYSIZE(buf), "#%02X%02X%02X%02X", ImClamp(i[0], 0, 255), ImClamp(i[1], 0, 255), ImClamp(i[2], 0, 255), ImClamp(i[3], 0, 255));
        else
            ImFormatString(buf, IM_ARRAYSIZE(buf), "#%02X%02X%02X", ImClamp(i[0], 0, 255), ImClamp(i[1], 0, 255), ImClamp(i[2], 0, 255));
        SetNextItemWidth(w_inputs);
        if (InputText("##Text", buf, IM_ARRAYSIZE(buf), ImGuiInputTextFlags_CharsHexadecimal | ImGuiInputTextFlags_CharsUppercase))
        {
            value_changed = true;
            char* p = buf;
            while (*p == '#' || ImCharIsBlankA(*p))
                p++;
            i[0] = i[1] = i[2] = 0;
            i[3] = 0xFF; // alpha default to 255 is not parsed by scanf (e.g. inputting #FFFFFF omitting alpha)
            int r;
            if (alpha)
                r = sscanf(p, "%02X%02X%02X%02X", (unsigned int*)&i[0], (unsigned int*)&i[1], (unsigned int*)&i[2], (unsigned int*)&i[3]); // Treat at unsigned (%X is unsigned)
            else
                r = sscanf(p, "%02X%02X%02X", (unsigned int*)&i[0], (unsigned int*)&i[1], (unsigned int*)&i[2]);
            IM_UNUSED(r); // Fixes C6031: Return value ignored: 'sscanf'.
        }
        if (!(flags & ImGuiColorEditFlags_NoOptions))
            OpenPopupOnItemClick("context", ImGuiPopupFlags_MouseButtonRight);
    }

    ImGuiWindow* picker_active_window = NULL;
    if (!(flags & ImGuiColorEditFlags_NoSmallPreview))
    {
        const float button_offset_x = ((flags & ImGuiColorEditFlags_NoInputs) || (style.ColorButtonPosition == ImGuiDir_Left)) ? 0.0f : w_inputs + style.ItemInnerSpacing.x;
        window->DC.CursorPos = ImVec2(pos.x + button_offset_x, pos.y);

        const ImVec4 col_v4(col[0], col[1], col[2], alpha ? col[3] : 1.0f);
        if (ColorButton("##ColorButton", col_v4, flags))
        {
            if (!(flags & ImGuiColorEditFlags_NoPicker))
            {
                // Store current color and open a picker
                g.ColorPickerRef = col_v4;
                OpenPopup("picker");
                SetNextWindowPos(g.LastItemData.Rect.GetBL() + ImVec2(0.0f, style.ItemSpacing.y));
            }
        }
        if (!(flags & ImGuiColorEditFlags_NoOptions))
            OpenPopupOnItemClick("context", ImGuiPopupFlags_MouseButtonRight);

        if (BeginPopup("picker"))
        {
            picker_active_window = g.CurrentWindow;
            if (label != label_display_end)
            {
                TextEx(label, label_display_end);
                Spacing();
            }
            ImGuiColorEditFlags picker_flags_to_forward = ImGuiColorEditFlags_DataTypeMask_ | ImGuiColorEditFlags_PickerMask_ | ImGuiColorEditFlags_InputMask_ | ImGuiColorEditFlags_HDR | ImGuiColorEditFlags_NoAlpha | ImGuiColorEditFlags_AlphaBar;
            ImGuiColorEditFlags picker_flags = (flags_untouched & picker_flags_to_forward) | ImGuiColorEditFlags_DisplayMask_ | ImGuiColorEditFlags_NoLabel | ImGuiColorEditFlags_AlphaPreviewHalf;
            SetNextItemWidth(square_sz * 12.0f); // Use 256 + bar sizes?
            value_changed |= ColorPicker4("##picker", col, picker_flags, &g.ColorPickerRef.x);
            EndPopup();
        }
    }

    if (label != label_display_end && !(flags & ImGuiColorEditFlags_NoLabel))
    {
        SameLine(0.0f, style.ItemInnerSpacing.x);
        TextEx(label, label_display_end);
    }

    // Convert back
    if (value_changed && picker_active_window == NULL)
    {
        if (!value_changed_as_float)
            for (int n = 0; n < 4; n++)
                f[n] = i[n] / 255.0f;
        if ((flags & ImGuiColorEditFlags_DisplayHSV) && (flags & ImGuiColorEditFlags_InputRGB))
        {
            g.ColorEditLastHue = f[0];
            g.ColorEditLastSat = f[1];
            ColorConvertHSVtoRGB(f[0], f[1], f[2], f[0], f[1], f[2]);
            g.ColorEditLastColor = ColorConvertFloat4ToU32(ImVec4(f[0], f[1], f[2], 0));
        }
        if ((flags & ImGuiColorEditFlags_DisplayRGB) && (flags & ImGuiColorEditFlags_InputHSV))
            ColorConvertRGBtoHSV(f[0], f[1], f[2], f[0], f[1], f[2]);

        col[0] = f[0];
        col[1] = f[1];
        col[2] = f[2];
        if (alpha)
            col[3] = f[3];
    }

    PopID();
    EndGroup();

    // Drag and Drop Target
    // NB: The flag test is merely an optional micro-optimization, BeginDragDropTarget() does the same test.
    if ((g.LastItemData.StatusFlags & ImGuiItemStatusFlags_HoveredRect) && !(flags & ImGuiColorEditFlags_NoDragDrop) && BeginDragDropTarget())
    {
        bool accepted_drag_drop = false;
        if (const ImGuiPayload* payload = AcceptDragDropPayload(IMGUI_PAYLOAD_TYPE_COLOR_3F))
        {
            memcpy((float*)col, payload->Data, sizeof(float) * 3); // Preserve alpha if any //-V512
            value_changed = accepted_drag_drop = true;
        }
        if (const ImGuiPayload* payload = AcceptDragDropPayload(IMGUI_PAYLOAD_TYPE_COLOR_4F))
        {
            memcpy((float*)col, payload->Data, sizeof(float) * components);
            value_changed = accepted_drag_drop = true;
        }

        // Drag-drop payloads are always RGB
        if (accepted_drag_drop && (flags & ImGuiColorEditFlags_InputHSV))
            ColorConvertRGBtoHSV(col[0], col[1], col[2], col[0], col[1], col[2]);
        EndDragDropTarget();
    }

    // When picker is being actively used, use its active id so IsItemActive() will function on ColorEdit4().
    if (picker_active_window && g.ActiveId != 0 && g.ActiveIdWindow == picker_active_window)
        g.LastItemData.ID = g.ActiveId;

    if (value_changed)
        MarkItemEdited(g.LastItemData.ID);

    return value_changed;
}

bool ImGui::ColorPicker3(const char* label, float col[3], ImGuiColorEditFlags flags)
{
    float col4[4] = { col[0], col[1], col[2], 1.0f };
    if (!ColorPicker4(label, col4, flags | ImGuiColorEditFlags_NoAlpha))
        return false;
    col[0] = col4[0]; col[1] = col4[1]; col[2] = col4[2];
    return true;
}

// Helper for ColorPicker4()
static void RenderArrowsForVerticalBar(ImDrawList* draw_list, ImVec2 pos, ImVec2 half_sz, float bar_w, float alpha)
{
    ImU32 alpha8 = IM_F32_TO_INT8_SAT(alpha);
    ImGui::RenderArrowPointingAt(draw_list, ImVec2(pos.x + half_sz.x + 1,         pos.y), ImVec2(half_sz.x + 2, half_sz.y + 1), ImGuiDir_Right, IM_COL32(0,0,0,alpha8));
    ImGui::RenderArrowPointingAt(draw_list, ImVec2(pos.x + half_sz.x,             pos.y), half_sz,                              ImGuiDir_Right, IM_COL32(255,255,255,alpha8));
    ImGui::RenderArrowPointingAt(draw_list, ImVec2(pos.x + bar_w - half_sz.x - 1, pos.y), ImVec2(half_sz.x + 2, half_sz.y + 1), ImGuiDir_Left,  IM_COL32(0,0,0,alpha8));
    ImGui::RenderArrowPointingAt(draw_list, ImVec2(pos.x + bar_w - half_sz.x,     pos.y), half_sz,                              ImGuiDir_Left,  IM_COL32(255,255,255,alpha8));
}

// Note: ColorPicker4() only accesses 3 floats if ImGuiColorEditFlags_NoAlpha flag is set.
// (In C++ the 'float col[4]' notation for a function argument is equivalent to 'float* col', we only specify a size to facilitate understanding of the code.)
// FIXME: we adjust the big color square height based on item width, which may cause a flickering feedback loop (if automatic height makes a vertical scrollbar appears, affecting automatic width..)
// FIXME: this is trying to be aware of style.Alpha but not fully correct. Also, the color wheel will have overlapping glitches with (style.Alpha < 1.0)
bool ImGui::ColorPicker4(const char* label, float col[4], ImGuiColorEditFlags flags, const float* ref_col)
{
    ImGuiContext& g = *GImGui;
    ImGuiWindow* window = GetCurrentWindow();
    if (window->SkipItems)
        return false;

    ImDrawList* draw_list = window->DrawList;
    ImGuiStyle& style = g.Style;
    ImGuiIO& io = g.IO;

    const float width = CalcItemWidth();
    g.NextItemData.ClearFlags();

    PushID(label);
    BeginGroup();

    if (!(flags & ImGuiColorEditFlags_NoSidePreview))
        flags |= ImGuiColorEditFlags_NoSmallPreview;

    // Context menu: display and store options.
    if (!(flags & ImGuiColorEditFlags_NoOptions))
        ColorPickerOptionsPopup(col, flags);

    // Read stored options
    if (!(flags & ImGuiColorEditFlags_PickerMask_))
        flags |= ((g.ColorEditOptions & ImGuiColorEditFlags_PickerMask_) ? g.ColorEditOptions : ImGuiColorEditFlags_DefaultOptions_) & ImGuiColorEditFlags_PickerMask_;
    if (!(flags & ImGuiColorEditFlags_InputMask_))
        flags |= ((g.ColorEditOptions & ImGuiColorEditFlags_InputMask_) ? g.ColorEditOptions : ImGuiColorEditFlags_DefaultOptions_) & ImGuiColorEditFlags_InputMask_;
    IM_ASSERT(ImIsPowerOfTwo(flags & ImGuiColorEditFlags_PickerMask_)); // Check that only 1 is selected
    IM_ASSERT(ImIsPowerOfTwo(flags & ImGuiColorEditFlags_InputMask_));  // Check that only 1 is selected
    if (!(flags & ImGuiColorEditFlags_NoOptions))
        flags |= (g.ColorEditOptions & ImGuiColorEditFlags_AlphaBar);

    // Setup
    int components = (flags & ImGuiColorEditFlags_NoAlpha) ? 3 : 4;
    bool alpha_bar = (flags & ImGuiColorEditFlags_AlphaBar) && !(flags & ImGuiColorEditFlags_NoAlpha);
    ImVec2 picker_pos = window->DC.CursorPos;
    float square_sz = GetFrameHeight();
    float bars_width = square_sz; // Arbitrary smallish width of Hue/Alpha picking bars
    float sv_picker_size = ImMax(bars_width * 1, width - (alpha_bar ? 2 : 1) * (bars_width + style.ItemInnerSpacing.x)); // Saturation/Value picking box
    float bar0_pos_x = picker_pos.x + sv_picker_size + style.ItemInnerSpacing.x;
    float bar1_pos_x = bar0_pos_x + bars_width + style.ItemInnerSpacing.x;
    float bars_triangles_half_sz = IM_FLOOR(bars_width * 0.20f);

    float backup_initial_col[4];
    memcpy(backup_initial_col, col, components * sizeof(float));

    float wheel_thickness = sv_picker_size * 0.08f;
    float wheel_r_outer = sv_picker_size * 0.50f;
    float wheel_r_inner = wheel_r_outer - wheel_thickness;
    ImVec2 wheel_center(picker_pos.x + (sv_picker_size + bars_width)*0.5f, picker_pos.y + sv_picker_size * 0.5f);

    // Note: the triangle is displayed rotated with triangle_pa pointing to Hue, but most coordinates stays unrotated for logic.
    float triangle_r = wheel_r_inner - (int)(sv_picker_size * 0.027f);
    ImVec2 triangle_pa = ImVec2(triangle_r, 0.0f); // Hue point.
    ImVec2 triangle_pb = ImVec2(triangle_r * -0.5f, triangle_r * -0.866025f); // Black point.
    ImVec2 triangle_pc = ImVec2(triangle_r * -0.5f, triangle_r * +0.866025f); // White point.

    float H = col[0], S = col[1], V = col[2];
    float R = col[0], G = col[1], B = col[2];
    if (flags & ImGuiColorEditFlags_InputRGB)
    {
        // Hue is lost when converting from greyscale rgb (saturation=0). Restore it.
        ColorConvertRGBtoHSV(R, G, B, H, S, V);
        ColorEditRestoreHS(col, &H, &S, &V);
    }
    else if (flags & ImGuiColorEditFlags_InputHSV)
    {
        ColorConvertHSVtoRGB(H, S, V, R, G, B);
    }

    bool value_changed = false, value_changed_h = false, value_changed_sv = false;

    PushItemFlag(ImGuiItemFlags_NoNav, true);
    if (flags & ImGuiColorEditFlags_PickerHueWheel)
    {
        // Hue wheel + SV triangle logic
        InvisibleButton("hsv", ImVec2(sv_picker_size + style.ItemInnerSpacing.x + bars_width, sv_picker_size));
        if (IsItemActive())
        {
            ImVec2 initial_off = g.IO.MouseClickedPos[0] - wheel_center;
            ImVec2 current_off = g.IO.MousePos - wheel_center;
            float initial_dist2 = ImLengthSqr(initial_off);
            if (initial_dist2 >= (wheel_r_inner - 1) * (wheel_r_inner - 1) && initial_dist2 <= (wheel_r_outer + 1) * (wheel_r_outer + 1))
            {
                // Interactive with Hue wheel
                H = ImAtan2(current_off.y, current_off.x) / IM_PI * 0.5f;
                if (H < 0.0f)
                    H += 1.0f;
                value_changed = value_changed_h = true;
            }
            float cos_hue_angle = ImCos(-H * 2.0f * IM_PI);
            float sin_hue_angle = ImSin(-H * 2.0f * IM_PI);
            if (ImTriangleContainsPoint(triangle_pa, triangle_pb, triangle_pc, ImRotate(initial_off, cos_hue_angle, sin_hue_angle)))
            {
                // Interacting with SV triangle
                ImVec2 current_off_unrotated = ImRotate(current_off, cos_hue_angle, sin_hue_angle);
                if (!ImTriangleContainsPoint(triangle_pa, triangle_pb, triangle_pc, current_off_unrotated))
                    current_off_unrotated = ImTriangleClosestPoint(triangle_pa, triangle_pb, triangle_pc, current_off_unrotated);
                float uu, vv, ww;
                ImTriangleBarycentricCoords(triangle_pa, triangle_pb, triangle_pc, current_off_unrotated, uu, vv, ww);
                V = ImClamp(1.0f - vv, 0.0001f, 1.0f);
                S = ImClamp(uu / V, 0.0001f, 1.0f);
                value_changed = value_changed_sv = true;
            }
        }
        if (!(flags & ImGuiColorEditFlags_NoOptions))
            OpenPopupOnItemClick("context", ImGuiPopupFlags_MouseButtonRight);
    }
    else if (flags & ImGuiColorEditFlags_PickerHueBar)
    {
        // SV rectangle logic
        InvisibleButton("sv", ImVec2(sv_picker_size, sv_picker_size));
        if (IsItemActive())
        {
            S = ImSaturate((io.MousePos.x - picker_pos.x) / (sv_picker_size - 1));
            V = 1.0f - ImSaturate((io.MousePos.y - picker_pos.y) / (sv_picker_size - 1));

            // Greatly reduces hue jitter and reset to 0 when hue == 255 and color is rapidly modified using SV square.
            if (g.ColorEditLastColor == ColorConvertFloat4ToU32(ImVec4(col[0], col[1], col[2], 0)))
                H = g.ColorEditLastHue;
            value_changed = value_changed_sv = true;
        }
        if (!(flags & ImGuiColorEditFlags_NoOptions))
            OpenPopupOnItemClick("context", ImGuiPopupFlags_MouseButtonRight);

        // Hue bar logic
        SetCursorScreenPos(ImVec2(bar0_pos_x, picker_pos.y));
        InvisibleButton("hue", ImVec2(bars_width, sv_picker_size));
        if (IsItemActive())
        {
            H = ImSaturate((io.MousePos.y - picker_pos.y) / (sv_picker_size - 1));
            value_changed = value_changed_h = true;
        }
    }

    // Alpha bar logic
    if (alpha_bar)
    {
        SetCursorScreenPos(ImVec2(bar1_pos_x, picker_pos.y));
        InvisibleButton("alpha", ImVec2(bars_width, sv_picker_size));
        if (IsItemActive())
        {
            col[3] = 1.0f - ImSaturate((io.MousePos.y - picker_pos.y) / (sv_picker_size - 1));
            value_changed = true;
        }
    }
    PopItemFlag(); // ImGuiItemFlags_NoNav

    if (!(flags & ImGuiColorEditFlags_NoSidePreview))
    {
        SameLine(0, style.ItemInnerSpacing.x);
        BeginGroup();
    }

    if (!(flags & ImGuiColorEditFlags_NoLabel))
    {
        const char* label_display_end = FindRenderedTextEnd(label);
        if (label != label_display_end)
        {
            if ((flags & ImGuiColorEditFlags_NoSidePreview))
                SameLine(0, style.ItemInnerSpacing.x);
            TextEx(label, label_display_end);
        }
    }

    if (!(flags & ImGuiColorEditFlags_NoSidePreview))
    {
        PushItemFlag(ImGuiItemFlags_NoNavDefaultFocus, true);
        ImVec4 col_v4(col[0], col[1], col[2], (flags & ImGuiColorEditFlags_NoAlpha) ? 1.0f : col[3]);
        if ((flags & ImGuiColorEditFlags_NoLabel))
            Text("Current");

        ImGuiColorEditFlags sub_flags_to_forward = ImGuiColorEditFlags_InputMask_ | ImGuiColorEditFlags_HDR | ImGuiColorEditFlags_AlphaPreview | ImGuiColorEditFlags_AlphaPreviewHalf | ImGuiColorEditFlags_NoTooltip;
        ColorButton("##current", col_v4, (flags & sub_flags_to_forward), ImVec2(square_sz * 3, square_sz * 2));
        if (ref_col != NULL)
        {
            Text("Original");
            ImVec4 ref_col_v4(ref_col[0], ref_col[1], ref_col[2], (flags & ImGuiColorEditFlags_NoAlpha) ? 1.0f : ref_col[3]);
            if (ColorButton("##original", ref_col_v4, (flags & sub_flags_to_forward), ImVec2(square_sz * 3, square_sz * 2)))
            {
                memcpy(col, ref_col, components * sizeof(float));
                value_changed = true;
            }
        }
        PopItemFlag();
        EndGroup();
    }

    // Convert back color to RGB
    if (value_changed_h || value_changed_sv)
    {
        if (flags & ImGuiColorEditFlags_InputRGB)
        {
            ColorConvertHSVtoRGB(H, S, V, col[0], col[1], col[2]);
            g.ColorEditLastHue = H;
            g.ColorEditLastSat = S;
            g.ColorEditLastColor = ColorConvertFloat4ToU32(ImVec4(col[0], col[1], col[2], 0));
        }
        else if (flags & ImGuiColorEditFlags_InputHSV)
        {
            col[0] = H;
            col[1] = S;
            col[2] = V;
        }
    }

    // R,G,B and H,S,V slider color editor
    bool value_changed_fix_hue_wrap = false;
    if ((flags & ImGuiColorEditFlags_NoInputs) == 0)
    {
        PushItemWidth((alpha_bar ? bar1_pos_x : bar0_pos_x) + bars_width - picker_pos.x);
        ImGuiColorEditFlags sub_flags_to_forward = ImGuiColorEditFlags_DataTypeMask_ | ImGuiColorEditFlags_InputMask_ | ImGuiColorEditFlags_HDR | ImGuiColorEditFlags_NoAlpha | ImGuiColorEditFlags_NoOptions | ImGuiColorEditFlags_NoSmallPreview | ImGuiColorEditFlags_AlphaPreview | ImGuiColorEditFlags_AlphaPreviewHalf;
        ImGuiColorEditFlags sub_flags = (flags & sub_flags_to_forward) | ImGuiColorEditFlags_NoPicker;
        if (flags & ImGuiColorEditFlags_DisplayRGB || (flags & ImGuiColorEditFlags_DisplayMask_) == 0)
            if (ColorEdit4("##rgb", col, sub_flags | ImGuiColorEditFlags_DisplayRGB))
            {
                // FIXME: Hackily differentiating using the DragInt (ActiveId != 0 && !ActiveIdAllowOverlap) vs. using the InputText or DropTarget.
                // For the later we don't want to run the hue-wrap canceling code. If you are well versed in HSV picker please provide your input! (See #2050)
                value_changed_fix_hue_wrap = (g.ActiveId != 0 && !g.ActiveIdAllowOverlap);
                value_changed = true;
            }
        if (flags & ImGuiColorEditFlags_DisplayHSV || (flags & ImGuiColorEditFlags_DisplayMask_) == 0)
            value_changed |= ColorEdit4("##hsv", col, sub_flags | ImGuiColorEditFlags_DisplayHSV);
        if (flags & ImGuiColorEditFlags_DisplayHex || (flags & ImGuiColorEditFlags_DisplayMask_) == 0)
            value_changed |= ColorEdit4("##hex", col, sub_flags | ImGuiColorEditFlags_DisplayHex);
        PopItemWidth();
    }

    // Try to cancel hue wrap (after ColorEdit4 call), if any
    if (value_changed_fix_hue_wrap && (flags & ImGuiColorEditFlags_InputRGB))
    {
        float new_H, new_S, new_V;
        ColorConvertRGBtoHSV(col[0], col[1], col[2], new_H, new_S, new_V);
        if (new_H <= 0 && H > 0)
        {
            if (new_V <= 0 && V != new_V)
                ColorConvertHSVtoRGB(H, S, new_V <= 0 ? V * 0.5f : new_V, col[0], col[1], col[2]);
            else if (new_S <= 0)
                ColorConvertHSVtoRGB(H, new_S <= 0 ? S * 0.5f : new_S, new_V, col[0], col[1], col[2]);
        }
    }

    if (value_changed)
    {
        if (flags & ImGuiColorEditFlags_InputRGB)
        {
            R = col[0];
            G = col[1];
            B = col[2];
            ColorConvertRGBtoHSV(R, G, B, H, S, V);
            ColorEditRestoreHS(col, &H, &S, &V);   // Fix local Hue as display below will use it immediately.
        }
        else if (flags & ImGuiColorEditFlags_InputHSV)
        {
            H = col[0];
            S = col[1];
            V = col[2];
            ColorConvertHSVtoRGB(H, S, V, R, G, B);
        }
    }

    const int style_alpha8 = IM_F32_TO_INT8_SAT(style.Alpha);
    const ImU32 col_black = IM_COL32(0,0,0,style_alpha8);
    const ImU32 col_white = IM_COL32(255,255,255,style_alpha8);
    const ImU32 col_midgrey = IM_COL32(128,128,128,style_alpha8);
    const ImU32 col_hues[6 + 1] = { IM_COL32(255,0,0,style_alpha8), IM_COL32(255,255,0,style_alpha8), IM_COL32(0,255,0,style_alpha8), IM_COL32(0,255,255,style_alpha8), IM_COL32(0,0,255,style_alpha8), IM_COL32(255,0,255,style_alpha8), IM_COL32(255,0,0,style_alpha8) };

    ImVec4 hue_color_f(1, 1, 1, style.Alpha); ColorConvertHSVtoRGB(H, 1, 1, hue_color_f.x, hue_color_f.y, hue_color_f.z);
    ImU32 hue_color32 = ColorConvertFloat4ToU32(hue_color_f);
    ImU32 user_col32_striped_of_alpha = ColorConvertFloat4ToU32(ImVec4(R, G, B, style.Alpha)); // Important: this is still including the main rendering/style alpha!!

    ImVec2 sv_cursor_pos;

    if (flags & ImGuiColorEditFlags_PickerHueWheel)
    {
        // Render Hue Wheel
        const float aeps = 0.5f / wheel_r_outer; // Half a pixel arc length in radians (2pi cancels out).
        const int segment_per_arc = ImMax(4, (int)wheel_r_outer / 12);
        for (int n = 0; n < 6; n++)
        {
            const float a0 = (n)     /6.0f * 2.0f * IM_PI - aeps;
            const float a1 = (n+1.0f)/6.0f * 2.0f * IM_PI + aeps;
            const int vert_start_idx = draw_list->VtxBuffer.Size;
            draw_list->PathArcTo(wheel_center, (wheel_r_inner + wheel_r_outer)*0.5f, a0, a1, segment_per_arc);
            draw_list->PathStroke(col_white, 0, wheel_thickness);
            const int vert_end_idx = draw_list->VtxBuffer.Size;

            // Paint colors over existing vertices
            ImVec2 gradient_p0(wheel_center.x + ImCos(a0) * wheel_r_inner, wheel_center.y + ImSin(a0) * wheel_r_inner);
            ImVec2 gradient_p1(wheel_center.x + ImCos(a1) * wheel_r_inner, wheel_center.y + ImSin(a1) * wheel_r_inner);
            ShadeVertsLinearColorGradientKeepAlpha(draw_list, vert_start_idx, vert_end_idx, gradient_p0, gradient_p1, col_hues[n], col_hues[n + 1]);
        }

        // Render Cursor + preview on Hue Wheel
        float cos_hue_angle = ImCos(H * 2.0f * IM_PI);
        float sin_hue_angle = ImSin(H * 2.0f * IM_PI);
        ImVec2 hue_cursor_pos(wheel_center.x + cos_hue_angle * (wheel_r_inner + wheel_r_outer) * 0.5f, wheel_center.y + sin_hue_angle * (wheel_r_inner + wheel_r_outer) * 0.5f);
        float hue_cursor_rad = value_changed_h ? wheel_thickness * 0.65f : wheel_thickness * 0.55f;
        int hue_cursor_segments = ImClamp((int)(hue_cursor_rad / 1.4f), 9, 32);
        draw_list->AddCircleFilled(hue_cursor_pos, hue_cursor_rad, hue_color32, hue_cursor_segments);
        draw_list->AddCircle(hue_cursor_pos, hue_cursor_rad + 1, col_midgrey, hue_cursor_segments);
        draw_list->AddCircle(hue_cursor_pos, hue_cursor_rad, col_white, hue_cursor_segments);

        // Render SV triangle (rotated according to hue)
        ImVec2 tra = wheel_center + ImRotate(triangle_pa, cos_hue_angle, sin_hue_angle);
        ImVec2 trb = wheel_center + ImRotate(triangle_pb, cos_hue_angle, sin_hue_angle);
        ImVec2 trc = wheel_center + ImRotate(triangle_pc, cos_hue_angle, sin_hue_angle);
        ImVec2 uv_white = GetFontTexUvWhitePixel();
        draw_list->PrimReserve(6, 6);
        draw_list->PrimVtx(tra, uv_white, hue_color32);
        draw_list->PrimVtx(trb, uv_white, hue_color32);
        draw_list->PrimVtx(trc, uv_white, col_white);
        draw_list->PrimVtx(tra, uv_white, 0);
        draw_list->PrimVtx(trb, uv_white, col_black);
        draw_list->PrimVtx(trc, uv_white, 0);
        draw_list->AddTriangle(tra, trb, trc, col_midgrey, 1.5f);
        sv_cursor_pos = ImLerp(ImLerp(trc, tra, ImSaturate(S)), trb, ImSaturate(1 - V));
    }
    else if (flags & ImGuiColorEditFlags_PickerHueBar)
    {
        // Render SV Square
        draw_list->AddRectFilledMultiColor(picker_pos, picker_pos + ImVec2(sv_picker_size, sv_picker_size), col_white, hue_color32, hue_color32, col_white);
        draw_list->AddRectFilledMultiColor(picker_pos, picker_pos + ImVec2(sv_picker_size, sv_picker_size), 0, 0, col_black, col_black);
        RenderFrameBorder(picker_pos, picker_pos + ImVec2(sv_picker_size, sv_picker_size), 0.0f);
        sv_cursor_pos.x = ImClamp(IM_ROUND(picker_pos.x + ImSaturate(S)     * sv_picker_size), picker_pos.x + 2, picker_pos.x + sv_picker_size - 2); // Sneakily prevent the circle to stick out too much
        sv_cursor_pos.y = ImClamp(IM_ROUND(picker_pos.y + ImSaturate(1 - V) * sv_picker_size), picker_pos.y + 2, picker_pos.y + sv_picker_size - 2);

        // Render Hue Bar
        for (int i = 0; i < 6; ++i)
            draw_list->AddRectFilledMultiColor(ImVec2(bar0_pos_x, picker_pos.y + i * (sv_picker_size / 6)), ImVec2(bar0_pos_x + bars_width, picker_pos.y + (i + 1) * (sv_picker_size / 6)), col_hues[i], col_hues[i], col_hues[i + 1], col_hues[i + 1]);
        float bar0_line_y = IM_ROUND(picker_pos.y + H * sv_picker_size);
        RenderFrameBorder(ImVec2(bar0_pos_x, picker_pos.y), ImVec2(bar0_pos_x + bars_width, picker_pos.y + sv_picker_size), 0.0f);
        RenderArrowsForVerticalBar(draw_list, ImVec2(bar0_pos_x - 1, bar0_line_y), ImVec2(bars_triangles_half_sz + 1, bars_triangles_half_sz), bars_width + 2.0f, style.Alpha);
    }

    // Render cursor/preview circle (clamp S/V within 0..1 range because floating points colors may lead HSV values to be out of range)
    float sv_cursor_rad = value_changed_sv ? 10.0f : 6.0f;
    draw_list->AddCircleFilled(sv_cursor_pos, sv_cursor_rad, user_col32_striped_of_alpha, 12);
    draw_list->AddCircle(sv_cursor_pos, sv_cursor_rad + 1, col_midgrey, 12);
    draw_list->AddCircle(sv_cursor_pos, sv_cursor_rad, col_white, 12);

    // Render alpha bar
    if (alpha_bar)
    {
        float alpha = ImSaturate(col[3]);
        ImRect bar1_bb(bar1_pos_x, picker_pos.y, bar1_pos_x + bars_width, picker_pos.y + sv_picker_size);
        RenderColorRectWithAlphaCheckerboard(draw_list, bar1_bb.Min, bar1_bb.Max, 0, bar1_bb.GetWidth() / 2.0f, ImVec2(0.0f, 0.0f));
        draw_list->AddRectFilledMultiColor(bar1_bb.Min, bar1_bb.Max, user_col32_striped_of_alpha, user_col32_striped_of_alpha, user_col32_striped_of_alpha & ~IM_COL32_A_MASK, user_col32_striped_of_alpha & ~IM_COL32_A_MASK);
        float bar1_line_y = IM_ROUND(picker_pos.y + (1.0f - alpha) * sv_picker_size);
        RenderFrameBorder(bar1_bb.Min, bar1_bb.Max, 0.0f);
        RenderArrowsForVerticalBar(draw_list, ImVec2(bar1_pos_x - 1, bar1_line_y), ImVec2(bars_triangles_half_sz + 1, bars_triangles_half_sz), bars_width + 2.0f, style.Alpha);
    }

    EndGroup();

    if (value_changed && memcmp(backup_initial_col, col, components * sizeof(float)) == 0)
        value_changed = false;
    if (value_changed)
        MarkItemEdited(g.LastItemData.ID);

    PopID();

    return value_changed;
}

// A little color square. Return true when clicked.
// FIXME: May want to display/ignore the alpha component in the color display? Yet show it in the tooltip.
// 'desc_id' is not called 'label' because we don't display it next to the button, but only in the tooltip.
// Note that 'col' may be encoded in HSV if ImGuiColorEditFlags_InputHSV is set.
bool ImGui::ColorButton(const char* desc_id, const ImVec4& col, ImGuiColorEditFlags flags, const ImVec2& size_arg)
{
    ImGuiWindow* window = GetCurrentWindow();
    if (window->SkipItems)
        return false;

    ImGuiContext& g = *GImGui;
    const ImGuiID id = window->GetID(desc_id);
    const float default_size = GetFrameHeight();
    const ImVec2 size(size_arg.x == 0.0f ? default_size : size_arg.x, size_arg.y == 0.0f ? default_size : size_arg.y);
    const ImRect bb(window->DC.CursorPos, window->DC.CursorPos + size);
    ItemSize(bb, (size.y >= default_size) ? g.Style.FramePadding.y : 0.0f);
    if (!ItemAdd(bb, id))
        return false;

    bool hovered, held;
    bool pressed = ButtonBehavior(bb, id, &hovered, &held);

    if (flags & ImGuiColorEditFlags_NoAlpha)
        flags &= ~(ImGuiColorEditFlags_AlphaPreview | ImGuiColorEditFlags_AlphaPreviewHalf);

    ImVec4 col_rgb = col;
    if (flags & ImGuiColorEditFlags_InputHSV)
        ColorConvertHSVtoRGB(col_rgb.x, col_rgb.y, col_rgb.z, col_rgb.x, col_rgb.y, col_rgb.z);

    ImVec4 col_rgb_without_alpha(col_rgb.x, col_rgb.y, col_rgb.z, 1.0f);
    float grid_step = ImMin(size.x, size.y) / 2.99f;
    float rounding = ImMin(g.Style.FrameRounding, grid_step * 0.5f);
    ImRect bb_inner = bb;
    float off = 0.0f;
    if ((flags & ImGuiColorEditFlags_NoBorder) == 0)
    {
        off = -0.75f; // The border (using Col_FrameBg) tends to look off when color is near-opaque and rounding is enabled. This offset seemed like a good middle ground to reduce those artifacts.
        bb_inner.Expand(off);
    }
    if ((flags & ImGuiColorEditFlags_AlphaPreviewHalf) && col_rgb.w < 1.0f)
    {
        float mid_x = IM_ROUND((bb_inner.Min.x + bb_inner.Max.x) * 0.5f);
        RenderColorRectWithAlphaCheckerboard(window->DrawList, ImVec2(bb_inner.Min.x + grid_step, bb_inner.Min.y), bb_inner.Max, GetColorU32(col_rgb), grid_step, ImVec2(-grid_step + off, off), rounding, ImDrawFlags_RoundCornersRight);
        window->DrawList->AddRectFilled(bb_inner.Min, ImVec2(mid_x, bb_inner.Max.y), GetColorU32(col_rgb_without_alpha), rounding, ImDrawFlags_RoundCornersLeft);
    }
    else
    {
        // Because GetColorU32() multiplies by the global style Alpha and we don't want to display a checkerboard if the source code had no alpha
        ImVec4 col_source = (flags & ImGuiColorEditFlags_AlphaPreview) ? col_rgb : col_rgb_without_alpha;
        if (col_source.w < 1.0f)
            RenderColorRectWithAlphaCheckerboard(window->DrawList, bb_inner.Min, bb_inner.Max, GetColorU32(col_source), grid_step, ImVec2(off, off), rounding);
        else
            window->DrawList->AddRectFilled(bb_inner.Min, bb_inner.Max, GetColorU32(col_source), rounding);
    }
    RenderNavHighlight(bb, id);
    if ((flags & ImGuiColorEditFlags_NoBorder) == 0)
    {
        if (g.Style.FrameBorderSize > 0.0f)
            RenderFrameBorder(bb.Min, bb.Max, rounding);
        else
            window->DrawList->AddRect(bb.Min, bb.Max, GetColorU32(ImGuiCol_FrameBg), rounding); // Color button are often in need of some sort of border
    }

    // Drag and Drop Source
    // NB: The ActiveId test is merely an optional micro-optimization, BeginDragDropSource() does the same test.
    if (g.ActiveId == id && !(flags & ImGuiColorEditFlags_NoDragDrop) && BeginDragDropSource())
    {
        if (flags & ImGuiColorEditFlags_NoAlpha)
            SetDragDropPayload(IMGUI_PAYLOAD_TYPE_COLOR_3F, &col_rgb, sizeof(float) * 3, ImGuiCond_Once);
        else
            SetDragDropPayload(IMGUI_PAYLOAD_TYPE_COLOR_4F, &col_rgb, sizeof(float) * 4, ImGuiCond_Once);
        ColorButton(desc_id, col, flags);
        SameLine();
        TextEx("Color");
        EndDragDropSource();
    }

    // Tooltip
    if (!(flags & ImGuiColorEditFlags_NoTooltip) && hovered)
        ColorTooltip(desc_id, &col.x, flags & (ImGuiColorEditFlags_InputMask_ | ImGuiColorEditFlags_NoAlpha | ImGuiColorEditFlags_AlphaPreview | ImGuiColorEditFlags_AlphaPreviewHalf));

    return pressed;
}

// Initialize/override default color options
void ImGui::SetColorEditOptions(ImGuiColorEditFlags flags)
{
    ImGuiContext& g = *GImGui;
    if ((flags & ImGuiColorEditFlags_DisplayMask_) == 0)
        flags |= ImGuiColorEditFlags_DefaultOptions_ & ImGuiColorEditFlags_DisplayMask_;
    if ((flags & ImGuiColorEditFlags_DataTypeMask_) == 0)
        flags |= ImGuiColorEditFlags_DefaultOptions_ & ImGuiColorEditFlags_DataTypeMask_;
    if ((flags & ImGuiColorEditFlags_PickerMask_) == 0)
        flags |= ImGuiColorEditFlags_DefaultOptions_ & ImGuiColorEditFlags_PickerMask_;
    if ((flags & ImGuiColorEditFlags_InputMask_) == 0)
        flags |= ImGuiColorEditFlags_DefaultOptions_ & ImGuiColorEditFlags_InputMask_;
    IM_ASSERT(ImIsPowerOfTwo(flags & ImGuiColorEditFlags_DisplayMask_));    // Check only 1 option is selected
    IM_ASSERT(ImIsPowerOfTwo(flags & ImGuiColorEditFlags_DataTypeMask_));   // Check only 1 option is selected
    IM_ASSERT(ImIsPowerOfTwo(flags & ImGuiColorEditFlags_PickerMask_));     // Check only 1 option is selected
    IM_ASSERT(ImIsPowerOfTwo(flags & ImGuiColorEditFlags_InputMask_));      // Check only 1 option is selected
    g.ColorEditOptions = flags;
}

// Note: only access 3 floats if ImGuiColorEditFlags_NoAlpha flag is set.
void ImGui::ColorTooltip(const char* text, const float* col, ImGuiColorEditFlags flags)
{
    ImGuiContext& g = *GImGui;

    BeginTooltipEx(ImGuiTooltipFlags_OverridePreviousTooltip, ImGuiWindowFlags_None);
    const char* text_end = text ? FindRenderedTextEnd(text, NULL) : text;
    if (text_end > text)
    {
        TextEx(text, text_end);
        Separator();
    }

    ImVec2 sz(g.FontSize * 3 + g.Style.FramePadding.y * 2, g.FontSize * 3 + g.Style.FramePadding.y * 2);
    ImVec4 cf(col[0], col[1], col[2], (flags & ImGuiColorEditFlags_NoAlpha) ? 1.0f : col[3]);
    int cr = IM_F32_TO_INT8_SAT(col[0]), cg = IM_F32_TO_INT8_SAT(col[1]), cb = IM_F32_TO_INT8_SAT(col[2]), ca = (flags & ImGuiColorEditFlags_NoAlpha) ? 255 : IM_F32_TO_INT8_SAT(col[3]);
    ColorButton("##preview", cf, (flags & (ImGuiColorEditFlags_InputMask_ | ImGuiColorEditFlags_NoAlpha | ImGuiColorEditFlags_AlphaPreview | ImGuiColorEditFlags_AlphaPreviewHalf)) | ImGuiColorEditFlags_NoTooltip, sz);
    SameLine();
    if ((flags & ImGuiColorEditFlags_InputRGB) || !(flags & ImGuiColorEditFlags_InputMask_))
    {
        if (flags & ImGuiColorEditFlags_NoAlpha)
            Text("#%02X%02X%02X\nR: %d, G: %d, B: %d\n(%.3f, %.3f, %.3f)", cr, cg, cb, cr, cg, cb, col[0], col[1], col[2]);
        else
            Text("#%02X%02X%02X%02X\nR:%d, G:%d, B:%d, A:%d\n(%.3f, %.3f, %.3f, %.3f)", cr, cg, cb, ca, cr, cg, cb, ca, col[0], col[1], col[2], col[3]);
    }
    else if (flags & ImGuiColorEditFlags_InputHSV)
    {
        if (flags & ImGuiColorEditFlags_NoAlpha)
            Text("H: %.3f, S: %.3f, V: %.3f", col[0], col[1], col[2]);
        else
            Text("H: %.3f, S: %.3f, V: %.3f, A: %.3f", col[0], col[1], col[2], col[3]);
    }
    EndTooltip();
}

void ImGui::ColorEditOptionsPopup(const float* col, ImGuiColorEditFlags flags)
{
    bool allow_opt_inputs = !(flags & ImGuiColorEditFlags_DisplayMask_);
    bool allow_opt_datatype = !(flags & ImGuiColorEditFlags_DataTypeMask_);
    if ((!allow_opt_inputs && !allow_opt_datatype) || !BeginPopup("context"))
        return;
    ImGuiContext& g = *GImGui;
    ImGuiColorEditFlags opts = g.ColorEditOptions;
    if (allow_opt_inputs)
    {
        if (RadioButton("RGB", (opts & ImGuiColorEditFlags_DisplayRGB) != 0)) opts = (opts & ~ImGuiColorEditFlags_DisplayMask_) | ImGuiColorEditFlags_DisplayRGB;
        if (RadioButton("HSV", (opts & ImGuiColorEditFlags_DisplayHSV) != 0)) opts = (opts & ~ImGuiColorEditFlags_DisplayMask_) | ImGuiColorEditFlags_DisplayHSV;
        if (RadioButton("Hex", (opts & ImGuiColorEditFlags_DisplayHex) != 0)) opts = (opts & ~ImGuiColorEditFlags_DisplayMask_) | ImGuiColorEditFlags_DisplayHex;
    }
    if (allow_opt_datatype)
    {
        if (allow_opt_inputs) Separator();
        if (RadioButton("0..255",     (opts & ImGuiColorEditFlags_Uint8) != 0)) opts = (opts & ~ImGuiColorEditFlags_DataTypeMask_) | ImGuiColorEditFlags_Uint8;
        if (RadioButton("0.00..1.00", (opts & ImGuiColorEditFlags_Float) != 0)) opts = (opts & ~ImGuiColorEditFlags_DataTypeMask_) | ImGuiColorEditFlags_Float;
    }

    if (allow_opt_inputs || allow_opt_datatype)
        Separator();
    if (Button("Copy as..", ImVec2(-1, 0)))
        OpenPopup("Copy");
    if (BeginPopup("Copy"))
    {
        int cr = IM_F32_TO_INT8_SAT(col[0]), cg = IM_F32_TO_INT8_SAT(col[1]), cb = IM_F32_TO_INT8_SAT(col[2]), ca = (flags & ImGuiColorEditFlags_NoAlpha) ? 255 : IM_F32_TO_INT8_SAT(col[3]);
        char buf[64];
        ImFormatString(buf, IM_ARRAYSIZE(buf), "(%.3ff, %.3ff, %.3ff, %.3ff)", col[0], col[1], col[2], (flags & ImGuiColorEditFlags_NoAlpha) ? 1.0f : col[3]);
        if (Selectable(buf))
            SetClipboardText(buf);
        ImFormatString(buf, IM_ARRAYSIZE(buf), "(%d,%d,%d,%d)", cr, cg, cb, ca);
        if (Selectable(buf))
            SetClipboardText(buf);
        ImFormatString(buf, IM_ARRAYSIZE(buf), "#%02X%02X%02X", cr, cg, cb);
        if (Selectable(buf))
            SetClipboardText(buf);
        if (!(flags & ImGuiColorEditFlags_NoAlpha))
        {
            ImFormatString(buf, IM_ARRAYSIZE(buf), "#%02X%02X%02X%02X", cr, cg, cb, ca);
            if (Selectable(buf))
                SetClipboardText(buf);
        }
        EndPopup();
    }

    g.ColorEditOptions = opts;
    EndPopup();
}

void ImGui::ColorPickerOptionsPopup(const float* ref_col, ImGuiColorEditFlags flags)
{
    bool allow_opt_picker = !(flags & ImGuiColorEditFlags_PickerMask_);
    bool allow_opt_alpha_bar = !(flags & ImGuiColorEditFlags_NoAlpha) && !(flags & ImGuiColorEditFlags_AlphaBar);
    if ((!allow_opt_picker && !allow_opt_alpha_bar) || !BeginPopup("context"))
        return;
    ImGuiContext& g = *GImGui;
    if (allow_opt_picker)
    {
        ImVec2 picker_size(g.FontSize * 8, ImMax(g.FontSize * 8 - (GetFrameHeight() + g.Style.ItemInnerSpacing.x), 1.0f)); // FIXME: Picker size copied from main picker function
        PushItemWidth(picker_size.x);
        for (int picker_type = 0; picker_type < 2; picker_type++)
        {
            // Draw small/thumbnail version of each picker type (over an invisible button for selection)
            if (picker_type > 0) Separator();
            PushID(picker_type);
            ImGuiColorEditFlags picker_flags = ImGuiColorEditFlags_NoInputs | ImGuiColorEditFlags_NoOptions | ImGuiColorEditFlags_NoLabel | ImGuiColorEditFlags_NoSidePreview | (flags & ImGuiColorEditFlags_NoAlpha);
            if (picker_type == 0) picker_flags |= ImGuiColorEditFlags_PickerHueBar;
            if (picker_type == 1) picker_flags |= ImGuiColorEditFlags_PickerHueWheel;
            ImVec2 backup_pos = GetCursorScreenPos();
            if (Selectable("##selectable", false, 0, picker_size)) // By default, Selectable() is closing popup
                g.ColorEditOptions = (g.ColorEditOptions & ~ImGuiColorEditFlags_PickerMask_) | (picker_flags & ImGuiColorEditFlags_PickerMask_);
            SetCursorScreenPos(backup_pos);
            ImVec4 previewing_ref_col;
            memcpy(&previewing_ref_col, ref_col, sizeof(float) * ((picker_flags & ImGuiColorEditFlags_NoAlpha) ? 3 : 4));
            ColorPicker4("##previewing_picker", &previewing_ref_col.x, picker_flags);
            PopID();
        }
        PopItemWidth();
    }
    if (allow_opt_alpha_bar)
    {
        if (allow_opt_picker) Separator();
        CheckboxFlags("Alpha Bar", &g.ColorEditOptions, ImGuiColorEditFlags_AlphaBar);
    }
    EndPopup();
}

//-------------------------------------------------------------------------
// [SECTION] Widgets: TreeNode, CollapsingHeader, etc.
//-------------------------------------------------------------------------
// - TreeNode()
// - TreeNodeV()
// - TreeNodeEx()
// - TreeNodeExV()
// - TreeNodeBehavior() [Internal]
// - TreePush()
// - TreePop()
// - GetTreeNodeToLabelSpacing()
// - SetNextItemOpen()
// - CollapsingHeader()
//-------------------------------------------------------------------------

bool ImGui::TreeNode(const char* str_id, const char* fmt, ...)
{
    va_list args;
    va_start(args, fmt);
    bool is_open = TreeNodeExV(str_id, 0, fmt, args);
    va_end(args);
    return is_open;
}

bool ImGui::TreeNode(const void* ptr_id, const char* fmt, ...)
{
    va_list args;
    va_start(args, fmt);
    bool is_open = TreeNodeExV(ptr_id, 0, fmt, args);
    va_end(args);
    return is_open;
}

bool ImGui::TreeNode(const char* label)
{
    ImGuiWindow* window = GetCurrentWindow();
    if (window->SkipItems)
        return false;
    return TreeNodeBehavior(window->GetID(label), 0, label, NULL);
}

bool ImGui::TreeNodeV(const char* str_id, const char* fmt, va_list args)
{
    return TreeNodeExV(str_id, 0, fmt, args);
}

bool ImGui::TreeNodeV(const void* ptr_id, const char* fmt, va_list args)
{
    return TreeNodeExV(ptr_id, 0, fmt, args);
}

bool ImGui::TreeNodeEx(const char* label, ImGuiTreeNodeFlags flags)
{
    ImGuiWindow* window = GetCurrentWindow();
    if (window->SkipItems)
        return false;

    return TreeNodeBehavior(window->GetID(label), flags, label, NULL);
}

bool ImGui::TreeNodeEx(const char* str_id, ImGuiTreeNodeFlags flags, const char* fmt, ...)
{
    va_list args;
    va_start(args, fmt);
    bool is_open = TreeNodeExV(str_id, flags, fmt, args);
    va_end(args);
    return is_open;
}

bool ImGui::TreeNodeEx(const void* ptr_id, ImGuiTreeNodeFlags flags, const char* fmt, ...)
{
    va_list args;
    va_start(args, fmt);
    bool is_open = TreeNodeExV(ptr_id, flags, fmt, args);
    va_end(args);
    return is_open;
}

bool ImGui::TreeNodeExV(const char* str_id, ImGuiTreeNodeFlags flags, const char* fmt, va_list args)
{
    ImGuiWindow* window = GetCurrentWindow();
    if (window->SkipItems)
        return false;

    const char* label, *label_end;
    ImFormatStringToTempBufferV(&label, &label_end, fmt, args);
    return TreeNodeBehavior(window->GetID(str_id), flags, label, label_end);
}

bool ImGui::TreeNodeExV(const void* ptr_id, ImGuiTreeNodeFlags flags, const char* fmt, va_list args)
{
    ImGuiWindow* window = GetCurrentWindow();
    if (window->SkipItems)
        return false;

    const char* label, *label_end;
    ImFormatStringToTempBufferV(&label, &label_end, fmt, args);
    return TreeNodeBehavior(window->GetID(ptr_id), flags, label, label_end);
}

bool ImGui::TreeNodeBehaviorIsOpen(ImGuiID id, ImGuiTreeNodeFlags flags)
{
    if (flags & ImGuiTreeNodeFlags_Leaf)
        return true;

    // We only write to the tree storage if the user clicks (or explicitly use the SetNextItemOpen function)
    ImGuiContext& g = *GImGui;
    ImGuiWindow* window = g.CurrentWindow;
    ImGuiStorage* storage = window->DC.StateStorage;

    bool is_open;
    if (g.NextItemData.Flags & ImGuiNextItemDataFlags_HasOpen)
    {
        if (g.NextItemData.OpenCond & ImGuiCond_Always)
        {
            is_open = g.NextItemData.OpenVal;
            storage->SetInt(id, is_open);
        }
        else
        {
            // We treat ImGuiCond_Once and ImGuiCond_FirstUseEver the same because tree node state are not saved persistently.
            const int stored_value = storage->GetInt(id, -1);
            if (stored_value == -1)
            {
                is_open = g.NextItemData.OpenVal;
                storage->SetInt(id, is_open);
            }
            else
            {
                is_open = stored_value != 0;
            }
        }
    }
    else
    {
        is_open = storage->GetInt(id, (flags & ImGuiTreeNodeFlags_DefaultOpen) ? 1 : 0) != 0;
    }

    // When logging is enabled, we automatically expand tree nodes (but *NOT* collapsing headers.. seems like sensible behavior).
    // NB- If we are above max depth we still allow manually opened nodes to be logged.
    if (g.LogEnabled && !(flags & ImGuiTreeNodeFlags_NoAutoOpenOnLog) && (window->DC.TreeDepth - g.LogDepthRef) < g.LogDepthToExpand)
        is_open = true;

    return is_open;
}

bool ImGui::TreeNodeBehavior(ImGuiID id, ImGuiTreeNodeFlags flags, const char* label, const char* label_end)
{
    ImGuiWindow* window = GetCurrentWindow();
    if (window->SkipItems)
        return false;

    ImGuiContext& g = *GImGui;
    const ImGuiStyle& style = g.Style;
    const bool display_frame = (flags & ImGuiTreeNodeFlags_Framed) != 0;
    const ImVec2 padding = (display_frame || (flags & ImGuiTreeNodeFlags_FramePadding)) ? style.FramePadding : ImVec2(style.FramePadding.x, ImMin(window->DC.CurrLineTextBaseOffset, style.FramePadding.y));

    if (!label_end)
        label_end = FindRenderedTextEnd(label);
    const ImVec2 label_size = CalcTextSize(label, label_end, false);

    // We vertically grow up to current line height up the typical widget height.
    const float frame_height = ImMax(ImMin(window->DC.CurrLineSize.y, g.FontSize + style.FramePadding.y * 2), label_size.y + padding.y * 2);
    ImRect frame_bb;
    frame_bb.Min.x = (flags & ImGuiTreeNodeFlags_SpanFullWidth) ? window->WorkRect.Min.x : window->DC.CursorPos.x;
    frame_bb.Min.y = window->DC.CursorPos.y;
    frame_bb.Max.x = window->WorkRect.Max.x;
    frame_bb.Max.y = window->DC.CursorPos.y + frame_height;
    if (display_frame)
    {
        // Framed header expand a little outside the default padding, to the edge of InnerClipRect
        // (FIXME: May remove this at some point and make InnerClipRect align with WindowPadding.x instead of WindowPadding.x*0.5f)
        frame_bb.Min.x -= IM_FLOOR(window->WindowPadding.x * 0.5f - 1.0f);
        frame_bb.Max.x += IM_FLOOR(window->WindowPadding.x * 0.5f);
    }

    const float text_offset_x = g.FontSize + (display_frame ? padding.x * 3 : padding.x * 2);           // Collapser arrow width + Spacing
    const float text_offset_y = ImMax(padding.y, window->DC.CurrLineTextBaseOffset);                    // Latch before ItemSize changes it
    const float text_width = g.FontSize + (label_size.x > 0.0f ? label_size.x + padding.x * 2 : 0.0f);  // Include collapser
    ImVec2 text_pos(window->DC.CursorPos.x + text_offset_x, window->DC.CursorPos.y + text_offset_y);
    ItemSize(ImVec2(text_width, frame_height), padding.y);

    // For regular tree nodes, we arbitrary allow to click past 2 worth of ItemSpacing
    ImRect interact_bb = frame_bb;
    if (!display_frame && (flags & (ImGuiTreeNodeFlags_SpanAvailWidth | ImGuiTreeNodeFlags_SpanFullWidth)) == 0)
        interact_bb.Max.x = frame_bb.Min.x + text_width + style.ItemSpacing.x * 2.0f;

    // Store a flag for the current depth to tell if we will allow closing this node when navigating one of its child.
    // For this purpose we essentially compare if g.NavIdIsAlive went from 0 to 1 between TreeNode() and TreePop().
    // This is currently only support 32 level deep and we are fine with (1 << Depth) overflowing into a zero.
    const bool is_leaf = (flags & ImGuiTreeNodeFlags_Leaf) != 0;
    bool is_open = TreeNodeBehaviorIsOpen(id, flags);
    if (is_open && !g.NavIdIsAlive && (flags & ImGuiTreeNodeFlags_NavLeftJumpsBackHere) && !(flags & ImGuiTreeNodeFlags_NoTreePushOnOpen))
        window->DC.TreeJumpToParentOnPopMask |= (1 << window->DC.TreeDepth);

    bool item_add = ItemAdd(interact_bb, id);
    g.LastItemData.StatusFlags |= ImGuiItemStatusFlags_HasDisplayRect;
    g.LastItemData.DisplayRect = frame_bb;

    if (!item_add)
    {
        if (is_open && !(flags & ImGuiTreeNodeFlags_NoTreePushOnOpen))
            TreePushOverrideID(id);
        IMGUI_TEST_ENGINE_ITEM_INFO(g.LastItemData.ID, label, g.LastItemData.StatusFlags | (is_leaf ? 0 : ImGuiItemStatusFlags_Openable) | (is_open ? ImGuiItemStatusFlags_Opened : 0));
        return is_open;
    }

    ImGuiButtonFlags button_flags = ImGuiTreeNodeFlags_None;
    if (flags & ImGuiTreeNodeFlags_AllowItemOverlap)
        button_flags |= ImGuiButtonFlags_AllowItemOverlap;
    if (!is_leaf)
        button_flags |= ImGuiButtonFlags_PressedOnDragDropHold;

    // We allow clicking on the arrow section with keyboard modifiers held, in order to easily
    // allow browsing a tree while preserving selection with code implementing multi-selection patterns.
    // When clicking on the rest of the tree node we always disallow keyboard modifiers.
    const float arrow_hit_x1 = (text_pos.x - text_offset_x) - style.TouchExtraPadding.x;
    const float arrow_hit_x2 = (text_pos.x - text_offset_x) + (g.FontSize + padding.x * 2.0f) + style.TouchExtraPadding.x;
    const bool is_mouse_x_over_arrow = (g.IO.MousePos.x >= arrow_hit_x1 && g.IO.MousePos.x < arrow_hit_x2);
    if (window != g.HoveredWindow || !is_mouse_x_over_arrow)
        button_flags |= ImGuiButtonFlags_NoKeyModifiers;

    // Open behaviors can be altered with the _OpenOnArrow and _OnOnDoubleClick flags.
    // Some alteration have subtle effects (e.g. toggle on MouseUp vs MouseDown events) due to requirements for multi-selection and drag and drop support.
    // - Single-click on label = Toggle on MouseUp (default, when _OpenOnArrow=0)
    // - Single-click on arrow = Toggle on MouseDown (when _OpenOnArrow=0)
    // - Single-click on arrow = Toggle on MouseDown (when _OpenOnArrow=1)
    // - Double-click on label = Toggle on MouseDoubleClick (when _OpenOnDoubleClick=1)
    // - Double-click on arrow = Toggle on MouseDoubleClick (when _OpenOnDoubleClick=1 and _OpenOnArrow=0)
    // It is rather standard that arrow click react on Down rather than Up.
    // We set ImGuiButtonFlags_PressedOnClickRelease on OpenOnDoubleClick because we want the item to be active on the initial MouseDown in order for drag and drop to work.
    if (is_mouse_x_over_arrow)
        button_flags |= ImGuiButtonFlags_PressedOnClick;
    else if (flags & ImGuiTreeNodeFlags_OpenOnDoubleClick)
        button_flags |= ImGuiButtonFlags_PressedOnClickRelease | ImGuiButtonFlags_PressedOnDoubleClick;
    else
        button_flags |= ImGuiButtonFlags_PressedOnClickRelease;

    bool selected = (flags & ImGuiTreeNodeFlags_Selected) != 0;
    const bool was_selected = selected;

    bool hovered, held;
    bool pressed = ButtonBehavior(interact_bb, id, &hovered, &held, button_flags);
    bool toggled = false;
    if (!is_leaf)
    {
        if (pressed && g.DragDropHoldJustPressedId != id)
        {
            if ((flags & (ImGuiTreeNodeFlags_OpenOnArrow | ImGuiTreeNodeFlags_OpenOnDoubleClick)) == 0 || (g.NavActivateId == id))
                toggled = true;
            if (flags & ImGuiTreeNodeFlags_OpenOnArrow)
                toggled |= is_mouse_x_over_arrow && !g.NavDisableMouseHover; // Lightweight equivalent of IsMouseHoveringRect() since ButtonBehavior() already did the job
            if ((flags & ImGuiTreeNodeFlags_OpenOnDoubleClick) && g.IO.MouseClickedCount[0] == 2)
                toggled = true;
        }
        else if (pressed && g.DragDropHoldJustPressedId == id)
        {
            IM_ASSERT(button_flags & ImGuiButtonFlags_PressedOnDragDropHold);
            if (!is_open) // When using Drag and Drop "hold to open" we keep the node highlighted after opening, but never close it again.
                toggled = true;
        }

        if (g.NavId == id && g.NavMoveDir == ImGuiDir_Left && is_open)
        {
            toggled = true;
            NavMoveRequestCancel();
        }
        if (g.NavId == id && g.NavMoveDir == ImGuiDir_Right && !is_open) // If there's something upcoming on the line we may want to give it the priority?
        {
            toggled = true;
            NavMoveRequestCancel();
        }

        if (toggled)
        {
            is_open = !is_open;
            window->DC.StateStorage->SetInt(id, is_open);
            g.LastItemData.StatusFlags |= ImGuiItemStatusFlags_ToggledOpen;
        }
    }
    if (flags & ImGuiTreeNodeFlags_AllowItemOverlap)
        SetItemAllowOverlap();

    // In this branch, TreeNodeBehavior() cannot toggle the selection so this will never trigger.
    if (selected != was_selected) //-V547
        g.LastItemData.StatusFlags |= ImGuiItemStatusFlags_ToggledSelection;

    // Render
    const ImU32 text_col = GetColorU32(ImGuiCol_Text);
    ImGuiNavHighlightFlags nav_highlight_flags = ImGuiNavHighlightFlags_TypeThin;
    if (display_frame)
    {
        // Framed type
        const ImU32 bg_col = GetColorU32((held && hovered) ? ImGuiCol_HeaderActive : hovered ? ImGuiCol_HeaderHovered : ImGuiCol_Header);
        RenderFrame(frame_bb.Min, frame_bb.Max, bg_col, true, style.FrameRounding);
        RenderNavHighlight(frame_bb, id, nav_highlight_flags);
        if (flags & ImGuiTreeNodeFlags_Bullet)
            RenderBullet(window->DrawList, ImVec2(text_pos.x - text_offset_x * 0.60f, text_pos.y + g.FontSize * 0.5f), text_col);
        else if (!is_leaf)
            RenderArrow(window->DrawList, ImVec2(text_pos.x - text_offset_x + padding.x, text_pos.y), text_col, is_open ? ImGuiDir_Down : ImGuiDir_Right, 1.0f);
        else // Leaf without bullet, left-adjusted text
            text_pos.x -= text_offset_x;
        if (flags & ImGuiTreeNodeFlags_ClipLabelForTrailingButton)
            frame_bb.Max.x -= g.FontSize + style.FramePadding.x;

        if (g.LogEnabled)
            LogSetNextTextDecoration("###", "###");
        RenderTextClipped(text_pos, frame_bb.Max, label, label_end, &label_size);
    }
    else
    {
        // Unframed typed for tree nodes
        if (hovered || selected)
        {
            const ImU32 bg_col = GetColorU32((held && hovered) ? ImGuiCol_HeaderActive : hovered ? ImGuiCol_HeaderHovered : ImGuiCol_Header);
            RenderFrame(frame_bb.Min, frame_bb.Max, bg_col, false);
        }
        RenderNavHighlight(frame_bb, id, nav_highlight_flags);
        if (flags & ImGuiTreeNodeFlags_Bullet)
            RenderBullet(window->DrawList, ImVec2(text_pos.x - text_offset_x * 0.5f, text_pos.y + g.FontSize * 0.5f), text_col);
        else if (!is_leaf)
            RenderArrow(window->DrawList, ImVec2(text_pos.x - text_offset_x + padding.x, text_pos.y + g.FontSize * 0.15f), text_col, is_open ? ImGuiDir_Down : ImGuiDir_Right, 0.70f);
        if (g.LogEnabled)
            LogSetNextTextDecoration(">", NULL);
        RenderText(text_pos, label, label_end, false);
    }

    if (is_open && !(flags & ImGuiTreeNodeFlags_NoTreePushOnOpen))
        TreePushOverrideID(id);
    IMGUI_TEST_ENGINE_ITEM_INFO(id, label, g.LastItemData.StatusFlags | (is_leaf ? 0 : ImGuiItemStatusFlags_Openable) | (is_open ? ImGuiItemStatusFlags_Opened : 0));
    return is_open;
}

void ImGui::TreePush(const char* str_id)
{
    ImGuiWindow* window = GetCurrentWindow();
    Indent();
    window->DC.TreeDepth++;
    PushID(str_id);
}

void ImGui::TreePush(const void* ptr_id)
{
    ImGuiWindow* window = GetCurrentWindow();
    Indent();
    window->DC.TreeDepth++;
    PushID(ptr_id);
}

void ImGui::TreePushOverrideID(ImGuiID id)
{
    ImGuiContext& g = *GImGui;
    ImGuiWindow* window = g.CurrentWindow;
    Indent();
    window->DC.TreeDepth++;
    PushOverrideID(id);
}

void ImGui::TreePop()
{
    ImGuiContext& g = *GImGui;
    ImGuiWindow* window = g.CurrentWindow;
    Unindent();

    window->DC.TreeDepth--;
    ImU32 tree_depth_mask = (1 << window->DC.TreeDepth);

    // Handle Left arrow to move to parent tree node (when ImGuiTreeNodeFlags_NavLeftJumpsBackHere is enabled)
    if (g.NavMoveDir == ImGuiDir_Left && g.NavWindow == window && NavMoveRequestButNoResultYet())
        if (g.NavIdIsAlive && (window->DC.TreeJumpToParentOnPopMask & tree_depth_mask))
        {
            SetNavID(window->IDStack.back(), g.NavLayer, 0, ImRect());
            NavMoveRequestCancel();
        }
    window->DC.TreeJumpToParentOnPopMask &= tree_depth_mask - 1;

    IM_ASSERT(window->IDStack.Size > 1); // There should always be 1 element in the IDStack (pushed during window creation). If this triggers you called TreePop/PopID too much.
    PopID();
}

// Horizontal distance preceding label when using TreeNode() or Bullet()
float ImGui::GetTreeNodeToLabelSpacing()
{
    ImGuiContext& g = *GImGui;
    return g.FontSize + (g.Style.FramePadding.x * 2.0f);
}

// Set next TreeNode/CollapsingHeader open state.
void ImGui::SetNextItemOpen(bool is_open, ImGuiCond cond)
{
    ImGuiContext& g = *GImGui;
    if (g.CurrentWindow->SkipItems)
        return;
    g.NextItemData.Flags |= ImGuiNextItemDataFlags_HasOpen;
    g.NextItemData.OpenVal = is_open;
    g.NextItemData.OpenCond = cond ? cond : ImGuiCond_Always;
}

// CollapsingHeader returns true when opened but do not indent nor push into the ID stack (because of the ImGuiTreeNodeFlags_NoTreePushOnOpen flag).
// This is basically the same as calling TreeNodeEx(label, ImGuiTreeNodeFlags_CollapsingHeader). You can remove the _NoTreePushOnOpen flag if you want behavior closer to normal TreeNode().
bool ImGui::CollapsingHeader(const char* label, ImGuiTreeNodeFlags flags)
{
    ImGuiWindow* window = GetCurrentWindow();
    if (window->SkipItems)
        return false;

    return TreeNodeBehavior(window->GetID(label), flags | ImGuiTreeNodeFlags_CollapsingHeader, label);
}

// p_visible == NULL                        : regular collapsing header
// p_visible != NULL && *p_visible == true  : show a small close button on the corner of the header, clicking the button will set *p_visible = false
// p_visible != NULL && *p_visible == false : do not show the header at all
// Do not mistake this with the Open state of the header itself, which you can adjust with SetNextItemOpen() or ImGuiTreeNodeFlags_DefaultOpen.
bool ImGui::CollapsingHeader(const char* label, bool* p_visible, ImGuiTreeNodeFlags flags)
{
    ImGuiWindow* window = GetCurrentWindow();
    if (window->SkipItems)
        return false;

    if (p_visible && !*p_visible)
        return false;

    ImGuiID id = window->GetID(label);
    flags |= ImGuiTreeNodeFlags_CollapsingHeader;
    if (p_visible)
        flags |= ImGuiTreeNodeFlags_AllowItemOverlap | ImGuiTreeNodeFlags_ClipLabelForTrailingButton;
    bool is_open = TreeNodeBehavior(id, flags, label);
    if (p_visible != NULL)
    {
        // Create a small overlapping close button
        // FIXME: We can evolve this into user accessible helpers to add extra buttons on title bars, headers, etc.
        // FIXME: CloseButton can overlap into text, need find a way to clip the text somehow.
        ImGuiContext& g = *GImGui;
        ImGuiLastItemData last_item_backup = g.LastItemData;
        float button_size = g.FontSize;
        float button_x = ImMax(g.LastItemData.Rect.Min.x, g.LastItemData.Rect.Max.x - g.Style.FramePadding.x * 2.0f - button_size);
        float button_y = g.LastItemData.Rect.Min.y;
        ImGuiID close_button_id = GetIDWithSeed("#CLOSE", NULL, id);
        if (CloseButton(close_button_id, ImVec2(button_x, button_y)))
            *p_visible = false;
        g.LastItemData = last_item_backup;
    }

    return is_open;
}

//-------------------------------------------------------------------------
// [SECTION] Widgets: Selectable
//-------------------------------------------------------------------------
// - Selectable()
//-------------------------------------------------------------------------

// Tip: pass a non-visible label (e.g. "##hello") then you can use the space to draw other text or image.
// But you need to make sure the ID is unique, e.g. enclose calls in PushID/PopID or use ##unique_id.
// With this scheme, ImGuiSelectableFlags_SpanAllColumns and ImGuiSelectableFlags_AllowItemOverlap are also frequently used flags.
// FIXME: Selectable() with (size.x == 0.0f) and (SelectableTextAlign.x > 0.0f) followed by SameLine() is currently not supported.
bool ImGui::Selectable(const char* label, bool selected, ImGuiSelectableFlags flags, const ImVec2& size_arg)
{
    ImGuiWindow* window = GetCurrentWindow();
    if (window->SkipItems)
        return false;

    ImGuiContext& g = *GImGui;
    const ImGuiStyle& style = g.Style;

    // Submit label or explicit size to ItemSize(), whereas ItemAdd() will submit a larger/spanning rectangle.
    ImGuiID id = window->GetID(label);
    ImVec2 label_size = CalcTextSize(label, NULL, true);
    ImVec2 size(size_arg.x != 0.0f ? size_arg.x : label_size.x, size_arg.y != 0.0f ? size_arg.y : label_size.y);
    ImVec2 pos = window->DC.CursorPos;
    pos.y += window->DC.CurrLineTextBaseOffset;
    ItemSize(size, 0.0f);

    // Fill horizontal space
    // We don't support (size < 0.0f) in Selectable() because the ItemSpacing extension would make explicitly right-aligned sizes not visibly match other widgets.
    const bool span_all_columns = (flags & ImGuiSelectableFlags_SpanAllColumns) != 0;
    const float min_x = span_all_columns ? window->ParentWorkRect.Min.x : pos.x;
    const float max_x = span_all_columns ? window->ParentWorkRect.Max.x : window->WorkRect.Max.x;
    if (size_arg.x == 0.0f || (flags & ImGuiSelectableFlags_SpanAvailWidth))
        size.x = ImMax(label_size.x, max_x - min_x);

    // Text stays at the submission position, but bounding box may be extended on both sides
    const ImVec2 text_min = pos;
    const ImVec2 text_max(min_x + size.x, pos.y + size.y);

    // Selectables are meant to be tightly packed together with no click-gap, so we extend their box to cover spacing between selectable.
    ImRect bb(min_x, pos.y, text_max.x, text_max.y);
    if ((flags & ImGuiSelectableFlags_NoPadWithHalfSpacing) == 0)
    {
        const float spacing_x = span_all_columns ? 0.0f : style.ItemSpacing.x;
        const float spacing_y = style.ItemSpacing.y;
        const float spacing_L = IM_FLOOR(spacing_x * 0.50f);
        const float spacing_U = IM_FLOOR(spacing_y * 0.50f);
        bb.Min.x -= spacing_L;
        bb.Min.y -= spacing_U;
        bb.Max.x += (spacing_x - spacing_L);
        bb.Max.y += (spacing_y - spacing_U);
    }
    //if (g.IO.KeyCtrl) { GetForegroundDrawList()->AddRect(bb.Min, bb.Max, IM_COL32(0, 255, 0, 255)); }

    // Modify ClipRect for the ItemAdd(), faster than doing a PushColumnsBackground/PushTableBackground for every Selectable..
    const float backup_clip_rect_min_x = window->ClipRect.Min.x;
    const float backup_clip_rect_max_x = window->ClipRect.Max.x;
    if (span_all_columns)
    {
        window->ClipRect.Min.x = window->ParentWorkRect.Min.x;
        window->ClipRect.Max.x = window->ParentWorkRect.Max.x;
    }

    const bool disabled_item = (flags & ImGuiSelectableFlags_Disabled) != 0;
    const bool item_add = ItemAdd(bb, id, NULL, disabled_item ? ImGuiItemFlags_Disabled : ImGuiItemFlags_None);
    if (span_all_columns)
    {
        window->ClipRect.Min.x = backup_clip_rect_min_x;
        window->ClipRect.Max.x = backup_clip_rect_max_x;
    }

    if (!item_add)
        return false;

    const bool disabled_global = (g.CurrentItemFlags & ImGuiItemFlags_Disabled) != 0;
    if (disabled_item && !disabled_global) // Only testing this as an optimization
        BeginDisabled();

    // FIXME: We can standardize the behavior of those two, we could also keep the fast path of override ClipRect + full push on render only,
    // which would be advantageous since most selectable are not selected.
    if (span_all_columns && window->DC.CurrentColumns)
        PushColumnsBackground();
    else if (span_all_columns && g.CurrentTable)
        TablePushBackgroundChannel();

    // We use NoHoldingActiveID on menus so user can click and _hold_ on a menu then drag to browse child entries
    ImGuiButtonFlags button_flags = 0;
    if (flags & ImGuiSelectableFlags_NoHoldingActiveID) { button_flags |= ImGuiButtonFlags_NoHoldingActiveId; }
    if (flags & ImGuiSelectableFlags_SelectOnClick)     { button_flags |= ImGuiButtonFlags_PressedOnClick; }
    if (flags & ImGuiSelectableFlags_SelectOnRelease)   { button_flags |= ImGuiButtonFlags_PressedOnRelease; }
    if (flags & ImGuiSelectableFlags_AllowDoubleClick)  { button_flags |= ImGuiButtonFlags_PressedOnClickRelease | ImGuiButtonFlags_PressedOnDoubleClick; }
    if (flags & ImGuiSelectableFlags_AllowItemOverlap)  { button_flags |= ImGuiButtonFlags_AllowItemOverlap; }

    const bool was_selected = selected;
    bool hovered, held;
    bool pressed = ButtonBehavior(bb, id, &hovered, &held, button_flags);

    // Auto-select when moved into
    // - This will be more fully fleshed in the range-select branch
    // - This is not exposed as it won't nicely work with some user side handling of shift/control
    // - We cannot do 'if (g.NavJustMovedToId != id) { selected = false; pressed = was_selected; }' for two reasons
    //   - (1) it would require focus scope to be set, need exposing PushFocusScope() or equivalent (e.g. BeginSelection() calling PushFocusScope())
    //   - (2) usage will fail with clipped items
    //   The multi-select API aim to fix those issues, e.g. may be replaced with a BeginSelection() API.
    if ((flags & ImGuiSelectableFlags_SelectOnNav) && g.NavJustMovedToId != 0 && g.NavJustMovedToFocusScopeId == window->DC.NavFocusScopeIdCurrent)
        if (g.NavJustMovedToId == id)
            selected = pressed = true;

    // Update NavId when clicking or when Hovering (this doesn't happen on most widgets), so navigation can be resumed with gamepad/keyboard
    if (pressed || (hovered && (flags & ImGuiSelectableFlags_SetNavIdOnHover)))
    {
        if (!g.NavDisableMouseHover && g.NavWindow == window && g.NavLayer == window->DC.NavLayerCurrent)
        {
            SetNavID(id, window->DC.NavLayerCurrent, window->DC.NavFocusScopeIdCurrent, WindowRectAbsToRel(window, bb)); // (bb == NavRect)
            g.NavDisableHighlight = true;
        }
    }
    if (pressed)
        MarkItemEdited(id);

    if (flags & ImGuiSelectableFlags_AllowItemOverlap)
        SetItemAllowOverlap();

    // In this branch, Selectable() cannot toggle the selection so this will never trigger.
    if (selected != was_selected) //-V547
        g.LastItemData.StatusFlags |= ImGuiItemStatusFlags_ToggledSelection;

    // Render
    if (held && (flags & ImGuiSelectableFlags_DrawHoveredWhenHeld))
        hovered = true;
    if (hovered || selected)
    {
        const ImU32 col = GetColorU32((held && hovered) ? ImGuiCol_HeaderActive : hovered ? ImGuiCol_HeaderHovered : ImGuiCol_Header);
        RenderFrame(bb.Min, bb.Max, col, false, 0.0f);
    }
    RenderNavHighlight(bb, id, ImGuiNavHighlightFlags_TypeThin | ImGuiNavHighlightFlags_NoRounding);

    if (span_all_columns && window->DC.CurrentColumns)
        PopColumnsBackground();
    else if (span_all_columns && g.CurrentTable)
        TablePopBackgroundChannel();

    RenderTextClipped(text_min, text_max, label, NULL, &label_size, style.SelectableTextAlign, &bb);

    // Automatically close popups
    if (pressed && (window->Flags & ImGuiWindowFlags_Popup) && !(flags & ImGuiSelectableFlags_DontClosePopups) && !(g.LastItemData.InFlags & ImGuiItemFlags_SelectableDontClosePopup))
        CloseCurrentPopup();

    if (disabled_item && !disabled_global)
        EndDisabled();

    IMGUI_TEST_ENGINE_ITEM_INFO(id, label, g.LastItemData.StatusFlags);
    return pressed; //-V1020
}

bool ImGui::Selectable(const char* label, bool* p_selected, ImGuiSelectableFlags flags, const ImVec2& size_arg)
{
    if (Selectable(label, *p_selected, flags, size_arg))
    {
        *p_selected = !*p_selected;
        return true;
    }
    return false;
}

//-------------------------------------------------------------------------
// [SECTION] Widgets: ListBox
//-------------------------------------------------------------------------
// - BeginListBox()
// - EndListBox()
// - ListBox()
//-------------------------------------------------------------------------

// Tip: To have a list filling the entire window width, use size.x = -FLT_MIN and pass an non-visible label e.g. "##empty"
// Tip: If your vertical size is calculated from an item count (e.g. 10 * item_height) consider adding a fractional part to facilitate seeing scrolling boundaries (e.g. 10.25 * item_height).
bool ImGui::BeginListBox(const char* label, const ImVec2& size_arg)
{
    ImGuiContext& g = *GImGui;
    ImGuiWindow* window = GetCurrentWindow();
    if (window->SkipItems)
        return false;

    const ImGuiStyle& style = g.Style;
    const ImGuiID id = GetID(label);
    const ImVec2 label_size = CalcTextSize(label, NULL, true);

    // Size default to hold ~7.25 items.
    // Fractional number of items helps seeing that we can scroll down/up without looking at scrollbar.
    ImVec2 size = ImFloor(CalcItemSize(size_arg, CalcItemWidth(), GetTextLineHeightWithSpacing() * 7.25f + style.FramePadding.y * 2.0f));
    ImVec2 frame_size = ImVec2(size.x, ImMax(size.y, label_size.y));
    ImRect frame_bb(window->DC.CursorPos, window->DC.CursorPos + frame_size);
    ImRect bb(frame_bb.Min, frame_bb.Max + ImVec2(label_size.x > 0.0f ? style.ItemInnerSpacing.x + label_size.x : 0.0f, 0.0f));
    g.NextItemData.ClearFlags();

    if (!IsRectVisible(bb.Min, bb.Max))
    {
        ItemSize(bb.GetSize(), style.FramePadding.y);
        ItemAdd(bb, 0, &frame_bb);
        return false;
    }

    // FIXME-OPT: We could omit the BeginGroup() if label_size.x but would need to omit the EndGroup() as well.
    BeginGroup();
    if (label_size.x > 0.0f)
    {
        ImVec2 label_pos = ImVec2(frame_bb.Max.x + style.ItemInnerSpacing.x, frame_bb.Min.y + style.FramePadding.y);
        RenderText(label_pos, label);
        window->DC.CursorMaxPos = ImMax(window->DC.CursorMaxPos, label_pos + label_size);
    }

    BeginChildFrame(id, frame_bb.GetSize());
    return true;
}

#ifndef IMGUI_DISABLE_OBSOLETE_FUNCTIONS
// OBSOLETED in 1.81 (from February 2021)
bool ImGui::ListBoxHeader(const char* label, int items_count, int height_in_items)
{
    // If height_in_items == -1, default height is maximum 7.
    ImGuiContext& g = *GImGui;
    float height_in_items_f = (height_in_items < 0 ? ImMin(items_count, 7) : height_in_items) + 0.25f;
    ImVec2 size;
    size.x = 0.0f;
    size.y = GetTextLineHeightWithSpacing() * height_in_items_f + g.Style.FramePadding.y * 2.0f;
    return BeginListBox(label, size);
}
#endif

void ImGui::EndListBox()
{
    ImGuiContext& g = *GImGui;
    ImGuiWindow* window = g.CurrentWindow;
    IM_ASSERT((window->Flags & ImGuiWindowFlags_ChildWindow) && "Mismatched BeginListBox/EndListBox calls. Did you test the return value of BeginListBox?");
    IM_UNUSED(window);

    EndChildFrame();
    EndGroup(); // This is only required to be able to do IsItemXXX query on the whole ListBox including label
}

bool ImGui::ListBox(const char* label, int* current_item, const char* const items[], int items_count, int height_items)
{
    const bool value_changed = ListBox(label, current_item, Items_ArrayGetter, (void*)items, items_count, height_items);
    return value_changed;
}

// This is merely a helper around BeginListBox(), EndListBox().
// Considering using those directly to submit custom data or store selection differently.
bool ImGui::ListBox(const char* label, int* current_item, bool (*items_getter)(void*, int, const char**), void* data, int items_count, int height_in_items)
{
    ImGuiContext& g = *GImGui;

    // Calculate size from "height_in_items"
    if (height_in_items < 0)
        height_in_items = ImMin(items_count, 7);
    float height_in_items_f = height_in_items + 0.25f;
    ImVec2 size(0.0f, ImFloor(GetTextLineHeightWithSpacing() * height_in_items_f + g.Style.FramePadding.y * 2.0f));

    if (!BeginListBox(label, size))
        return false;

    // Assume all items have even height (= 1 line of text). If you need items of different height,
    // you can create a custom version of ListBox() in your code without using the clipper.
    bool value_changed = false;
    ImGuiListClipper clipper;
    clipper.Begin(items_count, GetTextLineHeightWithSpacing()); // We know exactly our line height here so we pass it as a minor optimization, but generally you don't need to.
    while (clipper.Step())
        for (int i = clipper.DisplayStart; i < clipper.DisplayEnd; i++)
        {
            const char* item_text;
            if (!items_getter(data, i, &item_text))
                item_text = "*Unknown item*";

            PushID(i);
            const bool item_selected = (i == *current_item);
            if (Selectable(item_text, item_selected))
            {
                *current_item = i;
                value_changed = true;
            }
            if (item_selected)
                SetItemDefaultFocus();
            PopID();
        }
    EndListBox();

    if (value_changed)
        MarkItemEdited(g.LastItemData.ID);

    return value_changed;
}

//-------------------------------------------------------------------------
// [SECTION] Widgets: PlotLines, PlotHistogram
//-------------------------------------------------------------------------
// - PlotEx() [Internal]
// - PlotLines()
// - PlotHistogram()
//-------------------------------------------------------------------------
// Plot/Graph widgets are not very good.
// Consider writing your own, or using a third-party one, see:
// - ImPlot https://github.com/epezent/implot
// - others https://github.com/ocornut/imgui/wiki/Useful-Extensions
//-------------------------------------------------------------------------

int ImGui::PlotEx(ImGuiPlotType plot_type, const char* label, float (*values_getter)(void* data, int idx), void* data, int values_count, int values_offset, const char* overlay_text, float scale_min, float scale_max, ImVec2 frame_size)
{
    ImGuiContext& g = *GImGui;
    ImGuiWindow* window = GetCurrentWindow();
    if (window->SkipItems)
        return -1;

    const ImGuiStyle& style = g.Style;
    const ImGuiID id = window->GetID(label);

    const ImVec2 label_size = CalcTextSize(label, NULL, true);
    if (frame_size.x == 0.0f)
        frame_size.x = CalcItemWidth();
    if (frame_size.y == 0.0f)
        frame_size.y = label_size.y + (style.FramePadding.y * 2);

    const ImRect frame_bb(window->DC.CursorPos, window->DC.CursorPos + frame_size);
    const ImRect inner_bb(frame_bb.Min + style.FramePadding, frame_bb.Max - style.FramePadding);
    const ImRect total_bb(frame_bb.Min, frame_bb.Max + ImVec2(label_size.x > 0.0f ? style.ItemInnerSpacing.x + label_size.x : 0.0f, 0));
    ItemSize(total_bb, style.FramePadding.y);
    if (!ItemAdd(total_bb, 0, &frame_bb))
        return -1;
    const bool hovered = ItemHoverable(frame_bb, id);

    // Determine scale from values if not specified
    if (scale_min == FLT_MAX || scale_max == FLT_MAX)
    {
        float v_min = FLT_MAX;
        float v_max = -FLT_MAX;
        for (int i = 0; i < values_count; i++)
        {
            const float v = values_getter(data, i);
            if (v != v) // Ignore NaN values
                continue;
            v_min = ImMin(v_min, v);
            v_max = ImMax(v_max, v);
        }
        if (scale_min == FLT_MAX)
            scale_min = v_min;
        if (scale_max == FLT_MAX)
            scale_max = v_max;
    }

    RenderFrame(frame_bb.Min, frame_bb.Max, GetColorU32(ImGuiCol_FrameBg), true, style.FrameRounding);

    const int values_count_min = (plot_type == ImGuiPlotType_Lines) ? 2 : 1;
    int idx_hovered = -1;
    if (values_count >= values_count_min)
    {
        int res_w = ImMin((int)frame_size.x, values_count) + ((plot_type == ImGuiPlotType_Lines) ? -1 : 0);
        int item_count = values_count + ((plot_type == ImGuiPlotType_Lines) ? -1 : 0);

        // Tooltip on hover
        if (hovered && inner_bb.Contains(g.IO.MousePos))
        {
            const float t = ImClamp((g.IO.MousePos.x - inner_bb.Min.x) / (inner_bb.Max.x - inner_bb.Min.x), 0.0f, 0.9999f);
            const int v_idx = (int)(t * item_count);
            IM_ASSERT(v_idx >= 0 && v_idx < values_count);

            const float v0 = values_getter(data, (v_idx + values_offset) % values_count);
            const float v1 = values_getter(data, (v_idx + 1 + values_offset) % values_count);
            if (plot_type == ImGuiPlotType_Lines)
                SetTooltip("%d: %8.4g\n%d: %8.4g", v_idx, v0, v_idx + 1, v1);
            else if (plot_type == ImGuiPlotType_Histogram)
                SetTooltip("%d: %8.4g", v_idx, v0);
            idx_hovered = v_idx;
        }

        const float t_step = 1.0f / (float)res_w;
        const float inv_scale = (scale_min == scale_max) ? 0.0f : (1.0f / (scale_max - scale_min));

        float v0 = values_getter(data, (0 + values_offset) % values_count);
        float t0 = 0.0f;
        ImVec2 tp0 = ImVec2( t0, 1.0f - ImSaturate((v0 - scale_min) * inv_scale) );                       // Point in the normalized space of our target rectangle
        float histogram_zero_line_t = (scale_min * scale_max < 0.0f) ? (1 + scale_min * inv_scale) : (scale_min < 0.0f ? 0.0f : 1.0f);   // Where does the zero line stands

        const ImU32 col_base = GetColorU32((plot_type == ImGuiPlotType_Lines) ? ImGuiCol_PlotLines : ImGuiCol_PlotHistogram);
        const ImU32 col_hovered = GetColorU32((plot_type == ImGuiPlotType_Lines) ? ImGuiCol_PlotLinesHovered : ImGuiCol_PlotHistogramHovered);

        for (int n = 0; n < res_w; n++)
        {
            const float t1 = t0 + t_step;
            const int v1_idx = (int)(t0 * item_count + 0.5f);
            IM_ASSERT(v1_idx >= 0 && v1_idx < values_count);
            const float v1 = values_getter(data, (v1_idx + values_offset + 1) % values_count);
            const ImVec2 tp1 = ImVec2( t1, 1.0f - ImSaturate((v1 - scale_min) * inv_scale) );

            // NB: Draw calls are merged together by the DrawList system. Still, we should render our batch are lower level to save a bit of CPU.
            ImVec2 pos0 = ImLerp(inner_bb.Min, inner_bb.Max, tp0);
            ImVec2 pos1 = ImLerp(inner_bb.Min, inner_bb.Max, (plot_type == ImGuiPlotType_Lines) ? tp1 : ImVec2(tp1.x, histogram_zero_line_t));
            if (plot_type == ImGuiPlotType_Lines)
            {
                window->DrawList->AddLine(pos0, pos1, idx_hovered == v1_idx ? col_hovered : col_base);
            }
            else if (plot_type == ImGuiPlotType_Histogram)
            {
                if (pos1.x >= pos0.x + 2.0f)
                    pos1.x -= 1.0f;
                window->DrawList->AddRectFilled(pos0, pos1, idx_hovered == v1_idx ? col_hovered : col_base);
            }

            t0 = t1;
            tp0 = tp1;
        }
    }

    // Text overlay
    if (overlay_text)
        RenderTextClipped(ImVec2(frame_bb.Min.x, frame_bb.Min.y + style.FramePadding.y), frame_bb.Max, overlay_text, NULL, NULL, ImVec2(0.5f, 0.0f));

    if (label_size.x > 0.0f)
        RenderText(ImVec2(frame_bb.Max.x + style.ItemInnerSpacing.x, inner_bb.Min.y), label);

    // Return hovered index or -1 if none are hovered.
    // This is currently not exposed in the public API because we need a larger redesign of the whole thing, but in the short-term we are making it available in PlotEx().
    return idx_hovered;
}

struct ImGuiPlotArrayGetterData
{
    const float* Values;
    int Stride;

    ImGuiPlotArrayGetterData(const float* values, int stride) { Values = values; Stride = stride; }
};

static float Plot_ArrayGetter(void* data, int idx)
{
    ImGuiPlotArrayGetterData* plot_data = (ImGuiPlotArrayGetterData*)data;
    const float v = *(const float*)(const void*)((const unsigned char*)plot_data->Values + (size_t)idx * plot_data->Stride);
    return v;
}

void ImGui::PlotLines(const char* label, const float* values, int values_count, int values_offset, const char* overlay_text, float scale_min, float scale_max, ImVec2 graph_size, int stride)
{
    ImGuiPlotArrayGetterData data(values, stride);
    PlotEx(ImGuiPlotType_Lines, label, &Plot_ArrayGetter, (void*)&data, values_count, values_offset, overlay_text, scale_min, scale_max, graph_size);
}

void ImGui::PlotLines(const char* label, float (*values_getter)(void* data, int idx), void* data, int values_count, int values_offset, const char* overlay_text, float scale_min, float scale_max, ImVec2 graph_size)
{
    PlotEx(ImGuiPlotType_Lines, label, values_getter, data, values_count, values_offset, overlay_text, scale_min, scale_max, graph_size);
}

void ImGui::PlotHistogram(const char* label, const float* values, int values_count, int values_offset, const char* overlay_text, float scale_min, float scale_max, ImVec2 graph_size, int stride)
{
    ImGuiPlotArrayGetterData data(values, stride);
    PlotEx(ImGuiPlotType_Histogram, label, &Plot_ArrayGetter, (void*)&data, values_count, values_offset, overlay_text, scale_min, scale_max, graph_size);
}

void ImGui::PlotHistogram(const char* label, float (*values_getter)(void* data, int idx), void* data, int values_count, int values_offset, const char* overlay_text, float scale_min, float scale_max, ImVec2 graph_size)
{
    PlotEx(ImGuiPlotType_Histogram, label, values_getter, data, values_count, values_offset, overlay_text, scale_min, scale_max, graph_size);
}

//-------------------------------------------------------------------------
// [SECTION] Widgets: Value helpers
// Those is not very useful, legacy API.
//-------------------------------------------------------------------------
// - Value()
//-------------------------------------------------------------------------

void ImGui::Value(const char* prefix, bool b)
{
    Text("%s: %s", prefix, (b ? "true" : "false"));
}

void ImGui::Value(const char* prefix, int v)
{
    Text("%s: %d", prefix, v);
}

void ImGui::Value(const char* prefix, unsigned int v)
{
    Text("%s: %d", prefix, v);
}

void ImGui::Value(const char* prefix, float v, const char* float_format)
{
    if (float_format)
    {
        char fmt[64];
        ImFormatString(fmt, IM_ARRAYSIZE(fmt), "%%s: %s", float_format);
        Text(fmt, prefix, v);
    }
    else
    {
        Text("%s: %.3f", prefix, v);
    }
}

//-------------------------------------------------------------------------
// [SECTION] MenuItem, BeginMenu, EndMenu, etc.
//-------------------------------------------------------------------------
// - ImGuiMenuColumns [Internal]
// - BeginMenuBar()
// - EndMenuBar()
// - BeginMainMenuBar()
// - EndMainMenuBar()
// - BeginMenu()
// - EndMenu()
// - MenuItemEx() [Internal]
// - MenuItem()
//-------------------------------------------------------------------------

// Helpers for internal use
void ImGuiMenuColumns::Update(float spacing, bool window_reappearing)
{
    if (window_reappearing)
        memset(Widths, 0, sizeof(Widths));
    Spacing = (ImU16)spacing;
    CalcNextTotalWidth(true);
    memset(Widths, 0, sizeof(Widths));
    TotalWidth = NextTotalWidth;
    NextTotalWidth = 0;
}

void ImGuiMenuColumns::CalcNextTotalWidth(bool update_offsets)
{
    ImU16 offset = 0;
    bool want_spacing = false;
    for (int i = 0; i < IM_ARRAYSIZE(Widths); i++)
    {
        ImU16 width = Widths[i];
        if (want_spacing && width > 0)
            offset += Spacing;
        want_spacing |= (width > 0);
        if (update_offsets)
        {
            if (i == 1) { OffsetLabel = offset; }
            if (i == 2) { OffsetShortcut = offset; }
            if (i == 3) { OffsetMark = offset; }
        }
        offset += width;
    }
    NextTotalWidth = offset;
}

float ImGuiMenuColumns::DeclColumns(float w_icon, float w_label, float w_shortcut, float w_mark)
{
    Widths[0] = ImMax(Widths[0], (ImU16)w_icon);
    Widths[1] = ImMax(Widths[1], (ImU16)w_label);
    Widths[2] = ImMax(Widths[2], (ImU16)w_shortcut);
    Widths[3] = ImMax(Widths[3], (ImU16)w_mark);
    CalcNextTotalWidth(false);
    return (float)ImMax(TotalWidth, NextTotalWidth);
}

// FIXME: Provided a rectangle perhaps e.g. a BeginMenuBarEx() could be used anywhere..
// Currently the main responsibility of this function being to setup clip-rect + horizontal layout + menu navigation layer.
// Ideally we also want this to be responsible for claiming space out of the main window scrolling rectangle, in which case ImGuiWindowFlags_MenuBar will become unnecessary.
// Then later the same system could be used for multiple menu-bars, scrollbars, side-bars.
bool ImGui::BeginMenuBar()
{
    ImGuiWindow* window = GetCurrentWindow();
    if (window->SkipItems)
        return false;
    if (!(window->Flags & ImGuiWindowFlags_MenuBar))
        return false;

    IM_ASSERT(!window->DC.MenuBarAppending);
    BeginGroup(); // Backup position on layer 0 // FIXME: Misleading to use a group for that backup/restore
    PushID("##menubar");

    // We don't clip with current window clipping rectangle as it is already set to the area below. However we clip with window full rect.
    // We remove 1 worth of rounding to Max.x to that text in long menus and small windows don't tend to display over the lower-right rounded area, which looks particularly glitchy.
    ImRect bar_rect = window->MenuBarRect();
    ImRect clip_rect(IM_ROUND(bar_rect.Min.x + window->WindowBorderSize), IM_ROUND(bar_rect.Min.y + window->WindowBorderSize), IM_ROUND(ImMax(bar_rect.Min.x, bar_rect.Max.x - ImMax(window->WindowRounding, window->WindowBorderSize))), IM_ROUND(bar_rect.Max.y));
    clip_rect.ClipWith(window->OuterRectClipped);
    PushClipRect(clip_rect.Min, clip_rect.Max, false);

    // We overwrite CursorMaxPos because BeginGroup sets it to CursorPos (essentially the .EmitItem hack in EndMenuBar() would need something analogous here, maybe a BeginGroupEx() with flags).
    window->DC.CursorPos = window->DC.CursorMaxPos = ImVec2(bar_rect.Min.x + window->DC.MenuBarOffset.x, bar_rect.Min.y + window->DC.MenuBarOffset.y);
    window->DC.LayoutType = ImGuiLayoutType_Horizontal;
    window->DC.IsSameLine = false;
    window->DC.NavLayerCurrent = ImGuiNavLayer_Menu;
    window->DC.MenuBarAppending = true;
    AlignTextToFramePadding();
    return true;
}

void ImGui::EndMenuBar()
{
    ImGuiWindow* window = GetCurrentWindow();
    if (window->SkipItems)
        return;
    ImGuiContext& g = *GImGui;

    // Nav: When a move request within one of our child menu failed, capture the request to navigate among our siblings.
    if (NavMoveRequestButNoResultYet() && (g.NavMoveDir == ImGuiDir_Left || g.NavMoveDir == ImGuiDir_Right) && (g.NavWindow->Flags & ImGuiWindowFlags_ChildMenu))
    {
        // Try to find out if the request is for one of our child menu
        ImGuiWindow* nav_earliest_child = g.NavWindow;
        while (nav_earliest_child->ParentWindow && (nav_earliest_child->ParentWindow->Flags & ImGuiWindowFlags_ChildMenu))
            nav_earliest_child = nav_earliest_child->ParentWindow;
        if (nav_earliest_child->ParentWindow == window && nav_earliest_child->DC.ParentLayoutType == ImGuiLayoutType_Horizontal && (g.NavMoveFlags & ImGuiNavMoveFlags_Forwarded) == 0)
        {
            // To do so we claim focus back, restore NavId and then process the movement request for yet another frame.
            // This involve a one-frame delay which isn't very problematic in this situation. We could remove it by scoring in advance for multiple window (probably not worth bothering)
            const ImGuiNavLayer layer = ImGuiNavLayer_Menu;
            IM_ASSERT(window->DC.NavLayersActiveMaskNext & (1 << layer)); // Sanity check
            FocusWindow(window);
            SetNavID(window->NavLastIds[layer], layer, 0, window->NavRectRel[layer]);
            g.NavDisableHighlight = true; // Hide highlight for the current frame so we don't see the intermediary selection.
            g.NavDisableMouseHover = g.NavMousePosDirty = true;
            NavMoveRequestForward(g.NavMoveDir, g.NavMoveClipDir, g.NavMoveFlags, g.NavMoveScrollFlags); // Repeat
        }
    }

    IM_MSVC_WARNING_SUPPRESS(6011); // Static Analysis false positive "warning C6011: Dereferencing NULL pointer 'window'"
    IM_ASSERT(window->Flags & ImGuiWindowFlags_MenuBar);
    IM_ASSERT(window->DC.MenuBarAppending);
    PopClipRect();
    PopID();
    window->DC.MenuBarOffset.x = window->DC.CursorPos.x - window->Pos.x; // Save horizontal position so next append can reuse it. This is kinda equivalent to a per-layer CursorPos.
    g.GroupStack.back().EmitItem = false;
    EndGroup(); // Restore position on layer 0
    window->DC.LayoutType = ImGuiLayoutType_Vertical;
    window->DC.IsSameLine = false;
    window->DC.NavLayerCurrent = ImGuiNavLayer_Main;
    window->DC.MenuBarAppending = false;
}

// Important: calling order matters!
// FIXME: Somehow overlapping with docking tech.
// FIXME: The "rect-cut" aspect of this could be formalized into a lower-level helper (rect-cut: https://halt.software/dead-simple-layouts)
bool ImGui::BeginViewportSideBar(const char* name, ImGuiViewport* viewport_p, ImGuiDir dir, float axis_size, ImGuiWindowFlags window_flags)
{
    IM_ASSERT(dir != ImGuiDir_None);

    ImGuiWindow* bar_window = FindWindowByName(name);
    ImGuiViewportP* viewport = (ImGuiViewportP*)(void*)(viewport_p ? viewport_p : GetMainViewport());
    if (bar_window == NULL || bar_window->BeginCount == 0)
    {
        // Calculate and set window size/position
        ImRect avail_rect = viewport->GetBuildWorkRect();
        ImGuiAxis axis = (dir == ImGuiDir_Up || dir == ImGuiDir_Down) ? ImGuiAxis_Y : ImGuiAxis_X;
        ImVec2 pos = avail_rect.Min;
        if (dir == ImGuiDir_Right || dir == ImGuiDir_Down)
            pos[axis] = avail_rect.Max[axis] - axis_size;
        ImVec2 size = avail_rect.GetSize();
        size[axis] = axis_size;
        SetNextWindowPos(pos);
        SetNextWindowSize(size);

        // Report our size into work area (for next frame) using actual window size
        if (dir == ImGuiDir_Up || dir == ImGuiDir_Left)
            viewport->BuildWorkOffsetMin[axis] += axis_size;
        else if (dir == ImGuiDir_Down || dir == ImGuiDir_Right)
            viewport->BuildWorkOffsetMax[axis] -= axis_size;
    }

    window_flags |= ImGuiWindowFlags_NoTitleBar | ImGuiWindowFlags_NoResize | ImGuiWindowFlags_NoMove | ImGuiWindowFlags_NoDocking;
    SetNextWindowViewport(viewport->ID); // Enforce viewport so we don't create our own viewport when ImGuiConfigFlags_ViewportsNoMerge is set.
    PushStyleVar(ImGuiStyleVar_WindowRounding, 0.0f);
    PushStyleVar(ImGuiStyleVar_WindowMinSize, ImVec2(0, 0)); // Lift normal size constraint
    bool is_open = Begin(name, NULL, window_flags);
    PopStyleVar(2);

    return is_open;
}

bool ImGui::BeginMainMenuBar()
{
    ImGuiContext& g = *GImGui;
    ImGuiViewportP* viewport = (ImGuiViewportP*)(void*)GetMainViewport();

    // Notify of viewport change so GetFrameHeight() can be accurate in case of DPI change
    SetCurrentViewport(NULL, viewport);

    // For the main menu bar, which cannot be moved, we honor g.Style.DisplaySafeAreaPadding to ensure text can be visible on a TV set.
    // FIXME: This could be generalized as an opt-in way to clamp window->DC.CursorStartPos to avoid SafeArea?
    // FIXME: Consider removing support for safe area down the line... it's messy. Nowadays consoles have support for TV calibration in OS settings.
    g.NextWindowData.MenuBarOffsetMinVal = ImVec2(g.Style.DisplaySafeAreaPadding.x, ImMax(g.Style.DisplaySafeAreaPadding.y - g.Style.FramePadding.y, 0.0f));
    ImGuiWindowFlags window_flags = ImGuiWindowFlags_NoScrollbar | ImGuiWindowFlags_NoSavedSettings | ImGuiWindowFlags_MenuBar;
    float height = GetFrameHeight();
    bool is_open = BeginViewportSideBar("##MainMenuBar", viewport, ImGuiDir_Up, height, window_flags);
    g.NextWindowData.MenuBarOffsetMinVal = ImVec2(0.0f, 0.0f);

    if (is_open)
        BeginMenuBar();
    else
        End();
    return is_open;
}

void ImGui::EndMainMenuBar()
{
    EndMenuBar();

    // When the user has left the menu layer (typically: closed menus through activation of an item), we restore focus to the previous window
    // FIXME: With this strategy we won't be able to restore a NULL focus.
    ImGuiContext& g = *GImGui;
    if (g.CurrentWindow == g.NavWindow && g.NavLayer == ImGuiNavLayer_Main && !g.NavAnyRequest)
        FocusTopMostWindowUnderOne(g.NavWindow, NULL);

    End();
}

static bool IsRootOfOpenMenuSet()
{
    ImGuiContext& g = *GImGui;
    ImGuiWindow* window = g.CurrentWindow;
    if ((g.OpenPopupStack.Size <= g.BeginPopupStack.Size) || (window->Flags & ImGuiWindowFlags_ChildMenu))
        return false;

    // Initially we used 'upper_popup->OpenParentId == window->IDStack.back()' to differentiate multiple menu sets from each others
    // (e.g. inside menu bar vs loose menu items) based on parent ID.
    // This would however prevent the use of e.g. PuhsID() user code submitting menus.
    // Previously this worked between popup and a first child menu because the first child menu always had the _ChildWindow flag,
    // making  hovering on parent popup possible while first child menu was focused - but this was generally a bug with other side effects.
    // Instead we don't treat Popup specifically (in order to consistently support menu features in them), maybe the first child menu of a Popup
    // doesn't have the _ChildWindow flag, and we rely on this IsRootOfOpenMenuSet() check to allow hovering between root window/popup and first child menu.
    // In the end, lack of ID check made it so we could no longer differentiate between separate menu sets. To compensate for that, we at least check parent window nav layer.
    // This fixes the most common case of menu opening on hover when moving between window content and menu bar. Multiple different menu sets in same nav layer would still
    // open on hover, but that should be a lesser problem, because if such menus are close in proximity in window content then it won't feel weird and if they are far apart
    // it likely won't be a problem anyone runs into.
    const ImGuiPopupData* upper_popup = &g.OpenPopupStack[g.BeginPopupStack.Size];
    return (window->DC.NavLayerCurrent == upper_popup->ParentNavLayer && upper_popup->Window && (upper_popup->Window->Flags & ImGuiWindowFlags_ChildMenu));
}

bool ImGui::BeginMenuEx(const char* label, const char* icon, bool enabled)
{
    ImGuiWindow* window = GetCurrentWindow();
    if (window->SkipItems)
        return false;

    ImGuiContext& g = *GImGui;
    const ImGuiStyle& style = g.Style;
    const ImGuiID id = window->GetID(label);
    bool menu_is_open = IsPopupOpen(id, ImGuiPopupFlags_None);

    // Sub-menus are ChildWindow so that mouse can be hovering across them (otherwise top-most popup menu would steal focus and not allow hovering on parent menu)
    // The first menu in a hierarchy isn't so hovering doesn't get across (otherwise e.g. resizing borders with ImGuiButtonFlags_FlattenChildren would react), but top-most BeginMenu() will bypass that limitation.
    ImGuiWindowFlags flags = ImGuiWindowFlags_ChildMenu | ImGuiWindowFlags_AlwaysAutoResize | ImGuiWindowFlags_NoMove | ImGuiWindowFlags_NoTitleBar | ImGuiWindowFlags_NoSavedSettings | ImGuiWindowFlags_NoNavFocus;
    if (window->Flags & ImGuiWindowFlags_ChildMenu)
        flags |= ImGuiWindowFlags_ChildWindow;

    // If a menu with same the ID was already submitted, we will append to it, matching the behavior of Begin().
    // We are relying on a O(N) search - so O(N log N) over the frame - which seems like the most efficient for the expected small amount of BeginMenu() calls per frame.
    // If somehow this is ever becoming a problem we can switch to use e.g. ImGuiStorage mapping key to last frame used.
    if (g.MenusIdSubmittedThisFrame.contains(id))
    {
        if (menu_is_open)
            menu_is_open = BeginPopupEx(id, flags); // menu_is_open can be 'false' when the popup is completely clipped (e.g. zero size display)
        else
            g.NextWindowData.ClearFlags();          // we behave like Begin() and need to consume those values
        return menu_is_open;
    }

    // Tag menu as used. Next time BeginMenu() with same ID is called it will append to existing menu
    g.MenusIdSubmittedThisFrame.push_back(id);

    ImVec2 label_size = CalcTextSize(label, NULL, true);

    // Odd hack to allow hovering across menus of a same menu-set (otherwise we wouldn't be able to hover parent without always being a Child window)
    const bool menuset_is_open = IsRootOfOpenMenuSet();
    ImGuiWindow* backed_nav_window = g.NavWindow;
    if (menuset_is_open)
        g.NavWindow = window;

    // The reference position stored in popup_pos will be used by Begin() to find a suitable position for the child menu,
    // However the final position is going to be different! It is chosen by FindBestWindowPosForPopup().
    // e.g. Menus tend to overlap each other horizontally to amplify relative Z-ordering.
    ImVec2 popup_pos, pos = window->DC.CursorPos;
    PushID(label);
    if (!enabled)
        BeginDisabled();
    const ImGuiMenuColumns* offsets = &window->DC.MenuColumns;
    bool pressed;
    const ImGuiSelectableFlags selectable_flags = ImGuiSelectableFlags_NoHoldingActiveID | ImGuiSelectableFlags_SelectOnClick | ImGuiSelectableFlags_DontClosePopups;
    if (window->DC.LayoutType == ImGuiLayoutType_Horizontal)
    {
        // Menu inside an horizontal menu bar
        // Selectable extend their highlight by half ItemSpacing in each direction.
        // For ChildMenu, the popup position will be overwritten by the call to FindBestWindowPosForPopup() in Begin()
        popup_pos = ImVec2(pos.x - 1.0f - IM_FLOOR(style.ItemSpacing.x * 0.5f), pos.y - style.FramePadding.y + window->MenuBarHeight());
        window->DC.CursorPos.x += IM_FLOOR(style.ItemSpacing.x * 0.5f);
        PushStyleVar(ImGuiStyleVar_ItemSpacing, ImVec2(style.ItemSpacing.x * 2.0f, style.ItemSpacing.y));
        float w = label_size.x;
        ImVec2 text_pos(window->DC.CursorPos.x + offsets->OffsetLabel, window->DC.CursorPos.y + window->DC.CurrLineTextBaseOffset);
        pressed = Selectable("", menu_is_open, selectable_flags, ImVec2(w, 0.0f));
        RenderText(text_pos, label);
        PopStyleVar();
        window->DC.CursorPos.x += IM_FLOOR(style.ItemSpacing.x * (-1.0f + 0.5f)); // -1 spacing to compensate the spacing added when Selectable() did a SameLine(). It would also work to call SameLine() ourselves after the PopStyleVar().
    }
    else
    {
        // Menu inside a regular/vertical menu
        // (In a typical menu window where all items are BeginMenu() or MenuItem() calls, extra_w will always be 0.0f.
        //  Only when they are other items sticking out we're going to add spacing, yet only register minimum width into the layout system.
        popup_pos = ImVec2(pos.x, pos.y - style.WindowPadding.y);
        float icon_w = (icon && icon[0]) ? CalcTextSize(icon, NULL).x : 0.0f;
        float checkmark_w = IM_FLOOR(g.FontSize * 1.20f);
        float min_w = window->DC.MenuColumns.DeclColumns(icon_w, label_size.x, 0.0f, checkmark_w); // Feedback to next frame
        float extra_w = ImMax(0.0f, GetContentRegionAvail().x - min_w);
        ImVec2 text_pos(window->DC.CursorPos.x + offsets->OffsetLabel, window->DC.CursorPos.y + window->DC.CurrLineTextBaseOffset);
        pressed = Selectable("", menu_is_open, selectable_flags | ImGuiSelectableFlags_SpanAvailWidth, ImVec2(min_w, 0.0f));
        RenderText(text_pos, label);
        if (icon_w > 0.0f)
            RenderText(pos + ImVec2(offsets->OffsetIcon, 0.0f), icon);
        RenderArrow(window->DrawList, pos + ImVec2(offsets->OffsetMark + extra_w + g.FontSize * 0.30f, 0.0f), GetColorU32(ImGuiCol_Text), ImGuiDir_Right);
    }
    if (!enabled)
        EndDisabled();

    const bool hovered = (g.HoveredId == id) && enabled && !g.NavDisableMouseHover;
    if (menuset_is_open)
        g.NavWindow = backed_nav_window;

    bool want_open = false;
    bool want_close = false;
    if (window->DC.LayoutType == ImGuiLayoutType_Vertical) // (window->Flags & (ImGuiWindowFlags_Popup|ImGuiWindowFlags_ChildMenu))
    {
        // Close menu when not hovering it anymore unless we are moving roughly in the direction of the menu
        // Implement http://bjk5.com/post/44698559168/breaking-down-amazons-mega-dropdown to avoid using timers, so menus feels more reactive.
        bool moving_toward_child_menu = false;
        ImGuiWindow* child_menu_window = (g.BeginPopupStack.Size < g.OpenPopupStack.Size && g.OpenPopupStack[g.BeginPopupStack.Size].SourceWindow == window) ? g.OpenPopupStack[g.BeginPopupStack.Size].Window : NULL;
        if (g.HoveredWindow == window && child_menu_window != NULL && !(window->Flags & ImGuiWindowFlags_MenuBar))
        {
            float ref_unit = g.FontSize; // FIXME-DPI
            ImRect next_window_rect = child_menu_window->Rect();
            ImVec2 ta = (g.IO.MousePos - g.IO.MouseDelta);
            ImVec2 tb = (window->Pos.x < child_menu_window->Pos.x) ? next_window_rect.GetTL() : next_window_rect.GetTR();
            ImVec2 tc = (window->Pos.x < child_menu_window->Pos.x) ? next_window_rect.GetBL() : next_window_rect.GetBR();
            float extra = ImClamp(ImFabs(ta.x - tb.x) * 0.30f, ref_unit * 0.5f, ref_unit * 2.5f);   // add a bit of extra slack.
            ta.x += (window->Pos.x < child_menu_window->Pos.x) ? -0.5f : +0.5f;                     // to avoid numerical issues (FIXME: ??)
            tb.y = ta.y + ImMax((tb.y - extra) - ta.y, -ref_unit * 8.0f);                           // triangle has maximum height to limit the slope and the bias toward large sub-menus
            tc.y = ta.y + ImMin((tc.y + extra) - ta.y, +ref_unit * 8.0f);
            moving_toward_child_menu = ImTriangleContainsPoint(ta, tb, tc, g.IO.MousePos);
            //GetForegroundDrawList()->AddTriangleFilled(ta, tb, tc, moving_toward_other_child_menu ? IM_COL32(0,128,0,128) : IM_COL32(128,0,0,128)); // [DEBUG]
        }

        // The 'HovereWindow == window' check creates an inconsistency (e.g. moving away from menu slowly tends to hit same window, whereas moving away fast does not)
        // But we also need to not close the top-menu menu when moving over void. Perhaps we should extend the triangle check to a larger polygon.
        // (Remember to test this on BeginPopup("A")->BeginMenu("B") sequence which behaves slightly differently as B isn't a Child of A and hovering isn't shared.)
        if (menu_is_open && !hovered && g.HoveredWindow == window && !moving_toward_child_menu)
            want_close = true;

        // Open
        if (!menu_is_open && pressed) // Click/activate to open
            want_open = true;
        else if (!menu_is_open && hovered && !moving_toward_child_menu) // Hover to open
            want_open = true;
        if (g.NavId == id && g.NavMoveDir == ImGuiDir_Right) // Nav-Right to open
        {
            want_open = true;
            NavMoveRequestCancel();
        }
    }
    else
    {
        // Menu bar
        if (menu_is_open && pressed && menuset_is_open) // Click an open menu again to close it
        {
            want_close = true;
            want_open = menu_is_open = false;
        }
        else if (pressed || (hovered && menuset_is_open && !menu_is_open)) // First click to open, then hover to open others
        {
            want_open = true;
        }
        else if (g.NavId == id && g.NavMoveDir == ImGuiDir_Down) // Nav-Down to open
        {
            want_open = true;
            NavMoveRequestCancel();
        }
    }

    if (!enabled) // explicitly close if an open menu becomes disabled, facilitate users code a lot in pattern such as 'if (BeginMenu("options", has_object)) { ..use object.. }'
        want_close = true;
    if (want_close && IsPopupOpen(id, ImGuiPopupFlags_None))
        ClosePopupToLevel(g.BeginPopupStack.Size, true);

    IMGUI_TEST_ENGINE_ITEM_INFO(id, label, g.LastItemData.StatusFlags | ImGuiItemStatusFlags_Openable | (menu_is_open ? ImGuiItemStatusFlags_Opened : 0));
    PopID();

    if (!menu_is_open && want_open && g.OpenPopupStack.Size > g.BeginPopupStack.Size)
    {
        // Don't recycle same menu level in the same frame, first close the other menu and yield for a frame.
        OpenPopup(label);
        return false;
    }

    menu_is_open |= want_open;
    if (want_open)
        OpenPopup(label);

    if (menu_is_open)
    {
        SetNextWindowPos(popup_pos, ImGuiCond_Always); // Note: this is super misleading! The value will serve as reference for FindBestWindowPosForPopup(), not actual pos.
        PushStyleVar(ImGuiStyleVar_ChildRounding, style.PopupRounding); // First level will use _PopupRounding, subsequent will use _ChildRounding
        menu_is_open = BeginPopupEx(id, flags); // menu_is_open can be 'false' when the popup is completely clipped (e.g. zero size display)
        PopStyleVar();
    }
    else
    {
        g.NextWindowData.ClearFlags(); // We behave like Begin() and need to consume those values
    }

    return menu_is_open;
}

bool ImGui::BeginMenu(const char* label, bool enabled)
{
    return BeginMenuEx(label, NULL, enabled);
}

void ImGui::EndMenu()
{
    // Nav: When a left move request _within our child menu_ failed, close ourselves (the _parent_ menu).
    // A menu doesn't close itself because EndMenuBar() wants the catch the last Left<>Right inputs.
    // However, it means that with the current code, a BeginMenu() from outside another menu or a menu-bar won't be closable with the Left direction.
    ImGuiContext& g = *GImGui;
    ImGuiWindow* window = g.CurrentWindow;
    if (g.NavMoveDir == ImGuiDir_Left && NavMoveRequestButNoResultYet() && window->DC.LayoutType == ImGuiLayoutType_Vertical)
        if (g.NavWindow && (g.NavWindow->RootWindowForNav->Flags & ImGuiWindowFlags_Popup) && g.NavWindow->RootWindowForNav->ParentWindow == window)
        {
            ClosePopupToLevel(g.BeginPopupStack.Size, true);
            NavMoveRequestCancel();
        }

    EndPopup();
}

bool ImGui::MenuItemEx(const char* label, const char* icon, const char* shortcut, bool selected, bool enabled)
{
    ImGuiWindow* window = GetCurrentWindow();
    if (window->SkipItems)
        return false;

    ImGuiContext& g = *GImGui;
    ImGuiStyle& style = g.Style;
    ImVec2 pos = window->DC.CursorPos;
    ImVec2 label_size = CalcTextSize(label, NULL, true);

    const bool menuset_is_open = IsRootOfOpenMenuSet();
    ImGuiWindow* backed_nav_window = g.NavWindow;
    if (menuset_is_open)
        g.NavWindow = window;

    // We've been using the equivalent of ImGuiSelectableFlags_SetNavIdOnHover on all Selectable() since early Nav system days (commit 43ee5d73),
    // but I am unsure whether this should be kept at all. For now moved it to be an opt-in feature used by menus only.
    bool pressed;
    PushID(label);
    if (!enabled)
        BeginDisabled();

    const ImGuiSelectableFlags selectable_flags = ImGuiSelectableFlags_SelectOnRelease | ImGuiSelectableFlags_SetNavIdOnHover;
    const ImGuiMenuColumns* offsets = &window->DC.MenuColumns;
    if (window->DC.LayoutType == ImGuiLayoutType_Horizontal)
    {
        // Mimic the exact layout spacing of BeginMenu() to allow MenuItem() inside a menu bar, which is a little misleading but may be useful
        // Note that in this situation: we don't render the shortcut, we render a highlight instead of the selected tick mark.
        float w = label_size.x;
        window->DC.CursorPos.x += IM_FLOOR(style.ItemSpacing.x * 0.5f);
        ImVec2 text_pos(window->DC.CursorPos.x + offsets->OffsetLabel, window->DC.CursorPos.y + window->DC.CurrLineTextBaseOffset);
        PushStyleVar(ImGuiStyleVar_ItemSpacing, ImVec2(style.ItemSpacing.x * 2.0f, style.ItemSpacing.y));
        pressed = Selectable("", selected, selectable_flags, ImVec2(w, 0.0f));
        PopStyleVar();
        RenderText(text_pos, label);
        window->DC.CursorPos.x += IM_FLOOR(style.ItemSpacing.x * (-1.0f + 0.5f)); // -1 spacing to compensate the spacing added when Selectable() did a SameLine(). It would also work to call SameLine() ourselves after the PopStyleVar().
    }
    else
    {
        // Menu item inside a vertical menu
        // (In a typical menu window where all items are BeginMenu() or MenuItem() calls, extra_w will always be 0.0f.
        //  Only when they are other items sticking out we're going to add spacing, yet only register minimum width into the layout system.
        float icon_w = (icon && icon[0]) ? CalcTextSize(icon, NULL).x : 0.0f;
        float shortcut_w = (shortcut && shortcut[0]) ? CalcTextSize(shortcut, NULL).x : 0.0f;
        float checkmark_w = IM_FLOOR(g.FontSize * 1.20f);
        float min_w = window->DC.MenuColumns.DeclColumns(icon_w, label_size.x, shortcut_w, checkmark_w); // Feedback for next frame
        float stretch_w = ImMax(0.0f, GetContentRegionAvail().x - min_w);
        pressed = Selectable("", false, selectable_flags | ImGuiSelectableFlags_SpanAvailWidth, ImVec2(min_w, 0.0f));
        RenderText(pos + ImVec2(offsets->OffsetLabel, 0.0f), label);
        if (icon_w > 0.0f)
            RenderText(pos + ImVec2(offsets->OffsetIcon, 0.0f), icon);
        if (shortcut_w > 0.0f)
        {
            PushStyleColor(ImGuiCol_Text, style.Colors[ImGuiCol_TextDisabled]);
            RenderText(pos + ImVec2(offsets->OffsetShortcut + stretch_w, 0.0f), shortcut, NULL, false);
            PopStyleColor();
        }
        if (selected)
            RenderCheckMark(window->DrawList, pos + ImVec2(offsets->OffsetMark + stretch_w + g.FontSize * 0.40f, g.FontSize * 0.134f * 0.5f), GetColorU32(ImGuiCol_Text), g.FontSize  * 0.866f);
    }
    IMGUI_TEST_ENGINE_ITEM_INFO(g.LastItemData.ID, label, g.LastItemData.StatusFlags | ImGuiItemStatusFlags_Checkable | (selected ? ImGuiItemStatusFlags_Checked : 0));
    if (!enabled)
        EndDisabled();
    PopID();
    if (menuset_is_open)
        g.NavWindow = backed_nav_window;

    return pressed;
}

bool ImGui::MenuItem(const char* label, const char* shortcut, bool selected, bool enabled)
{
    return MenuItemEx(label, NULL, shortcut, selected, enabled);
}

bool ImGui::MenuItem(const char* label, const char* shortcut, bool* p_selected, bool enabled)
{
    if (MenuItemEx(label, NULL, shortcut, p_selected ? *p_selected : false, enabled))
    {
        if (p_selected)
            *p_selected = !*p_selected;
        return true;
    }
    return false;
}

//-------------------------------------------------------------------------
// [SECTION] Widgets: BeginTabBar, EndTabBar, etc.
//-------------------------------------------------------------------------
// - BeginTabBar()
// - BeginTabBarEx() [Internal]
// - EndTabBar()
// - TabBarLayout() [Internal]
// - TabBarCalcTabID() [Internal]
// - TabBarCalcMaxTabWidth() [Internal]
// - TabBarFindTabById() [Internal]
// - TabBarAddTab() [Internal]
// - TabBarRemoveTab() [Internal]
// - TabBarCloseTab() [Internal]
// - TabBarScrollClamp() [Internal]
// - TabBarScrollToTab() [Internal]
// - TabBarQueueChangeTabOrder() [Internal]
// - TabBarScrollingButtons() [Internal]
// - TabBarTabListPopupButton() [Internal]
//-------------------------------------------------------------------------

struct ImGuiTabBarSection
{
    int                 TabCount;               // Number of tabs in this section.
    float               Width;                  // Sum of width of tabs in this section (after shrinking down)
    float               Spacing;                // Horizontal spacing at the end of the section.

    ImGuiTabBarSection() { memset(this, 0, sizeof(*this)); }
};

namespace ImGui
{
    static void             TabBarLayout(ImGuiTabBar* tab_bar);
    static ImU32            TabBarCalcTabID(ImGuiTabBar* tab_bar, const char* label, ImGuiWindow* docked_window);
    static float            TabBarCalcMaxTabWidth();
    static float            TabBarScrollClamp(ImGuiTabBar* tab_bar, float scrolling);
    static void             TabBarScrollToTab(ImGuiTabBar* tab_bar, ImGuiID tab_id, ImGuiTabBarSection* sections);
    static ImGuiTabItem*    TabBarScrollingButtons(ImGuiTabBar* tab_bar);
    static ImGuiTabItem*    TabBarTabListPopupButton(ImGuiTabBar* tab_bar);
}

ImGuiTabBar::ImGuiTabBar()
{
    memset(this, 0, sizeof(*this));
    CurrFrameVisible = PrevFrameVisible = -1;
    LastTabItemIdx = -1;
}

static inline int TabItemGetSectionIdx(const ImGuiTabItem* tab)
{
    return (tab->Flags & ImGuiTabItemFlags_Leading) ? 0 : (tab->Flags & ImGuiTabItemFlags_Trailing) ? 2 : 1;
}

static int IMGUI_CDECL TabItemComparerBySection(const void* lhs, const void* rhs)
{
    const ImGuiTabItem* a = (const ImGuiTabItem*)lhs;
    const ImGuiTabItem* b = (const ImGuiTabItem*)rhs;
    const int a_section = TabItemGetSectionIdx(a);
    const int b_section = TabItemGetSectionIdx(b);
    if (a_section != b_section)
        return a_section - b_section;
    return (int)(a->IndexDuringLayout - b->IndexDuringLayout);
}

static int IMGUI_CDECL TabItemComparerByBeginOrder(const void* lhs, const void* rhs)
{
    const ImGuiTabItem* a = (const ImGuiTabItem*)lhs;
    const ImGuiTabItem* b = (const ImGuiTabItem*)rhs;
    return (int)(a->BeginOrder - b->BeginOrder);
}

static ImGuiTabBar* GetTabBarFromTabBarRef(const ImGuiPtrOrIndex& ref)
{
    ImGuiContext& g = *GImGui;
    return ref.Ptr ? (ImGuiTabBar*)ref.Ptr : g.TabBars.GetByIndex(ref.Index);
}

static ImGuiPtrOrIndex GetTabBarRefFromTabBar(ImGuiTabBar* tab_bar)
{
    ImGuiContext& g = *GImGui;
    if (g.TabBars.Contains(tab_bar))
        return ImGuiPtrOrIndex(g.TabBars.GetIndex(tab_bar));
    return ImGuiPtrOrIndex(tab_bar);
}

bool    ImGui::BeginTabBar(const char* str_id, ImGuiTabBarFlags flags)
{
    ImGuiContext& g = *GImGui;
    ImGuiWindow* window = g.CurrentWindow;
    if (window->SkipItems)
        return false;

    ImGuiID id = window->GetID(str_id);
    ImGuiTabBar* tab_bar = g.TabBars.GetOrAddByKey(id);
    ImRect tab_bar_bb = ImRect(window->DC.CursorPos.x, window->DC.CursorPos.y, window->WorkRect.Max.x, window->DC.CursorPos.y + g.FontSize + g.Style.FramePadding.y * 2);
    tab_bar->ID = id;
    return BeginTabBarEx(tab_bar, tab_bar_bb, flags | ImGuiTabBarFlags_IsFocused, NULL);
}

bool    ImGui::BeginTabBarEx(ImGuiTabBar* tab_bar, const ImRect& tab_bar_bb, ImGuiTabBarFlags flags, ImGuiDockNode* dock_node)
{
    ImGuiContext& g = *GImGui;
    ImGuiWindow* window = g.CurrentWindow;
    if (window->SkipItems)
        return false;

    if ((flags & ImGuiTabBarFlags_DockNode) == 0)
        PushOverrideID(tab_bar->ID);

    // Add to stack
    g.CurrentTabBarStack.push_back(GetTabBarRefFromTabBar(tab_bar));
    g.CurrentTabBar = tab_bar;

    // Append with multiple BeginTabBar()/EndTabBar() pairs.
    tab_bar->BackupCursorPos = window->DC.CursorPos;
    if (tab_bar->CurrFrameVisible == g.FrameCount)
    {
        window->DC.CursorPos = ImVec2(tab_bar->BarRect.Min.x, tab_bar->BarRect.Max.y + tab_bar->ItemSpacingY);
        tab_bar->BeginCount++;
        return true;
    }

    // Ensure correct ordering when toggling ImGuiTabBarFlags_Reorderable flag, or when a new tab was added while being not reorderable
    if ((flags & ImGuiTabBarFlags_Reorderable) != (tab_bar->Flags & ImGuiTabBarFlags_Reorderable) || (tab_bar->TabsAddedNew && !(flags & ImGuiTabBarFlags_Reorderable)))
        if ((flags & ImGuiTabBarFlags_DockNode) == 0) // FIXME: TabBar with DockNode can now be hybrid
            ImQsort(tab_bar->Tabs.Data, tab_bar->Tabs.Size, sizeof(ImGuiTabItem), TabItemComparerByBeginOrder);
    tab_bar->TabsAddedNew = false;

    // Flags
    if ((flags & ImGuiTabBarFlags_FittingPolicyMask_) == 0)
        flags |= ImGuiTabBarFlags_FittingPolicyDefault_;

    tab_bar->Flags = flags;
    tab_bar->BarRect = tab_bar_bb;
    tab_bar->WantLayout = true; // Layout will be done on the first call to ItemTab()
    tab_bar->PrevFrameVisible = tab_bar->CurrFrameVisible;
    tab_bar->CurrFrameVisible = g.FrameCount;
    tab_bar->PrevTabsContentsHeight = tab_bar->CurrTabsContentsHeight;
    tab_bar->CurrTabsContentsHeight = 0.0f;
    tab_bar->ItemSpacingY = g.Style.ItemSpacing.y;
    tab_bar->FramePadding = g.Style.FramePadding;
    tab_bar->TabsActiveCount = 0;
    tab_bar->BeginCount = 1;

    // Set cursor pos in a way which only be used in the off-chance the user erroneously submits item before BeginTabItem(): items will overlap
    window->DC.CursorPos = ImVec2(tab_bar->BarRect.Min.x, tab_bar->BarRect.Max.y + tab_bar->ItemSpacingY);

    // Draw separator
    const ImU32 col = GetColorU32((flags & ImGuiTabBarFlags_IsFocused) ? ImGuiCol_TabActive : ImGuiCol_TabUnfocusedActive);
    const float y = tab_bar->BarRect.Max.y - 1.0f;
    if (dock_node != NULL)
    {
        const float separator_min_x = dock_node->Pos.x + window->WindowBorderSize;
        const float separator_max_x = dock_node->Pos.x + dock_node->Size.x - window->WindowBorderSize;
        window->DrawList->AddLine(ImVec2(separator_min_x, y), ImVec2(separator_max_x, y), col, 1.0f);
    }
    else
    {
        const float separator_min_x = tab_bar->BarRect.Min.x - IM_FLOOR(window->WindowPadding.x * 0.5f);
        const float separator_max_x = tab_bar->BarRect.Max.x + IM_FLOOR(window->WindowPadding.x * 0.5f);
        window->DrawList->AddLine(ImVec2(separator_min_x, y), ImVec2(separator_max_x, y), col, 1.0f);
    }
    return true;
}

void    ImGui::EndTabBar()
{
    ImGuiContext& g = *GImGui;
    ImGuiWindow* window = g.CurrentWindow;
    if (window->SkipItems)
        return;

    ImGuiTabBar* tab_bar = g.CurrentTabBar;
    if (tab_bar == NULL)
    {
        IM_ASSERT_USER_ERROR(tab_bar != NULL, "Mismatched BeginTabBar()/EndTabBar()!");
        return;
    }

    // Fallback in case no TabItem have been submitted
    if (tab_bar->WantLayout)
        TabBarLayout(tab_bar);

    // Restore the last visible height if no tab is visible, this reduce vertical flicker/movement when a tabs gets removed without calling SetTabItemClosed().
    const bool tab_bar_appearing = (tab_bar->PrevFrameVisible + 1 < g.FrameCount);
    if (tab_bar->VisibleTabWasSubmitted || tab_bar->VisibleTabId == 0 || tab_bar_appearing)
    {
        tab_bar->CurrTabsContentsHeight = ImMax(window->DC.CursorPos.y - tab_bar->BarRect.Max.y, tab_bar->CurrTabsContentsHeight);
        window->DC.CursorPos.y = tab_bar->BarRect.Max.y + tab_bar->CurrTabsContentsHeight;
    }
    else
    {
        window->DC.CursorPos.y = tab_bar->BarRect.Max.y + tab_bar->PrevTabsContentsHeight;
    }
    if (tab_bar->BeginCount > 1)
        window->DC.CursorPos = tab_bar->BackupCursorPos;

    if ((tab_bar->Flags & ImGuiTabBarFlags_DockNode) == 0)
        PopID();

    g.CurrentTabBarStack.pop_back();
    g.CurrentTabBar = g.CurrentTabBarStack.empty() ? NULL : GetTabBarFromTabBarRef(g.CurrentTabBarStack.back());
}

// This is called only once a frame before by the first call to ItemTab()
// The reason we're not calling it in BeginTabBar() is to leave a chance to the user to call the SetTabItemClosed() functions.
static void ImGui::TabBarLayout(ImGuiTabBar* tab_bar)
{
    ImGuiContext& g = *GImGui;
    tab_bar->WantLayout = false;

    // Garbage collect by compacting list
    // Detect if we need to sort out tab list (e.g. in rare case where a tab changed section)
    int tab_dst_n = 0;
    bool need_sort_by_section = false;
    ImGuiTabBarSection sections[3]; // Layout sections: Leading, Central, Trailing
    for (int tab_src_n = 0; tab_src_n < tab_bar->Tabs.Size; tab_src_n++)
    {
        ImGuiTabItem* tab = &tab_bar->Tabs[tab_src_n];
        if (tab->LastFrameVisible < tab_bar->PrevFrameVisible || tab->WantClose)
        {
            // Remove tab
            if (tab_bar->VisibleTabId == tab->ID) { tab_bar->VisibleTabId = 0; }
            if (tab_bar->SelectedTabId == tab->ID) { tab_bar->SelectedTabId = 0; }
            if (tab_bar->NextSelectedTabId == tab->ID) { tab_bar->NextSelectedTabId = 0; }
            continue;
        }
        if (tab_dst_n != tab_src_n)
            tab_bar->Tabs[tab_dst_n] = tab_bar->Tabs[tab_src_n];

        tab = &tab_bar->Tabs[tab_dst_n];
        tab->IndexDuringLayout = (ImS16)tab_dst_n;

        // We will need sorting if tabs have changed section (e.g. moved from one of Leading/Central/Trailing to another)
        int curr_tab_section_n = TabItemGetSectionIdx(tab);
        if (tab_dst_n > 0)
        {
            ImGuiTabItem* prev_tab = &tab_bar->Tabs[tab_dst_n - 1];
            int prev_tab_section_n = TabItemGetSectionIdx(prev_tab);
            if (curr_tab_section_n == 0 && prev_tab_section_n != 0)
                need_sort_by_section = true;
            if (prev_tab_section_n == 2 && curr_tab_section_n != 2)
                need_sort_by_section = true;
        }

        sections[curr_tab_section_n].TabCount++;
        tab_dst_n++;
    }
    if (tab_bar->Tabs.Size != tab_dst_n)
        tab_bar->Tabs.resize(tab_dst_n);

    if (need_sort_by_section)
        ImQsort(tab_bar->Tabs.Data, tab_bar->Tabs.Size, sizeof(ImGuiTabItem), TabItemComparerBySection);

    // Calculate spacing between sections
    sections[0].Spacing = sections[0].TabCount > 0 && (sections[1].TabCount + sections[2].TabCount) > 0 ? g.Style.ItemInnerSpacing.x : 0.0f;
    sections[1].Spacing = sections[1].TabCount > 0 && sections[2].TabCount > 0 ? g.Style.ItemInnerSpacing.x : 0.0f;

    // Setup next selected tab
    ImGuiID scroll_to_tab_id = 0;
    if (tab_bar->NextSelectedTabId)
    {
        tab_bar->SelectedTabId = tab_bar->NextSelectedTabId;
        tab_bar->NextSelectedTabId = 0;
        scroll_to_tab_id = tab_bar->SelectedTabId;
    }

    // Process order change request (we could probably process it when requested but it's just saner to do it in a single spot).
    if (tab_bar->ReorderRequestTabId != 0)
    {
        if (TabBarProcessReorder(tab_bar))
            if (tab_bar->ReorderRequestTabId == tab_bar->SelectedTabId)
                scroll_to_tab_id = tab_bar->ReorderRequestTabId;
        tab_bar->ReorderRequestTabId = 0;
    }

    // Tab List Popup (will alter tab_bar->BarRect and therefore the available width!)
    const bool tab_list_popup_button = (tab_bar->Flags & ImGuiTabBarFlags_TabListPopupButton) != 0;
    if (tab_list_popup_button)
        if (ImGuiTabItem* tab_to_select = TabBarTabListPopupButton(tab_bar)) // NB: Will alter BarRect.Min.x!
            scroll_to_tab_id = tab_bar->SelectedTabId = tab_to_select->ID;

    // Leading/Trailing tabs will be shrink only if central one aren't visible anymore, so layout the shrink data as: leading, trailing, central
    // (whereas our tabs are stored as: leading, central, trailing)
    int shrink_buffer_indexes[3] = { 0, sections[0].TabCount + sections[2].TabCount, sections[0].TabCount };
    g.ShrinkWidthBuffer.resize(tab_bar->Tabs.Size);

    // Compute ideal tabs widths + store them into shrink buffer
    ImGuiTabItem* most_recently_selected_tab = NULL;
    int curr_section_n = -1;
    bool found_selected_tab_id = false;
    for (int tab_n = 0; tab_n < tab_bar->Tabs.Size; tab_n++)
    {
        ImGuiTabItem* tab = &tab_bar->Tabs[tab_n];
        IM_ASSERT(tab->LastFrameVisible >= tab_bar->PrevFrameVisible);

        if ((most_recently_selected_tab == NULL || most_recently_selected_tab->LastFrameSelected < tab->LastFrameSelected) && !(tab->Flags & ImGuiTabItemFlags_Button))
            most_recently_selected_tab = tab;
        if (tab->ID == tab_bar->SelectedTabId)
            found_selected_tab_id = true;
        if (scroll_to_tab_id == 0 && g.NavJustMovedToId == tab->ID)
            scroll_to_tab_id = tab->ID;

        // Refresh tab width immediately, otherwise changes of style e.g. style.FramePadding.x would noticeably lag in the tab bar.
        // Additionally, when using TabBarAddTab() to manipulate tab bar order we occasionally insert new tabs that don't have a width yet,
        // and we cannot wait for the next BeginTabItem() call. We cannot compute this width within TabBarAddTab() because font size depends on the active window.
        const char* tab_name = tab_bar->GetTabName(tab);
<<<<<<< HEAD
        const bool has_close_button = (tab->Flags & ImGuiTabItemFlags_NoCloseButton) == 0;
        tab->ContentWidth = TabItemCalcSize(tab_name, has_close_button).x;
=======
        const bool has_close_button = (tab->Flags & ImGuiTabItemFlags_NoCloseButton) ? false : true;
        tab->ContentWidth = (tab->RequestedWidth > 0.0f) ? tab->RequestedWidth : TabItemCalcSize(tab_name, has_close_button).x;
>>>>>>> 9aae45eb

        int section_n = TabItemGetSectionIdx(tab);
        ImGuiTabBarSection* section = &sections[section_n];
        section->Width += tab->ContentWidth + (section_n == curr_section_n ? g.Style.ItemInnerSpacing.x : 0.0f);
        curr_section_n = section_n;

        // Store data so we can build an array sorted by width if we need to shrink tabs down
        IM_MSVC_WARNING_SUPPRESS(6385);
        ImGuiShrinkWidthItem* shrink_width_item = &g.ShrinkWidthBuffer[shrink_buffer_indexes[section_n]++];
        shrink_width_item->Index = tab_n;
        shrink_width_item->Width = shrink_width_item->InitialWidth = tab->ContentWidth;

        IM_ASSERT(tab->ContentWidth > 0.0f);
        tab->Width = tab->ContentWidth;
    }

    // Compute total ideal width (used for e.g. auto-resizing a window)
    tab_bar->WidthAllTabsIdeal = 0.0f;
    for (int section_n = 0; section_n < 3; section_n++)
        tab_bar->WidthAllTabsIdeal += sections[section_n].Width + sections[section_n].Spacing;

    // Horizontal scrolling buttons
    // (note that TabBarScrollButtons() will alter BarRect.Max.x)
    if ((tab_bar->WidthAllTabsIdeal > tab_bar->BarRect.GetWidth() && tab_bar->Tabs.Size > 1) && !(tab_bar->Flags & ImGuiTabBarFlags_NoTabListScrollingButtons) && (tab_bar->Flags & ImGuiTabBarFlags_FittingPolicyScroll))
        if (ImGuiTabItem* scroll_and_select_tab = TabBarScrollingButtons(tab_bar))
        {
            scroll_to_tab_id = scroll_and_select_tab->ID;
            if ((scroll_and_select_tab->Flags & ImGuiTabItemFlags_Button) == 0)
                tab_bar->SelectedTabId = scroll_to_tab_id;
        }

    // Shrink widths if full tabs don't fit in their allocated space
    float section_0_w = sections[0].Width + sections[0].Spacing;
    float section_1_w = sections[1].Width + sections[1].Spacing;
    float section_2_w = sections[2].Width + sections[2].Spacing;
    bool central_section_is_visible = (section_0_w + section_2_w) < tab_bar->BarRect.GetWidth();
    float width_excess;
    if (central_section_is_visible)
        width_excess = ImMax(section_1_w - (tab_bar->BarRect.GetWidth() - section_0_w - section_2_w), 0.0f); // Excess used to shrink central section
    else
        width_excess = (section_0_w + section_2_w) - tab_bar->BarRect.GetWidth(); // Excess used to shrink leading/trailing section

    // With ImGuiTabBarFlags_FittingPolicyScroll policy, we will only shrink leading/trailing if the central section is not visible anymore
    if (width_excess > 0.0f && ((tab_bar->Flags & ImGuiTabBarFlags_FittingPolicyResizeDown) || !central_section_is_visible))
    {
        int shrink_data_count = (central_section_is_visible ? sections[1].TabCount : sections[0].TabCount + sections[2].TabCount);
        int shrink_data_offset = (central_section_is_visible ? sections[0].TabCount + sections[2].TabCount : 0);
        ShrinkWidths(g.ShrinkWidthBuffer.Data + shrink_data_offset, shrink_data_count, width_excess);

        // Apply shrunk values into tabs and sections
        for (int tab_n = shrink_data_offset; tab_n < shrink_data_offset + shrink_data_count; tab_n++)
        {
            ImGuiTabItem* tab = &tab_bar->Tabs[g.ShrinkWidthBuffer[tab_n].Index];
            float shrinked_width = IM_FLOOR(g.ShrinkWidthBuffer[tab_n].Width);
            if (shrinked_width < 0.0f)
                continue;

            int section_n = TabItemGetSectionIdx(tab);
            sections[section_n].Width -= (tab->Width - shrinked_width);
            tab->Width = shrinked_width;
        }
    }

    // Layout all active tabs
    int section_tab_index = 0;
    float tab_offset = 0.0f;
    tab_bar->WidthAllTabs = 0.0f;
    for (int section_n = 0; section_n < 3; section_n++)
    {
        ImGuiTabBarSection* section = &sections[section_n];
        if (section_n == 2)
            tab_offset = ImMin(ImMax(0.0f, tab_bar->BarRect.GetWidth() - section->Width), tab_offset);

        for (int tab_n = 0; tab_n < section->TabCount; tab_n++)
        {
            ImGuiTabItem* tab = &tab_bar->Tabs[section_tab_index + tab_n];
            tab->Offset = tab_offset;
            tab->NameOffset = -1;
            tab_offset += tab->Width + (tab_n < section->TabCount - 1 ? g.Style.ItemInnerSpacing.x : 0.0f);
        }
        tab_bar->WidthAllTabs += ImMax(section->Width + section->Spacing, 0.0f);
        tab_offset += section->Spacing;
        section_tab_index += section->TabCount;
    }

    // Clear name buffers
    tab_bar->TabsNames.Buf.resize(0);

    // If we have lost the selected tab, select the next most recently active one
    if (found_selected_tab_id == false)
        tab_bar->SelectedTabId = 0;
    if (tab_bar->SelectedTabId == 0 && tab_bar->NextSelectedTabId == 0 && most_recently_selected_tab != NULL)
        scroll_to_tab_id = tab_bar->SelectedTabId = most_recently_selected_tab->ID;

    // Lock in visible tab
    tab_bar->VisibleTabId = tab_bar->SelectedTabId;
    tab_bar->VisibleTabWasSubmitted = false;

    // CTRL+TAB can override visible tab temporarily
    if (g.NavWindowingTarget != NULL && g.NavWindowingTarget->DockNode && g.NavWindowingTarget->DockNode->TabBar == tab_bar)
        tab_bar->VisibleTabId = scroll_to_tab_id = g.NavWindowingTarget->ID;

    // Update scrolling
    if (scroll_to_tab_id != 0)
        TabBarScrollToTab(tab_bar, scroll_to_tab_id, sections);
    tab_bar->ScrollingAnim = TabBarScrollClamp(tab_bar, tab_bar->ScrollingAnim);
    tab_bar->ScrollingTarget = TabBarScrollClamp(tab_bar, tab_bar->ScrollingTarget);
    if (tab_bar->ScrollingAnim != tab_bar->ScrollingTarget)
    {
        // Scrolling speed adjust itself so we can always reach our target in 1/3 seconds.
        // Teleport if we are aiming far off the visible line
        tab_bar->ScrollingSpeed = ImMax(tab_bar->ScrollingSpeed, 70.0f * g.FontSize);
        tab_bar->ScrollingSpeed = ImMax(tab_bar->ScrollingSpeed, ImFabs(tab_bar->ScrollingTarget - tab_bar->ScrollingAnim) / 0.3f);
        const bool teleport = (tab_bar->PrevFrameVisible + 1 < g.FrameCount) || (tab_bar->ScrollingTargetDistToVisibility > 10.0f * g.FontSize);
        tab_bar->ScrollingAnim = teleport ? tab_bar->ScrollingTarget : ImLinearSweep(tab_bar->ScrollingAnim, tab_bar->ScrollingTarget, g.IO.DeltaTime * tab_bar->ScrollingSpeed);
    }
    else
    {
        tab_bar->ScrollingSpeed = 0.0f;
    }
    tab_bar->ScrollingRectMinX = tab_bar->BarRect.Min.x + sections[0].Width + sections[0].Spacing;
    tab_bar->ScrollingRectMaxX = tab_bar->BarRect.Max.x - sections[2].Width - sections[1].Spacing;

    // Actual layout in host window (we don't do it in BeginTabBar() so as not to waste an extra frame)
    ImGuiWindow* window = g.CurrentWindow;
    window->DC.CursorPos = tab_bar->BarRect.Min;
    ItemSize(ImVec2(tab_bar->WidthAllTabs, tab_bar->BarRect.GetHeight()), tab_bar->FramePadding.y);
    window->DC.IdealMaxPos.x = ImMax(window->DC.IdealMaxPos.x, tab_bar->BarRect.Min.x + tab_bar->WidthAllTabsIdeal);
}

// Dockable uses Name/ID in the global namespace. Non-dockable items use the ID stack.
static ImU32   ImGui::TabBarCalcTabID(ImGuiTabBar* tab_bar, const char* label, ImGuiWindow* docked_window)
{
    if (docked_window != NULL)
    {
        IM_UNUSED(tab_bar);
        IM_ASSERT(tab_bar->Flags & ImGuiTabBarFlags_DockNode);
        ImGuiID id = docked_window->TabId;
        KeepAliveID(id);
        return id;
    }
    else
    {
        ImGuiWindow* window = GImGui->CurrentWindow;
        return window->GetID(label);
    }
}

static float ImGui::TabBarCalcMaxTabWidth()
{
    ImGuiContext& g = *GImGui;
    return g.FontSize * 20.0f;
}

ImGuiTabItem* ImGui::TabBarFindTabByID(ImGuiTabBar* tab_bar, ImGuiID tab_id)
{
    if (tab_id != 0)
        for (int n = 0; n < tab_bar->Tabs.Size; n++)
            if (tab_bar->Tabs[n].ID == tab_id)
                return &tab_bar->Tabs[n];
    return NULL;
}

// FIXME: See references to #2304 in TODO.txt
ImGuiTabItem* ImGui::TabBarFindMostRecentlySelectedTabForActiveWindow(ImGuiTabBar* tab_bar)
{
    ImGuiTabItem* most_recently_selected_tab = NULL;
    for (int tab_n = 0; tab_n < tab_bar->Tabs.Size; tab_n++)
    {
        ImGuiTabItem* tab = &tab_bar->Tabs[tab_n];
        if (most_recently_selected_tab == NULL || most_recently_selected_tab->LastFrameSelected < tab->LastFrameSelected)
            if (tab->Window && tab->Window->WasActive)
                most_recently_selected_tab = tab;
    }
    return most_recently_selected_tab;
}

// The purpose of this call is to register tab in advance so we can control their order at the time they appear.
// Otherwise calling this is unnecessary as tabs are appending as needed by the BeginTabItem() function.
void ImGui::TabBarAddTab(ImGuiTabBar* tab_bar, ImGuiTabItemFlags tab_flags, ImGuiWindow* window)
{
    ImGuiContext& g = *GImGui;
    IM_ASSERT(TabBarFindTabByID(tab_bar, window->TabId) == NULL);
    IM_ASSERT(g.CurrentTabBar != tab_bar);  // Can't work while the tab bar is active as our tab doesn't have an X offset yet, in theory we could/should test something like (tab_bar->CurrFrameVisible < g.FrameCount) but we'd need to solve why triggers the commented early-out assert in BeginTabBarEx() (probably dock node going from implicit to explicit in same frame)

    if (!window->HasCloseButton)
        tab_flags |= ImGuiTabItemFlags_NoCloseButton;       // Set _NoCloseButton immediately because it will be used for first-frame width calculation.

    ImGuiTabItem new_tab;
    new_tab.ID = window->TabId;
    new_tab.Flags = tab_flags;
    new_tab.LastFrameVisible = tab_bar->CurrFrameVisible;   // Required so BeginTabBar() doesn't ditch the tab
    if (new_tab.LastFrameVisible == -1)
        new_tab.LastFrameVisible = g.FrameCount - 1;
    new_tab.Window = window;                                // Required so tab bar layout can compute the tab width before tab submission
    tab_bar->Tabs.push_back(new_tab);
}

// The *TabId fields be already set by the docking system _before_ the actual TabItem was created, so we clear them regardless.
void ImGui::TabBarRemoveTab(ImGuiTabBar* tab_bar, ImGuiID tab_id)
{
    if (ImGuiTabItem* tab = TabBarFindTabByID(tab_bar, tab_id))
        tab_bar->Tabs.erase(tab);
    if (tab_bar->VisibleTabId == tab_id)      { tab_bar->VisibleTabId = 0; }
    if (tab_bar->SelectedTabId == tab_id)     { tab_bar->SelectedTabId = 0; }
    if (tab_bar->NextSelectedTabId == tab_id) { tab_bar->NextSelectedTabId = 0; }
}

// Called on manual closure attempt
void ImGui::TabBarCloseTab(ImGuiTabBar* tab_bar, ImGuiTabItem* tab)
{
    IM_ASSERT(!(tab->Flags & ImGuiTabItemFlags_Button));
    if (!(tab->Flags & ImGuiTabItemFlags_UnsavedDocument))
    {
        // This will remove a frame of lag for selecting another tab on closure.
        // However we don't run it in the case where the 'Unsaved' flag is set, so user gets a chance to fully undo the closure
        tab->WantClose = true;
        if (tab_bar->VisibleTabId == tab->ID)
        {
            tab->LastFrameVisible = -1;
            tab_bar->SelectedTabId = tab_bar->NextSelectedTabId = 0;
        }
    }
    else
    {
        // Actually select before expecting closure attempt (on an UnsavedDocument tab user is expect to e.g. show a popup)
        if (tab_bar->VisibleTabId != tab->ID)
            tab_bar->NextSelectedTabId = tab->ID;
    }
}

static float ImGui::TabBarScrollClamp(ImGuiTabBar* tab_bar, float scrolling)
{
    scrolling = ImMin(scrolling, tab_bar->WidthAllTabs - tab_bar->BarRect.GetWidth());
    return ImMax(scrolling, 0.0f);
}

// Note: we may scroll to tab that are not selected! e.g. using keyboard arrow keys
static void ImGui::TabBarScrollToTab(ImGuiTabBar* tab_bar, ImGuiID tab_id, ImGuiTabBarSection* sections)
{
    ImGuiTabItem* tab = TabBarFindTabByID(tab_bar, tab_id);
    if (tab == NULL)
        return;
    if (tab->Flags & ImGuiTabItemFlags_SectionMask_)
        return;

    ImGuiContext& g = *GImGui;
    float margin = g.FontSize * 1.0f; // When to scroll to make Tab N+1 visible always make a bit of N visible to suggest more scrolling area (since we don't have a scrollbar)
    int order = tab_bar->GetTabOrder(tab);

    // Scrolling happens only in the central section (leading/trailing sections are not scrolling)
    // FIXME: This is all confusing.
    float scrollable_width = tab_bar->BarRect.GetWidth() - sections[0].Width - sections[2].Width - sections[1].Spacing;

    // We make all tabs positions all relative Sections[0].Width to make code simpler
    float tab_x1 = tab->Offset - sections[0].Width + (order > sections[0].TabCount - 1 ? -margin : 0.0f);
    float tab_x2 = tab->Offset - sections[0].Width + tab->Width + (order + 1 < tab_bar->Tabs.Size - sections[2].TabCount ? margin : 1.0f);
    tab_bar->ScrollingTargetDistToVisibility = 0.0f;
    if (tab_bar->ScrollingTarget > tab_x1 || (tab_x2 - tab_x1 >= scrollable_width))
    {
        // Scroll to the left
        tab_bar->ScrollingTargetDistToVisibility = ImMax(tab_bar->ScrollingAnim - tab_x2, 0.0f);
        tab_bar->ScrollingTarget = tab_x1;
    }
    else if (tab_bar->ScrollingTarget < tab_x2 - scrollable_width)
    {
        // Scroll to the right
        tab_bar->ScrollingTargetDistToVisibility = ImMax((tab_x1 - scrollable_width) - tab_bar->ScrollingAnim, 0.0f);
        tab_bar->ScrollingTarget = tab_x2 - scrollable_width;
    }
}

void ImGui::TabBarQueueReorder(ImGuiTabBar* tab_bar, const ImGuiTabItem* tab, int offset)
{
    IM_ASSERT(offset != 0);
    IM_ASSERT(tab_bar->ReorderRequestTabId == 0);
    tab_bar->ReorderRequestTabId = tab->ID;
    tab_bar->ReorderRequestOffset = (ImS16)offset;
}

void ImGui::TabBarQueueReorderFromMousePos(ImGuiTabBar* tab_bar, const ImGuiTabItem* src_tab, ImVec2 mouse_pos)
{
    ImGuiContext& g = *GImGui;
    IM_ASSERT(tab_bar->ReorderRequestTabId == 0);
    if ((tab_bar->Flags & ImGuiTabBarFlags_Reorderable) == 0)
        return;

    const bool is_central_section = (src_tab->Flags & ImGuiTabItemFlags_SectionMask_) == 0;
    const float bar_offset = tab_bar->BarRect.Min.x - (is_central_section ? tab_bar->ScrollingTarget : 0);

    // Count number of contiguous tabs we are crossing over
    const int dir = (bar_offset + src_tab->Offset) > mouse_pos.x ? -1 : +1;
    const int src_idx = tab_bar->Tabs.index_from_ptr(src_tab);
    int dst_idx = src_idx;
    for (int i = src_idx; i >= 0 && i < tab_bar->Tabs.Size; i += dir)
    {
        // Reordered tabs must share the same section
        const ImGuiTabItem* dst_tab = &tab_bar->Tabs[i];
        if (dst_tab->Flags & ImGuiTabItemFlags_NoReorder)
            break;
        if ((dst_tab->Flags & ImGuiTabItemFlags_SectionMask_) != (src_tab->Flags & ImGuiTabItemFlags_SectionMask_))
            break;
        dst_idx = i;

        // Include spacing after tab, so when mouse cursor is between tabs we would not continue checking further tabs that are not hovered.
        const float x1 = bar_offset + dst_tab->Offset - g.Style.ItemInnerSpacing.x;
        const float x2 = bar_offset + dst_tab->Offset + dst_tab->Width + g.Style.ItemInnerSpacing.x;
        //GetForegroundDrawList()->AddRect(ImVec2(x1, tab_bar->BarRect.Min.y), ImVec2(x2, tab_bar->BarRect.Max.y), IM_COL32(255, 0, 0, 255));
        if ((dir < 0 && mouse_pos.x > x1) || (dir > 0 && mouse_pos.x < x2))
            break;
    }

    if (dst_idx != src_idx)
        TabBarQueueReorder(tab_bar, src_tab, dst_idx - src_idx);
}

bool ImGui::TabBarProcessReorder(ImGuiTabBar* tab_bar)
{
    ImGuiTabItem* tab1 = TabBarFindTabByID(tab_bar, tab_bar->ReorderRequestTabId);
    if (tab1 == NULL || (tab1->Flags & ImGuiTabItemFlags_NoReorder))
        return false;

    //IM_ASSERT(tab_bar->Flags & ImGuiTabBarFlags_Reorderable); // <- this may happen when using debug tools
    int tab2_order = tab_bar->GetTabOrder(tab1) + tab_bar->ReorderRequestOffset;
    if (tab2_order < 0 || tab2_order >= tab_bar->Tabs.Size)
        return false;

    // Reordered tabs must share the same section
    // (Note: TabBarQueueReorderFromMousePos() also has a similar test but since we allow direct calls to TabBarQueueReorder() we do it here too)
    ImGuiTabItem* tab2 = &tab_bar->Tabs[tab2_order];
    if (tab2->Flags & ImGuiTabItemFlags_NoReorder)
        return false;
    if ((tab1->Flags & ImGuiTabItemFlags_SectionMask_) != (tab2->Flags & ImGuiTabItemFlags_SectionMask_))
        return false;

    ImGuiTabItem item_tmp = *tab1;
    ImGuiTabItem* src_tab = (tab_bar->ReorderRequestOffset > 0) ? tab1 + 1 : tab2;
    ImGuiTabItem* dst_tab = (tab_bar->ReorderRequestOffset > 0) ? tab1 : tab2 + 1;
    const int move_count = (tab_bar->ReorderRequestOffset > 0) ? tab_bar->ReorderRequestOffset : -tab_bar->ReorderRequestOffset;
    memmove(dst_tab, src_tab, move_count * sizeof(ImGuiTabItem));
    *tab2 = item_tmp;

    if (tab_bar->Flags & ImGuiTabBarFlags_SaveSettings)
        MarkIniSettingsDirty();
    return true;
}

static ImGuiTabItem* ImGui::TabBarScrollingButtons(ImGuiTabBar* tab_bar)
{
    ImGuiContext& g = *GImGui;
    ImGuiWindow* window = g.CurrentWindow;

    const ImVec2 arrow_button_size(g.FontSize - 2.0f, g.FontSize + g.Style.FramePadding.y * 2.0f);
    const float scrolling_buttons_width = arrow_button_size.x * 2.0f;

    const ImVec2 backup_cursor_pos = window->DC.CursorPos;
    //window->DrawList->AddRect(ImVec2(tab_bar->BarRect.Max.x - scrolling_buttons_width, tab_bar->BarRect.Min.y), ImVec2(tab_bar->BarRect.Max.x, tab_bar->BarRect.Max.y), IM_COL32(255,0,0,255));

    int select_dir = 0;
    ImVec4 arrow_col = g.Style.Colors[ImGuiCol_Text];
    arrow_col.w *= 0.5f;

    PushStyleColor(ImGuiCol_Text, arrow_col);
    PushStyleColor(ImGuiCol_Button, ImVec4(0, 0, 0, 0));
    const float backup_repeat_delay = g.IO.KeyRepeatDelay;
    const float backup_repeat_rate = g.IO.KeyRepeatRate;
    g.IO.KeyRepeatDelay = 0.250f;
    g.IO.KeyRepeatRate = 0.200f;
    float x = ImMax(tab_bar->BarRect.Min.x, tab_bar->BarRect.Max.x - scrolling_buttons_width);
    window->DC.CursorPos = ImVec2(x, tab_bar->BarRect.Min.y);
    if (ArrowButtonEx("##<", ImGuiDir_Left, arrow_button_size, ImGuiButtonFlags_PressedOnClick | ImGuiButtonFlags_Repeat))
        select_dir = -1;
    window->DC.CursorPos = ImVec2(x + arrow_button_size.x, tab_bar->BarRect.Min.y);
    if (ArrowButtonEx("##>", ImGuiDir_Right, arrow_button_size, ImGuiButtonFlags_PressedOnClick | ImGuiButtonFlags_Repeat))
        select_dir = +1;
    PopStyleColor(2);
    g.IO.KeyRepeatRate = backup_repeat_rate;
    g.IO.KeyRepeatDelay = backup_repeat_delay;

    ImGuiTabItem* tab_to_scroll_to = NULL;
    if (select_dir != 0)
        if (ImGuiTabItem* tab_item = TabBarFindTabByID(tab_bar, tab_bar->SelectedTabId))
        {
            int selected_order = tab_bar->GetTabOrder(tab_item);
            int target_order = selected_order + select_dir;

            // Skip tab item buttons until another tab item is found or end is reached
            while (tab_to_scroll_to == NULL)
            {
                // If we are at the end of the list, still scroll to make our tab visible
                tab_to_scroll_to = &tab_bar->Tabs[(target_order >= 0 && target_order < tab_bar->Tabs.Size) ? target_order : selected_order];

                // Cross through buttons
                // (even if first/last item is a button, return it so we can update the scroll)
                if (tab_to_scroll_to->Flags & ImGuiTabItemFlags_Button)
                {
                    target_order += select_dir;
                    selected_order += select_dir;
                    tab_to_scroll_to = (target_order < 0 || target_order >= tab_bar->Tabs.Size) ? tab_to_scroll_to : NULL;
                }
            }
        }
    window->DC.CursorPos = backup_cursor_pos;
    tab_bar->BarRect.Max.x -= scrolling_buttons_width + 1.0f;

    return tab_to_scroll_to;
}

static ImGuiTabItem* ImGui::TabBarTabListPopupButton(ImGuiTabBar* tab_bar)
{
    ImGuiContext& g = *GImGui;
    ImGuiWindow* window = g.CurrentWindow;

    // We use g.Style.FramePadding.y to match the square ArrowButton size
    const float tab_list_popup_button_width = g.FontSize + g.Style.FramePadding.y;
    const ImVec2 backup_cursor_pos = window->DC.CursorPos;
    window->DC.CursorPos = ImVec2(tab_bar->BarRect.Min.x - g.Style.FramePadding.y, tab_bar->BarRect.Min.y);
    tab_bar->BarRect.Min.x += tab_list_popup_button_width;

    ImVec4 arrow_col = g.Style.Colors[ImGuiCol_Text];
    arrow_col.w *= 0.5f;
    PushStyleColor(ImGuiCol_Text, arrow_col);
    PushStyleColor(ImGuiCol_Button, ImVec4(0, 0, 0, 0));
    bool open = BeginCombo("##v", NULL, ImGuiComboFlags_NoPreview | ImGuiComboFlags_HeightLargest);
    PopStyleColor(2);

    ImGuiTabItem* tab_to_select = NULL;
    if (open)
    {
        for (int tab_n = 0; tab_n < tab_bar->Tabs.Size; tab_n++)
        {
            ImGuiTabItem* tab = &tab_bar->Tabs[tab_n];
            if (tab->Flags & ImGuiTabItemFlags_Button)
                continue;

            const char* tab_name = tab_bar->GetTabName(tab);
            if (Selectable(tab_name, tab_bar->SelectedTabId == tab->ID))
                tab_to_select = tab;
        }
        EndCombo();
    }

    window->DC.CursorPos = backup_cursor_pos;
    return tab_to_select;
}

//-------------------------------------------------------------------------
// [SECTION] Widgets: BeginTabItem, EndTabItem, etc.
//-------------------------------------------------------------------------
// - BeginTabItem()
// - EndTabItem()
// - TabItemButton()
// - TabItemEx() [Internal]
// - SetTabItemClosed()
// - TabItemCalcSize() [Internal]
// - TabItemBackground() [Internal]
// - TabItemLabelAndCloseButton() [Internal]
//-------------------------------------------------------------------------

bool    ImGui::BeginTabItem(const char* label, bool* p_open, ImGuiTabItemFlags flags)
{
    ImGuiContext& g = *GImGui;
    ImGuiWindow* window = g.CurrentWindow;
    if (window->SkipItems)
        return false;

    ImGuiTabBar* tab_bar = g.CurrentTabBar;
    if (tab_bar == NULL)
    {
        IM_ASSERT_USER_ERROR(tab_bar, "Needs to be called between BeginTabBar() and EndTabBar()!");
        return false;
    }
    IM_ASSERT((flags & ImGuiTabItemFlags_Button) == 0);             // BeginTabItem() Can't be used with button flags, use TabItemButton() instead!

    bool ret = TabItemEx(tab_bar, label, p_open, flags, NULL);
    if (ret && !(flags & ImGuiTabItemFlags_NoPushId))
    {
        ImGuiTabItem* tab = &tab_bar->Tabs[tab_bar->LastTabItemIdx];
        PushOverrideID(tab->ID); // We already hashed 'label' so push into the ID stack directly instead of doing another hash through PushID(label)
    }
    return ret;
}

void    ImGui::EndTabItem()
{
    ImGuiContext& g = *GImGui;
    ImGuiWindow* window = g.CurrentWindow;
    if (window->SkipItems)
        return;

    ImGuiTabBar* tab_bar = g.CurrentTabBar;
    if (tab_bar == NULL)
    {
        IM_ASSERT_USER_ERROR(tab_bar != NULL, "Needs to be called between BeginTabBar() and EndTabBar()!");
        return;
    }
    IM_ASSERT(tab_bar->LastTabItemIdx >= 0);
    ImGuiTabItem* tab = &tab_bar->Tabs[tab_bar->LastTabItemIdx];
    if (!(tab->Flags & ImGuiTabItemFlags_NoPushId))
        PopID();
}

bool    ImGui::TabItemButton(const char* label, ImGuiTabItemFlags flags)
{
    ImGuiContext& g = *GImGui;
    ImGuiWindow* window = g.CurrentWindow;
    if (window->SkipItems)
        return false;

    ImGuiTabBar* tab_bar = g.CurrentTabBar;
    if (tab_bar == NULL)
    {
        IM_ASSERT_USER_ERROR(tab_bar != NULL, "Needs to be called between BeginTabBar() and EndTabBar()!");
        return false;
    }
    return TabItemEx(tab_bar, label, NULL, flags | ImGuiTabItemFlags_Button | ImGuiTabItemFlags_NoReorder, NULL);
}

bool    ImGui::TabItemEx(ImGuiTabBar* tab_bar, const char* label, bool* p_open, ImGuiTabItemFlags flags, ImGuiWindow* docked_window)
{
    // Layout whole tab bar if not already done
    ImGuiContext& g = *GImGui;
    if (tab_bar->WantLayout)
    {
        ImGuiNextItemData backup_next_item_data = g.NextItemData;
        TabBarLayout(tab_bar);
        g.NextItemData = backup_next_item_data;
    }
    ImGuiWindow* window = g.CurrentWindow;
    if (window->SkipItems)
        return false;

    const ImGuiStyle& style = g.Style;
    const ImGuiID id = TabBarCalcTabID(tab_bar, label, docked_window);

    // If the user called us with *p_open == false, we early out and don't render.
    // We make a call to ItemAdd() so that attempts to use a contextual popup menu with an implicit ID won't use an older ID.
    IMGUI_TEST_ENGINE_ITEM_INFO(id, label, g.LastItemData.StatusFlags);
    if (p_open && !*p_open)
    {
        ItemAdd(ImRect(), id, NULL, ImGuiItemFlags_NoNav | ImGuiItemFlags_NoNavDefaultFocus);
        return false;
    }

    IM_ASSERT(!p_open || !(flags & ImGuiTabItemFlags_Button));
    IM_ASSERT((flags & (ImGuiTabItemFlags_Leading | ImGuiTabItemFlags_Trailing)) != (ImGuiTabItemFlags_Leading | ImGuiTabItemFlags_Trailing)); // Can't use both Leading and Trailing

    // Store into ImGuiTabItemFlags_NoCloseButton, also honor ImGuiTabItemFlags_NoCloseButton passed by user (although not documented)
    if (flags & ImGuiTabItemFlags_NoCloseButton)
        p_open = NULL;
    else if (p_open == NULL)
        flags |= ImGuiTabItemFlags_NoCloseButton;

    // Acquire tab data
    ImGuiTabItem* tab = TabBarFindTabByID(tab_bar, id);
    bool tab_is_new = false;
    if (tab == NULL)
    {
        tab_bar->Tabs.push_back(ImGuiTabItem());
        tab = &tab_bar->Tabs.back();
        tab->ID = id;
        tab_bar->TabsAddedNew = tab_is_new = true;
    }
    tab_bar->LastTabItemIdx = (ImS16)tab_bar->Tabs.index_from_ptr(tab);

    // Calculate tab contents size
    ImVec2 size = TabItemCalcSize(label, p_open != NULL);
    tab->RequestedWidth = -1.0f;
    if (g.NextItemData.Flags & ImGuiNextItemDataFlags_HasWidth)
        size.x = tab->RequestedWidth = g.NextItemData.Width;
    if (tab_is_new)
        tab->Width = size.x;
    tab->ContentWidth = size.x;
    tab->BeginOrder = tab_bar->TabsActiveCount++;

    const bool tab_bar_appearing = (tab_bar->PrevFrameVisible + 1 < g.FrameCount);
    const bool tab_bar_focused = (tab_bar->Flags & ImGuiTabBarFlags_IsFocused) != 0;
    const bool tab_appearing = (tab->LastFrameVisible + 1 < g.FrameCount);
    const bool is_tab_button = (flags & ImGuiTabItemFlags_Button) != 0;
    tab->LastFrameVisible = g.FrameCount;
    tab->Flags = flags;
    tab->Window = docked_window;

    // Append name with zero-terminator
    // (regular tabs are permitted in a DockNode tab bar, but window tabs not permitted in a non-DockNode tab bar)
    if (tab->Window != NULL)
    {
        IM_ASSERT(tab_bar->Flags & ImGuiTabBarFlags_DockNode);
        tab->NameOffset = -1;
    }
    else
    {
        IM_ASSERT(tab->Window == NULL);
        tab->NameOffset = (ImS32)tab_bar->TabsNames.size();
        tab_bar->TabsNames.append(label, label + strlen(label) + 1); // Append name _with_ the zero-terminator.
    }

    // Update selected tab
    if (!is_tab_button)
    {
        if (tab_appearing && (tab_bar->Flags & ImGuiTabBarFlags_AutoSelectNewTabs) && tab_bar->NextSelectedTabId == 0)
            if (!tab_bar_appearing || tab_bar->SelectedTabId == 0)
                tab_bar->NextSelectedTabId = id;  // New tabs gets activated
        if ((flags & ImGuiTabItemFlags_SetSelected) && (tab_bar->SelectedTabId != id)) // _SetSelected can only be passed on explicit tab bar
            tab_bar->NextSelectedTabId = id;
    }

    // Lock visibility
    // (Note: tab_contents_visible != tab_selected... because CTRL+TAB operations may preview some tabs without selecting them!)
    bool tab_contents_visible = (tab_bar->VisibleTabId == id);
    if (tab_contents_visible)
        tab_bar->VisibleTabWasSubmitted = true;

    // On the very first frame of a tab bar we let first tab contents be visible to minimize appearing glitches
    if (!tab_contents_visible && tab_bar->SelectedTabId == 0 && tab_bar_appearing && docked_window == NULL)
        if (tab_bar->Tabs.Size == 1 && !(tab_bar->Flags & ImGuiTabBarFlags_AutoSelectNewTabs))
            tab_contents_visible = true;

    // Note that tab_is_new is not necessarily the same as tab_appearing! When a tab bar stops being submitted
    // and then gets submitted again, the tabs will have 'tab_appearing=true' but 'tab_is_new=false'.
    if (tab_appearing && (!tab_bar_appearing || tab_is_new))
    {
        ItemAdd(ImRect(), id, NULL, ImGuiItemFlags_NoNav | ImGuiItemFlags_NoNavDefaultFocus);
        if (is_tab_button)
            return false;
        return tab_contents_visible;
    }

    if (tab_bar->SelectedTabId == id)
        tab->LastFrameSelected = g.FrameCount;

    // Backup current layout position
    const ImVec2 backup_main_cursor_pos = window->DC.CursorPos;

    // Layout
    const bool is_central_section = (tab->Flags & ImGuiTabItemFlags_SectionMask_) == 0;
    size.x = tab->Width;
    if (is_central_section)
        window->DC.CursorPos = tab_bar->BarRect.Min + ImVec2(IM_FLOOR(tab->Offset - tab_bar->ScrollingAnim), 0.0f);
    else
        window->DC.CursorPos = tab_bar->BarRect.Min + ImVec2(tab->Offset, 0.0f);
    ImVec2 pos = window->DC.CursorPos;
    ImRect bb(pos, pos + size);

    // We don't have CPU clipping primitives to clip the CloseButton (until it becomes a texture), so need to add an extra draw call (temporary in the case of vertical animation)
    const bool want_clip_rect = is_central_section && (bb.Min.x < tab_bar->ScrollingRectMinX || bb.Max.x > tab_bar->ScrollingRectMaxX);
    if (want_clip_rect)
        PushClipRect(ImVec2(ImMax(bb.Min.x, tab_bar->ScrollingRectMinX), bb.Min.y - 1), ImVec2(tab_bar->ScrollingRectMaxX, bb.Max.y), true);

    ImVec2 backup_cursor_max_pos = window->DC.CursorMaxPos;
    ItemSize(bb.GetSize(), style.FramePadding.y);
    window->DC.CursorMaxPos = backup_cursor_max_pos;

    if (!ItemAdd(bb, id))
    {
        if (want_clip_rect)
            PopClipRect();
        window->DC.CursorPos = backup_main_cursor_pos;
        return tab_contents_visible;
    }

    // Click to Select a tab
    ImGuiButtonFlags button_flags = ((is_tab_button ? ImGuiButtonFlags_PressedOnClickRelease : ImGuiButtonFlags_PressedOnClick) | ImGuiButtonFlags_AllowItemOverlap);
    if (g.DragDropActive && !g.DragDropPayload.IsDataType(IMGUI_PAYLOAD_TYPE_WINDOW)) // FIXME: May be an opt-in property of the payload to disable this
        button_flags |= ImGuiButtonFlags_PressedOnDragDropHold;
    bool hovered, held;
    bool pressed = ButtonBehavior(bb, id, &hovered, &held, button_flags);
    if (pressed && !is_tab_button)
        tab_bar->NextSelectedTabId = id;

    // Transfer active id window so the active id is not owned by the dock host (as StartMouseMovingWindow()
    // will only do it on the drag). This allows FocusWindow() to be more conservative in how it clears active id.
    if (held && docked_window && g.ActiveId == id && g.ActiveIdIsJustActivated)
        g.ActiveIdWindow = docked_window;

    // Allow the close button to overlap unless we are dragging (in which case we don't want any overlapping tabs to be hovered)
    if (g.ActiveId != id)
        SetItemAllowOverlap();

    // Drag and drop a single floating window node moves it
    ImGuiDockNode* node = docked_window ? docked_window->DockNode : NULL;
    const bool single_floating_window_node = node && node->IsFloatingNode() && (node->Windows.Size == 1);
    if (held && single_floating_window_node && IsMouseDragging(0, 0.0f))
    {
        // Move
        StartMouseMovingWindow(docked_window);
    }
    else if (held && !tab_appearing && IsMouseDragging(0))
    {
        // Drag and drop: re-order tabs
        int drag_dir = 0;
        float drag_distance_from_edge_x = 0.0f;
        if (!g.DragDropActive && ((tab_bar->Flags & ImGuiTabBarFlags_Reorderable) || (docked_window != NULL)))
        {
            // While moving a tab it will jump on the other side of the mouse, so we also test for MouseDelta.x
            if (g.IO.MouseDelta.x < 0.0f && g.IO.MousePos.x < bb.Min.x)
            {
                drag_dir = -1;
                drag_distance_from_edge_x = bb.Min.x - g.IO.MousePos.x;
                TabBarQueueReorderFromMousePos(tab_bar, tab, g.IO.MousePos);
            }
            else if (g.IO.MouseDelta.x > 0.0f && g.IO.MousePos.x > bb.Max.x)
            {
                drag_dir = +1;
                drag_distance_from_edge_x = g.IO.MousePos.x - bb.Max.x;
                TabBarQueueReorderFromMousePos(tab_bar, tab, g.IO.MousePos);
            }
        }

        // Extract a Dockable window out of it's tab bar
        if (docked_window != NULL && !(docked_window->Flags & ImGuiWindowFlags_NoMove))
        {
            // We use a variable threshold to distinguish dragging tabs within a tab bar and extracting them out of the tab bar
            bool undocking_tab = (g.DragDropActive && g.DragDropPayload.SourceId == id);
            if (!undocking_tab) //&& (!g.IO.ConfigDockingWithShift || g.IO.KeyShift)
            {
                float threshold_base = g.FontSize;
                float threshold_x = (threshold_base * 2.2f);
                float threshold_y = (threshold_base * 1.5f) + ImClamp((ImFabs(g.IO.MouseDragMaxDistanceAbs[0].x) - threshold_base * 2.0f) * 0.20f, 0.0f, threshold_base * 4.0f);
                //GetForegroundDrawList()->AddRect(ImVec2(bb.Min.x - threshold_x, bb.Min.y - threshold_y), ImVec2(bb.Max.x + threshold_x, bb.Max.y + threshold_y), IM_COL32_WHITE); // [DEBUG]

                float distance_from_edge_y = ImMax(bb.Min.y - g.IO.MousePos.y, g.IO.MousePos.y - bb.Max.y);
                if (distance_from_edge_y >= threshold_y)
                    undocking_tab = true;
                if (drag_distance_from_edge_x > threshold_x)
                    if ((drag_dir < 0 && tab_bar->GetTabOrder(tab) == 0) || (drag_dir > 0 && tab_bar->GetTabOrder(tab) == tab_bar->Tabs.Size - 1))
                        undocking_tab = true;
            }

            if (undocking_tab)
            {
                // Undock
                // FIXME: refactor to share more code with e.g. StartMouseMovingWindow
                DockContextQueueUndockWindow(&g, docked_window);
                g.MovingWindow = docked_window;
                SetActiveID(g.MovingWindow->MoveId, g.MovingWindow);
                g.ActiveIdClickOffset -= g.MovingWindow->Pos - bb.Min;
                g.ActiveIdNoClearOnFocusLoss = true;
                SetActiveIdUsingNavAndKeys();
            }
        }
    }

#if 0
    if (hovered && g.HoveredIdNotActiveTimer > TOOLTIP_DELAY && bb.GetWidth() < tab->ContentWidth)
    {
        // Enlarge tab display when hovering
        bb.Max.x = bb.Min.x + IM_FLOOR(ImLerp(bb.GetWidth(), tab->ContentWidth, ImSaturate((g.HoveredIdNotActiveTimer - 0.40f) * 6.0f)));
        display_draw_list = GetForegroundDrawList(window);
        TabItemBackground(display_draw_list, bb, flags, GetColorU32(ImGuiCol_TitleBgActive));
    }
#endif

    // Render tab shape
    ImDrawList* display_draw_list = window->DrawList;
    const ImU32 tab_col = GetColorU32((held || hovered) ? ImGuiCol_TabHovered : tab_contents_visible ? (tab_bar_focused ? ImGuiCol_TabActive : ImGuiCol_TabUnfocusedActive) : (tab_bar_focused ? ImGuiCol_Tab : ImGuiCol_TabUnfocused));
    TabItemBackground(display_draw_list, bb, flags, tab_col);
    RenderNavHighlight(bb, id);

    // Select with right mouse button. This is so the common idiom for context menu automatically highlight the current widget.
    const bool hovered_unblocked = IsItemHovered(ImGuiHoveredFlags_AllowWhenBlockedByPopup);
    if (hovered_unblocked && (IsMouseClicked(1) || IsMouseReleased(1)))
        if (!is_tab_button)
            tab_bar->NextSelectedTabId = id;

    if (tab_bar->Flags & ImGuiTabBarFlags_NoCloseWithMiddleMouseButton)
        flags |= ImGuiTabItemFlags_NoCloseWithMiddleMouseButton;

    // Render tab label, process close button
    const ImGuiID close_button_id = p_open ? GetIDWithSeed("#CLOSE", NULL, docked_window ? docked_window->ID : id) : 0;
    bool just_closed;
    bool text_clipped;
    TabItemLabelAndCloseButton(display_draw_list, bb, flags, tab_bar->FramePadding, label, id, close_button_id, tab_contents_visible, &just_closed, &text_clipped);
    if (just_closed && p_open != NULL)
    {
        *p_open = false;
        TabBarCloseTab(tab_bar, tab);
    }

    // Forward Hovered state so IsItemHovered() after Begin() can work (even though we are technically hovering our parent)
    // That state is copied to window->DockTabItemStatusFlags by our caller.
    if (docked_window && (hovered || g.HoveredId == close_button_id))
        g.LastItemData.StatusFlags |= ImGuiItemStatusFlags_HoveredWindow;

    // Restore main window position so user can draw there
    if (want_clip_rect)
        PopClipRect();
    window->DC.CursorPos = backup_main_cursor_pos;

    // Tooltip
    // (Won't work over the close button because ItemOverlap systems messes up with HoveredIdTimer-> seems ok)
    // (We test IsItemHovered() to discard e.g. when another item is active or drag and drop over the tab bar, which g.HoveredId ignores)
    // FIXME: This is a mess.
    // FIXME: We may want disabled tab to still display the tooltip?
    if (text_clipped && g.HoveredId == id && !held && g.HoveredIdNotActiveTimer > g.TooltipSlowDelay && IsItemHovered())
        if (!(tab_bar->Flags & ImGuiTabBarFlags_NoTooltip) && !(tab->Flags & ImGuiTabItemFlags_NoTooltip))
            SetTooltip("%.*s", (int)(FindRenderedTextEnd(label) - label), label);

    IM_ASSERT(!is_tab_button || !(tab_bar->SelectedTabId == tab->ID && is_tab_button)); // TabItemButton should not be selected
    if (is_tab_button)
        return pressed;
    return tab_contents_visible;
}

// [Public] This is call is 100% optional but it allows to remove some one-frame glitches when a tab has been unexpectedly removed.
// To use it to need to call the function SetTabItemClosed() between BeginTabBar() and EndTabBar().
// Tabs closed by the close button will automatically be flagged to avoid this issue.
void    ImGui::SetTabItemClosed(const char* label)
{
    ImGuiContext& g = *GImGui;
    bool is_within_manual_tab_bar = g.CurrentTabBar && !(g.CurrentTabBar->Flags & ImGuiTabBarFlags_DockNode);
    if (is_within_manual_tab_bar)
    {
        ImGuiTabBar* tab_bar = g.CurrentTabBar;
        ImGuiID tab_id = TabBarCalcTabID(tab_bar, label, NULL);
        if (ImGuiTabItem* tab = TabBarFindTabByID(tab_bar, tab_id))
            tab->WantClose = true; // Will be processed by next call to TabBarLayout()
    }
    else if (ImGuiWindow* window = FindWindowByName(label))
    {
        if (window->DockIsActive)
            if (ImGuiDockNode* node = window->DockNode)
            {
                ImGuiID tab_id = TabBarCalcTabID(node->TabBar, label, window);
                TabBarRemoveTab(node->TabBar, tab_id);
                window->DockTabWantClose = true;
            }
    }
}

ImVec2 ImGui::TabItemCalcSize(const char* label, bool has_close_button)
{
    ImGuiContext& g = *GImGui;
    ImVec2 label_size = CalcTextSize(label, NULL, true);
    ImVec2 size = ImVec2(label_size.x + g.Style.FramePadding.x, label_size.y + g.Style.FramePadding.y * 2.0f);
    if (has_close_button)
        size.x += g.Style.FramePadding.x + (g.Style.ItemInnerSpacing.x + g.FontSize); // We use Y intentionally to fit the close button circle.
    else
        size.x += g.Style.FramePadding.x + 1.0f;
    return ImVec2(ImMin(size.x, TabBarCalcMaxTabWidth()), size.y);
}

void ImGui::TabItemBackground(ImDrawList* draw_list, const ImRect& bb, ImGuiTabItemFlags flags, ImU32 col)
{
    // While rendering tabs, we trim 1 pixel off the top of our bounding box so they can fit within a regular frame height while looking "detached" from it.
    ImGuiContext& g = *GImGui;
    const float width = bb.GetWidth();
    IM_UNUSED(flags);
    IM_ASSERT(width > 0.0f);
    const float rounding = ImMax(0.0f, ImMin((flags & ImGuiTabItemFlags_Button) ? g.Style.FrameRounding : g.Style.TabRounding, width * 0.5f - 1.0f));
    const float y1 = bb.Min.y + 1.0f;
    const float y2 = bb.Max.y + ((flags & ImGuiTabItemFlags_Preview) ? 0.0f : -1.0f);
    draw_list->PathLineTo(ImVec2(bb.Min.x, y2));
    draw_list->PathArcToFast(ImVec2(bb.Min.x + rounding, y1 + rounding), rounding, 6, 9);
    draw_list->PathArcToFast(ImVec2(bb.Max.x - rounding, y1 + rounding), rounding, 9, 12);
    draw_list->PathLineTo(ImVec2(bb.Max.x, y2));
    draw_list->PathFillConvex(col);
    if (g.Style.TabBorderSize > 0.0f)
    {
        draw_list->PathLineTo(ImVec2(bb.Min.x + 0.5f, y2));
        draw_list->PathArcToFast(ImVec2(bb.Min.x + rounding + 0.5f, y1 + rounding + 0.5f), rounding, 6, 9);
        draw_list->PathArcToFast(ImVec2(bb.Max.x - rounding - 0.5f, y1 + rounding + 0.5f), rounding, 9, 12);
        draw_list->PathLineTo(ImVec2(bb.Max.x - 0.5f, y2));
        draw_list->PathStroke(GetColorU32(ImGuiCol_Border), 0, g.Style.TabBorderSize);
    }
}

// Render text label (with custom clipping) + Unsaved Document marker + Close Button logic
// We tend to lock style.FramePadding for a given tab-bar, hence the 'frame_padding' parameter.
void ImGui::TabItemLabelAndCloseButton(ImDrawList* draw_list, const ImRect& bb, ImGuiTabItemFlags flags, ImVec2 frame_padding, const char* label, ImGuiID tab_id, ImGuiID close_button_id, bool is_contents_visible, bool* out_just_closed, bool* out_text_clipped)
{
    ImGuiContext& g = *GImGui;
    ImVec2 label_size = CalcTextSize(label, NULL, true);

    if (out_just_closed)
        *out_just_closed = false;
    if (out_text_clipped)
        *out_text_clipped = false;

    if (bb.GetWidth() <= 1.0f)
        return;

    // In Style V2 we'll have full override of all colors per state (e.g. focused, selected)
    // But right now if you want to alter text color of tabs this is what you need to do.
#if 0
    const float backup_alpha = g.Style.Alpha;
    if (!is_contents_visible)
        g.Style.Alpha *= 0.7f;
#endif

    // Render text label (with clipping + alpha gradient) + unsaved marker
    ImRect text_pixel_clip_bb(bb.Min.x + frame_padding.x, bb.Min.y + frame_padding.y, bb.Max.x - frame_padding.x, bb.Max.y);
    ImRect text_ellipsis_clip_bb = text_pixel_clip_bb;

    // Return clipped state ignoring the close button
    if (out_text_clipped)
    {
        *out_text_clipped = (text_ellipsis_clip_bb.Min.x + label_size.x) > text_pixel_clip_bb.Max.x;
        //draw_list->AddCircle(text_ellipsis_clip_bb.Min, 3.0f, *out_text_clipped ? IM_COL32(255, 0, 0, 255) : IM_COL32(0, 255, 0, 255));
    }

    const float button_sz = g.FontSize;
    const ImVec2 button_pos(ImMax(bb.Min.x, bb.Max.x - frame_padding.x * 2.0f - button_sz), bb.Min.y);

    // Close Button & Unsaved Marker
    // We are relying on a subtle and confusing distinction between 'hovered' and 'g.HoveredId' which happens because we are using ImGuiButtonFlags_AllowOverlapMode + SetItemAllowOverlap()
    //  'hovered' will be true when hovering the Tab but NOT when hovering the close button
    //  'g.HoveredId==id' will be true when hovering the Tab including when hovering the close button
    //  'g.ActiveId==close_button_id' will be true when we are holding on the close button, in which case both hovered booleans are false
    bool close_button_pressed = false;
    bool close_button_visible = false;
    if (close_button_id != 0)
        if (is_contents_visible || bb.GetWidth() >= ImMax(button_sz, g.Style.TabMinWidthForCloseButton))
            if (g.HoveredId == tab_id || g.HoveredId == close_button_id || g.ActiveId == tab_id || g.ActiveId == close_button_id)
                close_button_visible = true;
    bool unsaved_marker_visible = (flags & ImGuiTabItemFlags_UnsavedDocument) != 0 && (button_pos.x + button_sz <= bb.Max.x);

    if (close_button_visible)
    {
        ImGuiLastItemData last_item_backup = g.LastItemData;
        PushStyleVar(ImGuiStyleVar_FramePadding, frame_padding);
        if (CloseButton(close_button_id, button_pos))
            close_button_pressed = true;
        PopStyleVar();
        g.LastItemData = last_item_backup;

        // Close with middle mouse button
        if (!(flags & ImGuiTabItemFlags_NoCloseWithMiddleMouseButton) && IsMouseClicked(2))
            close_button_pressed = true;
    }
    else if (unsaved_marker_visible)
    {
        const ImRect bullet_bb(button_pos, button_pos + ImVec2(button_sz, button_sz) + g.Style.FramePadding * 2.0f);
        RenderBullet(draw_list, bullet_bb.GetCenter(), GetColorU32(ImGuiCol_Text));
    }

    // This is all rather complicated
    // (the main idea is that because the close button only appears on hover, we don't want it to alter the ellipsis position)
    // FIXME: if FramePadding is noticeably large, ellipsis_max_x will be wrong here (e.g. #3497), maybe for consistency that parameter of RenderTextEllipsis() shouldn't exist..
    float ellipsis_max_x = close_button_visible ? text_pixel_clip_bb.Max.x : bb.Max.x - 1.0f;
    if (close_button_visible || unsaved_marker_visible)
    {
        text_pixel_clip_bb.Max.x -= close_button_visible ? (button_sz) : (button_sz * 0.80f);
        text_ellipsis_clip_bb.Max.x -= unsaved_marker_visible ? (button_sz * 0.80f) : 0.0f;
        ellipsis_max_x = text_pixel_clip_bb.Max.x;
    }
    RenderTextEllipsis(draw_list, text_ellipsis_clip_bb.Min, text_ellipsis_clip_bb.Max, text_pixel_clip_bb.Max.x, ellipsis_max_x, label, NULL, &label_size);

#if 0
    if (!is_contents_visible)
        g.Style.Alpha = backup_alpha;
#endif

    if (out_just_closed)
        *out_just_closed = close_button_pressed;
}


#endif // #ifndef IMGUI_DISABLE<|MERGE_RESOLUTION|>--- conflicted
+++ resolved
@@ -7572,13 +7572,8 @@
         // Additionally, when using TabBarAddTab() to manipulate tab bar order we occasionally insert new tabs that don't have a width yet,
         // and we cannot wait for the next BeginTabItem() call. We cannot compute this width within TabBarAddTab() because font size depends on the active window.
         const char* tab_name = tab_bar->GetTabName(tab);
-<<<<<<< HEAD
-        const bool has_close_button = (tab->Flags & ImGuiTabItemFlags_NoCloseButton) == 0;
-        tab->ContentWidth = TabItemCalcSize(tab_name, has_close_button).x;
-=======
         const bool has_close_button = (tab->Flags & ImGuiTabItemFlags_NoCloseButton) ? false : true;
         tab->ContentWidth = (tab->RequestedWidth > 0.0f) ? tab->RequestedWidth : TabItemCalcSize(tab_name, has_close_button).x;
->>>>>>> 9aae45eb
 
         int section_n = TabItemGetSectionIdx(tab);
         ImGuiTabBarSection* section = &sections[section_n];

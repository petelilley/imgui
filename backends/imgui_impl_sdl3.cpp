--- conflicted
+++ resolved
@@ -25,14 +25,11 @@
 
 // CHANGELOG
 // (minor and older changes stripped away, please see git history for details)
-<<<<<<< HEAD
 //  2024-XX-XX: Platform: Added support for multiple windows via the ImGuiPlatformIO interface.
-=======
 //  2024-06-26: Update for SDL3 api changes: SDL_StartTextInput()/SDL_StopTextInput()/SDL_SetTextInputRect() functions signatures.
 //  2024-06-24: Update for SDL3 api changes: SDL_EVENT_KEY_DOWN/SDL_EVENT_KEY_UP contents.
 //  2024-06-03; Update for SDL3 api changes: SDL_SYSTEM_CURSOR_ renames.
 //  2024-05-15: Update for SDL3 api changes: SDLK_ renames.
->>>>>>> 7c247698
 //  2024-04-15: Inputs: Re-enable calling SDL_StartTextInput()/SDL_StopTextInput() as SDL3 no longer enables it by default and should play nicer with IME.
 //  2024-02-13: Inputs: Fixed gamepad support. Handle gamepad disconnection. Added ImGui_ImplSDL3_SetGamepadMode().
 //  2023-11-13: Updated for recent SDL3 API changes.

// dear imgui, v1.89.5
// (internal structures/api)

// You may use this file to debug, understand or extend Dear ImGui features but we don't provide any guarantee of forward compatibility.
// To implement maths operators for ImVec2 (disabled by default to not conflict with using IM_VEC2_CLASS_EXTRA with your own math types+operators), use:
/*
#define IMGUI_DEFINE_MATH_OPERATORS
#include "imgui_internal.h"
*/

/*

Index of this file:

// [SECTION] Header mess
// [SECTION] Forward declarations
// [SECTION] Context pointer
// [SECTION] STB libraries includes
// [SECTION] Macros
// [SECTION] Generic helpers
// [SECTION] ImDrawList support
// [SECTION] Widgets support: flags, enums, data structures
// [SECTION] Inputs support
// [SECTION] Clipper support
// [SECTION] Navigation support
// [SECTION] Columns support
// [SECTION] Multi-select support
// [SECTION] Docking support
// [SECTION] Viewport support
// [SECTION] Settings support
// [SECTION] Localization support
// [SECTION] Metrics, Debug tools
// [SECTION] Generic context hooks
// [SECTION] ImGuiContext (main imgui context)
// [SECTION] ImGuiWindowTempData, ImGuiWindow
// [SECTION] Tab bar, Tab item support
// [SECTION] Table support
// [SECTION] ImGui internal API
// [SECTION] ImFontAtlas internal API
// [SECTION] Test Engine specific hooks (imgui_test_engine)

*/

#pragma once
#ifndef IMGUI_DISABLE

//-----------------------------------------------------------------------------
// [SECTION] Header mess
//-----------------------------------------------------------------------------

#ifndef IMGUI_VERSION
#include "imgui.h"
#endif

#include <stdio.h>      // FILE*, sscanf
#include <stdlib.h>     // NULL, malloc, free, qsort, atoi, atof
#include <math.h>       // sqrtf, fabsf, fmodf, powf, floorf, ceilf, cosf, sinf
#include <limits.h>     // INT_MIN, INT_MAX

// Enable SSE intrinsics if available
#if (defined __SSE__ || defined __x86_64__ || defined _M_X64 || (defined(_M_IX86_FP) && (_M_IX86_FP >= 1))) && !defined(IMGUI_DISABLE_SSE)
#define IMGUI_ENABLE_SSE
#include <immintrin.h>
#endif

// Visual Studio warnings
#ifdef _MSC_VER
#pragma warning (push)
#pragma warning (disable: 4251)     // class 'xxx' needs to have dll-interface to be used by clients of struct 'xxx' // when IMGUI_API is set to__declspec(dllexport)
#pragma warning (disable: 26812)    // The enum type 'xxx' is unscoped. Prefer 'enum class' over 'enum' (Enum.3). [MSVC Static Analyzer)
#pragma warning (disable: 26495)    // [Static Analyzer] Variable 'XXX' is uninitialized. Always initialize a member variable (type.6).
#if defined(_MSC_VER) && _MSC_VER >= 1922 // MSVC 2019 16.2 or later
#pragma warning (disable: 5054)     // operator '|': deprecated between enumerations of different types
#endif
#endif

// Clang/GCC warnings with -Weverything
#if defined(__clang__)
#pragma clang diagnostic push
#if __has_warning("-Wunknown-warning-option")
#pragma clang diagnostic ignored "-Wunknown-warning-option"         // warning: unknown warning group 'xxx'
#endif
#pragma clang diagnostic ignored "-Wunknown-pragmas"                // warning: unknown warning group 'xxx'
#pragma clang diagnostic ignored "-Wfloat-equal"                    // warning: comparing floating point with == or != is unsafe // storing and comparing against same constants ok, for ImFloorSigned()
#pragma clang diagnostic ignored "-Wunused-function"                // for stb_textedit.h
#pragma clang diagnostic ignored "-Wmissing-prototypes"             // for stb_textedit.h
#pragma clang diagnostic ignored "-Wold-style-cast"
#pragma clang diagnostic ignored "-Wzero-as-null-pointer-constant"
#pragma clang diagnostic ignored "-Wdouble-promotion"
#pragma clang diagnostic ignored "-Wimplicit-int-float-conversion"  // warning: implicit conversion from 'xxx' to 'float' may lose precision
#pragma clang diagnostic ignored "-Wmissing-noreturn"               // warning: function 'xxx' could be declared with attribute 'noreturn'
#elif defined(__GNUC__)
#pragma GCC diagnostic push
#pragma GCC diagnostic ignored "-Wpragmas"              // warning: unknown option after '#pragma GCC diagnostic' kind
#pragma GCC diagnostic ignored "-Wclass-memaccess"      // [__GNUC__ >= 8] warning: 'memset/memcpy' clearing/writing an object of type 'xxxx' with no trivial copy-assignment; use assignment or value-initialization instead
#endif

// In 1.89.4, we moved the implementation of "courtesy maths operators" from imgui_internal.h in imgui.h
// As they are frequently requested, we do not want to encourage to many people using imgui_internal.h
#if defined(IMGUI_DEFINE_MATH_OPERATORS) && !defined(IMGUI_DEFINE_MATH_OPERATORS_IMPLEMENTED)
#error Please '#define IMGUI_DEFINE_MATH_OPERATORS' _BEFORE_ including imgui.h!
#endif

// Legacy defines
#ifdef IMGUI_DISABLE_FORMAT_STRING_FUNCTIONS            // Renamed in 1.74
#error Use IMGUI_DISABLE_DEFAULT_FORMAT_FUNCTIONS
#endif
#ifdef IMGUI_DISABLE_MATH_FUNCTIONS                     // Renamed in 1.74
#error Use IMGUI_DISABLE_DEFAULT_MATH_FUNCTIONS
#endif

// Enable stb_truetype by default unless FreeType is enabled.
// You can compile with both by defining both IMGUI_ENABLE_FREETYPE and IMGUI_ENABLE_STB_TRUETYPE together.
#ifndef IMGUI_ENABLE_FREETYPE
#define IMGUI_ENABLE_STB_TRUETYPE
#endif

//-----------------------------------------------------------------------------
// [SECTION] Forward declarations
//-----------------------------------------------------------------------------

struct ImBitVector;                 // Store 1-bit per value
struct ImRect;                      // An axis-aligned rectangle (2 points)
struct ImDrawDataBuilder;           // Helper to build a ImDrawData instance
struct ImDrawListSharedData;        // Data shared between all ImDrawList instances
struct ImGuiColorMod;               // Stacked color modifier, backup of modified data so we can restore it
struct ImGuiContext;                // Main Dear ImGui context
struct ImGuiContextHook;            // Hook for extensions like ImGuiTestEngine
struct ImGuiDataVarInfo;            // Variable information (e.g. to avoid style variables from an enum)
struct ImGuiDataTypeInfo;           // Type information associated to a ImGuiDataType enum
struct ImGuiDockContext;            // Docking system context
struct ImGuiDockRequest;            // Docking system dock/undock queued request
struct ImGuiDockNode;               // Docking system node (hold a list of Windows OR two child dock nodes)
struct ImGuiDockNodeSettings;       // Storage for a dock node in .ini file (we preserve those even if the associated dock node isn't active during the session)
struct ImGuiGroupData;              // Stacked storage data for BeginGroup()/EndGroup()
struct ImGuiInputTextState;         // Internal state of the currently focused/edited text input box
struct ImGuiInputTextDeactivateData;// Short term storage to backup text of a deactivating InputText() while another is stealing active id
struct ImGuiLastItemData;           // Status storage for last submitted items
struct ImGuiLocEntry;               // A localization entry.
struct ImGuiMenuColumns;            // Simple column measurement, currently used for MenuItem() only
struct ImGuiNavItemData;            // Result of a gamepad/keyboard directional navigation move query result
struct ImGuiMetricsConfig;          // Storage for ShowMetricsWindow() and DebugNodeXXX() functions
struct ImGuiNextWindowData;         // Storage for SetNextWindow** functions
struct ImGuiNextItemData;           // Storage for SetNextItem** functions
struct ImGuiOldColumnData;          // Storage data for a single column for legacy Columns() api
struct ImGuiOldColumns;             // Storage data for a columns set for legacy Columns() api
struct ImGuiPopupData;              // Storage for current popup stack
struct ImGuiSettingsHandler;        // Storage for one type registered in the .ini file
struct ImGuiStackSizes;             // Storage of stack sizes for debugging/asserting
struct ImGuiStyleMod;               // Stacked style modifier, backup of modified data so we can restore it
struct ImGuiTabBar;                 // Storage for a tab bar
struct ImGuiTabItem;                // Storage for a tab item (within a tab bar)
struct ImGuiTable;                  // Storage for a table
struct ImGuiTableColumn;            // Storage for one column of a table
struct ImGuiTableInstanceData;      // Storage for one instance of a same table
struct ImGuiTableTempData;          // Temporary storage for one table (one per table in the stack), shared between tables.
struct ImGuiTableSettings;          // Storage for a table .ini settings
struct ImGuiTableColumnsSettings;   // Storage for a column .ini settings
struct ImGuiWindow;                 // Storage for one window
struct ImGuiWindowTempData;         // Temporary storage for one window (that's the data which in theory we could ditch at the end of the frame, in practice we currently keep it for each window)
struct ImGuiWindowSettings;         // Storage for a window .ini settings (we keep one of those even if the actual window wasn't instanced during this session)

// Enumerations
// Use your programming IDE "Go to definition" facility on the names of the center columns to find the actual flags/enum lists.
enum ImGuiLocKey : int;                 // -> enum ImGuiLocKey              // Enum: a localization entry for translation.
typedef int ImGuiDataAuthority;         // -> enum ImGuiDataAuthority_      // Enum: for storing the source authority (dock node vs window) of a field
typedef int ImGuiLayoutType;            // -> enum ImGuiLayoutType_         // Enum: Horizontal or vertical

// Flags
typedef int ImGuiActivateFlags;         // -> enum ImGuiActivateFlags_      // Flags: for navigation/focus function (will be for ActivateItem() later)
typedef int ImGuiDebugLogFlags;         // -> enum ImGuiDebugLogFlags_      // Flags: for ShowDebugLogWindow(), g.DebugLogFlags
typedef int ImGuiInputFlags;            // -> enum ImGuiInputFlags_         // Flags: for IsKeyPressed(), IsMouseClicked(), SetKeyOwner(), SetItemKeyOwner() etc.
typedef int ImGuiItemFlags;             // -> enum ImGuiItemFlags_          // Flags: for PushItemFlag(), g.LastItemData.InFlags
typedef int ImGuiItemStatusFlags;       // -> enum ImGuiItemStatusFlags_    // Flags: for g.LastItemData.StatusFlags
typedef int ImGuiOldColumnFlags;        // -> enum ImGuiOldColumnFlags_     // Flags: for BeginColumns()
typedef int ImGuiNavHighlightFlags;     // -> enum ImGuiNavHighlightFlags_  // Flags: for RenderNavHighlight()
typedef int ImGuiNavMoveFlags;          // -> enum ImGuiNavMoveFlags_       // Flags: for navigation requests
typedef int ImGuiNextItemDataFlags;     // -> enum ImGuiNextItemDataFlags_  // Flags: for SetNextItemXXX() functions
typedef int ImGuiNextWindowDataFlags;   // -> enum ImGuiNextWindowDataFlags_// Flags: for SetNextWindowXXX() functions
typedef int ImGuiScrollFlags;           // -> enum ImGuiScrollFlags_        // Flags: for ScrollToItem() and navigation requests
typedef int ImGuiSeparatorFlags;        // -> enum ImGuiSeparatorFlags_     // Flags: for SeparatorEx()
typedef int ImGuiTextFlags;             // -> enum ImGuiTextFlags_          // Flags: for TextEx()
typedef int ImGuiTooltipFlags;          // -> enum ImGuiTooltipFlags_       // Flags: for BeginTooltipEx()

typedef void (*ImGuiErrorLogCallback)(void* user_data, const char* fmt, ...);

//-----------------------------------------------------------------------------
// [SECTION] Context pointer
// See implementation of this variable in imgui.cpp for comments and details.
//-----------------------------------------------------------------------------

#ifndef GImGui
extern IMGUI_API ImGuiContext* GImGui;  // Current implicit context pointer
#endif

//-------------------------------------------------------------------------
// [SECTION] STB libraries includes
//-------------------------------------------------------------------------

namespace ImStb
{

#undef STB_TEXTEDIT_STRING
#undef STB_TEXTEDIT_CHARTYPE
#define STB_TEXTEDIT_STRING             ImGuiInputTextState
#define STB_TEXTEDIT_CHARTYPE           ImWchar
#define STB_TEXTEDIT_GETWIDTH_NEWLINE   (-1.0f)
#define STB_TEXTEDIT_UNDOSTATECOUNT     99
#define STB_TEXTEDIT_UNDOCHARCOUNT      999
#include "imstb_textedit.h"

} // namespace ImStb

//-----------------------------------------------------------------------------
// [SECTION] Macros
//-----------------------------------------------------------------------------

// Internal Drag and Drop payload types. String starting with '_' are reserved for Dear ImGui.
#define IMGUI_PAYLOAD_TYPE_WINDOW       "_IMWINDOW"     // Payload == ImGuiWindow*

// Debug Printing Into TTY
// (since IMGUI_VERSION_NUM >= 18729: IMGUI_DEBUG_LOG was reworked into IMGUI_DEBUG_PRINTF (and removed framecount from it). If you were using a #define IMGUI_DEBUG_LOG please rename)
#ifndef IMGUI_DEBUG_PRINTF
#ifndef IMGUI_DISABLE_DEFAULT_FORMAT_FUNCTIONS
#define IMGUI_DEBUG_PRINTF(_FMT,...)    printf(_FMT, __VA_ARGS__)
#else
#define IMGUI_DEBUG_PRINTF(_FMT,...)    ((void)0)
#endif
#endif

// Debug Logging for ShowDebugLogWindow(). This is designed for relatively rare events so please don't spam.
#ifndef IMGUI_DISABLE_DEBUG_TOOLS
#define IMGUI_DEBUG_LOG(...)            ImGui::DebugLog(__VA_ARGS__)
#else
#define IMGUI_DEBUG_LOG(...)            ((void)0)
#endif
#define IMGUI_DEBUG_LOG_ACTIVEID(...)   do { if (g.DebugLogFlags & ImGuiDebugLogFlags_EventActiveId) IMGUI_DEBUG_LOG(__VA_ARGS__); } while (0)
#define IMGUI_DEBUG_LOG_FOCUS(...)      do { if (g.DebugLogFlags & ImGuiDebugLogFlags_EventFocus)    IMGUI_DEBUG_LOG(__VA_ARGS__); } while (0)
#define IMGUI_DEBUG_LOG_POPUP(...)      do { if (g.DebugLogFlags & ImGuiDebugLogFlags_EventPopup)    IMGUI_DEBUG_LOG(__VA_ARGS__); } while (0)
#define IMGUI_DEBUG_LOG_NAV(...)        do { if (g.DebugLogFlags & ImGuiDebugLogFlags_EventNav)      IMGUI_DEBUG_LOG(__VA_ARGS__); } while (0)
#define IMGUI_DEBUG_LOG_SELECTION(...)  do { if (g.DebugLogFlags & ImGuiDebugLogFlags_EventSelection)IMGUI_DEBUG_LOG(__VA_ARGS__); } while (0)
#define IMGUI_DEBUG_LOG_CLIPPER(...)    do { if (g.DebugLogFlags & ImGuiDebugLogFlags_EventClipper)  IMGUI_DEBUG_LOG(__VA_ARGS__); } while (0)
#define IMGUI_DEBUG_LOG_IO(...)         do { if (g.DebugLogFlags & ImGuiDebugLogFlags_EventIO)       IMGUI_DEBUG_LOG(__VA_ARGS__); } while (0)
#define IMGUI_DEBUG_LOG_DOCKING(...)    do { if (g.DebugLogFlags & ImGuiDebugLogFlags_EventDocking)  IMGUI_DEBUG_LOG(__VA_ARGS__); } while (0)
#define IMGUI_DEBUG_LOG_VIEWPORT(...)   do { if (g.DebugLogFlags & ImGuiDebugLogFlags_EventViewport) IMGUI_DEBUG_LOG(__VA_ARGS__); } while (0)

// Static Asserts
#define IM_STATIC_ASSERT(_COND)         static_assert(_COND, "")

// "Paranoid" Debug Asserts are meant to only be enabled during specific debugging/work, otherwise would slow down the code too much.
// We currently don't have many of those so the effect is currently negligible, but onward intent to add more aggressive ones in the code.
//#define IMGUI_DEBUG_PARANOID
#ifdef IMGUI_DEBUG_PARANOID
#define IM_ASSERT_PARANOID(_EXPR)       IM_ASSERT(_EXPR)
#else
#define IM_ASSERT_PARANOID(_EXPR)
#endif

// Error handling
// Down the line in some frameworks/languages we would like to have a way to redirect those to the programmer and recover from more faults.
#ifndef IM_ASSERT_USER_ERROR
#define IM_ASSERT_USER_ERROR(_EXP,_MSG) IM_ASSERT((_EXP) && _MSG)   // Recoverable User Error
#endif

// Misc Macros
#define IM_PI                           3.14159265358979323846f
#ifdef _WIN32
#define IM_NEWLINE                      "\r\n"   // Play it nice with Windows users (Update: since 2018-05, Notepad finally appears to support Unix-style carriage returns!)
#else
#define IM_NEWLINE                      "\n"
#endif
#ifndef IM_TABSIZE                      // Until we move this to runtime and/or add proper tab support, at least allow users to compile-time override
#define IM_TABSIZE                      (4)
#endif
#define IM_MEMALIGN(_OFF,_ALIGN)        (((_OFF) + ((_ALIGN) - 1)) & ~((_ALIGN) - 1))           // Memory align e.g. IM_ALIGN(0,4)=0, IM_ALIGN(1,4)=4, IM_ALIGN(4,4)=4, IM_ALIGN(5,4)=8
#define IM_F32_TO_INT8_UNBOUND(_VAL)    ((int)((_VAL) * 255.0f + ((_VAL)>=0 ? 0.5f : -0.5f)))   // Unsaturated, for display purpose
#define IM_F32_TO_INT8_SAT(_VAL)        ((int)(ImSaturate(_VAL) * 255.0f + 0.5f))               // Saturated, always output 0..255
#define IM_FLOOR(_VAL)                  ((float)(int)(_VAL))                                    // ImFloor() is not inlined in MSVC debug builds
#define IM_ROUND(_VAL)                  ((float)(int)((_VAL) + 0.5f))                           //

// Enforce cdecl calling convention for functions called by the standard library, in case compilation settings changed the default to e.g. __vectorcall
#ifdef _MSC_VER
#define IMGUI_CDECL __cdecl
#else
#define IMGUI_CDECL
#endif

// Warnings
#if defined(_MSC_VER) && !defined(__clang__)
#define IM_MSVC_WARNING_SUPPRESS(XXXX)  __pragma(warning(suppress: XXXX))
#else
#define IM_MSVC_WARNING_SUPPRESS(XXXX)
#endif

// Debug Tools
// Use 'Metrics/Debugger->Tools->Item Picker' to break into the call-stack of a specific item.
// This will call IM_DEBUG_BREAK() which you may redefine yourself. See https://github.com/scottt/debugbreak for more reference.
#ifndef IM_DEBUG_BREAK
#if defined (_MSC_VER)
#define IM_DEBUG_BREAK()    __debugbreak()
#elif defined(__clang__)
#define IM_DEBUG_BREAK()    __builtin_debugtrap()
#elif defined(__GNUC__) && (defined(__i386__) || defined(__x86_64__))
#define IM_DEBUG_BREAK()    __asm__ volatile("int $0x03")
#elif defined(__GNUC__) && defined(__thumb__)
#define IM_DEBUG_BREAK()    __asm__ volatile(".inst 0xde01")
#elif defined(__GNUC__) && defined(__arm__) && !defined(__thumb__)
#define IM_DEBUG_BREAK()    __asm__ volatile(".inst 0xe7f001f0");
#else
#define IM_DEBUG_BREAK()    IM_ASSERT(0)    // It is expected that you define IM_DEBUG_BREAK() into something that will break nicely in a debugger!
#endif
#endif // #ifndef IM_DEBUG_BREAK

//-----------------------------------------------------------------------------
// [SECTION] Generic helpers
// Note that the ImXXX helpers functions are lower-level than ImGui functions.
// ImGui functions or the ImGui context are never called/used from other ImXXX functions.
//-----------------------------------------------------------------------------
// - Helpers: Hashing
// - Helpers: Sorting
// - Helpers: Bit manipulation
// - Helpers: String
// - Helpers: Formatting
// - Helpers: UTF-8 <> wchar conversions
// - Helpers: ImVec2/ImVec4 operators
// - Helpers: Maths
// - Helpers: Geometry
// - Helper: ImVec1
// - Helper: ImVec2ih
// - Helper: ImRect
// - Helper: ImBitArray
// - Helper: ImBitVector
// - Helper: ImSpan<>, ImSpanAllocator<>
// - Helper: ImPool<>
// - Helper: ImChunkStream<>
// - Helper: ImGuiTextIndex
//-----------------------------------------------------------------------------

// Helpers: Hashing
IMGUI_API ImGuiID       ImHashData(const void* data, size_t data_size, ImGuiID seed = 0);
IMGUI_API ImGuiID       ImHashStr(const char* data, size_t data_size = 0, ImGuiID seed = 0);

// Helpers: Sorting
#ifndef ImQsort
static inline void      ImQsort(void* base, size_t count, size_t size_of_element, int(IMGUI_CDECL *compare_func)(void const*, void const*)) { if (count > 1) qsort(base, count, size_of_element, compare_func); }
#endif

// Helpers: Color Blending
IMGUI_API ImU32         ImAlphaBlendColors(ImU32 col_a, ImU32 col_b);

// Helpers: Bit manipulation
static inline bool      ImIsPowerOfTwo(int v)           { return v != 0 && (v & (v - 1)) == 0; }
static inline bool      ImIsPowerOfTwo(ImU64 v)         { return v != 0 && (v & (v - 1)) == 0; }
static inline int       ImUpperPowerOfTwo(int v)        { v--; v |= v >> 1; v |= v >> 2; v |= v >> 4; v |= v >> 8; v |= v >> 16; v++; return v; }

// Helpers: String
IMGUI_API int           ImStricmp(const char* str1, const char* str2);
IMGUI_API int           ImStrnicmp(const char* str1, const char* str2, size_t count);
IMGUI_API void          ImStrncpy(char* dst, const char* src, size_t count);
IMGUI_API char*         ImStrdup(const char* str);
IMGUI_API char*         ImStrdupcpy(char* dst, size_t* p_dst_size, const char* str);
IMGUI_API const char*   ImStrchrRange(const char* str_begin, const char* str_end, char c);
IMGUI_API int           ImStrlenW(const ImWchar* str);
IMGUI_API const char*   ImStreolRange(const char* str, const char* str_end);                // End end-of-line
IMGUI_API const ImWchar*ImStrbolW(const ImWchar* buf_mid_line, const ImWchar* buf_begin);   // Find beginning-of-line
IMGUI_API const char*   ImStristr(const char* haystack, const char* haystack_end, const char* needle, const char* needle_end);
IMGUI_API void          ImStrTrimBlanks(char* str);
IMGUI_API const char*   ImStrSkipBlank(const char* str);
IM_MSVC_RUNTIME_CHECKS_OFF
static inline char      ImToUpper(char c)               { return (c >= 'a' && c <= 'z') ? c &= ~32 : c; }
static inline bool      ImCharIsBlankA(char c)          { return c == ' ' || c == '\t'; }
static inline bool      ImCharIsBlankW(unsigned int c)  { return c == ' ' || c == '\t' || c == 0x3000; }
IM_MSVC_RUNTIME_CHECKS_RESTORE

// Helpers: Formatting
IMGUI_API int           ImFormatString(char* buf, size_t buf_size, const char* fmt, ...) IM_FMTARGS(3);
IMGUI_API int           ImFormatStringV(char* buf, size_t buf_size, const char* fmt, va_list args) IM_FMTLIST(3);
IMGUI_API void          ImFormatStringToTempBuffer(const char** out_buf, const char** out_buf_end, const char* fmt, ...) IM_FMTARGS(3);
IMGUI_API void          ImFormatStringToTempBufferV(const char** out_buf, const char** out_buf_end, const char* fmt, va_list args) IM_FMTLIST(3);
IMGUI_API const char*   ImParseFormatFindStart(const char* format);
IMGUI_API const char*   ImParseFormatFindEnd(const char* format);
IMGUI_API const char*   ImParseFormatTrimDecorations(const char* format, char* buf, size_t buf_size);
IMGUI_API void          ImParseFormatSanitizeForPrinting(const char* fmt_in, char* fmt_out, size_t fmt_out_size);
IMGUI_API const char*   ImParseFormatSanitizeForScanning(const char* fmt_in, char* fmt_out, size_t fmt_out_size);
IMGUI_API int           ImParseFormatPrecision(const char* format, int default_value);

// Helpers: UTF-8 <> wchar conversions
IMGUI_API const char*   ImTextCharToUtf8(char out_buf[5], unsigned int c);                                                      // return out_buf
IMGUI_API int           ImTextStrToUtf8(char* out_buf, int out_buf_size, const ImWchar* in_text, const ImWchar* in_text_end);   // return output UTF-8 bytes count
IMGUI_API int           ImTextCharFromUtf8(unsigned int* out_char, const char* in_text, const char* in_text_end);               // read one character. return input UTF-8 bytes count
IMGUI_API int           ImTextStrFromUtf8(ImWchar* out_buf, int out_buf_size, const char* in_text, const char* in_text_end, const char** in_remaining = NULL);   // return input UTF-8 bytes count
IMGUI_API int           ImTextCountCharsFromUtf8(const char* in_text, const char* in_text_end);                                 // return number of UTF-8 code-points (NOT bytes count)
IMGUI_API int           ImTextCountUtf8BytesFromChar(const char* in_text, const char* in_text_end);                             // return number of bytes to express one char in UTF-8
IMGUI_API int           ImTextCountUtf8BytesFromStr(const ImWchar* in_text, const ImWchar* in_text_end);                        // return number of bytes to express string in UTF-8

// Helpers: File System
#ifdef IMGUI_DISABLE_FILE_FUNCTIONS
#define IMGUI_DISABLE_DEFAULT_FILE_FUNCTIONS
typedef void* ImFileHandle;
static inline ImFileHandle  ImFileOpen(const char*, const char*)                    { return NULL; }
static inline bool          ImFileClose(ImFileHandle)                               { return false; }
static inline ImU64         ImFileGetSize(ImFileHandle)                             { return (ImU64)-1; }
static inline ImU64         ImFileRead(void*, ImU64, ImU64, ImFileHandle)           { return 0; }
static inline ImU64         ImFileWrite(const void*, ImU64, ImU64, ImFileHandle)    { return 0; }
#endif
#ifndef IMGUI_DISABLE_DEFAULT_FILE_FUNCTIONS
typedef FILE* ImFileHandle;
IMGUI_API ImFileHandle      ImFileOpen(const char* filename, const char* mode);
IMGUI_API bool              ImFileClose(ImFileHandle file);
IMGUI_API ImU64             ImFileGetSize(ImFileHandle file);
IMGUI_API ImU64             ImFileRead(void* data, ImU64 size, ImU64 count, ImFileHandle file);
IMGUI_API ImU64             ImFileWrite(const void* data, ImU64 size, ImU64 count, ImFileHandle file);
#else
#define IMGUI_DISABLE_TTY_FUNCTIONS // Can't use stdout, fflush if we are not using default file functions
#endif
IMGUI_API void*             ImFileLoadToMemory(const char* filename, const char* mode, size_t* out_file_size = NULL, int padding_bytes = 0);

// Helpers: Maths
IM_MSVC_RUNTIME_CHECKS_OFF
// - Wrapper for standard libs functions. (Note that imgui_demo.cpp does _not_ use them to keep the code easy to copy)
#ifndef IMGUI_DISABLE_DEFAULT_MATH_FUNCTIONS
#define ImFabs(X)           fabsf(X)
#define ImSqrt(X)           sqrtf(X)
#define ImFmod(X, Y)        fmodf((X), (Y))
#define ImCos(X)            cosf(X)
#define ImSin(X)            sinf(X)
#define ImAcos(X)           acosf(X)
#define ImAtan2(Y, X)       atan2f((Y), (X))
#define ImAtof(STR)         atof(STR)
//#define ImFloorStd(X)     floorf(X)           // We use our own, see ImFloor() and ImFloorSigned()
#define ImCeil(X)           ceilf(X)
static inline float  ImPow(float x, float y)    { return powf(x, y); }          // DragBehaviorT/SliderBehaviorT uses ImPow with either float/double and need the precision
static inline double ImPow(double x, double y)  { return pow(x, y); }
static inline float  ImLog(float x)             { return logf(x); }             // DragBehaviorT/SliderBehaviorT uses ImLog with either float/double and need the precision
static inline double ImLog(double x)            { return log(x); }
static inline int    ImAbs(int x)               { return x < 0 ? -x : x; }
static inline float  ImAbs(float x)             { return fabsf(x); }
static inline double ImAbs(double x)            { return fabs(x); }
static inline float  ImSign(float x)            { return (x < 0.0f) ? -1.0f : (x > 0.0f) ? 1.0f : 0.0f; } // Sign operator - returns -1, 0 or 1 based on sign of argument
static inline double ImSign(double x)           { return (x < 0.0) ? -1.0 : (x > 0.0) ? 1.0 : 0.0; }
#ifdef IMGUI_ENABLE_SSE
static inline float  ImRsqrt(float x)           { return _mm_cvtss_f32(_mm_rsqrt_ss(_mm_set_ss(x))); }
#else
static inline float  ImRsqrt(float x)           { return 1.0f / sqrtf(x); }
#endif
static inline double ImRsqrt(double x)          { return 1.0 / sqrt(x); }
#endif
// - ImMin/ImMax/ImClamp/ImLerp/ImSwap are used by widgets which support variety of types: signed/unsigned int/long long float/double
// (Exceptionally using templates here but we could also redefine them for those types)
template<typename T> static inline T ImMin(T lhs, T rhs)                        { return lhs < rhs ? lhs : rhs; }
template<typename T> static inline T ImMax(T lhs, T rhs)                        { return lhs >= rhs ? lhs : rhs; }
template<typename T> static inline T ImClamp(T v, T mn, T mx)                   { return (v < mn) ? mn : (v > mx) ? mx : v; }
template<typename T> static inline T ImLerp(T a, T b, float t)                  { return (T)(a + (b - a) * t); }
template<typename T> static inline void ImSwap(T& a, T& b)                      { T tmp = a; a = b; b = tmp; }
template<typename T> static inline T ImAddClampOverflow(T a, T b, T mn, T mx)   { if (b < 0 && (a < mn - b)) return mn; if (b > 0 && (a > mx - b)) return mx; return a + b; }
template<typename T> static inline T ImSubClampOverflow(T a, T b, T mn, T mx)   { if (b > 0 && (a < mn + b)) return mn; if (b < 0 && (a > mx + b)) return mx; return a - b; }
// - Misc maths helpers
static inline ImVec2 ImMin(const ImVec2& lhs, const ImVec2& rhs)                { return ImVec2(lhs.x < rhs.x ? lhs.x : rhs.x, lhs.y < rhs.y ? lhs.y : rhs.y); }
static inline ImVec2 ImMax(const ImVec2& lhs, const ImVec2& rhs)                { return ImVec2(lhs.x >= rhs.x ? lhs.x : rhs.x, lhs.y >= rhs.y ? lhs.y : rhs.y); }
static inline ImVec2 ImClamp(const ImVec2& v, const ImVec2& mn, ImVec2 mx)      { return ImVec2((v.x < mn.x) ? mn.x : (v.x > mx.x) ? mx.x : v.x, (v.y < mn.y) ? mn.y : (v.y > mx.y) ? mx.y : v.y); }
static inline ImVec2 ImLerp(const ImVec2& a, const ImVec2& b, float t)          { return ImVec2(a.x + (b.x - a.x) * t, a.y + (b.y - a.y) * t); }
static inline ImVec2 ImLerp(const ImVec2& a, const ImVec2& b, const ImVec2& t)  { return ImVec2(a.x + (b.x - a.x) * t.x, a.y + (b.y - a.y) * t.y); }
static inline ImVec4 ImLerp(const ImVec4& a, const ImVec4& b, float t)          { return ImVec4(a.x + (b.x - a.x) * t, a.y + (b.y - a.y) * t, a.z + (b.z - a.z) * t, a.w + (b.w - a.w) * t); }
static inline float  ImSaturate(float f)                                        { return (f < 0.0f) ? 0.0f : (f > 1.0f) ? 1.0f : f; }
static inline float  ImLengthSqr(const ImVec2& lhs)                             { return (lhs.x * lhs.x) + (lhs.y * lhs.y); }
static inline float  ImLengthSqr(const ImVec4& lhs)                             { return (lhs.x * lhs.x) + (lhs.y * lhs.y) + (lhs.z * lhs.z) + (lhs.w * lhs.w); }
static inline float  ImInvLength(const ImVec2& lhs, float fail_value)           { float d = (lhs.x * lhs.x) + (lhs.y * lhs.y); if (d > 0.0f) return ImRsqrt(d); return fail_value; }
static inline float  ImFloor(float f)                                           { return (float)(int)(f); }
static inline float  ImFloorSigned(float f)                                     { return (float)((f >= 0 || (float)(int)f == f) ? (int)f : (int)f - 1); } // Decent replacement for floorf()
static inline ImVec2 ImFloor(const ImVec2& v)                                   { return ImVec2((float)(int)(v.x), (float)(int)(v.y)); }
static inline ImVec2 ImFloorSigned(const ImVec2& v)                             { return ImVec2(ImFloorSigned(v.x), ImFloorSigned(v.y)); }
static inline int    ImModPositive(int a, int b)                                { return (a + b) % b; }
static inline float  ImDot(const ImVec2& a, const ImVec2& b)                    { return a.x * b.x + a.y * b.y; }
static inline ImVec2 ImRotate(const ImVec2& v, float cos_a, float sin_a)        { return ImVec2(v.x * cos_a - v.y * sin_a, v.x * sin_a + v.y * cos_a); }
static inline float  ImLinearSweep(float current, float target, float speed)    { if (current < target) return ImMin(current + speed, target); if (current > target) return ImMax(current - speed, target); return current; }
static inline ImVec2 ImMul(const ImVec2& lhs, const ImVec2& rhs)                { return ImVec2(lhs.x * rhs.x, lhs.y * rhs.y); }
static inline bool   ImIsFloatAboveGuaranteedIntegerPrecision(float f)          { return f <= -16777216 || f >= 16777216; }
static inline float  ImExponentialMovingAverage(float avg, float sample, int n) { avg -= avg / n; avg += sample / n; return avg; }
IM_MSVC_RUNTIME_CHECKS_RESTORE

// Helpers: Geometry
IMGUI_API ImVec2     ImBezierCubicCalc(const ImVec2& p1, const ImVec2& p2, const ImVec2& p3, const ImVec2& p4, float t);
IMGUI_API ImVec2     ImBezierCubicClosestPoint(const ImVec2& p1, const ImVec2& p2, const ImVec2& p3, const ImVec2& p4, const ImVec2& p, int num_segments);       // For curves with explicit number of segments
IMGUI_API ImVec2     ImBezierCubicClosestPointCasteljau(const ImVec2& p1, const ImVec2& p2, const ImVec2& p3, const ImVec2& p4, const ImVec2& p, float tess_tol);// For auto-tessellated curves you can use tess_tol = style.CurveTessellationTol
IMGUI_API ImVec2     ImBezierQuadraticCalc(const ImVec2& p1, const ImVec2& p2, const ImVec2& p3, float t);
IMGUI_API ImVec2     ImLineClosestPoint(const ImVec2& a, const ImVec2& b, const ImVec2& p);
IMGUI_API bool       ImTriangleContainsPoint(const ImVec2& a, const ImVec2& b, const ImVec2& c, const ImVec2& p);
IMGUI_API ImVec2     ImTriangleClosestPoint(const ImVec2& a, const ImVec2& b, const ImVec2& c, const ImVec2& p);
IMGUI_API void       ImTriangleBarycentricCoords(const ImVec2& a, const ImVec2& b, const ImVec2& c, const ImVec2& p, float& out_u, float& out_v, float& out_w);
inline float         ImTriangleArea(const ImVec2& a, const ImVec2& b, const ImVec2& c) { return ImFabs((a.x * (b.y - c.y)) + (b.x * (c.y - a.y)) + (c.x * (a.y - b.y))) * 0.5f; }
IMGUI_API ImGuiDir   ImGetDirQuadrantFromDelta(float dx, float dy);

// Helper: ImVec1 (1D vector)
// (this odd construct is used to facilitate the transition between 1D and 2D, and the maintenance of some branches/patches)
IM_MSVC_RUNTIME_CHECKS_OFF
struct ImVec1
{
    float   x;
    constexpr ImVec1()         : x(0.0f) { }
    constexpr ImVec1(float _x) : x(_x) { }
};

// Helper: ImVec2ih (2D vector, half-size integer, for long-term packed storage)
struct ImVec2ih
{
    short   x, y;
    constexpr ImVec2ih()                           : x(0), y(0) {}
    constexpr ImVec2ih(short _x, short _y)         : x(_x), y(_y) {}
    constexpr explicit ImVec2ih(const ImVec2& rhs) : x((short)rhs.x), y((short)rhs.y) {}
};

// Helper: ImRect (2D axis aligned bounding-box)
// NB: we can't rely on ImVec2 math operators being available here!
struct IMGUI_API ImRect
{
    ImVec2      Min;    // Upper-left
    ImVec2      Max;    // Lower-right

    constexpr ImRect()                                        : Min(0.0f, 0.0f), Max(0.0f, 0.0f)  {}
    constexpr ImRect(const ImVec2& min, const ImVec2& max)    : Min(min), Max(max)                {}
    constexpr ImRect(const ImVec4& v)                         : Min(v.x, v.y), Max(v.z, v.w)      {}
    constexpr ImRect(float x1, float y1, float x2, float y2)  : Min(x1, y1), Max(x2, y2)          {}

    ImVec2      GetCenter() const                   { return ImVec2((Min.x + Max.x) * 0.5f, (Min.y + Max.y) * 0.5f); }
    ImVec2      GetSize() const                     { return ImVec2(Max.x - Min.x, Max.y - Min.y); }
    float       GetWidth() const                    { return Max.x - Min.x; }
    float       GetHeight() const                   { return Max.y - Min.y; }
    float       GetArea() const                     { return (Max.x - Min.x) * (Max.y - Min.y); }
    ImVec2      GetTL() const                       { return Min; }                   // Top-left
    ImVec2      GetTR() const                       { return ImVec2(Max.x, Min.y); }  // Top-right
    ImVec2      GetBL() const                       { return ImVec2(Min.x, Max.y); }  // Bottom-left
    ImVec2      GetBR() const                       { return Max; }                   // Bottom-right
    bool        Contains(const ImVec2& p) const     { return p.x     >= Min.x && p.y     >= Min.y && p.x     <  Max.x && p.y     <  Max.y; }
    bool        Contains(const ImRect& r) const     { return r.Min.x >= Min.x && r.Min.y >= Min.y && r.Max.x <= Max.x && r.Max.y <= Max.y; }
    bool        Overlaps(const ImRect& r) const     { return r.Min.y <  Max.y && r.Max.y >  Min.y && r.Min.x <  Max.x && r.Max.x >  Min.x; }
    void        Add(const ImVec2& p)                { if (Min.x > p.x)     Min.x = p.x;     if (Min.y > p.y)     Min.y = p.y;     if (Max.x < p.x)     Max.x = p.x;     if (Max.y < p.y)     Max.y = p.y; }
    void        Add(const ImRect& r)                { if (Min.x > r.Min.x) Min.x = r.Min.x; if (Min.y > r.Min.y) Min.y = r.Min.y; if (Max.x < r.Max.x) Max.x = r.Max.x; if (Max.y < r.Max.y) Max.y = r.Max.y; }
    void        Expand(const float amount)          { Min.x -= amount;   Min.y -= amount;   Max.x += amount;   Max.y += amount; }
    void        Expand(const ImVec2& amount)        { Min.x -= amount.x; Min.y -= amount.y; Max.x += amount.x; Max.y += amount.y; }
    void        Translate(const ImVec2& d)          { Min.x += d.x; Min.y += d.y; Max.x += d.x; Max.y += d.y; }
    void        TranslateX(float dx)                { Min.x += dx; Max.x += dx; }
    void        TranslateY(float dy)                { Min.y += dy; Max.y += dy; }
    void        ClipWith(const ImRect& r)           { Min = ImMax(Min, r.Min); Max = ImMin(Max, r.Max); }                   // Simple version, may lead to an inverted rectangle, which is fine for Contains/Overlaps test but not for display.
    void        ClipWithFull(const ImRect& r)       { Min = ImClamp(Min, r.Min, r.Max); Max = ImClamp(Max, r.Min, r.Max); } // Full version, ensure both points are fully clipped.
    void        Floor()                             { Min.x = IM_FLOOR(Min.x); Min.y = IM_FLOOR(Min.y); Max.x = IM_FLOOR(Max.x); Max.y = IM_FLOOR(Max.y); }
    bool        IsInverted() const                  { return Min.x > Max.x || Min.y > Max.y; }
    ImVec4      ToVec4() const                      { return ImVec4(Min.x, Min.y, Max.x, Max.y); }
};

// Helper: ImBitArray
#define         IM_BITARRAY_TESTBIT(_ARRAY, _N)                 ((_ARRAY[(_N) >> 5] & ((ImU32)1 << ((_N) & 31))) != 0) // Macro version of ImBitArrayTestBit(): ensure args have side-effect or are costly!
#define         IM_BITARRAY_CLEARBIT(_ARRAY, _N)                ((_ARRAY[(_N) >> 5] &= ~((ImU32)1 << ((_N) & 31))))    // Macro version of ImBitArrayClearBit(): ensure args have side-effect or are costly!
inline size_t   ImBitArrayGetStorageSizeInBytes(int bitcount)   { return (size_t)((bitcount + 31) >> 5) << 2; }
inline void     ImBitArrayClearAllBits(ImU32* arr, int bitcount){ memset(arr, 0, ImBitArrayGetStorageSizeInBytes(bitcount)); }
inline bool     ImBitArrayTestBit(const ImU32* arr, int n)      { ImU32 mask = (ImU32)1 << (n & 31); return (arr[n >> 5] & mask) != 0; }
inline void     ImBitArrayClearBit(ImU32* arr, int n)           { ImU32 mask = (ImU32)1 << (n & 31); arr[n >> 5] &= ~mask; }
inline void     ImBitArraySetBit(ImU32* arr, int n)             { ImU32 mask = (ImU32)1 << (n & 31); arr[n >> 5] |= mask; }
inline void     ImBitArraySetBitRange(ImU32* arr, int n, int n2) // Works on range [n..n2)
{
    n2--;
    while (n <= n2)
    {
        int a_mod = (n & 31);
        int b_mod = (n2 > (n | 31) ? 31 : (n2 & 31)) + 1;
        ImU32 mask = (ImU32)(((ImU64)1 << b_mod) - 1) & ~(ImU32)(((ImU64)1 << a_mod) - 1);
        arr[n >> 5] |= mask;
        n = (n + 32) & ~31;
    }
}

typedef ImU32* ImBitArrayPtr; // Name for use in structs

// Helper: ImBitArray class (wrapper over ImBitArray functions)
// Store 1-bit per value.
template<int BITCOUNT, int OFFSET = 0>
struct ImBitArray
{
    ImU32           Storage[(BITCOUNT + 31) >> 5];
    ImBitArray()                                { ClearAllBits(); }
    void            ClearAllBits()              { memset(Storage, 0, sizeof(Storage)); }
    void            SetAllBits()                { memset(Storage, 255, sizeof(Storage)); }
    bool            TestBit(int n) const        { n += OFFSET; IM_ASSERT(n >= 0 && n < BITCOUNT); return IM_BITARRAY_TESTBIT(Storage, n); }
    void            SetBit(int n)               { n += OFFSET; IM_ASSERT(n >= 0 && n < BITCOUNT); ImBitArraySetBit(Storage, n); }
    void            ClearBit(int n)             { n += OFFSET; IM_ASSERT(n >= 0 && n < BITCOUNT); ImBitArrayClearBit(Storage, n); }
    void            SetBitRange(int n, int n2)  { n += OFFSET; n2 += OFFSET; IM_ASSERT(n >= 0 && n < BITCOUNT && n2 > n && n2 <= BITCOUNT); ImBitArraySetBitRange(Storage, n, n2); } // Works on range [n..n2)
    bool            operator[](int n) const     { n += OFFSET; IM_ASSERT(n >= 0 && n < BITCOUNT); return IM_BITARRAY_TESTBIT(Storage, n); }
};

// Helper: ImBitVector
// Store 1-bit per value.
struct IMGUI_API ImBitVector
{
    ImVector<ImU32> Storage;
    void            Create(int sz)              { Storage.resize((sz + 31) >> 5); memset(Storage.Data, 0, (size_t)Storage.Size * sizeof(Storage.Data[0])); }
    void            Clear()                     { Storage.clear(); }
    bool            TestBit(int n) const        { IM_ASSERT(n < (Storage.Size << 5)); return IM_BITARRAY_TESTBIT(Storage.Data, n); }
    void            SetBit(int n)               { IM_ASSERT(n < (Storage.Size << 5)); ImBitArraySetBit(Storage.Data, n); }
    void            ClearBit(int n)             { IM_ASSERT(n < (Storage.Size << 5)); ImBitArrayClearBit(Storage.Data, n); }
};
IM_MSVC_RUNTIME_CHECKS_RESTORE

// Helper: ImSpan<>
// Pointing to a span of data we don't own.
template<typename T>
struct ImSpan
{
    T*                  Data;
    T*                  DataEnd;

    // Constructors, destructor
    inline ImSpan()                                 { Data = DataEnd = NULL; }
    inline ImSpan(T* data, int size)                { Data = data; DataEnd = data + size; }
    inline ImSpan(T* data, T* data_end)             { Data = data; DataEnd = data_end; }

    inline void         set(T* data, int size)      { Data = data; DataEnd = data + size; }
    inline void         set(T* data, T* data_end)   { Data = data; DataEnd = data_end; }
    inline int          size() const                { return (int)(ptrdiff_t)(DataEnd - Data); }
    inline int          size_in_bytes() const       { return (int)(ptrdiff_t)(DataEnd - Data) * (int)sizeof(T); }
    inline T&           operator[](int i)           { T* p = Data + i; IM_ASSERT(p >= Data && p < DataEnd); return *p; }
    inline const T&     operator[](int i) const     { const T* p = Data + i; IM_ASSERT(p >= Data && p < DataEnd); return *p; }

    inline T*           begin()                     { return Data; }
    inline const T*     begin() const               { return Data; }
    inline T*           end()                       { return DataEnd; }
    inline const T*     end() const                 { return DataEnd; }

    // Utilities
    inline int  index_from_ptr(const T* it) const   { IM_ASSERT(it >= Data && it < DataEnd); const ptrdiff_t off = it - Data; return (int)off; }
};

// Helper: ImSpanAllocator<>
// Facilitate storing multiple chunks into a single large block (the "arena")
// - Usage: call Reserve() N times, allocate GetArenaSizeInBytes() worth, pass it to SetArenaBasePtr(), call GetSpan() N times to retrieve the aligned ranges.
template<int CHUNKS>
struct ImSpanAllocator
{
    char*   BasePtr;
    int     CurrOff;
    int     CurrIdx;
    int     Offsets[CHUNKS];
    int     Sizes[CHUNKS];

    ImSpanAllocator()                               { memset(this, 0, sizeof(*this)); }
    inline void  Reserve(int n, size_t sz, int a=4) { IM_ASSERT(n == CurrIdx && n < CHUNKS); CurrOff = IM_MEMALIGN(CurrOff, a); Offsets[n] = CurrOff; Sizes[n] = (int)sz; CurrIdx++; CurrOff += (int)sz; }
    inline int   GetArenaSizeInBytes()              { return CurrOff; }
    inline void  SetArenaBasePtr(void* base_ptr)    { BasePtr = (char*)base_ptr; }
    inline void* GetSpanPtrBegin(int n)             { IM_ASSERT(n >= 0 && n < CHUNKS && CurrIdx == CHUNKS); return (void*)(BasePtr + Offsets[n]); }
    inline void* GetSpanPtrEnd(int n)               { IM_ASSERT(n >= 0 && n < CHUNKS && CurrIdx == CHUNKS); return (void*)(BasePtr + Offsets[n] + Sizes[n]); }
    template<typename T>
    inline void  GetSpan(int n, ImSpan<T>* span)    { span->set((T*)GetSpanPtrBegin(n), (T*)GetSpanPtrEnd(n)); }
};

// Helper: ImPool<>
// Basic keyed storage for contiguous instances, slow/amortized insertion, O(1) indexable, O(Log N) queries by ID over a dense/hot buffer,
// Honor constructor/destructor. Add/remove invalidate all pointers. Indexes have the same lifetime as the associated object.
typedef int ImPoolIdx;
template<typename T>
struct ImPool
{
    ImVector<T>     Buf;        // Contiguous data
    ImGuiStorage    Map;        // ID->Index
    ImPoolIdx       FreeIdx;    // Next free idx to use
    ImPoolIdx       AliveCount; // Number of active/alive items (for display purpose)

    ImPool()    { FreeIdx = AliveCount = 0; }
    ~ImPool()   { Clear(); }
    T*          GetByKey(ImGuiID key)               { int idx = Map.GetInt(key, -1); return (idx != -1) ? &Buf[idx] : NULL; }
    T*          GetByIndex(ImPoolIdx n)             { return &Buf[n]; }
    ImPoolIdx   GetIndex(const T* p) const          { IM_ASSERT(p >= Buf.Data && p < Buf.Data + Buf.Size); return (ImPoolIdx)(p - Buf.Data); }
    T*          GetOrAddByKey(ImGuiID key)          { int* p_idx = Map.GetIntRef(key, -1); if (*p_idx != -1) return &Buf[*p_idx]; *p_idx = FreeIdx; return Add(); }
    bool        Contains(const T* p) const          { return (p >= Buf.Data && p < Buf.Data + Buf.Size); }
    void        Clear()                             { for (int n = 0; n < Map.Data.Size; n++) { int idx = Map.Data[n].val_i; if (idx != -1) Buf[idx].~T(); } Map.Clear(); Buf.clear(); FreeIdx = AliveCount = 0; }
    T*          Add()                               { int idx = FreeIdx; if (idx == Buf.Size) { Buf.resize(Buf.Size + 1); FreeIdx++; } else { FreeIdx = *(int*)&Buf[idx]; } IM_PLACEMENT_NEW(&Buf[idx]) T(); AliveCount++; return &Buf[idx]; }
    void        Remove(ImGuiID key, const T* p)     { Remove(key, GetIndex(p)); }
    void        Remove(ImGuiID key, ImPoolIdx idx)  { Buf[idx].~T(); *(int*)&Buf[idx] = FreeIdx; FreeIdx = idx; Map.SetInt(key, -1); AliveCount--; }
    void        Reserve(int capacity)               { Buf.reserve(capacity); Map.Data.reserve(capacity); }

    // To iterate a ImPool: for (int n = 0; n < pool.GetMapSize(); n++) if (T* t = pool.TryGetMapData(n)) { ... }
    // Can be avoided if you know .Remove() has never been called on the pool, or AliveCount == GetMapSize()
    int         GetAliveCount() const               { return AliveCount; }      // Number of active/alive items in the pool (for display purpose)
    int         GetBufSize() const                  { return Buf.Size; }
    int         GetMapSize() const                  { return Map.Data.Size; }   // It is the map we need iterate to find valid items, since we don't have "alive" storage anywhere
    T*          TryGetMapData(ImPoolIdx n)          { int idx = Map.Data[n].val_i; if (idx == -1) return NULL; return GetByIndex(idx); }
#ifndef IMGUI_DISABLE_OBSOLETE_FUNCTIONS
    int         GetSize()                           { return GetMapSize(); } // For ImPlot: should use GetMapSize() from (IMGUI_VERSION_NUM >= 18304)
#endif
};

// Helper: ImChunkStream<>
// Build and iterate a contiguous stream of variable-sized structures.
// This is used by Settings to store persistent data while reducing allocation count.
// We store the chunk size first, and align the final size on 4 bytes boundaries.
// The tedious/zealous amount of casting is to avoid -Wcast-align warnings.
template<typename T>
struct ImChunkStream
{
    ImVector<char>  Buf;

    void    clear()                     { Buf.clear(); }
    bool    empty() const               { return Buf.Size == 0; }
    int     size() const                { return Buf.Size; }
    T*      alloc_chunk(size_t sz)      { size_t HDR_SZ = 4; sz = IM_MEMALIGN(HDR_SZ + sz, 4u); int off = Buf.Size; Buf.resize(off + (int)sz); ((int*)(void*)(Buf.Data + off))[0] = (int)sz; return (T*)(void*)(Buf.Data + off + (int)HDR_SZ); }
    T*      begin()                     { size_t HDR_SZ = 4; if (!Buf.Data) return NULL; return (T*)(void*)(Buf.Data + HDR_SZ); }
    T*      next_chunk(T* p)            { size_t HDR_SZ = 4; IM_ASSERT(p >= begin() && p < end()); p = (T*)(void*)((char*)(void*)p + chunk_size(p)); if (p == (T*)(void*)((char*)end() + HDR_SZ)) return (T*)0; IM_ASSERT(p < end()); return p; }
    int     chunk_size(const T* p)      { return ((const int*)p)[-1]; }
    T*      end()                       { return (T*)(void*)(Buf.Data + Buf.Size); }
    int     offset_from_ptr(const T* p) { IM_ASSERT(p >= begin() && p < end()); const ptrdiff_t off = (const char*)p - Buf.Data; return (int)off; }
    T*      ptr_from_offset(int off)    { IM_ASSERT(off >= 4 && off < Buf.Size); return (T*)(void*)(Buf.Data + off); }
    void    swap(ImChunkStream<T>& rhs) { rhs.Buf.swap(Buf); }

};

// Helper: ImGuiTextIndex<>
// Maintain a line index for a text buffer. This is a strong candidate to be moved into the public API.
struct ImGuiTextIndex
{
    ImVector<int>   LineOffsets;
    int             EndOffset = 0;                          // Because we don't own text buffer we need to maintain EndOffset (may bake in LineOffsets?)

    void            clear()                                 { LineOffsets.clear(); EndOffset = 0; }
    int             size()                                  { return LineOffsets.Size; }
    const char*     get_line_begin(const char* base, int n) { return base + LineOffsets[n]; }
    const char*     get_line_end(const char* base, int n)   { return base + (n + 1 < LineOffsets.Size ? (LineOffsets[n + 1] - 1) : EndOffset); }
    void            append(const char* base, int old_size, int new_size);
};

//-----------------------------------------------------------------------------
// [SECTION] ImDrawList support
//-----------------------------------------------------------------------------

// ImDrawList: Helper function to calculate a circle's segment count given its radius and a "maximum error" value.
// Estimation of number of circle segment based on error is derived using method described in https://stackoverflow.com/a/2244088/15194693
// Number of segments (N) is calculated using equation:
//   N = ceil ( pi / acos(1 - error / r) )     where r > 0, error <= r
// Our equation is significantly simpler that one in the post thanks for choosing segment that is
// perpendicular to X axis. Follow steps in the article from this starting condition and you will
// will get this result.
//
// Rendering circles with an odd number of segments, while mathematically correct will produce
// asymmetrical results on the raster grid. Therefore we're rounding N to next even number (7->8, 8->8, 9->10 etc.)
#define IM_ROUNDUP_TO_EVEN(_V)                                  ((((_V) + 1) / 2) * 2)
#define IM_DRAWLIST_CIRCLE_AUTO_SEGMENT_MIN                     4
#define IM_DRAWLIST_CIRCLE_AUTO_SEGMENT_MAX                     512
#define IM_DRAWLIST_CIRCLE_AUTO_SEGMENT_CALC(_RAD,_MAXERROR)    ImClamp(IM_ROUNDUP_TO_EVEN((int)ImCeil(IM_PI / ImAcos(1 - ImMin((_MAXERROR), (_RAD)) / (_RAD)))), IM_DRAWLIST_CIRCLE_AUTO_SEGMENT_MIN, IM_DRAWLIST_CIRCLE_AUTO_SEGMENT_MAX)

// Raw equation from IM_DRAWLIST_CIRCLE_AUTO_SEGMENT_CALC rewritten for 'r' and 'error'.
#define IM_DRAWLIST_CIRCLE_AUTO_SEGMENT_CALC_R(_N,_MAXERROR)    ((_MAXERROR) / (1 - ImCos(IM_PI / ImMax((float)(_N), IM_PI))))
#define IM_DRAWLIST_CIRCLE_AUTO_SEGMENT_CALC_ERROR(_N,_RAD)     ((1 - ImCos(IM_PI / ImMax((float)(_N), IM_PI))) / (_RAD))

// ImDrawList: Lookup table size for adaptive arc drawing, cover full circle.
#ifndef IM_DRAWLIST_ARCFAST_TABLE_SIZE
#define IM_DRAWLIST_ARCFAST_TABLE_SIZE                          48 // Number of samples in lookup table.
#endif
#define IM_DRAWLIST_ARCFAST_SAMPLE_MAX                          IM_DRAWLIST_ARCFAST_TABLE_SIZE // Sample index _PathArcToFastEx() for 360 angle.

// Data shared between all ImDrawList instances
// You may want to create your own instance of this if you want to use ImDrawList completely without ImGui. In that case, watch out for future changes to this structure.
struct IMGUI_API ImDrawListSharedData
{
    ImVec2          TexUvWhitePixel;            // UV of white pixel in the atlas
    ImFont*         Font;                       // Current/default font (optional, for simplified AddText overload)
    float           FontSize;                   // Current/default font size (optional, for simplified AddText overload)
    float           CurveTessellationTol;       // Tessellation tolerance when using PathBezierCurveTo()
    float           CircleSegmentMaxError;      // Number of circle segments to use per pixel of radius for AddCircle() etc
    ImVec4          ClipRectFullscreen;         // Value for PushClipRectFullscreen()
    ImDrawListFlags InitialFlags;               // Initial flags at the beginning of the frame (it is possible to alter flags on a per-drawlist basis afterwards)

    // [Internal] Temp write buffer
    ImVector<ImVec2> TempBuffer;

    // [Internal] Lookup tables
    ImVec2          ArcFastVtx[IM_DRAWLIST_ARCFAST_TABLE_SIZE]; // Sample points on the quarter of the circle.
    float           ArcFastRadiusCutoff;                        // Cutoff radius after which arc drawing will fallback to slower PathArcTo()
    ImU8            CircleSegmentCounts[64];    // Precomputed segment count for given radius before we calculate it dynamically (to avoid calculation overhead)
    const ImVec4*   TexUvLines;                 // UV of anti-aliased lines in the atlas

    ImDrawListSharedData();
    void SetCircleTessellationMaxError(float max_error);
};

struct ImDrawDataBuilder
{
    ImVector<ImDrawList*>   Layers[2];           // Global layers for: regular, tooltip

    void Clear()                    { for (int n = 0; n < IM_ARRAYSIZE(Layers); n++) Layers[n].resize(0); }
    void ClearFreeMemory()          { for (int n = 0; n < IM_ARRAYSIZE(Layers); n++) Layers[n].clear(); }
    int  GetDrawListCount() const   { int count = 0; for (int n = 0; n < IM_ARRAYSIZE(Layers); n++) count += Layers[n].Size; return count; }
    IMGUI_API void FlattenIntoSingleLayer();
};

//-----------------------------------------------------------------------------
// [SECTION] Widgets support: flags, enums, data structures
//-----------------------------------------------------------------------------

// Flags used by upcoming items
// - input: PushItemFlag() manipulates g.CurrentItemFlags, ItemAdd() calls may add extra flags.
// - output: stored in g.LastItemData.InFlags
// Current window shared by all windows.
// This is going to be exposed in imgui.h when stabilized enough.
enum ImGuiItemFlags_
{
    // Controlled by user
    ImGuiItemFlags_None                     = 0,
    ImGuiItemFlags_NoTabStop                = 1 << 0,  // false     // Disable keyboard tabbing. This is a "lighter" version of ImGuiItemFlags_NoNav.
    ImGuiItemFlags_ButtonRepeat             = 1 << 1,  // false     // Button() will return true multiple times based on io.KeyRepeatDelay and io.KeyRepeatRate settings.
    ImGuiItemFlags_Disabled                 = 1 << 2,  // false     // Disable interactions but doesn't affect visuals. See BeginDisabled()/EndDisabled(). See github.com/ocornut/imgui/issues/211
    ImGuiItemFlags_NoNav                    = 1 << 3,  // false     // Disable any form of focusing (keyboard/gamepad directional navigation and SetKeyboardFocusHere() calls)
    ImGuiItemFlags_NoNavDefaultFocus        = 1 << 4,  // false     // Disable item being a candidate for default focus (e.g. used by title bar items)
    ImGuiItemFlags_SelectableDontClosePopup = 1 << 5,  // false     // Disable MenuItem/Selectable() automatically closing their popup window
    ImGuiItemFlags_MixedValue               = 1 << 6,  // false     // [BETA] Represent a mixed/indeterminate value, generally multi-selection where values differ. Currently only supported by Checkbox() (later should support all sorts of widgets)
    ImGuiItemFlags_ReadOnly                 = 1 << 7,  // false     // [ALPHA] Allow hovering interactions but underlying value is not changed.
    ImGuiItemFlags_NoWindowHoverableCheck   = 1 << 8,  // false     // Disable hoverable check in ItemHoverable()

    // Controlled by widget code
    ImGuiItemFlags_Inputable                = 1 << 10, // false     // [WIP] Auto-activate input mode when tab focused. Currently only used and supported by a few items before it becomes a generic feature.
};

// Status flags for an already submitted item
// - output: stored in g.LastItemData.StatusFlags
enum ImGuiItemStatusFlags_
{
    ImGuiItemStatusFlags_None               = 0,
    ImGuiItemStatusFlags_HoveredRect        = 1 << 0,   // Mouse position is within item rectangle (does NOT mean that the window is in correct z-order and can be hovered!, this is only one part of the most-common IsItemHovered test)
    ImGuiItemStatusFlags_HasDisplayRect     = 1 << 1,   // g.LastItemData.DisplayRect is valid
    ImGuiItemStatusFlags_Edited             = 1 << 2,   // Value exposed by item was edited in the current frame (should match the bool return value of most widgets)
    ImGuiItemStatusFlags_ToggledSelection   = 1 << 3,   // Set when Selectable(), TreeNode() reports toggling a selection. We can't report "Selected", only state changes, in order to easily handle clipping with less issues.
    ImGuiItemStatusFlags_ToggledOpen        = 1 << 4,   // Set when TreeNode() reports toggling their open state.
    ImGuiItemStatusFlags_HasDeactivated     = 1 << 5,   // Set if the widget/group is able to provide data for the ImGuiItemStatusFlags_Deactivated flag.
    ImGuiItemStatusFlags_Deactivated        = 1 << 6,   // Only valid if ImGuiItemStatusFlags_HasDeactivated is set.
    ImGuiItemStatusFlags_HoveredWindow      = 1 << 7,   // Override the HoveredWindow test to allow cross-window hover testing.
    ImGuiItemStatusFlags_FocusedByTabbing   = 1 << 8,   // Set when the Focusable item just got focused by Tabbing (FIXME: to be removed soon)
    ImGuiItemStatusFlags_Visible            = 1 << 9,   // [WIP] Set when item is overlapping the current clipping rectangle (Used internally. Please don't use yet: API/system will change as we refactor Itemadd()).

    // Additional status + semantic for ImGuiTestEngine
#ifdef IMGUI_ENABLE_TEST_ENGINE
    ImGuiItemStatusFlags_Openable           = 1 << 20,  // Item is an openable (e.g. TreeNode)
    ImGuiItemStatusFlags_Opened             = 1 << 21,  // Opened status
    ImGuiItemStatusFlags_Checkable          = 1 << 22,  // Item is a checkable (e.g. CheckBox, MenuItem)
    ImGuiItemStatusFlags_Checked            = 1 << 23,  // Checked status
    ImGuiItemStatusFlags_Inputable          = 1 << 24,  // Item is a text-inputable (e.g. InputText, SliderXXX, DragXXX)
#endif
};

// Extend ImGuiInputTextFlags_
enum ImGuiInputTextFlagsPrivate_
{
    // [Internal]
    ImGuiInputTextFlags_Multiline           = 1 << 26,  // For internal use by InputTextMultiline()
    ImGuiInputTextFlags_NoMarkEdited        = 1 << 27,  // For internal use by functions using InputText() before reformatting data
    ImGuiInputTextFlags_MergedItem          = 1 << 28,  // For internal use by TempInputText(), will skip calling ItemAdd(). Require bounding-box to strictly match.
};

// Extend ImGuiButtonFlags_
enum ImGuiButtonFlagsPrivate_
{
    ImGuiButtonFlags_PressedOnClick         = 1 << 4,   // return true on click (mouse down event)
    ImGuiButtonFlags_PressedOnClickRelease  = 1 << 5,   // [Default] return true on click + release on same item <-- this is what the majority of Button are using
    ImGuiButtonFlags_PressedOnClickReleaseAnywhere = 1 << 6, // return true on click + release even if the release event is not done while hovering the item
    ImGuiButtonFlags_PressedOnRelease       = 1 << 7,   // return true on release (default requires click+release)
    ImGuiButtonFlags_PressedOnDoubleClick   = 1 << 8,   // return true on double-click (default requires click+release)
    ImGuiButtonFlags_PressedOnDragDropHold  = 1 << 9,   // return true when held into while we are drag and dropping another item (used by e.g. tree nodes, collapsing headers)
    ImGuiButtonFlags_Repeat                 = 1 << 10,  // hold to repeat
    ImGuiButtonFlags_FlattenChildren        = 1 << 11,  // allow interactions even if a child window is overlapping
    ImGuiButtonFlags_AllowItemOverlap       = 1 << 12,  // require previous frame HoveredId to either match id or be null before being usable, use along with SetItemAllowOverlap()
    ImGuiButtonFlags_DontClosePopups        = 1 << 13,  // disable automatically closing parent popup on press // [UNUSED]
    //ImGuiButtonFlags_Disabled             = 1 << 14,  // disable interactions -> use BeginDisabled() or ImGuiItemFlags_Disabled
    ImGuiButtonFlags_AlignTextBaseLine      = 1 << 15,  // vertically align button to match text baseline - ButtonEx() only // FIXME: Should be removed and handled by SmallButton(), not possible currently because of DC.CursorPosPrevLine
    ImGuiButtonFlags_NoKeyModifiers         = 1 << 16,  // disable mouse interaction if a key modifier is held
    ImGuiButtonFlags_NoHoldingActiveId      = 1 << 17,  // don't set ActiveId while holding the mouse (ImGuiButtonFlags_PressedOnClick only)
    ImGuiButtonFlags_NoNavFocus             = 1 << 18,  // don't override navigation focus when activated (FIXME: this is essentially used everytime an item uses ImGuiItemFlags_NoNav, but because legacy specs don't requires LastItemData to be set ButtonBehavior(), we can't poll g.LastItemData.InFlags)
    ImGuiButtonFlags_NoHoveredOnFocus       = 1 << 19,  // don't report as hovered when nav focus is on this item
    ImGuiButtonFlags_NoSetKeyOwner          = 1 << 20,  // don't set key/input owner on the initial click (note: mouse buttons are keys! often, the key in question will be ImGuiKey_MouseLeft!)
    ImGuiButtonFlags_NoTestKeyOwner         = 1 << 21,  // don't test key/input owner when polling the key (note: mouse buttons are keys! often, the key in question will be ImGuiKey_MouseLeft!)
    ImGuiButtonFlags_PressedOnMask_         = ImGuiButtonFlags_PressedOnClick | ImGuiButtonFlags_PressedOnClickRelease | ImGuiButtonFlags_PressedOnClickReleaseAnywhere | ImGuiButtonFlags_PressedOnRelease | ImGuiButtonFlags_PressedOnDoubleClick | ImGuiButtonFlags_PressedOnDragDropHold,
    ImGuiButtonFlags_PressedOnDefault_      = ImGuiButtonFlags_PressedOnClickRelease,
};

// Extend ImGuiComboFlags_
enum ImGuiComboFlagsPrivate_
{
    ImGuiComboFlags_CustomPreview           = 1 << 20,  // enable BeginComboPreview()
};

// Extend ImGuiSliderFlags_
enum ImGuiSliderFlagsPrivate_
{
    ImGuiSliderFlags_Vertical               = 1 << 20,  // Should this slider be orientated vertically?
    ImGuiSliderFlags_ReadOnly               = 1 << 21,
};

// Extend ImGuiSelectableFlags_
enum ImGuiSelectableFlagsPrivate_
{
    // NB: need to be in sync with last value of ImGuiSelectableFlags_
    ImGuiSelectableFlags_NoHoldingActiveID      = 1 << 20,
    ImGuiSelectableFlags_SelectOnNav            = 1 << 21,  // (WIP) Auto-select when moved into. This is not exposed in public API as to handle multi-select and modifiers we will need user to explicitly control focus scope. May be replaced with a BeginSelection() API.
    ImGuiSelectableFlags_SelectOnClick          = 1 << 22,  // Override button behavior to react on Click (default is Click+Release)
    ImGuiSelectableFlags_SelectOnRelease        = 1 << 23,  // Override button behavior to react on Release (default is Click+Release)
    ImGuiSelectableFlags_SpanAvailWidth         = 1 << 24,  // Span all avail width even if we declared less for layout purpose. FIXME: We may be able to remove this (added in 6251d379, 2bcafc86 for menus)
    ImGuiSelectableFlags_SetNavIdOnHover        = 1 << 25,  // Set Nav/Focus ID on mouse hover (used by MenuItem)
    ImGuiSelectableFlags_NoPadWithHalfSpacing   = 1 << 26,  // Disable padding each side with ItemSpacing * 0.5f
    ImGuiSelectableFlags_NoSetKeyOwner          = 1 << 27,  // Don't set key/input owner on the initial click (note: mouse buttons are keys! often, the key in question will be ImGuiKey_MouseLeft!)
};

// Extend ImGuiTreeNodeFlags_
enum ImGuiTreeNodeFlagsPrivate_
{
    ImGuiTreeNodeFlags_ClipLabelForTrailingButton = 1 << 20,
};

enum ImGuiSeparatorFlags_
{
    ImGuiSeparatorFlags_None                    = 0,
    ImGuiSeparatorFlags_Horizontal              = 1 << 0,   // Axis default to current layout type, so generally Horizontal unless e.g. in a menu bar
    ImGuiSeparatorFlags_Vertical                = 1 << 1,
    ImGuiSeparatorFlags_SpanAllColumns          = 1 << 2,
};

enum ImGuiTextFlags_
{
    ImGuiTextFlags_None                         = 0,
    ImGuiTextFlags_NoWidthForLargeClippedText   = 1 << 0,
};

enum ImGuiTooltipFlags_
{
    ImGuiTooltipFlags_None                      = 0,
    ImGuiTooltipFlags_OverridePreviousTooltip   = 1 << 0,   // Override will clear/ignore previously submitted tooltip (defaults to append)
};

// FIXME: this is in development, not exposed/functional as a generic feature yet.
// Horizontal/Vertical enums are fixed to 0/1 so they may be used to index ImVec2
enum ImGuiLayoutType_
{
    ImGuiLayoutType_Horizontal = 0,
    ImGuiLayoutType_Vertical = 1
};

enum ImGuiLogType
{
    ImGuiLogType_None = 0,
    ImGuiLogType_TTY,
    ImGuiLogType_File,
    ImGuiLogType_Buffer,
    ImGuiLogType_Clipboard,
};

// X/Y enums are fixed to 0/1 so they may be used to index ImVec2
enum ImGuiAxis
{
    ImGuiAxis_None = -1,
    ImGuiAxis_X = 0,
    ImGuiAxis_Y = 1
};

enum ImGuiPlotType
{
    ImGuiPlotType_Lines,
    ImGuiPlotType_Histogram,
};

enum ImGuiPopupPositionPolicy
{
    ImGuiPopupPositionPolicy_Default,
    ImGuiPopupPositionPolicy_ComboBox,
    ImGuiPopupPositionPolicy_Tooltip,
};

struct ImGuiDataVarInfo
{
    ImGuiDataType   Type;
    ImU32           Count;      // 1+
    ImU32           Offset;     // Offset in parent structure
    void* GetVarPtr(void* parent) const { return (void*)((unsigned char*)parent + Offset); }
};

struct ImGuiDataTypeTempStorage
{
    ImU8        Data[8];        // Can fit any data up to ImGuiDataType_COUNT
};

// Type information associated to one ImGuiDataType. Retrieve with DataTypeGetInfo().
struct ImGuiDataTypeInfo
{
    size_t      Size;           // Size in bytes
    const char* Name;           // Short descriptive name for the type, for debugging
    const char* PrintFmt;       // Default printf format for the type
    const char* ScanFmt;        // Default scanf format for the type
};

// Extend ImGuiDataType_
enum ImGuiDataTypePrivate_
{
    ImGuiDataType_String = ImGuiDataType_COUNT + 1,
    ImGuiDataType_Pointer,
    ImGuiDataType_ID,
};

// Stacked color modifier, backup of modified data so we can restore it
struct ImGuiColorMod
{
    ImGuiCol        Col;
    ImVec4          BackupValue;
};

// Stacked style modifier, backup of modified data so we can restore it. Data type inferred from the variable.
struct ImGuiStyleMod
{
    ImGuiStyleVar   VarIdx;
    union           { int BackupInt[2]; float BackupFloat[2]; };
    ImGuiStyleMod(ImGuiStyleVar idx, int v)     { VarIdx = idx; BackupInt[0] = v; }
    ImGuiStyleMod(ImGuiStyleVar idx, float v)   { VarIdx = idx; BackupFloat[0] = v; }
    ImGuiStyleMod(ImGuiStyleVar idx, ImVec2 v)  { VarIdx = idx; BackupFloat[0] = v.x; BackupFloat[1] = v.y; }
};

// Storage data for BeginComboPreview()/EndComboPreview()
struct IMGUI_API ImGuiComboPreviewData
{
    ImRect          PreviewRect;
    ImVec2          BackupCursorPos;
    ImVec2          BackupCursorMaxPos;
    ImVec2          BackupCursorPosPrevLine;
    float           BackupPrevLineTextBaseOffset;
    ImGuiLayoutType BackupLayout;

    ImGuiComboPreviewData() { memset(this, 0, sizeof(*this)); }
};

// Stacked storage data for BeginGroup()/EndGroup()
struct IMGUI_API ImGuiGroupData
{
    ImGuiID     WindowID;
    ImVec2      BackupCursorPos;
    ImVec2      BackupCursorMaxPos;
    ImVec1      BackupIndent;
    ImVec1      BackupGroupOffset;
    ImVec2      BackupCurrLineSize;
    float       BackupCurrLineTextBaseOffset;
    ImGuiID     BackupActiveIdIsAlive;
    bool        BackupActiveIdPreviousFrameIsAlive;
    bool        BackupHoveredIdIsAlive;
    bool        EmitItem;
};

// Simple column measurement, currently used for MenuItem() only.. This is very short-sighted/throw-away code and NOT a generic helper.
struct IMGUI_API ImGuiMenuColumns
{
    ImU32       TotalWidth;
    ImU32       NextTotalWidth;
    ImU16       Spacing;
    ImU16       OffsetIcon;         // Always zero for now
    ImU16       OffsetLabel;        // Offsets are locked in Update()
    ImU16       OffsetShortcut;
    ImU16       OffsetMark;
    ImU16       Widths[4];          // Width of:   Icon, Label, Shortcut, Mark  (accumulators for current frame)

    ImGuiMenuColumns() { memset(this, 0, sizeof(*this)); }
    void        Update(float spacing, bool window_reappearing);
    float       DeclColumns(float w_icon, float w_label, float w_shortcut, float w_mark);
    void        CalcNextTotalWidth(bool update_offsets);
};

// Internal temporary state for deactivating InputText() instances.
struct IMGUI_API ImGuiInputTextDeactivatedState
{
    ImGuiID            ID;              // widget id owning the text state (which just got deactivated)
    ImVector<char>     TextA;           // text buffer

    ImGuiInputTextDeactivatedState()    { memset(this, 0, sizeof(*this)); }
    void    ClearFreeMemory()           { ID = 0; TextA.clear(); }
};
// Internal state of the currently focused/edited text input box
// For a given item ID, access with ImGui::GetInputTextState()
struct IMGUI_API ImGuiInputTextState
{
    ImGuiContext*           Ctx;                    // parent UI context (needs to be set explicitly by parent).
    ImGuiID                 ID;                     // widget id owning the text state
    int                     CurLenW, CurLenA;       // we need to maintain our buffer length in both UTF-8 and wchar format. UTF-8 length is valid even if TextA is not.
    ImVector<ImWchar>       TextW;                  // edit buffer, we need to persist but can't guarantee the persistence of the user-provided buffer. so we copy into own buffer.
    ImVector<char>          TextA;                  // temporary UTF8 buffer for callbacks and other operations. this is not updated in every code-path! size=capacity.
    ImVector<char>          InitialTextA;           // backup of end-user buffer at the time of focus (in UTF-8, unaltered)
    bool                    TextAIsValid;           // temporary UTF8 buffer is not initially valid before we make the widget active (until then we pull the data from user argument)
    int                     BufCapacityA;           // end-user buffer capacity
    float                   ScrollX;                // horizontal scrolling/offset
    ImStb::STB_TexteditState Stb;                   // state for stb_textedit.h
    float                   CursorAnim;             // timer for cursor blink, reset on every user action so the cursor reappears immediately
    bool                    CursorFollow;           // set when we want scrolling to follow the current cursor position (not always!)
    bool                    SelectedAllMouseLock;   // after a double-click to select all, we ignore further mouse drags to update selection
    bool                    Edited;                 // edited this frame
    ImGuiInputTextFlags     Flags;                  // copy of InputText() flags. may be used to check if e.g. ImGuiInputTextFlags_Password is set.

    ImGuiInputTextState()                   { memset(this, 0, sizeof(*this)); }
    void        ClearText()                 { CurLenW = CurLenA = 0; TextW[0] = 0; TextA[0] = 0; CursorClamp(); }
    void        ClearFreeMemory()           { TextW.clear(); TextA.clear(); InitialTextA.clear(); }
    int         GetUndoAvailCount() const   { return Stb.undostate.undo_point; }
    int         GetRedoAvailCount() const   { return STB_TEXTEDIT_UNDOSTATECOUNT - Stb.undostate.redo_point; }
    void        OnKeyPressed(int key);      // Cannot be inline because we call in code in stb_textedit.h implementation

    // Cursor & Selection
    void        CursorAnimReset()           { CursorAnim = -0.30f; }                                   // After a user-input the cursor stays on for a while without blinking
    void        CursorClamp()               { Stb.cursor = ImMin(Stb.cursor, CurLenW); Stb.select_start = ImMin(Stb.select_start, CurLenW); Stb.select_end = ImMin(Stb.select_end, CurLenW); }
    bool        HasSelection() const        { return Stb.select_start != Stb.select_end; }
    void        ClearSelection()            { Stb.select_start = Stb.select_end = Stb.cursor; }
    int         GetCursorPos() const        { return Stb.cursor; }
    int         GetSelectionStart() const   { return Stb.select_start; }
    int         GetSelectionEnd() const     { return Stb.select_end; }
    void        SelectAll()                 { Stb.select_start = 0; Stb.cursor = Stb.select_end = CurLenW; Stb.has_preferred_x = 0; }
};

// Storage for current popup stack
struct ImGuiPopupData
{
    ImGuiID             PopupId;        // Set on OpenPopup()
    ImGuiWindow*        Window;         // Resolved on BeginPopup() - may stay unresolved if user never calls OpenPopup()
    ImGuiWindow*        BackupNavWindow;// Set on OpenPopup(), a NavWindow that will be restored on popup close
    int                 ParentNavLayer; // Resolved on BeginPopup(). Actually a ImGuiNavLayer type (declared down below), initialized to -1 which is not part of an enum, but serves well-enough as "not any of layers" value
    int                 OpenFrameCount; // Set on OpenPopup()
    ImGuiID             OpenParentId;   // Set on OpenPopup(), we need this to differentiate multiple menu sets from each others (e.g. inside menu bar vs loose menu items)
    ImVec2              OpenPopupPos;   // Set on OpenPopup(), preferred popup position (typically == OpenMousePos when using mouse)
    ImVec2              OpenMousePos;   // Set on OpenPopup(), copy of mouse position at the time of opening popup

    ImGuiPopupData()    { memset(this, 0, sizeof(*this)); ParentNavLayer = OpenFrameCount = -1; }
};

enum ImGuiNextWindowDataFlags_
{
    ImGuiNextWindowDataFlags_None               = 0,
    ImGuiNextWindowDataFlags_HasPos             = 1 << 0,
    ImGuiNextWindowDataFlags_HasSize            = 1 << 1,
    ImGuiNextWindowDataFlags_HasContentSize     = 1 << 2,
    ImGuiNextWindowDataFlags_HasCollapsed       = 1 << 3,
    ImGuiNextWindowDataFlags_HasSizeConstraint  = 1 << 4,
    ImGuiNextWindowDataFlags_HasFocus           = 1 << 5,
    ImGuiNextWindowDataFlags_HasBgAlpha         = 1 << 6,
    ImGuiNextWindowDataFlags_HasScroll          = 1 << 7,
    ImGuiNextWindowDataFlags_HasViewport        = 1 << 8,
    ImGuiNextWindowDataFlags_HasDock            = 1 << 9,
    ImGuiNextWindowDataFlags_HasWindowClass     = 1 << 10,
};

// Storage for SetNexWindow** functions
struct ImGuiNextWindowData
{
    ImGuiNextWindowDataFlags    Flags;
    ImGuiCond                   PosCond;
    ImGuiCond                   SizeCond;
    ImGuiCond                   CollapsedCond;
    ImGuiCond                   DockCond;
    ImVec2                      PosVal;
    ImVec2                      PosPivotVal;
    ImVec2                      SizeVal;
    ImVec2                      ContentSizeVal;
    ImVec2                      ScrollVal;
    bool                        PosUndock;
    bool                        CollapsedVal;
    ImRect                      SizeConstraintRect;
    ImGuiSizeCallback           SizeCallback;
    void*                       SizeCallbackUserData;
    float                       BgAlphaVal;             // Override background alpha
    ImGuiID                     ViewportId;
    ImGuiID                     DockId;
    ImGuiWindowClass            WindowClass;
    ImVec2                      MenuBarOffsetMinVal;    // (Always on) This is not exposed publicly, so we don't clear it and it doesn't have a corresponding flag (could we? for consistency?)

    ImGuiNextWindowData()       { memset(this, 0, sizeof(*this)); }
    inline void ClearFlags()    { Flags = ImGuiNextWindowDataFlags_None; }
};

enum ImGuiNextItemDataFlags_
{
    ImGuiNextItemDataFlags_None     = 0,
    ImGuiNextItemDataFlags_HasWidth = 1 << 0,
    ImGuiNextItemDataFlags_HasOpen  = 1 << 1,
};

struct ImGuiNextItemData
{
    ImGuiNextItemDataFlags      Flags;
    float                       Width;          // Set by SetNextItemWidth()
    ImGuiID                     FocusScopeId;   // Set by SetNextItemMultiSelectData() (!= 0 signify value has been set, so it's an alternate version of HasSelectionData, we don't use Flags for this because they are cleared too early. This is mostly used for debugging)
    ImGuiCond                   OpenCond;
    bool                        OpenVal;        // Set by SetNextItemOpen()

    ImGuiNextItemData()         { memset(this, 0, sizeof(*this)); }
    inline void ClearFlags()    { Flags = ImGuiNextItemDataFlags_None; } // Also cleared manually by ItemAdd()!
};

// Status storage for the last submitted item
struct ImGuiLastItemData
{
    ImGuiID                 ID;
    ImGuiItemFlags          InFlags;            // See ImGuiItemFlags_
    ImGuiItemStatusFlags    StatusFlags;        // See ImGuiItemStatusFlags_
    ImRect                  Rect;               // Full rectangle
    ImRect                  NavRect;            // Navigation scoring rectangle (not displayed)
    ImRect                  DisplayRect;        // Display rectangle (only if ImGuiItemStatusFlags_HasDisplayRect is set)

    ImGuiLastItemData()     { memset(this, 0, sizeof(*this)); }
};

struct IMGUI_API ImGuiStackSizes
{
    short   SizeOfIDStack;
    short   SizeOfColorStack;
    short   SizeOfStyleVarStack;
    short   SizeOfFontStack;
    short   SizeOfFocusScopeStack;
    short   SizeOfGroupStack;
    short   SizeOfItemFlagsStack;
    short   SizeOfBeginPopupStack;
    short   SizeOfDisabledStack;

    ImGuiStackSizes() { memset(this, 0, sizeof(*this)); }
    void SetToContextState(ImGuiContext* ctx);
    void CompareWithContextState(ImGuiContext* ctx);
};

// Data saved for each window pushed into the stack
struct ImGuiWindowStackData
{
    ImGuiWindow*            Window;
    ImGuiLastItemData       ParentLastItemDataBackup;
    ImGuiStackSizes         StackSizesOnBegin;      // Store size of various stacks for asserting
};

struct ImGuiShrinkWidthItem
{
    int         Index;
    float       Width;
    float       InitialWidth;
};

struct ImGuiPtrOrIndex
{
    void*       Ptr;            // Either field can be set, not both. e.g. Dock node tab bars are loose while BeginTabBar() ones are in a pool.
    int         Index;          // Usually index in a main pool.

    ImGuiPtrOrIndex(void* ptr)  { Ptr = ptr; Index = -1; }
    ImGuiPtrOrIndex(int index)  { Ptr = NULL; Index = index; }
};

//-----------------------------------------------------------------------------
// [SECTION] Inputs support
//-----------------------------------------------------------------------------

// Bit array for named keys
typedef ImBitArray<ImGuiKey_NamedKey_COUNT, -ImGuiKey_NamedKey_BEGIN>    ImBitArrayForNamedKeys;

// [Internal] Key ranges
#define ImGuiKey_LegacyNativeKey_BEGIN  0
#define ImGuiKey_LegacyNativeKey_END    512
#define ImGuiKey_Keyboard_BEGIN         (ImGuiKey_NamedKey_BEGIN)
#define ImGuiKey_Keyboard_END           (ImGuiKey_GamepadStart)
#define ImGuiKey_Gamepad_BEGIN          (ImGuiKey_GamepadStart)
#define ImGuiKey_Gamepad_END            (ImGuiKey_GamepadRStickDown + 1)
#define ImGuiKey_Mouse_BEGIN            (ImGuiKey_MouseLeft)
#define ImGuiKey_Mouse_END              (ImGuiKey_MouseWheelY + 1)
#define ImGuiKey_Aliases_BEGIN          (ImGuiKey_Mouse_BEGIN)
#define ImGuiKey_Aliases_END            (ImGuiKey_Mouse_END)

// [Internal] Named shortcuts for Navigation
#define ImGuiKey_NavKeyboardTweakSlow   ImGuiMod_Ctrl
#define ImGuiKey_NavKeyboardTweakFast   ImGuiMod_Shift
#define ImGuiKey_NavGamepadTweakSlow    ImGuiKey_GamepadL1
#define ImGuiKey_NavGamepadTweakFast    ImGuiKey_GamepadR1
#define ImGuiKey_NavGamepadActivate     ImGuiKey_GamepadFaceDown
#define ImGuiKey_NavGamepadCancel       ImGuiKey_GamepadFaceRight
#define ImGuiKey_NavGamepadMenu         ImGuiKey_GamepadFaceLeft
#define ImGuiKey_NavGamepadInput        ImGuiKey_GamepadFaceUp

enum ImGuiInputEventType
{
    ImGuiInputEventType_None = 0,
    ImGuiInputEventType_MousePos,
    ImGuiInputEventType_MouseWheel,
    ImGuiInputEventType_MouseButton,
    ImGuiInputEventType_MouseViewport,
    ImGuiInputEventType_Key,
    ImGuiInputEventType_Text,
    ImGuiInputEventType_Focus,
    ImGuiInputEventType_COUNT
};

enum ImGuiInputSource
{
    ImGuiInputSource_None = 0,
    ImGuiInputSource_Mouse,         // Note: may be Mouse or TouchScreen or Pen. See io.MouseSource to distinguish them.
    ImGuiInputSource_Keyboard,
    ImGuiInputSource_Gamepad,
    ImGuiInputSource_Clipboard,     // Currently only used by InputText()
    ImGuiInputSource_COUNT
};

// FIXME: Structures in the union below need to be declared as anonymous unions appears to be an extension?
// Using ImVec2() would fail on Clang 'union member 'MousePos' has a non-trivial default constructor'
struct ImGuiInputEventMousePos      { float PosX, PosY; ImGuiMouseSource MouseSource; };
struct ImGuiInputEventMouseWheel    { float WheelX, WheelY; ImGuiMouseSource MouseSource; };
struct ImGuiInputEventMouseButton   { int Button; bool Down; ImGuiMouseSource MouseSource; };
struct ImGuiInputEventMouseViewport { ImGuiID HoveredViewportID; };
struct ImGuiInputEventKey           { ImGuiKey Key; bool Down; float AnalogValue; };
struct ImGuiInputEventText          { unsigned int Char; };
struct ImGuiInputEventAppFocused    { bool Focused; };

struct ImGuiInputEvent
{
    ImGuiInputEventType             Type;
    ImGuiInputSource                Source;
    ImU32                           EventId;        // Unique, sequential increasing integer to identify an event (if you need to correlate them to other data).
    union
    {
        ImGuiInputEventMousePos     MousePos;       // if Type == ImGuiInputEventType_MousePos
        ImGuiInputEventMouseWheel   MouseWheel;     // if Type == ImGuiInputEventType_MouseWheel
        ImGuiInputEventMouseButton  MouseButton;    // if Type == ImGuiInputEventType_MouseButton
        ImGuiInputEventMouseViewport MouseViewport; // if Type == ImGuiInputEventType_MouseViewport
        ImGuiInputEventKey          Key;            // if Type == ImGuiInputEventType_Key
        ImGuiInputEventText         Text;           // if Type == ImGuiInputEventType_Text
        ImGuiInputEventAppFocused   AppFocused;     // if Type == ImGuiInputEventType_Focus
    };
    bool                            AddedByTestEngine;

    ImGuiInputEvent() { memset(this, 0, sizeof(*this)); }
};

// Input function taking an 'ImGuiID owner_id' argument defaults to (ImGuiKeyOwner_Any == 0) aka don't test ownership, which matches legacy behavior.
#define ImGuiKeyOwner_Any           ((ImGuiID)0)    // Accept key that have an owner, UNLESS a call to SetKeyOwner() explicitly used ImGuiInputFlags_LockThisFrame or ImGuiInputFlags_LockUntilRelease.
#define ImGuiKeyOwner_None          ((ImGuiID)-1)   // Require key to have no owner.

typedef ImS16 ImGuiKeyRoutingIndex;

// Routing table entry (sizeof() == 16 bytes)
struct ImGuiKeyRoutingData
{
    ImGuiKeyRoutingIndex            NextEntryIndex;
    ImU16                           Mods;               // Technically we'd only need 4-bits but for simplify we store ImGuiMod_ values which need 16-bits. ImGuiMod_Shortcut is already translated to Ctrl/Super.
    ImU8                            RoutingNextScore;   // Lower is better (0: perfect score)
    ImGuiID                         RoutingCurr;
    ImGuiID                         RoutingNext;

    ImGuiKeyRoutingData()           { NextEntryIndex = -1; Mods = 0; RoutingNextScore = 255; RoutingCurr = RoutingNext = ImGuiKeyOwner_None; }
};

// Routing table: maintain a desired owner for each possible key-chord (key + mods), and setup owner in NewFrame() when mods are matching.
// Stored in main context (1 instance)
struct ImGuiKeyRoutingTable
{
    ImGuiKeyRoutingIndex            Index[ImGuiKey_NamedKey_COUNT]; // Index of first entry in Entries[]
    ImVector<ImGuiKeyRoutingData>   Entries;
    ImVector<ImGuiKeyRoutingData>   EntriesNext;                    // Double-buffer to avoid reallocation (could use a shared buffer)

    ImGuiKeyRoutingTable()          { Clear(); }
    void Clear()                    { for (int n = 0; n < IM_ARRAYSIZE(Index); n++) Index[n] = -1; Entries.clear(); EntriesNext.clear(); }
};

// This extends ImGuiKeyData but only for named keys (legacy keys don't support the new features)
// Stored in main context (1 per named key). In the future it might be merged into ImGuiKeyData.
struct ImGuiKeyOwnerData
{
    ImGuiID     OwnerCurr;
    ImGuiID     OwnerNext;
    bool        LockThisFrame;      // Reading this key requires explicit owner id (until end of frame). Set by ImGuiInputFlags_LockThisFrame.
    bool        LockUntilRelease;   // Reading this key requires explicit owner id (until key is released). Set by ImGuiInputFlags_LockUntilRelease. When this is true LockThisFrame is always true as well.

    ImGuiKeyOwnerData()             { OwnerCurr = OwnerNext = ImGuiKeyOwner_None; LockThisFrame = LockUntilRelease = false; }
};

// Flags for extended versions of IsKeyPressed(), IsMouseClicked(), Shortcut(), SetKeyOwner(), SetItemKeyOwner()
// Don't mistake with ImGuiInputTextFlags! (for ImGui::InputText() function)
enum ImGuiInputFlags_
{
    // Flags for IsKeyPressed(), IsMouseClicked(), Shortcut()
    ImGuiInputFlags_None                = 0,
    ImGuiInputFlags_Repeat              = 1 << 0,   // Return true on successive repeats. Default for legacy IsKeyPressed(). NOT Default for legacy IsMouseClicked(). MUST BE == 1.
    ImGuiInputFlags_RepeatRateDefault   = 1 << 1,   // Repeat rate: Regular (default)
    ImGuiInputFlags_RepeatRateNavMove   = 1 << 2,   // Repeat rate: Fast
    ImGuiInputFlags_RepeatRateNavTweak  = 1 << 3,   // Repeat rate: Faster
    ImGuiInputFlags_RepeatRateMask_     = ImGuiInputFlags_RepeatRateDefault | ImGuiInputFlags_RepeatRateNavMove | ImGuiInputFlags_RepeatRateNavTweak,

    // Flags for SetItemKeyOwner()
    ImGuiInputFlags_CondHovered         = 1 << 4,   // Only set if item is hovered (default to both)
    ImGuiInputFlags_CondActive          = 1 << 5,   // Only set if item is active (default to both)
    ImGuiInputFlags_CondDefault_        = ImGuiInputFlags_CondHovered | ImGuiInputFlags_CondActive,
    ImGuiInputFlags_CondMask_           = ImGuiInputFlags_CondHovered | ImGuiInputFlags_CondActive,

    // Flags for SetKeyOwner(), SetItemKeyOwner()
    ImGuiInputFlags_LockThisFrame       = 1 << 6,   // Access to key data will require EXPLICIT owner ID (ImGuiKeyOwner_Any/0 will NOT accepted for polling). Cleared at end of frame. This is useful to make input-owner-aware code steal keys from non-input-owner-aware code.
    ImGuiInputFlags_LockUntilRelease    = 1 << 7,   // Access to key data will require EXPLICIT owner ID (ImGuiKeyOwner_Any/0 will NOT accepted for polling). Cleared when the key is released or at end of each frame if key is released. This is useful to make input-owner-aware code steal keys from non-input-owner-aware code.

    // Routing policies for Shortcut() + low-level SetShortcutRouting()
    // - The general idea is that several callers register interest in a shortcut, and only one owner gets it.
    // - When a policy (other than _RouteAlways) is set, Shortcut() will register itself with SetShortcutRouting(),
    //   allowing the system to decide where to route the input among other route-aware calls.
    // - Shortcut() uses ImGuiInputFlags_RouteFocused by default: meaning that a simple Shortcut() poll
    //   will register a route and only succeed when parent window is in the focus stack and if no-one
    //   with a higher priority is claiming the shortcut.
    // - Using ImGuiInputFlags_RouteAlways is roughly equivalent to doing e.g. IsKeyPressed(key) + testing mods.
    // - Priorities: GlobalHigh > Focused (when owner is active item) > Global > Focused (when focused window) > GlobalLow.
    // - Can select only 1 policy among all available.
    ImGuiInputFlags_RouteFocused        = 1 << 8,   // (Default) Register focused route: Accept inputs if window is in focus stack. Deep-most focused window takes inputs. ActiveId takes inputs over deep-most focused window.
    ImGuiInputFlags_RouteGlobalLow      = 1 << 9,   // Register route globally (lowest priority: unless a focused window or active item registered the route) -> recommended Global priority.
    ImGuiInputFlags_RouteGlobal         = 1 << 10,  // Register route globally (medium priority: unless an active item registered the route, e.g. CTRL+A registered by InputText).
    ImGuiInputFlags_RouteGlobalHigh     = 1 << 11,  // Register route globally (highest priority: unlikely you need to use that: will interfere with every active items)
    ImGuiInputFlags_RouteMask_          = ImGuiInputFlags_RouteFocused | ImGuiInputFlags_RouteGlobal | ImGuiInputFlags_RouteGlobalLow | ImGuiInputFlags_RouteGlobalHigh, // _Always not part of this!
    ImGuiInputFlags_RouteAlways         = 1 << 12,  // Do not register route, poll keys directly.
    ImGuiInputFlags_RouteUnlessBgFocused= 1 << 13,  // Global routes will not be applied if underlying background/void is focused (== no Dear ImGui windows are focused). Useful for overlay applications.
    ImGuiInputFlags_RouteExtraMask_     = ImGuiInputFlags_RouteAlways | ImGuiInputFlags_RouteUnlessBgFocused,

    // [Internal] Mask of which function support which flags
    ImGuiInputFlags_SupportedByIsKeyPressed     = ImGuiInputFlags_Repeat | ImGuiInputFlags_RepeatRateMask_,
    ImGuiInputFlags_SupportedByShortcut         = ImGuiInputFlags_Repeat | ImGuiInputFlags_RepeatRateMask_ | ImGuiInputFlags_RouteMask_ | ImGuiInputFlags_RouteExtraMask_,
    ImGuiInputFlags_SupportedBySetKeyOwner      = ImGuiInputFlags_LockThisFrame | ImGuiInputFlags_LockUntilRelease,
    ImGuiInputFlags_SupportedBySetItemKeyOwner  = ImGuiInputFlags_SupportedBySetKeyOwner | ImGuiInputFlags_CondMask_,
};

//-----------------------------------------------------------------------------
// [SECTION] Clipper support
//-----------------------------------------------------------------------------

struct ImGuiListClipperRange
{
    int     Min;
    int     Max;
    bool    PosToIndexConvert;      // Begin/End are absolute position (will be converted to indices later)
    ImS8    PosToIndexOffsetMin;    // Add to Min after converting to indices
    ImS8    PosToIndexOffsetMax;    // Add to Min after converting to indices

    static ImGuiListClipperRange    FromIndices(int min, int max)                               { ImGuiListClipperRange r = { min, max, false, 0, 0 }; return r; }
    static ImGuiListClipperRange    FromPositions(float y1, float y2, int off_min, int off_max) { ImGuiListClipperRange r = { (int)y1, (int)y2, true, (ImS8)off_min, (ImS8)off_max }; return r; }
};

// Temporary clipper data, buffers shared/reused between instances
struct ImGuiListClipperData
{
    ImGuiListClipper*               ListClipper;
    float                           LossynessOffset;
    int                             StepNo;
    int                             ItemsFrozen;
    ImVector<ImGuiListClipperRange> Ranges;

    ImGuiListClipperData()          { memset(this, 0, sizeof(*this)); }
    void                            Reset(ImGuiListClipper* clipper) { ListClipper = clipper; StepNo = ItemsFrozen = 0; Ranges.resize(0); }
};

//-----------------------------------------------------------------------------
// [SECTION] Navigation support
//-----------------------------------------------------------------------------

enum ImGuiActivateFlags_
{
    ImGuiActivateFlags_None                 = 0,
    ImGuiActivateFlags_PreferInput          = 1 << 0,       // Favor activation that requires keyboard text input (e.g. for Slider/Drag). Default for Enter key.
    ImGuiActivateFlags_PreferTweak          = 1 << 1,       // Favor activation for tweaking with arrows or gamepad (e.g. for Slider/Drag). Default for Space key and if keyboard is not used.
    ImGuiActivateFlags_TryToPreserveState   = 1 << 2,       // Request widget to preserve state if it can (e.g. InputText will try to preserve cursor/selection)
};

// Early work-in-progress API for ScrollToItem()
enum ImGuiScrollFlags_
{
    ImGuiScrollFlags_None                   = 0,
    ImGuiScrollFlags_KeepVisibleEdgeX       = 1 << 0,       // If item is not visible: scroll as little as possible on X axis to bring item back into view [default for X axis]
    ImGuiScrollFlags_KeepVisibleEdgeY       = 1 << 1,       // If item is not visible: scroll as little as possible on Y axis to bring item back into view [default for Y axis for windows that are already visible]
    ImGuiScrollFlags_KeepVisibleCenterX     = 1 << 2,       // If item is not visible: scroll to make the item centered on X axis [rarely used]
    ImGuiScrollFlags_KeepVisibleCenterY     = 1 << 3,       // If item is not visible: scroll to make the item centered on Y axis
    ImGuiScrollFlags_AlwaysCenterX          = 1 << 4,       // Always center the result item on X axis [rarely used]
    ImGuiScrollFlags_AlwaysCenterY          = 1 << 5,       // Always center the result item on Y axis [default for Y axis for appearing window)
    ImGuiScrollFlags_NoScrollParent         = 1 << 6,       // Disable forwarding scrolling to parent window if required to keep item/rect visible (only scroll window the function was applied to).
    ImGuiScrollFlags_MaskX_                 = ImGuiScrollFlags_KeepVisibleEdgeX | ImGuiScrollFlags_KeepVisibleCenterX | ImGuiScrollFlags_AlwaysCenterX,
    ImGuiScrollFlags_MaskY_                 = ImGuiScrollFlags_KeepVisibleEdgeY | ImGuiScrollFlags_KeepVisibleCenterY | ImGuiScrollFlags_AlwaysCenterY,
};

enum ImGuiNavHighlightFlags_
{
    ImGuiNavHighlightFlags_None             = 0,
    ImGuiNavHighlightFlags_TypeDefault      = 1 << 0,
    ImGuiNavHighlightFlags_TypeThin         = 1 << 1,
    ImGuiNavHighlightFlags_AlwaysDraw       = 1 << 2,       // Draw rectangular highlight if (g.NavId == id) _even_ when using the mouse.
    ImGuiNavHighlightFlags_NoRounding       = 1 << 3,
};

enum ImGuiNavMoveFlags_
{
    ImGuiNavMoveFlags_None                  = 0,
    ImGuiNavMoveFlags_LoopX                 = 1 << 0,   // On failed request, restart from opposite side
    ImGuiNavMoveFlags_LoopY                 = 1 << 1,
    ImGuiNavMoveFlags_WrapX                 = 1 << 2,   // On failed request, request from opposite side one line down (when NavDir==right) or one line up (when NavDir==left)
    ImGuiNavMoveFlags_WrapY                 = 1 << 3,   // This is not super useful but provided for completeness
    ImGuiNavMoveFlags_AllowCurrentNavId     = 1 << 4,   // Allow scoring and considering the current NavId as a move target candidate. This is used when the move source is offset (e.g. pressing PageDown actually needs to send a Up move request, if we are pressing PageDown from the bottom-most item we need to stay in place)
    ImGuiNavMoveFlags_AlsoScoreVisibleSet   = 1 << 5,   // Store alternate result in NavMoveResultLocalVisible that only comprise elements that are already fully visible (used by PageUp/PageDown)
    ImGuiNavMoveFlags_ScrollToEdgeY         = 1 << 6,   // Force scrolling to min/max (used by Home/End) // FIXME-NAV: Aim to remove or reword, probably unnecessary
    ImGuiNavMoveFlags_Forwarded             = 1 << 7,
    ImGuiNavMoveFlags_DebugNoResult         = 1 << 8,   // Dummy scoring for debug purpose, don't apply result
    ImGuiNavMoveFlags_FocusApi              = 1 << 9,
    ImGuiNavMoveFlags_Tabbing               = 1 << 10,  // == Focus + Activate if item is Inputable + DontChangeNavHighlight
    ImGuiNavMoveFlags_Activate              = 1 << 11,
    ImGuiNavMoveFlags_DontSetNavHighlight   = 1 << 12,  // Do not alter the visible state of keyboard vs mouse nav highlight
};

enum ImGuiNavLayer
{
    ImGuiNavLayer_Main  = 0,    // Main scrolling layer
    ImGuiNavLayer_Menu  = 1,    // Menu layer (access with Alt)
    ImGuiNavLayer_COUNT
};

struct ImGuiNavItemData
{
    ImGuiWindow*        Window;         // Init,Move    // Best candidate window (result->ItemWindow->RootWindowForNav == request->Window)
    ImGuiID             ID;             // Init,Move    // Best candidate item ID
    ImGuiID             FocusScopeId;   // Init,Move    // Best candidate focus scope ID
    ImRect              RectRel;        // Init,Move    // Best candidate bounding box in window relative space
    ImGuiItemFlags      InFlags;        // ????,Move    // Best candidate item flags
    float               DistBox;        //      Move    // Best candidate box distance to current NavId
    float               DistCenter;     //      Move    // Best candidate center distance to current NavId
    float               DistAxial;      //      Move    // Best candidate axial distance to current NavId

    ImGuiNavItemData()  { Clear(); }
    void Clear()        { Window = NULL; ID = FocusScopeId = 0; InFlags = 0; DistBox = DistCenter = DistAxial = FLT_MAX; }
};

//-----------------------------------------------------------------------------
// [SECTION] Columns support
//-----------------------------------------------------------------------------

// Flags for internal's BeginColumns(). Prefix using BeginTable() nowadays!
enum ImGuiOldColumnFlags_
{
    ImGuiOldColumnFlags_None                    = 0,
    ImGuiOldColumnFlags_NoBorder                = 1 << 0,   // Disable column dividers
    ImGuiOldColumnFlags_NoResize                = 1 << 1,   // Disable resizing columns when clicking on the dividers
    ImGuiOldColumnFlags_NoPreserveWidths        = 1 << 2,   // Disable column width preservation when adjusting columns
    ImGuiOldColumnFlags_NoForceWithinWindow     = 1 << 3,   // Disable forcing columns to fit within window
    ImGuiOldColumnFlags_GrowParentContentsSize  = 1 << 4,   // (WIP) Restore pre-1.51 behavior of extending the parent window contents size but _without affecting the columns width at all_. Will eventually remove.

    // Obsolete names (will be removed)
#ifndef IMGUI_DISABLE_OBSOLETE_FUNCTIONS
    ImGuiColumnsFlags_None                      = ImGuiOldColumnFlags_None,
    ImGuiColumnsFlags_NoBorder                  = ImGuiOldColumnFlags_NoBorder,
    ImGuiColumnsFlags_NoResize                  = ImGuiOldColumnFlags_NoResize,
    ImGuiColumnsFlags_NoPreserveWidths          = ImGuiOldColumnFlags_NoPreserveWidths,
    ImGuiColumnsFlags_NoForceWithinWindow       = ImGuiOldColumnFlags_NoForceWithinWindow,
    ImGuiColumnsFlags_GrowParentContentsSize    = ImGuiOldColumnFlags_GrowParentContentsSize,
#endif
};

struct ImGuiOldColumnData
{
    float               OffsetNorm;             // Column start offset, normalized 0.0 (far left) -> 1.0 (far right)
    float               OffsetNormBeforeResize;
    ImGuiOldColumnFlags Flags;                  // Not exposed
    ImRect              ClipRect;

    ImGuiOldColumnData() { memset(this, 0, sizeof(*this)); }
};

struct ImGuiOldColumns
{
    ImGuiID             ID;
    ImGuiOldColumnFlags Flags;
    bool                IsFirstFrame;
    bool                IsBeingResized;
    int                 Current;
    int                 Count;
    float               OffMinX, OffMaxX;       // Offsets from HostWorkRect.Min.x
    float               LineMinY, LineMaxY;
    float               HostCursorPosY;         // Backup of CursorPos at the time of BeginColumns()
    float               HostCursorMaxPosX;      // Backup of CursorMaxPos at the time of BeginColumns()
    ImRect              HostInitialClipRect;    // Backup of ClipRect at the time of BeginColumns()
    ImRect              HostBackupClipRect;     // Backup of ClipRect during PushColumnsBackground()/PopColumnsBackground()
    ImRect              HostBackupParentWorkRect;//Backup of WorkRect at the time of BeginColumns()
    ImVector<ImGuiOldColumnData> Columns;
    ImDrawListSplitter  Splitter;

    ImGuiOldColumns()   { memset(this, 0, sizeof(*this)); }
};

//-----------------------------------------------------------------------------
// [SECTION] Multi-select support
//-----------------------------------------------------------------------------

#ifdef IMGUI_HAS_MULTI_SELECT
// <this is filled in 'range_select' branch>
#endif // #ifdef IMGUI_HAS_MULTI_SELECT

//-----------------------------------------------------------------------------
// [SECTION] Docking support
//-----------------------------------------------------------------------------

#define DOCKING_HOST_DRAW_CHANNEL_BG 0  // Dock host: background fill
#define DOCKING_HOST_DRAW_CHANNEL_FG 1  // Dock host: decorations and contents

#ifdef IMGUI_HAS_DOCK

// Extend ImGuiDockNodeFlags_
enum ImGuiDockNodeFlagsPrivate_
{
    // [Internal]
    ImGuiDockNodeFlags_DockSpace                = 1 << 10,  // Local, Saved  // A dockspace is a node that occupy space within an existing user window. Otherwise the node is floating and create its own window.
    ImGuiDockNodeFlags_CentralNode              = 1 << 11,  // Local, Saved  // The central node has 2 main properties: stay visible when empty, only use "remaining" spaces from its neighbor.
    ImGuiDockNodeFlags_NoTabBar                 = 1 << 12,  // Local, Saved  // Tab bar is completely unavailable. No triangle in the corner to enable it back.
    ImGuiDockNodeFlags_HiddenTabBar             = 1 << 13,  // Local, Saved  // Tab bar is hidden, with a triangle in the corner to show it again (NB: actual tab-bar instance may be destroyed as this is only used for single-window tab bar)
    ImGuiDockNodeFlags_NoWindowMenuButton       = 1 << 14,  // Local, Saved  // Disable window/docking menu (that one that appears instead of the collapse button)
    ImGuiDockNodeFlags_NoCloseButton            = 1 << 15,  // Local, Saved  //
    ImGuiDockNodeFlags_NoDocking                = 1 << 16,  // Local, Saved  // Disable any form of docking in this dockspace or individual node. (On a whole dockspace, this pretty much defeat the purpose of using a dockspace at all). Note: when turned on, existing docked nodes will be preserved.
    ImGuiDockNodeFlags_NoDockingSplitMe         = 1 << 17,  // [EXPERIMENTAL] Prevent another window/node from splitting this node.
    ImGuiDockNodeFlags_NoDockingSplitOther      = 1 << 18,  // [EXPERIMENTAL] Prevent this node from splitting another window/node.
    ImGuiDockNodeFlags_NoDockingOverMe          = 1 << 19,  // [EXPERIMENTAL] Prevent another window/node to be docked over this node.
    ImGuiDockNodeFlags_NoDockingOverOther       = 1 << 20,  // [EXPERIMENTAL] Prevent this node to be docked over another window or non-empty node.
    ImGuiDockNodeFlags_NoDockingOverEmpty       = 1 << 21,  // [EXPERIMENTAL] Prevent this node to be docked over an empty node (e.g. DockSpace with no other windows)
    ImGuiDockNodeFlags_NoResizeX                = 1 << 22,  // [EXPERIMENTAL]
    ImGuiDockNodeFlags_NoResizeY                = 1 << 23,  // [EXPERIMENTAL]
    ImGuiDockNodeFlags_SharedFlagsInheritMask_  = ~0,
    ImGuiDockNodeFlags_NoResizeFlagsMask_       = ImGuiDockNodeFlags_NoResize | ImGuiDockNodeFlags_NoResizeX | ImGuiDockNodeFlags_NoResizeY,
    ImGuiDockNodeFlags_LocalFlagsMask_          = ImGuiDockNodeFlags_NoSplit | ImGuiDockNodeFlags_NoResizeFlagsMask_ | ImGuiDockNodeFlags_AutoHideTabBar | ImGuiDockNodeFlags_DockSpace | ImGuiDockNodeFlags_CentralNode | ImGuiDockNodeFlags_NoTabBar | ImGuiDockNodeFlags_HiddenTabBar | ImGuiDockNodeFlags_NoWindowMenuButton | ImGuiDockNodeFlags_NoCloseButton | ImGuiDockNodeFlags_NoDocking,
    ImGuiDockNodeFlags_LocalFlagsTransferMask_  = ImGuiDockNodeFlags_LocalFlagsMask_ & ~ImGuiDockNodeFlags_DockSpace,  // When splitting those flags are moved to the inheriting child, never duplicated
    ImGuiDockNodeFlags_SavedFlagsMask_          = ImGuiDockNodeFlags_NoResizeFlagsMask_ | ImGuiDockNodeFlags_DockSpace | ImGuiDockNodeFlags_CentralNode | ImGuiDockNodeFlags_NoTabBar | ImGuiDockNodeFlags_HiddenTabBar | ImGuiDockNodeFlags_NoWindowMenuButton | ImGuiDockNodeFlags_NoCloseButton | ImGuiDockNodeFlags_NoDocking
};

// Store the source authority (dock node vs window) of a field
enum ImGuiDataAuthority_
{
    ImGuiDataAuthority_Auto,
    ImGuiDataAuthority_DockNode,
    ImGuiDataAuthority_Window,
};

enum ImGuiDockNodeState
{
    ImGuiDockNodeState_Unknown,
    ImGuiDockNodeState_HostWindowHiddenBecauseSingleWindow,
    ImGuiDockNodeState_HostWindowHiddenBecauseWindowsAreResizing,
    ImGuiDockNodeState_HostWindowVisible,
};

// sizeof() 156~192
struct IMGUI_API ImGuiDockNode
{
    ImGuiID                 ID;
    ImGuiDockNodeFlags      SharedFlags;                // (Write) Flags shared by all nodes of a same dockspace hierarchy (inherited from the root node)
    ImGuiDockNodeFlags      LocalFlags;                 // (Write) Flags specific to this node
    ImGuiDockNodeFlags      LocalFlagsInWindows;        // (Write) Flags specific to this node, applied from windows
    ImGuiDockNodeFlags      MergedFlags;                // (Read)  Effective flags (== SharedFlags | LocalFlagsInNode | LocalFlagsInWindows)
    ImGuiDockNodeState      State;
    ImGuiDockNode*          ParentNode;
    ImGuiDockNode*          ChildNodes[2];              // [Split node only] Child nodes (left/right or top/bottom). Consider switching to an array.
    ImVector<ImGuiWindow*>  Windows;                    // Note: unordered list! Iterate TabBar->Tabs for user-order.
    ImGuiTabBar*            TabBar;
    ImVec2                  Pos;                        // Current position
    ImVec2                  Size;                       // Current size
    ImVec2                  SizeRef;                    // [Split node only] Last explicitly written-to size (overridden when using a splitter affecting the node), used to calculate Size.
    ImGuiAxis               SplitAxis;                  // [Split node only] Split axis (X or Y)
    ImGuiWindowClass        WindowClass;                // [Root node only]
    ImU32                   LastBgColor;

    ImGuiWindow*            HostWindow;
    ImGuiWindow*            VisibleWindow;              // Generally point to window which is ID is == SelectedTabID, but when CTRL+Tabbing this can be a different window.
    ImGuiDockNode*          CentralNode;                // [Root node only] Pointer to central node.
    ImGuiDockNode*          OnlyNodeWithWindows;        // [Root node only] Set when there is a single visible node within the hierarchy.
    int                     CountNodeWithWindows;       // [Root node only]
    int                     LastFrameAlive;             // Last frame number the node was updated or kept alive explicitly with DockSpace() + ImGuiDockNodeFlags_KeepAliveOnly
    int                     LastFrameActive;            // Last frame number the node was updated.
    int                     LastFrameFocused;           // Last frame number the node was focused.
    ImGuiID                 LastFocusedNodeId;          // [Root node only] Which of our child docking node (any ancestor in the hierarchy) was last focused.
    ImGuiID                 SelectedTabId;              // [Leaf node only] Which of our tab/window is selected.
    ImGuiID                 WantCloseTabId;             // [Leaf node only] Set when closing a specific tab/window.
    ImGuiDataAuthority      AuthorityForPos         :3;
    ImGuiDataAuthority      AuthorityForSize        :3;
    ImGuiDataAuthority      AuthorityForViewport    :3;
    bool                    IsVisible               :1; // Set to false when the node is hidden (usually disabled as it has no active window)
    bool                    IsFocused               :1;
    bool                    IsBgDrawnThisFrame      :1;
    bool                    HasCloseButton          :1; // Provide space for a close button (if any of the docked window has one). Note that button may be hidden on window without one.
    bool                    HasWindowMenuButton     :1;
    bool                    HasCentralNodeChild     :1;
    bool                    WantCloseAll            :1; // Set when closing all tabs at once.
    bool                    WantLockSizeOnce        :1;
    bool                    WantMouseMove           :1; // After a node extraction we need to transition toward moving the newly created host window
    bool                    WantHiddenTabBarUpdate  :1;
    bool                    WantHiddenTabBarToggle  :1;

    ImGuiDockNode(ImGuiID id);
    ~ImGuiDockNode();
    bool                    IsRootNode() const      { return ParentNode == NULL; }
    bool                    IsDockSpace() const     { return (MergedFlags & ImGuiDockNodeFlags_DockSpace) != 0; }
    bool                    IsFloatingNode() const  { return ParentNode == NULL && (MergedFlags & ImGuiDockNodeFlags_DockSpace) == 0; }
    bool                    IsCentralNode() const   { return (MergedFlags & ImGuiDockNodeFlags_CentralNode) != 0; }
    bool                    IsHiddenTabBar() const  { return (MergedFlags & ImGuiDockNodeFlags_HiddenTabBar) != 0; } // Hidden tab bar can be shown back by clicking the small triangle
    bool                    IsNoTabBar() const      { return (MergedFlags & ImGuiDockNodeFlags_NoTabBar) != 0; }     // Never show a tab bar
    bool                    IsSplitNode() const     { return ChildNodes[0] != NULL; }
    bool                    IsLeafNode() const      { return ChildNodes[0] == NULL; }
    bool                    IsEmpty() const         { return ChildNodes[0] == NULL && Windows.Size == 0; }
    ImRect                  Rect() const            { return ImRect(Pos.x, Pos.y, Pos.x + Size.x, Pos.y + Size.y); }

    void                    SetLocalFlags(ImGuiDockNodeFlags flags) { LocalFlags = flags; UpdateMergedFlags(); }
    void                    UpdateMergedFlags()     { MergedFlags = SharedFlags | LocalFlags | LocalFlagsInWindows; }
};

// List of colors that are stored at the time of Begin() into Docked Windows.
// We currently store the packed colors in a simple array window->DockStyle.Colors[].
// A better solution may involve appending into a log of colors in ImGuiContext + store offsets into those arrays in ImGuiWindow,
// but it would be more complex as we'd need to double-buffer both as e.g. drop target may refer to window from last frame.
enum ImGuiWindowDockStyleCol
{
    ImGuiWindowDockStyleCol_Text,
    ImGuiWindowDockStyleCol_Tab,
    ImGuiWindowDockStyleCol_TabHovered,
    ImGuiWindowDockStyleCol_TabActive,
    ImGuiWindowDockStyleCol_TabUnfocused,
    ImGuiWindowDockStyleCol_TabUnfocusedActive,
    ImGuiWindowDockStyleCol_COUNT
};

struct ImGuiWindowDockStyle
{
    ImU32 Colors[ImGuiWindowDockStyleCol_COUNT];
};

struct ImGuiDockContext
{
    ImGuiStorage                    Nodes;          // Map ID -> ImGuiDockNode*: Active nodes
    ImVector<ImGuiDockRequest>      Requests;
    ImVector<ImGuiDockNodeSettings> NodesSettings;
    bool                            WantFullRebuild;
    ImGuiDockContext()              { memset(this, 0, sizeof(*this)); }
};

#endif // #ifdef IMGUI_HAS_DOCK

//-----------------------------------------------------------------------------
// [SECTION] Viewport support
//-----------------------------------------------------------------------------

// ImGuiViewport Private/Internals fields (cardinal sin: we are using inheritance!)
// Every instance of ImGuiViewport is in fact a ImGuiViewportP.
struct ImGuiViewportP : public ImGuiViewport
{
    ImGuiWindow*        Window;                 // Set when the viewport is owned by a window (and ImGuiViewportFlags_CanHostOtherWindows is NOT set)
    int                 Idx;
    int                 LastFrameActive;        // Last frame number this viewport was activated by a window
    int                 LastFocusedStampCount;  // Last stamp number from when a window hosted by this viewport was focused (by comparing this value between two viewport we have an implicit viewport z-order we use as fallback)
    ImGuiID             LastNameHash;
    ImVec2              LastPos;
    float               Alpha;                  // Window opacity (when dragging dockable windows/viewports we make them transparent)
    float               LastAlpha;
    bool                LastFocusedHadNavWindow;// Instead of maintaining a LastFocusedWindow (which may harder to correctly maintain), we merely store weither NavWindow != NULL last time the viewport was focused.
    short               PlatformMonitor;
    int                 DrawListsLastFrame[2];  // Last frame number the background (0) and foreground (1) draw lists were used
    ImDrawList*         DrawLists[2];           // Convenience background (0) and foreground (1) draw lists. We use them to draw software mouser cursor when io.MouseDrawCursor is set and to draw most debug overlays.
    ImDrawData          DrawDataP;
    ImDrawDataBuilder   DrawDataBuilder;
    ImVec2              LastPlatformPos;
    ImVec2              LastPlatformSize;
    ImVec2              LastRendererSize;
    ImVec2              WorkOffsetMin;          // Work Area: Offset from Pos to top-left corner of Work Area. Generally (0,0) or (0,+main_menu_bar_height). Work Area is Full Area but without menu-bars/status-bars (so WorkArea always fit inside Pos/Size!)
    ImVec2              WorkOffsetMax;          // Work Area: Offset from Pos+Size to bottom-right corner of Work Area. Generally (0,0) or (0,-status_bar_height).
    ImVec2              BuildWorkOffsetMin;     // Work Area: Offset being built during current frame. Generally >= 0.0f.
    ImVec2              BuildWorkOffsetMax;     // Work Area: Offset being built during current frame. Generally <= 0.0f.

    ImGuiViewportP()                    { Window = NULL; Idx = -1; LastFrameActive = DrawListsLastFrame[0] = DrawListsLastFrame[1] = LastFocusedStampCount = -1; LastNameHash = 0; Alpha = LastAlpha = 1.0f; LastFocusedHadNavWindow = false; PlatformMonitor = -1; Window = NULL; DrawLists[0] = DrawLists[1] = NULL; LastPlatformPos = LastPlatformSize = LastRendererSize = ImVec2(FLT_MAX, FLT_MAX); }
    ~ImGuiViewportP()                   { if (DrawLists[0]) IM_DELETE(DrawLists[0]); if (DrawLists[1]) IM_DELETE(DrawLists[1]); }
    void    ClearRequestFlags()         { PlatformRequestClose = PlatformRequestMove = PlatformRequestResize = false; }

    // Calculate work rect pos/size given a set of offset (we have 1 pair of offset for rect locked from last frame data, and 1 pair for currently building rect)
    ImVec2  CalcWorkRectPos(const ImVec2& off_min) const                            { return ImVec2(Pos.x + off_min.x, Pos.y + off_min.y); }
    ImVec2  CalcWorkRectSize(const ImVec2& off_min, const ImVec2& off_max) const    { return ImVec2(ImMax(0.0f, Size.x - off_min.x + off_max.x), ImMax(0.0f, Size.y - off_min.y + off_max.y)); }
    void    UpdateWorkRect()            { WorkPos = CalcWorkRectPos(WorkOffsetMin); WorkSize = CalcWorkRectSize(WorkOffsetMin, WorkOffsetMax); } // Update public fields

    // Helpers to retrieve ImRect (we don't need to store BuildWorkRect as every access tend to change it, hence the code asymmetry)
    ImRect  GetMainRect() const         { return ImRect(Pos.x, Pos.y, Pos.x + Size.x, Pos.y + Size.y); }
    ImRect  GetWorkRect() const         { return ImRect(WorkPos.x, WorkPos.y, WorkPos.x + WorkSize.x, WorkPos.y + WorkSize.y); }
    ImRect  GetBuildWorkRect() const    { ImVec2 pos = CalcWorkRectPos(BuildWorkOffsetMin); ImVec2 size = CalcWorkRectSize(BuildWorkOffsetMin, BuildWorkOffsetMax); return ImRect(pos.x, pos.y, pos.x + size.x, pos.y + size.y); }
};

//-----------------------------------------------------------------------------
// [SECTION] Settings support
//-----------------------------------------------------------------------------

// Windows data saved in imgui.ini file
// Because we never destroy or rename ImGuiWindowSettings, we can store the names in a separate buffer easily.
// (this is designed to be stored in a ImChunkStream buffer, with the variable-length Name following our structure)
struct ImGuiWindowSettings
{
    ImGuiID     ID;
    ImVec2ih    Pos;            // NB: Settings position are stored RELATIVE to the viewport! Whereas runtime ones are absolute positions.
    ImVec2ih    Size;
    ImVec2ih    ViewportPos;
    ImGuiID     ViewportId;
    ImGuiID     DockId;         // ID of last known DockNode (even if the DockNode is invisible because it has only 1 active window), or 0 if none.
    ImGuiID     ClassId;        // ID of window class if specified
    short       DockOrder;      // Order of the last time the window was visible within its DockNode. This is used to reorder windows that are reappearing on the same frame. Same value between windows that were active and windows that were none are possible.
    bool        Collapsed;
    bool        WantApply;      // Set when loaded from .ini data (to enable merging/loading .ini data into an already running context)
    bool        WantDelete;     // Set to invalidate/delete the settings entry

    ImGuiWindowSettings()       { memset(this, 0, sizeof(*this)); DockOrder = -1; }
    char* GetName()             { return (char*)(this + 1); }
};

struct ImGuiSettingsHandler
{
    const char* TypeName;       // Short description stored in .ini file. Disallowed characters: '[' ']'
    ImGuiID     TypeHash;       // == ImHashStr(TypeName)
    void        (*ClearAllFn)(ImGuiContext* ctx, ImGuiSettingsHandler* handler);                                // Clear all settings data
    void        (*ReadInitFn)(ImGuiContext* ctx, ImGuiSettingsHandler* handler);                                // Read: Called before reading (in registration order)
    void*       (*ReadOpenFn)(ImGuiContext* ctx, ImGuiSettingsHandler* handler, const char* name);              // Read: Called when entering into a new ini entry e.g. "[Window][Name]"
    void        (*ReadLineFn)(ImGuiContext* ctx, ImGuiSettingsHandler* handler, void* entry, const char* line); // Read: Called for every line of text within an ini entry
    void        (*ApplyAllFn)(ImGuiContext* ctx, ImGuiSettingsHandler* handler);                                // Read: Called after reading (in registration order)
    void        (*WriteAllFn)(ImGuiContext* ctx, ImGuiSettingsHandler* handler, ImGuiTextBuffer* out_buf);      // Write: Output every entries into 'out_buf'
    void*       UserData;

    ImGuiSettingsHandler() { memset(this, 0, sizeof(*this)); }
};

//-----------------------------------------------------------------------------
// [SECTION] Localization support
//-----------------------------------------------------------------------------

// This is experimental and not officially supported, it'll probably fall short of features, if/when it does we may backtrack.
enum ImGuiLocKey : int
{
    ImGuiLocKey_TableSizeOne,
    ImGuiLocKey_TableSizeAllFit,
    ImGuiLocKey_TableSizeAllDefault,
    ImGuiLocKey_TableResetOrder,
    ImGuiLocKey_WindowingMainMenuBar,
    ImGuiLocKey_WindowingPopup,
    ImGuiLocKey_WindowingUntitled,
    ImGuiLocKey_DockingHideTabBar,
    ImGuiLocKey_COUNT
};

struct ImGuiLocEntry
{
    ImGuiLocKey     Key;
    const char*     Text;
};


//-----------------------------------------------------------------------------
// [SECTION] Metrics, Debug Tools
//-----------------------------------------------------------------------------

enum ImGuiDebugLogFlags_
{
    // Event types
    ImGuiDebugLogFlags_None             = 0,
    ImGuiDebugLogFlags_EventActiveId    = 1 << 0,
    ImGuiDebugLogFlags_EventFocus       = 1 << 1,
    ImGuiDebugLogFlags_EventPopup       = 1 << 2,
    ImGuiDebugLogFlags_EventNav         = 1 << 3,
    ImGuiDebugLogFlags_EventClipper     = 1 << 4,
<<<<<<< HEAD
    ImGuiDebugLogFlags_EventIO          = 1 << 5,
    ImGuiDebugLogFlags_EventDocking     = 1 << 6,
    ImGuiDebugLogFlags_EventViewport    = 1 << 7,
    ImGuiDebugLogFlags_EventMask_       = ImGuiDebugLogFlags_EventActiveId | ImGuiDebugLogFlags_EventFocus | ImGuiDebugLogFlags_EventPopup | ImGuiDebugLogFlags_EventNav | ImGuiDebugLogFlags_EventClipper | ImGuiDebugLogFlags_EventIO | ImGuiDebugLogFlags_EventDocking | ImGuiDebugLogFlags_EventViewport,
=======
    ImGuiDebugLogFlags_EventSelection   = 1 << 5,
    ImGuiDebugLogFlags_EventIO          = 1 << 6,
    ImGuiDebugLogFlags_EventMask_       = ImGuiDebugLogFlags_EventActiveId  | ImGuiDebugLogFlags_EventFocus | ImGuiDebugLogFlags_EventPopup | ImGuiDebugLogFlags_EventNav | ImGuiDebugLogFlags_EventClipper | ImGuiDebugLogFlags_EventSelection | ImGuiDebugLogFlags_EventIO,
>>>>>>> 1ebb9138
    ImGuiDebugLogFlags_OutputToTTY      = 1 << 10,  // Also send output to TTY
};

struct ImGuiMetricsConfig
{
    bool        ShowDebugLog = false;
    bool        ShowStackTool = false;
    bool        ShowWindowsRects = false;
    bool        ShowWindowsBeginOrder = false;
    bool        ShowTablesRects = false;
    bool        ShowDrawCmdMesh = true;
    bool        ShowDrawCmdBoundingBoxes = true;
    bool        ShowAtlasTintedWithTextColor = false;
    bool        ShowDockingNodes = false;
    int         ShowWindowsRectsType = -1;
    int         ShowTablesRectsType = -1;
};

struct ImGuiStackLevelInfo
{
    ImGuiID                 ID;
    ImS8                    QueryFrameCount;            // >= 1: Query in progress
    bool                    QuerySuccess;               // Obtained result from DebugHookIdInfo()
    ImGuiDataType           DataType : 8;
    char                    Desc[57];                   // Arbitrarily sized buffer to hold a result (FIXME: could replace Results[] with a chunk stream?) FIXME: Now that we added CTRL+C this should be fixed.

    ImGuiStackLevelInfo()   { memset(this, 0, sizeof(*this)); }
};

// State for Stack tool queries
struct ImGuiStackTool
{
    int                     LastActiveFrame;
    int                     StackLevel;                 // -1: query stack and resize Results, >= 0: individual stack level
    ImGuiID                 QueryId;                    // ID to query details for
    ImVector<ImGuiStackLevelInfo> Results;
    bool                    CopyToClipboardOnCtrlC;
    float                   CopyToClipboardLastTime;

    ImGuiStackTool()        { memset(this, 0, sizeof(*this)); CopyToClipboardLastTime = -FLT_MAX; }
};

//-----------------------------------------------------------------------------
// [SECTION] Generic context hooks
//-----------------------------------------------------------------------------

typedef void (*ImGuiContextHookCallback)(ImGuiContext* ctx, ImGuiContextHook* hook);
enum ImGuiContextHookType { ImGuiContextHookType_NewFramePre, ImGuiContextHookType_NewFramePost, ImGuiContextHookType_EndFramePre, ImGuiContextHookType_EndFramePost, ImGuiContextHookType_RenderPre, ImGuiContextHookType_RenderPost, ImGuiContextHookType_Shutdown, ImGuiContextHookType_PendingRemoval_ };

struct ImGuiContextHook
{
    ImGuiID                     HookId;     // A unique ID assigned by AddContextHook()
    ImGuiContextHookType        Type;
    ImGuiID                     Owner;
    ImGuiContextHookCallback    Callback;
    void*                       UserData;

    ImGuiContextHook()          { memset(this, 0, sizeof(*this)); }
};

//-----------------------------------------------------------------------------
// [SECTION] ImGuiContext (main Dear ImGui context)
//-----------------------------------------------------------------------------

struct ImGuiContext
{
    bool                    Initialized;
    bool                    FontAtlasOwnedByContext;            // IO.Fonts-> is owned by the ImGuiContext and will be destructed along with it.
    ImGuiIO                 IO;
    ImGuiPlatformIO         PlatformIO;
    ImGuiStyle              Style;
    ImGuiConfigFlags        ConfigFlagsCurrFrame;               // = g.IO.ConfigFlags at the time of NewFrame()
    ImGuiConfigFlags        ConfigFlagsLastFrame;
    ImFont*                 Font;                               // (Shortcut) == FontStack.empty() ? IO.Font : FontStack.back()
    float                   FontSize;                           // (Shortcut) == FontBaseSize * g.CurrentWindow->FontWindowScale == window->FontSize(). Text height for current window.
    float                   FontBaseSize;                       // (Shortcut) == IO.FontGlobalScale * Font->Scale * Font->FontSize. Base text height.
    ImDrawListSharedData    DrawListSharedData;
    double                  Time;
    int                     FrameCount;
    int                     FrameCountEnded;
    int                     FrameCountPlatformEnded;
    int                     FrameCountRendered;
    bool                    WithinFrameScope;                   // Set by NewFrame(), cleared by EndFrame()
    bool                    WithinFrameScopeWithImplicitWindow; // Set by NewFrame(), cleared by EndFrame() when the implicit debug window has been pushed
    bool                    WithinEndChild;                     // Set within EndChild()
    bool                    GcCompactAll;                       // Request full GC
    bool                    TestEngineHookItems;                // Will call test engine hooks: ImGuiTestEngineHook_ItemAdd(), ImGuiTestEngineHook_ItemInfo(), ImGuiTestEngineHook_Log()
    void*                   TestEngine;                         // Test engine user data

    // Inputs
    ImVector<ImGuiInputEvent> InputEventsQueue;                 // Input events which will be trickled/written into IO structure.
    ImVector<ImGuiInputEvent> InputEventsTrail;                 // Past input events processed in NewFrame(). This is to allow domain-specific application to access e.g mouse/pen trail.
    ImGuiMouseSource        InputEventsNextMouseSource;
    ImU32                   InputEventsNextEventId;

    // Windows state
    ImVector<ImGuiWindow*>  Windows;                            // Windows, sorted in display order, back to front
    ImVector<ImGuiWindow*>  WindowsFocusOrder;                  // Root windows, sorted in focus order, back to front.
    ImVector<ImGuiWindow*>  WindowsTempSortBuffer;              // Temporary buffer used in EndFrame() to reorder windows so parents are kept before their child
    ImVector<ImGuiWindowStackData> CurrentWindowStack;
    ImGuiStorage            WindowsById;                        // Map window's ImGuiID to ImGuiWindow*
    int                     WindowsActiveCount;                 // Number of unique windows submitted by frame
    ImVec2                  WindowsHoverPadding;                // Padding around resizable windows for which hovering on counts as hovering the window == ImMax(style.TouchExtraPadding, WINDOWS_HOVER_PADDING)
    ImGuiWindow*            CurrentWindow;                      // Window being drawn into
    ImGuiWindow*            HoveredWindow;                      // Window the mouse is hovering. Will typically catch mouse inputs.
    ImGuiWindow*            HoveredWindowUnderMovingWindow;     // Hovered window ignoring MovingWindow. Only set if MovingWindow is set.
    ImGuiWindow*            MovingWindow;                       // Track the window we clicked on (in order to preserve focus). The actual window that is moved is generally MovingWindow->RootWindowDockTree.
    ImGuiWindow*            WheelingWindow;                     // Track the window we started mouse-wheeling on. Until a timer elapse or mouse has moved, generally keep scrolling the same window even if during the course of scrolling the mouse ends up hovering a child window.
    ImVec2                  WheelingWindowRefMousePos;
    int                     WheelingWindowStartFrame;           // This may be set one frame before WheelingWindow is != NULL
    float                   WheelingWindowReleaseTimer;
    ImVec2                  WheelingWindowWheelRemainder;
    ImVec2                  WheelingAxisAvg;

    // Item/widgets state and tracking information
    ImGuiID                 DebugHookIdInfo;                    // Will call core hooks: DebugHookIdInfo() from GetID functions, used by Stack Tool [next HoveredId/ActiveId to not pull in an extra cache-line]
    ImGuiID                 HoveredId;                          // Hovered widget, filled during the frame
    ImGuiID                 HoveredIdPreviousFrame;
    bool                    HoveredIdAllowOverlap;
    bool                    HoveredIdDisabled;                  // At least one widget passed the rect test, but has been discarded by disabled flag or popup inhibit. May be true even if HoveredId == 0.
    float                   HoveredIdTimer;                     // Measure contiguous hovering time
    float                   HoveredIdNotActiveTimer;            // Measure contiguous hovering time where the item has not been active
    ImGuiID                 ActiveId;                           // Active widget
    ImGuiID                 ActiveIdIsAlive;                    // Active widget has been seen this frame (we can't use a bool as the ActiveId may change within the frame)
    float                   ActiveIdTimer;
    bool                    ActiveIdIsJustActivated;            // Set at the time of activation for one frame
    bool                    ActiveIdAllowOverlap;               // Active widget allows another widget to steal active id (generally for overlapping widgets, but not always)
    bool                    ActiveIdNoClearOnFocusLoss;         // Disable losing active id if the active id window gets unfocused.
    bool                    ActiveIdHasBeenPressedBefore;       // Track whether the active id led to a press (this is to allow changing between PressOnClick and PressOnRelease without pressing twice). Used by range_select branch.
    bool                    ActiveIdHasBeenEditedBefore;        // Was the value associated to the widget Edited over the course of the Active state.
    bool                    ActiveIdHasBeenEditedThisFrame;
    ImVec2                  ActiveIdClickOffset;                // Clicked offset from upper-left corner, if applicable (currently only set by ButtonBehavior)
    ImGuiWindow*            ActiveIdWindow;
    ImGuiInputSource        ActiveIdSource;                     // Activating source: ImGuiInputSource_Mouse OR ImGuiInputSource_Keyboard OR ImGuiInputSource_Gamepad
    int                     ActiveIdMouseButton;
    ImGuiID                 ActiveIdPreviousFrame;
    bool                    ActiveIdPreviousFrameIsAlive;
    bool                    ActiveIdPreviousFrameHasBeenEditedBefore;
    ImGuiWindow*            ActiveIdPreviousFrameWindow;
    ImGuiID                 LastActiveId;                       // Store the last non-zero ActiveId, useful for animation.
    float                   LastActiveIdTimer;                  // Store the last non-zero ActiveId timer since the beginning of activation, useful for animation.

    // [EXPERIMENTAL] Key/Input Ownership + Shortcut Routing system
    // - The idea is that instead of "eating" a given key, we can link to an owner.
    // - Input query can then read input by specifying ImGuiKeyOwner_Any (== 0), ImGuiKeyOwner_None (== -1) or a custom ID.
    // - Routing is requested ahead of time for a given chord (Key + Mods) and granted in NewFrame().
    ImGuiKeyOwnerData       KeysOwnerData[ImGuiKey_NamedKey_COUNT];
    ImGuiKeyRoutingTable    KeysRoutingTable;
    ImU32                   ActiveIdUsingNavDirMask;            // Active widget will want to read those nav move requests (e.g. can activate a button and move away from it)
    bool                    ActiveIdUsingAllKeyboardKeys;       // Active widget will want to read all keyboard keys inputs. (FIXME: This is a shortcut for not taking ownership of 100+ keys but perhaps best to not have the inconsistency)
#ifndef IMGUI_DISABLE_OBSOLETE_KEYIO
    ImU32                   ActiveIdUsingNavInputMask;          // If you used this. Since (IMGUI_VERSION_NUM >= 18804) : 'g.ActiveIdUsingNavInputMask |= (1 << ImGuiNavInput_Cancel);' becomes 'SetKeyOwner(ImGuiKey_Escape, g.ActiveId) and/or SetKeyOwner(ImGuiKey_NavGamepadCancel, g.ActiveId);'
#endif

    // Next window/item data
    ImGuiID                 CurrentFocusScopeId;                // == g.FocusScopeStack.back()
    ImGuiItemFlags          CurrentItemFlags;                   // == g.ItemFlagsStack.back()
    ImGuiID                 DebugLocateId;                      // Storage for DebugLocateItemOnHover() feature: this is read by ItemAdd() so we keep it in a hot/cached location
    ImGuiNextItemData       NextItemData;                       // Storage for SetNextItem** functions
    ImGuiLastItemData       LastItemData;                       // Storage for last submitted item (setup by ItemAdd)
    ImGuiNextWindowData     NextWindowData;                     // Storage for SetNextWindow** functions

    // Shared stacks
    ImVector<ImGuiColorMod> ColorStack;                         // Stack for PushStyleColor()/PopStyleColor() - inherited by Begin()
    ImVector<ImGuiStyleMod> StyleVarStack;                      // Stack for PushStyleVar()/PopStyleVar() - inherited by Begin()
    ImVector<ImFont*>       FontStack;                          // Stack for PushFont()/PopFont() - inherited by Begin()
    ImVector<ImGuiID>       FocusScopeStack;                    // Stack for PushFocusScope()/PopFocusScope() - inherited by BeginChild(), pushed into by Begin()
    ImVector<ImGuiItemFlags>ItemFlagsStack;                     // Stack for PushItemFlag()/PopItemFlag() - inherited by Begin()
    ImVector<ImGuiGroupData>GroupStack;                         // Stack for BeginGroup()/EndGroup() - not inherited by Begin()
    ImVector<ImGuiPopupData>OpenPopupStack;                     // Which popups are open (persistent)
    ImVector<ImGuiPopupData>BeginPopupStack;                    // Which level of BeginPopup() we are in (reset every frame)
    int                     BeginMenuCount;

    // Viewports
    ImVector<ImGuiViewportP*> Viewports;                        // Active viewports (always 1+, and generally 1 unless multi-viewports are enabled). Each viewports hold their copy of ImDrawData.
    float                   CurrentDpiScale;                    // == CurrentViewport->DpiScale
    ImGuiViewportP*         CurrentViewport;                    // We track changes of viewport (happening in Begin) so we can call Platform_OnChangedViewport()
    ImGuiViewportP*         MouseViewport;
    ImGuiViewportP*         MouseLastHoveredViewport;           // Last known viewport that was hovered by mouse (even if we are not hovering any viewport any more) + honoring the _NoInputs flag.
    ImGuiID                 PlatformLastFocusedViewportId;
    ImGuiPlatformMonitor    FallbackMonitor;                    // Virtual monitor used as fallback if backend doesn't provide monitor information.
    int                     ViewportFocusedStampCount;          // Every time the front-most window changes, we stamp its viewport with an incrementing counter

    // Gamepad/keyboard Navigation
    ImGuiWindow*            NavWindow;                          // Focused window for navigation. Could be called 'FocusedWindow'
    ImGuiID                 NavId;                              // Focused item for navigation
    ImGuiID                 NavFocusScopeId;                    // Identify a selection scope (selection code often wants to "clear other items" when landing on an item of the selection set)
    ImGuiID                 NavActivateId;                      // ~~ (g.ActiveId == 0) && (IsKeyPressed(ImGuiKey_Space) || IsKeyDown(ImGuiKey_Enter) || IsKeyPressed(ImGuiKey_NavGamepadActivate)) ? NavId : 0, also set when calling ActivateItem()
    ImGuiID                 NavActivateDownId;                  // ~~ IsKeyDown(ImGuiKey_Space) || IsKeyDown(ImGuiKey_Enter) || IsKeyDown(ImGuiKey_NavGamepadActivate) ? NavId : 0
    ImGuiID                 NavActivatePressedId;               // ~~ IsKeyPressed(ImGuiKey_Space) || IsKeyPressed(ImGuiKey_Enter) || IsKeyPressed(ImGuiKey_NavGamepadActivate) ? NavId : 0 (no repeat)
    ImGuiActivateFlags      NavActivateFlags;
    ImGuiID                 NavJustMovedToId;                   // Just navigated to this id (result of a successfully MoveRequest).
    ImGuiID                 NavJustMovedToFocusScopeId;         // Just navigated to this focus scope id (result of a successfully MoveRequest).
    ImGuiKeyChord           NavJustMovedToKeyMods;
    ImGuiID                 NavNextActivateId;                  // Set by ActivateItem(), queued until next frame.
    ImGuiActivateFlags      NavNextActivateFlags;
    ImGuiInputSource        NavInputSource;                     // Keyboard or Gamepad mode? THIS CAN ONLY BE ImGuiInputSource_Keyboard or ImGuiInputSource_Mouse
    ImGuiNavLayer           NavLayer;                           // Layer we are navigating on. For now the system is hard-coded for 0=main contents and 1=menu/title bar, may expose layers later.
    bool                    NavIdIsAlive;                       // Nav widget has been seen this frame ~~ NavRectRel is valid
    bool                    NavMousePosDirty;                   // When set we will update mouse position if (io.ConfigFlags & ImGuiConfigFlags_NavEnableSetMousePos) if set (NB: this not enabled by default)
    bool                    NavDisableHighlight;                // When user starts using mouse, we hide gamepad/keyboard highlight (NB: but they are still available, which is why NavDisableHighlight isn't always != NavDisableMouseHover)
    bool                    NavDisableMouseHover;               // When user starts using gamepad/keyboard, we hide mouse hovering highlight until mouse is touched again.

    // Navigation: Init & Move Requests
    bool                    NavAnyRequest;                      // ~~ NavMoveRequest || NavInitRequest this is to perform early out in ItemAdd()
    bool                    NavInitRequest;                     // Init request for appearing window to select first item
    bool                    NavInitRequestFromMove;
    ImGuiID                 NavInitResultId;                    // Init request result (first item of the window, or one for which SetItemDefaultFocus() was called)
    ImRect                  NavInitResultRectRel;               // Init request result rectangle (relative to parent window)
    bool                    NavMoveSubmitted;                   // Move request submitted, will process result on next NewFrame()
    bool                    NavMoveScoringItems;                // Move request submitted, still scoring incoming items
    bool                    NavMoveForwardToNextFrame;
    ImGuiNavMoveFlags       NavMoveFlags;
    ImGuiScrollFlags        NavMoveScrollFlags;
    ImGuiKeyChord           NavMoveKeyMods;
    ImGuiDir                NavMoveDir;                         // Direction of the move request (left/right/up/down)
    ImGuiDir                NavMoveDirForDebug;
    ImGuiDir                NavMoveClipDir;                     // FIXME-NAV: Describe the purpose of this better. Might want to rename?
    ImRect                  NavScoringRect;                     // Rectangle used for scoring, in screen space. Based of window->NavRectRel[], modified for directional navigation scoring.
    ImRect                  NavScoringNoClipRect;               // Some nav operations (such as PageUp/PageDown) enforce a region which clipper will attempt to always keep submitted
    int                     NavScoringDebugCount;               // Metrics for debugging
    int                     NavTabbingDir;                      // Generally -1 or +1, 0 when tabbing without a nav id
    int                     NavTabbingCounter;                  // >0 when counting items for tabbing
    ImGuiNavItemData        NavMoveResultLocal;                 // Best move request candidate within NavWindow
    ImGuiNavItemData        NavMoveResultLocalVisible;          // Best move request candidate within NavWindow that are mostly visible (when using ImGuiNavMoveFlags_AlsoScoreVisibleSet flag)
    ImGuiNavItemData        NavMoveResultOther;                 // Best move request candidate within NavWindow's flattened hierarchy (when using ImGuiWindowFlags_NavFlattened flag)
    ImGuiNavItemData        NavTabbingResultFirst;              // First tabbing request candidate within NavWindow and flattened hierarchy

    // Navigation: Windowing (CTRL+TAB for list, or Menu button + keys or directional pads to move/resize)
    ImGuiKeyChord           ConfigNavWindowingKeyNext;          // = ImGuiMod_Ctrl | ImGuiKey_Tab, for reconfiguration (see #4828)
    ImGuiKeyChord           ConfigNavWindowingKeyPrev;          // = ImGuiMod_Ctrl | ImGuiMod_Shift | ImGuiKey_Tab
    ImGuiWindow*            NavWindowingTarget;                 // Target window when doing CTRL+Tab (or Pad Menu + FocusPrev/Next), this window is temporarily displayed top-most!
    ImGuiWindow*            NavWindowingTargetAnim;             // Record of last valid NavWindowingTarget until DimBgRatio and NavWindowingHighlightAlpha becomes 0.0f, so the fade-out can stay on it.
    ImGuiWindow*            NavWindowingListWindow;             // Internal window actually listing the CTRL+Tab contents
    float                   NavWindowingTimer;
    float                   NavWindowingHighlightAlpha;
    bool                    NavWindowingToggleLayer;
    ImVec2                  NavWindowingAccumDeltaPos;
    ImVec2                  NavWindowingAccumDeltaSize;

    // Render
    float                   DimBgRatio;                         // 0.0..1.0 animation when fading in a dimming background (for modal window and CTRL+TAB list)
    ImGuiMouseCursor        MouseCursor;

    // Drag and Drop
    bool                    DragDropActive;
    bool                    DragDropWithinSource;               // Set when within a BeginDragDropXXX/EndDragDropXXX block for a drag source.
    bool                    DragDropWithinTarget;               // Set when within a BeginDragDropXXX/EndDragDropXXX block for a drag target.
    ImGuiDragDropFlags      DragDropSourceFlags;
    int                     DragDropSourceFrameCount;
    int                     DragDropMouseButton;
    ImGuiPayload            DragDropPayload;
    ImRect                  DragDropTargetRect;                 // Store rectangle of current target candidate (we favor small targets when overlapping)
    ImGuiID                 DragDropTargetId;
    ImGuiDragDropFlags      DragDropAcceptFlags;
    float                   DragDropAcceptIdCurrRectSurface;    // Target item surface (we resolve overlapping targets by prioritizing the smaller surface)
    ImGuiID                 DragDropAcceptIdCurr;               // Target item id (set at the time of accepting the payload)
    ImGuiID                 DragDropAcceptIdPrev;               // Target item id from previous frame (we need to store this to allow for overlapping drag and drop targets)
    int                     DragDropAcceptFrameCount;           // Last time a target expressed a desire to accept the source
    ImGuiID                 DragDropHoldJustPressedId;          // Set when holding a payload just made ButtonBehavior() return a press.
    ImVector<unsigned char> DragDropPayloadBufHeap;             // We don't expose the ImVector<> directly, ImGuiPayload only holds pointer+size
    unsigned char           DragDropPayloadBufLocal[16];        // Local buffer for small payloads

    // Clipper
    int                             ClipperTempDataStacked;
    ImVector<ImGuiListClipperData>  ClipperTempData;

    // Tables
    ImGuiTable*                     CurrentTable;
    int                             TablesTempDataStacked;      // Temporary table data size (because we leave previous instances undestructed, we generally don't use TablesTempData.Size)
    ImVector<ImGuiTableTempData>    TablesTempData;             // Temporary table data (buffers reused/shared across instances, support nesting)
    ImPool<ImGuiTable>              Tables;                     // Persistent table data
    ImVector<float>                 TablesLastTimeActive;       // Last used timestamp of each tables (SOA, for efficient GC)
    ImVector<ImDrawChannel>         DrawChannelsTempMergeBuffer;

    // Tab bars
    ImGuiTabBar*                    CurrentTabBar;
    ImPool<ImGuiTabBar>             TabBars;
    ImVector<ImGuiPtrOrIndex>       CurrentTabBarStack;
    ImVector<ImGuiShrinkWidthItem>  ShrinkWidthBuffer;

    // Hover Delay system
    ImGuiID                 HoverDelayId;
    ImGuiID                 HoverDelayIdPreviousFrame;
    float                   HoverDelayTimer;                    // Currently used IsItemHovered(), generally inferred from g.HoveredIdTimer but kept uncleared until clear timer elapse.
    float                   HoverDelayClearTimer;               // Currently used IsItemHovered(): grace time before g.TooltipHoverTimer gets cleared.

    // Widget state
    ImVec2                  MouseLastValidPos;
    ImGuiInputTextState     InputTextState;
    ImGuiInputTextDeactivatedState InputTextDeactivatedState;
    ImFont                  InputTextPasswordFont;
    ImGuiID                 TempInputId;                        // Temporary text input when CTRL+clicking on a slider, etc.
    ImGuiColorEditFlags     ColorEditOptions;                   // Store user options for color edit widgets
    ImGuiID                 ColorEditCurrentID;                 // Set temporarily while inside of the parent-most ColorEdit4/ColorPicker4 (because they call each others).
    ImGuiID                 ColorEditSavedID;                   // ID we are saving/restoring HS for
    float                   ColorEditSavedHue;                  // Backup of last Hue associated to LastColor, so we can restore Hue in lossy RGB<>HSV round trips
    float                   ColorEditSavedSat;                  // Backup of last Saturation associated to LastColor, so we can restore Saturation in lossy RGB<>HSV round trips
    ImU32                   ColorEditSavedColor;                // RGB value with alpha set to 0.
    ImVec4                  ColorPickerRef;                     // Initial/reference color at the time of opening the color picker.
    ImGuiComboPreviewData   ComboPreviewData;
    float                   SliderGrabClickOffset;
    float                   SliderCurrentAccum;                 // Accumulated slider delta when using navigation controls.
    bool                    SliderCurrentAccumDirty;            // Has the accumulated slider delta changed since last time we tried to apply it?
    bool                    DragCurrentAccumDirty;
    float                   DragCurrentAccum;                   // Accumulator for dragging modification. Always high-precision, not rounded by end-user precision settings
    float                   DragSpeedDefaultRatio;              // If speed == 0.0f, uses (max-min) * DragSpeedDefaultRatio
    float                   ScrollbarClickDeltaToGrabCenter;    // Distance between mouse and center of grab box, normalized in parent space. Use storage?
    float                   DisabledAlphaBackup;                // Backup for style.Alpha for BeginDisabled()
    short                   DisabledStackSize;
    short                   TooltipOverrideCount;
    ImVector<char>          ClipboardHandlerData;               // If no custom clipboard handler is defined
    ImVector<ImGuiID>       MenusIdSubmittedThisFrame;          // A list of menu IDs that were rendered at least once

    // Platform support
    ImGuiPlatformImeData    PlatformImeData;                    // Data updated by current frame
    ImGuiPlatformImeData    PlatformImeDataPrev;                // Previous frame data (when changing we will call io.SetPlatformImeDataFn
    ImGuiID                 PlatformImeViewport;
    char                    PlatformLocaleDecimalPoint;         // '.' or *localeconv()->decimal_point

    // Extensions
    // FIXME: We could provide an API to register one slot in an array held in ImGuiContext?
    ImGuiDockContext        DockContext;
    void                    (*DockNodeWindowMenuHandler)(ImGuiContext* ctx, ImGuiDockNode* node, ImGuiTabBar* tab_bar);

    // Settings
    bool                    SettingsLoaded;
    float                   SettingsDirtyTimer;                 // Save .ini Settings to memory when time reaches zero
    ImGuiTextBuffer         SettingsIniData;                    // In memory .ini settings
    ImVector<ImGuiSettingsHandler>      SettingsHandlers;       // List of .ini settings handlers
    ImChunkStream<ImGuiWindowSettings>  SettingsWindows;        // ImGuiWindow .ini settings entries
    ImChunkStream<ImGuiTableSettings>   SettingsTables;         // ImGuiTable .ini settings entries
    ImVector<ImGuiContextHook>          Hooks;                  // Hooks for extensions (e.g. test engine)
    ImGuiID                             HookIdNext;             // Next available HookId

    // Localization
    const char*             LocalizationTable[ImGuiLocKey_COUNT];

    // Capture/Logging
    bool                    LogEnabled;                         // Currently capturing
    ImGuiLogType            LogType;                            // Capture target
    ImFileHandle            LogFile;                            // If != NULL log to stdout/ file
    ImGuiTextBuffer         LogBuffer;                          // Accumulation buffer when log to clipboard. This is pointer so our GImGui static constructor doesn't call heap allocators.
    const char*             LogNextPrefix;
    const char*             LogNextSuffix;
    float                   LogLinePosY;
    bool                    LogLineFirstItem;
    int                     LogDepthRef;
    int                     LogDepthToExpand;
    int                     LogDepthToExpandDefault;            // Default/stored value for LogDepthMaxExpand if not specified in the LogXXX function call.

    // Debug Tools
    ImGuiDebugLogFlags      DebugLogFlags;
    ImGuiTextBuffer         DebugLogBuf;
    ImGuiTextIndex          DebugLogIndex;
    ImU8                    DebugLogClipperAutoDisableFrames;
    ImU8                    DebugLocateFrames;                  // For DebugLocateItemOnHover(). This is used together with DebugLocateId which is in a hot/cached spot above.
    ImS8                    DebugBeginReturnValueCullDepth;     // Cycle between 0..9 then wrap around.
    bool                    DebugItemPickerActive;              // Item picker is active (started with DebugStartItemPicker())
    ImU8                    DebugItemPickerMouseButton;
    ImGuiID                 DebugItemPickerBreakId;             // Will call IM_DEBUG_BREAK() when encountering this ID
    ImGuiMetricsConfig      DebugMetricsConfig;
    ImGuiStackTool          DebugStackTool;
    ImGuiDockNode*          DebugHoveredDockNode;               // Hovered dock node.

    // Misc
    float                   FramerateSecPerFrame[60];           // Calculate estimate of framerate for user over the last 60 frames..
    int                     FramerateSecPerFrameIdx;
    int                     FramerateSecPerFrameCount;
    float                   FramerateSecPerFrameAccum;
    int                     WantCaptureMouseNextFrame;          // Explicit capture override via SetNextFrameWantCaptureMouse()/SetNextFrameWantCaptureKeyboard(). Default to -1.
    int                     WantCaptureKeyboardNextFrame;       // "
    int                     WantTextInputNextFrame;
    ImVector<char>          TempBuffer;                         // Temporary text buffer

    ImGuiContext(ImFontAtlas* shared_font_atlas)
    {
        IO.Ctx = this;
        InputTextState.Ctx = this;

        Initialized = false;
        ConfigFlagsCurrFrame = ConfigFlagsLastFrame = ImGuiConfigFlags_None;
        FontAtlasOwnedByContext = shared_font_atlas ? false : true;
        Font = NULL;
        FontSize = FontBaseSize = 0.0f;
        IO.Fonts = shared_font_atlas ? shared_font_atlas : IM_NEW(ImFontAtlas)();
        Time = 0.0f;
        FrameCount = 0;
        FrameCountEnded = FrameCountPlatformEnded = FrameCountRendered = -1;
        WithinFrameScope = WithinFrameScopeWithImplicitWindow = WithinEndChild = false;
        GcCompactAll = false;
        TestEngineHookItems = false;
        TestEngine = NULL;

        InputEventsNextMouseSource = ImGuiMouseSource_Mouse;
        InputEventsNextEventId = 1;

        WindowsActiveCount = 0;
        CurrentWindow = NULL;
        HoveredWindow = NULL;
        HoveredWindowUnderMovingWindow = NULL;
        MovingWindow = NULL;
        WheelingWindow = NULL;
        WheelingWindowStartFrame = -1;
        WheelingWindowReleaseTimer = 0.0f;

        DebugHookIdInfo = 0;
        HoveredId = HoveredIdPreviousFrame = 0;
        HoveredIdAllowOverlap = false;
        HoveredIdDisabled = false;
        HoveredIdTimer = HoveredIdNotActiveTimer = 0.0f;
        ActiveId = 0;
        ActiveIdIsAlive = 0;
        ActiveIdTimer = 0.0f;
        ActiveIdIsJustActivated = false;
        ActiveIdAllowOverlap = false;
        ActiveIdNoClearOnFocusLoss = false;
        ActiveIdHasBeenPressedBefore = false;
        ActiveIdHasBeenEditedBefore = false;
        ActiveIdHasBeenEditedThisFrame = false;
        ActiveIdClickOffset = ImVec2(-1, -1);
        ActiveIdWindow = NULL;
        ActiveIdSource = ImGuiInputSource_None;
        ActiveIdMouseButton = -1;
        ActiveIdPreviousFrame = 0;
        ActiveIdPreviousFrameIsAlive = false;
        ActiveIdPreviousFrameHasBeenEditedBefore = false;
        ActiveIdPreviousFrameWindow = NULL;
        LastActiveId = 0;
        LastActiveIdTimer = 0.0f;

        ActiveIdUsingNavDirMask = 0x00;
        ActiveIdUsingAllKeyboardKeys = false;
#ifndef IMGUI_DISABLE_OBSOLETE_KEYIO
        ActiveIdUsingNavInputMask = 0x00;
#endif

        CurrentFocusScopeId = 0;
        CurrentItemFlags = ImGuiItemFlags_None;
        BeginMenuCount = 0;

        CurrentDpiScale = 0.0f;
        CurrentViewport = NULL;
        MouseViewport = MouseLastHoveredViewport = NULL;
        PlatformLastFocusedViewportId = 0;
        ViewportFocusedStampCount = 0;

        NavWindow = NULL;
        NavId = NavFocusScopeId = NavActivateId = NavActivateDownId = NavActivatePressedId = 0;
        NavJustMovedToId = NavJustMovedToFocusScopeId = NavNextActivateId = 0;
        NavActivateFlags = NavNextActivateFlags = ImGuiActivateFlags_None;
        NavJustMovedToKeyMods = ImGuiMod_None;
        NavInputSource = ImGuiInputSource_Keyboard;
        NavLayer = ImGuiNavLayer_Main;
        NavIdIsAlive = false;
        NavMousePosDirty = false;
        NavDisableHighlight = true;
        NavDisableMouseHover = false;
        NavAnyRequest = false;
        NavInitRequest = false;
        NavInitRequestFromMove = false;
        NavInitResultId = 0;
        NavMoveSubmitted = false;
        NavMoveScoringItems = false;
        NavMoveForwardToNextFrame = false;
        NavMoveFlags = ImGuiNavMoveFlags_None;
        NavMoveScrollFlags = ImGuiScrollFlags_None;
        NavMoveKeyMods = ImGuiMod_None;
        NavMoveDir = NavMoveDirForDebug = NavMoveClipDir = ImGuiDir_None;
        NavScoringDebugCount = 0;
        NavTabbingDir = 0;
        NavTabbingCounter = 0;

        ConfigNavWindowingKeyNext = ImGuiMod_Ctrl | ImGuiKey_Tab;
        ConfigNavWindowingKeyPrev = ImGuiMod_Ctrl | ImGuiMod_Shift | ImGuiKey_Tab;
        NavWindowingTarget = NavWindowingTargetAnim = NavWindowingListWindow = NULL;
        NavWindowingTimer = NavWindowingHighlightAlpha = 0.0f;
        NavWindowingToggleLayer = false;

        DimBgRatio = 0.0f;
        MouseCursor = ImGuiMouseCursor_Arrow;

        DragDropActive = DragDropWithinSource = DragDropWithinTarget = false;
        DragDropSourceFlags = ImGuiDragDropFlags_None;
        DragDropSourceFrameCount = -1;
        DragDropMouseButton = -1;
        DragDropTargetId = 0;
        DragDropAcceptFlags = ImGuiDragDropFlags_None;
        DragDropAcceptIdCurrRectSurface = 0.0f;
        DragDropAcceptIdPrev = DragDropAcceptIdCurr = 0;
        DragDropAcceptFrameCount = -1;
        DragDropHoldJustPressedId = 0;
        memset(DragDropPayloadBufLocal, 0, sizeof(DragDropPayloadBufLocal));

        ClipperTempDataStacked = 0;

        CurrentTable = NULL;
        TablesTempDataStacked = 0;
        CurrentTabBar = NULL;

        HoverDelayId = HoverDelayIdPreviousFrame = 0;
        HoverDelayTimer = HoverDelayClearTimer = 0.0f;

        TempInputId = 0;
        ColorEditOptions = ImGuiColorEditFlags_DefaultOptions_;
        ColorEditCurrentID = ColorEditSavedID = 0;
        ColorEditSavedHue = ColorEditSavedSat = 0.0f;
        ColorEditSavedColor = 0;
        SliderGrabClickOffset = 0.0f;
        SliderCurrentAccum = 0.0f;
        SliderCurrentAccumDirty = false;
        DragCurrentAccumDirty = false;
        DragCurrentAccum = 0.0f;
        DragSpeedDefaultRatio = 1.0f / 100.0f;
        ScrollbarClickDeltaToGrabCenter = 0.0f;
        DisabledAlphaBackup = 0.0f;
        DisabledStackSize = 0;
        TooltipOverrideCount = 0;

        PlatformImeData.InputPos = ImVec2(0.0f, 0.0f);
        PlatformImeDataPrev.InputPos = ImVec2(-1.0f, -1.0f); // Different to ensure initial submission
        PlatformImeViewport = 0;
        PlatformLocaleDecimalPoint = '.';

        DockNodeWindowMenuHandler = NULL;

        SettingsLoaded = false;
        SettingsDirtyTimer = 0.0f;
        HookIdNext = 0;

        memset(LocalizationTable, 0, sizeof(LocalizationTable));

        LogEnabled = false;
        LogType = ImGuiLogType_None;
        LogNextPrefix = LogNextSuffix = NULL;
        LogFile = NULL;
        LogLinePosY = FLT_MAX;
        LogLineFirstItem = false;
        LogDepthRef = 0;
        LogDepthToExpand = LogDepthToExpandDefault = 2;

        DebugLogFlags = ImGuiDebugLogFlags_OutputToTTY;
        DebugLocateId = 0;
        DebugLogClipperAutoDisableFrames = 0;
        DebugLocateFrames = 0;
        DebugBeginReturnValueCullDepth = -1;
        DebugItemPickerActive = false;
        DebugItemPickerMouseButton = ImGuiMouseButton_Left;
        DebugItemPickerBreakId = 0;
        DebugHoveredDockNode = NULL;

        memset(FramerateSecPerFrame, 0, sizeof(FramerateSecPerFrame));
        FramerateSecPerFrameIdx = FramerateSecPerFrameCount = 0;
        FramerateSecPerFrameAccum = 0.0f;
        WantCaptureMouseNextFrame = WantCaptureKeyboardNextFrame = WantTextInputNextFrame = -1;
    }
};

//-----------------------------------------------------------------------------
// [SECTION] ImGuiWindowTempData, ImGuiWindow
//-----------------------------------------------------------------------------

// Transient per-window data, reset at the beginning of the frame. This used to be called ImGuiDrawContext, hence the DC variable name in ImGuiWindow.
// (That's theory, in practice the delimitation between ImGuiWindow and ImGuiWindowTempData is quite tenuous and could be reconsidered..)
// (This doesn't need a constructor because we zero-clear it as part of ImGuiWindow and all frame-temporary data are setup on Begin)
struct IMGUI_API ImGuiWindowTempData
{
    // Layout
    ImVec2                  CursorPos;              // Current emitting position, in absolute coordinates.
    ImVec2                  CursorPosPrevLine;
    ImVec2                  CursorStartPos;         // Initial position after Begin(), generally ~ window position + WindowPadding.
    ImVec2                  CursorMaxPos;           // Used to implicitly calculate ContentSize at the beginning of next frame, for scrolling range and auto-resize. Always growing during the frame.
    ImVec2                  IdealMaxPos;            // Used to implicitly calculate ContentSizeIdeal at the beginning of next frame, for auto-resize only. Always growing during the frame.
    ImVec2                  CurrLineSize;
    ImVec2                  PrevLineSize;
    float                   CurrLineTextBaseOffset; // Baseline offset (0.0f by default on a new line, generally == style.FramePadding.y when a framed item has been added).
    float                   PrevLineTextBaseOffset;
    bool                    IsSameLine;
    bool                    IsSetPos;
    ImVec1                  Indent;                 // Indentation / start position from left of window (increased by TreePush/TreePop, etc.)
    ImVec1                  ColumnsOffset;          // Offset to the current column (if ColumnsCurrent > 0). FIXME: This and the above should be a stack to allow use cases like Tree->Column->Tree. Need revamp columns API.
    ImVec1                  GroupOffset;
    ImVec2                  CursorStartPosLossyness;// Record the loss of precision of CursorStartPos due to really large scrolling amount. This is used by clipper to compensentate and fix the most common use case of large scroll area.

    // Keyboard/Gamepad navigation
    ImGuiNavLayer           NavLayerCurrent;        // Current layer, 0..31 (we currently only use 0..1)
    short                   NavLayersActiveMask;    // Which layers have been written to (result from previous frame)
    short                   NavLayersActiveMaskNext;// Which layers have been written to (accumulator for current frame)
    bool                    NavHideHighlightOneFrame;
    bool                    NavHasScroll;           // Set when scrolling can be used (ScrollMax > 0.0f)

    // Miscellaneous
    bool                    MenuBarAppending;       // FIXME: Remove this
    ImVec2                  MenuBarOffset;          // MenuBarOffset.x is sort of equivalent of a per-layer CursorPos.x, saved/restored as we switch to the menu bar. The only situation when MenuBarOffset.y is > 0 if when (SafeAreaPadding.y > FramePadding.y), often used on TVs.
    ImGuiMenuColumns        MenuColumns;            // Simplified columns storage for menu items measurement
    int                     TreeDepth;              // Current tree depth.
    ImU32                   TreeJumpToParentOnPopMask; // Store a copy of !g.NavIdIsAlive for TreeDepth 0..31.. Could be turned into a ImU64 if necessary.
    ImVector<ImGuiWindow*>  ChildWindows;
    ImGuiStorage*           StateStorage;           // Current persistent per-window storage (store e.g. tree node open/close state)
    ImGuiOldColumns*        CurrentColumns;         // Current columns set
    int                     CurrentTableIdx;        // Current table index (into g.Tables)
    ImGuiLayoutType         LayoutType;
    ImGuiLayoutType         ParentLayoutType;       // Layout type of parent window at the time of Begin()

    // Local parameters stacks
    // We store the current settings outside of the vectors to increase memory locality (reduce cache misses). The vectors are rarely modified. Also it allows us to not heap allocate for short-lived windows which are not using those settings.
    float                   ItemWidth;              // Current item width (>0.0: width in pixels, <0.0: align xx pixels to the right of window).
    float                   TextWrapPos;            // Current text wrap pos.
    ImVector<float>         ItemWidthStack;         // Store item widths to restore (attention: .back() is not == ItemWidth)
    ImVector<float>         TextWrapPosStack;       // Store text wrap pos to restore (attention: .back() is not == TextWrapPos)
};

// Storage for one window
struct IMGUI_API ImGuiWindow
{
    ImGuiContext*           Ctx;                                // Parent UI context (needs to be set explicitly by parent).
    char*                   Name;                               // Window name, owned by the window.
    ImGuiID                 ID;                                 // == ImHashStr(Name)
    ImGuiWindowFlags        Flags, FlagsPreviousFrame;          // See enum ImGuiWindowFlags_
    ImGuiWindowClass        WindowClass;                        // Advanced users only. Set with SetNextWindowClass()
    ImGuiViewportP*         Viewport;                           // Always set in Begin(). Inactive windows may have a NULL value here if their viewport was discarded.
    ImGuiID                 ViewportId;                         // We backup the viewport id (since the viewport may disappear or never be created if the window is inactive)
    ImVec2                  ViewportPos;                        // We backup the viewport position (since the viewport may disappear or never be created if the window is inactive)
    int                     ViewportAllowPlatformMonitorExtend; // Reset to -1 every frame (index is guaranteed to be valid between NewFrame..EndFrame), only used in the Appearing frame of a tooltip/popup to enforce clamping to a given monitor
    ImVec2                  Pos;                                // Position (always rounded-up to nearest pixel)
    ImVec2                  Size;                               // Current size (==SizeFull or collapsed title bar size)
    ImVec2                  SizeFull;                           // Size when non collapsed
    ImVec2                  ContentSize;                        // Size of contents/scrollable client area (calculated from the extents reach of the cursor) from previous frame. Does not include window decoration or window padding.
    ImVec2                  ContentSizeIdeal;
    ImVec2                  ContentSizeExplicit;                // Size of contents/scrollable client area explicitly request by the user via SetNextWindowContentSize().
    ImVec2                  WindowPadding;                      // Window padding at the time of Begin().
    float                   WindowRounding;                     // Window rounding at the time of Begin(). May be clamped lower to avoid rendering artifacts with title bar, menu bar etc.
    float                   WindowBorderSize;                   // Window border size at the time of Begin().
    float                   DecoOuterSizeX1, DecoOuterSizeY1;   // Left/Up offsets. Sum of non-scrolling outer decorations (X1 generally == 0.0f. Y1 generally = TitleBarHeight + MenuBarHeight). Locked during Begin().
    float                   DecoOuterSizeX2, DecoOuterSizeY2;   // Right/Down offsets (X2 generally == ScrollbarSize.x, Y2 == ScrollbarSizes.y).
    float                   DecoInnerSizeX1, DecoInnerSizeY1;   // Applied AFTER/OVER InnerRect. Specialized for Tables as they use specialized form of clipping and frozen rows/columns are inside InnerRect (and not part of regular decoration sizes).
    int                     NameBufLen;                         // Size of buffer storing Name. May be larger than strlen(Name)!
    ImGuiID                 MoveId;                             // == window->GetID("#MOVE")
    ImGuiID                 TabId;                              // == window->GetID("#TAB")
    ImGuiID                 ChildId;                            // ID of corresponding item in parent window (for navigation to return from child window to parent window)
    ImVec2                  Scroll;
    ImVec2                  ScrollMax;
    ImVec2                  ScrollTarget;                       // target scroll position. stored as cursor position with scrolling canceled out, so the highest point is always 0.0f. (FLT_MAX for no change)
    ImVec2                  ScrollTargetCenterRatio;            // 0.0f = scroll so that target position is at top, 0.5f = scroll so that target position is centered
    ImVec2                  ScrollTargetEdgeSnapDist;           // 0.0f = no snapping, >0.0f snapping threshold
    ImVec2                  ScrollbarSizes;                     // Size taken by each scrollbars on their smaller axis. Pay attention! ScrollbarSizes.x == width of the vertical scrollbar, ScrollbarSizes.y = height of the horizontal scrollbar.
    bool                    ScrollbarX, ScrollbarY;             // Are scrollbars visible?
    bool                    ViewportOwned;
    bool                    Active;                             // Set to true on Begin(), unless Collapsed
    bool                    WasActive;
    bool                    WriteAccessed;                      // Set to true when any widget access the current window
    bool                    Collapsed;                          // Set when collapsing window to become only title-bar
    bool                    WantCollapseToggle;
    bool                    SkipItems;                          // Set when items can safely be all clipped (e.g. window not visible or collapsed)
    bool                    Appearing;                          // Set during the frame where the window is appearing (or re-appearing)
    bool                    Hidden;                             // Do not display (== HiddenFrames*** > 0)
    bool                    IsFallbackWindow;                   // Set on the "Debug##Default" window.
    bool                    IsExplicitChild;                    // Set when passed _ChildWindow, left to false by BeginDocked()
    bool                    HasCloseButton;                     // Set when the window has a close button (p_open != NULL)
    signed char             ResizeBorderHeld;                   // Current border being held for resize (-1: none, otherwise 0-3)
    short                   BeginCount;                         // Number of Begin() during the current frame (generally 0 or 1, 1+ if appending via multiple Begin/End pairs)
    short                   BeginCountPreviousFrame;            // Number of Begin() during the previous frame
    short                   BeginOrderWithinParent;             // Begin() order within immediate parent window, if we are a child window. Otherwise 0.
    short                   BeginOrderWithinContext;            // Begin() order within entire imgui context. This is mostly used for debugging submission order related issues.
    short                   FocusOrder;                         // Order within WindowsFocusOrder[], altered when windows are focused.
    ImGuiID                 PopupId;                            // ID in the popup stack when this window is used as a popup/menu (because we use generic Name/ID for recycling)
    ImS8                    AutoFitFramesX, AutoFitFramesY;
    ImS8                    AutoFitChildAxises;
    bool                    AutoFitOnlyGrows;
    ImGuiDir                AutoPosLastDirection;
    ImS8                    HiddenFramesCanSkipItems;           // Hide the window for N frames
    ImS8                    HiddenFramesCannotSkipItems;        // Hide the window for N frames while allowing items to be submitted so we can measure their size
    ImS8                    HiddenFramesForRenderOnly;          // Hide the window until frame N at Render() time only
    ImS8                    DisableInputsFrames;                // Disable window interactions for N frames
    ImGuiCond               SetWindowPosAllowFlags : 8;         // store acceptable condition flags for SetNextWindowPos() use.
    ImGuiCond               SetWindowSizeAllowFlags : 8;        // store acceptable condition flags for SetNextWindowSize() use.
    ImGuiCond               SetWindowCollapsedAllowFlags : 8;   // store acceptable condition flags for SetNextWindowCollapsed() use.
    ImGuiCond               SetWindowDockAllowFlags : 8;        // store acceptable condition flags for SetNextWindowDock() use.
    ImVec2                  SetWindowPosVal;                    // store window position when using a non-zero Pivot (position set needs to be processed when we know the window size)
    ImVec2                  SetWindowPosPivot;                  // store window pivot for positioning. ImVec2(0, 0) when positioning from top-left corner; ImVec2(0.5f, 0.5f) for centering; ImVec2(1, 1) for bottom right.

    ImVector<ImGuiID>       IDStack;                            // ID stack. ID are hashes seeded with the value at the top of the stack. (In theory this should be in the TempData structure)
    ImGuiWindowTempData     DC;                                 // Temporary per-window data, reset at the beginning of the frame. This used to be called ImGuiDrawContext, hence the "DC" variable name.

    // The best way to understand what those rectangles are is to use the 'Metrics->Tools->Show Windows Rectangles' viewer.
    // The main 'OuterRect', omitted as a field, is window->Rect().
    ImRect                  OuterRectClipped;                   // == Window->Rect() just after setup in Begin(). == window->Rect() for root window.
    ImRect                  InnerRect;                          // Inner rectangle (omit title bar, menu bar, scroll bar)
    ImRect                  InnerClipRect;                      // == InnerRect shrunk by WindowPadding*0.5f on each side, clipped within viewport or parent clip rect.
    ImRect                  WorkRect;                           // Initially covers the whole scrolling region. Reduced by containers e.g columns/tables when active. Shrunk by WindowPadding*1.0f on each side. This is meant to replace ContentRegionRect over time (from 1.71+ onward).
    ImRect                  ParentWorkRect;                     // Backup of WorkRect before entering a container such as columns/tables. Used by e.g. SpanAllColumns functions to easily access. Stacked containers are responsible for maintaining this. // FIXME-WORKRECT: Could be a stack?
    ImRect                  ClipRect;                           // Current clipping/scissoring rectangle, evolve as we are using PushClipRect(), etc. == DrawList->clip_rect_stack.back().
    ImRect                  ContentRegionRect;                  // FIXME: This is currently confusing/misleading. It is essentially WorkRect but not handling of scrolling. We currently rely on it as right/bottom aligned sizing operation need some size to rely on.
    ImVec2ih                HitTestHoleSize;                    // Define an optional rectangular hole where mouse will pass-through the window.
    ImVec2ih                HitTestHoleOffset;

    int                     LastFrameActive;                    // Last frame number the window was Active.
    int                     LastFrameJustFocused;               // Last frame number the window was made Focused.
    float                   LastTimeActive;                     // Last timestamp the window was Active (using float as we don't need high precision there)
    float                   ItemWidthDefault;
    ImGuiStorage            StateStorage;
    ImVector<ImGuiOldColumns> ColumnsStorage;
    float                   FontWindowScale;                    // User scale multiplier per-window, via SetWindowFontScale()
    float                   FontDpiScale;
    int                     SettingsOffset;                     // Offset into SettingsWindows[] (offsets are always valid as we only grow the array from the back)

    ImDrawList*             DrawList;                           // == &DrawListInst (for backward compatibility reason with code using imgui_internal.h we keep this a pointer)
    ImDrawList              DrawListInst;
    ImGuiWindow*            ParentWindow;                       // If we are a child _or_ popup _or_ docked window, this is pointing to our parent. Otherwise NULL.
    ImGuiWindow*            ParentWindowInBeginStack;
    ImGuiWindow*            RootWindow;                         // Point to ourself or first ancestor that is not a child window. Doesn't cross through popups/dock nodes.
    ImGuiWindow*            RootWindowPopupTree;                // Point to ourself or first ancestor that is not a child window. Cross through popups parent<>child.
    ImGuiWindow*            RootWindowDockTree;                 // Point to ourself or first ancestor that is not a child window. Cross through dock nodes.
    ImGuiWindow*            RootWindowForTitleBarHighlight;     // Point to ourself or first ancestor which will display TitleBgActive color when this window is active.
    ImGuiWindow*            RootWindowForNav;                   // Point to ourself or first ancestor which doesn't have the NavFlattened flag.

    ImGuiWindow*            NavLastChildNavWindow;              // When going to the menu bar, we remember the child window we came from. (This could probably be made implicit if we kept g.Windows sorted by last focused including child window.)
    ImGuiID                 NavLastIds[ImGuiNavLayer_COUNT];    // Last known NavId for this window, per layer (0/1)
    ImRect                  NavRectRel[ImGuiNavLayer_COUNT];    // Reference rectangle, in window relative space
    ImGuiID                 NavRootFocusScopeId;                // Focus Scope ID at the time of Begin()

    int                     MemoryDrawListIdxCapacity;          // Backup of last idx/vtx count, so when waking up the window we can preallocate and avoid iterative alloc/copy
    int                     MemoryDrawListVtxCapacity;
    bool                    MemoryCompacted;                    // Set when window extraneous data have been garbage collected

    // Docking
    bool                    DockIsActive        :1;             // When docking artifacts are actually visible. When this is set, DockNode is guaranteed to be != NULL. ~~ (DockNode != NULL) && (DockNode->Windows.Size > 1).
    bool                    DockNodeIsVisible   :1;
    bool                    DockTabIsVisible    :1;             // Is our window visible this frame? ~~ is the corresponding tab selected?
    bool                    DockTabWantClose    :1;
    short                   DockOrder;                          // Order of the last time the window was visible within its DockNode. This is used to reorder windows that are reappearing on the same frame. Same value between windows that were active and windows that were none are possible.
    ImGuiWindowDockStyle    DockStyle;
    ImGuiDockNode*          DockNode;                           // Which node are we docked into. Important: Prefer testing DockIsActive in many cases as this will still be set when the dock node is hidden.
    ImGuiDockNode*          DockNodeAsHost;                     // Which node are we owning (for parent windows)
    ImGuiID                 DockId;                             // Backup of last valid DockNode->ID, so single window remember their dock node id even when they are not bound any more
    ImGuiItemStatusFlags    DockTabItemStatusFlags;
    ImRect                  DockTabItemRect;

public:
    ImGuiWindow(ImGuiContext* context, const char* name);
    ~ImGuiWindow();

    ImGuiID     GetID(const char* str, const char* str_end = NULL);
    ImGuiID     GetID(const void* ptr);
    ImGuiID     GetID(int n);
    ImGuiID     GetIDFromRectangle(const ImRect& r_abs);

    // We don't use g.FontSize because the window may be != g.CurrentWindow.
    ImRect      Rect() const            { return ImRect(Pos.x, Pos.y, Pos.x + Size.x, Pos.y + Size.y); }
    float       CalcFontSize() const    { ImGuiContext& g = *Ctx; float scale = g.FontBaseSize * FontWindowScale * FontDpiScale; if (ParentWindow) scale *= ParentWindow->FontWindowScale; return scale; }
    float       TitleBarHeight() const  { ImGuiContext& g = *Ctx; return (Flags & ImGuiWindowFlags_NoTitleBar) ? 0.0f : CalcFontSize() + g.Style.FramePadding.y * 2.0f; }
    ImRect      TitleBarRect() const    { return ImRect(Pos, ImVec2(Pos.x + SizeFull.x, Pos.y + TitleBarHeight())); }
    float       MenuBarHeight() const   { ImGuiContext& g = *Ctx; return (Flags & ImGuiWindowFlags_MenuBar) ? DC.MenuBarOffset.y + CalcFontSize() + g.Style.FramePadding.y * 2.0f : 0.0f; }
    ImRect      MenuBarRect() const     { float y1 = Pos.y + TitleBarHeight(); return ImRect(Pos.x, y1, Pos.x + SizeFull.x, y1 + MenuBarHeight()); }
};

//-----------------------------------------------------------------------------
// [SECTION] Tab bar, Tab item support
//-----------------------------------------------------------------------------

// Extend ImGuiTabBarFlags_
enum ImGuiTabBarFlagsPrivate_
{
    ImGuiTabBarFlags_DockNode                   = 1 << 20,  // Part of a dock node [we don't use this in the master branch but it facilitate branch syncing to keep this around]
    ImGuiTabBarFlags_IsFocused                  = 1 << 21,
    ImGuiTabBarFlags_SaveSettings               = 1 << 22,  // FIXME: Settings are handled by the docking system, this only request the tab bar to mark settings dirty when reordering tabs
};

// Extend ImGuiTabItemFlags_
enum ImGuiTabItemFlagsPrivate_
{
    ImGuiTabItemFlags_SectionMask_              = ImGuiTabItemFlags_Leading | ImGuiTabItemFlags_Trailing,
    ImGuiTabItemFlags_NoCloseButton             = 1 << 20,  // Track whether p_open was set or not (we'll need this info on the next frame to recompute ContentWidth during layout)
    ImGuiTabItemFlags_Button                    = 1 << 21,  // Used by TabItemButton, change the tab item behavior to mimic a button
    ImGuiTabItemFlags_Unsorted                  = 1 << 22,  // [Docking] Trailing tabs with the _Unsorted flag will be sorted based on the DockOrder of their Window.
    ImGuiTabItemFlags_Preview                   = 1 << 23,  // [Docking] Display tab shape for docking preview (height is adjusted slightly to compensate for the yet missing tab bar)
};

// Storage for one active tab item (sizeof() 48 bytes)
struct ImGuiTabItem
{
    ImGuiID             ID;
    ImGuiTabItemFlags   Flags;
    ImGuiWindow*        Window;                 // When TabItem is part of a DockNode's TabBar, we hold on to a window.
    int                 LastFrameVisible;
    int                 LastFrameSelected;      // This allows us to infer an ordered list of the last activated tabs with little maintenance
    float               Offset;                 // Position relative to beginning of tab
    float               Width;                  // Width currently displayed
    float               ContentWidth;           // Width of label, stored during BeginTabItem() call
    float               RequestedWidth;         // Width optionally requested by caller, -1.0f is unused
    ImS32               NameOffset;             // When Window==NULL, offset to name within parent ImGuiTabBar::TabsNames
    ImS16               BeginOrder;             // BeginTabItem() order, used to re-order tabs after toggling ImGuiTabBarFlags_Reorderable
    ImS16               IndexDuringLayout;      // Index only used during TabBarLayout(). Tabs gets reordered so 'Tabs[n].IndexDuringLayout == n' but may mismatch during additions.
    bool                WantClose;              // Marked as closed by SetTabItemClosed()

    ImGuiTabItem()      { memset(this, 0, sizeof(*this)); LastFrameVisible = LastFrameSelected = -1; RequestedWidth = -1.0f; NameOffset = -1; BeginOrder = IndexDuringLayout = -1; }
};

// Storage for a tab bar (sizeof() 152 bytes)
struct IMGUI_API ImGuiTabBar
{
    ImVector<ImGuiTabItem> Tabs;
    ImGuiTabBarFlags    Flags;
    ImGuiID             ID;                     // Zero for tab-bars used by docking
    ImGuiID             SelectedTabId;          // Selected tab/window
    ImGuiID             NextSelectedTabId;      // Next selected tab/window. Will also trigger a scrolling animation
    ImGuiID             VisibleTabId;           // Can occasionally be != SelectedTabId (e.g. when previewing contents for CTRL+TAB preview)
    int                 CurrFrameVisible;
    int                 PrevFrameVisible;
    ImRect              BarRect;
    float               CurrTabsContentsHeight;
    float               PrevTabsContentsHeight; // Record the height of contents submitted below the tab bar
    float               WidthAllTabs;           // Actual width of all tabs (locked during layout)
    float               WidthAllTabsIdeal;      // Ideal width if all tabs were visible and not clipped
    float               ScrollingAnim;
    float               ScrollingTarget;
    float               ScrollingTargetDistToVisibility;
    float               ScrollingSpeed;
    float               ScrollingRectMinX;
    float               ScrollingRectMaxX;
    ImGuiID             ReorderRequestTabId;
    ImS16               ReorderRequestOffset;
    ImS8                BeginCount;
    bool                WantLayout;
    bool                VisibleTabWasSubmitted;
    bool                TabsAddedNew;           // Set to true when a new tab item or button has been added to the tab bar during last frame
    ImS16               TabsActiveCount;        // Number of tabs submitted this frame.
    ImS16               LastTabItemIdx;         // Index of last BeginTabItem() tab for use by EndTabItem()
    float               ItemSpacingY;
    ImVec2              FramePadding;           // style.FramePadding locked at the time of BeginTabBar()
    ImVec2              BackupCursorPos;
    ImGuiTextBuffer     TabsNames;              // For non-docking tab bar we re-append names in a contiguous buffer.

    ImGuiTabBar();
};

//-----------------------------------------------------------------------------
// [SECTION] Table support
//-----------------------------------------------------------------------------

#define IM_COL32_DISABLE                IM_COL32(0,0,0,1)   // Special sentinel code which cannot be used as a regular color.
#define IMGUI_TABLE_MAX_COLUMNS         512                 // May be further lifted

// Our current column maximum is 64 but we may raise that in the future.
typedef ImS16 ImGuiTableColumnIdx;
typedef ImU16 ImGuiTableDrawChannelIdx;

// [Internal] sizeof() ~ 104
// We use the terminology "Enabled" to refer to a column that is not Hidden by user/api.
// We use the terminology "Clipped" to refer to a column that is out of sight because of scrolling/clipping.
// This is in contrast with some user-facing api such as IsItemVisible() / IsRectVisible() which use "Visible" to mean "not clipped".
struct ImGuiTableColumn
{
    ImGuiTableColumnFlags   Flags;                          // Flags after some patching (not directly same as provided by user). See ImGuiTableColumnFlags_
    float                   WidthGiven;                     // Final/actual width visible == (MaxX - MinX), locked in TableUpdateLayout(). May be > WidthRequest to honor minimum width, may be < WidthRequest to honor shrinking columns down in tight space.
    float                   MinX;                           // Absolute positions
    float                   MaxX;
    float                   WidthRequest;                   // Master width absolute value when !(Flags & _WidthStretch). When Stretch this is derived every frame from StretchWeight in TableUpdateLayout()
    float                   WidthAuto;                      // Automatic width
    float                   StretchWeight;                  // Master width weight when (Flags & _WidthStretch). Often around ~1.0f initially.
    float                   InitStretchWeightOrWidth;       // Value passed to TableSetupColumn(). For Width it is a content width (_without padding_).
    ImRect                  ClipRect;                       // Clipping rectangle for the column
    ImGuiID                 UserID;                         // Optional, value passed to TableSetupColumn()
    float                   WorkMinX;                       // Contents region min ~(MinX + CellPaddingX + CellSpacingX1) == cursor start position when entering column
    float                   WorkMaxX;                       // Contents region max ~(MaxX - CellPaddingX - CellSpacingX2)
    float                   ItemWidth;                      // Current item width for the column, preserved across rows
    float                   ContentMaxXFrozen;              // Contents maximum position for frozen rows (apart from headers), from which we can infer content width.
    float                   ContentMaxXUnfrozen;
    float                   ContentMaxXHeadersUsed;         // Contents maximum position for headers rows (regardless of freezing). TableHeader() automatically softclip itself + report ideal desired size, to avoid creating extraneous draw calls
    float                   ContentMaxXHeadersIdeal;
    ImS16                   NameOffset;                     // Offset into parent ColumnsNames[]
    ImGuiTableColumnIdx     DisplayOrder;                   // Index within Table's IndexToDisplayOrder[] (column may be reordered by users)
    ImGuiTableColumnIdx     IndexWithinEnabledSet;          // Index within enabled/visible set (<= IndexToDisplayOrder)
    ImGuiTableColumnIdx     PrevEnabledColumn;              // Index of prev enabled/visible column within Columns[], -1 if first enabled/visible column
    ImGuiTableColumnIdx     NextEnabledColumn;              // Index of next enabled/visible column within Columns[], -1 if last enabled/visible column
    ImGuiTableColumnIdx     SortOrder;                      // Index of this column within sort specs, -1 if not sorting on this column, 0 for single-sort, may be >0 on multi-sort
    ImGuiTableDrawChannelIdx DrawChannelCurrent;            // Index within DrawSplitter.Channels[]
    ImGuiTableDrawChannelIdx DrawChannelFrozen;             // Draw channels for frozen rows (often headers)
    ImGuiTableDrawChannelIdx DrawChannelUnfrozen;           // Draw channels for unfrozen rows
    bool                    IsEnabled;                      // IsUserEnabled && (Flags & ImGuiTableColumnFlags_Disabled) == 0
    bool                    IsUserEnabled;                  // Is the column not marked Hidden by the user? (unrelated to being off view, e.g. clipped by scrolling).
    bool                    IsUserEnabledNextFrame;
    bool                    IsVisibleX;                     // Is actually in view (e.g. overlapping the host window clipping rectangle, not scrolled).
    bool                    IsVisibleY;
    bool                    IsRequestOutput;                // Return value for TableSetColumnIndex() / TableNextColumn(): whether we request user to output contents or not.
    bool                    IsSkipItems;                    // Do we want item submissions to this column to be completely ignored (no layout will happen).
    bool                    IsPreserveWidthAuto;
    ImS8                    NavLayerCurrent;                // ImGuiNavLayer in 1 byte
    ImU8                    AutoFitQueue;                   // Queue of 8 values for the next 8 frames to request auto-fit
    ImU8                    CannotSkipItemsQueue;           // Queue of 8 values for the next 8 frames to disable Clipped/SkipItem
    ImU8                    SortDirection : 2;              // ImGuiSortDirection_Ascending or ImGuiSortDirection_Descending
    ImU8                    SortDirectionsAvailCount : 2;   // Number of available sort directions (0 to 3)
    ImU8                    SortDirectionsAvailMask : 4;    // Mask of available sort directions (1-bit each)
    ImU8                    SortDirectionsAvailList;        // Ordered of available sort directions (2-bits each)

    ImGuiTableColumn()
    {
        memset(this, 0, sizeof(*this));
        StretchWeight = WidthRequest = -1.0f;
        NameOffset = -1;
        DisplayOrder = IndexWithinEnabledSet = -1;
        PrevEnabledColumn = NextEnabledColumn = -1;
        SortOrder = -1;
        SortDirection = ImGuiSortDirection_None;
        DrawChannelCurrent = DrawChannelFrozen = DrawChannelUnfrozen = (ImU8)-1;
    }
};

// Transient cell data stored per row.
// sizeof() ~ 6
struct ImGuiTableCellData
{
    ImU32                       BgColor;    // Actual color
    ImGuiTableColumnIdx         Column;     // Column number
};

// Per-instance data that needs preserving across frames (seemingly most others do not need to be preserved aside from debug needs. Does that means they could be moved to ImGuiTableTempData?)
struct ImGuiTableInstanceData
{
    ImGuiID                     TableInstanceID;
    float                       LastOuterHeight;            // Outer height from last frame
    float                       LastFirstRowHeight;         // Height of first row from last frame (FIXME: this is used as "header height" and may be reworked)
    float                       LastFrozenHeight;           // Height of frozen section from last frame

    ImGuiTableInstanceData()    { TableInstanceID = 0; LastOuterHeight = LastFirstRowHeight = LastFrozenHeight = 0.0f; }
};

// FIXME-TABLE: more transient data could be stored in a stacked ImGuiTableTempData: e.g. SortSpecs, incoming RowData
struct IMGUI_API ImGuiTable
{
    ImGuiID                     ID;
    ImGuiTableFlags             Flags;
    void*                       RawData;                    // Single allocation to hold Columns[], DisplayOrderToIndex[] and RowCellData[]
    ImGuiTableTempData*         TempData;                   // Transient data while table is active. Point within g.CurrentTableStack[]
    ImSpan<ImGuiTableColumn>    Columns;                    // Point within RawData[]
    ImSpan<ImGuiTableColumnIdx> DisplayOrderToIndex;        // Point within RawData[]. Store display order of columns (when not reordered, the values are 0...Count-1)
    ImSpan<ImGuiTableCellData>  RowCellData;                // Point within RawData[]. Store cells background requests for current row.
    ImBitArrayPtr               EnabledMaskByDisplayOrder;  // Column DisplayOrder -> IsEnabled map
    ImBitArrayPtr               EnabledMaskByIndex;         // Column Index -> IsEnabled map (== not hidden by user/api) in a format adequate for iterating column without touching cold data
    ImBitArrayPtr               VisibleMaskByIndex;         // Column Index -> IsVisibleX|IsVisibleY map (== not hidden by user/api && not hidden by scrolling/cliprect)
    ImGuiTableFlags             SettingsLoadedFlags;        // Which data were loaded from the .ini file (e.g. when order is not altered we won't save order)
    int                         SettingsOffset;             // Offset in g.SettingsTables
    int                         LastFrameActive;
    int                         ColumnsCount;               // Number of columns declared in BeginTable()
    int                         CurrentRow;
    int                         CurrentColumn;
    ImS16                       InstanceCurrent;            // Count of BeginTable() calls with same ID in the same frame (generally 0). This is a little bit similar to BeginCount for a window, but multiple table with same ID look are multiple tables, they are just synched.
    ImS16                       InstanceInteracted;         // Mark which instance (generally 0) of the same ID is being interacted with
    float                       RowPosY1;
    float                       RowPosY2;
    float                       RowMinHeight;               // Height submitted to TableNextRow()
    float                       RowTextBaseline;
    float                       RowIndentOffsetX;
    ImGuiTableRowFlags          RowFlags : 16;              // Current row flags, see ImGuiTableRowFlags_
    ImGuiTableRowFlags          LastRowFlags : 16;
    int                         RowBgColorCounter;          // Counter for alternating background colors (can be fast-forwarded by e.g clipper), not same as CurrentRow because header rows typically don't increase this.
    ImU32                       RowBgColor[2];              // Background color override for current row.
    ImU32                       BorderColorStrong;
    ImU32                       BorderColorLight;
    float                       BorderX1;
    float                       BorderX2;
    float                       HostIndentX;
    float                       MinColumnWidth;
    float                       OuterPaddingX;
    float                       CellPaddingX;               // Padding from each borders
    float                       CellPaddingY;
    float                       CellSpacingX1;              // Spacing between non-bordered cells
    float                       CellSpacingX2;
    float                       InnerWidth;                 // User value passed to BeginTable(), see comments at the top of BeginTable() for details.
    float                       ColumnsGivenWidth;          // Sum of current column width
    float                       ColumnsAutoFitWidth;        // Sum of ideal column width in order nothing to be clipped, used for auto-fitting and content width submission in outer window
    float                       ColumnsStretchSumWeights;   // Sum of weight of all enabled stretching columns
    float                       ResizedColumnNextWidth;
    float                       ResizeLockMinContentsX2;    // Lock minimum contents width while resizing down in order to not create feedback loops. But we allow growing the table.
    float                       RefScale;                   // Reference scale to be able to rescale columns on font/dpi changes.
    ImRect                      OuterRect;                  // Note: for non-scrolling table, OuterRect.Max.y is often FLT_MAX until EndTable(), unless a height has been specified in BeginTable().
    ImRect                      InnerRect;                  // InnerRect but without decoration. As with OuterRect, for non-scrolling tables, InnerRect.Max.y is
    ImRect                      WorkRect;
    ImRect                      InnerClipRect;
    ImRect                      BgClipRect;                 // We use this to cpu-clip cell background color fill, evolve during the frame as we cross frozen rows boundaries
    ImRect                      Bg0ClipRectForDrawCmd;      // Actual ImDrawCmd clip rect for BG0/1 channel. This tends to be == OuterWindow->ClipRect at BeginTable() because output in BG0/BG1 is cpu-clipped
    ImRect                      Bg2ClipRectForDrawCmd;      // Actual ImDrawCmd clip rect for BG2 channel. This tends to be a correct, tight-fit, because output to BG2 are done by widgets relying on regular ClipRect.
    ImRect                      HostClipRect;               // This is used to check if we can eventually merge our columns draw calls into the current draw call of the current window.
    ImRect                      HostBackupInnerClipRect;    // Backup of InnerWindow->ClipRect during PushTableBackground()/PopTableBackground()
    ImGuiWindow*                OuterWindow;                // Parent window for the table
    ImGuiWindow*                InnerWindow;                // Window holding the table data (== OuterWindow or a child window)
    ImGuiTextBuffer             ColumnsNames;               // Contiguous buffer holding columns names
    ImDrawListSplitter*         DrawSplitter;               // Shortcut to TempData->DrawSplitter while in table. Isolate draw commands per columns to avoid switching clip rect constantly
    ImGuiTableInstanceData      InstanceDataFirst;
    ImVector<ImGuiTableInstanceData>    InstanceDataExtra;  // FIXME-OPT: Using a small-vector pattern would be good.
    ImGuiTableColumnSortSpecs   SortSpecsSingle;
    ImVector<ImGuiTableColumnSortSpecs> SortSpecsMulti;     // FIXME-OPT: Using a small-vector pattern would be good.
    ImGuiTableSortSpecs         SortSpecs;                  // Public facing sorts specs, this is what we return in TableGetSortSpecs()
    ImGuiTableColumnIdx         SortSpecsCount;
    ImGuiTableColumnIdx         ColumnsEnabledCount;        // Number of enabled columns (<= ColumnsCount)
    ImGuiTableColumnIdx         ColumnsEnabledFixedCount;   // Number of enabled columns (<= ColumnsCount)
    ImGuiTableColumnIdx         DeclColumnsCount;           // Count calls to TableSetupColumn()
    ImGuiTableColumnIdx         HoveredColumnBody;          // Index of column whose visible region is being hovered. Important: == ColumnsCount when hovering empty region after the right-most column!
    ImGuiTableColumnIdx         HoveredColumnBorder;        // Index of column whose right-border is being hovered (for resizing).
    ImGuiTableColumnIdx         AutoFitSingleColumn;        // Index of single column requesting auto-fit.
    ImGuiTableColumnIdx         ResizedColumn;              // Index of column being resized. Reset when InstanceCurrent==0.
    ImGuiTableColumnIdx         LastResizedColumn;          // Index of column being resized from previous frame.
    ImGuiTableColumnIdx         HeldHeaderColumn;           // Index of column header being held.
    ImGuiTableColumnIdx         ReorderColumn;              // Index of column being reordered. (not cleared)
    ImGuiTableColumnIdx         ReorderColumnDir;           // -1 or +1
    ImGuiTableColumnIdx         LeftMostEnabledColumn;      // Index of left-most non-hidden column.
    ImGuiTableColumnIdx         RightMostEnabledColumn;     // Index of right-most non-hidden column.
    ImGuiTableColumnIdx         LeftMostStretchedColumn;    // Index of left-most stretched column.
    ImGuiTableColumnIdx         RightMostStretchedColumn;   // Index of right-most stretched column.
    ImGuiTableColumnIdx         ContextPopupColumn;         // Column right-clicked on, of -1 if opening context menu from a neutral/empty spot
    ImGuiTableColumnIdx         FreezeRowsRequest;          // Requested frozen rows count
    ImGuiTableColumnIdx         FreezeRowsCount;            // Actual frozen row count (== FreezeRowsRequest, or == 0 when no scrolling offset)
    ImGuiTableColumnIdx         FreezeColumnsRequest;       // Requested frozen columns count
    ImGuiTableColumnIdx         FreezeColumnsCount;         // Actual frozen columns count (== FreezeColumnsRequest, or == 0 when no scrolling offset)
    ImGuiTableColumnIdx         RowCellDataCurrent;         // Index of current RowCellData[] entry in current row
    ImGuiTableDrawChannelIdx    DummyDrawChannel;           // Redirect non-visible columns here.
    ImGuiTableDrawChannelIdx    Bg2DrawChannelCurrent;      // For Selectable() and other widgets drawing across columns after the freezing line. Index within DrawSplitter.Channels[]
    ImGuiTableDrawChannelIdx    Bg2DrawChannelUnfrozen;
    bool                        IsLayoutLocked;             // Set by TableUpdateLayout() which is called when beginning the first row.
    bool                        IsInsideRow;                // Set when inside TableBeginRow()/TableEndRow().
    bool                        IsInitializing;
    bool                        IsSortSpecsDirty;
    bool                        IsUsingHeaders;             // Set when the first row had the ImGuiTableRowFlags_Headers flag.
    bool                        IsContextPopupOpen;         // Set when default context menu is open (also see: ContextPopupColumn, InstanceInteracted).
    bool                        IsSettingsRequestLoad;
    bool                        IsSettingsDirty;            // Set when table settings have changed and needs to be reported into ImGuiTableSetttings data.
    bool                        IsDefaultDisplayOrder;      // Set when display order is unchanged from default (DisplayOrder contains 0...Count-1)
    bool                        IsResetAllRequest;
    bool                        IsResetDisplayOrderRequest;
    bool                        IsUnfrozenRows;             // Set when we got past the frozen row.
    bool                        IsDefaultSizingPolicy;      // Set if user didn't explicitly set a sizing policy in BeginTable()
    bool                        HasScrollbarYCurr;          // Whether ANY instance of this table had a vertical scrollbar during the current frame.
    bool                        HasScrollbarYPrev;          // Whether ANY instance of this table had a vertical scrollbar during the previous.
    bool                        MemoryCompacted;
    bool                        HostSkipItems;              // Backup of InnerWindow->SkipItem at the end of BeginTable(), because we will overwrite InnerWindow->SkipItem on a per-column basis

    ImGuiTable()                { memset(this, 0, sizeof(*this)); LastFrameActive = -1; }
    ~ImGuiTable()               { IM_FREE(RawData); }
};

// Transient data that are only needed between BeginTable() and EndTable(), those buffers are shared (1 per level of stacked table).
// - Accessing those requires chasing an extra pointer so for very frequently used data we leave them in the main table structure.
// - We also leave out of this structure data that tend to be particularly useful for debugging/metrics.
struct IMGUI_API ImGuiTableTempData
{
    int                         TableIndex;                 // Index in g.Tables.Buf[] pool
    float                       LastTimeActive;             // Last timestamp this structure was used

    ImVec2                      UserOuterSize;              // outer_size.x passed to BeginTable()
    ImDrawListSplitter          DrawSplitter;

    ImRect                      HostBackupWorkRect;         // Backup of InnerWindow->WorkRect at the end of BeginTable()
    ImRect                      HostBackupParentWorkRect;   // Backup of InnerWindow->ParentWorkRect at the end of BeginTable()
    ImVec2                      HostBackupPrevLineSize;     // Backup of InnerWindow->DC.PrevLineSize at the end of BeginTable()
    ImVec2                      HostBackupCurrLineSize;     // Backup of InnerWindow->DC.CurrLineSize at the end of BeginTable()
    ImVec2                      HostBackupCursorMaxPos;     // Backup of InnerWindow->DC.CursorMaxPos at the end of BeginTable()
    ImVec1                      HostBackupColumnsOffset;    // Backup of OuterWindow->DC.ColumnsOffset at the end of BeginTable()
    float                       HostBackupItemWidth;        // Backup of OuterWindow->DC.ItemWidth at the end of BeginTable()
    int                         HostBackupItemWidthStackSize;//Backup of OuterWindow->DC.ItemWidthStack.Size at the end of BeginTable()

    ImGuiTableTempData()        { memset(this, 0, sizeof(*this)); LastTimeActive = -1.0f; }
};

// sizeof() ~ 12
struct ImGuiTableColumnSettings
{
    float                   WidthOrWeight;
    ImGuiID                 UserID;
    ImGuiTableColumnIdx     Index;
    ImGuiTableColumnIdx     DisplayOrder;
    ImGuiTableColumnIdx     SortOrder;
    ImU8                    SortDirection : 2;
    ImU8                    IsEnabled : 1; // "Visible" in ini file
    ImU8                    IsStretch : 1;

    ImGuiTableColumnSettings()
    {
        WidthOrWeight = 0.0f;
        UserID = 0;
        Index = -1;
        DisplayOrder = SortOrder = -1;
        SortDirection = ImGuiSortDirection_None;
        IsEnabled = 1;
        IsStretch = 0;
    }
};

// This is designed to be stored in a single ImChunkStream (1 header followed by N ImGuiTableColumnSettings, etc.)
struct ImGuiTableSettings
{
    ImGuiID                     ID;                     // Set to 0 to invalidate/delete the setting
    ImGuiTableFlags             SaveFlags;              // Indicate data we want to save using the Resizable/Reorderable/Sortable/Hideable flags (could be using its own flags..)
    float                       RefScale;               // Reference scale to be able to rescale columns on font/dpi changes.
    ImGuiTableColumnIdx         ColumnsCount;
    ImGuiTableColumnIdx         ColumnsCountMax;        // Maximum number of columns this settings instance can store, we can recycle a settings instance with lower number of columns but not higher
    bool                        WantApply;              // Set when loaded from .ini data (to enable merging/loading .ini data into an already running context)

    ImGuiTableSettings()        { memset(this, 0, sizeof(*this)); }
    ImGuiTableColumnSettings*   GetColumnSettings()     { return (ImGuiTableColumnSettings*)(this + 1); }
};

//-----------------------------------------------------------------------------
// [SECTION] ImGui internal API
// No guarantee of forward compatibility here!
//-----------------------------------------------------------------------------

namespace ImGui
{
    // Windows
    // We should always have a CurrentWindow in the stack (there is an implicit "Debug" window)
    // If this ever crash because g.CurrentWindow is NULL it means that either
    // - ImGui::NewFrame() has never been called, which is illegal.
    // - You are calling ImGui functions after ImGui::EndFrame()/ImGui::Render() and before the next ImGui::NewFrame(), which is also illegal.
    inline    ImGuiWindow*  GetCurrentWindowRead()      { ImGuiContext& g = *GImGui; return g.CurrentWindow; }
    inline    ImGuiWindow*  GetCurrentWindow()          { ImGuiContext& g = *GImGui; g.CurrentWindow->WriteAccessed = true; return g.CurrentWindow; }
    IMGUI_API ImGuiWindow*  FindWindowByID(ImGuiID id);
    IMGUI_API ImGuiWindow*  FindWindowByName(const char* name);
    IMGUI_API void          UpdateWindowParentAndRootLinks(ImGuiWindow* window, ImGuiWindowFlags flags, ImGuiWindow* parent_window);
    IMGUI_API ImVec2        CalcWindowNextAutoFitSize(ImGuiWindow* window);
    IMGUI_API bool          IsWindowChildOf(ImGuiWindow* window, ImGuiWindow* potential_parent, bool popup_hierarchy, bool dock_hierarchy);
    IMGUI_API bool          IsWindowWithinBeginStackOf(ImGuiWindow* window, ImGuiWindow* potential_parent);
    IMGUI_API bool          IsWindowAbove(ImGuiWindow* potential_above, ImGuiWindow* potential_below);
    IMGUI_API bool          IsWindowNavFocusable(ImGuiWindow* window);
    IMGUI_API void          SetWindowPos(ImGuiWindow* window, const ImVec2& pos, ImGuiCond cond = 0);
    IMGUI_API void          SetWindowSize(ImGuiWindow* window, const ImVec2& size, ImGuiCond cond = 0);
    IMGUI_API void          SetWindowCollapsed(ImGuiWindow* window, bool collapsed, ImGuiCond cond = 0);
    IMGUI_API void          SetWindowHitTestHole(ImGuiWindow* window, const ImVec2& pos, const ImVec2& size);
    IMGUI_API void          SetWindowHiddendAndSkipItemsForCurrentFrame(ImGuiWindow* window);
    inline ImRect           WindowRectAbsToRel(ImGuiWindow* window, const ImRect& r) { ImVec2 off = window->DC.CursorStartPos; return ImRect(r.Min.x - off.x, r.Min.y - off.y, r.Max.x - off.x, r.Max.y - off.y); }
    inline ImRect           WindowRectRelToAbs(ImGuiWindow* window, const ImRect& r) { ImVec2 off = window->DC.CursorStartPos; return ImRect(r.Min.x + off.x, r.Min.y + off.y, r.Max.x + off.x, r.Max.y + off.y); }

    // Windows: Display Order and Focus Order
    IMGUI_API void          FocusWindow(ImGuiWindow* window);
    IMGUI_API void          FocusTopMostWindowUnderOne(ImGuiWindow* under_this_window, ImGuiWindow* ignore_window, ImGuiViewport* filter_viewport);
    IMGUI_API void          BringWindowToFocusFront(ImGuiWindow* window);
    IMGUI_API void          BringWindowToDisplayFront(ImGuiWindow* window);
    IMGUI_API void          BringWindowToDisplayBack(ImGuiWindow* window);
    IMGUI_API void          BringWindowToDisplayBehind(ImGuiWindow* window, ImGuiWindow* above_window);
    IMGUI_API int           FindWindowDisplayIndex(ImGuiWindow* window);
    IMGUI_API ImGuiWindow*  FindBottomMostVisibleWindowWithinBeginStack(ImGuiWindow* window);

    // Fonts, drawing
    IMGUI_API void          SetCurrentFont(ImFont* font);
    inline ImFont*          GetDefaultFont() { ImGuiContext& g = *GImGui; return g.IO.FontDefault ? g.IO.FontDefault : g.IO.Fonts->Fonts[0]; }
    inline ImDrawList*      GetForegroundDrawList(ImGuiWindow* window) { return GetForegroundDrawList(window->Viewport); }

    // Init
    IMGUI_API void          Initialize();
    IMGUI_API void          Shutdown();    // Since 1.60 this is a _private_ function. You can call DestroyContext() to destroy the context created by CreateContext().

    // NewFrame
    IMGUI_API void          UpdateInputEvents(bool trickle_fast_inputs);
    IMGUI_API void          UpdateHoveredWindowAndCaptureFlags();
    IMGUI_API void          StartMouseMovingWindow(ImGuiWindow* window);
    IMGUI_API void          StartMouseMovingWindowOrNode(ImGuiWindow* window, ImGuiDockNode* node, bool undock_floating_node);
    IMGUI_API void          UpdateMouseMovingWindowNewFrame();
    IMGUI_API void          UpdateMouseMovingWindowEndFrame();

    // Generic context hooks
    IMGUI_API ImGuiID       AddContextHook(ImGuiContext* context, const ImGuiContextHook* hook);
    IMGUI_API void          RemoveContextHook(ImGuiContext* context, ImGuiID hook_to_remove);
    IMGUI_API void          CallContextHooks(ImGuiContext* context, ImGuiContextHookType type);

    // Viewports
    IMGUI_API void          TranslateWindowsInViewport(ImGuiViewportP* viewport, const ImVec2& old_pos, const ImVec2& new_pos);
    IMGUI_API void          ScaleWindowsInViewport(ImGuiViewportP* viewport, float scale);
    IMGUI_API void          DestroyPlatformWindow(ImGuiViewportP* viewport);
    IMGUI_API void          SetWindowViewport(ImGuiWindow* window, ImGuiViewportP* viewport);
    IMGUI_API void          SetCurrentViewport(ImGuiWindow* window, ImGuiViewportP* viewport);
    IMGUI_API const ImGuiPlatformMonitor*   GetViewportPlatformMonitor(ImGuiViewport* viewport);
    IMGUI_API ImGuiViewportP*               FindHoveredViewportFromPlatformWindowStack(const ImVec2& mouse_platform_pos);

    // Settings
    IMGUI_API void                  MarkIniSettingsDirty();
    IMGUI_API void                  MarkIniSettingsDirty(ImGuiWindow* window);
    IMGUI_API void                  ClearIniSettings();
    IMGUI_API void                  AddSettingsHandler(const ImGuiSettingsHandler* handler);
    IMGUI_API void                  RemoveSettingsHandler(const char* type_name);
    IMGUI_API ImGuiSettingsHandler* FindSettingsHandler(const char* type_name);

    // Settings - Windows
    IMGUI_API ImGuiWindowSettings*  CreateNewWindowSettings(const char* name);
    IMGUI_API ImGuiWindowSettings*  FindWindowSettingsByID(ImGuiID id);
    IMGUI_API ImGuiWindowSettings*  FindWindowSettingsByWindow(ImGuiWindow* window);
    IMGUI_API void                  ClearWindowSettings(const char* name);

    // Localization
    IMGUI_API void          LocalizeRegisterEntries(const ImGuiLocEntry* entries, int count);
    inline const char*      LocalizeGetMsg(ImGuiLocKey key) { ImGuiContext& g = *GImGui; const char* msg = g.LocalizationTable[key]; return msg ? msg : "*Missing Text*"; }

    // Scrolling
    IMGUI_API void          SetScrollX(ImGuiWindow* window, float scroll_x);
    IMGUI_API void          SetScrollY(ImGuiWindow* window, float scroll_y);
    IMGUI_API void          SetScrollFromPosX(ImGuiWindow* window, float local_x, float center_x_ratio);
    IMGUI_API void          SetScrollFromPosY(ImGuiWindow* window, float local_y, float center_y_ratio);

    // Early work-in-progress API (ScrollToItem() will become public)
    IMGUI_API void          ScrollToItem(ImGuiScrollFlags flags = 0);
    IMGUI_API void          ScrollToRect(ImGuiWindow* window, const ImRect& rect, ImGuiScrollFlags flags = 0);
    IMGUI_API ImVec2        ScrollToRectEx(ImGuiWindow* window, const ImRect& rect, ImGuiScrollFlags flags = 0);
//#ifndef IMGUI_DISABLE_OBSOLETE_FUNCTIONS
    inline void             ScrollToBringRectIntoView(ImGuiWindow* window, const ImRect& rect) { ScrollToRect(window, rect, ImGuiScrollFlags_KeepVisibleEdgeY); }
//#endif

    // Basic Accessors
    inline ImGuiItemStatusFlags GetItemStatusFlags(){ ImGuiContext& g = *GImGui; return g.LastItemData.StatusFlags; }
    inline ImGuiItemFlags   GetItemFlags()  { ImGuiContext& g = *GImGui; return g.LastItemData.InFlags; }
    inline ImGuiID          GetActiveID()   { ImGuiContext& g = *GImGui; return g.ActiveId; }
    inline ImGuiID          GetFocusID()    { ImGuiContext& g = *GImGui; return g.NavId; }
    IMGUI_API void          SetActiveID(ImGuiID id, ImGuiWindow* window);
    IMGUI_API void          SetFocusID(ImGuiID id, ImGuiWindow* window);
    IMGUI_API void          ClearActiveID();
    IMGUI_API ImGuiID       GetHoveredID();
    IMGUI_API void          SetHoveredID(ImGuiID id);
    IMGUI_API void          KeepAliveID(ImGuiID id);
    IMGUI_API void          MarkItemEdited(ImGuiID id);     // Mark data associated to given item as "edited", used by IsItemDeactivatedAfterEdit() function.
    IMGUI_API void          PushOverrideID(ImGuiID id);     // Push given value as-is at the top of the ID stack (whereas PushID combines old and new hashes)
    IMGUI_API ImGuiID       GetIDWithSeed(const char* str_id_begin, const char* str_id_end, ImGuiID seed);
    IMGUI_API ImGuiID       GetIDWithSeed(int n, ImGuiID seed);

    // Basic Helpers for widget code
    IMGUI_API void          ItemSize(const ImVec2& size, float text_baseline_y = -1.0f);
    inline void             ItemSize(const ImRect& bb, float text_baseline_y = -1.0f) { ItemSize(bb.GetSize(), text_baseline_y); } // FIXME: This is a misleading API since we expect CursorPos to be bb.Min.
    IMGUI_API bool          ItemAdd(const ImRect& bb, ImGuiID id, const ImRect* nav_bb = NULL, ImGuiItemFlags extra_flags = 0);
    IMGUI_API bool          ItemHoverable(const ImRect& bb, ImGuiID id);
    IMGUI_API bool          IsWindowContentHoverable(ImGuiWindow* window, ImGuiHoveredFlags flags = 0);
    IMGUI_API bool          IsClippedEx(const ImRect& bb, ImGuiID id);
    IMGUI_API void          SetLastItemData(ImGuiID item_id, ImGuiItemFlags in_flags, ImGuiItemStatusFlags status_flags, const ImRect& item_rect);
    IMGUI_API ImVec2        CalcItemSize(ImVec2 size, float default_w, float default_h);
    IMGUI_API float         CalcWrapWidthForPos(const ImVec2& pos, float wrap_pos_x);
    IMGUI_API void          PushMultiItemsWidths(int components, float width_full);
    IMGUI_API bool          IsItemToggledSelection();                                   // Was the last item selection toggled? (after Selectable(), TreeNode() etc. We only returns toggle _event_ in order to handle clipping correctly)
    IMGUI_API ImVec2        GetContentRegionMaxAbs();
    IMGUI_API void          ShrinkWidths(ImGuiShrinkWidthItem* items, int count, float width_excess);

    // Parameter stacks (shared)
    IMGUI_API void          PushItemFlag(ImGuiItemFlags option, bool enabled);
    IMGUI_API void          PopItemFlag();
    IMGUI_API const ImGuiDataVarInfo* GetStyleVarInfo(ImGuiStyleVar idx);

    // Logging/Capture
    IMGUI_API void          LogBegin(ImGuiLogType type, int auto_open_depth);           // -> BeginCapture() when we design v2 api, for now stay under the radar by using the old name.
    IMGUI_API void          LogToBuffer(int auto_open_depth = -1);                      // Start logging/capturing to internal buffer
    IMGUI_API void          LogRenderedText(const ImVec2* ref_pos, const char* text, const char* text_end = NULL);
    IMGUI_API void          LogSetNextTextDecoration(const char* prefix, const char* suffix);

    // Popups, Modals, Tooltips
    IMGUI_API bool          BeginChildEx(const char* name, ImGuiID id, const ImVec2& size_arg, bool border, ImGuiWindowFlags flags);
    IMGUI_API void          OpenPopupEx(ImGuiID id, ImGuiPopupFlags popup_flags = ImGuiPopupFlags_None);
    IMGUI_API void          ClosePopupToLevel(int remaining, bool restore_focus_to_window_under_popup);
    IMGUI_API void          ClosePopupsOverWindow(ImGuiWindow* ref_window, bool restore_focus_to_window_under_popup);
    IMGUI_API void          ClosePopupsExceptModals();
    IMGUI_API bool          IsPopupOpen(ImGuiID id, ImGuiPopupFlags popup_flags);
    IMGUI_API bool          BeginPopupEx(ImGuiID id, ImGuiWindowFlags extra_flags);
    IMGUI_API bool          BeginTooltipEx(ImGuiTooltipFlags tooltip_flags, ImGuiWindowFlags extra_window_flags);
    IMGUI_API ImRect        GetPopupAllowedExtentRect(ImGuiWindow* window);
    IMGUI_API ImGuiWindow*  GetTopMostPopupModal();
    IMGUI_API ImGuiWindow*  GetTopMostAndVisiblePopupModal();
    IMGUI_API ImVec2        FindBestWindowPosForPopup(ImGuiWindow* window);
    IMGUI_API ImVec2        FindBestWindowPosForPopupEx(const ImVec2& ref_pos, const ImVec2& size, ImGuiDir* last_dir, const ImRect& r_outer, const ImRect& r_avoid, ImGuiPopupPositionPolicy policy);

    // Menus
    IMGUI_API bool          BeginViewportSideBar(const char* name, ImGuiViewport* viewport, ImGuiDir dir, float size, ImGuiWindowFlags window_flags);
    IMGUI_API bool          BeginMenuEx(const char* label, const char* icon, bool enabled = true);
    IMGUI_API bool          MenuItemEx(const char* label, const char* icon, const char* shortcut = NULL, bool selected = false, bool enabled = true);

    // Combos
    IMGUI_API bool          BeginComboPopup(ImGuiID popup_id, const ImRect& bb, ImGuiComboFlags flags);
    IMGUI_API bool          BeginComboPreview();
    IMGUI_API void          EndComboPreview();

    // Gamepad/Keyboard Navigation
    IMGUI_API void          NavInitWindow(ImGuiWindow* window, bool force_reinit);
    IMGUI_API void          NavInitRequestApplyResult();
    IMGUI_API bool          NavMoveRequestButNoResultYet();
    IMGUI_API void          NavMoveRequestSubmit(ImGuiDir move_dir, ImGuiDir clip_dir, ImGuiNavMoveFlags move_flags, ImGuiScrollFlags scroll_flags);
    IMGUI_API void          NavMoveRequestForward(ImGuiDir move_dir, ImGuiDir clip_dir, ImGuiNavMoveFlags move_flags, ImGuiScrollFlags scroll_flags);
    IMGUI_API void          NavMoveRequestResolveWithLastItem(ImGuiNavItemData* result);
    IMGUI_API void          NavMoveRequestCancel();
    IMGUI_API void          NavMoveRequestApplyResult();
    IMGUI_API void          NavMoveRequestTryWrapping(ImGuiWindow* window, ImGuiNavMoveFlags move_flags);
    IMGUI_API void          ActivateItem(ImGuiID id);   // Remotely activate a button, checkbox, tree node etc. given its unique ID. activation is queued and processed on the next frame when the item is encountered again.
    IMGUI_API void          SetNavWindow(ImGuiWindow* window);
    IMGUI_API void          SetNavID(ImGuiID id, ImGuiNavLayer nav_layer, ImGuiID focus_scope_id, const ImRect& rect_rel);

    // Inputs
    // FIXME: Eventually we should aim to move e.g. IsActiveIdUsingKey() into IsKeyXXX functions.
    inline bool             IsNamedKey(ImGuiKey key)                                    { return key >= ImGuiKey_NamedKey_BEGIN && key < ImGuiKey_NamedKey_END; }
    inline bool             IsNamedKeyOrModKey(ImGuiKey key)                            { return (key >= ImGuiKey_NamedKey_BEGIN && key < ImGuiKey_NamedKey_END) || key == ImGuiMod_Ctrl || key == ImGuiMod_Shift || key == ImGuiMod_Alt || key == ImGuiMod_Super || key == ImGuiMod_Shortcut; }
    inline bool             IsLegacyKey(ImGuiKey key)                                   { return key >= ImGuiKey_LegacyNativeKey_BEGIN && key < ImGuiKey_LegacyNativeKey_END; }
    inline bool             IsKeyboardKey(ImGuiKey key)                                 { return key >= ImGuiKey_Keyboard_BEGIN && key < ImGuiKey_Keyboard_END; }
    inline bool             IsGamepadKey(ImGuiKey key)                                  { return key >= ImGuiKey_Gamepad_BEGIN && key < ImGuiKey_Gamepad_END; }
    inline bool             IsMouseKey(ImGuiKey key)                                    { return key >= ImGuiKey_Mouse_BEGIN && key < ImGuiKey_Mouse_END; }
    inline bool             IsAliasKey(ImGuiKey key)                                    { return key >= ImGuiKey_Aliases_BEGIN && key < ImGuiKey_Aliases_END; }
    inline ImGuiKeyChord    ConvertShortcutMod(ImGuiKeyChord key_chord)                 { ImGuiContext& g = *GImGui; IM_ASSERT_PARANOID(key_chord & ImGuiMod_Shortcut); return (key_chord & ~ImGuiMod_Shortcut) | (g.IO.ConfigMacOSXBehaviors ? ImGuiMod_Super : ImGuiMod_Ctrl); }
    inline ImGuiKey         ConvertSingleModFlagToKey(ImGuiContext* ctx, ImGuiKey key)
    {
        ImGuiContext& g = *ctx;
        if (key == ImGuiMod_Ctrl) return ImGuiKey_ReservedForModCtrl;
        if (key == ImGuiMod_Shift) return ImGuiKey_ReservedForModShift;
        if (key == ImGuiMod_Alt) return ImGuiKey_ReservedForModAlt;
        if (key == ImGuiMod_Super) return ImGuiKey_ReservedForModSuper;
        if (key == ImGuiMod_Shortcut) return (g.IO.ConfigMacOSXBehaviors ? ImGuiKey_ReservedForModSuper : ImGuiKey_ReservedForModCtrl);
        return key;
    }

    IMGUI_API ImGuiKeyData* GetKeyData(ImGuiContext* ctx, ImGuiKey key);
    inline ImGuiKeyData*    GetKeyData(ImGuiKey key)                                    { ImGuiContext& g = *GImGui; return GetKeyData(&g, key); }
    IMGUI_API void          GetKeyChordName(ImGuiKeyChord key_chord, char* out_buf, int out_buf_size);
    inline ImGuiKey         MouseButtonToKey(ImGuiMouseButton button)                   { IM_ASSERT(button >= 0 && button < ImGuiMouseButton_COUNT); return (ImGuiKey)(ImGuiKey_MouseLeft + button); }
    IMGUI_API bool          IsMouseDragPastThreshold(ImGuiMouseButton button, float lock_threshold = -1.0f);
    IMGUI_API ImVec2        GetKeyMagnitude2d(ImGuiKey key_left, ImGuiKey key_right, ImGuiKey key_up, ImGuiKey key_down);
    IMGUI_API float         GetNavTweakPressedAmount(ImGuiAxis axis);
    IMGUI_API int           CalcTypematicRepeatAmount(float t0, float t1, float repeat_delay, float repeat_rate);
    IMGUI_API void          GetTypematicRepeatRate(ImGuiInputFlags flags, float* repeat_delay, float* repeat_rate);
    IMGUI_API void          SetActiveIdUsingAllKeyboardKeys();
    inline bool             IsActiveIdUsingNavDir(ImGuiDir dir)                         { ImGuiContext& g = *GImGui; return (g.ActiveIdUsingNavDirMask & (1 << dir)) != 0; }

    // [EXPERIMENTAL] Low-Level: Key/Input Ownership
    // - The idea is that instead of "eating" a given input, we can link to an owner id.
    // - Ownership is most often claimed as a result of reacting to a press/down event (but occasionally may be claimed ahead).
    // - Input queries can then read input by specifying ImGuiKeyOwner_Any (== 0), ImGuiKeyOwner_None (== -1) or a custom ID.
    // - Legacy input queries (without specifying an owner or _Any or _None) are equivalent to using ImGuiKeyOwner_Any (== 0).
    // - Input ownership is automatically released on the frame after a key is released. Therefore:
    //   - for ownership registration happening as a result of a down/press event, the SetKeyOwner() call may be done once (common case).
    //   - for ownership registration happening ahead of a down/press event, the SetKeyOwner() call needs to be made every frame (happens if e.g. claiming ownership on hover).
    // - SetItemKeyOwner() is a shortcut for common simple case. A custom widget will probably want to call SetKeyOwner() multiple times directly based on its interaction state.
    // - This is marked experimental because not all widgets are fully honoring the Set/Test idioms. We will need to move forward step by step.
    //   Please open a GitHub Issue to submit your usage scenario or if there's a use case you need solved.
    IMGUI_API ImGuiID           GetKeyOwner(ImGuiKey key);
    IMGUI_API void              SetKeyOwner(ImGuiKey key, ImGuiID owner_id, ImGuiInputFlags flags = 0);
    IMGUI_API void              SetKeyOwnersForKeyChord(ImGuiKeyChord key, ImGuiID owner_id, ImGuiInputFlags flags = 0);
    IMGUI_API void              SetItemKeyOwner(ImGuiKey key, ImGuiInputFlags flags = 0);           // Set key owner to last item if it is hovered or active. Equivalent to 'if (IsItemHovered() || IsItemActive()) { SetKeyOwner(key, GetItemID());'.
    IMGUI_API bool              TestKeyOwner(ImGuiKey key, ImGuiID owner_id);                       // Test that key is either not owned, either owned by 'owner_id'
    inline ImGuiKeyOwnerData*   GetKeyOwnerData(ImGuiContext* ctx, ImGuiKey key)                    { if (key & ImGuiMod_Mask_) key = ConvertSingleModFlagToKey(ctx, key); IM_ASSERT(IsNamedKey(key)); return &ctx->KeysOwnerData[key - ImGuiKey_NamedKey_BEGIN]; }

    // [EXPERIMENTAL] High-Level: Input Access functions w/ support for Key/Input Ownership
    // - Important: legacy IsKeyPressed(ImGuiKey, bool repeat=true) _DEFAULTS_ to repeat, new IsKeyPressed() requires _EXPLICIT_ ImGuiInputFlags_Repeat flag.
    // - Expected to be later promoted to public API, the prototypes are designed to replace existing ones (since owner_id can default to Any == 0)
    // - Specifying a value for 'ImGuiID owner' will test that EITHER the key is NOT owned (UNLESS locked), EITHER the key is owned by 'owner'.
    //   Legacy functions use ImGuiKeyOwner_Any meaning that they typically ignore ownership, unless a call to SetKeyOwner() explicitly used ImGuiInputFlags_LockThisFrame or ImGuiInputFlags_LockUntilRelease.
    // - Binding generators may want to ignore those for now, or suffix them with Ex() until we decide if this gets moved into public API.
    IMGUI_API bool              IsKeyDown(ImGuiKey key, ImGuiID owner_id);
    IMGUI_API bool              IsKeyPressed(ImGuiKey key, ImGuiID owner_id, ImGuiInputFlags flags = 0);    // Important: when transitioning from old to new IsKeyPressed(): old API has "bool repeat = true", so would default to repeat. New API requiress explicit ImGuiInputFlags_Repeat.
    IMGUI_API bool              IsKeyReleased(ImGuiKey key, ImGuiID owner_id);
    IMGUI_API bool              IsMouseDown(ImGuiMouseButton button, ImGuiID owner_id);
    IMGUI_API bool              IsMouseClicked(ImGuiMouseButton button, ImGuiID owner_id, ImGuiInputFlags flags = 0);
    IMGUI_API bool              IsMouseReleased(ImGuiMouseButton button, ImGuiID owner_id);

    // [EXPERIMENTAL] Shortcut Routing
    // - ImGuiKeyChord = a ImGuiKey optionally OR-red with ImGuiMod_Alt/ImGuiMod_Ctrl/ImGuiMod_Shift/ImGuiMod_Super.
    //     ImGuiKey_C                 (accepted by functions taking ImGuiKey or ImGuiKeyChord)
    //     ImGuiKey_C | ImGuiMod_Ctrl (accepted by functions taking ImGuiKeyChord)
    //   ONLY ImGuiMod_XXX values are legal to 'OR' with an ImGuiKey. You CANNOT 'OR' two ImGuiKey values.
    // - When using one of the routing flags (e.g. ImGuiInputFlags_RouteFocused): routes requested ahead of time given a chord (key + modifiers) and a routing policy.
    // - Routes are resolved during NewFrame(): if keyboard modifiers are matching current ones: SetKeyOwner() is called + route is granted for the frame.
    // - Route is granted to a single owner. When multiple requests are made we have policies to select the winning route.
    // - Multiple read sites may use the same owner id and will all get the granted route.
    // - For routing: when owner_id is 0 we use the current Focus Scope ID as a default owner in order to identify our location.
    IMGUI_API bool              Shortcut(ImGuiKeyChord key_chord, ImGuiID owner_id = 0, ImGuiInputFlags flags = 0);
    IMGUI_API bool              SetShortcutRouting(ImGuiKeyChord key_chord, ImGuiID owner_id = 0, ImGuiInputFlags flags = 0);
    IMGUI_API bool              TestShortcutRouting(ImGuiKeyChord key_chord, ImGuiID owner_id);
    IMGUI_API ImGuiKeyRoutingData* GetShortcutRoutingData(ImGuiKeyChord key_chord);

    // Docking
    // (some functions are only declared in imgui.cpp, see Docking section)
    IMGUI_API void          DockContextInitialize(ImGuiContext* ctx);
    IMGUI_API void          DockContextShutdown(ImGuiContext* ctx);
    IMGUI_API void          DockContextClearNodes(ImGuiContext* ctx, ImGuiID root_id, bool clear_settings_refs); // Use root_id==0 to clear all
    IMGUI_API void          DockContextRebuildNodes(ImGuiContext* ctx);
    IMGUI_API void          DockContextNewFrameUpdateUndocking(ImGuiContext* ctx);
    IMGUI_API void          DockContextNewFrameUpdateDocking(ImGuiContext* ctx);
    IMGUI_API void          DockContextEndFrame(ImGuiContext* ctx);
    IMGUI_API ImGuiID       DockContextGenNodeID(ImGuiContext* ctx);
    IMGUI_API void          DockContextQueueDock(ImGuiContext* ctx, ImGuiWindow* target, ImGuiDockNode* target_node, ImGuiWindow* payload, ImGuiDir split_dir, float split_ratio, bool split_outer);
    IMGUI_API void          DockContextQueueUndockWindow(ImGuiContext* ctx, ImGuiWindow* window);
    IMGUI_API void          DockContextQueueUndockNode(ImGuiContext* ctx, ImGuiDockNode* node);
    IMGUI_API void          DockContextProcessUndockWindow(ImGuiContext* ctx, ImGuiWindow* window, bool clear_persistent_docking_ref = true);
    IMGUI_API void          DockContextProcessUndockNode(ImGuiContext* ctx, ImGuiDockNode* node);
    IMGUI_API bool          DockContextCalcDropPosForDocking(ImGuiWindow* target, ImGuiDockNode* target_node, ImGuiWindow* payload_window, ImGuiDockNode* payload_node, ImGuiDir split_dir, bool split_outer, ImVec2* out_pos);
    IMGUI_API ImGuiDockNode*DockContextFindNodeByID(ImGuiContext* ctx, ImGuiID id);
    IMGUI_API void          DockNodeWindowMenuHandler_Default(ImGuiContext* ctx, ImGuiDockNode* node, ImGuiTabBar* tab_bar);
    IMGUI_API bool          DockNodeBeginAmendTabBar(ImGuiDockNode* node);
    IMGUI_API void          DockNodeEndAmendTabBar();
    inline ImGuiDockNode*   DockNodeGetRootNode(ImGuiDockNode* node)                 { while (node->ParentNode) node = node->ParentNode; return node; }
    inline bool             DockNodeIsInHierarchyOf(ImGuiDockNode* node, ImGuiDockNode* parent) { while (node) { if (node == parent) return true; node = node->ParentNode; } return false; }
    inline int              DockNodeGetDepth(const ImGuiDockNode* node)              { int depth = 0; while (node->ParentNode) { node = node->ParentNode; depth++; } return depth; }
    inline ImGuiID          DockNodeGetWindowMenuButtonId(const ImGuiDockNode* node) { return ImHashStr("#COLLAPSE", 0, node->ID); }
    inline ImGuiDockNode*   GetWindowDockNode()                                      { ImGuiContext& g = *GImGui; return g.CurrentWindow->DockNode; }
    IMGUI_API bool          GetWindowAlwaysWantOwnTabBar(ImGuiWindow* window);
    IMGUI_API void          BeginDocked(ImGuiWindow* window, bool* p_open);
    IMGUI_API void          BeginDockableDragDropSource(ImGuiWindow* window);
    IMGUI_API void          BeginDockableDragDropTarget(ImGuiWindow* window);
    IMGUI_API void          SetWindowDock(ImGuiWindow* window, ImGuiID dock_id, ImGuiCond cond);

    // Docking - Builder function needs to be generally called before the node is used/submitted.
    // - The DockBuilderXXX functions are designed to _eventually_ become a public API, but it is too early to expose it and guarantee stability.
    // - Do not hold on ImGuiDockNode* pointers! They may be invalidated by any split/merge/remove operation and every frame.
    // - To create a DockSpace() node, make sure to set the ImGuiDockNodeFlags_DockSpace flag when calling DockBuilderAddNode().
    //   You can create dockspace nodes (attached to a window) _or_ floating nodes (carry its own window) with this API.
    // - DockBuilderSplitNode() create 2 child nodes within 1 node. The initial node becomes a parent node.
    // - If you intend to split the node immediately after creation using DockBuilderSplitNode(), make sure
    //   to call DockBuilderSetNodeSize() beforehand. If you don't, the resulting split sizes may not be reliable.
    // - Call DockBuilderFinish() after you are done.
    IMGUI_API void          DockBuilderDockWindow(const char* window_name, ImGuiID node_id);
    IMGUI_API ImGuiDockNode*DockBuilderGetNode(ImGuiID node_id);
    inline ImGuiDockNode*   DockBuilderGetCentralNode(ImGuiID node_id)              { ImGuiDockNode* node = DockBuilderGetNode(node_id); if (!node) return NULL; return DockNodeGetRootNode(node)->CentralNode; }
    IMGUI_API ImGuiID       DockBuilderAddNode(ImGuiID node_id = 0, ImGuiDockNodeFlags flags = 0);
    IMGUI_API void          DockBuilderRemoveNode(ImGuiID node_id);                 // Remove node and all its child, undock all windows
    IMGUI_API void          DockBuilderRemoveNodeDockedWindows(ImGuiID node_id, bool clear_settings_refs = true);
    IMGUI_API void          DockBuilderRemoveNodeChildNodes(ImGuiID node_id);       // Remove all split/hierarchy. All remaining docked windows will be re-docked to the remaining root node (node_id).
    IMGUI_API void          DockBuilderSetNodePos(ImGuiID node_id, ImVec2 pos);
    IMGUI_API void          DockBuilderSetNodeSize(ImGuiID node_id, ImVec2 size);
    IMGUI_API ImGuiID       DockBuilderSplitNode(ImGuiID node_id, ImGuiDir split_dir, float size_ratio_for_node_at_dir, ImGuiID* out_id_at_dir, ImGuiID* out_id_at_opposite_dir); // Create 2 child nodes in this parent node.
    IMGUI_API void          DockBuilderCopyDockSpace(ImGuiID src_dockspace_id, ImGuiID dst_dockspace_id, ImVector<const char*>* in_window_remap_pairs);
    IMGUI_API void          DockBuilderCopyNode(ImGuiID src_node_id, ImGuiID dst_node_id, ImVector<ImGuiID>* out_node_remap_pairs);
    IMGUI_API void          DockBuilderCopyWindowSettings(const char* src_name, const char* dst_name);
    IMGUI_API void          DockBuilderFinish(ImGuiID node_id);

    // [EXPERIMENTAL] Focus Scope
    // This is generally used to identify a unique input location (for e.g. a selection set)
    // There is one per window (automatically set in Begin), but:
    // - Selection patterns generally need to react (e.g. clear a selection) when landing on one item of the set.
    //   So in order to identify a set multiple lists in same window may each need a focus scope.
    //   If you imagine an hypothetical BeginSelectionGroup()/EndSelectionGroup() api, it would likely call PushFocusScope()/EndFocusScope()
    // - Shortcut routing also use focus scope as a default location identifier if an owner is not provided.
    // We don't use the ID Stack for this as it is common to want them separate.
    IMGUI_API void          PushFocusScope(ImGuiID id);
    IMGUI_API void          PopFocusScope();
    inline ImGuiID          GetCurrentFocusScope() { ImGuiContext& g = *GImGui; return g.CurrentFocusScopeId; }   // Focus scope we are outputting into, set by PushFocusScope()

    // Drag and Drop
    IMGUI_API bool          IsDragDropActive();
    IMGUI_API bool          BeginDragDropTargetCustom(const ImRect& bb, ImGuiID id);
    IMGUI_API void          ClearDragDrop();
    IMGUI_API bool          IsDragDropPayloadBeingAccepted();
    IMGUI_API void          RenderDragDropTargetRect(const ImRect& bb);

    // Internal Columns API (this is not exposed because we will encourage transitioning to the Tables API)
    IMGUI_API void          SetWindowClipRectBeforeSetChannel(ImGuiWindow* window, const ImRect& clip_rect);
    IMGUI_API void          BeginColumns(const char* str_id, int count, ImGuiOldColumnFlags flags = 0); // setup number of columns. use an identifier to distinguish multiple column sets. close with EndColumns().
    IMGUI_API void          EndColumns();                                                               // close columns
    IMGUI_API void          PushColumnClipRect(int column_index);
    IMGUI_API void          PushColumnsBackground();
    IMGUI_API void          PopColumnsBackground();
    IMGUI_API ImGuiID       GetColumnsID(const char* str_id, int count);
    IMGUI_API ImGuiOldColumns* FindOrCreateColumns(ImGuiWindow* window, ImGuiID id);
    IMGUI_API float         GetColumnOffsetFromNorm(const ImGuiOldColumns* columns, float offset_norm);
    IMGUI_API float         GetColumnNormFromOffset(const ImGuiOldColumns* columns, float offset);

    // Tables: Candidates for public API
    IMGUI_API void          TableOpenContextMenu(int column_n = -1);
    IMGUI_API void          TableSetColumnWidth(int column_n, float width);
    IMGUI_API void          TableSetColumnSortDirection(int column_n, ImGuiSortDirection sort_direction, bool append_to_sort_specs);
    IMGUI_API int           TableGetHoveredColumn(); // May use (TableGetColumnFlags() & ImGuiTableColumnFlags_IsHovered) instead. Return hovered column. return -1 when table is not hovered. return columns_count if the unused space at the right of visible columns is hovered.
    IMGUI_API float         TableGetHeaderRowHeight();
    IMGUI_API void          TablePushBackgroundChannel();
    IMGUI_API void          TablePopBackgroundChannel();

    // Tables: Internals
    inline    ImGuiTable*   GetCurrentTable() { ImGuiContext& g = *GImGui; return g.CurrentTable; }
    IMGUI_API ImGuiTable*   TableFindByID(ImGuiID id);
    IMGUI_API bool          BeginTableEx(const char* name, ImGuiID id, int columns_count, ImGuiTableFlags flags = 0, const ImVec2& outer_size = ImVec2(0, 0), float inner_width = 0.0f);
    IMGUI_API void          TableBeginInitMemory(ImGuiTable* table, int columns_count);
    IMGUI_API void          TableBeginApplyRequests(ImGuiTable* table);
    IMGUI_API void          TableSetupDrawChannels(ImGuiTable* table);
    IMGUI_API void          TableUpdateLayout(ImGuiTable* table);
    IMGUI_API void          TableUpdateBorders(ImGuiTable* table);
    IMGUI_API void          TableUpdateColumnsWeightFromWidth(ImGuiTable* table);
    IMGUI_API void          TableDrawBorders(ImGuiTable* table);
    IMGUI_API void          TableDrawContextMenu(ImGuiTable* table);
    IMGUI_API bool          TableBeginContextMenuPopup(ImGuiTable* table);
    IMGUI_API void          TableMergeDrawChannels(ImGuiTable* table);
    inline ImGuiTableInstanceData*  TableGetInstanceData(ImGuiTable* table, int instance_no) { if (instance_no == 0) return &table->InstanceDataFirst; return &table->InstanceDataExtra[instance_no - 1]; }
    inline ImGuiID                  TableGetInstanceID(ImGuiTable* table, int instance_no)   { return TableGetInstanceData(table, instance_no)->TableInstanceID; }
    IMGUI_API void          TableSortSpecsSanitize(ImGuiTable* table);
    IMGUI_API void          TableSortSpecsBuild(ImGuiTable* table);
    IMGUI_API ImGuiSortDirection TableGetColumnNextSortDirection(ImGuiTableColumn* column);
    IMGUI_API void          TableFixColumnSortDirection(ImGuiTable* table, ImGuiTableColumn* column);
    IMGUI_API float         TableGetColumnWidthAuto(ImGuiTable* table, ImGuiTableColumn* column);
    IMGUI_API void          TableBeginRow(ImGuiTable* table);
    IMGUI_API void          TableEndRow(ImGuiTable* table);
    IMGUI_API void          TableBeginCell(ImGuiTable* table, int column_n);
    IMGUI_API void          TableEndCell(ImGuiTable* table);
    IMGUI_API ImRect        TableGetCellBgRect(const ImGuiTable* table, int column_n);
    IMGUI_API const char*   TableGetColumnName(const ImGuiTable* table, int column_n);
    IMGUI_API ImGuiID       TableGetColumnResizeID(ImGuiTable* table, int column_n, int instance_no = 0);
    IMGUI_API float         TableGetMaxColumnWidth(const ImGuiTable* table, int column_n);
    IMGUI_API void          TableSetColumnWidthAutoSingle(ImGuiTable* table, int column_n);
    IMGUI_API void          TableSetColumnWidthAutoAll(ImGuiTable* table);
    IMGUI_API void          TableRemove(ImGuiTable* table);
    IMGUI_API void          TableGcCompactTransientBuffers(ImGuiTable* table);
    IMGUI_API void          TableGcCompactTransientBuffers(ImGuiTableTempData* table);
    IMGUI_API void          TableGcCompactSettings();

    // Tables: Settings
    IMGUI_API void                  TableLoadSettings(ImGuiTable* table);
    IMGUI_API void                  TableSaveSettings(ImGuiTable* table);
    IMGUI_API void                  TableResetSettings(ImGuiTable* table);
    IMGUI_API ImGuiTableSettings*   TableGetBoundSettings(ImGuiTable* table);
    IMGUI_API void                  TableSettingsAddSettingsHandler();
    IMGUI_API ImGuiTableSettings*   TableSettingsCreate(ImGuiID id, int columns_count);
    IMGUI_API ImGuiTableSettings*   TableSettingsFindByID(ImGuiID id);

    // Tab Bars
    inline    ImGuiTabBar*  GetCurrentTabBar() { ImGuiContext& g = *GImGui; return g.CurrentTabBar; }
    IMGUI_API bool          BeginTabBarEx(ImGuiTabBar* tab_bar, const ImRect& bb, ImGuiTabBarFlags flags, ImGuiDockNode* dock_node);
    IMGUI_API ImGuiTabItem* TabBarFindTabByID(ImGuiTabBar* tab_bar, ImGuiID tab_id);
    IMGUI_API ImGuiTabItem* TabBarFindTabByOrder(ImGuiTabBar* tab_bar, int order);
    IMGUI_API ImGuiTabItem* TabBarFindMostRecentlySelectedTabForActiveWindow(ImGuiTabBar* tab_bar);
    IMGUI_API ImGuiTabItem* TabBarGetCurrentTab(ImGuiTabBar* tab_bar);
    inline int              TabBarGetTabOrder(ImGuiTabBar* tab_bar, ImGuiTabItem* tab) { return tab_bar->Tabs.index_from_ptr(tab); }
    IMGUI_API const char*   TabBarGetTabName(ImGuiTabBar* tab_bar, ImGuiTabItem* tab);
    IMGUI_API void          TabBarAddTab(ImGuiTabBar* tab_bar, ImGuiTabItemFlags tab_flags, ImGuiWindow* window);
    IMGUI_API void          TabBarRemoveTab(ImGuiTabBar* tab_bar, ImGuiID tab_id);
    IMGUI_API void          TabBarCloseTab(ImGuiTabBar* tab_bar, ImGuiTabItem* tab);
    IMGUI_API void          TabBarQueueFocus(ImGuiTabBar* tab_bar, ImGuiTabItem* tab);
    IMGUI_API void          TabBarQueueReorder(ImGuiTabBar* tab_bar, ImGuiTabItem* tab, int offset);
    IMGUI_API void          TabBarQueueReorderFromMousePos(ImGuiTabBar* tab_bar, ImGuiTabItem* tab, ImVec2 mouse_pos);
    IMGUI_API bool          TabBarProcessReorder(ImGuiTabBar* tab_bar);
    IMGUI_API bool          TabItemEx(ImGuiTabBar* tab_bar, const char* label, bool* p_open, ImGuiTabItemFlags flags, ImGuiWindow* docked_window);
    IMGUI_API ImVec2        TabItemCalcSize(const char* label, bool has_close_button_or_unsaved_marker);
    IMGUI_API ImVec2        TabItemCalcSize(ImGuiWindow* window);
    IMGUI_API void          TabItemBackground(ImDrawList* draw_list, const ImRect& bb, ImGuiTabItemFlags flags, ImU32 col);
    IMGUI_API void          TabItemLabelAndCloseButton(ImDrawList* draw_list, const ImRect& bb, ImGuiTabItemFlags flags, ImVec2 frame_padding, const char* label, ImGuiID tab_id, ImGuiID close_button_id, bool is_contents_visible, bool* out_just_closed, bool* out_text_clipped);

    // Render helpers
    // AVOID USING OUTSIDE OF IMGUI.CPP! NOT FOR PUBLIC CONSUMPTION. THOSE FUNCTIONS ARE A MESS. THEIR SIGNATURE AND BEHAVIOR WILL CHANGE, THEY NEED TO BE REFACTORED INTO SOMETHING DECENT.
    // NB: All position are in absolute pixels coordinates (we are never using window coordinates internally)
    IMGUI_API void          RenderText(ImVec2 pos, const char* text, const char* text_end = NULL, bool hide_text_after_hash = true);
    IMGUI_API void          RenderTextWrapped(ImVec2 pos, const char* text, const char* text_end, float wrap_width);
    IMGUI_API void          RenderTextClipped(const ImVec2& pos_min, const ImVec2& pos_max, const char* text, const char* text_end, const ImVec2* text_size_if_known, const ImVec2& align = ImVec2(0, 0), const ImRect* clip_rect = NULL);
    IMGUI_API void          RenderTextClippedEx(ImDrawList* draw_list, const ImVec2& pos_min, const ImVec2& pos_max, const char* text, const char* text_end, const ImVec2* text_size_if_known, const ImVec2& align = ImVec2(0, 0), const ImRect* clip_rect = NULL);
    IMGUI_API void          RenderTextEllipsis(ImDrawList* draw_list, const ImVec2& pos_min, const ImVec2& pos_max, float clip_max_x, float ellipsis_max_x, const char* text, const char* text_end, const ImVec2* text_size_if_known);
    IMGUI_API void          RenderFrame(ImVec2 p_min, ImVec2 p_max, ImU32 fill_col, bool border = true, float rounding = 0.0f);
    IMGUI_API void          RenderFrameBorder(ImVec2 p_min, ImVec2 p_max, float rounding = 0.0f);
    IMGUI_API void          RenderColorRectWithAlphaCheckerboard(ImDrawList* draw_list, ImVec2 p_min, ImVec2 p_max, ImU32 fill_col, float grid_step, ImVec2 grid_off, float rounding = 0.0f, ImDrawFlags flags = 0);
    IMGUI_API void          RenderNavHighlight(const ImRect& bb, ImGuiID id, ImGuiNavHighlightFlags flags = ImGuiNavHighlightFlags_TypeDefault); // Navigation highlight
    IMGUI_API const char*   FindRenderedTextEnd(const char* text, const char* text_end = NULL); // Find the optional ## from which we stop displaying text.
    IMGUI_API void          RenderMouseCursor(ImVec2 pos, float scale, ImGuiMouseCursor mouse_cursor, ImU32 col_fill, ImU32 col_border, ImU32 col_shadow);

    // Render helpers (those functions don't access any ImGui state!)
    IMGUI_API void          RenderArrow(ImDrawList* draw_list, ImVec2 pos, ImU32 col, ImGuiDir dir, float scale = 1.0f);
    IMGUI_API void          RenderBullet(ImDrawList* draw_list, ImVec2 pos, ImU32 col);
    IMGUI_API void          RenderCheckMark(ImDrawList* draw_list, ImVec2 pos, ImU32 col, float sz);
    IMGUI_API void          RenderArrowPointingAt(ImDrawList* draw_list, ImVec2 pos, ImVec2 half_sz, ImGuiDir direction, ImU32 col);
    IMGUI_API void          RenderArrowDockMenu(ImDrawList* draw_list, ImVec2 p_min, float sz, ImU32 col);
    IMGUI_API void          RenderRectFilledRangeH(ImDrawList* draw_list, const ImRect& rect, ImU32 col, float x_start_norm, float x_end_norm, float rounding);
    IMGUI_API void          RenderRectFilledWithHole(ImDrawList* draw_list, const ImRect& outer, const ImRect& inner, ImU32 col, float rounding);
    IMGUI_API ImDrawFlags   CalcRoundingFlagsForRectInRect(const ImRect& r_in, const ImRect& r_outer, float threshold);

    // Widgets
    IMGUI_API void          TextEx(const char* text, const char* text_end = NULL, ImGuiTextFlags flags = 0);
    IMGUI_API bool          ButtonEx(const char* label, const ImVec2& size_arg = ImVec2(0, 0), ImGuiButtonFlags flags = 0);
    IMGUI_API bool          ArrowButtonEx(const char* str_id, ImGuiDir dir, ImVec2 size_arg, ImGuiButtonFlags flags = 0);
    IMGUI_API bool          ImageButtonEx(ImGuiID id, ImTextureID texture_id, const ImVec2& size, const ImVec2& uv0, const ImVec2& uv1, const ImVec4& bg_col, const ImVec4& tint_col, ImGuiButtonFlags flags = 0);
    IMGUI_API void          SeparatorEx(ImGuiSeparatorFlags flags);
    IMGUI_API void          SeparatorTextEx(ImGuiID id, const char* label, const char* label_end, float extra_width);
    IMGUI_API bool          CheckboxFlags(const char* label, ImS64* flags, ImS64 flags_value);
    IMGUI_API bool          CheckboxFlags(const char* label, ImU64* flags, ImU64 flags_value);

    // Widgets: Window Decorations
    IMGUI_API bool          CloseButton(ImGuiID id, const ImVec2& pos);
    IMGUI_API bool          CollapseButton(ImGuiID id, const ImVec2& pos, ImGuiDockNode* dock_node);
    IMGUI_API void          Scrollbar(ImGuiAxis axis);
    IMGUI_API bool          ScrollbarEx(const ImRect& bb, ImGuiID id, ImGuiAxis axis, ImS64* p_scroll_v, ImS64 avail_v, ImS64 contents_v, ImDrawFlags flags);
    IMGUI_API ImRect        GetWindowScrollbarRect(ImGuiWindow* window, ImGuiAxis axis);
    IMGUI_API ImGuiID       GetWindowScrollbarID(ImGuiWindow* window, ImGuiAxis axis);
    IMGUI_API ImGuiID       GetWindowResizeCornerID(ImGuiWindow* window, int n); // 0..3: corners
    IMGUI_API ImGuiID       GetWindowResizeBorderID(ImGuiWindow* window, ImGuiDir dir);

    // Widgets low-level behaviors
    IMGUI_API bool          ButtonBehavior(const ImRect& bb, ImGuiID id, bool* out_hovered, bool* out_held, ImGuiButtonFlags flags = 0);
    IMGUI_API bool          DragBehavior(ImGuiID id, ImGuiDataType data_type, void* p_v, float v_speed, const void* p_min, const void* p_max, const char* format, ImGuiSliderFlags flags);
    IMGUI_API bool          SliderBehavior(const ImRect& bb, ImGuiID id, ImGuiDataType data_type, void* p_v, const void* p_min, const void* p_max, const char* format, ImGuiSliderFlags flags, ImRect* out_grab_bb);
    IMGUI_API bool          SplitterBehavior(const ImRect& bb, ImGuiID id, ImGuiAxis axis, float* size1, float* size2, float min_size1, float min_size2, float hover_extend = 0.0f, float hover_visibility_delay = 0.0f, ImU32 bg_col = 0);
    IMGUI_API bool          TreeNodeBehavior(ImGuiID id, ImGuiTreeNodeFlags flags, const char* label, const char* label_end = NULL);
    IMGUI_API void          TreePushOverrideID(ImGuiID id);
    IMGUI_API void          TreeNodeSetOpen(ImGuiID id, bool open);
    IMGUI_API bool          TreeNodeUpdateNextOpen(ImGuiID id, ImGuiTreeNodeFlags flags);   // Return open state. Consume previous SetNextItemOpen() data, if any. May return true when logging.

    // Template functions are instantiated in imgui_widgets.cpp for a finite number of types.
    // To use them externally (for custom widget) you may need an "extern template" statement in your code in order to link to existing instances and silence Clang warnings (see #2036).
    // e.g. " extern template IMGUI_API float RoundScalarWithFormatT<float, float>(const char* format, ImGuiDataType data_type, float v); "
    template<typename T, typename SIGNED_T, typename FLOAT_T>   IMGUI_API float ScaleRatioFromValueT(ImGuiDataType data_type, T v, T v_min, T v_max, bool is_logarithmic, float logarithmic_zero_epsilon, float zero_deadzone_size);
    template<typename T, typename SIGNED_T, typename FLOAT_T>   IMGUI_API T     ScaleValueFromRatioT(ImGuiDataType data_type, float t, T v_min, T v_max, bool is_logarithmic, float logarithmic_zero_epsilon, float zero_deadzone_size);
    template<typename T, typename SIGNED_T, typename FLOAT_T>   IMGUI_API bool  DragBehaviorT(ImGuiDataType data_type, T* v, float v_speed, T v_min, T v_max, const char* format, ImGuiSliderFlags flags);
    template<typename T, typename SIGNED_T, typename FLOAT_T>   IMGUI_API bool  SliderBehaviorT(const ImRect& bb, ImGuiID id, ImGuiDataType data_type, T* v, T v_min, T v_max, const char* format, ImGuiSliderFlags flags, ImRect* out_grab_bb);
    template<typename T>                                        IMGUI_API T     RoundScalarWithFormatT(const char* format, ImGuiDataType data_type, T v);
    template<typename T>                                        IMGUI_API bool  CheckboxFlagsT(const char* label, T* flags, T flags_value);

    // Data type helpers
    IMGUI_API const ImGuiDataTypeInfo*  DataTypeGetInfo(ImGuiDataType data_type);
    IMGUI_API int           DataTypeFormatString(char* buf, int buf_size, ImGuiDataType data_type, const void* p_data, const char* format);
    IMGUI_API void          DataTypeApplyOp(ImGuiDataType data_type, int op, void* output, const void* arg_1, const void* arg_2);
    IMGUI_API bool          DataTypeApplyFromText(const char* buf, ImGuiDataType data_type, void* p_data, const char* format);
    IMGUI_API int           DataTypeCompare(ImGuiDataType data_type, const void* arg_1, const void* arg_2);
    IMGUI_API bool          DataTypeClamp(ImGuiDataType data_type, void* p_data, const void* p_min, const void* p_max);

    // InputText
    IMGUI_API bool          InputTextEx(const char* label, const char* hint, char* buf, int buf_size, const ImVec2& size_arg, ImGuiInputTextFlags flags, ImGuiInputTextCallback callback = NULL, void* user_data = NULL);
    IMGUI_API void          InputTextDeactivateHook(ImGuiID id);
    IMGUI_API bool          TempInputText(const ImRect& bb, ImGuiID id, const char* label, char* buf, int buf_size, ImGuiInputTextFlags flags);
    IMGUI_API bool          TempInputScalar(const ImRect& bb, ImGuiID id, const char* label, ImGuiDataType data_type, void* p_data, const char* format, const void* p_clamp_min = NULL, const void* p_clamp_max = NULL);
    inline bool             TempInputIsActive(ImGuiID id)       { ImGuiContext& g = *GImGui; return (g.ActiveId == id && g.TempInputId == id); }
    inline ImGuiInputTextState* GetInputTextState(ImGuiID id)   { ImGuiContext& g = *GImGui; return (id != 0 && g.InputTextState.ID == id) ? &g.InputTextState : NULL; } // Get input text state if active

    // Color
    IMGUI_API void          ColorTooltip(const char* text, const float* col, ImGuiColorEditFlags flags);
    IMGUI_API void          ColorEditOptionsPopup(const float* col, ImGuiColorEditFlags flags);
    IMGUI_API void          ColorPickerOptionsPopup(const float* ref_col, ImGuiColorEditFlags flags);

    // Plot
    IMGUI_API int           PlotEx(ImGuiPlotType plot_type, const char* label, float (*values_getter)(void* data, int idx), void* data, int values_count, int values_offset, const char* overlay_text, float scale_min, float scale_max, const ImVec2& size_arg);

    // Shade functions (write over already created vertices)
    IMGUI_API void          ShadeVertsLinearColorGradientKeepAlpha(ImDrawList* draw_list, int vert_start_idx, int vert_end_idx, ImVec2 gradient_p0, ImVec2 gradient_p1, ImU32 col0, ImU32 col1);
    IMGUI_API void          ShadeVertsLinearUV(ImDrawList* draw_list, int vert_start_idx, int vert_end_idx, const ImVec2& a, const ImVec2& b, const ImVec2& uv_a, const ImVec2& uv_b, bool clamp);

    // Garbage collection
    IMGUI_API void          GcCompactTransientMiscBuffers();
    IMGUI_API void          GcCompactTransientWindowBuffers(ImGuiWindow* window);
    IMGUI_API void          GcAwakeTransientWindowBuffers(ImGuiWindow* window);

    // Debug Log
    IMGUI_API void          DebugLog(const char* fmt, ...) IM_FMTARGS(1);
    IMGUI_API void          DebugLogV(const char* fmt, va_list args) IM_FMTLIST(1);

    // Debug Tools
    IMGUI_API void          ErrorCheckEndFrameRecover(ImGuiErrorLogCallback log_callback, void* user_data = NULL);
    IMGUI_API void          ErrorCheckEndWindowRecover(ImGuiErrorLogCallback log_callback, void* user_data = NULL);
    IMGUI_API void          ErrorCheckUsingSetCursorPosToExtendParentBoundaries();
    IMGUI_API void          DebugLocateItem(ImGuiID target_id);                     // Call sparingly: only 1 at the same time!
    IMGUI_API void          DebugLocateItemOnHover(ImGuiID target_id);              // Only call on reaction to a mouse Hover: because only 1 at the same time!
    IMGUI_API void          DebugLocateItemResolveWithLastItem();
    inline void             DebugDrawItemRect(ImU32 col = IM_COL32(255,0,0,255))    { ImGuiContext& g = *GImGui; ImGuiWindow* window = g.CurrentWindow; GetForegroundDrawList(window)->AddRect(g.LastItemData.Rect.Min, g.LastItemData.Rect.Max, col); }
    inline void             DebugStartItemPicker()                                  { ImGuiContext& g = *GImGui; g.DebugItemPickerActive = true; }
    IMGUI_API void          ShowFontAtlas(ImFontAtlas* atlas);
    IMGUI_API void          DebugHookIdInfo(ImGuiID id, ImGuiDataType data_type, const void* data_id, const void* data_id_end);
    IMGUI_API void          DebugNodeColumns(ImGuiOldColumns* columns);
    IMGUI_API void          DebugNodeDockNode(ImGuiDockNode* node, const char* label);
    IMGUI_API void          DebugNodeDrawList(ImGuiWindow* window, ImGuiViewportP* viewport, const ImDrawList* draw_list, const char* label);
    IMGUI_API void          DebugNodeDrawCmdShowMeshAndBoundingBox(ImDrawList* out_draw_list, const ImDrawList* draw_list, const ImDrawCmd* draw_cmd, bool show_mesh, bool show_aabb);
    IMGUI_API void          DebugNodeFont(ImFont* font);
    IMGUI_API void          DebugNodeFontGlyph(ImFont* font, const ImFontGlyph* glyph);
    IMGUI_API void          DebugNodeStorage(ImGuiStorage* storage, const char* label);
    IMGUI_API void          DebugNodeTabBar(ImGuiTabBar* tab_bar, const char* label);
    IMGUI_API void          DebugNodeTable(ImGuiTable* table);
    IMGUI_API void          DebugNodeTableSettings(ImGuiTableSettings* settings);
    IMGUI_API void          DebugNodeInputTextState(ImGuiInputTextState* state);
    IMGUI_API void          DebugNodeWindow(ImGuiWindow* window, const char* label);
    IMGUI_API void          DebugNodeWindowSettings(ImGuiWindowSettings* settings);
    IMGUI_API void          DebugNodeWindowsList(ImVector<ImGuiWindow*>* windows, const char* label);
    IMGUI_API void          DebugNodeWindowsListByBeginStackParent(ImGuiWindow** windows, int windows_size, ImGuiWindow* parent_in_begin_stack);
    IMGUI_API void          DebugNodeViewport(ImGuiViewportP* viewport);
    IMGUI_API void          DebugRenderKeyboardPreview(ImDrawList* draw_list);
    IMGUI_API void          DebugRenderViewportThumbnail(ImDrawList* draw_list, ImGuiViewportP* viewport, const ImRect& bb);

    // Obsolete functions
#ifndef IMGUI_DISABLE_OBSOLETE_FUNCTIONS
    inline void     SetItemUsingMouseWheel()                                            { SetItemKeyOwner(ImGuiKey_MouseWheelY); }      // Changed in 1.89
    inline bool     TreeNodeBehaviorIsOpen(ImGuiID id, ImGuiTreeNodeFlags flags = 0)    { return TreeNodeUpdateNextOpen(id, flags); }   // Renamed in 1.89

    // Refactored focus/nav/tabbing system in 1.82 and 1.84. If you have old/custom copy-and-pasted widgets that used FocusableItemRegister():
    //  (Old) IMGUI_VERSION_NUM  < 18209: using 'ItemAdd(....)'                              and 'bool tab_focused = FocusableItemRegister(...)'
    //  (Old) IMGUI_VERSION_NUM >= 18209: using 'ItemAdd(..., ImGuiItemAddFlags_Focusable)'  and 'bool tab_focused = (GetItemStatusFlags() & ImGuiItemStatusFlags_Focused) != 0'
    //  (New) IMGUI_VERSION_NUM >= 18413: using 'ItemAdd(..., ImGuiItemFlags_Inputable)'     and 'bool tab_focused = (GetItemStatusFlags() & ImGuiItemStatusFlags_FocusedTabbing) != 0 || (g.NavActivateId == id && (g.NavActivateFlags & ImGuiActivateFlags_PreferInput))' (WIP)
    // Widget code are simplified as there's no need to call FocusableItemUnregister() while managing the transition from regular widget to TempInputText()
    inline bool     FocusableItemRegister(ImGuiWindow* window, ImGuiID id)              { IM_ASSERT(0); IM_UNUSED(window); IM_UNUSED(id); return false; } // -> pass ImGuiItemAddFlags_Inputable flag to ItemAdd()
    inline void     FocusableItemUnregister(ImGuiWindow* window)                        { IM_ASSERT(0); IM_UNUSED(window); }                              // -> unnecessary: TempInputText() uses ImGuiInputTextFlags_MergedItem
#endif
#ifndef IMGUI_DISABLE_OBSOLETE_KEYIO
    inline bool     IsKeyPressedMap(ImGuiKey key, bool repeat = true)                   { IM_ASSERT(IsNamedKey(key)); return IsKeyPressed(key, repeat); } // Removed in 1.87: Mapping from named key is always identity!
#endif

} // namespace ImGui


//-----------------------------------------------------------------------------
// [SECTION] ImFontAtlas internal API
//-----------------------------------------------------------------------------

// This structure is likely to evolve as we add support for incremental atlas updates
struct ImFontBuilderIO
{
    bool    (*FontBuilder_Build)(ImFontAtlas* atlas);
};

// Helper for font builder
#ifdef IMGUI_ENABLE_STB_TRUETYPE
IMGUI_API const ImFontBuilderIO* ImFontAtlasGetBuilderForStbTruetype();
#endif
IMGUI_API void      ImFontAtlasBuildInit(ImFontAtlas* atlas);
IMGUI_API void      ImFontAtlasBuildSetupFont(ImFontAtlas* atlas, ImFont* font, ImFontConfig* font_config, float ascent, float descent);
IMGUI_API void      ImFontAtlasBuildPackCustomRects(ImFontAtlas* atlas, void* stbrp_context_opaque);
IMGUI_API void      ImFontAtlasBuildFinish(ImFontAtlas* atlas);
IMGUI_API void      ImFontAtlasBuildRender8bppRectFromString(ImFontAtlas* atlas, int x, int y, int w, int h, const char* in_str, char in_marker_char, unsigned char in_marker_pixel_value);
IMGUI_API void      ImFontAtlasBuildRender32bppRectFromString(ImFontAtlas* atlas, int x, int y, int w, int h, const char* in_str, char in_marker_char, unsigned int in_marker_pixel_value);
IMGUI_API void      ImFontAtlasBuildMultiplyCalcLookupTable(unsigned char out_table[256], float in_multiply_factor);
IMGUI_API void      ImFontAtlasBuildMultiplyRectAlpha8(const unsigned char table[256], unsigned char* pixels, int x, int y, int w, int h, int stride);

//-----------------------------------------------------------------------------
// [SECTION] Test Engine specific hooks (imgui_test_engine)
//-----------------------------------------------------------------------------

#ifdef IMGUI_ENABLE_TEST_ENGINE
extern void         ImGuiTestEngineHook_ItemAdd(ImGuiContext* ctx, ImGuiID id, const ImRect& bb, const ImGuiLastItemData* item_data);           // item_data may be NULL
extern void         ImGuiTestEngineHook_ItemInfo(ImGuiContext* ctx, ImGuiID id, const char* label, ImGuiItemStatusFlags flags);
extern void         ImGuiTestEngineHook_Log(ImGuiContext* ctx, const char* fmt, ...);
extern const char*  ImGuiTestEngine_FindItemDebugLabel(ImGuiContext* ctx, ImGuiID id);

// In IMGUI_VERSION_NUM >= 18934: changed IMGUI_TEST_ENGINE_ITEM_ADD(bb,id) to IMGUI_TEST_ENGINE_ITEM_ADD(id,bb,item_data);
#define IMGUI_TEST_ENGINE_ITEM_ADD(_ID,_BB,_ITEM_DATA)      if (g.TestEngineHookItems) ImGuiTestEngineHook_ItemAdd(&g, _ID, _BB, _ITEM_DATA)    // Register item bounding box
#define IMGUI_TEST_ENGINE_ITEM_INFO(_ID,_LABEL,_FLAGS)      if (g.TestEngineHookItems) ImGuiTestEngineHook_ItemInfo(&g, _ID, _LABEL, _FLAGS)    // Register item label and status flags (optional)
#define IMGUI_TEST_ENGINE_LOG(_FMT,...)                     if (g.TestEngineHookItems) ImGuiTestEngineHook_Log(&g, _FMT, __VA_ARGS__)           // Custom log entry from user land into test log
#else
#define IMGUI_TEST_ENGINE_ITEM_ADD(_BB,_ID)                 ((void)0)
#define IMGUI_TEST_ENGINE_ITEM_INFO(_ID,_LABEL,_FLAGS)      ((void)g)
#endif

//-----------------------------------------------------------------------------

#if defined(__clang__)
#pragma clang diagnostic pop
#elif defined(__GNUC__)
#pragma GCC diagnostic pop
#endif

#ifdef _MSC_VER
#pragma warning (pop)
#endif

#endif // #ifndef IMGUI_DISABLE<|MERGE_RESOLUTION|>--- conflicted
+++ resolved
@@ -1847,16 +1847,11 @@
     ImGuiDebugLogFlags_EventPopup       = 1 << 2,
     ImGuiDebugLogFlags_EventNav         = 1 << 3,
     ImGuiDebugLogFlags_EventClipper     = 1 << 4,
-<<<<<<< HEAD
-    ImGuiDebugLogFlags_EventIO          = 1 << 5,
-    ImGuiDebugLogFlags_EventDocking     = 1 << 6,
-    ImGuiDebugLogFlags_EventViewport    = 1 << 7,
-    ImGuiDebugLogFlags_EventMask_       = ImGuiDebugLogFlags_EventActiveId | ImGuiDebugLogFlags_EventFocus | ImGuiDebugLogFlags_EventPopup | ImGuiDebugLogFlags_EventNav | ImGuiDebugLogFlags_EventClipper | ImGuiDebugLogFlags_EventIO | ImGuiDebugLogFlags_EventDocking | ImGuiDebugLogFlags_EventViewport,
-=======
     ImGuiDebugLogFlags_EventSelection   = 1 << 5,
     ImGuiDebugLogFlags_EventIO          = 1 << 6,
-    ImGuiDebugLogFlags_EventMask_       = ImGuiDebugLogFlags_EventActiveId  | ImGuiDebugLogFlags_EventFocus | ImGuiDebugLogFlags_EventPopup | ImGuiDebugLogFlags_EventNav | ImGuiDebugLogFlags_EventClipper | ImGuiDebugLogFlags_EventSelection | ImGuiDebugLogFlags_EventIO,
->>>>>>> 1ebb9138
+    ImGuiDebugLogFlags_EventDocking     = 1 << 7,
+    ImGuiDebugLogFlags_EventViewport    = 1 << 8,
+    ImGuiDebugLogFlags_EventMask_       = ImGuiDebugLogFlags_EventActiveId | ImGuiDebugLogFlags_EventFocus | ImGuiDebugLogFlags_EventPopup | ImGuiDebugLogFlags_EventNav | ImGuiDebugLogFlags_EventClipper | ImGuiDebugLogFlags_EventSelection | ImGuiDebugLogFlags_EventIO | ImGuiDebugLogFlags_EventDocking | ImGuiDebugLogFlags_EventViewport,
     ImGuiDebugLogFlags_OutputToTTY      = 1 << 10,  // Also send output to TTY
 };
 

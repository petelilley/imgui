// dear imgui, v1.91.0 WIP
// (headers)

// Help:
// - See links below.
// - Call and read ImGui::ShowDemoWindow() in imgui_demo.cpp. All applications in examples/ are doing that.
// - Read top of imgui.cpp for more details, links and comments.

// Resources:
// - FAQ ........................ https://dearimgui.com/faq (in repository as docs/FAQ.md)
// - Homepage ................... https://github.com/ocornut/imgui
// - Releases & changelog ....... https://github.com/ocornut/imgui/releases
// - Gallery .................... https://github.com/ocornut/imgui/issues/7503 (please post your screenshots/video there!)
// - Wiki ....................... https://github.com/ocornut/imgui/wiki (lots of good stuff there)
//   - Getting Started            https://github.com/ocornut/imgui/wiki/Getting-Started (how to integrate in an existing app by adding ~25 lines of code)
//   - Third-party Extensions     https://github.com/ocornut/imgui/wiki/Useful-Extensions (ImPlot & many more)
//   - Bindings/Backends          https://github.com/ocornut/imgui/wiki/Bindings (language bindings, backends for various tech/engines)
//   - Glossary                   https://github.com/ocornut/imgui/wiki/Glossary
//   - Debug Tools                https://github.com/ocornut/imgui/wiki/Debug-Tools
//   - Software using Dear ImGui  https://github.com/ocornut/imgui/wiki/Software-using-dear-imgui
// - Issues & support ........... https://github.com/ocornut/imgui/issues
// - Test Engine & Automation ... https://github.com/ocornut/imgui_test_engine (test suite, test engine to automate your apps)

// For first-time users having issues compiling/linking/running/loading fonts:
// please post in https://github.com/ocornut/imgui/discussions if you cannot find a solution in resources above.
// Everything else should be asked in 'Issues'! We are building a database of cross-linked knowledge there.

// Library Version
// (Integer encoded as XYYZZ for use in #if preprocessor conditionals, e.g. '#if IMGUI_VERSION_NUM >= 12345')
#define IMGUI_VERSION       "1.91.0 WIP"
#define IMGUI_VERSION_NUM   19099
#define IMGUI_HAS_TABLE
#define IMGUI_HAS_VIEWPORT          // Viewport WIP branch
#define IMGUI_HAS_DOCK              // Docking WIP branch

/*

Index of this file:
// [SECTION] Header mess
// [SECTION] Forward declarations and basic types
// [SECTION] Dear ImGui end-user API functions
// [SECTION] Flags & Enumerations
// [SECTION] Tables API flags and structures (ImGuiTableFlags, ImGuiTableColumnFlags, ImGuiTableRowFlags, ImGuiTableBgTarget, ImGuiTableSortSpecs, ImGuiTableColumnSortSpecs)
// [SECTION] Helpers: Debug log, Memory allocations macros, ImVector<>
// [SECTION] ImGuiStyle
// [SECTION] ImGuiIO
// [SECTION] Misc data structures (ImGuiInputTextCallbackData, ImGuiSizeCallbackData, ImGuiWindowClass, ImGuiPayload)
// [SECTION] Helpers (ImGuiOnceUponAFrame, ImGuiTextFilter, ImGuiTextBuffer, ImGuiStorage, ImGuiListClipper, Math Operators, ImColor)
// [SECTION] Multi-Select API flags and structures (ImGuiMultiSelectFlags, ImGuiMultiSelectIO, ImGuiSelectionRequest, ImGuiSelectionBasicStorage, ImGuiSelectionExternalStorage)
// [SECTION] Drawing API (ImDrawCallback, ImDrawCmd, ImDrawIdx, ImDrawVert, ImDrawChannel, ImDrawListSplitter, ImDrawFlags, ImDrawListFlags, ImDrawList, ImDrawData)
// [SECTION] Font API (ImFontConfig, ImFontGlyph, ImFontGlyphRangesBuilder, ImFontAtlasFlags, ImFontAtlas, ImFont)
// [SECTION] Viewports (ImGuiViewportFlags, ImGuiViewport)
// [SECTION] Platform Dependent Interfaces (ImGuiPlatformIO, ImGuiPlatformMonitor, ImGuiPlatformImeData)
// [SECTION] Obsolete functions and types

*/

#pragma once

// Configuration file with compile-time options
// (edit imconfig.h or '#define IMGUI_USER_CONFIG "myfilename.h" from your build system)
#ifdef IMGUI_USER_CONFIG
#include IMGUI_USER_CONFIG
#endif
#include "imconfig.h"

#ifndef IMGUI_DISABLE

//-----------------------------------------------------------------------------
// [SECTION] Header mess
//-----------------------------------------------------------------------------

// Includes
#include <float.h>                  // FLT_MIN, FLT_MAX
#include <stdarg.h>                 // va_list, va_start, va_end
#include <stddef.h>                 // ptrdiff_t, NULL
#include <string.h>                 // memset, memmove, memcpy, strlen, strchr, strcpy, strcmp

// Define attributes of all API symbols declarations (e.g. for DLL under Windows)
// IMGUI_API is used for core imgui functions, IMGUI_IMPL_API is used for the default backends files (imgui_impl_xxx.h)
// Using dear imgui via a shared library is not recommended: we don't guarantee backward nor forward ABI compatibility + this is a call-heavy library and function call overhead adds up.
#ifndef IMGUI_API
#define IMGUI_API
#endif
#ifndef IMGUI_IMPL_API
#define IMGUI_IMPL_API              IMGUI_API
#endif

// Helper Macros
#ifndef IM_ASSERT
#include <assert.h>
#define IM_ASSERT(_EXPR)            assert(_EXPR)                               // You can override the default assert handler by editing imconfig.h
#endif
#define IM_ARRAYSIZE(_ARR)          ((int)(sizeof(_ARR) / sizeof(*(_ARR))))     // Size of a static C-style array. Don't use on pointers!
#define IM_UNUSED(_VAR)             ((void)(_VAR))                              // Used to silence "unused variable warnings". Often useful as asserts may be stripped out from final builds.

// Check that version and structures layouts are matching between compiled imgui code and caller. Read comments above DebugCheckVersionAndDataLayout() for details.
#define IMGUI_CHECKVERSION()        ImGui::DebugCheckVersionAndDataLayout(IMGUI_VERSION, sizeof(ImGuiIO), sizeof(ImGuiStyle), sizeof(ImVec2), sizeof(ImVec4), sizeof(ImDrawVert), sizeof(ImDrawIdx))

// Helper Macros - IM_FMTARGS, IM_FMTLIST: Apply printf-style warnings to our formatting functions.
// (MSVC provides an equivalent mechanism via SAL Annotations but it would require the macros in a different
//  location. e.g. #include <sal.h> + void myprintf(_Printf_format_string_ const char* format, ...))
#if !defined(IMGUI_USE_STB_SPRINTF) && defined(__MINGW32__) && !defined(__clang__)
#define IM_FMTARGS(FMT)             __attribute__((format(gnu_printf, FMT, FMT+1)))
#define IM_FMTLIST(FMT)             __attribute__((format(gnu_printf, FMT, 0)))
#elif !defined(IMGUI_USE_STB_SPRINTF) && (defined(__clang__) || defined(__GNUC__))
#define IM_FMTARGS(FMT)             __attribute__((format(printf, FMT, FMT+1)))
#define IM_FMTLIST(FMT)             __attribute__((format(printf, FMT, 0)))
#else
#define IM_FMTARGS(FMT)
#define IM_FMTLIST(FMT)
#endif

// Disable some of MSVC most aggressive Debug runtime checks in function header/footer (used in some simple/low-level functions)
#if defined(_MSC_VER) && !defined(__clang__)  && !defined(__INTEL_COMPILER) && !defined(IMGUI_DEBUG_PARANOID)
#define IM_MSVC_RUNTIME_CHECKS_OFF      __pragma(runtime_checks("",off))     __pragma(check_stack(off)) __pragma(strict_gs_check(push,off))
#define IM_MSVC_RUNTIME_CHECKS_RESTORE  __pragma(runtime_checks("",restore)) __pragma(check_stack())    __pragma(strict_gs_check(pop))
#else
#define IM_MSVC_RUNTIME_CHECKS_OFF
#define IM_MSVC_RUNTIME_CHECKS_RESTORE
#endif

// Warnings
#ifdef _MSC_VER
#pragma warning (push)
#pragma warning (disable: 26495)    // [Static Analyzer] Variable 'XXX' is uninitialized. Always initialize a member variable (type.6).
#endif
#if defined(__clang__)
#pragma clang diagnostic push
#if __has_warning("-Wunknown-warning-option")
#pragma clang diagnostic ignored "-Wunknown-warning-option"         // warning: unknown warning group 'xxx'
#endif
#pragma clang diagnostic ignored "-Wunknown-pragmas"                // warning: unknown warning group 'xxx'
#pragma clang diagnostic ignored "-Wold-style-cast"
#pragma clang diagnostic ignored "-Wfloat-equal"                    // warning: comparing floating point with == or != is unsafe
#pragma clang diagnostic ignored "-Wzero-as-null-pointer-constant"
#pragma clang diagnostic ignored "-Wreserved-identifier"            // warning: identifier '_Xxx' is reserved because it starts with '_' followed by a capital letter
#pragma clang diagnostic ignored "-Wunsafe-buffer-usage"            // warning: 'xxx' is an unsafe pointer used for buffer access
#elif defined(__GNUC__)
#pragma GCC diagnostic push
#pragma GCC diagnostic ignored "-Wpragmas"          // warning: unknown option after '#pragma GCC diagnostic' kind
#pragma GCC diagnostic ignored "-Wclass-memaccess"  // [__GNUC__ >= 8] warning: 'memset/memcpy' clearing/writing an object of type 'xxxx' with no trivial copy-assignment; use assignment or value-initialization instead
#endif

//-----------------------------------------------------------------------------
// [SECTION] Forward declarations and basic types
//-----------------------------------------------------------------------------

// Scalar data types
typedef unsigned int        ImGuiID;// A unique ID used by widgets (typically the result of hashing a stack of string)
typedef signed char         ImS8;   // 8-bit signed integer
typedef unsigned char       ImU8;   // 8-bit unsigned integer
typedef signed short        ImS16;  // 16-bit signed integer
typedef unsigned short      ImU16;  // 16-bit unsigned integer
typedef signed int          ImS32;  // 32-bit signed integer == int
typedef unsigned int        ImU32;  // 32-bit unsigned integer (often used to store packed colors)
typedef signed   long long  ImS64;  // 64-bit signed integer
typedef unsigned long long  ImU64;  // 64-bit unsigned integer

// Forward declarations
struct ImDrawChannel;               // Temporary storage to output draw commands out of order, used by ImDrawListSplitter and ImDrawList::ChannelsSplit()
struct ImDrawCmd;                   // A single draw command within a parent ImDrawList (generally maps to 1 GPU draw call, unless it is a callback)
struct ImDrawData;                  // All draw command lists required to render the frame + pos/size coordinates to use for the projection matrix.
struct ImDrawList;                  // A single draw command list (generally one per window, conceptually you may see this as a dynamic "mesh" builder)
struct ImDrawListSharedData;        // Data shared among multiple draw lists (typically owned by parent ImGui context, but you may create one yourself)
struct ImDrawListSplitter;          // Helper to split a draw list into different layers which can be drawn into out of order, then flattened back.
struct ImDrawVert;                  // A single vertex (pos + uv + col = 20 bytes by default. Override layout with IMGUI_OVERRIDE_DRAWVERT_STRUCT_LAYOUT)
struct ImFont;                      // Runtime data for a single font within a parent ImFontAtlas
struct ImFontAtlas;                 // Runtime data for multiple fonts, bake multiple fonts into a single texture, TTF/OTF font loader
struct ImFontBuilderIO;             // Opaque interface to a font builder (stb_truetype or FreeType).
struct ImFontConfig;                // Configuration data when adding a font or merging fonts
struct ImFontGlyph;                 // A single font glyph (code point + coordinates within in ImFontAtlas + offset)
struct ImFontGlyphRangesBuilder;    // Helper to build glyph ranges from text/string data
struct ImColor;                     // Helper functions to create a color that can be converted to either u32 or float4 (*OBSOLETE* please avoid using)
struct ImGuiContext;                // Dear ImGui context (opaque structure, unless including imgui_internal.h)
struct ImGuiIO;                     // Main configuration and I/O between your application and ImGui
struct ImGuiInputTextCallbackData;  // Shared state of InputText() when using custom ImGuiInputTextCallback (rare/advanced use)
struct ImGuiKeyData;                // Storage for ImGuiIO and IsKeyDown(), IsKeyPressed() etc functions.
struct ImGuiListClipper;            // Helper to manually clip large list of items
struct ImGuiMultiSelectIO;          // Structure to interact with a BeginMultiSelect()/EndMultiSelect() block
struct ImGuiOnceUponAFrame;         // Helper for running a block of code not more than once a frame
struct ImGuiPayload;                // User data payload for drag and drop operations
struct ImGuiPlatformIO;             // Multi-viewport support: interface for Platform/Renderer backends + viewports to render
struct ImGuiPlatformMonitor;        // Multi-viewport support: user-provided bounds for each connected monitor/display. Used when positioning popups and tooltips to avoid them straddling monitors
struct ImGuiPlatformImeData;        // Platform IME data for io.PlatformSetImeDataFn() function.
struct ImGuiSelectionBasicStorage;  // Optional helper to store multi-selection state + apply multi-selection requests.
struct ImGuiSelectionExternalStorage;//Optional helper to apply multi-selection requests to existing randomly accessible storage.
struct ImGuiSelectionRequest;       // A selection request (stored in ImGuiMultiSelectIO)
struct ImGuiSizeCallbackData;       // Callback data when using SetNextWindowSizeConstraints() (rare/advanced use)
struct ImGuiStorage;                // Helper for key->value storage (container sorted by key)
struct ImGuiStoragePair;            // Helper for key->value storage (pair)
struct ImGuiStyle;                  // Runtime data for styling/colors
struct ImGuiTableSortSpecs;         // Sorting specifications for a table (often handling sort specs for a single column, occasionally more)
struct ImGuiTableColumnSortSpecs;   // Sorting specification for one column of a table
struct ImGuiTextBuffer;             // Helper to hold and append into a text buffer (~string builder)
struct ImGuiTextFilter;             // Helper to parse and apply text filters (e.g. "aaaaa[,bbbbb][,ccccc]")
struct ImGuiViewport;               // A Platform Window (always 1 unless multi-viewport are enabled. One per platform window to output to). In the future may represent Platform Monitor
struct ImGuiWindowClass;            // Window class (rare/advanced uses: provide hints to the platform backend via altered viewport flags and parent/child info)

// Enumerations
// - We don't use strongly typed enums much because they add constraints (can't extend in private code, can't store typed in bit fields, extra casting on iteration)
// - Tip: Use your programming IDE navigation facilities on the names in the _central column_ below to find the actual flags/enum lists!
//   - In Visual Studio: CTRL+comma ("Edit.GoToAll") can follow symbols inside comments, whereas CTRL+F12 ("Edit.GoToImplementation") cannot.
//   - In Visual Studio w/ Visual Assist installed: ALT+G ("VAssistX.GoToImplementation") can also follow symbols inside comments.
//   - In VS Code, CLion, etc.: CTRL+click can follow symbols inside comments.
enum ImGuiDir : int;                // -> enum ImGuiDir              // Enum: A cardinal direction (Left, Right, Up, Down)
enum ImGuiKey : int;                // -> enum ImGuiKey              // Enum: A key identifier (ImGuiKey_XXX or ImGuiMod_XXX value)
enum ImGuiMouseSource : int;        // -> enum ImGuiMouseSource      // Enum; A mouse input source identifier (Mouse, TouchScreen, Pen)
enum ImGuiSortDirection : ImU8;     // -> enum ImGuiSortDirection    // Enum: A sorting direction (ascending or descending)
typedef int ImGuiCol;               // -> enum ImGuiCol_             // Enum: A color identifier for styling
typedef int ImGuiCond;              // -> enum ImGuiCond_            // Enum: A condition for many Set*() functions
typedef int ImGuiDataType;          // -> enum ImGuiDataType_        // Enum: A primary data type
typedef int ImGuiMouseButton;       // -> enum ImGuiMouseButton_     // Enum: A mouse button identifier (0=left, 1=right, 2=middle)
typedef int ImGuiMouseCursor;       // -> enum ImGuiMouseCursor_     // Enum: A mouse cursor shape
typedef int ImGuiStyleVar;          // -> enum ImGuiStyleVar_        // Enum: A variable identifier for styling
typedef int ImGuiTableBgTarget;     // -> enum ImGuiTableBgTarget_   // Enum: A color target for TableSetBgColor()

// Flags (declared as int to allow using as flags without overhead, and to not pollute the top of this file)
// - Tip: Use your programming IDE navigation facilities on the names in the _central column_ below to find the actual flags/enum lists!
//   - In Visual Studio: CTRL+comma ("Edit.GoToAll") can follow symbols inside comments, whereas CTRL+F12 ("Edit.GoToImplementation") cannot.
//   - In Visual Studio w/ Visual Assist installed: ALT+G ("VAssistX.GoToImplementation") can also follow symbols inside comments.
//   - In VS Code, CLion, etc.: CTRL+click can follow symbols inside comments.
typedef int ImDrawFlags;            // -> enum ImDrawFlags_          // Flags: for ImDrawList functions
typedef int ImDrawListFlags;        // -> enum ImDrawListFlags_      // Flags: for ImDrawList instance
typedef int ImFontAtlasFlags;       // -> enum ImFontAtlasFlags_     // Flags: for ImFontAtlas build
typedef int ImGuiBackendFlags;      // -> enum ImGuiBackendFlags_    // Flags: for io.BackendFlags
typedef int ImGuiButtonFlags;       // -> enum ImGuiButtonFlags_     // Flags: for InvisibleButton()
typedef int ImGuiChildFlags;        // -> enum ImGuiChildFlags_      // Flags: for BeginChild()
typedef int ImGuiColorEditFlags;    // -> enum ImGuiColorEditFlags_  // Flags: for ColorEdit4(), ColorPicker4() etc.
typedef int ImGuiConfigFlags;       // -> enum ImGuiConfigFlags_     // Flags: for io.ConfigFlags
typedef int ImGuiComboFlags;        // -> enum ImGuiComboFlags_      // Flags: for BeginCombo()
typedef int ImGuiDockNodeFlags;     // -> enum ImGuiDockNodeFlags_   // Flags: for DockSpace()
typedef int ImGuiDragDropFlags;     // -> enum ImGuiDragDropFlags_   // Flags: for BeginDragDropSource(), AcceptDragDropPayload()
typedef int ImGuiFocusedFlags;      // -> enum ImGuiFocusedFlags_    // Flags: for IsWindowFocused()
typedef int ImGuiHoveredFlags;      // -> enum ImGuiHoveredFlags_    // Flags: for IsItemHovered(), IsWindowHovered() etc.
typedef int ImGuiInputFlags;        // -> enum ImGuiInputFlags_      // Flags: for Shortcut(), SetNextItemShortcut()
typedef int ImGuiInputTextFlags;    // -> enum ImGuiInputTextFlags_  // Flags: for InputText(), InputTextMultiline()
typedef int ImGuiItemFlags;         // -> enum ImGuiItemFlags_       // Flags: for PushItemFlag(), shared by all items
typedef int ImGuiKeyChord;          // -> ImGuiKey | ImGuiMod_XXX    // Flags: for IsKeyChordPressed(), Shortcut() etc. an ImGuiKey optionally OR-ed with one or more ImGuiMod_XXX values.
typedef int ImGuiPopupFlags;        // -> enum ImGuiPopupFlags_      // Flags: for OpenPopup*(), BeginPopupContext*(), IsPopupOpen()
typedef int ImGuiMultiSelectFlags;  // -> enum ImGuiMultiSelectFlags_// Flags: for BeginMultiSelect()
typedef int ImGuiSelectableFlags;   // -> enum ImGuiSelectableFlags_ // Flags: for Selectable()
typedef int ImGuiSliderFlags;       // -> enum ImGuiSliderFlags_     // Flags: for DragFloat(), DragInt(), SliderFloat(), SliderInt() etc.
typedef int ImGuiTabBarFlags;       // -> enum ImGuiTabBarFlags_     // Flags: for BeginTabBar()
typedef int ImGuiTabItemFlags;      // -> enum ImGuiTabItemFlags_    // Flags: for BeginTabItem()
typedef int ImGuiTableFlags;        // -> enum ImGuiTableFlags_      // Flags: For BeginTable()
typedef int ImGuiTableColumnFlags;  // -> enum ImGuiTableColumnFlags_// Flags: For TableSetupColumn()
typedef int ImGuiTableRowFlags;     // -> enum ImGuiTableRowFlags_   // Flags: For TableNextRow()
typedef int ImGuiTreeNodeFlags;     // -> enum ImGuiTreeNodeFlags_   // Flags: for TreeNode(), TreeNodeEx(), CollapsingHeader()
typedef int ImGuiViewportFlags;     // -> enum ImGuiViewportFlags_   // Flags: for ImGuiViewport
typedef int ImGuiWindowFlags;       // -> enum ImGuiWindowFlags_     // Flags: for Begin(), BeginChild()

// ImTexture: user data for renderer backend to identify a texture [Compile-time configurable type]
// - To use something else than an opaque void* pointer: override with e.g. '#define ImTextureID MyTextureType*' in your imconfig.h file.
// - This can be whatever to you want it to be! read the FAQ about ImTextureID for details.
#ifndef ImTextureID
typedef void* ImTextureID;          // Default: store a pointer or an integer fitting in a pointer (most renderer backends are ok with that)
#endif

// ImDrawIdx: vertex index. [Compile-time configurable type]
// - To use 16-bit indices + allow large meshes: backend need to set 'io.BackendFlags |= ImGuiBackendFlags_RendererHasVtxOffset' and handle ImDrawCmd::VtxOffset (recommended).
// - To use 32-bit indices: override with '#define ImDrawIdx unsigned int' in your imconfig.h file.
#ifndef ImDrawIdx
typedef unsigned short ImDrawIdx;   // Default: 16-bit (for maximum compatibility with renderer backends)
#endif

// Character types
// (we generally use UTF-8 encoded string in the API. This is storage specifically for a decoded character used for keyboard input and display)
typedef unsigned int ImWchar32;     // A single decoded U32 character/code point. We encode them as multi bytes UTF-8 when used in strings.
typedef unsigned short ImWchar16;   // A single decoded U16 character/code point. We encode them as multi bytes UTF-8 when used in strings.
#ifdef IMGUI_USE_WCHAR32            // ImWchar [configurable type: override in imconfig.h with '#define IMGUI_USE_WCHAR32' to support Unicode planes 1-16]
typedef ImWchar32 ImWchar;
#else
typedef ImWchar16 ImWchar;
#endif

// Multi-Selection item index or identifier when using BeginMultiSelect()
// - Used by SetNextItemSelectionUserData() + and inside ImGuiMultiSelectIO structure.
// - Most users are likely to use this store an item INDEX but this may be used to store a POINTER/ID as well. Read comments near ImGuiMultiSelectIO for details.
typedef ImS64 ImGuiSelectionUserData;

// Callback and functions types
typedef int     (*ImGuiInputTextCallback)(ImGuiInputTextCallbackData* data);    // Callback function for ImGui::InputText()
typedef void    (*ImGuiSizeCallback)(ImGuiSizeCallbackData* data);              // Callback function for ImGui::SetNextWindowSizeConstraints()
typedef void*   (*ImGuiMemAllocFunc)(size_t sz, void* user_data);               // Function signature for ImGui::SetAllocatorFunctions()
typedef void    (*ImGuiMemFreeFunc)(void* ptr, void* user_data);                // Function signature for ImGui::SetAllocatorFunctions()

// ImVec2: 2D vector used to store positions, sizes etc. [Compile-time configurable type]
// This is a frequently used type in the API. Consider using IM_VEC2_CLASS_EXTRA to create implicit cast from/to our preferred type.
// Add '#define IMGUI_DEFINE_MATH_OPERATORS' in your imconfig.h file to benefit from courtesy maths operators for those types.
IM_MSVC_RUNTIME_CHECKS_OFF
struct ImVec2
{
    float                                   x, y;
    constexpr ImVec2()                      : x(0.0f), y(0.0f) { }
    constexpr ImVec2(float _x, float _y)    : x(_x), y(_y) { }
    float& operator[] (size_t idx)          { IM_ASSERT(idx == 0 || idx == 1); return ((float*)(void*)(char*)this)[idx]; } // We very rarely use this [] operator, so the assert overhead is fine.
    float  operator[] (size_t idx) const    { IM_ASSERT(idx == 0 || idx == 1); return ((const float*)(const void*)(const char*)this)[idx]; }
#ifdef IM_VEC2_CLASS_EXTRA
    IM_VEC2_CLASS_EXTRA     // Define additional constructors and implicit cast operators in imconfig.h to convert back and forth between your math types and ImVec2.
#endif
};

// ImVec4: 4D vector used to store clipping rectangles, colors etc. [Compile-time configurable type]
struct ImVec4
{
    float                                                     x, y, z, w;
    constexpr ImVec4()                                        : x(0.0f), y(0.0f), z(0.0f), w(0.0f) { }
    constexpr ImVec4(float _x, float _y, float _z, float _w)  : x(_x), y(_y), z(_z), w(_w) { }
#ifdef IM_VEC4_CLASS_EXTRA
    IM_VEC4_CLASS_EXTRA     // Define additional constructors and implicit cast operators in imconfig.h to convert back and forth between your math types and ImVec4.
#endif
};
IM_MSVC_RUNTIME_CHECKS_RESTORE

//-----------------------------------------------------------------------------
// [SECTION] Dear ImGui end-user API functions
// (Note that ImGui:: being a namespace, you can add extra ImGui:: functions in your own separate file. Please don't modify imgui source files!)
//-----------------------------------------------------------------------------

namespace ImGui
{
    // Context creation and access
    // - Each context create its own ImFontAtlas by default. You may instance one yourself and pass it to CreateContext() to share a font atlas between contexts.
    // - DLL users: heaps and globals are not shared across DLL boundaries! You will need to call SetCurrentContext() + SetAllocatorFunctions()
    //   for each static/DLL boundary you are calling from. Read "Context and Memory Allocators" section of imgui.cpp for details.
    IMGUI_API ImGuiContext* CreateContext(ImFontAtlas* shared_font_atlas = NULL);
    IMGUI_API void          DestroyContext(ImGuiContext* ctx = NULL);   // NULL = destroy current context
    IMGUI_API ImGuiContext* GetCurrentContext();
    IMGUI_API void          SetCurrentContext(ImGuiContext* ctx);

    // Main
    IMGUI_API ImGuiIO&      GetIO();                                    // access the IO structure (mouse/keyboard/gamepad inputs, time, various configuration options/flags)
    IMGUI_API ImGuiStyle&   GetStyle();                                 // access the Style structure (colors, sizes). Always use PushStyleColor(), PushStyleVar() to modify style mid-frame!
    IMGUI_API void          NewFrame();                                 // start a new Dear ImGui frame, you can submit any command from this point until Render()/EndFrame().
    IMGUI_API void          EndFrame();                                 // ends the Dear ImGui frame. automatically called by Render(). If you don't need to render data (skipping rendering) you may call EndFrame() without Render()... but you'll have wasted CPU already! If you don't need to render, better to not create any windows and not call NewFrame() at all!
    IMGUI_API void          Render();                                   // ends the Dear ImGui frame, finalize the draw data. You can then get call GetDrawData().
    IMGUI_API ImDrawData*   GetDrawData();                              // valid after Render() and until the next call to NewFrame(). this is what you have to render.

    // Demo, Debug, Information
    IMGUI_API void          ShowDemoWindow(bool* p_open = NULL);        // create Demo window. demonstrate most ImGui features. call this to learn about the library! try to make it always available in your application!
    IMGUI_API void          ShowMetricsWindow(bool* p_open = NULL);     // create Metrics/Debugger window. display Dear ImGui internals: windows, draw commands, various internal state, etc.
    IMGUI_API void          ShowDebugLogWindow(bool* p_open = NULL);    // create Debug Log window. display a simplified log of important dear imgui events.
    IMGUI_API void          ShowIDStackToolWindow(bool* p_open = NULL); // create Stack Tool window. hover items with mouse to query information about the source of their unique ID.
    IMGUI_API void          ShowAboutWindow(bool* p_open = NULL);       // create About window. display Dear ImGui version, credits and build/system information.
    IMGUI_API void          ShowStyleEditor(ImGuiStyle* ref = NULL);    // add style editor block (not a window). you can pass in a reference ImGuiStyle structure to compare to, revert to and save to (else it uses the default style)
    IMGUI_API bool          ShowStyleSelector(const char* label);       // add style selector block (not a window), essentially a combo listing the default styles.
    IMGUI_API void          ShowFontSelector(const char* label);        // add font selector block (not a window), essentially a combo listing the loaded fonts.
    IMGUI_API void          ShowUserGuide();                            // add basic help/info block (not a window): how to manipulate ImGui as an end-user (mouse/keyboard controls).
    IMGUI_API const char*   GetVersion();                               // get the compiled version string e.g. "1.80 WIP" (essentially the value for IMGUI_VERSION from the compiled version of imgui.cpp)

    // Styles
    IMGUI_API void          StyleColorsDark(ImGuiStyle* dst = NULL);    // new, recommended style (default)
    IMGUI_API void          StyleColorsLight(ImGuiStyle* dst = NULL);   // best used with borders and a custom, thicker font
    IMGUI_API void          StyleColorsClassic(ImGuiStyle* dst = NULL); // classic imgui style

    // Windows
    // - Begin() = push window to the stack and start appending to it. End() = pop window from the stack.
    // - Passing 'bool* p_open != NULL' shows a window-closing widget in the upper-right corner of the window,
    //   which clicking will set the boolean to false when clicked.
    // - You may append multiple times to the same window during the same frame by calling Begin()/End() pairs multiple times.
    //   Some information such as 'flags' or 'p_open' will only be considered by the first call to Begin().
    // - Begin() return false to indicate the window is collapsed or fully clipped, so you may early out and omit submitting
    //   anything to the window. Always call a matching End() for each Begin() call, regardless of its return value!
    //   [Important: due to legacy reason, Begin/End and BeginChild/EndChild are inconsistent with all other functions
    //    such as BeginMenu/EndMenu, BeginPopup/EndPopup, etc. where the EndXXX call should only be called if the corresponding
    //    BeginXXX function returned true. Begin and BeginChild are the only odd ones out. Will be fixed in a future update.]
    // - Note that the bottom of window stack always contains a window called "Debug".
    IMGUI_API bool          Begin(const char* name, bool* p_open = NULL, ImGuiWindowFlags flags = 0);
    IMGUI_API void          End();

    // Child Windows
    // - Use child windows to begin into a self-contained independent scrolling/clipping regions within a host window. Child windows can embed their own child.
    // - Before 1.90 (November 2023), the "ImGuiChildFlags child_flags = 0" parameter was "bool border = false".
    //   This API is backward compatible with old code, as we guarantee that ImGuiChildFlags_Border == true.
    //   Consider updating your old code:
    //      BeginChild("Name", size, false)   -> Begin("Name", size, 0); or Begin("Name", size, ImGuiChildFlags_None);
    //      BeginChild("Name", size, true)    -> Begin("Name", size, ImGuiChildFlags_Border);
    // - Manual sizing (each axis can use a different setting e.g. ImVec2(0.0f, 400.0f)):
    //     == 0.0f: use remaining parent window size for this axis.
    //      > 0.0f: use specified size for this axis.
    //      < 0.0f: right/bottom-align to specified distance from available content boundaries.
    // - Specifying ImGuiChildFlags_AutoResizeX or ImGuiChildFlags_AutoResizeY makes the sizing automatic based on child contents.
    //   Combining both ImGuiChildFlags_AutoResizeX _and_ ImGuiChildFlags_AutoResizeY defeats purpose of a scrolling region and is NOT recommended.
    // - BeginChild() returns false to indicate the window is collapsed or fully clipped, so you may early out and omit submitting
    //   anything to the window. Always call a matching EndChild() for each BeginChild() call, regardless of its return value.
    //   [Important: due to legacy reason, Begin/End and BeginChild/EndChild are inconsistent with all other functions
    //    such as BeginMenu/EndMenu, BeginPopup/EndPopup, etc. where the EndXXX call should only be called if the corresponding
    //    BeginXXX function returned true. Begin and BeginChild are the only odd ones out. Will be fixed in a future update.]
    IMGUI_API bool          BeginChild(const char* str_id, const ImVec2& size = ImVec2(0, 0), ImGuiChildFlags child_flags = 0, ImGuiWindowFlags window_flags = 0);
    IMGUI_API bool          BeginChild(ImGuiID id, const ImVec2& size = ImVec2(0, 0), ImGuiChildFlags child_flags = 0, ImGuiWindowFlags window_flags = 0);
    IMGUI_API void          EndChild();

    // Windows Utilities
    // - 'current window' = the window we are appending into while inside a Begin()/End() block. 'next window' = next window we will Begin() into.
    IMGUI_API bool          IsWindowAppearing();
    IMGUI_API bool          IsWindowCollapsed();
    IMGUI_API bool          IsWindowFocused(ImGuiFocusedFlags flags=0); // is current window focused? or its root/child, depending on flags. see flags for options.
    IMGUI_API bool          IsWindowHovered(ImGuiHoveredFlags flags=0); // is current window hovered and hoverable (e.g. not blocked by a popup/modal)? See ImGuiHoveredFlags_ for options. IMPORTANT: If you are trying to check whether your mouse should be dispatched to Dear ImGui or to your underlying app, you should not use this function! Use the 'io.WantCaptureMouse' boolean for that! Refer to FAQ entry "How can I tell whether to dispatch mouse/keyboard to Dear ImGui or my application?" for details.
    IMGUI_API ImDrawList*   GetWindowDrawList();                        // get draw list associated to the current window, to append your own drawing primitives
<<<<<<< HEAD
    IMGUI_API float         GetWindowDpiScale();                        // get DPI scale currently associated to the current window's viewport.
    IMGUI_API ImVec2        GetWindowPos();                             // get current window position in screen space (note: it is unlikely you need to use this. Consider using current layout pos instead, GetCursorScreenPos())
    IMGUI_API ImVec2        GetWindowSize();                            // get current window size (note: it is unlikely you need to use this. Consider using GetCursorScreenPos() and e.g. GetContentRegionAvail() instead)
    IMGUI_API float         GetWindowWidth();                           // get current window width (shortcut for GetWindowSize().x)
    IMGUI_API float         GetWindowHeight();                          // get current window height (shortcut for GetWindowSize().y)
    IMGUI_API ImGuiViewport*GetWindowViewport();                        // get viewport currently associated to the current window.
=======
    IMGUI_API ImVec2        GetWindowPos();                             // get current window position in screen space (IT IS UNLIKELY YOU EVER NEED TO USE THIS. Consider always using GetCursorScreenPos() and GetContentRegionAvail() instead)
    IMGUI_API ImVec2        GetWindowSize();                            // get current window size (IT IS UNLIKELY YOU EVER NEED TO USE THIS. Consider always using GetCursorScreenPos() and GetContentRegionAvail() instead)
    IMGUI_API float         GetWindowWidth();                           // get current window width (IT IS UNLIKELY YOU EVER NEED TO USE THIS). Shortcut for GetWindowSize().x.
    IMGUI_API float         GetWindowHeight();                          // get current window height (IT IS UNLIKELY YOU EVER NEED TO USE THIS). Shortcut for GetWindowSize().y.
>>>>>>> b20f62b1

    // Window manipulation
    // - Prefer using SetNextXXX functions (before Begin) rather that SetXXX functions (after Begin).
    IMGUI_API void          SetNextWindowPos(const ImVec2& pos, ImGuiCond cond = 0, const ImVec2& pivot = ImVec2(0, 0)); // set next window position. call before Begin(). use pivot=(0.5f,0.5f) to center on given point, etc.
    IMGUI_API void          SetNextWindowSize(const ImVec2& size, ImGuiCond cond = 0);                  // set next window size. set axis to 0.0f to force an auto-fit on this axis. call before Begin()
    IMGUI_API void          SetNextWindowSizeConstraints(const ImVec2& size_min, const ImVec2& size_max, ImGuiSizeCallback custom_callback = NULL, void* custom_callback_data = NULL); // set next window size limits. use 0.0f or FLT_MAX if you don't want limits. Use -1 for both min and max of same axis to preserve current size (which itself is a constraint). Use callback to apply non-trivial programmatic constraints.
    IMGUI_API void          SetNextWindowContentSize(const ImVec2& size);                               // set next window content size (~ scrollable client area, which enforce the range of scrollbars). Not including window decorations (title bar, menu bar, etc.) nor WindowPadding. set an axis to 0.0f to leave it automatic. call before Begin()
    IMGUI_API void          SetNextWindowCollapsed(bool collapsed, ImGuiCond cond = 0);                 // set next window collapsed state. call before Begin()
    IMGUI_API void          SetNextWindowFocus();                                                       // set next window to be focused / top-most. call before Begin()
    IMGUI_API void          SetNextWindowScroll(const ImVec2& scroll);                                  // set next window scrolling value (use < 0.0f to not affect a given axis).
    IMGUI_API void          SetNextWindowBgAlpha(float alpha);                                          // set next window background color alpha. helper to easily override the Alpha component of ImGuiCol_WindowBg/ChildBg/PopupBg. you may also use ImGuiWindowFlags_NoBackground.
    IMGUI_API void          SetNextWindowViewport(ImGuiID viewport_id);                                 // set next window viewport
    IMGUI_API void          SetWindowPos(const ImVec2& pos, ImGuiCond cond = 0);                        // (not recommended) set current window position - call within Begin()/End(). prefer using SetNextWindowPos(), as this may incur tearing and side-effects.
    IMGUI_API void          SetWindowSize(const ImVec2& size, ImGuiCond cond = 0);                      // (not recommended) set current window size - call within Begin()/End(). set to ImVec2(0, 0) to force an auto-fit. prefer using SetNextWindowSize(), as this may incur tearing and minor side-effects.
    IMGUI_API void          SetWindowCollapsed(bool collapsed, ImGuiCond cond = 0);                     // (not recommended) set current window collapsed state. prefer using SetNextWindowCollapsed().
    IMGUI_API void          SetWindowFocus();                                                           // (not recommended) set current window to be focused / top-most. prefer using SetNextWindowFocus().
    IMGUI_API void          SetWindowFontScale(float scale);                                            // [OBSOLETE] set font scale. Adjust IO.FontGlobalScale if you want to scale all windows. This is an old API! For correct scaling, prefer to reload font + rebuild ImFontAtlas + call style.ScaleAllSizes().
    IMGUI_API void          SetWindowPos(const char* name, const ImVec2& pos, ImGuiCond cond = 0);      // set named window position.
    IMGUI_API void          SetWindowSize(const char* name, const ImVec2& size, ImGuiCond cond = 0);    // set named window size. set axis to 0.0f to force an auto-fit on this axis.
    IMGUI_API void          SetWindowCollapsed(const char* name, bool collapsed, ImGuiCond cond = 0);   // set named window collapsed state
    IMGUI_API void          SetWindowFocus(const char* name);                                           // set named window to be focused / top-most. use NULL to remove focus.

    // Windows Scrolling
    // - Any change of Scroll will be applied at the beginning of next frame in the first call to Begin().
    // - You may instead use SetNextWindowScroll() prior to calling Begin() to avoid this delay, as an alternative to using SetScrollX()/SetScrollY().
    IMGUI_API float         GetScrollX();                                                   // get scrolling amount [0 .. GetScrollMaxX()]
    IMGUI_API float         GetScrollY();                                                   // get scrolling amount [0 .. GetScrollMaxY()]
    IMGUI_API void          SetScrollX(float scroll_x);                                     // set scrolling amount [0 .. GetScrollMaxX()]
    IMGUI_API void          SetScrollY(float scroll_y);                                     // set scrolling amount [0 .. GetScrollMaxY()]
    IMGUI_API float         GetScrollMaxX();                                                // get maximum scrolling amount ~~ ContentSize.x - WindowSize.x - DecorationsSize.x
    IMGUI_API float         GetScrollMaxY();                                                // get maximum scrolling amount ~~ ContentSize.y - WindowSize.y - DecorationsSize.y
    IMGUI_API void          SetScrollHereX(float center_x_ratio = 0.5f);                    // adjust scrolling amount to make current cursor position visible. center_x_ratio=0.0: left, 0.5: center, 1.0: right. When using to make a "default/current item" visible, consider using SetItemDefaultFocus() instead.
    IMGUI_API void          SetScrollHereY(float center_y_ratio = 0.5f);                    // adjust scrolling amount to make current cursor position visible. center_y_ratio=0.0: top, 0.5: center, 1.0: bottom. When using to make a "default/current item" visible, consider using SetItemDefaultFocus() instead.
    IMGUI_API void          SetScrollFromPosX(float local_x, float center_x_ratio = 0.5f);  // adjust scrolling amount to make given position visible. Generally GetCursorStartPos() + offset to compute a valid position.
    IMGUI_API void          SetScrollFromPosY(float local_y, float center_y_ratio = 0.5f);  // adjust scrolling amount to make given position visible. Generally GetCursorStartPos() + offset to compute a valid position.

    // Parameters stacks (shared)
    IMGUI_API void          PushFont(ImFont* font);                                         // use NULL as a shortcut to push default font
    IMGUI_API void          PopFont();
    IMGUI_API void          PushStyleColor(ImGuiCol idx, ImU32 col);                        // modify a style color. always use this if you modify the style after NewFrame().
    IMGUI_API void          PushStyleColor(ImGuiCol idx, const ImVec4& col);
    IMGUI_API void          PopStyleColor(int count = 1);
    IMGUI_API void          PushStyleVar(ImGuiStyleVar idx, float val);                     // modify a style float variable. always use this if you modify the style after NewFrame().
    IMGUI_API void          PushStyleVar(ImGuiStyleVar idx, const ImVec2& val);             // modify a style ImVec2 variable. always use this if you modify the style after NewFrame().
    IMGUI_API void          PopStyleVar(int count = 1);
    IMGUI_API void          PushItemFlag(ImGuiItemFlags option, bool enabled);              // modify specified shared item flag, e.g. PushItemFlag(ImGuiItemFlags_NoTabStop, true)
    IMGUI_API void          PopItemFlag();

    // Parameters stacks (current window)
    IMGUI_API void          PushItemWidth(float item_width);                                // push width of items for common large "item+label" widgets. >0.0f: width in pixels, <0.0f align xx pixels to the right of window (so -FLT_MIN always align width to the right side).
    IMGUI_API void          PopItemWidth();
    IMGUI_API void          SetNextItemWidth(float item_width);                             // set width of the _next_ common large "item+label" widget. >0.0f: width in pixels, <0.0f align xx pixels to the right of window (so -FLT_MIN always align width to the right side)
    IMGUI_API float         CalcItemWidth();                                                // width of item given pushed settings and current cursor position. NOT necessarily the width of last item unlike most 'Item' functions.
    IMGUI_API void          PushTextWrapPos(float wrap_local_pos_x = 0.0f);                 // push word-wrapping position for Text*() commands. < 0.0f: no wrapping; 0.0f: wrap to end of window (or column); > 0.0f: wrap at 'wrap_pos_x' position in window local space
    IMGUI_API void          PopTextWrapPos();

    // Style read access
    // - Use the ShowStyleEditor() function to interactively see/edit the colors.
    IMGUI_API ImFont*       GetFont();                                                      // get current font
    IMGUI_API float         GetFontSize();                                                  // get current font size (= height in pixels) of current font with current scale applied
    IMGUI_API ImVec2        GetFontTexUvWhitePixel();                                       // get UV coordinate for a while pixel, useful to draw custom shapes via the ImDrawList API
    IMGUI_API ImU32         GetColorU32(ImGuiCol idx, float alpha_mul = 1.0f);              // retrieve given style color with style alpha applied and optional extra alpha multiplier, packed as a 32-bit value suitable for ImDrawList
    IMGUI_API ImU32         GetColorU32(const ImVec4& col);                                 // retrieve given color with style alpha applied, packed as a 32-bit value suitable for ImDrawList
    IMGUI_API ImU32         GetColorU32(ImU32 col, float alpha_mul = 1.0f);                 // retrieve given color with style alpha applied, packed as a 32-bit value suitable for ImDrawList
    IMGUI_API const ImVec4& GetStyleColorVec4(ImGuiCol idx);                                // retrieve style color as stored in ImGuiStyle structure. use to feed back into PushStyleColor(), otherwise use GetColorU32() to get style color with style alpha baked in.

    // Layout cursor positioning
    // - By "cursor" we mean the current output position.
    // - The typical widget behavior is to output themselves at the current cursor position, then move the cursor one line down.
    // - You can call SameLine() between widgets to undo the last carriage return and output at the right of the preceding widget.
    // - YOU CAN DO 99% OF WHAT YOU NEED WITH ONLY GetCursorScreenPos() and GetContentRegionAvail().
    // - Attention! We currently have inconsistencies between window-local and absolute positions we will aim to fix with future API:
    //    - Absolute coordinate:        GetCursorScreenPos(), SetCursorScreenPos(), all ImDrawList:: functions. -> this is the preferred way forward.
    //    - Window-local coordinates:   SameLine(offset), GetCursorPos(), SetCursorPos(), GetCursorStartPos(), PushTextWrapPos()
    //    - Window-local coordinates:   GetContentRegionMax(), GetWindowContentRegionMin(), GetWindowContentRegionMax() --> all obsoleted. YOU DON'T NEED THEM.
    // - GetCursorScreenPos() = GetCursorPos() + GetWindowPos(). GetWindowPos() is almost only ever useful to convert from window-local to absolute coordinates. Try not to use it.
    IMGUI_API ImVec2        GetCursorScreenPos();                                           // cursor position, absolute coordinates. THIS IS YOUR BEST FRIEND (prefer using this rather than GetCursorPos(), also more useful to work with ImDrawList API).
    IMGUI_API void          SetCursorScreenPos(const ImVec2& pos);                          // cursor position, absolute coordinates. THIS IS YOUR BEST FRIEND.
    IMGUI_API ImVec2        GetContentRegionAvail();                                        // available space from current position. THIS IS YOUR BEST FRIEND.
    IMGUI_API ImVec2        GetCursorPos();                                                 // [window-local] cursor position in window-local coordinates. This is not your best friend.
    IMGUI_API float         GetCursorPosX();                                                // [window-local] "
    IMGUI_API float         GetCursorPosY();                                                // [window-local] "
    IMGUI_API void          SetCursorPos(const ImVec2& local_pos);                          // [window-local] "
    IMGUI_API void          SetCursorPosX(float local_x);                                   // [window-local] "
    IMGUI_API void          SetCursorPosY(float local_y);                                   // [window-local] "
    IMGUI_API ImVec2        GetCursorStartPos();                                            // [window-local] initial cursor position, in window-local coordinates

    // Other layout functions
    IMGUI_API void          Separator();                                                    // separator, generally horizontal. inside a menu bar or in horizontal layout mode, this becomes a vertical separator.
    IMGUI_API void          SameLine(float offset_from_start_x=0.0f, float spacing=-1.0f);  // call between widgets or groups to layout them horizontally. X position given in window coordinates.
    IMGUI_API void          NewLine();                                                      // undo a SameLine() or force a new line when in a horizontal-layout context.
    IMGUI_API void          Spacing();                                                      // add vertical spacing.
    IMGUI_API void          Dummy(const ImVec2& size);                                      // add a dummy item of given size. unlike InvisibleButton(), Dummy() won't take the mouse click or be navigable into.
    IMGUI_API void          Indent(float indent_w = 0.0f);                                  // move content position toward the right, by indent_w, or style.IndentSpacing if indent_w <= 0
    IMGUI_API void          Unindent(float indent_w = 0.0f);                                // move content position back to the left, by indent_w, or style.IndentSpacing if indent_w <= 0
    IMGUI_API void          BeginGroup();                                                   // lock horizontal starting position
    IMGUI_API void          EndGroup();                                                     // unlock horizontal starting position + capture the whole group bounding box into one "item" (so you can use IsItemHovered() or layout primitives such as SameLine() on whole group, etc.)
    IMGUI_API void          AlignTextToFramePadding();                                      // vertically align upcoming text baseline to FramePadding.y so that it will align properly to regularly framed items (call if you have text on a line before a framed item)
    IMGUI_API float         GetTextLineHeight();                                            // ~ FontSize
    IMGUI_API float         GetTextLineHeightWithSpacing();                                 // ~ FontSize + style.ItemSpacing.y (distance in pixels between 2 consecutive lines of text)
    IMGUI_API float         GetFrameHeight();                                               // ~ FontSize + style.FramePadding.y * 2
    IMGUI_API float         GetFrameHeightWithSpacing();                                    // ~ FontSize + style.FramePadding.y * 2 + style.ItemSpacing.y (distance in pixels between 2 consecutive lines of framed widgets)

    // ID stack/scopes
    // Read the FAQ (docs/FAQ.md or http://dearimgui.com/faq) for more details about how ID are handled in dear imgui.
    // - Those questions are answered and impacted by understanding of the ID stack system:
    //   - "Q: Why is my widget not reacting when I click on it?"
    //   - "Q: How can I have widgets with an empty label?"
    //   - "Q: How can I have multiple widgets with the same label?"
    // - Short version: ID are hashes of the entire ID stack. If you are creating widgets in a loop you most likely
    //   want to push a unique identifier (e.g. object pointer, loop index) to uniquely differentiate them.
    // - You can also use the "Label##foobar" syntax within widget label to distinguish them from each others.
    // - In this header file we use the "label"/"name" terminology to denote a string that will be displayed + used as an ID,
    //   whereas "str_id" denote a string that is only used as an ID and not normally displayed.
    IMGUI_API void          PushID(const char* str_id);                                     // push string into the ID stack (will hash string).
    IMGUI_API void          PushID(const char* str_id_begin, const char* str_id_end);       // push string into the ID stack (will hash string).
    IMGUI_API void          PushID(const void* ptr_id);                                     // push pointer into the ID stack (will hash pointer).
    IMGUI_API void          PushID(int int_id);                                             // push integer into the ID stack (will hash integer).
    IMGUI_API void          PopID();                                                        // pop from the ID stack.
    IMGUI_API ImGuiID       GetID(const char* str_id);                                      // calculate unique ID (hash of whole ID stack + given parameter). e.g. if you want to query into ImGuiStorage yourself
    IMGUI_API ImGuiID       GetID(const char* str_id_begin, const char* str_id_end);
    IMGUI_API ImGuiID       GetID(const void* ptr_id);

    // Widgets: Text
    IMGUI_API void          TextUnformatted(const char* text, const char* text_end = NULL); // raw text without formatting. Roughly equivalent to Text("%s", text) but: A) doesn't require null terminated string if 'text_end' is specified, B) it's faster, no memory copy is done, no buffer size limits, recommended for long chunks of text.
    IMGUI_API void          Text(const char* fmt, ...)                                      IM_FMTARGS(1); // formatted text
    IMGUI_API void          TextV(const char* fmt, va_list args)                            IM_FMTLIST(1);
    IMGUI_API void          TextColored(const ImVec4& col, const char* fmt, ...)            IM_FMTARGS(2); // shortcut for PushStyleColor(ImGuiCol_Text, col); Text(fmt, ...); PopStyleColor();
    IMGUI_API void          TextColoredV(const ImVec4& col, const char* fmt, va_list args)  IM_FMTLIST(2);
    IMGUI_API void          TextDisabled(const char* fmt, ...)                              IM_FMTARGS(1); // shortcut for PushStyleColor(ImGuiCol_Text, style.Colors[ImGuiCol_TextDisabled]); Text(fmt, ...); PopStyleColor();
    IMGUI_API void          TextDisabledV(const char* fmt, va_list args)                    IM_FMTLIST(1);
    IMGUI_API void          TextWrapped(const char* fmt, ...)                               IM_FMTARGS(1); // shortcut for PushTextWrapPos(0.0f); Text(fmt, ...); PopTextWrapPos();. Note that this won't work on an auto-resizing window if there's no other widgets to extend the window width, yoy may need to set a size using SetNextWindowSize().
    IMGUI_API void          TextWrappedV(const char* fmt, va_list args)                     IM_FMTLIST(1);
    IMGUI_API void          LabelText(const char* label, const char* fmt, ...)              IM_FMTARGS(2); // display text+label aligned the same way as value+label widgets
    IMGUI_API void          LabelTextV(const char* label, const char* fmt, va_list args)    IM_FMTLIST(2);
    IMGUI_API void          BulletText(const char* fmt, ...)                                IM_FMTARGS(1); // shortcut for Bullet()+Text()
    IMGUI_API void          BulletTextV(const char* fmt, va_list args)                      IM_FMTLIST(1);
    IMGUI_API void          SeparatorText(const char* label);                               // currently: formatted text with an horizontal line

    // Widgets: Main
    // - Most widgets return true when the value has been changed or when pressed/selected
    // - You may also use one of the many IsItemXXX functions (e.g. IsItemActive, IsItemHovered, etc.) to query widget state.
    IMGUI_API bool          Button(const char* label, const ImVec2& size = ImVec2(0, 0));   // button
    IMGUI_API bool          SmallButton(const char* label);                                 // button with (FramePadding.y == 0) to easily embed within text
    IMGUI_API bool          InvisibleButton(const char* str_id, const ImVec2& size, ImGuiButtonFlags flags = 0); // flexible button behavior without the visuals, frequently useful to build custom behaviors using the public api (along with IsItemActive, IsItemHovered, etc.)
    IMGUI_API bool          ArrowButton(const char* str_id, ImGuiDir dir);                  // square button with an arrow shape
    IMGUI_API bool          Checkbox(const char* label, bool* v);
    IMGUI_API bool          CheckboxFlags(const char* label, int* flags, int flags_value);
    IMGUI_API bool          CheckboxFlags(const char* label, unsigned int* flags, unsigned int flags_value);
    IMGUI_API bool          RadioButton(const char* label, bool active);                    // use with e.g. if (RadioButton("one", my_value==1)) { my_value = 1; }
    IMGUI_API bool          RadioButton(const char* label, int* v, int v_button);           // shortcut to handle the above pattern when value is an integer
    IMGUI_API void          ProgressBar(float fraction, const ImVec2& size_arg = ImVec2(-FLT_MIN, 0), const char* overlay = NULL);
    IMGUI_API void          Bullet();                                                       // draw a small circle + keep the cursor on the same line. advance cursor x position by GetTreeNodeToLabelSpacing(), same distance that TreeNode() uses
    IMGUI_API bool          TextLink(const char* label);                                    // hyperlink text button, return true when clicked
    IMGUI_API void          TextLinkOpenURL(const char* label, const char* url = NULL);     // hyperlink text button, automatically open file/url when clicked

    // Widgets: Images
    // - Read about ImTextureID here: https://github.com/ocornut/imgui/wiki/Image-Loading-and-Displaying-Examples
    // - 'uv0' and 'uv1' are texture coordinates. Read about them from the same link above.
    // - Note that Image() may add +2.0f to provided size if a border is visible, ImageButton() adds style.FramePadding*2.0f to provided size.
    IMGUI_API void          Image(ImTextureID user_texture_id, const ImVec2& image_size, const ImVec2& uv0 = ImVec2(0, 0), const ImVec2& uv1 = ImVec2(1, 1), const ImVec4& tint_col = ImVec4(1, 1, 1, 1), const ImVec4& border_col = ImVec4(0, 0, 0, 0));
    IMGUI_API bool          ImageButton(const char* str_id, ImTextureID user_texture_id, const ImVec2& image_size, const ImVec2& uv0 = ImVec2(0, 0), const ImVec2& uv1 = ImVec2(1, 1), const ImVec4& bg_col = ImVec4(0, 0, 0, 0), const ImVec4& tint_col = ImVec4(1, 1, 1, 1));

    // Widgets: Combo Box (Dropdown)
    // - The BeginCombo()/EndCombo() api allows you to manage your contents and selection state however you want it, by creating e.g. Selectable() items.
    // - The old Combo() api are helpers over BeginCombo()/EndCombo() which are kept available for convenience purpose. This is analogous to how ListBox are created.
    IMGUI_API bool          BeginCombo(const char* label, const char* preview_value, ImGuiComboFlags flags = 0);
    IMGUI_API void          EndCombo(); // only call EndCombo() if BeginCombo() returns true!
    IMGUI_API bool          Combo(const char* label, int* current_item, const char* const items[], int items_count, int popup_max_height_in_items = -1);
    IMGUI_API bool          Combo(const char* label, int* current_item, const char* items_separated_by_zeros, int popup_max_height_in_items = -1);      // Separate items with \0 within a string, end item-list with \0\0. e.g. "One\0Two\0Three\0"
    IMGUI_API bool          Combo(const char* label, int* current_item, const char* (*getter)(void* user_data, int idx), void* user_data, int items_count, int popup_max_height_in_items = -1);

    // Widgets: Drag Sliders
    // - CTRL+Click on any drag box to turn them into an input box. Manually input values aren't clamped by default and can go off-bounds. Use ImGuiSliderFlags_AlwaysClamp to always clamp.
    // - For all the Float2/Float3/Float4/Int2/Int3/Int4 versions of every function, note that a 'float v[X]' function argument is the same as 'float* v',
    //   the array syntax is just a way to document the number of elements that are expected to be accessible. You can pass address of your first element out of a contiguous set, e.g. &myvector.x
    // - Adjust format string to decorate the value with a prefix, a suffix, or adapt the editing and display precision e.g. "%.3f" -> 1.234; "%5.2f secs" -> 01.23 secs; "Biscuit: %.0f" -> Biscuit: 1; etc.
    // - Format string may also be set to NULL or use the default format ("%f" or "%d").
    // - Speed are per-pixel of mouse movement (v_speed=0.2f: mouse needs to move by 5 pixels to increase value by 1). For gamepad/keyboard navigation, minimum speed is Max(v_speed, minimum_step_at_given_precision).
    // - Use v_min < v_max to clamp edits to given limits. Note that CTRL+Click manual input can override those limits if ImGuiSliderFlags_AlwaysClamp is not used.
    // - Use v_max = FLT_MAX / INT_MAX etc to avoid clamping to a maximum, same with v_min = -FLT_MAX / INT_MIN to avoid clamping to a minimum.
    // - We use the same sets of flags for DragXXX() and SliderXXX() functions as the features are the same and it makes it easier to swap them.
    // - Legacy: Pre-1.78 there are DragXXX() function signatures that take a final `float power=1.0f' argument instead of the `ImGuiSliderFlags flags=0' argument.
    //   If you get a warning converting a float to ImGuiSliderFlags, read https://github.com/ocornut/imgui/issues/3361
    IMGUI_API bool          DragFloat(const char* label, float* v, float v_speed = 1.0f, float v_min = 0.0f, float v_max = 0.0f, const char* format = "%.3f", ImGuiSliderFlags flags = 0);     // If v_min >= v_max we have no bound
    IMGUI_API bool          DragFloat2(const char* label, float v[2], float v_speed = 1.0f, float v_min = 0.0f, float v_max = 0.0f, const char* format = "%.3f", ImGuiSliderFlags flags = 0);
    IMGUI_API bool          DragFloat3(const char* label, float v[3], float v_speed = 1.0f, float v_min = 0.0f, float v_max = 0.0f, const char* format = "%.3f", ImGuiSliderFlags flags = 0);
    IMGUI_API bool          DragFloat4(const char* label, float v[4], float v_speed = 1.0f, float v_min = 0.0f, float v_max = 0.0f, const char* format = "%.3f", ImGuiSliderFlags flags = 0);
    IMGUI_API bool          DragFloatRange2(const char* label, float* v_current_min, float* v_current_max, float v_speed = 1.0f, float v_min = 0.0f, float v_max = 0.0f, const char* format = "%.3f", const char* format_max = NULL, ImGuiSliderFlags flags = 0);
    IMGUI_API bool          DragInt(const char* label, int* v, float v_speed = 1.0f, int v_min = 0, int v_max = 0, const char* format = "%d", ImGuiSliderFlags flags = 0);  // If v_min >= v_max we have no bound
    IMGUI_API bool          DragInt2(const char* label, int v[2], float v_speed = 1.0f, int v_min = 0, int v_max = 0, const char* format = "%d", ImGuiSliderFlags flags = 0);
    IMGUI_API bool          DragInt3(const char* label, int v[3], float v_speed = 1.0f, int v_min = 0, int v_max = 0, const char* format = "%d", ImGuiSliderFlags flags = 0);
    IMGUI_API bool          DragInt4(const char* label, int v[4], float v_speed = 1.0f, int v_min = 0, int v_max = 0, const char* format = "%d", ImGuiSliderFlags flags = 0);
    IMGUI_API bool          DragIntRange2(const char* label, int* v_current_min, int* v_current_max, float v_speed = 1.0f, int v_min = 0, int v_max = 0, const char* format = "%d", const char* format_max = NULL, ImGuiSliderFlags flags = 0);
    IMGUI_API bool          DragScalar(const char* label, ImGuiDataType data_type, void* p_data, float v_speed = 1.0f, const void* p_min = NULL, const void* p_max = NULL, const char* format = NULL, ImGuiSliderFlags flags = 0);
    IMGUI_API bool          DragScalarN(const char* label, ImGuiDataType data_type, void* p_data, int components, float v_speed = 1.0f, const void* p_min = NULL, const void* p_max = NULL, const char* format = NULL, ImGuiSliderFlags flags = 0);

    // Widgets: Regular Sliders
    // - CTRL+Click on any slider to turn them into an input box. Manually input values aren't clamped by default and can go off-bounds. Use ImGuiSliderFlags_AlwaysClamp to always clamp.
    // - Adjust format string to decorate the value with a prefix, a suffix, or adapt the editing and display precision e.g. "%.3f" -> 1.234; "%5.2f secs" -> 01.23 secs; "Biscuit: %.0f" -> Biscuit: 1; etc.
    // - Format string may also be set to NULL or use the default format ("%f" or "%d").
    // - Legacy: Pre-1.78 there are SliderXXX() function signatures that take a final `float power=1.0f' argument instead of the `ImGuiSliderFlags flags=0' argument.
    //   If you get a warning converting a float to ImGuiSliderFlags, read https://github.com/ocornut/imgui/issues/3361
    IMGUI_API bool          SliderFloat(const char* label, float* v, float v_min, float v_max, const char* format = "%.3f", ImGuiSliderFlags flags = 0);     // adjust format to decorate the value with a prefix or a suffix for in-slider labels or unit display.
    IMGUI_API bool          SliderFloat2(const char* label, float v[2], float v_min, float v_max, const char* format = "%.3f", ImGuiSliderFlags flags = 0);
    IMGUI_API bool          SliderFloat3(const char* label, float v[3], float v_min, float v_max, const char* format = "%.3f", ImGuiSliderFlags flags = 0);
    IMGUI_API bool          SliderFloat4(const char* label, float v[4], float v_min, float v_max, const char* format = "%.3f", ImGuiSliderFlags flags = 0);
    IMGUI_API bool          SliderAngle(const char* label, float* v_rad, float v_degrees_min = -360.0f, float v_degrees_max = +360.0f, const char* format = "%.0f deg", ImGuiSliderFlags flags = 0);
    IMGUI_API bool          SliderInt(const char* label, int* v, int v_min, int v_max, const char* format = "%d", ImGuiSliderFlags flags = 0);
    IMGUI_API bool          SliderInt2(const char* label, int v[2], int v_min, int v_max, const char* format = "%d", ImGuiSliderFlags flags = 0);
    IMGUI_API bool          SliderInt3(const char* label, int v[3], int v_min, int v_max, const char* format = "%d", ImGuiSliderFlags flags = 0);
    IMGUI_API bool          SliderInt4(const char* label, int v[4], int v_min, int v_max, const char* format = "%d", ImGuiSliderFlags flags = 0);
    IMGUI_API bool          SliderScalar(const char* label, ImGuiDataType data_type, void* p_data, const void* p_min, const void* p_max, const char* format = NULL, ImGuiSliderFlags flags = 0);
    IMGUI_API bool          SliderScalarN(const char* label, ImGuiDataType data_type, void* p_data, int components, const void* p_min, const void* p_max, const char* format = NULL, ImGuiSliderFlags flags = 0);
    IMGUI_API bool          VSliderFloat(const char* label, const ImVec2& size, float* v, float v_min, float v_max, const char* format = "%.3f", ImGuiSliderFlags flags = 0);
    IMGUI_API bool          VSliderInt(const char* label, const ImVec2& size, int* v, int v_min, int v_max, const char* format = "%d", ImGuiSliderFlags flags = 0);
    IMGUI_API bool          VSliderScalar(const char* label, const ImVec2& size, ImGuiDataType data_type, void* p_data, const void* p_min, const void* p_max, const char* format = NULL, ImGuiSliderFlags flags = 0);

    // Widgets: Input with Keyboard
    // - If you want to use InputText() with std::string or any custom dynamic string type, see misc/cpp/imgui_stdlib.h and comments in imgui_demo.cpp.
    // - Most of the ImGuiInputTextFlags flags are only useful for InputText() and not for InputFloatX, InputIntX, InputDouble etc.
    IMGUI_API bool          InputText(const char* label, char* buf, size_t buf_size, ImGuiInputTextFlags flags = 0, ImGuiInputTextCallback callback = NULL, void* user_data = NULL);
    IMGUI_API bool          InputTextMultiline(const char* label, char* buf, size_t buf_size, const ImVec2& size = ImVec2(0, 0), ImGuiInputTextFlags flags = 0, ImGuiInputTextCallback callback = NULL, void* user_data = NULL);
    IMGUI_API bool          InputTextWithHint(const char* label, const char* hint, char* buf, size_t buf_size, ImGuiInputTextFlags flags = 0, ImGuiInputTextCallback callback = NULL, void* user_data = NULL);
    IMGUI_API bool          InputFloat(const char* label, float* v, float step = 0.0f, float step_fast = 0.0f, const char* format = "%.3f", ImGuiInputTextFlags flags = 0);
    IMGUI_API bool          InputFloat2(const char* label, float v[2], const char* format = "%.3f", ImGuiInputTextFlags flags = 0);
    IMGUI_API bool          InputFloat3(const char* label, float v[3], const char* format = "%.3f", ImGuiInputTextFlags flags = 0);
    IMGUI_API bool          InputFloat4(const char* label, float v[4], const char* format = "%.3f", ImGuiInputTextFlags flags = 0);
    IMGUI_API bool          InputInt(const char* label, int* v, int step = 1, int step_fast = 100, ImGuiInputTextFlags flags = 0);
    IMGUI_API bool          InputInt2(const char* label, int v[2], ImGuiInputTextFlags flags = 0);
    IMGUI_API bool          InputInt3(const char* label, int v[3], ImGuiInputTextFlags flags = 0);
    IMGUI_API bool          InputInt4(const char* label, int v[4], ImGuiInputTextFlags flags = 0);
    IMGUI_API bool          InputDouble(const char* label, double* v, double step = 0.0, double step_fast = 0.0, const char* format = "%.6f", ImGuiInputTextFlags flags = 0);
    IMGUI_API bool          InputScalar(const char* label, ImGuiDataType data_type, void* p_data, const void* p_step = NULL, const void* p_step_fast = NULL, const char* format = NULL, ImGuiInputTextFlags flags = 0);
    IMGUI_API bool          InputScalarN(const char* label, ImGuiDataType data_type, void* p_data, int components, const void* p_step = NULL, const void* p_step_fast = NULL, const char* format = NULL, ImGuiInputTextFlags flags = 0);

    // Widgets: Color Editor/Picker (tip: the ColorEdit* functions have a little color square that can be left-clicked to open a picker, and right-clicked to open an option menu.)
    // - Note that in C++ a 'float v[X]' function argument is the _same_ as 'float* v', the array syntax is just a way to document the number of elements that are expected to be accessible.
    // - You can pass the address of a first float element out of a contiguous structure, e.g. &myvector.x
    IMGUI_API bool          ColorEdit3(const char* label, float col[3], ImGuiColorEditFlags flags = 0);
    IMGUI_API bool          ColorEdit4(const char* label, float col[4], ImGuiColorEditFlags flags = 0);
    IMGUI_API bool          ColorPicker3(const char* label, float col[3], ImGuiColorEditFlags flags = 0);
    IMGUI_API bool          ColorPicker4(const char* label, float col[4], ImGuiColorEditFlags flags = 0, const float* ref_col = NULL);
    IMGUI_API bool          ColorButton(const char* desc_id, const ImVec4& col, ImGuiColorEditFlags flags = 0, const ImVec2& size = ImVec2(0, 0)); // display a color square/button, hover for details, return true when pressed.
    IMGUI_API void          SetColorEditOptions(ImGuiColorEditFlags flags);                     // initialize current options (generally on application startup) if you want to select a default format, picker type, etc. User will be able to change many settings, unless you pass the _NoOptions flag to your calls.

    // Widgets: Trees
    // - TreeNode functions return true when the node is open, in which case you need to also call TreePop() when you are finished displaying the tree node contents.
    IMGUI_API bool          TreeNode(const char* label);
    IMGUI_API bool          TreeNode(const char* str_id, const char* fmt, ...) IM_FMTARGS(2);   // helper variation to easily decorelate the id from the displayed string. Read the FAQ about why and how to use ID. to align arbitrary text at the same level as a TreeNode() you can use Bullet().
    IMGUI_API bool          TreeNode(const void* ptr_id, const char* fmt, ...) IM_FMTARGS(2);   // "
    IMGUI_API bool          TreeNodeV(const char* str_id, const char* fmt, va_list args) IM_FMTLIST(2);
    IMGUI_API bool          TreeNodeV(const void* ptr_id, const char* fmt, va_list args) IM_FMTLIST(2);
    IMGUI_API bool          TreeNodeEx(const char* label, ImGuiTreeNodeFlags flags = 0);
    IMGUI_API bool          TreeNodeEx(const char* str_id, ImGuiTreeNodeFlags flags, const char* fmt, ...) IM_FMTARGS(3);
    IMGUI_API bool          TreeNodeEx(const void* ptr_id, ImGuiTreeNodeFlags flags, const char* fmt, ...) IM_FMTARGS(3);
    IMGUI_API bool          TreeNodeExV(const char* str_id, ImGuiTreeNodeFlags flags, const char* fmt, va_list args) IM_FMTLIST(3);
    IMGUI_API bool          TreeNodeExV(const void* ptr_id, ImGuiTreeNodeFlags flags, const char* fmt, va_list args) IM_FMTLIST(3);
    IMGUI_API void          TreePush(const char* str_id);                                       // ~ Indent()+PushID(). Already called by TreeNode() when returning true, but you can call TreePush/TreePop yourself if desired.
    IMGUI_API void          TreePush(const void* ptr_id);                                       // "
    IMGUI_API void          TreePop();                                                          // ~ Unindent()+PopID()
    IMGUI_API float         GetTreeNodeToLabelSpacing();                                        // horizontal distance preceding label when using TreeNode*() or Bullet() == (g.FontSize + style.FramePadding.x*2) for a regular unframed TreeNode
    IMGUI_API bool          CollapsingHeader(const char* label, ImGuiTreeNodeFlags flags = 0);  // if returning 'true' the header is open. doesn't indent nor push on ID stack. user doesn't have to call TreePop().
    IMGUI_API bool          CollapsingHeader(const char* label, bool* p_visible, ImGuiTreeNodeFlags flags = 0); // when 'p_visible != NULL': if '*p_visible==true' display an additional small close button on upper right of the header which will set the bool to false when clicked, if '*p_visible==false' don't display the header.
    IMGUI_API void          SetNextItemOpen(bool is_open, ImGuiCond cond = 0);                  // set next TreeNode/CollapsingHeader open state.

    // Widgets: Selectables
    // - A selectable highlights when hovered, and can display another color when selected.
    // - Neighbors selectable extend their highlight bounds in order to leave no gap between them. This is so a series of selected Selectable appear contiguous.
    IMGUI_API bool          Selectable(const char* label, bool selected = false, ImGuiSelectableFlags flags = 0, const ImVec2& size = ImVec2(0, 0)); // "bool selected" carry the selection state (read-only). Selectable() is clicked is returns true so you can modify your selection state. size.x==0.0: use remaining width, size.x>0.0: specify width. size.y==0.0: use label height, size.y>0.0: specify height
    IMGUI_API bool          Selectable(const char* label, bool* p_selected, ImGuiSelectableFlags flags = 0, const ImVec2& size = ImVec2(0, 0));      // "bool* p_selected" point to the selection state (read-write), as a convenient helper.

    // Multi-selection system for Selectable(), Checkbox() functions*
    // - This enables standard multi-selection/range-selection idioms (CTRL+Mouse/Keyboard, SHIFT+Mouse/Keyboard, etc.) in a way that also allow a clipper to be used.
    // - ImGuiSelectionUserData is often used to store your item index within the current view (but may store something else).
    // - Read comments near ImGuiMultiSelectIO for instructions/details and see 'Demo->Widgets->Selection State & Multi-Select' for demo.
    // - (*) TreeNode() is technically supported but... using this correctly is more complicate: you need some sort of linear/random access to your tree,
    //   which is suited to advanced trees setups already implementing filters and clipper. We will work toward simplifying and demoing this.
    // - 'selection_size' and 'items_count' parameters are optional and used by a few features. If they are costly for you to compute, you may avoid them.
    IMGUI_API ImGuiMultiSelectIO*   BeginMultiSelect(ImGuiMultiSelectFlags flags, int selection_size = -1, int items_count = -1);
    IMGUI_API ImGuiMultiSelectIO*   EndMultiSelect();
    IMGUI_API void                  SetNextItemSelectionUserData(ImGuiSelectionUserData selection_user_data);
    IMGUI_API bool                  IsItemToggledSelection();                                   // Was the last item selection state toggled? Useful if you need the per-item information _before_ reaching EndMultiSelect(). We only returns toggle _event_ in order to handle clipping correctly.

    // Widgets: List Boxes
    // - This is essentially a thin wrapper to using BeginChild/EndChild with the ImGuiChildFlags_FrameStyle flag for stylistic changes + displaying a label.
    // - You can submit contents and manage your selection state however you want it, by creating e.g. Selectable() or any other items.
    // - The simplified/old ListBox() api are helpers over BeginListBox()/EndListBox() which are kept available for convenience purpose. This is analoguous to how Combos are created.
    // - Choose frame width:   size.x > 0.0f: custom  /  size.x < 0.0f or -FLT_MIN: right-align   /  size.x = 0.0f (default): use current ItemWidth
    // - Choose frame height:  size.y > 0.0f: custom  /  size.y < 0.0f or -FLT_MIN: bottom-align  /  size.y = 0.0f (default): arbitrary default height which can fit ~7 items
    IMGUI_API bool          BeginListBox(const char* label, const ImVec2& size = ImVec2(0, 0)); // open a framed scrolling region
    IMGUI_API void          EndListBox();                                                       // only call EndListBox() if BeginListBox() returned true!
    IMGUI_API bool          ListBox(const char* label, int* current_item, const char* const items[], int items_count, int height_in_items = -1);
    IMGUI_API bool          ListBox(const char* label, int* current_item, const char* (*getter)(void* user_data, int idx), void* user_data, int items_count, int height_in_items = -1);

    // Widgets: Data Plotting
    // - Consider using ImPlot (https://github.com/epezent/implot) which is much better!
    IMGUI_API void          PlotLines(const char* label, const float* values, int values_count, int values_offset = 0, const char* overlay_text = NULL, float scale_min = FLT_MAX, float scale_max = FLT_MAX, ImVec2 graph_size = ImVec2(0, 0), int stride = sizeof(float));
    IMGUI_API void          PlotLines(const char* label, float(*values_getter)(void* data, int idx), void* data, int values_count, int values_offset = 0, const char* overlay_text = NULL, float scale_min = FLT_MAX, float scale_max = FLT_MAX, ImVec2 graph_size = ImVec2(0, 0));
    IMGUI_API void          PlotHistogram(const char* label, const float* values, int values_count, int values_offset = 0, const char* overlay_text = NULL, float scale_min = FLT_MAX, float scale_max = FLT_MAX, ImVec2 graph_size = ImVec2(0, 0), int stride = sizeof(float));
    IMGUI_API void          PlotHistogram(const char* label, float (*values_getter)(void* data, int idx), void* data, int values_count, int values_offset = 0, const char* overlay_text = NULL, float scale_min = FLT_MAX, float scale_max = FLT_MAX, ImVec2 graph_size = ImVec2(0, 0));

    // Widgets: Value() Helpers.
    // - Those are merely shortcut to calling Text() with a format string. Output single value in "name: value" format (tip: freely declare more in your code to handle your types. you can add functions to the ImGui namespace)
    IMGUI_API void          Value(const char* prefix, bool b);
    IMGUI_API void          Value(const char* prefix, int v);
    IMGUI_API void          Value(const char* prefix, unsigned int v);
    IMGUI_API void          Value(const char* prefix, float v, const char* float_format = NULL);

    // Widgets: Menus
    // - Use BeginMenuBar() on a window ImGuiWindowFlags_MenuBar to append to its menu bar.
    // - Use BeginMainMenuBar() to create a menu bar at the top of the screen and append to it.
    // - Use BeginMenu() to create a menu. You can call BeginMenu() multiple time with the same identifier to append more items to it.
    // - Not that MenuItem() keyboardshortcuts are displayed as a convenience but _not processed_ by Dear ImGui at the moment.
    IMGUI_API bool          BeginMenuBar();                                                     // append to menu-bar of current window (requires ImGuiWindowFlags_MenuBar flag set on parent window).
    IMGUI_API void          EndMenuBar();                                                       // only call EndMenuBar() if BeginMenuBar() returns true!
    IMGUI_API bool          BeginMainMenuBar();                                                 // create and append to a full screen menu-bar.
    IMGUI_API void          EndMainMenuBar();                                                   // only call EndMainMenuBar() if BeginMainMenuBar() returns true!
    IMGUI_API bool          BeginMenu(const char* label, bool enabled = true);                  // create a sub-menu entry. only call EndMenu() if this returns true!
    IMGUI_API void          EndMenu();                                                          // only call EndMenu() if BeginMenu() returns true!
    IMGUI_API bool          MenuItem(const char* label, const char* shortcut = NULL, bool selected = false, bool enabled = true);  // return true when activated.
    IMGUI_API bool          MenuItem(const char* label, const char* shortcut, bool* p_selected, bool enabled = true);              // return true when activated + toggle (*p_selected) if p_selected != NULL

    // Tooltips
    // - Tooltips are windows following the mouse. They do not take focus away.
    // - A tooltip window can contain items of any types.
    // - SetTooltip() is more or less a shortcut for the 'if (BeginTooltip()) { Text(...); EndTooltip(); }' idiom (with a subtlety that it discard any previously submitted tooltip)
    IMGUI_API bool          BeginTooltip();                                                     // begin/append a tooltip window.
    IMGUI_API void          EndTooltip();                                                       // only call EndTooltip() if BeginTooltip()/BeginItemTooltip() returns true!
    IMGUI_API void          SetTooltip(const char* fmt, ...) IM_FMTARGS(1);                     // set a text-only tooltip. Often used after a ImGui::IsItemHovered() check. Override any previous call to SetTooltip().
    IMGUI_API void          SetTooltipV(const char* fmt, va_list args) IM_FMTLIST(1);

    // Tooltips: helpers for showing a tooltip when hovering an item
    // - BeginItemTooltip() is a shortcut for the 'if (IsItemHovered(ImGuiHoveredFlags_ForTooltip) && BeginTooltip())' idiom.
    // - SetItemTooltip() is a shortcut for the 'if (IsItemHovered(ImGuiHoveredFlags_ForTooltip)) { SetTooltip(...); }' idiom.
    // - Where 'ImGuiHoveredFlags_ForTooltip' itself is a shortcut to use 'style.HoverFlagsForTooltipMouse' or 'style.HoverFlagsForTooltipNav' depending on active input type. For mouse it defaults to 'ImGuiHoveredFlags_Stationary | ImGuiHoveredFlags_DelayShort'.
    IMGUI_API bool          BeginItemTooltip();                                                 // begin/append a tooltip window if preceding item was hovered.
    IMGUI_API void          SetItemTooltip(const char* fmt, ...) IM_FMTARGS(1);                 // set a text-only tooltip if preceding item was hovered. override any previous call to SetTooltip().
    IMGUI_API void          SetItemTooltipV(const char* fmt, va_list args) IM_FMTLIST(1);

    // Popups, Modals
    //  - They block normal mouse hovering detection (and therefore most mouse interactions) behind them.
    //  - If not modal: they can be closed by clicking anywhere outside them, or by pressing ESCAPE.
    //  - Their visibility state (~bool) is held internally instead of being held by the programmer as we are used to with regular Begin*() calls.
    //  - The 3 properties above are related: we need to retain popup visibility state in the library because popups may be closed as any time.
    //  - You can bypass the hovering restriction by using ImGuiHoveredFlags_AllowWhenBlockedByPopup when calling IsItemHovered() or IsWindowHovered().
    //  - IMPORTANT: Popup identifiers are relative to the current ID stack, so OpenPopup and BeginPopup generally needs to be at the same level of the stack.
    //    This is sometimes leading to confusing mistakes. May rework this in the future.
    //  - BeginPopup(): query popup state, if open start appending into the window. Call EndPopup() afterwards if returned true. ImGuiWindowFlags are forwarded to the window.
    //  - BeginPopupModal(): block every interaction behind the window, cannot be closed by user, add a dimming background, has a title bar.
    IMGUI_API bool          BeginPopup(const char* str_id, ImGuiWindowFlags flags = 0);                         // return true if the popup is open, and you can start outputting to it.
    IMGUI_API bool          BeginPopupModal(const char* name, bool* p_open = NULL, ImGuiWindowFlags flags = 0); // return true if the modal is open, and you can start outputting to it.
    IMGUI_API void          EndPopup();                                                                         // only call EndPopup() if BeginPopupXXX() returns true!

    // Popups: open/close functions
    //  - OpenPopup(): set popup state to open. ImGuiPopupFlags are available for opening options.
    //  - If not modal: they can be closed by clicking anywhere outside them, or by pressing ESCAPE.
    //  - CloseCurrentPopup(): use inside the BeginPopup()/EndPopup() scope to close manually.
    //  - CloseCurrentPopup() is called by default by Selectable()/MenuItem() when activated (FIXME: need some options).
    //  - Use ImGuiPopupFlags_NoOpenOverExistingPopup to avoid opening a popup if there's already one at the same level. This is equivalent to e.g. testing for !IsAnyPopupOpen() prior to OpenPopup().
    //  - Use IsWindowAppearing() after BeginPopup() to tell if a window just opened.
    //  - IMPORTANT: Notice that for OpenPopupOnItemClick() we exceptionally default flags to 1 (== ImGuiPopupFlags_MouseButtonRight) for backward compatibility with older API taking 'int mouse_button = 1' parameter
    IMGUI_API void          OpenPopup(const char* str_id, ImGuiPopupFlags popup_flags = 0);                     // call to mark popup as open (don't call every frame!).
    IMGUI_API void          OpenPopup(ImGuiID id, ImGuiPopupFlags popup_flags = 0);                             // id overload to facilitate calling from nested stacks
    IMGUI_API void          OpenPopupOnItemClick(const char* str_id = NULL, ImGuiPopupFlags popup_flags = 1);   // helper to open popup when clicked on last item. Default to ImGuiPopupFlags_MouseButtonRight == 1. (note: actually triggers on the mouse _released_ event to be consistent with popup behaviors)
    IMGUI_API void          CloseCurrentPopup();                                                                // manually close the popup we have begin-ed into.

    // Popups: open+begin combined functions helpers
    //  - Helpers to do OpenPopup+BeginPopup where the Open action is triggered by e.g. hovering an item and right-clicking.
    //  - They are convenient to easily create context menus, hence the name.
    //  - IMPORTANT: Notice that BeginPopupContextXXX takes ImGuiPopupFlags just like OpenPopup() and unlike BeginPopup(). For full consistency, we may add ImGuiWindowFlags to the BeginPopupContextXXX functions in the future.
    //  - IMPORTANT: Notice that we exceptionally default their flags to 1 (== ImGuiPopupFlags_MouseButtonRight) for backward compatibility with older API taking 'int mouse_button = 1' parameter, so if you add other flags remember to re-add the ImGuiPopupFlags_MouseButtonRight.
    IMGUI_API bool          BeginPopupContextItem(const char* str_id = NULL, ImGuiPopupFlags popup_flags = 1);  // open+begin popup when clicked on last item. Use str_id==NULL to associate the popup to previous item. If you want to use that on a non-interactive item such as Text() you need to pass in an explicit ID here. read comments in .cpp!
    IMGUI_API bool          BeginPopupContextWindow(const char* str_id = NULL, ImGuiPopupFlags popup_flags = 1);// open+begin popup when clicked on current window.
    IMGUI_API bool          BeginPopupContextVoid(const char* str_id = NULL, ImGuiPopupFlags popup_flags = 1);  // open+begin popup when clicked in void (where there are no windows).

    // Popups: query functions
    //  - IsPopupOpen(): return true if the popup is open at the current BeginPopup() level of the popup stack.
    //  - IsPopupOpen() with ImGuiPopupFlags_AnyPopupId: return true if any popup is open at the current BeginPopup() level of the popup stack.
    //  - IsPopupOpen() with ImGuiPopupFlags_AnyPopupId + ImGuiPopupFlags_AnyPopupLevel: return true if any popup is open.
    IMGUI_API bool          IsPopupOpen(const char* str_id, ImGuiPopupFlags flags = 0);                         // return true if the popup is open.

    // Tables
    // - Full-featured replacement for old Columns API.
    // - See Demo->Tables for demo code. See top of imgui_tables.cpp for general commentary.
    // - See ImGuiTableFlags_ and ImGuiTableColumnFlags_ enums for a description of available flags.
    // The typical call flow is:
    // - 1. Call BeginTable(), early out if returning false.
    // - 2. Optionally call TableSetupColumn() to submit column name/flags/defaults.
    // - 3. Optionally call TableSetupScrollFreeze() to request scroll freezing of columns/rows.
    // - 4. Optionally call TableHeadersRow() to submit a header row. Names are pulled from TableSetupColumn() data.
    // - 5. Populate contents:
    //    - In most situations you can use TableNextRow() + TableSetColumnIndex(N) to start appending into a column.
    //    - If you are using tables as a sort of grid, where every column is holding the same type of contents,
    //      you may prefer using TableNextColumn() instead of TableNextRow() + TableSetColumnIndex().
    //      TableNextColumn() will automatically wrap-around into the next row if needed.
    //    - IMPORTANT: Comparatively to the old Columns() API, we need to call TableNextColumn() for the first column!
    //    - Summary of possible call flow:
    //        - TableNextRow() -> TableSetColumnIndex(0) -> Text("Hello 0") -> TableSetColumnIndex(1) -> Text("Hello 1")  // OK
    //        - TableNextRow() -> TableNextColumn()      -> Text("Hello 0") -> TableNextColumn()      -> Text("Hello 1")  // OK
    //        -                   TableNextColumn()      -> Text("Hello 0") -> TableNextColumn()      -> Text("Hello 1")  // OK: TableNextColumn() automatically gets to next row!
    //        - TableNextRow()                           -> Text("Hello 0")                                               // Not OK! Missing TableSetColumnIndex() or TableNextColumn()! Text will not appear!
    // - 5. Call EndTable()
    IMGUI_API bool          BeginTable(const char* str_id, int columns, ImGuiTableFlags flags = 0, const ImVec2& outer_size = ImVec2(0.0f, 0.0f), float inner_width = 0.0f);
    IMGUI_API void          EndTable();                                         // only call EndTable() if BeginTable() returns true!
    IMGUI_API void          TableNextRow(ImGuiTableRowFlags row_flags = 0, float min_row_height = 0.0f); // append into the first cell of a new row.
    IMGUI_API bool          TableNextColumn();                                  // append into the next column (or first column of next row if currently in last column). Return true when column is visible.
    IMGUI_API bool          TableSetColumnIndex(int column_n);                  // append into the specified column. Return true when column is visible.

    // Tables: Headers & Columns declaration
    // - Use TableSetupColumn() to specify label, resizing policy, default width/weight, id, various other flags etc.
    // - Use TableHeadersRow() to create a header row and automatically submit a TableHeader() for each column.
    //   Headers are required to perform: reordering, sorting, and opening the context menu.
    //   The context menu can also be made available in columns body using ImGuiTableFlags_ContextMenuInBody.
    // - You may manually submit headers using TableNextRow() + TableHeader() calls, but this is only useful in
    //   some advanced use cases (e.g. adding custom widgets in header row).
    // - Use TableSetupScrollFreeze() to lock columns/rows so they stay visible when scrolled.
    IMGUI_API void          TableSetupColumn(const char* label, ImGuiTableColumnFlags flags = 0, float init_width_or_weight = 0.0f, ImGuiID user_id = 0);
    IMGUI_API void          TableSetupScrollFreeze(int cols, int rows);         // lock columns/rows so they stay visible when scrolled.
    IMGUI_API void          TableHeader(const char* label);                     // submit one header cell manually (rarely used)
    IMGUI_API void          TableHeadersRow();                                  // submit a row with headers cells based on data provided to TableSetupColumn() + submit context menu
    IMGUI_API void          TableAngledHeadersRow();                            // submit a row with angled headers for every column with the ImGuiTableColumnFlags_AngledHeader flag. MUST BE FIRST ROW.

    // Tables: Sorting & Miscellaneous functions
    // - Sorting: call TableGetSortSpecs() to retrieve latest sort specs for the table. NULL when not sorting.
    //   When 'sort_specs->SpecsDirty == true' you should sort your data. It will be true when sorting specs have
    //   changed since last call, or the first time. Make sure to set 'SpecsDirty = false' after sorting,
    //   else you may wastefully sort your data every frame!
    // - Functions args 'int column_n' treat the default value of -1 as the same as passing the current column index.
    IMGUI_API ImGuiTableSortSpecs*  TableGetSortSpecs();                        // get latest sort specs for the table (NULL if not sorting).  Lifetime: don't hold on this pointer over multiple frames or past any subsequent call to BeginTable().
    IMGUI_API int                   TableGetColumnCount();                      // return number of columns (value passed to BeginTable)
    IMGUI_API int                   TableGetColumnIndex();                      // return current column index.
    IMGUI_API int                   TableGetRowIndex();                         // return current row index.
    IMGUI_API const char*           TableGetColumnName(int column_n = -1);      // return "" if column didn't have a name declared by TableSetupColumn(). Pass -1 to use current column.
    IMGUI_API ImGuiTableColumnFlags TableGetColumnFlags(int column_n = -1);     // return column flags so you can query their Enabled/Visible/Sorted/Hovered status flags. Pass -1 to use current column.
    IMGUI_API void                  TableSetColumnEnabled(int column_n, bool v);// change user accessible enabled/disabled state of a column. Set to false to hide the column. User can use the context menu to change this themselves (right-click in headers, or right-click in columns body with ImGuiTableFlags_ContextMenuInBody)
    IMGUI_API int                   TableGetHoveredColumn();                    // return hovered column. return -1 when table is not hovered. return columns_count if the unused space at the right of visible columns is hovered. Can also use (TableGetColumnFlags() & ImGuiTableColumnFlags_IsHovered) instead.
    IMGUI_API void                  TableSetBgColor(ImGuiTableBgTarget target, ImU32 color, int column_n = -1);  // change the color of a cell, row, or column. See ImGuiTableBgTarget_ flags for details.

    // Legacy Columns API (prefer using Tables!)
    // - You can also use SameLine(pos_x) to mimic simplified columns.
    IMGUI_API void          Columns(int count = 1, const char* id = NULL, bool border = true);
    IMGUI_API void          NextColumn();                                                       // next column, defaults to current row or next row if the current row is finished
    IMGUI_API int           GetColumnIndex();                                                   // get current column index
    IMGUI_API float         GetColumnWidth(int column_index = -1);                              // get column width (in pixels). pass -1 to use current column
    IMGUI_API void          SetColumnWidth(int column_index, float width);                      // set column width (in pixels). pass -1 to use current column
    IMGUI_API float         GetColumnOffset(int column_index = -1);                             // get position of column line (in pixels, from the left side of the contents region). pass -1 to use current column, otherwise 0..GetColumnsCount() inclusive. column 0 is typically 0.0f
    IMGUI_API void          SetColumnOffset(int column_index, float offset_x);                  // set position of column line (in pixels, from the left side of the contents region). pass -1 to use current column
    IMGUI_API int           GetColumnsCount();

    // Tab Bars, Tabs
    // - Note: Tabs are automatically created by the docking system (when in 'docking' branch). Use this to create tab bars/tabs yourself.
    IMGUI_API bool          BeginTabBar(const char* str_id, ImGuiTabBarFlags flags = 0);        // create and append into a TabBar
    IMGUI_API void          EndTabBar();                                                        // only call EndTabBar() if BeginTabBar() returns true!
    IMGUI_API bool          BeginTabItem(const char* label, bool* p_open = NULL, ImGuiTabItemFlags flags = 0); // create a Tab. Returns true if the Tab is selected.
    IMGUI_API void          EndTabItem();                                                       // only call EndTabItem() if BeginTabItem() returns true!
    IMGUI_API bool          TabItemButton(const char* label, ImGuiTabItemFlags flags = 0);      // create a Tab behaving like a button. return true when clicked. cannot be selected in the tab bar.
    IMGUI_API void          SetTabItemClosed(const char* tab_or_docked_window_label);           // notify TabBar or Docking system of a closed tab/window ahead (useful to reduce visual flicker on reorderable tab bars). For tab-bar: call after BeginTabBar() and before Tab submissions. Otherwise call with a window name.

    // Docking
    // [BETA API] Enable with io.ConfigFlags |= ImGuiConfigFlags_DockingEnable.
    // Note: You can use most Docking facilities without calling any API. You DO NOT need to call DockSpace() to use Docking!
    // - Drag from window title bar or their tab to dock/undock. Hold SHIFT to disable docking.
    // - Drag from window menu button (upper-left button) to undock an entire node (all windows).
    // - When io.ConfigDockingWithShift == true, you instead need to hold SHIFT to enable docking.
    // About dockspaces:
    // - Use DockSpaceOverViewport() to create a window covering the screen or a specific viewport + a dockspace inside it.
    //   This is often used with ImGuiDockNodeFlags_PassthruCentralNode to make it transparent.
    // - Use DockSpace() to create an explicit dock node _within_ an existing window. See Docking demo for details.
    // - Important: Dockspaces need to be submitted _before_ any window they can host. Submit it early in your frame!
    // - Important: Dockspaces need to be kept alive if hidden, otherwise windows docked into it will be undocked.
    //   e.g. if you have multiple tabs with a dockspace inside each tab: submit the non-visible dockspaces with ImGuiDockNodeFlags_KeepAliveOnly.
    IMGUI_API ImGuiID       DockSpace(ImGuiID dockspace_id, const ImVec2& size = ImVec2(0, 0), ImGuiDockNodeFlags flags = 0, const ImGuiWindowClass* window_class = NULL);
    IMGUI_API ImGuiID       DockSpaceOverViewport(ImGuiID dockspace_id = 0, const ImGuiViewport* viewport = NULL, ImGuiDockNodeFlags flags = 0, const ImGuiWindowClass* window_class = NULL);
    IMGUI_API void          SetNextWindowDockID(ImGuiID dock_id, ImGuiCond cond = 0);           // set next window dock id
    IMGUI_API void          SetNextWindowClass(const ImGuiWindowClass* window_class);           // set next window class (control docking compatibility + provide hints to platform backend via custom viewport flags and platform parent/child relationship)
    IMGUI_API ImGuiID       GetWindowDockID();
    IMGUI_API bool          IsWindowDocked();                                                   // is current window docked into another window?

    // Logging/Capture
    // - All text output from the interface can be captured into tty/file/clipboard. By default, tree nodes are automatically opened during logging.
    IMGUI_API void          LogToTTY(int auto_open_depth = -1);                                 // start logging to tty (stdout)
    IMGUI_API void          LogToFile(int auto_open_depth = -1, const char* filename = NULL);   // start logging to file
    IMGUI_API void          LogToClipboard(int auto_open_depth = -1);                           // start logging to OS clipboard
    IMGUI_API void          LogFinish();                                                        // stop logging (close file, etc.)
    IMGUI_API void          LogButtons();                                                       // helper to display buttons for logging to tty/file/clipboard
    IMGUI_API void          LogText(const char* fmt, ...) IM_FMTARGS(1);                        // pass text data straight to log (without being displayed)
    IMGUI_API void          LogTextV(const char* fmt, va_list args) IM_FMTLIST(1);

    // Drag and Drop
    // - On source items, call BeginDragDropSource(), if it returns true also call SetDragDropPayload() + EndDragDropSource().
    // - On target candidates, call BeginDragDropTarget(), if it returns true also call AcceptDragDropPayload() + EndDragDropTarget().
    // - If you stop calling BeginDragDropSource() the payload is preserved however it won't have a preview tooltip (we currently display a fallback "..." tooltip, see #1725)
    // - An item can be both drag source and drop target.
    IMGUI_API bool          BeginDragDropSource(ImGuiDragDropFlags flags = 0);                                      // call after submitting an item which may be dragged. when this return true, you can call SetDragDropPayload() + EndDragDropSource()
    IMGUI_API bool          SetDragDropPayload(const char* type, const void* data, size_t sz, ImGuiCond cond = 0);  // type is a user defined string of maximum 32 characters. Strings starting with '_' are reserved for dear imgui internal types. Data is copied and held by imgui. Return true when payload has been accepted.
    IMGUI_API void          EndDragDropSource();                                                                    // only call EndDragDropSource() if BeginDragDropSource() returns true!
    IMGUI_API bool                  BeginDragDropTarget();                                                          // call after submitting an item that may receive a payload. If this returns true, you can call AcceptDragDropPayload() + EndDragDropTarget()
    IMGUI_API const ImGuiPayload*   AcceptDragDropPayload(const char* type, ImGuiDragDropFlags flags = 0);          // accept contents of a given type. If ImGuiDragDropFlags_AcceptBeforeDelivery is set you can peek into the payload before the mouse button is released.
    IMGUI_API void                  EndDragDropTarget();                                                            // only call EndDragDropTarget() if BeginDragDropTarget() returns true!
    IMGUI_API const ImGuiPayload*   GetDragDropPayload();                                                           // peek directly into the current payload from anywhere. returns NULL when drag and drop is finished or inactive. use ImGuiPayload::IsDataType() to test for the payload type.

    // Disabling [BETA API]
    // - Disable all user interactions and dim items visuals (applying style.DisabledAlpha over current colors)
    // - Those can be nested but it cannot be used to enable an already disabled section (a single BeginDisabled(true) in the stack is enough to keep everything disabled)
    // - Tooltips windows by exception are opted out of disabling.
    // - BeginDisabled(false) essentially does nothing useful but is provided to facilitate use of boolean expressions. If you can avoid calling BeginDisabled(False)/EndDisabled() best to avoid it.
    IMGUI_API void          BeginDisabled(bool disabled = true);
    IMGUI_API void          EndDisabled();

    // Clipping
    // - Mouse hovering is affected by ImGui::PushClipRect() calls, unlike direct calls to ImDrawList::PushClipRect() which are render only.
    IMGUI_API void          PushClipRect(const ImVec2& clip_rect_min, const ImVec2& clip_rect_max, bool intersect_with_current_clip_rect);
    IMGUI_API void          PopClipRect();

    // Focus, Activation
    // - Prefer using "SetItemDefaultFocus()" over "if (IsWindowAppearing()) SetScrollHereY()" when applicable to signify "this is the default item"
    IMGUI_API void          SetItemDefaultFocus();                                              // make last item the default focused item of a window.
    IMGUI_API void          SetKeyboardFocusHere(int offset = 0);                               // focus keyboard on the next widget. Use positive 'offset' to access sub components of a multiple component widget. Use -1 to access previous widget.

    // Overlapping mode
    IMGUI_API void          SetNextItemAllowOverlap();                                          // allow next item to be overlapped by a subsequent item. Useful with invisible buttons, selectable, treenode covering an area where subsequent items may need to be added. Note that both Selectable() and TreeNode() have dedicated flags doing this.

    // Item/Widgets Utilities and Query Functions
    // - Most of the functions are referring to the previous Item that has been submitted.
    // - See Demo Window under "Widgets->Querying Status" for an interactive visualization of most of those functions.
    IMGUI_API bool          IsItemHovered(ImGuiHoveredFlags flags = 0);                         // is the last item hovered? (and usable, aka not blocked by a popup, etc.). See ImGuiHoveredFlags for more options.
    IMGUI_API bool          IsItemActive();                                                     // is the last item active? (e.g. button being held, text field being edited. This will continuously return true while holding mouse button on an item. Items that don't interact will always return false)
    IMGUI_API bool          IsItemFocused();                                                    // is the last item focused for keyboard/gamepad navigation?
    IMGUI_API bool          IsItemClicked(ImGuiMouseButton mouse_button = 0);                   // is the last item hovered and mouse clicked on? (**)  == IsMouseClicked(mouse_button) && IsItemHovered()Important. (**) this is NOT equivalent to the behavior of e.g. Button(). Read comments in function definition.
    IMGUI_API bool          IsItemVisible();                                                    // is the last item visible? (items may be out of sight because of clipping/scrolling)
    IMGUI_API bool          IsItemEdited();                                                     // did the last item modify its underlying value this frame? or was pressed? This is generally the same as the "bool" return value of many widgets.
    IMGUI_API bool          IsItemActivated();                                                  // was the last item just made active (item was previously inactive).
    IMGUI_API bool          IsItemDeactivated();                                                // was the last item just made inactive (item was previously active). Useful for Undo/Redo patterns with widgets that require continuous editing.
    IMGUI_API bool          IsItemDeactivatedAfterEdit();                                       // was the last item just made inactive and made a value change when it was active? (e.g. Slider/Drag moved). Useful for Undo/Redo patterns with widgets that require continuous editing. Note that you may get false positives (some widgets such as Combo()/ListBox()/Selectable() will return true even when clicking an already selected item).
    IMGUI_API bool          IsItemToggledOpen();                                                // was the last item open state toggled? set by TreeNode().
    IMGUI_API bool          IsAnyItemHovered();                                                 // is any item hovered?
    IMGUI_API bool          IsAnyItemActive();                                                  // is any item active?
    IMGUI_API bool          IsAnyItemFocused();                                                 // is any item focused?
    IMGUI_API ImGuiID       GetItemID();                                                        // get ID of last item (~~ often same ImGui::GetID(label) beforehand)
    IMGUI_API ImVec2        GetItemRectMin();                                                   // get upper-left bounding rectangle of the last item (screen space)
    IMGUI_API ImVec2        GetItemRectMax();                                                   // get lower-right bounding rectangle of the last item (screen space)
    IMGUI_API ImVec2        GetItemRectSize();                                                  // get size of last item

    // Viewports
    // - Currently represents the Platform Window created by the application which is hosting our Dear ImGui windows.
    // - In 'docking' branch with multi-viewport enabled, we extend this concept to have multiple active viewports.
    // - In the future we will extend this concept further to also represent Platform Monitor and support a "no main platform window" operation mode.
    IMGUI_API ImGuiViewport* GetMainViewport();                                                 // return primary/default viewport. This can never be NULL.

    // Background/Foreground Draw Lists
    IMGUI_API ImDrawList*   GetBackgroundDrawList(ImGuiViewport* viewport = NULL);              // get background draw list for the given viewport or viewport associated to the current window. this draw list will be the first rendering one. Useful to quickly draw shapes/text behind dear imgui contents.
    IMGUI_API ImDrawList*   GetForegroundDrawList(ImGuiViewport* viewport = NULL);              // get foreground draw list for the given viewport or viewport associated to the current window. this draw list will be the top-most rendered one. Useful to quickly draw shapes/text over dear imgui contents.

    // Miscellaneous Utilities
    IMGUI_API bool          IsRectVisible(const ImVec2& size);                                  // test if rectangle (of given size, starting from cursor position) is visible / not clipped.
    IMGUI_API bool          IsRectVisible(const ImVec2& rect_min, const ImVec2& rect_max);      // test if rectangle (in screen space) is visible / not clipped. to perform coarse clipping on user's side.
    IMGUI_API double        GetTime();                                                          // get global imgui time. incremented by io.DeltaTime every frame.
    IMGUI_API int           GetFrameCount();                                                    // get global imgui frame count. incremented by 1 every frame.
    IMGUI_API ImDrawListSharedData* GetDrawListSharedData();                                    // you may use this when creating your own ImDrawList instances.
    IMGUI_API const char*   GetStyleColorName(ImGuiCol idx);                                    // get a string corresponding to the enum value (for display, saving, etc.).
    IMGUI_API void          SetStateStorage(ImGuiStorage* storage);                             // replace current window storage with our own (if you want to manipulate it yourself, typically clear subsection of it)
    IMGUI_API ImGuiStorage* GetStateStorage();

    // Text Utilities
    IMGUI_API ImVec2        CalcTextSize(const char* text, const char* text_end = NULL, bool hide_text_after_double_hash = false, float wrap_width = -1.0f);

    // Color Utilities
    IMGUI_API ImVec4        ColorConvertU32ToFloat4(ImU32 in);
    IMGUI_API ImU32         ColorConvertFloat4ToU32(const ImVec4& in);
    IMGUI_API void          ColorConvertRGBtoHSV(float r, float g, float b, float& out_h, float& out_s, float& out_v);
    IMGUI_API void          ColorConvertHSVtoRGB(float h, float s, float v, float& out_r, float& out_g, float& out_b);

    // Inputs Utilities: Keyboard/Mouse/Gamepad
    // - the ImGuiKey enum contains all possible keyboard, mouse and gamepad inputs (e.g. ImGuiKey_A, ImGuiKey_MouseLeft, ImGuiKey_GamepadDpadUp...).
    // - before v1.87, we used ImGuiKey to carry native/user indices as defined by each backends. About use of those legacy ImGuiKey values:
    //  - without IMGUI_DISABLE_OBSOLETE_KEYIO (legacy support): you can still use your legacy native/user indices (< 512) according to how your backend/engine stored them in io.KeysDown[], but need to cast them to ImGuiKey.
    //  - with    IMGUI_DISABLE_OBSOLETE_KEYIO (this is the way forward): any use of ImGuiKey will assert with key < 512. GetKeyIndex() is pass-through and therefore deprecated (gone if IMGUI_DISABLE_OBSOLETE_KEYIO is defined).
    IMGUI_API bool          IsKeyDown(ImGuiKey key);                                            // is key being held.
    IMGUI_API bool          IsKeyPressed(ImGuiKey key, bool repeat = true);                     // was key pressed (went from !Down to Down)? if repeat=true, uses io.KeyRepeatDelay / KeyRepeatRate
    IMGUI_API bool          IsKeyReleased(ImGuiKey key);                                        // was key released (went from Down to !Down)?
    IMGUI_API bool          IsKeyChordPressed(ImGuiKeyChord key_chord);                         // was key chord (mods + key) pressed, e.g. you can pass 'ImGuiMod_Ctrl | ImGuiKey_S' as a key-chord. This doesn't do any routing or focus check, please consider using Shortcut() function instead.
    IMGUI_API int           GetKeyPressedAmount(ImGuiKey key, float repeat_delay, float rate);  // uses provided repeat rate/delay. return a count, most often 0 or 1 but might be >1 if RepeatRate is small enough that DeltaTime > RepeatRate
    IMGUI_API const char*   GetKeyName(ImGuiKey key);                                           // [DEBUG] returns English name of the key. Those names a provided for debugging purpose and are not meant to be saved persistently not compared.
    IMGUI_API void          SetNextFrameWantCaptureKeyboard(bool want_capture_keyboard);        // Override io.WantCaptureKeyboard flag next frame (said flag is left for your application to handle, typically when true it instructs your app to ignore inputs). e.g. force capture keyboard when your widget is being hovered. This is equivalent to setting "io.WantCaptureKeyboard = want_capture_keyboard"; after the next NewFrame() call.

    // Inputs Utilities: Shortcut Testing & Routing [BETA]
    // - ImGuiKeyChord = a ImGuiKey + optional ImGuiMod_Alt/ImGuiMod_Ctrl/ImGuiMod_Shift/ImGuiMod_Super.
    //       ImGuiKey_C                          // Accepted by functions taking ImGuiKey or ImGuiKeyChord arguments)
    //       ImGuiMod_Ctrl | ImGuiKey_C          // Accepted by functions taking ImGuiKeyChord arguments)
    //   only ImGuiMod_XXX values are legal to combine with an ImGuiKey. You CANNOT combine two ImGuiKey values.
    // - The general idea is that several callers may register interest in a shortcut, and only one owner gets it.
    //      Parent   -> call Shortcut(Ctrl+S)    // When Parent is focused, Parent gets the shortcut.
    //        Child1 -> call Shortcut(Ctrl+S)    // When Child1 is focused, Child1 gets the shortcut (Child1 overrides Parent shortcuts)
    //        Child2 -> no call                  // When Child2 is focused, Parent gets the shortcut.
    //   The whole system is order independent, so if Child1 makes its calls before Parent, results will be identical.
    //   This is an important property as it facilitate working with foreign code or larger codebase.
    // - To understand the difference:
    //   - IsKeyChordPressed() compares mods and call IsKeyPressed() -> function has no side-effect.
    //   - Shortcut() submits a route, routes are resolved, if it currently can be routed it calls IsKeyChordPressed() -> function has (desirable) side-effects as it can prevents another call from getting the route.
    // - Visualize registered routes in 'Metrics/Debugger->Inputs'.
    IMGUI_API bool          Shortcut(ImGuiKeyChord key_chord, ImGuiInputFlags flags = 0);
    IMGUI_API void          SetNextItemShortcut(ImGuiKeyChord key_chord, ImGuiInputFlags flags = 0);

    // Inputs Utilities: Key/Input Ownership [BETA]
    // - One common use case would be to allow your items to disable standard inputs behaviors such
    //   as Tab or Alt key handling, Mouse Wheel scrolling, etc.
    //   e.g. Button(...); SetItemKeyOwner(ImGuiKey_MouseWheelY); to make hovering/activating a button disable wheel for scrolling.
    // - Reminder ImGuiKey enum include access to mouse buttons and gamepad, so key ownership can apply to them.
    // - Many related features are still in imgui_internal.h. For instance, most IsKeyXXX()/IsMouseXXX() functions have an owner-id-aware version.
    IMGUI_API void          SetItemKeyOwner(ImGuiKey key);                                      // Set key owner to last item ID if it is hovered or active. Equivalent to 'if (IsItemHovered() || IsItemActive()) { SetKeyOwner(key, GetItemID());'.

    // Inputs Utilities: Mouse specific
    // - To refer to a mouse button, you may use named enums in your code e.g. ImGuiMouseButton_Left, ImGuiMouseButton_Right.
    // - You can also use regular integer: it is forever guaranteed that 0=Left, 1=Right, 2=Middle.
    // - Dragging operations are only reported after mouse has moved a certain distance away from the initial clicking position (see 'lock_threshold' and 'io.MouseDraggingThreshold')
    IMGUI_API bool          IsMouseDown(ImGuiMouseButton button);                               // is mouse button held?
    IMGUI_API bool          IsMouseClicked(ImGuiMouseButton button, bool repeat = false);       // did mouse button clicked? (went from !Down to Down). Same as GetMouseClickedCount() == 1.
    IMGUI_API bool          IsMouseReleased(ImGuiMouseButton button);                           // did mouse button released? (went from Down to !Down)
    IMGUI_API bool          IsMouseDoubleClicked(ImGuiMouseButton button);                      // did mouse button double-clicked? Same as GetMouseClickedCount() == 2. (note that a double-click will also report IsMouseClicked() == true)
    IMGUI_API int           GetMouseClickedCount(ImGuiMouseButton button);                      // return the number of successive mouse-clicks at the time where a click happen (otherwise 0).
    IMGUI_API bool          IsMouseHoveringRect(const ImVec2& r_min, const ImVec2& r_max, bool clip = true);// is mouse hovering given bounding rect (in screen space). clipped by current clipping settings, but disregarding of other consideration of focus/window ordering/popup-block.
    IMGUI_API bool          IsMousePosValid(const ImVec2* mouse_pos = NULL);                    // by convention we use (-FLT_MAX,-FLT_MAX) to denote that there is no mouse available
    IMGUI_API bool          IsAnyMouseDown();                                                   // [WILL OBSOLETE] is any mouse button held? This was designed for backends, but prefer having backend maintain a mask of held mouse buttons, because upcoming input queue system will make this invalid.
    IMGUI_API ImVec2        GetMousePos();                                                      // shortcut to ImGui::GetIO().MousePos provided by user, to be consistent with other calls
    IMGUI_API ImVec2        GetMousePosOnOpeningCurrentPopup();                                 // retrieve mouse position at the time of opening popup we have BeginPopup() into (helper to avoid user backing that value themselves)
    IMGUI_API bool          IsMouseDragging(ImGuiMouseButton button, float lock_threshold = -1.0f);         // is mouse dragging? (uses io.MouseDraggingThreshold if lock_threshold < 0.0f)
    IMGUI_API ImVec2        GetMouseDragDelta(ImGuiMouseButton button = 0, float lock_threshold = -1.0f);   // return the delta from the initial clicking position while the mouse button is pressed or was just released. This is locked and return 0.0f until the mouse moves past a distance threshold at least once (uses io.MouseDraggingThreshold if lock_threshold < 0.0f)
    IMGUI_API void          ResetMouseDragDelta(ImGuiMouseButton button = 0);                   //
    IMGUI_API ImGuiMouseCursor GetMouseCursor();                                                // get desired mouse cursor shape. Important: reset in ImGui::NewFrame(), this is updated during the frame. valid before Render(). If you use software rendering by setting io.MouseDrawCursor ImGui will render those for you
    IMGUI_API void          SetMouseCursor(ImGuiMouseCursor cursor_type);                       // set desired mouse cursor shape
    IMGUI_API void          SetNextFrameWantCaptureMouse(bool want_capture_mouse);              // Override io.WantCaptureMouse flag next frame (said flag is left for your application to handle, typical when true it instucts your app to ignore inputs). This is equivalent to setting "io.WantCaptureMouse = want_capture_mouse;" after the next NewFrame() call.

    // Clipboard Utilities
    // - Also see the LogToClipboard() function to capture GUI into clipboard, or easily output text data to the clipboard.
    IMGUI_API const char*   GetClipboardText();
    IMGUI_API void          SetClipboardText(const char* text);

    // Settings/.Ini Utilities
    // - The disk functions are automatically called if io.IniFilename != NULL (default is "imgui.ini").
    // - Set io.IniFilename to NULL to load/save manually. Read io.WantSaveIniSettings description about handling .ini saving manually.
    // - Important: default value "imgui.ini" is relative to current working dir! Most apps will want to lock this to an absolute path (e.g. same path as executables).
    IMGUI_API void          LoadIniSettingsFromDisk(const char* ini_filename);                  // call after CreateContext() and before the first call to NewFrame(). NewFrame() automatically calls LoadIniSettingsFromDisk(io.IniFilename).
    IMGUI_API void          LoadIniSettingsFromMemory(const char* ini_data, size_t ini_size=0); // call after CreateContext() and before the first call to NewFrame() to provide .ini data from your own data source.
    IMGUI_API void          SaveIniSettingsToDisk(const char* ini_filename);                    // this is automatically called (if io.IniFilename is not empty) a few seconds after any modification that should be reflected in the .ini file (and also by DestroyContext).
    IMGUI_API const char*   SaveIniSettingsToMemory(size_t* out_ini_size = NULL);               // return a zero-terminated string with the .ini data which you can save by your own mean. call when io.WantSaveIniSettings is set, then save data by your own mean and clear io.WantSaveIniSettings.

    // Debug Utilities
    // - Your main debugging friend is the ShowMetricsWindow() function, which is also accessible from Demo->Tools->Metrics Debugger
    IMGUI_API void          DebugTextEncoding(const char* text);
    IMGUI_API void          DebugFlashStyleColor(ImGuiCol idx);
    IMGUI_API void          DebugStartItemPicker();
    IMGUI_API bool          DebugCheckVersionAndDataLayout(const char* version_str, size_t sz_io, size_t sz_style, size_t sz_vec2, size_t sz_vec4, size_t sz_drawvert, size_t sz_drawidx); // This is called by IMGUI_CHECKVERSION() macro.
#ifndef IMGUI_DISABLE_DEBUG_TOOLS
    IMGUI_API void          DebugLog(const char* fmt, ...)           IM_FMTARGS(1); // Call via IMGUI_DEBUG_LOG() for maximum stripping in caller code!
    IMGUI_API void          DebugLogV(const char* fmt, va_list args) IM_FMTLIST(1);
#endif

    // Memory Allocators
    // - Those functions are not reliant on the current context.
    // - DLL users: heaps and globals are not shared across DLL boundaries! You will need to call SetCurrentContext() + SetAllocatorFunctions()
    //   for each static/DLL boundary you are calling from. Read "Context and Memory Allocators" section of imgui.cpp for more details.
    IMGUI_API void          SetAllocatorFunctions(ImGuiMemAllocFunc alloc_func, ImGuiMemFreeFunc free_func, void* user_data = NULL);
    IMGUI_API void          GetAllocatorFunctions(ImGuiMemAllocFunc* p_alloc_func, ImGuiMemFreeFunc* p_free_func, void** p_user_data);
    IMGUI_API void*         MemAlloc(size_t size);
    IMGUI_API void          MemFree(void* ptr);

    // (Optional) Platform/OS interface for multi-viewport support
    // Read comments around the ImGuiPlatformIO structure for more details.
    // Note: You may use GetWindowViewport() to get the current viewport of the current window.
    IMGUI_API ImGuiPlatformIO&  GetPlatformIO();                                                // platform/renderer functions, for backend to setup + viewports list.
    IMGUI_API void              UpdatePlatformWindows();                                        // call in main loop. will call CreateWindow/ResizeWindow/etc. platform functions for each secondary viewport, and DestroyWindow for each inactive viewport.
    IMGUI_API void              RenderPlatformWindowsDefault(void* platform_render_arg = NULL, void* renderer_render_arg = NULL); // call in main loop. will call RenderWindow/SwapBuffers platform functions for each secondary viewport which doesn't have the ImGuiViewportFlags_Minimized flag set. May be reimplemented by user for custom rendering needs.
    IMGUI_API void              DestroyPlatformWindows();                                       // call DestroyWindow platform functions for all viewports. call from backend Shutdown() if you need to close platform windows before imgui shutdown. otherwise will be called by DestroyContext().
    IMGUI_API ImGuiViewport*    FindViewportByID(ImGuiID id);                                   // this is a helper for backends.
    IMGUI_API ImGuiViewport*    FindViewportByPlatformHandle(void* platform_handle);            // this is a helper for backends. the type platform_handle is decided by the backend (e.g. HWND, MyWindow*, GLFWwindow* etc.)

} // namespace ImGui

//-----------------------------------------------------------------------------
// [SECTION] Flags & Enumerations
//-----------------------------------------------------------------------------

// Flags for ImGui::Begin()
// (Those are per-window flags. There are shared flags in ImGuiIO: io.ConfigWindowsResizeFromEdges and io.ConfigWindowsMoveFromTitleBarOnly)
enum ImGuiWindowFlags_
{
    ImGuiWindowFlags_None                   = 0,
    ImGuiWindowFlags_NoTitleBar             = 1 << 0,   // Disable title-bar
    ImGuiWindowFlags_NoResize               = 1 << 1,   // Disable user resizing with the lower-right grip
    ImGuiWindowFlags_NoMove                 = 1 << 2,   // Disable user moving the window
    ImGuiWindowFlags_NoScrollbar            = 1 << 3,   // Disable scrollbars (window can still scroll with mouse or programmatically)
    ImGuiWindowFlags_NoScrollWithMouse      = 1 << 4,   // Disable user vertically scrolling with mouse wheel. On child window, mouse wheel will be forwarded to the parent unless NoScrollbar is also set.
    ImGuiWindowFlags_NoCollapse             = 1 << 5,   // Disable user collapsing window by double-clicking on it. Also referred to as Window Menu Button (e.g. within a docking node).
    ImGuiWindowFlags_AlwaysAutoResize       = 1 << 6,   // Resize every window to its content every frame
    ImGuiWindowFlags_NoBackground           = 1 << 7,   // Disable drawing background color (WindowBg, etc.) and outside border. Similar as using SetNextWindowBgAlpha(0.0f).
    ImGuiWindowFlags_NoSavedSettings        = 1 << 8,   // Never load/save settings in .ini file
    ImGuiWindowFlags_NoMouseInputs          = 1 << 9,   // Disable catching mouse, hovering test with pass through.
    ImGuiWindowFlags_MenuBar                = 1 << 10,  // Has a menu-bar
    ImGuiWindowFlags_HorizontalScrollbar    = 1 << 11,  // Allow horizontal scrollbar to appear (off by default). You may use SetNextWindowContentSize(ImVec2(width,0.0f)); prior to calling Begin() to specify width. Read code in imgui_demo in the "Horizontal Scrolling" section.
    ImGuiWindowFlags_NoFocusOnAppearing     = 1 << 12,  // Disable taking focus when transitioning from hidden to visible state
    ImGuiWindowFlags_NoBringToFrontOnFocus  = 1 << 13,  // Disable bringing window to front when taking focus (e.g. clicking on it or programmatically giving it focus)
    ImGuiWindowFlags_AlwaysVerticalScrollbar= 1 << 14,  // Always show vertical scrollbar (even if ContentSize.y < Size.y)
    ImGuiWindowFlags_AlwaysHorizontalScrollbar=1<< 15,  // Always show horizontal scrollbar (even if ContentSize.x < Size.x)
    ImGuiWindowFlags_NoNavInputs            = 1 << 16,  // No gamepad/keyboard navigation within the window
    ImGuiWindowFlags_NoNavFocus             = 1 << 17,  // No focusing toward this window with gamepad/keyboard navigation (e.g. skipped by CTRL+TAB)
    ImGuiWindowFlags_UnsavedDocument        = 1 << 18,  // Display a dot next to the title. When used in a tab/docking context, tab is selected when clicking the X + closure is not assumed (will wait for user to stop submitting the tab). Otherwise closure is assumed when pressing the X, so if you keep submitting the tab may reappear at end of tab bar.
    ImGuiWindowFlags_NoDocking              = 1 << 19,  // Disable docking of this window
    ImGuiWindowFlags_NoNav                  = ImGuiWindowFlags_NoNavInputs | ImGuiWindowFlags_NoNavFocus,
    ImGuiWindowFlags_NoDecoration           = ImGuiWindowFlags_NoTitleBar | ImGuiWindowFlags_NoResize | ImGuiWindowFlags_NoScrollbar | ImGuiWindowFlags_NoCollapse,
    ImGuiWindowFlags_NoInputs               = ImGuiWindowFlags_NoMouseInputs | ImGuiWindowFlags_NoNavInputs | ImGuiWindowFlags_NoNavFocus,

    // [Internal]
    ImGuiWindowFlags_ChildWindow            = 1 << 24,  // Don't use! For internal use by BeginChild()
    ImGuiWindowFlags_Tooltip                = 1 << 25,  // Don't use! For internal use by BeginTooltip()
    ImGuiWindowFlags_Popup                  = 1 << 26,  // Don't use! For internal use by BeginPopup()
    ImGuiWindowFlags_Modal                  = 1 << 27,  // Don't use! For internal use by BeginPopupModal()
    ImGuiWindowFlags_ChildMenu              = 1 << 28,  // Don't use! For internal use by BeginMenu()
    ImGuiWindowFlags_DockNodeHost           = 1 << 29,  // Don't use! For internal use by Begin()/NewFrame()

    // Obsolete names
#ifndef IMGUI_DISABLE_OBSOLETE_FUNCTIONS
    ImGuiWindowFlags_AlwaysUseWindowPadding = 1 << 30,  // Obsoleted in 1.90.0: Use ImGuiChildFlags_AlwaysUseWindowPadding in BeginChild() call.
    ImGuiWindowFlags_NavFlattened           = 1 << 31,  // Obsoleted in 1.90.9: Use ImGuiChildFlags_NavFlattened in BeginChild() call.
#endif
};

// Flags for ImGui::BeginChild()
// (Legacy: bit 0 must always correspond to ImGuiChildFlags_Border to be backward compatible with old API using 'bool border = false'.
// About using AutoResizeX/AutoResizeY flags:
// - May be combined with SetNextWindowSizeConstraints() to set a min/max size for each axis (see "Demo->Child->Auto-resize with Constraints").
// - Size measurement for a given axis is only performed when the child window is within visible boundaries, or is just appearing.
//   - This allows BeginChild() to return false when not within boundaries (e.g. when scrolling), which is more optimal. BUT it won't update its auto-size while clipped.
//     While not perfect, it is a better default behavior as the always-on performance gain is more valuable than the occasional "resizing after becoming visible again" glitch.
//   - You may also use ImGuiChildFlags_AlwaysAutoResize to force an update even when child window is not in view.
//     HOWEVER PLEASE UNDERSTAND THAT DOING SO WILL PREVENT BeginChild() FROM EVER RETURNING FALSE, disabling benefits of coarse clipping.
enum ImGuiChildFlags_
{
    ImGuiChildFlags_None                    = 0,
    ImGuiChildFlags_Border                  = 1 << 0,   // Show an outer border and enable WindowPadding. (IMPORTANT: this is always == 1 == true for legacy reason)
    ImGuiChildFlags_AlwaysUseWindowPadding  = 1 << 1,   // Pad with style.WindowPadding even if no border are drawn (no padding by default for non-bordered child windows because it makes more sense)
    ImGuiChildFlags_ResizeX                 = 1 << 2,   // Allow resize from right border (layout direction). Enable .ini saving (unless ImGuiWindowFlags_NoSavedSettings passed to window flags)
    ImGuiChildFlags_ResizeY                 = 1 << 3,   // Allow resize from bottom border (layout direction). "
    ImGuiChildFlags_AutoResizeX             = 1 << 4,   // Enable auto-resizing width. Read "IMPORTANT: Size measurement" details above.
    ImGuiChildFlags_AutoResizeY             = 1 << 5,   // Enable auto-resizing height. Read "IMPORTANT: Size measurement" details above.
    ImGuiChildFlags_AlwaysAutoResize        = 1 << 6,   // Combined with AutoResizeX/AutoResizeY. Always measure size even when child is hidden, always return true, always disable clipping optimization! NOT RECOMMENDED.
    ImGuiChildFlags_FrameStyle              = 1 << 7,   // Style the child window like a framed item: use FrameBg, FrameRounding, FrameBorderSize, FramePadding instead of ChildBg, ChildRounding, ChildBorderSize, WindowPadding.
    ImGuiChildFlags_NavFlattened            = 1 << 8,   // [BETA] Share focus scope, allow gamepad/keyboard navigation to cross over parent border to this child or between sibling child windows.
};

// Flags for ImGui::PushItemFlag()
// (Those are shared by all items)
enum ImGuiItemFlags_
{
    ImGuiItemFlags_None                     = 0,        // (Default)
    ImGuiItemFlags_NoTabStop                = 1 << 0,   // false    // Disable keyboard tabbing. This is a "lighter" version of ImGuiItemFlags_NoNav.
    ImGuiItemFlags_NoNav                    = 1 << 1,   // false    // Disable any form of focusing (keyboard/gamepad directional navigation and SetKeyboardFocusHere() calls).
    ImGuiItemFlags_NoNavDefaultFocus        = 1 << 2,   // false    // Disable item being a candidate for default focus (e.g. used by title bar items).
    ImGuiItemFlags_ButtonRepeat             = 1 << 3,   // false    // Any button-like behavior will have repeat mode enabled (based on io.KeyRepeatDelay and io.KeyRepeatRate values). Note that you can also call IsItemActive() after any button to tell if it is being held.
    ImGuiItemFlags_AutoClosePopups          = 1 << 4,   // true     // MenuItem()/Selectable() automatically close their parent popup window.
};

// Flags for ImGui::InputText()
// (Those are per-item flags. There are shared flags in ImGuiIO: io.ConfigInputTextCursorBlink and io.ConfigInputTextEnterKeepActive)
enum ImGuiInputTextFlags_
{
    // Basic filters (also see ImGuiInputTextFlags_CallbackCharFilter)
    ImGuiInputTextFlags_None                = 0,
    ImGuiInputTextFlags_CharsDecimal        = 1 << 0,   // Allow 0123456789.+-*/
    ImGuiInputTextFlags_CharsHexadecimal    = 1 << 1,   // Allow 0123456789ABCDEFabcdef
    ImGuiInputTextFlags_CharsScientific     = 1 << 2,   // Allow 0123456789.+-*/eE (Scientific notation input)
    ImGuiInputTextFlags_CharsUppercase      = 1 << 3,   // Turn a..z into A..Z
    ImGuiInputTextFlags_CharsNoBlank        = 1 << 4,   // Filter out spaces, tabs

    // Inputs
    ImGuiInputTextFlags_AllowTabInput       = 1 << 5,   // Pressing TAB input a '\t' character into the text field
    ImGuiInputTextFlags_EnterReturnsTrue    = 1 << 6,   // Return 'true' when Enter is pressed (as opposed to every time the value was modified). Consider looking at the IsItemDeactivatedAfterEdit() function.
    ImGuiInputTextFlags_EscapeClearsAll     = 1 << 7,   // Escape key clears content if not empty, and deactivate otherwise (contrast to default behavior of Escape to revert)
    ImGuiInputTextFlags_CtrlEnterForNewLine = 1 << 8,   // In multi-line mode, validate with Enter, add new line with Ctrl+Enter (default is opposite: validate with Ctrl+Enter, add line with Enter).

    // Other options
    ImGuiInputTextFlags_ReadOnly            = 1 << 9,   // Read-only mode
    ImGuiInputTextFlags_Password            = 1 << 10,  // Password mode, display all characters as '*', disable copy
    ImGuiInputTextFlags_AlwaysOverwrite     = 1 << 11,  // Overwrite mode
    ImGuiInputTextFlags_AutoSelectAll       = 1 << 12,  // Select entire text when first taking mouse focus
    ImGuiInputTextFlags_ParseEmptyRefVal    = 1 << 13,  // InputFloat(), InputInt(), InputScalar() etc. only: parse empty string as zero value.
    ImGuiInputTextFlags_DisplayEmptyRefVal  = 1 << 14,  // InputFloat(), InputInt(), InputScalar() etc. only: when value is zero, do not display it. Generally used with ImGuiInputTextFlags_ParseEmptyRefVal.
    ImGuiInputTextFlags_NoHorizontalScroll  = 1 << 15,  // Disable following the cursor horizontally
    ImGuiInputTextFlags_NoUndoRedo          = 1 << 16,  // Disable undo/redo. Note that input text owns the text data while active, if you want to provide your own undo/redo stack you need e.g. to call ClearActiveID().

    // Callback features
    ImGuiInputTextFlags_CallbackCompletion  = 1 << 17,  // Callback on pressing TAB (for completion handling)
    ImGuiInputTextFlags_CallbackHistory     = 1 << 18,  // Callback on pressing Up/Down arrows (for history handling)
    ImGuiInputTextFlags_CallbackAlways      = 1 << 19,  // Callback on each iteration. User code may query cursor position, modify text buffer.
    ImGuiInputTextFlags_CallbackCharFilter  = 1 << 20,  // Callback on character inputs to replace or discard them. Modify 'EventChar' to replace or discard, or return 1 in callback to discard.
    ImGuiInputTextFlags_CallbackResize      = 1 << 21,  // Callback on buffer capacity changes request (beyond 'buf_size' parameter value), allowing the string to grow. Notify when the string wants to be resized (for string types which hold a cache of their Size). You will be provided a new BufSize in the callback and NEED to honor it. (see misc/cpp/imgui_stdlib.h for an example of using this)
    ImGuiInputTextFlags_CallbackEdit        = 1 << 22,  // Callback on any edit (note that InputText() already returns true on edit, the callback is useful mainly to manipulate the underlying buffer while focus is active)

    // Obsolete names
    //ImGuiInputTextFlags_AlwaysInsertMode  = ImGuiInputTextFlags_AlwaysOverwrite   // [renamed in 1.82] name was not matching behavior
};

// Flags for ImGui::TreeNodeEx(), ImGui::CollapsingHeader*()
enum ImGuiTreeNodeFlags_
{
    ImGuiTreeNodeFlags_None                 = 0,
    ImGuiTreeNodeFlags_Selected             = 1 << 0,   // Draw as selected
    ImGuiTreeNodeFlags_Framed               = 1 << 1,   // Draw frame with background (e.g. for CollapsingHeader)
    ImGuiTreeNodeFlags_AllowOverlap         = 1 << 2,   // Hit testing to allow subsequent widgets to overlap this one
    ImGuiTreeNodeFlags_NoTreePushOnOpen     = 1 << 3,   // Don't do a TreePush() when open (e.g. for CollapsingHeader) = no extra indent nor pushing on ID stack
    ImGuiTreeNodeFlags_NoAutoOpenOnLog      = 1 << 4,   // Don't automatically and temporarily open node when Logging is active (by default logging will automatically open tree nodes)
    ImGuiTreeNodeFlags_DefaultOpen          = 1 << 5,   // Default node to be open
    ImGuiTreeNodeFlags_OpenOnDoubleClick    = 1 << 6,   // Need double-click to open node
    ImGuiTreeNodeFlags_OpenOnArrow          = 1 << 7,   // Only open when clicking on the arrow part. If ImGuiTreeNodeFlags_OpenOnDoubleClick is also set, single-click arrow or double-click all box to open.
    ImGuiTreeNodeFlags_Leaf                 = 1 << 8,   // No collapsing, no arrow (use as a convenience for leaf nodes).
    ImGuiTreeNodeFlags_Bullet               = 1 << 9,   // Display a bullet instead of arrow. IMPORTANT: node can still be marked open/close if you don't set the _Leaf flag!
    ImGuiTreeNodeFlags_FramePadding         = 1 << 10,  // Use FramePadding (even for an unframed text node) to vertically align text baseline to regular widget height. Equivalent to calling AlignTextToFramePadding() before the node.
    ImGuiTreeNodeFlags_SpanAvailWidth       = 1 << 11,  // Extend hit box to the right-most edge, even if not framed. This is not the default in order to allow adding other items on the same line without using AllowOverlap mode.
    ImGuiTreeNodeFlags_SpanFullWidth        = 1 << 12,  // Extend hit box to the left-most and right-most edges (cover the indent area).
    ImGuiTreeNodeFlags_SpanTextWidth        = 1 << 13,  // Narrow hit box + narrow hovering highlight, will only cover the label text.
    ImGuiTreeNodeFlags_SpanAllColumns       = 1 << 14,  // Frame will span all columns of its container table (text will still fit in current column)
    ImGuiTreeNodeFlags_NavLeftJumpsBackHere = 1 << 15,  // (WIP) Nav: left direction may move to this TreeNode() from any of its child (items submitted between TreeNode and TreePop)
    //ImGuiTreeNodeFlags_NoScrollOnOpen     = 1 << 16,  // FIXME: TODO: Disable automatic scroll on TreePop() if node got just open and contents is not visible
    ImGuiTreeNodeFlags_CollapsingHeader     = ImGuiTreeNodeFlags_Framed | ImGuiTreeNodeFlags_NoTreePushOnOpen | ImGuiTreeNodeFlags_NoAutoOpenOnLog,

#ifndef IMGUI_DISABLE_OBSOLETE_FUNCTIONS
    ImGuiTreeNodeFlags_AllowItemOverlap     = ImGuiTreeNodeFlags_AllowOverlap,  // Renamed in 1.89.7
#endif
};

// Flags for OpenPopup*(), BeginPopupContext*(), IsPopupOpen() functions.
// - To be backward compatible with older API which took an 'int mouse_button = 1' argument instead of 'ImGuiPopupFlags flags',
//   we need to treat small flags values as a mouse button index, so we encode the mouse button in the first few bits of the flags.
//   It is therefore guaranteed to be legal to pass a mouse button index in ImGuiPopupFlags.
// - For the same reason, we exceptionally default the ImGuiPopupFlags argument of BeginPopupContextXXX functions to 1 instead of 0.
//   IMPORTANT: because the default parameter is 1 (==ImGuiPopupFlags_MouseButtonRight), if you rely on the default parameter
//   and want to use another flag, you need to pass in the ImGuiPopupFlags_MouseButtonRight flag explicitly.
// - Multiple buttons currently cannot be combined/or-ed in those functions (we could allow it later).
enum ImGuiPopupFlags_
{
    ImGuiPopupFlags_None                    = 0,
    ImGuiPopupFlags_MouseButtonLeft         = 0,        // For BeginPopupContext*(): open on Left Mouse release. Guaranteed to always be == 0 (same as ImGuiMouseButton_Left)
    ImGuiPopupFlags_MouseButtonRight        = 1,        // For BeginPopupContext*(): open on Right Mouse release. Guaranteed to always be == 1 (same as ImGuiMouseButton_Right)
    ImGuiPopupFlags_MouseButtonMiddle       = 2,        // For BeginPopupContext*(): open on Middle Mouse release. Guaranteed to always be == 2 (same as ImGuiMouseButton_Middle)
    ImGuiPopupFlags_MouseButtonMask_        = 0x1F,
    ImGuiPopupFlags_MouseButtonDefault_     = 1,
    ImGuiPopupFlags_NoReopen                = 1 << 5,   // For OpenPopup*(), BeginPopupContext*(): don't reopen same popup if already open (won't reposition, won't reinitialize navigation)
    //ImGuiPopupFlags_NoReopenAlwaysNavInit = 1 << 6,   // For OpenPopup*(), BeginPopupContext*(): focus and initialize navigation even when not reopening.
    ImGuiPopupFlags_NoOpenOverExistingPopup = 1 << 7,   // For OpenPopup*(), BeginPopupContext*(): don't open if there's already a popup at the same level of the popup stack
    ImGuiPopupFlags_NoOpenOverItems         = 1 << 8,   // For BeginPopupContextWindow(): don't return true when hovering items, only when hovering empty space
    ImGuiPopupFlags_AnyPopupId              = 1 << 10,  // For IsPopupOpen(): ignore the ImGuiID parameter and test for any popup.
    ImGuiPopupFlags_AnyPopupLevel           = 1 << 11,  // For IsPopupOpen(): search/test at any level of the popup stack (default test in the current level)
    ImGuiPopupFlags_AnyPopup                = ImGuiPopupFlags_AnyPopupId | ImGuiPopupFlags_AnyPopupLevel,
};

// Flags for ImGui::Selectable()
enum ImGuiSelectableFlags_
{
    ImGuiSelectableFlags_None               = 0,
    ImGuiSelectableFlags_NoAutoClosePopups  = 1 << 0,   // Clicking this doesn't close parent popup window (overrides ImGuiItemFlags_AutoClosePopups)
    ImGuiSelectableFlags_SpanAllColumns     = 1 << 1,   // Frame will span all columns of its container table (text will still fit in current column)
    ImGuiSelectableFlags_AllowDoubleClick   = 1 << 2,   // Generate press events on double clicks too
    ImGuiSelectableFlags_Disabled           = 1 << 3,   // Cannot be selected, display grayed out text
    ImGuiSelectableFlags_AllowOverlap       = 1 << 4,   // (WIP) Hit testing to allow subsequent widgets to overlap this one

#ifndef IMGUI_DISABLE_OBSOLETE_FUNCTIONS
    ImGuiSelectableFlags_DontClosePopups    = ImGuiSelectableFlags_NoAutoClosePopups,   // Renamed in 1.91.0
    ImGuiSelectableFlags_AllowItemOverlap   = ImGuiSelectableFlags_AllowOverlap,        // Renamed in 1.89.7
#endif
};

// Flags for ImGui::BeginCombo()
enum ImGuiComboFlags_
{
    ImGuiComboFlags_None                    = 0,
    ImGuiComboFlags_PopupAlignLeft          = 1 << 0,   // Align the popup toward the left by default
    ImGuiComboFlags_HeightSmall             = 1 << 1,   // Max ~4 items visible. Tip: If you want your combo popup to be a specific size you can use SetNextWindowSizeConstraints() prior to calling BeginCombo()
    ImGuiComboFlags_HeightRegular           = 1 << 2,   // Max ~8 items visible (default)
    ImGuiComboFlags_HeightLarge             = 1 << 3,   // Max ~20 items visible
    ImGuiComboFlags_HeightLargest           = 1 << 4,   // As many fitting items as possible
    ImGuiComboFlags_NoArrowButton           = 1 << 5,   // Display on the preview box without the square arrow button
    ImGuiComboFlags_NoPreview               = 1 << 6,   // Display only a square arrow button
    ImGuiComboFlags_WidthFitPreview         = 1 << 7,   // Width dynamically calculated from preview contents
    ImGuiComboFlags_HeightMask_             = ImGuiComboFlags_HeightSmall | ImGuiComboFlags_HeightRegular | ImGuiComboFlags_HeightLarge | ImGuiComboFlags_HeightLargest,
};

// Flags for ImGui::BeginTabBar()
enum ImGuiTabBarFlags_
{
    ImGuiTabBarFlags_None                           = 0,
    ImGuiTabBarFlags_Reorderable                    = 1 << 0,   // Allow manually dragging tabs to re-order them + New tabs are appended at the end of list
    ImGuiTabBarFlags_AutoSelectNewTabs              = 1 << 1,   // Automatically select new tabs when they appear
    ImGuiTabBarFlags_TabListPopupButton             = 1 << 2,   // Disable buttons to open the tab list popup
    ImGuiTabBarFlags_NoCloseWithMiddleMouseButton   = 1 << 3,   // Disable behavior of closing tabs (that are submitted with p_open != NULL) with middle mouse button. You may handle this behavior manually on user's side with if (IsItemHovered() && IsMouseClicked(2)) *p_open = false.
    ImGuiTabBarFlags_NoTabListScrollingButtons      = 1 << 4,   // Disable scrolling buttons (apply when fitting policy is ImGuiTabBarFlags_FittingPolicyScroll)
    ImGuiTabBarFlags_NoTooltip                      = 1 << 5,   // Disable tooltips when hovering a tab
    ImGuiTabBarFlags_DrawSelectedOverline           = 1 << 6,   // Draw selected overline markers over selected tab
    ImGuiTabBarFlags_FittingPolicyResizeDown        = 1 << 7,   // Resize tabs when they don't fit
    ImGuiTabBarFlags_FittingPolicyScroll            = 1 << 8,   // Add scroll buttons when tabs don't fit
    ImGuiTabBarFlags_FittingPolicyMask_             = ImGuiTabBarFlags_FittingPolicyResizeDown | ImGuiTabBarFlags_FittingPolicyScroll,
    ImGuiTabBarFlags_FittingPolicyDefault_          = ImGuiTabBarFlags_FittingPolicyResizeDown,
};

// Flags for ImGui::BeginTabItem()
enum ImGuiTabItemFlags_
{
    ImGuiTabItemFlags_None                          = 0,
    ImGuiTabItemFlags_UnsavedDocument               = 1 << 0,   // Display a dot next to the title + set ImGuiTabItemFlags_NoAssumedClosure.
    ImGuiTabItemFlags_SetSelected                   = 1 << 1,   // Trigger flag to programmatically make the tab selected when calling BeginTabItem()
    ImGuiTabItemFlags_NoCloseWithMiddleMouseButton  = 1 << 2,   // Disable behavior of closing tabs (that are submitted with p_open != NULL) with middle mouse button. You may handle this behavior manually on user's side with if (IsItemHovered() && IsMouseClicked(2)) *p_open = false.
    ImGuiTabItemFlags_NoPushId                      = 1 << 3,   // Don't call PushID()/PopID() on BeginTabItem()/EndTabItem()
    ImGuiTabItemFlags_NoTooltip                     = 1 << 4,   // Disable tooltip for the given tab
    ImGuiTabItemFlags_NoReorder                     = 1 << 5,   // Disable reordering this tab or having another tab cross over this tab
    ImGuiTabItemFlags_Leading                       = 1 << 6,   // Enforce the tab position to the left of the tab bar (after the tab list popup button)
    ImGuiTabItemFlags_Trailing                      = 1 << 7,   // Enforce the tab position to the right of the tab bar (before the scrolling buttons)
    ImGuiTabItemFlags_NoAssumedClosure              = 1 << 8,   // Tab is selected when trying to close + closure is not immediately assumed (will wait for user to stop submitting the tab). Otherwise closure is assumed when pressing the X, so if you keep submitting the tab may reappear at end of tab bar.
};

// Flags for ImGui::IsWindowFocused()
enum ImGuiFocusedFlags_
{
    ImGuiFocusedFlags_None                          = 0,
    ImGuiFocusedFlags_ChildWindows                  = 1 << 0,   // Return true if any children of the window is focused
    ImGuiFocusedFlags_RootWindow                    = 1 << 1,   // Test from root window (top most parent of the current hierarchy)
    ImGuiFocusedFlags_AnyWindow                     = 1 << 2,   // Return true if any window is focused. Important: If you are trying to tell how to dispatch your low-level inputs, do NOT use this. Use 'io.WantCaptureMouse' instead! Please read the FAQ!
    ImGuiFocusedFlags_NoPopupHierarchy              = 1 << 3,   // Do not consider popup hierarchy (do not treat popup emitter as parent of popup) (when used with _ChildWindows or _RootWindow)
    ImGuiFocusedFlags_DockHierarchy                 = 1 << 4,   // Consider docking hierarchy (treat dockspace host as parent of docked window) (when used with _ChildWindows or _RootWindow)
    ImGuiFocusedFlags_RootAndChildWindows           = ImGuiFocusedFlags_RootWindow | ImGuiFocusedFlags_ChildWindows,
};

// Flags for ImGui::IsItemHovered(), ImGui::IsWindowHovered()
// Note: if you are trying to check whether your mouse should be dispatched to Dear ImGui or to your app, you should use 'io.WantCaptureMouse' instead! Please read the FAQ!
// Note: windows with the ImGuiWindowFlags_NoInputs flag are ignored by IsWindowHovered() calls.
enum ImGuiHoveredFlags_
{
    ImGuiHoveredFlags_None                          = 0,        // Return true if directly over the item/window, not obstructed by another window, not obstructed by an active popup or modal blocking inputs under them.
    ImGuiHoveredFlags_ChildWindows                  = 1 << 0,   // IsWindowHovered() only: Return true if any children of the window is hovered
    ImGuiHoveredFlags_RootWindow                    = 1 << 1,   // IsWindowHovered() only: Test from root window (top most parent of the current hierarchy)
    ImGuiHoveredFlags_AnyWindow                     = 1 << 2,   // IsWindowHovered() only: Return true if any window is hovered
    ImGuiHoveredFlags_NoPopupHierarchy              = 1 << 3,   // IsWindowHovered() only: Do not consider popup hierarchy (do not treat popup emitter as parent of popup) (when used with _ChildWindows or _RootWindow)
    ImGuiHoveredFlags_DockHierarchy                 = 1 << 4,   // IsWindowHovered() only: Consider docking hierarchy (treat dockspace host as parent of docked window) (when used with _ChildWindows or _RootWindow)
    ImGuiHoveredFlags_AllowWhenBlockedByPopup       = 1 << 5,   // Return true even if a popup window is normally blocking access to this item/window
    //ImGuiHoveredFlags_AllowWhenBlockedByModal     = 1 << 6,   // Return true even if a modal popup window is normally blocking access to this item/window. FIXME-TODO: Unavailable yet.
    ImGuiHoveredFlags_AllowWhenBlockedByActiveItem  = 1 << 7,   // Return true even if an active item is blocking access to this item/window. Useful for Drag and Drop patterns.
    ImGuiHoveredFlags_AllowWhenOverlappedByItem     = 1 << 8,   // IsItemHovered() only: Return true even if the item uses AllowOverlap mode and is overlapped by another hoverable item.
    ImGuiHoveredFlags_AllowWhenOverlappedByWindow   = 1 << 9,   // IsItemHovered() only: Return true even if the position is obstructed or overlapped by another window.
    ImGuiHoveredFlags_AllowWhenDisabled             = 1 << 10,  // IsItemHovered() only: Return true even if the item is disabled
    ImGuiHoveredFlags_NoNavOverride                 = 1 << 11,  // IsItemHovered() only: Disable using gamepad/keyboard navigation state when active, always query mouse
    ImGuiHoveredFlags_AllowWhenOverlapped           = ImGuiHoveredFlags_AllowWhenOverlappedByItem | ImGuiHoveredFlags_AllowWhenOverlappedByWindow,
    ImGuiHoveredFlags_RectOnly                      = ImGuiHoveredFlags_AllowWhenBlockedByPopup | ImGuiHoveredFlags_AllowWhenBlockedByActiveItem | ImGuiHoveredFlags_AllowWhenOverlapped,
    ImGuiHoveredFlags_RootAndChildWindows           = ImGuiHoveredFlags_RootWindow | ImGuiHoveredFlags_ChildWindows,

    // Tooltips mode
    // - typically used in IsItemHovered() + SetTooltip() sequence.
    // - this is a shortcut to pull flags from 'style.HoverFlagsForTooltipMouse' or 'style.HoverFlagsForTooltipNav' where you can reconfigure desired behavior.
    //   e.g. 'TooltipHoveredFlagsForMouse' defaults to 'ImGuiHoveredFlags_Stationary | ImGuiHoveredFlags_DelayShort'.
    // - for frequently actioned or hovered items providing a tooltip, you want may to use ImGuiHoveredFlags_ForTooltip (stationary + delay) so the tooltip doesn't show too often.
    // - for items which main purpose is to be hovered, or items with low affordance, or in less consistent apps, prefer no delay or shorter delay.
    ImGuiHoveredFlags_ForTooltip                    = 1 << 12,  // Shortcut for standard flags when using IsItemHovered() + SetTooltip() sequence.

    // (Advanced) Mouse Hovering delays.
    // - generally you can use ImGuiHoveredFlags_ForTooltip to use application-standardized flags.
    // - use those if you need specific overrides.
    ImGuiHoveredFlags_Stationary                    = 1 << 13,  // Require mouse to be stationary for style.HoverStationaryDelay (~0.15 sec) _at least one time_. After this, can move on same item/window. Using the stationary test tends to reduces the need for a long delay.
    ImGuiHoveredFlags_DelayNone                     = 1 << 14,  // IsItemHovered() only: Return true immediately (default). As this is the default you generally ignore this.
    ImGuiHoveredFlags_DelayShort                    = 1 << 15,  // IsItemHovered() only: Return true after style.HoverDelayShort elapsed (~0.15 sec) (shared between items) + requires mouse to be stationary for style.HoverStationaryDelay (once per item).
    ImGuiHoveredFlags_DelayNormal                   = 1 << 16,  // IsItemHovered() only: Return true after style.HoverDelayNormal elapsed (~0.40 sec) (shared between items) + requires mouse to be stationary for style.HoverStationaryDelay (once per item).
    ImGuiHoveredFlags_NoSharedDelay                 = 1 << 17,  // IsItemHovered() only: Disable shared delay system where moving from one item to the next keeps the previous timer for a short time (standard for tooltips with long delays)
};

// Flags for ImGui::DockSpace(), shared/inherited by child nodes.
// (Some flags can be applied to individual nodes directly)
// FIXME-DOCK: Also see ImGuiDockNodeFlagsPrivate_ which may involve using the WIP and internal DockBuilder api.
enum ImGuiDockNodeFlags_
{
    ImGuiDockNodeFlags_None                         = 0,
    ImGuiDockNodeFlags_KeepAliveOnly                = 1 << 0,   //       // Don't display the dockspace node but keep it alive. Windows docked into this dockspace node won't be undocked.
    //ImGuiDockNodeFlags_NoCentralNode              = 1 << 1,   //       // Disable Central Node (the node which can stay empty)
    ImGuiDockNodeFlags_NoDockingOverCentralNode     = 1 << 2,   //       // Disable docking over the Central Node, which will be always kept empty.
    ImGuiDockNodeFlags_PassthruCentralNode          = 1 << 3,   //       // Enable passthru dockspace: 1) DockSpace() will render a ImGuiCol_WindowBg background covering everything excepted the Central Node when empty. Meaning the host window should probably use SetNextWindowBgAlpha(0.0f) prior to Begin() when using this. 2) When Central Node is empty: let inputs pass-through + won't display a DockingEmptyBg background. See demo for details.
    ImGuiDockNodeFlags_NoDockingSplit               = 1 << 4,   //       // Disable other windows/nodes from splitting this node.
    ImGuiDockNodeFlags_NoResize                     = 1 << 5,   // Saved // Disable resizing node using the splitter/separators. Useful with programmatically setup dockspaces.
    ImGuiDockNodeFlags_AutoHideTabBar               = 1 << 6,   //       // Tab bar will automatically hide when there is a single window in the dock node.
    ImGuiDockNodeFlags_NoUndocking                  = 1 << 7,   //       // Disable undocking this node.

#ifndef IMGUI_DISABLE_OBSOLETE_FUNCTIONS
    ImGuiDockNodeFlags_NoSplit                      = ImGuiDockNodeFlags_NoDockingSplit, // Renamed in 1.90
    ImGuiDockNodeFlags_NoDockingInCentralNode       = ImGuiDockNodeFlags_NoDockingOverCentralNode, // Renamed in 1.90
#endif
};

// Flags for ImGui::BeginDragDropSource(), ImGui::AcceptDragDropPayload()
enum ImGuiDragDropFlags_
{
    ImGuiDragDropFlags_None                         = 0,
    // BeginDragDropSource() flags
    ImGuiDragDropFlags_SourceNoPreviewTooltip       = 1 << 0,   // Disable preview tooltip. By default, a successful call to BeginDragDropSource opens a tooltip so you can display a preview or description of the source contents. This flag disables this behavior.
    ImGuiDragDropFlags_SourceNoDisableHover         = 1 << 1,   // By default, when dragging we clear data so that IsItemHovered() will return false, to avoid subsequent user code submitting tooltips. This flag disables this behavior so you can still call IsItemHovered() on the source item.
    ImGuiDragDropFlags_SourceNoHoldToOpenOthers     = 1 << 2,   // Disable the behavior that allows to open tree nodes and collapsing header by holding over them while dragging a source item.
    ImGuiDragDropFlags_SourceAllowNullID            = 1 << 3,   // Allow items such as Text(), Image() that have no unique identifier to be used as drag source, by manufacturing a temporary identifier based on their window-relative position. This is extremely unusual within the dear imgui ecosystem and so we made it explicit.
    ImGuiDragDropFlags_SourceExtern                 = 1 << 4,   // External source (from outside of dear imgui), won't attempt to read current item/window info. Will always return true. Only one Extern source can be active simultaneously.
    ImGuiDragDropFlags_PayloadAutoExpire            = 1 << 5,   // Automatically expire the payload if the source cease to be submitted (otherwise payloads are persisting while being dragged)
    ImGuiDragDropFlags_PayloadNoCrossContext        = 1 << 6,   // Hint to specify that the payload may not be copied outside current dear imgui context.
    ImGuiDragDropFlags_PayloadNoCrossProcess        = 1 << 7,   // Hint to specify that the payload may not be copied outside current process.
    // AcceptDragDropPayload() flags
    ImGuiDragDropFlags_AcceptBeforeDelivery         = 1 << 10,  // AcceptDragDropPayload() will returns true even before the mouse button is released. You can then call IsDelivery() to test if the payload needs to be delivered.
    ImGuiDragDropFlags_AcceptNoDrawDefaultRect      = 1 << 11,  // Do not draw the default highlight rectangle when hovering over target.
    ImGuiDragDropFlags_AcceptNoPreviewTooltip       = 1 << 12,  // Request hiding the BeginDragDropSource tooltip from the BeginDragDropTarget site.
    ImGuiDragDropFlags_AcceptPeekOnly               = ImGuiDragDropFlags_AcceptBeforeDelivery | ImGuiDragDropFlags_AcceptNoDrawDefaultRect, // For peeking ahead and inspecting the payload before delivery.

#ifndef IMGUI_DISABLE_OBSOLETE_FUNCTIONS
    ImGuiDragDropFlags_SourceAutoExpirePayload = ImGuiDragDropFlags_PayloadAutoExpire, // Renamed in 1.90.9
#endif
};

// Standard Drag and Drop payload types. You can define you own payload types using short strings. Types starting with '_' are defined by Dear ImGui.
#define IMGUI_PAYLOAD_TYPE_COLOR_3F     "_COL3F"    // float[3]: Standard type for colors, without alpha. User code may use this type.
#define IMGUI_PAYLOAD_TYPE_COLOR_4F     "_COL4F"    // float[4]: Standard type for colors. User code may use this type.

// A primary data type
enum ImGuiDataType_
{
    ImGuiDataType_S8,       // signed char / char (with sensible compilers)
    ImGuiDataType_U8,       // unsigned char
    ImGuiDataType_S16,      // short
    ImGuiDataType_U16,      // unsigned short
    ImGuiDataType_S32,      // int
    ImGuiDataType_U32,      // unsigned int
    ImGuiDataType_S64,      // long long / __int64
    ImGuiDataType_U64,      // unsigned long long / unsigned __int64
    ImGuiDataType_Float,    // float
    ImGuiDataType_Double,   // double
    ImGuiDataType_Bool,     // bool (provided for user convenience, not supported by scalar widgets)
    ImGuiDataType_COUNT
};

// A cardinal direction
enum ImGuiDir : int
{
    ImGuiDir_None    = -1,
    ImGuiDir_Left    = 0,
    ImGuiDir_Right   = 1,
    ImGuiDir_Up      = 2,
    ImGuiDir_Down    = 3,
    ImGuiDir_COUNT
};

// A sorting direction
enum ImGuiSortDirection : ImU8
{
    ImGuiSortDirection_None         = 0,
    ImGuiSortDirection_Ascending    = 1,    // Ascending = 0->9, A->Z etc.
    ImGuiSortDirection_Descending   = 2     // Descending = 9->0, Z->A etc.
};

// Since 1.90, defining IMGUI_DISABLE_OBSOLETE_FUNCTIONS automatically defines IMGUI_DISABLE_OBSOLETE_KEYIO as well.
#if defined(IMGUI_DISABLE_OBSOLETE_FUNCTIONS) && !defined(IMGUI_DISABLE_OBSOLETE_KEYIO)
#define IMGUI_DISABLE_OBSOLETE_KEYIO
#endif

// A key identifier (ImGuiKey_XXX or ImGuiMod_XXX value): can represent Keyboard, Mouse and Gamepad values.
// All our named keys are >= 512. Keys value 0 to 511 are left unused as legacy native/opaque key values (< 1.87).
// Since >= 1.89 we increased typing (went from int to enum), some legacy code may need a cast to ImGuiKey.
// Read details about the 1.87 and 1.89 transition : https://github.com/ocornut/imgui/issues/4921
// Note that "Keys" related to physical keys and are not the same concept as input "Characters", the later are submitted via io.AddInputCharacter().
// The keyboard key enum values are named after the keys on a standard US keyboard, and on other keyboard types the keys reported may not match the keycaps.
enum ImGuiKey : int
{
    // Keyboard
    ImGuiKey_None = 0,
    ImGuiKey_Tab = 512,             // == ImGuiKey_NamedKey_BEGIN
    ImGuiKey_LeftArrow,
    ImGuiKey_RightArrow,
    ImGuiKey_UpArrow,
    ImGuiKey_DownArrow,
    ImGuiKey_PageUp,
    ImGuiKey_PageDown,
    ImGuiKey_Home,
    ImGuiKey_End,
    ImGuiKey_Insert,
    ImGuiKey_Delete,
    ImGuiKey_Backspace,
    ImGuiKey_Space,
    ImGuiKey_Enter,
    ImGuiKey_Escape,
    ImGuiKey_LeftCtrl, ImGuiKey_LeftShift, ImGuiKey_LeftAlt, ImGuiKey_LeftSuper,
    ImGuiKey_RightCtrl, ImGuiKey_RightShift, ImGuiKey_RightAlt, ImGuiKey_RightSuper,
    ImGuiKey_Menu,
    ImGuiKey_0, ImGuiKey_1, ImGuiKey_2, ImGuiKey_3, ImGuiKey_4, ImGuiKey_5, ImGuiKey_6, ImGuiKey_7, ImGuiKey_8, ImGuiKey_9,
    ImGuiKey_A, ImGuiKey_B, ImGuiKey_C, ImGuiKey_D, ImGuiKey_E, ImGuiKey_F, ImGuiKey_G, ImGuiKey_H, ImGuiKey_I, ImGuiKey_J,
    ImGuiKey_K, ImGuiKey_L, ImGuiKey_M, ImGuiKey_N, ImGuiKey_O, ImGuiKey_P, ImGuiKey_Q, ImGuiKey_R, ImGuiKey_S, ImGuiKey_T,
    ImGuiKey_U, ImGuiKey_V, ImGuiKey_W, ImGuiKey_X, ImGuiKey_Y, ImGuiKey_Z,
    ImGuiKey_F1, ImGuiKey_F2, ImGuiKey_F3, ImGuiKey_F4, ImGuiKey_F5, ImGuiKey_F6,
    ImGuiKey_F7, ImGuiKey_F8, ImGuiKey_F9, ImGuiKey_F10, ImGuiKey_F11, ImGuiKey_F12,
    ImGuiKey_F13, ImGuiKey_F14, ImGuiKey_F15, ImGuiKey_F16, ImGuiKey_F17, ImGuiKey_F18,
    ImGuiKey_F19, ImGuiKey_F20, ImGuiKey_F21, ImGuiKey_F22, ImGuiKey_F23, ImGuiKey_F24,
    ImGuiKey_Apostrophe,        // '
    ImGuiKey_Comma,             // ,
    ImGuiKey_Minus,             // -
    ImGuiKey_Period,            // .
    ImGuiKey_Slash,             // /
    ImGuiKey_Semicolon,         // ;
    ImGuiKey_Equal,             // =
    ImGuiKey_LeftBracket,       // [
    ImGuiKey_Backslash,         // \ (this text inhibit multiline comment caused by backslash)
    ImGuiKey_RightBracket,      // ]
    ImGuiKey_GraveAccent,       // `
    ImGuiKey_CapsLock,
    ImGuiKey_ScrollLock,
    ImGuiKey_NumLock,
    ImGuiKey_PrintScreen,
    ImGuiKey_Pause,
    ImGuiKey_Keypad0, ImGuiKey_Keypad1, ImGuiKey_Keypad2, ImGuiKey_Keypad3, ImGuiKey_Keypad4,
    ImGuiKey_Keypad5, ImGuiKey_Keypad6, ImGuiKey_Keypad7, ImGuiKey_Keypad8, ImGuiKey_Keypad9,
    ImGuiKey_KeypadDecimal,
    ImGuiKey_KeypadDivide,
    ImGuiKey_KeypadMultiply,
    ImGuiKey_KeypadSubtract,
    ImGuiKey_KeypadAdd,
    ImGuiKey_KeypadEnter,
    ImGuiKey_KeypadEqual,
    ImGuiKey_AppBack,               // Available on some keyboard/mouses. Often referred as "Browser Back"
    ImGuiKey_AppForward,

    // Gamepad (some of those are analog values, 0.0f to 1.0f)                          // NAVIGATION ACTION
    // (download controller mapping PNG/PSD at http://dearimgui.com/controls_sheets)
    ImGuiKey_GamepadStart,          // Menu (Xbox)      + (Switch)   Start/Options (PS)
    ImGuiKey_GamepadBack,           // View (Xbox)      - (Switch)   Share (PS)
    ImGuiKey_GamepadFaceLeft,       // X (Xbox)         Y (Switch)   Square (PS)        // Tap: Toggle Menu. Hold: Windowing mode (Focus/Move/Resize windows)
    ImGuiKey_GamepadFaceRight,      // B (Xbox)         A (Switch)   Circle (PS)        // Cancel / Close / Exit
    ImGuiKey_GamepadFaceUp,         // Y (Xbox)         X (Switch)   Triangle (PS)      // Text Input / On-screen Keyboard
    ImGuiKey_GamepadFaceDown,       // A (Xbox)         B (Switch)   Cross (PS)         // Activate / Open / Toggle / Tweak
    ImGuiKey_GamepadDpadLeft,       // D-pad Left                                       // Move / Tweak / Resize Window (in Windowing mode)
    ImGuiKey_GamepadDpadRight,      // D-pad Right                                      // Move / Tweak / Resize Window (in Windowing mode)
    ImGuiKey_GamepadDpadUp,         // D-pad Up                                         // Move / Tweak / Resize Window (in Windowing mode)
    ImGuiKey_GamepadDpadDown,       // D-pad Down                                       // Move / Tweak / Resize Window (in Windowing mode)
    ImGuiKey_GamepadL1,             // L Bumper (Xbox)  L (Switch)   L1 (PS)            // Tweak Slower / Focus Previous (in Windowing mode)
    ImGuiKey_GamepadR1,             // R Bumper (Xbox)  R (Switch)   R1 (PS)            // Tweak Faster / Focus Next (in Windowing mode)
    ImGuiKey_GamepadL2,             // L Trig. (Xbox)   ZL (Switch)  L2 (PS) [Analog]
    ImGuiKey_GamepadR2,             // R Trig. (Xbox)   ZR (Switch)  R2 (PS) [Analog]
    ImGuiKey_GamepadL3,             // L Stick (Xbox)   L3 (Switch)  L3 (PS)
    ImGuiKey_GamepadR3,             // R Stick (Xbox)   R3 (Switch)  R3 (PS)
    ImGuiKey_GamepadLStickLeft,     // [Analog]                                         // Move Window (in Windowing mode)
    ImGuiKey_GamepadLStickRight,    // [Analog]                                         // Move Window (in Windowing mode)
    ImGuiKey_GamepadLStickUp,       // [Analog]                                         // Move Window (in Windowing mode)
    ImGuiKey_GamepadLStickDown,     // [Analog]                                         // Move Window (in Windowing mode)
    ImGuiKey_GamepadRStickLeft,     // [Analog]
    ImGuiKey_GamepadRStickRight,    // [Analog]
    ImGuiKey_GamepadRStickUp,       // [Analog]
    ImGuiKey_GamepadRStickDown,     // [Analog]

    // Aliases: Mouse Buttons (auto-submitted from AddMouseButtonEvent() calls)
    // - This is mirroring the data also written to io.MouseDown[], io.MouseWheel, in a format allowing them to be accessed via standard key API.
    ImGuiKey_MouseLeft, ImGuiKey_MouseRight, ImGuiKey_MouseMiddle, ImGuiKey_MouseX1, ImGuiKey_MouseX2, ImGuiKey_MouseWheelX, ImGuiKey_MouseWheelY,

    // [Internal] Reserved for mod storage
    ImGuiKey_ReservedForModCtrl, ImGuiKey_ReservedForModShift, ImGuiKey_ReservedForModAlt, ImGuiKey_ReservedForModSuper,
    ImGuiKey_COUNT,

    // Keyboard Modifiers (explicitly submitted by backend via AddKeyEvent() calls)
    // - This is mirroring the data also written to io.KeyCtrl, io.KeyShift, io.KeyAlt, io.KeySuper, in a format allowing
    //   them to be accessed via standard key API, allowing calls such as IsKeyPressed(), IsKeyReleased(), querying duration etc.
    // - Code polling every key (e.g. an interface to detect a key press for input mapping) might want to ignore those
    //   and prefer using the real keys (e.g. ImGuiKey_LeftCtrl, ImGuiKey_RightCtrl instead of ImGuiMod_Ctrl).
    // - In theory the value of keyboard modifiers should be roughly equivalent to a logical or of the equivalent left/right keys.
    //   In practice: it's complicated; mods are often provided from different sources. Keyboard layout, IME, sticky keys and
    //   backends tend to interfere and break that equivalence. The safer decision is to relay that ambiguity down to the end-user...
    // - On macOS, we swap Cmd(Super) and Ctrl keys at the time of the io.AddKeyEvent() call.
    ImGuiMod_None                   = 0,
    ImGuiMod_Ctrl                   = 1 << 12, // Ctrl (non-macOS), Cmd (macOS)
    ImGuiMod_Shift                  = 1 << 13, // Shift
    ImGuiMod_Alt                    = 1 << 14, // Option/Menu
    ImGuiMod_Super                  = 1 << 15, // Windows/Super (non-macOS), Ctrl (macOS)
    ImGuiMod_Mask_                  = 0xF000,  // 4-bits

    // [Internal] Prior to 1.87 we required user to fill io.KeysDown[512] using their own native index + the io.KeyMap[] array.
    // We are ditching this method but keeping a legacy path for user code doing e.g. IsKeyPressed(MY_NATIVE_KEY_CODE)
    // If you need to iterate all keys (for e.g. an input mapper) you may use ImGuiKey_NamedKey_BEGIN..ImGuiKey_NamedKey_END.
    ImGuiKey_NamedKey_BEGIN         = 512,
    ImGuiKey_NamedKey_END           = ImGuiKey_COUNT,
    ImGuiKey_NamedKey_COUNT         = ImGuiKey_NamedKey_END - ImGuiKey_NamedKey_BEGIN,
#ifdef IMGUI_DISABLE_OBSOLETE_KEYIO
    ImGuiKey_KeysData_SIZE          = ImGuiKey_NamedKey_COUNT,  // Size of KeysData[]: only hold named keys
    ImGuiKey_KeysData_OFFSET        = ImGuiKey_NamedKey_BEGIN,  // Accesses to io.KeysData[] must use (key - ImGuiKey_KeysData_OFFSET) index.
#else
    ImGuiKey_KeysData_SIZE          = ImGuiKey_COUNT,           // Size of KeysData[]: hold legacy 0..512 keycodes + named keys
    ImGuiKey_KeysData_OFFSET        = 0,                        // Accesses to io.KeysData[] must use (key - ImGuiKey_KeysData_OFFSET) index.
#endif

#ifndef IMGUI_DISABLE_OBSOLETE_FUNCTIONS
    ImGuiMod_Shortcut               = ImGuiMod_Ctrl,            // Removed in 1.90.7, you can now simply use ImGuiMod_Ctrl
    ImGuiKey_ModCtrl = ImGuiMod_Ctrl, ImGuiKey_ModShift = ImGuiMod_Shift, ImGuiKey_ModAlt = ImGuiMod_Alt, ImGuiKey_ModSuper = ImGuiMod_Super, // Renamed in 1.89
    //ImGuiKey_KeyPadEnter = ImGuiKey_KeypadEnter,              // Renamed in 1.87
#endif
};

// Flags for Shortcut(), SetNextItemShortcut(),
// (and for upcoming extended versions of IsKeyPressed(), IsMouseClicked(), Shortcut(), SetKeyOwner(), SetItemKeyOwner() that are still in imgui_internal.h)
// Don't mistake with ImGuiInputTextFlags! (which is for ImGui::InputText() function)
enum ImGuiInputFlags_
{
    ImGuiInputFlags_None                    = 0,
    ImGuiInputFlags_Repeat                  = 1 << 0,   // Enable repeat. Return true on successive repeats. Default for legacy IsKeyPressed(). NOT Default for legacy IsMouseClicked(). MUST BE == 1.

    // Flags for Shortcut(), SetNextItemShortcut()
    // - Routing policies: RouteGlobal+OverActive >> RouteActive or RouteFocused (if owner is active item) >> RouteGlobal+OverFocused >> RouteFocused (if in focused window stack) >> RouteGlobal.
    // - Default policy is RouteFocused. Can select only 1 policy among all available.
    ImGuiInputFlags_RouteActive             = 1 << 10,  // Route to active item only.
    ImGuiInputFlags_RouteFocused            = 1 << 11,  // Route to windows in the focus stack (DEFAULT). Deep-most focused window takes inputs. Active item takes inputs over deep-most focused window.
    ImGuiInputFlags_RouteGlobal             = 1 << 12,  // Global route (unless a focused window or active item registered the route).
    ImGuiInputFlags_RouteAlways             = 1 << 13,  // Do not register route, poll keys directly.
    // - Routing options
    ImGuiInputFlags_RouteOverFocused        = 1 << 14,  // Option: global route: higher priority than focused route (unless active item in focused route).
    ImGuiInputFlags_RouteOverActive         = 1 << 15,  // Option: global route: higher priority than active item. Unlikely you need to use that: will interfere with every active items, e.g. CTRL+A registered by InputText will be overridden by this. May not be fully honored as user/internal code is likely to always assume they can access keys when active.
    ImGuiInputFlags_RouteUnlessBgFocused    = 1 << 16,  // Option: global route: will not be applied if underlying background/void is focused (== no Dear ImGui windows are focused). Useful for overlay applications.
    ImGuiInputFlags_RouteFromRootWindow     = 1 << 17,  // Option: route evaluated from the point of view of root window rather than current window.

    // Flags for SetNextItemShortcut()
    ImGuiInputFlags_Tooltip                 = 1 << 18,  // Automatically display a tooltip when hovering item [BETA] Unsure of right api (opt-in/opt-out)
};

#ifndef IMGUI_DISABLE_OBSOLETE_KEYIO
// OBSOLETED in 1.88 (from July 2022): ImGuiNavInput and io.NavInputs[].
// Official backends between 1.60 and 1.86: will keep working and feed gamepad inputs as long as IMGUI_DISABLE_OBSOLETE_KEYIO is not set.
// Custom backends: feed gamepad inputs via io.AddKeyEvent() and ImGuiKey_GamepadXXX enums.
enum ImGuiNavInput
{
    ImGuiNavInput_Activate, ImGuiNavInput_Cancel, ImGuiNavInput_Input, ImGuiNavInput_Menu, ImGuiNavInput_DpadLeft, ImGuiNavInput_DpadRight, ImGuiNavInput_DpadUp, ImGuiNavInput_DpadDown,
    ImGuiNavInput_LStickLeft, ImGuiNavInput_LStickRight, ImGuiNavInput_LStickUp, ImGuiNavInput_LStickDown, ImGuiNavInput_FocusPrev, ImGuiNavInput_FocusNext, ImGuiNavInput_TweakSlow, ImGuiNavInput_TweakFast,
    ImGuiNavInput_COUNT,
};
#endif

// Configuration flags stored in io.ConfigFlags. Set by user/application.
enum ImGuiConfigFlags_
{
    ImGuiConfigFlags_None                   = 0,
    ImGuiConfigFlags_NavEnableKeyboard      = 1 << 0,   // Master keyboard navigation enable flag. Enable full Tabbing + directional arrows + space/enter to activate.
    ImGuiConfigFlags_NavEnableGamepad       = 1 << 1,   // Master gamepad navigation enable flag. Backend also needs to set ImGuiBackendFlags_HasGamepad.
    ImGuiConfigFlags_NavEnableSetMousePos   = 1 << 2,   // Instruct navigation to move the mouse cursor. May be useful on TV/console systems where moving a virtual mouse is awkward. Will update io.MousePos and set io.WantSetMousePos=true. If enabled you MUST honor io.WantSetMousePos requests in your backend, otherwise ImGui will react as if the mouse is jumping around back and forth.
    ImGuiConfigFlags_NavNoCaptureKeyboard   = 1 << 3,   // Instruct navigation to not set the io.WantCaptureKeyboard flag when io.NavActive is set.
    ImGuiConfigFlags_NoMouse                = 1 << 4,   // Instruct dear imgui to disable mouse inputs and interactions.
    ImGuiConfigFlags_NoMouseCursorChange    = 1 << 5,   // Instruct backend to not alter mouse cursor shape and visibility. Use if the backend cursor changes are interfering with yours and you don't want to use SetMouseCursor() to change mouse cursor. You may want to honor requests from imgui by reading GetMouseCursor() yourself instead.
    ImGuiConfigFlags_NoKeyboard             = 1 << 6,   // Instruct dear imgui to disable keyboard inputs and interactions. This is done by ignoring keyboard events and clearing existing states.

    // [BETA] Docking
    ImGuiConfigFlags_DockingEnable          = 1 << 7,   // Docking enable flags.

    // [BETA] Viewports
    // When using viewports it is recommended that your default value for ImGuiCol_WindowBg is opaque (Alpha=1.0) so transition to a viewport won't be noticeable.
    ImGuiConfigFlags_ViewportsEnable        = 1 << 10,  // Viewport enable flags (require both ImGuiBackendFlags_PlatformHasViewports + ImGuiBackendFlags_RendererHasViewports set by the respective backends)
    ImGuiConfigFlags_DpiEnableScaleViewports= 1 << 14,  // [BETA: Don't use] FIXME-DPI: Reposition and resize imgui windows when the DpiScale of a viewport changed (mostly useful for the main viewport hosting other window). Note that resizing the main window itself is up to your application.
    ImGuiConfigFlags_DpiEnableScaleFonts    = 1 << 15,  // [BETA: Don't use] FIXME-DPI: Request bitmap-scaled fonts to match DpiScale. This is a very low-quality workaround. The correct way to handle DPI is _currently_ to replace the atlas and/or fonts in the Platform_OnChangedViewport callback, but this is all early work in progress.

    // User storage (to allow your backend/engine to communicate to code that may be shared between multiple projects. Those flags are NOT used by core Dear ImGui)
    ImGuiConfigFlags_IsSRGB                 = 1 << 20,  // Application is SRGB-aware.
    ImGuiConfigFlags_IsTouchScreen          = 1 << 21,  // Application is using a touch screen instead of a mouse.
};

// Backend capabilities flags stored in io.BackendFlags. Set by imgui_impl_xxx or custom backend.
enum ImGuiBackendFlags_
{
    ImGuiBackendFlags_None                  = 0,
    ImGuiBackendFlags_HasGamepad            = 1 << 0,   // Backend Platform supports gamepad and currently has one connected.
    ImGuiBackendFlags_HasMouseCursors       = 1 << 1,   // Backend Platform supports honoring GetMouseCursor() value to change the OS cursor shape.
    ImGuiBackendFlags_HasSetMousePos        = 1 << 2,   // Backend Platform supports io.WantSetMousePos requests to reposition the OS mouse position (only used if ImGuiConfigFlags_NavEnableSetMousePos is set).
    ImGuiBackendFlags_RendererHasVtxOffset  = 1 << 3,   // Backend Renderer supports ImDrawCmd::VtxOffset. This enables output of large meshes (64K+ vertices) while still using 16-bit indices.

    // [BETA] Viewports
    ImGuiBackendFlags_PlatformHasViewports  = 1 << 10,  // Backend Platform supports multiple viewports.
    ImGuiBackendFlags_HasMouseHoveredViewport=1 << 11,  // Backend Platform supports calling io.AddMouseViewportEvent() with the viewport under the mouse. IF POSSIBLE, ignore viewports with the ImGuiViewportFlags_NoInputs flag (Win32 backend, GLFW 3.30+ backend can do this, SDL backend cannot). If this cannot be done, Dear ImGui needs to use a flawed heuristic to find the viewport under.
    ImGuiBackendFlags_RendererHasViewports  = 1 << 12,  // Backend Renderer supports multiple viewports.
};

// Enumeration for PushStyleColor() / PopStyleColor()
enum ImGuiCol_
{
    ImGuiCol_Text,
    ImGuiCol_TextDisabled,
    ImGuiCol_WindowBg,              // Background of normal windows
    ImGuiCol_ChildBg,               // Background of child windows
    ImGuiCol_PopupBg,               // Background of popups, menus, tooltips windows
    ImGuiCol_Border,
    ImGuiCol_BorderShadow,
    ImGuiCol_FrameBg,               // Background of checkbox, radio button, plot, slider, text input
    ImGuiCol_FrameBgHovered,
    ImGuiCol_FrameBgActive,
    ImGuiCol_TitleBg,               // Title bar
    ImGuiCol_TitleBgActive,         // Title bar when focused
    ImGuiCol_TitleBgCollapsed,      // Title bar when collapsed
    ImGuiCol_MenuBarBg,
    ImGuiCol_ScrollbarBg,
    ImGuiCol_ScrollbarGrab,
    ImGuiCol_ScrollbarGrabHovered,
    ImGuiCol_ScrollbarGrabActive,
    ImGuiCol_CheckMark,             // Checkbox tick and RadioButton circle
    ImGuiCol_SliderGrab,
    ImGuiCol_SliderGrabActive,
    ImGuiCol_Button,
    ImGuiCol_ButtonHovered,
    ImGuiCol_ButtonActive,
    ImGuiCol_Header,                // Header* colors are used for CollapsingHeader, TreeNode, Selectable, MenuItem
    ImGuiCol_HeaderHovered,
    ImGuiCol_HeaderActive,
    ImGuiCol_Separator,
    ImGuiCol_SeparatorHovered,
    ImGuiCol_SeparatorActive,
    ImGuiCol_ResizeGrip,            // Resize grip in lower-right and lower-left corners of windows.
    ImGuiCol_ResizeGripHovered,
    ImGuiCol_ResizeGripActive,
    ImGuiCol_TabHovered,            // Tab background, when hovered
    ImGuiCol_Tab,                   // Tab background, when tab-bar is focused & tab is unselected
    ImGuiCol_TabSelected,           // Tab background, when tab-bar is focused & tab is selected
    ImGuiCol_TabSelectedOverline,   // Tab horizontal overline, when tab-bar is focused & tab is selected
    ImGuiCol_TabDimmed,             // Tab background, when tab-bar is unfocused & tab is unselected
    ImGuiCol_TabDimmedSelected,     // Tab background, when tab-bar is unfocused & tab is selected
    ImGuiCol_TabDimmedSelectedOverline,//..horizontal overline, when tab-bar is unfocused & tab is selected
    ImGuiCol_DockingPreview,        // Preview overlay color when about to docking something
    ImGuiCol_DockingEmptyBg,        // Background color for empty node (e.g. CentralNode with no window docked into it)
    ImGuiCol_PlotLines,
    ImGuiCol_PlotLinesHovered,
    ImGuiCol_PlotHistogram,
    ImGuiCol_PlotHistogramHovered,
    ImGuiCol_TableHeaderBg,         // Table header background
    ImGuiCol_TableBorderStrong,     // Table outer and header borders (prefer using Alpha=1.0 here)
    ImGuiCol_TableBorderLight,      // Table inner borders (prefer using Alpha=1.0 here)
    ImGuiCol_TableRowBg,            // Table row background (even rows)
    ImGuiCol_TableRowBgAlt,         // Table row background (odd rows)
    ImGuiCol_TextLink,              // Hyperlink color
    ImGuiCol_TextSelectedBg,
    ImGuiCol_DragDropTarget,        // Rectangle highlighting a drop target
    ImGuiCol_NavHighlight,          // Gamepad/keyboard: current highlighted item
    ImGuiCol_NavWindowingHighlight, // Highlight window when using CTRL+TAB
    ImGuiCol_NavWindowingDimBg,     // Darken/colorize entire screen behind the CTRL+TAB window list, when active
    ImGuiCol_ModalWindowDimBg,      // Darken/colorize entire screen behind a modal window, when one is active
    ImGuiCol_COUNT,

#ifndef IMGUI_DISABLE_OBSOLETE_FUNCTIONS
    ImGuiCol_TabActive = ImGuiCol_TabSelected,                  // [renamed in 1.90.9]
    ImGuiCol_TabUnfocused = ImGuiCol_TabDimmed,                 // [renamed in 1.90.9]
    ImGuiCol_TabUnfocusedActive = ImGuiCol_TabDimmedSelected,   // [renamed in 1.90.9]
#endif
};

// Enumeration for PushStyleVar() / PopStyleVar() to temporarily modify the ImGuiStyle structure.
// - The enum only refers to fields of ImGuiStyle which makes sense to be pushed/popped inside UI code.
//   During initialization or between frames, feel free to just poke into ImGuiStyle directly.
// - Tip: Use your programming IDE navigation facilities on the names in the _second column_ below to find the actual members and their description.
//   - In Visual Studio: CTRL+comma ("Edit.GoToAll") can follow symbols inside comments, whereas CTRL+F12 ("Edit.GoToImplementation") cannot.
//   - In Visual Studio w/ Visual Assist installed: ALT+G ("VAssistX.GoToImplementation") can also follow symbols inside comments.
//   - In VS Code, CLion, etc.: CTRL+click can follow symbols inside comments.
// - When changing this enum, you need to update the associated internal table GStyleVarInfo[] accordingly. This is where we link enum values to members offset/type.
enum ImGuiStyleVar_
{
    // Enum name -------------------------- // Member in ImGuiStyle structure (see ImGuiStyle for descriptions)
    ImGuiStyleVar_Alpha,                    // float     Alpha
    ImGuiStyleVar_DisabledAlpha,            // float     DisabledAlpha
    ImGuiStyleVar_WindowPadding,            // ImVec2    WindowPadding
    ImGuiStyleVar_WindowRounding,           // float     WindowRounding
    ImGuiStyleVar_WindowBorderSize,         // float     WindowBorderSize
    ImGuiStyleVar_WindowMinSize,            // ImVec2    WindowMinSize
    ImGuiStyleVar_WindowTitleAlign,         // ImVec2    WindowTitleAlign
    ImGuiStyleVar_ChildRounding,            // float     ChildRounding
    ImGuiStyleVar_ChildBorderSize,          // float     ChildBorderSize
    ImGuiStyleVar_PopupRounding,            // float     PopupRounding
    ImGuiStyleVar_PopupBorderSize,          // float     PopupBorderSize
    ImGuiStyleVar_FramePadding,             // ImVec2    FramePadding
    ImGuiStyleVar_FrameRounding,            // float     FrameRounding
    ImGuiStyleVar_FrameBorderSize,          // float     FrameBorderSize
    ImGuiStyleVar_ItemSpacing,              // ImVec2    ItemSpacing
    ImGuiStyleVar_ItemInnerSpacing,         // ImVec2    ItemInnerSpacing
    ImGuiStyleVar_IndentSpacing,            // float     IndentSpacing
    ImGuiStyleVar_CellPadding,              // ImVec2    CellPadding
    ImGuiStyleVar_ScrollbarSize,            // float     ScrollbarSize
    ImGuiStyleVar_ScrollbarRounding,        // float     ScrollbarRounding
    ImGuiStyleVar_GrabMinSize,              // float     GrabMinSize
    ImGuiStyleVar_GrabRounding,             // float     GrabRounding
    ImGuiStyleVar_TabRounding,              // float     TabRounding
    ImGuiStyleVar_TabBorderSize,            // float     TabBorderSize
    ImGuiStyleVar_TabBarBorderSize,         // float     TabBarBorderSize
    ImGuiStyleVar_TabBarOverlineSize,       // float     TabBarOverlineSize
    ImGuiStyleVar_TableAngledHeadersAngle,  // float     TableAngledHeadersAngle
    ImGuiStyleVar_TableAngledHeadersTextAlign,// ImVec2  TableAngledHeadersTextAlign
    ImGuiStyleVar_ButtonTextAlign,          // ImVec2    ButtonTextAlign
    ImGuiStyleVar_SelectableTextAlign,      // ImVec2    SelectableTextAlign
    ImGuiStyleVar_SeparatorTextBorderSize,  // float     SeparatorTextBorderSize
    ImGuiStyleVar_SeparatorTextAlign,       // ImVec2    SeparatorTextAlign
    ImGuiStyleVar_SeparatorTextPadding,     // ImVec2    SeparatorTextPadding
    ImGuiStyleVar_DockingSeparatorSize,     // float     DockingSeparatorSize
    ImGuiStyleVar_COUNT
};

// Flags for InvisibleButton() [extended in imgui_internal.h]
enum ImGuiButtonFlags_
{
    ImGuiButtonFlags_None                   = 0,
    ImGuiButtonFlags_MouseButtonLeft        = 1 << 0,   // React on left mouse button (default)
    ImGuiButtonFlags_MouseButtonRight       = 1 << 1,   // React on right mouse button
    ImGuiButtonFlags_MouseButtonMiddle      = 1 << 2,   // React on center mouse button
    ImGuiButtonFlags_MouseButtonMask_       = ImGuiButtonFlags_MouseButtonLeft | ImGuiButtonFlags_MouseButtonRight | ImGuiButtonFlags_MouseButtonMiddle, // [Internal]
    //ImGuiButtonFlags_MouseButtonDefault_  = ImGuiButtonFlags_MouseButtonLeft,
};

// Flags for ColorEdit3() / ColorEdit4() / ColorPicker3() / ColorPicker4() / ColorButton()
enum ImGuiColorEditFlags_
{
    ImGuiColorEditFlags_None            = 0,
    ImGuiColorEditFlags_NoAlpha         = 1 << 1,   //              // ColorEdit, ColorPicker, ColorButton: ignore Alpha component (will only read 3 components from the input pointer).
    ImGuiColorEditFlags_NoPicker        = 1 << 2,   //              // ColorEdit: disable picker when clicking on color square.
    ImGuiColorEditFlags_NoOptions       = 1 << 3,   //              // ColorEdit: disable toggling options menu when right-clicking on inputs/small preview.
    ImGuiColorEditFlags_NoSmallPreview  = 1 << 4,   //              // ColorEdit, ColorPicker: disable color square preview next to the inputs. (e.g. to show only the inputs)
    ImGuiColorEditFlags_NoInputs        = 1 << 5,   //              // ColorEdit, ColorPicker: disable inputs sliders/text widgets (e.g. to show only the small preview color square).
    ImGuiColorEditFlags_NoTooltip       = 1 << 6,   //              // ColorEdit, ColorPicker, ColorButton: disable tooltip when hovering the preview.
    ImGuiColorEditFlags_NoLabel         = 1 << 7,   //              // ColorEdit, ColorPicker: disable display of inline text label (the label is still forwarded to the tooltip and picker).
    ImGuiColorEditFlags_NoSidePreview   = 1 << 8,   //              // ColorPicker: disable bigger color preview on right side of the picker, use small color square preview instead.
    ImGuiColorEditFlags_NoDragDrop      = 1 << 9,   //              // ColorEdit: disable drag and drop target. ColorButton: disable drag and drop source.
    ImGuiColorEditFlags_NoBorder        = 1 << 10,  //              // ColorButton: disable border (which is enforced by default)

    // User Options (right-click on widget to change some of them).
    ImGuiColorEditFlags_AlphaBar        = 1 << 16,  //              // ColorEdit, ColorPicker: show vertical alpha bar/gradient in picker.
    ImGuiColorEditFlags_AlphaPreview    = 1 << 17,  //              // ColorEdit, ColorPicker, ColorButton: display preview as a transparent color over a checkerboard, instead of opaque.
    ImGuiColorEditFlags_AlphaPreviewHalf= 1 << 18,  //              // ColorEdit, ColorPicker, ColorButton: display half opaque / half checkerboard, instead of opaque.
    ImGuiColorEditFlags_HDR             = 1 << 19,  //              // (WIP) ColorEdit: Currently only disable 0.0f..1.0f limits in RGBA edition (note: you probably want to use ImGuiColorEditFlags_Float flag as well).
    ImGuiColorEditFlags_DisplayRGB      = 1 << 20,  // [Display]    // ColorEdit: override _display_ type among RGB/HSV/Hex. ColorPicker: select any combination using one or more of RGB/HSV/Hex.
    ImGuiColorEditFlags_DisplayHSV      = 1 << 21,  // [Display]    // "
    ImGuiColorEditFlags_DisplayHex      = 1 << 22,  // [Display]    // "
    ImGuiColorEditFlags_Uint8           = 1 << 23,  // [DataType]   // ColorEdit, ColorPicker, ColorButton: _display_ values formatted as 0..255.
    ImGuiColorEditFlags_Float           = 1 << 24,  // [DataType]   // ColorEdit, ColorPicker, ColorButton: _display_ values formatted as 0.0f..1.0f floats instead of 0..255 integers. No round-trip of value via integers.
    ImGuiColorEditFlags_PickerHueBar    = 1 << 25,  // [Picker]     // ColorPicker: bar for Hue, rectangle for Sat/Value.
    ImGuiColorEditFlags_PickerHueWheel  = 1 << 26,  // [Picker]     // ColorPicker: wheel for Hue, triangle for Sat/Value.
    ImGuiColorEditFlags_InputRGB        = 1 << 27,  // [Input]      // ColorEdit, ColorPicker: input and output data in RGB format.
    ImGuiColorEditFlags_InputHSV        = 1 << 28,  // [Input]      // ColorEdit, ColorPicker: input and output data in HSV format.

    // Defaults Options. You can set application defaults using SetColorEditOptions(). The intent is that you probably don't want to
    // override them in most of your calls. Let the user choose via the option menu and/or call SetColorEditOptions() once during startup.
    ImGuiColorEditFlags_DefaultOptions_ = ImGuiColorEditFlags_Uint8 | ImGuiColorEditFlags_DisplayRGB | ImGuiColorEditFlags_InputRGB | ImGuiColorEditFlags_PickerHueBar,

    // [Internal] Masks
    ImGuiColorEditFlags_DisplayMask_    = ImGuiColorEditFlags_DisplayRGB | ImGuiColorEditFlags_DisplayHSV | ImGuiColorEditFlags_DisplayHex,
    ImGuiColorEditFlags_DataTypeMask_   = ImGuiColorEditFlags_Uint8 | ImGuiColorEditFlags_Float,
    ImGuiColorEditFlags_PickerMask_     = ImGuiColorEditFlags_PickerHueWheel | ImGuiColorEditFlags_PickerHueBar,
    ImGuiColorEditFlags_InputMask_      = ImGuiColorEditFlags_InputRGB | ImGuiColorEditFlags_InputHSV,

    // Obsolete names
    //ImGuiColorEditFlags_RGB = ImGuiColorEditFlags_DisplayRGB, ImGuiColorEditFlags_HSV = ImGuiColorEditFlags_DisplayHSV, ImGuiColorEditFlags_HEX = ImGuiColorEditFlags_DisplayHex  // [renamed in 1.69]
};

// Flags for DragFloat(), DragInt(), SliderFloat(), SliderInt() etc.
// We use the same sets of flags for DragXXX() and SliderXXX() functions as the features are the same and it makes it easier to swap them.
// (Those are per-item flags. There are shared flags in ImGuiIO: io.ConfigDragClickToInputText)
enum ImGuiSliderFlags_
{
    ImGuiSliderFlags_None                   = 0,
    ImGuiSliderFlags_AlwaysClamp            = 1 << 4,       // Clamp value to min/max bounds when input manually with CTRL+Click. By default CTRL+Click allows going out of bounds.
    ImGuiSliderFlags_Logarithmic            = 1 << 5,       // Make the widget logarithmic (linear otherwise). Consider using ImGuiSliderFlags_NoRoundToFormat with this if using a format-string with small amount of digits.
    ImGuiSliderFlags_NoRoundToFormat        = 1 << 6,       // Disable rounding underlying value to match precision of the display format string (e.g. %.3f values are rounded to those 3 digits).
    ImGuiSliderFlags_NoInput                = 1 << 7,       // Disable CTRL+Click or Enter key allowing to input text directly into the widget.
    ImGuiSliderFlags_WrapAround             = 1 << 8,       // Enable wrapping around from max to min and from min to max (only supported by DragXXX() functions for now.
    ImGuiSliderFlags_InvalidMask_           = 0x7000000F,   // [Internal] We treat using those bits as being potentially a 'float power' argument from the previous API that has got miscast to this enum, and will trigger an assert if needed.

    // Obsolete names
    //ImGuiSliderFlags_ClampOnInput = ImGuiSliderFlags_AlwaysClamp, // [renamed in 1.79]
};

// Identify a mouse button.
// Those values are guaranteed to be stable and we frequently use 0/1 directly. Named enums provided for convenience.
enum ImGuiMouseButton_
{
    ImGuiMouseButton_Left = 0,
    ImGuiMouseButton_Right = 1,
    ImGuiMouseButton_Middle = 2,
    ImGuiMouseButton_COUNT = 5
};

// Enumeration for GetMouseCursor()
// User code may request backend to display given cursor by calling SetMouseCursor(), which is why we have some cursors that are marked unused here
enum ImGuiMouseCursor_
{
    ImGuiMouseCursor_None = -1,
    ImGuiMouseCursor_Arrow = 0,
    ImGuiMouseCursor_TextInput,         // When hovering over InputText, etc.
    ImGuiMouseCursor_ResizeAll,         // (Unused by Dear ImGui functions)
    ImGuiMouseCursor_ResizeNS,          // When hovering over a horizontal border
    ImGuiMouseCursor_ResizeEW,          // When hovering over a vertical border or a column
    ImGuiMouseCursor_ResizeNESW,        // When hovering over the bottom-left corner of a window
    ImGuiMouseCursor_ResizeNWSE,        // When hovering over the bottom-right corner of a window
    ImGuiMouseCursor_Hand,              // (Unused by Dear ImGui functions. Use for e.g. hyperlinks)
    ImGuiMouseCursor_NotAllowed,        // When hovering something with disallowed interaction. Usually a crossed circle.
    ImGuiMouseCursor_COUNT
};

// Enumeration for AddMouseSourceEvent() actual source of Mouse Input data.
// Historically we use "Mouse" terminology everywhere to indicate pointer data, e.g. MousePos, IsMousePressed(), io.AddMousePosEvent()
// But that "Mouse" data can come from different source which occasionally may be useful for application to know about.
// You can submit a change of pointer type using io.AddMouseSourceEvent().
enum ImGuiMouseSource : int
{
    ImGuiMouseSource_Mouse = 0,         // Input is coming from an actual mouse.
    ImGuiMouseSource_TouchScreen,       // Input is coming from a touch screen (no hovering prior to initial press, less precise initial press aiming, dual-axis wheeling possible).
    ImGuiMouseSource_Pen,               // Input is coming from a pressure/magnetic pen (often used in conjunction with high-sampling rates).
    ImGuiMouseSource_COUNT
};

// Enumeration for ImGui::SetNextWindow***(), SetWindow***(), SetNextItem***() functions
// Represent a condition.
// Important: Treat as a regular enum! Do NOT combine multiple values using binary operators! All the functions above treat 0 as a shortcut to ImGuiCond_Always.
enum ImGuiCond_
{
    ImGuiCond_None          = 0,        // No condition (always set the variable), same as _Always
    ImGuiCond_Always        = 1 << 0,   // No condition (always set the variable), same as _None
    ImGuiCond_Once          = 1 << 1,   // Set the variable once per runtime session (only the first call will succeed)
    ImGuiCond_FirstUseEver  = 1 << 2,   // Set the variable if the object/window has no persistently saved data (no entry in .ini file)
    ImGuiCond_Appearing     = 1 << 3,   // Set the variable if the object/window is appearing after being hidden/inactive (or the first time)
};

//-----------------------------------------------------------------------------
// [SECTION] Tables API flags and structures (ImGuiTableFlags, ImGuiTableColumnFlags, ImGuiTableRowFlags, ImGuiTableBgTarget, ImGuiTableSortSpecs, ImGuiTableColumnSortSpecs)
//-----------------------------------------------------------------------------

// Flags for ImGui::BeginTable()
// - Important! Sizing policies have complex and subtle side effects, much more so than you would expect.
//   Read comments/demos carefully + experiment with live demos to get acquainted with them.
// - The DEFAULT sizing policies are:
//    - Default to ImGuiTableFlags_SizingFixedFit    if ScrollX is on, or if host window has ImGuiWindowFlags_AlwaysAutoResize.
//    - Default to ImGuiTableFlags_SizingStretchSame if ScrollX is off.
// - When ScrollX is off:
//    - Table defaults to ImGuiTableFlags_SizingStretchSame -> all Columns defaults to ImGuiTableColumnFlags_WidthStretch with same weight.
//    - Columns sizing policy allowed: Stretch (default), Fixed/Auto.
//    - Fixed Columns (if any) will generally obtain their requested width (unless the table cannot fit them all).
//    - Stretch Columns will share the remaining width according to their respective weight.
//    - Mixed Fixed/Stretch columns is possible but has various side-effects on resizing behaviors.
//      The typical use of mixing sizing policies is: any number of LEADING Fixed columns, followed by one or two TRAILING Stretch columns.
//      (this is because the visible order of columns have subtle but necessary effects on how they react to manual resizing).
// - When ScrollX is on:
//    - Table defaults to ImGuiTableFlags_SizingFixedFit -> all Columns defaults to ImGuiTableColumnFlags_WidthFixed
//    - Columns sizing policy allowed: Fixed/Auto mostly.
//    - Fixed Columns can be enlarged as needed. Table will show a horizontal scrollbar if needed.
//    - When using auto-resizing (non-resizable) fixed columns, querying the content width to use item right-alignment e.g. SetNextItemWidth(-FLT_MIN) doesn't make sense, would create a feedback loop.
//    - Using Stretch columns OFTEN DOES NOT MAKE SENSE if ScrollX is on, UNLESS you have specified a value for 'inner_width' in BeginTable().
//      If you specify a value for 'inner_width' then effectively the scrolling space is known and Stretch or mixed Fixed/Stretch columns become meaningful again.
// - Read on documentation at the top of imgui_tables.cpp for details.
enum ImGuiTableFlags_
{
    // Features
    ImGuiTableFlags_None                       = 0,
    ImGuiTableFlags_Resizable                  = 1 << 0,   // Enable resizing columns.
    ImGuiTableFlags_Reorderable                = 1 << 1,   // Enable reordering columns in header row (need calling TableSetupColumn() + TableHeadersRow() to display headers)
    ImGuiTableFlags_Hideable                   = 1 << 2,   // Enable hiding/disabling columns in context menu.
    ImGuiTableFlags_Sortable                   = 1 << 3,   // Enable sorting. Call TableGetSortSpecs() to obtain sort specs. Also see ImGuiTableFlags_SortMulti and ImGuiTableFlags_SortTristate.
    ImGuiTableFlags_NoSavedSettings            = 1 << 4,   // Disable persisting columns order, width and sort settings in the .ini file.
    ImGuiTableFlags_ContextMenuInBody          = 1 << 5,   // Right-click on columns body/contents will display table context menu. By default it is available in TableHeadersRow().
    // Decorations
    ImGuiTableFlags_RowBg                      = 1 << 6,   // Set each RowBg color with ImGuiCol_TableRowBg or ImGuiCol_TableRowBgAlt (equivalent of calling TableSetBgColor with ImGuiTableBgFlags_RowBg0 on each row manually)
    ImGuiTableFlags_BordersInnerH              = 1 << 7,   // Draw horizontal borders between rows.
    ImGuiTableFlags_BordersOuterH              = 1 << 8,   // Draw horizontal borders at the top and bottom.
    ImGuiTableFlags_BordersInnerV              = 1 << 9,   // Draw vertical borders between columns.
    ImGuiTableFlags_BordersOuterV              = 1 << 10,  // Draw vertical borders on the left and right sides.
    ImGuiTableFlags_BordersH                   = ImGuiTableFlags_BordersInnerH | ImGuiTableFlags_BordersOuterH, // Draw horizontal borders.
    ImGuiTableFlags_BordersV                   = ImGuiTableFlags_BordersInnerV | ImGuiTableFlags_BordersOuterV, // Draw vertical borders.
    ImGuiTableFlags_BordersInner               = ImGuiTableFlags_BordersInnerV | ImGuiTableFlags_BordersInnerH, // Draw inner borders.
    ImGuiTableFlags_BordersOuter               = ImGuiTableFlags_BordersOuterV | ImGuiTableFlags_BordersOuterH, // Draw outer borders.
    ImGuiTableFlags_Borders                    = ImGuiTableFlags_BordersInner | ImGuiTableFlags_BordersOuter,   // Draw all borders.
    ImGuiTableFlags_NoBordersInBody            = 1 << 11,  // [ALPHA] Disable vertical borders in columns Body (borders will always appear in Headers). -> May move to style
    ImGuiTableFlags_NoBordersInBodyUntilResize = 1 << 12,  // [ALPHA] Disable vertical borders in columns Body until hovered for resize (borders will always appear in Headers). -> May move to style
    // Sizing Policy (read above for defaults)
    ImGuiTableFlags_SizingFixedFit             = 1 << 13,  // Columns default to _WidthFixed or _WidthAuto (if resizable or not resizable), matching contents width.
    ImGuiTableFlags_SizingFixedSame            = 2 << 13,  // Columns default to _WidthFixed or _WidthAuto (if resizable or not resizable), matching the maximum contents width of all columns. Implicitly enable ImGuiTableFlags_NoKeepColumnsVisible.
    ImGuiTableFlags_SizingStretchProp          = 3 << 13,  // Columns default to _WidthStretch with default weights proportional to each columns contents widths.
    ImGuiTableFlags_SizingStretchSame          = 4 << 13,  // Columns default to _WidthStretch with default weights all equal, unless overridden by TableSetupColumn().
    // Sizing Extra Options
    ImGuiTableFlags_NoHostExtendX              = 1 << 16,  // Make outer width auto-fit to columns, overriding outer_size.x value. Only available when ScrollX/ScrollY are disabled and Stretch columns are not used.
    ImGuiTableFlags_NoHostExtendY              = 1 << 17,  // Make outer height stop exactly at outer_size.y (prevent auto-extending table past the limit). Only available when ScrollX/ScrollY are disabled. Data below the limit will be clipped and not visible.
    ImGuiTableFlags_NoKeepColumnsVisible       = 1 << 18,  // Disable keeping column always minimally visible when ScrollX is off and table gets too small. Not recommended if columns are resizable.
    ImGuiTableFlags_PreciseWidths              = 1 << 19,  // Disable distributing remainder width to stretched columns (width allocation on a 100-wide table with 3 columns: Without this flag: 33,33,34. With this flag: 33,33,33). With larger number of columns, resizing will appear to be less smooth.
    // Clipping
    ImGuiTableFlags_NoClip                     = 1 << 20,  // Disable clipping rectangle for every individual columns (reduce draw command count, items will be able to overflow into other columns). Generally incompatible with TableSetupScrollFreeze().
    // Padding
    ImGuiTableFlags_PadOuterX                  = 1 << 21,  // Default if BordersOuterV is on. Enable outermost padding. Generally desirable if you have headers.
    ImGuiTableFlags_NoPadOuterX                = 1 << 22,  // Default if BordersOuterV is off. Disable outermost padding.
    ImGuiTableFlags_NoPadInnerX                = 1 << 23,  // Disable inner padding between columns (double inner padding if BordersOuterV is on, single inner padding if BordersOuterV is off).
    // Scrolling
    ImGuiTableFlags_ScrollX                    = 1 << 24,  // Enable horizontal scrolling. Require 'outer_size' parameter of BeginTable() to specify the container size. Changes default sizing policy. Because this creates a child window, ScrollY is currently generally recommended when using ScrollX.
    ImGuiTableFlags_ScrollY                    = 1 << 25,  // Enable vertical scrolling. Require 'outer_size' parameter of BeginTable() to specify the container size.
    // Sorting
    ImGuiTableFlags_SortMulti                  = 1 << 26,  // Hold shift when clicking headers to sort on multiple column. TableGetSortSpecs() may return specs where (SpecsCount > 1).
    ImGuiTableFlags_SortTristate               = 1 << 27,  // Allow no sorting, disable default sorting. TableGetSortSpecs() may return specs where (SpecsCount == 0).
    // Miscellaneous
    ImGuiTableFlags_HighlightHoveredColumn     = 1 << 28,  // Highlight column headers when hovered (may evolve into a fuller highlight)

    // [Internal] Combinations and masks
    ImGuiTableFlags_SizingMask_                = ImGuiTableFlags_SizingFixedFit | ImGuiTableFlags_SizingFixedSame | ImGuiTableFlags_SizingStretchProp | ImGuiTableFlags_SizingStretchSame,
};

// Flags for ImGui::TableSetupColumn()
enum ImGuiTableColumnFlags_
{
    // Input configuration flags
    ImGuiTableColumnFlags_None                  = 0,
    ImGuiTableColumnFlags_Disabled              = 1 << 0,   // Overriding/master disable flag: hide column, won't show in context menu (unlike calling TableSetColumnEnabled() which manipulates the user accessible state)
    ImGuiTableColumnFlags_DefaultHide           = 1 << 1,   // Default as a hidden/disabled column.
    ImGuiTableColumnFlags_DefaultSort           = 1 << 2,   // Default as a sorting column.
    ImGuiTableColumnFlags_WidthStretch          = 1 << 3,   // Column will stretch. Preferable with horizontal scrolling disabled (default if table sizing policy is _SizingStretchSame or _SizingStretchProp).
    ImGuiTableColumnFlags_WidthFixed            = 1 << 4,   // Column will not stretch. Preferable with horizontal scrolling enabled (default if table sizing policy is _SizingFixedFit and table is resizable).
    ImGuiTableColumnFlags_NoResize              = 1 << 5,   // Disable manual resizing.
    ImGuiTableColumnFlags_NoReorder             = 1 << 6,   // Disable manual reordering this column, this will also prevent other columns from crossing over this column.
    ImGuiTableColumnFlags_NoHide                = 1 << 7,   // Disable ability to hide/disable this column.
    ImGuiTableColumnFlags_NoClip                = 1 << 8,   // Disable clipping for this column (all NoClip columns will render in a same draw command).
    ImGuiTableColumnFlags_NoSort                = 1 << 9,   // Disable ability to sort on this field (even if ImGuiTableFlags_Sortable is set on the table).
    ImGuiTableColumnFlags_NoSortAscending       = 1 << 10,  // Disable ability to sort in the ascending direction.
    ImGuiTableColumnFlags_NoSortDescending      = 1 << 11,  // Disable ability to sort in the descending direction.
    ImGuiTableColumnFlags_NoHeaderLabel         = 1 << 12,  // TableHeadersRow() will not submit horizontal label for this column. Convenient for some small columns. Name will still appear in context menu or in angled headers.
    ImGuiTableColumnFlags_NoHeaderWidth         = 1 << 13,  // Disable header text width contribution to automatic column width.
    ImGuiTableColumnFlags_PreferSortAscending   = 1 << 14,  // Make the initial sort direction Ascending when first sorting on this column (default).
    ImGuiTableColumnFlags_PreferSortDescending  = 1 << 15,  // Make the initial sort direction Descending when first sorting on this column.
    ImGuiTableColumnFlags_IndentEnable          = 1 << 16,  // Use current Indent value when entering cell (default for column 0).
    ImGuiTableColumnFlags_IndentDisable         = 1 << 17,  // Ignore current Indent value when entering cell (default for columns > 0). Indentation changes _within_ the cell will still be honored.
    ImGuiTableColumnFlags_AngledHeader          = 1 << 18,  // TableHeadersRow() will submit an angled header row for this column. Note this will add an extra row.

    // Output status flags, read-only via TableGetColumnFlags()
    ImGuiTableColumnFlags_IsEnabled             = 1 << 24,  // Status: is enabled == not hidden by user/api (referred to as "Hide" in _DefaultHide and _NoHide) flags.
    ImGuiTableColumnFlags_IsVisible             = 1 << 25,  // Status: is visible == is enabled AND not clipped by scrolling.
    ImGuiTableColumnFlags_IsSorted              = 1 << 26,  // Status: is currently part of the sort specs
    ImGuiTableColumnFlags_IsHovered             = 1 << 27,  // Status: is hovered by mouse

    // [Internal] Combinations and masks
    ImGuiTableColumnFlags_WidthMask_            = ImGuiTableColumnFlags_WidthStretch | ImGuiTableColumnFlags_WidthFixed,
    ImGuiTableColumnFlags_IndentMask_           = ImGuiTableColumnFlags_IndentEnable | ImGuiTableColumnFlags_IndentDisable,
    ImGuiTableColumnFlags_StatusMask_           = ImGuiTableColumnFlags_IsEnabled | ImGuiTableColumnFlags_IsVisible | ImGuiTableColumnFlags_IsSorted | ImGuiTableColumnFlags_IsHovered,
    ImGuiTableColumnFlags_NoDirectResize_       = 1 << 30,  // [Internal] Disable user resizing this column directly (it may however we resized indirectly from its left edge)
};

// Flags for ImGui::TableNextRow()
enum ImGuiTableRowFlags_
{
    ImGuiTableRowFlags_None                     = 0,
    ImGuiTableRowFlags_Headers                  = 1 << 0,   // Identify header row (set default background color + width of its contents accounted differently for auto column width)
};

// Enum for ImGui::TableSetBgColor()
// Background colors are rendering in 3 layers:
//  - Layer 0: draw with RowBg0 color if set, otherwise draw with ColumnBg0 if set.
//  - Layer 1: draw with RowBg1 color if set, otherwise draw with ColumnBg1 if set.
//  - Layer 2: draw with CellBg color if set.
// The purpose of the two row/columns layers is to let you decide if a background color change should override or blend with the existing color.
// When using ImGuiTableFlags_RowBg on the table, each row has the RowBg0 color automatically set for odd/even rows.
// If you set the color of RowBg0 target, your color will override the existing RowBg0 color.
// If you set the color of RowBg1 or ColumnBg1 target, your color will blend over the RowBg0 color.
enum ImGuiTableBgTarget_
{
    ImGuiTableBgTarget_None                     = 0,
    ImGuiTableBgTarget_RowBg0                   = 1,        // Set row background color 0 (generally used for background, automatically set when ImGuiTableFlags_RowBg is used)
    ImGuiTableBgTarget_RowBg1                   = 2,        // Set row background color 1 (generally used for selection marking)
    ImGuiTableBgTarget_CellBg                   = 3,        // Set cell background color (top-most color)
};

// Sorting specifications for a table (often handling sort specs for a single column, occasionally more)
// Obtained by calling TableGetSortSpecs().
// When 'SpecsDirty == true' you can sort your data. It will be true with sorting specs have changed since last call, or the first time.
// Make sure to set 'SpecsDirty = false' after sorting, else you may wastefully sort your data every frame!
struct ImGuiTableSortSpecs
{
    const ImGuiTableColumnSortSpecs* Specs;     // Pointer to sort spec array.
    int                         SpecsCount;     // Sort spec count. Most often 1. May be > 1 when ImGuiTableFlags_SortMulti is enabled. May be == 0 when ImGuiTableFlags_SortTristate is enabled.
    bool                        SpecsDirty;     // Set to true when specs have changed since last time! Use this to sort again, then clear the flag.

    ImGuiTableSortSpecs()       { memset(this, 0, sizeof(*this)); }
};

// Sorting specification for one column of a table (sizeof == 12 bytes)
struct ImGuiTableColumnSortSpecs
{
    ImGuiID                     ColumnUserID;       // User id of the column (if specified by a TableSetupColumn() call)
    ImS16                       ColumnIndex;        // Index of the column
    ImS16                       SortOrder;          // Index within parent ImGuiTableSortSpecs (always stored in order starting from 0, tables sorted on a single criteria will always have a 0 here)
    ImGuiSortDirection          SortDirection;      // ImGuiSortDirection_Ascending or ImGuiSortDirection_Descending

    ImGuiTableColumnSortSpecs() { memset(this, 0, sizeof(*this)); }
};

//-----------------------------------------------------------------------------
// [SECTION] Helpers: Debug log, memory allocations macros, ImVector<>
//-----------------------------------------------------------------------------

//-----------------------------------------------------------------------------
// Debug Logging into ShowDebugLogWindow(), tty and more.
//-----------------------------------------------------------------------------

#ifndef IMGUI_DISABLE_DEBUG_TOOLS
#define IMGUI_DEBUG_LOG(...)        ImGui::DebugLog(__VA_ARGS__)
#else
#define IMGUI_DEBUG_LOG(...)        ((void)0)
#endif

//-----------------------------------------------------------------------------
// IM_MALLOC(), IM_FREE(), IM_NEW(), IM_PLACEMENT_NEW(), IM_DELETE()
// We call C++ constructor on own allocated memory via the placement "new(ptr) Type()" syntax.
// Defining a custom placement new() with a custom parameter allows us to bypass including <new> which on some platforms complains when user has disabled exceptions.
//-----------------------------------------------------------------------------

struct ImNewWrapper {};
inline void* operator new(size_t, ImNewWrapper, void* ptr) { return ptr; }
inline void  operator delete(void*, ImNewWrapper, void*)   {} // This is only required so we can use the symmetrical new()
#define IM_ALLOC(_SIZE)                     ImGui::MemAlloc(_SIZE)
#define IM_FREE(_PTR)                       ImGui::MemFree(_PTR)
#define IM_PLACEMENT_NEW(_PTR)              new(ImNewWrapper(), _PTR)
#define IM_NEW(_TYPE)                       new(ImNewWrapper(), ImGui::MemAlloc(sizeof(_TYPE))) _TYPE
template<typename T> void IM_DELETE(T* p)   { if (p) { p->~T(); ImGui::MemFree(p); } }

//-----------------------------------------------------------------------------
// ImVector<>
// Lightweight std::vector<>-like class to avoid dragging dependencies (also, some implementations of STL with debug enabled are absurdly slow, we bypass it so our code runs fast in debug).
//-----------------------------------------------------------------------------
// - You generally do NOT need to care or use this ever. But we need to make it available in imgui.h because some of our public structures are relying on it.
// - We use std-like naming convention here, which is a little unusual for this codebase.
// - Important: clear() frees memory, resize(0) keep the allocated buffer. We use resize(0) a lot to intentionally recycle allocated buffers across frames and amortize our costs.
// - Important: our implementation does NOT call C++ constructors/destructors, we treat everything as raw data! This is intentional but be extra mindful of that,
//   Do NOT use this class as a std::vector replacement in your own code! Many of the structures used by dear imgui can be safely initialized by a zero-memset.
//-----------------------------------------------------------------------------

IM_MSVC_RUNTIME_CHECKS_OFF
template<typename T>
struct ImVector
{
    int                 Size;
    int                 Capacity;
    T*                  Data;

    // Provide standard typedefs but we don't use them ourselves.
    typedef T                   value_type;
    typedef value_type*         iterator;
    typedef const value_type*   const_iterator;

    // Constructors, destructor
    inline ImVector()                                       { Size = Capacity = 0; Data = NULL; }
    inline ImVector(const ImVector<T>& src)                 { Size = Capacity = 0; Data = NULL; operator=(src); }
    inline ImVector<T>& operator=(const ImVector<T>& src)   { clear(); resize(src.Size); if (src.Data) memcpy(Data, src.Data, (size_t)Size * sizeof(T)); return *this; }
    inline ~ImVector()                                      { if (Data) IM_FREE(Data); } // Important: does not destruct anything

    inline void         clear()                             { if (Data) { Size = Capacity = 0; IM_FREE(Data); Data = NULL; } }  // Important: does not destruct anything
    inline void         clear_delete()                      { for (int n = 0; n < Size; n++) IM_DELETE(Data[n]); clear(); }     // Important: never called automatically! always explicit.
    inline void         clear_destruct()                    { for (int n = 0; n < Size; n++) Data[n].~T(); clear(); }           // Important: never called automatically! always explicit.

    inline bool         empty() const                       { return Size == 0; }
    inline int          size() const                        { return Size; }
    inline int          size_in_bytes() const               { return Size * (int)sizeof(T); }
    inline int          max_size() const                    { return 0x7FFFFFFF / (int)sizeof(T); }
    inline int          capacity() const                    { return Capacity; }
    inline T&           operator[](int i)                   { IM_ASSERT(i >= 0 && i < Size); return Data[i]; }
    inline const T&     operator[](int i) const             { IM_ASSERT(i >= 0 && i < Size); return Data[i]; }

    inline T*           begin()                             { return Data; }
    inline const T*     begin() const                       { return Data; }
    inline T*           end()                               { return Data + Size; }
    inline const T*     end() const                         { return Data + Size; }
    inline T&           front()                             { IM_ASSERT(Size > 0); return Data[0]; }
    inline const T&     front() const                       { IM_ASSERT(Size > 0); return Data[0]; }
    inline T&           back()                              { IM_ASSERT(Size > 0); return Data[Size - 1]; }
    inline const T&     back() const                        { IM_ASSERT(Size > 0); return Data[Size - 1]; }
    inline void         swap(ImVector<T>& rhs)              { int rhs_size = rhs.Size; rhs.Size = Size; Size = rhs_size; int rhs_cap = rhs.Capacity; rhs.Capacity = Capacity; Capacity = rhs_cap; T* rhs_data = rhs.Data; rhs.Data = Data; Data = rhs_data; }

    inline int          _grow_capacity(int sz) const        { int new_capacity = Capacity ? (Capacity + Capacity / 2) : 8; return new_capacity > sz ? new_capacity : sz; }
    inline void         resize(int new_size)                { if (new_size > Capacity) reserve(_grow_capacity(new_size)); Size = new_size; }
    inline void         resize(int new_size, const T& v)    { if (new_size > Capacity) reserve(_grow_capacity(new_size)); if (new_size > Size) for (int n = Size; n < new_size; n++) memcpy(&Data[n], &v, sizeof(v)); Size = new_size; }
    inline void         shrink(int new_size)                { IM_ASSERT(new_size <= Size); Size = new_size; } // Resize a vector to a smaller size, guaranteed not to cause a reallocation
    inline void         reserve(int new_capacity)           { if (new_capacity <= Capacity) return; T* new_data = (T*)IM_ALLOC((size_t)new_capacity * sizeof(T)); if (Data) { memcpy(new_data, Data, (size_t)Size * sizeof(T)); IM_FREE(Data); } Data = new_data; Capacity = new_capacity; }
    inline void         reserve_discard(int new_capacity)   { if (new_capacity <= Capacity) return; if (Data) IM_FREE(Data); Data = (T*)IM_ALLOC((size_t)new_capacity * sizeof(T)); Capacity = new_capacity; }

    // NB: It is illegal to call push_back/push_front/insert with a reference pointing inside the ImVector data itself! e.g. v.push_back(v[10]) is forbidden.
    inline void         push_back(const T& v)               { if (Size == Capacity) reserve(_grow_capacity(Size + 1)); memcpy(&Data[Size], &v, sizeof(v)); Size++; }
    inline void         pop_back()                          { IM_ASSERT(Size > 0); Size--; }
    inline void         push_front(const T& v)              { if (Size == 0) push_back(v); else insert(Data, v); }
    inline T*           erase(const T* it)                  { IM_ASSERT(it >= Data && it < Data + Size); const ptrdiff_t off = it - Data; memmove(Data + off, Data + off + 1, ((size_t)Size - (size_t)off - 1) * sizeof(T)); Size--; return Data + off; }
    inline T*           erase(const T* it, const T* it_last){ IM_ASSERT(it >= Data && it < Data + Size && it_last >= it && it_last <= Data + Size); const ptrdiff_t count = it_last - it; const ptrdiff_t off = it - Data; memmove(Data + off, Data + off + count, ((size_t)Size - (size_t)off - (size_t)count) * sizeof(T)); Size -= (int)count; return Data + off; }
    inline T*           erase_unsorted(const T* it)         { IM_ASSERT(it >= Data && it < Data + Size);  const ptrdiff_t off = it - Data; if (it < Data + Size - 1) memcpy(Data + off, Data + Size - 1, sizeof(T)); Size--; return Data + off; }
    inline T*           insert(const T* it, const T& v)     { IM_ASSERT(it >= Data && it <= Data + Size); const ptrdiff_t off = it - Data; if (Size == Capacity) reserve(_grow_capacity(Size + 1)); if (off < (int)Size) memmove(Data + off + 1, Data + off, ((size_t)Size - (size_t)off) * sizeof(T)); memcpy(&Data[off], &v, sizeof(v)); Size++; return Data + off; }
    inline bool         contains(const T& v) const          { const T* data = Data;  const T* data_end = Data + Size; while (data < data_end) if (*data++ == v) return true; return false; }
    inline T*           find(const T& v)                    { T* data = Data;  const T* data_end = Data + Size; while (data < data_end) if (*data == v) break; else ++data; return data; }
    inline const T*     find(const T& v) const              { const T* data = Data;  const T* data_end = Data + Size; while (data < data_end) if (*data == v) break; else ++data; return data; }
    inline int          find_index(const T& v) const        { const T* data_end = Data + Size; const T* it = find(v); if (it == data_end) return -1; const ptrdiff_t off = it - Data; return (int)off; }
    inline bool         find_erase(const T& v)              { const T* it = find(v); if (it < Data + Size) { erase(it); return true; } return false; }
    inline bool         find_erase_unsorted(const T& v)     { const T* it = find(v); if (it < Data + Size) { erase_unsorted(it); return true; } return false; }
    inline int          index_from_ptr(const T* it) const   { IM_ASSERT(it >= Data && it < Data + Size); const ptrdiff_t off = it - Data; return (int)off; }
};
IM_MSVC_RUNTIME_CHECKS_RESTORE

//-----------------------------------------------------------------------------
// [SECTION] ImGuiStyle
//-----------------------------------------------------------------------------
// You may modify the ImGui::GetStyle() main instance during initialization and before NewFrame().
// During the frame, use ImGui::PushStyleVar(ImGuiStyleVar_XXXX)/PopStyleVar() to alter the main style values,
// and ImGui::PushStyleColor(ImGuiCol_XXX)/PopStyleColor() for colors.
//-----------------------------------------------------------------------------

struct ImGuiStyle
{
    float       Alpha;                      // Global alpha applies to everything in Dear ImGui.
    float       DisabledAlpha;              // Additional alpha multiplier applied by BeginDisabled(). Multiply over current value of Alpha.
    ImVec2      WindowPadding;              // Padding within a window.
    float       WindowRounding;             // Radius of window corners rounding. Set to 0.0f to have rectangular windows. Large values tend to lead to variety of artifacts and are not recommended.
    float       WindowBorderSize;           // Thickness of border around windows. Generally set to 0.0f or 1.0f. (Other values are not well tested and more CPU/GPU costly).
    ImVec2      WindowMinSize;              // Minimum window size. This is a global setting. If you want to constrain individual windows, use SetNextWindowSizeConstraints().
    ImVec2      WindowTitleAlign;           // Alignment for title bar text. Defaults to (0.0f,0.5f) for left-aligned,vertically centered.
    ImGuiDir    WindowMenuButtonPosition;   // Side of the collapsing/docking button in the title bar (None/Left/Right). Defaults to ImGuiDir_Left.
    float       ChildRounding;              // Radius of child window corners rounding. Set to 0.0f to have rectangular windows.
    float       ChildBorderSize;            // Thickness of border around child windows. Generally set to 0.0f or 1.0f. (Other values are not well tested and more CPU/GPU costly).
    float       PopupRounding;              // Radius of popup window corners rounding. (Note that tooltip windows use WindowRounding)
    float       PopupBorderSize;            // Thickness of border around popup/tooltip windows. Generally set to 0.0f or 1.0f. (Other values are not well tested and more CPU/GPU costly).
    ImVec2      FramePadding;               // Padding within a framed rectangle (used by most widgets).
    float       FrameRounding;              // Radius of frame corners rounding. Set to 0.0f to have rectangular frame (used by most widgets).
    float       FrameBorderSize;            // Thickness of border around frames. Generally set to 0.0f or 1.0f. (Other values are not well tested and more CPU/GPU costly).
    ImVec2      ItemSpacing;                // Horizontal and vertical spacing between widgets/lines.
    ImVec2      ItemInnerSpacing;           // Horizontal and vertical spacing between within elements of a composed widget (e.g. a slider and its label).
    ImVec2      CellPadding;                // Padding within a table cell. Cellpadding.x is locked for entire table. CellPadding.y may be altered between different rows.
    ImVec2      TouchExtraPadding;          // Expand reactive bounding box for touch-based system where touch position is not accurate enough. Unfortunately we don't sort widgets so priority on overlap will always be given to the first widget. So don't grow this too much!
    float       IndentSpacing;              // Horizontal indentation when e.g. entering a tree node. Generally == (FontSize + FramePadding.x*2).
    float       ColumnsMinSpacing;          // Minimum horizontal spacing between two columns. Preferably > (FramePadding.x + 1).
    float       ScrollbarSize;              // Width of the vertical scrollbar, Height of the horizontal scrollbar.
    float       ScrollbarRounding;          // Radius of grab corners for scrollbar.
    float       GrabMinSize;                // Minimum width/height of a grab box for slider/scrollbar.
    float       GrabRounding;               // Radius of grabs corners rounding. Set to 0.0f to have rectangular slider grabs.
    float       LogSliderDeadzone;          // The size in pixels of the dead-zone around zero on logarithmic sliders that cross zero.
    float       TabRounding;                // Radius of upper corners of a tab. Set to 0.0f to have rectangular tabs.
    float       TabBorderSize;              // Thickness of border around tabs.
    float       TabMinWidthForCloseButton;  // Minimum width for close button to appear on an unselected tab when hovered. Set to 0.0f to always show when hovering, set to FLT_MAX to never show close button unless selected.
    float       TabBarBorderSize;           // Thickness of tab-bar separator, which takes on the tab active color to denote focus.
    float       TabBarOverlineSize;         // Thickness of tab-bar overline, which highlights the selected tab-bar.
    float       TableAngledHeadersAngle;    // Angle of angled headers (supported values range from -50.0f degrees to +50.0f degrees).
    ImVec2      TableAngledHeadersTextAlign;// Alignment of angled headers within the cell
    ImGuiDir    ColorButtonPosition;        // Side of the color button in the ColorEdit4 widget (left/right). Defaults to ImGuiDir_Right.
    ImVec2      ButtonTextAlign;            // Alignment of button text when button is larger than text. Defaults to (0.5f, 0.5f) (centered).
    ImVec2      SelectableTextAlign;        // Alignment of selectable text. Defaults to (0.0f, 0.0f) (top-left aligned). It's generally important to keep this left-aligned if you want to lay multiple items on a same line.
    float       SeparatorTextBorderSize;    // Thickness of border in SeparatorText()
    ImVec2      SeparatorTextAlign;         // Alignment of text within the separator. Defaults to (0.0f, 0.5f) (left aligned, center).
    ImVec2      SeparatorTextPadding;       // Horizontal offset of text from each edge of the separator + spacing on other axis. Generally small values. .y is recommended to be == FramePadding.y.
    ImVec2      DisplayWindowPadding;       // Apply to regular windows: amount which we enforce to keep visible when moving near edges of your screen.
    ImVec2      DisplaySafeAreaPadding;     // Apply to every windows, menus, popups, tooltips: amount where we avoid displaying contents. Adjust if you cannot see the edges of your screen (e.g. on a TV where scaling has not been configured).
    float       DockingSeparatorSize;       // Thickness of resizing border between docked windows
    float       MouseCursorScale;           // Scale software rendered mouse cursor (when io.MouseDrawCursor is enabled). We apply per-monitor DPI scaling over this scale. May be removed later.
    bool        AntiAliasedLines;           // Enable anti-aliased lines/borders. Disable if you are really tight on CPU/GPU. Latched at the beginning of the frame (copied to ImDrawList).
    bool        AntiAliasedLinesUseTex;     // Enable anti-aliased lines/borders using textures where possible. Require backend to render with bilinear filtering (NOT point/nearest filtering). Latched at the beginning of the frame (copied to ImDrawList).
    bool        AntiAliasedFill;            // Enable anti-aliased edges around filled shapes (rounded rectangles, circles, etc.). Disable if you are really tight on CPU/GPU. Latched at the beginning of the frame (copied to ImDrawList).
    float       CurveTessellationTol;       // Tessellation tolerance when using PathBezierCurveTo() without a specific number of segments. Decrease for highly tessellated curves (higher quality, more polygons), increase to reduce quality.
    float       CircleTessellationMaxError; // Maximum error (in pixels) allowed when using AddCircle()/AddCircleFilled() or drawing rounded corner rectangles with no explicit segment count specified. Decrease for higher quality but more geometry.
    ImVec4      Colors[ImGuiCol_COUNT];

    // Behaviors
    // (It is possible to modify those fields mid-frame if specific behavior need it, unlike e.g. configuration fields in ImGuiIO)
    float             HoverStationaryDelay;     // Delay for IsItemHovered(ImGuiHoveredFlags_Stationary). Time required to consider mouse stationary.
    float             HoverDelayShort;          // Delay for IsItemHovered(ImGuiHoveredFlags_DelayShort). Usually used along with HoverStationaryDelay.
    float             HoverDelayNormal;         // Delay for IsItemHovered(ImGuiHoveredFlags_DelayNormal). "
    ImGuiHoveredFlags HoverFlagsForTooltipMouse;// Default flags when using IsItemHovered(ImGuiHoveredFlags_ForTooltip) or BeginItemTooltip()/SetItemTooltip() while using mouse.
    ImGuiHoveredFlags HoverFlagsForTooltipNav;  // Default flags when using IsItemHovered(ImGuiHoveredFlags_ForTooltip) or BeginItemTooltip()/SetItemTooltip() while using keyboard/gamepad.

    IMGUI_API ImGuiStyle();
    IMGUI_API void ScaleAllSizes(float scale_factor);
};

//-----------------------------------------------------------------------------
// [SECTION] ImGuiIO
//-----------------------------------------------------------------------------
// Communicate most settings and inputs/outputs to Dear ImGui using this structure.
// Access via ImGui::GetIO(). Read 'Programmer guide' section in .cpp file for general usage.
// It is generally expected that:
// - initialization: backends and user code writes to ImGuiIO.
// - main loop: backends writes to ImGuiIO, user code and imgui code reads from ImGuiIO.
//-----------------------------------------------------------------------------

// [Internal] Storage used by IsKeyDown(), IsKeyPressed() etc functions.
// If prior to 1.87 you used io.KeysDownDuration[] (which was marked as internal), you should use GetKeyData(key)->DownDuration and *NOT* io.KeysData[key]->DownDuration.
struct ImGuiKeyData
{
    bool        Down;               // True for if key is down
    float       DownDuration;       // Duration the key has been down (<0.0f: not pressed, 0.0f: just pressed, >0.0f: time held)
    float       DownDurationPrev;   // Last frame duration the key has been down
    float       AnalogValue;        // 0.0f..1.0f for gamepad values
};

struct ImGuiIO
{
    //------------------------------------------------------------------
    // Configuration                            // Default value
    //------------------------------------------------------------------

    ImGuiConfigFlags   ConfigFlags;             // = 0              // See ImGuiConfigFlags_ enum. Set by user/application. Gamepad/keyboard navigation options, etc.
    ImGuiBackendFlags  BackendFlags;            // = 0              // See ImGuiBackendFlags_ enum. Set by backend (imgui_impl_xxx files or custom backend) to communicate features supported by the backend.
    ImVec2      DisplaySize;                    // <unset>          // Main display size, in pixels (generally == GetMainViewport()->Size). May change every frame.
    float       DeltaTime;                      // = 1.0f/60.0f     // Time elapsed since last frame, in seconds. May change every frame.
    float       IniSavingRate;                  // = 5.0f           // Minimum time between saving positions/sizes to .ini file, in seconds.
    const char* IniFilename;                    // = "imgui.ini"    // Path to .ini file (important: default "imgui.ini" is relative to current working dir!). Set NULL to disable automatic .ini loading/saving or if you want to manually call LoadIniSettingsXXX() / SaveIniSettingsXXX() functions.
    const char* LogFilename;                    // = "imgui_log.txt"// Path to .log file (default parameter to ImGui::LogToFile when no file is specified).
    void*       UserData;                       // = NULL           // Store your own data.

    ImFontAtlas*Fonts;                          // <auto>           // Font atlas: load, rasterize and pack one or more fonts into a single texture.
    float       FontGlobalScale;                // = 1.0f           // Global scale all fonts
    bool        FontAllowUserScaling;           // = false          // Allow user scaling text of individual window with CTRL+Wheel.
    ImFont*     FontDefault;                    // = NULL           // Font to use on NewFrame(). Use NULL to uses Fonts->Fonts[0].
    ImVec2      DisplayFramebufferScale;        // = (1, 1)         // For retina display or other situations where window coordinates are different from framebuffer coordinates. This generally ends up in ImDrawData::FramebufferScale.

    // Docking options (when ImGuiConfigFlags_DockingEnable is set)
    bool        ConfigDockingNoSplit;           // = false          // Simplified docking mode: disable window splitting, so docking is limited to merging multiple windows together into tab-bars.
    bool        ConfigDockingWithShift;         // = false          // Enable docking with holding Shift key (reduce visual noise, allows dropping in wider space)
    bool        ConfigDockingAlwaysTabBar;      // = false          // [BETA] [FIXME: This currently creates regression with auto-sizing and general overhead] Make every single floating window display within a docking node.
    bool        ConfigDockingTransparentPayload;// = false          // [BETA] Make window or viewport transparent when docking and only display docking boxes on the target viewport. Useful if rendering of multiple viewport cannot be synced. Best used with ConfigViewportsNoAutoMerge.

    // Viewport options (when ImGuiConfigFlags_ViewportsEnable is set)
    bool        ConfigViewportsNoAutoMerge;     // = false;         // Set to make all floating imgui windows always create their own viewport. Otherwise, they are merged into the main host viewports when overlapping it. May also set ImGuiViewportFlags_NoAutoMerge on individual viewport.
    bool        ConfigViewportsNoTaskBarIcon;   // = false          // Disable default OS task bar icon flag for secondary viewports. When a viewport doesn't want a task bar icon, ImGuiViewportFlags_NoTaskBarIcon will be set on it.
    bool        ConfigViewportsNoDecoration;    // = true           // Disable default OS window decoration flag for secondary viewports. When a viewport doesn't want window decorations, ImGuiViewportFlags_NoDecoration will be set on it. Enabling decoration can create subsequent issues at OS levels (e.g. minimum window size).
    bool        ConfigViewportsNoDefaultParent; // = false          // Disable default OS parenting to main viewport for secondary viewports. By default, viewports are marked with ParentViewportId = <main_viewport>, expecting the platform backend to setup a parent/child relationship between the OS windows (some backend may ignore this). Set to true if you want the default to be 0, then all viewports will be top-level OS windows.

    // Miscellaneous options
    bool        MouseDrawCursor;                // = false          // Request ImGui to draw a mouse cursor for you (if you are on a platform without a mouse cursor). Cannot be easily renamed to 'io.ConfigXXX' because this is frequently used by backend implementations.
    bool        ConfigMacOSXBehaviors;          // = defined(__APPLE__) // Swap Cmd<>Ctrl keys + OS X style text editing cursor movement using Alt instead of Ctrl, Shortcuts using Cmd/Super instead of Ctrl, Line/Text Start and End using Cmd+Arrows instead of Home/End, Double click selects by word instead of selecting whole text, Multi-selection in lists uses Cmd/Super instead of Ctrl.
    bool        ConfigInputTrickleEventQueue;   // = true           // Enable input queue trickling: some types of events submitted during the same frame (e.g. button down + up) will be spread over multiple frames, improving interactions with low framerates.
    bool        ConfigInputTextCursorBlink;     // = true           // Enable blinking cursor (optional as some users consider it to be distracting).
    bool        ConfigInputTextEnterKeepActive; // = false          // [BETA] Pressing Enter will keep item active and select contents (single-line only).
    bool        ConfigDragClickToInputText;     // = false          // [BETA] Enable turning DragXXX widgets into text input with a simple mouse click-release (without moving). Not desirable on devices without a keyboard.
    bool        ConfigWindowsResizeFromEdges;   // = true           // Enable resizing of windows from their edges and from the lower-left corner. This requires (io.BackendFlags & ImGuiBackendFlags_HasMouseCursors) because it needs mouse cursor feedback. (This used to be a per-window ImGuiWindowFlags_ResizeFromAnySide flag)
    bool        ConfigWindowsMoveFromTitleBarOnly; // = false       // Enable allowing to move windows only when clicking on their title bar. Does not apply to windows without a title bar.
    float       ConfigMemoryCompactTimer;       // = 60.0f          // Timer (in seconds) to free transient windows/tables memory buffers when unused. Set to -1.0f to disable.

    // Inputs Behaviors
    // (other variables, ones which are expected to be tweaked within UI code, are exposed in ImGuiStyle)
    float       MouseDoubleClickTime;           // = 0.30f          // Time for a double-click, in seconds.
    float       MouseDoubleClickMaxDist;        // = 6.0f           // Distance threshold to stay in to validate a double-click, in pixels.
    float       MouseDragThreshold;             // = 6.0f           // Distance threshold before considering we are dragging.
    float       KeyRepeatDelay;                 // = 0.275f         // When holding a key/button, time before it starts repeating, in seconds (for buttons in Repeat mode, etc.).
    float       KeyRepeatRate;                  // = 0.050f         // When holding a key/button, rate at which it repeats, in seconds.

    //------------------------------------------------------------------
    // Debug options
    //------------------------------------------------------------------

    // Option to enable various debug tools showing buttons that will call the IM_DEBUG_BREAK() macro.
    // - The Item Picker tool will be available regardless of this being enabled, in order to maximize its discoverability.
    // - Requires a debugger being attached, otherwise IM_DEBUG_BREAK() options will appear to crash your application.
    //   e.g. io.ConfigDebugIsDebuggerPresent = ::IsDebuggerPresent() on Win32, or refer to ImOsIsDebuggerPresent() imgui_test_engine/imgui_te_utils.cpp for a Unix compatible version).
    bool        ConfigDebugIsDebuggerPresent;   // = false          // Enable various tools calling IM_DEBUG_BREAK().

    // Tools to test correct Begin/End and BeginChild/EndChild behaviors.
    // - Presently Begin()/End() and BeginChild()/EndChild() needs to ALWAYS be called in tandem, regardless of return value of BeginXXX()
    // - This is inconsistent with other BeginXXX functions and create confusion for many users.
    // - We expect to update the API eventually. In the meanwhile we provide tools to facilitate checking user-code behavior.
    bool        ConfigDebugBeginReturnValueOnce;// = false          // First-time calls to Begin()/BeginChild() will return false. NEEDS TO BE SET AT APPLICATION BOOT TIME if you don't want to miss windows.
    bool        ConfigDebugBeginReturnValueLoop;// = false          // Some calls to Begin()/BeginChild() will return false. Will cycle through window depths then repeat. Suggested use: add "io.ConfigDebugBeginReturnValue = io.KeyShift" in your main loop then occasionally press SHIFT. Windows should be flickering while running.

    // Option to deactivate io.AddFocusEvent(false) handling.
    // - May facilitate interactions with a debugger when focus loss leads to clearing inputs data.
    // - Backends may have other side-effects on focus loss, so this will reduce side-effects but not necessary remove all of them.
    bool        ConfigDebugIgnoreFocusLoss;     // = false          // Ignore io.AddFocusEvent(false), consequently not calling io.ClearInputKeys()/io.ClearInputMouse() in input processing.

    // Option to audit .ini data
    bool        ConfigDebugIniSettings;         // = false          // Save .ini data with extra comments (particularly helpful for Docking, but makes saving slower)

    //------------------------------------------------------------------
    // Platform Functions
    // (the imgui_impl_xxxx backend files are setting those up for you)
    //------------------------------------------------------------------

    // Optional: Platform/Renderer backend name (informational only! will be displayed in About Window) + User data for backend/wrappers to store their own stuff.
    const char* BackendPlatformName;            // = NULL
    const char* BackendRendererName;            // = NULL
    void*       BackendPlatformUserData;        // = NULL           // User data for platform backend
    void*       BackendRendererUserData;        // = NULL           // User data for renderer backend
    void*       BackendLanguageUserData;        // = NULL           // User data for non C++ programming language backend

    // Optional: Access OS clipboard
    // (default to use native Win32 clipboard on Windows, otherwise uses a private clipboard. Override to access OS clipboard on other architectures)
    const char* (*GetClipboardTextFn)(void* user_data);
    void        (*SetClipboardTextFn)(void* user_data, const char* text);
    void*       ClipboardUserData;

    // Optional: Open link/folder/file in OS Shell
    // (default to use ShellExecuteA() on Windows, system() on Linux/Mac)
    bool        (*PlatformOpenInShellFn)(ImGuiContext* ctx, const char* path);
    void*       PlatformOpenInShellUserData;

    // Optional: Notify OS Input Method Editor of the screen position of your cursor for text input position (e.g. when using Japanese/Chinese IME on Windows)
    // (default to use native imm32 api on Windows)
    void        (*PlatformSetImeDataFn)(ImGuiContext* ctx, ImGuiViewport* viewport, ImGuiPlatformImeData* data);
    //void      (*SetPlatformImeDataFn)(ImGuiViewport* viewport, ImGuiPlatformImeData* data); // [Renamed to io.PlatformSetImeDataFn in 1.91.0]

    // Optional: Platform locale
    ImWchar     PlatformLocaleDecimalPoint;     // '.'              // [Experimental] Configure decimal point e.g. '.' or ',' useful for some languages (e.g. German), generally pulled from *localeconv()->decimal_point

    //------------------------------------------------------------------
    // Input - Call before calling NewFrame()
    //------------------------------------------------------------------

    // Input Functions
    IMGUI_API void  AddKeyEvent(ImGuiKey key, bool down);                   // Queue a new key down/up event. Key should be "translated" (as in, generally ImGuiKey_A matches the key end-user would use to emit an 'A' character)
    IMGUI_API void  AddKeyAnalogEvent(ImGuiKey key, bool down, float v);    // Queue a new key down/up event for analog values (e.g. ImGuiKey_Gamepad_ values). Dead-zones should be handled by the backend.
    IMGUI_API void  AddMousePosEvent(float x, float y);                     // Queue a mouse position update. Use -FLT_MAX,-FLT_MAX to signify no mouse (e.g. app not focused and not hovered)
    IMGUI_API void  AddMouseButtonEvent(int button, bool down);             // Queue a mouse button change
    IMGUI_API void  AddMouseWheelEvent(float wheel_x, float wheel_y);       // Queue a mouse wheel update. wheel_y<0: scroll down, wheel_y>0: scroll up, wheel_x<0: scroll right, wheel_x>0: scroll left.
    IMGUI_API void  AddMouseSourceEvent(ImGuiMouseSource source);           // Queue a mouse source change (Mouse/TouchScreen/Pen)
    IMGUI_API void  AddMouseViewportEvent(ImGuiID id);                      // Queue a mouse hovered viewport. Requires backend to set ImGuiBackendFlags_HasMouseHoveredViewport to call this (for multi-viewport support).
    IMGUI_API void  AddFocusEvent(bool focused);                            // Queue a gain/loss of focus for the application (generally based on OS/platform focus of your window)
    IMGUI_API void  AddInputCharacter(unsigned int c);                      // Queue a new character input
    IMGUI_API void  AddInputCharacterUTF16(ImWchar16 c);                    // Queue a new character input from a UTF-16 character, it can be a surrogate
    IMGUI_API void  AddInputCharactersUTF8(const char* str);                // Queue a new characters input from a UTF-8 string

    IMGUI_API void  SetKeyEventNativeData(ImGuiKey key, int native_keycode, int native_scancode, int native_legacy_index = -1); // [Optional] Specify index for legacy <1.87 IsKeyXXX() functions with native indices + specify native keycode, scancode.
    IMGUI_API void  SetAppAcceptingEvents(bool accepting_events);           // Set master flag for accepting key/mouse/text events (default to true). Useful if you have native dialog boxes that are interrupting your application loop/refresh, and you want to disable events being queued while your app is frozen.
    IMGUI_API void  ClearEventsQueue();                                     // Clear all incoming events.
    IMGUI_API void  ClearInputKeys();                                       // Clear current keyboard/gamepad state + current frame text input buffer. Equivalent to releasing all keys/buttons.
    IMGUI_API void  ClearInputMouse();                                      // Clear current mouse state.
#ifndef IMGUI_DISABLE_OBSOLETE_FUNCTIONS
    IMGUI_API void  ClearInputCharacters();                                 // [Obsoleted in 1.89.8] Clear the current frame text input buffer. Now included within ClearInputKeys().
#endif

    //------------------------------------------------------------------
    // Output - Updated by NewFrame() or EndFrame()/Render()
    // (when reading from the io.WantCaptureMouse, io.WantCaptureKeyboard flags to dispatch your inputs, it is
    //  generally easier and more correct to use their state BEFORE calling NewFrame(). See FAQ for details!)
    //------------------------------------------------------------------

    bool        WantCaptureMouse;                   // Set when Dear ImGui will use mouse inputs, in this case do not dispatch them to your main game/application (either way, always pass on mouse inputs to imgui). (e.g. unclicked mouse is hovering over an imgui window, widget is active, mouse was clicked over an imgui window, etc.).
    bool        WantCaptureKeyboard;                // Set when Dear ImGui will use keyboard inputs, in this case do not dispatch them to your main game/application (either way, always pass keyboard inputs to imgui). (e.g. InputText active, or an imgui window is focused and navigation is enabled, etc.).
    bool        WantTextInput;                      // Mobile/console: when set, you may display an on-screen keyboard. This is set by Dear ImGui when it wants textual keyboard input to happen (e.g. when a InputText widget is active).
    bool        WantSetMousePos;                    // MousePos has been altered, backend should reposition mouse on next frame. Rarely used! Set only when ImGuiConfigFlags_NavEnableSetMousePos flag is enabled.
    bool        WantSaveIniSettings;                // When manual .ini load/save is active (io.IniFilename == NULL), this will be set to notify your application that you can call SaveIniSettingsToMemory() and save yourself. Important: clear io.WantSaveIniSettings yourself after saving!
    bool        NavActive;                          // Keyboard/Gamepad navigation is currently allowed (will handle ImGuiKey_NavXXX events) = a window is focused and it doesn't use the ImGuiWindowFlags_NoNavInputs flag.
    bool        NavVisible;                         // Keyboard/Gamepad navigation is visible and allowed (will handle ImGuiKey_NavXXX events).
    float       Framerate;                          // Estimate of application framerate (rolling average over 60 frames, based on io.DeltaTime), in frame per second. Solely for convenience. Slow applications may not want to use a moving average or may want to reset underlying buffers occasionally.
    int         MetricsRenderVertices;              // Vertices output during last call to Render()
    int         MetricsRenderIndices;               // Indices output during last call to Render() = number of triangles * 3
    int         MetricsRenderWindows;               // Number of visible windows
    int         MetricsActiveWindows;               // Number of active windows
    ImVec2      MouseDelta;                         // Mouse delta. Note that this is zero if either current or previous position are invalid (-FLT_MAX,-FLT_MAX), so a disappearing/reappearing mouse won't have a huge delta.

    //------------------------------------------------------------------
    // [Internal] Dear ImGui will maintain those fields. Forward compatibility not guaranteed!
    //------------------------------------------------------------------

    ImGuiContext* Ctx;                              // Parent UI context (needs to be set explicitly by parent).

    // Main Input State
    // (this block used to be written by backend, since 1.87 it is best to NOT write to those directly, call the AddXXX functions above instead)
    // (reading from those variables is fair game, as they are extremely unlikely to be moving anywhere)
    ImVec2      MousePos;                           // Mouse position, in pixels. Set to ImVec2(-FLT_MAX, -FLT_MAX) if mouse is unavailable (on another screen, etc.)
    bool        MouseDown[5];                       // Mouse buttons: 0=left, 1=right, 2=middle + extras (ImGuiMouseButton_COUNT == 5). Dear ImGui mostly uses left and right buttons. Other buttons allow us to track if the mouse is being used by your application + available to user as a convenience via IsMouse** API.
    float       MouseWheel;                         // Mouse wheel Vertical: 1 unit scrolls about 5 lines text. >0 scrolls Up, <0 scrolls Down. Hold SHIFT to turn vertical scroll into horizontal scroll.
    float       MouseWheelH;                        // Mouse wheel Horizontal. >0 scrolls Left, <0 scrolls Right. Most users don't have a mouse with a horizontal wheel, may not be filled by all backends.
    ImGuiMouseSource MouseSource;                   // Mouse actual input peripheral (Mouse/TouchScreen/Pen).
    ImGuiID     MouseHoveredViewport;               // (Optional) Modify using io.AddMouseViewportEvent(). With multi-viewports: viewport the OS mouse is hovering. If possible _IGNORING_ viewports with the ImGuiViewportFlags_NoInputs flag is much better (few backends can handle that). Set io.BackendFlags |= ImGuiBackendFlags_HasMouseHoveredViewport if you can provide this info. If you don't imgui will infer the value using the rectangles and last focused time of the viewports it knows about (ignoring other OS windows).
    bool        KeyCtrl;                            // Keyboard modifier down: Control
    bool        KeyShift;                           // Keyboard modifier down: Shift
    bool        KeyAlt;                             // Keyboard modifier down: Alt
    bool        KeySuper;                           // Keyboard modifier down: Cmd/Super/Windows

    // Other state maintained from data above + IO function calls
    ImGuiKeyChord KeyMods;                          // Key mods flags (any of ImGuiMod_Ctrl/ImGuiMod_Shift/ImGuiMod_Alt/ImGuiMod_Super flags, same as io.KeyCtrl/KeyShift/KeyAlt/KeySuper but merged into flags. Read-only, updated by NewFrame()
    ImGuiKeyData  KeysData[ImGuiKey_KeysData_SIZE]; // Key state for all known keys. Use IsKeyXXX() functions to access this.
    bool        WantCaptureMouseUnlessPopupClose;   // Alternative to WantCaptureMouse: (WantCaptureMouse == true && WantCaptureMouseUnlessPopupClose == false) when a click over void is expected to close a popup.
    ImVec2      MousePosPrev;                       // Previous mouse position (note that MouseDelta is not necessary == MousePos-MousePosPrev, in case either position is invalid)
    ImVec2      MouseClickedPos[5];                 // Position at time of clicking
    double      MouseClickedTime[5];                // Time of last click (used to figure out double-click)
    bool        MouseClicked[5];                    // Mouse button went from !Down to Down (same as MouseClickedCount[x] != 0)
    bool        MouseDoubleClicked[5];              // Has mouse button been double-clicked? (same as MouseClickedCount[x] == 2)
    ImU16       MouseClickedCount[5];               // == 0 (not clicked), == 1 (same as MouseClicked[]), == 2 (double-clicked), == 3 (triple-clicked) etc. when going from !Down to Down
    ImU16       MouseClickedLastCount[5];           // Count successive number of clicks. Stays valid after mouse release. Reset after another click is done.
    bool        MouseReleased[5];                   // Mouse button went from Down to !Down
    bool        MouseDownOwned[5];                  // Track if button was clicked inside a dear imgui window or over void blocked by a popup. We don't request mouse capture from the application if click started outside ImGui bounds.
    bool        MouseDownOwnedUnlessPopupClose[5];  // Track if button was clicked inside a dear imgui window.
    bool        MouseWheelRequestAxisSwap;          // On a non-Mac system, holding SHIFT requests WheelY to perform the equivalent of a WheelX event. On a Mac system this is already enforced by the system.
    bool        MouseCtrlLeftAsRightClick;          // (OSX) Set to true when the current click was a ctrl-click that spawned a simulated right click
    float       MouseDownDuration[5];               // Duration the mouse button has been down (0.0f == just clicked)
    float       MouseDownDurationPrev[5];           // Previous time the mouse button has been down
    ImVec2      MouseDragMaxDistanceAbs[5];         // Maximum distance, absolute, on each axis, of how much mouse has traveled from the clicking point
    float       MouseDragMaxDistanceSqr[5];         // Squared maximum distance of how much mouse has traveled from the clicking point (used for moving thresholds)
    float       PenPressure;                        // Touch/Pen pressure (0.0f to 1.0f, should be >0.0f only when MouseDown[0] == true). Helper storage currently unused by Dear ImGui.
    bool        AppFocusLost;                       // Only modify via AddFocusEvent()
    bool        AppAcceptingEvents;                 // Only modify via SetAppAcceptingEvents()
    ImS8        BackendUsingLegacyKeyArrays;        // -1: unknown, 0: using AddKeyEvent(), 1: using legacy io.KeysDown[]
    bool        BackendUsingLegacyNavInputArray;    // 0: using AddKeyAnalogEvent(), 1: writing to legacy io.NavInputs[] directly
    ImWchar16   InputQueueSurrogate;                // For AddInputCharacterUTF16()
    ImVector<ImWchar> InputQueueCharacters;         // Queue of _characters_ input (obtained by platform backend). Fill using AddInputCharacter() helper.

    // Legacy: before 1.87, we required backend to fill io.KeyMap[] (imgui->native map) during initialization and io.KeysDown[] (native indices) every frame.
    // This is still temporarily supported as a legacy feature. However the new preferred scheme is for backend to call io.AddKeyEvent().
    //   Old (<1.87):  ImGui::IsKeyPressed(ImGui::GetIO().KeyMap[ImGuiKey_Space]) --> New (1.87+) ImGui::IsKeyPressed(ImGuiKey_Space)
#ifndef IMGUI_DISABLE_OBSOLETE_KEYIO
    int         KeyMap[ImGuiKey_COUNT];             // [LEGACY] Input: map of indices into the KeysDown[512] entries array which represent your "native" keyboard state. The first 512 are now unused and should be kept zero. Legacy backend will write into KeyMap[] using ImGuiKey_ indices which are always >512.
    bool        KeysDown[ImGuiKey_COUNT];           // [LEGACY] Input: Keyboard keys that are pressed (ideally left in the "native" order your engine has access to keyboard keys, so you can use your own defines/enums for keys). This used to be [512] sized. It is now ImGuiKey_COUNT to allow legacy io.KeysDown[GetKeyIndex(...)] to work without an overflow.
    float       NavInputs[ImGuiNavInput_COUNT];     // [LEGACY] Since 1.88, NavInputs[] was removed. Backends from 1.60 to 1.86 won't build. Feed gamepad inputs via io.AddKeyEvent() and ImGuiKey_GamepadXXX enums.
    //void*     ImeWindowHandle;                    // [Obsoleted in 1.87] Set ImGuiViewport::PlatformHandleRaw instead. Set this to your HWND to get automatic IME cursor positioning.
#endif

    IMGUI_API   ImGuiIO();
};

//-----------------------------------------------------------------------------
// [SECTION] Misc data structures (ImGuiInputTextCallbackData, ImGuiSizeCallbackData, ImGuiPayload)
//-----------------------------------------------------------------------------

// Shared state of InputText(), passed as an argument to your callback when a ImGuiInputTextFlags_Callback* flag is used.
// The callback function should return 0 by default.
// Callbacks (follow a flag name and see comments in ImGuiInputTextFlags_ declarations for more details)
// - ImGuiInputTextFlags_CallbackEdit:        Callback on buffer edit (note that InputText() already returns true on edit, the callback is useful mainly to manipulate the underlying buffer while focus is active)
// - ImGuiInputTextFlags_CallbackAlways:      Callback on each iteration
// - ImGuiInputTextFlags_CallbackCompletion:  Callback on pressing TAB
// - ImGuiInputTextFlags_CallbackHistory:     Callback on pressing Up/Down arrows
// - ImGuiInputTextFlags_CallbackCharFilter:  Callback on character inputs to replace or discard them. Modify 'EventChar' to replace or discard, or return 1 in callback to discard.
// - ImGuiInputTextFlags_CallbackResize:      Callback on buffer capacity changes request (beyond 'buf_size' parameter value), allowing the string to grow.
struct ImGuiInputTextCallbackData
{
    ImGuiContext*       Ctx;            // Parent UI context
    ImGuiInputTextFlags EventFlag;      // One ImGuiInputTextFlags_Callback*    // Read-only
    ImGuiInputTextFlags Flags;          // What user passed to InputText()      // Read-only
    void*               UserData;       // What user passed to InputText()      // Read-only

    // Arguments for the different callback events
    // - During Resize callback, Buf will be same as your input buffer.
    // - However, during Completion/History/Always callback, Buf always points to our own internal data (it is not the same as your buffer)! Changes to it will be reflected into your own buffer shortly after the callback.
    // - To modify the text buffer in a callback, prefer using the InsertChars() / DeleteChars() function. InsertChars() will take care of calling the resize callback if necessary.
    // - If you know your edits are not going to resize the underlying buffer allocation, you may modify the contents of 'Buf[]' directly. You need to update 'BufTextLen' accordingly (0 <= BufTextLen < BufSize) and set 'BufDirty'' to true so InputText can update its internal state.
    ImWchar             EventChar;      // Character input                      // Read-write   // [CharFilter] Replace character with another one, or set to zero to drop. return 1 is equivalent to setting EventChar=0;
    ImGuiKey            EventKey;       // Key pressed (Up/Down/TAB)            // Read-only    // [Completion,History]
    char*               Buf;            // Text buffer                          // Read-write   // [Resize] Can replace pointer / [Completion,History,Always] Only write to pointed data, don't replace the actual pointer!
    int                 BufTextLen;     // Text length (in bytes)               // Read-write   // [Resize,Completion,History,Always] Exclude zero-terminator storage. In C land: == strlen(some_text), in C++ land: string.length()
    int                 BufSize;        // Buffer size (in bytes) = capacity+1  // Read-only    // [Resize,Completion,History,Always] Include zero-terminator storage. In C land == ARRAYSIZE(my_char_array), in C++ land: string.capacity()+1
    bool                BufDirty;       // Set if you modify Buf/BufTextLen!    // Write        // [Completion,History,Always]
    int                 CursorPos;      //                                      // Read-write   // [Completion,History,Always]
    int                 SelectionStart; //                                      // Read-write   // [Completion,History,Always] == to SelectionEnd when no selection)
    int                 SelectionEnd;   //                                      // Read-write   // [Completion,History,Always]

    // Helper functions for text manipulation.
    // Use those function to benefit from the CallbackResize behaviors. Calling those function reset the selection.
    IMGUI_API ImGuiInputTextCallbackData();
    IMGUI_API void      DeleteChars(int pos, int bytes_count);
    IMGUI_API void      InsertChars(int pos, const char* text, const char* text_end = NULL);
    void                SelectAll()             { SelectionStart = 0; SelectionEnd = BufTextLen; }
    void                ClearSelection()        { SelectionStart = SelectionEnd = BufTextLen; }
    bool                HasSelection() const    { return SelectionStart != SelectionEnd; }
};

// Resizing callback data to apply custom constraint. As enabled by SetNextWindowSizeConstraints(). Callback is called during the next Begin().
// NB: For basic min/max size constraint on each axis you don't need to use the callback! The SetNextWindowSizeConstraints() parameters are enough.
struct ImGuiSizeCallbackData
{
    void*   UserData;       // Read-only.   What user passed to SetNextWindowSizeConstraints(). Generally store an integer or float in here (need reinterpret_cast<>).
    ImVec2  Pos;            // Read-only.   Window position, for reference.
    ImVec2  CurrentSize;    // Read-only.   Current window size.
    ImVec2  DesiredSize;    // Read-write.  Desired size, based on user's mouse position. Write to this field to restrain resizing.
};

// [ALPHA] Rarely used / very advanced uses only. Use with SetNextWindowClass() and DockSpace() functions.
// Important: the content of this class is still highly WIP and likely to change and be refactored
// before we stabilize Docking features. Please be mindful if using this.
// Provide hints:
// - To the platform backend via altered viewport flags (enable/disable OS decoration, OS task bar icons, etc.)
// - To the platform backend for OS level parent/child relationships of viewport.
// - To the docking system for various options and filtering.
struct ImGuiWindowClass
{
    ImGuiID             ClassId;                    // User data. 0 = Default class (unclassed). Windows of different classes cannot be docked with each others.
    ImGuiID             ParentViewportId;           // Hint for the platform backend. -1: use default. 0: request platform backend to not parent the platform. != 0: request platform backend to create a parent<>child relationship between the platform windows. Not conforming backends are free to e.g. parent every viewport to the main viewport or not.
    ImGuiID             FocusRouteParentWindowId;   // ID of parent window for shortcut focus route evaluation, e.g. Shortcut() call from Parent Window will succeed when this window is focused.
    ImGuiViewportFlags  ViewportFlagsOverrideSet;   // Viewport flags to set when a window of this class owns a viewport. This allows you to enforce OS decoration or task bar icon, override the defaults on a per-window basis.
    ImGuiViewportFlags  ViewportFlagsOverrideClear; // Viewport flags to clear when a window of this class owns a viewport. This allows you to enforce OS decoration or task bar icon, override the defaults on a per-window basis.
    ImGuiTabItemFlags   TabItemFlagsOverrideSet;    // [EXPERIMENTAL] TabItem flags to set when a window of this class gets submitted into a dock node tab bar. May use with ImGuiTabItemFlags_Leading or ImGuiTabItemFlags_Trailing.
    ImGuiDockNodeFlags  DockNodeFlagsOverrideSet;   // [EXPERIMENTAL] Dock node flags to set when a window of this class is hosted by a dock node (it doesn't have to be selected!)
    bool                DockingAlwaysTabBar;        // Set to true to enforce single floating windows of this class always having their own docking node (equivalent of setting the global io.ConfigDockingAlwaysTabBar)
    bool                DockingAllowUnclassed;      // Set to true to allow windows of this class to be docked/merged with an unclassed window. // FIXME-DOCK: Move to DockNodeFlags override?

    ImGuiWindowClass() { memset(this, 0, sizeof(*this)); ParentViewportId = (ImGuiID)-1; DockingAllowUnclassed = true; }
};

// Data payload for Drag and Drop operations: AcceptDragDropPayload(), GetDragDropPayload()
struct ImGuiPayload
{
    // Members
    void*           Data;               // Data (copied and owned by dear imgui)
    int             DataSize;           // Data size

    // [Internal]
    ImGuiID         SourceId;           // Source item id
    ImGuiID         SourceParentId;     // Source parent id (if available)
    int             DataFrameCount;     // Data timestamp
    char            DataType[32 + 1];   // Data type tag (short user-supplied string, 32 characters max)
    bool            Preview;            // Set when AcceptDragDropPayload() was called and mouse has been hovering the target item (nb: handle overlapping drag targets)
    bool            Delivery;           // Set when AcceptDragDropPayload() was called and mouse button is released over the target item.

    ImGuiPayload()  { Clear(); }
    void Clear()    { SourceId = SourceParentId = 0; Data = NULL; DataSize = 0; memset(DataType, 0, sizeof(DataType)); DataFrameCount = -1; Preview = Delivery = false; }
    bool IsDataType(const char* type) const { return DataFrameCount != -1 && strcmp(type, DataType) == 0; }
    bool IsPreview() const                  { return Preview; }
    bool IsDelivery() const                 { return Delivery; }
};

//-----------------------------------------------------------------------------
// [SECTION] Helpers (ImGuiOnceUponAFrame, ImGuiTextFilter, ImGuiTextBuffer, ImGuiStorage, ImGuiListClipper, Math Operators, ImColor)
//-----------------------------------------------------------------------------

// Helper: Unicode defines
#define IM_UNICODE_CODEPOINT_INVALID 0xFFFD     // Invalid Unicode code point (standard value).
#ifdef IMGUI_USE_WCHAR32
#define IM_UNICODE_CODEPOINT_MAX     0x10FFFF   // Maximum Unicode code point supported by this build.
#else
#define IM_UNICODE_CODEPOINT_MAX     0xFFFF     // Maximum Unicode code point supported by this build.
#endif

// Helper: Execute a block of code at maximum once a frame. Convenient if you want to quickly create a UI within deep-nested code that runs multiple times every frame.
// Usage: static ImGuiOnceUponAFrame oaf; if (oaf) ImGui::Text("This will be called only once per frame");
struct ImGuiOnceUponAFrame
{
    ImGuiOnceUponAFrame() { RefFrame = -1; }
    mutable int RefFrame;
    operator bool() const { int current_frame = ImGui::GetFrameCount(); if (RefFrame == current_frame) return false; RefFrame = current_frame; return true; }
};

// Helper: Parse and apply text filters. In format "aaaaa[,bbbb][,ccccc]"
struct ImGuiTextFilter
{
    IMGUI_API           ImGuiTextFilter(const char* default_filter = "");
    IMGUI_API bool      Draw(const char* label = "Filter (inc,-exc)", float width = 0.0f);  // Helper calling InputText+Build
    IMGUI_API bool      PassFilter(const char* text, const char* text_end = NULL) const;
    IMGUI_API void      Build();
    void                Clear()          { InputBuf[0] = 0; Build(); }
    bool                IsActive() const { return !Filters.empty(); }

    // [Internal]
    struct ImGuiTextRange
    {
        const char*     b;
        const char*     e;

        ImGuiTextRange()                                { b = e = NULL; }
        ImGuiTextRange(const char* _b, const char* _e)  { b = _b; e = _e; }
        bool            empty() const                   { return b == e; }
        IMGUI_API void  split(char separator, ImVector<ImGuiTextRange>* out) const;
    };
    char                    InputBuf[256];
    ImVector<ImGuiTextRange>Filters;
    int                     CountGrep;
};

// Helper: Growable text buffer for logging/accumulating text
// (this could be called 'ImGuiTextBuilder' / 'ImGuiStringBuilder')
struct ImGuiTextBuffer
{
    ImVector<char>      Buf;
    IMGUI_API static char EmptyString[1];

    ImGuiTextBuffer()   { }
    inline char         operator[](int i) const { IM_ASSERT(Buf.Data != NULL); return Buf.Data[i]; }
    const char*         begin() const           { return Buf.Data ? &Buf.front() : EmptyString; }
    const char*         end() const             { return Buf.Data ? &Buf.back() : EmptyString; }   // Buf is zero-terminated, so end() will point on the zero-terminator
    int                 size() const            { return Buf.Size ? Buf.Size - 1 : 0; }
    bool                empty() const           { return Buf.Size <= 1; }
    void                clear()                 { Buf.clear(); }
    void                reserve(int capacity)   { Buf.reserve(capacity); }
    const char*         c_str() const           { return Buf.Data ? Buf.Data : EmptyString; }
    IMGUI_API void      append(const char* str, const char* str_end = NULL);
    IMGUI_API void      appendf(const char* fmt, ...) IM_FMTARGS(2);
    IMGUI_API void      appendfv(const char* fmt, va_list args) IM_FMTLIST(2);
};

// [Internal] Key+Value for ImGuiStorage
struct ImGuiStoragePair
{
    ImGuiID     key;
    union       { int val_i; float val_f; void* val_p; };
    ImGuiStoragePair(ImGuiID _key, int _val)    { key = _key; val_i = _val; }
    ImGuiStoragePair(ImGuiID _key, float _val)  { key = _key; val_f = _val; }
    ImGuiStoragePair(ImGuiID _key, void* _val)  { key = _key; val_p = _val; }
};

// Helper: Key->Value storage
// Typically you don't have to worry about this since a storage is held within each Window.
// We use it to e.g. store collapse state for a tree (Int 0/1)
// This is optimized for efficient lookup (dichotomy into a contiguous buffer) and rare insertion (typically tied to user interactions aka max once a frame)
// You can use it as custom user storage for temporary values. Declare your own storage if, for example:
// - You want to manipulate the open/close state of a particular sub-tree in your interface (tree node uses Int 0/1 to store their state).
// - You want to store custom debug data easily without adding or editing structures in your code (probably not efficient, but convenient)
// Types are NOT stored, so it is up to you to make sure your Key don't collide with different types.
struct ImGuiStorage
{
    // [Internal]
    ImVector<ImGuiStoragePair>      Data;

    // - Get***() functions find pair, never add/allocate. Pairs are sorted so a query is O(log N)
    // - Set***() functions find pair, insertion on demand if missing.
    // - Sorted insertion is costly, paid once. A typical frame shouldn't need to insert any new pair.
    void                Clear() { Data.clear(); }
    IMGUI_API int       GetInt(ImGuiID key, int default_val = 0) const;
    IMGUI_API void      SetInt(ImGuiID key, int val);
    IMGUI_API bool      GetBool(ImGuiID key, bool default_val = false) const;
    IMGUI_API void      SetBool(ImGuiID key, bool val);
    IMGUI_API float     GetFloat(ImGuiID key, float default_val = 0.0f) const;
    IMGUI_API void      SetFloat(ImGuiID key, float val);
    IMGUI_API void*     GetVoidPtr(ImGuiID key) const; // default_val is NULL
    IMGUI_API void      SetVoidPtr(ImGuiID key, void* val);

    // - Get***Ref() functions finds pair, insert on demand if missing, return pointer. Useful if you intend to do Get+Set.
    // - References are only valid until a new value is added to the storage. Calling a Set***() function or a Get***Ref() function invalidates the pointer.
    // - A typical use case where this is convenient for quick hacking (e.g. add storage during a live Edit&Continue session if you can't modify existing struct)
    //      float* pvar = ImGui::GetFloatRef(key); ImGui::SliderFloat("var", pvar, 0, 100.0f); some_var += *pvar;
    IMGUI_API int*      GetIntRef(ImGuiID key, int default_val = 0);
    IMGUI_API bool*     GetBoolRef(ImGuiID key, bool default_val = false);
    IMGUI_API float*    GetFloatRef(ImGuiID key, float default_val = 0.0f);
    IMGUI_API void**    GetVoidPtrRef(ImGuiID key, void* default_val = NULL);

    // Advanced: for quicker full rebuild of a storage (instead of an incremental one), you may add all your contents and then sort once.
    IMGUI_API void      BuildSortByKey();
    // Obsolete: use on your own storage if you know only integer are being stored (open/close all tree nodes)
    IMGUI_API void      SetAllInt(int val);

#ifndef IMGUI_DISABLE_OBSOLETE_FUNCTIONS
    //typedef ::ImGuiStoragePair ImGuiStoragePair;  // 1.90.8: moved type outside struct
#endif
};

// Helper: Manually clip large list of items.
// If you have lots evenly spaced items and you have random access to the list, you can perform coarse
// clipping based on visibility to only submit items that are in view.
// The clipper calculates the range of visible items and advance the cursor to compensate for the non-visible items we have skipped.
// (Dear ImGui already clip items based on their bounds but: it needs to first layout the item to do so, and generally
//  fetching/submitting your own data incurs additional cost. Coarse clipping using ImGuiListClipper allows you to easily
//  scale using lists with tens of thousands of items without a problem)
// Usage:
//   ImGuiListClipper clipper;
//   clipper.Begin(1000);         // We have 1000 elements, evenly spaced.
//   while (clipper.Step())
//       for (int i = clipper.DisplayStart; i < clipper.DisplayEnd; i++)
//           ImGui::Text("line number %d", i);
// Generally what happens is:
// - Clipper lets you process the first element (DisplayStart = 0, DisplayEnd = 1) regardless of it being visible or not.
// - User code submit that one element.
// - Clipper can measure the height of the first element
// - Clipper calculate the actual range of elements to display based on the current clipping rectangle, position the cursor before the first visible element.
// - User code submit visible elements.
// - The clipper also handles various subtleties related to keyboard/gamepad navigation, wrapping etc.
struct ImGuiListClipper
{
    ImGuiContext*   Ctx;                // Parent UI context
    int             DisplayStart;       // First item to display, updated by each call to Step()
    int             DisplayEnd;         // End of items to display (exclusive)
    int             ItemsCount;         // [Internal] Number of items
    float           ItemsHeight;        // [Internal] Height of item after a first step and item submission can calculate it
    float           StartPosY;          // [Internal] Cursor position at the time of Begin() or after table frozen rows are all processed
    double          StartSeekOffsetY;   // [Internal] Account for frozen rows in a table and initial loss of precision in very large windows.
    void*           TempData;           // [Internal] Internal data

    // items_count: Use INT_MAX if you don't know how many items you have (in which case the cursor won't be advanced in the final step, and you can call SeekCursorForItem() manually if you need)
    // items_height: Use -1.0f to be calculated automatically on first step. Otherwise pass in the distance between your items, typically GetTextLineHeightWithSpacing() or GetFrameHeightWithSpacing().
    IMGUI_API ImGuiListClipper();
    IMGUI_API ~ImGuiListClipper();
    IMGUI_API void  Begin(int items_count, float items_height = -1.0f);
    IMGUI_API void  End();             // Automatically called on the last call of Step() that returns false.
    IMGUI_API bool  Step();            // Call until it returns false. The DisplayStart/DisplayEnd fields will be set and you can process/draw those items.

    // Call IncludeItemByIndex() or IncludeItemsByIndex() *BEFORE* first call to Step() if you need a range of items to not be clipped, regardless of their visibility.
    // (Due to alignment / padding of certain items it is possible that an extra item may be included on either end of the display range).
    inline void     IncludeItemByIndex(int item_index)                  { IncludeItemsByIndex(item_index, item_index + 1); }
    IMGUI_API void  IncludeItemsByIndex(int item_begin, int item_end);  // item_end is exclusive e.g. use (42, 42+1) to make item 42 never clipped.

    // Seek cursor toward given item. This is automatically called while stepping.
    // - The only reason to call this is: you can use ImGuiListClipper::Begin(INT_MAX) if you don't know item count ahead of time.
    // - In this case, after all steps are done, you'll want to call SeekCursorForItem(item_count).
    IMGUI_API void  SeekCursorForItem(int item_index);

#ifndef IMGUI_DISABLE_OBSOLETE_FUNCTIONS
    inline void IncludeRangeByIndices(int item_begin, int item_end)      { IncludeItemsByIndex(item_begin, item_end); } // [renamed in 1.89.9]
    inline void ForceDisplayRangeByIndices(int item_begin, int item_end) { IncludeItemsByIndex(item_begin, item_end); } // [renamed in 1.89.6]
    //inline ImGuiListClipper(int items_count, float items_height = -1.0f) { memset(this, 0, sizeof(*this)); ItemsCount = -1; Begin(items_count, items_height); } // [removed in 1.79]
#endif
};

// Helpers: ImVec2/ImVec4 operators
// - It is important that we are keeping those disabled by default so they don't leak in user space.
// - This is in order to allow user enabling implicit cast operators between ImVec2/ImVec4 and their own types (using IM_VEC2_CLASS_EXTRA in imconfig.h)
// - You can use '#define IMGUI_DEFINE_MATH_OPERATORS' to import our operators, provided as a courtesy.
#ifdef IMGUI_DEFINE_MATH_OPERATORS
#define IMGUI_DEFINE_MATH_OPERATORS_IMPLEMENTED
IM_MSVC_RUNTIME_CHECKS_OFF
static inline ImVec2  operator*(const ImVec2& lhs, const float rhs)     { return ImVec2(lhs.x * rhs, lhs.y * rhs); }
static inline ImVec2  operator/(const ImVec2& lhs, const float rhs)     { return ImVec2(lhs.x / rhs, lhs.y / rhs); }
static inline ImVec2  operator+(const ImVec2& lhs, const ImVec2& rhs)   { return ImVec2(lhs.x + rhs.x, lhs.y + rhs.y); }
static inline ImVec2  operator-(const ImVec2& lhs, const ImVec2& rhs)   { return ImVec2(lhs.x - rhs.x, lhs.y - rhs.y); }
static inline ImVec2  operator*(const ImVec2& lhs, const ImVec2& rhs)   { return ImVec2(lhs.x * rhs.x, lhs.y * rhs.y); }
static inline ImVec2  operator/(const ImVec2& lhs, const ImVec2& rhs)   { return ImVec2(lhs.x / rhs.x, lhs.y / rhs.y); }
static inline ImVec2  operator-(const ImVec2& lhs)                      { return ImVec2(-lhs.x, -lhs.y); }
static inline ImVec2& operator*=(ImVec2& lhs, const float rhs)          { lhs.x *= rhs; lhs.y *= rhs; return lhs; }
static inline ImVec2& operator/=(ImVec2& lhs, const float rhs)          { lhs.x /= rhs; lhs.y /= rhs; return lhs; }
static inline ImVec2& operator+=(ImVec2& lhs, const ImVec2& rhs)        { lhs.x += rhs.x; lhs.y += rhs.y; return lhs; }
static inline ImVec2& operator-=(ImVec2& lhs, const ImVec2& rhs)        { lhs.x -= rhs.x; lhs.y -= rhs.y; return lhs; }
static inline ImVec2& operator*=(ImVec2& lhs, const ImVec2& rhs)        { lhs.x *= rhs.x; lhs.y *= rhs.y; return lhs; }
static inline ImVec2& operator/=(ImVec2& lhs, const ImVec2& rhs)        { lhs.x /= rhs.x; lhs.y /= rhs.y; return lhs; }
static inline bool    operator==(const ImVec2& lhs, const ImVec2& rhs)  { return lhs.x == rhs.x && lhs.y == rhs.y; }
static inline bool    operator!=(const ImVec2& lhs, const ImVec2& rhs)  { return lhs.x != rhs.x || lhs.y != rhs.y; }
static inline ImVec4  operator+(const ImVec4& lhs, const ImVec4& rhs)   { return ImVec4(lhs.x + rhs.x, lhs.y + rhs.y, lhs.z + rhs.z, lhs.w + rhs.w); }
static inline ImVec4  operator-(const ImVec4& lhs, const ImVec4& rhs)   { return ImVec4(lhs.x - rhs.x, lhs.y - rhs.y, lhs.z - rhs.z, lhs.w - rhs.w); }
static inline ImVec4  operator*(const ImVec4& lhs, const ImVec4& rhs)   { return ImVec4(lhs.x * rhs.x, lhs.y * rhs.y, lhs.z * rhs.z, lhs.w * rhs.w); }
static inline bool    operator==(const ImVec4& lhs, const ImVec4& rhs)  { return lhs.x == rhs.x && lhs.y == rhs.y && lhs.z == rhs.z && lhs.w == rhs.w; }
static inline bool    operator!=(const ImVec4& lhs, const ImVec4& rhs)  { return lhs.x != rhs.x || lhs.y != rhs.y || lhs.z != rhs.z || lhs.w != rhs.w; }
IM_MSVC_RUNTIME_CHECKS_RESTORE
#endif

// Helpers macros to generate 32-bit encoded colors
// User can declare their own format by #defining the 5 _SHIFT/_MASK macros in their imconfig file.
#ifndef IM_COL32_R_SHIFT
#ifdef IMGUI_USE_BGRA_PACKED_COLOR
#define IM_COL32_R_SHIFT    16
#define IM_COL32_G_SHIFT    8
#define IM_COL32_B_SHIFT    0
#define IM_COL32_A_SHIFT    24
#define IM_COL32_A_MASK     0xFF000000
#else
#define IM_COL32_R_SHIFT    0
#define IM_COL32_G_SHIFT    8
#define IM_COL32_B_SHIFT    16
#define IM_COL32_A_SHIFT    24
#define IM_COL32_A_MASK     0xFF000000
#endif
#endif
#define IM_COL32(R,G,B,A)    (((ImU32)(A)<<IM_COL32_A_SHIFT) | ((ImU32)(B)<<IM_COL32_B_SHIFT) | ((ImU32)(G)<<IM_COL32_G_SHIFT) | ((ImU32)(R)<<IM_COL32_R_SHIFT))
#define IM_COL32_WHITE       IM_COL32(255,255,255,255)  // Opaque white = 0xFFFFFFFF
#define IM_COL32_BLACK       IM_COL32(0,0,0,255)        // Opaque black
#define IM_COL32_BLACK_TRANS IM_COL32(0,0,0,0)          // Transparent black = 0x00000000

// Helper: ImColor() implicitly converts colors to either ImU32 (packed 4x1 byte) or ImVec4 (4x1 float)
// Prefer using IM_COL32() macros if you want a guaranteed compile-time ImU32 for usage with ImDrawList API.
// **Avoid storing ImColor! Store either u32 of ImVec4. This is not a full-featured color class. MAY OBSOLETE.
// **None of the ImGui API are using ImColor directly but you can use it as a convenience to pass colors in either ImU32 or ImVec4 formats. Explicitly cast to ImU32 or ImVec4 if needed.
struct ImColor
{
    ImVec4          Value;

    constexpr ImColor()                                             { }
    constexpr ImColor(float r, float g, float b, float a = 1.0f)    : Value(r, g, b, a) { }
    constexpr ImColor(const ImVec4& col)                            : Value(col) {}
    constexpr ImColor(int r, int g, int b, int a = 255)             : Value((float)r * (1.0f / 255.0f), (float)g * (1.0f / 255.0f), (float)b * (1.0f / 255.0f), (float)a* (1.0f / 255.0f)) {}
    constexpr ImColor(ImU32 rgba)                                   : Value((float)((rgba >> IM_COL32_R_SHIFT) & 0xFF) * (1.0f / 255.0f), (float)((rgba >> IM_COL32_G_SHIFT) & 0xFF) * (1.0f / 255.0f), (float)((rgba >> IM_COL32_B_SHIFT) & 0xFF) * (1.0f / 255.0f), (float)((rgba >> IM_COL32_A_SHIFT) & 0xFF) * (1.0f / 255.0f)) {}
    inline operator ImU32() const                                   { return ImGui::ColorConvertFloat4ToU32(Value); }
    inline operator ImVec4() const                                  { return Value; }

    // FIXME-OBSOLETE: May need to obsolete/cleanup those helpers.
    inline void    SetHSV(float h, float s, float v, float a = 1.0f){ ImGui::ColorConvertHSVtoRGB(h, s, v, Value.x, Value.y, Value.z); Value.w = a; }
    static ImColor HSV(float h, float s, float v, float a = 1.0f)   { float r, g, b; ImGui::ColorConvertHSVtoRGB(h, s, v, r, g, b); return ImColor(r, g, b, a); }
};

//-----------------------------------------------------------------------------
// [SECTION] Multi-Select API flags and structures (ImGuiMultiSelectFlags, ImGuiSelectionRequestType, ImGuiSelectionRequest, ImGuiMultiSelectIO, ImGuiSelectionBasicStorage)
//-----------------------------------------------------------------------------

// Multi-selection system
// Documentation at: https://github.com/ocornut/imgui/wiki/Multi-Select
// - Refer to 'Demo->Widgets->Selection State & Multi-Select' for demos using this.
// - This system implements standard multi-selection idioms (CTRL+Mouse/Keyboard, SHIFT+Mouse/Keyboard, etc)
//   with support for clipper (skipping non-visible items), box-select and many other details.
// - Selectable(), Checkbox() are supported but custom widgets may use it as well.
// - TreeNode() is technically supported but... using this correctly is more complicated: you need some sort of linear/random access to your tree,
//   which is suited to advanced trees setups also implementing filters and clipper. We will work toward simplifying and demoing it.
// - In the spirit of Dear ImGui design, your code owns actual selection data.
//   This is designed to allow all kinds of selection storage you may use in your application e.g. set/map/hash.
// About ImGuiSelectionBasicStorage:
// - This is an optional helper to store a selection state and apply selection requests.
// - It is used by our demos and provided as a convenience to quickly implement multi-selection.
// Usage:
// - Identify submitted items with SetNextItemSelectionUserData(), most likely using an index into your current data-set.
// - Store and maintain actual selection data using persistent object identifiers.
// - Usage flow:
//     BEGIN - (1) Call BeginMultiSelect() and retrieve the ImGuiMultiSelectIO* result.
//           - (2) Honor request list (SetAll/SetRange requests) by updating your selection data. Same code as Step 6.
//           - (3) [If using clipper] You need to make sure RangeSrcItem is always submitted. Calculate its index and pass to clipper.IncludeItemByIndex(). If storing indices in ImGuiSelectionUserData, a simple clipper.IncludeItemByIndex(ms_io->RangeSrcItem) call will work.
//     LOOP  - (4) Submit your items with SetNextItemSelectionUserData() + Selectable()/TreeNode() calls.
//     END   - (5) Call EndMultiSelect() and retrieve the ImGuiMultiSelectIO* result.
//           - (6) Honor request list (SetAll/SetRange requests) by updating your selection data. Same code as Step 2.
//     If you submit all items (no clipper), Step 2 and 3 are optional and will be handled by each item themselves. It is fine to always honor those steps.
// About ImGuiSelectionUserData:
// - This can store an application-defined identifier (e.g. index or pointer) submitted via SetNextItemSelectionUserData().
// - In return we store them into RangeSrcItem/RangeFirstItem/RangeLastItem and other fields in ImGuiMultiSelectIO.
// - Most applications will store an object INDEX, hence the chosen name and type. Storing an index is natural, because
//   SetRange requests will give you two end-points and you will need to iterate/interpolate between them to update your selection.
// - However it is perfectly possible to store a POINTER or another IDENTIFIER inside ImGuiSelectionUserData.
//   Our system never assume that you identify items by indices, it never attempts to interpolate between two values.
// - If you enable ImGuiMultiSelectFlags_NoRangeSelect then it is guaranteed that you will never have to interpolate
//   between two ImGuiSelectionUserData, which may be a convenient way to use part of the feature with less code work.
// - As most users will want to store an index, for convenience and to reduce confusion we use ImS64 instead of void*,
//   being syntactically easier to downcast. Feel free to reinterpret_cast and store a pointer inside.

// Flags for BeginMultiSelect()
enum ImGuiMultiSelectFlags_
{
    ImGuiMultiSelectFlags_None                  = 0,
    ImGuiMultiSelectFlags_SingleSelect          = 1 << 0,   // Disable selecting more than one item. This is available to allow single-selection code to share same code/logic if desired. It essentially disables the main purpose of BeginMultiSelect() tho!
    ImGuiMultiSelectFlags_NoSelectAll           = 1 << 1,   // Disable CTRL+A shortcut to select all.
    ImGuiMultiSelectFlags_NoRangeSelect         = 1 << 2,   // Disable Shift+selection mouse/keyboard support (useful for unordered 2D selection). With BoxSelect is also ensure contiguous SetRange requests are not combined into one. This allows not handling interpolation in SetRange requests.
    ImGuiMultiSelectFlags_NoAutoSelect          = 1 << 3,   // Disable selecting items when navigating (useful for e.g. supporting range-select in a list of checkboxes)
    ImGuiMultiSelectFlags_NoAutoClear           = 1 << 4,   // Disable clearing selection when navigating or selecting another one (generally used with ImGuiMultiSelectFlags_NoAutoSelect. useful for e.g. supporting range-select in a list of checkboxes)
    ImGuiMultiSelectFlags_NoAutoClearOnReselect = 1 << 5,   // Disable clearing selection when clicking/selecting an already selected item
    ImGuiMultiSelectFlags_BoxSelect1d           = 1 << 6,   // Enable box-selection with same width and same x pos items (e.g. only full row Selectable()). Box-selection works better with little bit of spacing between items hit-box in order to be able to aim at empty space.
    ImGuiMultiSelectFlags_BoxSelect2d           = 1 << 7,   // Enable box-selection with varying width or varying x pos items support (e.g. different width labels, or 2D layout/grid). This is slower: alters clipping logic so that e.g. horizontal movements will update selection of normally clipped items.
    ImGuiMultiSelectFlags_BoxSelectNoScroll     = 1 << 8,   // Disable scrolling when box-selecting near edges of scope.
    ImGuiMultiSelectFlags_ClearOnEscape         = 1 << 9,   // Clear selection when pressing Escape while scope is focused.
    ImGuiMultiSelectFlags_ClearOnClickVoid      = 1 << 10,  // Clear selection when clicking on empty location within scope.
    ImGuiMultiSelectFlags_ScopeWindow           = 1 << 11,  // Scope for _BoxSelect and _ClearOnClickVoid is whole window (Default). Use if BeginMultiSelect() covers a whole window or used a single time in same window.
    ImGuiMultiSelectFlags_ScopeRect             = 1 << 12,  // Scope for _BoxSelect and _ClearOnClickVoid is rectangle encompassing BeginMultiSelect()/EndMultiSelect(). Use if BeginMultiSelect() is called multiple times in same window.
    ImGuiMultiSelectFlags_SelectOnClick         = 1 << 13,  // Apply selection on mouse down when clicking on unselected item. (Default)
    ImGuiMultiSelectFlags_SelectOnClickRelease  = 1 << 14,  // Apply selection on mouse release when clicking an unselected item. Allow dragging an unselected item without altering selection.
    //ImGuiMultiSelectFlags_RangeSelect2d       = 1 << 15,  // Shift+Selection uses 2d geometry instead of linear sequence, so possible to use Shift+up/down to select vertically in grid. Analogous to what BoxSelect does.
    ImGuiMultiSelectFlags_NavWrapX              = 1 << 16,  // [Temporary] Enable navigation wrapping on X axis. Provided as a convenience because we don't have a design for the general Nav API for this yet. When the more general feature be public we may obsolete this flag in favor of new one.
};

// Main IO structure returned by BeginMultiSelect()/EndMultiSelect().
// This mainly contains a list of selection requests.
// - Use 'Demo->Tools->Debug Log->Selection' to see requests as they happen.
// - Some fields are only useful if your list is dynamic and allows deletion (getting post-deletion focus/state right is shown in the demo)
// - Below: who reads/writes each fields? 'r'=read, 'w'=write, 'ms'=multi-select code, 'app'=application/user code.
struct ImGuiMultiSelectIO
{
    //------------------------------------------// BeginMultiSelect / EndMultiSelect
    ImVector<ImGuiSelectionRequest> Requests;   //  ms:w, app:r     /  ms:w  app:r   // Requests to apply to your selection data.
    ImGuiSelectionUserData      RangeSrcItem;   //  ms:w  app:r     /                // (If using clipper) Begin: Source item (often the first selected item) must never be clipped: use clipper.IncludeItemByIndex() to ensure it is submitted.
    ImGuiSelectionUserData      NavIdItem;      //  ms:w, app:r     /                // (If using deletion) Last known SetNextItemSelectionUserData() value for NavId (if part of submitted items).
    bool                        NavIdSelected;  //  ms:w, app:r     /        app:r   // (If using deletion) Last known selection state for NavId (if part of submitted items).
    bool                        RangeSrcReset;  //        app:w     /  ms:r          // (If using deletion) Set before EndMultiSelect() to reset ResetSrcItem (e.g. if deleted selection).
    int                         ItemsCount;     //  ms:w, app:r     /        app:r   // 'int items_count' parameter to BeginMultiSelect() is copied here for convenience, allowing simpler calls to your ApplyRequests handler. Not used internally.
};

// Selection request type
enum ImGuiSelectionRequestType
{
    ImGuiSelectionRequestType_None = 0,
    ImGuiSelectionRequestType_SetAll,           // Request app to clear selection (if Selected==false) or select all items (if Selected==true). We cannot set RangeFirstItem/RangeLastItem as its contents is entirely up to user (not necessarily an index)
    ImGuiSelectionRequestType_SetRange,         // Request app to select/unselect [RangeFirstItem..RangeLastItem] items (inclusive) based on value of Selected. Only EndMultiSelect() request this, app code can read after BeginMultiSelect() and it will always be false.
};

// Selection request item
struct ImGuiSelectionRequest
{
    //------------------------------------------// BeginMultiSelect / EndMultiSelect
    ImGuiSelectionRequestType   Type;           //  ms:w, app:r     /  ms:w, app:r   // Request type. You'll most often receive 1 Clear + 1 SetRange with a single-item range.
    bool                        Selected;       //  ms:w, app:r     /  ms:w, app:r   // Parameter for SetAll/SetRange requests (true = select, false = unselect)
    ImS8                        RangeDirection; //                  /  ms:w  app:r   // Parameter for SetRange request: +1 when RangeFirstItem comes before RangeLastItem, -1 otherwise. Useful if you want to preserve selection order on a backward Shift+Click.
    ImGuiSelectionUserData      RangeFirstItem; //                  /  ms:w, app:r   // Parameter for SetRange request (this is generally == RangeSrcItem when shift selecting from top to bottom).
    ImGuiSelectionUserData      RangeLastItem;  //                  /  ms:w, app:r   // Parameter for SetRange request (this is generally == RangeSrcItem when shift selecting from bottom to top). Inclusive!
};

// Optional helper to store multi-selection state + apply multi-selection requests.
// - Used by our demos and provided as a convenience to easily implement basic multi-selection.
// - Iterate selection with 'void* it = NULL; ImGuiID id; while (selection.GetNextSelectedItem(&it, &id)) { ... }'
//   Or you can check 'if (Contains(id)) { ... }' for each possible object if their number is not too high to iterate.
// - USING THIS IS NOT MANDATORY. This is only a helper and not a required API.
// To store a multi-selection, in your application you could:
// - Use this helper as a convenience. We use our simple key->value ImGuiStorage as a std::set<ImGuiID> replacement.
// - Use your own external storage: e.g. std::set<MyObjectId>, std::vector<MyObjectId>, interval trees, intrusively stored selection etc.
// In ImGuiSelectionBasicStorage we:
// - always use indices in the multi-selection API (passed to SetNextItemSelectionUserData(), retrieved in ImGuiMultiSelectIO)
// - use the AdapterIndexToStorageId() indirection layer to abstract how persistent selection data is derived from an index.
// - use decently optimized logic to allow queries and insertion of very large selection sets.
// - do not preserve selection order.
// Many combinations are possible depending on how you prefer to store your items and how you prefer to store your selection.
// Large applications are likely to eventually want to get rid of this indirection layer and do their own thing.
// See https://github.com/ocornut/imgui/wiki/Multi-Select for details and pseudo-code using this helper.
struct ImGuiSelectionBasicStorage
{
    // Members
    int             Size;           //          // Number of selected items, maintained by this helper.
    bool            PreserveOrder;  // = false  // GetNextSelectedItem() will return ordered selection (currently implemented by two additional sorts of selection. Could be improved)
    void*           UserData;       // = NULL   // User data for use by adapter function        // e.g. selection.UserData = (void*)my_items;
    ImGuiID         (*AdapterIndexToStorageId)(ImGuiSelectionBasicStorage* self, int idx);      // e.g. selection.AdapterIndexToStorageId = [](ImGuiSelectionBasicStorage* self, int idx) { return ((MyItems**)self->UserData)[idx]->ID; };
    int             _SelectionOrder;// [Internal] Increasing counter to store selection order
    ImGuiStorage    _Storage;       // [Internal] Selection set. Think of this as similar to e.g. std::set<ImGuiID>. Prefer not accessing directly: iterate with GetNextSelectedItem().

    // Methods
    ImGuiSelectionBasicStorage();
    IMGUI_API void  ApplyRequests(ImGuiMultiSelectIO* ms_io);   // Apply selection requests coming from BeginMultiSelect() and EndMultiSelect() functions. It uses 'items_count' passed to BeginMultiSelect()
    IMGUI_API bool  Contains(ImGuiID id) const;                 // Query if an item id is in selection.
    IMGUI_API void  Clear();                                    // Clear selection
    IMGUI_API void  Swap(ImGuiSelectionBasicStorage& r);        // Swap two selections
    IMGUI_API void  SetItemSelected(ImGuiID id, bool selected); // Add/remove an item from selection (generally done by ApplyRequests() function)
    IMGUI_API bool  GetNextSelectedItem(void** opaque_it, ImGuiID* out_id); // Iterate selection with 'void* it = NULL; ImGuiId id; while (selection.GetNextSelectedItem(&it, &id)) { ... }'
    inline ImGuiID  GetStorageIdFromIndex(int idx)              { return AdapterIndexToStorageId(this, idx); }  // Convert index to item id based on provided adapter.
};

// Optional helper to apply multi-selection requests to existing randomly accessible storage.
// Convenient if you want to quickly wire multi-select API on e.g. an array of bool or items storing their own selection state.
struct ImGuiSelectionExternalStorage
{
    // Members
    void*           UserData;       // User data for use by adapter function                                // e.g. selection.UserData = (void*)my_items;
    void            (*AdapterSetItemSelected)(ImGuiSelectionExternalStorage* self, int idx, bool selected); // e.g. AdapterSetItemSelected = [](ImGuiSelectionExternalStorage* self, int idx, bool selected) { ((MyItems**)self->UserData)[idx]->Selected = selected; }

    // Methods
    IMGUI_API ImGuiSelectionExternalStorage();
    IMGUI_API void  ApplyRequests(ImGuiMultiSelectIO* ms_io);   // Apply selection requests by using AdapterSetItemSelected() calls
};

//-----------------------------------------------------------------------------
// [SECTION] Drawing API (ImDrawCmd, ImDrawIdx, ImDrawVert, ImDrawChannel, ImDrawListSplitter, ImDrawListFlags, ImDrawList, ImDrawData)
// Hold a series of drawing commands. The user provides a renderer for ImDrawData which essentially contains an array of ImDrawList.
//-----------------------------------------------------------------------------

// The maximum line width to bake anti-aliased textures for. Build atlas with ImFontAtlasFlags_NoBakedLines to disable baking.
#ifndef IM_DRAWLIST_TEX_LINES_WIDTH_MAX
#define IM_DRAWLIST_TEX_LINES_WIDTH_MAX     (63)
#endif

// ImDrawCallback: Draw callbacks for advanced uses [configurable type: override in imconfig.h]
// NB: You most likely do NOT need to use draw callbacks just to create your own widget or customized UI rendering,
// you can poke into the draw list for that! Draw callback may be useful for example to:
//  A) Change your GPU render state,
//  B) render a complex 3D scene inside a UI element without an intermediate texture/render target, etc.
// The expected behavior from your rendering function is 'if (cmd.UserCallback != NULL) { cmd.UserCallback(parent_list, cmd); } else { RenderTriangles() }'
// If you want to override the signature of ImDrawCallback, you can simply use e.g. '#define ImDrawCallback MyDrawCallback' (in imconfig.h) + update rendering backend accordingly.
#ifndef ImDrawCallback
typedef void (*ImDrawCallback)(const ImDrawList* parent_list, const ImDrawCmd* cmd);
#endif

// Special Draw callback value to request renderer backend to reset the graphics/render state.
// The renderer backend needs to handle this special value, otherwise it will crash trying to call a function at this address.
// This is useful, for example, if you submitted callbacks which you know have altered the render state and you want it to be restored.
// Render state is not reset by default because they are many perfectly useful way of altering render state (e.g. changing shader/blending settings before an Image call).
#define ImDrawCallback_ResetRenderState     (ImDrawCallback)(-8)

// Typically, 1 command = 1 GPU draw call (unless command is a callback)
// - VtxOffset: When 'io.BackendFlags & ImGuiBackendFlags_RendererHasVtxOffset' is enabled,
//   this fields allow us to render meshes larger than 64K vertices while keeping 16-bit indices.
//   Backends made for <1.71. will typically ignore the VtxOffset fields.
// - The ClipRect/TextureId/VtxOffset fields must be contiguous as we memcmp() them together (this is asserted for).
struct ImDrawCmd
{
    ImVec4          ClipRect;           // 4*4  // Clipping rectangle (x1, y1, x2, y2). Subtract ImDrawData->DisplayPos to get clipping rectangle in "viewport" coordinates
    ImTextureID     TextureId;          // 4-8  // User-provided texture ID. Set by user in ImfontAtlas::SetTexID() for fonts or passed to Image*() functions. Ignore if never using images or multiple fonts atlas.
    unsigned int    VtxOffset;          // 4    // Start offset in vertex buffer. ImGuiBackendFlags_RendererHasVtxOffset: always 0, otherwise may be >0 to support meshes larger than 64K vertices with 16-bit indices.
    unsigned int    IdxOffset;          // 4    // Start offset in index buffer.
    unsigned int    ElemCount;          // 4    // Number of indices (multiple of 3) to be rendered as triangles. Vertices are stored in the callee ImDrawList's vtx_buffer[] array, indices in idx_buffer[].
    ImDrawCallback  UserCallback;       // 4-8  // If != NULL, call the function instead of rendering the vertices. clip_rect and texture_id will be set normally.
    void*           UserCallbackData;   // 4-8  // The draw callback code can access this.

    ImDrawCmd() { memset(this, 0, sizeof(*this)); } // Also ensure our padding fields are zeroed

    // Since 1.83: returns ImTextureID associated with this draw call. Warning: DO NOT assume this is always same as 'TextureId' (we will change this function for an upcoming feature)
    inline ImTextureID GetTexID() const { return TextureId; }
};

// Vertex layout
#ifndef IMGUI_OVERRIDE_DRAWVERT_STRUCT_LAYOUT
struct ImDrawVert
{
    ImVec2  pos;
    ImVec2  uv;
    ImU32   col;
};
#else
// You can override the vertex format layout by defining IMGUI_OVERRIDE_DRAWVERT_STRUCT_LAYOUT in imconfig.h
// The code expect ImVec2 pos (8 bytes), ImVec2 uv (8 bytes), ImU32 col (4 bytes), but you can re-order them or add other fields as needed to simplify integration in your engine.
// The type has to be described within the macro (you can either declare the struct or use a typedef). This is because ImVec2/ImU32 are likely not declared at the time you'd want to set your type up.
// NOTE: IMGUI DOESN'T CLEAR THE STRUCTURE AND DOESN'T CALL A CONSTRUCTOR SO ANY CUSTOM FIELD WILL BE UNINITIALIZED. IF YOU ADD EXTRA FIELDS (SUCH AS A 'Z' COORDINATES) YOU WILL NEED TO CLEAR THEM DURING RENDER OR TO IGNORE THEM.
IMGUI_OVERRIDE_DRAWVERT_STRUCT_LAYOUT;
#endif

// [Internal] For use by ImDrawList
struct ImDrawCmdHeader
{
    ImVec4          ClipRect;
    ImTextureID     TextureId;
    unsigned int    VtxOffset;
};

// [Internal] For use by ImDrawListSplitter
struct ImDrawChannel
{
    ImVector<ImDrawCmd>         _CmdBuffer;
    ImVector<ImDrawIdx>         _IdxBuffer;
};


// Split/Merge functions are used to split the draw list into different layers which can be drawn into out of order.
// This is used by the Columns/Tables API, so items of each column can be batched together in a same draw call.
struct ImDrawListSplitter
{
    int                         _Current;    // Current channel number (0)
    int                         _Count;      // Number of active channels (1+)
    ImVector<ImDrawChannel>     _Channels;   // Draw channels (not resized down so _Count might be < Channels.Size)

    inline ImDrawListSplitter()  { memset(this, 0, sizeof(*this)); }
    inline ~ImDrawListSplitter() { ClearFreeMemory(); }
    inline void                 Clear() { _Current = 0; _Count = 1; } // Do not clear Channels[] so our allocations are reused next frame
    IMGUI_API void              ClearFreeMemory();
    IMGUI_API void              Split(ImDrawList* draw_list, int count);
    IMGUI_API void              Merge(ImDrawList* draw_list);
    IMGUI_API void              SetCurrentChannel(ImDrawList* draw_list, int channel_idx);
};

// Flags for ImDrawList functions
// (Legacy: bit 0 must always correspond to ImDrawFlags_Closed to be backward compatible with old API using a bool. Bits 1..3 must be unused)
enum ImDrawFlags_
{
    ImDrawFlags_None                        = 0,
    ImDrawFlags_Closed                      = 1 << 0, // PathStroke(), AddPolyline(): specify that shape should be closed (Important: this is always == 1 for legacy reason)
    ImDrawFlags_RoundCornersTopLeft         = 1 << 4, // AddRect(), AddRectFilled(), PathRect(): enable rounding top-left corner only (when rounding > 0.0f, we default to all corners). Was 0x01.
    ImDrawFlags_RoundCornersTopRight        = 1 << 5, // AddRect(), AddRectFilled(), PathRect(): enable rounding top-right corner only (when rounding > 0.0f, we default to all corners). Was 0x02.
    ImDrawFlags_RoundCornersBottomLeft      = 1 << 6, // AddRect(), AddRectFilled(), PathRect(): enable rounding bottom-left corner only (when rounding > 0.0f, we default to all corners). Was 0x04.
    ImDrawFlags_RoundCornersBottomRight     = 1 << 7, // AddRect(), AddRectFilled(), PathRect(): enable rounding bottom-right corner only (when rounding > 0.0f, we default to all corners). Wax 0x08.
    ImDrawFlags_RoundCornersNone            = 1 << 8, // AddRect(), AddRectFilled(), PathRect(): disable rounding on all corners (when rounding > 0.0f). This is NOT zero, NOT an implicit flag!
    ImDrawFlags_RoundCornersTop             = ImDrawFlags_RoundCornersTopLeft | ImDrawFlags_RoundCornersTopRight,
    ImDrawFlags_RoundCornersBottom          = ImDrawFlags_RoundCornersBottomLeft | ImDrawFlags_RoundCornersBottomRight,
    ImDrawFlags_RoundCornersLeft            = ImDrawFlags_RoundCornersBottomLeft | ImDrawFlags_RoundCornersTopLeft,
    ImDrawFlags_RoundCornersRight           = ImDrawFlags_RoundCornersBottomRight | ImDrawFlags_RoundCornersTopRight,
    ImDrawFlags_RoundCornersAll             = ImDrawFlags_RoundCornersTopLeft | ImDrawFlags_RoundCornersTopRight | ImDrawFlags_RoundCornersBottomLeft | ImDrawFlags_RoundCornersBottomRight,
    ImDrawFlags_RoundCornersDefault_        = ImDrawFlags_RoundCornersAll, // Default to ALL corners if none of the _RoundCornersXX flags are specified.
    ImDrawFlags_RoundCornersMask_           = ImDrawFlags_RoundCornersAll | ImDrawFlags_RoundCornersNone,
};

// Flags for ImDrawList instance. Those are set automatically by ImGui:: functions from ImGuiIO settings, and generally not manipulated directly.
// It is however possible to temporarily alter flags between calls to ImDrawList:: functions.
enum ImDrawListFlags_
{
    ImDrawListFlags_None                    = 0,
    ImDrawListFlags_AntiAliasedLines        = 1 << 0,  // Enable anti-aliased lines/borders (*2 the number of triangles for 1.0f wide line or lines thin enough to be drawn using textures, otherwise *3 the number of triangles)
    ImDrawListFlags_AntiAliasedLinesUseTex  = 1 << 1,  // Enable anti-aliased lines/borders using textures when possible. Require backend to render with bilinear filtering (NOT point/nearest filtering).
    ImDrawListFlags_AntiAliasedFill         = 1 << 2,  // Enable anti-aliased edge around filled shapes (rounded rectangles, circles).
    ImDrawListFlags_AllowVtxOffset          = 1 << 3,  // Can emit 'VtxOffset > 0' to allow large meshes. Set when 'ImGuiBackendFlags_RendererHasVtxOffset' is enabled.
};

// Draw command list
// This is the low-level list of polygons that ImGui:: functions are filling. At the end of the frame,
// all command lists are passed to your ImGuiIO::RenderDrawListFn function for rendering.
// Each dear imgui window contains its own ImDrawList. You can use ImGui::GetWindowDrawList() to
// access the current window draw list and draw custom primitives.
// You can interleave normal ImGui:: calls and adding primitives to the current draw list.
// In single viewport mode, top-left is == GetMainViewport()->Pos (generally 0,0), bottom-right is == GetMainViewport()->Pos+Size (generally io.DisplaySize).
// You are totally free to apply whatever transformation matrix to want to the data (depending on the use of the transformation you may want to apply it to ClipRect as well!)
// Important: Primitives are always added to the list and not culled (culling is done at higher-level by ImGui:: functions), if you use this API a lot consider coarse culling your drawn objects.
struct ImDrawList
{
    // This is what you have to render
    ImVector<ImDrawCmd>     CmdBuffer;          // Draw commands. Typically 1 command = 1 GPU draw call, unless the command is a callback.
    ImVector<ImDrawIdx>     IdxBuffer;          // Index buffer. Each command consume ImDrawCmd::ElemCount of those
    ImVector<ImDrawVert>    VtxBuffer;          // Vertex buffer.
    ImDrawListFlags         Flags;              // Flags, you may poke into these to adjust anti-aliasing settings per-primitive.

    // [Internal, used while building lists]
    unsigned int            _VtxCurrentIdx;     // [Internal] generally == VtxBuffer.Size unless we are past 64K vertices, in which case this gets reset to 0.
    ImDrawListSharedData*   _Data;              // Pointer to shared draw data (you can use ImGui::GetDrawListSharedData() to get the one from current ImGui context)
    ImDrawVert*             _VtxWritePtr;       // [Internal] point within VtxBuffer.Data after each add command (to avoid using the ImVector<> operators too much)
    ImDrawIdx*              _IdxWritePtr;       // [Internal] point within IdxBuffer.Data after each add command (to avoid using the ImVector<> operators too much)
    ImVector<ImVec2>        _Path;              // [Internal] current path building
    ImDrawCmdHeader         _CmdHeader;         // [Internal] template of active commands. Fields should match those of CmdBuffer.back().
    ImDrawListSplitter      _Splitter;          // [Internal] for channels api (note: prefer using your own persistent instance of ImDrawListSplitter!)
    ImVector<ImVec4>        _ClipRectStack;     // [Internal]
    ImVector<ImTextureID>   _TextureIdStack;    // [Internal]
    float                   _FringeScale;       // [Internal] anti-alias fringe is scaled by this value, this helps to keep things sharp while zooming at vertex buffer content
    const char*             _OwnerName;         // Pointer to owner window's name for debugging

    // If you want to create ImDrawList instances, pass them ImGui::GetDrawListSharedData() or create and use your own ImDrawListSharedData (so you can use ImDrawList without ImGui)
    ImDrawList(ImDrawListSharedData* shared_data) { memset(this, 0, sizeof(*this)); _Data = shared_data; }

    ~ImDrawList() { _ClearFreeMemory(); }
    IMGUI_API void  PushClipRect(const ImVec2& clip_rect_min, const ImVec2& clip_rect_max, bool intersect_with_current_clip_rect = false);  // Render-level scissoring. This is passed down to your render function but not used for CPU-side coarse clipping. Prefer using higher-level ImGui::PushClipRect() to affect logic (hit-testing and widget culling)
    IMGUI_API void  PushClipRectFullScreen();
    IMGUI_API void  PopClipRect();
    IMGUI_API void  PushTextureID(ImTextureID texture_id);
    IMGUI_API void  PopTextureID();
    inline ImVec2   GetClipRectMin() const { const ImVec4& cr = _ClipRectStack.back(); return ImVec2(cr.x, cr.y); }
    inline ImVec2   GetClipRectMax() const { const ImVec4& cr = _ClipRectStack.back(); return ImVec2(cr.z, cr.w); }

    // Primitives
    // - Filled shapes must always use clockwise winding order. The anti-aliasing fringe depends on it. Counter-clockwise shapes will have "inward" anti-aliasing.
    // - For rectangular primitives, "p_min" and "p_max" represent the upper-left and lower-right corners.
    // - For circle primitives, use "num_segments == 0" to automatically calculate tessellation (preferred).
    //   In older versions (until Dear ImGui 1.77) the AddCircle functions defaulted to num_segments == 12.
    //   In future versions we will use textures to provide cheaper and higher-quality circles.
    //   Use AddNgon() and AddNgonFilled() functions if you need to guarantee a specific number of sides.
    IMGUI_API void  AddLine(const ImVec2& p1, const ImVec2& p2, ImU32 col, float thickness = 1.0f);
    IMGUI_API void  AddRect(const ImVec2& p_min, const ImVec2& p_max, ImU32 col, float rounding = 0.0f, ImDrawFlags flags = 0, float thickness = 1.0f);   // a: upper-left, b: lower-right (== upper-left + size)
    IMGUI_API void  AddRectFilled(const ImVec2& p_min, const ImVec2& p_max, ImU32 col, float rounding = 0.0f, ImDrawFlags flags = 0);                     // a: upper-left, b: lower-right (== upper-left + size)
    IMGUI_API void  AddRectFilledMultiColor(const ImVec2& p_min, const ImVec2& p_max, ImU32 col_upr_left, ImU32 col_upr_right, ImU32 col_bot_right, ImU32 col_bot_left);
    IMGUI_API void  AddQuad(const ImVec2& p1, const ImVec2& p2, const ImVec2& p3, const ImVec2& p4, ImU32 col, float thickness = 1.0f);
    IMGUI_API void  AddQuadFilled(const ImVec2& p1, const ImVec2& p2, const ImVec2& p3, const ImVec2& p4, ImU32 col);
    IMGUI_API void  AddTriangle(const ImVec2& p1, const ImVec2& p2, const ImVec2& p3, ImU32 col, float thickness = 1.0f);
    IMGUI_API void  AddTriangleFilled(const ImVec2& p1, const ImVec2& p2, const ImVec2& p3, ImU32 col);
    IMGUI_API void  AddCircle(const ImVec2& center, float radius, ImU32 col, int num_segments = 0, float thickness = 1.0f);
    IMGUI_API void  AddCircleFilled(const ImVec2& center, float radius, ImU32 col, int num_segments = 0);
    IMGUI_API void  AddNgon(const ImVec2& center, float radius, ImU32 col, int num_segments, float thickness = 1.0f);
    IMGUI_API void  AddNgonFilled(const ImVec2& center, float radius, ImU32 col, int num_segments);
    IMGUI_API void  AddEllipse(const ImVec2& center, const ImVec2& radius, ImU32 col, float rot = 0.0f, int num_segments = 0, float thickness = 1.0f);
    IMGUI_API void  AddEllipseFilled(const ImVec2& center, const ImVec2& radius, ImU32 col, float rot = 0.0f, int num_segments = 0);
    IMGUI_API void  AddText(const ImVec2& pos, ImU32 col, const char* text_begin, const char* text_end = NULL);
    IMGUI_API void  AddText(const ImFont* font, float font_size, const ImVec2& pos, ImU32 col, const char* text_begin, const char* text_end = NULL, float wrap_width = 0.0f, const ImVec4* cpu_fine_clip_rect = NULL);
    IMGUI_API void  AddBezierCubic(const ImVec2& p1, const ImVec2& p2, const ImVec2& p3, const ImVec2& p4, ImU32 col, float thickness, int num_segments = 0); // Cubic Bezier (4 control points)
    IMGUI_API void  AddBezierQuadratic(const ImVec2& p1, const ImVec2& p2, const ImVec2& p3, ImU32 col, float thickness, int num_segments = 0);               // Quadratic Bezier (3 control points)

    // General polygon
    // - Only simple polygons are supported by filling functions (no self-intersections, no holes).
    // - Concave polygon fill is more expensive than convex one: it has O(N^2) complexity. Provided as a convenience fo user but not used by main library.
    IMGUI_API void  AddPolyline(const ImVec2* points, int num_points, ImU32 col, ImDrawFlags flags, float thickness);
    IMGUI_API void  AddConvexPolyFilled(const ImVec2* points, int num_points, ImU32 col);
    IMGUI_API void  AddConcavePolyFilled(const ImVec2* points, int num_points, ImU32 col);

    // Image primitives
    // - Read FAQ to understand what ImTextureID is.
    // - "p_min" and "p_max" represent the upper-left and lower-right corners of the rectangle.
    // - "uv_min" and "uv_max" represent the normalized texture coordinates to use for those corners. Using (0,0)->(1,1) texture coordinates will generally display the entire texture.
    IMGUI_API void  AddImage(ImTextureID user_texture_id, const ImVec2& p_min, const ImVec2& p_max, const ImVec2& uv_min = ImVec2(0, 0), const ImVec2& uv_max = ImVec2(1, 1), ImU32 col = IM_COL32_WHITE);
    IMGUI_API void  AddImageQuad(ImTextureID user_texture_id, const ImVec2& p1, const ImVec2& p2, const ImVec2& p3, const ImVec2& p4, const ImVec2& uv1 = ImVec2(0, 0), const ImVec2& uv2 = ImVec2(1, 0), const ImVec2& uv3 = ImVec2(1, 1), const ImVec2& uv4 = ImVec2(0, 1), ImU32 col = IM_COL32_WHITE);
    IMGUI_API void  AddImageRounded(ImTextureID user_texture_id, const ImVec2& p_min, const ImVec2& p_max, const ImVec2& uv_min, const ImVec2& uv_max, ImU32 col, float rounding, ImDrawFlags flags = 0);

    // Stateful path API, add points then finish with PathFillConvex() or PathStroke()
    // - Important: filled shapes must always use clockwise winding order! The anti-aliasing fringe depends on it. Counter-clockwise shapes will have "inward" anti-aliasing.
    //   so e.g. 'PathArcTo(center, radius, PI * -0.5f, PI)' is ok, whereas 'PathArcTo(center, radius, PI, PI * -0.5f)' won't have correct anti-aliasing when followed by PathFillConvex().
    inline    void  PathClear()                                                 { _Path.Size = 0; }
    inline    void  PathLineTo(const ImVec2& pos)                               { _Path.push_back(pos); }
    inline    void  PathLineToMergeDuplicate(const ImVec2& pos)                 { if (_Path.Size == 0 || memcmp(&_Path.Data[_Path.Size - 1], &pos, 8) != 0) _Path.push_back(pos); }
    inline    void  PathFillConvex(ImU32 col)                                   { AddConvexPolyFilled(_Path.Data, _Path.Size, col); _Path.Size = 0; }
    inline    void  PathFillConcave(ImU32 col)                                  { AddConcavePolyFilled(_Path.Data, _Path.Size, col); _Path.Size = 0; }
    inline    void  PathStroke(ImU32 col, ImDrawFlags flags = 0, float thickness = 1.0f) { AddPolyline(_Path.Data, _Path.Size, col, flags, thickness); _Path.Size = 0; }
    IMGUI_API void  PathArcTo(const ImVec2& center, float radius, float a_min, float a_max, int num_segments = 0);
    IMGUI_API void  PathArcToFast(const ImVec2& center, float radius, int a_min_of_12, int a_max_of_12);                // Use precomputed angles for a 12 steps circle
    IMGUI_API void  PathEllipticalArcTo(const ImVec2& center, const ImVec2& radius, float rot, float a_min, float a_max, int num_segments = 0); // Ellipse
    IMGUI_API void  PathBezierCubicCurveTo(const ImVec2& p2, const ImVec2& p3, const ImVec2& p4, int num_segments = 0); // Cubic Bezier (4 control points)
    IMGUI_API void  PathBezierQuadraticCurveTo(const ImVec2& p2, const ImVec2& p3, int num_segments = 0);               // Quadratic Bezier (3 control points)
    IMGUI_API void  PathRect(const ImVec2& rect_min, const ImVec2& rect_max, float rounding = 0.0f, ImDrawFlags flags = 0);

    // Advanced
    IMGUI_API void  AddCallback(ImDrawCallback callback, void* callback_data);  // Your rendering function must check for 'UserCallback' in ImDrawCmd and call the function instead of rendering triangles.
    IMGUI_API void  AddDrawCmd();                                               // This is useful if you need to forcefully create a new draw call (to allow for dependent rendering / blending). Otherwise primitives are merged into the same draw-call as much as possible
    IMGUI_API ImDrawList* CloneOutput() const;                                  // Create a clone of the CmdBuffer/IdxBuffer/VtxBuffer.

    // Advanced: Channels
    // - Use to split render into layers. By switching channels to can render out-of-order (e.g. submit FG primitives before BG primitives)
    // - Use to minimize draw calls (e.g. if going back-and-forth between multiple clipping rectangles, prefer to append into separate channels then merge at the end)
    // - This API shouldn't have been in ImDrawList in the first place!
    //   Prefer using your own persistent instance of ImDrawListSplitter as you can stack them.
    //   Using the ImDrawList::ChannelsXXXX you cannot stack a split over another.
    inline void     ChannelsSplit(int count)    { _Splitter.Split(this, count); }
    inline void     ChannelsMerge()             { _Splitter.Merge(this); }
    inline void     ChannelsSetCurrent(int n)   { _Splitter.SetCurrentChannel(this, n); }

    // Advanced: Primitives allocations
    // - We render triangles (three vertices)
    // - All primitives needs to be reserved via PrimReserve() beforehand.
    IMGUI_API void  PrimReserve(int idx_count, int vtx_count);
    IMGUI_API void  PrimUnreserve(int idx_count, int vtx_count);
    IMGUI_API void  PrimRect(const ImVec2& a, const ImVec2& b, ImU32 col);      // Axis aligned rectangle (composed of two triangles)
    IMGUI_API void  PrimRectUV(const ImVec2& a, const ImVec2& b, const ImVec2& uv_a, const ImVec2& uv_b, ImU32 col);
    IMGUI_API void  PrimQuadUV(const ImVec2& a, const ImVec2& b, const ImVec2& c, const ImVec2& d, const ImVec2& uv_a, const ImVec2& uv_b, const ImVec2& uv_c, const ImVec2& uv_d, ImU32 col);
    inline    void  PrimWriteVtx(const ImVec2& pos, const ImVec2& uv, ImU32 col)    { _VtxWritePtr->pos = pos; _VtxWritePtr->uv = uv; _VtxWritePtr->col = col; _VtxWritePtr++; _VtxCurrentIdx++; }
    inline    void  PrimWriteIdx(ImDrawIdx idx)                                     { *_IdxWritePtr = idx; _IdxWritePtr++; }
    inline    void  PrimVtx(const ImVec2& pos, const ImVec2& uv, ImU32 col)         { PrimWriteIdx((ImDrawIdx)_VtxCurrentIdx); PrimWriteVtx(pos, uv, col); } // Write vertex with unique index

    // Obsolete names
    //inline  void  AddEllipse(const ImVec2& center, float radius_x, float radius_y, ImU32 col, float rot = 0.0f, int num_segments = 0, float thickness = 1.0f) { AddEllipse(center, ImVec2(radius_x, radius_y), col, rot, num_segments, thickness); } // OBSOLETED in 1.90.5 (Mar 2024)
    //inline  void  AddEllipseFilled(const ImVec2& center, float radius_x, float radius_y, ImU32 col, float rot = 0.0f, int num_segments = 0) { AddEllipseFilled(center, ImVec2(radius_x, radius_y), col, rot, num_segments); }                        // OBSOLETED in 1.90.5 (Mar 2024)
    //inline  void  PathEllipticalArcTo(const ImVec2& center, float radius_x, float radius_y, float rot, float a_min, float a_max, int num_segments = 0) { PathEllipticalArcTo(center, ImVec2(radius_x, radius_y), rot, a_min, a_max, num_segments); } // OBSOLETED in 1.90.5 (Mar 2024)
    //inline  void  AddBezierCurve(const ImVec2& p1, const ImVec2& p2, const ImVec2& p3, const ImVec2& p4, ImU32 col, float thickness, int num_segments = 0) { AddBezierCubic(p1, p2, p3, p4, col, thickness, num_segments); } // OBSOLETED in 1.80 (Jan 2021)
    //inline  void  PathBezierCurveTo(const ImVec2& p2, const ImVec2& p3, const ImVec2& p4, int num_segments = 0) { PathBezierCubicCurveTo(p2, p3, p4, num_segments); } // OBSOLETED in 1.80 (Jan 2021)

    // [Internal helpers]
    IMGUI_API void  _ResetForNewFrame();
    IMGUI_API void  _ClearFreeMemory();
    IMGUI_API void  _PopUnusedDrawCmd();
    IMGUI_API void  _TryMergeDrawCmds();
    IMGUI_API void  _OnChangedClipRect();
    IMGUI_API void  _OnChangedTextureID();
    IMGUI_API void  _OnChangedVtxOffset();
    IMGUI_API int   _CalcCircleAutoSegmentCount(float radius) const;
    IMGUI_API void  _PathArcToFastEx(const ImVec2& center, float radius, int a_min_sample, int a_max_sample, int a_step);
    IMGUI_API void  _PathArcToN(const ImVec2& center, float radius, float a_min, float a_max, int num_segments);
};

// All draw data to render a Dear ImGui frame
// (NB: the style and the naming convention here is a little inconsistent, we currently preserve them for backward compatibility purpose,
// as this is one of the oldest structure exposed by the library! Basically, ImDrawList == CmdList)
struct ImDrawData
{
    bool                Valid;              // Only valid after Render() is called and before the next NewFrame() is called.
    int                 CmdListsCount;      // Number of ImDrawList* to render
    int                 TotalIdxCount;      // For convenience, sum of all ImDrawList's IdxBuffer.Size
    int                 TotalVtxCount;      // For convenience, sum of all ImDrawList's VtxBuffer.Size
    ImVector<ImDrawList*> CmdLists;         // Array of ImDrawList* to render. The ImDrawLists are owned by ImGuiContext and only pointed to from here.
    ImVec2              DisplayPos;         // Top-left position of the viewport to render (== top-left of the orthogonal projection matrix to use) (== GetMainViewport()->Pos for the main viewport, == (0.0) in most single-viewport applications)
    ImVec2              DisplaySize;        // Size of the viewport to render (== GetMainViewport()->Size for the main viewport, == io.DisplaySize in most single-viewport applications)
    ImVec2              FramebufferScale;   // Amount of pixels for each unit of DisplaySize. Based on io.DisplayFramebufferScale. Generally (1,1) on normal display, (2,2) on OSX with Retina display.
    ImGuiViewport*      OwnerViewport;      // Viewport carrying the ImDrawData instance, might be of use to the renderer (generally not).

    // Functions
    ImDrawData()    { Clear(); }
    IMGUI_API void  Clear();
    IMGUI_API void  AddDrawList(ImDrawList* draw_list);     // Helper to add an external draw list into an existing ImDrawData.
    IMGUI_API void  DeIndexAllBuffers();                    // Helper to convert all buffers from indexed to non-indexed, in case you cannot render indexed. Note: this is slow and most likely a waste of resources. Always prefer indexed rendering!
    IMGUI_API void  ScaleClipRects(const ImVec2& fb_scale); // Helper to scale the ClipRect field of each ImDrawCmd. Use if your final output buffer is at a different scale than Dear ImGui expects, or if there is a difference between your window resolution and framebuffer resolution.
};

//-----------------------------------------------------------------------------
// [SECTION] Font API (ImFontConfig, ImFontGlyph, ImFontAtlasFlags, ImFontAtlas, ImFontGlyphRangesBuilder, ImFont)
//-----------------------------------------------------------------------------

struct ImFontConfig
{
    void*           FontData;               //          // TTF/OTF data
    int             FontDataSize;           //          // TTF/OTF data size
    bool            FontDataOwnedByAtlas;   // true     // TTF/OTF data ownership taken by the container ImFontAtlas (will delete memory itself).
    int             FontNo;                 // 0        // Index of font within TTF/OTF file
    float           SizePixels;             //          // Size in pixels for rasterizer (more or less maps to the resulting font height).
    int             OversampleH;            // 2        // Rasterize at higher quality for sub-pixel positioning. Note the difference between 2 and 3 is minimal. You can reduce this to 1 for large glyphs save memory. Read https://github.com/nothings/stb/blob/master/tests/oversample/README.md for details.
    int             OversampleV;            // 1        // Rasterize at higher quality for sub-pixel positioning. This is not really useful as we don't use sub-pixel positions on the Y axis.
    bool            PixelSnapH;             // false    // Align every glyph to pixel boundary. Useful e.g. if you are merging a non-pixel aligned font with the default font. If enabled, you can set OversampleH/V to 1.
    ImVec2          GlyphExtraSpacing;      // 0, 0     // Extra spacing (in pixels) between glyphs. Only X axis is supported for now.
    ImVec2          GlyphOffset;            // 0, 0     // Offset all glyphs from this font input.
    const ImWchar*  GlyphRanges;            // NULL     // THE ARRAY DATA NEEDS TO PERSIST AS LONG AS THE FONT IS ALIVE. Pointer to a user-provided list of Unicode range (2 value per range, values are inclusive, zero-terminated list).
    float           GlyphMinAdvanceX;       // 0        // Minimum AdvanceX for glyphs, set Min to align font icons, set both Min/Max to enforce mono-space font
    float           GlyphMaxAdvanceX;       // FLT_MAX  // Maximum AdvanceX for glyphs
    bool            MergeMode;              // false    // Merge into previous ImFont, so you can combine multiple inputs font into one ImFont (e.g. ASCII font + icons + Japanese glyphs). You may want to use GlyphOffset.y when merge font of different heights.
    unsigned int    FontBuilderFlags;       // 0        // Settings for custom font builder. THIS IS BUILDER IMPLEMENTATION DEPENDENT. Leave as zero if unsure.
    float           RasterizerMultiply;     // 1.0f     // Linearly brighten (>1.0f) or darken (<1.0f) font output. Brightening small fonts may be a good workaround to make them more readable. This is a silly thing we may remove in the future.
    float           RasterizerDensity;      // 1.0f     // DPI scale for rasterization, not altering other font metrics: make it easy to swap between e.g. a 100% and a 400% fonts for a zooming display. IMPORTANT: If you increase this it is expected that you increase font scale accordingly, otherwise quality may look lowered.
    ImWchar         EllipsisChar;           // -1       // Explicitly specify unicode codepoint of ellipsis character. When fonts are being merged first specified ellipsis will be used.

    // [Internal]
    char            Name[40];               // Name (strictly to ease debugging)
    ImFont*         DstFont;

    IMGUI_API ImFontConfig();
};

// Hold rendering data for one glyph.
// (Note: some language parsers may fail to convert the 31+1 bitfield members, in this case maybe drop store a single u32 or we can rework this)
struct ImFontGlyph
{
    unsigned int    Colored : 1;        // Flag to indicate glyph is colored and should generally ignore tinting (make it usable with no shift on little-endian as this is used in loops)
    unsigned int    Visible : 1;        // Flag to indicate glyph has no visible pixels (e.g. space). Allow early out when rendering.
    unsigned int    Codepoint : 30;     // 0x0000..0x10FFFF
    float           AdvanceX;           // Distance to next character (= data from font + ImFontConfig::GlyphExtraSpacing.x baked in)
    float           X0, Y0, X1, Y1;     // Glyph corners
    float           U0, V0, U1, V1;     // Texture coordinates
};

// Helper to build glyph ranges from text/string data. Feed your application strings/characters to it then call BuildRanges().
// This is essentially a tightly packed of vector of 64k booleans = 8KB storage.
struct ImFontGlyphRangesBuilder
{
    ImVector<ImU32> UsedChars;            // Store 1-bit per Unicode code point (0=unused, 1=used)

    ImFontGlyphRangesBuilder()              { Clear(); }
    inline void     Clear()                 { int size_in_bytes = (IM_UNICODE_CODEPOINT_MAX + 1) / 8; UsedChars.resize(size_in_bytes / (int)sizeof(ImU32)); memset(UsedChars.Data, 0, (size_t)size_in_bytes); }
    inline bool     GetBit(size_t n) const  { int off = (int)(n >> 5); ImU32 mask = 1u << (n & 31); return (UsedChars[off] & mask) != 0; }  // Get bit n in the array
    inline void     SetBit(size_t n)        { int off = (int)(n >> 5); ImU32 mask = 1u << (n & 31); UsedChars[off] |= mask; }               // Set bit n in the array
    inline void     AddChar(ImWchar c)      { SetBit(c); }                      // Add character
    IMGUI_API void  AddText(const char* text, const char* text_end = NULL);     // Add string (each character of the UTF-8 string are added)
    IMGUI_API void  AddRanges(const ImWchar* ranges);                           // Add ranges, e.g. builder.AddRanges(ImFontAtlas::GetGlyphRangesDefault()) to force add all of ASCII/Latin+Ext
    IMGUI_API void  BuildRanges(ImVector<ImWchar>* out_ranges);                 // Output new ranges
};

// See ImFontAtlas::AddCustomRectXXX functions.
struct ImFontAtlasCustomRect
{
    unsigned short  Width, Height;  // Input    // Desired rectangle dimension
    unsigned short  X, Y;           // Output   // Packed position in Atlas
    unsigned int    GlyphID;        // Input    // For custom font glyphs only (ID < 0x110000)
    float           GlyphAdvanceX;  // Input    // For custom font glyphs only: glyph xadvance
    ImVec2          GlyphOffset;    // Input    // For custom font glyphs only: glyph display offset
    ImFont*         Font;           // Input    // For custom font glyphs only: target font
    ImFontAtlasCustomRect()         { Width = Height = 0; X = Y = 0xFFFF; GlyphID = 0; GlyphAdvanceX = 0.0f; GlyphOffset = ImVec2(0, 0); Font = NULL; }
    bool IsPacked() const           { return X != 0xFFFF; }
};

// Flags for ImFontAtlas build
enum ImFontAtlasFlags_
{
    ImFontAtlasFlags_None               = 0,
    ImFontAtlasFlags_NoPowerOfTwoHeight = 1 << 0,   // Don't round the height to next power of two
    ImFontAtlasFlags_NoMouseCursors     = 1 << 1,   // Don't build software mouse cursors into the atlas (save a little texture memory)
    ImFontAtlasFlags_NoBakedLines       = 1 << 2,   // Don't build thick line textures into the atlas (save a little texture memory, allow support for point/nearest filtering). The AntiAliasedLinesUseTex features uses them, otherwise they will be rendered using polygons (more expensive for CPU/GPU).
};

// Load and rasterize multiple TTF/OTF fonts into a same texture. The font atlas will build a single texture holding:
//  - One or more fonts.
//  - Custom graphics data needed to render the shapes needed by Dear ImGui.
//  - Mouse cursor shapes for software cursor rendering (unless setting 'Flags |= ImFontAtlasFlags_NoMouseCursors' in the font atlas).
// It is the user-code responsibility to setup/build the atlas, then upload the pixel data into a texture accessible by your graphics api.
//  - Optionally, call any of the AddFont*** functions. If you don't call any, the default font embedded in the code will be loaded for you.
//  - Call GetTexDataAsAlpha8() or GetTexDataAsRGBA32() to build and retrieve pixels data.
//  - Upload the pixels data into a texture within your graphics system (see imgui_impl_xxxx.cpp examples)
//  - Call SetTexID(my_tex_id); and pass the pointer/identifier to your texture in a format natural to your graphics API.
//    This value will be passed back to you during rendering to identify the texture. Read FAQ entry about ImTextureID for more details.
// Common pitfalls:
// - If you pass a 'glyph_ranges' array to AddFont*** functions, you need to make sure that your array persist up until the
//   atlas is build (when calling GetTexData*** or Build()). We only copy the pointer, not the data.
// - Important: By default, AddFontFromMemoryTTF() takes ownership of the data. Even though we are not writing to it, we will free the pointer on destruction.
//   You can set font_cfg->FontDataOwnedByAtlas=false to keep ownership of your data and it won't be freed,
// - Even though many functions are suffixed with "TTF", OTF data is supported just as well.
// - This is an old API and it is currently awkward for those and various other reasons! We will address them in the future!
struct ImFontAtlas
{
    IMGUI_API ImFontAtlas();
    IMGUI_API ~ImFontAtlas();
    IMGUI_API ImFont*           AddFont(const ImFontConfig* font_cfg);
    IMGUI_API ImFont*           AddFontDefault(const ImFontConfig* font_cfg = NULL);
    IMGUI_API ImFont*           AddFontFromFileTTF(const char* filename, float size_pixels, const ImFontConfig* font_cfg = NULL, const ImWchar* glyph_ranges = NULL);
    IMGUI_API ImFont*           AddFontFromMemoryTTF(void* font_data, int font_data_size, float size_pixels, const ImFontConfig* font_cfg = NULL, const ImWchar* glyph_ranges = NULL); // Note: Transfer ownership of 'ttf_data' to ImFontAtlas! Will be deleted after destruction of the atlas. Set font_cfg->FontDataOwnedByAtlas=false to keep ownership of your data and it won't be freed.
    IMGUI_API ImFont*           AddFontFromMemoryCompressedTTF(const void* compressed_font_data, int compressed_font_data_size, float size_pixels, const ImFontConfig* font_cfg = NULL, const ImWchar* glyph_ranges = NULL); // 'compressed_font_data' still owned by caller. Compress with binary_to_compressed_c.cpp.
    IMGUI_API ImFont*           AddFontFromMemoryCompressedBase85TTF(const char* compressed_font_data_base85, float size_pixels, const ImFontConfig* font_cfg = NULL, const ImWchar* glyph_ranges = NULL);              // 'compressed_font_data_base85' still owned by caller. Compress with binary_to_compressed_c.cpp with -base85 parameter.
    IMGUI_API void              ClearInputData();           // Clear input data (all ImFontConfig structures including sizes, TTF data, glyph ranges, etc.) = all the data used to build the texture and fonts.
    IMGUI_API void              ClearTexData();             // Clear output texture data (CPU side). Saves RAM once the texture has been copied to graphics memory.
    IMGUI_API void              ClearFonts();               // Clear output font data (glyphs storage, UV coordinates).
    IMGUI_API void              Clear();                    // Clear all input and output.

    // Build atlas, retrieve pixel data.
    // User is in charge of copying the pixels into graphics memory (e.g. create a texture with your engine). Then store your texture handle with SetTexID().
    // The pitch is always = Width * BytesPerPixels (1 or 4)
    // Building in RGBA32 format is provided for convenience and compatibility, but note that unless you manually manipulate or copy color data into
    // the texture (e.g. when using the AddCustomRect*** api), then the RGB pixels emitted will always be white (~75% of memory/bandwidth waste.
    IMGUI_API bool              Build();                    // Build pixels data. This is called automatically for you by the GetTexData*** functions.
    IMGUI_API void              GetTexDataAsAlpha8(unsigned char** out_pixels, int* out_width, int* out_height, int* out_bytes_per_pixel = NULL);  // 1 byte per-pixel
    IMGUI_API void              GetTexDataAsRGBA32(unsigned char** out_pixels, int* out_width, int* out_height, int* out_bytes_per_pixel = NULL);  // 4 bytes-per-pixel
    bool                        IsBuilt() const             { return Fonts.Size > 0 && TexReady; } // Bit ambiguous: used to detect when user didn't build texture but effectively we should check TexID != 0 except that would be backend dependent...
    void                        SetTexID(ImTextureID id)    { TexID = id; }

    //-------------------------------------------
    // Glyph Ranges
    //-------------------------------------------

    // Helpers to retrieve list of common Unicode ranges (2 value per range, values are inclusive, zero-terminated list)
    // NB: Make sure that your string are UTF-8 and NOT in your local code page.
    // Read https://github.com/ocornut/imgui/blob/master/docs/FONTS.md/#about-utf-8-encoding for details.
    // NB: Consider using ImFontGlyphRangesBuilder to build glyph ranges from textual data.
    IMGUI_API const ImWchar*    GetGlyphRangesDefault();                // Basic Latin, Extended Latin
    IMGUI_API const ImWchar*    GetGlyphRangesGreek();                  // Default + Greek and Coptic
    IMGUI_API const ImWchar*    GetGlyphRangesKorean();                 // Default + Korean characters
    IMGUI_API const ImWchar*    GetGlyphRangesJapanese();               // Default + Hiragana, Katakana, Half-Width, Selection of 2999 Ideographs
    IMGUI_API const ImWchar*    GetGlyphRangesChineseFull();            // Default + Half-Width + Japanese Hiragana/Katakana + full set of about 21000 CJK Unified Ideographs
    IMGUI_API const ImWchar*    GetGlyphRangesChineseSimplifiedCommon();// Default + Half-Width + Japanese Hiragana/Katakana + set of 2500 CJK Unified Ideographs for common simplified Chinese
    IMGUI_API const ImWchar*    GetGlyphRangesCyrillic();               // Default + about 400 Cyrillic characters
    IMGUI_API const ImWchar*    GetGlyphRangesThai();                   // Default + Thai characters
    IMGUI_API const ImWchar*    GetGlyphRangesVietnamese();             // Default + Vietnamese characters

    //-------------------------------------------
    // [BETA] Custom Rectangles/Glyphs API
    //-------------------------------------------

    // You can request arbitrary rectangles to be packed into the atlas, for your own purposes.
    // - After calling Build(), you can query the rectangle position and render your pixels.
    // - If you render colored output, set 'atlas->TexPixelsUseColors = true' as this may help some backends decide of preferred texture format.
    // - You can also request your rectangles to be mapped as font glyph (given a font + Unicode point),
    //   so you can render e.g. custom colorful icons and use them as regular glyphs.
    // - Read docs/FONTS.md for more details about using colorful icons.
    // - Note: this API may be redesigned later in order to support multi-monitor varying DPI settings.
    IMGUI_API int               AddCustomRectRegular(int width, int height);
    IMGUI_API int               AddCustomRectFontGlyph(ImFont* font, ImWchar id, int width, int height, float advance_x, const ImVec2& offset = ImVec2(0, 0));
    ImFontAtlasCustomRect*      GetCustomRectByIndex(int index) { IM_ASSERT(index >= 0); return &CustomRects[index]; }

    // [Internal]
    IMGUI_API void              CalcCustomRectUV(const ImFontAtlasCustomRect* rect, ImVec2* out_uv_min, ImVec2* out_uv_max) const;
    IMGUI_API bool              GetMouseCursorTexData(ImGuiMouseCursor cursor, ImVec2* out_offset, ImVec2* out_size, ImVec2 out_uv_border[2], ImVec2 out_uv_fill[2]);

    //-------------------------------------------
    // Members
    //-------------------------------------------

    ImFontAtlasFlags            Flags;              // Build flags (see ImFontAtlasFlags_)
    ImTextureID                 TexID;              // User data to refer to the texture once it has been uploaded to user's graphic systems. It is passed back to you during rendering via the ImDrawCmd structure.
    int                         TexDesiredWidth;    // Texture width desired by user before Build(). Must be a power-of-two. If have many glyphs your graphics API have texture size restrictions you may want to increase texture width to decrease height.
    int                         TexGlyphPadding;    // Padding between glyphs within texture in pixels. Defaults to 1. If your rendering method doesn't rely on bilinear filtering you may set this to 0 (will also need to set AntiAliasedLinesUseTex = false).
    bool                        Locked;             // Marked as Locked by ImGui::NewFrame() so attempt to modify the atlas will assert.
    void*                       UserData;           // Store your own atlas related user-data (if e.g. you have multiple font atlas).

    // [Internal]
    // NB: Access texture data via GetTexData*() calls! Which will setup a default font for you.
    bool                        TexReady;           // Set when texture was built matching current font input
    bool                        TexPixelsUseColors; // Tell whether our texture data is known to use colors (rather than just alpha channel), in order to help backend select a format.
    unsigned char*              TexPixelsAlpha8;    // 1 component per pixel, each component is unsigned 8-bit. Total size = TexWidth * TexHeight
    unsigned int*               TexPixelsRGBA32;    // 4 component per pixel, each component is unsigned 8-bit. Total size = TexWidth * TexHeight * 4
    int                         TexWidth;           // Texture width calculated during Build().
    int                         TexHeight;          // Texture height calculated during Build().
    ImVec2                      TexUvScale;         // = (1.0f/TexWidth, 1.0f/TexHeight)
    ImVec2                      TexUvWhitePixel;    // Texture coordinates to a white pixel
    ImVector<ImFont*>           Fonts;              // Hold all the fonts returned by AddFont*. Fonts[0] is the default font upon calling ImGui::NewFrame(), use ImGui::PushFont()/PopFont() to change the current font.
    ImVector<ImFontAtlasCustomRect> CustomRects;    // Rectangles for packing custom texture data into the atlas.
    ImVector<ImFontConfig>      ConfigData;         // Configuration data
    ImVec4                      TexUvLines[IM_DRAWLIST_TEX_LINES_WIDTH_MAX + 1];  // UVs for baked anti-aliased lines

    // [Internal] Font builder
    const ImFontBuilderIO*      FontBuilderIO;      // Opaque interface to a font builder (default to stb_truetype, can be changed to use FreeType by defining IMGUI_ENABLE_FREETYPE).
    unsigned int                FontBuilderFlags;   // Shared flags (for all fonts) for custom font builder. THIS IS BUILD IMPLEMENTATION DEPENDENT. Per-font override is also available in ImFontConfig.

    // [Internal] Packing data
    int                         PackIdMouseCursors; // Custom texture rectangle ID for white pixel and mouse cursors
    int                         PackIdLines;        // Custom texture rectangle ID for baked anti-aliased lines

    // [Obsolete]
    //typedef ImFontAtlasCustomRect    CustomRect;         // OBSOLETED in 1.72+
    //typedef ImFontGlyphRangesBuilder GlyphRangesBuilder; // OBSOLETED in 1.67+
};

// Font runtime data and rendering
// ImFontAtlas automatically loads a default embedded font for you when you call GetTexDataAsAlpha8() or GetTexDataAsRGBA32().
struct ImFont
{
    // Members: Hot ~20/24 bytes (for CalcTextSize)
    ImVector<float>             IndexAdvanceX;      // 12-16 // out //            // Sparse. Glyphs->AdvanceX in a directly indexable way (cache-friendly for CalcTextSize functions which only this this info, and are often bottleneck in large UI).
    float                       FallbackAdvanceX;   // 4     // out // = FallbackGlyph->AdvanceX
    float                       FontSize;           // 4     // in  //            // Height of characters/line, set during loading (don't change after loading)

    // Members: Hot ~28/40 bytes (for CalcTextSize + render loop)
    ImVector<ImWchar>           IndexLookup;        // 12-16 // out //            // Sparse. Index glyphs by Unicode code-point.
    ImVector<ImFontGlyph>       Glyphs;             // 12-16 // out //            // All glyphs.
    const ImFontGlyph*          FallbackGlyph;      // 4-8   // out // = FindGlyph(FontFallbackChar)

    // Members: Cold ~32/40 bytes
    ImFontAtlas*                ContainerAtlas;     // 4-8   // out //            // What we has been loaded into
    const ImFontConfig*         ConfigData;         // 4-8   // in  //            // Pointer within ContainerAtlas->ConfigData
    short                       ConfigDataCount;    // 2     // in  // ~ 1        // Number of ImFontConfig involved in creating this font. Bigger than 1 when merging multiple font sources into one ImFont.
    ImWchar                     FallbackChar;       // 2     // out // = FFFD/'?' // Character used if a glyph isn't found.
    ImWchar                     EllipsisChar;       // 2     // out // = '...'/'.'// Character used for ellipsis rendering.
    short                       EllipsisCharCount;  // 1     // out // 1 or 3
    float                       EllipsisWidth;      // 4     // out               // Width
    float                       EllipsisCharStep;   // 4     // out               // Step between characters when EllipsisCount > 0
    bool                        DirtyLookupTables;  // 1     // out //
    float                       Scale;              // 4     // in  // = 1.f      // Base font scale, multiplied by the per-window font scale which you can adjust with SetWindowFontScale()
    float                       Ascent, Descent;    // 4+4   // out //            // Ascent: distance from top to bottom of e.g. 'A' [0..FontSize] (unscaled)
    int                         MetricsTotalSurface;// 4     // out //            // Total surface in pixels to get an idea of the font rasterization/texture cost (not exact, we approximate the cost of padding between glyphs)
    ImU8                        Used4kPagesMap[(IM_UNICODE_CODEPOINT_MAX+1)/4096/8]; // 2 bytes if ImWchar=ImWchar16, 34 bytes if ImWchar==ImWchar32. Store 1-bit for each block of 4K codepoints that has one active glyph. This is mainly used to facilitate iterations across all used codepoints.

    // Methods
    IMGUI_API ImFont();
    IMGUI_API ~ImFont();
    IMGUI_API const ImFontGlyph*FindGlyph(ImWchar c) const;
    IMGUI_API const ImFontGlyph*FindGlyphNoFallback(ImWchar c) const;
    float                       GetCharAdvance(ImWchar c) const     { return ((int)c < IndexAdvanceX.Size) ? IndexAdvanceX[(int)c] : FallbackAdvanceX; }
    bool                        IsLoaded() const                    { return ContainerAtlas != NULL; }
    const char*                 GetDebugName() const                { return ConfigData ? ConfigData->Name : "<unknown>"; }

    // 'max_width' stops rendering after a certain width (could be turned into a 2d size). FLT_MAX to disable.
    // 'wrap_width' enable automatic word-wrapping across multiple lines to fit into given width. 0.0f to disable.
    IMGUI_API ImVec2            CalcTextSizeA(float size, float max_width, float wrap_width, const char* text_begin, const char* text_end = NULL, const char** remaining = NULL) const; // utf8
    IMGUI_API const char*       CalcWordWrapPositionA(float scale, const char* text, const char* text_end, float wrap_width) const;
    IMGUI_API void              RenderChar(ImDrawList* draw_list, float size, const ImVec2& pos, ImU32 col, ImWchar c) const;
    IMGUI_API void              RenderText(ImDrawList* draw_list, float size, const ImVec2& pos, ImU32 col, const ImVec4& clip_rect, const char* text_begin, const char* text_end, float wrap_width = 0.0f, bool cpu_fine_clip = false) const;

    // [Internal] Don't use!
    IMGUI_API void              BuildLookupTable();
    IMGUI_API void              ClearOutputData();
    IMGUI_API void              GrowIndex(int new_size);
    IMGUI_API void              AddGlyph(const ImFontConfig* src_cfg, ImWchar c, float x0, float y0, float x1, float y1, float u0, float v0, float u1, float v1, float advance_x);
    IMGUI_API void              AddRemapChar(ImWchar dst, ImWchar src, bool overwrite_dst = true); // Makes 'dst' character/glyph points to 'src' character/glyph. Currently needs to be called AFTER fonts have been built.
    IMGUI_API void              SetGlyphVisible(ImWchar c, bool visible);
    IMGUI_API bool              IsGlyphRangeUnused(unsigned int c_begin, unsigned int c_last);
};

//-----------------------------------------------------------------------------
// [SECTION] Viewports
//-----------------------------------------------------------------------------

// Flags stored in ImGuiViewport::Flags, giving indications to the platform backends.
enum ImGuiViewportFlags_
{
    ImGuiViewportFlags_None                     = 0,
    ImGuiViewportFlags_IsPlatformWindow         = 1 << 0,   // Represent a Platform Window
    ImGuiViewportFlags_IsPlatformMonitor        = 1 << 1,   // Represent a Platform Monitor (unused yet)
    ImGuiViewportFlags_OwnedByApp               = 1 << 2,   // Platform Window: Was created/managed by the user application? (rather than our backend)
    ImGuiViewportFlags_NoDecoration             = 1 << 3,   // Platform Window: Disable platform decorations: title bar, borders, etc. (generally set all windows, but if ImGuiConfigFlags_ViewportsDecoration is set we only set this on popups/tooltips)
    ImGuiViewportFlags_NoTaskBarIcon            = 1 << 4,   // Platform Window: Disable platform task bar icon (generally set on popups/tooltips, or all windows if ImGuiConfigFlags_ViewportsNoTaskBarIcon is set)
    ImGuiViewportFlags_NoFocusOnAppearing       = 1 << 5,   // Platform Window: Don't take focus when created.
    ImGuiViewportFlags_NoFocusOnClick           = 1 << 6,   // Platform Window: Don't take focus when clicked on.
    ImGuiViewportFlags_NoInputs                 = 1 << 7,   // Platform Window: Make mouse pass through so we can drag this window while peaking behind it.
    ImGuiViewportFlags_NoRendererClear          = 1 << 8,   // Platform Window: Renderer doesn't need to clear the framebuffer ahead (because we will fill it entirely).
    ImGuiViewportFlags_NoAutoMerge              = 1 << 9,   // Platform Window: Avoid merging this window into another host window. This can only be set via ImGuiWindowClass viewport flags override (because we need to now ahead if we are going to create a viewport in the first place!).
    ImGuiViewportFlags_TopMost                  = 1 << 10,  // Platform Window: Display on top (for tooltips only).
    ImGuiViewportFlags_CanHostOtherWindows      = 1 << 11,  // Viewport can host multiple imgui windows (secondary viewports are associated to a single window). // FIXME: In practice there's still probably code making the assumption that this is always and only on the MainViewport. Will fix once we add support for "no main viewport".

    // Output status flags (from Platform)
    ImGuiViewportFlags_IsMinimized              = 1 << 12,  // Platform Window: Window is minimized, can skip render. When minimized we tend to avoid using the viewport pos/size for clipping window or testing if they are contained in the viewport.
    ImGuiViewportFlags_IsFocused                = 1 << 13,  // Platform Window: Window is focused (last call to Platform_GetWindowFocus() returned true)
};

// - Currently represents the Platform Window created by the application which is hosting our Dear ImGui windows.
// - With multi-viewport enabled, we extend this concept to have multiple active viewports.
// - In the future we will extend this concept further to also represent Platform Monitor and support a "no main platform window" operation mode.
// - About Main Area vs Work Area:
//   - Main Area = entire viewport.
//   - Work Area = entire viewport minus sections used by main menu bars (for platform windows), or by task bar (for platform monitor).
//   - Windows are generally trying to stay within the Work Area of their host viewport.
struct ImGuiViewport
{
    ImGuiID             ID;                     // Unique identifier for the viewport
    ImGuiViewportFlags  Flags;                  // See ImGuiViewportFlags_
    ImVec2              Pos;                    // Main Area: Position of the viewport (Dear ImGui coordinates are the same as OS desktop/native coordinates)
    ImVec2              Size;                   // Main Area: Size of the viewport.
    ImVec2              WorkPos;                // Work Area: Position of the viewport minus task bars, menus bars, status bars (>= Pos)
    ImVec2              WorkSize;               // Work Area: Size of the viewport minus task bars, menu bars, status bars (<= Size)
    float               DpiScale;               // 1.0f = 96 DPI = No extra scale.
    ImGuiID             ParentViewportId;       // (Advanced) 0: no parent. Instruct the platform backend to setup a parent/child relationship between platform windows.
    ImDrawData*         DrawData;               // The ImDrawData corresponding to this viewport. Valid after Render() and until the next call to NewFrame().

    // Platform/Backend Dependent Data
    // Our design separate the Renderer and Platform backends to facilitate combining default backends with each others.
    // When our create your own backend for a custom engine, it is possible that both Renderer and Platform will be handled
    // by the same system and you may not need to use all the UserData/Handle fields.
    // The library never uses those fields, they are merely storage to facilitate backend implementation.
    void*               RendererUserData;       // void* to hold custom data structure for the renderer (e.g. swap chain, framebuffers etc.). generally set by your Renderer_CreateWindow function.
    void*               PlatformUserData;       // void* to hold custom data structure for the OS / platform (e.g. windowing info, render context). generally set by your Platform_CreateWindow function.
    void*               PlatformHandle;         // void* to hold higher-level, platform window handle (e.g. HWND, GLFWWindow*, SDL_Window*), for FindViewportByPlatformHandle().
    void*               PlatformHandleRaw;      // void* to hold lower-level, platform-native window handle (under Win32 this is expected to be a HWND, unused for other platforms), when using an abstraction layer like GLFW or SDL (where PlatformHandle would be a SDL_Window*)
    bool                PlatformWindowCreated;  // Platform window has been created (Platform_CreateWindow() has been called). This is false during the first frame where a viewport is being created.
    bool                PlatformRequestMove;    // Platform window requested move (e.g. window was moved by the OS / host window manager, authoritative position will be OS window position)
    bool                PlatformRequestResize;  // Platform window requested resize (e.g. window was resized by the OS / host window manager, authoritative size will be OS window size)
    bool                PlatformRequestClose;   // Platform window requested closure (e.g. window was moved by the OS / host window manager, e.g. pressing ALT-F4)

    ImGuiViewport()     { memset(this, 0, sizeof(*this)); }
    ~ImGuiViewport()    { IM_ASSERT(PlatformUserData == NULL && RendererUserData == NULL); }

    // Helpers
    ImVec2              GetCenter() const       { return ImVec2(Pos.x + Size.x * 0.5f, Pos.y + Size.y * 0.5f); }
    ImVec2              GetWorkCenter() const   { return ImVec2(WorkPos.x + WorkSize.x * 0.5f, WorkPos.y + WorkSize.y * 0.5f); }
};

//-----------------------------------------------------------------------------
// [SECTION] Platform Dependent Interfaces (for e.g. multi-viewport support)
//-----------------------------------------------------------------------------
// [BETA] (Optional) This is completely optional, for advanced users!
// If you are new to Dear ImGui and trying to integrate it into your engine, you can probably ignore this for now.
//
// This feature allows you to seamlessly drag Dear ImGui windows outside of your application viewport.
// This is achieved by creating new Platform/OS windows on the fly, and rendering into them.
// Dear ImGui manages the viewport structures, and the backend create and maintain one Platform/OS window for each of those viewports.
//
// See Glossary https://github.com/ocornut/imgui/wiki/Glossary for details about some of the terminology.
// See Thread https://github.com/ocornut/imgui/issues/1542 for gifs, news and questions about this evolving feature.
//
// About the coordinates system:
// - When multi-viewports are enabled, all Dear ImGui coordinates become absolute coordinates (same as OS coordinates!)
// - So e.g. ImGui::SetNextWindowPos(ImVec2(0,0)) will position a window relative to your primary monitor!
// - If you want to position windows relative to your main application viewport, use ImGui::GetMainViewport()->Pos as a base position.
//
// Steps to use multi-viewports in your application, when using a default backend from the examples/ folder:
// - Application:  Enable feature with 'io.ConfigFlags |= ImGuiConfigFlags_ViewportsEnable'.
// - Backend:      The backend initialization will setup all necessary ImGuiPlatformIO's functions and update monitors info every frame.
// - Application:  In your main loop, call ImGui::UpdatePlatformWindows(), ImGui::RenderPlatformWindowsDefault() after EndFrame() or Render().
// - Application:  Fix absolute coordinates used in ImGui::SetWindowPos() or ImGui::SetNextWindowPos() calls.
//
// Steps to use multi-viewports in your application, when using a custom backend:
// - Important:    THIS IS NOT EASY TO DO and comes with many subtleties not described here!
//                 It's also an experimental feature, so some of the requirements may evolve.
//                 Consider using default backends if you can. Either way, carefully follow and refer to examples/ backends for details.
// - Application:  Enable feature with 'io.ConfigFlags |= ImGuiConfigFlags_ViewportsEnable'.
// - Backend:      Hook ImGuiPlatformIO's Platform_* and Renderer_* callbacks (see below).
//                 Set 'io.BackendFlags |= ImGuiBackendFlags_PlatformHasViewports' and 'io.BackendFlags |= ImGuiBackendFlags_PlatformHasViewports'.
//                 Update ImGuiPlatformIO's Monitors list every frame.
//                 Update MousePos every frame, in absolute coordinates.
// - Application:  In your main loop, call ImGui::UpdatePlatformWindows(), ImGui::RenderPlatformWindowsDefault() after EndFrame() or Render().
//                 You may skip calling RenderPlatformWindowsDefault() if its API is not convenient for your needs. Read comments below.
// - Application:  Fix absolute coordinates used in ImGui::SetWindowPos() or ImGui::SetNextWindowPos() calls.
//
// About ImGui::RenderPlatformWindowsDefault():
// - This function is a mostly a _helper_ for the common-most cases, and to facilitate using default backends.
// - You can check its simple source code to understand what it does.
//   It basically iterates secondary viewports and call 4 functions that are setup in ImGuiPlatformIO, if available:
//     Platform_RenderWindow(), Renderer_RenderWindow(), Platform_SwapBuffers(), Renderer_SwapBuffers()
//   Those functions pointers exists only for the benefit of RenderPlatformWindowsDefault().
// - If you have very specific rendering needs (e.g. flipping multiple swap-chain simultaneously, unusual sync/threading issues, etc.),
//   you may be tempted to ignore RenderPlatformWindowsDefault() and write customized code to perform your renderingg.
//   You may decide to setup the platform_io's *RenderWindow and *SwapBuffers pointers and call your functions through those pointers,
//   or you may decide to never setup those pointers and call your code directly. They are a convenience, not an obligatory interface.
//-----------------------------------------------------------------------------

// (Optional) Access via ImGui::GetPlatformIO()
struct ImGuiPlatformIO
{
    //------------------------------------------------------------------
    // Input - Backend interface/functions + Monitor List
    //------------------------------------------------------------------

    // (Optional) Platform functions (e.g. Win32, GLFW, SDL2)
    // For reference, the second column shows which function are generally calling the Platform Functions:
    //   N = ImGui::NewFrame()                        ~ beginning of the dear imgui frame: read info from platform/OS windows (latest size/position)
    //   F = ImGui::Begin(), ImGui::EndFrame()        ~ during the dear imgui frame
    //   U = ImGui::UpdatePlatformWindows()           ~ after the dear imgui frame: create and update all platform/OS windows
    //   R = ImGui::RenderPlatformWindowsDefault()    ~ render
    //   D = ImGui::DestroyPlatformWindows()          ~ shutdown
    // The general idea is that NewFrame() we will read the current Platform/OS state, and UpdatePlatformWindows() will write to it.
    //
    // The functions are designed so we can mix and match 2 imgui_impl_xxxx files, one for the Platform (~window/input handling), one for Renderer.
    // Custom engine backends will often provide both Platform and Renderer interfaces and so may not need to use all functions.
    // Platform functions are typically called before their Renderer counterpart, apart from Destroy which are called the other way.

    // Platform function --------------------------------------------------- Called by -----
    void    (*Platform_CreateWindow)(ImGuiViewport* vp);                    // . . U . .  // Create a new platform window for the given viewport
    void    (*Platform_DestroyWindow)(ImGuiViewport* vp);                   // N . U . D  //
    void    (*Platform_ShowWindow)(ImGuiViewport* vp);                      // . . U . .  // Newly created windows are initially hidden so SetWindowPos/Size/Title can be called on them before showing the window
    void    (*Platform_SetWindowPos)(ImGuiViewport* vp, ImVec2 pos);        // . . U . .  // Set platform window position (given the upper-left corner of client area)
    ImVec2  (*Platform_GetWindowPos)(ImGuiViewport* vp);                    // N . . . .  //
    void    (*Platform_SetWindowSize)(ImGuiViewport* vp, ImVec2 size);      // . . U . .  // Set platform window client area size (ignoring OS decorations such as OS title bar etc.)
    ImVec2  (*Platform_GetWindowSize)(ImGuiViewport* vp);                   // N . . . .  // Get platform window client area size
    void    (*Platform_SetWindowFocus)(ImGuiViewport* vp);                  // N . . . .  // Move window to front and set input focus
    bool    (*Platform_GetWindowFocus)(ImGuiViewport* vp);                  // . . U . .  //
    bool    (*Platform_GetWindowMinimized)(ImGuiViewport* vp);              // N . . . .  // Get platform window minimized state. When minimized, we generally won't attempt to get/set size and contents will be culled more easily
    void    (*Platform_SetWindowTitle)(ImGuiViewport* vp, const char* str); // . . U . .  // Set platform window title (given an UTF-8 string)
    void    (*Platform_SetWindowAlpha)(ImGuiViewport* vp, float alpha);     // . . U . .  // (Optional) Setup global transparency (not per-pixel transparency)
    void    (*Platform_UpdateWindow)(ImGuiViewport* vp);                    // . . U . .  // (Optional) Called by UpdatePlatformWindows(). Optional hook to allow the platform backend from doing general book-keeping every frame.
    void    (*Platform_RenderWindow)(ImGuiViewport* vp, void* render_arg);  // . . . R .  // (Optional) Main rendering (platform side! This is often unused, or just setting a "current" context for OpenGL bindings). 'render_arg' is the value passed to RenderPlatformWindowsDefault().
    void    (*Platform_SwapBuffers)(ImGuiViewport* vp, void* render_arg);   // . . . R .  // (Optional) Call Present/SwapBuffers (platform side! This is often unused!). 'render_arg' is the value passed to RenderPlatformWindowsDefault().
    float   (*Platform_GetWindowDpiScale)(ImGuiViewport* vp);               // N . . . .  // (Optional) [BETA] FIXME-DPI: DPI handling: Return DPI scale for this viewport. 1.0f = 96 DPI.
    void    (*Platform_OnChangedViewport)(ImGuiViewport* vp);               // . F . . .  // (Optional) [BETA] FIXME-DPI: DPI handling: Called during Begin() every time the viewport we are outputting into changes, so backend has a chance to swap fonts to adjust style.
    int     (*Platform_CreateVkSurface)(ImGuiViewport* vp, ImU64 vk_inst, const void* vk_allocators, ImU64* out_vk_surface); // (Optional) For a Vulkan Renderer to call into Platform code (since the surface creation needs to tie them both).

    // (Optional) Renderer functions (e.g. DirectX, OpenGL, Vulkan)
    void    (*Renderer_CreateWindow)(ImGuiViewport* vp);                    // . . U . .  // Create swap chain, frame buffers etc. (called after Platform_CreateWindow)
    void    (*Renderer_DestroyWindow)(ImGuiViewport* vp);                   // N . U . D  // Destroy swap chain, frame buffers etc. (called before Platform_DestroyWindow)
    void    (*Renderer_SetWindowSize)(ImGuiViewport* vp, ImVec2 size);      // . . U . .  // Resize swap chain, frame buffers etc. (called after Platform_SetWindowSize)
    void    (*Renderer_RenderWindow)(ImGuiViewport* vp, void* render_arg);  // . . . R .  // (Optional) Clear framebuffer, setup render target, then render the viewport->DrawData. 'render_arg' is the value passed to RenderPlatformWindowsDefault().
    void    (*Renderer_SwapBuffers)(ImGuiViewport* vp, void* render_arg);   // . . . R .  // (Optional) Call Present/SwapBuffers. 'render_arg' is the value passed to RenderPlatformWindowsDefault().

    // (Optional) Monitor list
    // - Updated by: app/backend. Update every frame to dynamically support changing monitor or DPI configuration.
    // - Used by: dear imgui to query DPI info, clamp popups/tooltips within same monitor and not have them straddle monitors.
    ImVector<ImGuiPlatformMonitor>  Monitors;

    //------------------------------------------------------------------
    // Output - List of viewports to render into platform windows
    //------------------------------------------------------------------

    // Viewports list (the list is updated by calling ImGui::EndFrame or ImGui::Render)
    // (in the future we will attempt to organize this feature to remove the need for a "main viewport")
    ImVector<ImGuiViewport*>        Viewports;                              // Main viewports, followed by all secondary viewports.
    ImGuiPlatformIO()               { memset(this, 0, sizeof(*this)); }     // Zero clear
};

// (Optional) This is required when enabling multi-viewport. Represent the bounds of each connected monitor/display and their DPI.
// We use this information for multiple DPI support + clamping the position of popups and tooltips so they don't straddle multiple monitors.
struct ImGuiPlatformMonitor
{
    ImVec2  MainPos, MainSize;      // Coordinates of the area displayed on this monitor (Min = upper left, Max = bottom right)
    ImVec2  WorkPos, WorkSize;      // Coordinates without task bars / side bars / menu bars. Used to avoid positioning popups/tooltips inside this region. If you don't have this info, please copy the value for MainPos/MainSize.
    float   DpiScale;               // 1.0f = 96 DPI
    void*   PlatformHandle;         // Backend dependant data (e.g. HMONITOR, GLFWmonitor*, SDL Display Index, NSScreen*)
    ImGuiPlatformMonitor()          { MainPos = MainSize = WorkPos = WorkSize = ImVec2(0, 0); DpiScale = 1.0f; PlatformHandle = NULL; }
};

// (Optional) Support for IME (Input Method Editor) via the io.PlatformSetImeDataFn() function.
struct ImGuiPlatformImeData
{
    bool    WantVisible;        // A widget wants the IME to be visible
    ImVec2  InputPos;           // Position of the input cursor
    float   InputLineHeight;    // Line height

    ImGuiPlatformImeData() { memset(this, 0, sizeof(*this)); }
};

//-----------------------------------------------------------------------------
// [SECTION] Obsolete functions and types
// (Will be removed! Read 'API BREAKING CHANGES' section in imgui.cpp for details)
// Please keep your copy of dear imgui up to date! Occasionally set '#define IMGUI_DISABLE_OBSOLETE_FUNCTIONS' in imconfig.h to stay ahead.
//-----------------------------------------------------------------------------

#ifndef IMGUI_DISABLE_OBSOLETE_FUNCTIONS
namespace ImGui
{
    // OBSOLETED in 1.91.0 (from July 2024)
    static inline void  PushButtonRepeat(bool repeat)                           { PushItemFlag(ImGuiItemFlags_ButtonRepeat, repeat); }
    static inline void  PopButtonRepeat()                                       { PopItemFlag(); }
    static inline void  PushTabStop(bool tab_stop)                              { PushItemFlag(ImGuiItemFlags_NoTabStop, !tab_stop); }
    static inline void  PopTabStop()                                            { PopItemFlag(); }
    IMGUI_API ImVec2    GetContentRegionMax();                                  // Content boundaries max (e.g. window boundaries including scrolling, or current column boundaries). You should never need this. Always use GetCursorScreenPos() and GetContentRegionAvail()!
    IMGUI_API ImVec2    GetWindowContentRegionMin();                            // Content boundaries min for the window (roughly (0,0)-Scroll), in window-local coordinates. You should never need this. Always use GetCursorScreenPos() and GetContentRegionAvail()!
    IMGUI_API ImVec2    GetWindowContentRegionMax();                            // Content boundaries max for the window (roughly (0,0)+Size-Scroll), in window-local coordinates. You should never need this. Always use GetCursorScreenPos() and GetContentRegionAvail()!
    // OBSOLETED in 1.90.0 (from September 2023)
    static inline bool  BeginChildFrame(ImGuiID id, const ImVec2& size, ImGuiWindowFlags window_flags = 0)  { return BeginChild(id, size, ImGuiChildFlags_FrameStyle, window_flags); }
    static inline void  EndChildFrame()                                                                     { EndChild(); }
    //static inline bool BeginChild(const char* str_id, const ImVec2& size_arg, bool border, ImGuiWindowFlags window_flags){ return BeginChild(str_id, size_arg, border ? ImGuiChildFlags_Border : ImGuiChildFlags_None, window_flags); } // Unnecessary as true == ImGuiChildFlags_Border
    //static inline bool BeginChild(ImGuiID id, const ImVec2& size_arg, bool border, ImGuiWindowFlags window_flags)        { return BeginChild(id, size_arg, border ? ImGuiChildFlags_Border : ImGuiChildFlags_None, window_flags);     } // Unnecessary as true == ImGuiChildFlags_Border
    static inline void  ShowStackToolWindow(bool* p_open = NULL)                { ShowIDStackToolWindow(p_open); }
    IMGUI_API bool      Combo(const char* label, int* current_item, bool (*old_callback)(void* user_data, int idx, const char** out_text), void* user_data, int items_count, int popup_max_height_in_items = -1);
    IMGUI_API bool      ListBox(const char* label, int* current_item, bool (*old_callback)(void* user_data, int idx, const char** out_text), void* user_data, int items_count, int height_in_items = -1);
    // OBSOLETED in 1.89.7 (from June 2023)
    IMGUI_API void      SetItemAllowOverlap();                                  // Use SetNextItemAllowOverlap() before item.
    // OBSOLETED in 1.89.4 (from March 2023)
    static inline void  PushAllowKeyboardFocus(bool tab_stop)                   { PushItemFlag(ImGuiItemFlags_NoTabStop, !tab_stop); }
    static inline void  PopAllowKeyboardFocus()                                 { PopItemFlag(); }
    // OBSOLETED in 1.89 (from August 2022)
    IMGUI_API bool      ImageButton(ImTextureID user_texture_id, const ImVec2& size, const ImVec2& uv0 = ImVec2(0, 0), const ImVec2& uv1 = ImVec2(1, 1), int frame_padding = -1, const ImVec4& bg_col = ImVec4(0, 0, 0, 0), const ImVec4& tint_col = ImVec4(1, 1, 1, 1)); // Use new ImageButton() signature (explicit item id, regular FramePadding)
    // OBSOLETED in 1.87 (from February 2022 but more formally obsoleted April 2024)
    IMGUI_API ImGuiKey  GetKeyIndex(ImGuiKey key);                              // Map ImGuiKey_* values into legacy native key index. == io.KeyMap[key]. When using a 1.87+ backend using io.AddKeyEvent(), calling GetKeyIndex() with ANY ImGuiKey_XXXX values will return the same value!
    //static inline ImGuiKey GetKeyIndex(ImGuiKey key)                          { IM_ASSERT(key >= ImGuiKey_NamedKey_BEGIN && key < ImGuiKey_NamedKey_END); return key; }

    // Some of the older obsolete names along with their replacement (commented out so they are not reported in IDE)
    //-- OBSOLETED in 1.88 (from May 2022)
    //static inline void  CaptureKeyboardFromApp(bool want_capture_keyboard = true)     { SetNextFrameWantCaptureKeyboard(want_capture_keyboard); } // Renamed as name was misleading + removed default value.
    //static inline void  CaptureMouseFromApp(bool want_capture_mouse = true)           { SetNextFrameWantCaptureMouse(want_capture_mouse); }       // Renamed as name was misleading + removed default value.
    //-- OBSOLETED in 1.86 (from November 2021)
    //IMGUI_API void      CalcListClipping(int items_count, float items_height, int* out_items_display_start, int* out_items_display_end); // Code removed, see 1.90 for last version of the code. Calculate range of visible items for large list of evenly sized items. Prefer using ImGuiListClipper.
    //-- OBSOLETED in 1.85 (from August 2021)
    //static inline float GetWindowContentRegionWidth()                                               { return GetWindowContentRegionMax().x - GetWindowContentRegionMin().x; }
    //-- OBSOLETED in 1.81 (from February 2021)
    //static inline bool  ListBoxHeader(const char* label, const ImVec2& size = ImVec2(0, 0))         { return BeginListBox(label, size); }
    //static inline bool  ListBoxHeader(const char* label, int items_count, int height_in_items = -1) { float height = GetTextLineHeightWithSpacing() * ((height_in_items < 0 ? ImMin(items_count, 7) : height_in_items) + 0.25f) + GetStyle().FramePadding.y * 2.0f; return BeginListBox(label, ImVec2(0.0f, height)); } // Helper to calculate size from items_count and height_in_items
    //static inline void  ListBoxFooter()                                                             { EndListBox(); }
    //-- OBSOLETED in 1.79 (from August 2020)
    //static inline void  OpenPopupContextItem(const char* str_id = NULL, ImGuiMouseButton mb = 1)    { OpenPopupOnItemClick(str_id, mb); } // Bool return value removed. Use IsWindowAppearing() in BeginPopup() instead. Renamed in 1.77, renamed back in 1.79. Sorry!
    //-- OBSOLETED in 1.78 (from June 2020): Old drag/sliders functions that took a 'float power > 1.0f' argument instead of ImGuiSliderFlags_Logarithmic. See github.com/ocornut/imgui/issues/3361 for details.
    //IMGUI_API bool      DragScalar(const char* label, ImGuiDataType data_type, void* p_data, float v_speed, const void* p_min, const void* p_max, const char* format, float power = 1.0f)                                                            // OBSOLETED in 1.78 (from June 2020)
    //IMGUI_API bool      DragScalarN(const char* label, ImGuiDataType data_type, void* p_data, int components, float v_speed, const void* p_min, const void* p_max, const char* format, float power = 1.0f);                                          // OBSOLETED in 1.78 (from June 2020)
    //IMGUI_API bool      SliderScalar(const char* label, ImGuiDataType data_type, void* p_data, const void* p_min, const void* p_max, const char* format, float power = 1.0f);                                                                        // OBSOLETED in 1.78 (from June 2020)
    //IMGUI_API bool      SliderScalarN(const char* label, ImGuiDataType data_type, void* p_data, int components, const void* p_min, const void* p_max, const char* format, float power = 1.0f);                                                       // OBSOLETED in 1.78 (from June 2020)
    //static inline bool  DragFloat(const char* label, float* v, float v_speed, float v_min, float v_max, const char* format, float power = 1.0f)    { return DragScalar(label, ImGuiDataType_Float, v, v_speed, &v_min, &v_max, format, power); }     // OBSOLETED in 1.78 (from June 2020)
    //static inline bool  DragFloat2(const char* label, float v[2], float v_speed, float v_min, float v_max, const char* format, float power = 1.0f) { return DragScalarN(label, ImGuiDataType_Float, v, 2, v_speed, &v_min, &v_max, format, power); } // OBSOLETED in 1.78 (from June 2020)
    //static inline bool  DragFloat3(const char* label, float v[3], float v_speed, float v_min, float v_max, const char* format, float power = 1.0f) { return DragScalarN(label, ImGuiDataType_Float, v, 3, v_speed, &v_min, &v_max, format, power); } // OBSOLETED in 1.78 (from June 2020)
    //static inline bool  DragFloat4(const char* label, float v[4], float v_speed, float v_min, float v_max, const char* format, float power = 1.0f) { return DragScalarN(label, ImGuiDataType_Float, v, 4, v_speed, &v_min, &v_max, format, power); } // OBSOLETED in 1.78 (from June 2020)
    //static inline bool  SliderFloat(const char* label, float* v, float v_min, float v_max, const char* format, float power = 1.0f)                 { return SliderScalar(label, ImGuiDataType_Float, v, &v_min, &v_max, format, power); }            // OBSOLETED in 1.78 (from June 2020)
    //static inline bool  SliderFloat2(const char* label, float v[2], float v_min, float v_max, const char* format, float power = 1.0f)              { return SliderScalarN(label, ImGuiDataType_Float, v, 2, &v_min, &v_max, format, power); }        // OBSOLETED in 1.78 (from June 2020)
    //static inline bool  SliderFloat3(const char* label, float v[3], float v_min, float v_max, const char* format, float power = 1.0f)              { return SliderScalarN(label, ImGuiDataType_Float, v, 3, &v_min, &v_max, format, power); }        // OBSOLETED in 1.78 (from June 2020)
    //static inline bool  SliderFloat4(const char* label, float v[4], float v_min, float v_max, const char* format, float power = 1.0f)              { return SliderScalarN(label, ImGuiDataType_Float, v, 4, &v_min, &v_max, format, power); }        // OBSOLETED in 1.78 (from June 2020)
    //-- OBSOLETED in 1.77 and before
    //static inline bool  BeginPopupContextWindow(const char* str_id, ImGuiMouseButton mb, bool over_items) { return BeginPopupContextWindow(str_id, mb | (over_items ? 0 : ImGuiPopupFlags_NoOpenOverItems)); } // OBSOLETED in 1.77 (from June 2020)
    //static inline void  TreeAdvanceToLabelPos()               { SetCursorPosX(GetCursorPosX() + GetTreeNodeToLabelSpacing()); }   // OBSOLETED in 1.72 (from July 2019)
    //static inline void  SetNextTreeNodeOpen(bool open, ImGuiCond cond = 0) { SetNextItemOpen(open, cond); }                       // OBSOLETED in 1.71 (from June 2019)
    //static inline float GetContentRegionAvailWidth()          { return GetContentRegionAvail().x; }                               // OBSOLETED in 1.70 (from May 2019)
    //static inline ImDrawList* GetOverlayDrawList()            { return GetForegroundDrawList(); }                                 // OBSOLETED in 1.69 (from Mar 2019)
    //static inline void  SetScrollHere(float ratio = 0.5f)     { SetScrollHereY(ratio); }                                          // OBSOLETED in 1.66 (from Nov 2018)
    //static inline bool  IsItemDeactivatedAfterChange()        { return IsItemDeactivatedAfterEdit(); }                            // OBSOLETED in 1.63 (from Aug 2018)
    //-- OBSOLETED in 1.60 and before
    //static inline bool  IsAnyWindowFocused()                  { return IsWindowFocused(ImGuiFocusedFlags_AnyWindow); }            // OBSOLETED in 1.60 (from Apr 2018)
    //static inline bool  IsAnyWindowHovered()                  { return IsWindowHovered(ImGuiHoveredFlags_AnyWindow); }            // OBSOLETED in 1.60 (between Dec 2017 and Apr 2018)
    //static inline void  ShowTestWindow()                      { return ShowDemoWindow(); }                                        // OBSOLETED in 1.53 (between Oct 2017 and Dec 2017)
    //static inline bool  IsRootWindowFocused()                 { return IsWindowFocused(ImGuiFocusedFlags_RootWindow); }           // OBSOLETED in 1.53 (between Oct 2017 and Dec 2017)
    //static inline bool  IsRootWindowOrAnyChildFocused()       { return IsWindowFocused(ImGuiFocusedFlags_RootAndChildWindows); }  // OBSOLETED in 1.53 (between Oct 2017 and Dec 2017)
    //static inline void  SetNextWindowContentWidth(float w)    { SetNextWindowContentSize(ImVec2(w, 0.0f)); }                      // OBSOLETED in 1.53 (between Oct 2017 and Dec 2017)
    //static inline float GetItemsLineHeightWithSpacing()       { return GetFrameHeightWithSpacing(); }                             // OBSOLETED in 1.53 (between Oct 2017 and Dec 2017)
    //IMGUI_API bool      Begin(char* name, bool* p_open, ImVec2 size_first_use, float bg_alpha = -1.0f, ImGuiWindowFlags flags=0); // OBSOLETED in 1.52 (between Aug 2017 and Oct 2017): Equivalent of using SetNextWindowSize(size, ImGuiCond_FirstUseEver) and SetNextWindowBgAlpha().
    //static inline bool  IsRootWindowOrAnyChildHovered()       { return IsWindowHovered(ImGuiHoveredFlags_RootAndChildWindows); }  // OBSOLETED in 1.52 (between Aug 2017 and Oct 2017)
    //static inline void  AlignFirstTextHeightToWidgets()       { AlignTextToFramePadding(); }                                      // OBSOLETED in 1.52 (between Aug 2017 and Oct 2017)
    //static inline void  SetNextWindowPosCenter(ImGuiCond c=0) { SetNextWindowPos(GetMainViewport()->GetCenter(), c, ImVec2(0.5f,0.5f)); } // OBSOLETED in 1.52 (between Aug 2017 and Oct 2017)
    //static inline bool  IsItemHoveredRect()                   { return IsItemHovered(ImGuiHoveredFlags_RectOnly); }               // OBSOLETED in 1.51 (between Jun 2017 and Aug 2017)
    //static inline bool  IsPosHoveringAnyWindow(const ImVec2&) { IM_ASSERT(0); return false; }                                     // OBSOLETED in 1.51 (between Jun 2017 and Aug 2017): This was misleading and partly broken. You probably want to use the io.WantCaptureMouse flag instead.
    //static inline bool  IsMouseHoveringAnyWindow()            { return IsWindowHovered(ImGuiHoveredFlags_AnyWindow); }            // OBSOLETED in 1.51 (between Jun 2017 and Aug 2017)
    //static inline bool  IsMouseHoveringWindow()               { return IsWindowHovered(ImGuiHoveredFlags_AllowWhenBlockedByPopup | ImGuiHoveredFlags_AllowWhenBlockedByActiveItem); }       // OBSOLETED in 1.51 (between Jun 2017 and Aug 2017)
    //-- OBSOLETED in 1.50 and before
    //static inline bool  CollapsingHeader(char* label, const char* str_id, bool framed = true, bool default_open = false) { return CollapsingHeader(label, (default_open ? (1 << 5) : 0)); } // OBSOLETED in 1.49
    //static inline ImFont*GetWindowFont()                      { return GetFont(); }                                               // OBSOLETED in 1.48
    //static inline float GetWindowFontSize()                   { return GetFontSize(); }                                           // OBSOLETED in 1.48
    //static inline void  SetScrollPosHere()                    { SetScrollHere(); }                                                // OBSOLETED in 1.42
}

//-- OBSOLETED in 1.82 (from Mars 2021): flags for AddRect(), AddRectFilled(), AddImageRounded(), PathRect()
//typedef ImDrawFlags ImDrawCornerFlags;
//enum ImDrawCornerFlags_
//{
//    ImDrawCornerFlags_None      = ImDrawFlags_RoundCornersNone,         // Was == 0 prior to 1.82, this is now == ImDrawFlags_RoundCornersNone which is != 0 and not implicit
//    ImDrawCornerFlags_TopLeft   = ImDrawFlags_RoundCornersTopLeft,      // Was == 0x01 (1 << 0) prior to 1.82. Order matches ImDrawFlags_NoRoundCorner* flag (we exploit this internally).
//    ImDrawCornerFlags_TopRight  = ImDrawFlags_RoundCornersTopRight,     // Was == 0x02 (1 << 1) prior to 1.82.
//    ImDrawCornerFlags_BotLeft   = ImDrawFlags_RoundCornersBottomLeft,   // Was == 0x04 (1 << 2) prior to 1.82.
//    ImDrawCornerFlags_BotRight  = ImDrawFlags_RoundCornersBottomRight,  // Was == 0x08 (1 << 3) prior to 1.82.
//    ImDrawCornerFlags_All       = ImDrawFlags_RoundCornersAll,          // Was == 0x0F prior to 1.82
//    ImDrawCornerFlags_Top       = ImDrawCornerFlags_TopLeft | ImDrawCornerFlags_TopRight,
//    ImDrawCornerFlags_Bot       = ImDrawCornerFlags_BotLeft | ImDrawCornerFlags_BotRight,
//    ImDrawCornerFlags_Left      = ImDrawCornerFlags_TopLeft | ImDrawCornerFlags_BotLeft,
//    ImDrawCornerFlags_Right     = ImDrawCornerFlags_TopRight | ImDrawCornerFlags_BotRight,
//};

// RENAMED and MERGED both ImGuiKey_ModXXX and ImGuiModFlags_XXX into ImGuiMod_XXX (from September 2022)
// RENAMED ImGuiKeyModFlags -> ImGuiModFlags in 1.88 (from April 2022). Exceptionally commented out ahead of obscolescence schedule to reduce confusion and because they were not meant to be used in the first place.
//typedef ImGuiKeyChord ImGuiModFlags;      // == int. We generally use ImGuiKeyChord to mean "a ImGuiKey or-ed with any number of ImGuiMod_XXX value", so you may store mods in there.
//enum ImGuiModFlags_ { ImGuiModFlags_None = 0, ImGuiModFlags_Ctrl = ImGuiMod_Ctrl, ImGuiModFlags_Shift = ImGuiMod_Shift, ImGuiModFlags_Alt = ImGuiMod_Alt, ImGuiModFlags_Super = ImGuiMod_Super };
//typedef ImGuiKeyChord ImGuiKeyModFlags; // == int
//enum ImGuiKeyModFlags_ { ImGuiKeyModFlags_None = 0, ImGuiKeyModFlags_Ctrl = ImGuiMod_Ctrl, ImGuiKeyModFlags_Shift = ImGuiMod_Shift, ImGuiKeyModFlags_Alt = ImGuiMod_Alt, ImGuiKeyModFlags_Super = ImGuiMod_Super };

#define IM_OFFSETOF(_TYPE,_MEMBER)  offsetof(_TYPE, _MEMBER)    // OBSOLETED IN 1.90 (now using C++11 standard version)

#endif // #ifndef IMGUI_DISABLE_OBSOLETE_FUNCTIONS

// RENAMED IMGUI_DISABLE_METRICS_WINDOW > IMGUI_DISABLE_DEBUG_TOOLS in 1.88 (from June 2022)
#if defined(IMGUI_DISABLE_METRICS_WINDOW) && !defined(IMGUI_DISABLE_OBSOLETE_FUNCTIONS) && !defined(IMGUI_DISABLE_DEBUG_TOOLS)
#define IMGUI_DISABLE_DEBUG_TOOLS
#endif
#if defined(IMGUI_DISABLE_METRICS_WINDOW) && defined(IMGUI_DISABLE_OBSOLETE_FUNCTIONS)
#error IMGUI_DISABLE_METRICS_WINDOW was renamed to IMGUI_DISABLE_DEBUG_TOOLS, please use new name.
#endif

//-----------------------------------------------------------------------------

#if defined(__clang__)
#pragma clang diagnostic pop
#elif defined(__GNUC__)
#pragma GCC diagnostic pop
#endif

#ifdef _MSC_VER
#pragma warning (pop)
#endif

// Include imgui_user.h at the end of imgui.h
// May be convenient for some users to only explicitly include vanilla imgui.h and have extra stuff included.
#ifdef IMGUI_INCLUDE_IMGUI_USER_H
#ifdef IMGUI_USER_H_FILENAME
#include IMGUI_USER_H_FILENAME
#else
#include "imgui_user.h"
#endif
#endif

#endif // #ifndef IMGUI_DISABLE<|MERGE_RESOLUTION|>--- conflicted
+++ resolved
@@ -398,19 +398,12 @@
     IMGUI_API bool          IsWindowFocused(ImGuiFocusedFlags flags=0); // is current window focused? or its root/child, depending on flags. see flags for options.
     IMGUI_API bool          IsWindowHovered(ImGuiHoveredFlags flags=0); // is current window hovered and hoverable (e.g. not blocked by a popup/modal)? See ImGuiHoveredFlags_ for options. IMPORTANT: If you are trying to check whether your mouse should be dispatched to Dear ImGui or to your underlying app, you should not use this function! Use the 'io.WantCaptureMouse' boolean for that! Refer to FAQ entry "How can I tell whether to dispatch mouse/keyboard to Dear ImGui or my application?" for details.
     IMGUI_API ImDrawList*   GetWindowDrawList();                        // get draw list associated to the current window, to append your own drawing primitives
-<<<<<<< HEAD
     IMGUI_API float         GetWindowDpiScale();                        // get DPI scale currently associated to the current window's viewport.
-    IMGUI_API ImVec2        GetWindowPos();                             // get current window position in screen space (note: it is unlikely you need to use this. Consider using current layout pos instead, GetCursorScreenPos())
-    IMGUI_API ImVec2        GetWindowSize();                            // get current window size (note: it is unlikely you need to use this. Consider using GetCursorScreenPos() and e.g. GetContentRegionAvail() instead)
-    IMGUI_API float         GetWindowWidth();                           // get current window width (shortcut for GetWindowSize().x)
-    IMGUI_API float         GetWindowHeight();                          // get current window height (shortcut for GetWindowSize().y)
-    IMGUI_API ImGuiViewport*GetWindowViewport();                        // get viewport currently associated to the current window.
-=======
     IMGUI_API ImVec2        GetWindowPos();                             // get current window position in screen space (IT IS UNLIKELY YOU EVER NEED TO USE THIS. Consider always using GetCursorScreenPos() and GetContentRegionAvail() instead)
     IMGUI_API ImVec2        GetWindowSize();                            // get current window size (IT IS UNLIKELY YOU EVER NEED TO USE THIS. Consider always using GetCursorScreenPos() and GetContentRegionAvail() instead)
     IMGUI_API float         GetWindowWidth();                           // get current window width (IT IS UNLIKELY YOU EVER NEED TO USE THIS). Shortcut for GetWindowSize().x.
     IMGUI_API float         GetWindowHeight();                          // get current window height (IT IS UNLIKELY YOU EVER NEED TO USE THIS). Shortcut for GetWindowSize().y.
->>>>>>> b20f62b1
+    IMGUI_API ImGuiViewport*GetWindowViewport();                        // get viewport currently associated to the current window.
 
     // Window manipulation
     // - Prefer using SetNextXXX functions (before Begin) rather that SetXXX functions (after Begin).

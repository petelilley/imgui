// dear imgui, v1.89.4 WIP
// (internal structures/api)

// You may use this file to debug, understand or extend Dear ImGui features but we don't provide any guarantee of forward compatibility.
// To implement maths operators for ImVec2 (disabled by default to not conflict with using IM_VEC2_CLASS_EXTRA with your own math types+operators), use:
/*
#define IMGUI_DEFINE_MATH_OPERATORS
#include "imgui_internal.h"
*/

/*

Index of this file:

// [SECTION] Header mess
// [SECTION] Forward declarations
// [SECTION] Context pointer
// [SECTION] STB libraries includes
// [SECTION] Macros
// [SECTION] Generic helpers
// [SECTION] ImDrawList support
// [SECTION] Widgets support: flags, enums, data structures
// [SECTION] Inputs support
// [SECTION] Clipper support
// [SECTION] Navigation support
// [SECTION] Columns support
// [SECTION] Multi-select support
// [SECTION] Docking support
// [SECTION] Viewport support
// [SECTION] Settings support
// [SECTION] Localization support
// [SECTION] Metrics, Debug tools
// [SECTION] Generic context hooks
// [SECTION] ImGuiContext (main imgui context)
// [SECTION] ImGuiWindowTempData, ImGuiWindow
// [SECTION] Tab bar, Tab item support
// [SECTION] Table support
// [SECTION] ImGui internal API
// [SECTION] ImFontAtlas internal API
// [SECTION] Test Engine specific hooks (imgui_test_engine)

*/

#pragma once
#ifndef IMGUI_DISABLE

//-----------------------------------------------------------------------------
// [SECTION] Header mess
//-----------------------------------------------------------------------------

#ifndef IMGUI_VERSION
#include "imgui.h"
#endif

#include <stdio.h>      // FILE*, sscanf
#include <stdlib.h>     // NULL, malloc, free, qsort, atoi, atof
#include <math.h>       // sqrtf, fabsf, fmodf, powf, floorf, ceilf, cosf, sinf
#include <limits.h>     // INT_MIN, INT_MAX

// Enable SSE intrinsics if available
#if (defined __SSE__ || defined __x86_64__ || defined _M_X64 || (defined(_M_IX86_FP) && (_M_IX86_FP >= 1))) && !defined(IMGUI_DISABLE_SSE)
#define IMGUI_ENABLE_SSE
#include <immintrin.h>
#endif

// Visual Studio warnings
#ifdef _MSC_VER
#pragma warning (push)
#pragma warning (disable: 4251)     // class 'xxx' needs to have dll-interface to be used by clients of struct 'xxx' // when IMGUI_API is set to__declspec(dllexport)
#pragma warning (disable: 26812)    // The enum type 'xxx' is unscoped. Prefer 'enum class' over 'enum' (Enum.3). [MSVC Static Analyzer)
#pragma warning (disable: 26495)    // [Static Analyzer] Variable 'XXX' is uninitialized. Always initialize a member variable (type.6).
#if defined(_MSC_VER) && _MSC_VER >= 1922 // MSVC 2019 16.2 or later
#pragma warning (disable: 5054)     // operator '|': deprecated between enumerations of different types
#endif
#endif

// Clang/GCC warnings with -Weverything
#if defined(__clang__)
#pragma clang diagnostic push
#if __has_warning("-Wunknown-warning-option")
#pragma clang diagnostic ignored "-Wunknown-warning-option"         // warning: unknown warning group 'xxx'
#endif
#pragma clang diagnostic ignored "-Wunknown-pragmas"                // warning: unknown warning group 'xxx'
#pragma clang diagnostic ignored "-Wfloat-equal"                    // warning: comparing floating point with == or != is unsafe // storing and comparing against same constants ok, for ImFloorSigned()
#pragma clang diagnostic ignored "-Wunused-function"                // for stb_textedit.h
#pragma clang diagnostic ignored "-Wmissing-prototypes"             // for stb_textedit.h
#pragma clang diagnostic ignored "-Wold-style-cast"
#pragma clang diagnostic ignored "-Wzero-as-null-pointer-constant"
#pragma clang diagnostic ignored "-Wdouble-promotion"
#pragma clang diagnostic ignored "-Wimplicit-int-float-conversion"  // warning: implicit conversion from 'xxx' to 'float' may lose precision
#pragma clang diagnostic ignored "-Wmissing-noreturn"               // warning: function 'xxx' could be declared with attribute 'noreturn'
#elif defined(__GNUC__)
#pragma GCC diagnostic push
#pragma GCC diagnostic ignored "-Wpragmas"              // warning: unknown option after '#pragma GCC diagnostic' kind
#pragma GCC diagnostic ignored "-Wclass-memaccess"      // [__GNUC__ >= 8] warning: 'memset/memcpy' clearing/writing an object of type 'xxxx' with no trivial copy-assignment; use assignment or value-initialization instead
#endif

// In 1.89.4, we moved the implementation of "courtesy maths operators" from imgui_internal.h in imgui.h
// As they are frequently requested, we do not want to encourage to many people using imgui_internal.h
#if defined(IMGUI_DEFINE_MATH_OPERATORS) && !defined(IMGUI_DEFINE_MATH_OPERATORS_IMPLEMENTED)
#error Please '#define IMGUI_DEFINE_MATH_OPERATORS' _BEFORE_ including imgui.h!
#endif

// Legacy defines
#ifdef IMGUI_DISABLE_FORMAT_STRING_FUNCTIONS            // Renamed in 1.74
#error Use IMGUI_DISABLE_DEFAULT_FORMAT_FUNCTIONS
#endif
#ifdef IMGUI_DISABLE_MATH_FUNCTIONS                     // Renamed in 1.74
#error Use IMGUI_DISABLE_DEFAULT_MATH_FUNCTIONS
#endif

// Enable stb_truetype by default unless FreeType is enabled.
// You can compile with both by defining both IMGUI_ENABLE_FREETYPE and IMGUI_ENABLE_STB_TRUETYPE together.
#ifndef IMGUI_ENABLE_FREETYPE
#define IMGUI_ENABLE_STB_TRUETYPE
#endif

//-----------------------------------------------------------------------------
// [SECTION] Forward declarations
//-----------------------------------------------------------------------------

struct ImBitVector;                 // Store 1-bit per value
struct ImRect;                      // An axis-aligned rectangle (2 points)
struct ImDrawDataBuilder;           // Helper to build a ImDrawData instance
struct ImDrawListSharedData;        // Data shared between all ImDrawList instances
struct ImGuiColorMod;               // Stacked color modifier, backup of modified data so we can restore it
struct ImGuiContext;                // Main Dear ImGui context
struct ImGuiContextHook;            // Hook for extensions like ImGuiTestEngine
struct ImGuiDataVarInfo;            // Variable information (e.g. to avoid style variables from an enum)
struct ImGuiDataTypeInfo;           // Type information associated to a ImGuiDataType enum
struct ImGuiDockContext;            // Docking system context
struct ImGuiDockRequest;            // Docking system dock/undock queued request
struct ImGuiDockNode;               // Docking system node (hold a list of Windows OR two child dock nodes)
struct ImGuiDockNodeSettings;       // Storage for a dock node in .ini file (we preserve those even if the associated dock node isn't active during the session)
struct ImGuiGroupData;              // Stacked storage data for BeginGroup()/EndGroup()
struct ImGuiInputTextState;         // Internal state of the currently focused/edited text input box
struct ImGuiLastItemData;           // Status storage for last submitted items
struct ImGuiLocEntry;               // A localization entry.
struct ImGuiMenuColumns;            // Simple column measurement, currently used for MenuItem() only
struct ImGuiNavItemData;            // Result of a gamepad/keyboard directional navigation move query result
struct ImGuiMetricsConfig;          // Storage for ShowMetricsWindow() and DebugNodeXXX() functions
struct ImGuiNextWindowData;         // Storage for SetNextWindow** functions
struct ImGuiNextItemData;           // Storage for SetNextItem** functions
struct ImGuiOldColumnData;          // Storage data for a single column for legacy Columns() api
struct ImGuiOldColumns;             // Storage data for a columns set for legacy Columns() api
struct ImGuiPopupData;              // Storage for current popup stack
struct ImGuiSettingsHandler;        // Storage for one type registered in the .ini file
struct ImGuiStackSizes;             // Storage of stack sizes for debugging/asserting
struct ImGuiStyleMod;               // Stacked style modifier, backup of modified data so we can restore it
struct ImGuiTabBar;                 // Storage for a tab bar
struct ImGuiTabItem;                // Storage for a tab item (within a tab bar)
struct ImGuiTable;                  // Storage for a table
struct ImGuiTableColumn;            // Storage for one column of a table
struct ImGuiTableInstanceData;      // Storage for one instance of a same table
struct ImGuiTableTempData;          // Temporary storage for one table (one per table in the stack), shared between tables.
struct ImGuiTableSettings;          // Storage for a table .ini settings
struct ImGuiTableColumnsSettings;   // Storage for a column .ini settings
struct ImGuiWindow;                 // Storage for one window
struct ImGuiWindowTempData;         // Temporary storage for one window (that's the data which in theory we could ditch at the end of the frame, in practice we currently keep it for each window)
struct ImGuiWindowSettings;         // Storage for a window .ini settings (we keep one of those even if the actual window wasn't instanced during this session)

// Enumerations
// Use your programming IDE "Go to definition" facility on the names of the center columns to find the actual flags/enum lists.
enum ImGuiLocKey : int;                 // -> enum ImGuiLocKey              // Enum: a localization entry for translation.
typedef int ImGuiDataAuthority;         // -> enum ImGuiDataAuthority_      // Enum: for storing the source authority (dock node vs window) of a field
typedef int ImGuiLayoutType;            // -> enum ImGuiLayoutType_         // Enum: Horizontal or vertical

// Flags
typedef int ImGuiActivateFlags;         // -> enum ImGuiActivateFlags_      // Flags: for navigation/focus function (will be for ActivateItem() later)
typedef int ImGuiDebugLogFlags;         // -> enum ImGuiDebugLogFlags_      // Flags: for ShowDebugLogWindow(), g.DebugLogFlags
typedef int ImGuiInputFlags;            // -> enum ImGuiInputFlags_         // Flags: for IsKeyPressed(), IsMouseClicked(), SetKeyOwner(), SetItemKeyOwner() etc.
typedef int ImGuiItemFlags;             // -> enum ImGuiItemFlags_          // Flags: for PushItemFlag(), g.LastItemData.InFlags
typedef int ImGuiItemStatusFlags;       // -> enum ImGuiItemStatusFlags_    // Flags: for g.LastItemData.StatusFlags
typedef int ImGuiOldColumnFlags;        // -> enum ImGuiOldColumnFlags_     // Flags: for BeginColumns()
typedef int ImGuiNavHighlightFlags;     // -> enum ImGuiNavHighlightFlags_  // Flags: for RenderNavHighlight()
typedef int ImGuiNavMoveFlags;          // -> enum ImGuiNavMoveFlags_       // Flags: for navigation requests
typedef int ImGuiNextItemDataFlags;     // -> enum ImGuiNextItemDataFlags_  // Flags: for SetNextItemXXX() functions
typedef int ImGuiNextWindowDataFlags;   // -> enum ImGuiNextWindowDataFlags_// Flags: for SetNextWindowXXX() functions
typedef int ImGuiScrollFlags;           // -> enum ImGuiScrollFlags_        // Flags: for ScrollToItem() and navigation requests
typedef int ImGuiSeparatorFlags;        // -> enum ImGuiSeparatorFlags_     // Flags: for SeparatorEx()
typedef int ImGuiTextFlags;             // -> enum ImGuiTextFlags_          // Flags: for TextEx()
typedef int ImGuiTooltipFlags;          // -> enum ImGuiTooltipFlags_       // Flags: for BeginTooltipEx()

typedef void (*ImGuiErrorLogCallback)(void* user_data, const char* fmt, ...);

//-----------------------------------------------------------------------------
// [SECTION] Context pointer
// See implementation of this variable in imgui.cpp for comments and details.
//-----------------------------------------------------------------------------

#ifndef GImGui
extern IMGUI_API ImGuiContext* GImGui;  // Current implicit context pointer
#endif

//-------------------------------------------------------------------------
// [SECTION] STB libraries includes
//-------------------------------------------------------------------------

namespace ImStb
{

#undef STB_TEXTEDIT_STRING
#undef STB_TEXTEDIT_CHARTYPE
#define STB_TEXTEDIT_STRING             ImGuiInputTextState
#define STB_TEXTEDIT_CHARTYPE           ImWchar
#define STB_TEXTEDIT_GETWIDTH_NEWLINE   (-1.0f)
#define STB_TEXTEDIT_UNDOSTATECOUNT     99
#define STB_TEXTEDIT_UNDOCHARCOUNT      999
#include "imstb_textedit.h"

} // namespace ImStb

//-----------------------------------------------------------------------------
// [SECTION] Macros
//-----------------------------------------------------------------------------

// Internal Drag and Drop payload types. String starting with '_' are reserved for Dear ImGui.
#define IMGUI_PAYLOAD_TYPE_WINDOW       "_IMWINDOW"     // Payload == ImGuiWindow*

// Debug Printing Into TTY
// (since IMGUI_VERSION_NUM >= 18729: IMGUI_DEBUG_LOG was reworked into IMGUI_DEBUG_PRINTF (and removed framecount from it). If you were using a #define IMGUI_DEBUG_LOG please rename)
#ifndef IMGUI_DEBUG_PRINTF
#ifndef IMGUI_DISABLE_DEFAULT_FORMAT_FUNCTIONS
#define IMGUI_DEBUG_PRINTF(_FMT,...)    printf(_FMT, __VA_ARGS__)
#else
#define IMGUI_DEBUG_PRINTF(_FMT,...)    ((void)0)
#endif
#endif

// Debug Logging for ShowDebugLogWindow(). This is designed for relatively rare events so please don't spam.
#ifndef IMGUI_DISABLE_DEBUG_TOOLS
#define IMGUI_DEBUG_LOG(...)            ImGui::DebugLog(__VA_ARGS__)
#else
#define IMGUI_DEBUG_LOG(...)            ((void)0)
#endif
#define IMGUI_DEBUG_LOG_ACTIVEID(...)   do { if (g.DebugLogFlags & ImGuiDebugLogFlags_EventActiveId) IMGUI_DEBUG_LOG(__VA_ARGS__); } while (0)
#define IMGUI_DEBUG_LOG_FOCUS(...)      do { if (g.DebugLogFlags & ImGuiDebugLogFlags_EventFocus)    IMGUI_DEBUG_LOG(__VA_ARGS__); } while (0)
#define IMGUI_DEBUG_LOG_POPUP(...)      do { if (g.DebugLogFlags & ImGuiDebugLogFlags_EventPopup)    IMGUI_DEBUG_LOG(__VA_ARGS__); } while (0)
#define IMGUI_DEBUG_LOG_NAV(...)        do { if (g.DebugLogFlags & ImGuiDebugLogFlags_EventNav)      IMGUI_DEBUG_LOG(__VA_ARGS__); } while (0)
#define IMGUI_DEBUG_LOG_CLIPPER(...)    do { if (g.DebugLogFlags & ImGuiDebugLogFlags_EventClipper)  IMGUI_DEBUG_LOG(__VA_ARGS__); } while (0)
#define IMGUI_DEBUG_LOG_IO(...)         do { if (g.DebugLogFlags & ImGuiDebugLogFlags_EventIO)       IMGUI_DEBUG_LOG(__VA_ARGS__); } while (0)
#define IMGUI_DEBUG_LOG_DOCKING(...)    do { if (g.DebugLogFlags & ImGuiDebugLogFlags_EventDocking)  IMGUI_DEBUG_LOG(__VA_ARGS__); } while (0)
#define IMGUI_DEBUG_LOG_VIEWPORT(...)   do { if (g.DebugLogFlags & ImGuiDebugLogFlags_EventViewport) IMGUI_DEBUG_LOG(__VA_ARGS__); } while (0)

// Static Asserts
#define IM_STATIC_ASSERT(_COND)         static_assert(_COND, "")

// "Paranoid" Debug Asserts are meant to only be enabled during specific debugging/work, otherwise would slow down the code too much.
// We currently don't have many of those so the effect is currently negligible, but onward intent to add more aggressive ones in the code.
//#define IMGUI_DEBUG_PARANOID
#ifdef IMGUI_DEBUG_PARANOID
#define IM_ASSERT_PARANOID(_EXPR)       IM_ASSERT(_EXPR)
#else
#define IM_ASSERT_PARANOID(_EXPR)
#endif

// Error handling
// Down the line in some frameworks/languages we would like to have a way to redirect those to the programmer and recover from more faults.
#ifndef IM_ASSERT_USER_ERROR
#define IM_ASSERT_USER_ERROR(_EXP,_MSG) IM_ASSERT((_EXP) && _MSG)   // Recoverable User Error
#endif

// Misc Macros
#define IM_PI                           3.14159265358979323846f
#ifdef _WIN32
#define IM_NEWLINE                      "\r\n"   // Play it nice with Windows users (Update: since 2018-05, Notepad finally appears to support Unix-style carriage returns!)
#else
#define IM_NEWLINE                      "\n"
#endif
#ifndef IM_TABSIZE                      // Until we move this to runtime and/or add proper tab support, at least allow users to compile-time override
#define IM_TABSIZE                      (4)
#endif
#define IM_MEMALIGN(_OFF,_ALIGN)        (((_OFF) + ((_ALIGN) - 1)) & ~((_ALIGN) - 1))           // Memory align e.g. IM_ALIGN(0,4)=0, IM_ALIGN(1,4)=4, IM_ALIGN(4,4)=4, IM_ALIGN(5,4)=8
#define IM_F32_TO_INT8_UNBOUND(_VAL)    ((int)((_VAL) * 255.0f + ((_VAL)>=0 ? 0.5f : -0.5f)))   // Unsaturated, for display purpose
#define IM_F32_TO_INT8_SAT(_VAL)        ((int)(ImSaturate(_VAL) * 255.0f + 0.5f))               // Saturated, always output 0..255
#define IM_FLOOR(_VAL)                  ((float)(int)(_VAL))                                    // ImFloor() is not inlined in MSVC debug builds
#define IM_ROUND(_VAL)                  ((float)(int)((_VAL) + 0.5f))                           //

// Enforce cdecl calling convention for functions called by the standard library, in case compilation settings changed the default to e.g. __vectorcall
#ifdef _MSC_VER
#define IMGUI_CDECL __cdecl
#else
#define IMGUI_CDECL
#endif

// Warnings
#if defined(_MSC_VER) && !defined(__clang__)
#define IM_MSVC_WARNING_SUPPRESS(XXXX)  __pragma(warning(suppress: XXXX))
#else
#define IM_MSVC_WARNING_SUPPRESS(XXXX)
#endif

// Debug Tools
// Use 'Metrics/Debugger->Tools->Item Picker' to break into the call-stack of a specific item.
// This will call IM_DEBUG_BREAK() which you may redefine yourself. See https://github.com/scottt/debugbreak for more reference.
#ifndef IM_DEBUG_BREAK
#if defined (_MSC_VER)
#define IM_DEBUG_BREAK()    __debugbreak()
#elif defined(__clang__)
#define IM_DEBUG_BREAK()    __builtin_debugtrap()
#elif defined(__GNUC__) && (defined(__i386__) || defined(__x86_64__))
#define IM_DEBUG_BREAK()    __asm__ volatile("int $0x03")
#elif defined(__GNUC__) && defined(__thumb__)
#define IM_DEBUG_BREAK()    __asm__ volatile(".inst 0xde01")
#elif defined(__GNUC__) && defined(__arm__) && !defined(__thumb__)
#define IM_DEBUG_BREAK()    __asm__ volatile(".inst 0xe7f001f0");
#else
#define IM_DEBUG_BREAK()    IM_ASSERT(0)    // It is expected that you define IM_DEBUG_BREAK() into something that will break nicely in a debugger!
#endif
#endif // #ifndef IM_DEBUG_BREAK

//-----------------------------------------------------------------------------
// [SECTION] Generic helpers
// Note that the ImXXX helpers functions are lower-level than ImGui functions.
// ImGui functions or the ImGui context are never called/used from other ImXXX functions.
//-----------------------------------------------------------------------------
// - Helpers: Hashing
// - Helpers: Sorting
// - Helpers: Bit manipulation
// - Helpers: String
// - Helpers: Formatting
// - Helpers: UTF-8 <> wchar conversions
// - Helpers: ImVec2/ImVec4 operators
// - Helpers: Maths
// - Helpers: Geometry
// - Helper: ImVec1
// - Helper: ImVec2ih
// - Helper: ImRect
// - Helper: ImBitArray
// - Helper: ImBitVector
// - Helper: ImSpan<>, ImSpanAllocator<>
// - Helper: ImPool<>
// - Helper: ImChunkStream<>
// - Helper: ImGuiTextIndex
//-----------------------------------------------------------------------------

// Helpers: Hashing
IMGUI_API ImGuiID       ImHashData(const void* data, size_t data_size, ImGuiID seed = 0);
IMGUI_API ImGuiID       ImHashStr(const char* data, size_t data_size = 0, ImGuiID seed = 0);

// Helpers: Sorting
#ifndef ImQsort
static inline void      ImQsort(void* base, size_t count, size_t size_of_element, int(IMGUI_CDECL *compare_func)(void const*, void const*)) { if (count > 1) qsort(base, count, size_of_element, compare_func); }
#endif

// Helpers: Color Blending
IMGUI_API ImU32         ImAlphaBlendColors(ImU32 col_a, ImU32 col_b);

// Helpers: Bit manipulation
static inline bool      ImIsPowerOfTwo(int v)           { return v != 0 && (v & (v - 1)) == 0; }
static inline bool      ImIsPowerOfTwo(ImU64 v)         { return v != 0 && (v & (v - 1)) == 0; }
static inline int       ImUpperPowerOfTwo(int v)        { v--; v |= v >> 1; v |= v >> 2; v |= v >> 4; v |= v >> 8; v |= v >> 16; v++; return v; }

// Helpers: String
IMGUI_API int           ImStricmp(const char* str1, const char* str2);
IMGUI_API int           ImStrnicmp(const char* str1, const char* str2, size_t count);
IMGUI_API void          ImStrncpy(char* dst, const char* src, size_t count);
IMGUI_API char*         ImStrdup(const char* str);
IMGUI_API char*         ImStrdupcpy(char* dst, size_t* p_dst_size, const char* str);
IMGUI_API const char*   ImStrchrRange(const char* str_begin, const char* str_end, char c);
IMGUI_API int           ImStrlenW(const ImWchar* str);
IMGUI_API const char*   ImStreolRange(const char* str, const char* str_end);                // End end-of-line
IMGUI_API const ImWchar*ImStrbolW(const ImWchar* buf_mid_line, const ImWchar* buf_begin);   // Find beginning-of-line
IMGUI_API const char*   ImStristr(const char* haystack, const char* haystack_end, const char* needle, const char* needle_end);
IMGUI_API void          ImStrTrimBlanks(char* str);
IMGUI_API const char*   ImStrSkipBlank(const char* str);
IM_MSVC_RUNTIME_CHECKS_OFF
static inline char      ImToUpper(char c)               { return (c >= 'a' && c <= 'z') ? c &= ~32 : c; }
static inline bool      ImCharIsBlankA(char c)          { return c == ' ' || c == '\t'; }
static inline bool      ImCharIsBlankW(unsigned int c)  { return c == ' ' || c == '\t' || c == 0x3000; }
IM_MSVC_RUNTIME_CHECKS_RESTORE

// Helpers: Formatting
IMGUI_API int           ImFormatString(char* buf, size_t buf_size, const char* fmt, ...) IM_FMTARGS(3);
IMGUI_API int           ImFormatStringV(char* buf, size_t buf_size, const char* fmt, va_list args) IM_FMTLIST(3);
IMGUI_API void          ImFormatStringToTempBuffer(const char** out_buf, const char** out_buf_end, const char* fmt, ...) IM_FMTARGS(3);
IMGUI_API void          ImFormatStringToTempBufferV(const char** out_buf, const char** out_buf_end, const char* fmt, va_list args) IM_FMTLIST(3);
IMGUI_API const char*   ImParseFormatFindStart(const char* format);
IMGUI_API const char*   ImParseFormatFindEnd(const char* format);
IMGUI_API const char*   ImParseFormatTrimDecorations(const char* format, char* buf, size_t buf_size);
IMGUI_API void          ImParseFormatSanitizeForPrinting(const char* fmt_in, char* fmt_out, size_t fmt_out_size);
IMGUI_API const char*   ImParseFormatSanitizeForScanning(const char* fmt_in, char* fmt_out, size_t fmt_out_size);
IMGUI_API int           ImParseFormatPrecision(const char* format, int default_value);

// Helpers: UTF-8 <> wchar conversions
IMGUI_API const char*   ImTextCharToUtf8(char out_buf[5], unsigned int c);                                                      // return out_buf
IMGUI_API int           ImTextStrToUtf8(char* out_buf, int out_buf_size, const ImWchar* in_text, const ImWchar* in_text_end);   // return output UTF-8 bytes count
IMGUI_API int           ImTextCharFromUtf8(unsigned int* out_char, const char* in_text, const char* in_text_end);               // read one character. return input UTF-8 bytes count
IMGUI_API int           ImTextStrFromUtf8(ImWchar* out_buf, int out_buf_size, const char* in_text, const char* in_text_end, const char** in_remaining = NULL);   // return input UTF-8 bytes count
IMGUI_API int           ImTextCountCharsFromUtf8(const char* in_text, const char* in_text_end);                                 // return number of UTF-8 code-points (NOT bytes count)
IMGUI_API int           ImTextCountUtf8BytesFromChar(const char* in_text, const char* in_text_end);                             // return number of bytes to express one char in UTF-8
IMGUI_API int           ImTextCountUtf8BytesFromStr(const ImWchar* in_text, const ImWchar* in_text_end);                        // return number of bytes to express string in UTF-8

// Helpers: File System
#ifdef IMGUI_DISABLE_FILE_FUNCTIONS
#define IMGUI_DISABLE_DEFAULT_FILE_FUNCTIONS
typedef void* ImFileHandle;
static inline ImFileHandle  ImFileOpen(const char*, const char*)                    { return NULL; }
static inline bool          ImFileClose(ImFileHandle)                               { return false; }
static inline ImU64         ImFileGetSize(ImFileHandle)                             { return (ImU64)-1; }
static inline ImU64         ImFileRead(void*, ImU64, ImU64, ImFileHandle)           { return 0; }
static inline ImU64         ImFileWrite(const void*, ImU64, ImU64, ImFileHandle)    { return 0; }
#endif
#ifndef IMGUI_DISABLE_DEFAULT_FILE_FUNCTIONS
typedef FILE* ImFileHandle;
IMGUI_API ImFileHandle      ImFileOpen(const char* filename, const char* mode);
IMGUI_API bool              ImFileClose(ImFileHandle file);
IMGUI_API ImU64             ImFileGetSize(ImFileHandle file);
IMGUI_API ImU64             ImFileRead(void* data, ImU64 size, ImU64 count, ImFileHandle file);
IMGUI_API ImU64             ImFileWrite(const void* data, ImU64 size, ImU64 count, ImFileHandle file);
#else
#define IMGUI_DISABLE_TTY_FUNCTIONS // Can't use stdout, fflush if we are not using default file functions
#endif
IMGUI_API void*             ImFileLoadToMemory(const char* filename, const char* mode, size_t* out_file_size = NULL, int padding_bytes = 0);

// Helpers: Maths
IM_MSVC_RUNTIME_CHECKS_OFF
// - Wrapper for standard libs functions. (Note that imgui_demo.cpp does _not_ use them to keep the code easy to copy)
#ifndef IMGUI_DISABLE_DEFAULT_MATH_FUNCTIONS
#define ImFabs(X)           fabsf(X)
#define ImSqrt(X)           sqrtf(X)
#define ImFmod(X, Y)        fmodf((X), (Y))
#define ImCos(X)            cosf(X)
#define ImSin(X)            sinf(X)
#define ImAcos(X)           acosf(X)
#define ImAtan2(Y, X)       atan2f((Y), (X))
#define ImAtof(STR)         atof(STR)
//#define ImFloorStd(X)     floorf(X)           // We use our own, see ImFloor() and ImFloorSigned()
#define ImCeil(X)           ceilf(X)
static inline float  ImPow(float x, float y)    { return powf(x, y); }          // DragBehaviorT/SliderBehaviorT uses ImPow with either float/double and need the precision
static inline double ImPow(double x, double y)  { return pow(x, y); }
static inline float  ImLog(float x)             { return logf(x); }             // DragBehaviorT/SliderBehaviorT uses ImLog with either float/double and need the precision
static inline double ImLog(double x)            { return log(x); }
static inline int    ImAbs(int x)               { return x < 0 ? -x : x; }
static inline float  ImAbs(float x)             { return fabsf(x); }
static inline double ImAbs(double x)            { return fabs(x); }
static inline float  ImSign(float x)            { return (x < 0.0f) ? -1.0f : (x > 0.0f) ? 1.0f : 0.0f; } // Sign operator - returns -1, 0 or 1 based on sign of argument
static inline double ImSign(double x)           { return (x < 0.0) ? -1.0 : (x > 0.0) ? 1.0 : 0.0; }
#ifdef IMGUI_ENABLE_SSE
static inline float  ImRsqrt(float x)           { return _mm_cvtss_f32(_mm_rsqrt_ss(_mm_set_ss(x))); }
#else
static inline float  ImRsqrt(float x)           { return 1.0f / sqrtf(x); }
#endif
static inline double ImRsqrt(double x)          { return 1.0 / sqrt(x); }
#endif
// - ImMin/ImMax/ImClamp/ImLerp/ImSwap are used by widgets which support variety of types: signed/unsigned int/long long float/double
// (Exceptionally using templates here but we could also redefine them for those types)
template<typename T> static inline T ImMin(T lhs, T rhs)                        { return lhs < rhs ? lhs : rhs; }
template<typename T> static inline T ImMax(T lhs, T rhs)                        { return lhs >= rhs ? lhs : rhs; }
template<typename T> static inline T ImClamp(T v, T mn, T mx)                   { return (v < mn) ? mn : (v > mx) ? mx : v; }
template<typename T> static inline T ImLerp(T a, T b, float t)                  { return (T)(a + (b - a) * t); }
template<typename T> static inline void ImSwap(T& a, T& b)                      { T tmp = a; a = b; b = tmp; }
template<typename T> static inline T ImAddClampOverflow(T a, T b, T mn, T mx)   { if (b < 0 && (a < mn - b)) return mn; if (b > 0 && (a > mx - b)) return mx; return a + b; }
template<typename T> static inline T ImSubClampOverflow(T a, T b, T mn, T mx)   { if (b > 0 && (a < mn + b)) return mn; if (b < 0 && (a > mx + b)) return mx; return a - b; }
// - Misc maths helpers
static inline ImVec2 ImMin(const ImVec2& lhs, const ImVec2& rhs)                { return ImVec2(lhs.x < rhs.x ? lhs.x : rhs.x, lhs.y < rhs.y ? lhs.y : rhs.y); }
static inline ImVec2 ImMax(const ImVec2& lhs, const ImVec2& rhs)                { return ImVec2(lhs.x >= rhs.x ? lhs.x : rhs.x, lhs.y >= rhs.y ? lhs.y : rhs.y); }
static inline ImVec2 ImClamp(const ImVec2& v, const ImVec2& mn, ImVec2 mx)      { return ImVec2((v.x < mn.x) ? mn.x : (v.x > mx.x) ? mx.x : v.x, (v.y < mn.y) ? mn.y : (v.y > mx.y) ? mx.y : v.y); }
static inline ImVec2 ImLerp(const ImVec2& a, const ImVec2& b, float t)          { return ImVec2(a.x + (b.x - a.x) * t, a.y + (b.y - a.y) * t); }
static inline ImVec2 ImLerp(const ImVec2& a, const ImVec2& b, const ImVec2& t)  { return ImVec2(a.x + (b.x - a.x) * t.x, a.y + (b.y - a.y) * t.y); }
static inline ImVec4 ImLerp(const ImVec4& a, const ImVec4& b, float t)          { return ImVec4(a.x + (b.x - a.x) * t, a.y + (b.y - a.y) * t, a.z + (b.z - a.z) * t, a.w + (b.w - a.w) * t); }
static inline float  ImSaturate(float f)                                        { return (f < 0.0f) ? 0.0f : (f > 1.0f) ? 1.0f : f; }
static inline float  ImLengthSqr(const ImVec2& lhs)                             { return (lhs.x * lhs.x) + (lhs.y * lhs.y); }
static inline float  ImLengthSqr(const ImVec4& lhs)                             { return (lhs.x * lhs.x) + (lhs.y * lhs.y) + (lhs.z * lhs.z) + (lhs.w * lhs.w); }
static inline float  ImInvLength(const ImVec2& lhs, float fail_value)           { float d = (lhs.x * lhs.x) + (lhs.y * lhs.y); if (d > 0.0f) return ImRsqrt(d); return fail_value; }
static inline float  ImFloor(float f)                                           { return (float)(int)(f); }
static inline float  ImFloorSigned(float f)                                     { return (float)((f >= 0 || (float)(int)f == f) ? (int)f : (int)f - 1); } // Decent replacement for floorf()
static inline ImVec2 ImFloor(const ImVec2& v)                                   { return ImVec2((float)(int)(v.x), (float)(int)(v.y)); }
static inline ImVec2 ImFloorSigned(const ImVec2& v)                             { return ImVec2(ImFloorSigned(v.x), ImFloorSigned(v.y)); }
static inline int    ImModPositive(int a, int b)                                { return (a + b) % b; }
static inline float  ImDot(const ImVec2& a, const ImVec2& b)                    { return a.x * b.x + a.y * b.y; }
static inline ImVec2 ImRotate(const ImVec2& v, float cos_a, float sin_a)        { return ImVec2(v.x * cos_a - v.y * sin_a, v.x * sin_a + v.y * cos_a); }
static inline float  ImLinearSweep(float current, float target, float speed)    { if (current < target) return ImMin(current + speed, target); if (current > target) return ImMax(current - speed, target); return current; }
static inline ImVec2 ImMul(const ImVec2& lhs, const ImVec2& rhs)                { return ImVec2(lhs.x * rhs.x, lhs.y * rhs.y); }
static inline bool   ImIsFloatAboveGuaranteedIntegerPrecision(float f)          { return f <= -16777216 || f >= 16777216; }
static inline float  ImExponentialMovingAverage(float avg, float sample, int n) { avg -= avg / n; avg += sample / n; return avg; }
IM_MSVC_RUNTIME_CHECKS_RESTORE

// Helpers: Geometry
IMGUI_API ImVec2     ImBezierCubicCalc(const ImVec2& p1, const ImVec2& p2, const ImVec2& p3, const ImVec2& p4, float t);
IMGUI_API ImVec2     ImBezierCubicClosestPoint(const ImVec2& p1, const ImVec2& p2, const ImVec2& p3, const ImVec2& p4, const ImVec2& p, int num_segments);       // For curves with explicit number of segments
IMGUI_API ImVec2     ImBezierCubicClosestPointCasteljau(const ImVec2& p1, const ImVec2& p2, const ImVec2& p3, const ImVec2& p4, const ImVec2& p, float tess_tol);// For auto-tessellated curves you can use tess_tol = style.CurveTessellationTol
IMGUI_API ImVec2     ImBezierQuadraticCalc(const ImVec2& p1, const ImVec2& p2, const ImVec2& p3, float t);
IMGUI_API ImVec2     ImLineClosestPoint(const ImVec2& a, const ImVec2& b, const ImVec2& p);
IMGUI_API bool       ImTriangleContainsPoint(const ImVec2& a, const ImVec2& b, const ImVec2& c, const ImVec2& p);
IMGUI_API ImVec2     ImTriangleClosestPoint(const ImVec2& a, const ImVec2& b, const ImVec2& c, const ImVec2& p);
IMGUI_API void       ImTriangleBarycentricCoords(const ImVec2& a, const ImVec2& b, const ImVec2& c, const ImVec2& p, float& out_u, float& out_v, float& out_w);
inline float         ImTriangleArea(const ImVec2& a, const ImVec2& b, const ImVec2& c) { return ImFabs((a.x * (b.y - c.y)) + (b.x * (c.y - a.y)) + (c.x * (a.y - b.y))) * 0.5f; }
IMGUI_API ImGuiDir   ImGetDirQuadrantFromDelta(float dx, float dy);

// Helper: ImVec1 (1D vector)
// (this odd construct is used to facilitate the transition between 1D and 2D, and the maintenance of some branches/patches)
IM_MSVC_RUNTIME_CHECKS_OFF
struct ImVec1
{
    float   x;
    constexpr ImVec1()         : x(0.0f) { }
    constexpr ImVec1(float _x) : x(_x) { }
};

// Helper: ImVec2ih (2D vector, half-size integer, for long-term packed storage)
struct ImVec2ih
{
    short   x, y;
    constexpr ImVec2ih()                           : x(0), y(0) {}
    constexpr ImVec2ih(short _x, short _y)         : x(_x), y(_y) {}
    constexpr explicit ImVec2ih(const ImVec2& rhs) : x((short)rhs.x), y((short)rhs.y) {}
};

// Helper: ImRect (2D axis aligned bounding-box)
// NB: we can't rely on ImVec2 math operators being available here!
struct IMGUI_API ImRect
{
    ImVec2      Min;    // Upper-left
    ImVec2      Max;    // Lower-right

    constexpr ImRect()                                        : Min(0.0f, 0.0f), Max(0.0f, 0.0f)  {}
    constexpr ImRect(const ImVec2& min, const ImVec2& max)    : Min(min), Max(max)                {}
    constexpr ImRect(const ImVec4& v)                         : Min(v.x, v.y), Max(v.z, v.w)      {}
    constexpr ImRect(float x1, float y1, float x2, float y2)  : Min(x1, y1), Max(x2, y2)          {}

    ImVec2      GetCenter() const                   { return ImVec2((Min.x + Max.x) * 0.5f, (Min.y + Max.y) * 0.5f); }
    ImVec2      GetSize() const                     { return ImVec2(Max.x - Min.x, Max.y - Min.y); }
    float       GetWidth() const                    { return Max.x - Min.x; }
    float       GetHeight() const                   { return Max.y - Min.y; }
    float       GetArea() const                     { return (Max.x - Min.x) * (Max.y - Min.y); }
    ImVec2      GetTL() const                       { return Min; }                   // Top-left
    ImVec2      GetTR() const                       { return ImVec2(Max.x, Min.y); }  // Top-right
    ImVec2      GetBL() const                       { return ImVec2(Min.x, Max.y); }  // Bottom-left
    ImVec2      GetBR() const                       { return Max; }                   // Bottom-right
    bool        Contains(const ImVec2& p) const     { return p.x     >= Min.x && p.y     >= Min.y && p.x     <  Max.x && p.y     <  Max.y; }
    bool        Contains(const ImRect& r) const     { return r.Min.x >= Min.x && r.Min.y >= Min.y && r.Max.x <= Max.x && r.Max.y <= Max.y; }
    bool        Overlaps(const ImRect& r) const     { return r.Min.y <  Max.y && r.Max.y >  Min.y && r.Min.x <  Max.x && r.Max.x >  Min.x; }
    void        Add(const ImVec2& p)                { if (Min.x > p.x)     Min.x = p.x;     if (Min.y > p.y)     Min.y = p.y;     if (Max.x < p.x)     Max.x = p.x;     if (Max.y < p.y)     Max.y = p.y; }
    void        Add(const ImRect& r)                { if (Min.x > r.Min.x) Min.x = r.Min.x; if (Min.y > r.Min.y) Min.y = r.Min.y; if (Max.x < r.Max.x) Max.x = r.Max.x; if (Max.y < r.Max.y) Max.y = r.Max.y; }
    void        Expand(const float amount)          { Min.x -= amount;   Min.y -= amount;   Max.x += amount;   Max.y += amount; }
    void        Expand(const ImVec2& amount)        { Min.x -= amount.x; Min.y -= amount.y; Max.x += amount.x; Max.y += amount.y; }
    void        Translate(const ImVec2& d)          { Min.x += d.x; Min.y += d.y; Max.x += d.x; Max.y += d.y; }
    void        TranslateX(float dx)                { Min.x += dx; Max.x += dx; }
    void        TranslateY(float dy)                { Min.y += dy; Max.y += dy; }
    void        ClipWith(const ImRect& r)           { Min = ImMax(Min, r.Min); Max = ImMin(Max, r.Max); }                   // Simple version, may lead to an inverted rectangle, which is fine for Contains/Overlaps test but not for display.
    void        ClipWithFull(const ImRect& r)       { Min = ImClamp(Min, r.Min, r.Max); Max = ImClamp(Max, r.Min, r.Max); } // Full version, ensure both points are fully clipped.
    void        Floor()                             { Min.x = IM_FLOOR(Min.x); Min.y = IM_FLOOR(Min.y); Max.x = IM_FLOOR(Max.x); Max.y = IM_FLOOR(Max.y); }
    bool        IsInverted() const                  { return Min.x > Max.x || Min.y > Max.y; }
    ImVec4      ToVec4() const                      { return ImVec4(Min.x, Min.y, Max.x, Max.y); }
};

// Helper: ImBitArray
#define         IM_BITARRAY_TESTBIT(_ARRAY, _N)                 ((_ARRAY[(_N) >> 5] & ((ImU32)1 << ((_N) & 31))) != 0) // Macro version of ImBitArrayTestBit(): ensure args have side-effect or are costly!
#define         IM_BITARRAY_CLEARBIT(_ARRAY, _N)                ((_ARRAY[(_N) >> 5] &= ~((ImU32)1 << ((_N) & 31))))    // Macro version of ImBitArrayClearBit(): ensure args have side-effect or are costly!
inline size_t   ImBitArrayGetStorageSizeInBytes(int bitcount)   { return (size_t)((bitcount + 31) >> 5) << 2; }
inline void     ImBitArrayClearAllBits(ImU32* arr, int bitcount){ memset(arr, 0, ImBitArrayGetStorageSizeInBytes(bitcount)); }
inline bool     ImBitArrayTestBit(const ImU32* arr, int n)      { ImU32 mask = (ImU32)1 << (n & 31); return (arr[n >> 5] & mask) != 0; }
inline void     ImBitArrayClearBit(ImU32* arr, int n)           { ImU32 mask = (ImU32)1 << (n & 31); arr[n >> 5] &= ~mask; }
inline void     ImBitArraySetBit(ImU32* arr, int n)             { ImU32 mask = (ImU32)1 << (n & 31); arr[n >> 5] |= mask; }
inline void     ImBitArraySetBitRange(ImU32* arr, int n, int n2) // Works on range [n..n2)
{
    n2--;
    while (n <= n2)
    {
        int a_mod = (n & 31);
        int b_mod = (n2 > (n | 31) ? 31 : (n2 & 31)) + 1;
        ImU32 mask = (ImU32)(((ImU64)1 << b_mod) - 1) & ~(ImU32)(((ImU64)1 << a_mod) - 1);
        arr[n >> 5] |= mask;
        n = (n + 32) & ~31;
    }
}

typedef ImU32* ImBitArrayPtr; // Name for use in structs

// Helper: ImBitArray class (wrapper over ImBitArray functions)
// Store 1-bit per value.
template<int BITCOUNT, int OFFSET = 0>
struct ImBitArray
{
    ImU32           Storage[(BITCOUNT + 31) >> 5];
    ImBitArray()                                { ClearAllBits(); }
    void            ClearAllBits()              { memset(Storage, 0, sizeof(Storage)); }
    void            SetAllBits()                { memset(Storage, 255, sizeof(Storage)); }
    bool            TestBit(int n) const        { n += OFFSET; IM_ASSERT(n >= 0 && n < BITCOUNT); return IM_BITARRAY_TESTBIT(Storage, n); }
    void            SetBit(int n)               { n += OFFSET; IM_ASSERT(n >= 0 && n < BITCOUNT); ImBitArraySetBit(Storage, n); }
    void            ClearBit(int n)             { n += OFFSET; IM_ASSERT(n >= 0 && n < BITCOUNT); ImBitArrayClearBit(Storage, n); }
    void            SetBitRange(int n, int n2)  { n += OFFSET; n2 += OFFSET; IM_ASSERT(n >= 0 && n < BITCOUNT && n2 > n && n2 <= BITCOUNT); ImBitArraySetBitRange(Storage, n, n2); } // Works on range [n..n2)
    bool            operator[](int n) const     { n += OFFSET; IM_ASSERT(n >= 0 && n < BITCOUNT); return IM_BITARRAY_TESTBIT(Storage, n); }
};

// Helper: ImBitVector
// Store 1-bit per value.
struct IMGUI_API ImBitVector
{
    ImVector<ImU32> Storage;
    void            Create(int sz)              { Storage.resize((sz + 31) >> 5); memset(Storage.Data, 0, (size_t)Storage.Size * sizeof(Storage.Data[0])); }
    void            Clear()                     { Storage.clear(); }
    bool            TestBit(int n) const        { IM_ASSERT(n < (Storage.Size << 5)); return IM_BITARRAY_TESTBIT(Storage.Data, n); }
    void            SetBit(int n)               { IM_ASSERT(n < (Storage.Size << 5)); ImBitArraySetBit(Storage.Data, n); }
    void            ClearBit(int n)             { IM_ASSERT(n < (Storage.Size << 5)); ImBitArrayClearBit(Storage.Data, n); }
};
IM_MSVC_RUNTIME_CHECKS_RESTORE

// Helper: ImSpan<>
// Pointing to a span of data we don't own.
template<typename T>
struct ImSpan
{
    T*                  Data;
    T*                  DataEnd;

    // Constructors, destructor
    inline ImSpan()                                 { Data = DataEnd = NULL; }
    inline ImSpan(T* data, int size)                { Data = data; DataEnd = data + size; }
    inline ImSpan(T* data, T* data_end)             { Data = data; DataEnd = data_end; }

    inline void         set(T* data, int size)      { Data = data; DataEnd = data + size; }
    inline void         set(T* data, T* data_end)   { Data = data; DataEnd = data_end; }
    inline int          size() const                { return (int)(ptrdiff_t)(DataEnd - Data); }
    inline int          size_in_bytes() const       { return (int)(ptrdiff_t)(DataEnd - Data) * (int)sizeof(T); }
    inline T&           operator[](int i)           { T* p = Data + i; IM_ASSERT(p >= Data && p < DataEnd); return *p; }
    inline const T&     operator[](int i) const     { const T* p = Data + i; IM_ASSERT(p >= Data && p < DataEnd); return *p; }

    inline T*           begin()                     { return Data; }
    inline const T*     begin() const               { return Data; }
    inline T*           end()                       { return DataEnd; }
    inline const T*     end() const                 { return DataEnd; }

    // Utilities
    inline int  index_from_ptr(const T* it) const   { IM_ASSERT(it >= Data && it < DataEnd); const ptrdiff_t off = it - Data; return (int)off; }
};

// Helper: ImSpanAllocator<>
// Facilitate storing multiple chunks into a single large block (the "arena")
// - Usage: call Reserve() N times, allocate GetArenaSizeInBytes() worth, pass it to SetArenaBasePtr(), call GetSpan() N times to retrieve the aligned ranges.
template<int CHUNKS>
struct ImSpanAllocator
{
    char*   BasePtr;
    int     CurrOff;
    int     CurrIdx;
    int     Offsets[CHUNKS];
    int     Sizes[CHUNKS];

    ImSpanAllocator()                               { memset(this, 0, sizeof(*this)); }
    inline void  Reserve(int n, size_t sz, int a=4) { IM_ASSERT(n == CurrIdx && n < CHUNKS); CurrOff = IM_MEMALIGN(CurrOff, a); Offsets[n] = CurrOff; Sizes[n] = (int)sz; CurrIdx++; CurrOff += (int)sz; }
    inline int   GetArenaSizeInBytes()              { return CurrOff; }
    inline void  SetArenaBasePtr(void* base_ptr)    { BasePtr = (char*)base_ptr; }
    inline void* GetSpanPtrBegin(int n)             { IM_ASSERT(n >= 0 && n < CHUNKS && CurrIdx == CHUNKS); return (void*)(BasePtr + Offsets[n]); }
    inline void* GetSpanPtrEnd(int n)               { IM_ASSERT(n >= 0 && n < CHUNKS && CurrIdx == CHUNKS); return (void*)(BasePtr + Offsets[n] + Sizes[n]); }
    template<typename T>
    inline void  GetSpan(int n, ImSpan<T>* span)    { span->set((T*)GetSpanPtrBegin(n), (T*)GetSpanPtrEnd(n)); }
};

// Helper: ImPool<>
// Basic keyed storage for contiguous instances, slow/amortized insertion, O(1) indexable, O(Log N) queries by ID over a dense/hot buffer,
// Honor constructor/destructor. Add/remove invalidate all pointers. Indexes have the same lifetime as the associated object.
typedef int ImPoolIdx;
template<typename T>
struct ImPool
{
    ImVector<T>     Buf;        // Contiguous data
    ImGuiStorage    Map;        // ID->Index
    ImPoolIdx       FreeIdx;    // Next free idx to use
    ImPoolIdx       AliveCount; // Number of active/alive items (for display purpose)

    ImPool()    { FreeIdx = AliveCount = 0; }
    ~ImPool()   { Clear(); }
    T*          GetByKey(ImGuiID key)               { int idx = Map.GetInt(key, -1); return (idx != -1) ? &Buf[idx] : NULL; }
    T*          GetByIndex(ImPoolIdx n)             { return &Buf[n]; }
    ImPoolIdx   GetIndex(const T* p) const          { IM_ASSERT(p >= Buf.Data && p < Buf.Data + Buf.Size); return (ImPoolIdx)(p - Buf.Data); }
    T*          GetOrAddByKey(ImGuiID key)          { int* p_idx = Map.GetIntRef(key, -1); if (*p_idx != -1) return &Buf[*p_idx]; *p_idx = FreeIdx; return Add(); }
    bool        Contains(const T* p) const          { return (p >= Buf.Data && p < Buf.Data + Buf.Size); }
    void        Clear()                             { for (int n = 0; n < Map.Data.Size; n++) { int idx = Map.Data[n].val_i; if (idx != -1) Buf[idx].~T(); } Map.Clear(); Buf.clear(); FreeIdx = AliveCount = 0; }
    T*          Add()                               { int idx = FreeIdx; if (idx == Buf.Size) { Buf.resize(Buf.Size + 1); FreeIdx++; } else { FreeIdx = *(int*)&Buf[idx]; } IM_PLACEMENT_NEW(&Buf[idx]) T(); AliveCount++; return &Buf[idx]; }
    void        Remove(ImGuiID key, const T* p)     { Remove(key, GetIndex(p)); }
    void        Remove(ImGuiID key, ImPoolIdx idx)  { Buf[idx].~T(); *(int*)&Buf[idx] = FreeIdx; FreeIdx = idx; Map.SetInt(key, -1); AliveCount--; }
    void        Reserve(int capacity)               { Buf.reserve(capacity); Map.Data.reserve(capacity); }

    // To iterate a ImPool: for (int n = 0; n < pool.GetMapSize(); n++) if (T* t = pool.TryGetMapData(n)) { ... }
    // Can be avoided if you know .Remove() has never been called on the pool, or AliveCount == GetMapSize()
    int         GetAliveCount() const               { return AliveCount; }      // Number of active/alive items in the pool (for display purpose)
    int         GetBufSize() const                  { return Buf.Size; }
    int         GetMapSize() const                  { return Map.Data.Size; }   // It is the map we need iterate to find valid items, since we don't have "alive" storage anywhere
    T*          TryGetMapData(ImPoolIdx n)          { int idx = Map.Data[n].val_i; if (idx == -1) return NULL; return GetByIndex(idx); }
#ifndef IMGUI_DISABLE_OBSOLETE_FUNCTIONS
    int         GetSize()                           { return GetMapSize(); } // For ImPlot: should use GetMapSize() from (IMGUI_VERSION_NUM >= 18304)
#endif
};

// Helper: ImChunkStream<>
// Build and iterate a contiguous stream of variable-sized structures.
// This is used by Settings to store persistent data while reducing allocation count.
// We store the chunk size first, and align the final size on 4 bytes boundaries.
// The tedious/zealous amount of casting is to avoid -Wcast-align warnings.
template<typename T>
struct ImChunkStream
{
    ImVector<char>  Buf;

    void    clear()                     { Buf.clear(); }
    bool    empty() const               { return Buf.Size == 0; }
    int     size() const                { return Buf.Size; }
    T*      alloc_chunk(size_t sz)      { size_t HDR_SZ = 4; sz = IM_MEMALIGN(HDR_SZ + sz, 4u); int off = Buf.Size; Buf.resize(off + (int)sz); ((int*)(void*)(Buf.Data + off))[0] = (int)sz; return (T*)(void*)(Buf.Data + off + (int)HDR_SZ); }
    T*      begin()                     { size_t HDR_SZ = 4; if (!Buf.Data) return NULL; return (T*)(void*)(Buf.Data + HDR_SZ); }
    T*      next_chunk(T* p)            { size_t HDR_SZ = 4; IM_ASSERT(p >= begin() && p < end()); p = (T*)(void*)((char*)(void*)p + chunk_size(p)); if (p == (T*)(void*)((char*)end() + HDR_SZ)) return (T*)0; IM_ASSERT(p < end()); return p; }
    int     chunk_size(const T* p)      { return ((const int*)p)[-1]; }
    T*      end()                       { return (T*)(void*)(Buf.Data + Buf.Size); }
    int     offset_from_ptr(const T* p) { IM_ASSERT(p >= begin() && p < end()); const ptrdiff_t off = (const char*)p - Buf.Data; return (int)off; }
    T*      ptr_from_offset(int off)    { IM_ASSERT(off >= 4 && off < Buf.Size); return (T*)(void*)(Buf.Data + off); }
    void    swap(ImChunkStream<T>& rhs) { rhs.Buf.swap(Buf); }

};

// Helper: ImGuiTextIndex<>
// Maintain a line index for a text buffer. This is a strong candidate to be moved into the public API.
struct ImGuiTextIndex
{
    ImVector<int>   LineOffsets;
    int             EndOffset = 0;                          // Because we don't own text buffer we need to maintain EndOffset (may bake in LineOffsets?)

    void            clear()                                 { LineOffsets.clear(); EndOffset = 0; }
    int             size()                                  { return LineOffsets.Size; }
    const char*     get_line_begin(const char* base, int n) { return base + LineOffsets[n]; }
    const char*     get_line_end(const char* base, int n)   { return base + (n + 1 < LineOffsets.Size ? (LineOffsets[n + 1] - 1) : EndOffset); }
    void            append(const char* base, int old_size, int new_size);
};

//-----------------------------------------------------------------------------
// [SECTION] ImDrawList support
//-----------------------------------------------------------------------------

// ImDrawList: Helper function to calculate a circle's segment count given its radius and a "maximum error" value.
// Estimation of number of circle segment based on error is derived using method described in https://stackoverflow.com/a/2244088/15194693
// Number of segments (N) is calculated using equation:
//   N = ceil ( pi / acos(1 - error / r) )     where r > 0, error <= r
// Our equation is significantly simpler that one in the post thanks for choosing segment that is
// perpendicular to X axis. Follow steps in the article from this starting condition and you will
// will get this result.
//
// Rendering circles with an odd number of segments, while mathematically correct will produce
// asymmetrical results on the raster grid. Therefore we're rounding N to next even number (7->8, 8->8, 9->10 etc.)
#define IM_ROUNDUP_TO_EVEN(_V)                                  ((((_V) + 1) / 2) * 2)
#define IM_DRAWLIST_CIRCLE_AUTO_SEGMENT_MIN                     4
#define IM_DRAWLIST_CIRCLE_AUTO_SEGMENT_MAX                     512
#define IM_DRAWLIST_CIRCLE_AUTO_SEGMENT_CALC(_RAD,_MAXERROR)    ImClamp(IM_ROUNDUP_TO_EVEN((int)ImCeil(IM_PI / ImAcos(1 - ImMin((_MAXERROR), (_RAD)) / (_RAD)))), IM_DRAWLIST_CIRCLE_AUTO_SEGMENT_MIN, IM_DRAWLIST_CIRCLE_AUTO_SEGMENT_MAX)

// Raw equation from IM_DRAWLIST_CIRCLE_AUTO_SEGMENT_CALC rewritten for 'r' and 'error'.
#define IM_DRAWLIST_CIRCLE_AUTO_SEGMENT_CALC_R(_N,_MAXERROR)    ((_MAXERROR) / (1 - ImCos(IM_PI / ImMax((float)(_N), IM_PI))))
#define IM_DRAWLIST_CIRCLE_AUTO_SEGMENT_CALC_ERROR(_N,_RAD)     ((1 - ImCos(IM_PI / ImMax((float)(_N), IM_PI))) / (_RAD))

// ImDrawList: Lookup table size for adaptive arc drawing, cover full circle.
#ifndef IM_DRAWLIST_ARCFAST_TABLE_SIZE
#define IM_DRAWLIST_ARCFAST_TABLE_SIZE                          48 // Number of samples in lookup table.
#endif
#define IM_DRAWLIST_ARCFAST_SAMPLE_MAX                          IM_DRAWLIST_ARCFAST_TABLE_SIZE // Sample index _PathArcToFastEx() for 360 angle.

// Data shared between all ImDrawList instances
// You may want to create your own instance of this if you want to use ImDrawList completely without ImGui. In that case, watch out for future changes to this structure.
struct IMGUI_API ImDrawListSharedData
{
    ImVec2          TexUvWhitePixel;            // UV of white pixel in the atlas
    ImFont*         Font;                       // Current/default font (optional, for simplified AddText overload)
    float           FontSize;                   // Current/default font size (optional, for simplified AddText overload)
    float           CurveTessellationTol;       // Tessellation tolerance when using PathBezierCurveTo()
    float           CircleSegmentMaxError;      // Number of circle segments to use per pixel of radius for AddCircle() etc
    ImVec4          ClipRectFullscreen;         // Value for PushClipRectFullscreen()
    ImDrawListFlags InitialFlags;               // Initial flags at the beginning of the frame (it is possible to alter flags on a per-drawlist basis afterwards)

    // [Internal] Temp write buffer
    ImVector<ImVec2> TempBuffer;

    // [Internal] Lookup tables
    ImVec2          ArcFastVtx[IM_DRAWLIST_ARCFAST_TABLE_SIZE]; // Sample points on the quarter of the circle.
    float           ArcFastRadiusCutoff;                        // Cutoff radius after which arc drawing will fallback to slower PathArcTo()
    ImU8            CircleSegmentCounts[64];    // Precomputed segment count for given radius before we calculate it dynamically (to avoid calculation overhead)
    const ImVec4*   TexUvLines;                 // UV of anti-aliased lines in the atlas

    ImDrawListSharedData();
    void SetCircleTessellationMaxError(float max_error);
};

struct ImDrawDataBuilder
{
    ImVector<ImDrawList*>   Layers[2];           // Global layers for: regular, tooltip

    void Clear()                    { for (int n = 0; n < IM_ARRAYSIZE(Layers); n++) Layers[n].resize(0); }
    void ClearFreeMemory()          { for (int n = 0; n < IM_ARRAYSIZE(Layers); n++) Layers[n].clear(); }
    int  GetDrawListCount() const   { int count = 0; for (int n = 0; n < IM_ARRAYSIZE(Layers); n++) count += Layers[n].Size; return count; }
    IMGUI_API void FlattenIntoSingleLayer();
};

//-----------------------------------------------------------------------------
// [SECTION] Widgets support: flags, enums, data structures
//-----------------------------------------------------------------------------

// Flags used by upcoming items
// - input: PushItemFlag() manipulates g.CurrentItemFlags, ItemAdd() calls may add extra flags.
// - output: stored in g.LastItemData.InFlags
// Current window shared by all windows.
// This is going to be exposed in imgui.h when stabilized enough.
enum ImGuiItemFlags_
{
    // Controlled by user
    ImGuiItemFlags_None                     = 0,
    ImGuiItemFlags_NoTabStop                = 1 << 0,  // false     // Disable keyboard tabbing (FIXME: should merge with _NoNav)
    ImGuiItemFlags_ButtonRepeat             = 1 << 1,  // false     // Button() will return true multiple times based on io.KeyRepeatDelay and io.KeyRepeatRate settings.
    ImGuiItemFlags_Disabled                 = 1 << 2,  // false     // Disable interactions but doesn't affect visuals. See BeginDisabled()/EndDisabled(). See github.com/ocornut/imgui/issues/211
    ImGuiItemFlags_NoNav                    = 1 << 3,  // false     // Disable keyboard/gamepad directional navigation (FIXME: should merge with _NoTabStop)
    ImGuiItemFlags_NoNavDefaultFocus        = 1 << 4,  // false     // Disable item being a candidate for default focus (e.g. used by title bar items)
    ImGuiItemFlags_SelectableDontClosePopup = 1 << 5,  // false     // Disable MenuItem/Selectable() automatically closing their popup window
    ImGuiItemFlags_MixedValue               = 1 << 6,  // false     // [BETA] Represent a mixed/indeterminate value, generally multi-selection where values differ. Currently only supported by Checkbox() (later should support all sorts of widgets)
    ImGuiItemFlags_ReadOnly                 = 1 << 7,  // false     // [ALPHA] Allow hovering interactions but underlying value is not changed.
    ImGuiItemFlags_NoWindowHoverableCheck   = 1 << 8,  // false     // Disable hoverable check in ItemHoverable()

    // Controlled by widget code
    ImGuiItemFlags_Inputable                = 1 << 10, // false     // [WIP] Auto-activate input mode when tab focused. Currently only used and supported by a few items before it becomes a generic feature.
};

// Status flags for an already submitted item
// - output: stored in g.LastItemData.StatusFlags
enum ImGuiItemStatusFlags_
{
    ImGuiItemStatusFlags_None               = 0,
    ImGuiItemStatusFlags_HoveredRect        = 1 << 0,   // Mouse position is within item rectangle (does NOT mean that the window is in correct z-order and can be hovered!, this is only one part of the most-common IsItemHovered test)
    ImGuiItemStatusFlags_HasDisplayRect     = 1 << 1,   // g.LastItemData.DisplayRect is valid
    ImGuiItemStatusFlags_Edited             = 1 << 2,   // Value exposed by item was edited in the current frame (should match the bool return value of most widgets)
    ImGuiItemStatusFlags_ToggledSelection   = 1 << 3,   // Set when Selectable(), TreeNode() reports toggling a selection. We can't report "Selected", only state changes, in order to easily handle clipping with less issues.
    ImGuiItemStatusFlags_ToggledOpen        = 1 << 4,   // Set when TreeNode() reports toggling their open state.
    ImGuiItemStatusFlags_HasDeactivated     = 1 << 5,   // Set if the widget/group is able to provide data for the ImGuiItemStatusFlags_Deactivated flag.
    ImGuiItemStatusFlags_Deactivated        = 1 << 6,   // Only valid if ImGuiItemStatusFlags_HasDeactivated is set.
    ImGuiItemStatusFlags_HoveredWindow      = 1 << 7,   // Override the HoveredWindow test to allow cross-window hover testing.
    ImGuiItemStatusFlags_FocusedByTabbing   = 1 << 8,   // Set when the Focusable item just got focused by Tabbing (FIXME: to be removed soon)
    ImGuiItemStatusFlags_Visible            = 1 << 9,   // [WIP] Set when item is overlapping the current clipping rectangle (Used internally. Please don't use yet: API/system will change as we refactor Itemadd()).

    // Additional status + semantic for ImGuiTestEngine
#ifdef IMGUI_ENABLE_TEST_ENGINE
    ImGuiItemStatusFlags_Openable           = 1 << 20,  // Item is an openable (e.g. TreeNode)
    ImGuiItemStatusFlags_Opened             = 1 << 21,  // Opened status
    ImGuiItemStatusFlags_Checkable          = 1 << 22,  // Item is a checkable (e.g. CheckBox, MenuItem)
    ImGuiItemStatusFlags_Checked            = 1 << 23,  // Checked status
    ImGuiItemStatusFlags_Inputable          = 1 << 24,  // Item is a text-inputable (e.g. InputText, SliderXXX, DragXXX)
#endif
};

// Extend ImGuiInputTextFlags_
enum ImGuiInputTextFlagsPrivate_
{
    // [Internal]
    ImGuiInputTextFlags_Multiline           = 1 << 26,  // For internal use by InputTextMultiline()
    ImGuiInputTextFlags_NoMarkEdited        = 1 << 27,  // For internal use by functions using InputText() before reformatting data
    ImGuiInputTextFlags_MergedItem          = 1 << 28,  // For internal use by TempInputText(), will skip calling ItemAdd(). Require bounding-box to strictly match.
};

// Extend ImGuiButtonFlags_
enum ImGuiButtonFlagsPrivate_
{
    ImGuiButtonFlags_PressedOnClick         = 1 << 4,   // return true on click (mouse down event)
    ImGuiButtonFlags_PressedOnClickRelease  = 1 << 5,   // [Default] return true on click + release on same item <-- this is what the majority of Button are using
    ImGuiButtonFlags_PressedOnClickReleaseAnywhere = 1 << 6, // return true on click + release even if the release event is not done while hovering the item
    ImGuiButtonFlags_PressedOnRelease       = 1 << 7,   // return true on release (default requires click+release)
    ImGuiButtonFlags_PressedOnDoubleClick   = 1 << 8,   // return true on double-click (default requires click+release)
    ImGuiButtonFlags_PressedOnDragDropHold  = 1 << 9,   // return true when held into while we are drag and dropping another item (used by e.g. tree nodes, collapsing headers)
    ImGuiButtonFlags_Repeat                 = 1 << 10,  // hold to repeat
    ImGuiButtonFlags_FlattenChildren        = 1 << 11,  // allow interactions even if a child window is overlapping
    ImGuiButtonFlags_AllowItemOverlap       = 1 << 12,  // require previous frame HoveredId to either match id or be null before being usable, use along with SetItemAllowOverlap()
    ImGuiButtonFlags_DontClosePopups        = 1 << 13,  // disable automatically closing parent popup on press // [UNUSED]
    //ImGuiButtonFlags_Disabled             = 1 << 14,  // disable interactions -> use BeginDisabled() or ImGuiItemFlags_Disabled
    ImGuiButtonFlags_AlignTextBaseLine      = 1 << 15,  // vertically align button to match text baseline - ButtonEx() only // FIXME: Should be removed and handled by SmallButton(), not possible currently because of DC.CursorPosPrevLine
    ImGuiButtonFlags_NoKeyModifiers         = 1 << 16,  // disable mouse interaction if a key modifier is held
    ImGuiButtonFlags_NoHoldingActiveId      = 1 << 17,  // don't set ActiveId while holding the mouse (ImGuiButtonFlags_PressedOnClick only)
    ImGuiButtonFlags_NoNavFocus             = 1 << 18,  // don't override navigation focus when activated (FIXME: this is essentially used everytime an item uses ImGuiItemFlags_NoNav, but because legacy specs don't requires LastItemData to be set ButtonBehavior(), we can't poll g.LastItemData.InFlags)
    ImGuiButtonFlags_NoHoveredOnFocus       = 1 << 19,  // don't report as hovered when nav focus is on this item
    ImGuiButtonFlags_NoSetKeyOwner          = 1 << 20,  // don't set key/input owner on the initial click (note: mouse buttons are keys! often, the key in question will be ImGuiKey_MouseLeft!)
    ImGuiButtonFlags_NoTestKeyOwner         = 1 << 21,  // don't test key/input owner when polling the key (note: mouse buttons are keys! often, the key in question will be ImGuiKey_MouseLeft!)
    ImGuiButtonFlags_PressedOnMask_         = ImGuiButtonFlags_PressedOnClick | ImGuiButtonFlags_PressedOnClickRelease | ImGuiButtonFlags_PressedOnClickReleaseAnywhere | ImGuiButtonFlags_PressedOnRelease | ImGuiButtonFlags_PressedOnDoubleClick | ImGuiButtonFlags_PressedOnDragDropHold,
    ImGuiButtonFlags_PressedOnDefault_      = ImGuiButtonFlags_PressedOnClickRelease,
};

// Extend ImGuiComboFlags_
enum ImGuiComboFlagsPrivate_
{
    ImGuiComboFlags_CustomPreview           = 1 << 20,  // enable BeginComboPreview()
};

// Extend ImGuiSliderFlags_
enum ImGuiSliderFlagsPrivate_
{
    ImGuiSliderFlags_Vertical               = 1 << 20,  // Should this slider be orientated vertically?
    ImGuiSliderFlags_ReadOnly               = 1 << 21,
};

// Extend ImGuiSelectableFlags_
enum ImGuiSelectableFlagsPrivate_
{
    // NB: need to be in sync with last value of ImGuiSelectableFlags_
    ImGuiSelectableFlags_NoHoldingActiveID      = 1 << 20,
    ImGuiSelectableFlags_SelectOnNav            = 1 << 21,  // (WIP) Auto-select when moved into. This is not exposed in public API as to handle multi-select and modifiers we will need user to explicitly control focus scope. May be replaced with a BeginSelection() API.
    ImGuiSelectableFlags_SelectOnClick          = 1 << 22,  // Override button behavior to react on Click (default is Click+Release)
    ImGuiSelectableFlags_SelectOnRelease        = 1 << 23,  // Override button behavior to react on Release (default is Click+Release)
    ImGuiSelectableFlags_SpanAvailWidth         = 1 << 24,  // Span all avail width even if we declared less for layout purpose. FIXME: We may be able to remove this (added in 6251d379, 2bcafc86 for menus)
    ImGuiSelectableFlags_SetNavIdOnHover        = 1 << 25,  // Set Nav/Focus ID on mouse hover (used by MenuItem)
    ImGuiSelectableFlags_NoPadWithHalfSpacing   = 1 << 26,  // Disable padding each side with ItemSpacing * 0.5f
    ImGuiSelectableFlags_NoSetKeyOwner          = 1 << 27,  // Don't set key/input owner on the initial click (note: mouse buttons are keys! often, the key in question will be ImGuiKey_MouseLeft!)
};

// Extend ImGuiTreeNodeFlags_
enum ImGuiTreeNodeFlagsPrivate_
{
    ImGuiTreeNodeFlags_ClipLabelForTrailingButton = 1 << 20,
};

enum ImGuiSeparatorFlags_
{
    ImGuiSeparatorFlags_None                    = 0,
    ImGuiSeparatorFlags_Horizontal              = 1 << 0,   // Axis default to current layout type, so generally Horizontal unless e.g. in a menu bar
    ImGuiSeparatorFlags_Vertical                = 1 << 1,
    ImGuiSeparatorFlags_SpanAllColumns          = 1 << 2,
};

enum ImGuiTextFlags_
{
    ImGuiTextFlags_None                         = 0,
    ImGuiTextFlags_NoWidthForLargeClippedText   = 1 << 0,
};

enum ImGuiTooltipFlags_
{
    ImGuiTooltipFlags_None                      = 0,
    ImGuiTooltipFlags_OverridePreviousTooltip   = 1 << 0,   // Override will clear/ignore previously submitted tooltip (defaults to append)
};

// FIXME: this is in development, not exposed/functional as a generic feature yet.
// Horizontal/Vertical enums are fixed to 0/1 so they may be used to index ImVec2
enum ImGuiLayoutType_
{
    ImGuiLayoutType_Horizontal = 0,
    ImGuiLayoutType_Vertical = 1
};

enum ImGuiLogType
{
    ImGuiLogType_None = 0,
    ImGuiLogType_TTY,
    ImGuiLogType_File,
    ImGuiLogType_Buffer,
    ImGuiLogType_Clipboard,
};

// X/Y enums are fixed to 0/1 so they may be used to index ImVec2
enum ImGuiAxis
{
    ImGuiAxis_None = -1,
    ImGuiAxis_X = 0,
    ImGuiAxis_Y = 1
};

enum ImGuiPlotType
{
    ImGuiPlotType_Lines,
    ImGuiPlotType_Histogram,
};

enum ImGuiPopupPositionPolicy
{
    ImGuiPopupPositionPolicy_Default,
    ImGuiPopupPositionPolicy_ComboBox,
    ImGuiPopupPositionPolicy_Tooltip,
};

struct ImGuiDataVarInfo
{
    ImGuiDataType   Type;
    ImU32           Count;      // 1+
    ImU32           Offset;     // Offset in parent structure
    void* GetVarPtr(void* parent) const { return (void*)((unsigned char*)parent + Offset); }
};

struct ImGuiDataTypeTempStorage
{
    ImU8        Data[8];        // Can fit any data up to ImGuiDataType_COUNT
};

// Type information associated to one ImGuiDataType. Retrieve with DataTypeGetInfo().
struct ImGuiDataTypeInfo
{
    size_t      Size;           // Size in bytes
    const char* Name;           // Short descriptive name for the type, for debugging
    const char* PrintFmt;       // Default printf format for the type
    const char* ScanFmt;        // Default scanf format for the type
};

// Extend ImGuiDataType_
enum ImGuiDataTypePrivate_
{
    ImGuiDataType_String = ImGuiDataType_COUNT + 1,
    ImGuiDataType_Pointer,
    ImGuiDataType_ID,
};

// Stacked color modifier, backup of modified data so we can restore it
struct ImGuiColorMod
{
    ImGuiCol        Col;
    ImVec4          BackupValue;
};

// Stacked style modifier, backup of modified data so we can restore it. Data type inferred from the variable.
struct ImGuiStyleMod
{
    ImGuiStyleVar   VarIdx;
    union           { int BackupInt[2]; float BackupFloat[2]; };
    ImGuiStyleMod(ImGuiStyleVar idx, int v)     { VarIdx = idx; BackupInt[0] = v; }
    ImGuiStyleMod(ImGuiStyleVar idx, float v)   { VarIdx = idx; BackupFloat[0] = v; }
    ImGuiStyleMod(ImGuiStyleVar idx, ImVec2 v)  { VarIdx = idx; BackupFloat[0] = v.x; BackupFloat[1] = v.y; }
};

// Storage data for BeginComboPreview()/EndComboPreview()
struct IMGUI_API ImGuiComboPreviewData
{
    ImRect          PreviewRect;
    ImVec2          BackupCursorPos;
    ImVec2          BackupCursorMaxPos;
    ImVec2          BackupCursorPosPrevLine;
    float           BackupPrevLineTextBaseOffset;
    ImGuiLayoutType BackupLayout;

    ImGuiComboPreviewData() { memset(this, 0, sizeof(*this)); }
};

// Stacked storage data for BeginGroup()/EndGroup()
struct IMGUI_API ImGuiGroupData
{
    ImGuiID     WindowID;
    ImVec2      BackupCursorPos;
    ImVec2      BackupCursorMaxPos;
    ImVec1      BackupIndent;
    ImVec1      BackupGroupOffset;
    ImVec2      BackupCurrLineSize;
    float       BackupCurrLineTextBaseOffset;
    ImGuiID     BackupActiveIdIsAlive;
    bool        BackupActiveIdPreviousFrameIsAlive;
    bool        BackupHoveredIdIsAlive;
    bool        EmitItem;
};

// Simple column measurement, currently used for MenuItem() only.. This is very short-sighted/throw-away code and NOT a generic helper.
struct IMGUI_API ImGuiMenuColumns
{
    ImU32       TotalWidth;
    ImU32       NextTotalWidth;
    ImU16       Spacing;
    ImU16       OffsetIcon;         // Always zero for now
    ImU16       OffsetLabel;        // Offsets are locked in Update()
    ImU16       OffsetShortcut;
    ImU16       OffsetMark;
    ImU16       Widths[4];          // Width of:   Icon, Label, Shortcut, Mark  (accumulators for current frame)

    ImGuiMenuColumns() { memset(this, 0, sizeof(*this)); }
    void        Update(float spacing, bool window_reappearing);
    float       DeclColumns(float w_icon, float w_label, float w_shortcut, float w_mark);
    void        CalcNextTotalWidth(bool update_offsets);
};

// Internal state of the currently focused/edited text input box
// For a given item ID, access with ImGui::GetInputTextState()
struct IMGUI_API ImGuiInputTextState
{
    ImGuiContext*           Ctx;                    // parent UI context (needs to be set explicitly by parent).
    ImGuiID                 ID;                     // widget id owning the text state
    int                     CurLenW, CurLenA;       // we need to maintain our buffer length in both UTF-8 and wchar format. UTF-8 length is valid even if TextA is not.
    ImVector<ImWchar>       TextW;                  // edit buffer, we need to persist but can't guarantee the persistence of the user-provided buffer. so we copy into own buffer.
    ImVector<char>          TextA;                  // temporary UTF8 buffer for callbacks and other operations. this is not updated in every code-path! size=capacity.
    ImVector<char>          InitialTextA;           // backup of end-user buffer at the time of focus (in UTF-8, unaltered)
    bool                    TextAIsValid;           // temporary UTF8 buffer is not initially valid before we make the widget active (until then we pull the data from user argument)
    int                     BufCapacityA;           // end-user buffer capacity
    float                   ScrollX;                // horizontal scrolling/offset
    ImStb::STB_TexteditState Stb;                   // state for stb_textedit.h
    float                   CursorAnim;             // timer for cursor blink, reset on every user action so the cursor reappears immediately
    bool                    CursorFollow;           // set when we want scrolling to follow the current cursor position (not always!)
    bool                    SelectedAllMouseLock;   // after a double-click to select all, we ignore further mouse drags to update selection
    bool                    Edited;                 // edited this frame
    ImGuiInputTextFlags     Flags;                  // copy of InputText() flags. may be used to check if e.g. ImGuiInputTextFlags_Password is set.

    ImGuiInputTextState()                   { memset(this, 0, sizeof(*this)); }
    void        ClearText()                 { CurLenW = CurLenA = 0; TextW[0] = 0; TextA[0] = 0; CursorClamp(); }
    void        ClearFreeMemory()           { TextW.clear(); TextA.clear(); InitialTextA.clear(); }
    int         GetUndoAvailCount() const   { return Stb.undostate.undo_point; }
    int         GetRedoAvailCount() const   { return STB_TEXTEDIT_UNDOSTATECOUNT - Stb.undostate.redo_point; }
    void        OnKeyPressed(int key);      // Cannot be inline because we call in code in stb_textedit.h implementation

    // Cursor & Selection
    void        CursorAnimReset()           { CursorAnim = -0.30f; }                                   // After a user-input the cursor stays on for a while without blinking
    void        CursorClamp()               { Stb.cursor = ImMin(Stb.cursor, CurLenW); Stb.select_start = ImMin(Stb.select_start, CurLenW); Stb.select_end = ImMin(Stb.select_end, CurLenW); }
    bool        HasSelection() const        { return Stb.select_start != Stb.select_end; }
    void        ClearSelection()            { Stb.select_start = Stb.select_end = Stb.cursor; }
    int         GetCursorPos() const        { return Stb.cursor; }
    int         GetSelectionStart() const   { return Stb.select_start; }
    int         GetSelectionEnd() const     { return Stb.select_end; }
    void        SelectAll()                 { Stb.select_start = 0; Stb.cursor = Stb.select_end = CurLenW; Stb.has_preferred_x = 0; }
};

// Storage for current popup stack
struct ImGuiPopupData
{
    ImGuiID             PopupId;        // Set on OpenPopup()
    ImGuiWindow*        Window;         // Resolved on BeginPopup() - may stay unresolved if user never calls OpenPopup()
    ImGuiWindow*        BackupNavWindow;// Set on OpenPopup(), a NavWindow that will be restored on popup close
    int                 ParentNavLayer; // Resolved on BeginPopup(). Actually a ImGuiNavLayer type (declared down below), initialized to -1 which is not part of an enum, but serves well-enough as "not any of layers" value
    int                 OpenFrameCount; // Set on OpenPopup()
    ImGuiID             OpenParentId;   // Set on OpenPopup(), we need this to differentiate multiple menu sets from each others (e.g. inside menu bar vs loose menu items)
    ImVec2              OpenPopupPos;   // Set on OpenPopup(), preferred popup position (typically == OpenMousePos when using mouse)
    ImVec2              OpenMousePos;   // Set on OpenPopup(), copy of mouse position at the time of opening popup

    ImGuiPopupData()    { memset(this, 0, sizeof(*this)); ParentNavLayer = OpenFrameCount = -1; }
};

enum ImGuiNextWindowDataFlags_
{
    ImGuiNextWindowDataFlags_None               = 0,
    ImGuiNextWindowDataFlags_HasPos             = 1 << 0,
    ImGuiNextWindowDataFlags_HasSize            = 1 << 1,
    ImGuiNextWindowDataFlags_HasContentSize     = 1 << 2,
    ImGuiNextWindowDataFlags_HasCollapsed       = 1 << 3,
    ImGuiNextWindowDataFlags_HasSizeConstraint  = 1 << 4,
    ImGuiNextWindowDataFlags_HasFocus           = 1 << 5,
    ImGuiNextWindowDataFlags_HasBgAlpha         = 1 << 6,
    ImGuiNextWindowDataFlags_HasScroll          = 1 << 7,
    ImGuiNextWindowDataFlags_HasViewport        = 1 << 8,
    ImGuiNextWindowDataFlags_HasDock            = 1 << 9,
    ImGuiNextWindowDataFlags_HasWindowClass     = 1 << 10,
};

// Storage for SetNexWindow** functions
struct ImGuiNextWindowData
{
    ImGuiNextWindowDataFlags    Flags;
    ImGuiCond                   PosCond;
    ImGuiCond                   SizeCond;
    ImGuiCond                   CollapsedCond;
    ImGuiCond                   DockCond;
    ImVec2                      PosVal;
    ImVec2                      PosPivotVal;
    ImVec2                      SizeVal;
    ImVec2                      ContentSizeVal;
    ImVec2                      ScrollVal;
    bool                        PosUndock;
    bool                        CollapsedVal;
    ImRect                      SizeConstraintRect;
    ImGuiSizeCallback           SizeCallback;
    void*                       SizeCallbackUserData;
    float                       BgAlphaVal;             // Override background alpha
    ImGuiID                     ViewportId;
    ImGuiID                     DockId;
    ImGuiWindowClass            WindowClass;
    ImVec2                      MenuBarOffsetMinVal;    // (Always on) This is not exposed publicly, so we don't clear it and it doesn't have a corresponding flag (could we? for consistency?)

    ImGuiNextWindowData()       { memset(this, 0, sizeof(*this)); }
    inline void ClearFlags()    { Flags = ImGuiNextWindowDataFlags_None; }
};

enum ImGuiNextItemDataFlags_
{
    ImGuiNextItemDataFlags_None     = 0,
    ImGuiNextItemDataFlags_HasWidth = 1 << 0,
    ImGuiNextItemDataFlags_HasOpen  = 1 << 1,
};

struct ImGuiNextItemData
{
    ImGuiNextItemDataFlags      Flags;
    float                       Width;          // Set by SetNextItemWidth()
    ImGuiID                     FocusScopeId;   // Set by SetNextItemMultiSelectData() (!= 0 signify value has been set, so it's an alternate version of HasSelectionData, we don't use Flags for this because they are cleared too early. This is mostly used for debugging)
    ImGuiCond                   OpenCond;
    bool                        OpenVal;        // Set by SetNextItemOpen()

    ImGuiNextItemData()         { memset(this, 0, sizeof(*this)); }
    inline void ClearFlags()    { Flags = ImGuiNextItemDataFlags_None; } // Also cleared manually by ItemAdd()!
};

// Status storage for the last submitted item
struct ImGuiLastItemData
{
    ImGuiID                 ID;
    ImGuiItemFlags          InFlags;            // See ImGuiItemFlags_
    ImGuiItemStatusFlags    StatusFlags;        // See ImGuiItemStatusFlags_
    ImRect                  Rect;               // Full rectangle
    ImRect                  NavRect;            // Navigation scoring rectangle (not displayed)
    ImRect                  DisplayRect;        // Display rectangle (only if ImGuiItemStatusFlags_HasDisplayRect is set)

    ImGuiLastItemData()     { memset(this, 0, sizeof(*this)); }
};

struct IMGUI_API ImGuiStackSizes
{
    short   SizeOfIDStack;
    short   SizeOfColorStack;
    short   SizeOfStyleVarStack;
    short   SizeOfFontStack;
    short   SizeOfFocusScopeStack;
    short   SizeOfGroupStack;
    short   SizeOfItemFlagsStack;
    short   SizeOfBeginPopupStack;
    short   SizeOfDisabledStack;

    ImGuiStackSizes() { memset(this, 0, sizeof(*this)); }
    void SetToContextState(ImGuiContext* ctx);
    void CompareWithContextState(ImGuiContext* ctx);
};

// Data saved for each window pushed into the stack
struct ImGuiWindowStackData
{
    ImGuiWindow*            Window;
    ImGuiLastItemData       ParentLastItemDataBackup;
    ImGuiStackSizes         StackSizesOnBegin;      // Store size of various stacks for asserting
};

struct ImGuiShrinkWidthItem
{
    int         Index;
    float       Width;
    float       InitialWidth;
};

struct ImGuiPtrOrIndex
{
    void*       Ptr;            // Either field can be set, not both. e.g. Dock node tab bars are loose while BeginTabBar() ones are in a pool.
    int         Index;          // Usually index in a main pool.

    ImGuiPtrOrIndex(void* ptr)  { Ptr = ptr; Index = -1; }
    ImGuiPtrOrIndex(int index)  { Ptr = NULL; Index = index; }
};

//-----------------------------------------------------------------------------
// [SECTION] Inputs support
//-----------------------------------------------------------------------------

// Bit array for named keys
typedef ImBitArray<ImGuiKey_NamedKey_COUNT, -ImGuiKey_NamedKey_BEGIN>    ImBitArrayForNamedKeys;

// [Internal] Key ranges
#define ImGuiKey_LegacyNativeKey_BEGIN  0
#define ImGuiKey_LegacyNativeKey_END    512
#define ImGuiKey_Keyboard_BEGIN         (ImGuiKey_NamedKey_BEGIN)
#define ImGuiKey_Keyboard_END           (ImGuiKey_GamepadStart)
#define ImGuiKey_Gamepad_BEGIN          (ImGuiKey_GamepadStart)
#define ImGuiKey_Gamepad_END            (ImGuiKey_GamepadRStickDown + 1)
#define ImGuiKey_Mouse_BEGIN            (ImGuiKey_MouseLeft)
#define ImGuiKey_Mouse_END              (ImGuiKey_MouseWheelY + 1)
#define ImGuiKey_Aliases_BEGIN          (ImGuiKey_Mouse_BEGIN)
#define ImGuiKey_Aliases_END            (ImGuiKey_Mouse_END)

// [Internal] Named shortcuts for Navigation
#define ImGuiKey_NavKeyboardTweakSlow   ImGuiMod_Ctrl
#define ImGuiKey_NavKeyboardTweakFast   ImGuiMod_Shift
#define ImGuiKey_NavGamepadTweakSlow    ImGuiKey_GamepadL1
#define ImGuiKey_NavGamepadTweakFast    ImGuiKey_GamepadR1
#define ImGuiKey_NavGamepadActivate     ImGuiKey_GamepadFaceDown
#define ImGuiKey_NavGamepadCancel       ImGuiKey_GamepadFaceRight
#define ImGuiKey_NavGamepadMenu         ImGuiKey_GamepadFaceLeft
#define ImGuiKey_NavGamepadInput        ImGuiKey_GamepadFaceUp

enum ImGuiInputEventType
{
    ImGuiInputEventType_None = 0,
    ImGuiInputEventType_MousePos,
    ImGuiInputEventType_MouseWheel,
    ImGuiInputEventType_MouseButton,
    ImGuiInputEventType_MouseViewport,
    ImGuiInputEventType_Key,
    ImGuiInputEventType_Text,
    ImGuiInputEventType_Focus,
    ImGuiInputEventType_COUNT
};

enum ImGuiInputSource
{
    ImGuiInputSource_None = 0,
    ImGuiInputSource_Mouse,
    ImGuiInputSource_Keyboard,
    ImGuiInputSource_Gamepad,
    ImGuiInputSource_Clipboard,     // Currently only used by InputText()
    ImGuiInputSource_Nav,           // Stored in g.ActiveIdSource only
    ImGuiInputSource_COUNT
};

// FIXME: Structures in the union below need to be declared as anonymous unions appears to be an extension?
// Using ImVec2() would fail on Clang 'union member 'MousePos' has a non-trivial default constructor'
struct ImGuiInputEventMousePos      { float PosX, PosY; };
struct ImGuiInputEventMouseWheel    { float WheelX, WheelY; };
struct ImGuiInputEventMouseButton   { int Button; bool Down; };
struct ImGuiInputEventMouseViewport { ImGuiID HoveredViewportID; };
struct ImGuiInputEventKey           { ImGuiKey Key; bool Down; float AnalogValue; };
struct ImGuiInputEventText          { unsigned int Char; };
struct ImGuiInputEventAppFocused    { bool Focused; };

struct ImGuiInputEvent
{
    ImGuiInputEventType             Type;
    ImGuiInputSource                Source;
    union
    {
        ImGuiInputEventMousePos     MousePos;       // if Type == ImGuiInputEventType_MousePos
        ImGuiInputEventMouseWheel   MouseWheel;     // if Type == ImGuiInputEventType_MouseWheel
        ImGuiInputEventMouseButton  MouseButton;    // if Type == ImGuiInputEventType_MouseButton
        ImGuiInputEventMouseViewport MouseViewport; // if Type == ImGuiInputEventType_MouseViewport
        ImGuiInputEventKey          Key;            // if Type == ImGuiInputEventType_Key
        ImGuiInputEventText         Text;           // if Type == ImGuiInputEventType_Text
        ImGuiInputEventAppFocused   AppFocused;     // if Type == ImGuiInputEventType_Focus
    };
    bool                            AddedByTestEngine;

    ImGuiInputEvent() { memset(this, 0, sizeof(*this)); }
};

// Input function taking an 'ImGuiID owner_id' argument defaults to (ImGuiKeyOwner_Any == 0) aka don't test ownership, which matches legacy behavior.
#define ImGuiKeyOwner_Any           ((ImGuiID)0)    // Accept key that have an owner, UNLESS a call to SetKeyOwner() explicitly used ImGuiInputFlags_LockThisFrame or ImGuiInputFlags_LockUntilRelease.
#define ImGuiKeyOwner_None          ((ImGuiID)-1)   // Require key to have no owner.

typedef ImS16 ImGuiKeyRoutingIndex;

// Routing table entry (sizeof() == 16 bytes)
struct ImGuiKeyRoutingData
{
    ImGuiKeyRoutingIndex            NextEntryIndex;
    ImU16                           Mods;               // Technically we'd only need 4-bits but for simplify we store ImGuiMod_ values which need 16-bits. ImGuiMod_Shortcut is already translated to Ctrl/Super.
    ImU8                            RoutingNextScore;   // Lower is better (0: perfect score)
    ImGuiID                         RoutingCurr;
    ImGuiID                         RoutingNext;

    ImGuiKeyRoutingData()           { NextEntryIndex = -1; Mods = 0; RoutingNextScore = 255; RoutingCurr = RoutingNext = ImGuiKeyOwner_None; }
};

// Routing table: maintain a desired owner for each possible key-chord (key + mods), and setup owner in NewFrame() when mods are matching.
// Stored in main context (1 instance)
struct ImGuiKeyRoutingTable
{
    ImGuiKeyRoutingIndex            Index[ImGuiKey_NamedKey_COUNT]; // Index of first entry in Entries[]
    ImVector<ImGuiKeyRoutingData>   Entries;
    ImVector<ImGuiKeyRoutingData>   EntriesNext;                    // Double-buffer to avoid reallocation (could use a shared buffer)

    ImGuiKeyRoutingTable()          { Clear(); }
    void Clear()                    { for (int n = 0; n < IM_ARRAYSIZE(Index); n++) Index[n] = -1; Entries.clear(); EntriesNext.clear(); }
};

// This extends ImGuiKeyData but only for named keys (legacy keys don't support the new features)
// Stored in main context (1 per named key). In the future it might be merged into ImGuiKeyData.
struct ImGuiKeyOwnerData
{
    ImGuiID     OwnerCurr;
    ImGuiID     OwnerNext;
    bool        LockThisFrame;      // Reading this key requires explicit owner id (until end of frame). Set by ImGuiInputFlags_LockThisFrame.
    bool        LockUntilRelease;   // Reading this key requires explicit owner id (until key is released). Set by ImGuiInputFlags_LockUntilRelease. When this is true LockThisFrame is always true as well.

    ImGuiKeyOwnerData()             { OwnerCurr = OwnerNext = ImGuiKeyOwner_None; LockThisFrame = LockUntilRelease = false; }
};

// Flags for extended versions of IsKeyPressed(), IsMouseClicked(), Shortcut(), SetKeyOwner(), SetItemKeyOwner()
// Don't mistake with ImGuiInputTextFlags! (for ImGui::InputText() function)
enum ImGuiInputFlags_
{
    // Flags for IsKeyPressed(), IsMouseClicked(), Shortcut()
    ImGuiInputFlags_None                = 0,
    ImGuiInputFlags_Repeat              = 1 << 0,   // Return true on successive repeats. Default for legacy IsKeyPressed(). NOT Default for legacy IsMouseClicked(). MUST BE == 1.
    ImGuiInputFlags_RepeatRateDefault   = 1 << 1,   // Repeat rate: Regular (default)
    ImGuiInputFlags_RepeatRateNavMove   = 1 << 2,   // Repeat rate: Fast
    ImGuiInputFlags_RepeatRateNavTweak  = 1 << 3,   // Repeat rate: Faster
    ImGuiInputFlags_RepeatRateMask_     = ImGuiInputFlags_RepeatRateDefault | ImGuiInputFlags_RepeatRateNavMove | ImGuiInputFlags_RepeatRateNavTweak,

    // Flags for SetItemKeyOwner()
    ImGuiInputFlags_CondHovered         = 1 << 4,   // Only set if item is hovered (default to both)
    ImGuiInputFlags_CondActive          = 1 << 5,   // Only set if item is active (default to both)
    ImGuiInputFlags_CondDefault_        = ImGuiInputFlags_CondHovered | ImGuiInputFlags_CondActive,
    ImGuiInputFlags_CondMask_           = ImGuiInputFlags_CondHovered | ImGuiInputFlags_CondActive,

    // Flags for SetKeyOwner(), SetItemKeyOwner()
    ImGuiInputFlags_LockThisFrame       = 1 << 6,   // Access to key data will require EXPLICIT owner ID (ImGuiKeyOwner_Any/0 will NOT accepted for polling). Cleared at end of frame. This is useful to make input-owner-aware code steal keys from non-input-owner-aware code.
    ImGuiInputFlags_LockUntilRelease    = 1 << 7,   // Access to key data will require EXPLICIT owner ID (ImGuiKeyOwner_Any/0 will NOT accepted for polling). Cleared when the key is released or at end of each frame if key is released. This is useful to make input-owner-aware code steal keys from non-input-owner-aware code.

    // Routing policies for Shortcut() + low-level SetShortcutRouting()
    // - The general idea is that several callers register interest in a shortcut, and only one owner gets it.
    // - When a policy (other than _RouteAlways) is set, Shortcut() will register itself with SetShortcutRouting(),
    //   allowing the system to decide where to route the input among other route-aware calls.
    // - Shortcut() uses ImGuiInputFlags_RouteFocused by default: meaning that a simple Shortcut() poll
    //   will register a route and only succeed when parent window is in the focus stack and if no-one
    //   with a higher priority is claiming the shortcut.
    // - Using ImGuiInputFlags_RouteAlways is roughly equivalent to doing e.g. IsKeyPressed(key) + testing mods.
    // - Priorities: GlobalHigh > Focused (when owner is active item) > Global > Focused (when focused window) > GlobalLow.
    // - Can select only 1 policy among all available.
    ImGuiInputFlags_RouteFocused        = 1 << 8,   // (Default) Register focused route: Accept inputs if window is in focus stack. Deep-most focused window takes inputs. ActiveId takes inputs over deep-most focused window.
    ImGuiInputFlags_RouteGlobalLow      = 1 << 9,   // Register route globally (lowest priority: unless a focused window or active item registered the route) -> recommended Global priority.
    ImGuiInputFlags_RouteGlobal         = 1 << 10,  // Register route globally (medium priority: unless an active item registered the route, e.g. CTRL+A registered by InputText).
    ImGuiInputFlags_RouteGlobalHigh     = 1 << 11,  // Register route globally (highest priority: unlikely you need to use that: will interfere with every active items)
    ImGuiInputFlags_RouteMask_          = ImGuiInputFlags_RouteFocused | ImGuiInputFlags_RouteGlobal | ImGuiInputFlags_RouteGlobalLow | ImGuiInputFlags_RouteGlobalHigh, // _Always not part of this!
    ImGuiInputFlags_RouteAlways         = 1 << 12,  // Do not register route, poll keys directly.
    ImGuiInputFlags_RouteUnlessBgFocused= 1 << 13,  // Global routes will not be applied if underlying background/void is focused (== no Dear ImGui windows are focused). Useful for overlay applications.
    ImGuiInputFlags_RouteExtraMask_     = ImGuiInputFlags_RouteAlways | ImGuiInputFlags_RouteUnlessBgFocused,

    // [Internal] Mask of which function support which flags
    ImGuiInputFlags_SupportedByIsKeyPressed     = ImGuiInputFlags_Repeat | ImGuiInputFlags_RepeatRateMask_,
    ImGuiInputFlags_SupportedByShortcut         = ImGuiInputFlags_Repeat | ImGuiInputFlags_RepeatRateMask_ | ImGuiInputFlags_RouteMask_ | ImGuiInputFlags_RouteExtraMask_,
    ImGuiInputFlags_SupportedBySetKeyOwner      = ImGuiInputFlags_LockThisFrame | ImGuiInputFlags_LockUntilRelease,
    ImGuiInputFlags_SupportedBySetItemKeyOwner  = ImGuiInputFlags_SupportedBySetKeyOwner | ImGuiInputFlags_CondMask_,
};

//-----------------------------------------------------------------------------
// [SECTION] Clipper support
//-----------------------------------------------------------------------------

struct ImGuiListClipperRange
{
    int     Min;
    int     Max;
    bool    PosToIndexConvert;      // Begin/End are absolute position (will be converted to indices later)
    ImS8    PosToIndexOffsetMin;    // Add to Min after converting to indices
    ImS8    PosToIndexOffsetMax;    // Add to Min after converting to indices

    static ImGuiListClipperRange    FromIndices(int min, int max)                               { ImGuiListClipperRange r = { min, max, false, 0, 0 }; return r; }
    static ImGuiListClipperRange    FromPositions(float y1, float y2, int off_min, int off_max) { ImGuiListClipperRange r = { (int)y1, (int)y2, true, (ImS8)off_min, (ImS8)off_max }; return r; }
};

// Temporary clipper data, buffers shared/reused between instances
struct ImGuiListClipperData
{
    ImGuiListClipper*               ListClipper;
    float                           LossynessOffset;
    int                             StepNo;
    int                             ItemsFrozen;
    ImVector<ImGuiListClipperRange> Ranges;

    ImGuiListClipperData()          { memset(this, 0, sizeof(*this)); }
    void                            Reset(ImGuiListClipper* clipper) { ListClipper = clipper; StepNo = ItemsFrozen = 0; Ranges.resize(0); }
};

//-----------------------------------------------------------------------------
// [SECTION] Navigation support
//-----------------------------------------------------------------------------

enum ImGuiActivateFlags_
{
    ImGuiActivateFlags_None                 = 0,
    ImGuiActivateFlags_PreferInput          = 1 << 0,       // Favor activation that requires keyboard text input (e.g. for Slider/Drag). Default for Enter key.
    ImGuiActivateFlags_PreferTweak          = 1 << 1,       // Favor activation for tweaking with arrows or gamepad (e.g. for Slider/Drag). Default for Space key and if keyboard is not used.
    ImGuiActivateFlags_TryToPreserveState   = 1 << 2,       // Request widget to preserve state if it can (e.g. InputText will try to preserve cursor/selection)
};

// Early work-in-progress API for ScrollToItem()
enum ImGuiScrollFlags_
{
    ImGuiScrollFlags_None                   = 0,
    ImGuiScrollFlags_KeepVisibleEdgeX       = 1 << 0,       // If item is not visible: scroll as little as possible on X axis to bring item back into view [default for X axis]
    ImGuiScrollFlags_KeepVisibleEdgeY       = 1 << 1,       // If item is not visible: scroll as little as possible on Y axis to bring item back into view [default for Y axis for windows that are already visible]
    ImGuiScrollFlags_KeepVisibleCenterX     = 1 << 2,       // If item is not visible: scroll to make the item centered on X axis [rarely used]
    ImGuiScrollFlags_KeepVisibleCenterY     = 1 << 3,       // If item is not visible: scroll to make the item centered on Y axis
    ImGuiScrollFlags_AlwaysCenterX          = 1 << 4,       // Always center the result item on X axis [rarely used]
    ImGuiScrollFlags_AlwaysCenterY          = 1 << 5,       // Always center the result item on Y axis [default for Y axis for appearing window)
    ImGuiScrollFlags_NoScrollParent         = 1 << 6,       // Disable forwarding scrolling to parent window if required to keep item/rect visible (only scroll window the function was applied to).
    ImGuiScrollFlags_MaskX_                 = ImGuiScrollFlags_KeepVisibleEdgeX | ImGuiScrollFlags_KeepVisibleCenterX | ImGuiScrollFlags_AlwaysCenterX,
    ImGuiScrollFlags_MaskY_                 = ImGuiScrollFlags_KeepVisibleEdgeY | ImGuiScrollFlags_KeepVisibleCenterY | ImGuiScrollFlags_AlwaysCenterY,
};

enum ImGuiNavHighlightFlags_
{
    ImGuiNavHighlightFlags_None             = 0,
    ImGuiNavHighlightFlags_TypeDefault      = 1 << 0,
    ImGuiNavHighlightFlags_TypeThin         = 1 << 1,
    ImGuiNavHighlightFlags_AlwaysDraw       = 1 << 2,       // Draw rectangular highlight if (g.NavId == id) _even_ when using the mouse.
    ImGuiNavHighlightFlags_NoRounding       = 1 << 3,
};

enum ImGuiNavMoveFlags_
{
    ImGuiNavMoveFlags_None                  = 0,
    ImGuiNavMoveFlags_LoopX                 = 1 << 0,   // On failed request, restart from opposite side
    ImGuiNavMoveFlags_LoopY                 = 1 << 1,
    ImGuiNavMoveFlags_WrapX                 = 1 << 2,   // On failed request, request from opposite side one line down (when NavDir==right) or one line up (when NavDir==left)
    ImGuiNavMoveFlags_WrapY                 = 1 << 3,   // This is not super useful but provided for completeness
    ImGuiNavMoveFlags_AllowCurrentNavId     = 1 << 4,   // Allow scoring and considering the current NavId as a move target candidate. This is used when the move source is offset (e.g. pressing PageDown actually needs to send a Up move request, if we are pressing PageDown from the bottom-most item we need to stay in place)
    ImGuiNavMoveFlags_AlsoScoreVisibleSet   = 1 << 5,   // Store alternate result in NavMoveResultLocalVisible that only comprise elements that are already fully visible (used by PageUp/PageDown)
    ImGuiNavMoveFlags_ScrollToEdgeY         = 1 << 6,   // Force scrolling to min/max (used by Home/End) // FIXME-NAV: Aim to remove or reword, probably unnecessary
    ImGuiNavMoveFlags_Forwarded             = 1 << 7,
    ImGuiNavMoveFlags_DebugNoResult         = 1 << 8,   // Dummy scoring for debug purpose, don't apply result
    ImGuiNavMoveFlags_FocusApi              = 1 << 9,
    ImGuiNavMoveFlags_Tabbing               = 1 << 10,  // == Focus + Activate if item is Inputable + DontChangeNavHighlight
    ImGuiNavMoveFlags_Activate              = 1 << 11,
    ImGuiNavMoveFlags_DontSetNavHighlight   = 1 << 12,  // Do not alter the visible state of keyboard vs mouse nav highlight
};

enum ImGuiNavLayer
{
    ImGuiNavLayer_Main  = 0,    // Main scrolling layer
    ImGuiNavLayer_Menu  = 1,    // Menu layer (access with Alt)
    ImGuiNavLayer_COUNT
};

struct ImGuiNavItemData
{
    ImGuiWindow*        Window;         // Init,Move    // Best candidate window (result->ItemWindow->RootWindowForNav == request->Window)
    ImGuiID             ID;             // Init,Move    // Best candidate item ID
    ImGuiID             FocusScopeId;   // Init,Move    // Best candidate focus scope ID
    ImRect              RectRel;        // Init,Move    // Best candidate bounding box in window relative space
    ImGuiItemFlags      InFlags;        // ????,Move    // Best candidate item flags
    float               DistBox;        //      Move    // Best candidate box distance to current NavId
    float               DistCenter;     //      Move    // Best candidate center distance to current NavId
    float               DistAxial;      //      Move    // Best candidate axial distance to current NavId

    ImGuiNavItemData()  { Clear(); }
    void Clear()        { Window = NULL; ID = FocusScopeId = 0; InFlags = 0; DistBox = DistCenter = DistAxial = FLT_MAX; }
};

//-----------------------------------------------------------------------------
// [SECTION] Columns support
//-----------------------------------------------------------------------------

// Flags for internal's BeginColumns(). Prefix using BeginTable() nowadays!
enum ImGuiOldColumnFlags_
{
    ImGuiOldColumnFlags_None                    = 0,
    ImGuiOldColumnFlags_NoBorder                = 1 << 0,   // Disable column dividers
    ImGuiOldColumnFlags_NoResize                = 1 << 1,   // Disable resizing columns when clicking on the dividers
    ImGuiOldColumnFlags_NoPreserveWidths        = 1 << 2,   // Disable column width preservation when adjusting columns
    ImGuiOldColumnFlags_NoForceWithinWindow     = 1 << 3,   // Disable forcing columns to fit within window
    ImGuiOldColumnFlags_GrowParentContentsSize  = 1 << 4,   // (WIP) Restore pre-1.51 behavior of extending the parent window contents size but _without affecting the columns width at all_. Will eventually remove.

    // Obsolete names (will be removed)
#ifndef IMGUI_DISABLE_OBSOLETE_FUNCTIONS
    ImGuiColumnsFlags_None                      = ImGuiOldColumnFlags_None,
    ImGuiColumnsFlags_NoBorder                  = ImGuiOldColumnFlags_NoBorder,
    ImGuiColumnsFlags_NoResize                  = ImGuiOldColumnFlags_NoResize,
    ImGuiColumnsFlags_NoPreserveWidths          = ImGuiOldColumnFlags_NoPreserveWidths,
    ImGuiColumnsFlags_NoForceWithinWindow       = ImGuiOldColumnFlags_NoForceWithinWindow,
    ImGuiColumnsFlags_GrowParentContentsSize    = ImGuiOldColumnFlags_GrowParentContentsSize,
#endif
};

struct ImGuiOldColumnData
{
    float               OffsetNorm;             // Column start offset, normalized 0.0 (far left) -> 1.0 (far right)
    float               OffsetNormBeforeResize;
    ImGuiOldColumnFlags Flags;                  // Not exposed
    ImRect              ClipRect;

    ImGuiOldColumnData() { memset(this, 0, sizeof(*this)); }
};

struct ImGuiOldColumns
{
    ImGuiID             ID;
    ImGuiOldColumnFlags Flags;
    bool                IsFirstFrame;
    bool                IsBeingResized;
    int                 Current;
    int                 Count;
    float               OffMinX, OffMaxX;       // Offsets from HostWorkRect.Min.x
    float               LineMinY, LineMaxY;
    float               HostCursorPosY;         // Backup of CursorPos at the time of BeginColumns()
    float               HostCursorMaxPosX;      // Backup of CursorMaxPos at the time of BeginColumns()
    ImRect              HostInitialClipRect;    // Backup of ClipRect at the time of BeginColumns()
    ImRect              HostBackupClipRect;     // Backup of ClipRect during PushColumnsBackground()/PopColumnsBackground()
    ImRect              HostBackupParentWorkRect;//Backup of WorkRect at the time of BeginColumns()
    ImVector<ImGuiOldColumnData> Columns;
    ImDrawListSplitter  Splitter;

    ImGuiOldColumns()   { memset(this, 0, sizeof(*this)); }
};

//-----------------------------------------------------------------------------
// [SECTION] Multi-select support
//-----------------------------------------------------------------------------

#ifdef IMGUI_HAS_MULTI_SELECT
// <this is filled in 'range_select' branch>
#endif // #ifdef IMGUI_HAS_MULTI_SELECT

//-----------------------------------------------------------------------------
// [SECTION] Docking support
//-----------------------------------------------------------------------------

#define DOCKING_HOST_DRAW_CHANNEL_BG 0  // Dock host: background fill
#define DOCKING_HOST_DRAW_CHANNEL_FG 1  // Dock host: decorations and contents

#ifdef IMGUI_HAS_DOCK

// Extend ImGuiDockNodeFlags_
enum ImGuiDockNodeFlagsPrivate_
{
    // [Internal]
    ImGuiDockNodeFlags_DockSpace                = 1 << 10,  // Local, Saved  // A dockspace is a node that occupy space within an existing user window. Otherwise the node is floating and create its own window.
    ImGuiDockNodeFlags_CentralNode              = 1 << 11,  // Local, Saved  // The central node has 2 main properties: stay visible when empty, only use "remaining" spaces from its neighbor.
    ImGuiDockNodeFlags_NoTabBar                 = 1 << 12,  // Local, Saved  // Tab bar is completely unavailable. No triangle in the corner to enable it back.
    ImGuiDockNodeFlags_HiddenTabBar             = 1 << 13,  // Local, Saved  // Tab bar is hidden, with a triangle in the corner to show it again (NB: actual tab-bar instance may be destroyed as this is only used for single-window tab bar)
    ImGuiDockNodeFlags_NoWindowMenuButton       = 1 << 14,  // Local, Saved  // Disable window/docking menu (that one that appears instead of the collapse button)
    ImGuiDockNodeFlags_NoCloseButton            = 1 << 15,  // Local, Saved  //
    ImGuiDockNodeFlags_NoDocking                = 1 << 16,  // Local, Saved  // Disable any form of docking in this dockspace or individual node. (On a whole dockspace, this pretty much defeat the purpose of using a dockspace at all). Note: when turned on, existing docked nodes will be preserved.
    ImGuiDockNodeFlags_NoDockingSplitMe         = 1 << 17,  // [EXPERIMENTAL] Prevent another window/node from splitting this node.
    ImGuiDockNodeFlags_NoDockingSplitOther      = 1 << 18,  // [EXPERIMENTAL] Prevent this node from splitting another window/node.
    ImGuiDockNodeFlags_NoDockingOverMe          = 1 << 19,  // [EXPERIMENTAL] Prevent another window/node to be docked over this node.
    ImGuiDockNodeFlags_NoDockingOverOther       = 1 << 20,  // [EXPERIMENTAL] Prevent this node to be docked over another window or non-empty node.
    ImGuiDockNodeFlags_NoDockingOverEmpty       = 1 << 21,  // [EXPERIMENTAL] Prevent this node to be docked over an empty node (e.g. DockSpace with no other windows)
    ImGuiDockNodeFlags_NoResizeX                = 1 << 22,  // [EXPERIMENTAL]
    ImGuiDockNodeFlags_NoResizeY                = 1 << 23,  // [EXPERIMENTAL]
    ImGuiDockNodeFlags_SharedFlagsInheritMask_  = ~0,
    ImGuiDockNodeFlags_NoResizeFlagsMask_       = ImGuiDockNodeFlags_NoResize | ImGuiDockNodeFlags_NoResizeX | ImGuiDockNodeFlags_NoResizeY,
    ImGuiDockNodeFlags_LocalFlagsMask_          = ImGuiDockNodeFlags_NoSplit | ImGuiDockNodeFlags_NoResizeFlagsMask_ | ImGuiDockNodeFlags_AutoHideTabBar | ImGuiDockNodeFlags_DockSpace | ImGuiDockNodeFlags_CentralNode | ImGuiDockNodeFlags_NoTabBar | ImGuiDockNodeFlags_HiddenTabBar | ImGuiDockNodeFlags_NoWindowMenuButton | ImGuiDockNodeFlags_NoCloseButton | ImGuiDockNodeFlags_NoDocking,
    ImGuiDockNodeFlags_LocalFlagsTransferMask_  = ImGuiDockNodeFlags_LocalFlagsMask_ & ~ImGuiDockNodeFlags_DockSpace,  // When splitting those flags are moved to the inheriting child, never duplicated
    ImGuiDockNodeFlags_SavedFlagsMask_          = ImGuiDockNodeFlags_NoResizeFlagsMask_ | ImGuiDockNodeFlags_DockSpace | ImGuiDockNodeFlags_CentralNode | ImGuiDockNodeFlags_NoTabBar | ImGuiDockNodeFlags_HiddenTabBar | ImGuiDockNodeFlags_NoWindowMenuButton | ImGuiDockNodeFlags_NoCloseButton | ImGuiDockNodeFlags_NoDocking
};

// Store the source authority (dock node vs window) of a field
enum ImGuiDataAuthority_
{
    ImGuiDataAuthority_Auto,
    ImGuiDataAuthority_DockNode,
    ImGuiDataAuthority_Window,
};

enum ImGuiDockNodeState
{
    ImGuiDockNodeState_Unknown,
    ImGuiDockNodeState_HostWindowHiddenBecauseSingleWindow,
    ImGuiDockNodeState_HostWindowHiddenBecauseWindowsAreResizing,
    ImGuiDockNodeState_HostWindowVisible,
};

// sizeof() 156~192
struct IMGUI_API ImGuiDockNode
{
    ImGuiID                 ID;
    ImGuiDockNodeFlags      SharedFlags;                // (Write) Flags shared by all nodes of a same dockspace hierarchy (inherited from the root node)
    ImGuiDockNodeFlags      LocalFlags;                 // (Write) Flags specific to this node
    ImGuiDockNodeFlags      LocalFlagsInWindows;        // (Write) Flags specific to this node, applied from windows
    ImGuiDockNodeFlags      MergedFlags;                // (Read)  Effective flags (== SharedFlags | LocalFlagsInNode | LocalFlagsInWindows)
    ImGuiDockNodeState      State;
    ImGuiDockNode*          ParentNode;
    ImGuiDockNode*          ChildNodes[2];              // [Split node only] Child nodes (left/right or top/bottom). Consider switching to an array.
    ImVector<ImGuiWindow*>  Windows;                    // Note: unordered list! Iterate TabBar->Tabs for user-order.
    ImGuiTabBar*            TabBar;
    ImVec2                  Pos;                        // Current position
    ImVec2                  Size;                       // Current size
    ImVec2                  SizeRef;                    // [Split node only] Last explicitly written-to size (overridden when using a splitter affecting the node), used to calculate Size.
    ImGuiAxis               SplitAxis;                  // [Split node only] Split axis (X or Y)
    ImGuiWindowClass        WindowClass;                // [Root node only]
    ImU32                   LastBgColor;

    ImGuiWindow*            HostWindow;
    ImGuiWindow*            VisibleWindow;              // Generally point to window which is ID is == SelectedTabID, but when CTRL+Tabbing this can be a different window.
    ImGuiDockNode*          CentralNode;                // [Root node only] Pointer to central node.
    ImGuiDockNode*          OnlyNodeWithWindows;        // [Root node only] Set when there is a single visible node within the hierarchy.
    int                     CountNodeWithWindows;       // [Root node only]
    int                     LastFrameAlive;             // Last frame number the node was updated or kept alive explicitly with DockSpace() + ImGuiDockNodeFlags_KeepAliveOnly
    int                     LastFrameActive;            // Last frame number the node was updated.
    int                     LastFrameFocused;           // Last frame number the node was focused.
    ImGuiID                 LastFocusedNodeId;          // [Root node only] Which of our child docking node (any ancestor in the hierarchy) was last focused.
    ImGuiID                 SelectedTabId;              // [Leaf node only] Which of our tab/window is selected.
    ImGuiID                 WantCloseTabId;             // [Leaf node only] Set when closing a specific tab/window.
    ImGuiDataAuthority      AuthorityForPos         :3;
    ImGuiDataAuthority      AuthorityForSize        :3;
    ImGuiDataAuthority      AuthorityForViewport    :3;
    bool                    IsVisible               :1; // Set to false when the node is hidden (usually disabled as it has no active window)
    bool                    IsFocused               :1;
    bool                    IsBgDrawnThisFrame      :1;
    bool                    HasCloseButton          :1; // Provide space for a close button (if any of the docked window has one). Note that button may be hidden on window without one.
    bool                    HasWindowMenuButton     :1;
    bool                    HasCentralNodeChild     :1;
    bool                    WantCloseAll            :1; // Set when closing all tabs at once.
    bool                    WantLockSizeOnce        :1;
    bool                    WantMouseMove           :1; // After a node extraction we need to transition toward moving the newly created host window
    bool                    WantHiddenTabBarUpdate  :1;
    bool                    WantHiddenTabBarToggle  :1;

    ImGuiDockNode(ImGuiID id);
    ~ImGuiDockNode();
    bool                    IsRootNode() const      { return ParentNode == NULL; }
    bool                    IsDockSpace() const     { return (MergedFlags & ImGuiDockNodeFlags_DockSpace) != 0; }
    bool                    IsFloatingNode() const  { return ParentNode == NULL && (MergedFlags & ImGuiDockNodeFlags_DockSpace) == 0; }
    bool                    IsCentralNode() const   { return (MergedFlags & ImGuiDockNodeFlags_CentralNode) != 0; }
    bool                    IsHiddenTabBar() const  { return (MergedFlags & ImGuiDockNodeFlags_HiddenTabBar) != 0; } // Hidden tab bar can be shown back by clicking the small triangle
    bool                    IsNoTabBar() const      { return (MergedFlags & ImGuiDockNodeFlags_NoTabBar) != 0; }     // Never show a tab bar
    bool                    IsSplitNode() const     { return ChildNodes[0] != NULL; }
    bool                    IsLeafNode() const      { return ChildNodes[0] == NULL; }
    bool                    IsEmpty() const         { return ChildNodes[0] == NULL && Windows.Size == 0; }
    ImRect                  Rect() const            { return ImRect(Pos.x, Pos.y, Pos.x + Size.x, Pos.y + Size.y); }

    void                    SetLocalFlags(ImGuiDockNodeFlags flags) { LocalFlags = flags; UpdateMergedFlags(); }
    void                    UpdateMergedFlags()     { MergedFlags = SharedFlags | LocalFlags | LocalFlagsInWindows; }
};

// List of colors that are stored at the time of Begin() into Docked Windows.
// We currently store the packed colors in a simple array window->DockStyle.Colors[].
// A better solution may involve appending into a log of colors in ImGuiContext + store offsets into those arrays in ImGuiWindow,
// but it would be more complex as we'd need to double-buffer both as e.g. drop target may refer to window from last frame.
enum ImGuiWindowDockStyleCol
{
    ImGuiWindowDockStyleCol_Text,
    ImGuiWindowDockStyleCol_Tab,
    ImGuiWindowDockStyleCol_TabHovered,
    ImGuiWindowDockStyleCol_TabActive,
    ImGuiWindowDockStyleCol_TabUnfocused,
    ImGuiWindowDockStyleCol_TabUnfocusedActive,
    ImGuiWindowDockStyleCol_COUNT
};

struct ImGuiWindowDockStyle
{
    ImU32 Colors[ImGuiWindowDockStyleCol_COUNT];
};

struct ImGuiDockContext
{
    ImGuiStorage                    Nodes;          // Map ID -> ImGuiDockNode*: Active nodes
    ImVector<ImGuiDockRequest>      Requests;
    ImVector<ImGuiDockNodeSettings> NodesSettings;
    bool                            WantFullRebuild;
    ImGuiDockContext()              { memset(this, 0, sizeof(*this)); }
};

#endif // #ifdef IMGUI_HAS_DOCK

//-----------------------------------------------------------------------------
// [SECTION] Viewport support
//-----------------------------------------------------------------------------

// ImGuiViewport Private/Internals fields (cardinal sin: we are using inheritance!)
// Every instance of ImGuiViewport is in fact a ImGuiViewportP.
struct ImGuiViewportP : public ImGuiViewport
{
    int                 Idx;
    int                 LastFrameActive;        // Last frame number this viewport was activated by a window
    int                 LastFrontMostStampCount;// Last stamp number from when a window hosted by this viewport was made front-most (by comparing this value between two viewport we have an implicit viewport z-order
    ImGuiID             LastNameHash;
    ImVec2              LastPos;
    float               Alpha;                  // Window opacity (when dragging dockable windows/viewports we make them transparent)
    float               LastAlpha;
    short               PlatformMonitor;
    ImGuiWindow*        Window;                 // Set when the viewport is owned by a window (and ImGuiViewportFlags_CanHostOtherWindows is NOT set)
    int                 DrawListsLastFrame[2];  // Last frame number the background (0) and foreground (1) draw lists were used
    ImDrawList*         DrawLists[2];           // Convenience background (0) and foreground (1) draw lists. We use them to draw software mouser cursor when io.MouseDrawCursor is set and to draw most debug overlays.
    ImDrawData          DrawDataP;
    ImDrawDataBuilder   DrawDataBuilder;
    ImVec2              LastPlatformPos;
    ImVec2              LastPlatformSize;
    ImVec2              LastRendererSize;
    ImVec2              WorkOffsetMin;          // Work Area: Offset from Pos to top-left corner of Work Area. Generally (0,0) or (0,+main_menu_bar_height). Work Area is Full Area but without menu-bars/status-bars (so WorkArea always fit inside Pos/Size!)
    ImVec2              WorkOffsetMax;          // Work Area: Offset from Pos+Size to bottom-right corner of Work Area. Generally (0,0) or (0,-status_bar_height).
    ImVec2              BuildWorkOffsetMin;     // Work Area: Offset being built during current frame. Generally >= 0.0f.
    ImVec2              BuildWorkOffsetMax;     // Work Area: Offset being built during current frame. Generally <= 0.0f.

    ImGuiViewportP()                    { Idx = -1; LastFrameActive = DrawListsLastFrame[0] = DrawListsLastFrame[1] = LastFrontMostStampCount = -1; LastNameHash = 0; Alpha = LastAlpha = 1.0f; PlatformMonitor = -1; Window = NULL; DrawLists[0] = DrawLists[1] = NULL; LastPlatformPos = LastPlatformSize = LastRendererSize = ImVec2(FLT_MAX, FLT_MAX); }
    ~ImGuiViewportP()                   { if (DrawLists[0]) IM_DELETE(DrawLists[0]); if (DrawLists[1]) IM_DELETE(DrawLists[1]); }
    void    ClearRequestFlags()         { PlatformRequestClose = PlatformRequestMove = PlatformRequestResize = false; }

    // Calculate work rect pos/size given a set of offset (we have 1 pair of offset for rect locked from last frame data, and 1 pair for currently building rect)
    ImVec2  CalcWorkRectPos(const ImVec2& off_min) const                            { return ImVec2(Pos.x + off_min.x, Pos.y + off_min.y); }
    ImVec2  CalcWorkRectSize(const ImVec2& off_min, const ImVec2& off_max) const    { return ImVec2(ImMax(0.0f, Size.x - off_min.x + off_max.x), ImMax(0.0f, Size.y - off_min.y + off_max.y)); }
    void    UpdateWorkRect()            { WorkPos = CalcWorkRectPos(WorkOffsetMin); WorkSize = CalcWorkRectSize(WorkOffsetMin, WorkOffsetMax); } // Update public fields

    // Helpers to retrieve ImRect (we don't need to store BuildWorkRect as every access tend to change it, hence the code asymmetry)
    ImRect  GetMainRect() const         { return ImRect(Pos.x, Pos.y, Pos.x + Size.x, Pos.y + Size.y); }
    ImRect  GetWorkRect() const         { return ImRect(WorkPos.x, WorkPos.y, WorkPos.x + WorkSize.x, WorkPos.y + WorkSize.y); }
    ImRect  GetBuildWorkRect() const    { ImVec2 pos = CalcWorkRectPos(BuildWorkOffsetMin); ImVec2 size = CalcWorkRectSize(BuildWorkOffsetMin, BuildWorkOffsetMax); return ImRect(pos.x, pos.y, pos.x + size.x, pos.y + size.y); }
};

//-----------------------------------------------------------------------------
// [SECTION] Settings support
//-----------------------------------------------------------------------------

// Windows data saved in imgui.ini file
// Because we never destroy or rename ImGuiWindowSettings, we can store the names in a separate buffer easily.
// (this is designed to be stored in a ImChunkStream buffer, with the variable-length Name following our structure)
struct ImGuiWindowSettings
{
    ImGuiID     ID;
    ImVec2ih    Pos;            // NB: Settings position are stored RELATIVE to the viewport! Whereas runtime ones are absolute positions.
    ImVec2ih    Size;
    ImVec2ih    ViewportPos;
    ImGuiID     ViewportId;
    ImGuiID     DockId;         // ID of last known DockNode (even if the DockNode is invisible because it has only 1 active window), or 0 if none.
    ImGuiID     ClassId;        // ID of window class if specified
    short       DockOrder;      // Order of the last time the window was visible within its DockNode. This is used to reorder windows that are reappearing on the same frame. Same value between windows that were active and windows that were none are possible.
    bool        Collapsed;
    bool        WantApply;      // Set when loaded from .ini data (to enable merging/loading .ini data into an already running context)
    bool        WantDelete;     // Set to invalidate/delete the settings entry

    ImGuiWindowSettings()       { memset(this, 0, sizeof(*this)); DockOrder = -1; }
    char* GetName()             { return (char*)(this + 1); }
};

struct ImGuiSettingsHandler
{
    const char* TypeName;       // Short description stored in .ini file. Disallowed characters: '[' ']'
    ImGuiID     TypeHash;       // == ImHashStr(TypeName)
    void        (*ClearAllFn)(ImGuiContext* ctx, ImGuiSettingsHandler* handler);                                // Clear all settings data
    void        (*ReadInitFn)(ImGuiContext* ctx, ImGuiSettingsHandler* handler);                                // Read: Called before reading (in registration order)
    void*       (*ReadOpenFn)(ImGuiContext* ctx, ImGuiSettingsHandler* handler, const char* name);              // Read: Called when entering into a new ini entry e.g. "[Window][Name]"
    void        (*ReadLineFn)(ImGuiContext* ctx, ImGuiSettingsHandler* handler, void* entry, const char* line); // Read: Called for every line of text within an ini entry
    void        (*ApplyAllFn)(ImGuiContext* ctx, ImGuiSettingsHandler* handler);                                // Read: Called after reading (in registration order)
    void        (*WriteAllFn)(ImGuiContext* ctx, ImGuiSettingsHandler* handler, ImGuiTextBuffer* out_buf);      // Write: Output every entries into 'out_buf'
    void*       UserData;

    ImGuiSettingsHandler() { memset(this, 0, sizeof(*this)); }
};

//-----------------------------------------------------------------------------
// [SECTION] Localization support
//-----------------------------------------------------------------------------

// This is experimental and not officially supported, it'll probably fall short of features, if/when it does we may backtrack.
enum ImGuiLocKey : int
{
    ImGuiLocKey_TableSizeOne,
    ImGuiLocKey_TableSizeAllFit,
    ImGuiLocKey_TableSizeAllDefault,
    ImGuiLocKey_TableResetOrder,
    ImGuiLocKey_WindowingMainMenuBar,
    ImGuiLocKey_WindowingPopup,
    ImGuiLocKey_WindowingUntitled,
    ImGuiLocKey_DockingHideTabBar,
    ImGuiLocKey_COUNT
};

struct ImGuiLocEntry
{
    ImGuiLocKey     Key;
    const char*     Text;
};


//-----------------------------------------------------------------------------
// [SECTION] Metrics, Debug Tools
//-----------------------------------------------------------------------------

enum ImGuiDebugLogFlags_
{
    // Event types
    ImGuiDebugLogFlags_None             = 0,
    ImGuiDebugLogFlags_EventActiveId    = 1 << 0,
    ImGuiDebugLogFlags_EventFocus       = 1 << 1,
    ImGuiDebugLogFlags_EventPopup       = 1 << 2,
    ImGuiDebugLogFlags_EventNav         = 1 << 3,
    ImGuiDebugLogFlags_EventClipper     = 1 << 4,
    ImGuiDebugLogFlags_EventIO          = 1 << 5,
    ImGuiDebugLogFlags_EventDocking     = 1 << 6,
    ImGuiDebugLogFlags_EventViewport    = 1 << 7,
    ImGuiDebugLogFlags_EventMask_       = ImGuiDebugLogFlags_EventActiveId | ImGuiDebugLogFlags_EventFocus | ImGuiDebugLogFlags_EventPopup | ImGuiDebugLogFlags_EventNav | ImGuiDebugLogFlags_EventClipper | ImGuiDebugLogFlags_EventIO | ImGuiDebugLogFlags_EventDocking | ImGuiDebugLogFlags_EventViewport,
    ImGuiDebugLogFlags_OutputToTTY      = 1 << 10,  // Also send output to TTY
};

struct ImGuiMetricsConfig
{
    bool        ShowDebugLog = false;
    bool        ShowStackTool = false;
    bool        ShowWindowsRects = false;
    bool        ShowWindowsBeginOrder = false;
    bool        ShowTablesRects = false;
    bool        ShowDrawCmdMesh = true;
    bool        ShowDrawCmdBoundingBoxes = true;
    bool        ShowAtlasTintedWithTextColor = false;
    bool        ShowDockingNodes = false;
    int         ShowWindowsRectsType = -1;
    int         ShowTablesRectsType = -1;
};

struct ImGuiStackLevelInfo
{
    ImGuiID                 ID;
    ImS8                    QueryFrameCount;            // >= 1: Query in progress
    bool                    QuerySuccess;               // Obtained result from DebugHookIdInfo()
    ImGuiDataType           DataType : 8;
    char                    Desc[57];                   // Arbitrarily sized buffer to hold a result (FIXME: could replace Results[] with a chunk stream?) FIXME: Now that we added CTRL+C this should be fixed.

    ImGuiStackLevelInfo()   { memset(this, 0, sizeof(*this)); }
};

// State for Stack tool queries
struct ImGuiStackTool
{
    int                     LastActiveFrame;
    int                     StackLevel;                 // -1: query stack and resize Results, >= 0: individual stack level
    ImGuiID                 QueryId;                    // ID to query details for
    ImVector<ImGuiStackLevelInfo> Results;
    bool                    CopyToClipboardOnCtrlC;
    float                   CopyToClipboardLastTime;

    ImGuiStackTool()        { memset(this, 0, sizeof(*this)); CopyToClipboardLastTime = -FLT_MAX; }
};

//-----------------------------------------------------------------------------
// [SECTION] Generic context hooks
//-----------------------------------------------------------------------------

typedef void (*ImGuiContextHookCallback)(ImGuiContext* ctx, ImGuiContextHook* hook);
enum ImGuiContextHookType { ImGuiContextHookType_NewFramePre, ImGuiContextHookType_NewFramePost, ImGuiContextHookType_EndFramePre, ImGuiContextHookType_EndFramePost, ImGuiContextHookType_RenderPre, ImGuiContextHookType_RenderPost, ImGuiContextHookType_Shutdown, ImGuiContextHookType_PendingRemoval_ };

struct ImGuiContextHook
{
    ImGuiID                     HookId;     // A unique ID assigned by AddContextHook()
    ImGuiContextHookType        Type;
    ImGuiID                     Owner;
    ImGuiContextHookCallback    Callback;
    void*                       UserData;

    ImGuiContextHook()          { memset(this, 0, sizeof(*this)); }
};

//-----------------------------------------------------------------------------
// [SECTION] ImGuiContext (main Dear ImGui context)
//-----------------------------------------------------------------------------

struct ImGuiContext
{
    bool                    Initialized;
    bool                    FontAtlasOwnedByContext;            // IO.Fonts-> is owned by the ImGuiContext and will be destructed along with it.
    ImGuiIO                 IO;
    ImGuiPlatformIO         PlatformIO;
    ImVector<ImGuiInputEvent> InputEventsQueue;                 // Input events which will be tricked/written into IO structure.
    ImVector<ImGuiInputEvent> InputEventsTrail;                 // Past input events processed in NewFrame(). This is to allow domain-specific application to access e.g mouse/pen trail.
    ImGuiStyle              Style;
    ImGuiConfigFlags        ConfigFlagsCurrFrame;               // = g.IO.ConfigFlags at the time of NewFrame()
    ImGuiConfigFlags        ConfigFlagsLastFrame;
    ImFont*                 Font;                               // (Shortcut) == FontStack.empty() ? IO.Font : FontStack.back()
    float                   FontSize;                           // (Shortcut) == FontBaseSize * g.CurrentWindow->FontWindowScale == window->FontSize(). Text height for current window.
    float                   FontBaseSize;                       // (Shortcut) == IO.FontGlobalScale * Font->Scale * Font->FontSize. Base text height.
    ImDrawListSharedData    DrawListSharedData;
    double                  Time;
    int                     FrameCount;
    int                     FrameCountEnded;
    int                     FrameCountPlatformEnded;
    int                     FrameCountRendered;
    bool                    WithinFrameScope;                   // Set by NewFrame(), cleared by EndFrame()
    bool                    WithinFrameScopeWithImplicitWindow; // Set by NewFrame(), cleared by EndFrame() when the implicit debug window has been pushed
    bool                    WithinEndChild;                     // Set within EndChild()
    bool                    GcCompactAll;                       // Request full GC
    bool                    TestEngineHookItems;                // Will call test engine hooks: ImGuiTestEngineHook_ItemAdd(), ImGuiTestEngineHook_ItemInfo(), ImGuiTestEngineHook_Log()
    void*                   TestEngine;                         // Test engine user data

    // Windows state
    ImVector<ImGuiWindow*>  Windows;                            // Windows, sorted in display order, back to front
    ImVector<ImGuiWindow*>  WindowsFocusOrder;                  // Root windows, sorted in focus order, back to front.
    ImVector<ImGuiWindow*>  WindowsTempSortBuffer;              // Temporary buffer used in EndFrame() to reorder windows so parents are kept before their child
    ImVector<ImGuiWindowStackData> CurrentWindowStack;
    ImGuiStorage            WindowsById;                        // Map window's ImGuiID to ImGuiWindow*
    int                     WindowsActiveCount;                 // Number of unique windows submitted by frame
    ImVec2                  WindowsHoverPadding;                // Padding around resizable windows for which hovering on counts as hovering the window == ImMax(style.TouchExtraPadding, WINDOWS_HOVER_PADDING)
    ImGuiWindow*            CurrentWindow;                      // Window being drawn into
    ImGuiWindow*            HoveredWindow;                      // Window the mouse is hovering. Will typically catch mouse inputs.
    ImGuiWindow*            HoveredWindowUnderMovingWindow;     // Hovered window ignoring MovingWindow. Only set if MovingWindow is set.
    ImGuiWindow*            MovingWindow;                       // Track the window we clicked on (in order to preserve focus). The actual window that is moved is generally MovingWindow->RootWindowDockTree.
    ImGuiWindow*            WheelingWindow;                     // Track the window we started mouse-wheeling on. Until a timer elapse or mouse has moved, generally keep scrolling the same window even if during the course of scrolling the mouse ends up hovering a child window.
    ImVec2                  WheelingWindowRefMousePos;
    int                     WheelingWindowStartFrame;           // This may be set one frame before WheelingWindow is != NULL
    float                   WheelingWindowReleaseTimer;
    ImVec2                  WheelingWindowWheelRemainder;
    ImVec2                  WheelingAxisAvg;

    // Item/widgets state and tracking information
    ImGuiID                 DebugHookIdInfo;                    // Will call core hooks: DebugHookIdInfo() from GetID functions, used by Stack Tool [next HoveredId/ActiveId to not pull in an extra cache-line]
    ImGuiID                 HoveredId;                          // Hovered widget, filled during the frame
    ImGuiID                 HoveredIdPreviousFrame;
    bool                    HoveredIdAllowOverlap;
    bool                    HoveredIdDisabled;                  // At least one widget passed the rect test, but has been discarded by disabled flag or popup inhibit. May be true even if HoveredId == 0.
    float                   HoveredIdTimer;                     // Measure contiguous hovering time
    float                   HoveredIdNotActiveTimer;            // Measure contiguous hovering time where the item has not been active
    ImGuiID                 ActiveId;                           // Active widget
    ImGuiID                 ActiveIdIsAlive;                    // Active widget has been seen this frame (we can't use a bool as the ActiveId may change within the frame)
    float                   ActiveIdTimer;
    bool                    ActiveIdIsJustActivated;            // Set at the time of activation for one frame
    bool                    ActiveIdAllowOverlap;               // Active widget allows another widget to steal active id (generally for overlapping widgets, but not always)
    bool                    ActiveIdNoClearOnFocusLoss;         // Disable losing active id if the active id window gets unfocused.
    bool                    ActiveIdHasBeenPressedBefore;       // Track whether the active id led to a press (this is to allow changing between PressOnClick and PressOnRelease without pressing twice). Used by range_select branch.
    bool                    ActiveIdHasBeenEditedBefore;        // Was the value associated to the widget Edited over the course of the Active state.
    bool                    ActiveIdHasBeenEditedThisFrame;
    ImVec2                  ActiveIdClickOffset;                // Clicked offset from upper-left corner, if applicable (currently only set by ButtonBehavior)
    ImGuiWindow*            ActiveIdWindow;
    ImGuiInputSource        ActiveIdSource;                     // Activating with mouse or nav (gamepad/keyboard)
    int                     ActiveIdMouseButton;
    ImGuiID                 ActiveIdPreviousFrame;
    bool                    ActiveIdPreviousFrameIsAlive;
    bool                    ActiveIdPreviousFrameHasBeenEditedBefore;
    ImGuiWindow*            ActiveIdPreviousFrameWindow;
    ImGuiID                 LastActiveId;                       // Store the last non-zero ActiveId, useful for animation.
    float                   LastActiveIdTimer;                  // Store the last non-zero ActiveId timer since the beginning of activation, useful for animation.

    // [EXPERIMENTAL] Key/Input Ownership + Shortcut Routing system
    // - The idea is that instead of "eating" a given key, we can link to an owner.
    // - Input query can then read input by specifying ImGuiKeyOwner_Any (== 0), ImGuiKeyOwner_None (== -1) or a custom ID.
    // - Routing is requested ahead of time for a given chord (Key + Mods) and granted in NewFrame().
    ImGuiKeyOwnerData       KeysOwnerData[ImGuiKey_NamedKey_COUNT];
    ImGuiKeyRoutingTable    KeysRoutingTable;
    ImU32                   ActiveIdUsingNavDirMask;            // Active widget will want to read those nav move requests (e.g. can activate a button and move away from it)
    bool                    ActiveIdUsingAllKeyboardKeys;       // Active widget will want to read all keyboard keys inputs. (FIXME: This is a shortcut for not taking ownership of 100+ keys but perhaps best to not have the inconsistency)
#ifndef IMGUI_DISABLE_OBSOLETE_KEYIO
    ImU32                   ActiveIdUsingNavInputMask;          // If you used this. Since (IMGUI_VERSION_NUM >= 18804) : 'g.ActiveIdUsingNavInputMask |= (1 << ImGuiNavInput_Cancel);' becomes 'SetKeyOwner(ImGuiKey_Escape, g.ActiveId) and/or SetKeyOwner(ImGuiKey_NavGamepadCancel, g.ActiveId);'
#endif

    // Next window/item data
    ImGuiID                 CurrentFocusScopeId;                // == g.FocusScopeStack.back()
    ImGuiItemFlags          CurrentItemFlags;                   // == g.ItemFlagsStack.back()
    ImGuiID                 DebugLocateId;                      // Storage for DebugLocateItemOnHover() feature: this is read by ItemAdd() so we keep it in a hot/cached location
    ImGuiNextItemData       NextItemData;                       // Storage for SetNextItem** functions
    ImGuiLastItemData       LastItemData;                       // Storage for last submitted item (setup by ItemAdd)
    ImGuiNextWindowData     NextWindowData;                     // Storage for SetNextWindow** functions

    // Shared stacks
    ImVector<ImGuiColorMod> ColorStack;                         // Stack for PushStyleColor()/PopStyleColor() - inherited by Begin()
    ImVector<ImGuiStyleMod> StyleVarStack;                      // Stack for PushStyleVar()/PopStyleVar() - inherited by Begin()
    ImVector<ImFont*>       FontStack;                          // Stack for PushFont()/PopFont() - inherited by Begin()
    ImVector<ImGuiID>       FocusScopeStack;                    // Stack for PushFocusScope()/PopFocusScope() - inherited by BeginChild(), pushed into by Begin()
    ImVector<ImGuiItemFlags>ItemFlagsStack;                     // Stack for PushItemFlag()/PopItemFlag() - inherited by Begin()
    ImVector<ImGuiGroupData>GroupStack;                         // Stack for BeginGroup()/EndGroup() - not inherited by Begin()
    ImVector<ImGuiPopupData>OpenPopupStack;                     // Which popups are open (persistent)
    ImVector<ImGuiPopupData>BeginPopupStack;                    // Which level of BeginPopup() we are in (reset every frame)
    int                     BeginMenuCount;

    // Viewports
    ImVector<ImGuiViewportP*> Viewports;                        // Active viewports (always 1+, and generally 1 unless multi-viewports are enabled). Each viewports hold their copy of ImDrawData.
    float                   CurrentDpiScale;                    // == CurrentViewport->DpiScale
    ImGuiViewportP*         CurrentViewport;                    // We track changes of viewport (happening in Begin) so we can call Platform_OnChangedViewport()
    ImGuiViewportP*         MouseViewport;
    ImGuiViewportP*         MouseLastHoveredViewport;           // Last known viewport that was hovered by mouse (even if we are not hovering any viewport any more) + honoring the _NoInputs flag.
    ImGuiID                 PlatformLastFocusedViewportId;
    ImGuiPlatformMonitor    FallbackMonitor;                    // Virtual monitor used as fallback if backend doesn't provide monitor information.
    int                     ViewportFrontMostStampCount;        // Every time the front-most window changes, we stamp its viewport with an incrementing counter

    // Gamepad/keyboard Navigation
    ImGuiWindow*            NavWindow;                          // Focused window for navigation. Could be called 'FocusedWindow'
    ImGuiID                 NavId;                              // Focused item for navigation
    ImGuiID                 NavFocusScopeId;                    // Identify a selection scope (selection code often wants to "clear other items" when landing on an item of the selection set)
    ImGuiID                 NavActivateId;                      // ~~ (g.ActiveId == 0) && (IsKeyPressed(ImGuiKey_Space) || IsKeyDown(ImGuiKey_Enter) || IsKeyPressed(ImGuiKey_NavGamepadActivate)) ? NavId : 0, also set when calling ActivateItem()
    ImGuiID                 NavActivateDownId;                  // ~~ IsKeyDown(ImGuiKey_Space) || IsKeyDown(ImGuiKey_Enter) || IsKeyDown(ImGuiKey_NavGamepadActivate) ? NavId : 0
    ImGuiID                 NavActivatePressedId;               // ~~ IsKeyPressed(ImGuiKey_Space) || IsKeyPressed(ImGuiKey_Enter) || IsKeyPressed(ImGuiKey_NavGamepadActivate) ? NavId : 0 (no repeat)
    ImGuiActivateFlags      NavActivateFlags;
    ImGuiID                 NavJustMovedToId;                   // Just navigated to this id (result of a successfully MoveRequest).
    ImGuiID                 NavJustMovedToFocusScopeId;         // Just navigated to this focus scope id (result of a successfully MoveRequest).
    ImGuiKeyChord           NavJustMovedToKeyMods;
    ImGuiID                 NavNextActivateId;                  // Set by ActivateItem(), queued until next frame.
    ImGuiActivateFlags      NavNextActivateFlags;
    ImGuiInputSource        NavInputSource;                     // Keyboard or Gamepad mode? THIS WILL ONLY BE None or NavGamepad or NavKeyboard.
    ImGuiNavLayer           NavLayer;                           // Layer we are navigating on. For now the system is hard-coded for 0=main contents and 1=menu/title bar, may expose layers later.
    bool                    NavIdIsAlive;                       // Nav widget has been seen this frame ~~ NavRectRel is valid
    bool                    NavMousePosDirty;                   // When set we will update mouse position if (io.ConfigFlags & ImGuiConfigFlags_NavEnableSetMousePos) if set (NB: this not enabled by default)
    bool                    NavDisableHighlight;                // When user starts using mouse, we hide gamepad/keyboard highlight (NB: but they are still available, which is why NavDisableHighlight isn't always != NavDisableMouseHover)
    bool                    NavDisableMouseHover;               // When user starts using gamepad/keyboard, we hide mouse hovering highlight until mouse is touched again.

    // Navigation: Init & Move Requests
    bool                    NavAnyRequest;                      // ~~ NavMoveRequest || NavInitRequest this is to perform early out in ItemAdd()
    bool                    NavInitRequest;                     // Init request for appearing window to select first item
    bool                    NavInitRequestFromMove;
    ImGuiID                 NavInitResultId;                    // Init request result (first item of the window, or one for which SetItemDefaultFocus() was called)
    ImRect                  NavInitResultRectRel;               // Init request result rectangle (relative to parent window)
    bool                    NavMoveSubmitted;                   // Move request submitted, will process result on next NewFrame()
    bool                    NavMoveScoringItems;                // Move request submitted, still scoring incoming items
    bool                    NavMoveForwardToNextFrame;
    ImGuiNavMoveFlags       NavMoveFlags;
    ImGuiScrollFlags        NavMoveScrollFlags;
    ImGuiKeyChord           NavMoveKeyMods;
    ImGuiDir                NavMoveDir;                         // Direction of the move request (left/right/up/down)
    ImGuiDir                NavMoveDirForDebug;
    ImGuiDir                NavMoveClipDir;                     // FIXME-NAV: Describe the purpose of this better. Might want to rename?
    ImRect                  NavScoringRect;                     // Rectangle used for scoring, in screen space. Based of window->NavRectRel[], modified for directional navigation scoring.
    ImRect                  NavScoringNoClipRect;               // Some nav operations (such as PageUp/PageDown) enforce a region which clipper will attempt to always keep submitted
    int                     NavScoringDebugCount;               // Metrics for debugging
    int                     NavTabbingDir;                      // Generally -1 or +1, 0 when tabbing without a nav id
    int                     NavTabbingCounter;                  // >0 when counting items for tabbing
    ImGuiNavItemData        NavMoveResultLocal;                 // Best move request candidate within NavWindow
    ImGuiNavItemData        NavMoveResultLocalVisible;          // Best move request candidate within NavWindow that are mostly visible (when using ImGuiNavMoveFlags_AlsoScoreVisibleSet flag)
    ImGuiNavItemData        NavMoveResultOther;                 // Best move request candidate within NavWindow's flattened hierarchy (when using ImGuiWindowFlags_NavFlattened flag)
    ImGuiNavItemData        NavTabbingResultFirst;              // First tabbing request candidate within NavWindow and flattened hierarchy

    // Navigation: Windowing (CTRL+TAB for list, or Menu button + keys or directional pads to move/resize)
    ImGuiKeyChord           ConfigNavWindowingKeyNext;          // = ImGuiMod_Ctrl | ImGuiKey_Tab, for reconfiguration (see #4828)
    ImGuiKeyChord           ConfigNavWindowingKeyPrev;          // = ImGuiMod_Ctrl | ImGuiMod_Shift | ImGuiKey_Tab
    ImGuiWindow*            NavWindowingTarget;                 // Target window when doing CTRL+Tab (or Pad Menu + FocusPrev/Next), this window is temporarily displayed top-most!
    ImGuiWindow*            NavWindowingTargetAnim;             // Record of last valid NavWindowingTarget until DimBgRatio and NavWindowingHighlightAlpha becomes 0.0f, so the fade-out can stay on it.
    ImGuiWindow*            NavWindowingListWindow;             // Internal window actually listing the CTRL+Tab contents
    float                   NavWindowingTimer;
    float                   NavWindowingHighlightAlpha;
    bool                    NavWindowingToggleLayer;
    ImVec2                  NavWindowingAccumDeltaPos;
    ImVec2                  NavWindowingAccumDeltaSize;

    // Render
    float                   DimBgRatio;                         // 0.0..1.0 animation when fading in a dimming background (for modal window and CTRL+TAB list)
    ImGuiMouseCursor        MouseCursor;

    // Drag and Drop
    bool                    DragDropActive;
    bool                    DragDropWithinSource;               // Set when within a BeginDragDropXXX/EndDragDropXXX block for a drag source.
    bool                    DragDropWithinTarget;               // Set when within a BeginDragDropXXX/EndDragDropXXX block for a drag target.
    ImGuiDragDropFlags      DragDropSourceFlags;
    int                     DragDropSourceFrameCount;
    int                     DragDropMouseButton;
    ImGuiPayload            DragDropPayload;
    ImRect                  DragDropTargetRect;                 // Store rectangle of current target candidate (we favor small targets when overlapping)
    ImGuiID                 DragDropTargetId;
    ImGuiDragDropFlags      DragDropAcceptFlags;
    float                   DragDropAcceptIdCurrRectSurface;    // Target item surface (we resolve overlapping targets by prioritizing the smaller surface)
    ImGuiID                 DragDropAcceptIdCurr;               // Target item id (set at the time of accepting the payload)
    ImGuiID                 DragDropAcceptIdPrev;               // Target item id from previous frame (we need to store this to allow for overlapping drag and drop targets)
    int                     DragDropAcceptFrameCount;           // Last time a target expressed a desire to accept the source
    ImGuiID                 DragDropHoldJustPressedId;          // Set when holding a payload just made ButtonBehavior() return a press.
    ImVector<unsigned char> DragDropPayloadBufHeap;             // We don't expose the ImVector<> directly, ImGuiPayload only holds pointer+size
    unsigned char           DragDropPayloadBufLocal[16];        // Local buffer for small payloads

    // Clipper
    int                             ClipperTempDataStacked;
    ImVector<ImGuiListClipperData>  ClipperTempData;

    // Tables
    ImGuiTable*                     CurrentTable;
    int                             TablesTempDataStacked;      // Temporary table data size (because we leave previous instances undestructed, we generally don't use TablesTempData.Size)
    ImVector<ImGuiTableTempData>    TablesTempData;             // Temporary table data (buffers reused/shared across instances, support nesting)
    ImPool<ImGuiTable>              Tables;                     // Persistent table data
    ImVector<float>                 TablesLastTimeActive;       // Last used timestamp of each tables (SOA, for efficient GC)
    ImVector<ImDrawChannel>         DrawChannelsTempMergeBuffer;

    // Tab bars
    ImGuiTabBar*                    CurrentTabBar;
    ImPool<ImGuiTabBar>             TabBars;
    ImVector<ImGuiPtrOrIndex>       CurrentTabBarStack;
    ImVector<ImGuiShrinkWidthItem>  ShrinkWidthBuffer;

    // Hover Delay system
    ImGuiID                 HoverDelayId;
    ImGuiID                 HoverDelayIdPreviousFrame;
    float                   HoverDelayTimer;                    // Currently used IsItemHovered(), generally inferred from g.HoveredIdTimer but kept uncleared until clear timer elapse.
    float                   HoverDelayClearTimer;               // Currently used IsItemHovered(): grace time before g.TooltipHoverTimer gets cleared.

    // Widget state
    ImVec2                  MouseLastValidPos;
    ImGuiInputTextState     InputTextState;
    ImFont                  InputTextPasswordFont;
    ImGuiID                 TempInputId;                        // Temporary text input when CTRL+clicking on a slider, etc.
    ImGuiColorEditFlags     ColorEditOptions;                   // Store user options for color edit widgets
    ImGuiID                 ColorEditCurrentID;                 // Set temporarily while inside of the parent-most ColorEdit4/ColorPicker4 (because they call each others).
    ImGuiID                 ColorEditSavedID;                   // ID we are saving/restoring HS for
    float                   ColorEditSavedHue;                  // Backup of last Hue associated to LastColor, so we can restore Hue in lossy RGB<>HSV round trips
    float                   ColorEditSavedSat;                  // Backup of last Saturation associated to LastColor, so we can restore Saturation in lossy RGB<>HSV round trips
    ImU32                   ColorEditSavedColor;                // RGB value with alpha set to 0.
    ImVec4                  ColorPickerRef;                     // Initial/reference color at the time of opening the color picker.
    ImGuiComboPreviewData   ComboPreviewData;
    float                   SliderGrabClickOffset;
    float                   SliderCurrentAccum;                 // Accumulated slider delta when using navigation controls.
    bool                    SliderCurrentAccumDirty;            // Has the accumulated slider delta changed since last time we tried to apply it?
    bool                    DragCurrentAccumDirty;
    float                   DragCurrentAccum;                   // Accumulator for dragging modification. Always high-precision, not rounded by end-user precision settings
    float                   DragSpeedDefaultRatio;              // If speed == 0.0f, uses (max-min) * DragSpeedDefaultRatio
    float                   ScrollbarClickDeltaToGrabCenter;    // Distance between mouse and center of grab box, normalized in parent space. Use storage?
    float                   DisabledAlphaBackup;                // Backup for style.Alpha for BeginDisabled()
    short                   DisabledStackSize;
    short                   TooltipOverrideCount;
    ImVector<char>          ClipboardHandlerData;               // If no custom clipboard handler is defined
    ImVector<ImGuiID>       MenusIdSubmittedThisFrame;          // A list of menu IDs that were rendered at least once

    // Platform support
    ImGuiPlatformImeData    PlatformImeData;                    // Data updated by current frame
    ImGuiPlatformImeData    PlatformImeDataPrev;                // Previous frame data (when changing we will call io.SetPlatformImeDataFn
    ImGuiID                 PlatformImeViewport;
    char                    PlatformLocaleDecimalPoint;         // '.' or *localeconv()->decimal_point

    // Extensions
    // FIXME: We could provide an API to register one slot in an array held in ImGuiContext?
    ImGuiDockContext        DockContext;
    void                    (*DockNodeWindowMenuHandler)(ImGuiContext* ctx, ImGuiDockNode* node, ImGuiTabBar* tab_bar);

    // Settings
    bool                    SettingsLoaded;
    float                   SettingsDirtyTimer;                 // Save .ini Settings to memory when time reaches zero
    ImGuiTextBuffer         SettingsIniData;                    // In memory .ini settings
    ImVector<ImGuiSettingsHandler>      SettingsHandlers;       // List of .ini settings handlers
    ImChunkStream<ImGuiWindowSettings>  SettingsWindows;        // ImGuiWindow .ini settings entries
    ImChunkStream<ImGuiTableSettings>   SettingsTables;         // ImGuiTable .ini settings entries
    ImVector<ImGuiContextHook>          Hooks;                  // Hooks for extensions (e.g. test engine)
    ImGuiID                             HookIdNext;             // Next available HookId

    // Localization
    const char*             LocalizationTable[ImGuiLocKey_COUNT];

    // Capture/Logging
    bool                    LogEnabled;                         // Currently capturing
    ImGuiLogType            LogType;                            // Capture target
    ImFileHandle            LogFile;                            // If != NULL log to stdout/ file
    ImGuiTextBuffer         LogBuffer;                          // Accumulation buffer when log to clipboard. This is pointer so our GImGui static constructor doesn't call heap allocators.
    const char*             LogNextPrefix;
    const char*             LogNextSuffix;
    float                   LogLinePosY;
    bool                    LogLineFirstItem;
    int                     LogDepthRef;
    int                     LogDepthToExpand;
    int                     LogDepthToExpandDefault;            // Default/stored value for LogDepthMaxExpand if not specified in the LogXXX function call.

    // Debug Tools
    ImGuiDebugLogFlags      DebugLogFlags;
    ImGuiTextBuffer         DebugLogBuf;
    ImGuiTextIndex          DebugLogIndex;
    ImU8                    DebugLogClipperAutoDisableFrames;
    ImU8                    DebugLocateFrames;                  // For DebugLocateItemOnHover(). This is used together with DebugLocateId which is in a hot/cached spot above.
    bool                    DebugItemPickerActive;              // Item picker is active (started with DebugStartItemPicker())
    ImU8                    DebugItemPickerMouseButton;
    ImGuiID                 DebugItemPickerBreakId;             // Will call IM_DEBUG_BREAK() when encountering this ID
    ImGuiMetricsConfig      DebugMetricsConfig;
    ImGuiStackTool          DebugStackTool;
    ImGuiDockNode*          DebugHoveredDockNode;               // Hovered dock node.

    // Misc
    float                   FramerateSecPerFrame[60];           // Calculate estimate of framerate for user over the last 60 frames..
    int                     FramerateSecPerFrameIdx;
    int                     FramerateSecPerFrameCount;
    float                   FramerateSecPerFrameAccum;
    int                     WantCaptureMouseNextFrame;          // Explicit capture override via SetNextFrameWantCaptureMouse()/SetNextFrameWantCaptureKeyboard(). Default to -1.
    int                     WantCaptureKeyboardNextFrame;       // "
    int                     WantTextInputNextFrame;
    ImVector<char>          TempBuffer;                         // Temporary text buffer

    ImGuiContext(ImFontAtlas* shared_font_atlas)
    {
        IO.Ctx = this;
        InputTextState.Ctx = this;

        Initialized = false;
        ConfigFlagsCurrFrame = ConfigFlagsLastFrame = ImGuiConfigFlags_None;
        FontAtlasOwnedByContext = shared_font_atlas ? false : true;
        Font = NULL;
        FontSize = FontBaseSize = 0.0f;
        IO.Fonts = shared_font_atlas ? shared_font_atlas : IM_NEW(ImFontAtlas)();
        Time = 0.0f;
        FrameCount = 0;
        FrameCountEnded = FrameCountPlatformEnded = FrameCountRendered = -1;
        WithinFrameScope = WithinFrameScopeWithImplicitWindow = WithinEndChild = false;
        GcCompactAll = false;
        TestEngineHookItems = false;
        TestEngine = NULL;

        WindowsActiveCount = 0;
        CurrentWindow = NULL;
        HoveredWindow = NULL;
        HoveredWindowUnderMovingWindow = NULL;
        MovingWindow = NULL;
        WheelingWindow = NULL;
        WheelingWindowStartFrame = -1;
        WheelingWindowReleaseTimer = 0.0f;

        DebugHookIdInfo = 0;
        HoveredId = HoveredIdPreviousFrame = 0;
        HoveredIdAllowOverlap = false;
        HoveredIdDisabled = false;
        HoveredIdTimer = HoveredIdNotActiveTimer = 0.0f;
        ActiveId = 0;
        ActiveIdIsAlive = 0;
        ActiveIdTimer = 0.0f;
        ActiveIdIsJustActivated = false;
        ActiveIdAllowOverlap = false;
        ActiveIdNoClearOnFocusLoss = false;
        ActiveIdHasBeenPressedBefore = false;
        ActiveIdHasBeenEditedBefore = false;
        ActiveIdHasBeenEditedThisFrame = false;
        ActiveIdClickOffset = ImVec2(-1, -1);
        ActiveIdWindow = NULL;
        ActiveIdSource = ImGuiInputSource_None;
        ActiveIdMouseButton = -1;
        ActiveIdPreviousFrame = 0;
        ActiveIdPreviousFrameIsAlive = false;
        ActiveIdPreviousFrameHasBeenEditedBefore = false;
        ActiveIdPreviousFrameWindow = NULL;
        LastActiveId = 0;
        LastActiveIdTimer = 0.0f;

        ActiveIdUsingNavDirMask = 0x00;
        ActiveIdUsingAllKeyboardKeys = false;
#ifndef IMGUI_DISABLE_OBSOLETE_KEYIO
        ActiveIdUsingNavInputMask = 0x00;
#endif

        CurrentFocusScopeId = 0;
        CurrentItemFlags = ImGuiItemFlags_None;
        BeginMenuCount = 0;

        CurrentDpiScale = 0.0f;
        CurrentViewport = NULL;
        MouseViewport = MouseLastHoveredViewport = NULL;
        PlatformLastFocusedViewportId = 0;
        ViewportFrontMostStampCount = 0;

        NavWindow = NULL;
        NavId = NavFocusScopeId = NavActivateId = NavActivateDownId = NavActivatePressedId = 0;
        NavJustMovedToId = NavJustMovedToFocusScopeId = NavNextActivateId = 0;
        NavActivateFlags = NavNextActivateFlags = ImGuiActivateFlags_None;
        NavJustMovedToKeyMods = ImGuiMod_None;
        NavInputSource = ImGuiInputSource_None;
        NavLayer = ImGuiNavLayer_Main;
        NavIdIsAlive = false;
        NavMousePosDirty = false;
        NavDisableHighlight = true;
        NavDisableMouseHover = false;
        NavAnyRequest = false;
        NavInitRequest = false;
        NavInitRequestFromMove = false;
        NavInitResultId = 0;
        NavMoveSubmitted = false;
        NavMoveScoringItems = false;
        NavMoveForwardToNextFrame = false;
        NavMoveFlags = ImGuiNavMoveFlags_None;
        NavMoveScrollFlags = ImGuiScrollFlags_None;
        NavMoveKeyMods = ImGuiMod_None;
        NavMoveDir = NavMoveDirForDebug = NavMoveClipDir = ImGuiDir_None;
        NavScoringDebugCount = 0;
        NavTabbingDir = 0;
        NavTabbingCounter = 0;

        ConfigNavWindowingKeyNext = ImGuiMod_Ctrl | ImGuiKey_Tab;
        ConfigNavWindowingKeyPrev = ImGuiMod_Ctrl | ImGuiMod_Shift | ImGuiKey_Tab;
        NavWindowingTarget = NavWindowingTargetAnim = NavWindowingListWindow = NULL;
        NavWindowingTimer = NavWindowingHighlightAlpha = 0.0f;
        NavWindowingToggleLayer = false;

        DimBgRatio = 0.0f;
        MouseCursor = ImGuiMouseCursor_Arrow;

        DragDropActive = DragDropWithinSource = DragDropWithinTarget = false;
        DragDropSourceFlags = ImGuiDragDropFlags_None;
        DragDropSourceFrameCount = -1;
        DragDropMouseButton = -1;
        DragDropTargetId = 0;
        DragDropAcceptFlags = ImGuiDragDropFlags_None;
        DragDropAcceptIdCurrRectSurface = 0.0f;
        DragDropAcceptIdPrev = DragDropAcceptIdCurr = 0;
        DragDropAcceptFrameCount = -1;
        DragDropHoldJustPressedId = 0;
        memset(DragDropPayloadBufLocal, 0, sizeof(DragDropPayloadBufLocal));

        ClipperTempDataStacked = 0;

        CurrentTable = NULL;
        TablesTempDataStacked = 0;
        CurrentTabBar = NULL;

        HoverDelayId = HoverDelayIdPreviousFrame = 0;
        HoverDelayTimer = HoverDelayClearTimer = 0.0f;

        TempInputId = 0;
        ColorEditOptions = ImGuiColorEditFlags_DefaultOptions_;
        ColorEditCurrentID = ColorEditSavedID = 0;
        ColorEditSavedHue = ColorEditSavedSat = 0.0f;
        ColorEditSavedColor = 0;
        SliderGrabClickOffset = 0.0f;
        SliderCurrentAccum = 0.0f;
        SliderCurrentAccumDirty = false;
        DragCurrentAccumDirty = false;
        DragCurrentAccum = 0.0f;
        DragSpeedDefaultRatio = 1.0f / 100.0f;
        ScrollbarClickDeltaToGrabCenter = 0.0f;
        DisabledAlphaBackup = 0.0f;
        DisabledStackSize = 0;
        TooltipOverrideCount = 0;

        PlatformImeData.InputPos = ImVec2(0.0f, 0.0f);
        PlatformImeDataPrev.InputPos = ImVec2(-1.0f, -1.0f); // Different to ensure initial submission
        PlatformImeViewport = 0;
        PlatformLocaleDecimalPoint = '.';

        DockNodeWindowMenuHandler = NULL;

        SettingsLoaded = false;
        SettingsDirtyTimer = 0.0f;
        HookIdNext = 0;

        memset(LocalizationTable, 0, sizeof(LocalizationTable));

        LogEnabled = false;
        LogType = ImGuiLogType_None;
        LogNextPrefix = LogNextSuffix = NULL;
        LogFile = NULL;
        LogLinePosY = FLT_MAX;
        LogLineFirstItem = false;
        LogDepthRef = 0;
        LogDepthToExpand = LogDepthToExpandDefault = 2;

        DebugLogFlags = ImGuiDebugLogFlags_OutputToTTY;
        DebugLocateId = 0;
        DebugLogClipperAutoDisableFrames = 0;
        DebugLocateFrames = 0;
        DebugItemPickerActive = false;
        DebugItemPickerMouseButton = ImGuiMouseButton_Left;
        DebugItemPickerBreakId = 0;
        DebugHoveredDockNode = NULL;

        memset(FramerateSecPerFrame, 0, sizeof(FramerateSecPerFrame));
        FramerateSecPerFrameIdx = FramerateSecPerFrameCount = 0;
        FramerateSecPerFrameAccum = 0.0f;
        WantCaptureMouseNextFrame = WantCaptureKeyboardNextFrame = WantTextInputNextFrame = -1;
    }
};

//-----------------------------------------------------------------------------
// [SECTION] ImGuiWindowTempData, ImGuiWindow
//-----------------------------------------------------------------------------

// Transient per-window data, reset at the beginning of the frame. This used to be called ImGuiDrawContext, hence the DC variable name in ImGuiWindow.
// (That's theory, in practice the delimitation between ImGuiWindow and ImGuiWindowTempData is quite tenuous and could be reconsidered..)
// (This doesn't need a constructor because we zero-clear it as part of ImGuiWindow and all frame-temporary data are setup on Begin)
struct IMGUI_API ImGuiWindowTempData
{
    // Layout
    ImVec2                  CursorPos;              // Current emitting position, in absolute coordinates.
    ImVec2                  CursorPosPrevLine;
    ImVec2                  CursorStartPos;         // Initial position after Begin(), generally ~ window position + WindowPadding.
    ImVec2                  CursorMaxPos;           // Used to implicitly calculate ContentSize at the beginning of next frame, for scrolling range and auto-resize. Always growing during the frame.
    ImVec2                  IdealMaxPos;            // Used to implicitly calculate ContentSizeIdeal at the beginning of next frame, for auto-resize only. Always growing during the frame.
    ImVec2                  CurrLineSize;
    ImVec2                  PrevLineSize;
    float                   CurrLineTextBaseOffset; // Baseline offset (0.0f by default on a new line, generally == style.FramePadding.y when a framed item has been added).
    float                   PrevLineTextBaseOffset;
    bool                    IsSameLine;
    bool                    IsSetPos;
    ImVec1                  Indent;                 // Indentation / start position from left of window (increased by TreePush/TreePop, etc.)
    ImVec1                  ColumnsOffset;          // Offset to the current column (if ColumnsCurrent > 0). FIXME: This and the above should be a stack to allow use cases like Tree->Column->Tree. Need revamp columns API.
    ImVec1                  GroupOffset;
    ImVec2                  CursorStartPosLossyness;// Record the loss of precision of CursorStartPos due to really large scrolling amount. This is used by clipper to compensentate and fix the most common use case of large scroll area.

    // Keyboard/Gamepad navigation
    ImGuiNavLayer           NavLayerCurrent;        // Current layer, 0..31 (we currently only use 0..1)
    short                   NavLayersActiveMask;    // Which layers have been written to (result from previous frame)
    short                   NavLayersActiveMaskNext;// Which layers have been written to (accumulator for current frame)
    bool                    NavHideHighlightOneFrame;
    bool                    NavHasScroll;           // Set when scrolling can be used (ScrollMax > 0.0f)

    // Miscellaneous
    bool                    MenuBarAppending;       // FIXME: Remove this
    ImVec2                  MenuBarOffset;          // MenuBarOffset.x is sort of equivalent of a per-layer CursorPos.x, saved/restored as we switch to the menu bar. The only situation when MenuBarOffset.y is > 0 if when (SafeAreaPadding.y > FramePadding.y), often used on TVs.
    ImGuiMenuColumns        MenuColumns;            // Simplified columns storage for menu items measurement
    int                     TreeDepth;              // Current tree depth.
    ImU32                   TreeJumpToParentOnPopMask; // Store a copy of !g.NavIdIsAlive for TreeDepth 0..31.. Could be turned into a ImU64 if necessary.
    ImVector<ImGuiWindow*>  ChildWindows;
    ImGuiStorage*           StateStorage;           // Current persistent per-window storage (store e.g. tree node open/close state)
    ImGuiOldColumns*        CurrentColumns;         // Current columns set
    int                     CurrentTableIdx;        // Current table index (into g.Tables)
    ImGuiLayoutType         LayoutType;
    ImGuiLayoutType         ParentLayoutType;       // Layout type of parent window at the time of Begin()

    // Local parameters stacks
    // We store the current settings outside of the vectors to increase memory locality (reduce cache misses). The vectors are rarely modified. Also it allows us to not heap allocate for short-lived windows which are not using those settings.
    float                   ItemWidth;              // Current item width (>0.0: width in pixels, <0.0: align xx pixels to the right of window).
    float                   TextWrapPos;            // Current text wrap pos.
    ImVector<float>         ItemWidthStack;         // Store item widths to restore (attention: .back() is not == ItemWidth)
    ImVector<float>         TextWrapPosStack;       // Store text wrap pos to restore (attention: .back() is not == TextWrapPos)
};

// Storage for one window
struct IMGUI_API ImGuiWindow
{
    ImGuiContext*           Ctx;                                // Parent UI context (needs to be set explicitly by parent).
    char*                   Name;                               // Window name, owned by the window.
    ImGuiID                 ID;                                 // == ImHashStr(Name)
    ImGuiWindowFlags        Flags, FlagsPreviousFrame;          // See enum ImGuiWindowFlags_
    ImGuiWindowClass        WindowClass;                        // Advanced users only. Set with SetNextWindowClass()
    ImGuiViewportP*         Viewport;                           // Always set in Begin(). Inactive windows may have a NULL value here if their viewport was discarded.
    ImGuiID                 ViewportId;                         // We backup the viewport id (since the viewport may disappear or never be created if the window is inactive)
    ImVec2                  ViewportPos;                        // We backup the viewport position (since the viewport may disappear or never be created if the window is inactive)
    int                     ViewportAllowPlatformMonitorExtend; // Reset to -1 every frame (index is guaranteed to be valid between NewFrame..EndFrame), only used in the Appearing frame of a tooltip/popup to enforce clamping to a given monitor
    ImVec2                  Pos;                                // Position (always rounded-up to nearest pixel)
    ImVec2                  Size;                               // Current size (==SizeFull or collapsed title bar size)
    ImVec2                  SizeFull;                           // Size when non collapsed
    ImVec2                  ContentSize;                        // Size of contents/scrollable client area (calculated from the extents reach of the cursor) from previous frame. Does not include window decoration or window padding.
    ImVec2                  ContentSizeIdeal;
    ImVec2                  ContentSizeExplicit;                // Size of contents/scrollable client area explicitly request by the user via SetNextWindowContentSize().
    ImVec2                  WindowPadding;                      // Window padding at the time of Begin().
    float                   WindowRounding;                     // Window rounding at the time of Begin(). May be clamped lower to avoid rendering artifacts with title bar, menu bar etc.
    float                   WindowBorderSize;                   // Window border size at the time of Begin().
    float                   DecoOuterSizeX1, DecoOuterSizeY1;   // Left/Up offsets. Sum of non-scrolling outer decorations (X1 generally == 0.0f. Y1 generally = TitleBarHeight + MenuBarHeight). Locked during Begin().
    float                   DecoOuterSizeX2, DecoOuterSizeY2;   // Right/Down offsets (X2 generally == ScrollbarSize.x, Y2 == ScrollbarSizes.y).
    float                   DecoInnerSizeX1, DecoInnerSizeY1;   // Applied AFTER/OVER InnerRect. Specialized for Tables as they use specialized form of clipping and frozen rows/columns are inside InnerRect (and not part of regular decoration sizes).
    int                     NameBufLen;                         // Size of buffer storing Name. May be larger than strlen(Name)!
    ImGuiID                 MoveId;                             // == window->GetID("#MOVE")
    ImGuiID                 TabId;                              // == window->GetID("#TAB")
    ImGuiID                 ChildId;                            // ID of corresponding item in parent window (for navigation to return from child window to parent window)
    ImVec2                  Scroll;
    ImVec2                  ScrollMax;
    ImVec2                  ScrollTarget;                       // target scroll position. stored as cursor position with scrolling canceled out, so the highest point is always 0.0f. (FLT_MAX for no change)
    ImVec2                  ScrollTargetCenterRatio;            // 0.0f = scroll so that target position is at top, 0.5f = scroll so that target position is centered
    ImVec2                  ScrollTargetEdgeSnapDist;           // 0.0f = no snapping, >0.0f snapping threshold
    ImVec2                  ScrollbarSizes;                     // Size taken by each scrollbars on their smaller axis. Pay attention! ScrollbarSizes.x == width of the vertical scrollbar, ScrollbarSizes.y = height of the horizontal scrollbar.
    bool                    ScrollbarX, ScrollbarY;             // Are scrollbars visible?
    bool                    ViewportOwned;
    bool                    Active;                             // Set to true on Begin(), unless Collapsed
    bool                    WasActive;
    bool                    WriteAccessed;                      // Set to true when any widget access the current window
    bool                    Collapsed;                          // Set when collapsing window to become only title-bar
    bool                    WantCollapseToggle;
    bool                    SkipItems;                          // Set when items can safely be all clipped (e.g. window not visible or collapsed)
    bool                    Appearing;                          // Set during the frame where the window is appearing (or re-appearing)
    bool                    Hidden;                             // Do not display (== HiddenFrames*** > 0)
    bool                    IsFallbackWindow;                   // Set on the "Debug##Default" window.
    bool                    IsExplicitChild;                    // Set when passed _ChildWindow, left to false by BeginDocked()
    bool                    HasCloseButton;                     // Set when the window has a close button (p_open != NULL)
    signed char             ResizeBorderHeld;                   // Current border being held for resize (-1: none, otherwise 0-3)
    short                   BeginCount;                         // Number of Begin() during the current frame (generally 0 or 1, 1+ if appending via multiple Begin/End pairs)
    short                   BeginCountPreviousFrame;            // Number of Begin() during the previous frame
    short                   BeginOrderWithinParent;             // Begin() order within immediate parent window, if we are a child window. Otherwise 0.
    short                   BeginOrderWithinContext;            // Begin() order within entire imgui context. This is mostly used for debugging submission order related issues.
    short                   FocusOrder;                         // Order within WindowsFocusOrder[], altered when windows are focused.
    ImGuiID                 PopupId;                            // ID in the popup stack when this window is used as a popup/menu (because we use generic Name/ID for recycling)
    ImS8                    AutoFitFramesX, AutoFitFramesY;
    ImS8                    AutoFitChildAxises;
    bool                    AutoFitOnlyGrows;
    ImGuiDir                AutoPosLastDirection;
    ImS8                    HiddenFramesCanSkipItems;           // Hide the window for N frames
    ImS8                    HiddenFramesCannotSkipItems;        // Hide the window for N frames while allowing items to be submitted so we can measure their size
    ImS8                    HiddenFramesForRenderOnly;          // Hide the window until frame N at Render() time only
    ImS8                    DisableInputsFrames;                // Disable window interactions for N frames
    ImGuiCond               SetWindowPosAllowFlags : 8;         // store acceptable condition flags for SetNextWindowPos() use.
    ImGuiCond               SetWindowSizeAllowFlags : 8;        // store acceptable condition flags for SetNextWindowSize() use.
    ImGuiCond               SetWindowCollapsedAllowFlags : 8;   // store acceptable condition flags for SetNextWindowCollapsed() use.
    ImGuiCond               SetWindowDockAllowFlags : 8;        // store acceptable condition flags for SetNextWindowDock() use.
    ImVec2                  SetWindowPosVal;                    // store window position when using a non-zero Pivot (position set needs to be processed when we know the window size)
    ImVec2                  SetWindowPosPivot;                  // store window pivot for positioning. ImVec2(0, 0) when positioning from top-left corner; ImVec2(0.5f, 0.5f) for centering; ImVec2(1, 1) for bottom right.

    ImVector<ImGuiID>       IDStack;                            // ID stack. ID are hashes seeded with the value at the top of the stack. (In theory this should be in the TempData structure)
    ImGuiWindowTempData     DC;                                 // Temporary per-window data, reset at the beginning of the frame. This used to be called ImGuiDrawContext, hence the "DC" variable name.

    // The best way to understand what those rectangles are is to use the 'Metrics->Tools->Show Windows Rectangles' viewer.
    // The main 'OuterRect', omitted as a field, is window->Rect().
    ImRect                  OuterRectClipped;                   // == Window->Rect() just after setup in Begin(). == window->Rect() for root window.
    ImRect                  InnerRect;                          // Inner rectangle (omit title bar, menu bar, scroll bar)
    ImRect                  InnerClipRect;                      // == InnerRect shrunk by WindowPadding*0.5f on each side, clipped within viewport or parent clip rect.
    ImRect                  WorkRect;                           // Initially covers the whole scrolling region. Reduced by containers e.g columns/tables when active. Shrunk by WindowPadding*1.0f on each side. This is meant to replace ContentRegionRect over time (from 1.71+ onward).
    ImRect                  ParentWorkRect;                     // Backup of WorkRect before entering a container such as columns/tables. Used by e.g. SpanAllColumns functions to easily access. Stacked containers are responsible for maintaining this. // FIXME-WORKRECT: Could be a stack?
    ImRect                  ClipRect;                           // Current clipping/scissoring rectangle, evolve as we are using PushClipRect(), etc. == DrawList->clip_rect_stack.back().
    ImRect                  ContentRegionRect;                  // FIXME: This is currently confusing/misleading. It is essentially WorkRect but not handling of scrolling. We currently rely on it as right/bottom aligned sizing operation need some size to rely on.
    ImVec2ih                HitTestHoleSize;                    // Define an optional rectangular hole where mouse will pass-through the window.
    ImVec2ih                HitTestHoleOffset;

    int                     LastFrameActive;                    // Last frame number the window was Active.
    int                     LastFrameJustFocused;               // Last frame number the window was made Focused.
    float                   LastTimeActive;                     // Last timestamp the window was Active (using float as we don't need high precision there)
    float                   ItemWidthDefault;
    ImGuiStorage            StateStorage;
    ImVector<ImGuiOldColumns> ColumnsStorage;
    float                   FontWindowScale;                    // User scale multiplier per-window, via SetWindowFontScale()
    float                   FontDpiScale;
    int                     SettingsOffset;                     // Offset into SettingsWindows[] (offsets are always valid as we only grow the array from the back)

    ImDrawList*             DrawList;                           // == &DrawListInst (for backward compatibility reason with code using imgui_internal.h we keep this a pointer)
    ImDrawList              DrawListInst;
    ImGuiWindow*            ParentWindow;                       // If we are a child _or_ popup _or_ docked window, this is pointing to our parent. Otherwise NULL.
    ImGuiWindow*            ParentWindowInBeginStack;
    ImGuiWindow*            RootWindow;                         // Point to ourself or first ancestor that is not a child window. Doesn't cross through popups/dock nodes.
    ImGuiWindow*            RootWindowPopupTree;                // Point to ourself or first ancestor that is not a child window. Cross through popups parent<>child.
    ImGuiWindow*            RootWindowDockTree;                 // Point to ourself or first ancestor that is not a child window. Cross through dock nodes.
    ImGuiWindow*            RootWindowForTitleBarHighlight;     // Point to ourself or first ancestor which will display TitleBgActive color when this window is active.
    ImGuiWindow*            RootWindowForNav;                   // Point to ourself or first ancestor which doesn't have the NavFlattened flag.

    ImGuiWindow*            NavLastChildNavWindow;              // When going to the menu bar, we remember the child window we came from. (This could probably be made implicit if we kept g.Windows sorted by last focused including child window.)
    ImGuiID                 NavLastIds[ImGuiNavLayer_COUNT];    // Last known NavId for this window, per layer (0/1)
    ImRect                  NavRectRel[ImGuiNavLayer_COUNT];    // Reference rectangle, in window relative space
    ImGuiID                 NavRootFocusScopeId;                // Focus Scope ID at the time of Begin()

    int                     MemoryDrawListIdxCapacity;          // Backup of last idx/vtx count, so when waking up the window we can preallocate and avoid iterative alloc/copy
    int                     MemoryDrawListVtxCapacity;
    bool                    MemoryCompacted;                    // Set when window extraneous data have been garbage collected

    // Docking
    bool                    DockIsActive        :1;             // When docking artifacts are actually visible. When this is set, DockNode is guaranteed to be != NULL. ~~ (DockNode != NULL) && (DockNode->Windows.Size > 1).
    bool                    DockNodeIsVisible   :1;
    bool                    DockTabIsVisible    :1;             // Is our window visible this frame? ~~ is the corresponding tab selected?
    bool                    DockTabWantClose    :1;
    short                   DockOrder;                          // Order of the last time the window was visible within its DockNode. This is used to reorder windows that are reappearing on the same frame. Same value between windows that were active and windows that were none are possible.
    ImGuiWindowDockStyle    DockStyle;
    ImGuiDockNode*          DockNode;                           // Which node are we docked into. Important: Prefer testing DockIsActive in many cases as this will still be set when the dock node is hidden.
    ImGuiDockNode*          DockNodeAsHost;                     // Which node are we owning (for parent windows)
    ImGuiID                 DockId;                             // Backup of last valid DockNode->ID, so single window remember their dock node id even when they are not bound any more
    ImGuiItemStatusFlags    DockTabItemStatusFlags;
    ImRect                  DockTabItemRect;

public:
    ImGuiWindow(ImGuiContext* context, const char* name);
    ~ImGuiWindow();

    ImGuiID     GetID(const char* str, const char* str_end = NULL);
    ImGuiID     GetID(const void* ptr);
    ImGuiID     GetID(int n);
    ImGuiID     GetIDFromRectangle(const ImRect& r_abs);

    // We don't use g.FontSize because the window may be != g.CurrentWindow.
    ImRect      Rect() const            { return ImRect(Pos.x, Pos.y, Pos.x + Size.x, Pos.y + Size.y); }
<<<<<<< HEAD
    float       CalcFontSize() const    { ImGuiContext& g = *GImGui; float scale = g.FontBaseSize * FontWindowScale * FontDpiScale; if (ParentWindow) scale *= ParentWindow->FontWindowScale; return scale; }
    float       TitleBarHeight() const  { ImGuiContext& g = *GImGui; return (Flags & ImGuiWindowFlags_NoTitleBar) ? 0.0f : CalcFontSize() + g.Style.FramePadding.y * 2.0f; }
=======
    float       CalcFontSize() const    { ImGuiContext& g = *Ctx; float scale = g.FontBaseSize * FontWindowScale; if (ParentWindow) scale *= ParentWindow->FontWindowScale; return scale; }
    float       TitleBarHeight() const  { ImGuiContext& g = *Ctx; return (Flags & ImGuiWindowFlags_NoTitleBar) ? 0.0f : CalcFontSize() + g.Style.FramePadding.y * 2.0f; }
>>>>>>> b5f93810
    ImRect      TitleBarRect() const    { return ImRect(Pos, ImVec2(Pos.x + SizeFull.x, Pos.y + TitleBarHeight())); }
    float       MenuBarHeight() const   { ImGuiContext& g = *Ctx; return (Flags & ImGuiWindowFlags_MenuBar) ? DC.MenuBarOffset.y + CalcFontSize() + g.Style.FramePadding.y * 2.0f : 0.0f; }
    ImRect      MenuBarRect() const     { float y1 = Pos.y + TitleBarHeight(); return ImRect(Pos.x, y1, Pos.x + SizeFull.x, y1 + MenuBarHeight()); }
};

//-----------------------------------------------------------------------------
// [SECTION] Tab bar, Tab item support
//-----------------------------------------------------------------------------

// Extend ImGuiTabBarFlags_
enum ImGuiTabBarFlagsPrivate_
{
    ImGuiTabBarFlags_DockNode                   = 1 << 20,  // Part of a dock node [we don't use this in the master branch but it facilitate branch syncing to keep this around]
    ImGuiTabBarFlags_IsFocused                  = 1 << 21,
    ImGuiTabBarFlags_SaveSettings               = 1 << 22,  // FIXME: Settings are handled by the docking system, this only request the tab bar to mark settings dirty when reordering tabs
};

// Extend ImGuiTabItemFlags_
enum ImGuiTabItemFlagsPrivate_
{
    ImGuiTabItemFlags_SectionMask_              = ImGuiTabItemFlags_Leading | ImGuiTabItemFlags_Trailing,
    ImGuiTabItemFlags_NoCloseButton             = 1 << 20,  // Track whether p_open was set or not (we'll need this info on the next frame to recompute ContentWidth during layout)
    ImGuiTabItemFlags_Button                    = 1 << 21,  // Used by TabItemButton, change the tab item behavior to mimic a button
    ImGuiTabItemFlags_Unsorted                  = 1 << 22,  // [Docking] Trailing tabs with the _Unsorted flag will be sorted based on the DockOrder of their Window.
    ImGuiTabItemFlags_Preview                   = 1 << 23,  // [Docking] Display tab shape for docking preview (height is adjusted slightly to compensate for the yet missing tab bar)
};

// Storage for one active tab item (sizeof() 48 bytes)
struct ImGuiTabItem
{
    ImGuiID             ID;
    ImGuiTabItemFlags   Flags;
    ImGuiWindow*        Window;                 // When TabItem is part of a DockNode's TabBar, we hold on to a window.
    int                 LastFrameVisible;
    int                 LastFrameSelected;      // This allows us to infer an ordered list of the last activated tabs with little maintenance
    float               Offset;                 // Position relative to beginning of tab
    float               Width;                  // Width currently displayed
    float               ContentWidth;           // Width of label, stored during BeginTabItem() call
    float               RequestedWidth;         // Width optionally requested by caller, -1.0f is unused
    ImS32               NameOffset;             // When Window==NULL, offset to name within parent ImGuiTabBar::TabsNames
    ImS16               BeginOrder;             // BeginTabItem() order, used to re-order tabs after toggling ImGuiTabBarFlags_Reorderable
    ImS16               IndexDuringLayout;      // Index only used during TabBarLayout(). Tabs gets reordered so 'Tabs[n].IndexDuringLayout == n' but may mismatch during additions.
    bool                WantClose;              // Marked as closed by SetTabItemClosed()

    ImGuiTabItem()      { memset(this, 0, sizeof(*this)); LastFrameVisible = LastFrameSelected = -1; RequestedWidth = -1.0f; NameOffset = -1; BeginOrder = IndexDuringLayout = -1; }
};

// Storage for a tab bar (sizeof() 152 bytes)
struct IMGUI_API ImGuiTabBar
{
    ImVector<ImGuiTabItem> Tabs;
    ImGuiTabBarFlags    Flags;
    ImGuiID             ID;                     // Zero for tab-bars used by docking
    ImGuiID             SelectedTabId;          // Selected tab/window
    ImGuiID             NextSelectedTabId;      // Next selected tab/window. Will also trigger a scrolling animation
    ImGuiID             VisibleTabId;           // Can occasionally be != SelectedTabId (e.g. when previewing contents for CTRL+TAB preview)
    int                 CurrFrameVisible;
    int                 PrevFrameVisible;
    ImRect              BarRect;
    float               CurrTabsContentsHeight;
    float               PrevTabsContentsHeight; // Record the height of contents submitted below the tab bar
    float               WidthAllTabs;           // Actual width of all tabs (locked during layout)
    float               WidthAllTabsIdeal;      // Ideal width if all tabs were visible and not clipped
    float               ScrollingAnim;
    float               ScrollingTarget;
    float               ScrollingTargetDistToVisibility;
    float               ScrollingSpeed;
    float               ScrollingRectMinX;
    float               ScrollingRectMaxX;
    ImGuiID             ReorderRequestTabId;
    ImS16               ReorderRequestOffset;
    ImS8                BeginCount;
    bool                WantLayout;
    bool                VisibleTabWasSubmitted;
    bool                TabsAddedNew;           // Set to true when a new tab item or button has been added to the tab bar during last frame
    ImS16               TabsActiveCount;        // Number of tabs submitted this frame.
    ImS16               LastTabItemIdx;         // Index of last BeginTabItem() tab for use by EndTabItem()
    float               ItemSpacingY;
    ImVec2              FramePadding;           // style.FramePadding locked at the time of BeginTabBar()
    ImVec2              BackupCursorPos;
    ImGuiTextBuffer     TabsNames;              // For non-docking tab bar we re-append names in a contiguous buffer.

    ImGuiTabBar();
};

//-----------------------------------------------------------------------------
// [SECTION] Table support
//-----------------------------------------------------------------------------

#define IM_COL32_DISABLE                IM_COL32(0,0,0,1)   // Special sentinel code which cannot be used as a regular color.
#define IMGUI_TABLE_MAX_COLUMNS         512                 // May be further lifted

// Our current column maximum is 64 but we may raise that in the future.
typedef ImS16 ImGuiTableColumnIdx;
typedef ImU16 ImGuiTableDrawChannelIdx;

// [Internal] sizeof() ~ 104
// We use the terminology "Enabled" to refer to a column that is not Hidden by user/api.
// We use the terminology "Clipped" to refer to a column that is out of sight because of scrolling/clipping.
// This is in contrast with some user-facing api such as IsItemVisible() / IsRectVisible() which use "Visible" to mean "not clipped".
struct ImGuiTableColumn
{
    ImGuiTableColumnFlags   Flags;                          // Flags after some patching (not directly same as provided by user). See ImGuiTableColumnFlags_
    float                   WidthGiven;                     // Final/actual width visible == (MaxX - MinX), locked in TableUpdateLayout(). May be > WidthRequest to honor minimum width, may be < WidthRequest to honor shrinking columns down in tight space.
    float                   MinX;                           // Absolute positions
    float                   MaxX;
    float                   WidthRequest;                   // Master width absolute value when !(Flags & _WidthStretch). When Stretch this is derived every frame from StretchWeight in TableUpdateLayout()
    float                   WidthAuto;                      // Automatic width
    float                   StretchWeight;                  // Master width weight when (Flags & _WidthStretch). Often around ~1.0f initially.
    float                   InitStretchWeightOrWidth;       // Value passed to TableSetupColumn(). For Width it is a content width (_without padding_).
    ImRect                  ClipRect;                       // Clipping rectangle for the column
    ImGuiID                 UserID;                         // Optional, value passed to TableSetupColumn()
    float                   WorkMinX;                       // Contents region min ~(MinX + CellPaddingX + CellSpacingX1) == cursor start position when entering column
    float                   WorkMaxX;                       // Contents region max ~(MaxX - CellPaddingX - CellSpacingX2)
    float                   ItemWidth;                      // Current item width for the column, preserved across rows
    float                   ContentMaxXFrozen;              // Contents maximum position for frozen rows (apart from headers), from which we can infer content width.
    float                   ContentMaxXUnfrozen;
    float                   ContentMaxXHeadersUsed;         // Contents maximum position for headers rows (regardless of freezing). TableHeader() automatically softclip itself + report ideal desired size, to avoid creating extraneous draw calls
    float                   ContentMaxXHeadersIdeal;
    ImS16                   NameOffset;                     // Offset into parent ColumnsNames[]
    ImGuiTableColumnIdx     DisplayOrder;                   // Index within Table's IndexToDisplayOrder[] (column may be reordered by users)
    ImGuiTableColumnIdx     IndexWithinEnabledSet;          // Index within enabled/visible set (<= IndexToDisplayOrder)
    ImGuiTableColumnIdx     PrevEnabledColumn;              // Index of prev enabled/visible column within Columns[], -1 if first enabled/visible column
    ImGuiTableColumnIdx     NextEnabledColumn;              // Index of next enabled/visible column within Columns[], -1 if last enabled/visible column
    ImGuiTableColumnIdx     SortOrder;                      // Index of this column within sort specs, -1 if not sorting on this column, 0 for single-sort, may be >0 on multi-sort
    ImGuiTableDrawChannelIdx DrawChannelCurrent;            // Index within DrawSplitter.Channels[]
    ImGuiTableDrawChannelIdx DrawChannelFrozen;             // Draw channels for frozen rows (often headers)
    ImGuiTableDrawChannelIdx DrawChannelUnfrozen;           // Draw channels for unfrozen rows
    bool                    IsEnabled;                      // IsUserEnabled && (Flags & ImGuiTableColumnFlags_Disabled) == 0
    bool                    IsUserEnabled;                  // Is the column not marked Hidden by the user? (unrelated to being off view, e.g. clipped by scrolling).
    bool                    IsUserEnabledNextFrame;
    bool                    IsVisibleX;                     // Is actually in view (e.g. overlapping the host window clipping rectangle, not scrolled).
    bool                    IsVisibleY;
    bool                    IsRequestOutput;                // Return value for TableSetColumnIndex() / TableNextColumn(): whether we request user to output contents or not.
    bool                    IsSkipItems;                    // Do we want item submissions to this column to be completely ignored (no layout will happen).
    bool                    IsPreserveWidthAuto;
    ImS8                    NavLayerCurrent;                // ImGuiNavLayer in 1 byte
    ImU8                    AutoFitQueue;                   // Queue of 8 values for the next 8 frames to request auto-fit
    ImU8                    CannotSkipItemsQueue;           // Queue of 8 values for the next 8 frames to disable Clipped/SkipItem
    ImU8                    SortDirection : 2;              // ImGuiSortDirection_Ascending or ImGuiSortDirection_Descending
    ImU8                    SortDirectionsAvailCount : 2;   // Number of available sort directions (0 to 3)
    ImU8                    SortDirectionsAvailMask : 4;    // Mask of available sort directions (1-bit each)
    ImU8                    SortDirectionsAvailList;        // Ordered of available sort directions (2-bits each)

    ImGuiTableColumn()
    {
        memset(this, 0, sizeof(*this));
        StretchWeight = WidthRequest = -1.0f;
        NameOffset = -1;
        DisplayOrder = IndexWithinEnabledSet = -1;
        PrevEnabledColumn = NextEnabledColumn = -1;
        SortOrder = -1;
        SortDirection = ImGuiSortDirection_None;
        DrawChannelCurrent = DrawChannelFrozen = DrawChannelUnfrozen = (ImU8)-1;
    }
};

// Transient cell data stored per row.
// sizeof() ~ 6
struct ImGuiTableCellData
{
    ImU32                       BgColor;    // Actual color
    ImGuiTableColumnIdx         Column;     // Column number
};

// Per-instance data that needs preserving across frames (seemingly most others do not need to be preserved aside from debug needs. Does that means they could be moved to ImGuiTableTempData?)
struct ImGuiTableInstanceData
{
    ImGuiID                     TableInstanceID;
    float                       LastOuterHeight;            // Outer height from last frame
    float                       LastFirstRowHeight;         // Height of first row from last frame (FIXME: this is used as "header height" and may be reworked)
    float                       LastFrozenHeight;           // Height of frozen section from last frame

    ImGuiTableInstanceData()    { TableInstanceID = 0; LastOuterHeight = LastFirstRowHeight = LastFrozenHeight = 0.0f; }
};

// FIXME-TABLE: more transient data could be stored in a stacked ImGuiTableTempData: e.g. SortSpecs, incoming RowData
struct IMGUI_API ImGuiTable
{
    ImGuiID                     ID;
    ImGuiTableFlags             Flags;
    void*                       RawData;                    // Single allocation to hold Columns[], DisplayOrderToIndex[] and RowCellData[]
    ImGuiTableTempData*         TempData;                   // Transient data while table is active. Point within g.CurrentTableStack[]
    ImSpan<ImGuiTableColumn>    Columns;                    // Point within RawData[]
    ImSpan<ImGuiTableColumnIdx> DisplayOrderToIndex;        // Point within RawData[]. Store display order of columns (when not reordered, the values are 0...Count-1)
    ImSpan<ImGuiTableCellData>  RowCellData;                // Point within RawData[]. Store cells background requests for current row.
    ImBitArrayPtr               EnabledMaskByDisplayOrder;  // Column DisplayOrder -> IsEnabled map
    ImBitArrayPtr               EnabledMaskByIndex;         // Column Index -> IsEnabled map (== not hidden by user/api) in a format adequate for iterating column without touching cold data
    ImBitArrayPtr               VisibleMaskByIndex;         // Column Index -> IsVisibleX|IsVisibleY map (== not hidden by user/api && not hidden by scrolling/cliprect)
    ImGuiTableFlags             SettingsLoadedFlags;        // Which data were loaded from the .ini file (e.g. when order is not altered we won't save order)
    int                         SettingsOffset;             // Offset in g.SettingsTables
    int                         LastFrameActive;
    int                         ColumnsCount;               // Number of columns declared in BeginTable()
    int                         CurrentRow;
    int                         CurrentColumn;
    ImS16                       InstanceCurrent;            // Count of BeginTable() calls with same ID in the same frame (generally 0). This is a little bit similar to BeginCount for a window, but multiple table with same ID look are multiple tables, they are just synched.
    ImS16                       InstanceInteracted;         // Mark which instance (generally 0) of the same ID is being interacted with
    float                       RowPosY1;
    float                       RowPosY2;
    float                       RowMinHeight;               // Height submitted to TableNextRow()
    float                       RowTextBaseline;
    float                       RowIndentOffsetX;
    ImGuiTableRowFlags          RowFlags : 16;              // Current row flags, see ImGuiTableRowFlags_
    ImGuiTableRowFlags          LastRowFlags : 16;
    int                         RowBgColorCounter;          // Counter for alternating background colors (can be fast-forwarded by e.g clipper), not same as CurrentRow because header rows typically don't increase this.
    ImU32                       RowBgColor[2];              // Background color override for current row.
    ImU32                       BorderColorStrong;
    ImU32                       BorderColorLight;
    float                       BorderX1;
    float                       BorderX2;
    float                       HostIndentX;
    float                       MinColumnWidth;
    float                       OuterPaddingX;
    float                       CellPaddingX;               // Padding from each borders
    float                       CellPaddingY;
    float                       CellSpacingX1;              // Spacing between non-bordered cells
    float                       CellSpacingX2;
    float                       InnerWidth;                 // User value passed to BeginTable(), see comments at the top of BeginTable() for details.
    float                       ColumnsGivenWidth;          // Sum of current column width
    float                       ColumnsAutoFitWidth;        // Sum of ideal column width in order nothing to be clipped, used for auto-fitting and content width submission in outer window
    float                       ColumnsStretchSumWeights;   // Sum of weight of all enabled stretching columns
    float                       ResizedColumnNextWidth;
    float                       ResizeLockMinContentsX2;    // Lock minimum contents width while resizing down in order to not create feedback loops. But we allow growing the table.
    float                       RefScale;                   // Reference scale to be able to rescale columns on font/dpi changes.
    ImRect                      OuterRect;                  // Note: for non-scrolling table, OuterRect.Max.y is often FLT_MAX until EndTable(), unless a height has been specified in BeginTable().
    ImRect                      InnerRect;                  // InnerRect but without decoration. As with OuterRect, for non-scrolling tables, InnerRect.Max.y is
    ImRect                      WorkRect;
    ImRect                      InnerClipRect;
    ImRect                      BgClipRect;                 // We use this to cpu-clip cell background color fill, evolve during the frame as we cross frozen rows boundaries
    ImRect                      Bg0ClipRectForDrawCmd;      // Actual ImDrawCmd clip rect for BG0/1 channel. This tends to be == OuterWindow->ClipRect at BeginTable() because output in BG0/BG1 is cpu-clipped
    ImRect                      Bg2ClipRectForDrawCmd;      // Actual ImDrawCmd clip rect for BG2 channel. This tends to be a correct, tight-fit, because output to BG2 are done by widgets relying on regular ClipRect.
    ImRect                      HostClipRect;               // This is used to check if we can eventually merge our columns draw calls into the current draw call of the current window.
    ImRect                      HostBackupInnerClipRect;    // Backup of InnerWindow->ClipRect during PushTableBackground()/PopTableBackground()
    ImGuiWindow*                OuterWindow;                // Parent window for the table
    ImGuiWindow*                InnerWindow;                // Window holding the table data (== OuterWindow or a child window)
    ImGuiTextBuffer             ColumnsNames;               // Contiguous buffer holding columns names
    ImDrawListSplitter*         DrawSplitter;               // Shortcut to TempData->DrawSplitter while in table. Isolate draw commands per columns to avoid switching clip rect constantly
    ImGuiTableInstanceData      InstanceDataFirst;
    ImVector<ImGuiTableInstanceData>    InstanceDataExtra;  // FIXME-OPT: Using a small-vector pattern would be good.
    ImGuiTableColumnSortSpecs   SortSpecsSingle;
    ImVector<ImGuiTableColumnSortSpecs> SortSpecsMulti;     // FIXME-OPT: Using a small-vector pattern would be good.
    ImGuiTableSortSpecs         SortSpecs;                  // Public facing sorts specs, this is what we return in TableGetSortSpecs()
    ImGuiTableColumnIdx         SortSpecsCount;
    ImGuiTableColumnIdx         ColumnsEnabledCount;        // Number of enabled columns (<= ColumnsCount)
    ImGuiTableColumnIdx         ColumnsEnabledFixedCount;   // Number of enabled columns (<= ColumnsCount)
    ImGuiTableColumnIdx         DeclColumnsCount;           // Count calls to TableSetupColumn()
    ImGuiTableColumnIdx         HoveredColumnBody;          // Index of column whose visible region is being hovered. Important: == ColumnsCount when hovering empty region after the right-most column!
    ImGuiTableColumnIdx         HoveredColumnBorder;        // Index of column whose right-border is being hovered (for resizing).
    ImGuiTableColumnIdx         AutoFitSingleColumn;        // Index of single column requesting auto-fit.
    ImGuiTableColumnIdx         ResizedColumn;              // Index of column being resized. Reset when InstanceCurrent==0.
    ImGuiTableColumnIdx         LastResizedColumn;          // Index of column being resized from previous frame.
    ImGuiTableColumnIdx         HeldHeaderColumn;           // Index of column header being held.
    ImGuiTableColumnIdx         ReorderColumn;              // Index of column being reordered. (not cleared)
    ImGuiTableColumnIdx         ReorderColumnDir;           // -1 or +1
    ImGuiTableColumnIdx         LeftMostEnabledColumn;      // Index of left-most non-hidden column.
    ImGuiTableColumnIdx         RightMostEnabledColumn;     // Index of right-most non-hidden column.
    ImGuiTableColumnIdx         LeftMostStretchedColumn;    // Index of left-most stretched column.
    ImGuiTableColumnIdx         RightMostStretchedColumn;   // Index of right-most stretched column.
    ImGuiTableColumnIdx         ContextPopupColumn;         // Column right-clicked on, of -1 if opening context menu from a neutral/empty spot
    ImGuiTableColumnIdx         FreezeRowsRequest;          // Requested frozen rows count
    ImGuiTableColumnIdx         FreezeRowsCount;            // Actual frozen row count (== FreezeRowsRequest, or == 0 when no scrolling offset)
    ImGuiTableColumnIdx         FreezeColumnsRequest;       // Requested frozen columns count
    ImGuiTableColumnIdx         FreezeColumnsCount;         // Actual frozen columns count (== FreezeColumnsRequest, or == 0 when no scrolling offset)
    ImGuiTableColumnIdx         RowCellDataCurrent;         // Index of current RowCellData[] entry in current row
    ImGuiTableDrawChannelIdx    DummyDrawChannel;           // Redirect non-visible columns here.
    ImGuiTableDrawChannelIdx    Bg2DrawChannelCurrent;      // For Selectable() and other widgets drawing across columns after the freezing line. Index within DrawSplitter.Channels[]
    ImGuiTableDrawChannelIdx    Bg2DrawChannelUnfrozen;
    bool                        IsLayoutLocked;             // Set by TableUpdateLayout() which is called when beginning the first row.
    bool                        IsInsideRow;                // Set when inside TableBeginRow()/TableEndRow().
    bool                        IsInitializing;
    bool                        IsSortSpecsDirty;
    bool                        IsUsingHeaders;             // Set when the first row had the ImGuiTableRowFlags_Headers flag.
    bool                        IsContextPopupOpen;         // Set when default context menu is open (also see: ContextPopupColumn, InstanceInteracted).
    bool                        IsSettingsRequestLoad;
    bool                        IsSettingsDirty;            // Set when table settings have changed and needs to be reported into ImGuiTableSetttings data.
    bool                        IsDefaultDisplayOrder;      // Set when display order is unchanged from default (DisplayOrder contains 0...Count-1)
    bool                        IsResetAllRequest;
    bool                        IsResetDisplayOrderRequest;
    bool                        IsUnfrozenRows;             // Set when we got past the frozen row.
    bool                        IsDefaultSizingPolicy;      // Set if user didn't explicitly set a sizing policy in BeginTable()
    bool                        HasScrollbarYCurr;          // Whether ANY instance of this table had a vertical scrollbar during the current frame.
    bool                        HasScrollbarYPrev;          // Whether ANY instance of this table had a vertical scrollbar during the previous.
    bool                        MemoryCompacted;
    bool                        HostSkipItems;              // Backup of InnerWindow->SkipItem at the end of BeginTable(), because we will overwrite InnerWindow->SkipItem on a per-column basis

    ImGuiTable()                { memset(this, 0, sizeof(*this)); LastFrameActive = -1; }
    ~ImGuiTable()               { IM_FREE(RawData); }
};

// Transient data that are only needed between BeginTable() and EndTable(), those buffers are shared (1 per level of stacked table).
// - Accessing those requires chasing an extra pointer so for very frequently used data we leave them in the main table structure.
// - We also leave out of this structure data that tend to be particularly useful for debugging/metrics.
struct IMGUI_API ImGuiTableTempData
{
    int                         TableIndex;                 // Index in g.Tables.Buf[] pool
    float                       LastTimeActive;             // Last timestamp this structure was used

    ImVec2                      UserOuterSize;              // outer_size.x passed to BeginTable()
    ImDrawListSplitter          DrawSplitter;

    ImRect                      HostBackupWorkRect;         // Backup of InnerWindow->WorkRect at the end of BeginTable()
    ImRect                      HostBackupParentWorkRect;   // Backup of InnerWindow->ParentWorkRect at the end of BeginTable()
    ImVec2                      HostBackupPrevLineSize;     // Backup of InnerWindow->DC.PrevLineSize at the end of BeginTable()
    ImVec2                      HostBackupCurrLineSize;     // Backup of InnerWindow->DC.CurrLineSize at the end of BeginTable()
    ImVec2                      HostBackupCursorMaxPos;     // Backup of InnerWindow->DC.CursorMaxPos at the end of BeginTable()
    ImVec1                      HostBackupColumnsOffset;    // Backup of OuterWindow->DC.ColumnsOffset at the end of BeginTable()
    float                       HostBackupItemWidth;        // Backup of OuterWindow->DC.ItemWidth at the end of BeginTable()
    int                         HostBackupItemWidthStackSize;//Backup of OuterWindow->DC.ItemWidthStack.Size at the end of BeginTable()

    ImGuiTableTempData()        { memset(this, 0, sizeof(*this)); LastTimeActive = -1.0f; }
};

// sizeof() ~ 12
struct ImGuiTableColumnSettings
{
    float                   WidthOrWeight;
    ImGuiID                 UserID;
    ImGuiTableColumnIdx     Index;
    ImGuiTableColumnIdx     DisplayOrder;
    ImGuiTableColumnIdx     SortOrder;
    ImU8                    SortDirection : 2;
    ImU8                    IsEnabled : 1; // "Visible" in ini file
    ImU8                    IsStretch : 1;

    ImGuiTableColumnSettings()
    {
        WidthOrWeight = 0.0f;
        UserID = 0;
        Index = -1;
        DisplayOrder = SortOrder = -1;
        SortDirection = ImGuiSortDirection_None;
        IsEnabled = 1;
        IsStretch = 0;
    }
};

// This is designed to be stored in a single ImChunkStream (1 header followed by N ImGuiTableColumnSettings, etc.)
struct ImGuiTableSettings
{
    ImGuiID                     ID;                     // Set to 0 to invalidate/delete the setting
    ImGuiTableFlags             SaveFlags;              // Indicate data we want to save using the Resizable/Reorderable/Sortable/Hideable flags (could be using its own flags..)
    float                       RefScale;               // Reference scale to be able to rescale columns on font/dpi changes.
    ImGuiTableColumnIdx         ColumnsCount;
    ImGuiTableColumnIdx         ColumnsCountMax;        // Maximum number of columns this settings instance can store, we can recycle a settings instance with lower number of columns but not higher
    bool                        WantApply;              // Set when loaded from .ini data (to enable merging/loading .ini data into an already running context)

    ImGuiTableSettings()        { memset(this, 0, sizeof(*this)); }
    ImGuiTableColumnSettings*   GetColumnSettings()     { return (ImGuiTableColumnSettings*)(this + 1); }
};

//-----------------------------------------------------------------------------
// [SECTION] ImGui internal API
// No guarantee of forward compatibility here!
//-----------------------------------------------------------------------------

namespace ImGui
{
    // Windows
    // We should always have a CurrentWindow in the stack (there is an implicit "Debug" window)
    // If this ever crash because g.CurrentWindow is NULL it means that either
    // - ImGui::NewFrame() has never been called, which is illegal.
    // - You are calling ImGui functions after ImGui::EndFrame()/ImGui::Render() and before the next ImGui::NewFrame(), which is also illegal.
    inline    ImGuiWindow*  GetCurrentWindowRead()      { ImGuiContext& g = *GImGui; return g.CurrentWindow; }
    inline    ImGuiWindow*  GetCurrentWindow()          { ImGuiContext& g = *GImGui; g.CurrentWindow->WriteAccessed = true; return g.CurrentWindow; }
    IMGUI_API ImGuiWindow*  FindWindowByID(ImGuiID id);
    IMGUI_API ImGuiWindow*  FindWindowByName(const char* name);
    IMGUI_API void          UpdateWindowParentAndRootLinks(ImGuiWindow* window, ImGuiWindowFlags flags, ImGuiWindow* parent_window);
    IMGUI_API ImVec2        CalcWindowNextAutoFitSize(ImGuiWindow* window);
    IMGUI_API bool          IsWindowChildOf(ImGuiWindow* window, ImGuiWindow* potential_parent, bool popup_hierarchy, bool dock_hierarchy);
    IMGUI_API bool          IsWindowWithinBeginStackOf(ImGuiWindow* window, ImGuiWindow* potential_parent);
    IMGUI_API bool          IsWindowAbove(ImGuiWindow* potential_above, ImGuiWindow* potential_below);
    IMGUI_API bool          IsWindowNavFocusable(ImGuiWindow* window);
    IMGUI_API void          SetWindowPos(ImGuiWindow* window, const ImVec2& pos, ImGuiCond cond = 0);
    IMGUI_API void          SetWindowSize(ImGuiWindow* window, const ImVec2& size, ImGuiCond cond = 0);
    IMGUI_API void          SetWindowCollapsed(ImGuiWindow* window, bool collapsed, ImGuiCond cond = 0);
    IMGUI_API void          SetWindowHitTestHole(ImGuiWindow* window, const ImVec2& pos, const ImVec2& size);
    inline ImRect           WindowRectAbsToRel(ImGuiWindow* window, const ImRect& r) { ImVec2 off = window->DC.CursorStartPos; return ImRect(r.Min.x - off.x, r.Min.y - off.y, r.Max.x - off.x, r.Max.y - off.y); }
    inline ImRect           WindowRectRelToAbs(ImGuiWindow* window, const ImRect& r) { ImVec2 off = window->DC.CursorStartPos; return ImRect(r.Min.x + off.x, r.Min.y + off.y, r.Max.x + off.x, r.Max.y + off.y); }

    // Windows: Display Order and Focus Order
    IMGUI_API void          FocusWindow(ImGuiWindow* window);
    IMGUI_API void          FocusTopMostWindowUnderOne(ImGuiWindow* under_this_window, ImGuiWindow* ignore_window);
    IMGUI_API void          BringWindowToFocusFront(ImGuiWindow* window);
    IMGUI_API void          BringWindowToDisplayFront(ImGuiWindow* window);
    IMGUI_API void          BringWindowToDisplayBack(ImGuiWindow* window);
    IMGUI_API void          BringWindowToDisplayBehind(ImGuiWindow* window, ImGuiWindow* above_window);
    IMGUI_API int           FindWindowDisplayIndex(ImGuiWindow* window);
    IMGUI_API ImGuiWindow*  FindBottomMostVisibleWindowWithinBeginStack(ImGuiWindow* window);

    // Fonts, drawing
    IMGUI_API void          SetCurrentFont(ImFont* font);
    inline ImFont*          GetDefaultFont() { ImGuiContext& g = *GImGui; return g.IO.FontDefault ? g.IO.FontDefault : g.IO.Fonts->Fonts[0]; }
    inline ImDrawList*      GetForegroundDrawList(ImGuiWindow* window) { return GetForegroundDrawList(window->Viewport); }

    // Init
    IMGUI_API void          Initialize();
    IMGUI_API void          Shutdown();    // Since 1.60 this is a _private_ function. You can call DestroyContext() to destroy the context created by CreateContext().

    // NewFrame
    IMGUI_API void          UpdateInputEvents(bool trickle_fast_inputs);
    IMGUI_API void          UpdateHoveredWindowAndCaptureFlags();
    IMGUI_API void          StartMouseMovingWindow(ImGuiWindow* window);
    IMGUI_API void          StartMouseMovingWindowOrNode(ImGuiWindow* window, ImGuiDockNode* node, bool undock_floating_node);
    IMGUI_API void          UpdateMouseMovingWindowNewFrame();
    IMGUI_API void          UpdateMouseMovingWindowEndFrame();

    // Generic context hooks
    IMGUI_API ImGuiID       AddContextHook(ImGuiContext* context, const ImGuiContextHook* hook);
    IMGUI_API void          RemoveContextHook(ImGuiContext* context, ImGuiID hook_to_remove);
    IMGUI_API void          CallContextHooks(ImGuiContext* context, ImGuiContextHookType type);

    // Viewports
    IMGUI_API void          TranslateWindowsInViewport(ImGuiViewportP* viewport, const ImVec2& old_pos, const ImVec2& new_pos);
    IMGUI_API void          ScaleWindowsInViewport(ImGuiViewportP* viewport, float scale);
    IMGUI_API void          DestroyPlatformWindow(ImGuiViewportP* viewport);
    IMGUI_API void          SetWindowViewport(ImGuiWindow* window, ImGuiViewportP* viewport);
    IMGUI_API void          SetCurrentViewport(ImGuiWindow* window, ImGuiViewportP* viewport);
    IMGUI_API const ImGuiPlatformMonitor*   GetViewportPlatformMonitor(ImGuiViewport* viewport);
    IMGUI_API ImGuiViewportP*               FindHoveredViewportFromPlatformWindowStack(const ImVec2& mouse_platform_pos);

    // Settings
    IMGUI_API void                  MarkIniSettingsDirty();
    IMGUI_API void                  MarkIniSettingsDirty(ImGuiWindow* window);
    IMGUI_API void                  ClearIniSettings();
    IMGUI_API void                  AddSettingsHandler(const ImGuiSettingsHandler* handler);
    IMGUI_API void                  RemoveSettingsHandler(const char* type_name);
    IMGUI_API ImGuiSettingsHandler* FindSettingsHandler(const char* type_name);

    // Settings - Windows
    IMGUI_API ImGuiWindowSettings*  CreateNewWindowSettings(const char* name);
    IMGUI_API ImGuiWindowSettings*  FindWindowSettingsByID(ImGuiID id);
    IMGUI_API ImGuiWindowSettings*  FindWindowSettingsByWindow(ImGuiWindow* window);
    IMGUI_API void                  ClearWindowSettings(const char* name);

    // Localization
    IMGUI_API void          LocalizeRegisterEntries(const ImGuiLocEntry* entries, int count);
    inline const char*      LocalizeGetMsg(ImGuiLocKey key) { ImGuiContext& g = *GImGui; const char* msg = g.LocalizationTable[key]; return msg ? msg : "*Missing Text*"; }

    // Scrolling
    IMGUI_API void          SetScrollX(ImGuiWindow* window, float scroll_x);
    IMGUI_API void          SetScrollY(ImGuiWindow* window, float scroll_y);
    IMGUI_API void          SetScrollFromPosX(ImGuiWindow* window, float local_x, float center_x_ratio);
    IMGUI_API void          SetScrollFromPosY(ImGuiWindow* window, float local_y, float center_y_ratio);

    // Early work-in-progress API (ScrollToItem() will become public)
    IMGUI_API void          ScrollToItem(ImGuiScrollFlags flags = 0);
    IMGUI_API void          ScrollToRect(ImGuiWindow* window, const ImRect& rect, ImGuiScrollFlags flags = 0);
    IMGUI_API ImVec2        ScrollToRectEx(ImGuiWindow* window, const ImRect& rect, ImGuiScrollFlags flags = 0);
//#ifndef IMGUI_DISABLE_OBSOLETE_FUNCTIONS
    inline void             ScrollToBringRectIntoView(ImGuiWindow* window, const ImRect& rect) { ScrollToRect(window, rect, ImGuiScrollFlags_KeepVisibleEdgeY); }
//#endif

    // Basic Accessors
    inline ImGuiItemStatusFlags GetItemStatusFlags(){ ImGuiContext& g = *GImGui; return g.LastItemData.StatusFlags; }
    inline ImGuiItemFlags   GetItemFlags()  { ImGuiContext& g = *GImGui; return g.LastItemData.InFlags; }
    inline ImGuiID          GetActiveID()   { ImGuiContext& g = *GImGui; return g.ActiveId; }
    inline ImGuiID          GetFocusID()    { ImGuiContext& g = *GImGui; return g.NavId; }
    IMGUI_API void          SetActiveID(ImGuiID id, ImGuiWindow* window);
    IMGUI_API void          SetFocusID(ImGuiID id, ImGuiWindow* window);
    IMGUI_API void          ClearActiveID();
    IMGUI_API ImGuiID       GetHoveredID();
    IMGUI_API void          SetHoveredID(ImGuiID id);
    IMGUI_API void          KeepAliveID(ImGuiID id);
    IMGUI_API void          MarkItemEdited(ImGuiID id);     // Mark data associated to given item as "edited", used by IsItemDeactivatedAfterEdit() function.
    IMGUI_API void          PushOverrideID(ImGuiID id);     // Push given value as-is at the top of the ID stack (whereas PushID combines old and new hashes)
    IMGUI_API ImGuiID       GetIDWithSeed(const char* str_id_begin, const char* str_id_end, ImGuiID seed);
    IMGUI_API ImGuiID       GetIDWithSeed(int n, ImGuiID seed);

    // Basic Helpers for widget code
    IMGUI_API void          ItemSize(const ImVec2& size, float text_baseline_y = -1.0f);
    inline void             ItemSize(const ImRect& bb, float text_baseline_y = -1.0f) { ItemSize(bb.GetSize(), text_baseline_y); } // FIXME: This is a misleading API since we expect CursorPos to be bb.Min.
    IMGUI_API bool          ItemAdd(const ImRect& bb, ImGuiID id, const ImRect* nav_bb = NULL, ImGuiItemFlags extra_flags = 0);
    IMGUI_API bool          ItemHoverable(const ImRect& bb, ImGuiID id);
    IMGUI_API bool          IsClippedEx(const ImRect& bb, ImGuiID id);
    IMGUI_API void          SetLastItemData(ImGuiID item_id, ImGuiItemFlags in_flags, ImGuiItemStatusFlags status_flags, const ImRect& item_rect);
    IMGUI_API ImVec2        CalcItemSize(ImVec2 size, float default_w, float default_h);
    IMGUI_API float         CalcWrapWidthForPos(const ImVec2& pos, float wrap_pos_x);
    IMGUI_API void          PushMultiItemsWidths(int components, float width_full);
    IMGUI_API bool          IsItemToggledSelection();                                   // Was the last item selection toggled? (after Selectable(), TreeNode() etc. We only returns toggle _event_ in order to handle clipping correctly)
    IMGUI_API ImVec2        GetContentRegionMaxAbs();
    IMGUI_API void          ShrinkWidths(ImGuiShrinkWidthItem* items, int count, float width_excess);

    // Parameter stacks (shared)
    IMGUI_API void          PushItemFlag(ImGuiItemFlags option, bool enabled);
    IMGUI_API void          PopItemFlag();
    IMGUI_API const ImGuiDataVarInfo* GetStyleVarInfo(ImGuiStyleVar idx);

    // Logging/Capture
    IMGUI_API void          LogBegin(ImGuiLogType type, int auto_open_depth);           // -> BeginCapture() when we design v2 api, for now stay under the radar by using the old name.
    IMGUI_API void          LogToBuffer(int auto_open_depth = -1);                      // Start logging/capturing to internal buffer
    IMGUI_API void          LogRenderedText(const ImVec2* ref_pos, const char* text, const char* text_end = NULL);
    IMGUI_API void          LogSetNextTextDecoration(const char* prefix, const char* suffix);

    // Popups, Modals, Tooltips
    IMGUI_API bool          BeginChildEx(const char* name, ImGuiID id, const ImVec2& size_arg, bool border, ImGuiWindowFlags flags);
    IMGUI_API void          OpenPopupEx(ImGuiID id, ImGuiPopupFlags popup_flags = ImGuiPopupFlags_None);
    IMGUI_API void          ClosePopupToLevel(int remaining, bool restore_focus_to_window_under_popup);
    IMGUI_API void          ClosePopupsOverWindow(ImGuiWindow* ref_window, bool restore_focus_to_window_under_popup);
    IMGUI_API void          ClosePopupsExceptModals();
    IMGUI_API bool          IsPopupOpen(ImGuiID id, ImGuiPopupFlags popup_flags);
    IMGUI_API bool          BeginPopupEx(ImGuiID id, ImGuiWindowFlags extra_flags);
    IMGUI_API void          BeginTooltipEx(ImGuiTooltipFlags tooltip_flags, ImGuiWindowFlags extra_window_flags);
    IMGUI_API ImRect        GetPopupAllowedExtentRect(ImGuiWindow* window);
    IMGUI_API ImGuiWindow*  GetTopMostPopupModal();
    IMGUI_API ImGuiWindow*  GetTopMostAndVisiblePopupModal();
    IMGUI_API ImVec2        FindBestWindowPosForPopup(ImGuiWindow* window);
    IMGUI_API ImVec2        FindBestWindowPosForPopupEx(const ImVec2& ref_pos, const ImVec2& size, ImGuiDir* last_dir, const ImRect& r_outer, const ImRect& r_avoid, ImGuiPopupPositionPolicy policy);

    // Menus
    IMGUI_API bool          BeginViewportSideBar(const char* name, ImGuiViewport* viewport, ImGuiDir dir, float size, ImGuiWindowFlags window_flags);
    IMGUI_API bool          BeginMenuEx(const char* label, const char* icon, bool enabled = true);
    IMGUI_API bool          MenuItemEx(const char* label, const char* icon, const char* shortcut = NULL, bool selected = false, bool enabled = true);

    // Combos
    IMGUI_API bool          BeginComboPopup(ImGuiID popup_id, const ImRect& bb, ImGuiComboFlags flags);
    IMGUI_API bool          BeginComboPreview();
    IMGUI_API void          EndComboPreview();

    // Gamepad/Keyboard Navigation
    IMGUI_API void          NavInitWindow(ImGuiWindow* window, bool force_reinit);
    IMGUI_API void          NavInitRequestApplyResult();
    IMGUI_API bool          NavMoveRequestButNoResultYet();
    IMGUI_API void          NavMoveRequestSubmit(ImGuiDir move_dir, ImGuiDir clip_dir, ImGuiNavMoveFlags move_flags, ImGuiScrollFlags scroll_flags);
    IMGUI_API void          NavMoveRequestForward(ImGuiDir move_dir, ImGuiDir clip_dir, ImGuiNavMoveFlags move_flags, ImGuiScrollFlags scroll_flags);
    IMGUI_API void          NavMoveRequestResolveWithLastItem(ImGuiNavItemData* result);
    IMGUI_API void          NavMoveRequestCancel();
    IMGUI_API void          NavMoveRequestApplyResult();
    IMGUI_API void          NavMoveRequestTryWrapping(ImGuiWindow* window, ImGuiNavMoveFlags move_flags);
    IMGUI_API void          ActivateItem(ImGuiID id);   // Remotely activate a button, checkbox, tree node etc. given its unique ID. activation is queued and processed on the next frame when the item is encountered again.
    IMGUI_API void          SetNavWindow(ImGuiWindow* window);
    IMGUI_API void          SetNavID(ImGuiID id, ImGuiNavLayer nav_layer, ImGuiID focus_scope_id, const ImRect& rect_rel);

    // Inputs
    // FIXME: Eventually we should aim to move e.g. IsActiveIdUsingKey() into IsKeyXXX functions.
    inline bool             IsNamedKey(ImGuiKey key)                                    { return key >= ImGuiKey_NamedKey_BEGIN && key < ImGuiKey_NamedKey_END; }
    inline bool             IsNamedKeyOrModKey(ImGuiKey key)                            { return (key >= ImGuiKey_NamedKey_BEGIN && key < ImGuiKey_NamedKey_END) || key == ImGuiMod_Ctrl || key == ImGuiMod_Shift || key == ImGuiMod_Alt || key == ImGuiMod_Super || key == ImGuiMod_Shortcut; }
    inline bool             IsLegacyKey(ImGuiKey key)                                   { return key >= ImGuiKey_LegacyNativeKey_BEGIN && key < ImGuiKey_LegacyNativeKey_END; }
    inline bool             IsKeyboardKey(ImGuiKey key)                                 { return key >= ImGuiKey_Keyboard_BEGIN && key < ImGuiKey_Keyboard_END; }
    inline bool             IsGamepadKey(ImGuiKey key)                                  { return key >= ImGuiKey_Gamepad_BEGIN && key < ImGuiKey_Gamepad_END; }
    inline bool             IsMouseKey(ImGuiKey key)                                    { return key >= ImGuiKey_Mouse_BEGIN && key < ImGuiKey_Mouse_END; }
    inline bool             IsAliasKey(ImGuiKey key)                                    { return key >= ImGuiKey_Aliases_BEGIN && key < ImGuiKey_Aliases_END; }
    inline ImGuiKeyChord    ConvertShortcutMod(ImGuiKeyChord key_chord)                 { ImGuiContext& g = *GImGui; IM_ASSERT_PARANOID(key_chord & ImGuiMod_Shortcut); return (key_chord & ~ImGuiMod_Shortcut) | (g.IO.ConfigMacOSXBehaviors ? ImGuiMod_Super : ImGuiMod_Ctrl); }
    inline ImGuiKey         ConvertSingleModFlagToKey(ImGuiKey key)
    {
        ImGuiContext& g = *GImGui;
        if (key == ImGuiMod_Ctrl) return ImGuiKey_ReservedForModCtrl;
        if (key == ImGuiMod_Shift) return ImGuiKey_ReservedForModShift;
        if (key == ImGuiMod_Alt) return ImGuiKey_ReservedForModAlt;
        if (key == ImGuiMod_Super) return ImGuiKey_ReservedForModSuper;
        if (key == ImGuiMod_Shortcut) return (g.IO.ConfigMacOSXBehaviors ? ImGuiKey_ReservedForModSuper : ImGuiKey_ReservedForModCtrl);
        return key;
    }

    IMGUI_API ImGuiKeyData* GetKeyData(ImGuiKey key);
    IMGUI_API void          GetKeyChordName(ImGuiKeyChord key_chord, char* out_buf, int out_buf_size);
    inline ImGuiKey         MouseButtonToKey(ImGuiMouseButton button)                   { IM_ASSERT(button >= 0 && button < ImGuiMouseButton_COUNT); return (ImGuiKey)(ImGuiKey_MouseLeft + button); }
    IMGUI_API bool          IsMouseDragPastThreshold(ImGuiMouseButton button, float lock_threshold = -1.0f);
    IMGUI_API ImVec2        GetKeyMagnitude2d(ImGuiKey key_left, ImGuiKey key_right, ImGuiKey key_up, ImGuiKey key_down);
    IMGUI_API float         GetNavTweakPressedAmount(ImGuiAxis axis);
    IMGUI_API int           CalcTypematicRepeatAmount(float t0, float t1, float repeat_delay, float repeat_rate);
    IMGUI_API void          GetTypematicRepeatRate(ImGuiInputFlags flags, float* repeat_delay, float* repeat_rate);
    IMGUI_API void          SetActiveIdUsingAllKeyboardKeys();
    inline bool             IsActiveIdUsingNavDir(ImGuiDir dir)                         { ImGuiContext& g = *GImGui; return (g.ActiveIdUsingNavDirMask & (1 << dir)) != 0; }

    // [EXPERIMENTAL] Low-Level: Key/Input Ownership
    // - The idea is that instead of "eating" a given input, we can link to an owner id.
    // - Ownership is most often claimed as a result of reacting to a press/down event (but occasionally may be claimed ahead).
    // - Input queries can then read input by specifying ImGuiKeyOwner_Any (== 0), ImGuiKeyOwner_None (== -1) or a custom ID.
    // - Legacy input queries (without specifying an owner or _Any or _None) are equivalent to using ImGuiKeyOwner_Any (== 0).
    // - Input ownership is automatically released on the frame after a key is released. Therefore:
    //   - for ownership registration happening as a result of a down/press event, the SetKeyOwner() call may be done once (common case).
    //   - for ownership registration happening ahead of a down/press event, the SetKeyOwner() call needs to be made every frame (happens if e.g. claiming ownership on hover).
    // - SetItemKeyOwner() is a shortcut for common simple case. A custom widget will probably want to call SetKeyOwner() multiple times directly based on its interaction state.
    // - This is marked experimental because not all widgets are fully honoring the Set/Test idioms. We will need to move forward step by step.
    //   Please open a GitHub Issue to submit your usage scenario or if there's a use case you need solved.
    IMGUI_API ImGuiID           GetKeyOwner(ImGuiKey key);
    IMGUI_API void              SetKeyOwner(ImGuiKey key, ImGuiID owner_id, ImGuiInputFlags flags = 0);
    IMGUI_API void              SetItemKeyOwner(ImGuiKey key, ImGuiInputFlags flags = 0);           // Set key owner to last item if it is hovered or active. Equivalent to 'if (IsItemHovered() || IsItemActive()) { SetKeyOwner(key, GetItemID());'.
    IMGUI_API bool              TestKeyOwner(ImGuiKey key, ImGuiID owner_id);                       // Test that key is either not owned, either owned by 'owner_id'
    inline ImGuiKeyOwnerData*   GetKeyOwnerData(ImGuiKey key)     { if (key & ImGuiMod_Mask_) key = ConvertSingleModFlagToKey(key); IM_ASSERT(IsNamedKey(key)); return &GImGui->KeysOwnerData[key - ImGuiKey_NamedKey_BEGIN]; }

    // [EXPERIMENTAL] High-Level: Input Access functions w/ support for Key/Input Ownership
    // - Important: legacy IsKeyPressed(ImGuiKey, bool repeat=true) _DEFAULTS_ to repeat, new IsKeyPressed() requires _EXPLICIT_ ImGuiInputFlags_Repeat flag.
    // - Expected to be later promoted to public API, the prototypes are designed to replace existing ones (since owner_id can default to Any == 0)
    // - Specifying a value for 'ImGuiID owner' will test that EITHER the key is NOT owned (UNLESS locked), EITHER the key is owned by 'owner'.
    //   Legacy functions use ImGuiKeyOwner_Any meaning that they typically ignore ownership, unless a call to SetKeyOwner() explicitly used ImGuiInputFlags_LockThisFrame or ImGuiInputFlags_LockUntilRelease.
    // - Binding generators may want to ignore those for now, or suffix them with Ex() until we decide if this gets moved into public API.
    IMGUI_API bool              IsKeyDown(ImGuiKey key, ImGuiID owner_id);
    IMGUI_API bool              IsKeyPressed(ImGuiKey key, ImGuiID owner_id, ImGuiInputFlags flags = 0);    // Important: when transitioning from old to new IsKeyPressed(): old API has "bool repeat = true", so would default to repeat. New API requiress explicit ImGuiInputFlags_Repeat.
    IMGUI_API bool              IsKeyReleased(ImGuiKey key, ImGuiID owner_id);
    IMGUI_API bool              IsMouseDown(ImGuiMouseButton button, ImGuiID owner_id);
    IMGUI_API bool              IsMouseClicked(ImGuiMouseButton button, ImGuiID owner_id, ImGuiInputFlags flags = 0);
    IMGUI_API bool              IsMouseReleased(ImGuiMouseButton button, ImGuiID owner_id);

    // [EXPERIMENTAL] Shortcut Routing
    // - ImGuiKeyChord = a ImGuiKey optionally OR-red with ImGuiMod_Alt/ImGuiMod_Ctrl/ImGuiMod_Shift/ImGuiMod_Super.
    //     ImGuiKey_C                 (accepted by functions taking ImGuiKey or ImGuiKeyChord)
    //     ImGuiKey_C | ImGuiMod_Ctrl (accepted by functions taking ImGuiKeyChord)
    //   ONLY ImGuiMod_XXX values are legal to 'OR' with an ImGuiKey. You CANNOT 'OR' two ImGuiKey values.
    // - When using one of the routing flags (e.g. ImGuiInputFlags_RouteFocused): routes requested ahead of time given a chord (key + modifiers) and a routing policy.
    // - Routes are resolved during NewFrame(): if keyboard modifiers are matching current ones: SetKeyOwner() is called + route is granted for the frame.
    // - Route is granted to a single owner. When multiple requests are made we have policies to select the winning route.
    // - Multiple read sites may use the same owner id and will all get the granted route.
    // - For routing: when owner_id is 0 we use the current Focus Scope ID as a default owner in order to identify our location.
    IMGUI_API bool              Shortcut(ImGuiKeyChord key_chord, ImGuiID owner_id = 0, ImGuiInputFlags flags = 0);
    IMGUI_API bool              SetShortcutRouting(ImGuiKeyChord key_chord, ImGuiID owner_id = 0, ImGuiInputFlags flags = 0);
    IMGUI_API bool              TestShortcutRouting(ImGuiKeyChord key_chord, ImGuiID owner_id);
    IMGUI_API ImGuiKeyRoutingData* GetShortcutRoutingData(ImGuiKeyChord key_chord);

    // Docking
    // (some functions are only declared in imgui.cpp, see Docking section)
    IMGUI_API void          DockContextInitialize(ImGuiContext* ctx);
    IMGUI_API void          DockContextShutdown(ImGuiContext* ctx);
    IMGUI_API void          DockContextClearNodes(ImGuiContext* ctx, ImGuiID root_id, bool clear_settings_refs); // Use root_id==0 to clear all
    IMGUI_API void          DockContextRebuildNodes(ImGuiContext* ctx);
    IMGUI_API void          DockContextNewFrameUpdateUndocking(ImGuiContext* ctx);
    IMGUI_API void          DockContextNewFrameUpdateDocking(ImGuiContext* ctx);
    IMGUI_API void          DockContextEndFrame(ImGuiContext* ctx);
    IMGUI_API ImGuiID       DockContextGenNodeID(ImGuiContext* ctx);
    IMGUI_API void          DockContextQueueDock(ImGuiContext* ctx, ImGuiWindow* target, ImGuiDockNode* target_node, ImGuiWindow* payload, ImGuiDir split_dir, float split_ratio, bool split_outer);
    IMGUI_API void          DockContextQueueUndockWindow(ImGuiContext* ctx, ImGuiWindow* window);
    IMGUI_API void          DockContextQueueUndockNode(ImGuiContext* ctx, ImGuiDockNode* node);
    IMGUI_API void          DockContextProcessUndockWindow(ImGuiContext* ctx, ImGuiWindow* window, bool clear_persistent_docking_ref = true);
    IMGUI_API void          DockContextProcessUndockNode(ImGuiContext* ctx, ImGuiDockNode* node);
    IMGUI_API bool          DockContextCalcDropPosForDocking(ImGuiWindow* target, ImGuiDockNode* target_node, ImGuiWindow* payload_window, ImGuiDockNode* payload_node, ImGuiDir split_dir, bool split_outer, ImVec2* out_pos);
    IMGUI_API ImGuiDockNode*DockContextFindNodeByID(ImGuiContext* ctx, ImGuiID id);
    IMGUI_API void          DockNodeWindowMenuHandler_Default(ImGuiContext* ctx, ImGuiDockNode* node, ImGuiTabBar* tab_bar);
    IMGUI_API bool          DockNodeBeginAmendTabBar(ImGuiDockNode* node);
    IMGUI_API void          DockNodeEndAmendTabBar();
    inline ImGuiDockNode*   DockNodeGetRootNode(ImGuiDockNode* node)                 { while (node->ParentNode) node = node->ParentNode; return node; }
    inline bool             DockNodeIsInHierarchyOf(ImGuiDockNode* node, ImGuiDockNode* parent) { while (node) { if (node == parent) return true; node = node->ParentNode; } return false; }
    inline int              DockNodeGetDepth(const ImGuiDockNode* node)              { int depth = 0; while (node->ParentNode) { node = node->ParentNode; depth++; } return depth; }
    inline ImGuiID          DockNodeGetWindowMenuButtonId(const ImGuiDockNode* node) { return ImHashStr("#COLLAPSE", 0, node->ID); }
    inline ImGuiDockNode*   GetWindowDockNode()                                      { ImGuiContext& g = *GImGui; return g.CurrentWindow->DockNode; }
    IMGUI_API bool          GetWindowAlwaysWantOwnTabBar(ImGuiWindow* window);
    IMGUI_API void          BeginDocked(ImGuiWindow* window, bool* p_open);
    IMGUI_API void          BeginDockableDragDropSource(ImGuiWindow* window);
    IMGUI_API void          BeginDockableDragDropTarget(ImGuiWindow* window);
    IMGUI_API void          SetWindowDock(ImGuiWindow* window, ImGuiID dock_id, ImGuiCond cond);

    // Docking - Builder function needs to be generally called before the node is used/submitted.
    // - The DockBuilderXXX functions are designed to _eventually_ become a public API, but it is too early to expose it and guarantee stability.
    // - Do not hold on ImGuiDockNode* pointers! They may be invalidated by any split/merge/remove operation and every frame.
    // - To create a DockSpace() node, make sure to set the ImGuiDockNodeFlags_DockSpace flag when calling DockBuilderAddNode().
    //   You can create dockspace nodes (attached to a window) _or_ floating nodes (carry its own window) with this API.
    // - DockBuilderSplitNode() create 2 child nodes within 1 node. The initial node becomes a parent node.
    // - If you intend to split the node immediately after creation using DockBuilderSplitNode(), make sure
    //   to call DockBuilderSetNodeSize() beforehand. If you don't, the resulting split sizes may not be reliable.
    // - Call DockBuilderFinish() after you are done.
    IMGUI_API void          DockBuilderDockWindow(const char* window_name, ImGuiID node_id);
    IMGUI_API ImGuiDockNode*DockBuilderGetNode(ImGuiID node_id);
    inline ImGuiDockNode*   DockBuilderGetCentralNode(ImGuiID node_id)              { ImGuiDockNode* node = DockBuilderGetNode(node_id); if (!node) return NULL; return DockNodeGetRootNode(node)->CentralNode; }
    IMGUI_API ImGuiID       DockBuilderAddNode(ImGuiID node_id = 0, ImGuiDockNodeFlags flags = 0);
    IMGUI_API void          DockBuilderRemoveNode(ImGuiID node_id);                 // Remove node and all its child, undock all windows
    IMGUI_API void          DockBuilderRemoveNodeDockedWindows(ImGuiID node_id, bool clear_settings_refs = true);
    IMGUI_API void          DockBuilderRemoveNodeChildNodes(ImGuiID node_id);       // Remove all split/hierarchy. All remaining docked windows will be re-docked to the remaining root node (node_id).
    IMGUI_API void          DockBuilderSetNodePos(ImGuiID node_id, ImVec2 pos);
    IMGUI_API void          DockBuilderSetNodeSize(ImGuiID node_id, ImVec2 size);
    IMGUI_API ImGuiID       DockBuilderSplitNode(ImGuiID node_id, ImGuiDir split_dir, float size_ratio_for_node_at_dir, ImGuiID* out_id_at_dir, ImGuiID* out_id_at_opposite_dir); // Create 2 child nodes in this parent node.
    IMGUI_API void          DockBuilderCopyDockSpace(ImGuiID src_dockspace_id, ImGuiID dst_dockspace_id, ImVector<const char*>* in_window_remap_pairs);
    IMGUI_API void          DockBuilderCopyNode(ImGuiID src_node_id, ImGuiID dst_node_id, ImVector<ImGuiID>* out_node_remap_pairs);
    IMGUI_API void          DockBuilderCopyWindowSettings(const char* src_name, const char* dst_name);
    IMGUI_API void          DockBuilderFinish(ImGuiID node_id);

    // [EXPERIMENTAL] Focus Scope
    // This is generally used to identify a unique input location (for e.g. a selection set)
    // There is one per window (automatically set in Begin), but:
    // - Selection patterns generally need to react (e.g. clear a selection) when landing on one item of the set.
    //   So in order to identify a set multiple lists in same window may each need a focus scope.
    //   If you imagine an hypothetical BeginSelectionGroup()/EndSelectionGroup() api, it would likely call PushFocusScope()/EndFocusScope()
    // - Shortcut routing also use focus scope as a default location identifier if an owner is not provided.
    // We don't use the ID Stack for this as it is common to want them separate.
    IMGUI_API void          PushFocusScope(ImGuiID id);
    IMGUI_API void          PopFocusScope();
    inline ImGuiID          GetCurrentFocusScope() { ImGuiContext& g = *GImGui; return g.CurrentFocusScopeId; }   // Focus scope we are outputting into, set by PushFocusScope()

    // Drag and Drop
    IMGUI_API bool          IsDragDropActive();
    IMGUI_API bool          BeginDragDropTargetCustom(const ImRect& bb, ImGuiID id);
    IMGUI_API void          ClearDragDrop();
    IMGUI_API bool          IsDragDropPayloadBeingAccepted();
    IMGUI_API void          RenderDragDropTargetRect(const ImRect& bb);

    // Internal Columns API (this is not exposed because we will encourage transitioning to the Tables API)
    IMGUI_API void          SetWindowClipRectBeforeSetChannel(ImGuiWindow* window, const ImRect& clip_rect);
    IMGUI_API void          BeginColumns(const char* str_id, int count, ImGuiOldColumnFlags flags = 0); // setup number of columns. use an identifier to distinguish multiple column sets. close with EndColumns().
    IMGUI_API void          EndColumns();                                                               // close columns
    IMGUI_API void          PushColumnClipRect(int column_index);
    IMGUI_API void          PushColumnsBackground();
    IMGUI_API void          PopColumnsBackground();
    IMGUI_API ImGuiID       GetColumnsID(const char* str_id, int count);
    IMGUI_API ImGuiOldColumns* FindOrCreateColumns(ImGuiWindow* window, ImGuiID id);
    IMGUI_API float         GetColumnOffsetFromNorm(const ImGuiOldColumns* columns, float offset_norm);
    IMGUI_API float         GetColumnNormFromOffset(const ImGuiOldColumns* columns, float offset);

    // Tables: Candidates for public API
    IMGUI_API void          TableOpenContextMenu(int column_n = -1);
    IMGUI_API void          TableSetColumnWidth(int column_n, float width);
    IMGUI_API void          TableSetColumnSortDirection(int column_n, ImGuiSortDirection sort_direction, bool append_to_sort_specs);
    IMGUI_API int           TableGetHoveredColumn(); // May use (TableGetColumnFlags() & ImGuiTableColumnFlags_IsHovered) instead. Return hovered column. return -1 when table is not hovered. return columns_count if the unused space at the right of visible columns is hovered.
    IMGUI_API float         TableGetHeaderRowHeight();
    IMGUI_API void          TablePushBackgroundChannel();
    IMGUI_API void          TablePopBackgroundChannel();

    // Tables: Internals
    inline    ImGuiTable*   GetCurrentTable() { ImGuiContext& g = *GImGui; return g.CurrentTable; }
    IMGUI_API ImGuiTable*   TableFindByID(ImGuiID id);
    IMGUI_API bool          BeginTableEx(const char* name, ImGuiID id, int columns_count, ImGuiTableFlags flags = 0, const ImVec2& outer_size = ImVec2(0, 0), float inner_width = 0.0f);
    IMGUI_API void          TableBeginInitMemory(ImGuiTable* table, int columns_count);
    IMGUI_API void          TableBeginApplyRequests(ImGuiTable* table);
    IMGUI_API void          TableSetupDrawChannels(ImGuiTable* table);
    IMGUI_API void          TableUpdateLayout(ImGuiTable* table);
    IMGUI_API void          TableUpdateBorders(ImGuiTable* table);
    IMGUI_API void          TableUpdateColumnsWeightFromWidth(ImGuiTable* table);
    IMGUI_API void          TableDrawBorders(ImGuiTable* table);
    IMGUI_API void          TableDrawContextMenu(ImGuiTable* table);
    IMGUI_API bool          TableBeginContextMenuPopup(ImGuiTable* table);
    IMGUI_API void          TableMergeDrawChannels(ImGuiTable* table);
    inline ImGuiTableInstanceData*  TableGetInstanceData(ImGuiTable* table, int instance_no) { if (instance_no == 0) return &table->InstanceDataFirst; return &table->InstanceDataExtra[instance_no - 1]; }
    inline ImGuiID                  TableGetInstanceID(ImGuiTable* table, int instance_no)   { return TableGetInstanceData(table, instance_no)->TableInstanceID; }
    IMGUI_API void          TableSortSpecsSanitize(ImGuiTable* table);
    IMGUI_API void          TableSortSpecsBuild(ImGuiTable* table);
    IMGUI_API ImGuiSortDirection TableGetColumnNextSortDirection(ImGuiTableColumn* column);
    IMGUI_API void          TableFixColumnSortDirection(ImGuiTable* table, ImGuiTableColumn* column);
    IMGUI_API float         TableGetColumnWidthAuto(ImGuiTable* table, ImGuiTableColumn* column);
    IMGUI_API void          TableBeginRow(ImGuiTable* table);
    IMGUI_API void          TableEndRow(ImGuiTable* table);
    IMGUI_API void          TableBeginCell(ImGuiTable* table, int column_n);
    IMGUI_API void          TableEndCell(ImGuiTable* table);
    IMGUI_API ImRect        TableGetCellBgRect(const ImGuiTable* table, int column_n);
    IMGUI_API const char*   TableGetColumnName(const ImGuiTable* table, int column_n);
    IMGUI_API ImGuiID       TableGetColumnResizeID(ImGuiTable* table, int column_n, int instance_no = 0);
    IMGUI_API float         TableGetMaxColumnWidth(const ImGuiTable* table, int column_n);
    IMGUI_API void          TableSetColumnWidthAutoSingle(ImGuiTable* table, int column_n);
    IMGUI_API void          TableSetColumnWidthAutoAll(ImGuiTable* table);
    IMGUI_API void          TableRemove(ImGuiTable* table);
    IMGUI_API void          TableGcCompactTransientBuffers(ImGuiTable* table);
    IMGUI_API void          TableGcCompactTransientBuffers(ImGuiTableTempData* table);
    IMGUI_API void          TableGcCompactSettings();

    // Tables: Settings
    IMGUI_API void                  TableLoadSettings(ImGuiTable* table);
    IMGUI_API void                  TableSaveSettings(ImGuiTable* table);
    IMGUI_API void                  TableResetSettings(ImGuiTable* table);
    IMGUI_API ImGuiTableSettings*   TableGetBoundSettings(ImGuiTable* table);
    IMGUI_API void                  TableSettingsAddSettingsHandler();
    IMGUI_API ImGuiTableSettings*   TableSettingsCreate(ImGuiID id, int columns_count);
    IMGUI_API ImGuiTableSettings*   TableSettingsFindByID(ImGuiID id);

    // Tab Bars
    inline    ImGuiTabBar*  GetCurrentTabBar() { ImGuiContext& g = *GImGui; return g.CurrentTabBar; }
    IMGUI_API bool          BeginTabBarEx(ImGuiTabBar* tab_bar, const ImRect& bb, ImGuiTabBarFlags flags, ImGuiDockNode* dock_node);
    IMGUI_API ImGuiTabItem* TabBarFindTabByID(ImGuiTabBar* tab_bar, ImGuiID tab_id);
    IMGUI_API ImGuiTabItem* TabBarFindTabByOrder(ImGuiTabBar* tab_bar, int order);
    IMGUI_API ImGuiTabItem* TabBarFindMostRecentlySelectedTabForActiveWindow(ImGuiTabBar* tab_bar);
    IMGUI_API ImGuiTabItem* TabBarGetCurrentTab(ImGuiTabBar* tab_bar);
    inline int              TabBarGetTabOrder(ImGuiTabBar* tab_bar, ImGuiTabItem* tab) { return tab_bar->Tabs.index_from_ptr(tab); }
    IMGUI_API const char*   TabBarGetTabName(ImGuiTabBar* tab_bar, ImGuiTabItem* tab);
    IMGUI_API void          TabBarAddTab(ImGuiTabBar* tab_bar, ImGuiTabItemFlags tab_flags, ImGuiWindow* window);
    IMGUI_API void          TabBarRemoveTab(ImGuiTabBar* tab_bar, ImGuiID tab_id);
    IMGUI_API void          TabBarCloseTab(ImGuiTabBar* tab_bar, ImGuiTabItem* tab);
    IMGUI_API void          TabBarQueueFocus(ImGuiTabBar* tab_bar, ImGuiTabItem* tab);
    IMGUI_API void          TabBarQueueReorder(ImGuiTabBar* tab_bar, ImGuiTabItem* tab, int offset);
    IMGUI_API void          TabBarQueueReorderFromMousePos(ImGuiTabBar* tab_bar, ImGuiTabItem* tab, ImVec2 mouse_pos);
    IMGUI_API bool          TabBarProcessReorder(ImGuiTabBar* tab_bar);
    IMGUI_API bool          TabItemEx(ImGuiTabBar* tab_bar, const char* label, bool* p_open, ImGuiTabItemFlags flags, ImGuiWindow* docked_window);
    IMGUI_API ImVec2        TabItemCalcSize(const char* label, bool has_close_button_or_unsaved_marker);
    IMGUI_API ImVec2        TabItemCalcSize(ImGuiWindow* window);
    IMGUI_API void          TabItemBackground(ImDrawList* draw_list, const ImRect& bb, ImGuiTabItemFlags flags, ImU32 col);
    IMGUI_API void          TabItemLabelAndCloseButton(ImDrawList* draw_list, const ImRect& bb, ImGuiTabItemFlags flags, ImVec2 frame_padding, const char* label, ImGuiID tab_id, ImGuiID close_button_id, bool is_contents_visible, bool* out_just_closed, bool* out_text_clipped);

    // Render helpers
    // AVOID USING OUTSIDE OF IMGUI.CPP! NOT FOR PUBLIC CONSUMPTION. THOSE FUNCTIONS ARE A MESS. THEIR SIGNATURE AND BEHAVIOR WILL CHANGE, THEY NEED TO BE REFACTORED INTO SOMETHING DECENT.
    // NB: All position are in absolute pixels coordinates (we are never using window coordinates internally)
    IMGUI_API void          RenderText(ImVec2 pos, const char* text, const char* text_end = NULL, bool hide_text_after_hash = true);
    IMGUI_API void          RenderTextWrapped(ImVec2 pos, const char* text, const char* text_end, float wrap_width);
    IMGUI_API void          RenderTextClipped(const ImVec2& pos_min, const ImVec2& pos_max, const char* text, const char* text_end, const ImVec2* text_size_if_known, const ImVec2& align = ImVec2(0, 0), const ImRect* clip_rect = NULL);
    IMGUI_API void          RenderTextClippedEx(ImDrawList* draw_list, const ImVec2& pos_min, const ImVec2& pos_max, const char* text, const char* text_end, const ImVec2* text_size_if_known, const ImVec2& align = ImVec2(0, 0), const ImRect* clip_rect = NULL);
    IMGUI_API void          RenderTextEllipsis(ImDrawList* draw_list, const ImVec2& pos_min, const ImVec2& pos_max, float clip_max_x, float ellipsis_max_x, const char* text, const char* text_end, const ImVec2* text_size_if_known);
    IMGUI_API void          RenderFrame(ImVec2 p_min, ImVec2 p_max, ImU32 fill_col, bool border = true, float rounding = 0.0f);
    IMGUI_API void          RenderFrameBorder(ImVec2 p_min, ImVec2 p_max, float rounding = 0.0f);
    IMGUI_API void          RenderColorRectWithAlphaCheckerboard(ImDrawList* draw_list, ImVec2 p_min, ImVec2 p_max, ImU32 fill_col, float grid_step, ImVec2 grid_off, float rounding = 0.0f, ImDrawFlags flags = 0);
    IMGUI_API void          RenderNavHighlight(const ImRect& bb, ImGuiID id, ImGuiNavHighlightFlags flags = ImGuiNavHighlightFlags_TypeDefault); // Navigation highlight
    IMGUI_API const char*   FindRenderedTextEnd(const char* text, const char* text_end = NULL); // Find the optional ## from which we stop displaying text.
    IMGUI_API void          RenderMouseCursor(ImVec2 pos, float scale, ImGuiMouseCursor mouse_cursor, ImU32 col_fill, ImU32 col_border, ImU32 col_shadow);

    // Render helpers (those functions don't access any ImGui state!)
    IMGUI_API void          RenderArrow(ImDrawList* draw_list, ImVec2 pos, ImU32 col, ImGuiDir dir, float scale = 1.0f);
    IMGUI_API void          RenderBullet(ImDrawList* draw_list, ImVec2 pos, ImU32 col);
    IMGUI_API void          RenderCheckMark(ImDrawList* draw_list, ImVec2 pos, ImU32 col, float sz);
    IMGUI_API void          RenderArrowPointingAt(ImDrawList* draw_list, ImVec2 pos, ImVec2 half_sz, ImGuiDir direction, ImU32 col);
    IMGUI_API void          RenderArrowDockMenu(ImDrawList* draw_list, ImVec2 p_min, float sz, ImU32 col);
    IMGUI_API void          RenderRectFilledRangeH(ImDrawList* draw_list, const ImRect& rect, ImU32 col, float x_start_norm, float x_end_norm, float rounding);
    IMGUI_API void          RenderRectFilledWithHole(ImDrawList* draw_list, const ImRect& outer, const ImRect& inner, ImU32 col, float rounding);
    IMGUI_API ImDrawFlags   CalcRoundingFlagsForRectInRect(const ImRect& r_in, const ImRect& r_outer, float threshold);

    // Widgets
    IMGUI_API void          TextEx(const char* text, const char* text_end = NULL, ImGuiTextFlags flags = 0);
    IMGUI_API bool          ButtonEx(const char* label, const ImVec2& size_arg = ImVec2(0, 0), ImGuiButtonFlags flags = 0);
    IMGUI_API bool          ArrowButtonEx(const char* str_id, ImGuiDir dir, ImVec2 size_arg, ImGuiButtonFlags flags = 0);
    IMGUI_API bool          ImageButtonEx(ImGuiID id, ImTextureID texture_id, const ImVec2& size, const ImVec2& uv0, const ImVec2& uv1, const ImVec4& bg_col, const ImVec4& tint_col, ImGuiButtonFlags flags = 0);
    IMGUI_API void          SeparatorEx(ImGuiSeparatorFlags flags);
    IMGUI_API void          SeparatorTextEx(ImGuiID id, const char* label, const char* label_end, float extra_width);
    IMGUI_API bool          CheckboxFlags(const char* label, ImS64* flags, ImS64 flags_value);
    IMGUI_API bool          CheckboxFlags(const char* label, ImU64* flags, ImU64 flags_value);

    // Widgets: Window Decorations
    IMGUI_API bool          CloseButton(ImGuiID id, const ImVec2& pos);
    IMGUI_API bool          CollapseButton(ImGuiID id, const ImVec2& pos, ImGuiDockNode* dock_node);
    IMGUI_API void          Scrollbar(ImGuiAxis axis);
    IMGUI_API bool          ScrollbarEx(const ImRect& bb, ImGuiID id, ImGuiAxis axis, ImS64* p_scroll_v, ImS64 avail_v, ImS64 contents_v, ImDrawFlags flags);
    IMGUI_API ImRect        GetWindowScrollbarRect(ImGuiWindow* window, ImGuiAxis axis);
    IMGUI_API ImGuiID       GetWindowScrollbarID(ImGuiWindow* window, ImGuiAxis axis);
    IMGUI_API ImGuiID       GetWindowResizeCornerID(ImGuiWindow* window, int n); // 0..3: corners
    IMGUI_API ImGuiID       GetWindowResizeBorderID(ImGuiWindow* window, ImGuiDir dir);

    // Widgets low-level behaviors
    IMGUI_API bool          ButtonBehavior(const ImRect& bb, ImGuiID id, bool* out_hovered, bool* out_held, ImGuiButtonFlags flags = 0);
    IMGUI_API bool          DragBehavior(ImGuiID id, ImGuiDataType data_type, void* p_v, float v_speed, const void* p_min, const void* p_max, const char* format, ImGuiSliderFlags flags);
    IMGUI_API bool          SliderBehavior(const ImRect& bb, ImGuiID id, ImGuiDataType data_type, void* p_v, const void* p_min, const void* p_max, const char* format, ImGuiSliderFlags flags, ImRect* out_grab_bb);
    IMGUI_API bool          SplitterBehavior(const ImRect& bb, ImGuiID id, ImGuiAxis axis, float* size1, float* size2, float min_size1, float min_size2, float hover_extend = 0.0f, float hover_visibility_delay = 0.0f, ImU32 bg_col = 0);
    IMGUI_API bool          TreeNodeBehavior(ImGuiID id, ImGuiTreeNodeFlags flags, const char* label, const char* label_end = NULL);
    IMGUI_API void          TreePushOverrideID(ImGuiID id);
    IMGUI_API void          TreeNodeSetOpen(ImGuiID id, bool open);
    IMGUI_API bool          TreeNodeUpdateNextOpen(ImGuiID id, ImGuiTreeNodeFlags flags);   // Return open state. Consume previous SetNextItemOpen() data, if any. May return true when logging.

    // Template functions are instantiated in imgui_widgets.cpp for a finite number of types.
    // To use them externally (for custom widget) you may need an "extern template" statement in your code in order to link to existing instances and silence Clang warnings (see #2036).
    // e.g. " extern template IMGUI_API float RoundScalarWithFormatT<float, float>(const char* format, ImGuiDataType data_type, float v); "
    template<typename T, typename SIGNED_T, typename FLOAT_T>   IMGUI_API float ScaleRatioFromValueT(ImGuiDataType data_type, T v, T v_min, T v_max, bool is_logarithmic, float logarithmic_zero_epsilon, float zero_deadzone_size);
    template<typename T, typename SIGNED_T, typename FLOAT_T>   IMGUI_API T     ScaleValueFromRatioT(ImGuiDataType data_type, float t, T v_min, T v_max, bool is_logarithmic, float logarithmic_zero_epsilon, float zero_deadzone_size);
    template<typename T, typename SIGNED_T, typename FLOAT_T>   IMGUI_API bool  DragBehaviorT(ImGuiDataType data_type, T* v, float v_speed, T v_min, T v_max, const char* format, ImGuiSliderFlags flags);
    template<typename T, typename SIGNED_T, typename FLOAT_T>   IMGUI_API bool  SliderBehaviorT(const ImRect& bb, ImGuiID id, ImGuiDataType data_type, T* v, T v_min, T v_max, const char* format, ImGuiSliderFlags flags, ImRect* out_grab_bb);
    template<typename T>                                        IMGUI_API T     RoundScalarWithFormatT(const char* format, ImGuiDataType data_type, T v);
    template<typename T>                                        IMGUI_API bool  CheckboxFlagsT(const char* label, T* flags, T flags_value);

    // Data type helpers
    IMGUI_API const ImGuiDataTypeInfo*  DataTypeGetInfo(ImGuiDataType data_type);
    IMGUI_API int           DataTypeFormatString(char* buf, int buf_size, ImGuiDataType data_type, const void* p_data, const char* format);
    IMGUI_API void          DataTypeApplyOp(ImGuiDataType data_type, int op, void* output, const void* arg_1, const void* arg_2);
    IMGUI_API bool          DataTypeApplyFromText(const char* buf, ImGuiDataType data_type, void* p_data, const char* format);
    IMGUI_API int           DataTypeCompare(ImGuiDataType data_type, const void* arg_1, const void* arg_2);
    IMGUI_API bool          DataTypeClamp(ImGuiDataType data_type, void* p_data, const void* p_min, const void* p_max);

    // InputText
    IMGUI_API bool          InputTextEx(const char* label, const char* hint, char* buf, int buf_size, const ImVec2& size_arg, ImGuiInputTextFlags flags, ImGuiInputTextCallback callback = NULL, void* user_data = NULL);
    IMGUI_API bool          TempInputText(const ImRect& bb, ImGuiID id, const char* label, char* buf, int buf_size, ImGuiInputTextFlags flags);
    IMGUI_API bool          TempInputScalar(const ImRect& bb, ImGuiID id, const char* label, ImGuiDataType data_type, void* p_data, const char* format, const void* p_clamp_min = NULL, const void* p_clamp_max = NULL);
    inline bool             TempInputIsActive(ImGuiID id)       { ImGuiContext& g = *GImGui; return (g.ActiveId == id && g.TempInputId == id); }
    inline ImGuiInputTextState* GetInputTextState(ImGuiID id)   { ImGuiContext& g = *GImGui; return (id != 0 && g.InputTextState.ID == id) ? &g.InputTextState : NULL; } // Get input text state if active

    // Color
    IMGUI_API void          ColorTooltip(const char* text, const float* col, ImGuiColorEditFlags flags);
    IMGUI_API void          ColorEditOptionsPopup(const float* col, ImGuiColorEditFlags flags);
    IMGUI_API void          ColorPickerOptionsPopup(const float* ref_col, ImGuiColorEditFlags flags);

    // Plot
    IMGUI_API int           PlotEx(ImGuiPlotType plot_type, const char* label, float (*values_getter)(void* data, int idx), void* data, int values_count, int values_offset, const char* overlay_text, float scale_min, float scale_max, const ImVec2& size_arg);

    // Shade functions (write over already created vertices)
    IMGUI_API void          ShadeVertsLinearColorGradientKeepAlpha(ImDrawList* draw_list, int vert_start_idx, int vert_end_idx, ImVec2 gradient_p0, ImVec2 gradient_p1, ImU32 col0, ImU32 col1);
    IMGUI_API void          ShadeVertsLinearUV(ImDrawList* draw_list, int vert_start_idx, int vert_end_idx, const ImVec2& a, const ImVec2& b, const ImVec2& uv_a, const ImVec2& uv_b, bool clamp);

    // Garbage collection
    IMGUI_API void          GcCompactTransientMiscBuffers();
    IMGUI_API void          GcCompactTransientWindowBuffers(ImGuiWindow* window);
    IMGUI_API void          GcAwakeTransientWindowBuffers(ImGuiWindow* window);

    // Debug Log
    IMGUI_API void          DebugLog(const char* fmt, ...) IM_FMTARGS(1);
    IMGUI_API void          DebugLogV(const char* fmt, va_list args) IM_FMTLIST(1);

    // Debug Tools
    IMGUI_API void          ErrorCheckEndFrameRecover(ImGuiErrorLogCallback log_callback, void* user_data = NULL);
    IMGUI_API void          ErrorCheckEndWindowRecover(ImGuiErrorLogCallback log_callback, void* user_data = NULL);
    IMGUI_API void          ErrorCheckUsingSetCursorPosToExtendParentBoundaries();
    IMGUI_API void          DebugLocateItem(ImGuiID target_id);                     // Call sparingly: only 1 at the same time!
    IMGUI_API void          DebugLocateItemOnHover(ImGuiID target_id);              // Only call on reaction to a mouse Hover: because only 1 at the same time!
    IMGUI_API void          DebugLocateItemResolveWithLastItem();
    inline void             DebugDrawItemRect(ImU32 col = IM_COL32(255,0,0,255))    { ImGuiContext& g = *GImGui; ImGuiWindow* window = g.CurrentWindow; GetForegroundDrawList(window)->AddRect(g.LastItemData.Rect.Min, g.LastItemData.Rect.Max, col); }
    inline void             DebugStartItemPicker()                                  { ImGuiContext& g = *GImGui; g.DebugItemPickerActive = true; }
    IMGUI_API void          ShowFontAtlas(ImFontAtlas* atlas);
    IMGUI_API void          DebugHookIdInfo(ImGuiID id, ImGuiDataType data_type, const void* data_id, const void* data_id_end);
    IMGUI_API void          DebugNodeColumns(ImGuiOldColumns* columns);
    IMGUI_API void          DebugNodeDockNode(ImGuiDockNode* node, const char* label);
    IMGUI_API void          DebugNodeDrawList(ImGuiWindow* window, ImGuiViewportP* viewport, const ImDrawList* draw_list, const char* label);
    IMGUI_API void          DebugNodeDrawCmdShowMeshAndBoundingBox(ImDrawList* out_draw_list, const ImDrawList* draw_list, const ImDrawCmd* draw_cmd, bool show_mesh, bool show_aabb);
    IMGUI_API void          DebugNodeFont(ImFont* font);
    IMGUI_API void          DebugNodeFontGlyph(ImFont* font, const ImFontGlyph* glyph);
    IMGUI_API void          DebugNodeStorage(ImGuiStorage* storage, const char* label);
    IMGUI_API void          DebugNodeTabBar(ImGuiTabBar* tab_bar, const char* label);
    IMGUI_API void          DebugNodeTable(ImGuiTable* table);
    IMGUI_API void          DebugNodeTableSettings(ImGuiTableSettings* settings);
    IMGUI_API void          DebugNodeInputTextState(ImGuiInputTextState* state);
    IMGUI_API void          DebugNodeWindow(ImGuiWindow* window, const char* label);
    IMGUI_API void          DebugNodeWindowSettings(ImGuiWindowSettings* settings);
    IMGUI_API void          DebugNodeWindowsList(ImVector<ImGuiWindow*>* windows, const char* label);
    IMGUI_API void          DebugNodeWindowsListByBeginStackParent(ImGuiWindow** windows, int windows_size, ImGuiWindow* parent_in_begin_stack);
    IMGUI_API void          DebugNodeViewport(ImGuiViewportP* viewport);
    IMGUI_API void          DebugRenderKeyboardPreview(ImDrawList* draw_list);
    IMGUI_API void          DebugRenderViewportThumbnail(ImDrawList* draw_list, ImGuiViewportP* viewport, const ImRect& bb);

    // Obsolete functions
#ifndef IMGUI_DISABLE_OBSOLETE_FUNCTIONS
    inline void     SetItemUsingMouseWheel()                                            { SetItemKeyOwner(ImGuiKey_MouseWheelY); }      // Changed in 1.89
    inline bool     TreeNodeBehaviorIsOpen(ImGuiID id, ImGuiTreeNodeFlags flags = 0)    { return TreeNodeUpdateNextOpen(id, flags); }   // Renamed in 1.89

    // Refactored focus/nav/tabbing system in 1.82 and 1.84. If you have old/custom copy-and-pasted widgets that used FocusableItemRegister():
    //  (Old) IMGUI_VERSION_NUM  < 18209: using 'ItemAdd(....)'                              and 'bool tab_focused = FocusableItemRegister(...)'
    //  (Old) IMGUI_VERSION_NUM >= 18209: using 'ItemAdd(..., ImGuiItemAddFlags_Focusable)'  and 'bool tab_focused = (GetItemStatusFlags() & ImGuiItemStatusFlags_Focused) != 0'
    //  (New) IMGUI_VERSION_NUM >= 18413: using 'ItemAdd(..., ImGuiItemFlags_Inputable)'     and 'bool tab_focused = (GetItemStatusFlags() & ImGuiItemStatusFlags_FocusedTabbing) != 0 || (g.NavActivateId == id && (g.NavActivateFlags & ImGuiActivateFlags_PreferInput))' (WIP)
    // Widget code are simplified as there's no need to call FocusableItemUnregister() while managing the transition from regular widget to TempInputText()
    inline bool     FocusableItemRegister(ImGuiWindow* window, ImGuiID id)              { IM_ASSERT(0); IM_UNUSED(window); IM_UNUSED(id); return false; } // -> pass ImGuiItemAddFlags_Inputable flag to ItemAdd()
    inline void     FocusableItemUnregister(ImGuiWindow* window)                        { IM_ASSERT(0); IM_UNUSED(window); }                              // -> unnecessary: TempInputText() uses ImGuiInputTextFlags_MergedItem
#endif
#ifndef IMGUI_DISABLE_OBSOLETE_KEYIO
    inline bool     IsKeyPressedMap(ImGuiKey key, bool repeat = true)                   { IM_ASSERT(IsNamedKey(key)); return IsKeyPressed(key, repeat); } // Removed in 1.87: Mapping from named key is always identity!
#endif

} // namespace ImGui


//-----------------------------------------------------------------------------
// [SECTION] ImFontAtlas internal API
//-----------------------------------------------------------------------------

// This structure is likely to evolve as we add support for incremental atlas updates
struct ImFontBuilderIO
{
    bool    (*FontBuilder_Build)(ImFontAtlas* atlas);
};

// Helper for font builder
#ifdef IMGUI_ENABLE_STB_TRUETYPE
IMGUI_API const ImFontBuilderIO* ImFontAtlasGetBuilderForStbTruetype();
#endif
IMGUI_API void      ImFontAtlasBuildInit(ImFontAtlas* atlas);
IMGUI_API void      ImFontAtlasBuildSetupFont(ImFontAtlas* atlas, ImFont* font, ImFontConfig* font_config, float ascent, float descent);
IMGUI_API void      ImFontAtlasBuildPackCustomRects(ImFontAtlas* atlas, void* stbrp_context_opaque);
IMGUI_API void      ImFontAtlasBuildFinish(ImFontAtlas* atlas);
IMGUI_API void      ImFontAtlasBuildRender8bppRectFromString(ImFontAtlas* atlas, int x, int y, int w, int h, const char* in_str, char in_marker_char, unsigned char in_marker_pixel_value);
IMGUI_API void      ImFontAtlasBuildRender32bppRectFromString(ImFontAtlas* atlas, int x, int y, int w, int h, const char* in_str, char in_marker_char, unsigned int in_marker_pixel_value);
IMGUI_API void      ImFontAtlasBuildMultiplyCalcLookupTable(unsigned char out_table[256], float in_multiply_factor);
IMGUI_API void      ImFontAtlasBuildMultiplyRectAlpha8(const unsigned char table[256], unsigned char* pixels, int x, int y, int w, int h, int stride);

//-----------------------------------------------------------------------------
// [SECTION] Test Engine specific hooks (imgui_test_engine)
//-----------------------------------------------------------------------------

#ifdef IMGUI_ENABLE_TEST_ENGINE
extern void         ImGuiTestEngineHook_ItemAdd(ImGuiContext* ctx, ImGuiID id, const ImRect& bb, const ImGuiLastItemData* item_data);           // item_data may be NULL
extern void         ImGuiTestEngineHook_ItemInfo(ImGuiContext* ctx, ImGuiID id, const char* label, ImGuiItemStatusFlags flags);
extern void         ImGuiTestEngineHook_Log(ImGuiContext* ctx, const char* fmt, ...);
extern const char*  ImGuiTestEngine_FindItemDebugLabel(ImGuiContext* ctx, ImGuiID id);

// In IMGUI_VERSION_NUM >= 18934: changed IMGUI_TEST_ENGINE_ITEM_ADD(bb,id) to IMGUI_TEST_ENGINE_ITEM_ADD(id,bb,item_data);
#define IMGUI_TEST_ENGINE_ITEM_ADD(_ID,_BB,_ITEM_DATA)      if (g.TestEngineHookItems) ImGuiTestEngineHook_ItemAdd(&g, _ID, _BB, _ITEM_DATA)    // Register item bounding box
#define IMGUI_TEST_ENGINE_ITEM_INFO(_ID,_LABEL,_FLAGS)      if (g.TestEngineHookItems) ImGuiTestEngineHook_ItemInfo(&g, _ID, _LABEL, _FLAGS)    // Register item label and status flags (optional)
#define IMGUI_TEST_ENGINE_LOG(_FMT,...)                     if (g.TestEngineHookItems) ImGuiTestEngineHook_Log(&g, _FMT, __VA_ARGS__)           // Custom log entry from user land into test log
#else
#define IMGUI_TEST_ENGINE_ITEM_ADD(_BB,_ID)                 ((void)0)
#define IMGUI_TEST_ENGINE_ITEM_INFO(_ID,_LABEL,_FLAGS)      ((void)g)
#endif

//-----------------------------------------------------------------------------

#if defined(__clang__)
#pragma clang diagnostic pop
#elif defined(__GNUC__)
#pragma GCC diagnostic pop
#endif

#ifdef _MSC_VER
#pragma warning (pop)
#endif

#endif // #ifndef IMGUI_DISABLE<|MERGE_RESOLUTION|>--- conflicted
+++ resolved
@@ -2578,13 +2578,8 @@
 
     // We don't use g.FontSize because the window may be != g.CurrentWindow.
     ImRect      Rect() const            { return ImRect(Pos.x, Pos.y, Pos.x + Size.x, Pos.y + Size.y); }
-<<<<<<< HEAD
-    float       CalcFontSize() const    { ImGuiContext& g = *GImGui; float scale = g.FontBaseSize * FontWindowScale * FontDpiScale; if (ParentWindow) scale *= ParentWindow->FontWindowScale; return scale; }
-    float       TitleBarHeight() const  { ImGuiContext& g = *GImGui; return (Flags & ImGuiWindowFlags_NoTitleBar) ? 0.0f : CalcFontSize() + g.Style.FramePadding.y * 2.0f; }
-=======
-    float       CalcFontSize() const    { ImGuiContext& g = *Ctx; float scale = g.FontBaseSize * FontWindowScale; if (ParentWindow) scale *= ParentWindow->FontWindowScale; return scale; }
+    float       CalcFontSize() const    { ImGuiContext& g = *Ctx; float scale = g.FontBaseSize * FontWindowScale * FontDpiScale; if (ParentWindow) scale *= ParentWindow->FontWindowScale; return scale; }
     float       TitleBarHeight() const  { ImGuiContext& g = *Ctx; return (Flags & ImGuiWindowFlags_NoTitleBar) ? 0.0f : CalcFontSize() + g.Style.FramePadding.y * 2.0f; }
->>>>>>> b5f93810
     ImRect      TitleBarRect() const    { return ImRect(Pos, ImVec2(Pos.x + SizeFull.x, Pos.y + TitleBarHeight())); }
     float       MenuBarHeight() const   { ImGuiContext& g = *Ctx; return (Flags & ImGuiWindowFlags_MenuBar) ? DC.MenuBarOffset.y + CalcFontSize() + g.Style.FramePadding.y * 2.0f : 0.0f; }
     ImRect      MenuBarRect() const     { float y1 = Pos.y + TitleBarHeight(); return ImRect(Pos.x, y1, Pos.x + SizeFull.x, y1 + MenuBarHeight()); }

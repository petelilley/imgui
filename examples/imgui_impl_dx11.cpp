--- conflicted
+++ resolved
@@ -11,11 +11,8 @@
 
 // CHANGELOG
 // (minor and older changes stripped away, please see git history for details)
-<<<<<<< HEAD
 //  2018-XX-XX: Platform: Added support for multiple windows via the ImGuiPlatformIO interface.
-=======
 //  2018-12-03: Misc: Added #pragma comment statement to automatically link with d3dcompiler.lib when using D3DCompile().
->>>>>>> fb6ef8b1
 //  2018-11-30: Misc: Setting up io.BackendRendererName so it can be displayed in the About Window.
 //  2018-08-01: DirectX11: Querying for IDXGIFactory instead of IDXGIFactory1 to increase compatibility.
 //  2018-07-13: DirectX11: Fixed unreleased resources in Init and Shutdown functions.

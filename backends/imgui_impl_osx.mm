// dear imgui: Platform Backend for OSX / Cocoa
// This needs to be used along with a Renderer (e.g. OpenGL2, OpenGL3, Vulkan, Metal..)
// - Not well tested. If you want a portable application, prefer using the GLFW or SDL platform Backends on Mac.
// - Requires linking with the GameController framework ("-framework GameController").

// Implemented features:
//  [X] Platform: Mouse cursor shape and visibility. Disable with 'io.ConfigFlags |= ImGuiConfigFlags_NoMouseCursorChange'.
//  [X] Platform: Mouse support. Can discriminate Mouse/Pen.
//  [X] Platform: Keyboard support. Since 1.87 we are using the io.AddKeyEvent() function. Pass ImGuiKey values to all key functions e.g. ImGui::IsKeyPressed(ImGuiKey_Space). [Legacy kVK_* values will also be supported unless IMGUI_DISABLE_OBSOLETE_KEYIO is set]
//  [X] Platform: OSX clipboard is supported within core Dear ImGui (no specific code in this backend).
//  [X] Platform: Gamepad support. Enabled with 'io.ConfigFlags |= ImGuiConfigFlags_NavEnableGamepad'.
//  [X] Platform: IME support.
//  [X] Platform: Multi-viewport / platform windows.

// You can use unmodified imgui_impl_* files in your project. See examples/ folder for examples of using this.
// Prefer including the entire imgui/ repository into your project (either as a copy or as a submodule), and only build the backends you need.
// If you are new to Dear ImGui, read documentation from the docs/ folder + read the top of imgui.cpp.
// Read online: https://github.com/ocornut/imgui/tree/master/docs

#import "imgui.h"
#import "imgui_impl_osx.h"
#import <Cocoa/Cocoa.h>
#import <Carbon/Carbon.h>
#import <GameController/GameController.h>
#import <time.h>

// CHANGELOG
// (minor and older changes stripped away, please see git history for details)
<<<<<<< HEAD
//  2023-XX-XX: Added support for multiple windows via the ImGuiPlatformIO interface.
=======
//  2023-04-09: Inputs: Added support for io.AddMouseSourceEvent() to discriminate ImGuiMouseSource_Mouse/ImGuiMouseSource_Pen.
>>>>>>> d81f2ae4
//  2023-02-01: Fixed scroll wheel scaling for devices emitting events with hasPreciseScrollingDeltas==false (e.g. non-Apple mices).
//  2022-11-02: Fixed mouse coordinates before clicking the host window.
//  2022-10-06: Fixed mouse inputs on flipped views.
//  2022-09-26: Inputs: Renamed ImGuiKey_ModXXX introduced in 1.87 to ImGuiMod_XXX (old names still supported).
//  2022-05-03: Inputs: Removed ImGui_ImplOSX_HandleEvent() from backend API in favor of backend automatically handling event capture.
//  2022-04-27: Misc: Store backend data in a per-context struct, allowing to use this backend with multiple contexts.
//  2022-03-22: Inputs: Monitor NSKeyUp events to catch missing keyUp for key when user press Cmd + key
//  2022-02-07: Inputs: Forward keyDown/keyUp events to OS when unused by dear imgui.
//  2022-01-31: Fixed building with old Xcode versions that are missing gamepad features.
//  2022-01-26: Inputs: replaced short-lived io.AddKeyModsEvent() (added two weeks ago) with io.AddKeyEvent() using ImGuiKey_ModXXX flags. Sorry for the confusion.
//  2021-01-20: Inputs: calling new io.AddKeyAnalogEvent() for gamepad support, instead of writing directly to io.NavInputs[].
//  2022-01-17: Inputs: calling new io.AddMousePosEvent(), io.AddMouseButtonEvent(), io.AddMouseWheelEvent() API (1.87+).
//  2022-01-12: Inputs: Added basic Platform IME support, hooking the io.SetPlatformImeDataFn() function.
//  2022-01-10: Inputs: calling new io.AddKeyEvent(), io.AddKeyModsEvent() + io.SetKeyEventNativeData() API (1.87+). Support for full ImGuiKey range.
//  2021-12-13: *BREAKING CHANGE* Add NSView parameter to ImGui_ImplOSX_Init(). Generally fix keyboard support. Using kVK_* codes for keyboard keys.
//  2021-12-13: Add game controller support.
//  2021-09-21: Use mach_absolute_time as CFAbsoluteTimeGetCurrent can jump backwards.
//  2021-08-17: Calling io.AddFocusEvent() on NSApplicationDidBecomeActiveNotification/NSApplicationDidResignActiveNotification events.
//  2021-06-23: Inputs: Added a fix for shortcuts using CTRL key instead of CMD key.
//  2021-04-19: Inputs: Added a fix for keys remaining stuck in pressed state when CMD-tabbing into different application.
//  2021-01-27: Inputs: Added a fix for mouse position not being reported when mouse buttons other than left one are down.
//  2020-10-28: Inputs: Added a fix for handling keypad-enter key.
//  2020-05-25: Inputs: Added a fix for missing trackpad clicks when done with "soft tap".
//  2019-12-05: Inputs: Added support for ImGuiMouseCursor_NotAllowed mouse cursor.
//  2019-10-11: Inputs:  Fix using Backspace key.
//  2019-07-21: Re-added clipboard handlers as they are not enabled by default in core imgui.cpp (reverted 2019-05-18 change).
//  2019-05-28: Inputs: Added mouse cursor shape and visibility support.
//  2019-05-18: Misc: Removed clipboard handlers as they are now supported by core imgui.cpp.
//  2019-05-11: Inputs: Don't filter character values before calling AddInputCharacter() apart from 0xF700..0xFFFF range.
//  2018-11-30: Misc: Setting up io.BackendPlatformName so it can be displayed in the About Window.
//  2018-07-07: Initial version.

#define APPLE_HAS_BUTTON_OPTIONS (__IPHONE_OS_VERSION_MIN_REQUIRED >= 130000 || __MAC_OS_X_VERSION_MIN_REQUIRED >= 101500 || __TV_OS_VERSION_MIN_REQUIRED >= 130000)
#define APPLE_HAS_CONTROLLER     (__IPHONE_OS_VERSION_MIN_REQUIRED >= 140000 || __MAC_OS_X_VERSION_MIN_REQUIRED >= 110000 || __TV_OS_VERSION_MIN_REQUIRED >= 140000)
#define APPLE_HAS_THUMBSTICKS    (__IPHONE_OS_VERSION_MIN_REQUIRED >= 120100 || __MAC_OS_X_VERSION_MIN_REQUIRED >= 101401 || __TV_OS_VERSION_MIN_REQUIRED >= 120100)

@class ImGuiObserver;
@class KeyEventResponder;

// Data
struct ImGui_ImplOSX_Data
{
    CFTimeInterval              Time;
    NSCursor*                   MouseCursors[ImGuiMouseCursor_COUNT];
    bool                        MouseCursorHidden;
    ImGuiObserver*              Observer;
    KeyEventResponder*          KeyEventResponder;
    NSTextInputContext*         InputContext;
    id                          Monitor;
    NSWindow*                   Window;

    ImGui_ImplOSX_Data()        { memset(this, 0, sizeof(*this)); }
};

static ImGui_ImplOSX_Data*      ImGui_ImplOSX_CreateBackendData()   { return IM_NEW(ImGui_ImplOSX_Data)(); }
static ImGui_ImplOSX_Data*      ImGui_ImplOSX_GetBackendData()      { return (ImGui_ImplOSX_Data*)ImGui::GetIO().BackendPlatformUserData; }
static void                     ImGui_ImplOSX_DestroyBackendData()  { IM_DELETE(ImGui_ImplOSX_GetBackendData()); }

static inline CFTimeInterval    GetMachAbsoluteTimeInSeconds()      { return (CFTimeInterval)(double)(clock_gettime_nsec_np(CLOCK_UPTIME_RAW) / 1e9); }

// Forward Declarations
static void ImGui_ImplOSX_InitPlatformInterface();
static void ImGui_ImplOSX_ShutdownPlatformInterface();
static void ImGui_ImplOSX_UpdateMonitors();
static void ImGui_ImplOSX_AddTrackingArea(NSView* _Nonnull view);
static bool ImGui_ImplOSX_HandleEvent(NSEvent* event, NSView* view);

// Undocumented methods for creating cursors.
@interface NSCursor()
+ (id)_windowResizeNorthWestSouthEastCursor;
+ (id)_windowResizeNorthEastSouthWestCursor;
+ (id)_windowResizeNorthSouthCursor;
+ (id)_windowResizeEastWestCursor;
@end

/**
 KeyEventResponder implements the NSTextInputClient protocol as is required by the macOS text input manager.

 The macOS text input manager is invoked by calling the interpretKeyEvents method from the keyDown method.
 Keyboard events are then evaluated by the macOS input manager and valid text input is passed back via the
 insertText:replacementRange method.

 This is the same approach employed by other cross-platform libraries such as SDL2:
  https://github.com/spurious/SDL-mirror/blob/e17aacbd09e65a4fd1e166621e011e581fb017a8/src/video/cocoa/SDL_cocoakeyboard.m#L53
 and GLFW:
  https://github.com/glfw/glfw/blob/b55a517ae0c7b5127dffa79a64f5406021bf9076/src/cocoa_window.m#L722-L723
 */
@interface KeyEventResponder: NSView<NSTextInputClient>
@end

@implementation KeyEventResponder
{
    float _posX;
    float _posY;
    NSRect _imeRect;
}

#pragma mark - Public

- (void)setImePosX:(float)posX imePosY:(float)posY
{
    _posX = posX;
    _posY = posY;
}

- (void)updateImePosWithView:(NSView *)view
{
    NSWindow *window = view.window;
    if (!window)
        return;
    NSRect contentRect = [window contentRectForFrameRect:window.frame];
    NSRect rect = NSMakeRect(_posX, contentRect.size.height - _posY, 0, 0);
    _imeRect = [window convertRectToScreen:rect];
}

- (void)viewDidMoveToWindow
{
    // Ensure self is a first responder to receive the input events.
    [self.window makeFirstResponder:self];
}

- (void)keyDown:(NSEvent*)event
{
    if (!ImGui_ImplOSX_HandleEvent(event, self))
        [super keyDown:event];

    // Call to the macOS input manager system.
    [self interpretKeyEvents:@[event]];
}

- (void)keyUp:(NSEvent*)event
{
    if (!ImGui_ImplOSX_HandleEvent(event, self))
        [super keyUp:event];
}

- (void)insertText:(id)aString replacementRange:(NSRange)replacementRange
{
    ImGuiIO& io = ImGui::GetIO();

    NSString* characters;
    if ([aString isKindOfClass:[NSAttributedString class]])
        characters = [aString string];
    else
        characters = (NSString*)aString;

    io.AddInputCharactersUTF8(characters.UTF8String);
}

- (BOOL)acceptsFirstResponder
{
    return YES;
}

- (void)doCommandBySelector:(SEL)myselector
{
}

- (nullable NSAttributedString*)attributedSubstringForProposedRange:(NSRange)range actualRange:(nullable NSRangePointer)actualRange
{
    return nil;
}

- (NSUInteger)characterIndexForPoint:(NSPoint)point
{
    return 0;
}

- (NSRect)firstRectForCharacterRange:(NSRange)range actualRange:(nullable NSRangePointer)actualRange
{
    return _imeRect;
}

- (BOOL)hasMarkedText
{
    return NO;
}

- (NSRange)markedRange
{
    return NSMakeRange(NSNotFound, 0);
}

- (NSRange)selectedRange
{
    return NSMakeRange(NSNotFound, 0);
}

- (void)setMarkedText:(nonnull id)string selectedRange:(NSRange)selectedRange replacementRange:(NSRange)replacementRange
{
}

- (void)unmarkText
{
}

- (nonnull NSArray<NSAttributedStringKey>*)validAttributesForMarkedText
{
    return @[];
}

@end

@interface ImGuiObserver : NSObject

- (void)onApplicationBecomeActive:(NSNotification*)aNotification;
- (void)onApplicationBecomeInactive:(NSNotification*)aNotification;
- (void)displaysDidChange:(NSNotification*)aNotification;

@end

@implementation ImGuiObserver

- (void)onApplicationBecomeActive:(NSNotification*)aNotification
{
    ImGuiIO& io = ImGui::GetIO();
    io.AddFocusEvent(true);
}

- (void)onApplicationBecomeInactive:(NSNotification*)aNotification
{
    ImGuiIO& io = ImGui::GetIO();
    io.AddFocusEvent(false);
}

- (void)displaysDidChange:(NSNotification*)aNotification
{
    ImGui_ImplOSX_UpdateMonitors();
}

@end

// Functions
static ImGuiKey ImGui_ImplOSX_KeyCodeToImGuiKey(int key_code)
{
    switch (key_code)
    {
        case kVK_ANSI_A: return ImGuiKey_A;
        case kVK_ANSI_S: return ImGuiKey_S;
        case kVK_ANSI_D: return ImGuiKey_D;
        case kVK_ANSI_F: return ImGuiKey_F;
        case kVK_ANSI_H: return ImGuiKey_H;
        case kVK_ANSI_G: return ImGuiKey_G;
        case kVK_ANSI_Z: return ImGuiKey_Z;
        case kVK_ANSI_X: return ImGuiKey_X;
        case kVK_ANSI_C: return ImGuiKey_C;
        case kVK_ANSI_V: return ImGuiKey_V;
        case kVK_ANSI_B: return ImGuiKey_B;
        case kVK_ANSI_Q: return ImGuiKey_Q;
        case kVK_ANSI_W: return ImGuiKey_W;
        case kVK_ANSI_E: return ImGuiKey_E;
        case kVK_ANSI_R: return ImGuiKey_R;
        case kVK_ANSI_Y: return ImGuiKey_Y;
        case kVK_ANSI_T: return ImGuiKey_T;
        case kVK_ANSI_1: return ImGuiKey_1;
        case kVK_ANSI_2: return ImGuiKey_2;
        case kVK_ANSI_3: return ImGuiKey_3;
        case kVK_ANSI_4: return ImGuiKey_4;
        case kVK_ANSI_6: return ImGuiKey_6;
        case kVK_ANSI_5: return ImGuiKey_5;
        case kVK_ANSI_Equal: return ImGuiKey_Equal;
        case kVK_ANSI_9: return ImGuiKey_9;
        case kVK_ANSI_7: return ImGuiKey_7;
        case kVK_ANSI_Minus: return ImGuiKey_Minus;
        case kVK_ANSI_8: return ImGuiKey_8;
        case kVK_ANSI_0: return ImGuiKey_0;
        case kVK_ANSI_RightBracket: return ImGuiKey_RightBracket;
        case kVK_ANSI_O: return ImGuiKey_O;
        case kVK_ANSI_U: return ImGuiKey_U;
        case kVK_ANSI_LeftBracket: return ImGuiKey_LeftBracket;
        case kVK_ANSI_I: return ImGuiKey_I;
        case kVK_ANSI_P: return ImGuiKey_P;
        case kVK_ANSI_L: return ImGuiKey_L;
        case kVK_ANSI_J: return ImGuiKey_J;
        case kVK_ANSI_Quote: return ImGuiKey_Apostrophe;
        case kVK_ANSI_K: return ImGuiKey_K;
        case kVK_ANSI_Semicolon: return ImGuiKey_Semicolon;
        case kVK_ANSI_Backslash: return ImGuiKey_Backslash;
        case kVK_ANSI_Comma: return ImGuiKey_Comma;
        case kVK_ANSI_Slash: return ImGuiKey_Slash;
        case kVK_ANSI_N: return ImGuiKey_N;
        case kVK_ANSI_M: return ImGuiKey_M;
        case kVK_ANSI_Period: return ImGuiKey_Period;
        case kVK_ANSI_Grave: return ImGuiKey_GraveAccent;
        case kVK_ANSI_KeypadDecimal: return ImGuiKey_KeypadDecimal;
        case kVK_ANSI_KeypadMultiply: return ImGuiKey_KeypadMultiply;
        case kVK_ANSI_KeypadPlus: return ImGuiKey_KeypadAdd;
        case kVK_ANSI_KeypadClear: return ImGuiKey_NumLock;
        case kVK_ANSI_KeypadDivide: return ImGuiKey_KeypadDivide;
        case kVK_ANSI_KeypadEnter: return ImGuiKey_KeypadEnter;
        case kVK_ANSI_KeypadMinus: return ImGuiKey_KeypadSubtract;
        case kVK_ANSI_KeypadEquals: return ImGuiKey_KeypadEqual;
        case kVK_ANSI_Keypad0: return ImGuiKey_Keypad0;
        case kVK_ANSI_Keypad1: return ImGuiKey_Keypad1;
        case kVK_ANSI_Keypad2: return ImGuiKey_Keypad2;
        case kVK_ANSI_Keypad3: return ImGuiKey_Keypad3;
        case kVK_ANSI_Keypad4: return ImGuiKey_Keypad4;
        case kVK_ANSI_Keypad5: return ImGuiKey_Keypad5;
        case kVK_ANSI_Keypad6: return ImGuiKey_Keypad6;
        case kVK_ANSI_Keypad7: return ImGuiKey_Keypad7;
        case kVK_ANSI_Keypad8: return ImGuiKey_Keypad8;
        case kVK_ANSI_Keypad9: return ImGuiKey_Keypad9;
        case kVK_Return: return ImGuiKey_Enter;
        case kVK_Tab: return ImGuiKey_Tab;
        case kVK_Space: return ImGuiKey_Space;
        case kVK_Delete: return ImGuiKey_Backspace;
        case kVK_Escape: return ImGuiKey_Escape;
        case kVK_CapsLock: return ImGuiKey_CapsLock;
        case kVK_Control: return ImGuiKey_LeftCtrl;
        case kVK_Shift: return ImGuiKey_LeftShift;
        case kVK_Option: return ImGuiKey_LeftAlt;
        case kVK_Command: return ImGuiKey_LeftSuper;
        case kVK_RightControl: return ImGuiKey_RightCtrl;
        case kVK_RightShift: return ImGuiKey_RightShift;
        case kVK_RightOption: return ImGuiKey_RightAlt;
        case kVK_RightCommand: return ImGuiKey_RightSuper;
//      case kVK_Function: return ImGuiKey_;
//      case kVK_F17: return ImGuiKey_;
//      case kVK_VolumeUp: return ImGuiKey_;
//      case kVK_VolumeDown: return ImGuiKey_;
//      case kVK_Mute: return ImGuiKey_;
//      case kVK_F18: return ImGuiKey_;
//      case kVK_F19: return ImGuiKey_;
//      case kVK_F20: return ImGuiKey_;
        case kVK_F5: return ImGuiKey_F5;
        case kVK_F6: return ImGuiKey_F6;
        case kVK_F7: return ImGuiKey_F7;
        case kVK_F3: return ImGuiKey_F3;
        case kVK_F8: return ImGuiKey_F8;
        case kVK_F9: return ImGuiKey_F9;
        case kVK_F11: return ImGuiKey_F11;
        case kVK_F13: return ImGuiKey_PrintScreen;
//      case kVK_F16: return ImGuiKey_;
//      case kVK_F14: return ImGuiKey_;
        case kVK_F10: return ImGuiKey_F10;
        case 0x6E: return ImGuiKey_Menu;
        case kVK_F12: return ImGuiKey_F12;
//      case kVK_F15: return ImGuiKey_;
        case kVK_Help: return ImGuiKey_Insert;
        case kVK_Home: return ImGuiKey_Home;
        case kVK_PageUp: return ImGuiKey_PageUp;
        case kVK_ForwardDelete: return ImGuiKey_Delete;
        case kVK_F4: return ImGuiKey_F4;
        case kVK_End: return ImGuiKey_End;
        case kVK_F2: return ImGuiKey_F2;
        case kVK_PageDown: return ImGuiKey_PageDown;
        case kVK_F1: return ImGuiKey_F1;
        case kVK_LeftArrow: return ImGuiKey_LeftArrow;
        case kVK_RightArrow: return ImGuiKey_RightArrow;
        case kVK_DownArrow: return ImGuiKey_DownArrow;
        case kVK_UpArrow: return ImGuiKey_UpArrow;
        default: return ImGuiKey_None;
    }
}

#ifdef IMGUI_IMPL_METAL_CPP_EXTENSIONS

IMGUI_IMPL_API bool ImGui_ImplOSX_Init(void* _Nonnull view) {
    return ImGui_ImplOSX_Init((__bridge NSView*)(view));
}

IMGUI_IMPL_API void ImGui_ImplOSX_NewFrame(void* _Nullable view) {
    return ImGui_ImplOSX_NewFrame((__bridge NSView*)(view));
}

#endif


bool ImGui_ImplOSX_Init(NSView* view)
{
    ImGuiIO& io = ImGui::GetIO();
    ImGui_ImplOSX_Data* bd = ImGui_ImplOSX_CreateBackendData();
    io.BackendPlatformUserData = (void*)bd;

    // Setup backend capabilities flags
    io.BackendFlags |= ImGuiBackendFlags_HasMouseCursors;           // We can honor GetMouseCursor() values (optional)
    //io.BackendFlags |= ImGuiBackendFlags_HasSetMousePos;          // We can honor io.WantSetMousePos requests (optional, rarely used)
    io.BackendFlags |= ImGuiBackendFlags_PlatformHasViewports;      // We can create multi-viewports on the Platform side (optional)
    //io.BackendFlags |= ImGuiBackendFlags_HasMouseHoveredViewport; // We can call io.AddMouseViewportEvent() with correct data (optional)
    io.BackendPlatformName = "imgui_impl_osx";

    bd->Observer = [ImGuiObserver new];
    bd->Window = view.window ?: NSApp.orderedWindows.firstObject;
    ImGuiViewport* main_viewport = ImGui::GetMainViewport();
    main_viewport->PlatformHandle = main_viewport->PlatformHandleRaw = (__bridge_retained void*)bd->Window;
    if (io.ConfigFlags & ImGuiConfigFlags_ViewportsEnable)
        ImGui_ImplOSX_InitPlatformInterface();

    // Load cursors. Some of them are undocumented.
    bd->MouseCursorHidden = false;
    bd->MouseCursors[ImGuiMouseCursor_Arrow] = [NSCursor arrowCursor];
    bd->MouseCursors[ImGuiMouseCursor_TextInput] = [NSCursor IBeamCursor];
    bd->MouseCursors[ImGuiMouseCursor_ResizeAll] = [NSCursor closedHandCursor];
    bd->MouseCursors[ImGuiMouseCursor_Hand] = [NSCursor pointingHandCursor];
    bd->MouseCursors[ImGuiMouseCursor_NotAllowed] = [NSCursor operationNotAllowedCursor];
    bd->MouseCursors[ImGuiMouseCursor_ResizeNS] = [NSCursor respondsToSelector:@selector(_windowResizeNorthSouthCursor)] ? [NSCursor _windowResizeNorthSouthCursor] : [NSCursor resizeUpDownCursor];
    bd->MouseCursors[ImGuiMouseCursor_ResizeEW] = [NSCursor respondsToSelector:@selector(_windowResizeEastWestCursor)] ? [NSCursor _windowResizeEastWestCursor] : [NSCursor resizeLeftRightCursor];
    bd->MouseCursors[ImGuiMouseCursor_ResizeNESW] = [NSCursor respondsToSelector:@selector(_windowResizeNorthEastSouthWestCursor)] ? [NSCursor _windowResizeNorthEastSouthWestCursor] : [NSCursor closedHandCursor];
    bd->MouseCursors[ImGuiMouseCursor_ResizeNWSE] = [NSCursor respondsToSelector:@selector(_windowResizeNorthWestSouthEastCursor)] ? [NSCursor _windowResizeNorthWestSouthEastCursor] : [NSCursor closedHandCursor];

    // Note that imgui.cpp also include default OSX clipboard handlers which can be enabled
    // by adding '#define IMGUI_ENABLE_OSX_DEFAULT_CLIPBOARD_FUNCTIONS' in imconfig.h and adding '-framework ApplicationServices' to your linker command-line.
    // Since we are already in ObjC land here, it is easy for us to add a clipboard handler using the NSPasteboard api.
    io.SetClipboardTextFn = [](void*, const char* str) -> void
    {
        NSPasteboard* pasteboard = [NSPasteboard generalPasteboard];
        [pasteboard declareTypes:[NSArray arrayWithObject:NSPasteboardTypeString] owner:nil];
        [pasteboard setString:[NSString stringWithUTF8String:str] forType:NSPasteboardTypeString];
    };

    io.GetClipboardTextFn = [](void*) -> const char*
    {
        NSPasteboard* pasteboard = [NSPasteboard generalPasteboard];
        NSString* available = [pasteboard availableTypeFromArray: [NSArray arrayWithObject:NSPasteboardTypeString]];
        if (![available isEqualToString:NSPasteboardTypeString])
            return nullptr;

        NSString* string = [pasteboard stringForType:NSPasteboardTypeString];
        if (string == nil)
            return nullptr;

        const char* string_c = (const char*)[string UTF8String];
        size_t string_len = strlen(string_c);
        static ImVector<char> s_clipboard;
        s_clipboard.resize((int)string_len + 1);
        strcpy(s_clipboard.Data, string_c);
        return s_clipboard.Data;
    };

    [[NSNotificationCenter defaultCenter] addObserver:bd->Observer
                                             selector:@selector(onApplicationBecomeActive:)
                                                 name:NSApplicationDidBecomeActiveNotification
                                               object:nil];
    [[NSNotificationCenter defaultCenter] addObserver:bd->Observer
                                             selector:@selector(onApplicationBecomeInactive:)
                                                 name:NSApplicationDidResignActiveNotification
                                               object:nil];

    // Add the NSTextInputClient to the view hierarchy,
    // to receive keyboard events and translate them to input text.
    bd->KeyEventResponder = [[KeyEventResponder alloc] initWithFrame:NSZeroRect];
    bd->InputContext = [[NSTextInputContext alloc] initWithClient:bd->KeyEventResponder];
    [view addSubview:bd->KeyEventResponder];
    ImGui_ImplOSX_AddTrackingArea(view);

    io.SetPlatformImeDataFn = [](ImGuiViewport* viewport, ImGuiPlatformImeData* data) -> void
    {
        ImGui_ImplOSX_Data* bd = ImGui_ImplOSX_GetBackendData();
        if (data->WantVisible)
        {
            [bd->InputContext activate];
        }
        else
        {
            [bd->InputContext discardMarkedText];
            [bd->InputContext invalidateCharacterCoordinates];
            [bd->InputContext deactivate];
        }
        [bd->KeyEventResponder setImePosX:data->InputPos.x imePosY:data->InputPos.y + data->InputLineHeight];
    };

    return true;
}

void ImGui_ImplOSX_Shutdown()
{
    ImGui_ImplOSX_ShutdownPlatformInterface();
    ImGui_ImplOSX_DestroyBackendData();
}

static void ImGui_ImplOSX_UpdateMouseCursor()
{
    ImGui_ImplOSX_Data* bd = ImGui_ImplOSX_GetBackendData();
    ImGuiIO& io = ImGui::GetIO();
    if (io.ConfigFlags & ImGuiConfigFlags_NoMouseCursorChange)
        return;

    ImGuiMouseCursor imgui_cursor = ImGui::GetMouseCursor();
    if (io.MouseDrawCursor || imgui_cursor == ImGuiMouseCursor_None)
    {
        // Hide OS mouse cursor if imgui is drawing it or if it wants no cursor
        if (!bd->MouseCursorHidden)
        {
            bd->MouseCursorHidden = true;
            [NSCursor hide];
        }
    }
    else
    {
        NSCursor* desired = bd->MouseCursors[imgui_cursor] ?: bd->MouseCursors[ImGuiMouseCursor_Arrow];
        // -[NSCursor set] generates measureable overhead if called unconditionally.
        if (desired != NSCursor.currentCursor)
        {
            [desired set];
        }
        if (bd->MouseCursorHidden)
        {
            bd->MouseCursorHidden = false;
            [NSCursor unhide];
        }
    }
}

static void ImGui_ImplOSX_UpdateGamepads()
{
    ImGuiIO& io = ImGui::GetIO();
    memset(io.NavInputs, 0, sizeof(io.NavInputs));
    if ((io.ConfigFlags & ImGuiConfigFlags_NavEnableGamepad) == 0) // FIXME: Technically feeding gamepad shouldn't depend on this now that they are regular inputs.
        return;

#if APPLE_HAS_CONTROLLER
    GCController* controller = GCController.current;
#else
    GCController* controller = GCController.controllers.firstObject;
#endif
    if (controller == nil || controller.extendedGamepad == nil)
    {
        io.BackendFlags &= ~ImGuiBackendFlags_HasGamepad;
        return;
    }

    GCExtendedGamepad* gp = controller.extendedGamepad;

    // Update gamepad inputs
    #define IM_SATURATE(V)                        (V < 0.0f ? 0.0f : V > 1.0f ? 1.0f : V)
    #define MAP_BUTTON(KEY_NO, BUTTON_NAME)       { io.AddKeyEvent(KEY_NO, gp.BUTTON_NAME.isPressed); }
    #define MAP_ANALOG(KEY_NO, AXIS_NAME, V0, V1) { float vn = (float)(gp.AXIS_NAME.value - V0) / (float)(V1 - V0); vn = IM_SATURATE(vn); io.AddKeyAnalogEvent(KEY_NO, vn > 0.1f, vn); }
    const float thumb_dead_zone = 0.0f;

#if APPLE_HAS_BUTTON_OPTIONS
    MAP_BUTTON(ImGuiKey_GamepadBack,            buttonOptions);
#endif
    MAP_BUTTON(ImGuiKey_GamepadFaceLeft,        buttonX);              // Xbox X, PS Square
    MAP_BUTTON(ImGuiKey_GamepadFaceRight,       buttonB);              // Xbox B, PS Circle
    MAP_BUTTON(ImGuiKey_GamepadFaceUp,          buttonY);              // Xbox Y, PS Triangle
    MAP_BUTTON(ImGuiKey_GamepadFaceDown,        buttonA);              // Xbox A, PS Cross
    MAP_BUTTON(ImGuiKey_GamepadDpadLeft,        dpad.left);
    MAP_BUTTON(ImGuiKey_GamepadDpadRight,       dpad.right);
    MAP_BUTTON(ImGuiKey_GamepadDpadUp,          dpad.up);
    MAP_BUTTON(ImGuiKey_GamepadDpadDown,        dpad.down);
    MAP_ANALOG(ImGuiKey_GamepadL1,              leftShoulder, 0.0f, 1.0f);
    MAP_ANALOG(ImGuiKey_GamepadR1,              rightShoulder, 0.0f, 1.0f);
    MAP_ANALOG(ImGuiKey_GamepadL2,              leftTrigger,  0.0f, 1.0f);
    MAP_ANALOG(ImGuiKey_GamepadR2,              rightTrigger, 0.0f, 1.0f);
#if APPLE_HAS_THUMBSTICKS
    MAP_BUTTON(ImGuiKey_GamepadL3,              leftThumbstickButton);
    MAP_BUTTON(ImGuiKey_GamepadR3,              rightThumbstickButton);
#endif
    MAP_ANALOG(ImGuiKey_GamepadLStickLeft,      leftThumbstick.xAxis,  -thumb_dead_zone, -1.0f);
    MAP_ANALOG(ImGuiKey_GamepadLStickRight,     leftThumbstick.xAxis,  +thumb_dead_zone, +1.0f);
    MAP_ANALOG(ImGuiKey_GamepadLStickUp,        leftThumbstick.yAxis,  +thumb_dead_zone, +1.0f);
    MAP_ANALOG(ImGuiKey_GamepadLStickDown,      leftThumbstick.yAxis,  -thumb_dead_zone, -1.0f);
    MAP_ANALOG(ImGuiKey_GamepadRStickLeft,      rightThumbstick.xAxis, -thumb_dead_zone, -1.0f);
    MAP_ANALOG(ImGuiKey_GamepadRStickRight,     rightThumbstick.xAxis, +thumb_dead_zone, +1.0f);
    MAP_ANALOG(ImGuiKey_GamepadRStickUp,        rightThumbstick.yAxis, +thumb_dead_zone, +1.0f);
    MAP_ANALOG(ImGuiKey_GamepadRStickDown,      rightThumbstick.yAxis, -thumb_dead_zone, -1.0f);
    #undef MAP_BUTTON
    #undef MAP_ANALOG

    io.BackendFlags |= ImGuiBackendFlags_HasGamepad;
}

static void ImGui_ImplOSX_UpdateImePosWithView(NSView* view)
{
    ImGui_ImplOSX_Data* bd = ImGui_ImplOSX_GetBackendData();
    ImGuiIO& io = ImGui::GetIO();
    if (io.WantTextInput)
        [bd->KeyEventResponder updateImePosWithView:view];
}

void ImGui_ImplOSX_NewFrame(NSView* view)
{
    ImGui_ImplOSX_Data* bd = ImGui_ImplOSX_GetBackendData();
    ImGuiIO& io = ImGui::GetIO();

    // Setup display size
    if (view)
    {
        const float dpi = (float)[view.window backingScaleFactor];
        io.DisplaySize = ImVec2((float)view.bounds.size.width, (float)view.bounds.size.height);
        io.DisplayFramebufferScale = ImVec2(dpi, dpi);
    }

    // Setup time step
    if (bd->Time == 0.0)
        bd->Time = GetMachAbsoluteTimeInSeconds();

    double current_time = GetMachAbsoluteTimeInSeconds();
    io.DeltaTime = (float)(current_time - bd->Time);
    bd->Time = current_time;

    ImGui_ImplOSX_UpdateMouseCursor();
    ImGui_ImplOSX_UpdateGamepads();
    ImGui_ImplOSX_UpdateImePosWithView(view);
}

// Must only be called for a mouse event, otherwise an exception occurs
// (Note that NSEventTypeScrollWheel is considered "other input". Oddly enough an exception does not occur with it, but the value will sometimes be wrong!)
static ImGuiMouseSource GetMouseSource(NSEvent* event)
{
    switch (event.subtype)
    {
        case NSEventSubtypeTabletPoint:
            return ImGuiMouseSource_Pen;
        // macOS considers input from relative touch devices (like the trackpad or Apple Magic Mouse) to be touch input.
        // This doesn't really make sense for Dear ImGui, which expects absolute touch devices only.
        // There does not seem to be a simple way to disambiguate things here so we consider NSEventSubtypeTouch events to always come from mice.
        // See https://developer.apple.com/library/archive/documentation/Cocoa/Conceptual/EventOverview/HandlingTouchEvents/HandlingTouchEvents.html#//apple_ref/doc/uid/10000060i-CH13-SW24
        //case NSEventSubtypeTouch:
        //    return ImGuiMouseSource_TouchScreen;
        case NSEventSubtypeMouseEvent:
        default:
            return ImGuiMouseSource_Mouse;
    }
}

static bool ImGui_ImplOSX_HandleEvent(NSEvent* event, NSView* view)
{
    ImGuiIO& io = ImGui::GetIO();

    if (event.type == NSEventTypeLeftMouseDown || event.type == NSEventTypeRightMouseDown || event.type == NSEventTypeOtherMouseDown)
    {
        int button = (int)[event buttonNumber];
        if (button >= 0 && button < ImGuiMouseButton_COUNT)
        {
            io.AddMouseSourceEvent(GetMouseSource(event));
            io.AddMouseButtonEvent(button, true);
        }
        return io.WantCaptureMouse;
    }

    if (event.type == NSEventTypeLeftMouseUp || event.type == NSEventTypeRightMouseUp || event.type == NSEventTypeOtherMouseUp)
    {
        int button = (int)[event buttonNumber];
        if (button >= 0 && button < ImGuiMouseButton_COUNT)
        {
            io.AddMouseSourceEvent(GetMouseSource(event));
            io.AddMouseButtonEvent(button, false);
        }
        return io.WantCaptureMouse;
    }

    if (event.type == NSEventTypeMouseMoved || event.type == NSEventTypeLeftMouseDragged || event.type == NSEventTypeRightMouseDragged || event.type == NSEventTypeOtherMouseDragged)
    {
        NSPoint mousePoint;
        if (io.ConfigFlags & ImGuiConfigFlags_ViewportsEnable)
        {
            mousePoint = NSEvent.mouseLocation;
            mousePoint.y = CGDisplayPixelsHigh(kCGDirectMainDisplay) - mousePoint.y; // Normalize y coordinate to top-left of main display.
        }
        else
<<<<<<< HEAD
        {
            mousePoint = event.locationInWindow;
            if (event.window == nil)
                mousePoint = [[view window] convertPointFromScreen:mousePoint];
            mousePoint = [view convertPoint:mousePoint fromView:nil]; // Convert to local coordinates of view
            if ([view isFlipped])
                mousePoint = NSMakePoint(mousePoint.x, mousePoint.y);
            else
                mousePoint = NSMakePoint(mousePoint.x, view.bounds.size.height - mousePoint.y);
        }

=======
            mousePoint = NSMakePoint(mousePoint.x, view.bounds.size.height - mousePoint.y);
        io.AddMouseSourceEvent(GetMouseSource(event));
>>>>>>> d81f2ae4
        io.AddMousePosEvent((float)mousePoint.x, (float)mousePoint.y);
        return io.WantCaptureMouse;
    }

    if (event.type == NSEventTypeScrollWheel)
    {
        // Ignore canceled events.
        //
        // From macOS 12.1, scrolling with two fingers and then decelerating
        // by tapping two fingers results in two events appearing:
        //
        // 1. A scroll wheel NSEvent, with a phase == NSEventPhaseMayBegin, when the user taps
        // two fingers to decelerate or stop the scroll events.
        //
        // 2. A scroll wheel NSEvent, with a phase == NSEventPhaseCancelled, when the user releases the
        // two-finger tap. It is this event that sometimes contains large values for scrollingDeltaX and
        // scrollingDeltaY. When these are added to the current x and y positions of the scrolling view,
        // it appears to jump up or down. It can be observed in Preview, various JetBrains IDEs and here.
        if (event.phase == NSEventPhaseCancelled)
            return false;

        double wheel_dx = 0.0;
        double wheel_dy = 0.0;

        #if MAC_OS_X_VERSION_MAX_ALLOWED >= 1070
        if (floor(NSAppKitVersionNumber) > NSAppKitVersionNumber10_6)
        {
            wheel_dx = [event scrollingDeltaX];
            wheel_dy = [event scrollingDeltaY];
            if ([event hasPreciseScrollingDeltas])
            {
                wheel_dx *= 0.01;
                wheel_dy *= 0.01;
            }
        }
        else
        #endif // MAC_OS_X_VERSION_MAX_ALLOWED
        {
            wheel_dx = [event deltaX] * 0.1;
            wheel_dy = [event deltaY] * 0.1;
        }
        if (wheel_dx != 0.0 || wheel_dy != 0.0)
            io.AddMouseWheelEvent((float)wheel_dx, (float)wheel_dy);

        return io.WantCaptureMouse;
    }

    if (event.type == NSEventTypeKeyDown || event.type == NSEventTypeKeyUp)
    {
        if ([event isARepeat])
            return io.WantCaptureKeyboard;

        int key_code = (int)[event keyCode];
        ImGuiKey key = ImGui_ImplOSX_KeyCodeToImGuiKey(key_code);
        io.AddKeyEvent(key, event.type == NSEventTypeKeyDown);
        io.SetKeyEventNativeData(key, key_code, -1); // To support legacy indexing (<1.87 user code)

        return io.WantCaptureKeyboard;
    }

    if (event.type == NSEventTypeFlagsChanged)
    {
        unsigned short key_code = [event keyCode];
        NSEventModifierFlags modifier_flags = [event modifierFlags];

        io.AddKeyEvent(ImGuiMod_Shift, (modifier_flags & NSEventModifierFlagShift)   != 0);
        io.AddKeyEvent(ImGuiMod_Ctrl,  (modifier_flags & NSEventModifierFlagControl) != 0);
        io.AddKeyEvent(ImGuiMod_Alt,   (modifier_flags & NSEventModifierFlagOption)  != 0);
        io.AddKeyEvent(ImGuiMod_Super, (modifier_flags & NSEventModifierFlagCommand) != 0);

        ImGuiKey key = ImGui_ImplOSX_KeyCodeToImGuiKey(key_code);
        if (key != ImGuiKey_None)
        {
            // macOS does not generate down/up event for modifiers. We're trying
            // to use hardware dependent masks to extract that information.
            // 'imgui_mask' is left as a fallback.
            NSEventModifierFlags mask = 0;
            switch (key)
            {
                case ImGuiKey_LeftCtrl:   mask = 0x0001; break;
                case ImGuiKey_RightCtrl:  mask = 0x2000; break;
                case ImGuiKey_LeftShift:  mask = 0x0002; break;
                case ImGuiKey_RightShift: mask = 0x0004; break;
                case ImGuiKey_LeftSuper:  mask = 0x0008; break;
                case ImGuiKey_RightSuper: mask = 0x0010; break;
                case ImGuiKey_LeftAlt:    mask = 0x0020; break;
                case ImGuiKey_RightAlt:   mask = 0x0040; break;
                default:
                    return io.WantCaptureKeyboard;
            }

            NSEventModifierFlags modifier_flags = [event modifierFlags];
            io.AddKeyEvent(key, (modifier_flags & mask) != 0);
            io.SetKeyEventNativeData(key, key_code, -1); // To support legacy indexing (<1.87 user code)
        }

        return io.WantCaptureKeyboard;
    }

    return false;
}

static void ImGui_ImplOSX_AddTrackingArea(NSView* _Nonnull view)
{
    // If we want to receive key events, we either need to be in the responder chain of the key view,
    // or else we can install a local monitor. The consequence of this heavy-handed approach is that
    // we receive events for all controls, not just Dear ImGui widgets. If we had native controls in our
    // window, we'd want to be much more careful than just ingesting the complete event stream.
    // To match the behavior of other backends, we pass every event down to the OS.
    ImGui_ImplOSX_Data* bd = ImGui_ImplOSX_GetBackendData();
    if (bd->Monitor)
        return;
    NSEventMask eventMask = 0;
    eventMask |= NSEventMaskMouseMoved | NSEventMaskScrollWheel;
    eventMask |= NSEventMaskLeftMouseDown | NSEventMaskLeftMouseUp | NSEventMaskLeftMouseDragged;
    eventMask |= NSEventMaskRightMouseDown | NSEventMaskRightMouseUp | NSEventMaskRightMouseDragged;
    eventMask |= NSEventMaskOtherMouseDown | NSEventMaskOtherMouseUp | NSEventMaskOtherMouseDragged;
    eventMask |= NSEventMaskKeyDown | NSEventMaskKeyUp | NSEventMaskFlagsChanged;
    bd->Monitor = [NSEvent addLocalMonitorForEventsMatchingMask:eventMask
                                                        handler:^NSEvent* _Nullable(NSEvent* event)
    {
        ImGui_ImplOSX_HandleEvent(event, view);
        return event;
    }];
}

//--------------------------------------------------------------------------------------------------------
// MULTI-VIEWPORT / PLATFORM INTERFACE SUPPORT
// This is an _advanced_ and _optional_ feature, allowing the back-end to create and handle multiple viewports simultaneously.
// If you are new to dear imgui or creating a new binding for dear imgui, it is recommended that you completely ignore this section first..
//--------------------------------------------------------------------------------------------------------

struct ImGuiViewportDataOSX
{
    NSWindow*               Window;
    bool                    WindowOwned;

    ImGuiViewportDataOSX()  { WindowOwned = false; }
    ~ImGuiViewportDataOSX() { IM_ASSERT(Window == nil); }
};

@interface ImGui_ImplOSX_Window: NSWindow
@end

@implementation ImGui_ImplOSX_Window

- (BOOL)canBecomeKeyWindow
{
    return YES;
}

@end

static void ConvertNSRect(NSScreen* screen, NSRect* r)
{
    r->origin.y = screen.frame.size.height - r->origin.y - r->size.height;
}

static void ImGui_ImplOSX_CreateWindow(ImGuiViewport* viewport)
{
    ImGui_ImplOSX_Data* bd = ImGui_ImplOSX_GetBackendData();
    ImGuiViewportDataOSX* data = IM_NEW(ImGuiViewportDataOSX)();
    viewport->PlatformUserData = data;

    NSScreen* screen = bd->Window.screen;
    NSRect rect = NSMakeRect(viewport->Pos.x, viewport->Pos.y, viewport->Size.x, viewport->Size.y);
    ConvertNSRect(screen, &rect);

    NSWindowStyleMask styleMask = 0;
    if (viewport->Flags & ImGuiViewportFlags_NoDecoration)
        styleMask |= NSWindowStyleMaskBorderless;
    else
        styleMask |= NSWindowStyleMaskTitled | NSWindowStyleMaskResizable | NSWindowStyleMaskClosable | NSWindowStyleMaskMiniaturizable;

    NSWindow* window = [[ImGui_ImplOSX_Window alloc] initWithContentRect:rect
                                                               styleMask:styleMask
                                                                 backing:NSBackingStoreBuffered
                                                                   defer:YES
                                                                  screen:screen];
    if (viewport->Flags & ImGuiViewportFlags_TopMost)
        [window setLevel:NSFloatingWindowLevel];

    window.title = @"Untitled";
    window.opaque = YES;

    KeyEventResponder* view = [[KeyEventResponder alloc] initWithFrame:rect];
    if (floor(NSAppKitVersionNumber) > NSAppKitVersionNumber10_6)
        [view setWantsBestResolutionOpenGLSurface:YES];

    window.contentView = view;

    data->Window = window;
    data->WindowOwned = true;
    viewport->PlatformRequestResize = false;
    viewport->PlatformHandle = viewport->PlatformHandleRaw = (__bridge_retained void*)window;
}

static void ImGui_ImplOSX_DestroyWindow(ImGuiViewport* viewport)
{
    NSWindow* window = (__bridge_transfer NSWindow*)viewport->PlatformHandleRaw;
    window = nil;

    if (ImGuiViewportDataOSX* data = (ImGuiViewportDataOSX*)viewport->PlatformUserData)
    {
        NSWindow* window = data->Window;
        if (window != nil && data->WindowOwned)
        {
            window.contentView = nil;
            window.contentViewController = nil;
            [window orderOut:nil];
        }
        data->Window = nil;
        IM_DELETE(data);
    }
    viewport->PlatformUserData = viewport->PlatformHandle = viewport->PlatformHandleRaw = NULL;
}

static void ImGui_ImplOSX_ShowWindow(ImGuiViewport* viewport)
{
    ImGuiViewportDataOSX* data = (ImGuiViewportDataOSX*)viewport->PlatformUserData;
    IM_ASSERT(data->Window != 0);

    if (viewport->Flags & ImGuiViewportFlags_NoFocusOnAppearing)
        [data->Window orderFront:nil];
    else
        [data->Window makeKeyAndOrderFront:nil];

    [data->Window setIsVisible:YES];
}

static ImVec2 ImGui_ImplOSX_GetWindowPos(ImGuiViewport* viewport)
{
    ImGuiViewportDataOSX* data = (ImGuiViewportDataOSX*)viewport->PlatformUserData;
    IM_ASSERT(data->Window != 0);

    NSWindow* window = data->Window;
    NSScreen* screen = window.screen;
    NSSize size = screen.frame.size;
    NSRect frame = window.frame;
    NSRect rect = window.contentLayoutRect;
    return ImVec2(frame.origin.x, size.height - frame.origin.y - rect.size.height);
}

static void ImGui_ImplOSX_SetWindowPos(ImGuiViewport* viewport, ImVec2 pos)
{
    ImGuiViewportDataOSX* data = (ImGuiViewportDataOSX*)viewport->PlatformUserData;
    IM_ASSERT(data->Window != 0);

    NSWindow* window = data->Window;
    NSSize size = window.frame.size;

    NSRect r = NSMakeRect(pos.x, pos.y, size.width, size.height);
    ConvertNSRect(window.screen, &r);
    [window setFrameOrigin:r.origin];
}

static ImVec2 ImGui_ImplOSX_GetWindowSize(ImGuiViewport* viewport)
{
    ImGuiViewportDataOSX* data = (ImGuiViewportDataOSX*)viewport->PlatformUserData;
    IM_ASSERT(data->Window != 0);

    NSWindow* window = data->Window;
    NSSize size = window.contentLayoutRect.size;
    return ImVec2(size.width, size.height);
}

static void ImGui_ImplOSX_SetWindowSize(ImGuiViewport* viewport, ImVec2 size)
{
    ImGuiViewportDataOSX* data = (ImGuiViewportDataOSX*)viewport->PlatformUserData;
    IM_ASSERT(data->Window != 0);

    NSWindow* window = data->Window;
    NSRect rect = window.frame;
    rect.origin.y -= (size.y - rect.size.height);
    rect.size.width = size.x;
    rect.size.height = size.y;
    [window setFrame:rect display:YES];
}

static void ImGui_ImplOSX_SetWindowFocus(ImGuiViewport* viewport)
{
    ImGui_ImplOSX_Data* bd = ImGui_ImplOSX_GetBackendData();
    ImGuiViewportDataOSX* data = (ImGuiViewportDataOSX*)viewport->PlatformUserData;
    IM_ASSERT(data->Window != 0);
    [data->Window makeKeyAndOrderFront:bd->Window];
}

static bool ImGui_ImplOSX_GetWindowFocus(ImGuiViewport* viewport)
{
    ImGuiViewportDataOSX* data = (ImGuiViewportDataOSX*)viewport->PlatformUserData;
    IM_ASSERT(data->Window != 0);

    return data->Window.isKeyWindow;
}

static bool ImGui_ImplOSX_GetWindowMinimized(ImGuiViewport* viewport)
{
    ImGuiViewportDataOSX* data = (ImGuiViewportDataOSX*)viewport->PlatformUserData;
    IM_ASSERT(data->Window != 0);

    return data->Window.isMiniaturized;
}

static void ImGui_ImplOSX_SetWindowTitle(ImGuiViewport* viewport, const char* title)
{
    ImGuiViewportDataOSX* data = (ImGuiViewportDataOSX*)viewport->PlatformUserData;
    IM_ASSERT(data->Window != 0);

    data->Window.title = [NSString stringWithUTF8String:title];
}

static void ImGui_ImplOSX_SetWindowAlpha(ImGuiViewport* viewport, float alpha)
{
    ImGuiViewportDataOSX* data = (ImGuiViewportDataOSX*)viewport->PlatformUserData;
    IM_ASSERT(data->Window != 0);
    IM_ASSERT(alpha >= 0.0f && alpha <= 1.0f);

    data->Window.alphaValue = alpha;
}

static float ImGui_ImplOSX_GetWindowDpiScale(ImGuiViewport* viewport)
{
    ImGuiViewportDataOSX* data = (ImGuiViewportDataOSX*)viewport->PlatformUserData;
    IM_ASSERT(data->Window != 0);

    return data->Window.backingScaleFactor;
}

static void ImGui_ImplOSX_UpdateMonitors()
{
    ImGuiPlatformIO& platform_io = ImGui::GetPlatformIO();
    platform_io.Monitors.resize(0);

    for (NSScreen* screen in NSScreen.screens)
    {
        NSRect frame = screen.frame;
        NSRect visibleFrame = screen.visibleFrame;

        ImGuiPlatformMonitor imgui_monitor;
        imgui_monitor.MainPos = ImVec2(frame.origin.x, frame.origin.y);
        imgui_monitor.MainSize = ImVec2(frame.size.width, frame.size.height);
        imgui_monitor.WorkPos = ImVec2(visibleFrame.origin.x, visibleFrame.origin.y);
        imgui_monitor.WorkSize = ImVec2(visibleFrame.size.width, visibleFrame.size.height);
        imgui_monitor.DpiScale = screen.backingScaleFactor;

        platform_io.Monitors.push_back(imgui_monitor);
    }
}

static void ImGui_ImplOSX_InitPlatformInterface()
{
    ImGui_ImplOSX_Data* bd = ImGui_ImplOSX_GetBackendData();
    ImGui_ImplOSX_UpdateMonitors();

    // Register platform interface (will be coupled with a renderer interface)
    ImGuiPlatformIO& platform_io = ImGui::GetPlatformIO();
    platform_io.Platform_CreateWindow = ImGui_ImplOSX_CreateWindow;
    platform_io.Platform_DestroyWindow = ImGui_ImplOSX_DestroyWindow;
    platform_io.Platform_ShowWindow = ImGui_ImplOSX_ShowWindow;
    platform_io.Platform_SetWindowPos = ImGui_ImplOSX_SetWindowPos;
    platform_io.Platform_GetWindowPos = ImGui_ImplOSX_GetWindowPos;
    platform_io.Platform_SetWindowSize = ImGui_ImplOSX_SetWindowSize;
    platform_io.Platform_GetWindowSize = ImGui_ImplOSX_GetWindowSize;
    platform_io.Platform_SetWindowFocus = ImGui_ImplOSX_SetWindowFocus;
    platform_io.Platform_GetWindowFocus = ImGui_ImplOSX_GetWindowFocus;
    platform_io.Platform_GetWindowMinimized = ImGui_ImplOSX_GetWindowMinimized;
    platform_io.Platform_SetWindowTitle = ImGui_ImplOSX_SetWindowTitle;
    platform_io.Platform_SetWindowAlpha = ImGui_ImplOSX_SetWindowAlpha;
    platform_io.Platform_GetWindowDpiScale = ImGui_ImplOSX_GetWindowDpiScale; // FIXME-DPI

    // Register main window handle (which is owned by the main application, not by us)
    ImGuiViewport* main_viewport = ImGui::GetMainViewport();
    ImGuiViewportDataOSX* data = IM_NEW(ImGuiViewportDataOSX)();
    data->Window = bd->Window;
    data->WindowOwned = false;
    main_viewport->PlatformUserData = data;
    main_viewport->PlatformHandle = (__bridge void*)bd->Window;

    [NSNotificationCenter.defaultCenter addObserver:bd->Observer
                                           selector:@selector(displaysDidChange:)
                                               name:NSApplicationDidChangeScreenParametersNotification
                                             object:nil];
}

static void ImGui_ImplOSX_ShutdownPlatformInterface()
{
    ImGui_ImplOSX_Data* bd = ImGui_ImplOSX_GetBackendData();
    [NSNotificationCenter.defaultCenter removeObserver:bd->Observer
                                                  name:NSApplicationDidChangeScreenParametersNotification
                                                object:nil];
    bd->Observer = NULL;
    bd->Window = NULL;
    if (bd->Monitor != NULL)
    {
        [NSEvent removeMonitor:bd->Monitor];
        bd->Monitor = NULL;
    }

    ImGuiViewport* main_viewport = ImGui::GetMainViewport();
    ImGuiViewportDataOSX* data = (ImGuiViewportDataOSX*)main_viewport->PlatformUserData;
    IM_DELETE(data);
    main_viewport->PlatformUserData = NULL;
    ImGui::DestroyPlatformWindows();
}<|MERGE_RESOLUTION|>--- conflicted
+++ resolved
@@ -26,11 +26,8 @@
 
 // CHANGELOG
 // (minor and older changes stripped away, please see git history for details)
-<<<<<<< HEAD
 //  2023-XX-XX: Added support for multiple windows via the ImGuiPlatformIO interface.
-=======
 //  2023-04-09: Inputs: Added support for io.AddMouseSourceEvent() to discriminate ImGuiMouseSource_Mouse/ImGuiMouseSource_Pen.
->>>>>>> d81f2ae4
 //  2023-02-01: Fixed scroll wheel scaling for devices emitting events with hasPreciseScrollingDeltas==false (e.g. non-Apple mices).
 //  2022-11-02: Fixed mouse coordinates before clicking the host window.
 //  2022-10-06: Fixed mouse inputs on flipped views.
@@ -682,7 +679,6 @@
             mousePoint.y = CGDisplayPixelsHigh(kCGDirectMainDisplay) - mousePoint.y; // Normalize y coordinate to top-left of main display.
         }
         else
-<<<<<<< HEAD
         {
             mousePoint = event.locationInWindow;
             if (event.window == nil)
@@ -693,11 +689,7 @@
             else
                 mousePoint = NSMakePoint(mousePoint.x, view.bounds.size.height - mousePoint.y);
         }
-
-=======
-            mousePoint = NSMakePoint(mousePoint.x, view.bounds.size.height - mousePoint.y);
         io.AddMouseSourceEvent(GetMouseSource(event));
->>>>>>> d81f2ae4
         io.AddMousePosEvent((float)mousePoint.x, (float)mousePoint.y);
         return io.WantCaptureMouse;
     }

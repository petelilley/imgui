--- conflicted
+++ resolved
@@ -129,7 +129,7 @@
   by context (Desktop 3.0, 3.1, or 3.2+ with compat bit). (#6333) [@GereonV]
 - Examples: Added native Win32+OpenGL3 example. We don't recommend using this setup but we
   provide it for completeness. (#3218, #5170, #6086, #2772, #2600, #2359, #2022, #1553) [@learn-more]
-<<<<<<< HEAD
+- Examples: Vulkan: Use integrated GPU if nothing else is available. (#6359) [@kimidaisuki22]
 
 Docking+Viewports Branch:
 
@@ -141,9 +141,6 @@
   Note however that SDL2 currently doesn't have an event for a DPI/Scaling change,
   so monitor data won't be updated in this situation.
 - Backends: SDL3: Update monitor list when receiving a display event. (#6348)
-=======
-- Examples: Vulkan: Use integrated GPU if nothing else is available. (#6359) [@kimidaisuki22]
->>>>>>> d3ad2f35
 
 
 -----------------------------------------------------------------------

// dear imgui: Platform Backend for SDL2
// This needs to be used along with a Renderer (e.g. DirectX11, OpenGL3, Vulkan..)
// (Info: SDL2 is a cross-platform general purpose library for handling windows, inputs, graphics context creation, etc.)
// (Prefer SDL 2.0.5+ for full feature support.)

// Implemented features:
//  [X] Platform: Clipboard support.
//  [X] Platform: Keyboard support. Since 1.87 we are using the io.AddKeyEvent() function. Pass ImGuiKey values to all key functions e.g. ImGui::IsKeyPressed(ImGuiKey_Space). [Legacy SDL_SCANCODE_* values will also be supported unless IMGUI_DISABLE_OBSOLETE_KEYIO is set]
//  [X] Platform: Gamepad support. Enabled with 'io.ConfigFlags |= ImGuiConfigFlags_NavEnableGamepad'.
//  [X] Platform: Mouse cursor shape and visibility. Disable with 'io.ConfigFlags |= ImGuiConfigFlags_NoMouseCursorChange'.
//  [X] Platform: Multi-viewport support (multiple windows). Enable with 'io.ConfigFlags |= ImGuiConfigFlags_ViewportsEnable'.
// Missing features:
//  [ ] Platform: SDL2 handling of IME under Windows appears to be broken and it explicitly disable the regular Windows IME. You can restore Windows IME by compiling SDL with SDL_DISABLE_WINDOWS_IME.
//  [ ] Platform: Multi-viewport + Minimized windows seems to break mouse wheel events (at least under Windows).

// You can use unmodified imgui_impl_* files in your project. See examples/ folder for examples of using this.
// Prefer including the entire imgui/ repository into your project (either as a copy or as a submodule), and only build the backends you need.
// If you are new to Dear ImGui, read documentation from the docs/ folder + read the top of imgui.cpp.
// Read online: https://github.com/ocornut/imgui/tree/master/docs

// CHANGELOG
// (minor and older changes stripped away, please see git history for details)
<<<<<<< HEAD
//  2022-XX-XX: Platform: Added support for multiple windows via the ImGuiPlatformIO interface.
//  2022-03-22: Inputs: Fix mouse position issues when dragging outside of boundaries. SDL_CaptureMouse() erroneously still gives out LEAVE events when hovering OS decorations.
=======
//  2022-03-22: Inputs: Fix mouse position issues when dragging outside of boundaries. SDL_CaptureMouse() erroneously still gives out LEAVE events when hovering OS decorations.
//  2022-03-22: Inputs: Added support for extra mouse buttons (SDL_BUTTON_X1/SDL_BUTTON_X2).
>>>>>>> 1ad8ad62
//  2022-02-04: Added SDL_Renderer* parameter to ImGui_ImplSDL2_InitForSDLRenderer(), so we can use SDL_GetRendererOutputSize() instead of SDL_GL_GetDrawableSize() when bound to a SDL_Renderer.
//  2022-01-26: Inputs: replaced short-lived io.AddKeyModsEvent() (added two weeks ago) with io.AddKeyEvent() using ImGuiKey_ModXXX flags. Sorry for the confusion.
//  2021-01-20: Inputs: calling new io.AddKeyAnalogEvent() for gamepad support, instead of writing directly to io.NavInputs[].
//  2022-01-17: Inputs: calling new io.AddMousePosEvent(), io.AddMouseButtonEvent(), io.AddMouseWheelEvent() API (1.87+).
//  2022-01-17: Inputs: always update key mods next and before key event (not in NewFrame) to fix input queue with very low framerates.
//  2022-01-12: Update mouse inputs using SDL_MOUSEMOTION/SDL_WINDOWEVENT_LEAVE + fallback to provide it when focused but not hovered/captured. More standard and will allow us to pass it to future input queue API.
//  2022-01-12: Maintain our own copy of MouseButtonsDown mask instead of using ImGui::IsAnyMouseDown() which will be obsoleted.
//  2022-01-10: Inputs: calling new io.AddKeyEvent(), io.AddKeyModsEvent() + io.SetKeyEventNativeData() API (1.87+). Support for full ImGuiKey range.
//  2021-08-17: Calling io.AddFocusEvent() on SDL_WINDOWEVENT_FOCUS_GAINED/SDL_WINDOWEVENT_FOCUS_LOST.
//  2021-07-29: Inputs: MousePos is correctly reported when the host platform window is hovered but not focused (using SDL_GetMouseFocus() + SDL_HINT_MOUSE_FOCUS_CLICKTHROUGH, requires SDL 2.0.5+)
//  2021-06:29: *BREAKING CHANGE* Removed 'SDL_Window* window' parameter to ImGui_ImplSDL2_NewFrame() which was unnecessary.
//  2021-06-29: Reorganized backend to pull data from a single structure to facilitate usage with multiple-contexts (all g_XXXX access changed to bd->XXXX).
//  2021-03-22: Rework global mouse pos availability check listing supported platforms explicitly, effectively fixing mouse access on Raspberry Pi. (#2837, #3950)
//  2020-05-25: Misc: Report a zero display-size when window is minimized, to be consistent with other backends.
//  2020-02-20: Inputs: Fixed mapping for ImGuiKey_KeyPadEnter (using SDL_SCANCODE_KP_ENTER instead of SDL_SCANCODE_RETURN2).
//  2019-12-17: Inputs: On Wayland, use SDL_GetMouseState (because there is no global mouse state).
//  2019-12-05: Inputs: Added support for ImGuiMouseCursor_NotAllowed mouse cursor.
//  2019-07-21: Inputs: Added mapping for ImGuiKey_KeyPadEnter.
//  2019-04-23: Inputs: Added support for SDL_GameController (if ImGuiConfigFlags_NavEnableGamepad is set by user application).
//  2019-03-12: Misc: Preserve DisplayFramebufferScale when main window is minimized.
//  2018-12-21: Inputs: Workaround for Android/iOS which don't seem to handle focus related calls.
//  2018-11-30: Misc: Setting up io.BackendPlatformName so it can be displayed in the About Window.
//  2018-11-14: Changed the signature of ImGui_ImplSDL2_ProcessEvent() to take a 'const SDL_Event*'.
//  2018-08-01: Inputs: Workaround for Emscripten which doesn't seem to handle focus related calls.
//  2018-06-29: Inputs: Added support for the ImGuiMouseCursor_Hand cursor.
//  2018-06-08: Misc: Extracted imgui_impl_sdl.cpp/.h away from the old combined SDL2+OpenGL/Vulkan examples.
//  2018-06-08: Misc: ImGui_ImplSDL2_InitForOpenGL() now takes a SDL_GLContext parameter.
//  2018-05-09: Misc: Fixed clipboard paste memory leak (we didn't call SDL_FreeMemory on the data returned by SDL_GetClipboardText).
//  2018-03-20: Misc: Setup io.BackendFlags ImGuiBackendFlags_HasMouseCursors flag + honor ImGuiConfigFlags_NoMouseCursorChange flag.
//  2018-02-16: Inputs: Added support for mouse cursors, honoring ImGui::GetMouseCursor() value.
//  2018-02-06: Misc: Removed call to ImGui::Shutdown() which is not available from 1.60 WIP, user needs to call CreateContext/DestroyContext themselves.
//  2018-02-06: Inputs: Added mapping for ImGuiKey_Space.
//  2018-02-05: Misc: Using SDL_GetPerformanceCounter() instead of SDL_GetTicks() to be able to handle very high framerate (1000+ FPS).
//  2018-02-05: Inputs: Keyboard mapping is using scancodes everywhere instead of a confusing mixture of keycodes and scancodes.
//  2018-01-20: Inputs: Added Horizontal Mouse Wheel support.
//  2018-01-19: Inputs: When available (SDL 2.0.4+) using SDL_CaptureMouse() to retrieve coordinates outside of client area when dragging. Otherwise (SDL 2.0.3 and before) testing for SDL_WINDOW_INPUT_FOCUS instead of SDL_WINDOW_MOUSE_FOCUS.
//  2018-01-18: Inputs: Added mapping for ImGuiKey_Insert.
//  2017-08-25: Inputs: MousePos set to -FLT_MAX,-FLT_MAX when mouse is unavailable/missing (instead of -1,-1).
//  2016-10-15: Misc: Added a void* user_data parameter to Clipboard function handlers.

#include "imgui.h"
#include "imgui_impl_sdl.h"

// SDL
// (the multi-viewports feature requires SDL features supported from SDL 2.0.4+. SDL 2.0.5+ is highly recommended)
#include <SDL.h>
#include <SDL_syswm.h>
#if defined(__APPLE__)
#include <TargetConditionals.h>
#endif

#if SDL_VERSION_ATLEAST(2,0,4) && !defined(__EMSCRIPTEN__) && !defined(__ANDROID__) && !(defined(__APPLE__) && TARGET_OS_IOS)
#define SDL_HAS_CAPTURE_AND_GLOBAL_MOUSE    1
#else
#define SDL_HAS_CAPTURE_AND_GLOBAL_MOUSE    0
#endif
#define SDL_HAS_MOUSE_FOCUS_CLICKTHROUGH    SDL_VERSION_ATLEAST(2,0,5)
#define SDL_HAS_WINDOW_ALPHA                SDL_VERSION_ATLEAST(2,0,5)
#define SDL_HAS_ALWAYS_ON_TOP               SDL_VERSION_ATLEAST(2,0,5)
#define SDL_HAS_USABLE_DISPLAY_BOUNDS       SDL_VERSION_ATLEAST(2,0,5)
#define SDL_HAS_PER_MONITOR_DPI             SDL_VERSION_ATLEAST(2,0,4)
#define SDL_HAS_VULKAN                      SDL_VERSION_ATLEAST(2,0,6)
#if !SDL_HAS_VULKAN
static const Uint32 SDL_WINDOW_VULKAN = 0x10000000;
#endif

// SDL Data
struct ImGui_ImplSDL2_Data
{
    SDL_Window*     Window;
    SDL_Renderer*   Renderer;
    Uint64          Time;
    Uint32          MouseWindowID;
    int             MouseButtonsDown;
    SDL_Cursor*     MouseCursors[ImGuiMouseCursor_COUNT];
    int             PendingMouseLeaveFrame;
    char*           ClipboardTextData;
    bool            MouseCanUseGlobalState;
    bool            UseVulkan;

    ImGui_ImplSDL2_Data()   { memset((void*)this, 0, sizeof(*this)); }
};

// Backend data stored in io.BackendPlatformUserData to allow support for multiple Dear ImGui contexts
// It is STRONGLY preferred that you use docking branch with multi-viewports (== single Dear ImGui context + multiple windows) instead of multiple Dear ImGui contexts.
// FIXME: multi-context support is not well tested and probably dysfunctional in this backend.
// FIXME: some shared resources (mouse cursor shape, gamepad) are mishandled when using multi-context.
static ImGui_ImplSDL2_Data* ImGui_ImplSDL2_GetBackendData()
{
    return ImGui::GetCurrentContext() ? (ImGui_ImplSDL2_Data*)ImGui::GetIO().BackendPlatformUserData : NULL;
}

// Forward Declarations
static void ImGui_ImplSDL2_UpdateMonitors();
static void ImGui_ImplSDL2_InitPlatformInterface(SDL_Window* window, void* sdl_gl_context);
static void ImGui_ImplSDL2_ShutdownPlatformInterface();

// Functions
static const char* ImGui_ImplSDL2_GetClipboardText(void*)
{
    ImGui_ImplSDL2_Data* bd = ImGui_ImplSDL2_GetBackendData();
    if (bd->ClipboardTextData)
        SDL_free(bd->ClipboardTextData);
    bd->ClipboardTextData = SDL_GetClipboardText();
    return bd->ClipboardTextData;
}

static void ImGui_ImplSDL2_SetClipboardText(void*, const char* text)
{
    SDL_SetClipboardText(text);
}

static ImGuiKey ImGui_ImplSDL2_KeycodeToImGuiKey(int keycode)
{
    switch (keycode)
    {
        case SDLK_TAB: return ImGuiKey_Tab;
        case SDLK_LEFT: return ImGuiKey_LeftArrow;
        case SDLK_RIGHT: return ImGuiKey_RightArrow;
        case SDLK_UP: return ImGuiKey_UpArrow;
        case SDLK_DOWN: return ImGuiKey_DownArrow;
        case SDLK_PAGEUP: return ImGuiKey_PageUp;
        case SDLK_PAGEDOWN: return ImGuiKey_PageDown;
        case SDLK_HOME: return ImGuiKey_Home;
        case SDLK_END: return ImGuiKey_End;
        case SDLK_INSERT: return ImGuiKey_Insert;
        case SDLK_DELETE: return ImGuiKey_Delete;
        case SDLK_BACKSPACE: return ImGuiKey_Backspace;
        case SDLK_SPACE: return ImGuiKey_Space;
        case SDLK_RETURN: return ImGuiKey_Enter;
        case SDLK_ESCAPE: return ImGuiKey_Escape;
        case SDLK_QUOTE: return ImGuiKey_Apostrophe;
        case SDLK_COMMA: return ImGuiKey_Comma;
        case SDLK_MINUS: return ImGuiKey_Minus;
        case SDLK_PERIOD: return ImGuiKey_Period;
        case SDLK_SLASH: return ImGuiKey_Slash;
        case SDLK_SEMICOLON: return ImGuiKey_Semicolon;
        case SDLK_EQUALS: return ImGuiKey_Equal;
        case SDLK_LEFTBRACKET: return ImGuiKey_LeftBracket;
        case SDLK_BACKSLASH: return ImGuiKey_Backslash;
        case SDLK_RIGHTBRACKET: return ImGuiKey_RightBracket;
        case SDLK_BACKQUOTE: return ImGuiKey_GraveAccent;
        case SDLK_CAPSLOCK: return ImGuiKey_CapsLock;
        case SDLK_SCROLLLOCK: return ImGuiKey_ScrollLock;
        case SDLK_NUMLOCKCLEAR: return ImGuiKey_NumLock;
        case SDLK_PRINTSCREEN: return ImGuiKey_PrintScreen;
        case SDLK_PAUSE: return ImGuiKey_Pause;
        case SDLK_KP_0: return ImGuiKey_Keypad0;
        case SDLK_KP_1: return ImGuiKey_Keypad1;
        case SDLK_KP_2: return ImGuiKey_Keypad2;
        case SDLK_KP_3: return ImGuiKey_Keypad3;
        case SDLK_KP_4: return ImGuiKey_Keypad4;
        case SDLK_KP_5: return ImGuiKey_Keypad5;
        case SDLK_KP_6: return ImGuiKey_Keypad6;
        case SDLK_KP_7: return ImGuiKey_Keypad7;
        case SDLK_KP_8: return ImGuiKey_Keypad8;
        case SDLK_KP_9: return ImGuiKey_Keypad9;
        case SDLK_KP_PERIOD: return ImGuiKey_KeypadDecimal;
        case SDLK_KP_DIVIDE: return ImGuiKey_KeypadDivide;
        case SDLK_KP_MULTIPLY: return ImGuiKey_KeypadMultiply;
        case SDLK_KP_MINUS: return ImGuiKey_KeypadSubtract;
        case SDLK_KP_PLUS: return ImGuiKey_KeypadAdd;
        case SDLK_KP_ENTER: return ImGuiKey_KeypadEnter;
        case SDLK_KP_EQUALS: return ImGuiKey_KeypadEqual;
        case SDLK_LCTRL: return ImGuiKey_LeftCtrl;
        case SDLK_LSHIFT: return ImGuiKey_LeftShift;
        case SDLK_LALT: return ImGuiKey_LeftAlt;
        case SDLK_LGUI: return ImGuiKey_LeftSuper;
        case SDLK_RCTRL: return ImGuiKey_RightCtrl;
        case SDLK_RSHIFT: return ImGuiKey_RightShift;
        case SDLK_RALT: return ImGuiKey_RightAlt;
        case SDLK_RGUI: return ImGuiKey_RightSuper;
        case SDLK_APPLICATION: return ImGuiKey_Menu;
        case SDLK_0: return ImGuiKey_0;
        case SDLK_1: return ImGuiKey_1;
        case SDLK_2: return ImGuiKey_2;
        case SDLK_3: return ImGuiKey_3;
        case SDLK_4: return ImGuiKey_4;
        case SDLK_5: return ImGuiKey_5;
        case SDLK_6: return ImGuiKey_6;
        case SDLK_7: return ImGuiKey_7;
        case SDLK_8: return ImGuiKey_8;
        case SDLK_9: return ImGuiKey_9;
        case SDLK_a: return ImGuiKey_A;
        case SDLK_b: return ImGuiKey_B;
        case SDLK_c: return ImGuiKey_C;
        case SDLK_d: return ImGuiKey_D;
        case SDLK_e: return ImGuiKey_E;
        case SDLK_f: return ImGuiKey_F;
        case SDLK_g: return ImGuiKey_G;
        case SDLK_h: return ImGuiKey_H;
        case SDLK_i: return ImGuiKey_I;
        case SDLK_j: return ImGuiKey_J;
        case SDLK_k: return ImGuiKey_K;
        case SDLK_l: return ImGuiKey_L;
        case SDLK_m: return ImGuiKey_M;
        case SDLK_n: return ImGuiKey_N;
        case SDLK_o: return ImGuiKey_O;
        case SDLK_p: return ImGuiKey_P;
        case SDLK_q: return ImGuiKey_Q;
        case SDLK_r: return ImGuiKey_R;
        case SDLK_s: return ImGuiKey_S;
        case SDLK_t: return ImGuiKey_T;
        case SDLK_u: return ImGuiKey_U;
        case SDLK_v: return ImGuiKey_V;
        case SDLK_w: return ImGuiKey_W;
        case SDLK_x: return ImGuiKey_X;
        case SDLK_y: return ImGuiKey_Y;
        case SDLK_z: return ImGuiKey_Z;
        case SDLK_F1: return ImGuiKey_F1;
        case SDLK_F2: return ImGuiKey_F2;
        case SDLK_F3: return ImGuiKey_F3;
        case SDLK_F4: return ImGuiKey_F4;
        case SDLK_F5: return ImGuiKey_F5;
        case SDLK_F6: return ImGuiKey_F6;
        case SDLK_F7: return ImGuiKey_F7;
        case SDLK_F8: return ImGuiKey_F8;
        case SDLK_F9: return ImGuiKey_F9;
        case SDLK_F10: return ImGuiKey_F10;
        case SDLK_F11: return ImGuiKey_F11;
        case SDLK_F12: return ImGuiKey_F12;
    }
    return ImGuiKey_None;
}

static void ImGui_ImplSDL2_UpdateKeyModifiers(SDL_Keymod sdl_key_mods)
{
    ImGuiIO& io = ImGui::GetIO();
    io.AddKeyEvent(ImGuiKey_ModCtrl, (sdl_key_mods & KMOD_CTRL) != 0);
    io.AddKeyEvent(ImGuiKey_ModShift, (sdl_key_mods & KMOD_SHIFT) != 0);
    io.AddKeyEvent(ImGuiKey_ModAlt, (sdl_key_mods & KMOD_ALT) != 0);
    io.AddKeyEvent(ImGuiKey_ModSuper, (sdl_key_mods & KMOD_GUI) != 0);
}

// You can read the io.WantCaptureMouse, io.WantCaptureKeyboard flags to tell if dear imgui wants to use your inputs.
// - When io.WantCaptureMouse is true, do not dispatch mouse input data to your main application, or clear/overwrite your copy of the mouse data.
// - When io.WantCaptureKeyboard is true, do not dispatch keyboard input data to your main application, or clear/overwrite your copy of the keyboard data.
// Generally you may always pass all inputs to dear imgui, and hide them from your application based on those two flags.
// If you have multiple SDL events and some of them are not meant to be used by dear imgui, you may need to filter events based on their windowID field.
bool ImGui_ImplSDL2_ProcessEvent(const SDL_Event* event)
{
    ImGuiIO& io = ImGui::GetIO();
    ImGui_ImplSDL2_Data* bd = ImGui_ImplSDL2_GetBackendData();

    switch (event->type)
    {
        case SDL_MOUSEMOTION:
        {
            ImVec2 mouse_pos((float)event->motion.x, (float)event->motion.y);
            if (io.ConfigFlags & ImGuiConfigFlags_ViewportsEnable)
            {
                int window_x, window_y;
                SDL_GetWindowPosition(SDL_GetWindowFromID(event->motion.windowID), &window_x, &window_y);
                mouse_pos.x += window_x;
                mouse_pos.y += window_y;
            }
            io.AddMousePosEvent(mouse_pos.x, mouse_pos.y);
            return true;
        }
        case SDL_MOUSEWHEEL:
        {
            float wheel_x = (event->wheel.x > 0) ? 1.0f : (event->wheel.x < 0) ? -1.0f : 0.0f;
            float wheel_y = (event->wheel.y > 0) ? 1.0f : (event->wheel.y < 0) ? -1.0f : 0.0f;
            io.AddMouseWheelEvent(wheel_x, wheel_y);
            return true;
        }
        case SDL_MOUSEBUTTONDOWN:
        case SDL_MOUSEBUTTONUP:
        {
            int mouse_button = -1;
            if (event->button.button == SDL_BUTTON_LEFT) { mouse_button = 0; }
            if (event->button.button == SDL_BUTTON_RIGHT) { mouse_button = 1; }
            if (event->button.button == SDL_BUTTON_MIDDLE) { mouse_button = 2; }
            if (event->button.button == SDL_BUTTON_X1) { mouse_button = 3; }
            if (event->button.button == SDL_BUTTON_X2) { mouse_button = 4; }
            if (mouse_button == -1)
                break;
            io.AddMouseButtonEvent(mouse_button, (event->type == SDL_MOUSEBUTTONDOWN));
            bd->MouseButtonsDown = (event->type == SDL_MOUSEBUTTONDOWN) ? (bd->MouseButtonsDown | (1 << mouse_button)) : (bd->MouseButtonsDown & ~(1 << mouse_button));
            return true;
        }
        case SDL_TEXTINPUT:
        {
            io.AddInputCharactersUTF8(event->text.text);
            return true;
        }
        case SDL_KEYDOWN:
        case SDL_KEYUP:
        {
            ImGui_ImplSDL2_UpdateKeyModifiers((SDL_Keymod)event->key.keysym.mod);
            ImGuiKey key = ImGui_ImplSDL2_KeycodeToImGuiKey(event->key.keysym.sym);
            io.AddKeyEvent(key, (event->type == SDL_KEYDOWN));
            io.SetKeyEventNativeData(key, event->key.keysym.sym, event->key.keysym.scancode, event->key.keysym.scancode); // To support legacy indexing (<1.87 user code). Legacy backend uses SDLK_*** as indices to IsKeyXXX() functions.
            return true;
        }
        case SDL_WINDOWEVENT:
        {
            // - When capturing mouse, SDL will send a bunch of conflicting LEAVE/ENTER event on every mouse move, but the final ENTER tends to be right.
            // - However we won't get a correct LEAVE event for a captured window.
            // - In some cases, when detaching a window from main viewport SDL may send SDL_WINDOWEVENT_ENTER one frame too late,
            //   causing SDL_WINDOWEVENT_LEAVE on previous frame to interrupt drag operation by clear mouse position. This is why
            //   we delay process the SDL_WINDOWEVENT_LEAVE events by one frame. See issue #5012 for details.
            Uint8 window_event = event->window.event;
            if (window_event == SDL_WINDOWEVENT_ENTER)
<<<<<<< HEAD
            {
                bd->MouseWindowID = event->window.windowID;
                bd->PendingMouseLeaveFrame = 0;
            }
=======
                bd->PendingMouseLeaveFrame = 0;
>>>>>>> 1ad8ad62
            if (window_event == SDL_WINDOWEVENT_LEAVE)
                bd->PendingMouseLeaveFrame = ImGui::GetFrameCount() + 1;
            if (window_event == SDL_WINDOWEVENT_FOCUS_GAINED)
                io.AddFocusEvent(true);
            else if (window_event == SDL_WINDOWEVENT_FOCUS_LOST)
                io.AddFocusEvent(false);
            if (window_event == SDL_WINDOWEVENT_CLOSE || window_event == SDL_WINDOWEVENT_MOVED || window_event == SDL_WINDOWEVENT_RESIZED)
                if (ImGuiViewport* viewport = ImGui::FindViewportByPlatformHandle((void*)SDL_GetWindowFromID(event->window.windowID)))
                {
                    if (window_event == SDL_WINDOWEVENT_CLOSE)
                        viewport->PlatformRequestClose = true;
                    if (window_event == SDL_WINDOWEVENT_MOVED)
                        viewport->PlatformRequestMove = true;
                    if (window_event == SDL_WINDOWEVENT_RESIZED)
                        viewport->PlatformRequestResize = true;
                    return true;
                }
            return true;
        }
    }
    return false;
}

static bool ImGui_ImplSDL2_Init(SDL_Window* window, SDL_Renderer* renderer, void* sdl_gl_context)
{
    ImGuiIO& io = ImGui::GetIO();
    IM_ASSERT(io.BackendPlatformUserData == NULL && "Already initialized a platform backend!");

    // Check and store if we are on a SDL backend that supports global mouse position
    // ("wayland" and "rpi" don't support it, but we chose to use a white-list instead of a black-list)
    bool mouse_can_use_global_state = false;
#if SDL_HAS_CAPTURE_AND_GLOBAL_MOUSE
    const char* sdl_backend = SDL_GetCurrentVideoDriver();
    const char* global_mouse_whitelist[] = { "windows", "cocoa", "x11", "DIVE", "VMAN" };
    for (int n = 0; n < IM_ARRAYSIZE(global_mouse_whitelist); n++)
        if (strncmp(sdl_backend, global_mouse_whitelist[n], strlen(global_mouse_whitelist[n])) == 0)
            mouse_can_use_global_state = true;
#endif

    // Setup backend capabilities flags
    ImGui_ImplSDL2_Data* bd = IM_NEW(ImGui_ImplSDL2_Data)();
    io.BackendPlatformUserData = (void*)bd;
    io.BackendPlatformName = "imgui_impl_sdl";
    io.BackendFlags |= ImGuiBackendFlags_HasMouseCursors;           // We can honor GetMouseCursor() values (optional)
    io.BackendFlags |= ImGuiBackendFlags_HasSetMousePos;            // We can honor io.WantSetMousePos requests (optional, rarely used)
    if (mouse_can_use_global_state)
        io.BackendFlags |= ImGuiBackendFlags_PlatformHasViewports;  // We can create multi-viewports on the Platform side (optional)

    // SDL on Linux/OSX doesn't report events for unfocused windows (see https://github.com/ocornut/imgui/issues/4960)
#ifndef __APPLE__
    if (mouse_can_use_global_state)
        io.BackendFlags |= ImGuiBackendFlags_HasMouseHoveredViewport;// We can call io.AddMouseViewportEvent() with correct data (optional)
#endif

    bd->Window = window;
    bd->Renderer = renderer;
    bd->MouseCanUseGlobalState = mouse_can_use_global_state;

    io.SetClipboardTextFn = ImGui_ImplSDL2_SetClipboardText;
    io.GetClipboardTextFn = ImGui_ImplSDL2_GetClipboardText;
    io.ClipboardUserData = NULL;

    // Load mouse cursors
    bd->MouseCursors[ImGuiMouseCursor_Arrow] = SDL_CreateSystemCursor(SDL_SYSTEM_CURSOR_ARROW);
    bd->MouseCursors[ImGuiMouseCursor_TextInput] = SDL_CreateSystemCursor(SDL_SYSTEM_CURSOR_IBEAM);
    bd->MouseCursors[ImGuiMouseCursor_ResizeAll] = SDL_CreateSystemCursor(SDL_SYSTEM_CURSOR_SIZEALL);
    bd->MouseCursors[ImGuiMouseCursor_ResizeNS] = SDL_CreateSystemCursor(SDL_SYSTEM_CURSOR_SIZENS);
    bd->MouseCursors[ImGuiMouseCursor_ResizeEW] = SDL_CreateSystemCursor(SDL_SYSTEM_CURSOR_SIZEWE);
    bd->MouseCursors[ImGuiMouseCursor_ResizeNESW] = SDL_CreateSystemCursor(SDL_SYSTEM_CURSOR_SIZENESW);
    bd->MouseCursors[ImGuiMouseCursor_ResizeNWSE] = SDL_CreateSystemCursor(SDL_SYSTEM_CURSOR_SIZENWSE);
    bd->MouseCursors[ImGuiMouseCursor_Hand] = SDL_CreateSystemCursor(SDL_SYSTEM_CURSOR_HAND);
    bd->MouseCursors[ImGuiMouseCursor_NotAllowed] = SDL_CreateSystemCursor(SDL_SYSTEM_CURSOR_NO);

    // Set platform dependent data in viewport
    // Our mouse update function expect PlatformHandle to be filled for the main viewport
    ImGuiViewport* main_viewport = ImGui::GetMainViewport();
    main_viewport->PlatformHandle = (void*)window;
#ifdef _WIN32
    SDL_SysWMinfo info;
    SDL_VERSION(&info.version);
    if (SDL_GetWindowWMInfo(window, &info))
        main_viewport->PlatformHandleRaw = (void*)info.info.win.window;
#endif

    // Set SDL hint to receive mouse click events on window focus, otherwise SDL doesn't emit the event.
    // Without this, when clicking to gain focus, our widgets wouldn't activate even though they showed as hovered.
    // (This is unfortunately a global SDL setting, so enabling it might have a side-effect on your application.
    // It is unlikely to make a difference, but if your app absolutely needs to ignore the initial on-focus click:
    // you can ignore SDL_MOUSEBUTTONDOWN events coming right after a SDL_WINDOWEVENT_FOCUS_GAINED)
#if SDL_HAS_MOUSE_FOCUS_CLICKTHROUGH
    SDL_SetHint(SDL_HINT_MOUSE_FOCUS_CLICKTHROUGH, "1");
#endif

    // Update monitors
    ImGui_ImplSDL2_UpdateMonitors();

    // We need SDL_CaptureMouse(), SDL_GetGlobalMouseState() from SDL 2.0.4+ to support multiple viewports.
    // We left the call to ImGui_ImplSDL2_InitPlatformInterface() outside of #ifdef to avoid unused-function warnings.
    if ((io.ConfigFlags & ImGuiConfigFlags_ViewportsEnable) && (io.BackendFlags & ImGuiBackendFlags_PlatformHasViewports))
        ImGui_ImplSDL2_InitPlatformInterface(window, sdl_gl_context);

    return true;
}

bool ImGui_ImplSDL2_InitForOpenGL(SDL_Window* window, void* sdl_gl_context)
{
    return ImGui_ImplSDL2_Init(window, NULL, sdl_gl_context);
}

bool ImGui_ImplSDL2_InitForVulkan(SDL_Window* window)
{
#if !SDL_HAS_VULKAN
    IM_ASSERT(0 && "Unsupported");
#endif
    if (!ImGui_ImplSDL2_Init(window, NULL, NULL))
        return false;
    ImGui_ImplSDL2_Data* bd = ImGui_ImplSDL2_GetBackendData();
    bd->UseVulkan = true;
    return true;
}

bool ImGui_ImplSDL2_InitForD3D(SDL_Window* window)
{
#if !defined(_WIN32)
    IM_ASSERT(0 && "Unsupported");
#endif
    return ImGui_ImplSDL2_Init(window, NULL, NULL);
}

bool ImGui_ImplSDL2_InitForMetal(SDL_Window* window)
{
    return ImGui_ImplSDL2_Init(window, NULL, NULL);
}

bool ImGui_ImplSDL2_InitForSDLRenderer(SDL_Window* window, SDL_Renderer* renderer)
{
    return ImGui_ImplSDL2_Init(window, renderer, NULL);
}

void ImGui_ImplSDL2_Shutdown()
{
    ImGui_ImplSDL2_Data* bd = ImGui_ImplSDL2_GetBackendData();
    IM_ASSERT(bd != NULL && "No platform backend to shutdown, or already shutdown?");
    ImGuiIO& io = ImGui::GetIO();

    ImGui_ImplSDL2_ShutdownPlatformInterface();

    if (bd->ClipboardTextData)
        SDL_free(bd->ClipboardTextData);
    for (ImGuiMouseCursor cursor_n = 0; cursor_n < ImGuiMouseCursor_COUNT; cursor_n++)
        SDL_FreeCursor(bd->MouseCursors[cursor_n]);

    io.BackendPlatformName = NULL;
    io.BackendPlatformUserData = NULL;
    IM_DELETE(bd);
}

// This code is incredibly messy because some of the functions we need for full viewport support are not available in SDL < 2.0.4.
static void ImGui_ImplSDL2_UpdateMouseData()
{
    ImGui_ImplSDL2_Data* bd = ImGui_ImplSDL2_GetBackendData();
    ImGuiIO& io = ImGui::GetIO();

    // We forward mouse input when hovered or captured (via SDL_MOUSEMOTION) or when focused (below)
#if SDL_HAS_CAPTURE_AND_GLOBAL_MOUSE
    // SDL_CaptureMouse() let the OS know e.g. that our imgui drag outside the SDL window boundaries shouldn't e.g. trigger other operations outside
    SDL_CaptureMouse(bd->MouseButtonsDown != 0 ? SDL_TRUE : SDL_FALSE);
    SDL_Window* focused_window = SDL_GetKeyboardFocus();
    const bool is_app_focused = (focused_window && (bd->Window == focused_window || ImGui::FindViewportByPlatformHandle((void*)focused_window)));
#else
    SDL_Window* focused_window = bd->Window;
    const bool is_app_focused = (SDL_GetWindowFlags(bd->Window) & SDL_WINDOW_INPUT_FOCUS) != 0; // SDL 2.0.3 and non-windowed systems: single-viewport only
#endif

    if (is_app_focused)
    {
        // (Optional) Set OS mouse position from Dear ImGui if requested (rarely used, only when ImGuiConfigFlags_NavEnableSetMousePos is enabled by user)
        if (io.WantSetMousePos)
        {
#if SDL_HAS_CAPTURE_AND_GLOBAL_MOUSE
            if (io.ConfigFlags & ImGuiConfigFlags_ViewportsEnable)
                SDL_WarpMouseGlobal((int)io.MousePos.x, (int)io.MousePos.y);
            else
#endif
                SDL_WarpMouseInWindow(bd->Window, (int)io.MousePos.x, (int)io.MousePos.y);
        }

        // (Optional) Fallback to provide mouse position when focused (SDL_MOUSEMOTION already provides this when hovered or captured)
        if (bd->MouseCanUseGlobalState && bd->MouseButtonsDown == 0)
        {
            // Single-viewport mode: mouse position in client window coordinates (io.MousePos is (0,0) when the mouse is on the upper-left corner of the app window)
            // Multi-viewport mode: mouse position in OS absolute coordinates (io.MousePos is (0,0) when the mouse is on the upper-left of the primary monitor)
            int mouse_x, mouse_y, window_x, window_y;
            SDL_GetGlobalMouseState(&mouse_x, &mouse_y);
            if (!(io.ConfigFlags & ImGuiConfigFlags_ViewportsEnable))
            {
                SDL_GetWindowPosition(focused_window, &window_x, &window_y);
                mouse_x -= window_x;
                mouse_y -= window_y;
            }
            io.AddMousePosEvent((float)mouse_x, (float)mouse_y);
        }
    }

    // (Optional) When using multiple viewports: call io.AddMouseViewportEvent() with the viewport the OS mouse cursor is hovering.
    // If ImGuiBackendFlags_HasMouseHoveredViewport is not set by the backend, Dear imGui will ignore this field and infer the information using its flawed heuristic.
    // - [!] SDL backend does NOT correctly ignore viewports with the _NoInputs flag.
    //       Some backend are not able to handle that correctly. If a backend report an hovered viewport that has the _NoInputs flag (e.g. when dragging a window
    //       for docking, the viewport has the _NoInputs flag in order to allow us to find the viewport under), then Dear ImGui is forced to ignore the value reported
    //       by the backend, and use its flawed heuristic to guess the viewport behind.
    // - [X] SDL backend correctly reports this regardless of another viewport behind focused and dragged from (we need this to find a useful drag and drop target).
    if (io.BackendFlags & ImGuiBackendFlags_HasMouseHoveredViewport)
    {
        ImGuiID mouse_viewport_id = 0;
        if (SDL_Window* sdl_mouse_window = SDL_GetWindowFromID(bd->MouseWindowID))
            if (ImGuiViewport* mouse_viewport = ImGui::FindViewportByPlatformHandle((void*)sdl_mouse_window))
                mouse_viewport_id = mouse_viewport->ID;
        io.AddMouseViewportEvent(mouse_viewport_id);
    }
}

static void ImGui_ImplSDL2_UpdateMouseCursor()
{
    ImGuiIO& io = ImGui::GetIO();
    if (io.ConfigFlags & ImGuiConfigFlags_NoMouseCursorChange)
        return;
    ImGui_ImplSDL2_Data* bd = ImGui_ImplSDL2_GetBackendData();

    ImGuiMouseCursor imgui_cursor = ImGui::GetMouseCursor();
    if (io.MouseDrawCursor || imgui_cursor == ImGuiMouseCursor_None)
    {
        // Hide OS mouse cursor if imgui is drawing it or if it wants no cursor
        SDL_ShowCursor(SDL_FALSE);
    }
    else
    {
        // Show OS mouse cursor
        SDL_SetCursor(bd->MouseCursors[imgui_cursor] ? bd->MouseCursors[imgui_cursor] : bd->MouseCursors[ImGuiMouseCursor_Arrow]);
        SDL_ShowCursor(SDL_TRUE);
    }
}

static void ImGui_ImplSDL2_UpdateGamepads()
{
    ImGuiIO& io = ImGui::GetIO();
    if ((io.ConfigFlags & ImGuiConfigFlags_NavEnableGamepad) == 0)
        return;

    // Get gamepad
    io.BackendFlags &= ~ImGuiBackendFlags_HasGamepad;
    SDL_GameController* game_controller = SDL_GameControllerOpen(0);
    if (!game_controller)
        return;
    io.BackendFlags |= ImGuiBackendFlags_HasGamepad;

    // Update gamepad inputs
    #define IM_SATURATE(V)                      (V < 0.0f ? 0.0f : V > 1.0f ? 1.0f : V)
    #define MAP_BUTTON(KEY_NO, BUTTON_NO)       { io.AddKeyEvent(KEY_NO, SDL_GameControllerGetButton(game_controller, BUTTON_NO) != 0); }
    #define MAP_ANALOG(KEY_NO, AXIS_NO, V0, V1) { float vn = (float)(SDL_GameControllerGetAxis(game_controller, AXIS_NO) - V0) / (float)(V1 - V0); vn = IM_SATURATE(vn); io.AddKeyAnalogEvent(KEY_NO, vn > 0.1f, vn); }
    const int thumb_dead_zone = 8000;           // SDL_gamecontroller.h suggests using this value.
    MAP_BUTTON(ImGuiKey_GamepadStart,           SDL_CONTROLLER_BUTTON_START);
    MAP_BUTTON(ImGuiKey_GamepadBack,            SDL_CONTROLLER_BUTTON_BACK);
    MAP_BUTTON(ImGuiKey_GamepadFaceDown,        SDL_CONTROLLER_BUTTON_A);              // Xbox A, PS Cross
    MAP_BUTTON(ImGuiKey_GamepadFaceRight,       SDL_CONTROLLER_BUTTON_B);              // Xbox B, PS Circle
    MAP_BUTTON(ImGuiKey_GamepadFaceLeft,        SDL_CONTROLLER_BUTTON_X);              // Xbox X, PS Square
    MAP_BUTTON(ImGuiKey_GamepadFaceUp,          SDL_CONTROLLER_BUTTON_Y);              // Xbox Y, PS Triangle
    MAP_BUTTON(ImGuiKey_GamepadDpadLeft,        SDL_CONTROLLER_BUTTON_DPAD_LEFT);
    MAP_BUTTON(ImGuiKey_GamepadDpadRight,       SDL_CONTROLLER_BUTTON_DPAD_RIGHT);
    MAP_BUTTON(ImGuiKey_GamepadDpadUp,          SDL_CONTROLLER_BUTTON_DPAD_UP);
    MAP_BUTTON(ImGuiKey_GamepadDpadDown,        SDL_CONTROLLER_BUTTON_DPAD_DOWN);
    MAP_BUTTON(ImGuiKey_GamepadL1,              SDL_CONTROLLER_BUTTON_LEFTSHOULDER);
    MAP_BUTTON(ImGuiKey_GamepadR1,              SDL_CONTROLLER_BUTTON_RIGHTSHOULDER);
    MAP_ANALOG(ImGuiKey_GamepadL2,              SDL_CONTROLLER_AXIS_TRIGGERLEFT,  0.0f, 32767);
    MAP_ANALOG(ImGuiKey_GamepadR2,              SDL_CONTROLLER_AXIS_TRIGGERRIGHT, 0.0f, 32767);
    MAP_BUTTON(ImGuiKey_GamepadL3,              SDL_CONTROLLER_BUTTON_LEFTSTICK);
    MAP_BUTTON(ImGuiKey_GamepadR3,              SDL_CONTROLLER_BUTTON_RIGHTSTICK);
    MAP_ANALOG(ImGuiKey_GamepadLStickLeft,      SDL_CONTROLLER_AXIS_LEFTX,  -thumb_dead_zone, -32768);
    MAP_ANALOG(ImGuiKey_GamepadLStickRight,     SDL_CONTROLLER_AXIS_LEFTX,  +thumb_dead_zone, +32767);
    MAP_ANALOG(ImGuiKey_GamepadLStickUp,        SDL_CONTROLLER_AXIS_LEFTY,  -thumb_dead_zone, -32768);
    MAP_ANALOG(ImGuiKey_GamepadLStickDown,      SDL_CONTROLLER_AXIS_LEFTY,  +thumb_dead_zone, +32767);
    MAP_ANALOG(ImGuiKey_GamepadRStickLeft,      SDL_CONTROLLER_AXIS_RIGHTX, -thumb_dead_zone, -32768);
    MAP_ANALOG(ImGuiKey_GamepadRStickRight,     SDL_CONTROLLER_AXIS_RIGHTX, +thumb_dead_zone, +32767);
    MAP_ANALOG(ImGuiKey_GamepadRStickUp,        SDL_CONTROLLER_AXIS_RIGHTY, -thumb_dead_zone, -32768);
    MAP_ANALOG(ImGuiKey_GamepadRStickDown,      SDL_CONTROLLER_AXIS_RIGHTY, +thumb_dead_zone, +32767);
    #undef MAP_BUTTON
    #undef MAP_ANALOG
}

// FIXME-PLATFORM: SDL doesn't have an event to notify the application of display/monitor changes
static void ImGui_ImplSDL2_UpdateMonitors()
{
    ImGuiPlatformIO& platform_io = ImGui::GetPlatformIO();
    platform_io.Monitors.resize(0);
    int display_count = SDL_GetNumVideoDisplays();
    for (int n = 0; n < display_count; n++)
    {
        // Warning: the validity of monitor DPI information on Windows depends on the application DPI awareness settings, which generally needs to be set in the manifest or at runtime.
        ImGuiPlatformMonitor monitor;
        SDL_Rect r;
        SDL_GetDisplayBounds(n, &r);
        monitor.MainPos = monitor.WorkPos = ImVec2((float)r.x, (float)r.y);
        monitor.MainSize = monitor.WorkSize = ImVec2((float)r.w, (float)r.h);
#if SDL_HAS_USABLE_DISPLAY_BOUNDS
        SDL_GetDisplayUsableBounds(n, &r);
        monitor.WorkPos = ImVec2((float)r.x, (float)r.y);
        monitor.WorkSize = ImVec2((float)r.w, (float)r.h);
#endif
#if SDL_HAS_PER_MONITOR_DPI
        float dpi = 0.0f;
        if (!SDL_GetDisplayDPI(n, &dpi, NULL, NULL))
            monitor.DpiScale = dpi / 96.0f;
#endif
        platform_io.Monitors.push_back(monitor);
    }
}

void ImGui_ImplSDL2_NewFrame()
{
    ImGui_ImplSDL2_Data* bd = ImGui_ImplSDL2_GetBackendData();
    IM_ASSERT(bd != NULL && "Did you call ImGui_ImplSDL2_Init()?");
    ImGuiIO& io = ImGui::GetIO();

    // Setup display size (every frame to accommodate for window resizing)
    int w, h;
    int display_w, display_h;
    SDL_GetWindowSize(bd->Window, &w, &h);
    if (SDL_GetWindowFlags(bd->Window) & SDL_WINDOW_MINIMIZED)
        w = h = 0;
    if (bd->Renderer != NULL)
        SDL_GetRendererOutputSize(bd->Renderer, &display_w, &display_h);
    else
        SDL_GL_GetDrawableSize(bd->Window, &display_w, &display_h);
    io.DisplaySize = ImVec2((float)w, (float)h);
    if (w > 0 && h > 0)
        io.DisplayFramebufferScale = ImVec2((float)display_w / w, (float)display_h / h);

    // Setup time step (we don't use SDL_GetTicks() because it is using millisecond resolution)
    static Uint64 frequency = SDL_GetPerformanceFrequency();
    Uint64 current_time = SDL_GetPerformanceCounter();
    io.DeltaTime = bd->Time > 0 ? (float)((double)(current_time - bd->Time) / frequency) : (float)(1.0f / 60.0f);
    bd->Time = current_time;

    if (bd->PendingMouseLeaveFrame && bd->PendingMouseLeaveFrame >= ImGui::GetFrameCount() && bd->MouseButtonsDown == 0)
    {
<<<<<<< HEAD
        bd->MouseWindowID = 0;
        bd->PendingMouseLeaveFrame = 0;
        io.AddMousePosEvent(-FLT_MAX, -FLT_MAX);
=======
        io.AddMousePosEvent(-FLT_MAX, -FLT_MAX);
        bd->PendingMouseLeaveFrame = 0;
>>>>>>> 1ad8ad62
    }

    ImGui_ImplSDL2_UpdateMouseData();
    ImGui_ImplSDL2_UpdateMouseCursor();

    // Update game controllers (if enabled and available)
    ImGui_ImplSDL2_UpdateGamepads();
}

//--------------------------------------------------------------------------------------------------------
// MULTI-VIEWPORT / PLATFORM INTERFACE SUPPORT
// This is an _advanced_ and _optional_ feature, allowing the backend to create and handle multiple viewports simultaneously.
// If you are new to dear imgui or creating a new binding for dear imgui, it is recommended that you completely ignore this section first..
//--------------------------------------------------------------------------------------------------------

// Helper structure we store in the void* RenderUserData field of each ImGuiViewport to easily retrieve our backend data.
struct ImGui_ImplSDL2_ViewportData
{
    SDL_Window*     Window;
    Uint32          WindowID;
    bool            WindowOwned;
    SDL_GLContext   GLContext;

    ImGui_ImplSDL2_ViewportData() { Window = NULL; WindowID = 0; WindowOwned = false; GLContext = NULL; }
    ~ImGui_ImplSDL2_ViewportData() { IM_ASSERT(Window == NULL && GLContext == NULL); }
};

static void ImGui_ImplSDL2_CreateWindow(ImGuiViewport* viewport)
{
    ImGui_ImplSDL2_Data* bd = ImGui_ImplSDL2_GetBackendData();
    ImGui_ImplSDL2_ViewportData* vd = IM_NEW(ImGui_ImplSDL2_ViewportData)();
    viewport->PlatformUserData = vd;

    ImGuiViewport* main_viewport = ImGui::GetMainViewport();
    ImGui_ImplSDL2_ViewportData* main_viewport_data = (ImGui_ImplSDL2_ViewportData*)main_viewport->PlatformUserData;

    // Share GL resources with main context
    bool use_opengl = (main_viewport_data->GLContext != NULL);
    SDL_GLContext backup_context = NULL;
    if (use_opengl)
    {
        backup_context = SDL_GL_GetCurrentContext();
        SDL_GL_SetAttribute(SDL_GL_SHARE_WITH_CURRENT_CONTEXT, 1);
        SDL_GL_MakeCurrent(main_viewport_data->Window, main_viewport_data->GLContext);
    }

    Uint32 sdl_flags = 0;
    sdl_flags |= use_opengl ? SDL_WINDOW_OPENGL : (bd->UseVulkan ? SDL_WINDOW_VULKAN : 0);
    sdl_flags |= SDL_GetWindowFlags(bd->Window) & SDL_WINDOW_ALLOW_HIGHDPI;
    sdl_flags |= SDL_WINDOW_HIDDEN;
    sdl_flags |= (viewport->Flags & ImGuiViewportFlags_NoDecoration) ? SDL_WINDOW_BORDERLESS : 0;
    sdl_flags |= (viewport->Flags & ImGuiViewportFlags_NoDecoration) ? 0 : SDL_WINDOW_RESIZABLE;
#if !defined(_WIN32)
    // See SDL hack in ImGui_ImplSDL2_ShowWindow().
    sdl_flags |= (viewport->Flags & ImGuiViewportFlags_NoTaskBarIcon) ? SDL_WINDOW_SKIP_TASKBAR : 0;
#endif
#if SDL_HAS_ALWAYS_ON_TOP
    sdl_flags |= (viewport->Flags & ImGuiViewportFlags_TopMost) ? SDL_WINDOW_ALWAYS_ON_TOP : 0;
#endif
    vd->Window = SDL_CreateWindow("No Title Yet", (int)viewport->Pos.x, (int)viewport->Pos.y, (int)viewport->Size.x, (int)viewport->Size.y, sdl_flags);
    vd->WindowOwned = true;
    if (use_opengl)
    {
        vd->GLContext = SDL_GL_CreateContext(vd->Window);
        SDL_GL_SetSwapInterval(0);
    }
    if (use_opengl && backup_context)
        SDL_GL_MakeCurrent(vd->Window, backup_context);

    viewport->PlatformHandle = (void*)vd->Window;
#if defined(_WIN32)
    SDL_SysWMinfo info;
    SDL_VERSION(&info.version);
    if (SDL_GetWindowWMInfo(vd->Window, &info))
        viewport->PlatformHandleRaw = info.info.win.window;
#endif
}

static void ImGui_ImplSDL2_DestroyWindow(ImGuiViewport* viewport)
{
    if (ImGui_ImplSDL2_ViewportData* vd = (ImGui_ImplSDL2_ViewportData*)viewport->PlatformUserData)
    {
        if (vd->GLContext && vd->WindowOwned)
            SDL_GL_DeleteContext(vd->GLContext);
        if (vd->Window && vd->WindowOwned)
            SDL_DestroyWindow(vd->Window);
        vd->GLContext = NULL;
        vd->Window = NULL;
        IM_DELETE(vd);
    }
    viewport->PlatformUserData = viewport->PlatformHandle = NULL;
}

static void ImGui_ImplSDL2_ShowWindow(ImGuiViewport* viewport)
{
    ImGui_ImplSDL2_ViewportData* vd = (ImGui_ImplSDL2_ViewportData*)viewport->PlatformUserData;
#if defined(_WIN32)
    HWND hwnd = (HWND)viewport->PlatformHandleRaw;

    // SDL hack: Hide icon from task bar
    // Note: SDL 2.0.6+ has a SDL_WINDOW_SKIP_TASKBAR flag which is supported under Windows but the way it create the window breaks our seamless transition.
    if (viewport->Flags & ImGuiViewportFlags_NoTaskBarIcon)
    {
        LONG ex_style = ::GetWindowLong(hwnd, GWL_EXSTYLE);
        ex_style &= ~WS_EX_APPWINDOW;
        ex_style |= WS_EX_TOOLWINDOW;
        ::SetWindowLong(hwnd, GWL_EXSTYLE, ex_style);
    }

    // SDL hack: SDL always activate/focus windows :/
    if (viewport->Flags & ImGuiViewportFlags_NoFocusOnAppearing)
    {
        ::ShowWindow(hwnd, SW_SHOWNA);
        return;
    }
#endif

    SDL_ShowWindow(vd->Window);
}

static ImVec2 ImGui_ImplSDL2_GetWindowPos(ImGuiViewport* viewport)
{
    ImGui_ImplSDL2_ViewportData* vd = (ImGui_ImplSDL2_ViewportData*)viewport->PlatformUserData;
    int x = 0, y = 0;
    SDL_GetWindowPosition(vd->Window, &x, &y);
    return ImVec2((float)x, (float)y);
}

static void ImGui_ImplSDL2_SetWindowPos(ImGuiViewport* viewport, ImVec2 pos)
{
    ImGui_ImplSDL2_ViewportData* vd = (ImGui_ImplSDL2_ViewportData*)viewport->PlatformUserData;
    SDL_SetWindowPosition(vd->Window, (int)pos.x, (int)pos.y);
}

static ImVec2 ImGui_ImplSDL2_GetWindowSize(ImGuiViewport* viewport)
{
    ImGui_ImplSDL2_ViewportData* vd = (ImGui_ImplSDL2_ViewportData*)viewport->PlatformUserData;
    int w = 0, h = 0;
    SDL_GetWindowSize(vd->Window, &w, &h);
    return ImVec2((float)w, (float)h);
}

static void ImGui_ImplSDL2_SetWindowSize(ImGuiViewport* viewport, ImVec2 size)
{
    ImGui_ImplSDL2_ViewportData* vd = (ImGui_ImplSDL2_ViewportData*)viewport->PlatformUserData;
    SDL_SetWindowSize(vd->Window, (int)size.x, (int)size.y);
}

static void ImGui_ImplSDL2_SetWindowTitle(ImGuiViewport* viewport, const char* title)
{
    ImGui_ImplSDL2_ViewportData* vd = (ImGui_ImplSDL2_ViewportData*)viewport->PlatformUserData;
    SDL_SetWindowTitle(vd->Window, title);
}

#if SDL_HAS_WINDOW_ALPHA
static void ImGui_ImplSDL2_SetWindowAlpha(ImGuiViewport* viewport, float alpha)
{
    ImGui_ImplSDL2_ViewportData* vd = (ImGui_ImplSDL2_ViewportData*)viewport->PlatformUserData;
    SDL_SetWindowOpacity(vd->Window, alpha);
}
#endif

static void ImGui_ImplSDL2_SetWindowFocus(ImGuiViewport* viewport)
{
    ImGui_ImplSDL2_ViewportData* vd = (ImGui_ImplSDL2_ViewportData*)viewport->PlatformUserData;
    SDL_RaiseWindow(vd->Window);
}

static bool ImGui_ImplSDL2_GetWindowFocus(ImGuiViewport* viewport)
{
    ImGui_ImplSDL2_ViewportData* vd = (ImGui_ImplSDL2_ViewportData*)viewport->PlatformUserData;
    return (SDL_GetWindowFlags(vd->Window) & SDL_WINDOW_INPUT_FOCUS) != 0;
}

static bool ImGui_ImplSDL2_GetWindowMinimized(ImGuiViewport* viewport)
{
    ImGui_ImplSDL2_ViewportData* vd = (ImGui_ImplSDL2_ViewportData*)viewport->PlatformUserData;
    return (SDL_GetWindowFlags(vd->Window) & SDL_WINDOW_MINIMIZED) != 0;
}

static void ImGui_ImplSDL2_RenderWindow(ImGuiViewport* viewport, void*)
{
    ImGui_ImplSDL2_ViewportData* vd = (ImGui_ImplSDL2_ViewportData*)viewport->PlatformUserData;
    if (vd->GLContext)
        SDL_GL_MakeCurrent(vd->Window, vd->GLContext);
}

static void ImGui_ImplSDL2_SwapBuffers(ImGuiViewport* viewport, void*)
{
    ImGui_ImplSDL2_ViewportData* vd = (ImGui_ImplSDL2_ViewportData*)viewport->PlatformUserData;
    if (vd->GLContext)
    {
        SDL_GL_MakeCurrent(vd->Window, vd->GLContext);
        SDL_GL_SwapWindow(vd->Window);
    }
}

// Vulkan support (the Vulkan renderer needs to call a platform-side support function to create the surface)
// SDL is graceful enough to _not_ need <vulkan/vulkan.h> so we can safely include this.
#if SDL_HAS_VULKAN
#include <SDL_vulkan.h>
static int ImGui_ImplSDL2_CreateVkSurface(ImGuiViewport* viewport, ImU64 vk_instance, const void* vk_allocator, ImU64* out_vk_surface)
{
    ImGui_ImplSDL2_ViewportData* vd = (ImGui_ImplSDL2_ViewportData*)viewport->PlatformUserData;
    (void)vk_allocator;
    SDL_bool ret = SDL_Vulkan_CreateSurface(vd->Window, (VkInstance)vk_instance, (VkSurfaceKHR*)out_vk_surface);
    return ret ? 0 : 1; // ret ? VK_SUCCESS : VK_NOT_READY
}
#endif // SDL_HAS_VULKAN

static void ImGui_ImplSDL2_InitPlatformInterface(SDL_Window* window, void* sdl_gl_context)
{
    // Register platform interface (will be coupled with a renderer interface)
    ImGuiPlatformIO& platform_io = ImGui::GetPlatformIO();
    platform_io.Platform_CreateWindow = ImGui_ImplSDL2_CreateWindow;
    platform_io.Platform_DestroyWindow = ImGui_ImplSDL2_DestroyWindow;
    platform_io.Platform_ShowWindow = ImGui_ImplSDL2_ShowWindow;
    platform_io.Platform_SetWindowPos = ImGui_ImplSDL2_SetWindowPos;
    platform_io.Platform_GetWindowPos = ImGui_ImplSDL2_GetWindowPos;
    platform_io.Platform_SetWindowSize = ImGui_ImplSDL2_SetWindowSize;
    platform_io.Platform_GetWindowSize = ImGui_ImplSDL2_GetWindowSize;
    platform_io.Platform_SetWindowFocus = ImGui_ImplSDL2_SetWindowFocus;
    platform_io.Platform_GetWindowFocus = ImGui_ImplSDL2_GetWindowFocus;
    platform_io.Platform_GetWindowMinimized = ImGui_ImplSDL2_GetWindowMinimized;
    platform_io.Platform_SetWindowTitle = ImGui_ImplSDL2_SetWindowTitle;
    platform_io.Platform_RenderWindow = ImGui_ImplSDL2_RenderWindow;
    platform_io.Platform_SwapBuffers = ImGui_ImplSDL2_SwapBuffers;
#if SDL_HAS_WINDOW_ALPHA
    platform_io.Platform_SetWindowAlpha = ImGui_ImplSDL2_SetWindowAlpha;
#endif
#if SDL_HAS_VULKAN
    platform_io.Platform_CreateVkSurface = ImGui_ImplSDL2_CreateVkSurface;
#endif

    // Register main window handle (which is owned by the main application, not by us)
    // This is mostly for simplicity and consistency, so that our code (e.g. mouse handling etc.) can use same logic for main and secondary viewports.
    ImGuiViewport* main_viewport = ImGui::GetMainViewport();
    ImGui_ImplSDL2_ViewportData* vd = IM_NEW(ImGui_ImplSDL2_ViewportData)();
    vd->Window = window;
    vd->WindowID = SDL_GetWindowID(window);
    vd->WindowOwned = false;
    vd->GLContext = sdl_gl_context;
    main_viewport->PlatformUserData = vd;
    main_viewport->PlatformHandle = vd->Window;
}

static void ImGui_ImplSDL2_ShutdownPlatformInterface()
{
    ImGui::DestroyPlatformWindows();
}<|MERGE_RESOLUTION|>--- conflicted
+++ resolved
@@ -20,13 +20,9 @@
 
 // CHANGELOG
 // (minor and older changes stripped away, please see git history for details)
-<<<<<<< HEAD
 //  2022-XX-XX: Platform: Added support for multiple windows via the ImGuiPlatformIO interface.
 //  2022-03-22: Inputs: Fix mouse position issues when dragging outside of boundaries. SDL_CaptureMouse() erroneously still gives out LEAVE events when hovering OS decorations.
-=======
-//  2022-03-22: Inputs: Fix mouse position issues when dragging outside of boundaries. SDL_CaptureMouse() erroneously still gives out LEAVE events when hovering OS decorations.
 //  2022-03-22: Inputs: Added support for extra mouse buttons (SDL_BUTTON_X1/SDL_BUTTON_X2).
->>>>>>> 1ad8ad62
 //  2022-02-04: Added SDL_Renderer* parameter to ImGui_ImplSDL2_InitForSDLRenderer(), so we can use SDL_GetRendererOutputSize() instead of SDL_GL_GetDrawableSize() when bound to a SDL_Renderer.
 //  2022-01-26: Inputs: replaced short-lived io.AddKeyModsEvent() (added two weeks ago) with io.AddKeyEvent() using ImGuiKey_ModXXX flags. Sorry for the confusion.
 //  2021-01-20: Inputs: calling new io.AddKeyAnalogEvent() for gamepad support, instead of writing directly to io.NavInputs[].
@@ -331,14 +327,10 @@
             //   we delay process the SDL_WINDOWEVENT_LEAVE events by one frame. See issue #5012 for details.
             Uint8 window_event = event->window.event;
             if (window_event == SDL_WINDOWEVENT_ENTER)
-<<<<<<< HEAD
             {
                 bd->MouseWindowID = event->window.windowID;
                 bd->PendingMouseLeaveFrame = 0;
             }
-=======
-                bd->PendingMouseLeaveFrame = 0;
->>>>>>> 1ad8ad62
             if (window_event == SDL_WINDOWEVENT_LEAVE)
                 bd->PendingMouseLeaveFrame = ImGui::GetFrameCount() + 1;
             if (window_event == SDL_WINDOWEVENT_FOCUS_GAINED)
@@ -683,14 +675,9 @@
 
     if (bd->PendingMouseLeaveFrame && bd->PendingMouseLeaveFrame >= ImGui::GetFrameCount() && bd->MouseButtonsDown == 0)
     {
-<<<<<<< HEAD
         bd->MouseWindowID = 0;
         bd->PendingMouseLeaveFrame = 0;
         io.AddMousePosEvent(-FLT_MAX, -FLT_MAX);
-=======
-        io.AddMousePosEvent(-FLT_MAX, -FLT_MAX);
-        bd->PendingMouseLeaveFrame = 0;
->>>>>>> 1ad8ad62
     }
 
     ImGui_ImplSDL2_UpdateMouseData();

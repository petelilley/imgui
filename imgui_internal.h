--- conflicted
+++ resolved
@@ -1340,16 +1340,9 @@
     ImVec2              BuildWorkOffsetMin;     // Work Area: Offset being built during current frame. Generally >= 0.0f.
     ImVec2              BuildWorkOffsetMax;     // Work Area: Offset being built during current frame. Generally <= 0.0f.
 
-<<<<<<< HEAD
-    ImGuiViewportP()                { Idx = -1; LastFrameActive = DrawListsLastFrame[0] = DrawListsLastFrame[1] = LastFrontMostStampCount = -1; LastNameHash = 0; Alpha = LastAlpha = 1.0f; PlatformMonitor = -1; PlatformWindowCreated = false; Window = NULL; DrawLists[0] = DrawLists[1] = NULL; LastPlatformPos = LastPlatformSize = LastRendererSize = ImVec2(FLT_MAX, FLT_MAX); }
-    ~ImGuiViewportP()               { if (DrawLists[0]) IM_DELETE(DrawLists[0]); if (DrawLists[1]) IM_DELETE(DrawLists[1]); }
-    ImRect  GetMainRect() const     { return ImRect(Pos.x, Pos.y, Pos.x + Size.x, Pos.y + Size.y); }
-    ImRect  GetWorkRect() const     { return ImRect(WorkPos.x, WorkPos.y, WorkPos.x + WorkSize.x, WorkPos.y + WorkSize.y); }
-    void    UpdateWorkRect()        { WorkPos = ImVec2(Pos.x + WorkOffsetMin.x, Pos.y + WorkOffsetMin.y); WorkSize = ImVec2(ImMax(0.0f, Size.x - WorkOffsetMin.x + WorkOffsetMax.x), ImMax(0.0f, Size.y - WorkOffsetMin.y + WorkOffsetMax.y)); }
-    void    ClearRequestFlags()     { PlatformRequestClose = PlatformRequestMove = PlatformRequestResize = false; }
-=======
-    ImGuiViewportP()    { DrawListsLastFrame[0] = DrawListsLastFrame[1] = -1; DrawLists[0] = DrawLists[1] = NULL; }
-    ~ImGuiViewportP()   { if (DrawLists[0]) IM_DELETE(DrawLists[0]); if (DrawLists[1]) IM_DELETE(DrawLists[1]); }
+    ImGuiViewportP()                    { Idx = -1; LastFrameActive = DrawListsLastFrame[0] = DrawListsLastFrame[1] = LastFrontMostStampCount = -1; LastNameHash = 0; Alpha = LastAlpha = 1.0f; PlatformMonitor = -1; PlatformWindowCreated = false; Window = NULL; DrawLists[0] = DrawLists[1] = NULL; LastPlatformPos = LastPlatformSize = LastRendererSize = ImVec2(FLT_MAX, FLT_MAX); }
+    ~ImGuiViewportP()                   { if (DrawLists[0]) IM_DELETE(DrawLists[0]); if (DrawLists[1]) IM_DELETE(DrawLists[1]); }
+    void    ClearRequestFlags()         { PlatformRequestClose = PlatformRequestMove = PlatformRequestResize = false; }
 
     // Calculate work rect pos/size given a set of offset (we have 1 pair of offset for rect locked from last frame data, and 1 pair for currently building rect)
     ImVec2  CalcWorkRectPos(const ImVec2& off_min) const                            { return ImVec2(Pos.x + off_min.x, Pos.y + off_min.y); }
@@ -1360,7 +1353,6 @@
     ImRect  GetMainRect() const         { return ImRect(Pos.x, Pos.y, Pos.x + Size.x, Pos.y + Size.y); }
     ImRect  GetWorkRect() const         { return ImRect(WorkPos.x, WorkPos.y, WorkPos.x + WorkSize.x, WorkPos.y + WorkSize.y); }
     ImRect  GetBuildWorkRect() const    { ImVec2 pos = CalcWorkRectPos(BuildWorkOffsetMin); ImVec2 size = CalcWorkRectSize(BuildWorkOffsetMin, BuildWorkOffsetMax); return ImRect(pos.x, pos.y, pos.x + size.x, pos.y + size.y); }
->>>>>>> a58271c0
 };
 
 //-----------------------------------------------------------------------------

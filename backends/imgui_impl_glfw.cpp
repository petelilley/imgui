--- conflicted
+++ resolved
@@ -135,24 +135,18 @@
         g_PrevUserCallbackKey(window, key, scancode, action, mods);
 
     ImGuiIO& io = ImGui::GetIO();
-<<<<<<< HEAD
-    if (action == GLFW_PRESS)
-    {
-        io.KeysDown[key] = true;
-        g_KeyOwnerWindows[key] = window;
-    }
-    if (action == GLFW_RELEASE)
-    {
-        io.KeysDown[key] = false;
-        g_KeyOwnerWindows[key] = NULL;
-=======
     if (key >= 0 && key < IM_ARRAYSIZE(io.KeysDown))
     {
         if (action == GLFW_PRESS)
+        {
             io.KeysDown[key] = true;
+            g_KeyOwnerWindows[key] = window;
+        }
         if (action == GLFW_RELEASE)
+        {
             io.KeysDown[key] = false;
->>>>>>> fd06dc51
+            g_KeyOwnerWindows[key] = NULL;
+        }
     }
 
     // Modifiers are not reliable across systems

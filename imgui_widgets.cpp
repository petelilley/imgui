--- conflicted
+++ resolved
@@ -7837,7 +7837,6 @@
     tab->Window = docked_window;
 
     // Append name with zero-terminator
-<<<<<<< HEAD
     // (regular tabs are permitted in a DockNode tab bar, but window tabs not permitted in a non-DockNode tab bar)
     if (tab->Window != NULL)
     {
@@ -7847,13 +7846,9 @@
     else
     {
         IM_ASSERT(tab->Window == NULL);
-        tab->NameOffset = (ImS16)tab_bar->TabsNames.size();
+        tab->NameOffset = (ImS32)tab_bar->TabsNames.size();
         tab_bar->TabsNames.append(label, label + strlen(label) + 1); // Append name _with_ the zero-terminator.
     }
-=======
-    tab->NameOffset = (ImS32)tab_bar->TabsNames.size();
-    tab_bar->TabsNames.append(label, label + strlen(label) + 1);
->>>>>>> 94b680e8
 
     // Update selected tab
     if (tab_appearing && (tab_bar->Flags & ImGuiTabBarFlags_AutoSelectNewTabs) && tab_bar->NextSelectedTabId == 0)

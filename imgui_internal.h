--- conflicted
+++ resolved
@@ -1056,13 +1056,7 @@
 struct ImGuiContext
 {
     bool                    Initialized;
-<<<<<<< HEAD
-    bool                    FrameScopeActive;                   // Set by NewFrame(), cleared by EndFrame()
-    bool                    FrameScopePushedFallbackWindow;     // Set by NewFrame(), cleared by EndFrame()
-    bool                    FontAtlasOwnedByContext;            // Io.Fonts-> is owned by the ImGuiContext and will be destructed along with it.
-=======
     bool                    FontAtlasOwnedByContext;            // IO.Fonts-> is owned by the ImGuiContext and will be destructed along with it.
->>>>>>> 8f40020c
     ImGuiIO                 IO;
     ImGuiPlatformIO         PlatformIO;
     ImGuiStyle              Style;
@@ -1284,23 +1278,15 @@
     ImGuiContext(ImFontAtlas* shared_font_atlas)
     {
         Initialized = false;
-<<<<<<< HEAD
-        FrameScopeActive = FrameScopePushedFallbackWindow = false;
         ConfigFlagsCurrFrame = ConfigFlagsLastFrame = ImGuiConfigFlags_None;
-=======
->>>>>>> 8f40020c
         Font = NULL;
         FontSize = FontBaseSize = 0.0f;
         FontAtlasOwnedByContext = shared_font_atlas ? false : true;
         IO.Fonts = shared_font_atlas ? shared_font_atlas : IM_NEW(ImFontAtlas)();
         Time = 0.0f;
         FrameCount = 0;
-<<<<<<< HEAD
         FrameCountEnded = FrameCountPlatformEnded = FrameCountRendered = -1;
-=======
-        FrameCountEnded = FrameCountRendered = -1;
         WithinFrameScope = WithinFrameScopeWithImplicitWindow = WithinEndChild = false;
->>>>>>> 8f40020c
 
         WindowsActiveCount = 0;
         CurrentWindow = NULL;

--- conflicted
+++ resolved
@@ -2847,12 +2847,8 @@
     ImGuiTabItemFlags_SectionMask_              = ImGuiTabItemFlags_Leading | ImGuiTabItemFlags_Trailing,
     ImGuiTabItemFlags_NoCloseButton             = 1 << 20,  // Track whether p_open was set or not (we'll need this info on the next frame to recompute ContentWidth during layout)
     ImGuiTabItemFlags_Button                    = 1 << 21,  // Used by TabItemButton, change the tab item behavior to mimic a button
-<<<<<<< HEAD
-    ImGuiTabItemFlags_Unsorted                  = 1 << 22,  // [Docking] Trailing tabs with the _Unsorted flag will be sorted based on the DockOrder of their Window.
-=======
     ImGuiTabItemFlags_Invisible                 = 1 << 22,  // To reserve space e.g. with ImGuiTabItemFlags_Leading
-    //ImGuiTabItemFlags_Unsorted                = 1 << 23,  // [Docking] Trailing tabs with the _Unsorted flag will be sorted based on the DockOrder of their Window.
->>>>>>> 9c4948a4
+    ImGuiTabItemFlags_Unsorted                  = 1 << 23,  // [Docking] Trailing tabs with the _Unsorted flag will be sorted based on the DockOrder of their Window.
 };
 
 // Storage for one active tab item (sizeof() 48 bytes)

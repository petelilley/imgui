// dear imgui, v1.78 WIP
// (demo code)

// Help:
// - Read FAQ at http://dearimgui.org/faq
// - Newcomers, read 'Programmer guide' in imgui.cpp for notes on how to setup Dear ImGui in your codebase.
// - Call and read ImGui::ShowDemoWindow() in imgui_demo.cpp. All applications in examples/ are doing that.
// Read imgui.cpp for more details, documentation and comments.
// Get latest version at https://github.com/ocornut/imgui

// Message to the person tempted to delete this file when integrating Dear ImGui into their code base:
// Do NOT remove this file from your project! Think again! It is the most useful reference code that you and other
// coders will want to refer to and call. Have the ImGui::ShowDemoWindow() function wired in an always-available
// debug menu of your game/app! Removing this file from your project is hindering access to documentation for everyone
// in your team, likely leading you to poorer usage of the library.
// Everything in this file will be stripped out by the linker if you don't call ImGui::ShowDemoWindow().
// If you want to link core Dear ImGui in your shipped builds but want a thorough guarantee that the demo will not be
// linked, you can setup your imconfig.h with #define IMGUI_DISABLE_DEMO_WINDOWS and those functions will be empty.
// In other situation, whenever you have Dear ImGui available you probably want this to be available for reference.
// Thank you,
// -Your beloved friend, imgui_demo.cpp (which you won't delete)

// Message to beginner C/C++ programmers about the meaning of the 'static' keyword:
// In this demo code, we frequently we use 'static' variables inside functions. A static variable persist across calls,
// so it is essentially like a global variable but declared inside the scope of the function. We do this as a way to
// gather code and data in the same place, to make the demo source code faster to read, faster to write, and smaller
// in size. It also happens to be a convenient way of storing simple UI related information as long as your function
// doesn't need to be reentrant or used in multiple threads. This might be a pattern you will want to use in your code,
// but most of the real data you would be editing is likely going to be stored outside your functions.

// The Demo code in this file is designed to be easy to copy-and-paste in into your application!
// Because of this:
// - We never omit the ImGui:: prefix when calling functions, even though most code here is in the same namespace.
// - We try to declare static variables in the local scope, as close as possible to the code using them.
// - We never use any of the helpers/facilities used internally by Dear ImGui, unless available in the public API.
// - We never use maths operators on ImVec2/ImVec4. For our other sources files we use them, and they are provided
//   by imgui_internal.h using the IMGUI_DEFINE_MATH_OPERATORS define. For your own sources file they are optional
//   and require you either enable those, either provide your own via IM_VEC2_CLASS_EXTRA in imconfig.h.
//   Because we can't assume anything about your support of maths operators, we cannot use them in imgui_demo.cpp.

/*

Index of this file:

// [SECTION] Forward Declarations, Helpers
// [SECTION] Demo Window / ShowDemoWindow()
// [SECTION] About Window / ShowAboutWindow()
// [SECTION] Style Editor / ShowStyleEditor()
// [SECTION] Example App: Main Menu Bar / ShowExampleAppMainMenuBar()
// [SECTION] Example App: Debug Console / ShowExampleAppConsole()
// [SECTION] Example App: Debug Log / ShowExampleAppLog()
// [SECTION] Example App: Simple Layout / ShowExampleAppLayout()
// [SECTION] Example App: Property Editor / ShowExampleAppPropertyEditor()
// [SECTION] Example App: Long Text / ShowExampleAppLongText()
// [SECTION] Example App: Auto Resize / ShowExampleAppAutoResize()
// [SECTION] Example App: Constrained Resize / ShowExampleAppConstrainedResize()
// [SECTION] Example App: Simple Overlay / ShowExampleAppSimpleOverlay()
// [SECTION] Example App: Manipulating Window Titles / ShowExampleAppWindowTitles()
// [SECTION] Example App: Custom Rendering using ImDrawList API / ShowExampleAppCustomRendering()
// [SECTION] Example App: Docking, DockSpace / ShowExampleAppDockSpace()
// [SECTION] Example App: Documents Handling / ShowExampleAppDocuments()

*/

#if defined(_MSC_VER) && !defined(_CRT_SECURE_NO_WARNINGS)
#define _CRT_SECURE_NO_WARNINGS
#endif

#include "imgui.h"
#ifndef IMGUI_DISABLE

#include <ctype.h>          // toupper
#include <limits.h>         // INT_MIN, INT_MAX
#include <math.h>           // sqrtf, powf, cosf, sinf, floorf, ceilf
#include <stdio.h>          // vsnprintf, sscanf, printf
#include <stdlib.h>         // NULL, malloc, free, atoi
#if defined(_MSC_VER) && _MSC_VER <= 1500 // MSVC 2008 or earlier
#include <stddef.h>         // intptr_t
#else
#include <stdint.h>         // intptr_t
#endif

// Visual Studio warnings
#ifdef _MSC_VER
#pragma warning (disable: 4996) // 'This function or variable may be unsafe': strcpy, strdup, sprintf, vsnprintf, sscanf, fopen
#endif

// Clang/GCC warnings with -Weverything
#if defined(__clang__)
#if __has_warning("-Wunknown-warning-option")
#pragma clang diagnostic ignored "-Wunknown-warning-option"         // warning: unknown warning group 'xxx'                     // not all warnings are known by all Clang versions and they tend to be rename-happy.. so ignoring warnings triggers new warnings on some configuration. Great!
#endif
#pragma clang diagnostic ignored "-Wunknown-pragmas"                // warning: unknown warning group 'xxx'
#pragma clang diagnostic ignored "-Wold-style-cast"                 // warning: use of old-style cast                           // yes, they are more terse.
#pragma clang diagnostic ignored "-Wdeprecated-declarations"        // warning: 'xx' is deprecated: The POSIX name for this..   // for strdup used in demo code (so user can copy & paste the code)
#pragma clang diagnostic ignored "-Wint-to-void-pointer-cast"       // warning: cast to 'void *' from smaller integer type
#pragma clang diagnostic ignored "-Wformat-security"                // warning: format string is not a string literal
#pragma clang diagnostic ignored "-Wexit-time-destructors"          // warning: declaration requires an exit-time destructor    // exit-time destruction order is undefined. if MemFree() leads to users code that has been disabled before exit it might cause problems. ImGui coding style welcomes static/globals.
#pragma clang diagnostic ignored "-Wunused-macros"                  // warning: macro is not used                               // we define snprintf/vsnprintf on Windows so they are available, but not always used.
#pragma clang diagnostic ignored "-Wzero-as-null-pointer-constant"  // warning: zero as null pointer constant                   // some standard header variations use #define NULL 0
#pragma clang diagnostic ignored "-Wdouble-promotion"               // warning: implicit conversion from 'float' to 'double' when passing argument to function  // using printf() is a misery with this as C++ va_arg ellipsis changes float to double.
#pragma clang diagnostic ignored "-Wreserved-id-macro"              // warning: macro name is a reserved identifier
#pragma clang diagnostic ignored "-Wimplicit-int-float-conversion"  // warning: implicit conversion from 'xxx' to 'float' may lose precision
#elif defined(__GNUC__)
#pragma GCC diagnostic ignored "-Wpragmas"                  // warning: unknown option after '#pragma GCC diagnostic' kind
#pragma GCC diagnostic ignored "-Wint-to-pointer-cast"      // warning: cast to pointer from integer of different size
#pragma GCC diagnostic ignored "-Wformat-security"          // warning: format string is not a string literal (potentially insecure)
#pragma GCC diagnostic ignored "-Wdouble-promotion"         // warning: implicit conversion from 'float' to 'double' when passing argument to function
#pragma GCC diagnostic ignored "-Wconversion"               // warning: conversion to 'xxxx' from 'xxxx' may alter its value
#pragma GCC diagnostic ignored "-Wmisleading-indentation"   // [__GNUC__ >= 6] warning: this 'if' clause does not guard this statement      // GCC 6.0+ only. See #883 on GitHub.
#endif

// Play it nice with Windows users (Update: May 2018, Notepad now supports Unix-style carriage returns!)
#ifdef _WIN32
#define IM_NEWLINE  "\r\n"
#else
#define IM_NEWLINE  "\n"
#endif

// Helpers
#if defined(_MSC_VER) && !defined(snprintf)
#define snprintf    _snprintf
#endif
#if defined(_MSC_VER) && !defined(vsnprintf)
#define vsnprintf   _vsnprintf
#endif

// Helpers macros
// We normally try to not use many helpers in imgui_demo.cpp in order to make code easier to copy and paste,
// but making an exception here as those are largely simplifying code...
// In other imgui sources we can use nicer internal functions from imgui_internal.h (ImMin/ImMax) but not in the demo.
#define IM_MIN(A, B)            (((A) < (B)) ? (A) : (B))
#define IM_MAX(A, B)            (((A) >= (B)) ? (A) : (B))
#define IM_CLAMP(V, MN, MX)     ((V) < (MN) ? (MN) : (V) > (MX) ? (MX) : (V))

//-----------------------------------------------------------------------------
// [SECTION] Forward Declarations, Helpers
//-----------------------------------------------------------------------------

#if !defined(IMGUI_DISABLE_DEMO_WINDOWS)

// Forward Declarations
static void ShowExampleAppDockSpace(bool* p_open);
static void ShowExampleAppDocuments(bool* p_open);
static void ShowExampleAppMainMenuBar();
static void ShowExampleAppConsole(bool* p_open);
static void ShowExampleAppLog(bool* p_open);
static void ShowExampleAppLayout(bool* p_open);
static void ShowExampleAppPropertyEditor(bool* p_open);
static void ShowExampleAppLongText(bool* p_open);
static void ShowExampleAppAutoResize(bool* p_open);
static void ShowExampleAppConstrainedResize(bool* p_open);
static void ShowExampleAppSimpleOverlay(bool* p_open);
static void ShowExampleAppWindowTitles(bool* p_open);
static void ShowExampleAppCustomRendering(bool* p_open);
static void ShowExampleMenuFile();

// Helper to display a little (?) mark which shows a tooltip when hovered.
// In your own code you may want to display an actual icon if you are using a merged icon fonts (see docs/FONTS.md)
static void HelpMarker(const char* desc)
{
    ImGui::TextDisabled("(?)");
    if (ImGui::IsItemHovered())
    {
        ImGui::BeginTooltip();
        ImGui::PushTextWrapPos(ImGui::GetFontSize() * 35.0f);
        ImGui::TextUnformatted(desc);
        ImGui::PopTextWrapPos();
        ImGui::EndTooltip();
    }
}

static void ShowDockingDisabledMessage()
{
    ImGuiIO& io = ImGui::GetIO();
    ImGui::Text("ERROR: Docking is not enabled! See Demo > Configuration.");
    ImGui::Text("Set io.ConfigFlags |= ImGuiConfigFlags_DockingEnable in your code, or ");
    ImGui::SameLine(0.0f, 0.0f);
    if (ImGui::SmallButton("click here"))
        io.ConfigFlags |= ImGuiConfigFlags_DockingEnable;
}

// Helper to display basic user controls.
void ImGui::ShowUserGuide()
{
    ImGuiIO& io = ImGui::GetIO();
    ImGui::BulletText("Double-click on title bar to collapse window.");
    ImGui::BulletText(
        "Click and drag on lower corner to resize window\n"
        "(double-click to auto fit window to its contents).");
    ImGui::BulletText("CTRL+Click on a slider or drag box to input value as text.");
    ImGui::BulletText("TAB/SHIFT+TAB to cycle through keyboard editable fields.");
    if (io.FontAllowUserScaling)
        ImGui::BulletText("CTRL+Mouse Wheel to zoom window contents.");
    ImGui::BulletText("While inputing text:\n");
    ImGui::Indent();
    ImGui::BulletText("CTRL+Left/Right to word jump.");
    ImGui::BulletText("CTRL+A or double-click to select all.");
    ImGui::BulletText("CTRL+X/C/V to use clipboard cut/copy/paste.");
    ImGui::BulletText("CTRL+Z,CTRL+Y to undo/redo.");
    ImGui::BulletText("ESCAPE to revert.");
    ImGui::BulletText("You can apply arithmetic operators +,*,/ on numerical values.\nUse +- to subtract.");
    ImGui::Unindent();
    ImGui::BulletText("With keyboard navigation enabled:");
    ImGui::Indent();
    ImGui::BulletText("Arrow keys to navigate.");
    ImGui::BulletText("Space to activate a widget.");
    ImGui::BulletText("Return to input text into a widget.");
    ImGui::BulletText("Escape to deactivate a widget, close popup, exit child window.");
    ImGui::BulletText("Alt to jump to the menu layer of a window.");
    ImGui::BulletText("CTRL+Tab to select a window.");
    ImGui::Unindent();
}

//-----------------------------------------------------------------------------
// [SECTION] Demo Window / ShowDemoWindow()
//-----------------------------------------------------------------------------
// - ShowDemoWindowWidgets()
// - ShowDemoWindowLayout()
// - ShowDemoWindowPopups()
// - ShowDemoWindowColumns()
// - ShowDemoWindowMisc()
//-----------------------------------------------------------------------------

// We split the contents of the big ShowDemoWindow() function into smaller functions
// (because the link time of very large functions grow non-linearly)
static void ShowDemoWindowWidgets();
static void ShowDemoWindowLayout();
static void ShowDemoWindowPopups();
static void ShowDemoWindowColumns();
static void ShowDemoWindowMisc();

// Demonstrate most Dear ImGui features (this is big function!)
// You may execute this function to experiment with the UI and understand what it does.
// You may then search for keywords in the code when you are interested by a specific feature.
void ImGui::ShowDemoWindow(bool* p_open)
{
    // Exceptionally add an extra assert here for people confused about initial Dear ImGui setup
    // Most ImGui functions would normally just crash if the context is missing.
    IM_ASSERT(ImGui::GetCurrentContext() != NULL && "Missing dear imgui context. Refer to examples app!");

    // Examples Apps (accessible from the "Examples" menu)
    static bool show_app_main_menu_bar = false;
<<<<<<< HEAD
    static bool show_app_dockspace = false;
=======
>>>>>>> 218ff3a2
    static bool show_app_documents = false;
    static bool show_app_console = false;
    static bool show_app_log = false;
    static bool show_app_layout = false;
    static bool show_app_property_editor = false;
    static bool show_app_long_text = false;
    static bool show_app_auto_resize = false;
    static bool show_app_constrained_resize = false;
    static bool show_app_simple_overlay = false;
    static bool show_app_window_titles = false;
    static bool show_app_custom_rendering = false;

    if (show_app_main_menu_bar)       ShowExampleAppMainMenuBar();
<<<<<<< HEAD
    if (show_app_dockspace)           ShowExampleAppDockSpace(&show_app_dockspace);     // Process the Docking app first, as explicit DockSpace() nodes needs to be submitted early (read comments near the DockSpace function)
    if (show_app_documents)           ShowExampleAppDocuments(&show_app_documents);     // Process the Document app next, as it may also use a DockSpace()
=======
    if (show_app_documents)           ShowExampleAppDocuments(&show_app_documents);

>>>>>>> 218ff3a2
    if (show_app_console)             ShowExampleAppConsole(&show_app_console);
    if (show_app_log)                 ShowExampleAppLog(&show_app_log);
    if (show_app_layout)              ShowExampleAppLayout(&show_app_layout);
    if (show_app_property_editor)     ShowExampleAppPropertyEditor(&show_app_property_editor);
    if (show_app_long_text)           ShowExampleAppLongText(&show_app_long_text);
    if (show_app_auto_resize)         ShowExampleAppAutoResize(&show_app_auto_resize);
    if (show_app_constrained_resize)  ShowExampleAppConstrainedResize(&show_app_constrained_resize);
    if (show_app_simple_overlay)      ShowExampleAppSimpleOverlay(&show_app_simple_overlay);
    if (show_app_window_titles)       ShowExampleAppWindowTitles(&show_app_window_titles);
    if (show_app_custom_rendering)    ShowExampleAppCustomRendering(&show_app_custom_rendering);

    // Dear ImGui Apps (accessible from the "Tools" menu)
    static bool show_app_metrics = false;
    static bool show_app_style_editor = false;
    static bool show_app_about = false;

    if (show_app_metrics)       { ImGui::ShowMetricsWindow(&show_app_metrics); }
    if (show_app_about)         { ImGui::ShowAboutWindow(&show_app_about); }
    if (show_app_style_editor)
    {
        ImGui::Begin("Dear ImGui Style Editor", &show_app_style_editor);
        ImGui::ShowStyleEditor();
        ImGui::End();
    }

    // Demonstrate the various window flags. Typically you would just use the default!
    static bool no_titlebar = false;
    static bool no_scrollbar = false;
    static bool no_menu = false;
    static bool no_move = false;
    static bool no_resize = false;
    static bool no_collapse = false;
    static bool no_close = false;
    static bool no_nav = false;
    static bool no_background = false;
    static bool no_bring_to_front = false;
    static bool no_docking = false;

    ImGuiWindowFlags window_flags = 0;
    if (no_titlebar)        window_flags |= ImGuiWindowFlags_NoTitleBar;
    if (no_scrollbar)       window_flags |= ImGuiWindowFlags_NoScrollbar;
    if (!no_menu)           window_flags |= ImGuiWindowFlags_MenuBar;
    if (no_move)            window_flags |= ImGuiWindowFlags_NoMove;
    if (no_resize)          window_flags |= ImGuiWindowFlags_NoResize;
    if (no_collapse)        window_flags |= ImGuiWindowFlags_NoCollapse;
    if (no_nav)             window_flags |= ImGuiWindowFlags_NoNav;
    if (no_background)      window_flags |= ImGuiWindowFlags_NoBackground;
    if (no_bring_to_front)  window_flags |= ImGuiWindowFlags_NoBringToFrontOnFocus;
    if (no_docking)         window_flags |= ImGuiWindowFlags_NoDocking;
    if (no_close)           p_open = NULL; // Don't pass our bool* to Begin

    // We specify a default position/size in case there's no data in the .ini file.
    // We only do it to make the demo applications a little more welcoming, but typically this isn't required.
    ImGuiViewport* main_viewport = ImGui::GetMainViewport();
    ImGui::SetNextWindowPos(ImVec2(main_viewport->GetWorkPos().x + 650, main_viewport->GetWorkPos().y + 20), ImGuiCond_FirstUseEver);
    ImGui::SetNextWindowSize(ImVec2(550, 680), ImGuiCond_FirstUseEver);

    // Main body of the Demo window starts here.
    if (!ImGui::Begin("Dear ImGui Demo", p_open, window_flags))
    {
        // Early out if the window is collapsed, as an optimization.
        ImGui::End();
        return;
    }

    // Most "big" widgets share a common width settings by default. See 'Demo->Layout->Widgets Width' for details.

    // e.g. Use 2/3 of the space for widgets and 1/3 for labels (default)
    //ImGui::PushItemWidth(ImGui::GetWindowWidth() * 0.65f);

    // e.g. Leave a fixed amount of width for labels (by passing a negative value), the rest goes to widgets.
    ImGui::PushItemWidth(ImGui::GetFontSize() * -12);

    // Menu Bar
    if (ImGui::BeginMenuBar())
    {
        if (ImGui::BeginMenu("Menu"))
        {
            ShowExampleMenuFile();
            ImGui::EndMenu();
        }
        if (ImGui::BeginMenu("Examples"))
        {
            ImGui::MenuItem("Main menu bar", NULL, &show_app_main_menu_bar);
            ImGui::MenuItem("Console", NULL, &show_app_console);
            ImGui::MenuItem("Log", NULL, &show_app_log);
            ImGui::MenuItem("Simple layout", NULL, &show_app_layout);
            ImGui::MenuItem("Property editor", NULL, &show_app_property_editor);
            ImGui::MenuItem("Long text display", NULL, &show_app_long_text);
            ImGui::MenuItem("Auto-resizing window", NULL, &show_app_auto_resize);
            ImGui::MenuItem("Constrained-resizing window", NULL, &show_app_constrained_resize);
            ImGui::MenuItem("Simple overlay", NULL, &show_app_simple_overlay);
            ImGui::MenuItem("Manipulating window titles", NULL, &show_app_window_titles);
            ImGui::MenuItem("Custom rendering", NULL, &show_app_custom_rendering);
            ImGui::MenuItem("Dockspace", NULL, &show_app_dockspace);
            ImGui::MenuItem("Documents", NULL, &show_app_documents);
            ImGui::EndMenu();
        }
        if (ImGui::BeginMenu("Tools"))
        {
            ImGui::MenuItem("Metrics", NULL, &show_app_metrics);
            ImGui::MenuItem("Style Editor", NULL, &show_app_style_editor);
            ImGui::MenuItem("About Dear ImGui", NULL, &show_app_about);
            ImGui::EndMenu();
        }
        ImGui::EndMenuBar();
    }

    ImGui::Text("dear imgui says hello. (%s)", IMGUI_VERSION);
    ImGui::Spacing();

    if (ImGui::CollapsingHeader("Help"))
    {
        ImGui::Text("ABOUT THIS DEMO:");
        ImGui::BulletText("Sections below are demonstrating many aspects of the library.");
        ImGui::BulletText("The \"Examples\" menu above leads to more demo contents.");
        ImGui::BulletText("The \"Tools\" menu above gives access to: About Box, Style Editor,\n"
                          "and Metrics (general purpose Dear ImGui debugging tool).");
        ImGui::Separator();

        ImGui::Text("PROGRAMMER GUIDE:");
        ImGui::BulletText("See the ShowDemoWindow() code in imgui_demo.cpp. <- you are here!");
        ImGui::BulletText("See comments in imgui.cpp.");
        ImGui::BulletText("See example applications in the examples/ folder.");
        ImGui::BulletText("Read the FAQ at http://www.dearimgui.org/faq/");
        ImGui::BulletText("Set 'io.ConfigFlags |= NavEnableKeyboard' for keyboard controls.");
        ImGui::BulletText("Set 'io.ConfigFlags |= NavEnableGamepad' for gamepad controls.");
        ImGui::Separator();

        ImGui::Text("USER GUIDE:");
        ImGui::ShowUserGuide();
    }

    if (ImGui::CollapsingHeader("Configuration"))
    {
        ImGuiIO& io = ImGui::GetIO();

        if (ImGui::TreeNode("Configuration##2"))
        {
            ImGui::CheckboxFlags("io.ConfigFlags: NavEnableKeyboard",    (unsigned int*)&io.ConfigFlags, ImGuiConfigFlags_NavEnableKeyboard);
            ImGui::CheckboxFlags("io.ConfigFlags: NavEnableGamepad",     (unsigned int*)&io.ConfigFlags, ImGuiConfigFlags_NavEnableGamepad);
            ImGui::SameLine(); HelpMarker("Required back-end to feed in gamepad inputs in io.NavInputs[] and set io.BackendFlags |= ImGuiBackendFlags_HasGamepad.\n\nRead instructions in imgui.cpp for details.");
            ImGui::CheckboxFlags("io.ConfigFlags: NavEnableSetMousePos", (unsigned int*)&io.ConfigFlags, ImGuiConfigFlags_NavEnableSetMousePos);
            ImGui::SameLine(); HelpMarker("Instruct navigation to move the mouse cursor. See comment for ImGuiConfigFlags_NavEnableSetMousePos.");
            ImGui::CheckboxFlags("io.ConfigFlags: NoMouse",              (unsigned int*)&io.ConfigFlags, ImGuiConfigFlags_NoMouse);

            // The "NoMouse" option above can get us stuck with a disable mouse! Provide an alternative way to fix it:
            if (io.ConfigFlags & ImGuiConfigFlags_NoMouse)
            {
                if (fmodf((float)ImGui::GetTime(), 0.40f) < 0.20f)
                {
                    ImGui::SameLine();
                    ImGui::Text("<<PRESS SPACE TO DISABLE>>");
                }
                if (ImGui::IsKeyPressed(ImGui::GetKeyIndex(ImGuiKey_Space)))
                    io.ConfigFlags &= ~ImGuiConfigFlags_NoMouse;
            }
            ImGui::CheckboxFlags("io.ConfigFlags: NoMouseCursorChange", (unsigned int*)&io.ConfigFlags, ImGuiConfigFlags_NoMouseCursorChange);
            ImGui::SameLine(); HelpMarker("Instruct back-end to not alter mouse cursor shape and visibility.");

            ImGui::CheckboxFlags("io.ConfigFlags: DockingEnable", (unsigned int *)&io.ConfigFlags, ImGuiConfigFlags_DockingEnable);
            ImGui::SameLine(); HelpMarker(io.ConfigDockingWithShift ? "[beta] Use SHIFT to dock window into each others." : "[beta] Drag from title bar to dock windows into each others.");
            if (io.ConfigFlags & ImGuiConfigFlags_DockingEnable)
            {
                ImGui::Indent();
                ImGui::Checkbox("io.ConfigDockingNoSplit", &io.ConfigDockingNoSplit);
                ImGui::SameLine(); HelpMarker("Simplified docking mode: disable window splitting, so docking is limited to merging multiple windows together into tab-bars.");
                ImGui::Checkbox("io.ConfigDockingWithShift", &io.ConfigDockingWithShift);
                ImGui::SameLine(); HelpMarker("Enable docking when holding Shift only (allows to drop in wider space, reduce visual noise)");
                ImGui::Checkbox("io.ConfigDockingAlwaysTabBar", &io.ConfigDockingAlwaysTabBar);
                ImGui::SameLine(); HelpMarker("Create a docking node and tab-bar on single floating windows.");
                ImGui::Checkbox("io.ConfigDockingTransparentPayload", &io.ConfigDockingTransparentPayload);
                ImGui::SameLine(); HelpMarker("Make window or viewport transparent when docking and only display docking boxes on the target viewport. Useful if rendering of multiple viewport cannot be synced. Best used with ConfigViewportsNoAutoMerge.");
                ImGui::Unindent();
            }

            ImGui::CheckboxFlags("io.ConfigFlags: ViewportsEnable", (unsigned int *)&io.ConfigFlags, ImGuiConfigFlags_ViewportsEnable);
            ImGui::SameLine(); HelpMarker("[beta] Enable beta multi-viewports support. See ImGuiPlatformIO for details.");
            if (io.ConfigFlags & ImGuiConfigFlags_ViewportsEnable)
            {
                ImGui::Indent();
                ImGui::Checkbox("io.ConfigViewportsNoAutoMerge", &io.ConfigViewportsNoAutoMerge);
                ImGui::SameLine(); HelpMarker("Set to make all floating imgui windows always create their own viewport. Otherwise, they are merged into the main host viewports when overlapping it.");
                ImGui::Checkbox("io.ConfigViewportsNoTaskBarIcon", &io.ConfigViewportsNoTaskBarIcon);
                ImGui::SameLine(); HelpMarker("Toggling this at runtime is normally unsupported (most platform back-ends won't refresh the task bar icon state right away).");
                ImGui::Checkbox("io.ConfigViewportsNoDecoration", &io.ConfigViewportsNoDecoration);
                ImGui::SameLine(); HelpMarker("Toggling this at runtime is normally unsupported (most platform back-ends won't refresh the decoration right away).");
                ImGui::Checkbox("io.ConfigViewportsNoDefaultParent", &io.ConfigViewportsNoDefaultParent);
                ImGui::SameLine(); HelpMarker("Toggling this at runtime is normally unsupported (most platform back-ends won't refresh the parenting right away).");
                ImGui::Unindent();
            }

            ImGui::Checkbox("io.ConfigInputTextCursorBlink", &io.ConfigInputTextCursorBlink);
            ImGui::SameLine(); HelpMarker("Set to false to disable blinking cursor, for users who consider it distracting");
            ImGui::Checkbox("io.ConfigWindowsResizeFromEdges", &io.ConfigWindowsResizeFromEdges);
            ImGui::SameLine(); HelpMarker("Enable resizing of windows from their edges and from the lower-left corner.\nThis requires (io.BackendFlags & ImGuiBackendFlags_HasMouseCursors) because it needs mouse cursor feedback.");
            ImGui::Checkbox("io.ConfigWindowsMoveFromTitleBarOnly", &io.ConfigWindowsMoveFromTitleBarOnly);
            ImGui::Checkbox("io.MouseDrawCursor", &io.MouseDrawCursor);
            ImGui::SameLine(); HelpMarker("Instruct Dear ImGui to render a mouse cursor itself. Note that a mouse cursor rendered via your application GPU rendering path will feel more laggy than hardware cursor, but will be more in sync with your other visuals.\n\nSome desktop applications may use both kinds of cursors (e.g. enable software cursor only when resizing/dragging something).");
            ImGui::Text("Also see Style->Rendering for rendering options.");
            ImGui::TreePop();
            ImGui::Separator();
        }

        if (ImGui::TreeNode("Backend Flags"))
        {
            HelpMarker(
                "Those flags are set by the back-ends (imgui_impl_xxx files) to specify their capabilities.\n"
                "Here we expose then as read-only fields to avoid breaking interactions with your back-end.");
            // Make a local copy to avoid modifying actual back-end flags.
            ImGuiBackendFlags backend_flags = io.BackendFlags;
            ImGui::CheckboxFlags("io.BackendFlags: HasGamepad",             (unsigned int*)&backend_flags, ImGuiBackendFlags_HasGamepad);
            ImGui::CheckboxFlags("io.BackendFlags: HasMouseCursors",        (unsigned int*)&backend_flags, ImGuiBackendFlags_HasMouseCursors);
            ImGui::CheckboxFlags("io.BackendFlags: HasSetMousePos",         (unsigned int*)&backend_flags, ImGuiBackendFlags_HasSetMousePos);
            ImGui::CheckboxFlags("io.BackendFlags: PlatformHasViewports",   (unsigned int*)&backend_flags, ImGuiBackendFlags_PlatformHasViewports);
            ImGui::CheckboxFlags("io.BackendFlags: HasMouseHoveredViewport",(unsigned int*)&backend_flags, ImGuiBackendFlags_HasMouseHoveredViewport);
            ImGui::CheckboxFlags("io.BackendFlags: RendererHasVtxOffset",   (unsigned int*)&backend_flags, ImGuiBackendFlags_RendererHasVtxOffset);
            ImGui::CheckboxFlags("io.BackendFlags: RendererHasViewports",   (unsigned int*)&backend_flags, ImGuiBackendFlags_RendererHasViewports);
            ImGui::TreePop();
            ImGui::Separator();
        }

        if (ImGui::TreeNode("Style"))
        {
            HelpMarker("The same contents can be accessed in 'Tools->Style Editor' or by calling the ShowStyleEditor() function.");
            ImGui::ShowStyleEditor();
            ImGui::TreePop();
            ImGui::Separator();
        }

        if (ImGui::TreeNode("Capture/Logging"))
        {
            HelpMarker(
                "The logging API redirects all text output so you can easily capture the content of "
                "a window or a block. Tree nodes can be automatically expanded.\n"
                "Try opening any of the contents below in this window and then click one of the \"Log To\" button.");
            ImGui::LogButtons();

            HelpMarker("You can also call ImGui::LogText() to output directly to the log without a visual output.");
            if (ImGui::Button("Copy \"Hello, world!\" to clipboard"))
            {
                ImGui::LogToClipboard();
                ImGui::LogText("Hello, world!");
                ImGui::LogFinish();
            }
            ImGui::TreePop();
        }
    }

    if (ImGui::CollapsingHeader("Window options"))
    {
        ImGui::Checkbox("No titlebar", &no_titlebar); ImGui::SameLine(150);
        ImGui::Checkbox("No scrollbar", &no_scrollbar); ImGui::SameLine(300);
        ImGui::Checkbox("No menu", &no_menu);
        ImGui::Checkbox("No move", &no_move); ImGui::SameLine(150);
        ImGui::Checkbox("No resize", &no_resize); ImGui::SameLine(300);
        ImGui::Checkbox("No collapse", &no_collapse);
        ImGui::Checkbox("No close", &no_close); ImGui::SameLine(150);
        ImGui::Checkbox("No nav", &no_nav); ImGui::SameLine(300);
        ImGui::Checkbox("No background", &no_background);
        ImGui::Checkbox("No bring to front", &no_bring_to_front);
        ImGui::Checkbox("No docking", &no_docking);
    }

    // All demo contents
    ShowDemoWindowWidgets();
    ShowDemoWindowLayout();
    ShowDemoWindowPopups();
    ShowDemoWindowColumns();
    ShowDemoWindowMisc();

    // End of ShowDemoWindow()
    ImGui::End();
}

static void ShowDemoWindowWidgets()
{
    if (!ImGui::CollapsingHeader("Widgets"))
        return;

    if (ImGui::TreeNode("Basic"))
    {
        static int clicked = 0;
        if (ImGui::Button("Button"))
            clicked++;
        if (clicked & 1)
        {
            ImGui::SameLine();
            ImGui::Text("Thanks for clicking me!");
        }

        static bool check = true;
        ImGui::Checkbox("checkbox", &check);

        static int e = 0;
        ImGui::RadioButton("radio a", &e, 0); ImGui::SameLine();
        ImGui::RadioButton("radio b", &e, 1); ImGui::SameLine();
        ImGui::RadioButton("radio c", &e, 2);

        // Color buttons, demonstrate using PushID() to add unique identifier in the ID stack, and changing style.
        for (int i = 0; i < 7; i++)
        {
            if (i > 0)
                ImGui::SameLine();
            ImGui::PushID(i);
            ImGui::PushStyleColor(ImGuiCol_Button, (ImVec4)ImColor::HSV(i / 7.0f, 0.6f, 0.6f));
            ImGui::PushStyleColor(ImGuiCol_ButtonHovered, (ImVec4)ImColor::HSV(i / 7.0f, 0.7f, 0.7f));
            ImGui::PushStyleColor(ImGuiCol_ButtonActive, (ImVec4)ImColor::HSV(i / 7.0f, 0.8f, 0.8f));
            ImGui::Button("Click");
            ImGui::PopStyleColor(3);
            ImGui::PopID();
        }

        // Use AlignTextToFramePadding() to align text baseline to the baseline of framed widgets elements
        // (otherwise a Text+SameLine+Button sequence will have the text a little too high by default!)
        // See 'Demo->Layout->Text Baseline Alignment' for details.
        ImGui::AlignTextToFramePadding();
        ImGui::Text("Hold to repeat:");
        ImGui::SameLine();

        // Arrow buttons with Repeater
        static int counter = 0;
        float spacing = ImGui::GetStyle().ItemInnerSpacing.x;
        ImGui::PushButtonRepeat(true);
        if (ImGui::ArrowButton("##left", ImGuiDir_Left)) { counter--; }
        ImGui::SameLine(0.0f, spacing);
        if (ImGui::ArrowButton("##right", ImGuiDir_Right)) { counter++; }
        ImGui::PopButtonRepeat();
        ImGui::SameLine();
        ImGui::Text("%d", counter);

        ImGui::Text("Hover over me");
        if (ImGui::IsItemHovered())
            ImGui::SetTooltip("I am a tooltip");

        ImGui::SameLine();
        ImGui::Text("- or me");
        if (ImGui::IsItemHovered())
        {
            ImGui::BeginTooltip();
            ImGui::Text("I am a fancy tooltip");
            static float arr[] = { 0.6f, 0.1f, 1.0f, 0.5f, 0.92f, 0.1f, 0.2f };
            ImGui::PlotLines("Curve", arr, IM_ARRAYSIZE(arr));
            ImGui::EndTooltip();
        }

        ImGui::Separator();

        ImGui::LabelText("label", "Value");

        {
            // Using the _simplified_ one-liner Combo() api here
            // See "Combo" section for examples of how to use the more complete BeginCombo()/EndCombo() api.
            const char* items[] = { "AAAA", "BBBB", "CCCC", "DDDD", "EEEE", "FFFF", "GGGG", "HHHH", "IIIIIII", "JJJJ", "KKKKKKK" };
            static int item_current = 0;
            ImGui::Combo("combo", &item_current, items, IM_ARRAYSIZE(items));
            ImGui::SameLine(); HelpMarker("Refer to the \"Combo\" section below for an explanation of the full BeginCombo/EndCombo API, and demonstration of various flags.\n");
        }

        {
            // To wire InputText() with std::string or any other custom string type,
            // see the "Text Input > Resize Callback" section of this demo, and the misc/cpp/imgui_stdlib.h file.
            static char str0[128] = "Hello, world!";
            ImGui::InputText("input text", str0, IM_ARRAYSIZE(str0));
            ImGui::SameLine(); HelpMarker(
                "USER:\n"
                "Hold SHIFT or use mouse to select text.\n"
                "CTRL+Left/Right to word jump.\n"
                "CTRL+A or double-click to select all.\n"
                "CTRL+X,CTRL+C,CTRL+V clipboard.\n"
                "CTRL+Z,CTRL+Y undo/redo.\n"
                "ESCAPE to revert.\n\n"
                "PROGRAMMER:\n"
                "You can use the ImGuiInputTextFlags_CallbackResize facility if you need to wire InputText() "
                "to a dynamic string type. See misc/cpp/imgui_stdlib.h for an example (this is not demonstrated "
                "in imgui_demo.cpp).");

            static char str1[128] = "";
            ImGui::InputTextWithHint("input text (w/ hint)", "enter text here", str1, IM_ARRAYSIZE(str1));

            static int i0 = 123;
            ImGui::InputInt("input int", &i0);
            ImGui::SameLine(); HelpMarker(
                "You can apply arithmetic operators +,*,/ on numerical values.\n"
                "  e.g. [ 100 ], input \'*2\', result becomes [ 200 ]\n"
                "Use +- to subtract.");

            static float f0 = 0.001f;
            ImGui::InputFloat("input float", &f0, 0.01f, 1.0f, "%.3f");

            static double d0 = 999999.00000001;
            ImGui::InputDouble("input double", &d0, 0.01f, 1.0f, "%.8f");

            static float f1 = 1.e10f;
            ImGui::InputFloat("input scientific", &f1, 0.0f, 0.0f, "%e");
            ImGui::SameLine(); HelpMarker(
                "You can input value using the scientific notation,\n"
                "  e.g. \"1e+8\" becomes \"100000000\".");

            static float vec4a[4] = { 0.10f, 0.20f, 0.30f, 0.44f };
            ImGui::InputFloat3("input float3", vec4a);
        }

        {
            static int i1 = 50, i2 = 42;
            ImGui::DragInt("drag int", &i1, 1);
            ImGui::SameLine(); HelpMarker(
                "Click and drag to edit value.\n"
                "Hold SHIFT/ALT for faster/slower edit.\n"
                "Double-click or CTRL+click to input value.");

            ImGui::DragInt("drag int 0..100", &i2, 1, 0, 100, "%d%%");

            static float f1 = 1.00f, f2 = 0.0067f;
            ImGui::DragFloat("drag float", &f1, 0.005f);
            ImGui::DragFloat("drag small float", &f2, 0.0001f, 0.0f, 0.0f, "%.06f ns");
        }

        {
            static int i1 = 0;
            ImGui::SliderInt("slider int", &i1, -1, 3);
            ImGui::SameLine(); HelpMarker("CTRL+click to input value.");

            static float f1 = 0.123f, f2 = 0.0f;
            ImGui::SliderFloat("slider float", &f1, 0.0f, 1.0f, "ratio = %.3f");
            ImGui::SliderFloat("slider float (curve)", &f2, -10.0f, 10.0f, "%.4f", 2.0f);

            static float angle = 0.0f;
            ImGui::SliderAngle("slider angle", &angle);

            // Using the format string to display a name instead of an integer.
            // Here we completely omit '%d' from the format string, so it'll only display a name.
            // This technique can also be used with DragInt().
            enum Element { Element_Fire, Element_Earth, Element_Air, Element_Water, Element_COUNT };
            static int elem = Element_Fire;
            const char* elems_names[Element_COUNT] = { "Fire", "Earth", "Air", "Water" };
            const char* elem_name = (elem >= 0 && elem < Element_COUNT) ? elems_names[elem] : "Unknown";
            ImGui::SliderInt("slider enum", &elem, 0, Element_COUNT - 1, elem_name);
            ImGui::SameLine(); HelpMarker("Using the format string parameter to display a name instead of the underlying integer.");
        }

        {
            static float col1[3] = { 1.0f, 0.0f, 0.2f };
            static float col2[4] = { 0.4f, 0.7f, 0.0f, 0.5f };
            ImGui::ColorEdit3("color 1", col1);
            ImGui::SameLine(); HelpMarker(
                "Click on the colored square to open a color picker.\n"
                "Click and hold to use drag and drop.\n"
                "Right-click on the colored square to show options.\n"
                "CTRL+click on individual component to input value.\n");

            ImGui::ColorEdit4("color 2", col2);
        }

        {
            // List box
            const char* items[] = { "Apple", "Banana", "Cherry", "Kiwi", "Mango", "Orange", "Pineapple", "Strawberry", "Watermelon" };
            static int item_current = 1;
            ImGui::ListBox("listbox\n(single select)", &item_current, items, IM_ARRAYSIZE(items), 4);

            //static int listbox_item_current2 = 2;
            //ImGui::SetNextItemWidth(-1);
            //ImGui::ListBox("##listbox2", &listbox_item_current2, listbox_items, IM_ARRAYSIZE(listbox_items), 4);
        }

        ImGui::TreePop();
    }

    // Testing ImGuiOnceUponAFrame helper.
    //static ImGuiOnceUponAFrame once;
    //for (int i = 0; i < 5; i++)
    //    if (once)
    //        ImGui::Text("This will be displayed only once.");

    if (ImGui::TreeNode("Trees"))
    {
        if (ImGui::TreeNode("Basic trees"))
        {
            for (int i = 0; i < 5; i++)
            {
                // Use SetNextItemOpen() so set the default state of a node to be open. We could
                // also use TreeNodeEx() with the ImGuiTreeNodeFlags_DefaultOpen flag to achieve the same thing!
                if (i == 0)
                    ImGui::SetNextItemOpen(true, ImGuiCond_Once);

                if (ImGui::TreeNode((void*)(intptr_t)i, "Child %d", i))
                {
                    ImGui::Text("blah blah");
                    ImGui::SameLine();
                    if (ImGui::SmallButton("button")) {}
                    ImGui::TreePop();
                }
            }
            ImGui::TreePop();
        }

        if (ImGui::TreeNode("Advanced, with Selectable nodes"))
        {
            HelpMarker(
                "This is a more typical looking tree with selectable nodes.\n"
                "Click to select, CTRL+Click to toggle, click on arrows or double-click to open.");
            static ImGuiTreeNodeFlags base_flags = ImGuiTreeNodeFlags_OpenOnArrow | ImGuiTreeNodeFlags_OpenOnDoubleClick | ImGuiTreeNodeFlags_SpanAvailWidth;
            static bool align_label_with_current_x_position = false;
            static bool test_drag_and_drop = false;
            ImGui::CheckboxFlags("ImGuiTreeNodeFlags_OpenOnArrow",       (unsigned int*)&base_flags, ImGuiTreeNodeFlags_OpenOnArrow);
            ImGui::CheckboxFlags("ImGuiTreeNodeFlags_OpenOnDoubleClick", (unsigned int*)&base_flags, ImGuiTreeNodeFlags_OpenOnDoubleClick);
            ImGui::CheckboxFlags("ImGuiTreeNodeFlags_SpanAvailWidth",    (unsigned int*)&base_flags, ImGuiTreeNodeFlags_SpanAvailWidth); ImGui::SameLine(); HelpMarker("Extend hit area to all available width instead of allowing more items to be laid out after the node.");
            ImGui::CheckboxFlags("ImGuiTreeNodeFlags_SpanFullWidth",     (unsigned int*)&base_flags, ImGuiTreeNodeFlags_SpanFullWidth);
            ImGui::Checkbox("Align label with current X position", &align_label_with_current_x_position);
            ImGui::Checkbox("Test tree node as drag source", &test_drag_and_drop);
            ImGui::Text("Hello!");
            if (align_label_with_current_x_position)
                ImGui::Unindent(ImGui::GetTreeNodeToLabelSpacing());

            // 'selection_mask' is dumb representation of what may be user-side selection state.
            //  You may retain selection state inside or outside your objects in whatever format you see fit.
            // 'node_clicked' is temporary storage of what node we have clicked to process selection at the end
            /// of the loop. May be a pointer to your own node type, etc.
            static int selection_mask = (1 << 2);
            int node_clicked = -1;
            for (int i = 0; i < 6; i++)
            {
                // Disable the default "open on single-click behavior" + set Selected flag according to our selection.
                ImGuiTreeNodeFlags node_flags = base_flags;
                const bool is_selected = (selection_mask & (1 << i)) != 0;
                if (is_selected)
                    node_flags |= ImGuiTreeNodeFlags_Selected;
                if (i < 3)
                {
                    // Items 0..2 are Tree Node
                    bool node_open = ImGui::TreeNodeEx((void*)(intptr_t)i, node_flags, "Selectable Node %d", i);
                    if (ImGui::IsItemClicked())
                        node_clicked = i;
                    if (test_drag_and_drop && ImGui::BeginDragDropSource())
                    {
                        ImGui::SetDragDropPayload("_TREENODE", NULL, 0);
                        ImGui::Text("This is a drag and drop source");
                        ImGui::EndDragDropSource();
                    }
                    if (node_open)
                    {
                        ImGui::BulletText("Blah blah\nBlah Blah");
                        ImGui::TreePop();
                    }
                }
                else
                {
                    // Items 3..5 are Tree Leaves
                    // The only reason we use TreeNode at all is to allow selection of the leaf. Otherwise we can
                    // use BulletText() or advance the cursor by GetTreeNodeToLabelSpacing() and call Text().
                    node_flags |= ImGuiTreeNodeFlags_Leaf | ImGuiTreeNodeFlags_NoTreePushOnOpen; // ImGuiTreeNodeFlags_Bullet
                    ImGui::TreeNodeEx((void*)(intptr_t)i, node_flags, "Selectable Leaf %d", i);
                    if (ImGui::IsItemClicked())
                        node_clicked = i;
                    if (test_drag_and_drop && ImGui::BeginDragDropSource())
                    {
                        ImGui::SetDragDropPayload("_TREENODE", NULL, 0);
                        ImGui::Text("This is a drag and drop source");
                        ImGui::EndDragDropSource();
                    }
                }
            }
            if (node_clicked != -1)
            {
                // Update selection state
                // (process outside of tree loop to avoid visual inconsistencies during the clicking frame)
                if (ImGui::GetIO().KeyCtrl)
                    selection_mask ^= (1 << node_clicked);          // CTRL+click to toggle
                else //if (!(selection_mask & (1 << node_clicked))) // Depending on selection behavior you want, may want to preserve selection when clicking on item that is part of the selection
                    selection_mask = (1 << node_clicked);           // Click to single-select
            }
            if (align_label_with_current_x_position)
                ImGui::Indent(ImGui::GetTreeNodeToLabelSpacing());
            ImGui::TreePop();
        }
        ImGui::TreePop();
    }

    if (ImGui::TreeNode("Collapsing Headers"))
    {
        static bool closable_group = true;
        ImGui::Checkbox("Show 2nd header", &closable_group);
        if (ImGui::CollapsingHeader("Header", ImGuiTreeNodeFlags_None))
        {
            ImGui::Text("IsItemHovered: %d", ImGui::IsItemHovered());
            for (int i = 0; i < 5; i++)
                ImGui::Text("Some content %d", i);
        }
        if (ImGui::CollapsingHeader("Header with a close button", &closable_group))
        {
            ImGui::Text("IsItemHovered: %d", ImGui::IsItemHovered());
            for (int i = 0; i < 5; i++)
                ImGui::Text("More content %d", i);
        }
        /*
        if (ImGui::CollapsingHeader("Header with a bullet", ImGuiTreeNodeFlags_Bullet))
            ImGui::Text("IsItemHovered: %d", ImGui::IsItemHovered());
        */
        ImGui::TreePop();
    }

    if (ImGui::TreeNode("Bullets"))
    {
        ImGui::BulletText("Bullet point 1");
        ImGui::BulletText("Bullet point 2\nOn multiple lines");
        if (ImGui::TreeNode("Tree node"))
        {
            ImGui::BulletText("Another bullet point");
            ImGui::TreePop();
        }
        ImGui::Bullet(); ImGui::Text("Bullet point 3 (two calls)");
        ImGui::Bullet(); ImGui::SmallButton("Button");
        ImGui::TreePop();
    }

    if (ImGui::TreeNode("Text"))
    {
        if (ImGui::TreeNode("Colored Text"))
        {
            // Using shortcut. You can use PushStyleColor()/PopStyleColor() for more flexibility.
            ImGui::TextColored(ImVec4(1.0f, 0.0f, 1.0f, 1.0f), "Pink");
            ImGui::TextColored(ImVec4(1.0f, 1.0f, 0.0f, 1.0f), "Yellow");
            ImGui::TextDisabled("Disabled");
            ImGui::SameLine(); HelpMarker("The TextDisabled color is stored in ImGuiStyle.");
            ImGui::TreePop();
        }

        if (ImGui::TreeNode("Word Wrapping"))
        {
            // Using shortcut. You can use PushTextWrapPos()/PopTextWrapPos() for more flexibility.
            ImGui::TextWrapped("This text should automatically wrap on the edge of the window. The current implementation for text wrapping follows simple rules suitable for English and possibly other languages.");
            ImGui::Spacing();

            static float wrap_width = 200.0f;
            ImGui::SliderFloat("Wrap width", &wrap_width, -20, 600, "%.0f");

            ImDrawList* draw_list = ImGui::GetWindowDrawList();
            for (int n = 0; n < 2; n++)
            {
                ImGui::Text("Test paragraph %d:", n);
                ImVec2 pos = ImGui::GetCursorScreenPos();
                ImVec2 marker_min = ImVec2(pos.x + wrap_width, pos.y);
                ImVec2 marker_max = ImVec2(pos.x + wrap_width + 10, pos.y + ImGui::GetTextLineHeight());
                ImGui::PushTextWrapPos(ImGui::GetCursorPos().x + wrap_width);
                if (n == 0)
                    ImGui::Text("The lazy dog is a good dog. This paragraph should fit within %.0f pixels. Testing a 1 character word. The quick brown fox jumps over the lazy dog.", wrap_width);
                if (n == 1)
                    ImGui::Text("aaaaaaaa bbbbbbbb, c cccccccc,dddddddd. d eeeeeeee   ffffffff. gggggggg!hhhhhhhh");

                // Draw actual text bounding box, following by marker of our expected limit (should not overlap!)
                draw_list->AddRect(ImGui::GetItemRectMin(), ImGui::GetItemRectMax(), IM_COL32(255, 255, 0, 255));
                draw_list->AddRectFilled(marker_min, marker_max, IM_COL32(255, 0, 255, 255));
                ImGui::PopTextWrapPos();
            }

            ImGui::TreePop();
        }

        if (ImGui::TreeNode("UTF-8 Text"))
        {
            // UTF-8 test with Japanese characters
            // (Needs a suitable font? Try "Google Noto" or "Arial Unicode". See docs/FONTS.md for details.)
            // - From C++11 you can use the u8"my text" syntax to encode literal strings as UTF-8
            // - For earlier compiler, you may be able to encode your sources as UTF-8 (e.g. in Visual Studio, you
            //   can save your source files as 'UTF-8 without signature').
            // - FOR THIS DEMO FILE ONLY, BECAUSE WE WANT TO SUPPORT OLD COMPILERS, WE ARE *NOT* INCLUDING RAW UTF-8
            //   CHARACTERS IN THIS SOURCE FILE. Instead we are encoding a few strings with hexadecimal constants.
            //   Don't do this in your application! Please use u8"text in any language" in your application!
            // Note that characters values are preserved even by InputText() if the font cannot be displayed,
            // so you can safely copy & paste garbled characters into another application.
            ImGui::TextWrapped(
                "CJK text will only appears if the font was loaded with the appropriate CJK character ranges. "
                "Call io.Font->AddFontFromFileTTF() manually to load extra character ranges. "
                "Read docs/FONTS.md for details.");
            ImGui::Text("Hiragana: \xe3\x81\x8b\xe3\x81\x8d\xe3\x81\x8f\xe3\x81\x91\xe3\x81\x93 (kakikukeko)"); // Normally we would use u8"blah blah" with the proper characters directly in the string.
            ImGui::Text("Kanjis: \xe6\x97\xa5\xe6\x9c\xac\xe8\xaa\x9e (nihongo)");
            static char buf[32] = "\xe6\x97\xa5\xe6\x9c\xac\xe8\xaa\x9e";
            //static char buf[32] = u8"NIHONGO"; // <- this is how you would write it with C++11, using real kanjis
            ImGui::InputText("UTF-8 input", buf, IM_ARRAYSIZE(buf));
            ImGui::TreePop();
        }
        ImGui::TreePop();
    }

    if (ImGui::TreeNode("Images"))
    {
        ImGuiIO& io = ImGui::GetIO();
        ImGui::TextWrapped("Below we are displaying the font texture (which is the only texture we have access to in this demo). Use the 'ImTextureID' type as storage to pass pointers or identifier to your own texture data. Hover the texture for a zoomed view!");

        // Below we are displaying the font texture because it is the only texture we have access to inside the demo!
        // Remember that ImTextureID is just storage for whatever you want it to be. It is essentially a value that
        // will be passed to the rendering back-end via the ImDrawCmd structure.
        // If you use one of the default imgui_impl_XXXX.cpp rendering back-end, they all have comments at the top
        // of their respective source file to specify what they expect to be stored in ImTextureID, for example:
        // - The imgui_impl_dx11.cpp renderer expect a 'ID3D11ShaderResourceView*' pointer
        // - The imgui_impl_opengl3.cpp renderer expect a GLuint OpenGL texture identifier, etc.
        // More:
        // - If you decided that ImTextureID = MyEngineTexture*, then you can pass your MyEngineTexture* pointers
        //   to ImGui::Image(), and gather width/height through your own functions, etc.
        // - You can use ShowMetricsWindow() to inspect the draw data that are being passed to your renderer,
        //   it will help you debug issues if you are confused about it.
        // - Consider using the lower-level ImDrawList::AddImage() API, via ImGui::GetWindowDrawList()->AddImage().
        // - Read https://github.com/ocornut/imgui/blob/master/docs/FAQ.md
        // - Read https://github.com/ocornut/imgui/wiki/Image-Loading-and-Displaying-Examples
        ImTextureID my_tex_id = io.Fonts->TexID;
        float my_tex_w = (float)io.Fonts->TexWidth;
        float my_tex_h = (float)io.Fonts->TexHeight;
        {
            ImGui::Text("%.0fx%.0f", my_tex_w, my_tex_h);
            ImVec2 pos = ImGui::GetCursorScreenPos();
            ImVec2 uv_min = ImVec2(0.0f, 0.0f);                 // Top-left
            ImVec2 uv_max = ImVec2(1.0f, 1.0f);                 // Lower-right
            ImVec4 tint_col = ImVec4(1.0f, 1.0f, 1.0f, 1.0f);   // No tint
            ImVec4 border_col = ImVec4(1.0f, 1.0f, 1.0f, 0.5f); // 50% opaque white
            ImGui::Image(my_tex_id, ImVec2(my_tex_w, my_tex_h), uv_min, uv_max, tint_col, border_col);
            if (ImGui::IsItemHovered())
            {
                ImGui::BeginTooltip();
                float region_sz = 32.0f;
                float region_x = io.MousePos.x - pos.x - region_sz * 0.5f;
                float region_y = io.MousePos.y - pos.y - region_sz * 0.5f;
                float zoom = 4.0f;
                if (region_x < 0.0f) { region_x = 0.0f; }
                else if (region_x > my_tex_w - region_sz) { region_x = my_tex_w - region_sz; }
                if (region_y < 0.0f) { region_y = 0.0f; }
                else if (region_y > my_tex_h - region_sz) { region_y = my_tex_h - region_sz; }
                ImGui::Text("Min: (%.2f, %.2f)", region_x, region_y);
                ImGui::Text("Max: (%.2f, %.2f)", region_x + region_sz, region_y + region_sz);
                ImVec2 uv0 = ImVec2((region_x) / my_tex_w, (region_y) / my_tex_h);
                ImVec2 uv1 = ImVec2((region_x + region_sz) / my_tex_w, (region_y + region_sz) / my_tex_h);
                ImGui::Image(my_tex_id, ImVec2(region_sz * zoom, region_sz * zoom), uv0, uv1, tint_col, border_col);
                ImGui::EndTooltip();
            }
        }
        ImGui::TextWrapped("And now some textured buttons..");
        static int pressed_count = 0;
        for (int i = 0; i < 8; i++)
        {
            ImGui::PushID(i);
            int frame_padding = -1 + i;                             // -1 == uses default padding (style.FramePadding)
            ImVec2 size = ImVec2(32.0f, 32.0f);                     // Size of the image we want to make visible
            ImVec2 uv0 = ImVec2(0.0f, 0.0f);                        // UV coordinates for lower-left
            ImVec2 uv1 = ImVec2(32.0f / my_tex_w, 32 / my_tex_h);   // UV coordinates for (32,32) in our texture
            ImVec4 bg_col = ImVec4(0.0f, 0.0f, 0.0f, 1.0f);         // Black background
            ImVec4 tint_col = ImVec4(1.0f, 1.0f, 1.0f, 1.0f);       // No tint
            if (ImGui::ImageButton(my_tex_id, size, uv0, uv1, frame_padding, bg_col, tint_col))
                pressed_count += 1;
            ImGui::PopID();
            ImGui::SameLine();
        }
        ImGui::NewLine();
        ImGui::Text("Pressed %d times.", pressed_count);
        ImGui::TreePop();
    }

    if (ImGui::TreeNode("Combo"))
    {
        // Expose flags as checkbox for the demo
        static ImGuiComboFlags flags = 0;
        ImGui::CheckboxFlags("ImGuiComboFlags_PopupAlignLeft", (unsigned int*)&flags, ImGuiComboFlags_PopupAlignLeft);
        ImGui::SameLine(); HelpMarker("Only makes a difference if the popup is larger than the combo");
        if (ImGui::CheckboxFlags("ImGuiComboFlags_NoArrowButton", (unsigned int*)&flags, ImGuiComboFlags_NoArrowButton))
            flags &= ~ImGuiComboFlags_NoPreview;     // Clear the other flag, as we cannot combine both
        if (ImGui::CheckboxFlags("ImGuiComboFlags_NoPreview", (unsigned int*)&flags, ImGuiComboFlags_NoPreview))
            flags &= ~ImGuiComboFlags_NoArrowButton; // Clear the other flag, as we cannot combine both

        // Using the generic BeginCombo() API, you have full control over how to display the combo contents.
        // (your selection data could be an index, a pointer to the object, an id for the object, a flag intrusively
        // stored in the object itself, etc.)
        const char* items[] = { "AAAA", "BBBB", "CCCC", "DDDD", "EEEE", "FFFF", "GGGG", "HHHH", "IIII", "JJJJ", "KKKK", "LLLLLLL", "MMMM", "OOOOOOO" };
        static int item_current_idx = 0;                    // Here our selection data is an index.
        const char* combo_label = items[item_current_idx];  // Label to preview before opening the combo (technically could be anything)(
        if (ImGui::BeginCombo("combo 1", combo_label, flags))
        {
            for (int n = 0; n < IM_ARRAYSIZE(items); n++)
            {
                const bool is_selected = (item_current_idx == n);
                if (ImGui::Selectable(items[n], is_selected))
                    item_current_idx = n;

                // Set the initial focus when opening the combo (scrolling + keyboard navigation focus)
                if (is_selected)
                    ImGui::SetItemDefaultFocus();
            }
            ImGui::EndCombo();
        }

        // Simplified one-liner Combo() API, using values packed in a single constant string
        static int item_current_2 = 0;
        ImGui::Combo("combo 2 (one-liner)", &item_current_2, "aaaa\0bbbb\0cccc\0dddd\0eeee\0\0");

        // Simplified one-liner Combo() using an array of const char*
        static int item_current_3 = -1; // If the selection isn't within 0..count, Combo won't display a preview
        ImGui::Combo("combo 3 (array)", &item_current_3, items, IM_ARRAYSIZE(items));

        // Simplified one-liner Combo() using an accessor function
        struct FuncHolder { static bool ItemGetter(void* data, int idx, const char** out_str) { *out_str = ((const char**)data)[idx]; return true; } };
        static int item_current_4 = 0;
        ImGui::Combo("combo 4 (function)", &item_current_4, &FuncHolder::ItemGetter, items, IM_ARRAYSIZE(items));

        ImGui::TreePop();
    }

    if (ImGui::TreeNode("Selectables"))
    {
        // Selectable() has 2 overloads:
        // - The one taking "bool selected" as a read-only selection information.
        //   When Selectable() has been clicked it returns true and you can alter selection state accordingly.
        // - The one taking "bool* p_selected" as a read-write selection information (convenient in some cases)
        // The earlier is more flexible, as in real application your selection may be stored in many different ways
        // and not necessarily inside a bool value (e.g. in flags within objects, as an external list, etc).
        if (ImGui::TreeNode("Basic"))
        {
            static bool selection[5] = { false, true, false, false, false };
            ImGui::Selectable("1. I am selectable", &selection[0]);
            ImGui::Selectable("2. I am selectable", &selection[1]);
            ImGui::Text("3. I am not selectable");
            ImGui::Selectable("4. I am selectable", &selection[3]);
            if (ImGui::Selectable("5. I am double clickable", selection[4], ImGuiSelectableFlags_AllowDoubleClick))
                if (ImGui::IsMouseDoubleClicked(0))
                    selection[4] = !selection[4];
            ImGui::TreePop();
        }
        if (ImGui::TreeNode("Selection State: Single Selection"))
        {
            static int selected = -1;
            for (int n = 0; n < 5; n++)
            {
                char buf[32];
                sprintf(buf, "Object %d", n);
                if (ImGui::Selectable(buf, selected == n))
                    selected = n;
            }
            ImGui::TreePop();
        }
        if (ImGui::TreeNode("Selection State: Multiple Selection"))
        {
            HelpMarker("Hold CTRL and click to select multiple items.");
            static bool selection[5] = { false, false, false, false, false };
            for (int n = 0; n < 5; n++)
            {
                char buf[32];
                sprintf(buf, "Object %d", n);
                if (ImGui::Selectable(buf, selection[n]))
                {
                    if (!ImGui::GetIO().KeyCtrl)    // Clear selection when CTRL is not held
                        memset(selection, 0, sizeof(selection));
                    selection[n] ^= 1;
                }
            }
            ImGui::TreePop();
        }
        if (ImGui::TreeNode("Rendering more text into the same line"))
        {
            // Using the Selectable() override that takes "bool* p_selected" parameter,
            // this function toggle your bool value automatically.
            static bool selected[3] = { false, false, false };
            ImGui::Selectable("main.c",    &selected[0]); ImGui::SameLine(300); ImGui::Text(" 2,345 bytes");
            ImGui::Selectable("Hello.cpp", &selected[1]); ImGui::SameLine(300); ImGui::Text("12,345 bytes");
            ImGui::Selectable("Hello.h",   &selected[2]); ImGui::SameLine(300); ImGui::Text(" 2,345 bytes");
            ImGui::TreePop();
        }
        if (ImGui::TreeNode("In columns"))
        {
            ImGui::Columns(3, NULL, false);
            static bool selected[16] = {};
            for (int i = 0; i < 16; i++)
            {
                char label[32]; sprintf(label, "Item %d", i);
                if (ImGui::Selectable(label, &selected[i])) {}
                ImGui::NextColumn();
            }
            ImGui::Columns(1);
            ImGui::TreePop();
        }
        if (ImGui::TreeNode("Grid"))
        {
            static int selected[4 * 4] = { 1, 0, 0, 0, 0, 1, 0, 0, 0, 0, 1, 0, 0, 0, 0, 1 };
            for (int i = 0; i < 4 * 4; i++)
            {
                ImGui::PushID(i);
                if (ImGui::Selectable("Sailor", selected[i] != 0, 0, ImVec2(50, 50)))
                {
                    // Toggle
                    selected[i] = !selected[i];

                    // Note: We _unnecessarily_ test for both x/y and i here only to silence some static analyzer.
                    // The second part of each test is unnecessary.
                    int x = i % 4;
                    int y = i / 4;
                    if (x > 0)           { selected[i - 1] ^= 1; }
                    if (x < 3 && i < 15) { selected[i + 1] ^= 1; }
                    if (y > 0 && i > 3)  { selected[i - 4] ^= 1; }
                    if (y < 3 && i < 12) { selected[i + 4] ^= 1; }
                }
                if ((i % 4) < 3) ImGui::SameLine();
                ImGui::PopID();
            }
            ImGui::TreePop();
        }
        if (ImGui::TreeNode("Alignment"))
        {
            HelpMarker(
                "By default, Selectables uses style.SelectableTextAlign but it can be overridden on a per-item "
                "basis using PushStyleVar(). You'll probably want to always keep your default situation to "
                "left-align otherwise it becomes difficult to layout multiple items on a same line");
            static bool selected[3 * 3] = { true, false, true, false, true, false, true, false, true };
            for (int y = 0; y < 3; y++)
            {
                for (int x = 0; x < 3; x++)
                {
                    ImVec2 alignment = ImVec2((float)x / 2.0f, (float)y / 2.0f);
                    char name[32];
                    sprintf(name, "(%.1f,%.1f)", alignment.x, alignment.y);
                    if (x > 0) ImGui::SameLine();
                    ImGui::PushStyleVar(ImGuiStyleVar_SelectableTextAlign, alignment);
                    ImGui::Selectable(name, &selected[3 * y + x], ImGuiSelectableFlags_None, ImVec2(80, 80));
                    ImGui::PopStyleVar();
                }
            }
            ImGui::TreePop();
        }
        ImGui::TreePop();
    }

    // To wire InputText() with std::string or any other custom string type,
    // see the "Text Input > Resize Callback" section of this demo, and the misc/cpp/imgui_stdlib.h file.
    if (ImGui::TreeNode("Text Input"))
    {
        if (ImGui::TreeNode("Multi-line Text Input"))
        {
            // Note: we are using a fixed-sized buffer for simplicity here. See ImGuiInputTextFlags_CallbackResize
            // and the code in misc/cpp/imgui_stdlib.h for how to setup InputText() for dynamically resizing strings.
            static char text[1024 * 16] =
                "/*\n"
                " The Pentium F00F bug, shorthand for F0 0F C7 C8,\n"
                " the hexadecimal encoding of one offending instruction,\n"
                " more formally, the invalid operand with locked CMPXCHG8B\n"
                " instruction bug, is a design flaw in the majority of\n"
                " Intel Pentium, Pentium MMX, and Pentium OverDrive\n"
                " processors (all in the P5 microarchitecture).\n"
                "*/\n\n"
                "label:\n"
                "\tlock cmpxchg8b eax\n";

            static ImGuiInputTextFlags flags = ImGuiInputTextFlags_AllowTabInput;
            HelpMarker("You can use the ImGuiInputTextFlags_CallbackResize facility if you need to wire InputTextMultiline() to a dynamic string type. See misc/cpp/imgui_stdlib.h for an example. (This is not demonstrated in imgui_demo.cpp because we don't want to include <string> in here)");
            ImGui::CheckboxFlags("ImGuiInputTextFlags_ReadOnly", (unsigned int*)&flags, ImGuiInputTextFlags_ReadOnly);
            ImGui::CheckboxFlags("ImGuiInputTextFlags_AllowTabInput", (unsigned int*)&flags, ImGuiInputTextFlags_AllowTabInput);
            ImGui::CheckboxFlags("ImGuiInputTextFlags_CtrlEnterForNewLine", (unsigned int*)&flags, ImGuiInputTextFlags_CtrlEnterForNewLine);
            ImGui::InputTextMultiline("##source", text, IM_ARRAYSIZE(text), ImVec2(-FLT_MIN, ImGui::GetTextLineHeight() * 16), flags);
            ImGui::TreePop();
        }

        if (ImGui::TreeNode("Filtered Text Input"))
        {
            struct TextFilters
            {
                // Return 0 (pass) if the character is 'i' or 'm' or 'g' or 'u' or 'i'
                static int FilterImGuiLetters(ImGuiInputTextCallbackData* data)
                {
                    if (data->EventChar < 256 && strchr("imgui", (char)data->EventChar))
                        return 0;
                    return 1;
                }
            };

            static char buf1[64] = ""; ImGui::InputText("default",     buf1, 64);
            static char buf2[64] = ""; ImGui::InputText("decimal",     buf2, 64, ImGuiInputTextFlags_CharsDecimal);
            static char buf3[64] = ""; ImGui::InputText("hexadecimal", buf3, 64, ImGuiInputTextFlags_CharsHexadecimal | ImGuiInputTextFlags_CharsUppercase);
            static char buf4[64] = ""; ImGui::InputText("uppercase",   buf4, 64, ImGuiInputTextFlags_CharsUppercase);
            static char buf5[64] = ""; ImGui::InputText("no blank",    buf5, 64, ImGuiInputTextFlags_CharsNoBlank);
            static char buf6[64] = ""; ImGui::InputText("\"imgui\" letters", buf6, 64, ImGuiInputTextFlags_CallbackCharFilter, TextFilters::FilterImGuiLetters);

            ImGui::Text("Password input");
            static char password[64] = "password123";
            ImGui::InputText("password", password, IM_ARRAYSIZE(password), ImGuiInputTextFlags_Password);
            ImGui::SameLine(); HelpMarker("Display all characters as '*'.\nDisable clipboard cut and copy.\nDisable logging.\n");
            ImGui::InputTextWithHint("password (w/ hint)", "<password>", password, IM_ARRAYSIZE(password), ImGuiInputTextFlags_Password);
            ImGui::InputText("password (clear)", password, IM_ARRAYSIZE(password));
            ImGui::TreePop();
        }

        if (ImGui::TreeNode("Resize Callback"))
        {
            // To wire InputText() with std::string or any other custom string type,
            // you can use the ImGuiInputTextFlags_CallbackResize flag + create a custom ImGui::InputText() wrapper
            // using your preferred type. See misc/cpp/imgui_stdlib.h for an implementation of this using std::string.
            HelpMarker(
                "Using ImGuiInputTextFlags_CallbackResize to wire your custom string type to InputText().\n\n"
                "See misc/cpp/imgui_stdlib.h for an implementation of this for std::string.");
            struct Funcs
            {
                static int MyResizeCallback(ImGuiInputTextCallbackData* data)
                {
                    if (data->EventFlag == ImGuiInputTextFlags_CallbackResize)
                    {
                        ImVector<char>* my_str = (ImVector<char>*)data->UserData;
                        IM_ASSERT(my_str->begin() == data->Buf);
                        my_str->resize(data->BufSize); // NB: On resizing calls, generally data->BufSize == data->BufTextLen + 1
                        data->Buf = my_str->begin();
                    }
                    return 0;
                }

                // Note: Because ImGui:: is a namespace you would typically add your own function into the namespace.
                // For example, you code may declare a function 'ImGui::InputText(const char* label, MyString* my_str)'
                static bool MyInputTextMultiline(const char* label, ImVector<char>* my_str, const ImVec2& size = ImVec2(0, 0), ImGuiInputTextFlags flags = 0)
                {
                    IM_ASSERT((flags & ImGuiInputTextFlags_CallbackResize) == 0);
                    return ImGui::InputTextMultiline(label, my_str->begin(), (size_t)my_str->size(), size, flags | ImGuiInputTextFlags_CallbackResize, Funcs::MyResizeCallback, (void*)my_str);
                }
            };

            // For this demo we are using ImVector as a string container.
            // Note that because we need to store a terminating zero character, our size/capacity are 1 more
            // than usually reported by a typical string class.
            static ImVector<char> my_str;
            if (my_str.empty())
                my_str.push_back(0);
            Funcs::MyInputTextMultiline("##MyStr", &my_str, ImVec2(-FLT_MIN, ImGui::GetTextLineHeight() * 16));
            ImGui::Text("Data: %p\nSize: %d\nCapacity: %d", (void*)my_str.begin(), my_str.size(), my_str.capacity());
            ImGui::TreePop();
        }

        ImGui::TreePop();
    }

    // Plot/Graph widgets are currently fairly limited.
    // Consider writing your own plotting widget, or using a third-party one
    // (for third-party Plot widgets, see 'Wiki->Useful Widgets' or https://github.com/ocornut/imgui/labels/plot%2Fgraph)
    if (ImGui::TreeNode("Plots Widgets"))
    {
        static bool animate = true;
        ImGui::Checkbox("Animate", &animate);

        static float arr[] = { 0.6f, 0.1f, 1.0f, 0.5f, 0.92f, 0.1f, 0.2f };
        ImGui::PlotLines("Frame Times", arr, IM_ARRAYSIZE(arr));

        // Create a dummy array of contiguous float values to plot
        // Tip: If your float aren't contiguous but part of a structure, you can pass a pointer to your first float
        // and the sizeof() of your structure in the "stride" parameter.
        static float values[90] = {};
        static int values_offset = 0;
        static double refresh_time = 0.0;
        if (!animate || refresh_time == 0.0)
            refresh_time = ImGui::GetTime();
        while (refresh_time < ImGui::GetTime()) // Create dummy data at fixed 60 Hz rate for the demo
        {
            static float phase = 0.0f;
            values[values_offset] = cosf(phase);
            values_offset = (values_offset + 1) % IM_ARRAYSIZE(values);
            phase += 0.10f * values_offset;
            refresh_time += 1.0f / 60.0f;
        }

        // Plots can display overlay texts
        // (in this example, we will display an average value)
        {
            float average = 0.0f;
            for (int n = 0; n < IM_ARRAYSIZE(values); n++)
                average += values[n];
            average /= (float)IM_ARRAYSIZE(values);
            char overlay[32];
            sprintf(overlay, "avg %f", average);
            ImGui::PlotLines("Lines", values, IM_ARRAYSIZE(values), values_offset, overlay, -1.0f, 1.0f, ImVec2(0, 80.0f));
        }
        ImGui::PlotHistogram("Histogram", arr, IM_ARRAYSIZE(arr), 0, NULL, 0.0f, 1.0f, ImVec2(0, 80.0f));

        // Use functions to generate output
        // FIXME: This is rather awkward because current plot API only pass in indices.
        // We probably want an API passing floats and user provide sample rate/count.
        struct Funcs
        {
            static float Sin(void*, int i) { return sinf(i * 0.1f); }
            static float Saw(void*, int i) { return (i & 1) ? 1.0f : -1.0f; }
        };
        static int func_type = 0, display_count = 70;
        ImGui::Separator();
        ImGui::SetNextItemWidth(100);
        ImGui::Combo("func", &func_type, "Sin\0Saw\0");
        ImGui::SameLine();
        ImGui::SliderInt("Sample count", &display_count, 1, 400);
        float (*func)(void*, int) = (func_type == 0) ? Funcs::Sin : Funcs::Saw;
        ImGui::PlotLines("Lines", func, NULL, display_count, 0, NULL, -1.0f, 1.0f, ImVec2(0, 80));
        ImGui::PlotHistogram("Histogram", func, NULL, display_count, 0, NULL, -1.0f, 1.0f, ImVec2(0, 80));
        ImGui::Separator();

        // Animate a simple progress bar
        static float progress = 0.0f, progress_dir = 1.0f;
        if (animate)
        {
            progress += progress_dir * 0.4f * ImGui::GetIO().DeltaTime;
            if (progress >= +1.1f) { progress = +1.1f; progress_dir *= -1.0f; }
            if (progress <= -0.1f) { progress = -0.1f; progress_dir *= -1.0f; }
        }

        // Typically we would use ImVec2(-1.0f,0.0f) or ImVec2(-FLT_MIN,0.0f) to use all available width,
        // or ImVec2(width,0.0f) for a specified width. ImVec2(0.0f,0.0f) uses ItemWidth.
        ImGui::ProgressBar(progress, ImVec2(0.0f, 0.0f));
        ImGui::SameLine(0.0f, ImGui::GetStyle().ItemInnerSpacing.x);
        ImGui::Text("Progress Bar");

        float progress_saturated = IM_CLAMP(progress, 0.0f, 1.0f);
        char buf[32];
        sprintf(buf, "%d/%d", (int)(progress_saturated * 1753), 1753);
        ImGui::ProgressBar(progress, ImVec2(0.f, 0.f), buf);
        ImGui::TreePop();
    }

    if (ImGui::TreeNode("Color/Picker Widgets"))
    {
        static ImVec4 color = ImVec4(114.0f / 255.0f, 144.0f / 255.0f, 154.0f / 255.0f, 200.0f / 255.0f);

        static bool alpha_preview = true;
        static bool alpha_half_preview = false;
        static bool drag_and_drop = true;
        static bool options_menu = true;
        static bool hdr = false;
        ImGui::Checkbox("With Alpha Preview", &alpha_preview);
        ImGui::Checkbox("With Half Alpha Preview", &alpha_half_preview);
        ImGui::Checkbox("With Drag and Drop", &drag_and_drop);
        ImGui::Checkbox("With Options Menu", &options_menu); ImGui::SameLine(); HelpMarker("Right-click on the individual color widget to show options.");
        ImGui::Checkbox("With HDR", &hdr); ImGui::SameLine(); HelpMarker("Currently all this does is to lift the 0..1 limits on dragging widgets.");
        ImGuiColorEditFlags misc_flags = (hdr ? ImGuiColorEditFlags_HDR : 0) | (drag_and_drop ? 0 : ImGuiColorEditFlags_NoDragDrop) | (alpha_half_preview ? ImGuiColorEditFlags_AlphaPreviewHalf : (alpha_preview ? ImGuiColorEditFlags_AlphaPreview : 0)) | (options_menu ? 0 : ImGuiColorEditFlags_NoOptions);

        ImGui::Text("Color widget:");
        ImGui::SameLine(); HelpMarker(
            "Click on the colored square to open a color picker.\n"
            "CTRL+click on individual component to input value.\n");
        ImGui::ColorEdit3("MyColor##1", (float*)&color, misc_flags);

        ImGui::Text("Color widget HSV with Alpha:");
        ImGui::ColorEdit4("MyColor##2", (float*)&color, ImGuiColorEditFlags_DisplayHSV | misc_flags);

        ImGui::Text("Color widget with Float Display:");
        ImGui::ColorEdit4("MyColor##2f", (float*)&color, ImGuiColorEditFlags_Float | misc_flags);

        ImGui::Text("Color button with Picker:");
        ImGui::SameLine(); HelpMarker(
            "With the ImGuiColorEditFlags_NoInputs flag you can hide all the slider/text inputs.\n"
            "With the ImGuiColorEditFlags_NoLabel flag you can pass a non-empty label which will only "
            "be used for the tooltip and picker popup.");
        ImGui::ColorEdit4("MyColor##3", (float*)&color, ImGuiColorEditFlags_NoInputs | ImGuiColorEditFlags_NoLabel | misc_flags);

        ImGui::Text("Color button with Custom Picker Popup:");

        // Generate a dummy default palette. The palette will persist and can be edited.
        static bool saved_palette_init = true;
        static ImVec4 saved_palette[32] = {};
        if (saved_palette_init)
        {
            for (int n = 0; n < IM_ARRAYSIZE(saved_palette); n++)
            {
                ImGui::ColorConvertHSVtoRGB(n / 31.0f, 0.8f, 0.8f,
                    saved_palette[n].x, saved_palette[n].y, saved_palette[n].z);
                saved_palette[n].w = 1.0f; // Alpha
            }
            saved_palette_init = false;
        }

        static ImVec4 backup_color;
        bool open_popup = ImGui::ColorButton("MyColor##3b", color, misc_flags);
        ImGui::SameLine(0, ImGui::GetStyle().ItemInnerSpacing.x);
        open_popup |= ImGui::Button("Palette");
        if (open_popup)
        {
            ImGui::OpenPopup("mypicker");
            backup_color = color;
        }
        if (ImGui::BeginPopup("mypicker"))
        {
            ImGui::Text("MY CUSTOM COLOR PICKER WITH AN AMAZING PALETTE!");
            ImGui::Separator();
            ImGui::ColorPicker4("##picker", (float*)&color, misc_flags | ImGuiColorEditFlags_NoSidePreview | ImGuiColorEditFlags_NoSmallPreview);
            ImGui::SameLine();

            ImGui::BeginGroup(); // Lock X position
            ImGui::Text("Current");
            ImGui::ColorButton("##current", color, ImGuiColorEditFlags_NoPicker | ImGuiColorEditFlags_AlphaPreviewHalf, ImVec2(60, 40));
            ImGui::Text("Previous");
            if (ImGui::ColorButton("##previous", backup_color, ImGuiColorEditFlags_NoPicker | ImGuiColorEditFlags_AlphaPreviewHalf, ImVec2(60, 40)))
                color = backup_color;
            ImGui::Separator();
            ImGui::Text("Palette");
            for (int n = 0; n < IM_ARRAYSIZE(saved_palette); n++)
            {
                ImGui::PushID(n);
                if ((n % 8) != 0)
                    ImGui::SameLine(0.0f, ImGui::GetStyle().ItemSpacing.y);

                ImGuiColorEditFlags palette_button_flags = ImGuiColorEditFlags_NoAlpha | ImGuiColorEditFlags_NoPicker | ImGuiColorEditFlags_NoTooltip;
                if (ImGui::ColorButton("##palette", saved_palette[n], palette_button_flags, ImVec2(20, 20)))
                    color = ImVec4(saved_palette[n].x, saved_palette[n].y, saved_palette[n].z, color.w); // Preserve alpha!

                // Allow user to drop colors into each palette entry. Note that ColorButton() is already a
                // drag source by default, unless specifying the ImGuiColorEditFlags_NoDragDrop flag.
                if (ImGui::BeginDragDropTarget())
                {
                    if (const ImGuiPayload* payload = ImGui::AcceptDragDropPayload(IMGUI_PAYLOAD_TYPE_COLOR_3F))
                        memcpy((float*)&saved_palette[n], payload->Data, sizeof(float) * 3);
                    if (const ImGuiPayload* payload = ImGui::AcceptDragDropPayload(IMGUI_PAYLOAD_TYPE_COLOR_4F))
                        memcpy((float*)&saved_palette[n], payload->Data, sizeof(float) * 4);
                    ImGui::EndDragDropTarget();
                }

                ImGui::PopID();
            }
            ImGui::EndGroup();
            ImGui::EndPopup();
        }

        ImGui::Text("Color button only:");
        static bool no_border = false;
        ImGui::Checkbox("ImGuiColorEditFlags_NoBorder", &no_border);
        ImGui::ColorButton("MyColor##3c", *(ImVec4*)&color, misc_flags | (no_border ? ImGuiColorEditFlags_NoBorder : 0), ImVec2(80, 80));

        ImGui::Text("Color picker:");
        static bool alpha = true;
        static bool alpha_bar = true;
        static bool side_preview = true;
        static bool ref_color = false;
        static ImVec4 ref_color_v(1.0f, 0.0f, 1.0f, 0.5f);
        static int display_mode = 0;
        static int picker_mode = 0;
        ImGui::Checkbox("With Alpha", &alpha);
        ImGui::Checkbox("With Alpha Bar", &alpha_bar);
        ImGui::Checkbox("With Side Preview", &side_preview);
        if (side_preview)
        {
            ImGui::SameLine();
            ImGui::Checkbox("With Ref Color", &ref_color);
            if (ref_color)
            {
                ImGui::SameLine();
                ImGui::ColorEdit4("##RefColor", &ref_color_v.x, ImGuiColorEditFlags_NoInputs | misc_flags);
            }
        }
        ImGui::Combo("Display Mode", &display_mode, "Auto/Current\0None\0RGB Only\0HSV Only\0Hex Only\0");
        ImGui::SameLine(); HelpMarker(
            "ColorEdit defaults to displaying RGB inputs if you don't specify a display mode, "
            "but the user can change it with a right-click.\n\nColorPicker defaults to displaying RGB+HSV+Hex "
            "if you don't specify a display mode.\n\nYou can change the defaults using SetColorEditOptions().");
        ImGui::Combo("Picker Mode", &picker_mode, "Auto/Current\0Hue bar + SV rect\0Hue wheel + SV triangle\0");
        ImGui::SameLine(); HelpMarker("User can right-click the picker to change mode.");
        ImGuiColorEditFlags flags = misc_flags;
        if (!alpha)            flags |= ImGuiColorEditFlags_NoAlpha;        // This is by default if you call ColorPicker3() instead of ColorPicker4()
        if (alpha_bar)         flags |= ImGuiColorEditFlags_AlphaBar;
        if (!side_preview)     flags |= ImGuiColorEditFlags_NoSidePreview;
        if (picker_mode == 1)  flags |= ImGuiColorEditFlags_PickerHueBar;
        if (picker_mode == 2)  flags |= ImGuiColorEditFlags_PickerHueWheel;
        if (display_mode == 1) flags |= ImGuiColorEditFlags_NoInputs;       // Disable all RGB/HSV/Hex displays
        if (display_mode == 2) flags |= ImGuiColorEditFlags_DisplayRGB;     // Override display mode
        if (display_mode == 3) flags |= ImGuiColorEditFlags_DisplayHSV;
        if (display_mode == 4) flags |= ImGuiColorEditFlags_DisplayHex;
        ImGui::ColorPicker4("MyColor##4", (float*)&color, flags, ref_color ? &ref_color_v.x : NULL);

        ImGui::Text("Set defaults in code:");
        ImGui::SameLine(); HelpMarker(
            "SetColorEditOptions() is designed to allow you to set boot-time default.\n"
            "We don't have Push/Pop functions because you can force options on a per-widget basis if needed,"
            "and the user can change non-forced ones with the options menu.\nWe don't have a getter to avoid"
            "encouraging you to persistently save values that aren't forward-compatible.");
        if (ImGui::Button("Default: Uint8 + HSV + Hue Bar"))
            ImGui::SetColorEditOptions(ImGuiColorEditFlags_Uint8 | ImGuiColorEditFlags_DisplayHSV | ImGuiColorEditFlags_PickerHueBar);
        if (ImGui::Button("Default: Float + HDR + Hue Wheel"))
            ImGui::SetColorEditOptions(ImGuiColorEditFlags_Float | ImGuiColorEditFlags_HDR | ImGuiColorEditFlags_PickerHueWheel);

        // HSV encoded support (to avoid RGB<>HSV round trips and singularities when S==0 or V==0)
        static ImVec4 color_hsv(0.23f, 1.0f, 1.0f, 1.0f); // Stored as HSV!
        ImGui::Spacing();
        ImGui::Text("HSV encoded colors");
        ImGui::SameLine(); HelpMarker(
            "By default, colors are given to ColorEdit and ColorPicker in RGB, but ImGuiColorEditFlags_InputHSV"
            "allows you to store colors as HSV and pass them to ColorEdit and ColorPicker as HSV. This comes with the"
            "added benefit that you can manipulate hue values with the picker even when saturation or value are zero.");
        ImGui::Text("Color widget with InputHSV:");
        ImGui::ColorEdit4("HSV shown as RGB##1", (float*)&color_hsv, ImGuiColorEditFlags_DisplayRGB | ImGuiColorEditFlags_InputHSV | ImGuiColorEditFlags_Float);
        ImGui::ColorEdit4("HSV shown as HSV##1", (float*)&color_hsv, ImGuiColorEditFlags_DisplayHSV | ImGuiColorEditFlags_InputHSV | ImGuiColorEditFlags_Float);
        ImGui::DragFloat4("Raw HSV values", (float*)&color_hsv, 0.01f, 0.0f, 1.0f);

        ImGui::TreePop();
    }

    if (ImGui::TreeNode("Range Widgets"))
    {
        static float begin = 10, end = 90;
        static int begin_i = 100, end_i = 1000;
        ImGui::DragFloatRange2("range float", &begin, &end, 0.25f, 0.0f, 100.0f, "Min: %.1f %%", "Max: %.1f %%");
        ImGui::DragIntRange2("range int", &begin_i, &end_i, 5, 0, 1000, "Min: %d units", "Max: %d units");
        ImGui::DragIntRange2("range int (no bounds)", &begin_i, &end_i, 5, 0, 0, "Min: %d units", "Max: %d units");
        ImGui::TreePop();
    }

    if (ImGui::TreeNode("Data Types"))
    {
        // DragScalar/InputScalar/SliderScalar functions allow various data types
        // - signed/unsigned
        // - 8/16/32/64-bits
        // - integer/float/double
        // To avoid polluting the public API with all possible combinations, we use the ImGuiDataType enum
        // to pass the type, and passing all arguments by pointer.
        // This is the reason the test code below creates local variables to hold "zero" "one" etc. for each types.
        // In practice, if you frequently use a given type that is not covered by the normal API entry points,
        // you can wrap it yourself inside a 1 line function which can take typed argument as value instead of void*,
        // and then pass their address to the generic function. For example:
        //   bool MySliderU64(const char *label, u64* value, u64 min = 0, u64 max = 0, const char* format = "%lld")
        //   {
        //      return SliderScalar(label, ImGuiDataType_U64, value, &min, &max, format);
        //   }

        // Setup limits (as helper variables so we can take their address, as explained above)
        // Note: SliderScalar() functions have a maximum usable range of half the natural type maximum, hence the /2.
        #ifndef LLONG_MIN
        ImS64 LLONG_MIN = -9223372036854775807LL - 1;
        ImS64 LLONG_MAX = 9223372036854775807LL;
        ImU64 ULLONG_MAX = (2ULL * 9223372036854775807LL + 1);
        #endif
        const char    s8_zero  = 0,   s8_one  = 1,   s8_fifty  = 50, s8_min  = -128,        s8_max = 127;
        const ImU8    u8_zero  = 0,   u8_one  = 1,   u8_fifty  = 50, u8_min  = 0,           u8_max = 255;
        const short   s16_zero = 0,   s16_one = 1,   s16_fifty = 50, s16_min = -32768,      s16_max = 32767;
        const ImU16   u16_zero = 0,   u16_one = 1,   u16_fifty = 50, u16_min = 0,           u16_max = 65535;
        const ImS32   s32_zero = 0,   s32_one = 1,   s32_fifty = 50, s32_min = INT_MIN/2,   s32_max = INT_MAX/2,    s32_hi_a = INT_MAX/2 - 100,    s32_hi_b = INT_MAX/2;
        const ImU32   u32_zero = 0,   u32_one = 1,   u32_fifty = 50, u32_min = 0,           u32_max = UINT_MAX/2,   u32_hi_a = UINT_MAX/2 - 100,   u32_hi_b = UINT_MAX/2;
        const ImS64   s64_zero = 0,   s64_one = 1,   s64_fifty = 50, s64_min = LLONG_MIN/2, s64_max = LLONG_MAX/2,  s64_hi_a = LLONG_MAX/2 - 100,  s64_hi_b = LLONG_MAX/2;
        const ImU64   u64_zero = 0,   u64_one = 1,   u64_fifty = 50, u64_min = 0,           u64_max = ULLONG_MAX/2, u64_hi_a = ULLONG_MAX/2 - 100, u64_hi_b = ULLONG_MAX/2;
        const float   f32_zero = 0.f, f32_one = 1.f, f32_lo_a = -10000000000.0f, f32_hi_a = +10000000000.0f;
        const double  f64_zero = 0.,  f64_one = 1.,  f64_lo_a = -1000000000000000.0, f64_hi_a = +1000000000000000.0;

        // State
        static char   s8_v  = 127;
        static ImU8   u8_v  = 255;
        static short  s16_v = 32767;
        static ImU16  u16_v = 65535;
        static ImS32  s32_v = -1;
        static ImU32  u32_v = (ImU32)-1;
        static ImS64  s64_v = -1;
        static ImU64  u64_v = (ImU64)-1;
        static float  f32_v = 0.123f;
        static double f64_v = 90000.01234567890123456789;

        const float drag_speed = 0.2f;
        static bool drag_clamp = false;
        ImGui::Text("Drags:");
        ImGui::Checkbox("Clamp integers to 0..50", &drag_clamp); ImGui::SameLine(); HelpMarker("As with every widgets in dear imgui, we never modify values unless there is a user interaction.\nYou can override the clamping limits by using CTRL+Click to input a value.");
        ImGui::DragScalar("drag s8",        ImGuiDataType_S8,     &s8_v,  drag_speed, drag_clamp ? &s8_zero  : NULL, drag_clamp ? &s8_fifty  : NULL);
        ImGui::DragScalar("drag u8",        ImGuiDataType_U8,     &u8_v,  drag_speed, drag_clamp ? &u8_zero  : NULL, drag_clamp ? &u8_fifty  : NULL, "%u ms");
        ImGui::DragScalar("drag s16",       ImGuiDataType_S16,    &s16_v, drag_speed, drag_clamp ? &s16_zero : NULL, drag_clamp ? &s16_fifty : NULL);
        ImGui::DragScalar("drag u16",       ImGuiDataType_U16,    &u16_v, drag_speed, drag_clamp ? &u16_zero : NULL, drag_clamp ? &u16_fifty : NULL, "%u ms");
        ImGui::DragScalar("drag s32",       ImGuiDataType_S32,    &s32_v, drag_speed, drag_clamp ? &s32_zero : NULL, drag_clamp ? &s32_fifty : NULL);
        ImGui::DragScalar("drag u32",       ImGuiDataType_U32,    &u32_v, drag_speed, drag_clamp ? &u32_zero : NULL, drag_clamp ? &u32_fifty : NULL, "%u ms");
        ImGui::DragScalar("drag s64",       ImGuiDataType_S64,    &s64_v, drag_speed, drag_clamp ? &s64_zero : NULL, drag_clamp ? &s64_fifty : NULL);
        ImGui::DragScalar("drag u64",       ImGuiDataType_U64,    &u64_v, drag_speed, drag_clamp ? &u64_zero : NULL, drag_clamp ? &u64_fifty : NULL);
        ImGui::DragScalar("drag float",     ImGuiDataType_Float,  &f32_v, 0.005f,  &f32_zero, &f32_one, "%f", 1.0f);
        ImGui::DragScalar("drag float ^2",  ImGuiDataType_Float,  &f32_v, 0.005f,  &f32_zero, &f32_one, "%f", 2.0f); ImGui::SameLine(); HelpMarker("You can use the 'power' parameter to increase tweaking precision on one side of the range.");
        ImGui::DragScalar("drag double",    ImGuiDataType_Double, &f64_v, 0.0005f, &f64_zero, NULL,     "%.10f grams", 1.0f);
        ImGui::DragScalar("drag double ^2", ImGuiDataType_Double, &f64_v, 0.0005f, &f64_zero, &f64_one, "0 < %.10f < 1", 2.0f);

        ImGui::Text("Sliders");
        ImGui::SliderScalar("slider s8 full",     ImGuiDataType_S8,     &s8_v,  &s8_min,   &s8_max,   "%d");
        ImGui::SliderScalar("slider u8 full",     ImGuiDataType_U8,     &u8_v,  &u8_min,   &u8_max,   "%u");
        ImGui::SliderScalar("slider s16 full",    ImGuiDataType_S16,    &s16_v, &s16_min,  &s16_max,  "%d");
        ImGui::SliderScalar("slider u16 full",    ImGuiDataType_U16,    &u16_v, &u16_min,  &u16_max,  "%u");
        ImGui::SliderScalar("slider s32 low",     ImGuiDataType_S32,    &s32_v, &s32_zero, &s32_fifty,"%d");
        ImGui::SliderScalar("slider s32 high",    ImGuiDataType_S32,    &s32_v, &s32_hi_a, &s32_hi_b, "%d");
        ImGui::SliderScalar("slider s32 full",    ImGuiDataType_S32,    &s32_v, &s32_min,  &s32_max,  "%d");
        ImGui::SliderScalar("slider u32 low",     ImGuiDataType_U32,    &u32_v, &u32_zero, &u32_fifty,"%u");
        ImGui::SliderScalar("slider u32 high",    ImGuiDataType_U32,    &u32_v, &u32_hi_a, &u32_hi_b, "%u");
        ImGui::SliderScalar("slider u32 full",    ImGuiDataType_U32,    &u32_v, &u32_min,  &u32_max,  "%u");
        ImGui::SliderScalar("slider s64 low",     ImGuiDataType_S64,    &s64_v, &s64_zero, &s64_fifty,"%I64d");
        ImGui::SliderScalar("slider s64 high",    ImGuiDataType_S64,    &s64_v, &s64_hi_a, &s64_hi_b, "%I64d");
        ImGui::SliderScalar("slider s64 full",    ImGuiDataType_S64,    &s64_v, &s64_min,  &s64_max,  "%I64d");
        ImGui::SliderScalar("slider u64 low",     ImGuiDataType_U64,    &u64_v, &u64_zero, &u64_fifty,"%I64u ms");
        ImGui::SliderScalar("slider u64 high",    ImGuiDataType_U64,    &u64_v, &u64_hi_a, &u64_hi_b, "%I64u ms");
        ImGui::SliderScalar("slider u64 full",    ImGuiDataType_U64,    &u64_v, &u64_min,  &u64_max,  "%I64u ms");
        ImGui::SliderScalar("slider float low",   ImGuiDataType_Float,  &f32_v, &f32_zero, &f32_one);
        ImGui::SliderScalar("slider float low^2", ImGuiDataType_Float,  &f32_v, &f32_zero, &f32_one,  "%.10f", 2.0f);
        ImGui::SliderScalar("slider float high",  ImGuiDataType_Float,  &f32_v, &f32_lo_a, &f32_hi_a, "%e");
        ImGui::SliderScalar("slider double low",  ImGuiDataType_Double, &f64_v, &f64_zero, &f64_one,  "%.10f grams", 1.0f);
        ImGui::SliderScalar("slider double low^2",ImGuiDataType_Double, &f64_v, &f64_zero, &f64_one,  "%.10f", 2.0f);
        ImGui::SliderScalar("slider double high", ImGuiDataType_Double, &f64_v, &f64_lo_a, &f64_hi_a, "%e grams", 1.0f);

        static bool inputs_step = true;
        ImGui::Text("Inputs");
        ImGui::Checkbox("Show step buttons", &inputs_step);
        ImGui::InputScalar("input s8",      ImGuiDataType_S8,     &s8_v,  inputs_step ? &s8_one  : NULL, NULL, "%d");
        ImGui::InputScalar("input u8",      ImGuiDataType_U8,     &u8_v,  inputs_step ? &u8_one  : NULL, NULL, "%u");
        ImGui::InputScalar("input s16",     ImGuiDataType_S16,    &s16_v, inputs_step ? &s16_one : NULL, NULL, "%d");
        ImGui::InputScalar("input u16",     ImGuiDataType_U16,    &u16_v, inputs_step ? &u16_one : NULL, NULL, "%u");
        ImGui::InputScalar("input s32",     ImGuiDataType_S32,    &s32_v, inputs_step ? &s32_one : NULL, NULL, "%d");
        ImGui::InputScalar("input s32 hex", ImGuiDataType_S32,    &s32_v, inputs_step ? &s32_one : NULL, NULL, "%08X", ImGuiInputTextFlags_CharsHexadecimal);
        ImGui::InputScalar("input u32",     ImGuiDataType_U32,    &u32_v, inputs_step ? &u32_one : NULL, NULL, "%u");
        ImGui::InputScalar("input u32 hex", ImGuiDataType_U32,    &u32_v, inputs_step ? &u32_one : NULL, NULL, "%08X", ImGuiInputTextFlags_CharsHexadecimal);
        ImGui::InputScalar("input s64",     ImGuiDataType_S64,    &s64_v, inputs_step ? &s64_one : NULL);
        ImGui::InputScalar("input u64",     ImGuiDataType_U64,    &u64_v, inputs_step ? &u64_one : NULL);
        ImGui::InputScalar("input float",   ImGuiDataType_Float,  &f32_v, inputs_step ? &f32_one : NULL);
        ImGui::InputScalar("input double",  ImGuiDataType_Double, &f64_v, inputs_step ? &f64_one : NULL);

        ImGui::TreePop();
    }

    if (ImGui::TreeNode("Multi-component Widgets"))
    {
        static float vec4f[4] = { 0.10f, 0.20f, 0.30f, 0.44f };
        static int vec4i[4] = { 1, 5, 100, 255 };

        ImGui::InputFloat2("input float2", vec4f);
        ImGui::DragFloat2("drag float2", vec4f, 0.01f, 0.0f, 1.0f);
        ImGui::SliderFloat2("slider float2", vec4f, 0.0f, 1.0f);
        ImGui::InputInt2("input int2", vec4i);
        ImGui::DragInt2("drag int2", vec4i, 1, 0, 255);
        ImGui::SliderInt2("slider int2", vec4i, 0, 255);
        ImGui::Spacing();

        ImGui::InputFloat3("input float3", vec4f);
        ImGui::DragFloat3("drag float3", vec4f, 0.01f, 0.0f, 1.0f);
        ImGui::SliderFloat3("slider float3", vec4f, 0.0f, 1.0f);
        ImGui::InputInt3("input int3", vec4i);
        ImGui::DragInt3("drag int3", vec4i, 1, 0, 255);
        ImGui::SliderInt3("slider int3", vec4i, 0, 255);
        ImGui::Spacing();

        ImGui::InputFloat4("input float4", vec4f);
        ImGui::DragFloat4("drag float4", vec4f, 0.01f, 0.0f, 1.0f);
        ImGui::SliderFloat4("slider float4", vec4f, 0.0f, 1.0f);
        ImGui::InputInt4("input int4", vec4i);
        ImGui::DragInt4("drag int4", vec4i, 1, 0, 255);
        ImGui::SliderInt4("slider int4", vec4i, 0, 255);

        ImGui::TreePop();
    }

    if (ImGui::TreeNode("Vertical Sliders"))
    {
        const float spacing = 4;
        ImGui::PushStyleVar(ImGuiStyleVar_ItemSpacing, ImVec2(spacing, spacing));

        static int int_value = 0;
        ImGui::VSliderInt("##int", ImVec2(18, 160), &int_value, 0, 5);
        ImGui::SameLine();

        static float values[7] = { 0.0f, 0.60f, 0.35f, 0.9f, 0.70f, 0.20f, 0.0f };
        ImGui::PushID("set1");
        for (int i = 0; i < 7; i++)
        {
            if (i > 0) ImGui::SameLine();
            ImGui::PushID(i);
            ImGui::PushStyleColor(ImGuiCol_FrameBg, (ImVec4)ImColor::HSV(i / 7.0f, 0.5f, 0.5f));
            ImGui::PushStyleColor(ImGuiCol_FrameBgHovered, (ImVec4)ImColor::HSV(i / 7.0f, 0.6f, 0.5f));
            ImGui::PushStyleColor(ImGuiCol_FrameBgActive, (ImVec4)ImColor::HSV(i / 7.0f, 0.7f, 0.5f));
            ImGui::PushStyleColor(ImGuiCol_SliderGrab, (ImVec4)ImColor::HSV(i / 7.0f, 0.9f, 0.9f));
            ImGui::VSliderFloat("##v", ImVec2(18, 160), &values[i], 0.0f, 1.0f, "");
            if (ImGui::IsItemActive() || ImGui::IsItemHovered())
                ImGui::SetTooltip("%.3f", values[i]);
            ImGui::PopStyleColor(4);
            ImGui::PopID();
        }
        ImGui::PopID();

        ImGui::SameLine();
        ImGui::PushID("set2");
        static float values2[4] = { 0.20f, 0.80f, 0.40f, 0.25f };
        const int rows = 3;
        const ImVec2 small_slider_size(18, (float)(int)((160.0f - (rows - 1) * spacing) / rows));
        for (int nx = 0; nx < 4; nx++)
        {
            if (nx > 0) ImGui::SameLine();
            ImGui::BeginGroup();
            for (int ny = 0; ny < rows; ny++)
            {
                ImGui::PushID(nx * rows + ny);
                ImGui::VSliderFloat("##v", small_slider_size, &values2[nx], 0.0f, 1.0f, "");
                if (ImGui::IsItemActive() || ImGui::IsItemHovered())
                    ImGui::SetTooltip("%.3f", values2[nx]);
                ImGui::PopID();
            }
            ImGui::EndGroup();
        }
        ImGui::PopID();

        ImGui::SameLine();
        ImGui::PushID("set3");
        for (int i = 0; i < 4; i++)
        {
            if (i > 0) ImGui::SameLine();
            ImGui::PushID(i);
            ImGui::PushStyleVar(ImGuiStyleVar_GrabMinSize, 40);
            ImGui::VSliderFloat("##v", ImVec2(40, 160), &values[i], 0.0f, 1.0f, "%.2f\nsec");
            ImGui::PopStyleVar();
            ImGui::PopID();
        }
        ImGui::PopID();
        ImGui::PopStyleVar();
        ImGui::TreePop();
    }

    if (ImGui::TreeNode("Drag and Drop"))
    {
        if (ImGui::TreeNode("Drag and drop in standard widgets"))
        {
            // ColorEdit widgets automatically act as drag source and drag target.
            // They are using standardized payload strings IMGUI_PAYLOAD_TYPE_COLOR_3F and IMGUI_PAYLOAD_TYPE_COLOR_4F
            // to allow your own widgets to use colors in their drag and drop interaction.
            // Also see 'Demo->Widgets->Color/Picker Widgets->Palette' demo.
            HelpMarker("You can drag from the colored squares.");
            static float col1[3] = { 1.0f, 0.0f, 0.2f };
            static float col2[4] = { 0.4f, 0.7f, 0.0f, 0.5f };
            ImGui::ColorEdit3("color 1", col1);
            ImGui::ColorEdit4("color 2", col2);
            ImGui::TreePop();
        }

        if (ImGui::TreeNode("Drag and drop to copy/swap items"))
        {
            enum Mode
            {
                Mode_Copy,
                Mode_Move,
                Mode_Swap
            };
            static int mode = 0;
            if (ImGui::RadioButton("Copy", mode == Mode_Copy)) { mode = Mode_Copy; } ImGui::SameLine();
            if (ImGui::RadioButton("Move", mode == Mode_Move)) { mode = Mode_Move; } ImGui::SameLine();
            if (ImGui::RadioButton("Swap", mode == Mode_Swap)) { mode = Mode_Swap; }
            const char* names[9] =
            {
                "Bobby", "Beatrice", "Betty",
                "Brianna", "Barry", "Bernard",
                "Bibi", "Blaine", "Bryn"
            };
            for (int n = 0; n < IM_ARRAYSIZE(names); n++)
            {
                ImGui::PushID(n);
                if ((n % 3) != 0)
                    ImGui::SameLine();
                ImGui::Button(names[n], ImVec2(60, 60));

                // Our buttons are both drag sources and drag targets here!
                if (ImGui::BeginDragDropSource(ImGuiDragDropFlags_None))
                {
                    // Set payload to carry the index of our item (could be anything)
                    ImGui::SetDragDropPayload("DND_DEMO_CELL", &n, sizeof(int));

                    // Display preview (could be anything, e.g. when dragging an image we could decide to display
                    // the filename and a small preview of the image, etc.)
                    if (mode == Mode_Copy) { ImGui::Text("Copy %s", names[n]); }
                    if (mode == Mode_Move) { ImGui::Text("Move %s", names[n]); }
                    if (mode == Mode_Swap) { ImGui::Text("Swap %s", names[n]); }
                    ImGui::EndDragDropSource();
                }
                if (ImGui::BeginDragDropTarget())
                {
                    if (const ImGuiPayload* payload = ImGui::AcceptDragDropPayload("DND_DEMO_CELL"))
                    {
                        IM_ASSERT(payload->DataSize == sizeof(int));
                        int payload_n = *(const int*)payload->Data;
                        if (mode == Mode_Copy)
                        {
                            names[n] = names[payload_n];
                        }
                        if (mode == Mode_Move)
                        {
                            names[n] = names[payload_n];
                            names[payload_n] = "";
                        }
                        if (mode == Mode_Swap)
                        {
                            const char* tmp = names[n];
                            names[n] = names[payload_n];
                            names[payload_n] = tmp;
                        }
                    }
                    ImGui::EndDragDropTarget();
                }
                ImGui::PopID();
            }
            ImGui::TreePop();
        }

        if (ImGui::TreeNode("Drag to reorder items (simple)"))
        {
            // Simple reordering
            HelpMarker(
                "We don't use the drag and drop api at all here! "
                "Instead we query when the item is held but not hovered, and order items accordingly.");
            static const char* item_names[] = { "Item One", "Item Two", "Item Three", "Item Four", "Item Five" };
            for (int n = 0; n < IM_ARRAYSIZE(item_names); n++)
            {
                const char* item = item_names[n];
                ImGui::Selectable(item);

                if (ImGui::IsItemActive() && !ImGui::IsItemHovered())
                {
                    int n_next = n + (ImGui::GetMouseDragDelta(0).y < 0.f ? -1 : 1);
                    if (n_next >= 0 && n_next < IM_ARRAYSIZE(item_names))
                    {
                        item_names[n] = item_names[n_next];
                        item_names[n_next] = item;
                        ImGui::ResetMouseDragDelta();
                    }
                }
            }
            ImGui::TreePop();
        }

        ImGui::TreePop();
    }

    if (ImGui::TreeNode("Querying Status (Active/Focused/Hovered etc.)"))
    {
        // Select an item type
        const char* item_names[] =
        {
            "Text", "Button", "Button (w/ repeat)", "Checkbox", "SliderFloat", "InputText", "InputFloat",
            "InputFloat3", "ColorEdit4", "MenuItem", "TreeNode", "TreeNode (w/ double-click)", "ListBox"
        };
        static int item_type = 1;
        ImGui::Combo("Item Type", &item_type, item_names, IM_ARRAYSIZE(item_names), IM_ARRAYSIZE(item_names));
        ImGui::SameLine();
        HelpMarker("Testing how various types of items are interacting with the IsItemXXX functions.");

        // Submit selected item item so we can query their status in the code following it.
        bool ret = false;
        static bool b = false;
        static float col4f[4] = { 1.0f, 0.5, 0.0f, 1.0f };
        static char str[16] = {};
        if (item_type == 0) { ImGui::Text("ITEM: Text"); }                                              // Testing text items with no identifier/interaction
        if (item_type == 1) { ret = ImGui::Button("ITEM: Button"); }                                    // Testing button
        if (item_type == 2) { ImGui::PushButtonRepeat(true); ret = ImGui::Button("ITEM: Button"); ImGui::PopButtonRepeat(); } // Testing button (with repeater)
        if (item_type == 3) { ret = ImGui::Checkbox("ITEM: Checkbox", &b); }                            // Testing checkbox
        if (item_type == 4) { ret = ImGui::SliderFloat("ITEM: SliderFloat", &col4f[0], 0.0f, 1.0f); }   // Testing basic item
        if (item_type == 5) { ret = ImGui::InputText("ITEM: InputText", &str[0], IM_ARRAYSIZE(str)); }  // Testing input text (which handles tabbing)
        if (item_type == 6) { ret = ImGui::InputFloat("ITEM: InputFloat", col4f, 1.0f); }               // Testing +/- buttons on scalar input
        if (item_type == 7) { ret = ImGui::InputFloat3("ITEM: InputFloat3", col4f); }                   // Testing multi-component items (IsItemXXX flags are reported merged)
        if (item_type == 8) { ret = ImGui::ColorEdit4("ITEM: ColorEdit4", col4f); }                     // Testing multi-component items (IsItemXXX flags are reported merged)
        if (item_type == 9) { ret = ImGui::MenuItem("ITEM: MenuItem"); }                                // Testing menu item (they use ImGuiButtonFlags_PressedOnRelease button policy)
        if (item_type == 10){ ret = ImGui::TreeNode("ITEM: TreeNode"); if (ret) ImGui::TreePop(); }     // Testing tree node
        if (item_type == 11){ ret = ImGui::TreeNodeEx("ITEM: TreeNode w/ ImGuiTreeNodeFlags_OpenOnDoubleClick", ImGuiTreeNodeFlags_OpenOnDoubleClick | ImGuiTreeNodeFlags_NoTreePushOnOpen); } // Testing tree node with ImGuiButtonFlags_PressedOnDoubleClick button policy.
        if (item_type == 12){ const char* items[] = { "Apple", "Banana", "Cherry", "Kiwi" }; static int current = 1; ret = ImGui::ListBox("ITEM: ListBox", &current, items, IM_ARRAYSIZE(items), IM_ARRAYSIZE(items)); }

        // Display the values of IsItemHovered() and other common item state functions.
        // Note that the ImGuiHoveredFlags_XXX flags can be combined.
        // Because BulletText is an item itself and that would affect the output of IsItemXXX functions,
        // we query every state in a single call to avoid storing them and to simplify the code.
        ImGui::BulletText(
            "Return value = %d\n"
            "IsItemFocused() = %d\n"
            "IsItemHovered() = %d\n"
            "IsItemHovered(_AllowWhenBlockedByPopup) = %d\n"
            "IsItemHovered(_AllowWhenBlockedByActiveItem) = %d\n"
            "IsItemHovered(_AllowWhenOverlapped) = %d\n"
            "IsItemHovered(_RectOnly) = %d\n"
            "IsItemActive() = %d\n"
            "IsItemEdited() = %d\n"
            "IsItemActivated() = %d\n"
            "IsItemDeactivated() = %d\n"
            "IsItemDeactivatedAfterEdit() = %d\n"
            "IsItemVisible() = %d\n"
            "IsItemClicked() = %d\n"
            "IsItemToggledOpen() = %d\n"
            "GetItemRectMin() = (%.1f, %.1f)\n"
            "GetItemRectMax() = (%.1f, %.1f)\n"
            "GetItemRectSize() = (%.1f, %.1f)",
            ret,
            ImGui::IsItemFocused(),
            ImGui::IsItemHovered(),
            ImGui::IsItemHovered(ImGuiHoveredFlags_AllowWhenBlockedByPopup),
            ImGui::IsItemHovered(ImGuiHoveredFlags_AllowWhenBlockedByActiveItem),
            ImGui::IsItemHovered(ImGuiHoveredFlags_AllowWhenOverlapped),
            ImGui::IsItemHovered(ImGuiHoveredFlags_RectOnly),
            ImGui::IsItemActive(),
            ImGui::IsItemEdited(),
            ImGui::IsItemActivated(),
            ImGui::IsItemDeactivated(),
            ImGui::IsItemDeactivatedAfterEdit(),
            ImGui::IsItemVisible(),
            ImGui::IsItemClicked(),
            ImGui::IsItemToggledOpen(),
            ImGui::GetItemRectMin().x, ImGui::GetItemRectMin().y,
            ImGui::GetItemRectMax().x, ImGui::GetItemRectMax().y,
            ImGui::GetItemRectSize().x, ImGui::GetItemRectSize().y
        );

        static bool embed_all_inside_a_child_window = false;
        ImGui::Checkbox("Embed everything inside a child window (for additional testing)", &embed_all_inside_a_child_window);
        if (embed_all_inside_a_child_window)
            ImGui::BeginChild("outer_child", ImVec2(0, ImGui::GetFontSize() * 20.0f), true);

        // Testing IsWindowFocused() function with its various flags.
        // Note that the ImGuiFocusedFlags_XXX flags can be combined.
        ImGui::BulletText(
            "IsWindowFocused() = %d\n"
            "IsWindowFocused(_ChildWindows) = %d\n"
            "IsWindowFocused(_ChildWindows|_RootWindow) = %d\n"
            "IsWindowFocused(_RootWindow) = %d\n"
            "IsWindowFocused(_AnyWindow) = %d\n",
            ImGui::IsWindowFocused(),
            ImGui::IsWindowFocused(ImGuiFocusedFlags_ChildWindows),
            ImGui::IsWindowFocused(ImGuiFocusedFlags_ChildWindows | ImGuiFocusedFlags_RootWindow),
            ImGui::IsWindowFocused(ImGuiFocusedFlags_RootWindow),
            ImGui::IsWindowFocused(ImGuiFocusedFlags_AnyWindow));

        // Testing IsWindowHovered() function with its various flags.
        // Note that the ImGuiHoveredFlags_XXX flags can be combined.
        ImGui::BulletText(
            "IsWindowHovered() = %d\n"
            "IsWindowHovered(_AllowWhenBlockedByPopup) = %d\n"
            "IsWindowHovered(_AllowWhenBlockedByActiveItem) = %d\n"
            "IsWindowHovered(_ChildWindows) = %d\n"
            "IsWindowHovered(_ChildWindows|_RootWindow) = %d\n"
            "IsWindowHovered(_ChildWindows|_AllowWhenBlockedByPopup) = %d\n"
            "IsWindowHovered(_RootWindow) = %d\n"
            "IsWindowHovered(_AnyWindow) = %d\n",
            ImGui::IsWindowHovered(),
            ImGui::IsWindowHovered(ImGuiHoveredFlags_AllowWhenBlockedByPopup),
            ImGui::IsWindowHovered(ImGuiHoveredFlags_AllowWhenBlockedByActiveItem),
            ImGui::IsWindowHovered(ImGuiHoveredFlags_ChildWindows),
            ImGui::IsWindowHovered(ImGuiHoveredFlags_ChildWindows | ImGuiHoveredFlags_RootWindow),
            ImGui::IsWindowHovered(ImGuiHoveredFlags_ChildWindows | ImGuiHoveredFlags_AllowWhenBlockedByPopup),
            ImGui::IsWindowHovered(ImGuiHoveredFlags_RootWindow),
            ImGui::IsWindowHovered(ImGuiHoveredFlags_AnyWindow));

        ImGui::BeginChild("child", ImVec2(0, 50), true);
        ImGui::Text("This is another child window for testing the _ChildWindows flag.");
        ImGui::EndChild();
        if (embed_all_inside_a_child_window)
            ImGui::EndChild();

        static char dummy_str[] = "This is a dummy field to be able to tab-out of the widgets above.";
        ImGui::InputText("dummy", dummy_str, IM_ARRAYSIZE(dummy_str), ImGuiInputTextFlags_ReadOnly);

        // Calling IsItemHovered() after begin returns the hovered status of the title bar.
        // This is useful in particular if you want to create a context menu associated to the title bar of a window.
        // This will also work when docked into a Tab (the Tab replace the Title Bar and guarantee the same properties).
        static bool test_window = false;
        ImGui::Checkbox("Hovered/Active tests after Begin() for title bar testing", &test_window);
        if (test_window)
        {
            // FIXME-DOCK: This window cannot be docked within the ImGui Demo window, this will cause a feedback loop and get them stuck.
            // Could we fix this through an ImGuiWindowClass feature? Or an API call to tag our parent as "don't skip items"?
            ImGui::Begin("Title bar Hovered/Active tests", &test_window);
            if (ImGui::BeginPopupContextItem()) // <-- This is using IsItemHovered()
            {
                if (ImGui::MenuItem("Close")) { test_window = false; }
                ImGui::EndPopup();
            }
            ImGui::Text(
                "IsItemHovered() after begin = %d (== is title bar hovered)\n"
                "IsItemActive() after begin = %d (== is window being clicked/moved)\n",
                ImGui::IsItemHovered(), ImGui::IsItemActive());
            ImGui::End();
        }

        ImGui::TreePop();
    }
}

static void ShowDemoWindowLayout()
{
    if (!ImGui::CollapsingHeader("Layout"))
        return;

    if (ImGui::TreeNode("Child windows"))
    {
        HelpMarker("Use child windows to begin into a self-contained independent scrolling/clipping regions within a host window.");
        static bool disable_mouse_wheel = false;
        static bool disable_menu = false;
        ImGui::Checkbox("Disable Mouse Wheel", &disable_mouse_wheel);
        ImGui::Checkbox("Disable Menu", &disable_menu);

        // Child 1: no border, enable horizontal scrollbar
        {
            ImGuiWindowFlags window_flags = ImGuiWindowFlags_HorizontalScrollbar;
            if (disable_mouse_wheel)
                window_flags |= ImGuiWindowFlags_NoScrollWithMouse;
            ImGui::BeginChild("ChildL", ImVec2(ImGui::GetWindowContentRegionWidth() * 0.5f, 260), false, window_flags);
            for (int i = 0; i < 100; i++)
                ImGui::Text("%04d: scrollable region", i);
            ImGui::EndChild();
        }

        ImGui::SameLine();

        // Child 2: rounded border
        {
            ImGuiWindowFlags window_flags = ImGuiWindowFlags_None;
            if (disable_mouse_wheel)
                window_flags |= ImGuiWindowFlags_NoScrollWithMouse;
            if (!disable_menu)
                window_flags |= ImGuiWindowFlags_MenuBar;
            ImGui::PushStyleVar(ImGuiStyleVar_ChildRounding, 5.0f);
            ImGui::BeginChild("ChildR", ImVec2(0, 260), true, window_flags);
            if (!disable_menu && ImGui::BeginMenuBar())
            {
                if (ImGui::BeginMenu("Menu"))
                {
                    ShowExampleMenuFile();
                    ImGui::EndMenu();
                }
                ImGui::EndMenuBar();
            }
            ImGui::Columns(2);
            for (int i = 0; i < 100; i++)
            {
                char buf[32];
                sprintf(buf, "%03d", i);
                ImGui::Button(buf, ImVec2(-FLT_MIN, 0.0f));
                ImGui::NextColumn();
            }
            ImGui::EndChild();
            ImGui::PopStyleVar();
        }

        ImGui::Separator();

        // Demonstrate a few extra things
        // - Changing ImGuiCol_ChildBg (which is transparent black in default styles)
        // - Using SetCursorPos() to position child window (the child window is an item from the POV of parent window)
        //   You can also call SetNextWindowPos() to position the child window. The parent window will effectively
        //   layout from this position.
        // - Using ImGui::GetItemRectMin/Max() to query the "item" state (because the child window is an item from
        //   the POV of the parent window). See 'Demo->Querying Status (Active/Focused/Hovered etc.)' for details.
        {
            static int offset_x = 0;
            ImGui::SetNextItemWidth(100);
            ImGui::DragInt("Offset X", &offset_x, 1.0f, -1000, 1000);

            ImGui::SetCursorPosX(ImGui::GetCursorPosX() + (float)offset_x);
            ImGui::PushStyleColor(ImGuiCol_ChildBg, IM_COL32(255, 0, 0, 100));
            ImGui::BeginChild("Red", ImVec2(200, 100), true, ImGuiWindowFlags_None);
            for (int n = 0; n < 50; n++)
                ImGui::Text("Some test %d", n);
            ImGui::EndChild();
            bool child_is_hovered = ImGui::IsItemHovered();
            ImVec2 child_rect_min = ImGui::GetItemRectMin();
            ImVec2 child_rect_max = ImGui::GetItemRectMax();
            ImGui::PopStyleColor();
            ImGui::Text("Hovered: %d", child_is_hovered);
            ImGui::Text("Rect of child window is: (%.0f,%.0f) (%.0f,%.0f)", child_rect_min.x, child_rect_min.y, child_rect_max.x, child_rect_max.y);
        }

        ImGui::TreePop();
    }

    if (ImGui::TreeNode("Widgets Width"))
    {
        // Use SetNextItemWidth() to set the width of a single upcoming item.
        // Use PushItemWidth()/PopItemWidth() to set the width of a group of items.
        // In real code use you'll probably want to choose width values that are proportional to your font size
        // e.g. Using '20.0f * GetFontSize()' as width instead of '200.0f', etc.

        static float f = 0.0f;
        ImGui::Text("SetNextItemWidth/PushItemWidth(100)");
        ImGui::SameLine(); HelpMarker("Fixed width.");
        ImGui::SetNextItemWidth(100);
        ImGui::DragFloat("float##1", &f);

        ImGui::Text("SetNextItemWidth/PushItemWidth(GetWindowWidth() * 0.5f)");
        ImGui::SameLine(); HelpMarker("Half of window width.");
        ImGui::SetNextItemWidth(ImGui::GetWindowWidth() * 0.5f);
        ImGui::DragFloat("float##2", &f);

        ImGui::Text("SetNextItemWidth/PushItemWidth(GetContentRegionAvail().x * 0.5f)");
        ImGui::SameLine(); HelpMarker("Half of available width.\n(~ right-cursor_pos)\n(works within a column set)");
        ImGui::SetNextItemWidth(ImGui::GetContentRegionAvail().x * 0.5f);
        ImGui::DragFloat("float##3", &f);

        ImGui::Text("SetNextItemWidth/PushItemWidth(-100)");
        ImGui::SameLine(); HelpMarker("Align to right edge minus 100");
        ImGui::SetNextItemWidth(-100);
        ImGui::DragFloat("float##4", &f);

        // Demonstrate using PushItemWidth to surround three items.
        // Calling SetNextItemWidth() before each of them would have the same effect.
        ImGui::Text("SetNextItemWidth/PushItemWidth(-1)");
        ImGui::SameLine(); HelpMarker("Align to right edge");
        ImGui::PushItemWidth(-1);
        ImGui::DragFloat("##float5a", &f);
        ImGui::DragFloat("##float5b", &f);
        ImGui::DragFloat("##float5c", &f);
        ImGui::PopItemWidth();

        ImGui::TreePop();
    }

    if (ImGui::TreeNode("Basic Horizontal Layout"))
    {
        ImGui::TextWrapped("(Use ImGui::SameLine() to keep adding items to the right of the preceding item)");

        // Text
        ImGui::Text("Two items: Hello"); ImGui::SameLine();
        ImGui::TextColored(ImVec4(1,1,0,1), "Sailor");

        // Adjust spacing
        ImGui::Text("More spacing: Hello"); ImGui::SameLine(0, 20);
        ImGui::TextColored(ImVec4(1,1,0,1), "Sailor");

        // Button
        ImGui::AlignTextToFramePadding();
        ImGui::Text("Normal buttons"); ImGui::SameLine();
        ImGui::Button("Banana"); ImGui::SameLine();
        ImGui::Button("Apple"); ImGui::SameLine();
        ImGui::Button("Corniflower");

        // Button
        ImGui::Text("Small buttons"); ImGui::SameLine();
        ImGui::SmallButton("Like this one"); ImGui::SameLine();
        ImGui::Text("can fit within a text block.");

        // Aligned to arbitrary position. Easy/cheap column.
        ImGui::Text("Aligned");
        ImGui::SameLine(150); ImGui::Text("x=150");
        ImGui::SameLine(300); ImGui::Text("x=300");
        ImGui::Text("Aligned");
        ImGui::SameLine(150); ImGui::SmallButton("x=150");
        ImGui::SameLine(300); ImGui::SmallButton("x=300");

        // Checkbox
        static bool c1 = false, c2 = false, c3 = false, c4 = false;
        ImGui::Checkbox("My", &c1); ImGui::SameLine();
        ImGui::Checkbox("Tailor", &c2); ImGui::SameLine();
        ImGui::Checkbox("Is", &c3); ImGui::SameLine();
        ImGui::Checkbox("Rich", &c4);

        // Various
        static float f0 = 1.0f, f1 = 2.0f, f2 = 3.0f;
        ImGui::PushItemWidth(80);
        const char* items[] = { "AAAA", "BBBB", "CCCC", "DDDD" };
        static int item = -1;
        ImGui::Combo("Combo", &item, items, IM_ARRAYSIZE(items)); ImGui::SameLine();
        ImGui::SliderFloat("X", &f0, 0.0f, 5.0f); ImGui::SameLine();
        ImGui::SliderFloat("Y", &f1, 0.0f, 5.0f); ImGui::SameLine();
        ImGui::SliderFloat("Z", &f2, 0.0f, 5.0f);
        ImGui::PopItemWidth();

        ImGui::PushItemWidth(80);
        ImGui::Text("Lists:");
        static int selection[4] = { 0, 1, 2, 3 };
        for (int i = 0; i < 4; i++)
        {
            if (i > 0) ImGui::SameLine();
            ImGui::PushID(i);
            ImGui::ListBox("", &selection[i], items, IM_ARRAYSIZE(items));
            ImGui::PopID();
            //if (ImGui::IsItemHovered()) ImGui::SetTooltip("ListBox %d hovered", i);
        }
        ImGui::PopItemWidth();

        // Dummy
        ImVec2 button_sz(40, 40);
        ImGui::Button("A", button_sz); ImGui::SameLine();
        ImGui::Dummy(button_sz); ImGui::SameLine();
        ImGui::Button("B", button_sz);

        // Manually wrapping
        // (we should eventually provide this as an automatic layout feature, but for now you can do it manually)
        ImGui::Text("Manually wrapping:");
        ImGuiStyle& style = ImGui::GetStyle();
        int buttons_count = 20;
        float window_visible_x2 = ImGui::GetWindowPos().x + ImGui::GetWindowContentRegionMax().x;
        for (int n = 0; n < buttons_count; n++)
        {
            ImGui::PushID(n);
            ImGui::Button("Box", button_sz);
            float last_button_x2 = ImGui::GetItemRectMax().x;
            float next_button_x2 = last_button_x2 + style.ItemSpacing.x + button_sz.x; // Expected position if next button was on same line
            if (n + 1 < buttons_count && next_button_x2 < window_visible_x2)
                ImGui::SameLine();
            ImGui::PopID();
        }

        ImGui::TreePop();
    }

    if (ImGui::TreeNode("Tabs"))
    {
        if (ImGui::TreeNode("Basic"))
        {
            ImGuiTabBarFlags tab_bar_flags = ImGuiTabBarFlags_None;
            if (ImGui::BeginTabBar("MyTabBar", tab_bar_flags))
            {
                if (ImGui::BeginTabItem("Avocado"))
                {
                    ImGui::Text("This is the Avocado tab!\nblah blah blah blah blah");
                    ImGui::EndTabItem();
                }
                if (ImGui::BeginTabItem("Broccoli"))
                {
                    ImGui::Text("This is the Broccoli tab!\nblah blah blah blah blah");
                    ImGui::EndTabItem();
                }
                if (ImGui::BeginTabItem("Cucumber"))
                {
                    ImGui::Text("This is the Cucumber tab!\nblah blah blah blah blah");
                    ImGui::EndTabItem();
                }
                ImGui::EndTabBar();
            }
            ImGui::Separator();
            ImGui::TreePop();
        }

        if (ImGui::TreeNode("Advanced & Close Button"))
        {
            // Expose a couple of the available flags. In most cases you may just call BeginTabBar() with no flags (0).
            static ImGuiTabBarFlags tab_bar_flags = ImGuiTabBarFlags_Reorderable;
            ImGui::CheckboxFlags("ImGuiTabBarFlags_Reorderable", (unsigned int*)&tab_bar_flags, ImGuiTabBarFlags_Reorderable);
            ImGui::CheckboxFlags("ImGuiTabBarFlags_AutoSelectNewTabs", (unsigned int*)&tab_bar_flags, ImGuiTabBarFlags_AutoSelectNewTabs);
            ImGui::CheckboxFlags("ImGuiTabBarFlags_TabListPopupButton", (unsigned int*)&tab_bar_flags, ImGuiTabBarFlags_TabListPopupButton);
            ImGui::CheckboxFlags("ImGuiTabBarFlags_NoCloseWithMiddleMouseButton", (unsigned int*)&tab_bar_flags, ImGuiTabBarFlags_NoCloseWithMiddleMouseButton);
            if ((tab_bar_flags & ImGuiTabBarFlags_FittingPolicyMask_) == 0)
                tab_bar_flags |= ImGuiTabBarFlags_FittingPolicyDefault_;
            if (ImGui::CheckboxFlags("ImGuiTabBarFlags_FittingPolicyResizeDown", (unsigned int*)&tab_bar_flags, ImGuiTabBarFlags_FittingPolicyResizeDown))
                tab_bar_flags &= ~(ImGuiTabBarFlags_FittingPolicyMask_ ^ ImGuiTabBarFlags_FittingPolicyResizeDown);
            if (ImGui::CheckboxFlags("ImGuiTabBarFlags_FittingPolicyScroll", (unsigned int*)&tab_bar_flags, ImGuiTabBarFlags_FittingPolicyScroll))
                tab_bar_flags &= ~(ImGuiTabBarFlags_FittingPolicyMask_ ^ ImGuiTabBarFlags_FittingPolicyScroll);

            // Tab Bar
            const char* names[4] = { "Artichoke", "Beetroot", "Celery", "Daikon" };
            static bool opened[4] = { true, true, true, true }; // Persistent user state
            for (int n = 0; n < IM_ARRAYSIZE(opened); n++)
            {
                if (n > 0) { ImGui::SameLine(); }
                ImGui::Checkbox(names[n], &opened[n]);
            }

            // Passing a bool* to BeginTabItem() is similar to passing one to Begin():
            // the underlying bool will be set to false when the tab is closed.
            if (ImGui::BeginTabBar("MyTabBar", tab_bar_flags))
            {
                for (int n = 0; n < IM_ARRAYSIZE(opened); n++)
                    if (opened[n] && ImGui::BeginTabItem(names[n], &opened[n], ImGuiTabItemFlags_None))
                    {
                        ImGui::Text("This is the %s tab!", names[n]);
                        if (n & 1)
                            ImGui::Text("I am an odd tab.");
                        ImGui::EndTabItem();
                    }
                ImGui::EndTabBar();
            }
            ImGui::Separator();
            ImGui::TreePop();
        }
        ImGui::TreePop();
    }

    if (ImGui::TreeNode("Groups"))
    {
        HelpMarker(
            "BeginGroup() basically locks the horizontal position for new line. "
            "EndGroup() bundles the whole group so that you can use \"item\" functions such as "
            "IsItemHovered()/IsItemActive() or SameLine() etc. on the whole group.");
        ImGui::BeginGroup();
        {
            ImGui::BeginGroup();
            ImGui::Button("AAA");
            ImGui::SameLine();
            ImGui::Button("BBB");
            ImGui::SameLine();
            ImGui::BeginGroup();
            ImGui::Button("CCC");
            ImGui::Button("DDD");
            ImGui::EndGroup();
            ImGui::SameLine();
            ImGui::Button("EEE");
            ImGui::EndGroup();
            if (ImGui::IsItemHovered())
                ImGui::SetTooltip("First group hovered");
        }
        // Capture the group size and create widgets using the same size
        ImVec2 size = ImGui::GetItemRectSize();
        const float values[5] = { 0.5f, 0.20f, 0.80f, 0.60f, 0.25f };
        ImGui::PlotHistogram("##values", values, IM_ARRAYSIZE(values), 0, NULL, 0.0f, 1.0f, size);

        ImGui::Button("ACTION", ImVec2((size.x - ImGui::GetStyle().ItemSpacing.x) * 0.5f, size.y));
        ImGui::SameLine();
        ImGui::Button("REACTION", ImVec2((size.x - ImGui::GetStyle().ItemSpacing.x) * 0.5f, size.y));
        ImGui::EndGroup();
        ImGui::SameLine();

        ImGui::Button("LEVERAGE\nBUZZWORD", size);
        ImGui::SameLine();

        if (ImGui::ListBoxHeader("List", size))
        {
            ImGui::Selectable("Selected", true);
            ImGui::Selectable("Not Selected", false);
            ImGui::ListBoxFooter();
        }

        ImGui::TreePop();
    }

    if (ImGui::TreeNode("Text Baseline Alignment"))
    {
        {
            ImGui::BulletText("Text baseline:");
            ImGui::SameLine(); HelpMarker(
                "This is testing the vertical alignment that gets applied on text to keep it aligned with widgets. "
                "Lines only composed of text or \"small\" widgets use less vertical space than lines with framed widgets.");
            ImGui::Indent();

            ImGui::Text("KO Blahblah"); ImGui::SameLine();
            ImGui::Button("Some framed item"); ImGui::SameLine();
            HelpMarker("Baseline of button will look misaligned with text..");

            // If your line starts with text, call AlignTextToFramePadding() to align text to upcoming widgets.
            // (because we don't know what's coming after the Text() statement, we need to move the text baseline
            // down by FramePadding.y ahead of time)
            ImGui::AlignTextToFramePadding();
            ImGui::Text("OK Blahblah"); ImGui::SameLine();
            ImGui::Button("Some framed item"); ImGui::SameLine();
            HelpMarker("We call AlignTextToFramePadding() to vertically align the text baseline by +FramePadding.y");

            // SmallButton() uses the same vertical padding as Text
            ImGui::Button("TEST##1"); ImGui::SameLine();
            ImGui::Text("TEST"); ImGui::SameLine();
            ImGui::SmallButton("TEST##2");

            // If your line starts with text, call AlignTextToFramePadding() to align text to upcoming widgets.
            ImGui::AlignTextToFramePadding();
            ImGui::Text("Text aligned to framed item"); ImGui::SameLine();
            ImGui::Button("Item##1"); ImGui::SameLine();
            ImGui::Text("Item"); ImGui::SameLine();
            ImGui::SmallButton("Item##2"); ImGui::SameLine();
            ImGui::Button("Item##3");

            ImGui::Unindent();
        }

        ImGui::Spacing();

        {
            ImGui::BulletText("Multi-line text:");
            ImGui::Indent();
            ImGui::Text("One\nTwo\nThree"); ImGui::SameLine();
            ImGui::Text("Hello\nWorld"); ImGui::SameLine();
            ImGui::Text("Banana");

            ImGui::Text("Banana"); ImGui::SameLine();
            ImGui::Text("Hello\nWorld"); ImGui::SameLine();
            ImGui::Text("One\nTwo\nThree");

            ImGui::Button("HOP##1"); ImGui::SameLine();
            ImGui::Text("Banana"); ImGui::SameLine();
            ImGui::Text("Hello\nWorld"); ImGui::SameLine();
            ImGui::Text("Banana");

            ImGui::Button("HOP##2"); ImGui::SameLine();
            ImGui::Text("Hello\nWorld"); ImGui::SameLine();
            ImGui::Text("Banana");
            ImGui::Unindent();
        }

        ImGui::Spacing();

        {
            ImGui::BulletText("Misc items:");
            ImGui::Indent();

            // SmallButton() sets FramePadding to zero. Text baseline is aligned to match baseline of previous Button.
            ImGui::Button("80x80", ImVec2(80, 80));
            ImGui::SameLine();
            ImGui::Button("50x50", ImVec2(50, 50));
            ImGui::SameLine();
            ImGui::Button("Button()");
            ImGui::SameLine();
            ImGui::SmallButton("SmallButton()");

            // Tree
            const float spacing = ImGui::GetStyle().ItemInnerSpacing.x;
            ImGui::Button("Button##1");
            ImGui::SameLine(0.0f, spacing);
            if (ImGui::TreeNode("Node##1"))
            {
                // Dummy tree data
                for (int i = 0; i < 6; i++)
                    ImGui::BulletText("Item %d..", i);
                ImGui::TreePop();
            }

            // Vertically align text node a bit lower so it'll be vertically centered with upcoming widget.
            // Otherwise you can use SmallButton() (smaller fit).
            ImGui::AlignTextToFramePadding();

            // Common mistake to avoid: if we want to SameLine after TreeNode we need to do it before we add
            // other contents below the node.
            bool node_open = ImGui::TreeNode("Node##2");
            ImGui::SameLine(0.0f, spacing); ImGui::Button("Button##2");
            if (node_open)
            {
                // Dummy tree data
                for (int i = 0; i < 6; i++)
                    ImGui::BulletText("Item %d..", i);
                ImGui::TreePop();
            }

            // Bullet
            ImGui::Button("Button##3");
            ImGui::SameLine(0.0f, spacing);
            ImGui::BulletText("Bullet text");

            ImGui::AlignTextToFramePadding();
            ImGui::BulletText("Node");
            ImGui::SameLine(0.0f, spacing); ImGui::Button("Button##4");
            ImGui::Unindent();
        }

        ImGui::TreePop();
    }

    if (ImGui::TreeNode("Scrolling"))
    {
        // Vertical scroll functions
        HelpMarker("Use SetScrollHereY() or SetScrollFromPosY() to scroll to a given vertical position.");

        static int track_item = 50;
        static bool enable_track = true;
        static bool enable_extra_decorations = false;
        static float scroll_to_off_px = 0.0f;
        static float scroll_to_pos_px = 200.0f;

        ImGui::Checkbox("Decoration", &enable_extra_decorations);

        ImGui::Checkbox("Track", &enable_track);
        ImGui::PushItemWidth(100);
        ImGui::SameLine(140); enable_track |= ImGui::DragInt("##item", &track_item, 0.25f, 0, 99, "Item = %d");

        bool scroll_to_off = ImGui::Button("Scroll Offset");
        ImGui::SameLine(140); scroll_to_off |= ImGui::DragFloat("##off", &scroll_to_off_px, 1.00f, 0, FLT_MAX, "+%.0f px");

        bool scroll_to_pos = ImGui::Button("Scroll To Pos");
        ImGui::SameLine(140); scroll_to_pos |= ImGui::DragFloat("##pos", &scroll_to_pos_px, 1.00f, -10, FLT_MAX, "X/Y = %.0f px");
        ImGui::PopItemWidth();

        if (scroll_to_off || scroll_to_pos)
            enable_track = false;

        ImGuiStyle& style = ImGui::GetStyle();
        float child_w = (ImGui::GetContentRegionAvail().x - 4 * style.ItemSpacing.x) / 5;
        if (child_w < 1.0f)
            child_w = 1.0f;
        ImGui::PushID("##VerticalScrolling");
        for (int i = 0; i < 5; i++)
        {
            if (i > 0) ImGui::SameLine();
            ImGui::BeginGroup();
            const char* names[] = { "Top", "25%", "Center", "75%", "Bottom" };
            ImGui::TextUnformatted(names[i]);

            const ImGuiWindowFlags child_flags = enable_extra_decorations ? ImGuiWindowFlags_MenuBar : 0;
            const ImGuiID child_id = ImGui::GetID((void*)(intptr_t)i);
            const bool child_is_visible = ImGui::BeginChild(child_id, ImVec2(child_w, 200.0f), true, child_flags);
            if (ImGui::BeginMenuBar())
            {
                ImGui::TextUnformatted("abc");
                ImGui::EndMenuBar();
            }
            if (scroll_to_off)
                ImGui::SetScrollY(scroll_to_off_px);
            if (scroll_to_pos)
                ImGui::SetScrollFromPosY(ImGui::GetCursorStartPos().y + scroll_to_pos_px, i * 0.25f);
            if (child_is_visible) // Avoid calling SetScrollHereY when running with culled items
            {
                for (int item = 0; item < 100; item++)
                {
                    if (enable_track && item == track_item)
                    {
                        ImGui::TextColored(ImVec4(1, 1, 0, 1), "Item %d", item);
                        ImGui::SetScrollHereY(i * 0.25f); // 0.0f:top, 0.5f:center, 1.0f:bottom
                    }
                    else
                    {
                        ImGui::Text("Item %d", item);
                    }
                }
            }
            float scroll_y = ImGui::GetScrollY();
            float scroll_max_y = ImGui::GetScrollMaxY();
            ImGui::EndChild();
            ImGui::Text("%.0f/%.0f", scroll_y, scroll_max_y);
            ImGui::EndGroup();
        }
        ImGui::PopID();

        // Horizontal scroll functions
        ImGui::Spacing();
        HelpMarker(
            "Use SetScrollHereX() or SetScrollFromPosX() to scroll to a given horizontal position.\n\n"
            "Using the \"Scroll To Pos\" button above will make the discontinuity at edges visible: "
            "scrolling to the top/bottom/left/right-most item will add an additional WindowPadding to reflect "
            "on reaching the edge of the list.\n\nBecause the clipping rectangle of most window hides half "
            "worth of WindowPadding on the left/right, using SetScrollFromPosX(+1) will usually result in "
            "clipped text whereas the equivalent SetScrollFromPosY(+1) wouldn't.");
        ImGui::PushID("##HorizontalScrolling");
        for (int i = 0; i < 5; i++)
        {
            float child_height = ImGui::GetTextLineHeight() + style.ScrollbarSize + style.WindowPadding.y * 2.0f;
            ImGuiWindowFlags child_flags = ImGuiWindowFlags_HorizontalScrollbar | (enable_extra_decorations ? ImGuiWindowFlags_AlwaysVerticalScrollbar : 0);
            ImGuiID child_id = ImGui::GetID((void*)(intptr_t)i);
            bool child_is_visible = ImGui::BeginChild(child_id, ImVec2(-100, child_height), true, child_flags);
            if (scroll_to_off)
                ImGui::SetScrollX(scroll_to_off_px);
            if (scroll_to_pos)
                ImGui::SetScrollFromPosX(ImGui::GetCursorStartPos().x + scroll_to_pos_px, i * 0.25f);
            if (child_is_visible) // Avoid calling SetScrollHereY when running with culled items
            {
                for (int item = 0; item < 100; item++)
                {
                    if (enable_track && item == track_item)
                    {
                        ImGui::TextColored(ImVec4(1, 1, 0, 1), "Item %d", item);
                        ImGui::SetScrollHereX(i * 0.25f); // 0.0f:left, 0.5f:center, 1.0f:right
                    }
                    else
                    {
                        ImGui::Text("Item %d", item);
                    }
                    ImGui::SameLine();
                }
            }
            float scroll_x = ImGui::GetScrollX();
            float scroll_max_x = ImGui::GetScrollMaxX();
            ImGui::EndChild();
            ImGui::SameLine();
            const char* names[] = { "Left", "25%", "Center", "75%", "Right" };
            ImGui::Text("%s\n%.0f/%.0f", names[i], scroll_x, scroll_max_x);
            ImGui::Spacing();
        }
        ImGui::PopID();

        // Miscellaneous Horizontal Scrolling Demo
        HelpMarker(
            "Horizontal scrolling for a window is enabled via the ImGuiWindowFlags_HorizontalScrollbar flag.\n\n"
            "You may want to also explicitly specify content width by using SetNextWindowContentWidth() before Begin().");
        static int lines = 7;
        ImGui::SliderInt("Lines", &lines, 1, 15);
        ImGui::PushStyleVar(ImGuiStyleVar_FrameRounding, 3.0f);
        ImGui::PushStyleVar(ImGuiStyleVar_FramePadding, ImVec2(2.0f, 1.0f));
        ImVec2 scrolling_child_size = ImVec2(0, ImGui::GetFrameHeightWithSpacing() * 7 + 30);
        ImGui::BeginChild("scrolling", scrolling_child_size, true, ImGuiWindowFlags_HorizontalScrollbar);
        for (int line = 0; line < lines; line++)
        {
            // Display random stuff. For the sake of this trivial demo we are using basic Button() + SameLine()
            // If you want to create your own time line for a real application you may be better off manipulating
            // the cursor position yourself, aka using SetCursorPos/SetCursorScreenPos to position the widgets
            // yourself. You may also want to use the lower-level ImDrawList API.
            int num_buttons = 10 + ((line & 1) ? line * 9 : line * 3);
            for (int n = 0; n < num_buttons; n++)
            {
                if (n > 0) ImGui::SameLine();
                ImGui::PushID(n + line * 1000);
                char num_buf[16];
                sprintf(num_buf, "%d", n);
                const char* label = (!(n % 15)) ? "FizzBuzz" : (!(n % 3)) ? "Fizz" : (!(n % 5)) ? "Buzz" : num_buf;
                float hue = n * 0.05f;
                ImGui::PushStyleColor(ImGuiCol_Button, (ImVec4)ImColor::HSV(hue, 0.6f, 0.6f));
                ImGui::PushStyleColor(ImGuiCol_ButtonHovered, (ImVec4)ImColor::HSV(hue, 0.7f, 0.7f));
                ImGui::PushStyleColor(ImGuiCol_ButtonActive, (ImVec4)ImColor::HSV(hue, 0.8f, 0.8f));
                ImGui::Button(label, ImVec2(40.0f + sinf((float)(line + n)) * 20.0f, 0.0f));
                ImGui::PopStyleColor(3);
                ImGui::PopID();
            }
        }
        float scroll_x = ImGui::GetScrollX();
        float scroll_max_x = ImGui::GetScrollMaxX();
        ImGui::EndChild();
        ImGui::PopStyleVar(2);
        float scroll_x_delta = 0.0f;
        ImGui::SmallButton("<<");
        if (ImGui::IsItemActive())
            scroll_x_delta = -ImGui::GetIO().DeltaTime * 1000.0f;
        ImGui::SameLine();
        ImGui::Text("Scroll from code"); ImGui::SameLine();
        ImGui::SmallButton(">>");
        if (ImGui::IsItemActive())
            scroll_x_delta = +ImGui::GetIO().DeltaTime * 1000.0f;
        ImGui::SameLine();
        ImGui::Text("%.0f/%.0f", scroll_x, scroll_max_x);
        if (scroll_x_delta != 0.0f)
        {
            // Demonstrate a trick: you can use Begin to set yourself in the context of another window
            // (here we are already out of your child window)
            ImGui::BeginChild("scrolling");
            ImGui::SetScrollX(ImGui::GetScrollX() + scroll_x_delta);
            ImGui::EndChild();
        }
        ImGui::Spacing();

        static bool show_horizontal_contents_size_demo_window = false;
        ImGui::Checkbox("Show Horizontal contents size demo window", &show_horizontal_contents_size_demo_window);

        if (show_horizontal_contents_size_demo_window)
        {
            static bool show_h_scrollbar = true;
            static bool show_button = true;
            static bool show_tree_nodes = true;
            static bool show_text_wrapped = false;
            static bool show_columns = true;
            static bool show_tab_bar = true;
            static bool show_child = false;
            static bool explicit_content_size = false;
            static float contents_size_x = 300.0f;
            if (explicit_content_size)
                ImGui::SetNextWindowContentSize(ImVec2(contents_size_x, 0.0f));
            ImGui::Begin("Horizontal contents size demo window", &show_horizontal_contents_size_demo_window, show_h_scrollbar ? ImGuiWindowFlags_HorizontalScrollbar : 0);
            ImGui::PushStyleVar(ImGuiStyleVar_ItemSpacing, ImVec2(2, 0));
            ImGui::PushStyleVar(ImGuiStyleVar_FramePadding, ImVec2(2, 0));
            HelpMarker("Test of different widgets react and impact the work rectangle growing when horizontal scrolling is enabled.\n\nUse 'Metrics->Tools->Show windows rectangles' to visualize rectangles.");
            ImGui::Checkbox("H-scrollbar", &show_h_scrollbar);
            ImGui::Checkbox("Button", &show_button);            // Will grow contents size (unless explicitly overwritten)
            ImGui::Checkbox("Tree nodes", &show_tree_nodes);    // Will grow contents size and display highlight over full width
            ImGui::Checkbox("Text wrapped", &show_text_wrapped);// Will grow and use contents size
            ImGui::Checkbox("Columns", &show_columns);          // Will use contents size
            ImGui::Checkbox("Tab bar", &show_tab_bar);          // Will use contents size
            ImGui::Checkbox("Child", &show_child);              // Will grow and use contents size
            ImGui::Checkbox("Explicit content size", &explicit_content_size);
            ImGui::Text("Scroll %.1f/%.1f %.1f/%.1f", ImGui::GetScrollX(), ImGui::GetScrollMaxX(), ImGui::GetScrollY(), ImGui::GetScrollMaxY());
            if (explicit_content_size)
            {
                ImGui::SameLine();
                ImGui::SetNextItemWidth(100);
                ImGui::DragFloat("##csx", &contents_size_x);
                ImVec2 p = ImGui::GetCursorScreenPos();
                ImGui::GetWindowDrawList()->AddRectFilled(p, ImVec2(p.x + 10, p.y + 10), IM_COL32_WHITE);
                ImGui::GetWindowDrawList()->AddRectFilled(ImVec2(p.x + contents_size_x - 10, p.y), ImVec2(p.x + contents_size_x, p.y + 10), IM_COL32_WHITE);
                ImGui::Dummy(ImVec2(0, 10));
            }
            ImGui::PopStyleVar(2);
            ImGui::Separator();
            if (show_button)
            {
                ImGui::Button("this is a 300-wide button", ImVec2(300, 0));
            }
            if (show_tree_nodes)
            {
                bool open = true;
                if (ImGui::TreeNode("this is a tree node"))
                {
                    if (ImGui::TreeNode("another one of those tree node..."))
                    {
                        ImGui::Text("Some tree contents");
                        ImGui::TreePop();
                    }
                    ImGui::TreePop();
                }
                ImGui::CollapsingHeader("CollapsingHeader", &open);
            }
            if (show_text_wrapped)
            {
                ImGui::TextWrapped("This text should automatically wrap on the edge of the work rectangle.");
            }
            if (show_columns)
            {
                ImGui::Columns(4);
                for (int n = 0; n < 4; n++)
                {
                    ImGui::Text("Width %.2f", ImGui::GetColumnWidth());
                    ImGui::NextColumn();
                }
                ImGui::Columns(1);
            }
            if (show_tab_bar && ImGui::BeginTabBar("Hello"))
            {
                if (ImGui::BeginTabItem("OneOneOne")) { ImGui::EndTabItem(); }
                if (ImGui::BeginTabItem("TwoTwoTwo")) { ImGui::EndTabItem(); }
                if (ImGui::BeginTabItem("ThreeThreeThree")) { ImGui::EndTabItem(); }
                if (ImGui::BeginTabItem("FourFourFour")) { ImGui::EndTabItem(); }
                ImGui::EndTabBar();
            }
            if (show_child)
            {
                ImGui::BeginChild("child", ImVec2(0, 0), true);
                ImGui::EndChild();
            }
            ImGui::End();
        }

        ImGui::TreePop();
    }

    if (ImGui::TreeNode("Clipping"))
    {
        static ImVec2 size(100, 100), offset(50, 20);
        ImGui::TextWrapped(
            "On a per-widget basis we are occasionally clipping text CPU-side if it won't fit in its frame. "
            "Otherwise we are doing coarser clipping + passing a scissor rectangle to the renderer. "
            "The system is designed to try minimizing both execution and CPU/GPU rendering cost.");
        ImGui::DragFloat2("size", (float*)&size, 0.5f, 1.0f, 200.0f, "%.0f");
        ImGui::TextWrapped("(Click and drag)");
        ImVec2 pos = ImGui::GetCursorScreenPos();
        ImVec4 clip_rect(pos.x, pos.y, pos.x + size.x, pos.y + size.y);
        ImGui::InvisibleButton("##dummy", size);
        if (ImGui::IsItemActive() && ImGui::IsMouseDragging(0))
        {
            offset.x += ImGui::GetIO().MouseDelta.x;
            offset.y += ImGui::GetIO().MouseDelta.y;
        }
        ImGui::GetWindowDrawList()->AddRectFilled(pos, ImVec2(pos.x + size.x, pos.y + size.y), IM_COL32(90, 90, 120, 255));
        ImGui::GetWindowDrawList()->AddText(ImGui::GetFont(), ImGui::GetFontSize()*2.0f, ImVec2(pos.x + offset.x, pos.y + offset.y), IM_COL32_WHITE, "Line 1 hello\nLine 2 clip me!", NULL, 0.0f, &clip_rect);
        ImGui::TreePop();
    }
}

static void ShowDemoWindowPopups()
{
    if (!ImGui::CollapsingHeader("Popups & Modal windows"))
        return;

    // The properties of popups windows are:
    // - They block normal mouse hovering detection outside them. (*)
    // - Unless modal, they can be closed by clicking anywhere outside them, or by pressing ESCAPE.
    // - Their visibility state (~bool) is held internally by Dear ImGui instead of being held by the programmer as
    //   we are used to with regular Begin() calls. User can manipulate the visibility state by calling OpenPopup().
    // (*) One can use IsItemHovered(ImGuiHoveredFlags_AllowWhenBlockedByPopup) to bypass it and detect hovering even
    //     when normally blocked by a popup.
    // Those three properties are connected. The library needs to hold their visibility state BECAUSE it can close
    // popups at any time.

    // Typical use for regular windows:
    //   bool my_tool_is_active = false; if (ImGui::Button("Open")) my_tool_is_active = true; [...] if (my_tool_is_active) Begin("My Tool", &my_tool_is_active) { [...] } End();
    // Typical use for popups:
    //   if (ImGui::Button("Open")) ImGui::OpenPopup("MyPopup"); if (ImGui::BeginPopup("MyPopup") { [...] EndPopup(); }

    // With popups we have to go through a library call (here OpenPopup) to manipulate the visibility state.
    // This may be a bit confusing at first but it should quickly make sense. Follow on the examples below.

    if (ImGui::TreeNode("Popups"))
    {
        ImGui::TextWrapped(
            "When a popup is active, it inhibits interacting with windows that are behind the popup. "
            "Clicking outside the popup closes it.");

        static int selected_fish = -1;
        const char* names[] = { "Bream", "Haddock", "Mackerel", "Pollock", "Tilefish" };
        static bool toggles[] = { true, false, false, false, false };

        // Simple selection popup (if you want to show the current selection inside the Button itself,
        // you may want to build a string using the "###" operator to preserve a constant ID with a variable label)
        if (ImGui::Button("Select.."))
            ImGui::OpenPopup("my_select_popup");
        ImGui::SameLine();
        ImGui::TextUnformatted(selected_fish == -1 ? "<None>" : names[selected_fish]);
        if (ImGui::BeginPopup("my_select_popup"))
        {
            ImGui::Text("Aquarium");
            ImGui::Separator();
            for (int i = 0; i < IM_ARRAYSIZE(names); i++)
                if (ImGui::Selectable(names[i]))
                    selected_fish = i;
            ImGui::EndPopup();
        }

        // Showing a menu with toggles
        if (ImGui::Button("Toggle.."))
            ImGui::OpenPopup("my_toggle_popup");
        if (ImGui::BeginPopup("my_toggle_popup"))
        {
            for (int i = 0; i < IM_ARRAYSIZE(names); i++)
                ImGui::MenuItem(names[i], "", &toggles[i]);
            if (ImGui::BeginMenu("Sub-menu"))
            {
                ImGui::MenuItem("Click me");
                ImGui::EndMenu();
            }

            ImGui::Separator();
            ImGui::Text("Tooltip here");
            if (ImGui::IsItemHovered())
                ImGui::SetTooltip("I am a tooltip over a popup");

            if (ImGui::Button("Stacked Popup"))
                ImGui::OpenPopup("another popup");
            if (ImGui::BeginPopup("another popup"))
            {
                for (int i = 0; i < IM_ARRAYSIZE(names); i++)
                    ImGui::MenuItem(names[i], "", &toggles[i]);
                if (ImGui::BeginMenu("Sub-menu"))
                {
                    ImGui::MenuItem("Click me");
                    if (ImGui::Button("Stacked Popup"))
                        ImGui::OpenPopup("another popup");
                    if (ImGui::BeginPopup("another popup"))
                    {
                        ImGui::Text("I am the last one here.");
                        ImGui::EndPopup();
                    }
                    ImGui::EndMenu();
                }
                ImGui::EndPopup();
            }
            ImGui::EndPopup();
        }

        // Call the more complete ShowExampleMenuFile which we use in various places of this demo
        if (ImGui::Button("File Menu.."))
            ImGui::OpenPopup("my_file_popup");
        if (ImGui::BeginPopup("my_file_popup"))
        {
            ShowExampleMenuFile();
            ImGui::EndPopup();
        }

        ImGui::TreePop();
    }

    if (ImGui::TreeNode("Context menus"))
    {
        // BeginPopupContextItem() is a helper to provide common/simple popup behavior of essentially doing:
        //    if (IsItemHovered() && IsMouseReleased(ImGuiMouseButton_Right))
        //       OpenPopup(id);
        //    return BeginPopup(id);
        // For more advanced uses you may want to replicate and customize this code.
        // See details in BeginPopupContextItem().
        static float value = 0.5f;
        ImGui::Text("Value = %.3f (<-- right-click here)", value);
        if (ImGui::BeginPopupContextItem("item context menu"))
        {
            if (ImGui::Selectable("Set to zero")) value = 0.0f;
            if (ImGui::Selectable("Set to PI")) value = 3.1415f;
            ImGui::SetNextItemWidth(-1);
            ImGui::DragFloat("##Value", &value, 0.1f, 0.0f, 0.0f);
            ImGui::EndPopup();
        }

        // We can also use OpenPopupContextItem() which is the same as BeginPopupContextItem() but without the
        // Begin() call. So here we will make it that clicking on the text field with the right mouse button (1)
        // will toggle the visibility of the popup above.
        ImGui::Text("(You can also right-click me to open the same popup as above.)");
        ImGui::OpenPopupContextItem("item context menu", 1);

        // When used after an item that has an ID (e.g.Button), we can skip providing an ID to BeginPopupContextItem().
        // BeginPopupContextItem() will use the last item ID as the popup ID.
        // In addition here, we want to include your editable label inside the button label.
        // We use the ### operator to override the ID (read FAQ about ID for details)
        static char name[32] = "Label1";
        char buf[64];
        sprintf(buf, "Button: %s###Button", name); // ### operator override ID ignoring the preceding label
        ImGui::Button(buf);
        if (ImGui::BeginPopupContextItem())
        {
            ImGui::Text("Edit name:");
            ImGui::InputText("##edit", name, IM_ARRAYSIZE(name));
            if (ImGui::Button("Close"))
                ImGui::CloseCurrentPopup();
            ImGui::EndPopup();
        }
        ImGui::SameLine(); ImGui::Text("(<-- right-click here)");

        ImGui::TreePop();
    }

    if (ImGui::TreeNode("Modals"))
    {
        ImGui::TextWrapped("Modal windows are like popups but the user cannot close them by clicking outside.");

        if (ImGui::Button("Delete.."))
            ImGui::OpenPopup("Delete?");

        // Always center this window when appearing
        ImVec2 center = ImGui::GetMainViewport()->GetCenter();
        //ImVec2 parent_pos = ImGui::GetWindowPos();
        //ImVec2 parent_size = ImGui::GetWindowSize();
        //ImVec2 center(parent_pos.x + parent_size.x * 0.5f, parent_pos.y + parent_size.y * 0.5f);
        ImGui::SetNextWindowPos(center, ImGuiCond_Appearing, ImVec2(0.5f, 0.5f));

        if (ImGui::BeginPopupModal("Delete?", NULL, ImGuiWindowFlags_AlwaysAutoResize))
        {
            ImGui::Text("All those beautiful files will be deleted.\nThis operation cannot be undone!\n\n");
            ImGui::Separator();

            //static int dummy_i = 0;
            //ImGui::Combo("Combo", &dummy_i, "Delete\0Delete harder\0");

            static bool dont_ask_me_next_time = false;
            ImGui::PushStyleVar(ImGuiStyleVar_FramePadding, ImVec2(0, 0));
            ImGui::Checkbox("Don't ask me next time", &dont_ask_me_next_time);
            ImGui::PopStyleVar();

            if (ImGui::Button("OK", ImVec2(120, 0))) { ImGui::CloseCurrentPopup(); }
            ImGui::SetItemDefaultFocus();
            ImGui::SameLine();
            if (ImGui::Button("Cancel", ImVec2(120, 0))) { ImGui::CloseCurrentPopup(); }
            ImGui::EndPopup();
        }

        if (ImGui::Button("Stacked modals.."))
            ImGui::OpenPopup("Stacked 1");
        if (ImGui::BeginPopupModal("Stacked 1", NULL, ImGuiWindowFlags_MenuBar))
        {
            if (ImGui::BeginMenuBar())
            {
                if (ImGui::BeginMenu("File"))
                {
                    if (ImGui::MenuItem("Dummy menu item")) {}
                    ImGui::EndMenu();
                }
                ImGui::EndMenuBar();
            }
            ImGui::Text("Hello from Stacked The First\nUsing style.Colors[ImGuiCol_ModalWindowDimBg] behind it.");

            // Testing behavior of widgets stacking their own regular popups over the modal.
            static int item = 1;
            static float color[4] = { 0.4f, 0.7f, 0.0f, 0.5f };
            ImGui::Combo("Combo", &item, "aaaa\0bbbb\0cccc\0dddd\0eeee\0\0");
            ImGui::ColorEdit4("color", color);

            if (ImGui::Button("Add another modal.."))
                ImGui::OpenPopup("Stacked 2");

            // Also demonstrate passing a bool* to BeginPopupModal(), this will create a regular close button which
            // will close the popup. Note that the visibility state of popups is owned by imgui, so the input value
            // of the bool actually doesn't matter here.
            bool dummy_open = true;
            if (ImGui::BeginPopupModal("Stacked 2", &dummy_open))
            {
                ImGui::Text("Hello from Stacked The Second!");
                if (ImGui::Button("Close"))
                    ImGui::CloseCurrentPopup();
                ImGui::EndPopup();
            }

            if (ImGui::Button("Close"))
                ImGui::CloseCurrentPopup();
            ImGui::EndPopup();
        }

        ImGui::TreePop();
    }

    if (ImGui::TreeNode("Menus inside a regular window"))
    {
        ImGui::TextWrapped("Below we are testing adding menu items to a regular window. It's rather unusual but should work!");
        ImGui::Separator();

        // Note: As a quirk in this very specific example, we want to differentiate the parent of this menu from the
        // parent of the various popup menus above. To do so we are encloding the items in a PushID()/PopID() block
        // to make them two different menusets. If we don't, opening any popup above and hovering our menu here would
        // open it. This is because once a menu is active, we allow to switch to a sibling menu by just hovering on it,
        // which is the desired behavior for regular menus.
        ImGui::PushID("foo");
        ImGui::MenuItem("Menu item", "CTRL+M");
        if (ImGui::BeginMenu("Menu inside a regular window"))
        {
            ShowExampleMenuFile();
            ImGui::EndMenu();
        }
        ImGui::PopID();
        ImGui::Separator();
        ImGui::TreePop();
    }
}

static void ShowDemoWindowColumns()
{
    if (!ImGui::CollapsingHeader("Columns"))
        return;

    ImGui::PushID("Columns");

    static bool disable_indent = false;
    ImGui::Checkbox("Disable tree indentation", &disable_indent);
    ImGui::SameLine();
    HelpMarker("Disable the indenting of tree nodes so demo columns can use the full window width.");
    if (disable_indent)
        ImGui::PushStyleVar(ImGuiStyleVar_IndentSpacing, 0.0f);

    // Basic columns
    if (ImGui::TreeNode("Basic"))
    {
        ImGui::Text("Without border:");
        ImGui::Columns(3, "mycolumns3", false);  // 3-ways, no border
        ImGui::Separator();
        for (int n = 0; n < 14; n++)
        {
            char label[32];
            sprintf(label, "Item %d", n);
            if (ImGui::Selectable(label)) {}
            //if (ImGui::Button(label, ImVec2(-FLT_MIN,0.0f))) {}
            ImGui::NextColumn();
        }
        ImGui::Columns(1);
        ImGui::Separator();

        ImGui::Text("With border:");
        ImGui::Columns(4, "mycolumns"); // 4-ways, with border
        ImGui::Separator();
        ImGui::Text("ID"); ImGui::NextColumn();
        ImGui::Text("Name"); ImGui::NextColumn();
        ImGui::Text("Path"); ImGui::NextColumn();
        ImGui::Text("Hovered"); ImGui::NextColumn();
        ImGui::Separator();
        const char* names[3] = { "One", "Two", "Three" };
        const char* paths[3] = { "/path/one", "/path/two", "/path/three" };
        static int selected = -1;
        for (int i = 0; i < 3; i++)
        {
            char label[32];
            sprintf(label, "%04d", i);
            if (ImGui::Selectable(label, selected == i, ImGuiSelectableFlags_SpanAllColumns))
                selected = i;
            bool hovered = ImGui::IsItemHovered();
            ImGui::NextColumn();
            ImGui::Text(names[i]); ImGui::NextColumn();
            ImGui::Text(paths[i]); ImGui::NextColumn();
            ImGui::Text("%d", hovered); ImGui::NextColumn();
        }
        ImGui::Columns(1);
        ImGui::Separator();
        ImGui::TreePop();
    }

    if (ImGui::TreeNode("Borders"))
    {
        // NB: Future columns API should allow automatic horizontal borders.
        static bool h_borders = true;
        static bool v_borders = true;
        static int columns_count = 4;
        const int lines_count = 3;
        ImGui::SetNextItemWidth(ImGui::GetFontSize() * 8);
        ImGui::DragInt("##columns_count", &columns_count, 0.1f, 2, 10, "%d columns");
        if (columns_count < 2)
            columns_count = 2;
        ImGui::SameLine();
        ImGui::Checkbox("horizontal", &h_borders);
        ImGui::SameLine();
        ImGui::Checkbox("vertical", &v_borders);
        ImGui::Columns(columns_count, NULL, v_borders);
        for (int i = 0; i < columns_count * lines_count; i++)
        {
            if (h_borders && ImGui::GetColumnIndex() == 0)
                ImGui::Separator();
            ImGui::Text("%c%c%c", 'a' + i, 'a' + i, 'a' + i);
            ImGui::Text("Width %.2f", ImGui::GetColumnWidth());
            ImGui::Text("Avail %.2f", ImGui::GetContentRegionAvail().x);
            ImGui::Text("Offset %.2f", ImGui::GetColumnOffset());
            ImGui::Text("Long text that is likely to clip");
            ImGui::Button("Button", ImVec2(-FLT_MIN, 0.0f));
            ImGui::NextColumn();
        }
        ImGui::Columns(1);
        if (h_borders)
            ImGui::Separator();
        ImGui::TreePop();
    }

    // Create multiple items in a same cell before switching to next column
    if (ImGui::TreeNode("Mixed items"))
    {
        ImGui::Columns(3, "mixed");
        ImGui::Separator();

        ImGui::Text("Hello");
        ImGui::Button("Banana");
        ImGui::NextColumn();

        ImGui::Text("ImGui");
        ImGui::Button("Apple");
        static float foo = 1.0f;
        ImGui::InputFloat("red", &foo, 0.05f, 0, "%.3f");
        ImGui::Text("An extra line here.");
        ImGui::NextColumn();

        ImGui::Text("Sailor");
        ImGui::Button("Corniflower");
        static float bar = 1.0f;
        ImGui::InputFloat("blue", &bar, 0.05f, 0, "%.3f");
        ImGui::NextColumn();

        if (ImGui::CollapsingHeader("Category A")) { ImGui::Text("Blah blah blah"); } ImGui::NextColumn();
        if (ImGui::CollapsingHeader("Category B")) { ImGui::Text("Blah blah blah"); } ImGui::NextColumn();
        if (ImGui::CollapsingHeader("Category C")) { ImGui::Text("Blah blah blah"); } ImGui::NextColumn();
        ImGui::Columns(1);
        ImGui::Separator();
        ImGui::TreePop();
    }

    // Word wrapping
    if (ImGui::TreeNode("Word-wrapping"))
    {
        ImGui::Columns(2, "word-wrapping");
        ImGui::Separator();
        ImGui::TextWrapped("The quick brown fox jumps over the lazy dog.");
        ImGui::TextWrapped("Hello Left");
        ImGui::NextColumn();
        ImGui::TextWrapped("The quick brown fox jumps over the lazy dog.");
        ImGui::TextWrapped("Hello Right");
        ImGui::Columns(1);
        ImGui::Separator();
        ImGui::TreePop();
    }

    // Scrolling columns
    /*
    if (ImGui::TreeNode("Vertical Scrolling"))
    {
        ImGui::BeginChild("##header", ImVec2(0, ImGui::GetTextLineHeightWithSpacing()+ImGui::GetStyle().ItemSpacing.y));
        ImGui::Columns(3);
        ImGui::Text("ID"); ImGui::NextColumn();
        ImGui::Text("Name"); ImGui::NextColumn();
        ImGui::Text("Path"); ImGui::NextColumn();
        ImGui::Columns(1);
        ImGui::Separator();
        ImGui::EndChild();
        ImGui::BeginChild("##scrollingregion", ImVec2(0, 60));
        ImGui::Columns(3);
        for (int i = 0; i < 10; i++)
        {
            ImGui::Text("%04d", i); ImGui::NextColumn();
            ImGui::Text("Foobar"); ImGui::NextColumn();
            ImGui::Text("/path/foobar/%04d/", i); ImGui::NextColumn();
        }
        ImGui::Columns(1);
        ImGui::EndChild();
        ImGui::TreePop();
    }
    */

    if (ImGui::TreeNode("Horizontal Scrolling"))
    {
        ImGui::SetNextWindowContentSize(ImVec2(1500.0f, 0.0f));
        ImVec2 child_size = ImVec2(0, ImGui::GetFontSize() * 20.0f);
        ImGui::BeginChild("##ScrollingRegion", child_size, false, ImGuiWindowFlags_HorizontalScrollbar);
        ImGui::Columns(10);
        int ITEMS_COUNT = 2000;
        ImGuiListClipper clipper(ITEMS_COUNT);  // Also demonstrate using the clipper for large list
        while (clipper.Step())
        {
            for (int i = clipper.DisplayStart; i < clipper.DisplayEnd; i++)
                for (int j = 0; j < 10; j++)
                {
                    ImGui::Text("Line %d Column %d...", i, j);
                    ImGui::NextColumn();
                }
        }
        ImGui::Columns(1);
        ImGui::EndChild();
        ImGui::TreePop();
    }

    if (ImGui::TreeNode("Tree"))
    {
        ImGui::Columns(2, "tree", true);
        for (int x = 0; x < 3; x++)
        {
            bool open1 = ImGui::TreeNode((void*)(intptr_t)x, "Node%d", x);
            ImGui::NextColumn();
            ImGui::Text("Node contents");
            ImGui::NextColumn();
            if (open1)
            {
                for (int y = 0; y < 3; y++)
                {
                    bool open2 = ImGui::TreeNode((void*)(intptr_t)y, "Node%d.%d", x, y);
                    ImGui::NextColumn();
                    ImGui::Text("Node contents");
                    if (open2)
                    {
                        ImGui::Text("Even more contents");
                        if (ImGui::TreeNode("Tree in column"))
                        {
                            ImGui::Text("The quick brown fox jumps over the lazy dog");
                            ImGui::TreePop();
                        }
                    }
                    ImGui::NextColumn();
                    if (open2)
                        ImGui::TreePop();
                }
                ImGui::TreePop();
            }
        }
        ImGui::Columns(1);
        ImGui::TreePop();
    }

    if (disable_indent)
        ImGui::PopStyleVar();
    ImGui::PopID();
}

static void ShowDemoWindowMisc()
{
    if (ImGui::CollapsingHeader("Filtering"))
    {
        // Helper class to easy setup a text filter.
        // You may want to implement a more feature-full filtering scheme in your own application.
        static ImGuiTextFilter filter;
        ImGui::Text("Filter usage:\n"
                    "  \"\"         display all lines\n"
                    "  \"xxx\"      display lines containing \"xxx\"\n"
                    "  \"xxx,yyy\"  display lines containing \"xxx\" or \"yyy\"\n"
                    "  \"-xxx\"     hide lines containing \"xxx\"");
        filter.Draw();
        const char* lines[] = { "aaa1.c", "bbb1.c", "ccc1.c", "aaa2.cpp", "bbb2.cpp", "ccc2.cpp", "abc.h", "hello, world" };
        for (int i = 0; i < IM_ARRAYSIZE(lines); i++)
            if (filter.PassFilter(lines[i]))
                ImGui::BulletText("%s", lines[i]);
    }

    if (ImGui::CollapsingHeader("Inputs, Navigation & Focus"))
    {
        ImGuiIO& io = ImGui::GetIO();

        // Display ImGuiIO output flags
        ImGui::Text("WantCaptureMouse: %d", io.WantCaptureMouse);
        ImGui::Text("WantCaptureKeyboard: %d", io.WantCaptureKeyboard);
        ImGui::Text("WantTextInput: %d", io.WantTextInput);
        ImGui::Text("WantSetMousePos: %d", io.WantSetMousePos);
        ImGui::Text("NavActive: %d, NavVisible: %d", io.NavActive, io.NavVisible);

        // Display Keyboard/Mouse state
        if (ImGui::TreeNode("Keyboard, Mouse & Navigation State"))
        {
            if (ImGui::IsMousePosValid())
                ImGui::Text("Mouse pos: (%g, %g)", io.MousePos.x, io.MousePos.y);
            else
                ImGui::Text("Mouse pos: <INVALID>");
            ImGui::Text("Mouse delta: (%g, %g)", io.MouseDelta.x, io.MouseDelta.y);
            ImGui::Text("Mouse down:");     for (int i = 0; i < IM_ARRAYSIZE(io.MouseDown); i++) if (io.MouseDownDuration[i] >= 0.0f)   { ImGui::SameLine(); ImGui::Text("b%d (%.02f secs)", i, io.MouseDownDuration[i]); }
            ImGui::Text("Mouse clicked:");  for (int i = 0; i < IM_ARRAYSIZE(io.MouseDown); i++) if (ImGui::IsMouseClicked(i))          { ImGui::SameLine(); ImGui::Text("b%d", i); }
            ImGui::Text("Mouse dblclick:"); for (int i = 0; i < IM_ARRAYSIZE(io.MouseDown); i++) if (ImGui::IsMouseDoubleClicked(i))    { ImGui::SameLine(); ImGui::Text("b%d", i); }
            ImGui::Text("Mouse released:"); for (int i = 0; i < IM_ARRAYSIZE(io.MouseDown); i++) if (ImGui::IsMouseReleased(i))         { ImGui::SameLine(); ImGui::Text("b%d", i); }
            ImGui::Text("Mouse wheel: %.1f", io.MouseWheel);

            ImGui::Text("Keys down:");      for (int i = 0; i < IM_ARRAYSIZE(io.KeysDown); i++) if (io.KeysDownDuration[i] >= 0.0f)     { ImGui::SameLine(); ImGui::Text("%d (0x%X) (%.02f secs)", i, i, io.KeysDownDuration[i]); }
            ImGui::Text("Keys pressed:");   for (int i = 0; i < IM_ARRAYSIZE(io.KeysDown); i++) if (ImGui::IsKeyPressed(i))             { ImGui::SameLine(); ImGui::Text("%d (0x%X)", i, i); }
            ImGui::Text("Keys release:");   for (int i = 0; i < IM_ARRAYSIZE(io.KeysDown); i++) if (ImGui::IsKeyReleased(i))            { ImGui::SameLine(); ImGui::Text("%d (0x%X)", i, i); }
            ImGui::Text("Keys mods: %s%s%s%s", io.KeyCtrl ? "CTRL " : "", io.KeyShift ? "SHIFT " : "", io.KeyAlt ? "ALT " : "", io.KeySuper ? "SUPER " : "");
            ImGui::Text("Chars queue:");    for (int i = 0; i < io.InputQueueCharacters.Size; i++) { ImWchar c = io.InputQueueCharacters[i]; ImGui::SameLine();  ImGui::Text("\'%c\' (0x%04X)", (c > ' ' && c <= 255) ? (char)c : '?', c); } // FIXME: We should convert 'c' to UTF-8 here but the functions are not public.

            ImGui::Text("NavInputs down:");     for (int i = 0; i < IM_ARRAYSIZE(io.NavInputs); i++) if (io.NavInputs[i] > 0.0f)              { ImGui::SameLine(); ImGui::Text("[%d] %.2f", i, io.NavInputs[i]); }
            ImGui::Text("NavInputs pressed:");  for (int i = 0; i < IM_ARRAYSIZE(io.NavInputs); i++) if (io.NavInputsDownDuration[i] == 0.0f) { ImGui::SameLine(); ImGui::Text("[%d]", i); }
            ImGui::Text("NavInputs duration:"); for (int i = 0; i < IM_ARRAYSIZE(io.NavInputs); i++) if (io.NavInputsDownDuration[i] >= 0.0f) { ImGui::SameLine(); ImGui::Text("[%d] %.2f", i, io.NavInputsDownDuration[i]); }

            ImGui::Button("Hovering me sets the\nkeyboard capture flag");
            if (ImGui::IsItemHovered())
                ImGui::CaptureKeyboardFromApp(true);
            ImGui::SameLine();
            ImGui::Button("Holding me clears the\nthe keyboard capture flag");
            if (ImGui::IsItemActive())
                ImGui::CaptureKeyboardFromApp(false);

            ImGui::TreePop();
        }

        if (ImGui::TreeNode("Tabbing"))
        {
            ImGui::Text("Use TAB/SHIFT+TAB to cycle through keyboard editable fields.");
            static char buf[32] = "dummy";
            ImGui::InputText("1", buf, IM_ARRAYSIZE(buf));
            ImGui::InputText("2", buf, IM_ARRAYSIZE(buf));
            ImGui::InputText("3", buf, IM_ARRAYSIZE(buf));
            ImGui::PushAllowKeyboardFocus(false);
            ImGui::InputText("4 (tab skip)", buf, IM_ARRAYSIZE(buf));
            //ImGui::SameLine(); HelpMarker("Use ImGui::PushAllowKeyboardFocus(bool) to disable tabbing through certain widgets.");
            ImGui::PopAllowKeyboardFocus();
            ImGui::InputText("5", buf, IM_ARRAYSIZE(buf));
            ImGui::TreePop();
        }

        if (ImGui::TreeNode("Focus from code"))
        {
            bool focus_1 = ImGui::Button("Focus on 1"); ImGui::SameLine();
            bool focus_2 = ImGui::Button("Focus on 2"); ImGui::SameLine();
            bool focus_3 = ImGui::Button("Focus on 3");
            int has_focus = 0;
            static char buf[128] = "click on a button to set focus";

            if (focus_1) ImGui::SetKeyboardFocusHere();
            ImGui::InputText("1", buf, IM_ARRAYSIZE(buf));
            if (ImGui::IsItemActive()) has_focus = 1;

            if (focus_2) ImGui::SetKeyboardFocusHere();
            ImGui::InputText("2", buf, IM_ARRAYSIZE(buf));
            if (ImGui::IsItemActive()) has_focus = 2;

            ImGui::PushAllowKeyboardFocus(false);
            if (focus_3) ImGui::SetKeyboardFocusHere();
            ImGui::InputText("3 (tab skip)", buf, IM_ARRAYSIZE(buf));
            if (ImGui::IsItemActive()) has_focus = 3;
            ImGui::PopAllowKeyboardFocus();

            if (has_focus)
                ImGui::Text("Item with focus: %d", has_focus);
            else
                ImGui::Text("Item with focus: <none>");

            // Use >= 0 parameter to SetKeyboardFocusHere() to focus an upcoming item
            static float f3[3] = { 0.0f, 0.0f, 0.0f };
            int focus_ahead = -1;
            if (ImGui::Button("Focus on X")) { focus_ahead = 0; } ImGui::SameLine();
            if (ImGui::Button("Focus on Y")) { focus_ahead = 1; } ImGui::SameLine();
            if (ImGui::Button("Focus on Z")) { focus_ahead = 2; }
            if (focus_ahead != -1) ImGui::SetKeyboardFocusHere(focus_ahead);
            ImGui::SliderFloat3("Float3", &f3[0], 0.0f, 1.0f);

            ImGui::TextWrapped("NB: Cursor & selection are preserved when refocusing last used item in code.");
            ImGui::TreePop();
        }

        if (ImGui::TreeNode("Dragging"))
        {
            ImGui::TextWrapped("You can use ImGui::GetMouseDragDelta(0) to query for the dragged amount on any widget.");
            for (int button = 0; button < 3; button++)
            {
                ImGui::Text("IsMouseDragging(%d):", button);
                ImGui::Text("  w/ default threshold: %d,", ImGui::IsMouseDragging(button));
                ImGui::Text("  w/ zero threshold: %d,", ImGui::IsMouseDragging(button, 0.0f));
                ImGui::Text("  w/ large threshold: %d,", ImGui::IsMouseDragging(button, 20.0f));
            }

            ImGui::Button("Drag Me");
            if (ImGui::IsItemActive())
                ImGui::GetForegroundDrawList()->AddLine(io.MouseClickedPos[0], io.MousePos, ImGui::GetColorU32(ImGuiCol_Button), 4.0f); // Draw a line between the button and the mouse cursor

            // Drag operations gets "unlocked" when the mouse has moved past a certain threshold
            // (the default threshold is stored in io.MouseDragThreshold). You can request a lower or higher
            // threshold using the second parameter of IsMouseDragging() and GetMouseDragDelta().
            ImVec2 value_raw = ImGui::GetMouseDragDelta(0, 0.0f);
            ImVec2 value_with_lock_threshold = ImGui::GetMouseDragDelta(0);
            ImVec2 mouse_delta = io.MouseDelta;
            ImGui::Text("GetMouseDragDelta(0):");
            ImGui::Text("  w/ default threshold: (%.1f, %.1f)", value_with_lock_threshold.x, value_with_lock_threshold.y);
            ImGui::Text("  w/ zero threshold: (%.1f, %.1f)", value_raw.x, value_raw.y);
            ImGui::Text("io.MouseDelta: (%.1f, %.1f)", mouse_delta.x, mouse_delta.y);
            ImGui::TreePop();
        }

        if (ImGui::TreeNode("Mouse cursors"))
        {
            const char* mouse_cursors_names[] = { "Arrow", "TextInput", "ResizeAll", "ResizeNS", "ResizeEW", "ResizeNESW", "ResizeNWSE", "Hand", "NotAllowed" };
            IM_ASSERT(IM_ARRAYSIZE(mouse_cursors_names) == ImGuiMouseCursor_COUNT);

            ImGuiMouseCursor current = ImGui::GetMouseCursor();
            ImGui::Text("Current mouse cursor = %d: %s", current, mouse_cursors_names[current]);
            ImGui::Text("Hover to see mouse cursors:");
            ImGui::SameLine(); HelpMarker(
                "Your application can render a different mouse cursor based on what ImGui::GetMouseCursor() returns. "
                "If software cursor rendering (io.MouseDrawCursor) is set ImGui will draw the right cursor for you, "
                "otherwise your backend needs to handle it.");
            for (int i = 0; i < ImGuiMouseCursor_COUNT; i++)
            {
                char label[32];
                sprintf(label, "Mouse cursor %d: %s", i, mouse_cursors_names[i]);
                ImGui::Bullet(); ImGui::Selectable(label, false);
                if (ImGui::IsItemHovered() || ImGui::IsItemFocused())
                    ImGui::SetMouseCursor(i);
            }
            ImGui::TreePop();
        }
    }
}

//-----------------------------------------------------------------------------
// [SECTION] About Window / ShowAboutWindow()
// Access from Dear ImGui Demo -> Tools -> About
//-----------------------------------------------------------------------------

void ImGui::ShowAboutWindow(bool* p_open)
{
    if (!ImGui::Begin("About Dear ImGui", p_open, ImGuiWindowFlags_AlwaysAutoResize))
    {
        ImGui::End();
        return;
    }
    ImGui::Text("Dear ImGui %s", ImGui::GetVersion());
    ImGui::Separator();
    ImGui::Text("By Omar Cornut and all Dear ImGui contributors.");
    ImGui::Text("Dear ImGui is licensed under the MIT License, see LICENSE for more information.");

    static bool show_config_info = false;
    ImGui::Checkbox("Config/Build Information", &show_config_info);
    if (show_config_info)
    {
        ImGuiIO& io = ImGui::GetIO();
        ImGuiStyle& style = ImGui::GetStyle();

        bool copy_to_clipboard = ImGui::Button("Copy to clipboard");
        ImVec2 child_size = ImVec2(0, ImGui::GetTextLineHeightWithSpacing() * 18);
        ImGui::BeginChildFrame(ImGui::GetID("cfg_infos"), child_size, ImGuiWindowFlags_NoMove);
        if (copy_to_clipboard)
        {
            ImGui::LogToClipboard();
            ImGui::LogText("```\n"); // Back quotes will make text appears without formatting when pasting on GitHub
        }

        ImGui::Text("Dear ImGui %s (%d)", IMGUI_VERSION, IMGUI_VERSION_NUM);
        ImGui::Separator();
        ImGui::Text("sizeof(size_t): %d, sizeof(ImDrawIdx): %d, sizeof(ImDrawVert): %d", (int)sizeof(size_t), (int)sizeof(ImDrawIdx), (int)sizeof(ImDrawVert));
        ImGui::Text("define: __cplusplus=%d", (int)__cplusplus);
#ifdef IMGUI_DISABLE_OBSOLETE_FUNCTIONS
        ImGui::Text("define: IMGUI_DISABLE_OBSOLETE_FUNCTIONS");
#endif
#ifdef IMGUI_DISABLE_WIN32_DEFAULT_CLIPBOARD_FUNCTIONS
        ImGui::Text("define: IMGUI_DISABLE_WIN32_DEFAULT_CLIPBOARD_FUNCTIONS");
#endif
#ifdef IMGUI_DISABLE_WIN32_DEFAULT_IME_FUNCTIONS
        ImGui::Text("define: IMGUI_DISABLE_WIN32_DEFAULT_IME_FUNCTIONS");
#endif
#ifdef IMGUI_DISABLE_WIN32_FUNCTIONS
        ImGui::Text("define: IMGUI_DISABLE_WIN32_FUNCTIONS");
#endif
#ifdef IMGUI_DISABLE_DEFAULT_FORMAT_FUNCTIONS
        ImGui::Text("define: IMGUI_DISABLE_DEFAULT_FORMAT_FUNCTIONS");
#endif
#ifdef IMGUI_DISABLE_DEFAULT_MATH_FUNCTIONS
        ImGui::Text("define: IMGUI_DISABLE_DEFAULT_MATH_FUNCTIONS");
#endif
#ifdef IMGUI_DISABLE_DEFAULT_FILE_FUNCTIONS
        ImGui::Text("define: IMGUI_DISABLE_DEFAULT_FILE_FUNCTIONS");
#endif
#ifdef IMGUI_DISABLE_FILE_FUNCTIONS
        ImGui::Text("define: IMGUI_DISABLE_FILE_FUNCTIONS");
#endif
#ifdef IMGUI_DISABLE_DEFAULT_ALLOCATORS
        ImGui::Text("define: IMGUI_DISABLE_DEFAULT_ALLOCATORS");
#endif
#ifdef IMGUI_USE_BGRA_PACKED_COLOR
        ImGui::Text("define: IMGUI_USE_BGRA_PACKED_COLOR");
#endif
#ifdef _WIN32
        ImGui::Text("define: _WIN32");
#endif
#ifdef _WIN64
        ImGui::Text("define: _WIN64");
#endif
#ifdef __linux__
        ImGui::Text("define: __linux__");
#endif
#ifdef __APPLE__
        ImGui::Text("define: __APPLE__");
#endif
#ifdef _MSC_VER
        ImGui::Text("define: _MSC_VER=%d", _MSC_VER);
#endif
#ifdef __MINGW32__
        ImGui::Text("define: __MINGW32__");
#endif
#ifdef __MINGW64__
        ImGui::Text("define: __MINGW64__");
#endif
#ifdef __GNUC__
        ImGui::Text("define: __GNUC__=%d", (int)__GNUC__);
#endif
#ifdef __clang_version__
        ImGui::Text("define: __clang_version__=%s", __clang_version__);
#endif
#ifdef IMGUI_HAS_VIEWPORT
        ImGui::Text("define: IMGUI_HAS_VIEWPORT");
#endif
#ifdef IMGUI_HAS_DOCK
        ImGui::Text("define: IMGUI_HAS_DOCK");
#endif
        ImGui::Separator();
        ImGui::Text("io.BackendPlatformName: %s", io.BackendPlatformName ? io.BackendPlatformName : "NULL");
        ImGui::Text("io.BackendRendererName: %s", io.BackendRendererName ? io.BackendRendererName : "NULL");
        ImGui::Text("io.ConfigFlags: 0x%08X", io.ConfigFlags);
        if (io.ConfigFlags & ImGuiConfigFlags_NavEnableKeyboard)        ImGui::Text(" NavEnableKeyboard");
        if (io.ConfigFlags & ImGuiConfigFlags_NavEnableGamepad)         ImGui::Text(" NavEnableGamepad");
        if (io.ConfigFlags & ImGuiConfigFlags_NavEnableSetMousePos)     ImGui::Text(" NavEnableSetMousePos");
        if (io.ConfigFlags & ImGuiConfigFlags_NavNoCaptureKeyboard)     ImGui::Text(" NavNoCaptureKeyboard");
        if (io.ConfigFlags & ImGuiConfigFlags_NoMouse)                  ImGui::Text(" NoMouse");
        if (io.ConfigFlags & ImGuiConfigFlags_NoMouseCursorChange)      ImGui::Text(" NoMouseCursorChange");
        if (io.ConfigFlags & ImGuiConfigFlags_DockingEnable)            ImGui::Text(" DockingEnable");
        if (io.ConfigFlags & ImGuiConfigFlags_ViewportsEnable)          ImGui::Text(" ViewportsEnable");
        if (io.ConfigFlags & ImGuiConfigFlags_DpiEnableScaleViewports)  ImGui::Text(" DpiEnableScaleViewports");
        if (io.ConfigFlags & ImGuiConfigFlags_DpiEnableScaleFonts)      ImGui::Text(" DpiEnableScaleFonts");
        if (io.MouseDrawCursor)                                         ImGui::Text("io.MouseDrawCursor");
        if (io.ConfigViewportsNoAutoMerge)                              ImGui::Text("io.ConfigViewportsNoAutoMerge");
        if (io.ConfigViewportsNoTaskBarIcon)                            ImGui::Text("io.ConfigViewportsNoTaskBarIcon");
        if (io.ConfigViewportsNoDecoration)                             ImGui::Text("io.ConfigViewportsNoDecoration");
        if (io.ConfigViewportsNoDefaultParent)                          ImGui::Text("io.ConfigViewportsNoDefaultParent");
        if (io.ConfigDockingNoSplit)                                    ImGui::Text("io.ConfigDockingNoSplit");
        if (io.ConfigDockingWithShift)                                  ImGui::Text("io.ConfigDockingWithShift");
        if (io.ConfigDockingAlwaysTabBar)                               ImGui::Text("io.ConfigDockingAlwaysTabBar");
        if (io.ConfigDockingTransparentPayload)                         ImGui::Text("io.ConfigDockingTransparentPayload");
        if (io.ConfigMacOSXBehaviors)                                   ImGui::Text("io.ConfigMacOSXBehaviors");
        if (io.ConfigInputTextCursorBlink)                              ImGui::Text("io.ConfigInputTextCursorBlink");
        if (io.ConfigWindowsResizeFromEdges)                            ImGui::Text("io.ConfigWindowsResizeFromEdges");
        if (io.ConfigWindowsMoveFromTitleBarOnly)                       ImGui::Text("io.ConfigWindowsMoveFromTitleBarOnly");
        if (io.ConfigWindowsMemoryCompactTimer >= 0.0f)                 ImGui::Text("io.ConfigWindowsMemoryCompactTimer = %.1ff", io.ConfigWindowsMemoryCompactTimer);
        ImGui::Text("io.BackendFlags: 0x%08X", io.BackendFlags);
        if (io.BackendFlags & ImGuiBackendFlags_HasGamepad)             ImGui::Text(" HasGamepad");
        if (io.BackendFlags & ImGuiBackendFlags_HasMouseCursors)        ImGui::Text(" HasMouseCursors");
        if (io.BackendFlags & ImGuiBackendFlags_HasSetMousePos)         ImGui::Text(" HasSetMousePos");
        if (io.BackendFlags & ImGuiBackendFlags_PlatformHasViewports)   ImGui::Text(" PlatformHasViewports");
        if (io.BackendFlags & ImGuiBackendFlags_HasMouseHoveredViewport)ImGui::Text(" HasMouseHoveredViewport");
        if (io.BackendFlags & ImGuiBackendFlags_RendererHasVtxOffset)   ImGui::Text(" RendererHasVtxOffset");
        if (io.BackendFlags & ImGuiBackendFlags_RendererHasViewports)   ImGui::Text(" RendererHasViewports");
        ImGui::Separator();
        ImGui::Text("io.Fonts: %d fonts, Flags: 0x%08X, TexSize: %d,%d", io.Fonts->Fonts.Size, io.Fonts->Flags, io.Fonts->TexWidth, io.Fonts->TexHeight);
        ImGui::Text("io.DisplaySize: %.2f,%.2f", io.DisplaySize.x, io.DisplaySize.y);
        ImGui::Text("io.DisplayFramebufferScale: %.2f,%.2f", io.DisplayFramebufferScale.x, io.DisplayFramebufferScale.y);
        ImGui::Separator();
        ImGui::Text("style.WindowPadding: %.2f,%.2f", style.WindowPadding.x, style.WindowPadding.y);
        ImGui::Text("style.WindowBorderSize: %.2f", style.WindowBorderSize);
        ImGui::Text("style.FramePadding: %.2f,%.2f", style.FramePadding.x, style.FramePadding.y);
        ImGui::Text("style.FrameRounding: %.2f", style.FrameRounding);
        ImGui::Text("style.FrameBorderSize: %.2f", style.FrameBorderSize);
        ImGui::Text("style.ItemSpacing: %.2f,%.2f", style.ItemSpacing.x, style.ItemSpacing.y);
        ImGui::Text("style.ItemInnerSpacing: %.2f,%.2f", style.ItemInnerSpacing.x, style.ItemInnerSpacing.y);

        if (copy_to_clipboard)
        {
            ImGui::LogText("\n```\n");
            ImGui::LogFinish();
        }
        ImGui::EndChildFrame();
    }
    ImGui::End();
}

//-----------------------------------------------------------------------------
// [SECTION] Style Editor / ShowStyleEditor()
//-----------------------------------------------------------------------------
// - ShowStyleSelector()
// - ShowFontSelector()
// - ShowStyleEditor()
//-----------------------------------------------------------------------------

// Demo helper function to select among default colors. See ShowStyleEditor() for more advanced options.
// Here we use the simplified Combo() api that packs items into a single literal string.
// Useful for quick combo boxes where the choices are known locally.
bool ImGui::ShowStyleSelector(const char* label)
{
    static int style_idx = -1;
    if (ImGui::Combo(label, &style_idx, "Classic\0Dark\0Light\0"))
    {
        switch (style_idx)
        {
        case 0: ImGui::StyleColorsClassic(); break;
        case 1: ImGui::StyleColorsDark(); break;
        case 2: ImGui::StyleColorsLight(); break;
        }
        return true;
    }
    return false;
}

// Demo helper function to select among loaded fonts.
// Here we use the regular BeginCombo()/EndCombo() api which is more the more flexible one.
void ImGui::ShowFontSelector(const char* label)
{
    ImGuiIO& io = ImGui::GetIO();
    ImFont* font_current = ImGui::GetFont();
    if (ImGui::BeginCombo(label, font_current->GetDebugName()))
    {
        for (int n = 0; n < io.Fonts->Fonts.Size; n++)
        {
            ImFont* font = io.Fonts->Fonts[n];
            ImGui::PushID((void*)font);
            if (ImGui::Selectable(font->GetDebugName(), font == font_current))
                io.FontDefault = font;
            ImGui::PopID();
        }
        ImGui::EndCombo();
    }
    ImGui::SameLine();
    HelpMarker(
        "- Load additional fonts with io.Fonts->AddFontFromFileTTF().\n"
        "- The font atlas is built when calling io.Fonts->GetTexDataAsXXXX() or io.Fonts->Build().\n"
        "- Read FAQ and docs/FONTS.md for more details.\n"
        "- If you need to add/remove fonts at runtime (e.g. for DPI change), do it before calling NewFrame().");
}

// [Internal] Display details for a single font, called by ShowStyleEditor().
static void NodeFont(ImFont* font)
{
    ImGuiIO& io = ImGui::GetIO();
    ImGuiStyle& style = ImGui::GetStyle();
    bool font_details_opened = ImGui::TreeNode(font, "Font: \"%s\"\n%.2f px, %d glyphs, %d file(s)",
        font->ConfigData ? font->ConfigData[0].Name : "", font->FontSize, font->Glyphs.Size, font->ConfigDataCount);
    ImGui::SameLine(); if (ImGui::SmallButton("Set as default")) { io.FontDefault = font; }
    if (!font_details_opened)
        return;

    ImGui::PushFont(font);
    ImGui::Text("The quick brown fox jumps over the lazy dog");
    ImGui::PopFont();
    ImGui::DragFloat("Font scale", &font->Scale, 0.005f, 0.3f, 2.0f, "%.1f");   // Scale only this font
    ImGui::SameLine(); HelpMarker(
        "Note than the default embedded font is NOT meant to be scaled.\n\n"
        "Font are currently rendered into bitmaps at a given size at the time of building the atlas. "
        "You may oversample them to get some flexibility with scaling. "
        "You can also render at multiple sizes and select which one to use at runtime.\n\n"
        "(Glimmer of hope: the atlas system will be rewritten in the future to make scaling more flexible.)");
    ImGui::InputFloat("Font offset", &font->DisplayOffset.y, 1, 1, "%.0f");
    ImGui::Text("Ascent: %f, Descent: %f, Height: %f", font->Ascent, font->Descent, font->Ascent - font->Descent);
    ImGui::Text("Fallback character: '%c' (U+%04X)", font->FallbackChar, font->FallbackChar);
    ImGui::Text("Ellipsis character: '%c' (U+%04X)", font->EllipsisChar, font->EllipsisChar);
    const int surface_sqrt = (int)sqrtf((float)font->MetricsTotalSurface);
    ImGui::Text("Texture Area: about %d px ~%dx%d px", font->MetricsTotalSurface, surface_sqrt, surface_sqrt);
    for (int config_i = 0; config_i < font->ConfigDataCount; config_i++)
        if (font->ConfigData)
            if (const ImFontConfig* cfg = &font->ConfigData[config_i])
                ImGui::BulletText("Input %d: \'%s\', Oversample: (%d,%d), PixelSnapH: %d",
                    config_i, cfg->Name, cfg->OversampleH, cfg->OversampleV, cfg->PixelSnapH);
    if (ImGui::TreeNode("Glyphs", "Glyphs (%d)", font->Glyphs.Size))
    {
        // Display all glyphs of the fonts in separate pages of 256 characters
        const ImU32 glyph_col = ImGui::GetColorU32(ImGuiCol_Text);
        for (unsigned int base = 0; base <= IM_UNICODE_CODEPOINT_MAX; base += 256)
        {
            // Skip ahead if a large bunch of glyphs are not present in the font (test in chunks of 4k)
            // This is only a small optimization to reduce the number of iterations when IM_UNICODE_MAX_CODEPOINT
            // is large // (if ImWchar==ImWchar32 we will do at least about 272 queries here)
            if (!(base & 4095) && font->IsGlyphRangeUnused(base, base + 4095))
            {
                base += 4096 - 256;
                continue;
            }

            int count = 0;
            for (unsigned int n = 0; n < 256; n++)
                if (font->FindGlyphNoFallback((ImWchar)(base + n)))
                    count++;
            if (count <= 0)
                continue;
            if (!ImGui::TreeNode((void*)(intptr_t)base, "U+%04X..U+%04X (%d %s)", base, base + 255, count, count > 1 ? "glyphs" : "glyph"))
                continue;
            float cell_size = font->FontSize * 1;
            float cell_spacing = style.ItemSpacing.y;
            ImVec2 base_pos = ImGui::GetCursorScreenPos();
            ImDrawList* draw_list = ImGui::GetWindowDrawList();
            for (unsigned int n = 0; n < 256; n++)
            {
                // We use ImFont::RenderChar as a shortcut because we don't have UTF-8 conversion functions
                // available here and thus cannot easily generate a zero-terminated UTF-8 encoded string.
                ImVec2 cell_p1(base_pos.x + (n % 16) * (cell_size + cell_spacing), base_pos.y + (n / 16) * (cell_size + cell_spacing));
                ImVec2 cell_p2(cell_p1.x + cell_size, cell_p1.y + cell_size);
                const ImFontGlyph* glyph = font->FindGlyphNoFallback((ImWchar)(base + n));
                draw_list->AddRect(cell_p1, cell_p2, glyph ? IM_COL32(255, 255, 255, 100) : IM_COL32(255, 255, 255, 50));
                if (glyph)
                    font->RenderChar(draw_list, cell_size, cell_p1, glyph_col, (ImWchar)(base + n));
                if (glyph && ImGui::IsMouseHoveringRect(cell_p1, cell_p2))
                {
                    ImGui::BeginTooltip();
                    ImGui::Text("Codepoint: U+%04X", base + n);
                    ImGui::Separator();
                    ImGui::Text("Visible: %d", glyph->Visible);
                    ImGui::Text("AdvanceX: %.1f", glyph->AdvanceX);
                    ImGui::Text("Pos: (%.2f,%.2f)->(%.2f,%.2f)", glyph->X0, glyph->Y0, glyph->X1, glyph->Y1);
                    ImGui::Text("UV: (%.3f,%.3f)->(%.3f,%.3f)", glyph->U0, glyph->V0, glyph->U1, glyph->V1);
                    ImGui::EndTooltip();
                }
            }
            ImGui::Dummy(ImVec2((cell_size + cell_spacing) * 16, (cell_size + cell_spacing) * 16));
            ImGui::TreePop();
        }
        ImGui::TreePop();
    }
    ImGui::TreePop();
}

void ImGui::ShowStyleEditor(ImGuiStyle* ref)
{
    // You can pass in a reference ImGuiStyle structure to compare to, revert to and save to
    // (without a reference style pointer, we will use one compared locally as a reference)
    ImGuiStyle& style = ImGui::GetStyle();
    static ImGuiStyle ref_saved_style;

    // Default to using internal storage as reference
    static bool init = true;
    if (init && ref == NULL)
        ref_saved_style = style;
    init = false;
    if (ref == NULL)
        ref = &ref_saved_style;

    ImGui::PushItemWidth(ImGui::GetWindowWidth() * 0.50f);

    if (ImGui::ShowStyleSelector("Colors##Selector"))
        ref_saved_style = style;
    ImGui::ShowFontSelector("Fonts##Selector");

    // Simplified Settings (expose floating-pointer border sizes as boolean representing 0.0f or 1.0f)
    if (ImGui::SliderFloat("FrameRounding", &style.FrameRounding, 0.0f, 12.0f, "%.0f"))
        style.GrabRounding = style.FrameRounding; // Make GrabRounding always the same value as FrameRounding
    { bool border = (style.WindowBorderSize > 0.0f); if (ImGui::Checkbox("WindowBorder", &border)) { style.WindowBorderSize = border ? 1.0f : 0.0f; } }
    ImGui::SameLine();
    { bool border = (style.FrameBorderSize > 0.0f);  if (ImGui::Checkbox("FrameBorder",  &border)) { style.FrameBorderSize  = border ? 1.0f : 0.0f; } }
    ImGui::SameLine();
    { bool border = (style.PopupBorderSize > 0.0f);  if (ImGui::Checkbox("PopupBorder",  &border)) { style.PopupBorderSize  = border ? 1.0f : 0.0f; } }

    // Save/Revert button
    if (ImGui::Button("Save Ref"))
        *ref = ref_saved_style = style;
    ImGui::SameLine();
    if (ImGui::Button("Revert Ref"))
        style = *ref;
    ImGui::SameLine();
    HelpMarker(
        "Save/Revert in local non-persistent storage. Default Colors definition are not affected. "
        "Use \"Export\" below to save them somewhere.");

    ImGui::Separator();

    if (ImGui::BeginTabBar("##tabs", ImGuiTabBarFlags_None))
    {
        if (ImGui::BeginTabItem("Sizes"))
        {
            ImGui::Text("Main");
            ImGui::SliderFloat2("WindowPadding", (float*)&style.WindowPadding, 0.0f, 20.0f, "%.0f");
            ImGui::SliderFloat2("FramePadding", (float*)&style.FramePadding, 0.0f, 20.0f, "%.0f");
            ImGui::SliderFloat2("ItemSpacing", (float*)&style.ItemSpacing, 0.0f, 20.0f, "%.0f");
            ImGui::SliderFloat2("ItemInnerSpacing", (float*)&style.ItemInnerSpacing, 0.0f, 20.0f, "%.0f");
            ImGui::SliderFloat2("TouchExtraPadding", (float*)&style.TouchExtraPadding, 0.0f, 10.0f, "%.0f");
            ImGui::SliderFloat("IndentSpacing", &style.IndentSpacing, 0.0f, 30.0f, "%.0f");
            ImGui::SliderFloat("ScrollbarSize", &style.ScrollbarSize, 1.0f, 20.0f, "%.0f");
            ImGui::SliderFloat("GrabMinSize", &style.GrabMinSize, 1.0f, 20.0f, "%.0f");
            ImGui::Text("Borders");
            ImGui::SliderFloat("WindowBorderSize", &style.WindowBorderSize, 0.0f, 1.0f, "%.0f");
            ImGui::SliderFloat("ChildBorderSize", &style.ChildBorderSize, 0.0f, 1.0f, "%.0f");
            ImGui::SliderFloat("PopupBorderSize", &style.PopupBorderSize, 0.0f, 1.0f, "%.0f");
            ImGui::SliderFloat("FrameBorderSize", &style.FrameBorderSize, 0.0f, 1.0f, "%.0f");
            ImGui::SliderFloat("TabBorderSize", &style.TabBorderSize, 0.0f, 1.0f, "%.0f");
            ImGui::Text("Rounding");
            ImGui::SliderFloat("WindowRounding", &style.WindowRounding, 0.0f, 12.0f, "%.0f");
            ImGui::SliderFloat("ChildRounding", &style.ChildRounding, 0.0f, 12.0f, "%.0f");
            ImGui::SliderFloat("FrameRounding", &style.FrameRounding, 0.0f, 12.0f, "%.0f");
            ImGui::SliderFloat("PopupRounding", &style.PopupRounding, 0.0f, 12.0f, "%.0f");
            ImGui::SliderFloat("ScrollbarRounding", &style.ScrollbarRounding, 0.0f, 12.0f, "%.0f");
            ImGui::SliderFloat("GrabRounding", &style.GrabRounding, 0.0f, 12.0f, "%.0f");
            ImGui::SliderFloat("TabRounding", &style.TabRounding, 0.0f, 12.0f, "%.0f");
            ImGui::Text("Alignment");
            ImGui::SliderFloat2("WindowTitleAlign", (float*)&style.WindowTitleAlign, 0.0f, 1.0f, "%.2f");
            int window_menu_button_position = style.WindowMenuButtonPosition + 1;
            if (ImGui::Combo("WindowMenuButtonPosition", (int*)&window_menu_button_position, "None\0Left\0Right\0"))
                style.WindowMenuButtonPosition = window_menu_button_position - 1;
            ImGui::Combo("ColorButtonPosition", (int*)&style.ColorButtonPosition, "Left\0Right\0");
            ImGui::SliderFloat2("ButtonTextAlign", (float*)&style.ButtonTextAlign, 0.0f, 1.0f, "%.2f");
            ImGui::SameLine(); HelpMarker("Alignment applies when a button is larger than its text content.");
            ImGui::SliderFloat2("SelectableTextAlign", (float*)&style.SelectableTextAlign, 0.0f, 1.0f, "%.2f");
            ImGui::SameLine(); HelpMarker("Alignment applies when a selectable is larger than its text content.");
            ImGui::Text("Safe Area Padding");
            ImGui::SameLine(); HelpMarker("Adjust if you cannot see the edges of your screen (e.g. on a TV where scaling has not been configured).");
            ImGui::SliderFloat2("DisplaySafeAreaPadding", (float*)&style.DisplaySafeAreaPadding, 0.0f, 30.0f, "%.0f");
            ImGui::EndTabItem();
        }

        if (ImGui::BeginTabItem("Colors"))
        {
            static int output_dest = 0;
            static bool output_only_modified = true;
            if (ImGui::Button("Export"))
            {
                if (output_dest == 0)
                    ImGui::LogToClipboard();
                else
                    ImGui::LogToTTY();
                ImGui::LogText("ImVec4* colors = ImGui::GetStyle().Colors;" IM_NEWLINE);
                for (int i = 0; i < ImGuiCol_COUNT; i++)
                {
                    const ImVec4& col = style.Colors[i];
                    const char* name = ImGui::GetStyleColorName(i);
                    if (!output_only_modified || memcmp(&col, &ref->Colors[i], sizeof(ImVec4)) != 0)
                        ImGui::LogText("colors[ImGuiCol_%s]%*s= ImVec4(%.2ff, %.2ff, %.2ff, %.2ff);" IM_NEWLINE,
                            name, 23 - (int)strlen(name), "", col.x, col.y, col.z, col.w);
                }
                ImGui::LogFinish();
            }
            ImGui::SameLine(); ImGui::SetNextItemWidth(120); ImGui::Combo("##output_type", &output_dest, "To Clipboard\0To TTY\0");
            ImGui::SameLine(); ImGui::Checkbox("Only Modified Colors", &output_only_modified);

            static ImGuiTextFilter filter;
            filter.Draw("Filter colors", ImGui::GetFontSize() * 16);

            static ImGuiColorEditFlags alpha_flags = 0;
            if (ImGui::RadioButton("Opaque", alpha_flags == ImGuiColorEditFlags_None))             { alpha_flags = ImGuiColorEditFlags_None; } ImGui::SameLine();
            if (ImGui::RadioButton("Alpha",  alpha_flags == ImGuiColorEditFlags_AlphaPreview))     { alpha_flags = ImGuiColorEditFlags_AlphaPreview; } ImGui::SameLine();
            if (ImGui::RadioButton("Both",   alpha_flags == ImGuiColorEditFlags_AlphaPreviewHalf)) { alpha_flags = ImGuiColorEditFlags_AlphaPreviewHalf; } ImGui::SameLine();
            HelpMarker(
                "In the color list:\n"
                "Left-click on colored square to open color picker,\n"
                "Right-click to open edit options menu.");

            ImGui::BeginChild("##colors", ImVec2(0, 0), true, ImGuiWindowFlags_AlwaysVerticalScrollbar | ImGuiWindowFlags_AlwaysHorizontalScrollbar | ImGuiWindowFlags_NavFlattened);
            ImGui::PushItemWidth(-160);
            for (int i = 0; i < ImGuiCol_COUNT; i++)
            {
                const char* name = ImGui::GetStyleColorName(i);
                if (!filter.PassFilter(name))
                    continue;
                ImGui::PushID(i);
                ImGui::ColorEdit4("##color", (float*)&style.Colors[i], ImGuiColorEditFlags_AlphaBar | alpha_flags);
                if (memcmp(&style.Colors[i], &ref->Colors[i], sizeof(ImVec4)) != 0)
                {
                    // Tips: in a real user application, you may want to merge and use an icon font into the main font,
                    // so instead of "Save"/"Revert" you'd use icons!
                    // Read the FAQ and docs/FONTS.md about using icon fonts. It's really easy and super convenient!
                    ImGui::SameLine(0.0f, style.ItemInnerSpacing.x); if (ImGui::Button("Save")) { ref->Colors[i] = style.Colors[i]; }
                    ImGui::SameLine(0.0f, style.ItemInnerSpacing.x); if (ImGui::Button("Revert")) { style.Colors[i] = ref->Colors[i]; }
                }
                ImGui::SameLine(0.0f, style.ItemInnerSpacing.x);
                ImGui::TextUnformatted(name);
                ImGui::PopID();
            }
            ImGui::PopItemWidth();
            ImGui::EndChild();

            ImGui::EndTabItem();
        }

        if (ImGui::BeginTabItem("Fonts"))
        {
            ImGuiIO& io = ImGui::GetIO();
            ImFontAtlas* atlas = io.Fonts;
            HelpMarker("Read FAQ and docs/FONTS.md for details on font loading.");
            ImGui::PushItemWidth(120);
            for (int i = 0; i < atlas->Fonts.Size; i++)
            {
                ImFont* font = atlas->Fonts[i];
                ImGui::PushID(font);
                NodeFont(font);
                ImGui::PopID();
            }
            if (ImGui::TreeNode("Atlas texture", "Atlas texture (%dx%d pixels)", atlas->TexWidth, atlas->TexHeight))
            {
                ImVec4 tint_col = ImVec4(1.0f, 1.0f, 1.0f, 1.0f);
                ImVec4 border_col = ImVec4(1.0f, 1.0f, 1.0f, 0.5f);
                ImGui::Image(atlas->TexID, ImVec2((float)atlas->TexWidth, (float)atlas->TexHeight), ImVec2(0, 0), ImVec2(1, 1), tint_col, border_col);
                ImGui::TreePop();
            }

            // Post-baking font scaling. Note that this is NOT the nice way of scaling fonts, read below.
            // (we enforce hard clamping manually as by default DragFloat/SliderFloat allows CTRL+Click text to get out of bounds).
            const float MIN_SCALE = 0.3f;
            const float MAX_SCALE = 2.0f;
            HelpMarker(
                "Those are old settings provided for convenience.\n"
                "However, the _correct_ way of scaling your UI is currently to reload your font at the designed size, "
                "rebuild the font atlas, and call style.ScaleAllSizes() on a reference ImGuiStyle structure.\n"
                "Using those settings here will give you poor quality results.");
            static float window_scale = 1.0f;
            if (ImGui::DragFloat("window scale", &window_scale, 0.005f, MIN_SCALE, MAX_SCALE, "%.2f"))       // Scale only this window
                ImGui::SetWindowFontScale(IM_MAX(window_scale, MIN_SCALE));
            if (ImGui::DragFloat("global scale", &io.FontGlobalScale, 0.005f, MIN_SCALE, MAX_SCALE, "%.2f")) // Scale everything
                io.FontGlobalScale = IM_MAX(io.FontGlobalScale, MIN_SCALE);
            ImGui::PopItemWidth();

            ImGui::EndTabItem();
        }

        if (ImGui::BeginTabItem("Rendering"))
        {
            ImGui::Checkbox("Anti-aliased lines", &style.AntiAliasedLines);
            ImGui::SameLine(); HelpMarker("When disabling anti-aliasing lines, you'll probably want to disable borders in your style as well.");
            ImGui::Checkbox("Anti-aliased lines use texture", &style.AntiAliasedLinesUseTex);
            ImGui::SameLine(); HelpMarker("Faster lines using texture data. Require back-end to render with bilinear filtering (not point/nearest filtering).");
            ImGui::Checkbox("Anti-aliased fill", &style.AntiAliasedFill);
            ImGui::PushItemWidth(100);
            ImGui::DragFloat("Curve Tessellation Tolerance", &style.CurveTessellationTol, 0.02f, 0.10f, 10.0f, "%.2f");
            if (style.CurveTessellationTol < 0.10f) style.CurveTessellationTol = 0.10f;

            // When editing the "Circle Segment Max Error" value, draw a preview of its effect on auto-tessellated circles.
            ImGui::DragFloat("Circle Segment Max Error", &style.CircleSegmentMaxError, 0.01f, 0.10f, 10.0f, "%.2f");
            if (ImGui::IsItemActive())
            {
                ImGui::SetNextWindowPos(ImGui::GetCursorScreenPos());
                ImGui::BeginTooltip();
                ImVec2 p = ImGui::GetCursorScreenPos();
                float RAD_MIN = 10.0f, RAD_MAX = 80.0f;
                float off_x = 10.0f;
                for (int n = 0; n < 7; n++)
                {
                    const float rad = RAD_MIN + (RAD_MAX - RAD_MIN) * (float)n / (7.0f - 1.0f);
                    ImGui::GetWindowDrawList()->AddCircle(ImVec2(p.x + off_x + rad, p.y + RAD_MAX), rad, ImGui::GetColorU32(ImGuiCol_Text), 0);
                    off_x += 10.0f + rad * 2.0f;
                }
                ImGui::Dummy(ImVec2(off_x, RAD_MAX * 2.0f));
                ImGui::EndTooltip();
            }
            ImGui::SameLine();
            HelpMarker("When drawing circle primitives with \"num_segments == 0\" tesselation will be calculated automatically.");

            ImGui::DragFloat("Global Alpha", &style.Alpha, 0.005f, 0.20f, 1.0f, "%.2f"); // Not exposing zero here so user doesn't "lose" the UI (zero alpha clips all widgets). But application code could have a toggle to switch between zero and non-zero.
            ImGui::PopItemWidth();

            ImGui::EndTabItem();
        }

        ImGui::EndTabBar();
    }

    ImGui::PopItemWidth();
}

//-----------------------------------------------------------------------------
// [SECTION] Example App: Main Menu Bar / ShowExampleAppMainMenuBar()
//-----------------------------------------------------------------------------
// - ShowExampleAppMainMenuBar()
// - ShowExampleMenuFile()
//-----------------------------------------------------------------------------

// Demonstrate creating a "main" fullscreen menu bar and populating it.
// Note the difference between BeginMainMenuBar() and BeginMenuBar():
// - BeginMenuBar() = menu-bar inside current window (which needs the ImGuiWindowFlags_MenuBar flag!)
// - BeginMainMenuBar() = helper to create menu-bar-sized window at the top of the main viewport + call BeginMenuBar() into it.
static void ShowExampleAppMainMenuBar()
{
    if (ImGui::BeginMainMenuBar())
    {
        if (ImGui::BeginMenu("File"))
        {
            ShowExampleMenuFile();
            ImGui::EndMenu();
        }
        if (ImGui::BeginMenu("Edit"))
        {
            if (ImGui::MenuItem("Undo", "CTRL+Z")) {}
            if (ImGui::MenuItem("Redo", "CTRL+Y", false, false)) {}  // Disabled item
            ImGui::Separator();
            if (ImGui::MenuItem("Cut", "CTRL+X")) {}
            if (ImGui::MenuItem("Copy", "CTRL+C")) {}
            if (ImGui::MenuItem("Paste", "CTRL+V")) {}
            ImGui::EndMenu();
        }
        ImGui::EndMainMenuBar();
    }
}

// Note that shortcuts are currently provided for display only
// (future version will add explicit flags to BeginMenu() to request processing shortcuts)
static void ShowExampleMenuFile()
{
    ImGui::MenuItem("(dummy menu)", NULL, false, false);
    if (ImGui::MenuItem("New")) {}
    if (ImGui::MenuItem("Open", "Ctrl+O")) {}
    if (ImGui::BeginMenu("Open Recent"))
    {
        ImGui::MenuItem("fish_hat.c");
        ImGui::MenuItem("fish_hat.inl");
        ImGui::MenuItem("fish_hat.h");
        if (ImGui::BeginMenu("More.."))
        {
            ImGui::MenuItem("Hello");
            ImGui::MenuItem("Sailor");
            if (ImGui::BeginMenu("Recurse.."))
            {
                ShowExampleMenuFile();
                ImGui::EndMenu();
            }
            ImGui::EndMenu();
        }
        ImGui::EndMenu();
    }
    if (ImGui::MenuItem("Save", "Ctrl+S")) {}
    if (ImGui::MenuItem("Save As..")) {}

    ImGui::Separator();
    if (ImGui::BeginMenu("Options"))
    {
        static bool enabled = true;
        ImGui::MenuItem("Enabled", "", &enabled);
        ImGui::BeginChild("child", ImVec2(0, 60), true);
        for (int i = 0; i < 10; i++)
            ImGui::Text("Scrolling Text %d", i);
        ImGui::EndChild();
        static float f = 0.5f;
        static int n = 0;
        ImGui::SliderFloat("Value", &f, 0.0f, 1.0f);
        ImGui::InputFloat("Input", &f, 0.1f);
        ImGui::Combo("Combo", &n, "Yes\0No\0Maybe\0\0");
        ImGui::EndMenu();
    }

    if (ImGui::BeginMenu("Colors"))
    {
        float sz = ImGui::GetTextLineHeight();
        for (int i = 0; i < ImGuiCol_COUNT; i++)
        {
            const char* name = ImGui::GetStyleColorName((ImGuiCol)i);
            ImVec2 p = ImGui::GetCursorScreenPos();
            ImGui::GetWindowDrawList()->AddRectFilled(p, ImVec2(p.x + sz, p.y + sz), ImGui::GetColorU32((ImGuiCol)i));
            ImGui::Dummy(ImVec2(sz, sz));
            ImGui::SameLine();
            ImGui::MenuItem(name);
        }
        ImGui::EndMenu();
    }

    // Here we demonstrate appending again to the "Options" menu (which we already created above)
    // Of course in this demo it is a little bit silly that this function calls BeginMenu("Options") twice.
    // In a real code-base using it would make senses to use this feature from very different code locations.
    if (ImGui::BeginMenu("Options")) // <-- Append!
    {
        static bool b = true;
        ImGui::Checkbox("SomeOption", &b);
        ImGui::EndMenu();
    }

    if (ImGui::BeginMenu("Disabled", false)) // Disabled
    {
        IM_ASSERT(0);
    }
    if (ImGui::MenuItem("Checked", NULL, true)) {}
    if (ImGui::MenuItem("Quit", "Alt+F4")) {}
}

//-----------------------------------------------------------------------------
// [SECTION] Example App: Debug Console / ShowExampleAppConsole()
//-----------------------------------------------------------------------------

// Demonstrate creating a simple console window, with scrolling, filtering, completion and history.
// For the console example, we are using a more C++ like approach of declaring a class to hold both data and functions.
struct ExampleAppConsole
{
    char                  InputBuf[256];
    ImVector<char*>       Items;
    ImVector<const char*> Commands;
    ImVector<char*>       History;
    int                   HistoryPos;    // -1: new line, 0..History.Size-1 browsing history.
    ImGuiTextFilter       Filter;
    bool                  AutoScroll;
    bool                  ScrollToBottom;

    ExampleAppConsole()
    {
        ClearLog();
        memset(InputBuf, 0, sizeof(InputBuf));
        HistoryPos = -1;

        // "CLASSIFY" is here to provide the test case where "C"+[tab] completes to "CL" and display multiple matches.
        Commands.push_back("HELP");
        Commands.push_back("HISTORY");
        Commands.push_back("CLEAR");
        Commands.push_back("CLASSIFY");
        AutoScroll = true;
        ScrollToBottom = false;
        AddLog("Welcome to Dear ImGui!");
    }
    ~ExampleAppConsole()
    {
        ClearLog();
        for (int i = 0; i < History.Size; i++)
            free(History[i]);
    }

    // Portable helpers
    static int   Stricmp(const char* s1, const char* s2)         { int d; while ((d = toupper(*s2) - toupper(*s1)) == 0 && *s1) { s1++; s2++; } return d; }
    static int   Strnicmp(const char* s1, const char* s2, int n) { int d = 0; while (n > 0 && (d = toupper(*s2) - toupper(*s1)) == 0 && *s1) { s1++; s2++; n--; } return d; }
    static char* Strdup(const char* s)                           { size_t len = strlen(s) + 1; void* buf = malloc(len); IM_ASSERT(buf); return (char*)memcpy(buf, (const void*)s, len); }
    static void  Strtrim(char* s)                                { char* str_end = s + strlen(s); while (str_end > s && str_end[-1] == ' ') str_end--; *str_end = 0; }

    void    ClearLog()
    {
        for (int i = 0; i < Items.Size; i++)
            free(Items[i]);
        Items.clear();
    }

    void    AddLog(const char* fmt, ...) IM_FMTARGS(2)
    {
        // FIXME-OPT
        char buf[1024];
        va_list args;
        va_start(args, fmt);
        vsnprintf(buf, IM_ARRAYSIZE(buf), fmt, args);
        buf[IM_ARRAYSIZE(buf)-1] = 0;
        va_end(args);
        Items.push_back(Strdup(buf));
    }

    void    Draw(const char* title, bool* p_open)
    {
        ImGui::SetNextWindowSize(ImVec2(520, 600), ImGuiCond_FirstUseEver);
        if (!ImGui::Begin(title, p_open))
        {
            ImGui::End();
            return;
        }

        // As a specific feature guaranteed by the library, after calling Begin() the last Item represent the title bar.
        // So e.g. IsItemHovered() will return true when hovering the title bar.
        // Here we create a context menu only available from the title bar.
        if (ImGui::BeginPopupContextItem())
        {
            if (ImGui::MenuItem("Close Console"))
                *p_open = false;
            ImGui::EndPopup();
        }

        ImGui::TextWrapped(
            "This example implements a console with basic coloring, completion and history. A more elaborate "
            "implementation may want to store entries along with extra data such as timestamp, emitter, etc.");
        ImGui::TextWrapped("Enter 'HELP' for help, press TAB to use text completion.");

        // TODO: display items starting from the bottom

        if (ImGui::SmallButton("Add Dummy Text"))  { AddLog("%d some text", Items.Size); AddLog("some more text"); AddLog("display very important message here!"); } ImGui::SameLine();
        if (ImGui::SmallButton("Add Dummy Error")) { AddLog("[error] something went wrong"); } ImGui::SameLine();
        if (ImGui::SmallButton("Clear"))           { ClearLog(); } ImGui::SameLine();
        bool copy_to_clipboard = ImGui::SmallButton("Copy");
        //static float t = 0.0f; if (ImGui::GetTime() - t > 0.02f) { t = ImGui::GetTime(); AddLog("Spam %f", t); }

        ImGui::Separator();

        // Options menu
        if (ImGui::BeginPopup("Options"))
        {
            ImGui::Checkbox("Auto-scroll", &AutoScroll);
            ImGui::EndPopup();
        }

        // Options, Filter
        if (ImGui::Button("Options"))
            ImGui::OpenPopup("Options");
        ImGui::SameLine();
        Filter.Draw("Filter (\"incl,-excl\") (\"error\")", 180);
        ImGui::Separator();

        // Reserve enough left-over height for 1 separator + 1 input text
        const float footer_height_to_reserve = ImGui::GetStyle().ItemSpacing.y + ImGui::GetFrameHeightWithSpacing();
        ImGui::BeginChild("ScrollingRegion", ImVec2(0, -footer_height_to_reserve), false, ImGuiWindowFlags_HorizontalScrollbar);
        if (ImGui::BeginPopupContextWindow())
        {
            if (ImGui::Selectable("Clear")) ClearLog();
            ImGui::EndPopup();
        }

        // Display every line as a separate entry so we can change their color or add custom widgets.
        // If you only want raw text you can use ImGui::TextUnformatted(log.begin(), log.end());
        // NB- if you have thousands of entries this approach may be too inefficient and may require user-side clipping
        // to only process visible items. The clipper will automatically measure the height of your first item and then
        // "seek" to display only items in the visible area.
        // To use the clipper we can replace your standard loop:
        //      for (int i = 0; i < Items.Size; i++)
        //   With:
        //      ImGuiListClipper clipper(Items.Size);
        //      while (clipper.Step())
        //         for (int i = clipper.DisplayStart; i < clipper.DisplayEnd; i++)
        // - That your items are evenly spaced (same height)
        // - That you have cheap random access to your elements (you can access them given their index,
        //   without processing all the ones before)
        // You cannot this code as-is if a filter is active because it breaks the 'cheap random-access' property.
        // We would need random-access on the post-filtered list.
        // A typical application wanting coarse clipping and filtering may want to pre-compute an array of indices
        // or offsets of items that passed the filtering test, recomputing this array when user changes the filter,
        // and appending newly elements as they are inserted. This is left as a task to the user until we can manage
        // to improve this example code!
        // If your items are of variable height:
        // - Split them into same height items would be simpler and facilitate random-seeking into your list.
        // - Consider using manual call to IsRectVisible() and skipping extraneous decoration from your items.
        ImGui::PushStyleVar(ImGuiStyleVar_ItemSpacing, ImVec2(4, 1)); // Tighten spacing
        if (copy_to_clipboard)
            ImGui::LogToClipboard();
        for (int i = 0; i < Items.Size; i++)
        {
            const char* item = Items[i];
            if (!Filter.PassFilter(item))
                continue;

            // Normally you would store more information in your item than just a string.
            // (e.g. make Items[] an array of structure, store color/type etc.)
            ImVec4 color;
            bool has_color = false;
            if (strstr(item, "[error]"))          { color = ImVec4(1.0f, 0.4f, 0.4f, 1.0f); has_color = true; }
            else if (strncmp(item, "# ", 2) == 0) { color = ImVec4(1.0f, 0.8f, 0.6f, 1.0f); has_color = true; }
            if (has_color)
                ImGui::PushStyleColor(ImGuiCol_Text, color);
            ImGui::TextUnformatted(item);
            if (has_color)
                ImGui::PopStyleColor();
        }
        if (copy_to_clipboard)
            ImGui::LogFinish();

        if (ScrollToBottom || (AutoScroll && ImGui::GetScrollY() >= ImGui::GetScrollMaxY()))
            ImGui::SetScrollHereY(1.0f);
        ScrollToBottom = false;

        ImGui::PopStyleVar();
        ImGui::EndChild();
        ImGui::Separator();

        // Command-line
        bool reclaim_focus = false;
        ImGuiInputTextFlags input_text_flags = ImGuiInputTextFlags_EnterReturnsTrue | ImGuiInputTextFlags_CallbackCompletion | ImGuiInputTextFlags_CallbackHistory;
        if (ImGui::InputText("Input", InputBuf, IM_ARRAYSIZE(InputBuf), input_text_flags, &TextEditCallbackStub, (void*)this))
        {
            char* s = InputBuf;
            Strtrim(s);
            if (s[0])
                ExecCommand(s);
            strcpy(s, "");
            reclaim_focus = true;
        }

        // Auto-focus on window apparition
        ImGui::SetItemDefaultFocus();
        if (reclaim_focus)
            ImGui::SetKeyboardFocusHere(-1); // Auto focus previous widget

        ImGui::End();
    }

    void    ExecCommand(const char* command_line)
    {
        AddLog("# %s\n", command_line);

        // Insert into history. First find match and delete it so it can be pushed to the back.
        // This isn't trying to be smart or optimal.
        HistoryPos = -1;
        for (int i = History.Size - 1; i >= 0; i--)
            if (Stricmp(History[i], command_line) == 0)
            {
                free(History[i]);
                History.erase(History.begin() + i);
                break;
            }
        History.push_back(Strdup(command_line));

        // Process command
        if (Stricmp(command_line, "CLEAR") == 0)
        {
            ClearLog();
        }
        else if (Stricmp(command_line, "HELP") == 0)
        {
            AddLog("Commands:");
            for (int i = 0; i < Commands.Size; i++)
                AddLog("- %s", Commands[i]);
        }
        else if (Stricmp(command_line, "HISTORY") == 0)
        {
            int first = History.Size - 10;
            for (int i = first > 0 ? first : 0; i < History.Size; i++)
                AddLog("%3d: %s\n", i, History[i]);
        }
        else
        {
            AddLog("Unknown command: '%s'\n", command_line);
        }

        // On command input, we scroll to bottom even if AutoScroll==false
        ScrollToBottom = true;
    }

    // In C++11 you'd be better off using lambdas for this sort of forwarding callbacks
    static int TextEditCallbackStub(ImGuiInputTextCallbackData* data)
    {
        ExampleAppConsole* console = (ExampleAppConsole*)data->UserData;
        return console->TextEditCallback(data);
    }

    int     TextEditCallback(ImGuiInputTextCallbackData* data)
    {
        //AddLog("cursor: %d, selection: %d-%d", data->CursorPos, data->SelectionStart, data->SelectionEnd);
        switch (data->EventFlag)
        {
        case ImGuiInputTextFlags_CallbackCompletion:
            {
                // Example of TEXT COMPLETION

                // Locate beginning of current word
                const char* word_end = data->Buf + data->CursorPos;
                const char* word_start = word_end;
                while (word_start > data->Buf)
                {
                    const char c = word_start[-1];
                    if (c == ' ' || c == '\t' || c == ',' || c == ';')
                        break;
                    word_start--;
                }

                // Build a list of candidates
                ImVector<const char*> candidates;
                for (int i = 0; i < Commands.Size; i++)
                    if (Strnicmp(Commands[i], word_start, (int)(word_end - word_start)) == 0)
                        candidates.push_back(Commands[i]);

                if (candidates.Size == 0)
                {
                    // No match
                    AddLog("No match for \"%.*s\"!\n", (int)(word_end - word_start), word_start);
                }
                else if (candidates.Size == 1)
                {
                    // Single match. Delete the beginning of the word and replace it entirely so we've got nice casing.
                    data->DeleteChars((int)(word_start - data->Buf), (int)(word_end - word_start));
                    data->InsertChars(data->CursorPos, candidates[0]);
                    data->InsertChars(data->CursorPos, " ");
                }
                else
                {
                    // Multiple matches. Complete as much as we can..
                    // So inputing "C"+Tab will complete to "CL" then display "CLEAR" and "CLASSIFY" as matches.
                    int match_len = (int)(word_end - word_start);
                    for (;;)
                    {
                        int c = 0;
                        bool all_candidates_matches = true;
                        for (int i = 0; i < candidates.Size && all_candidates_matches; i++)
                            if (i == 0)
                                c = toupper(candidates[i][match_len]);
                            else if (c == 0 || c != toupper(candidates[i][match_len]))
                                all_candidates_matches = false;
                        if (!all_candidates_matches)
                            break;
                        match_len++;
                    }

                    if (match_len > 0)
                    {
                        data->DeleteChars((int)(word_start - data->Buf), (int)(word_end - word_start));
                        data->InsertChars(data->CursorPos, candidates[0], candidates[0] + match_len);
                    }

                    // List matches
                    AddLog("Possible matches:\n");
                    for (int i = 0; i < candidates.Size; i++)
                        AddLog("- %s\n", candidates[i]);
                }

                break;
            }
        case ImGuiInputTextFlags_CallbackHistory:
            {
                // Example of HISTORY
                const int prev_history_pos = HistoryPos;
                if (data->EventKey == ImGuiKey_UpArrow)
                {
                    if (HistoryPos == -1)
                        HistoryPos = History.Size - 1;
                    else if (HistoryPos > 0)
                        HistoryPos--;
                }
                else if (data->EventKey == ImGuiKey_DownArrow)
                {
                    if (HistoryPos != -1)
                        if (++HistoryPos >= History.Size)
                            HistoryPos = -1;
                }

                // A better implementation would preserve the data on the current input line along with cursor position.
                if (prev_history_pos != HistoryPos)
                {
                    const char* history_str = (HistoryPos >= 0) ? History[HistoryPos] : "";
                    data->DeleteChars(0, data->BufTextLen);
                    data->InsertChars(0, history_str);
                }
            }
        }
        return 0;
    }
};

static void ShowExampleAppConsole(bool* p_open)
{
    static ExampleAppConsole console;
    console.Draw("Example: Console", p_open);
}

//-----------------------------------------------------------------------------
// [SECTION] Example App: Debug Log / ShowExampleAppLog()
//-----------------------------------------------------------------------------

// Usage:
//  static ExampleAppLog my_log;
//  my_log.AddLog("Hello %d world\n", 123);
//  my_log.Draw("title");
struct ExampleAppLog
{
    ImGuiTextBuffer     Buf;
    ImGuiTextFilter     Filter;
    ImVector<int>       LineOffsets; // Index to lines offset. We maintain this with AddLog() calls.
    bool                AutoScroll;  // Keep scrolling if already at the bottom.

    ExampleAppLog()
    {
        AutoScroll = true;
        Clear();
    }

    void    Clear()
    {
        Buf.clear();
        LineOffsets.clear();
        LineOffsets.push_back(0);
    }

    void    AddLog(const char* fmt, ...) IM_FMTARGS(2)
    {
        int old_size = Buf.size();
        va_list args;
        va_start(args, fmt);
        Buf.appendfv(fmt, args);
        va_end(args);
        for (int new_size = Buf.size(); old_size < new_size; old_size++)
            if (Buf[old_size] == '\n')
                LineOffsets.push_back(old_size + 1);
    }

    void    Draw(const char* title, bool* p_open = NULL)
    {
        if (!ImGui::Begin(title, p_open))
        {
            ImGui::End();
            return;
        }

        // Options menu
        if (ImGui::BeginPopup("Options"))
        {
            ImGui::Checkbox("Auto-scroll", &AutoScroll);
            ImGui::EndPopup();
        }

        // Main window
        if (ImGui::Button("Options"))
            ImGui::OpenPopup("Options");
        ImGui::SameLine();
        bool clear = ImGui::Button("Clear");
        ImGui::SameLine();
        bool copy = ImGui::Button("Copy");
        ImGui::SameLine();
        Filter.Draw("Filter", -100.0f);

        ImGui::Separator();
        ImGui::BeginChild("scrolling", ImVec2(0, 0), false, ImGuiWindowFlags_HorizontalScrollbar);

        if (clear)
            Clear();
        if (copy)
            ImGui::LogToClipboard();

        ImGui::PushStyleVar(ImGuiStyleVar_ItemSpacing, ImVec2(0, 0));
        const char* buf = Buf.begin();
        const char* buf_end = Buf.end();
        if (Filter.IsActive())
        {
            // In this example we don't use the clipper when Filter is enabled.
            // This is because we don't have a random access on the result on our filter.
            // A real application processing logs with ten of thousands of entries may want to store the result of
            // search/filter.. especially if the filtering function is not trivial (e.g. reg-exp).
            for (int line_no = 0; line_no < LineOffsets.Size; line_no++)
            {
                const char* line_start = buf + LineOffsets[line_no];
                const char* line_end = (line_no + 1 < LineOffsets.Size) ? (buf + LineOffsets[line_no + 1] - 1) : buf_end;
                if (Filter.PassFilter(line_start, line_end))
                    ImGui::TextUnformatted(line_start, line_end);
            }
        }
        else
        {
            // The simplest and easy way to display the entire buffer:
            //   ImGui::TextUnformatted(buf_begin, buf_end);
            // And it'll just work. TextUnformatted() has specialization for large blob of text and will fast-forward
            // to skip non-visible lines. Here we instead demonstrate using the clipper to only process lines that are
            // within the visible area.
            // If you have tens of thousands of items and their processing cost is non-negligible, coarse clipping them
            // on your side is recommended. Using ImGuiListClipper requires
            // - A) random access into your data
            // - B) items all being the  same height,
            // both of which we can handle since we an array pointing to the beginning of each line of text.
            // When using the filter (in the block of code above) we don't have random access into the data to display
            // anymore, which is why we don't use the clipper. Storing or skimming through the search result would make
            // it possible (and would be recommended if you want to search through tens of thousands of entries).
            ImGuiListClipper clipper;
            clipper.Begin(LineOffsets.Size);
            while (clipper.Step())
            {
                for (int line_no = clipper.DisplayStart; line_no < clipper.DisplayEnd; line_no++)
                {
                    const char* line_start = buf + LineOffsets[line_no];
                    const char* line_end = (line_no + 1 < LineOffsets.Size) ? (buf + LineOffsets[line_no + 1] - 1) : buf_end;
                    ImGui::TextUnformatted(line_start, line_end);
                }
            }
            clipper.End();
        }
        ImGui::PopStyleVar();

        if (AutoScroll && ImGui::GetScrollY() >= ImGui::GetScrollMaxY())
            ImGui::SetScrollHereY(1.0f);

        ImGui::EndChild();
        ImGui::End();
    }
};

// Demonstrate creating a simple log window with basic filtering.
static void ShowExampleAppLog(bool* p_open)
{
    static ExampleAppLog log;

    // For the demo: add a debug button _BEFORE_ the normal log window contents
    // We take advantage of a rarely used feature: multiple calls to Begin()/End() are appending to the _same_ window.
    // Most of the contents of the window will be added by the log.Draw() call.
    ImGui::SetNextWindowSize(ImVec2(500, 400), ImGuiCond_FirstUseEver);
    ImGui::Begin("Example: Log", p_open);
    if (ImGui::SmallButton("[Debug] Add 5 entries"))
    {
        static int counter = 0;
        const char* categories[3] = { "info", "warn", "error" };
        const char* words[] = { "Bumfuzzled", "Cattywampus", "Snickersnee", "Abibliophobia", "Absquatulate", "Nincompoop", "Pauciloquent" };
        for (int n = 0; n < 5; n++)
        {
            const char* category = categories[counter % IM_ARRAYSIZE(categories)];
            const char* word = words[counter % IM_ARRAYSIZE(words)];
            log.AddLog("[%05d] [%s] Hello, current time is %.1f, here's a word: '%s'\n",
                ImGui::GetFrameCount(), category, ImGui::GetTime(), word);
            counter++;
        }
    }
    ImGui::End();

    // Actually call in the regular Log helper (which will Begin() into the same window as we just did)
    log.Draw("Example: Log", p_open);
}

//-----------------------------------------------------------------------------
// [SECTION] Example App: Simple Layout / ShowExampleAppLayout()
//-----------------------------------------------------------------------------

// Demonstrate create a window with multiple child windows.
static void ShowExampleAppLayout(bool* p_open)
{
    ImGui::SetNextWindowSize(ImVec2(500, 440), ImGuiCond_FirstUseEver);
    if (ImGui::Begin("Example: Simple layout", p_open, ImGuiWindowFlags_MenuBar))
    {
        if (ImGui::BeginMenuBar())
        {
            if (ImGui::BeginMenu("File"))
            {
                if (ImGui::MenuItem("Close")) *p_open = false;
                ImGui::EndMenu();
            }
            ImGui::EndMenuBar();
        }

        // Left
        static int selected = 0;
        {
            ImGui::BeginChild("left pane", ImVec2(150, 0), true);
            for (int i = 0; i < 100; i++)
            {
                char label[128];
                sprintf(label, "MyObject %d", i);
                if (ImGui::Selectable(label, selected == i))
                    selected = i;
            }
            ImGui::EndChild();
        }
        ImGui::SameLine();

        // Right
        {
            ImGui::BeginGroup();
            ImGui::BeginChild("item view", ImVec2(0, -ImGui::GetFrameHeightWithSpacing())); // Leave room for 1 line below us
            ImGui::Text("MyObject: %d", selected);
            ImGui::Separator();
            if (ImGui::BeginTabBar("##Tabs", ImGuiTabBarFlags_None))
            {
                if (ImGui::BeginTabItem("Description"))
                {
                    ImGui::TextWrapped("Lorem ipsum dolor sit amet, consectetur adipiscing elit, sed do eiusmod tempor incididunt ut labore et dolore magna aliqua. ");
                    ImGui::EndTabItem();
                }
                if (ImGui::BeginTabItem("Details"))
                {
                    ImGui::Text("ID: 0123456789");
                    ImGui::EndTabItem();
                }
                ImGui::EndTabBar();
            }
            ImGui::EndChild();
            if (ImGui::Button("Revert")) {}
            ImGui::SameLine();
            if (ImGui::Button("Save")) {}
            ImGui::EndGroup();
        }
    }
    ImGui::End();
}

//-----------------------------------------------------------------------------
// [SECTION] Example App: Property Editor / ShowExampleAppPropertyEditor()
//-----------------------------------------------------------------------------

static void ShowDummyObject(const char* prefix, int uid)
{
    // Use object uid as identifier. Most commonly you could also use the object pointer as a base ID.
    ImGui::PushID(uid);
    ImGui::AlignTextToFramePadding();   // Text and Tree nodes are less high than framed widgets, here we add vertical spacing to make the tree lines equal high.
    bool node_open = ImGui::TreeNode("Object", "%s_%u", prefix, uid);
    ImGui::NextColumn();
    ImGui::AlignTextToFramePadding();
    ImGui::Text("my sailor is rich");
    ImGui::NextColumn();
    if (node_open)
    {
        static float dummy_members[8] = { 0.0f, 0.0f, 1.0f, 3.1416f, 100.0f, 999.0f };
        for (int i = 0; i < 8; i++)
        {
            ImGui::PushID(i); // Use field index as identifier.
            if (i < 2)
            {
                ShowDummyObject("Child", 424242);
            }
            else
            {
                // Here we use a TreeNode to highlight on hover (we could use e.g. Selectable as well)
                ImGui::AlignTextToFramePadding();
                ImGuiTreeNodeFlags flags = ImGuiTreeNodeFlags_Leaf | ImGuiTreeNodeFlags_NoTreePushOnOpen | ImGuiTreeNodeFlags_Bullet;
                ImGui::TreeNodeEx("Field", flags, "Field_%d", i);
                ImGui::NextColumn();
                ImGui::SetNextItemWidth(-1);
                if (i >= 5)
                    ImGui::InputFloat("##value", &dummy_members[i], 1.0f);
                else
                    ImGui::DragFloat("##value", &dummy_members[i], 0.01f);
                ImGui::NextColumn();
            }
            ImGui::PopID();
        }
        ImGui::TreePop();
    }
    ImGui::PopID();
}

// Demonstrate create a simple property editor.
static void ShowExampleAppPropertyEditor(bool* p_open)
{
    ImGui::SetNextWindowSize(ImVec2(430, 450), ImGuiCond_FirstUseEver);
    if (!ImGui::Begin("Example: Property editor", p_open))
    {
        ImGui::End();
        return;
    }

    HelpMarker(
        "This example shows how you may implement a property editor using two columns.\n"
        "All objects/fields data are dummies here.\n"
        "Remember that in many simple cases, you can use ImGui::SameLine(xxx) to position\n"
        "your cursor horizontally instead of using the Columns() API.");

    ImGui::PushStyleVar(ImGuiStyleVar_FramePadding, ImVec2(2, 2));
    ImGui::Columns(2);
    ImGui::Separator();

    // Iterate dummy objects with dummy members (all the same data)
    for (int obj_i = 0; obj_i < 3; obj_i++)
        ShowDummyObject("Object", obj_i);

    ImGui::Columns(1);
    ImGui::Separator();
    ImGui::PopStyleVar();
    ImGui::End();
}

//-----------------------------------------------------------------------------
// [SECTION] Example App: Long Text / ShowExampleAppLongText()
//-----------------------------------------------------------------------------

// Demonstrate/test rendering huge amount of text, and the incidence of clipping.
static void ShowExampleAppLongText(bool* p_open)
{
    ImGui::SetNextWindowSize(ImVec2(520, 600), ImGuiCond_FirstUseEver);
    if (!ImGui::Begin("Example: Long text display", p_open))
    {
        ImGui::End();
        return;
    }

    static int test_type = 0;
    static ImGuiTextBuffer log;
    static int lines = 0;
    ImGui::Text("Printing unusually long amount of text.");
    ImGui::Combo("Test type", &test_type,
        "Single call to TextUnformatted()\0"
        "Multiple calls to Text(), clipped\0"
        "Multiple calls to Text(), not clipped (slow)\0");
    ImGui::Text("Buffer contents: %d lines, %d bytes", lines, log.size());
    if (ImGui::Button("Clear")) { log.clear(); lines = 0; }
    ImGui::SameLine();
    if (ImGui::Button("Add 1000 lines"))
    {
        for (int i = 0; i < 1000; i++)
            log.appendf("%i The quick brown fox jumps over the lazy dog\n", lines + i);
        lines += 1000;
    }
    ImGui::BeginChild("Log");
    switch (test_type)
    {
    case 0:
        // Single call to TextUnformatted() with a big buffer
        ImGui::TextUnformatted(log.begin(), log.end());
        break;
    case 1:
        {
            // Multiple calls to Text(), manually coarsely clipped - demonstrate how to use the ImGuiListClipper helper.
            ImGui::PushStyleVar(ImGuiStyleVar_ItemSpacing, ImVec2(0, 0));
            ImGuiListClipper clipper(lines);
            while (clipper.Step())
                for (int i = clipper.DisplayStart; i < clipper.DisplayEnd; i++)
                    ImGui::Text("%i The quick brown fox jumps over the lazy dog", i);
            ImGui::PopStyleVar();
            break;
        }
    case 2:
        // Multiple calls to Text(), not clipped (slow)
        ImGui::PushStyleVar(ImGuiStyleVar_ItemSpacing, ImVec2(0, 0));
        for (int i = 0; i < lines; i++)
            ImGui::Text("%i The quick brown fox jumps over the lazy dog", i);
        ImGui::PopStyleVar();
        break;
    }
    ImGui::EndChild();
    ImGui::End();
}

//-----------------------------------------------------------------------------
// [SECTION] Example App: Auto Resize / ShowExampleAppAutoResize()
//-----------------------------------------------------------------------------

// Demonstrate creating a window which gets auto-resized according to its content.
static void ShowExampleAppAutoResize(bool* p_open)
{
    if (!ImGui::Begin("Example: Auto-resizing window", p_open, ImGuiWindowFlags_AlwaysAutoResize))
    {
        ImGui::End();
        return;
    }

    static int lines = 10;
    ImGui::TextUnformatted(
        "Window will resize every-frame to the size of its content.\n"
        "Note that you probably don't want to query the window size to\n"
        "output your content because that would create a feedback loop.");
    ImGui::SliderInt("Number of lines", &lines, 1, 20);
    for (int i = 0; i < lines; i++)
        ImGui::Text("%*sThis is line %d", i * 4, "", i); // Pad with space to extend size horizontally
    ImGui::End();
}

//-----------------------------------------------------------------------------
// [SECTION] Example App: Constrained Resize / ShowExampleAppConstrainedResize()
//-----------------------------------------------------------------------------

// Demonstrate creating a window with custom resize constraints.
static void ShowExampleAppConstrainedResize(bool* p_open)
{
    struct CustomConstraints
    {
        // Helper functions to demonstrate programmatic constraints
        static void Square(ImGuiSizeCallbackData* data) { data->DesiredSize.x = data->DesiredSize.y = IM_MAX(data->DesiredSize.x, data->DesiredSize.y); }
        static void Step(ImGuiSizeCallbackData* data)   { float step = (float)(int)(intptr_t)data->UserData; data->DesiredSize = ImVec2((int)(data->DesiredSize.x / step + 0.5f) * step, (int)(data->DesiredSize.y / step + 0.5f) * step); }
    };

    const char* test_desc[] =
    {
        "Resize vertical only",
        "Resize horizontal only",
        "Width > 100, Height > 100",
        "Width 400-500",
        "Height 400-500",
        "Custom: Always Square",
        "Custom: Fixed Steps (100)",
    };

    static bool auto_resize = false;
    static int type = 0;
    static int display_lines = 10;
    if (type == 0) ImGui::SetNextWindowSizeConstraints(ImVec2(-1, 0),    ImVec2(-1, FLT_MAX));      // Vertical only
    if (type == 1) ImGui::SetNextWindowSizeConstraints(ImVec2(0, -1),    ImVec2(FLT_MAX, -1));      // Horizontal only
    if (type == 2) ImGui::SetNextWindowSizeConstraints(ImVec2(100, 100), ImVec2(FLT_MAX, FLT_MAX)); // Width > 100, Height > 100
    if (type == 3) ImGui::SetNextWindowSizeConstraints(ImVec2(400, -1),  ImVec2(500, -1));          // Width 400-500
    if (type == 4) ImGui::SetNextWindowSizeConstraints(ImVec2(-1, 400),  ImVec2(-1, 500));          // Height 400-500
    if (type == 5) ImGui::SetNextWindowSizeConstraints(ImVec2(0, 0),     ImVec2(FLT_MAX, FLT_MAX), CustomConstraints::Square);                     // Always Square
    if (type == 6) ImGui::SetNextWindowSizeConstraints(ImVec2(0, 0),     ImVec2(FLT_MAX, FLT_MAX), CustomConstraints::Step, (void*)(intptr_t)100); // Fixed Step

    ImGuiWindowFlags flags = auto_resize ? ImGuiWindowFlags_AlwaysAutoResize : 0;
    if (ImGui::Begin("Example: Constrained Resize", p_open, flags))
    {
        if (ImGui::IsWindowDocked())
            ImGui::Text("Warning: Sizing Constraints won't work if the window is docked!");
        if (ImGui::Button("200x200")) { ImGui::SetWindowSize(ImVec2(200, 200)); } ImGui::SameLine();
        if (ImGui::Button("500x500")) { ImGui::SetWindowSize(ImVec2(500, 500)); } ImGui::SameLine();
        if (ImGui::Button("800x200")) { ImGui::SetWindowSize(ImVec2(800, 200)); }
        ImGui::SetNextItemWidth(200);
        ImGui::Combo("Constraint", &type, test_desc, IM_ARRAYSIZE(test_desc));
        ImGui::SetNextItemWidth(200);
        ImGui::DragInt("Lines", &display_lines, 0.2f, 1, 100);
        ImGui::Checkbox("Auto-resize", &auto_resize);
        for (int i = 0; i < display_lines; i++)
            ImGui::Text("%*sHello, sailor! Making this line long enough for the example.", i * 4, "");
    }
    ImGui::End();
}

//-----------------------------------------------------------------------------
// [SECTION] Example App: Simple Overlay / ShowExampleAppSimpleOverlay()
//-----------------------------------------------------------------------------

// Demonstrate creating a simple static window with no decoration
// + a context-menu to choose which corner of the screen to use.
static void ShowExampleAppSimpleOverlay(bool* p_open)
{
    // FIXME-VIEWPORT: Select a default viewport
    const float DISTANCE = 10.0f;
    static int corner = 0;
    ImGuiIO& io = ImGui::GetIO();
    if (corner != -1)
    {
        ImGuiViewport* viewport = ImGui::GetMainViewport();
        ImVec2 work_area_pos = viewport->GetWorkPos();   // Instead of using viewport->Pos we use GetWorkPos() to avoid menu bars, if any!
        ImVec2 work_area_size = viewport->GetWorkSize();
        ImVec2 window_pos = ImVec2((corner & 1) ? (work_area_pos.x + work_area_size.x - DISTANCE) : (work_area_pos.x + DISTANCE), (corner & 2) ? (work_area_pos.y + work_area_size.y - DISTANCE) : (work_area_pos.y + DISTANCE));
        ImVec2 window_pos_pivot = ImVec2((corner & 1) ? 1.0f : 0.0f, (corner & 2) ? 1.0f : 0.0f);
        ImGui::SetNextWindowPos(window_pos, ImGuiCond_Always, window_pos_pivot);
        ImGui::SetNextWindowViewport(viewport->ID);
    }
    ImGui::SetNextWindowBgAlpha(0.35f); // Transparent background
    ImGuiWindowFlags window_flags = ImGuiWindowFlags_NoDecoration | ImGuiWindowFlags_NoDocking | ImGuiWindowFlags_AlwaysAutoResize | ImGuiWindowFlags_NoSavedSettings | ImGuiWindowFlags_NoFocusOnAppearing | ImGuiWindowFlags_NoNav;
    if (corner != -1)
        window_flags |= ImGuiWindowFlags_NoMove;
    if (ImGui::Begin("Example: Simple overlay", p_open, window_flags))
    {
        ImGui::Text("Simple overlay\n" "in the corner of the screen.\n" "(right-click to change position)");
        ImGui::Separator();
        if (ImGui::IsMousePosValid())
            ImGui::Text("Mouse Position: (%.1f,%.1f)", io.MousePos.x, io.MousePos.y);
        else
            ImGui::Text("Mouse Position: <invalid>");
        if (ImGui::BeginPopupContextWindow())
        {
            if (ImGui::MenuItem("Custom",       NULL, corner == -1)) corner = -1;
            if (ImGui::MenuItem("Top-left",     NULL, corner == 0)) corner = 0;
            if (ImGui::MenuItem("Top-right",    NULL, corner == 1)) corner = 1;
            if (ImGui::MenuItem("Bottom-left",  NULL, corner == 2)) corner = 2;
            if (ImGui::MenuItem("Bottom-right", NULL, corner == 3)) corner = 3;
            if (p_open && ImGui::MenuItem("Close")) *p_open = false;
            ImGui::EndPopup();
        }
    }
    ImGui::End();
}

//-----------------------------------------------------------------------------
// [SECTION] Example App: Manipulating Window Titles / ShowExampleAppWindowTitles()
//-----------------------------------------------------------------------------

// Demonstrate using "##" and "###" in identifiers to manipulate ID generation.
// This apply to all regular items as well.
// Read FAQ section "How can I have multiple widgets with the same label?" for details.
static void ShowExampleAppWindowTitles(bool*)
{
    // By default, Windows are uniquely identified by their title.
    // You can use the "##" and "###" markers to manipulate the display/ID.

    // Using "##" to display same title but have unique identifier.
    ImGui::SetNextWindowPos(ImVec2(100, 100), ImGuiCond_FirstUseEver);
    ImGui::Begin("Same title as another window##1");
    ImGui::Text("This is window 1.\nMy title is the same as window 2, but my identifier is unique.");
    ImGui::End();

    ImGui::SetNextWindowPos(ImVec2(100, 200), ImGuiCond_FirstUseEver);
    ImGui::Begin("Same title as another window##2");
    ImGui::Text("This is window 2.\nMy title is the same as window 1, but my identifier is unique.");
    ImGui::End();

    // Using "###" to display a changing title but keep a static identifier "AnimatedTitle"
    char buf[128];
    sprintf(buf, "Animated title %c %d###AnimatedTitle", "|/-\\"[(int)(ImGui::GetTime() / 0.25f) & 3], ImGui::GetFrameCount());
    ImGui::SetNextWindowPos(ImVec2(100, 300), ImGuiCond_FirstUseEver);
    ImGui::Begin(buf);
    ImGui::Text("This window has a changing title.");
    ImGui::End();
}

//-----------------------------------------------------------------------------
// [SECTION] Example App: Custom Rendering using ImDrawList API / ShowExampleAppCustomRendering()
//-----------------------------------------------------------------------------

// Demonstrate using the low-level ImDrawList to draw custom shapes.
static void ShowExampleAppCustomRendering(bool* p_open)
{
    if (!ImGui::Begin("Example: Custom rendering", p_open))
    {
        ImGui::End();
        return;
    }

    // Tip: If you do a lot of custom rendering, you probably want to use your own geometrical types and benefit of
    // overloaded operators, etc. Define IM_VEC2_CLASS_EXTRA in imconfig.h to create implicit conversions between your
    // types and ImVec2/ImVec4. Dear ImGui defines overloaded operators but they are internal to imgui.cpp and not
    // exposed outside (to avoid messing with your types) In this example we are not using the maths operators!
    ImDrawList* draw_list = ImGui::GetWindowDrawList();

    if (ImGui::BeginTabBar("##TabBar"))
    {
        if (ImGui::BeginTabItem("Primitives"))
        {
            ImGui::PushItemWidth(-ImGui::GetFontSize() * 10);

            // Draw gradients
            // (note that those are currently exacerbating our sRGB/Linear issues)
            ImGui::Text("Gradients");
            ImVec2 gradient_size = ImVec2(ImGui::CalcItemWidth(), ImGui::GetFrameHeight());
            {
                ImVec2 p0 = ImGui::GetCursorScreenPos();
                ImVec2 p1 = ImVec2(p0.x + gradient_size.x, p0.y + gradient_size.y);
                ImU32 col_a = ImGui::GetColorU32(ImVec4(0.0f, 0.0f, 0.0f, 1.0f));
                ImU32 col_b = ImGui::GetColorU32(ImVec4(1.0f, 1.0f, 1.0f, 1.0f));
                draw_list->AddRectFilledMultiColor(p0, p1, col_a, col_b, col_b, col_a);
                ImGui::InvisibleButton("##gradient1", gradient_size);
            }
            {
                ImVec2 p0 = ImGui::GetCursorScreenPos();
                ImVec2 p1 = ImVec2(p0.x + gradient_size.x, p0.y + gradient_size.y);
                ImU32 col_a = ImGui::GetColorU32(ImVec4(0.0f, 1.0f, 0.0f, 1.0f));
                ImU32 col_b = ImGui::GetColorU32(ImVec4(1.0f, 0.0f, 0.0f, 1.0f));
                draw_list->AddRectFilledMultiColor(p0, p1, col_a, col_b, col_b, col_a);
                ImGui::InvisibleButton("##gradient2", gradient_size);
            }

            // Draw a bunch of primitives
            ImGui::Text("All primitives");
            static float sz = 36.0f;
            static float thickness = 3.0f;
            static int ngon_sides = 6;
            static bool circle_segments_override = false;
            static int circle_segments_override_v = 12;
            static ImVec4 colf = ImVec4(1.0f, 1.0f, 0.4f, 1.0f);
            ImGui::DragFloat("Size", &sz, 0.2f, 2.0f, 72.0f, "%.0f");
            ImGui::DragFloat("Thickness", &thickness, 0.05f, 1.0f, 8.0f, "%.02f");
            ImGui::SliderInt("N-gon sides", &ngon_sides, 3, 12);
            ImGui::Checkbox("##circlesegmentoverride", &circle_segments_override);
            ImGui::SameLine(0.0f, ImGui::GetStyle().ItemInnerSpacing.x);
            if (ImGui::SliderInt("Circle segments", &circle_segments_override_v, 3, 40))
                circle_segments_override = true;
            ImGui::ColorEdit4("Color", &colf.x);
            const ImVec2 p = ImGui::GetCursorScreenPos();
            const ImU32 col = ImColor(colf);
            const float spacing = 10.0f;
            const ImDrawCornerFlags corners_none = 0;
            const ImDrawCornerFlags corners_all = ImDrawCornerFlags_All;
            const ImDrawCornerFlags corners_tl_br = ImDrawCornerFlags_TopLeft | ImDrawCornerFlags_BotRight;
            const int circle_segments = circle_segments_override ? circle_segments_override_v : 0;
            float x = p.x + 4.0f, y = p.y + 4.0f;
            for (int n = 0; n < 2; n++)
            {
                // First line uses a thickness of 1.0f, second line uses the configurable thickness
                float th = (n == 0) ? 1.0f : thickness;
                draw_list->AddNgon(ImVec2(x + sz*0.5f, y + sz*0.5f), sz*0.5f, col, ngon_sides, th);         x += sz + spacing;  // N-gon
                draw_list->AddCircle(ImVec2(x + sz*0.5f, y + sz*0.5f), sz*0.5f, col, circle_segments, th);  x += sz + spacing;  // Circle
                draw_list->AddRect(ImVec2(x, y), ImVec2(x + sz, y + sz), col, 0.0f,  corners_none, th);     x += sz + spacing;  // Square
                draw_list->AddRect(ImVec2(x, y), ImVec2(x + sz, y + sz), col, 10.0f, corners_all, th);      x += sz + spacing;  // Square with all rounded corners
                draw_list->AddRect(ImVec2(x, y), ImVec2(x + sz, y + sz), col, 10.0f, corners_tl_br, th);    x += sz + spacing;  // Square with two rounded corners
                draw_list->AddTriangle(ImVec2(x+sz*0.5f,y), ImVec2(x+sz, y+sz-0.5f), ImVec2(x, y+sz-0.5f), col, th);      x += sz + spacing;      // Triangle
                draw_list->AddTriangle(ImVec2(x+sz*0.2f,y), ImVec2(x, y+sz-0.5f), ImVec2(x+sz*0.4f, y+sz-0.5f), col, th); x += sz*0.4f + spacing; // Thin triangle
                draw_list->AddLine(ImVec2(x, y), ImVec2(x + sz, y), col, th);                               x += sz + spacing;  // Horizontal line (note: drawing a filled rectangle will be faster!)
                draw_list->AddLine(ImVec2(x, y), ImVec2(x, y + sz), col, th);                               x += spacing;       // Vertical line (note: drawing a filled rectangle will be faster!)
                draw_list->AddLine(ImVec2(x, y), ImVec2(x + sz, y + sz), col, th);                          x += sz + spacing;  // Diagonal line
                draw_list->AddBezierCurve(ImVec2(x, y), ImVec2(x + sz*1.3f, y + sz*0.3f), ImVec2(x + sz - sz*1.3f, y + sz - sz*0.3f), ImVec2(x + sz, y + sz), col, th);
                x = p.x + 4;
                y += sz + spacing;
            }
            draw_list->AddNgonFilled(ImVec2(x + sz * 0.5f, y + sz * 0.5f), sz*0.5f, col, ngon_sides);   x += sz + spacing;  // N-gon
            draw_list->AddCircleFilled(ImVec2(x + sz*0.5f, y + sz*0.5f), sz*0.5f, col, circle_segments);x += sz + spacing;  // Circle
            draw_list->AddRectFilled(ImVec2(x, y), ImVec2(x + sz, y + sz), col);                        x += sz + spacing;  // Square
            draw_list->AddRectFilled(ImVec2(x, y), ImVec2(x + sz, y + sz), col, 10.0f);                 x += sz + spacing;  // Square with all rounded corners
            draw_list->AddRectFilled(ImVec2(x, y), ImVec2(x + sz, y + sz), col, 10.0f, corners_tl_br);  x += sz + spacing;  // Square with two rounded corners
            draw_list->AddTriangleFilled(ImVec2(x+sz*0.5f,y), ImVec2(x+sz, y+sz-0.5f), ImVec2(x, y+sz-0.5f), col);      x += sz + spacing;      // Triangle
            draw_list->AddTriangleFilled(ImVec2(x+sz*0.2f,y), ImVec2(x, y+sz-0.5f), ImVec2(x+sz*0.4f, y+sz-0.5f), col); x += sz*0.4f + spacing; // Thin triangle
            draw_list->AddRectFilled(ImVec2(x, y), ImVec2(x + sz, y + thickness), col);                 x += sz + spacing;  // Horizontal line (faster than AddLine, but only handle integer thickness)
            draw_list->AddRectFilled(ImVec2(x, y), ImVec2(x + thickness, y + sz), col);                 x += spacing*2.0f;  // Vertical line (faster than AddLine, but only handle integer thickness)
            draw_list->AddRectFilled(ImVec2(x, y), ImVec2(x + 1, y + 1), col);                          x += sz;            // Pixel (faster than AddLine)
            draw_list->AddRectFilledMultiColor(ImVec2(x, y), ImVec2(x + sz, y + sz), IM_COL32(0, 0, 0, 255), IM_COL32(255, 0, 0, 255), IM_COL32(255, 255, 0, 255), IM_COL32(0, 255, 0, 255));
            ImGui::Dummy(ImVec2((sz + spacing) * 9.8f, (sz + spacing) * 3));

            ImGui::PopItemWidth();
            ImGui::EndTabItem();
        }

        if (ImGui::BeginTabItem("Canvas"))
        {
            static ImVector<ImVec2> points;
            static bool adding_line = false;
            if (ImGui::Button("Clear")) points.clear();
            if (points.Size >= 2) { ImGui::SameLine(); if (ImGui::Button("Undo")) { points.pop_back(); points.pop_back(); } }
            ImGui::Text("Left-click and drag to add lines,\nRight-click to undo");

            // Here we are using InvisibleButton() as a convenience to 1) advance the cursor and 2) allows us to use
            // IsItemHovered(). But you can also draw directly and poll mouse/keyboard by yourself.
            // You can manipulate the cursor using GetCursorPos() and SetCursorPos().
            // If you only use the ImDrawList API, you can notify the owner window of its extends with SetCursorPos(max).
            ImVec2 canvas_p = ImGui::GetCursorScreenPos();       // ImDrawList API uses screen coordinates!
            ImVec2 canvas_sz = ImGui::GetContentRegionAvail();   // Resize canvas to what's available
            if (canvas_sz.x < 50.0f) canvas_sz.x = 50.0f;
            if (canvas_sz.y < 50.0f) canvas_sz.y = 50.0f;
            draw_list->AddRectFilledMultiColor(canvas_p, ImVec2(canvas_p.x + canvas_sz.x, canvas_p.y + canvas_sz.y), IM_COL32(50, 50, 50, 255), IM_COL32(50, 50, 60, 255), IM_COL32(60, 60, 70, 255), IM_COL32(50, 50, 60, 255));
            draw_list->AddRect(canvas_p, ImVec2(canvas_p.x + canvas_sz.x, canvas_p.y + canvas_sz.y), IM_COL32(255, 255, 255, 255));

            bool adding_preview = false;
            ImGui::InvisibleButton("canvas", canvas_sz);
            ImVec2 mouse_pos_global = ImGui::GetIO().MousePos;
            ImVec2 mouse_pos_canvas = ImVec2(mouse_pos_global.x - canvas_p.x, mouse_pos_global.y - canvas_p.y);
            if (adding_line)
            {
                adding_preview = true;
                points.push_back(mouse_pos_canvas);
                if (!ImGui::IsMouseDown(0))
                    adding_line = adding_preview = false;
            }
            if (ImGui::IsItemHovered())
            {
                if (!adding_line && ImGui::IsMouseClicked(0))
                {
                    points.push_back(mouse_pos_canvas);
                    adding_line = true;
                }
                if (ImGui::IsMouseClicked(1) && !points.empty())
                {
                    adding_line = adding_preview = false;
                    points.pop_back();
                    points.pop_back();
                }
            }

            // Draw all lines in the canvas (with a clipping rectangle so they don't stray out of it).
            draw_list->PushClipRect(canvas_p, ImVec2(canvas_p.x + canvas_sz.x, canvas_p.y + canvas_sz.y), true);
            for (int i = 0; i < points.Size - 1; i += 2)
                draw_list->AddLine(ImVec2(canvas_p.x + points[i].x, canvas_p.y + points[i].y), ImVec2(canvas_p.x + points[i + 1].x, canvas_p.y + points[i + 1].y), IM_COL32(255, 255, 0, 255), 2.0f);
            draw_list->PopClipRect();
            if (adding_preview)
                points.pop_back();
            ImGui::EndTabItem();
        }

        if (ImGui::BeginTabItem("BG/FG draw lists"))
        {
            static bool draw_bg = true;
            static bool draw_fg = true;
            ImGui::Checkbox("Draw in Background draw list", &draw_bg);
            ImGui::SameLine(); HelpMarker("The Background draw list will be rendered below every Dear ImGui windows.");
            ImGui::Checkbox("Draw in Foreground draw list", &draw_fg);
            ImGui::SameLine(); HelpMarker("The Foreground draw list will be rendered over every Dear ImGui windows.");
            ImVec2 window_pos = ImGui::GetWindowPos();
            ImVec2 window_size = ImGui::GetWindowSize();
            ImVec2 window_center = ImVec2(window_pos.x + window_size.x * 0.5f, window_pos.y + window_size.y * 0.5f);
            if (draw_bg)
                ImGui::GetBackgroundDrawList()->AddCircle(window_center, window_size.x * 0.6f, IM_COL32(255, 0, 0, 200), 0, 10 + 4);
            if (draw_fg)
                ImGui::GetForegroundDrawList()->AddCircle(window_center, window_size.y * 0.6f, IM_COL32(0, 255, 0, 200), 0, 10);
            ImGui::EndTabItem();
        }

        ImGui::EndTabBar();
    }

    ImGui::End();
}

//-----------------------------------------------------------------------------
// [SECTION] Example App: Docking, DockSpace / ShowExampleAppDockSpace()
//-----------------------------------------------------------------------------

// Demonstrate using DockSpace() to create an explicit docking node within an existing window.
// Note that you already dock windows into each others _without_ a DockSpace() by just moving windows
// from their title bar (or by holding SHIFT if io.ConfigDockingWithShift is set).
// DockSpace() is only useful to construct to a central location for your application.
void ShowExampleAppDockSpace(bool* p_open)
{
    static bool opt_fullscreen_persistant = true;
    bool opt_fullscreen = opt_fullscreen_persistant;
    static ImGuiDockNodeFlags dockspace_flags = ImGuiDockNodeFlags_None;

    // We are using the ImGuiWindowFlags_NoDocking flag to make the parent window not dockable into,
    // because it would be confusing to have two docking targets within each others.
    ImGuiWindowFlags window_flags = ImGuiWindowFlags_MenuBar | ImGuiWindowFlags_NoDocking;
    if (opt_fullscreen)
    {
        ImGuiViewport* viewport = ImGui::GetMainViewport();
        ImGui::SetNextWindowPos(viewport->GetWorkPos());
        ImGui::SetNextWindowSize(viewport->GetWorkSize());
        ImGui::SetNextWindowViewport(viewport->ID);
        ImGui::PushStyleVar(ImGuiStyleVar_WindowRounding, 0.0f);
        ImGui::PushStyleVar(ImGuiStyleVar_WindowBorderSize, 0.0f);
        window_flags |= ImGuiWindowFlags_NoTitleBar | ImGuiWindowFlags_NoCollapse | ImGuiWindowFlags_NoResize | ImGuiWindowFlags_NoMove;
        window_flags |= ImGuiWindowFlags_NoBringToFrontOnFocus | ImGuiWindowFlags_NoNavFocus;
    }

    // When using ImGuiDockNodeFlags_PassthruCentralNode, DockSpace() will render our background
    // and handle the pass-thru hole, so we ask Begin() to not render a background.
    if (dockspace_flags & ImGuiDockNodeFlags_PassthruCentralNode)
        window_flags |= ImGuiWindowFlags_NoBackground;

    // Important: note that we proceed even if Begin() returns false (aka window is collapsed).
    // This is because we want to keep our DockSpace() active. If a DockSpace() is inactive,
    // all active windows docked into it will lose their parent and become undocked.
    // We cannot preserve the docking relationship between an active window and an inactive docking, otherwise
    // any change of dockspace/settings would lead to windows being stuck in limbo and never being visible.
    ImGui::PushStyleVar(ImGuiStyleVar_WindowPadding, ImVec2(0.0f, 0.0f));
    ImGui::Begin("DockSpace Demo", p_open, window_flags);
    ImGui::PopStyleVar();

    if (opt_fullscreen)
        ImGui::PopStyleVar(2);

    // DockSpace
    ImGuiIO& io = ImGui::GetIO();
    if (io.ConfigFlags & ImGuiConfigFlags_DockingEnable)
    {
        ImGuiID dockspace_id = ImGui::GetID("MyDockSpace");
        ImGui::DockSpace(dockspace_id, ImVec2(0.0f, 0.0f), dockspace_flags);
    }
    else
    {
        ShowDockingDisabledMessage();
    }

    if (ImGui::BeginMenuBar())
    {
        if (ImGui::BeginMenu("Docking"))
        {
            // Disabling fullscreen would allow the window to be moved to the front of other windows,
            // which we can't undo at the moment without finer window depth/z control.
            //ImGui::MenuItem("Fullscreen", NULL, &opt_fullscreen_persistant);

            if (ImGui::MenuItem("Flag: NoSplit",                "", (dockspace_flags & ImGuiDockNodeFlags_NoSplit) != 0))                 dockspace_flags ^= ImGuiDockNodeFlags_NoSplit;
            if (ImGui::MenuItem("Flag: NoResize",               "", (dockspace_flags & ImGuiDockNodeFlags_NoResize) != 0))                dockspace_flags ^= ImGuiDockNodeFlags_NoResize;
            if (ImGui::MenuItem("Flag: NoDockingInCentralNode", "", (dockspace_flags & ImGuiDockNodeFlags_NoDockingInCentralNode) != 0))  dockspace_flags ^= ImGuiDockNodeFlags_NoDockingInCentralNode;
            if (ImGui::MenuItem("Flag: PassthruCentralNode",    "", (dockspace_flags & ImGuiDockNodeFlags_PassthruCentralNode) != 0))     dockspace_flags ^= ImGuiDockNodeFlags_PassthruCentralNode;
            if (ImGui::MenuItem("Flag: AutoHideTabBar",         "", (dockspace_flags & ImGuiDockNodeFlags_AutoHideTabBar) != 0))          dockspace_flags ^= ImGuiDockNodeFlags_AutoHideTabBar;
            ImGui::Separator();
            if (ImGui::MenuItem("Close DockSpace", NULL, false, p_open != NULL))
                *p_open = false;
            ImGui::EndMenu();
        }
        HelpMarker(
            "When docking is enabled, you can ALWAYS dock MOST window into another! Try it now!" "\n\n"
            " > if io.ConfigDockingWithShift==false (default):" "\n"
            "   drag windows from title bar to dock" "\n"
            " > if io.ConfigDockingWithShift==true:" "\n"
            "   drag windows from anywhere and hold Shift to dock" "\n\n"
            "This demo app has nothing to do with it!" "\n\n"
            "This demo app only demonstrate the use of ImGui::DockSpace() which allows you to manually create a docking node _within_ another window. This is useful so you can decorate your main application window (e.g. with a menu bar)." "\n\n"
            "ImGui::DockSpace() comes with one hard constraint: it needs to be submitted _before_ any window which may be docked into it. Therefore, if you use a dock spot as the central point of your application, you'll probably want it to be part of the very first window you are submitting to imgui every frame." "\n\n"
            "(NB: because of this constraint, the implicit \"Debug\" window can not be docked into an explicit DockSpace() node, because that window is submitted as part of the NewFrame() call. An easy workaround is that you can create your own implicit \"Debug##2\" window after calling DockSpace() and leave it in the window stack for anyone to use.)"
        );

        ImGui::EndMenuBar();
    }

    ImGui::End();
}

//-----------------------------------------------------------------------------
// [SECTION] Example App: Documents Handling / ShowExampleAppDocuments()
//-----------------------------------------------------------------------------

// Simplified structure to mimic a Document model
struct MyDocument
{
    const char* Name;       // Document title
    bool        Open;       // Set when open (we keep an array of all available documents to simplify demo code!)
    bool        OpenPrev;   // Copy of Open from last update.
    bool        Dirty;      // Set when the document has been modified
    bool        WantClose;  // Set when the document
    ImVec4      Color;      // An arbitrary variable associated to the document

    MyDocument(const char* name, bool open = true, const ImVec4& color = ImVec4(1.0f, 1.0f, 1.0f, 1.0f))
    {
        Name = name;
        Open = OpenPrev = open;
        Dirty = false;
        WantClose = false;
        Color = color;
    }
    void DoOpen()       { Open = true; }
    void DoQueueClose() { WantClose = true; }
    void DoForceClose() { Open = false; Dirty = false; }
    void DoSave()       { Dirty = false; }

    // Display dummy contents for the Document
    static void DisplayContents(MyDocument* doc)
    {
        ImGui::PushID(doc);
        ImGui::Text("Document \"%s\"", doc->Name);
        ImGui::PushStyleColor(ImGuiCol_Text, doc->Color);
        ImGui::TextWrapped("Lorem ipsum dolor sit amet, consectetur adipiscing elit, sed do eiusmod tempor incididunt ut labore et dolore magna aliqua.");
        ImGui::PopStyleColor();
        if (ImGui::Button("Modify", ImVec2(100, 0)))
            doc->Dirty = true;
        ImGui::SameLine();
        if (ImGui::Button("Save", ImVec2(100, 0)))
            doc->DoSave();
        ImGui::ColorEdit3("color", &doc->Color.x);  // Useful to test drag and drop and hold-dragged-to-open-tab behavior.
        ImGui::PopID();
    }

    // Display context menu for the Document
    static void DisplayContextMenu(MyDocument* doc)
    {
        if (!ImGui::BeginPopupContextItem())
            return;

        char buf[256];
        sprintf(buf, "Save %s", doc->Name);
        if (ImGui::MenuItem(buf, "CTRL+S", false, doc->Open))
            doc->DoSave();
        if (ImGui::MenuItem("Close", "CTRL+W", false, doc->Open))
            doc->DoQueueClose();
        ImGui::EndPopup();
    }
};

struct ExampleAppDocuments
{
    ImVector<MyDocument> Documents;

    ExampleAppDocuments()
    {
        Documents.push_back(MyDocument("Lettuce",             true,  ImVec4(0.4f, 0.8f, 0.4f, 1.0f)));
        Documents.push_back(MyDocument("Eggplant",            true,  ImVec4(0.8f, 0.5f, 1.0f, 1.0f)));
        Documents.push_back(MyDocument("Carrot",              true,  ImVec4(1.0f, 0.8f, 0.5f, 1.0f)));
        Documents.push_back(MyDocument("Tomato",              false, ImVec4(1.0f, 0.3f, 0.4f, 1.0f)));
        Documents.push_back(MyDocument("A Rather Long Title", false));
        Documents.push_back(MyDocument("Some Document",       false));
    }
};

// [Optional] Notify the system of Tabs/Windows closure that happened outside the regular tab interface.
// If a tab has been closed programmatically (aka closed from another source such as the Checkbox() in the demo,
// as opposed to clicking on the regular tab closing button) and stops being submitted, it will take a frame for
// the tab bar to notice its absence. During this frame there will be a gap in the tab bar, and if the tab that has
// disappeared was the selected one, the tab bar will report no selected tab during the frame. This will effectively
// give the impression of a flicker for one frame.
// We call SetTabItemClosed() to manually notify the Tab Bar or Docking system of removed tabs to avoid this glitch.
// Note that this completely optional, and only affect tab bars with the ImGuiTabBarFlags_Reorderable flag.
static void NotifyOfDocumentsClosedElsewhere(ExampleAppDocuments& app)
{
    for (int doc_n = 0; doc_n < app.Documents.Size; doc_n++)
    {
        MyDocument* doc = &app.Documents[doc_n];
        if (!doc->Open && doc->OpenPrev)
            ImGui::SetTabItemClosed(doc->Name);
        doc->OpenPrev = doc->Open;
    }
}

void ShowExampleAppDocuments(bool* p_open)
{
    static ExampleAppDocuments app;

    // Options
    enum Target
    {
        Target_None,
        Target_Tab,                 // Create documents as local tab into a local tab bar
        Target_DockSpaceAndWindow   // Create documents as regular windows, and create an embedded dockspace
    };
    static Target opt_target = Target_Tab;
    static bool opt_reorderable = true;
    static ImGuiTabBarFlags opt_fitting_flags = ImGuiTabBarFlags_FittingPolicyDefault_;

    // When (opt_target == Target_DockSpaceAndWindow) there is the possibily that one of our child Document window (e.g. "Eggplant")
    // that we emit gets docked into the same spot as the parent window ("Example: Documents").
    // This would create a problematic feedback loop because selecting the "Eggplant" tab would make the "Example: Documents" tab
    // not visible, which in turn would stop submitting the "Eggplant" window.
    // We avoid this problem by submitting our documents window even if our parent window is not currently visible.
    // Another solution may be to make the "Example: Documents" window use the ImGuiWindowFlags_NoDocking.

    bool window_contents_visible = ImGui::Begin("Example: Documents", p_open, ImGuiWindowFlags_MenuBar);
    if (!window_contents_visible && opt_target != Target_DockSpaceAndWindow)
    {
        ImGui::End();
        return;
    }

    // Menu
    if (ImGui::BeginMenuBar())
    {
        if (ImGui::BeginMenu("File"))
        {
            int open_count = 0;
            for (int doc_n = 0; doc_n < app.Documents.Size; doc_n++)
                open_count += app.Documents[doc_n].Open ? 1 : 0;

            if (ImGui::BeginMenu("Open", open_count < app.Documents.Size))
            {
                for (int doc_n = 0; doc_n < app.Documents.Size; doc_n++)
                {
                    MyDocument* doc = &app.Documents[doc_n];
                    if (!doc->Open)
                        if (ImGui::MenuItem(doc->Name))
                            doc->DoOpen();
                }
                ImGui::EndMenu();
            }
            if (ImGui::MenuItem("Close All Documents", NULL, false, open_count > 0))
                for (int doc_n = 0; doc_n < app.Documents.Size; doc_n++)
                    app.Documents[doc_n].DoQueueClose();
            if (ImGui::MenuItem("Exit", "Alt+F4")) {}
            ImGui::EndMenu();
        }
        ImGui::EndMenuBar();
    }

    // [Debug] List documents with one checkbox for each
    for (int doc_n = 0; doc_n < app.Documents.Size; doc_n++)
    {
        MyDocument* doc = &app.Documents[doc_n];
        if (doc_n > 0)
            ImGui::SameLine();
        ImGui::PushID(doc);
        if (ImGui::Checkbox(doc->Name, &doc->Open))
            if (!doc->Open)
                doc->DoForceClose();
        ImGui::PopID();
    }
    ImGui::PushItemWidth(ImGui::GetFontSize() * 12);
    ImGui::Combo("Output", (int*)&opt_target, "None\0TabBar+Tabs\0DockSpace+Window\0");
    ImGui::PopItemWidth();
    bool redock_all = false;
    if (opt_target == Target_Tab)                { ImGui::SameLine(); ImGui::Checkbox("Reorderable Tabs", &opt_reorderable); }
    if (opt_target == Target_DockSpaceAndWindow) { ImGui::SameLine(); redock_all = ImGui::Button("Redock all"); }

    ImGui::Separator();

    // Tabs
    if (opt_target == Target_Tab)
    {
        ImGuiTabBarFlags tab_bar_flags = (opt_fitting_flags) | (opt_reorderable ? ImGuiTabBarFlags_Reorderable : 0);
        if (ImGui::BeginTabBar("##tabs", tab_bar_flags))
        {
            if (opt_reorderable)
                NotifyOfDocumentsClosedElsewhere(app);

            // [DEBUG] Stress tests
            //if ((ImGui::GetFrameCount() % 30) == 0) docs[1].Open ^= 1;            // [DEBUG] Automatically show/hide a tab. Test various interactions e.g. dragging with this on.
            //if (ImGui::GetIO().KeyCtrl) ImGui::SetTabItemSelected(docs[1].Name);  // [DEBUG] Test SetTabItemSelected(), probably not very useful as-is anyway..

            // Submit Tabs
            for (int doc_n = 0; doc_n < app.Documents.Size; doc_n++)
            {
                MyDocument* doc = &app.Documents[doc_n];
                if (!doc->Open)
                    continue;

                ImGuiTabItemFlags tab_flags = (doc->Dirty ? ImGuiTabItemFlags_UnsavedDocument : 0);
                bool visible = ImGui::BeginTabItem(doc->Name, &doc->Open, tab_flags);

                // Cancel attempt to close when unsaved add to save queue so we can display a popup.
                if (!doc->Open && doc->Dirty)
                {
                    doc->Open = true;
                    doc->DoQueueClose();
                }

                MyDocument::DisplayContextMenu(doc);
                if (visible)
                {
                    MyDocument::DisplayContents(doc);
                    ImGui::EndTabItem();
                }
            }

            ImGui::EndTabBar();
        }
    }
    else if (opt_target == Target_DockSpaceAndWindow)
    {
        if (ImGui::GetIO().ConfigFlags & ImGuiConfigFlags_DockingEnable)
        {
            NotifyOfDocumentsClosedElsewhere(app);

            // Create a DockSpace node where any window can be docked
            ImGuiID dockspace_id = ImGui::GetID("MyDockSpace");
            ImGui::DockSpace(dockspace_id);

            // Create Windows
            for (int doc_n = 0; doc_n < app.Documents.Size; doc_n++)
            {
                MyDocument* doc = &app.Documents[doc_n];
                if (!doc->Open)
                    continue;

                ImGui::SetNextWindowDockID(dockspace_id, redock_all ? ImGuiCond_Always : ImGuiCond_FirstUseEver);
                ImGuiWindowFlags window_flags = (doc->Dirty ? ImGuiWindowFlags_UnsavedDocument : 0);
                bool visible = ImGui::Begin(doc->Name, &doc->Open, window_flags);

                // Cancel attempt to close when unsaved add to save queue so we can display a popup.
                if (!doc->Open && doc->Dirty)
                {
                    doc->Open = true;
                    doc->DoQueueClose();
                }

                MyDocument::DisplayContextMenu(doc);
                if (visible)
                    MyDocument::DisplayContents(doc);

                ImGui::End();
            }
        }
        else
        {
            ShowDockingDisabledMessage();
        }
    }

    // Early out other contents
    if (!window_contents_visible)
    {
        ImGui::End();
        return;
    }

    // Update closing queue
    static ImVector<MyDocument*> close_queue;
    if (close_queue.empty())
    {
        // Close queue is locked once we started a popup
        for (int doc_n = 0; doc_n < app.Documents.Size; doc_n++)
        {
            MyDocument* doc = &app.Documents[doc_n];
            if (doc->WantClose)
            {
                doc->WantClose = false;
                close_queue.push_back(doc);
            }
        }
    }

    // Display closing confirmation UI
    if (!close_queue.empty())
    {
        int close_queue_unsaved_documents = 0;
        for (int n = 0; n < close_queue.Size; n++)
            if (close_queue[n]->Dirty)
                close_queue_unsaved_documents++;

        if (close_queue_unsaved_documents == 0)
        {
            // Close documents when all are unsaved
            for (int n = 0; n < close_queue.Size; n++)
                close_queue[n]->DoForceClose();
            close_queue.clear();
        }
        else
        {
            if (!ImGui::IsPopupOpen("Save?"))
                ImGui::OpenPopup("Save?");
            if (ImGui::BeginPopupModal("Save?"))
            {
                ImGui::Text("Save change to the following items?");
                ImGui::SetNextItemWidth(-1.0f);
                if (ImGui::ListBoxHeader("##", close_queue_unsaved_documents, 6))
                {
                    for (int n = 0; n < close_queue.Size; n++)
                        if (close_queue[n]->Dirty)
                            ImGui::Text("%s", close_queue[n]->Name);
                    ImGui::ListBoxFooter();
                }

                if (ImGui::Button("Yes", ImVec2(80, 0)))
                {
                    for (int n = 0; n < close_queue.Size; n++)
                    {
                        if (close_queue[n]->Dirty)
                            close_queue[n]->DoSave();
                        close_queue[n]->DoForceClose();
                    }
                    close_queue.clear();
                    ImGui::CloseCurrentPopup();
                }
                ImGui::SameLine();
                if (ImGui::Button("No", ImVec2(80, 0)))
                {
                    for (int n = 0; n < close_queue.Size; n++)
                        close_queue[n]->DoForceClose();
                    close_queue.clear();
                    ImGui::CloseCurrentPopup();
                }
                ImGui::SameLine();
                if (ImGui::Button("Cancel", ImVec2(80, 0)))
                {
                    close_queue.clear();
                    ImGui::CloseCurrentPopup();
                }
                ImGui::EndPopup();
            }
        }
    }

    ImGui::End();
}

// End of Demo code
#else

void ImGui::ShowAboutWindow(bool*) {}
void ImGui::ShowDemoWindow(bool*) {}
void ImGui::ShowUserGuide() {}
void ImGui::ShowStyleEditor(ImGuiStyle*) {}

#endif

#endif // #ifndef IMGUI_DISABLE<|MERGE_RESOLUTION|>--- conflicted
+++ resolved
@@ -241,11 +241,9 @@
 
     // Examples Apps (accessible from the "Examples" menu)
     static bool show_app_main_menu_bar = false;
-<<<<<<< HEAD
     static bool show_app_dockspace = false;
-=======
->>>>>>> 218ff3a2
     static bool show_app_documents = false;
+
     static bool show_app_console = false;
     static bool show_app_log = false;
     static bool show_app_layout = false;
@@ -258,13 +256,9 @@
     static bool show_app_custom_rendering = false;
 
     if (show_app_main_menu_bar)       ShowExampleAppMainMenuBar();
-<<<<<<< HEAD
     if (show_app_dockspace)           ShowExampleAppDockSpace(&show_app_dockspace);     // Process the Docking app first, as explicit DockSpace() nodes needs to be submitted early (read comments near the DockSpace function)
     if (show_app_documents)           ShowExampleAppDocuments(&show_app_documents);     // Process the Document app next, as it may also use a DockSpace()
-=======
-    if (show_app_documents)           ShowExampleAppDocuments(&show_app_documents);
-
->>>>>>> 218ff3a2
+
     if (show_app_console)             ShowExampleAppConsole(&show_app_console);
     if (show_app_log)                 ShowExampleAppLog(&show_app_log);
     if (show_app_layout)              ShowExampleAppLayout(&show_app_layout);

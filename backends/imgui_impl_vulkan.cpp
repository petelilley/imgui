--- conflicted
+++ resolved
@@ -34,12 +34,9 @@
 
 // CHANGELOG
 // (minor and older changes stripped away, please see git history for details)
-<<<<<<< HEAD
 //  2023-XX-XX: Platform: Added support for multiple windows via the ImGuiPlatformIO interface.
-=======
 //  2024-01-03: Vulkan: Added MinAllocationSize field in ImGui_ImplVulkan_InitInfo to workaround zealous "best practice" validation layer. (#7189, #4238)
 //  2024-01-03: Vulkan: Stoped creating command pools with VK_COMMAND_POOL_CREATE_RESET_COMMAND_BUFFER_BIT as we don't reset them.
->>>>>>> 6f10cef2
 //  2023-11-29: Vulkan: Fixed mismatching allocator passed to vkCreateCommandPool() vs vkDestroyCommandPool(). (#7075)
 //  2023-11-10: *BREAKING CHANGE*: Removed parameter from ImGui_ImplVulkan_CreateFontsTexture(): backend now creates its own command-buffer to upload fonts.
 //              *BREAKING CHANGE*: Removed ImGui_ImplVulkan_DestroyFontUploadObjects() which is now unecessary as we create and destroy those objects in the backend.
@@ -95,75 +92,6 @@
 #pragma warning (disable: 4127) // condition expression is constant
 #endif
 
-<<<<<<< HEAD
-// Reusable buffers used for rendering 1 current in-flight frame, for ImGui_ImplVulkan_RenderDrawData()
-// [Please zero-clear before use!]
-struct ImGui_ImplVulkanH_FrameRenderBuffers
-{
-    VkDeviceMemory      VertexBufferMemory;
-    VkDeviceMemory      IndexBufferMemory;
-    VkDeviceSize        VertexBufferSize;
-    VkDeviceSize        IndexBufferSize;
-    VkBuffer            VertexBuffer;
-    VkBuffer            IndexBuffer;
-};
-
-// Each viewport will hold 1 ImGui_ImplVulkanH_WindowRenderBuffers
-// [Please zero-clear before use!]
-struct ImGui_ImplVulkanH_WindowRenderBuffers
-{
-    uint32_t            Index;
-    uint32_t            Count;
-    ImGui_ImplVulkanH_FrameRenderBuffers*   FrameRenderBuffers;
-};
-
-// For multi-viewport support:
-// Helper structure we store in the void* RendererUserData field of each ImGuiViewport to easily retrieve our backend data.
-struct ImGui_ImplVulkan_ViewportData
-{
-    bool                                    WindowOwned;
-    ImGui_ImplVulkanH_Window                Window;             // Used by secondary viewports only
-    ImGui_ImplVulkanH_WindowRenderBuffers   RenderBuffers;      // Used by all viewports
-
-    ImGui_ImplVulkan_ViewportData()         { WindowOwned = false; memset(&RenderBuffers, 0, sizeof(RenderBuffers)); }
-    ~ImGui_ImplVulkan_ViewportData()        { }
-};
-
-// Vulkan data
-struct ImGui_ImplVulkan_Data
-{
-    ImGui_ImplVulkan_InitInfo   VulkanInitInfo;
-    VkRenderPass                RenderPass;
-    VkDeviceSize                BufferMemoryAlignment;
-    VkPipelineCreateFlags       PipelineCreateFlags;
-    VkDescriptorSetLayout       DescriptorSetLayout;
-    VkPipelineLayout            PipelineLayout;
-    VkPipeline                  Pipeline;
-    uint32_t                    Subpass;
-    VkShaderModule              ShaderModuleVert;
-    VkShaderModule              ShaderModuleFrag;
-
-    // Font data
-    VkSampler                   FontSampler;
-    VkDeviceMemory              FontMemory;
-    VkImage                     FontImage;
-    VkImageView                 FontView;
-    VkDescriptorSet             FontDescriptorSet;
-    VkCommandPool               FontCommandPool;
-    VkCommandBuffer             FontCommandBuffer;
-
-    // Render buffers for main window
-    ImGui_ImplVulkanH_WindowRenderBuffers MainWindowRenderBuffers;
-
-    ImGui_ImplVulkan_Data()
-    {
-        memset((void*)this, 0, sizeof(*this));
-        BufferMemoryAlignment = 256;
-    }
-};
-
-=======
->>>>>>> 6f10cef2
 // Forward Declarations
 struct ImGui_ImplVulkanH_FrameRenderBuffers;
 struct ImGui_ImplVulkanH_WindowRenderBuffers;
@@ -288,7 +216,19 @@
 {
     uint32_t            Index;
     uint32_t            Count;
-    ImGui_ImplVulkanH_FrameRenderBuffers* FrameRenderBuffers;
+    ImGui_ImplVulkanH_FrameRenderBuffers*   FrameRenderBuffers;
+};
+
+// For multi-viewport support:
+// Helper structure we store in the void* RendererUserData field of each ImGuiViewport to easily retrieve our backend data.
+struct ImGui_ImplVulkan_ViewportData
+{
+    bool                                    WindowOwned;
+    ImGui_ImplVulkanH_Window                Window;             // Used by secondary viewports only
+    ImGui_ImplVulkanH_WindowRenderBuffers   RenderBuffers;      // Used by all viewports
+
+    ImGui_ImplVulkan_ViewportData()         { WindowOwned = false; memset(&RenderBuffers, 0, sizeof(RenderBuffers)); }
+    ~ImGui_ImplVulkan_ViewportData()        { }
 };
 
 // Vulkan data
@@ -328,15 +268,11 @@
 // SHADERS
 //-----------------------------------------------------------------------------
 
-<<<<<<< HEAD
 // Forward Declarations
 static void ImGui_ImplVulkan_InitPlatformInterface();
 static void ImGui_ImplVulkan_ShutdownPlatformInterface();
 
-// glsl_shader.vert, compiled with:
-=======
 // backends/vulkan/glsl_shader.vert, compiled with:
->>>>>>> 6f10cef2
 // # glslangValidator -V -x -o glsl_shader.vert.u32 glsl_shader.vert
 /*
 #version 450 core

// Dear ImGui: standalone example application for SDL2 + Vulkan
// If you are new to Dear ImGui, read documentation from the docs/ folder + read the top of imgui.cpp.
// Read online: https://github.com/ocornut/imgui/tree/master/docs

// Important note to the reader who wish to integrate imgui_impl_vulkan.cpp/.h in their own engine/app.
// - Common ImGui_ImplVulkan_XXX functions and structures are used to interface with imgui_impl_vulkan.cpp/.h.
//   You will use those if you want to use this rendering backend in your engine/app.
// - Helper ImGui_ImplVulkanH_XXX functions and structures are only used by this example (main.cpp) and by
//   the backend itself (imgui_impl_vulkan.cpp), but should PROBABLY NOT be used by your own engine/app code.
// Read comments in imgui_impl_vulkan.h.

#include "imgui.h"
#include "imgui_impl_sdl.h"
#include "imgui_impl_vulkan.h"
#include <stdio.h>          // printf, fprintf
#include <stdlib.h>         // abort
#include <SDL.h>
#include <SDL_vulkan.h>
#include <vulkan/vulkan.h>

//#define IMGUI_UNLIMITED_FRAME_RATE
#ifdef _DEBUG
#define IMGUI_VULKAN_DEBUG_REPORT
#endif

// Data
static VkAllocationCallbacks*   g_Allocator = NULL;
static VkInstance               g_Instance = VK_NULL_HANDLE;
static VkPhysicalDevice         g_PhysicalDevice = VK_NULL_HANDLE;
static VkDevice                 g_Device = VK_NULL_HANDLE;
static uint32_t                 g_QueueFamily = (uint32_t)-1;
static VkQueue                  g_Queue = VK_NULL_HANDLE;
static VkDebugReportCallbackEXT g_DebugReport = VK_NULL_HANDLE;
static VkPipelineCache          g_PipelineCache = VK_NULL_HANDLE;
static VkDescriptorPool         g_DescriptorPool = VK_NULL_HANDLE;

static SDL_Window*              g_AppWindow = NULL;
static ImGui_ImplVulkanH_Window g_MainWindowData;
static uint32_t                 g_MinImageCount = 2;
static bool                     g_SwapChainRebuild = false;

// Forward declarations of helper functions
bool MainLoopStep();

static void check_vk_result(VkResult err)
{
    if (err == 0)
        return;
    fprintf(stderr, "[vulkan] Error: VkResult = %d\n", err);
    if (err < 0)
        abort();
}

#ifdef IMGUI_VULKAN_DEBUG_REPORT
static VKAPI_ATTR VkBool32 VKAPI_CALL debug_report(VkDebugReportFlagsEXT flags, VkDebugReportObjectTypeEXT objectType, uint64_t object, size_t location, int32_t messageCode, const char* pLayerPrefix, const char* pMessage, void* pUserData)
{
    (void)flags; (void)object; (void)location; (void)messageCode; (void)pUserData; (void)pLayerPrefix; // Unused arguments
    fprintf(stderr, "[vulkan] Debug report from ObjectType: %i\nMessage: %s\n\n", objectType, pMessage);
    return VK_FALSE;
}
#endif // IMGUI_VULKAN_DEBUG_REPORT

static void SetupVulkan(const char** extensions, uint32_t extensions_count)
{
    VkResult err;

    // Create Vulkan Instance
    {
        VkInstanceCreateInfo create_info = {};
        create_info.sType = VK_STRUCTURE_TYPE_INSTANCE_CREATE_INFO;
        create_info.enabledExtensionCount = extensions_count;
        create_info.ppEnabledExtensionNames = extensions;
#ifdef IMGUI_VULKAN_DEBUG_REPORT
        // Enabling validation layers
        const char* layers[] = { "VK_LAYER_KHRONOS_validation" };
        create_info.enabledLayerCount = 1;
        create_info.ppEnabledLayerNames = layers;

        // Enable debug report extension (we need additional storage, so we duplicate the user array to add our new extension to it)
        const char** extensions_ext = (const char**)malloc(sizeof(const char*) * (extensions_count + 1));
        memcpy(extensions_ext, extensions, extensions_count * sizeof(const char*));
        extensions_ext[extensions_count] = "VK_EXT_debug_report";
        create_info.enabledExtensionCount = extensions_count + 1;
        create_info.ppEnabledExtensionNames = extensions_ext;

        // Create Vulkan Instance
        err = vkCreateInstance(&create_info, g_Allocator, &g_Instance);
        check_vk_result(err);
        free(extensions_ext);

        // Get the function pointer (required for any extensions)
        auto vkCreateDebugReportCallbackEXT = (PFN_vkCreateDebugReportCallbackEXT)vkGetInstanceProcAddr(g_Instance, "vkCreateDebugReportCallbackEXT");
        IM_ASSERT(vkCreateDebugReportCallbackEXT != NULL);

        // Setup the debug report callback
        VkDebugReportCallbackCreateInfoEXT debug_report_ci = {};
        debug_report_ci.sType = VK_STRUCTURE_TYPE_DEBUG_REPORT_CALLBACK_CREATE_INFO_EXT;
        debug_report_ci.flags = VK_DEBUG_REPORT_ERROR_BIT_EXT | VK_DEBUG_REPORT_WARNING_BIT_EXT | VK_DEBUG_REPORT_PERFORMANCE_WARNING_BIT_EXT;
        debug_report_ci.pfnCallback = debug_report;
        debug_report_ci.pUserData = NULL;
        err = vkCreateDebugReportCallbackEXT(g_Instance, &debug_report_ci, g_Allocator, &g_DebugReport);
        check_vk_result(err);
#else
        // Create Vulkan Instance without any debug feature
        err = vkCreateInstance(&create_info, g_Allocator, &g_Instance);
        check_vk_result(err);
        IM_UNUSED(g_DebugReport);
#endif
    }

    // Select GPU
    {
        uint32_t gpu_count;
        err = vkEnumeratePhysicalDevices(g_Instance, &gpu_count, NULL);
        check_vk_result(err);
        IM_ASSERT(gpu_count > 0);

        VkPhysicalDevice* gpus = (VkPhysicalDevice*)malloc(sizeof(VkPhysicalDevice) * gpu_count);
        err = vkEnumeratePhysicalDevices(g_Instance, &gpu_count, gpus);
        check_vk_result(err);

        // If a number >1 of GPUs got reported, find discrete GPU if present, or use first one available. This covers
        // most common cases (multi-gpu/integrated+dedicated graphics). Handling more complicated setups (multiple
        // dedicated GPUs) is out of scope of this sample.
        int use_gpu = 0;
        for (int i = 0; i < (int)gpu_count; i++)
        {
            VkPhysicalDeviceProperties properties;
            vkGetPhysicalDeviceProperties(gpus[i], &properties);
            if (properties.deviceType == VK_PHYSICAL_DEVICE_TYPE_DISCRETE_GPU)
            {
                use_gpu = i;
                break;
            }
        }

        g_PhysicalDevice = gpus[use_gpu];
        free(gpus);
    }

    // Select graphics queue family
    {
        uint32_t count;
        vkGetPhysicalDeviceQueueFamilyProperties(g_PhysicalDevice, &count, NULL);
        VkQueueFamilyProperties* queues = (VkQueueFamilyProperties*)malloc(sizeof(VkQueueFamilyProperties) * count);
        vkGetPhysicalDeviceQueueFamilyProperties(g_PhysicalDevice, &count, queues);
        for (uint32_t i = 0; i < count; i++)
            if (queues[i].queueFlags & VK_QUEUE_GRAPHICS_BIT)
            {
                g_QueueFamily = i;
                break;
            }
        free(queues);
        IM_ASSERT(g_QueueFamily != (uint32_t)-1);
    }

    // Create Logical Device (with 1 queue)
    {
        int device_extension_count = 1;
        const char* device_extensions[] = { "VK_KHR_swapchain" };
        const float queue_priority[] = { 1.0f };
        VkDeviceQueueCreateInfo queue_info[1] = {};
        queue_info[0].sType = VK_STRUCTURE_TYPE_DEVICE_QUEUE_CREATE_INFO;
        queue_info[0].queueFamilyIndex = g_QueueFamily;
        queue_info[0].queueCount = 1;
        queue_info[0].pQueuePriorities = queue_priority;
        VkDeviceCreateInfo create_info = {};
        create_info.sType = VK_STRUCTURE_TYPE_DEVICE_CREATE_INFO;
        create_info.queueCreateInfoCount = sizeof(queue_info) / sizeof(queue_info[0]);
        create_info.pQueueCreateInfos = queue_info;
        create_info.enabledExtensionCount = device_extension_count;
        create_info.ppEnabledExtensionNames = device_extensions;
        err = vkCreateDevice(g_PhysicalDevice, &create_info, g_Allocator, &g_Device);
        check_vk_result(err);
        vkGetDeviceQueue(g_Device, g_QueueFamily, 0, &g_Queue);
    }

    // Create Descriptor Pool
    {
        VkDescriptorPoolSize pool_sizes[] =
        {
            { VK_DESCRIPTOR_TYPE_SAMPLER, 1000 },
            { VK_DESCRIPTOR_TYPE_COMBINED_IMAGE_SAMPLER, 1000 },
            { VK_DESCRIPTOR_TYPE_SAMPLED_IMAGE, 1000 },
            { VK_DESCRIPTOR_TYPE_STORAGE_IMAGE, 1000 },
            { VK_DESCRIPTOR_TYPE_UNIFORM_TEXEL_BUFFER, 1000 },
            { VK_DESCRIPTOR_TYPE_STORAGE_TEXEL_BUFFER, 1000 },
            { VK_DESCRIPTOR_TYPE_UNIFORM_BUFFER, 1000 },
            { VK_DESCRIPTOR_TYPE_STORAGE_BUFFER, 1000 },
            { VK_DESCRIPTOR_TYPE_UNIFORM_BUFFER_DYNAMIC, 1000 },
            { VK_DESCRIPTOR_TYPE_STORAGE_BUFFER_DYNAMIC, 1000 },
            { VK_DESCRIPTOR_TYPE_INPUT_ATTACHMENT, 1000 }
        };
        VkDescriptorPoolCreateInfo pool_info = {};
        pool_info.sType = VK_STRUCTURE_TYPE_DESCRIPTOR_POOL_CREATE_INFO;
        pool_info.flags = VK_DESCRIPTOR_POOL_CREATE_FREE_DESCRIPTOR_SET_BIT;
        pool_info.maxSets = 1000 * IM_ARRAYSIZE(pool_sizes);
        pool_info.poolSizeCount = (uint32_t)IM_ARRAYSIZE(pool_sizes);
        pool_info.pPoolSizes = pool_sizes;
        err = vkCreateDescriptorPool(g_Device, &pool_info, g_Allocator, &g_DescriptorPool);
        check_vk_result(err);
    }
}

// All the ImGui_ImplVulkanH_XXX structures/functions are optional helpers used by the demo.
// Your real engine/app may not use them.
static void SetupVulkanWindow(ImGui_ImplVulkanH_Window* wd, VkSurfaceKHR surface, int width, int height)
{
    wd->Surface = surface;

    // Check for WSI support
    VkBool32 res;
    vkGetPhysicalDeviceSurfaceSupportKHR(g_PhysicalDevice, g_QueueFamily, wd->Surface, &res);
    if (res != VK_TRUE)
    {
        fprintf(stderr, "Error no WSI support on physical device 0\n");
        exit(-1);
    }

    // Select Surface Format
    const VkFormat requestSurfaceImageFormat[] = { VK_FORMAT_B8G8R8A8_UNORM, VK_FORMAT_R8G8B8A8_UNORM, VK_FORMAT_B8G8R8_UNORM, VK_FORMAT_R8G8B8_UNORM };
    const VkColorSpaceKHR requestSurfaceColorSpace = VK_COLORSPACE_SRGB_NONLINEAR_KHR;
    wd->SurfaceFormat = ImGui_ImplVulkanH_SelectSurfaceFormat(g_PhysicalDevice, wd->Surface, requestSurfaceImageFormat, (size_t)IM_ARRAYSIZE(requestSurfaceImageFormat), requestSurfaceColorSpace);

    // Select Present Mode
#ifdef IMGUI_UNLIMITED_FRAME_RATE
    VkPresentModeKHR present_modes[] = { VK_PRESENT_MODE_MAILBOX_KHR, VK_PRESENT_MODE_IMMEDIATE_KHR, VK_PRESENT_MODE_FIFO_KHR };
#else
    VkPresentModeKHR present_modes[] = { VK_PRESENT_MODE_FIFO_KHR };
#endif
    wd->PresentMode = ImGui_ImplVulkanH_SelectPresentMode(g_PhysicalDevice, wd->Surface, &present_modes[0], IM_ARRAYSIZE(present_modes));
    //printf("[vulkan] Selected PresentMode = %d\n", wd->PresentMode);

    // Create SwapChain, RenderPass, Framebuffer, etc.
    IM_ASSERT(g_MinImageCount >= 2);
    ImGui_ImplVulkanH_CreateOrResizeWindow(g_Instance, g_PhysicalDevice, g_Device, wd, g_QueueFamily, g_Allocator, width, height, g_MinImageCount);
}

static void CleanupVulkan()
{
    vkDestroyDescriptorPool(g_Device, g_DescriptorPool, g_Allocator);

#ifdef IMGUI_VULKAN_DEBUG_REPORT
    // Remove the debug report callback
    auto vkDestroyDebugReportCallbackEXT = (PFN_vkDestroyDebugReportCallbackEXT)vkGetInstanceProcAddr(g_Instance, "vkDestroyDebugReportCallbackEXT");
    vkDestroyDebugReportCallbackEXT(g_Instance, g_DebugReport, g_Allocator);
#endif // IMGUI_VULKAN_DEBUG_REPORT

    vkDestroyDevice(g_Device, g_Allocator);
    vkDestroyInstance(g_Instance, g_Allocator);
}

static void CleanupVulkanWindow()
{
    ImGui_ImplVulkanH_DestroyWindow(g_Instance, g_Device, &g_MainWindowData, g_Allocator);
}

static void FrameRender(ImGui_ImplVulkanH_Window* wd, ImDrawData* draw_data)
{
    VkResult err;

    VkSemaphore image_acquired_semaphore  = wd->FrameSemaphores[wd->SemaphoreIndex].ImageAcquiredSemaphore;
    VkSemaphore render_complete_semaphore = wd->FrameSemaphores[wd->SemaphoreIndex].RenderCompleteSemaphore;
    err = vkAcquireNextImageKHR(g_Device, wd->Swapchain, UINT64_MAX, image_acquired_semaphore, VK_NULL_HANDLE, &wd->FrameIndex);
    if (err == VK_ERROR_OUT_OF_DATE_KHR || err == VK_SUBOPTIMAL_KHR)
    {
        g_SwapChainRebuild = true;
        return;
    }
    check_vk_result(err);

    ImGui_ImplVulkanH_Frame* fd = &wd->Frames[wd->FrameIndex];
    {
        err = vkWaitForFences(g_Device, 1, &fd->Fence, VK_TRUE, UINT64_MAX);    // wait indefinitely instead of periodically checking
        check_vk_result(err);

        err = vkResetFences(g_Device, 1, &fd->Fence);
        check_vk_result(err);
    }
    {
        err = vkResetCommandPool(g_Device, fd->CommandPool, 0);
        check_vk_result(err);
        VkCommandBufferBeginInfo info = {};
        info.sType = VK_STRUCTURE_TYPE_COMMAND_BUFFER_BEGIN_INFO;
        info.flags |= VK_COMMAND_BUFFER_USAGE_ONE_TIME_SUBMIT_BIT;
        err = vkBeginCommandBuffer(fd->CommandBuffer, &info);
        check_vk_result(err);
    }
    {
        VkRenderPassBeginInfo info = {};
        info.sType = VK_STRUCTURE_TYPE_RENDER_PASS_BEGIN_INFO;
        info.renderPass = wd->RenderPass;
        info.framebuffer = fd->Framebuffer;
        info.renderArea.extent.width = wd->Width;
        info.renderArea.extent.height = wd->Height;
        info.clearValueCount = 1;
        info.pClearValues = &wd->ClearValue;
        vkCmdBeginRenderPass(fd->CommandBuffer, &info, VK_SUBPASS_CONTENTS_INLINE);
    }

    // Record dear imgui primitives into command buffer
    ImGui_ImplVulkan_RenderDrawData(draw_data, fd->CommandBuffer);

    // Submit command buffer
    vkCmdEndRenderPass(fd->CommandBuffer);
    {
        VkPipelineStageFlags wait_stage = VK_PIPELINE_STAGE_COLOR_ATTACHMENT_OUTPUT_BIT;
        VkSubmitInfo info = {};
        info.sType = VK_STRUCTURE_TYPE_SUBMIT_INFO;
        info.waitSemaphoreCount = 1;
        info.pWaitSemaphores = &image_acquired_semaphore;
        info.pWaitDstStageMask = &wait_stage;
        info.commandBufferCount = 1;
        info.pCommandBuffers = &fd->CommandBuffer;
        info.signalSemaphoreCount = 1;
        info.pSignalSemaphores = &render_complete_semaphore;

        err = vkEndCommandBuffer(fd->CommandBuffer);
        check_vk_result(err);
        err = vkQueueSubmit(g_Queue, 1, &info, fd->Fence);
        check_vk_result(err);
    }
}

static void FramePresent(ImGui_ImplVulkanH_Window* wd)
{
    if (g_SwapChainRebuild)
        return;
    VkSemaphore render_complete_semaphore = wd->FrameSemaphores[wd->SemaphoreIndex].RenderCompleteSemaphore;
    VkPresentInfoKHR info = {};
    info.sType = VK_STRUCTURE_TYPE_PRESENT_INFO_KHR;
    info.waitSemaphoreCount = 1;
    info.pWaitSemaphores = &render_complete_semaphore;
    info.swapchainCount = 1;
    info.pSwapchains = &wd->Swapchain;
    info.pImageIndices = &wd->FrameIndex;
    VkResult err = vkQueuePresentKHR(g_Queue, &info);
    if (err == VK_ERROR_OUT_OF_DATE_KHR || err == VK_SUBOPTIMAL_KHR)
    {
        g_SwapChainRebuild = true;
        return;
    }
    check_vk_result(err);
    wd->SemaphoreIndex = (wd->SemaphoreIndex + 1) % wd->ImageCount; // Now we can use the next set of semaphores
}

// Main code
int main(int, char**)
{
    // Setup SDL
    if (SDL_Init(SDL_INIT_VIDEO | SDL_INIT_TIMER | SDL_INIT_GAMECONTROLLER) != 0)
    {
        printf("Error: %s\n", SDL_GetError());
        return -1;
    }

    // Create window with Vulkan graphics context
    SDL_WindowFlags window_flags = (SDL_WindowFlags)(SDL_WINDOW_VULKAN | SDL_WINDOW_RESIZABLE | SDL_WINDOW_ALLOW_HIGHDPI);
    SDL_Window* window = SDL_CreateWindow("Dear ImGui SDL2+Vulkan example", SDL_WINDOWPOS_CENTERED, SDL_WINDOWPOS_CENTERED, 1280, 720, window_flags);
    uint32_t extensions_count = 0;
    SDL_Vulkan_GetInstanceExtensions(window, &extensions_count, NULL);
    const char** extensions = new const char*[extensions_count];
    SDL_Vulkan_GetInstanceExtensions(window, &extensions_count, extensions);
    SetupVulkan(extensions, extensions_count);
    delete[] extensions;
    g_AppWindow = window;

    // Create Window Surface
    VkSurfaceKHR surface;
    VkResult err;
    if (SDL_Vulkan_CreateSurface(window, g_Instance, &surface) == 0)
    {
        printf("Failed to create Vulkan surface.\n");
        return 1;
    }

    // Create Framebuffers
    int w, h;
    SDL_GetWindowSize(window, &w, &h);
    ImGui_ImplVulkanH_Window* wd = &g_MainWindowData;
    SetupVulkanWindow(wd, surface, w, h);

    // Setup Dear ImGui context
    IMGUI_CHECKVERSION();
    ImGui::CreateContext();
    ImGuiIO& io = ImGui::GetIO(); (void)io;
    io.ConfigFlags |= ImGuiConfigFlags_NavEnableKeyboard;       // Enable Keyboard Controls
    //io.ConfigFlags |= ImGuiConfigFlags_NavEnableGamepad;      // Enable Gamepad Controls
    io.ConfigFlags |= ImGuiConfigFlags_DockingEnable;           // Enable Docking
    io.ConfigFlags |= ImGuiConfigFlags_ViewportsEnable;         // Enable Multi-Viewport / Platform Windows
    //io.ConfigFlags |= ImGuiConfigFlags_ViewportsNoTaskBarIcons;
    //io.ConfigFlags |= ImGuiConfigFlags_ViewportsNoMerge;

    // Setup Dear ImGui style
    ImGui::StyleColorsDark();
    //ImGui::StyleColorsLight();

    // When viewports are enabled we tweak WindowRounding/WindowBg so platform windows can look identical to regular ones.
    ImGuiStyle& style = ImGui::GetStyle();
    if (io.ConfigFlags & ImGuiConfigFlags_ViewportsEnable)
    {
        style.WindowRounding = 0.0f;
        style.Colors[ImGuiCol_WindowBg].w = 1.0f;
    }

    // Setup Platform/Renderer backends
    ImGui_ImplSDL2_InitForVulkan(window);
    ImGui_ImplVulkan_InitInfo init_info = {};
    init_info.Instance = g_Instance;
    init_info.PhysicalDevice = g_PhysicalDevice;
    init_info.Device = g_Device;
    init_info.QueueFamily = g_QueueFamily;
    init_info.Queue = g_Queue;
    init_info.PipelineCache = g_PipelineCache;
    init_info.DescriptorPool = g_DescriptorPool;
    init_info.Subpass = 0;
    init_info.MinImageCount = g_MinImageCount;
    init_info.ImageCount = wd->ImageCount;
    init_info.MSAASamples = VK_SAMPLE_COUNT_1_BIT;
    init_info.Allocator = g_Allocator;
    init_info.CheckVkResultFn = check_vk_result;
    ImGui_ImplVulkan_Init(&init_info, wd->RenderPass);

    // Load Fonts
    // - If no fonts are loaded, dear imgui will use the default font. You can also load multiple fonts and use ImGui::PushFont()/PopFont() to select them.
    // - AddFontFromFileTTF() will return the ImFont* so you can store it if you need to select the font among multiple.
    // - If the file cannot be loaded, the function will return NULL. Please handle those errors in your application (e.g. use an assertion, or display an error and quit).
    // - The fonts will be rasterized at a given size (w/ oversampling) and stored into a texture when calling ImFontAtlas::Build()/GetTexDataAsXXXX(), which ImGui_ImplXXXX_NewFrame below will call.
    // - Use '#define IMGUI_ENABLE_FREETYPE' in your imconfig file to use Freetype for higher quality font rendering.
    // - Read 'docs/FONTS.md' for more instructions and details.
    // - Remember that in C/C++ if you want to include a backslash \ in a string literal you need to write a double backslash \\ !
    //io.Fonts->AddFontDefault();
    //io.Fonts->AddFontFromFileTTF("c:\\Windows\\Fonts\\segoeui.ttf", 18.0f);
    //io.Fonts->AddFontFromFileTTF("../../misc/fonts/DroidSans.ttf", 16.0f);
    //io.Fonts->AddFontFromFileTTF("../../misc/fonts/Roboto-Medium.ttf", 16.0f);
    //io.Fonts->AddFontFromFileTTF("../../misc/fonts/Cousine-Regular.ttf", 15.0f);
    //ImFont* font = io.Fonts->AddFontFromFileTTF("c:\\Windows\\Fonts\\ArialUni.ttf", 18.0f, NULL, io.Fonts->GetGlyphRangesJapanese());
    //IM_ASSERT(font != NULL);

    // Upload Fonts
    {
        // Use any command queue
        VkCommandPool command_pool = wd->Frames[wd->FrameIndex].CommandPool;
        VkCommandBuffer command_buffer = wd->Frames[wd->FrameIndex].CommandBuffer;

        err = vkResetCommandPool(g_Device, command_pool, 0);
        check_vk_result(err);
        VkCommandBufferBeginInfo begin_info = {};
        begin_info.sType = VK_STRUCTURE_TYPE_COMMAND_BUFFER_BEGIN_INFO;
        begin_info.flags |= VK_COMMAND_BUFFER_USAGE_ONE_TIME_SUBMIT_BIT;
        err = vkBeginCommandBuffer(command_buffer, &begin_info);
        check_vk_result(err);

        ImGui_ImplVulkan_CreateFontsTexture(command_buffer);

        VkSubmitInfo end_info = {};
        end_info.sType = VK_STRUCTURE_TYPE_SUBMIT_INFO;
        end_info.commandBufferCount = 1;
        end_info.pCommandBuffers = &command_buffer;
        err = vkEndCommandBuffer(command_buffer);
        check_vk_result(err);
        err = vkQueueSubmit(g_Queue, 1, &end_info, VK_NULL_HANDLE);
        check_vk_result(err);

        err = vkDeviceWaitIdle(g_Device);
        check_vk_result(err);
        ImGui_ImplVulkan_DestroyFontUploadObjects();
    }

    // Main loop
    while (true)
    {
<<<<<<< HEAD
        // Poll and handle events (inputs, window resize, etc.)
        // You can read the io.WantCaptureMouse, io.WantCaptureKeyboard flags to tell if dear imgui wants to use your inputs.
        // - When io.WantCaptureMouse is true, do not dispatch mouse input data to your main application, or clear/overwrite your copy of the mouse data.
        // - When io.WantCaptureKeyboard is true, do not dispatch keyboard input data to your main application, or clear/overwrite your copy of the keyboard data.
        // Generally you may always pass all inputs to dear imgui, and hide them from your application based on those two flags.
        SDL_Event event;
        while (SDL_PollEvent(&event))
        {
            ImGui_ImplSDL2_ProcessEvent(&event);
            if (event.type == SDL_QUIT)
                done = true;
            if (event.type == SDL_WINDOWEVENT && event.window.event == SDL_WINDOWEVENT_CLOSE && event.window.windowID == SDL_GetWindowID(window))
                done = true;
        }

        // Resize swap chain?
        if (g_SwapChainRebuild)
        {
            int width, height;
            SDL_GetWindowSize(window, &width, &height);
            if (width > 0 && height > 0)
            {
                ImGui_ImplVulkan_SetMinImageCount(g_MinImageCount);
                ImGui_ImplVulkanH_CreateOrResizeWindow(g_Instance, g_PhysicalDevice, g_Device, &g_MainWindowData, g_QueueFamily, g_Allocator, width, height, g_MinImageCount);
                g_MainWindowData.FrameIndex = 0;
                g_SwapChainRebuild = false;
            }
        }

        // Start the Dear ImGui frame
        ImGui_ImplVulkan_NewFrame();
        ImGui_ImplSDL2_NewFrame();
        ImGui::NewFrame();

        // 1. Show the big demo window (Most of the sample code is in ImGui::ShowDemoWindow()! You can browse its code to learn more about Dear ImGui!).
        if (show_demo_window)
            ImGui::ShowDemoWindow(&show_demo_window);

        // 2. Show a simple window that we create ourselves. We use a Begin/End pair to create a named window.
        {
            static float f = 0.0f;
            static int counter = 0;

            ImGui::Begin("Hello, world!");                          // Create a window called "Hello, world!" and append into it.

            ImGui::Text("This is some useful text.");               // Display some text (you can use a format strings too)
            ImGui::Checkbox("Demo Window", &show_demo_window);      // Edit bools storing our window open/close state
            ImGui::Checkbox("Another Window", &show_another_window);

            ImGui::SliderFloat("float", &f, 0.0f, 1.0f);            // Edit 1 float using a slider from 0.0f to 1.0f
            ImGui::ColorEdit3("clear color", (float*)&clear_color); // Edit 3 floats representing a color

            if (ImGui::Button("Button"))                            // Buttons return true when clicked (most widgets return true when edited/activated)
                counter++;
            ImGui::SameLine();
            ImGui::Text("counter = %d", counter);

            ImGui::Text("Application average %.3f ms/frame (%.1f FPS)", 1000.0f / ImGui::GetIO().Framerate, ImGui::GetIO().Framerate);
            ImGui::End();
        }

        // 3. Show another simple window.
        if (show_another_window)
        {
            ImGui::Begin("Another Window", &show_another_window);   // Pass a pointer to our bool variable (the window will have a closing button that will clear the bool when clicked)
            ImGui::Text("Hello from another window!");
            if (ImGui::Button("Close Me"))
                show_another_window = false;
            ImGui::End();
        }

        // Rendering
        ImGui::Render();
        ImDrawData* main_draw_data = ImGui::GetDrawData();
        const bool main_is_minimized = (main_draw_data->DisplaySize.x <= 0.0f || main_draw_data->DisplaySize.y <= 0.0f);
        wd->ClearValue.color.float32[0] = clear_color.x * clear_color.w;
        wd->ClearValue.color.float32[1] = clear_color.y * clear_color.w;
        wd->ClearValue.color.float32[2] = clear_color.z * clear_color.w;
        wd->ClearValue.color.float32[3] = clear_color.w;
        if (!main_is_minimized)
            FrameRender(wd, main_draw_data);

        // Update and Render additional Platform Windows
        if (io.ConfigFlags & ImGuiConfigFlags_ViewportsEnable)
        {
            ImGui::UpdatePlatformWindows();
            ImGui::RenderPlatformWindowsDefault();
        }

        // Present Main Platform Window
        if (!main_is_minimized)
            FramePresent(wd);
=======
        if (!MainLoopStep())
            break;
>>>>>>> 624c057a
    }

    // Cleanup
    err = vkDeviceWaitIdle(g_Device);
    check_vk_result(err);
    ImGui_ImplVulkan_Shutdown();
    ImGui_ImplSDL2_Shutdown();
    ImGui::DestroyContext();

    CleanupVulkanWindow();
    CleanupVulkan();

    SDL_DestroyWindow(window);
    SDL_Quit();

    return 0;
}

bool MainLoopStep()
{
    // Poll and handle events (inputs, window resize, etc.)
    // You can read the io.WantCaptureMouse, io.WantCaptureKeyboard flags to tell if dear imgui wants to use your inputs.
    // - When io.WantCaptureMouse is true, do not dispatch mouse input data to your main application, or clear/overwrite your copy of the mouse data.
    // - When io.WantCaptureKeyboard is true, do not dispatch keyboard input data to your main application, or clear/overwrite your copy of the keyboard data.
    // Generally you may always pass all inputs to dear imgui, and hide them from your application based on those two flags.
    SDL_Window* window = g_AppWindow;
    SDL_Event event;
    while (SDL_PollEvent(&event))
    {
        ImGui_ImplSDL2_ProcessEvent(&event);
        if (event.type == SDL_QUIT)
            return false;
        if (event.type == SDL_WINDOWEVENT && event.window.event == SDL_WINDOWEVENT_CLOSE && event.window.windowID == SDL_GetWindowID(window))
            return false;
    }

    // Resize swap chain?
    if (g_SwapChainRebuild)
    {
        int width, height;
        SDL_GetWindowSize(window, &width, &height);
        if (width > 0 && height > 0)
        {
            ImGui_ImplVulkan_SetMinImageCount(g_MinImageCount);
            ImGui_ImplVulkanH_CreateOrResizeWindow(g_Instance, g_PhysicalDevice, g_Device, &g_MainWindowData, g_QueueFamily, g_Allocator, width, height, g_MinImageCount);
            g_MainWindowData.FrameIndex = 0;
            g_SwapChainRebuild = false;
        }
    }

    // Start the Dear ImGui frame
    ImGui_ImplVulkan_NewFrame();
    ImGui_ImplSDL2_NewFrame();
    ImGui::NewFrame();

    // Our state
    // (we use static, which essentially makes the variable globals, as a convenience to keep the example code easy to follow)
    static bool show_demo_window = true;
    static bool show_another_window = false;
    static ImVec4 clear_color = ImVec4(0.45f, 0.55f, 0.60f, 1.00f);

    // 1. Show the big demo window (Most of the sample code is in ImGui::ShowDemoWindow()! You can browse its code to learn more about Dear ImGui!).
    if (show_demo_window)
        ImGui::ShowDemoWindow(&show_demo_window);

    // 2. Show a simple window that we create ourselves. We use a Begin/End pair to create a named window.
    {
        static float f = 0.0f;
        static int counter = 0;

        ImGui::Begin("Hello, world!");                          // Create a window called "Hello, world!" and append into it.

        ImGui::Text("This is some useful text.");               // Display some text (you can use a format strings too)
        ImGui::Checkbox("Demo Window", &show_demo_window);      // Edit bools storing our window open/close state
        ImGui::Checkbox("Another Window", &show_another_window);

        ImGui::SliderFloat("float", &f, 0.0f, 1.0f);            // Edit 1 float using a slider from 0.0f to 1.0f
        ImGui::ColorEdit3("clear color", (float*)&clear_color); // Edit 3 floats representing a color

        if (ImGui::Button("Button"))                            // Buttons return true when clicked (most widgets return true when edited/activated)
            counter++;
        ImGui::SameLine();
        ImGui::Text("counter = %d", counter);

        ImGui::Text("Application average %.3f ms/frame (%.1f FPS)", 1000.0f / ImGui::GetIO().Framerate, ImGui::GetIO().Framerate);
        ImGui::End();
    }

    // 3. Show another simple window.
    if (show_another_window)
    {
        ImGui::Begin("Another Window", &show_another_window);   // Pass a pointer to our bool variable (the window will have a closing button that will clear the bool when clicked)
        ImGui::Text("Hello from another window!");
        if (ImGui::Button("Close Me"))
            show_another_window = false;
        ImGui::End();
    }

    // Rendering
    ImGui::Render();
    ImDrawData* draw_data = ImGui::GetDrawData();
    const bool is_minimized = (draw_data->DisplaySize.x <= 0.0f || draw_data->DisplaySize.y <= 0.0f);
    if (!is_minimized)
    {
        ImGui_ImplVulkanH_Window* wd = &g_MainWindowData;
        wd->ClearValue.color.float32[0] = clear_color.x * clear_color.w;
        wd->ClearValue.color.float32[1] = clear_color.y * clear_color.w;
        wd->ClearValue.color.float32[2] = clear_color.z * clear_color.w;
        wd->ClearValue.color.float32[3] = clear_color.w;
        FrameRender(wd, draw_data);
        FramePresent(wd);
    }

    return true;
}<|MERGE_RESOLUTION|>--- conflicted
+++ resolved
@@ -470,103 +470,8 @@
     // Main loop
     while (true)
     {
-<<<<<<< HEAD
-        // Poll and handle events (inputs, window resize, etc.)
-        // You can read the io.WantCaptureMouse, io.WantCaptureKeyboard flags to tell if dear imgui wants to use your inputs.
-        // - When io.WantCaptureMouse is true, do not dispatch mouse input data to your main application, or clear/overwrite your copy of the mouse data.
-        // - When io.WantCaptureKeyboard is true, do not dispatch keyboard input data to your main application, or clear/overwrite your copy of the keyboard data.
-        // Generally you may always pass all inputs to dear imgui, and hide them from your application based on those two flags.
-        SDL_Event event;
-        while (SDL_PollEvent(&event))
-        {
-            ImGui_ImplSDL2_ProcessEvent(&event);
-            if (event.type == SDL_QUIT)
-                done = true;
-            if (event.type == SDL_WINDOWEVENT && event.window.event == SDL_WINDOWEVENT_CLOSE && event.window.windowID == SDL_GetWindowID(window))
-                done = true;
-        }
-
-        // Resize swap chain?
-        if (g_SwapChainRebuild)
-        {
-            int width, height;
-            SDL_GetWindowSize(window, &width, &height);
-            if (width > 0 && height > 0)
-            {
-                ImGui_ImplVulkan_SetMinImageCount(g_MinImageCount);
-                ImGui_ImplVulkanH_CreateOrResizeWindow(g_Instance, g_PhysicalDevice, g_Device, &g_MainWindowData, g_QueueFamily, g_Allocator, width, height, g_MinImageCount);
-                g_MainWindowData.FrameIndex = 0;
-                g_SwapChainRebuild = false;
-            }
-        }
-
-        // Start the Dear ImGui frame
-        ImGui_ImplVulkan_NewFrame();
-        ImGui_ImplSDL2_NewFrame();
-        ImGui::NewFrame();
-
-        // 1. Show the big demo window (Most of the sample code is in ImGui::ShowDemoWindow()! You can browse its code to learn more about Dear ImGui!).
-        if (show_demo_window)
-            ImGui::ShowDemoWindow(&show_demo_window);
-
-        // 2. Show a simple window that we create ourselves. We use a Begin/End pair to create a named window.
-        {
-            static float f = 0.0f;
-            static int counter = 0;
-
-            ImGui::Begin("Hello, world!");                          // Create a window called "Hello, world!" and append into it.
-
-            ImGui::Text("This is some useful text.");               // Display some text (you can use a format strings too)
-            ImGui::Checkbox("Demo Window", &show_demo_window);      // Edit bools storing our window open/close state
-            ImGui::Checkbox("Another Window", &show_another_window);
-
-            ImGui::SliderFloat("float", &f, 0.0f, 1.0f);            // Edit 1 float using a slider from 0.0f to 1.0f
-            ImGui::ColorEdit3("clear color", (float*)&clear_color); // Edit 3 floats representing a color
-
-            if (ImGui::Button("Button"))                            // Buttons return true when clicked (most widgets return true when edited/activated)
-                counter++;
-            ImGui::SameLine();
-            ImGui::Text("counter = %d", counter);
-
-            ImGui::Text("Application average %.3f ms/frame (%.1f FPS)", 1000.0f / ImGui::GetIO().Framerate, ImGui::GetIO().Framerate);
-            ImGui::End();
-        }
-
-        // 3. Show another simple window.
-        if (show_another_window)
-        {
-            ImGui::Begin("Another Window", &show_another_window);   // Pass a pointer to our bool variable (the window will have a closing button that will clear the bool when clicked)
-            ImGui::Text("Hello from another window!");
-            if (ImGui::Button("Close Me"))
-                show_another_window = false;
-            ImGui::End();
-        }
-
-        // Rendering
-        ImGui::Render();
-        ImDrawData* main_draw_data = ImGui::GetDrawData();
-        const bool main_is_minimized = (main_draw_data->DisplaySize.x <= 0.0f || main_draw_data->DisplaySize.y <= 0.0f);
-        wd->ClearValue.color.float32[0] = clear_color.x * clear_color.w;
-        wd->ClearValue.color.float32[1] = clear_color.y * clear_color.w;
-        wd->ClearValue.color.float32[2] = clear_color.z * clear_color.w;
-        wd->ClearValue.color.float32[3] = clear_color.w;
-        if (!main_is_minimized)
-            FrameRender(wd, main_draw_data);
-
-        // Update and Render additional Platform Windows
-        if (io.ConfigFlags & ImGuiConfigFlags_ViewportsEnable)
-        {
-            ImGui::UpdatePlatformWindows();
-            ImGui::RenderPlatformWindowsDefault();
-        }
-
-        // Present Main Platform Window
-        if (!main_is_minimized)
-            FramePresent(wd);
-=======
         if (!MainLoopStep())
             break;
->>>>>>> 624c057a
     }
 
     // Cleanup
@@ -667,18 +572,26 @@
 
     // Rendering
     ImGui::Render();
-    ImDrawData* draw_data = ImGui::GetDrawData();
-    const bool is_minimized = (draw_data->DisplaySize.x <= 0.0f || draw_data->DisplaySize.y <= 0.0f);
-    if (!is_minimized)
-    {
-        ImGui_ImplVulkanH_Window* wd = &g_MainWindowData;
-        wd->ClearValue.color.float32[0] = clear_color.x * clear_color.w;
-        wd->ClearValue.color.float32[1] = clear_color.y * clear_color.w;
-        wd->ClearValue.color.float32[2] = clear_color.z * clear_color.w;
-        wd->ClearValue.color.float32[3] = clear_color.w;
-        FrameRender(wd, draw_data);
+    ImDrawData* main_draw_data = ImGui::GetDrawData();
+    const bool main_is_minimized = (main_draw_data->DisplaySize.x <= 0.0f || main_draw_data->DisplaySize.y <= 0.0f);
+    ImGui_ImplVulkanH_Window* wd = &g_MainWindowData;
+    wd->ClearValue.color.float32[0] = clear_color.x * clear_color.w;
+    wd->ClearValue.color.float32[1] = clear_color.y * clear_color.w;
+    wd->ClearValue.color.float32[2] = clear_color.z * clear_color.w;
+    wd->ClearValue.color.float32[3] = clear_color.w;
+    if (!main_is_minimized)
+        FrameRender(wd, main_draw_data);
+
+    // Update and Render additional Platform Windows
+    if (ImGui::GetIO().ConfigFlags & ImGuiConfigFlags_ViewportsEnable)
+    {
+        ImGui::UpdatePlatformWindows();
+        ImGui::RenderPlatformWindowsDefault();
+    }
+
+    // Present Main Platform Window
+    if (!main_is_minimized)
         FramePresent(wd);
-    }
 
     return true;
 }
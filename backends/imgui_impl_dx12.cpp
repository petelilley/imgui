--- conflicted
+++ resolved
@@ -4,21 +4,9 @@
 // Implemented features:
 //  [X] Renderer: User texture binding. Use 'D3D12_GPU_DESCRIPTOR_HANDLE' as ImTextureID. Read the FAQ about ImTextureID!
 //  [X] Renderer: Large meshes support (64k+ vertices) with 16-bit indices.
-<<<<<<< HEAD
-//  [X] Renderer: Expose selected render state for draw callbacks to use. Access in '(ImGui_ImplXXXX_RenderState*)platform_io.BackendRendererRenderState'.
+//  [X] Renderer: Expose selected render state for draw callbacks to use. Access in '(ImGui_ImplXXXX_RenderState*)GetPlatformIO().Renderer_RenderState'.
 //  [X] Renderer: Multi-viewport support (multiple windows). Enable with 'io.ConfigFlags |= ImGuiConfigFlags_ViewportsEnable'.
 //      FIXME: The transition from removing a viewport and moving the window in an existing hosted viewport tends to flicker.
-
-// Important: to compile on 32-bit systems, this backend requires code to be compiled with '#define ImTextureID ImU64'.
-// This is because we need ImTextureID to carry a 64-bit value and by default ImTextureID is defined as void*.
-// To build this on 32-bit systems:
-// - [Solution 1] IDE/msbuild: in "Properties/C++/Preprocessor Definitions" add 'ImTextureID=ImU64' (this is what we do in the 'example_win32_direct12/example_win32_direct12.vcxproj' project file)
-// - [Solution 2] IDE/msbuild: in "Properties/C++/Preprocessor Definitions" add 'IMGUI_USER_CONFIG="my_imgui_config.h"' and inside 'my_imgui_config.h' add '#define ImTextureID ImU64' and as many other options as you like.
-// - [Solution 3] IDE/msbuild: edit imconfig.h and add '#define ImTextureID ImU64' (prefer solution 2 to create your own config file!)
-// - [Solution 4] command-line: add '/D ImTextureID=ImU64' to your cl.exe command-line (this is what we do in the example_win32_direct12/build_win32.bat file)
-=======
-//  [X] Renderer: Expose selected render state for draw callbacks to use. Access in '(ImGui_ImplXXXX_RenderState*)GetPlatformIO().Renderer_RenderState'.
->>>>>>> fcdd5875
 
 // You can use unmodified imgui_impl_* files in your project. See examples/ folder for examples of using this.
 // Prefer including the entire imgui/ repository into your project (either as a copy or as a submodule), and only build the backends you need.

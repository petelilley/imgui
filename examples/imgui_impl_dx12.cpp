// dear imgui: Renderer for DirectX12
// This needs to be used along with a Platform Binding (e.g. Win32)

// Implemented features:
//  [X] Renderer: User texture binding. Use 'D3D12_GPU_DESCRIPTOR_HANDLE' as ImTextureID. Read the FAQ about ImTextureID!
<<<<<<< HEAD
//  [X] Renderer: Multi-viewport support. Enable with 'io.ConfigFlags |= ImGuiConfigFlags_ViewportsEnable'.
//      FIXME: The transition from removing a viewport and moving the window in an existing hosted viewport tends to flicker.
//  [X] Renderer: Support for large meshes (64k+ vertices) with 16-bits indices.
// Missing features, issues:
=======
//  [X] Renderer: Support for large meshes (64k+ vertices) with 16-bit indices.
// Issues:
>>>>>>> bdce8336
//  [ ] 64-bit only for now! (Because sizeof(ImTextureId) == sizeof(void*)). See github.com/ocornut/imgui/pull/301

// You can copy and use unmodified imgui_impl_* files in your project. See main.cpp for an example of using this.
// If you are new to dear imgui, read examples/README.txt and read the documentation at the top of imgui.cpp.
// https://github.com/ocornut/imgui

// CHANGELOG
// (minor and older changes stripped away, please see git history for details)
//  2019-XX-XX: Platform: Added support for multiple windows via the ImGuiPlatformIO interface.
//  2019-10-18: DirectX12: *BREAKING CHANGE* Added extra ID3D12DescriptorHeap parameter to ImGui_ImplDX12_Init() function.
//  2019-05-29: DirectX12: Added support for large mesh (64K+ vertices), enable ImGuiBackendFlags_RendererHasVtxOffset flag.
//  2019-04-30: DirectX12: Added support for special ImDrawCallback_ResetRenderState callback to reset render state.
//  2019-03-29: Misc: Various minor tidying up.
//  2018-12-03: Misc: Added #pragma comment statement to automatically link with d3dcompiler.lib when using D3DCompile().
//  2018-11-30: Misc: Setting up io.BackendRendererName so it can be displayed in the About Window.
//  2018-06-12: DirectX12: Moved the ID3D12GraphicsCommandList* parameter from NewFrame() to RenderDrawData().
//  2018-06-08: Misc: Extracted imgui_impl_dx12.cpp/.h away from the old combined DX12+Win32 example.
//  2018-06-08: DirectX12: Use draw_data->DisplayPos and draw_data->DisplaySize to setup projection matrix and clipping rectangle (to ease support for future multi-viewport).
//  2018-02-22: Merged into master with all Win32 code synchronized to other examples.

#include "imgui.h"
#include "imgui_impl_dx12.h"

// DirectX
#include <d3d12.h>
#include <dxgi1_4.h>
#include <d3dcompiler.h>
#ifdef _MSC_VER
#pragma comment(lib, "d3dcompiler") // Automatically link with d3dcompiler.lib as we are using D3DCompile() below.
#endif

// DirectX data
static ID3D12Device*                g_pd3dDevice = NULL;
static ID3D10Blob*                  g_pVertexShaderBlob = NULL;
static ID3D10Blob*                  g_pPixelShaderBlob = NULL;
static ID3D12RootSignature*         g_pRootSignature = NULL;
static ID3D12PipelineState*         g_pPipelineState = NULL;
static DXGI_FORMAT                  g_RTVFormat = DXGI_FORMAT_UNKNOWN;
static ID3D12Resource*              g_pFontTextureResource = NULL;
static D3D12_CPU_DESCRIPTOR_HANDLE  g_hFontSrvCpuDescHandle = {};
static D3D12_GPU_DESCRIPTOR_HANDLE  g_hFontSrvGpuDescHandle = {};
static ID3D12DescriptorHeap*        g_pd3dSrvDescHeap = NULL;
static UINT                         g_numFramesInFlight = 0;

struct FrameResources
{
    ID3D12Resource*     IndexBuffer;
    ID3D12Resource*     VertexBuffer;
    int                 IndexBufferSize;
    int                 VertexBufferSize;
};

struct FrameContext
{
    ID3D12CommandAllocator*     CommandAllocator;
    ID3D12Resource*             RenderTarget;
    D3D12_CPU_DESCRIPTOR_HANDLE RenderTargetCpuDescriptors;
};

struct ImGuiViewportDataDx12
{
    ID3D12CommandQueue*         CommandQueue;
    ID3D12GraphicsCommandList*  CommandList;
    ID3D12DescriptorHeap*       RtvDescHeap;
    IDXGISwapChain3*            SwapChain;

    ID3D12Fence*                Fence;
    UINT64                      FenceSignaledValue;
    HANDLE                      FenceEvent;

    UINT                        FrameIndex;
    FrameContext*               FrameCtx;
    FrameResources*             Resources;

    ImGuiViewportDataDx12()
    {
        CommandQueue = NULL;
        CommandList = NULL;
        RtvDescHeap = NULL;
        SwapChain = NULL;

        Fence = NULL;
        FenceSignaledValue = 0;
        FenceEvent = NULL;
        FrameIndex = UINT_MAX;
        FrameCtx = new FrameContext[g_numFramesInFlight];
        Resources = new FrameResources[g_numFramesInFlight];

        for (UINT i = 0; i < g_numFramesInFlight; ++i)
        {
            FrameCtx[i].CommandAllocator = NULL;
            FrameCtx[i].RenderTarget = NULL;

            // Create buffers with a default size (they will later be grown as needed)
            Resources[i].IndexBuffer = NULL;
            Resources[i].VertexBuffer = NULL;
            Resources[i].VertexBufferSize = 5000;
            Resources[i].IndexBufferSize = 10000;
        }
    }
    ~ImGuiViewportDataDx12()
    {
        IM_ASSERT(CommandQueue == NULL && CommandList == NULL);
        IM_ASSERT(RtvDescHeap == NULL);
        IM_ASSERT(SwapChain == NULL);
        IM_ASSERT(Fence == NULL);
        IM_ASSERT(FenceEvent == NULL);

        for (UINT i = 0; i < g_numFramesInFlight; ++i)
        {
            IM_ASSERT(FrameCtx[i].CommandAllocator == NULL && FrameCtx[i].RenderTarget == NULL);
            IM_ASSERT(Resources[i].IndexBuffer == NULL && Resources[i].VertexBuffer == NULL);
        }

        delete[] FrameCtx; FrameCtx = NULL;
        delete[] Resources; Resources = NULL;
    }
};

template<typename T>
static void SafeRelease(T*& res)
{
    if (res)
        res->Release();
    res = NULL;
}

struct VERTEX_CONSTANT_BUFFER
{
    float   mvp[4][4];
};

// Forward Declarations
static void ImGui_ImplDX12_InitPlatformInterface();
static void ImGui_ImplDX12_ShutdownPlatformInterface();

static void ImGui_ImplDX12_SetupRenderState(ImDrawData* draw_data, ID3D12GraphicsCommandList* ctx, FrameResources* fr)
{
    // Setup orthographic projection matrix into our constant buffer
    // Our visible imgui space lies from draw_data->DisplayPos (top left) to draw_data->DisplayPos+data_data->DisplaySize (bottom right).
    VERTEX_CONSTANT_BUFFER vertex_constant_buffer;
    {
        float L = draw_data->DisplayPos.x;
        float R = draw_data->DisplayPos.x + draw_data->DisplaySize.x;
        float T = draw_data->DisplayPos.y;
        float B = draw_data->DisplayPos.y + draw_data->DisplaySize.y;
        float mvp[4][4] =
        {
            { 2.0f/(R-L),   0.0f,           0.0f,       0.0f },
            { 0.0f,         2.0f/(T-B),     0.0f,       0.0f },
            { 0.0f,         0.0f,           0.5f,       0.0f },
            { (R+L)/(L-R),  (T+B)/(B-T),    0.5f,       1.0f },
        };
        memcpy(&vertex_constant_buffer.mvp, mvp, sizeof(mvp));
    }

    // Setup viewport
    D3D12_VIEWPORT vp;
    memset(&vp, 0, sizeof(D3D12_VIEWPORT));
    vp.Width = draw_data->DisplaySize.x;
    vp.Height = draw_data->DisplaySize.y;
    vp.MinDepth = 0.0f;
    vp.MaxDepth = 1.0f;
    vp.TopLeftX = vp.TopLeftY = 0.0f;
    ctx->RSSetViewports(1, &vp);

    // Bind shader and vertex buffers
    unsigned int stride = sizeof(ImDrawVert);
    unsigned int offset = 0;
    D3D12_VERTEX_BUFFER_VIEW vbv;
    memset(&vbv, 0, sizeof(D3D12_VERTEX_BUFFER_VIEW));
    vbv.BufferLocation = fr->VertexBuffer->GetGPUVirtualAddress() + offset;
    vbv.SizeInBytes = fr->VertexBufferSize * stride;
    vbv.StrideInBytes = stride;
    ctx->IASetVertexBuffers(0, 1, &vbv);
    D3D12_INDEX_BUFFER_VIEW ibv;
    memset(&ibv, 0, sizeof(D3D12_INDEX_BUFFER_VIEW));
    ibv.BufferLocation = fr->IndexBuffer->GetGPUVirtualAddress();
    ibv.SizeInBytes = fr->IndexBufferSize * sizeof(ImDrawIdx);
    ibv.Format = sizeof(ImDrawIdx) == 2 ? DXGI_FORMAT_R16_UINT : DXGI_FORMAT_R32_UINT;
    ctx->IASetIndexBuffer(&ibv);
    ctx->IASetPrimitiveTopology(D3D_PRIMITIVE_TOPOLOGY_TRIANGLELIST);
    ctx->SetPipelineState(g_pPipelineState);
    ctx->SetGraphicsRootSignature(g_pRootSignature);
    ctx->SetGraphicsRoot32BitConstants(0, 16, &vertex_constant_buffer, 0);

    // Setup blend factor
    const float blend_factor[4] = { 0.f, 0.f, 0.f, 0.f };
    ctx->OMSetBlendFactor(blend_factor);
}

// Render function
// (this used to be set in io.RenderDrawListsFn and called by ImGui::Render(), but you can now call this directly from your main loop)
void ImGui_ImplDX12_RenderDrawData(ImDrawData* draw_data, ID3D12GraphicsCommandList* ctx)
{
    // Avoid rendering when minimized
    if (draw_data->DisplaySize.x <= 0.0f || draw_data->DisplaySize.y <= 0.0f)
        return;

    ImGuiViewportDataDx12* render_data = (ImGuiViewportDataDx12*)draw_data->OwnerViewport->RendererUserData;
    render_data->FrameIndex++;
    FrameResources* fr = &render_data->Resources[render_data->FrameIndex % g_numFramesInFlight];

    // Create and grow vertex/index buffers if needed
    if (fr->VertexBuffer == NULL || fr->VertexBufferSize < draw_data->TotalVtxCount)
    {
        SafeRelease(fr->VertexBuffer);
        fr->VertexBufferSize = draw_data->TotalVtxCount + 5000;
        D3D12_HEAP_PROPERTIES props;
        memset(&props, 0, sizeof(D3D12_HEAP_PROPERTIES));
        props.Type = D3D12_HEAP_TYPE_UPLOAD;
        props.CPUPageProperty = D3D12_CPU_PAGE_PROPERTY_UNKNOWN;
        props.MemoryPoolPreference = D3D12_MEMORY_POOL_UNKNOWN;
        D3D12_RESOURCE_DESC desc;
        memset(&desc, 0, sizeof(D3D12_RESOURCE_DESC));
        desc.Dimension = D3D12_RESOURCE_DIMENSION_BUFFER;
        desc.Width = fr->VertexBufferSize * sizeof(ImDrawVert);
        desc.Height = 1;
        desc.DepthOrArraySize = 1;
        desc.MipLevels = 1;
        desc.Format = DXGI_FORMAT_UNKNOWN;
        desc.SampleDesc.Count = 1;
        desc.Layout = D3D12_TEXTURE_LAYOUT_ROW_MAJOR;
        desc.Flags = D3D12_RESOURCE_FLAG_NONE;
        if (g_pd3dDevice->CreateCommittedResource(&props, D3D12_HEAP_FLAG_NONE, &desc, D3D12_RESOURCE_STATE_GENERIC_READ, NULL, IID_PPV_ARGS(&fr->VertexBuffer)) < 0)
            return;
    }
    if (fr->IndexBuffer == NULL || fr->IndexBufferSize < draw_data->TotalIdxCount)
    {
        SafeRelease(fr->IndexBuffer);
        fr->IndexBufferSize = draw_data->TotalIdxCount + 10000;
        D3D12_HEAP_PROPERTIES props;
        memset(&props, 0, sizeof(D3D12_HEAP_PROPERTIES));
        props.Type = D3D12_HEAP_TYPE_UPLOAD;
        props.CPUPageProperty = D3D12_CPU_PAGE_PROPERTY_UNKNOWN;
        props.MemoryPoolPreference = D3D12_MEMORY_POOL_UNKNOWN;
        D3D12_RESOURCE_DESC desc;
        memset(&desc, 0, sizeof(D3D12_RESOURCE_DESC));
        desc.Dimension = D3D12_RESOURCE_DIMENSION_BUFFER;
        desc.Width = fr->IndexBufferSize * sizeof(ImDrawIdx);
        desc.Height = 1;
        desc.DepthOrArraySize = 1;
        desc.MipLevels = 1;
        desc.Format = DXGI_FORMAT_UNKNOWN;
        desc.SampleDesc.Count = 1;
        desc.Layout = D3D12_TEXTURE_LAYOUT_ROW_MAJOR;
        desc.Flags = D3D12_RESOURCE_FLAG_NONE;
        if (g_pd3dDevice->CreateCommittedResource(&props, D3D12_HEAP_FLAG_NONE, &desc, D3D12_RESOURCE_STATE_GENERIC_READ, NULL, IID_PPV_ARGS(&fr->IndexBuffer)) < 0)
            return;
    }

    // Upload vertex/index data into a single contiguous GPU buffer
    void* vtx_resource, *idx_resource;
    D3D12_RANGE range;
    memset(&range, 0, sizeof(D3D12_RANGE));
    if (fr->VertexBuffer->Map(0, &range, &vtx_resource) != S_OK)
        return;
    if (fr->IndexBuffer->Map(0, &range, &idx_resource) != S_OK)
        return;
    ImDrawVert* vtx_dst = (ImDrawVert*)vtx_resource;
    ImDrawIdx* idx_dst = (ImDrawIdx*)idx_resource;
    for (int n = 0; n < draw_data->CmdListsCount; n++)
    {
        const ImDrawList* cmd_list = draw_data->CmdLists[n];
        memcpy(vtx_dst, cmd_list->VtxBuffer.Data, cmd_list->VtxBuffer.Size * sizeof(ImDrawVert));
        memcpy(idx_dst, cmd_list->IdxBuffer.Data, cmd_list->IdxBuffer.Size * sizeof(ImDrawIdx));
        vtx_dst += cmd_list->VtxBuffer.Size;
        idx_dst += cmd_list->IdxBuffer.Size;
    }
    fr->VertexBuffer->Unmap(0, &range);
    fr->IndexBuffer->Unmap(0, &range);

    // Setup desired DX state
    ImGui_ImplDX12_SetupRenderState(draw_data, ctx, fr);

    // Render command lists
    // (Because we merged all buffers into a single one, we maintain our own offset into them)
    int global_vtx_offset = 0;
    int global_idx_offset = 0;
    ImVec2 clip_off = draw_data->DisplayPos;
    for (int n = 0; n < draw_data->CmdListsCount; n++)
    {
        const ImDrawList* cmd_list = draw_data->CmdLists[n];
        for (int cmd_i = 0; cmd_i < cmd_list->CmdBuffer.Size; cmd_i++)
        {
            const ImDrawCmd* pcmd = &cmd_list->CmdBuffer[cmd_i];
            if (pcmd->UserCallback != NULL)
            {
                // User callback, registered via ImDrawList::AddCallback()
                // (ImDrawCallback_ResetRenderState is a special callback value used by the user to request the renderer to reset render state.)
                if (pcmd->UserCallback == ImDrawCallback_ResetRenderState)
                    ImGui_ImplDX12_SetupRenderState(draw_data, ctx, fr);
                else
                    pcmd->UserCallback(cmd_list, pcmd);
            }
            else
            {
                // Apply Scissor, Bind texture, Draw
                const D3D12_RECT r = { (LONG)(pcmd->ClipRect.x - clip_off.x), (LONG)(pcmd->ClipRect.y - clip_off.y), (LONG)(pcmd->ClipRect.z - clip_off.x), (LONG)(pcmd->ClipRect.w - clip_off.y) };
                ctx->SetGraphicsRootDescriptorTable(1, *(D3D12_GPU_DESCRIPTOR_HANDLE*)&pcmd->TextureId);
                ctx->RSSetScissorRects(1, &r);
                ctx->DrawIndexedInstanced(pcmd->ElemCount, 1, pcmd->IdxOffset + global_idx_offset, pcmd->VtxOffset + global_vtx_offset, 0);
            }
        }
        global_idx_offset += cmd_list->IdxBuffer.Size;
        global_vtx_offset += cmd_list->VtxBuffer.Size;
    }
}

static void ImGui_ImplDX12_CreateFontsTexture()
{
    // Build texture atlas
    ImGuiIO& io = ImGui::GetIO();
    unsigned char* pixels;
    int width, height;
    io.Fonts->GetTexDataAsRGBA32(&pixels, &width, &height);

    // Upload texture to graphics system
    {
        D3D12_HEAP_PROPERTIES props;
        memset(&props, 0, sizeof(D3D12_HEAP_PROPERTIES));
        props.Type = D3D12_HEAP_TYPE_DEFAULT;
        props.CPUPageProperty = D3D12_CPU_PAGE_PROPERTY_UNKNOWN;
        props.MemoryPoolPreference = D3D12_MEMORY_POOL_UNKNOWN;

        D3D12_RESOURCE_DESC desc;
        ZeroMemory(&desc, sizeof(desc));
        desc.Dimension = D3D12_RESOURCE_DIMENSION_TEXTURE2D;
        desc.Alignment = 0;
        desc.Width = width;
        desc.Height = height;
        desc.DepthOrArraySize = 1;
        desc.MipLevels = 1;
        desc.Format = DXGI_FORMAT_R8G8B8A8_UNORM;
        desc.SampleDesc.Count = 1;
        desc.SampleDesc.Quality = 0;
        desc.Layout = D3D12_TEXTURE_LAYOUT_UNKNOWN;
        desc.Flags = D3D12_RESOURCE_FLAG_NONE;

        ID3D12Resource* pTexture = NULL;
        g_pd3dDevice->CreateCommittedResource(&props, D3D12_HEAP_FLAG_NONE, &desc,
            D3D12_RESOURCE_STATE_COPY_DEST, NULL, IID_PPV_ARGS(&pTexture));

        UINT uploadPitch = (width * 4 + D3D12_TEXTURE_DATA_PITCH_ALIGNMENT - 1u) & ~(D3D12_TEXTURE_DATA_PITCH_ALIGNMENT - 1u);
        UINT uploadSize = height * uploadPitch;
        desc.Dimension = D3D12_RESOURCE_DIMENSION_BUFFER;
        desc.Alignment = 0;
        desc.Width = uploadSize;
        desc.Height = 1;
        desc.DepthOrArraySize = 1;
        desc.MipLevels = 1;
        desc.Format = DXGI_FORMAT_UNKNOWN;
        desc.SampleDesc.Count = 1;
        desc.SampleDesc.Quality = 0;
        desc.Layout = D3D12_TEXTURE_LAYOUT_ROW_MAJOR;
        desc.Flags = D3D12_RESOURCE_FLAG_NONE;

        props.Type = D3D12_HEAP_TYPE_UPLOAD;
        props.CPUPageProperty = D3D12_CPU_PAGE_PROPERTY_UNKNOWN;
        props.MemoryPoolPreference = D3D12_MEMORY_POOL_UNKNOWN;

        ID3D12Resource* uploadBuffer = NULL;
        HRESULT hr = g_pd3dDevice->CreateCommittedResource(&props, D3D12_HEAP_FLAG_NONE, &desc,
            D3D12_RESOURCE_STATE_GENERIC_READ, NULL, IID_PPV_ARGS(&uploadBuffer));
        IM_ASSERT(SUCCEEDED(hr));

        void* mapped = NULL;
        D3D12_RANGE range = { 0, uploadSize };
        hr = uploadBuffer->Map(0, &range, &mapped);
        IM_ASSERT(SUCCEEDED(hr));
        for (int y = 0; y < height; y++)
            memcpy((void*) ((uintptr_t) mapped + y * uploadPitch), pixels + y * width * 4, width * 4);
        uploadBuffer->Unmap(0, &range);

        D3D12_TEXTURE_COPY_LOCATION srcLocation = {};
        srcLocation.pResource = uploadBuffer;
        srcLocation.Type = D3D12_TEXTURE_COPY_TYPE_PLACED_FOOTPRINT;
        srcLocation.PlacedFootprint.Footprint.Format = DXGI_FORMAT_R8G8B8A8_UNORM;
        srcLocation.PlacedFootprint.Footprint.Width = width;
        srcLocation.PlacedFootprint.Footprint.Height = height;
        srcLocation.PlacedFootprint.Footprint.Depth = 1;
        srcLocation.PlacedFootprint.Footprint.RowPitch = uploadPitch;

        D3D12_TEXTURE_COPY_LOCATION dstLocation = {};
        dstLocation.pResource = pTexture;
        dstLocation.Type = D3D12_TEXTURE_COPY_TYPE_SUBRESOURCE_INDEX;
        dstLocation.SubresourceIndex = 0;

        D3D12_RESOURCE_BARRIER barrier = {};
        barrier.Type = D3D12_RESOURCE_BARRIER_TYPE_TRANSITION;
        barrier.Flags = D3D12_RESOURCE_BARRIER_FLAG_NONE;
        barrier.Transition.pResource   = pTexture;
        barrier.Transition.Subresource = D3D12_RESOURCE_BARRIER_ALL_SUBRESOURCES;
        barrier.Transition.StateBefore = D3D12_RESOURCE_STATE_COPY_DEST;
        barrier.Transition.StateAfter  = D3D12_RESOURCE_STATE_PIXEL_SHADER_RESOURCE;

        ID3D12Fence* fence = NULL;
        hr = g_pd3dDevice->CreateFence(0, D3D12_FENCE_FLAG_NONE, IID_PPV_ARGS(&fence));
        IM_ASSERT(SUCCEEDED(hr));

        HANDLE event = CreateEvent(0, 0, 0, 0);
        IM_ASSERT(event != NULL);

        D3D12_COMMAND_QUEUE_DESC queueDesc = {};
        queueDesc.Type     = D3D12_COMMAND_LIST_TYPE_DIRECT;
        queueDesc.Flags    = D3D12_COMMAND_QUEUE_FLAG_NONE;
        queueDesc.NodeMask = 1;

        ID3D12CommandQueue* cmdQueue = NULL;
        hr = g_pd3dDevice->CreateCommandQueue(&queueDesc, IID_PPV_ARGS(&cmdQueue));
        IM_ASSERT(SUCCEEDED(hr));

        ID3D12CommandAllocator* cmdAlloc = NULL;
        hr = g_pd3dDevice->CreateCommandAllocator(D3D12_COMMAND_LIST_TYPE_DIRECT, IID_PPV_ARGS(&cmdAlloc));
        IM_ASSERT(SUCCEEDED(hr));

        ID3D12GraphicsCommandList* cmdList = NULL;
        hr = g_pd3dDevice->CreateCommandList(0, D3D12_COMMAND_LIST_TYPE_DIRECT, cmdAlloc, NULL, IID_PPV_ARGS(&cmdList));
        IM_ASSERT(SUCCEEDED(hr));

        cmdList->CopyTextureRegion(&dstLocation, 0, 0, 0, &srcLocation, NULL);
        cmdList->ResourceBarrier(1, &barrier);

        hr = cmdList->Close();
        IM_ASSERT(SUCCEEDED(hr));

        cmdQueue->ExecuteCommandLists(1, (ID3D12CommandList* const*) &cmdList);
        hr = cmdQueue->Signal(fence, 1);
        IM_ASSERT(SUCCEEDED(hr));

        fence->SetEventOnCompletion(1, event);
        WaitForSingleObject(event, INFINITE);

        cmdList->Release();
        cmdAlloc->Release();
        cmdQueue->Release();
        CloseHandle(event);
        fence->Release();
        uploadBuffer->Release();

        // Create texture view
        D3D12_SHADER_RESOURCE_VIEW_DESC srvDesc;
        ZeroMemory(&srvDesc, sizeof(srvDesc));
        srvDesc.Format = DXGI_FORMAT_R8G8B8A8_UNORM;
        srvDesc.ViewDimension = D3D12_SRV_DIMENSION_TEXTURE2D;
        srvDesc.Texture2D.MipLevels = desc.MipLevels;
        srvDesc.Texture2D.MostDetailedMip = 0;
        srvDesc.Shader4ComponentMapping = D3D12_DEFAULT_SHADER_4_COMPONENT_MAPPING;
        g_pd3dDevice->CreateShaderResourceView(pTexture, &srvDesc, g_hFontSrvCpuDescHandle);
        SafeRelease(g_pFontTextureResource);
        g_pFontTextureResource = pTexture;
    }

    // Store our identifier
    static_assert(sizeof(ImTextureID) >= sizeof(g_hFontSrvGpuDescHandle.ptr), "Can't pack descriptor handle into TexID, 32-bit not supported yet.");
    io.Fonts->TexID = (ImTextureID)g_hFontSrvGpuDescHandle.ptr;
}

bool    ImGui_ImplDX12_CreateDeviceObjects()
{
    if (!g_pd3dDevice)
        return false;
    if (g_pPipelineState)
        ImGui_ImplDX12_InvalidateDeviceObjects();

    // Create the root signature
    {
        D3D12_DESCRIPTOR_RANGE descRange = {};
        descRange.RangeType = D3D12_DESCRIPTOR_RANGE_TYPE_SRV;
        descRange.NumDescriptors = 1;
        descRange.BaseShaderRegister = 0;
        descRange.RegisterSpace = 0;
        descRange.OffsetInDescriptorsFromTableStart = 0;

        D3D12_ROOT_PARAMETER param[2] = {};

        param[0].ParameterType = D3D12_ROOT_PARAMETER_TYPE_32BIT_CONSTANTS;
        param[0].Constants.ShaderRegister = 0;
        param[0].Constants.RegisterSpace = 0;
        param[0].Constants.Num32BitValues = 16;
        param[0].ShaderVisibility = D3D12_SHADER_VISIBILITY_VERTEX;

        param[1].ParameterType = D3D12_ROOT_PARAMETER_TYPE_DESCRIPTOR_TABLE;
        param[1].DescriptorTable.NumDescriptorRanges = 1;
        param[1].DescriptorTable.pDescriptorRanges = &descRange;
        param[1].ShaderVisibility = D3D12_SHADER_VISIBILITY_PIXEL;

        D3D12_STATIC_SAMPLER_DESC staticSampler = {};
        staticSampler.Filter = D3D12_FILTER_MIN_MAG_MIP_LINEAR;
        staticSampler.AddressU = D3D12_TEXTURE_ADDRESS_MODE_WRAP;
        staticSampler.AddressV = D3D12_TEXTURE_ADDRESS_MODE_WRAP;
        staticSampler.AddressW = D3D12_TEXTURE_ADDRESS_MODE_WRAP;
        staticSampler.MipLODBias = 0.f;
        staticSampler.MaxAnisotropy = 0;
        staticSampler.ComparisonFunc = D3D12_COMPARISON_FUNC_ALWAYS;
        staticSampler.BorderColor = D3D12_STATIC_BORDER_COLOR_TRANSPARENT_BLACK;
        staticSampler.MinLOD = 0.f;
        staticSampler.MaxLOD = 0.f;
        staticSampler.ShaderRegister = 0;
        staticSampler.RegisterSpace = 0;
        staticSampler.ShaderVisibility = D3D12_SHADER_VISIBILITY_PIXEL;

        D3D12_ROOT_SIGNATURE_DESC desc = {};
        desc.NumParameters = _countof(param);
        desc.pParameters = param;
        desc.NumStaticSamplers = 1;
        desc.pStaticSamplers = &staticSampler;
        desc.Flags =
            D3D12_ROOT_SIGNATURE_FLAG_ALLOW_INPUT_ASSEMBLER_INPUT_LAYOUT |
            D3D12_ROOT_SIGNATURE_FLAG_DENY_HULL_SHADER_ROOT_ACCESS |
            D3D12_ROOT_SIGNATURE_FLAG_DENY_DOMAIN_SHADER_ROOT_ACCESS |
            D3D12_ROOT_SIGNATURE_FLAG_DENY_GEOMETRY_SHADER_ROOT_ACCESS;

        ID3DBlob* blob = NULL;
        if (D3D12SerializeRootSignature(&desc, D3D_ROOT_SIGNATURE_VERSION_1, &blob, NULL) != S_OK)
            return false;

        g_pd3dDevice->CreateRootSignature(0, blob->GetBufferPointer(), blob->GetBufferSize(), IID_PPV_ARGS(&g_pRootSignature));
        blob->Release();
    }

    // By using D3DCompile() from <d3dcompiler.h> / d3dcompiler.lib, we introduce a dependency to a given version of d3dcompiler_XX.dll (see D3DCOMPILER_DLL_A)
    // If you would like to use this DX12 sample code but remove this dependency you can:
    //  1) compile once, save the compiled shader blobs into a file or source code and pass them to CreateVertexShader()/CreatePixelShader() [preferred solution]
    //  2) use code to detect any version of the DLL and grab a pointer to D3DCompile from the DLL.
    // See https://github.com/ocornut/imgui/pull/638 for sources and details.

    D3D12_GRAPHICS_PIPELINE_STATE_DESC psoDesc;
    memset(&psoDesc, 0, sizeof(D3D12_GRAPHICS_PIPELINE_STATE_DESC));
    psoDesc.NodeMask = 1;
    psoDesc.PrimitiveTopologyType = D3D12_PRIMITIVE_TOPOLOGY_TYPE_TRIANGLE;
    psoDesc.pRootSignature = g_pRootSignature;
    psoDesc.SampleMask = UINT_MAX;
    psoDesc.NumRenderTargets = 1;
    psoDesc.RTVFormats[0] = g_RTVFormat;
    psoDesc.SampleDesc.Count = 1;
    psoDesc.Flags = D3D12_PIPELINE_STATE_FLAG_NONE;

    // Create the vertex shader
    {
        static const char* vertexShader =
            "cbuffer vertexBuffer : register(b0) \
            {\
              float4x4 ProjectionMatrix; \
            };\
            struct VS_INPUT\
            {\
              float2 pos : POSITION;\
              float4 col : COLOR0;\
              float2 uv  : TEXCOORD0;\
            };\
            \
            struct PS_INPUT\
            {\
              float4 pos : SV_POSITION;\
              float4 col : COLOR0;\
              float2 uv  : TEXCOORD0;\
            };\
            \
            PS_INPUT main(VS_INPUT input)\
            {\
              PS_INPUT output;\
              output.pos = mul( ProjectionMatrix, float4(input.pos.xy, 0.f, 1.f));\
              output.col = input.col;\
              output.uv  = input.uv;\
              return output;\
            }";

        D3DCompile(vertexShader, strlen(vertexShader), NULL, NULL, NULL, "main", "vs_5_0", 0, 0, &g_pVertexShaderBlob, NULL);
        if (g_pVertexShaderBlob == NULL) // NB: Pass ID3D10Blob* pErrorBlob to D3DCompile() to get error showing in (const char*)pErrorBlob->GetBufferPointer(). Make sure to Release() the blob!
            return false;
        psoDesc.VS = { g_pVertexShaderBlob->GetBufferPointer(), g_pVertexShaderBlob->GetBufferSize() };

        // Create the input layout
        static D3D12_INPUT_ELEMENT_DESC local_layout[] = {
            { "POSITION", 0, DXGI_FORMAT_R32G32_FLOAT,   0, (UINT)IM_OFFSETOF(ImDrawVert, pos), D3D12_INPUT_CLASSIFICATION_PER_VERTEX_DATA, 0 },
            { "TEXCOORD", 0, DXGI_FORMAT_R32G32_FLOAT,   0, (UINT)IM_OFFSETOF(ImDrawVert, uv),  D3D12_INPUT_CLASSIFICATION_PER_VERTEX_DATA, 0 },
            { "COLOR",    0, DXGI_FORMAT_R8G8B8A8_UNORM, 0, (UINT)IM_OFFSETOF(ImDrawVert, col), D3D12_INPUT_CLASSIFICATION_PER_VERTEX_DATA, 0 },
        };
        psoDesc.InputLayout = { local_layout, 3 };
    }

    // Create the pixel shader
    {
        static const char* pixelShader =
            "struct PS_INPUT\
            {\
              float4 pos : SV_POSITION;\
              float4 col : COLOR0;\
              float2 uv  : TEXCOORD0;\
            };\
            SamplerState sampler0 : register(s0);\
            Texture2D texture0 : register(t0);\
            \
            float4 main(PS_INPUT input) : SV_Target\
            {\
              float4 out_col = input.col * texture0.Sample(sampler0, input.uv); \
              return out_col; \
            }";

        D3DCompile(pixelShader, strlen(pixelShader), NULL, NULL, NULL, "main", "ps_5_0", 0, 0, &g_pPixelShaderBlob, NULL);
        if (g_pPixelShaderBlob == NULL)  // NB: Pass ID3D10Blob* pErrorBlob to D3DCompile() to get error showing in (const char*)pErrorBlob->GetBufferPointer(). Make sure to Release() the blob!
            return false;
        psoDesc.PS = { g_pPixelShaderBlob->GetBufferPointer(), g_pPixelShaderBlob->GetBufferSize() };
    }

    // Create the blending setup
    {
        D3D12_BLEND_DESC& desc = psoDesc.BlendState;
        desc.AlphaToCoverageEnable = false;
        desc.RenderTarget[0].BlendEnable = true;
        desc.RenderTarget[0].SrcBlend = D3D12_BLEND_SRC_ALPHA;
        desc.RenderTarget[0].DestBlend = D3D12_BLEND_INV_SRC_ALPHA;
        desc.RenderTarget[0].BlendOp = D3D12_BLEND_OP_ADD;
        desc.RenderTarget[0].SrcBlendAlpha = D3D12_BLEND_INV_SRC_ALPHA;
        desc.RenderTarget[0].DestBlendAlpha = D3D12_BLEND_ZERO;
        desc.RenderTarget[0].BlendOpAlpha = D3D12_BLEND_OP_ADD;
        desc.RenderTarget[0].RenderTargetWriteMask = D3D12_COLOR_WRITE_ENABLE_ALL;
    }

    // Create the rasterizer state
    {
        D3D12_RASTERIZER_DESC& desc = psoDesc.RasterizerState;
        desc.FillMode = D3D12_FILL_MODE_SOLID;
        desc.CullMode = D3D12_CULL_MODE_NONE;
        desc.FrontCounterClockwise = FALSE;
        desc.DepthBias = D3D12_DEFAULT_DEPTH_BIAS;
        desc.DepthBiasClamp = D3D12_DEFAULT_DEPTH_BIAS_CLAMP;
        desc.SlopeScaledDepthBias = D3D12_DEFAULT_SLOPE_SCALED_DEPTH_BIAS;
        desc.DepthClipEnable = true;
        desc.MultisampleEnable = FALSE;
        desc.AntialiasedLineEnable = FALSE;
        desc.ForcedSampleCount = 0;
        desc.ConservativeRaster = D3D12_CONSERVATIVE_RASTERIZATION_MODE_OFF;
    }

    // Create depth-stencil State
    {
        D3D12_DEPTH_STENCIL_DESC& desc = psoDesc.DepthStencilState;
        desc.DepthEnable = false;
        desc.DepthWriteMask = D3D12_DEPTH_WRITE_MASK_ALL;
        desc.DepthFunc = D3D12_COMPARISON_FUNC_ALWAYS;
        desc.StencilEnable = false;
        desc.FrontFace.StencilFailOp = desc.FrontFace.StencilDepthFailOp = desc.FrontFace.StencilPassOp = D3D12_STENCIL_OP_KEEP;
        desc.FrontFace.StencilFunc = D3D12_COMPARISON_FUNC_ALWAYS;
        desc.BackFace = desc.FrontFace;
    }

    if (g_pd3dDevice->CreateGraphicsPipelineState(&psoDesc, IID_PPV_ARGS(&g_pPipelineState)) != S_OK)
        return false;

    ImGui_ImplDX12_CreateFontsTexture();

    return true;
}

void    ImGui_ImplDX12_InvalidateDeviceObjects()
{
    if (!g_pd3dDevice)
        return;

    SafeRelease(g_pVertexShaderBlob);
    SafeRelease(g_pPixelShaderBlob);
    SafeRelease(g_pRootSignature);
    SafeRelease(g_pPipelineState);
    SafeRelease(g_pFontTextureResource);

    ImGuiIO& io = ImGui::GetIO();
    io.Fonts->TexID = NULL; // We copied g_pFontTextureView to io.Fonts->TexID so let's clear that as well.
}

bool ImGui_ImplDX12_Init(ID3D12Device* device, int num_frames_in_flight, DXGI_FORMAT rtv_format, ID3D12DescriptorHeap* cbv_srv_heap,
                         D3D12_CPU_DESCRIPTOR_HANDLE font_srv_cpu_desc_handle, D3D12_GPU_DESCRIPTOR_HANDLE font_srv_gpu_desc_handle)
{
    // Setup back-end capabilities flags
    ImGuiIO& io = ImGui::GetIO();
    io.BackendRendererName = "imgui_impl_dx12";
    io.BackendFlags |= ImGuiBackendFlags_RendererHasVtxOffset;  // We can honor the ImDrawCmd::VtxOffset field, allowing for large meshes.
    io.BackendFlags |= ImGuiBackendFlags_RendererHasViewports;  // We can create multi-viewports on the Renderer side (optional) // FIXME-VIEWPORT: Actually unfinished..

    g_pd3dDevice = device;
    g_RTVFormat = rtv_format;
    g_hFontSrvCpuDescHandle = font_srv_cpu_desc_handle;
    g_hFontSrvGpuDescHandle = font_srv_gpu_desc_handle;
    g_numFramesInFlight = num_frames_in_flight;
    g_pd3dSrvDescHeap = cbv_srv_heap;

    ImGuiViewport* main_viewport = ImGui::GetMainViewport();
    main_viewport->RendererUserData = IM_NEW(ImGuiViewportDataDx12)();

    // Setup back-end capabilities flags
    io.BackendFlags |= ImGuiBackendFlags_RendererHasViewports;    // We can create multi-viewports on the Renderer side (optional)
    if (io.ConfigFlags & ImGuiConfigFlags_ViewportsEnable)
        ImGui_ImplDX12_InitPlatformInterface();

    return true;
}

void ImGui_ImplDX12_Shutdown()
{
    ImGui_ImplDX12_ShutdownPlatformInterface();
    ImGui_ImplDX12_InvalidateDeviceObjects();

    g_pd3dDevice = NULL;
    g_hFontSrvCpuDescHandle.ptr = 0;
    g_hFontSrvGpuDescHandle.ptr = 0;
    g_numFramesInFlight = 0;
    g_pd3dSrvDescHeap = NULL;

    ImGuiViewport* main_viewport = ImGui::GetMainViewport();
    if (ImGuiViewportDataDx12* data = (ImGuiViewportDataDx12*)main_viewport->RendererUserData)
        IM_DELETE(data);
    main_viewport->RendererUserData = NULL;
}

void ImGui_ImplDX12_NewFrame()
{
    if (!g_pPipelineState)
        ImGui_ImplDX12_CreateDeviceObjects();
}

//--------------------------------------------------------------------------------------------------------
// MULTI-VIEWPORT / PLATFORM INTERFACE SUPPORT
// This is an _advanced_ and _optional_ feature, allowing the back-end to create and handle multiple viewports simultaneously.
// If you are new to dear imgui or creating a new binding for dear imgui, it is recommended that you completely ignore this section first..
//--------------------------------------------------------------------------------------------------------

static void ImGui_ImplDX12_CreateWindow(ImGuiViewport* viewport)
{
    ImGuiViewportDataDx12* data = IM_NEW(ImGuiViewportDataDx12)();
    viewport->RendererUserData = data;

    // PlatformHandleRaw should always be a HWND, whereas PlatformHandle might be a higher-level handle (e.g. GLFWWindow*, SDL_Window*).
    // Some back-ends will leave PlatformHandleRaw NULL, in which case we assume PlatformHandle will contain the HWND.
    HWND hwnd = viewport->PlatformHandleRaw ? (HWND)viewport->PlatformHandleRaw : (HWND)viewport->PlatformHandle;
    IM_ASSERT(hwnd != 0);

    data->FrameIndex = UINT_MAX;

    // Create command queue.
    D3D12_COMMAND_QUEUE_DESC queue_desc = {};
    queue_desc.Flags = D3D12_COMMAND_QUEUE_FLAG_NONE;
    queue_desc.Type = D3D12_COMMAND_LIST_TYPE_DIRECT;

    HRESULT res = S_OK;
    res = g_pd3dDevice->CreateCommandQueue(&queue_desc, IID_PPV_ARGS(&data->CommandQueue));
    IM_ASSERT(res == S_OK);

    // Create command allocator.
    for (UINT i = 0; i < g_numFramesInFlight; ++i)
    {
        res = g_pd3dDevice->CreateCommandAllocator(D3D12_COMMAND_LIST_TYPE_DIRECT, IID_PPV_ARGS(&data->FrameCtx[i].CommandAllocator));
        IM_ASSERT(res == S_OK);
    }

    // Create command list.
    res = g_pd3dDevice->CreateCommandList(0, D3D12_COMMAND_LIST_TYPE_DIRECT, data->FrameCtx[0].CommandAllocator, NULL, IID_PPV_ARGS(&data->CommandList));
    IM_ASSERT(res == S_OK);
    data->CommandList->Close();

    // Create fence.
    res = g_pd3dDevice->CreateFence(0, D3D12_FENCE_FLAG_NONE, IID_PPV_ARGS(&data->Fence));
    IM_ASSERT(res == S_OK);

    data->FenceEvent = CreateEvent(NULL, FALSE, FALSE, NULL);
    IM_ASSERT(data->FenceEvent != NULL);

    // Create swap chain
    // FIXME-VIEWPORT: May want to copy/inherit swap chain settings from the user/application.
    DXGI_SWAP_CHAIN_DESC1 sd1;
    ZeroMemory(&sd1, sizeof(sd1));
    sd1.BufferCount = g_numFramesInFlight;
    sd1.Width = (UINT)viewport->Size.x;
    sd1.Height = (UINT)viewport->Size.y;
    sd1.Format = DXGI_FORMAT_R8G8B8A8_UNORM;
    sd1.BufferUsage = DXGI_USAGE_RENDER_TARGET_OUTPUT;
    sd1.SampleDesc.Count = 1;
    sd1.SampleDesc.Quality = 0;
    sd1.SwapEffect = DXGI_SWAP_EFFECT_FLIP_DISCARD;
    sd1.AlphaMode = DXGI_ALPHA_MODE_UNSPECIFIED;
    sd1.Scaling = DXGI_SCALING_STRETCH;
    sd1.Stereo = FALSE;

    IDXGIFactory4* dxgi_factory = NULL;
    res = ::CreateDXGIFactory1(IID_PPV_ARGS(&dxgi_factory));
    IM_ASSERT(res == S_OK);

    IDXGISwapChain1* swap_chain = NULL;
    res = dxgi_factory->CreateSwapChainForHwnd(data->CommandQueue, hwnd, &sd1, NULL, NULL, &swap_chain);
    IM_ASSERT(res == S_OK);

    dxgi_factory->Release();

    // Or swapChain.As(&mSwapChain)
    IM_ASSERT(data->SwapChain == NULL);
    swap_chain->QueryInterface(IID_PPV_ARGS(&data->SwapChain));
    swap_chain->Release();

    // Create the render targets
    if (data->SwapChain)
    {
        D3D12_DESCRIPTOR_HEAP_DESC desc = {};
        desc.Type = D3D12_DESCRIPTOR_HEAP_TYPE_RTV;
        desc.NumDescriptors = g_numFramesInFlight;
        desc.Flags = D3D12_DESCRIPTOR_HEAP_FLAG_NONE;
        desc.NodeMask = 1;

        IM_ASSERT(g_pd3dDevice->CreateDescriptorHeap(&desc, IID_PPV_ARGS(&data->RtvDescHeap)) == S_OK);

        SIZE_T rtv_descriptor_size = g_pd3dDevice->GetDescriptorHandleIncrementSize(D3D12_DESCRIPTOR_HEAP_TYPE_RTV);
        D3D12_CPU_DESCRIPTOR_HANDLE rtv_handle = data->RtvDescHeap->GetCPUDescriptorHandleForHeapStart();
        for (UINT i = 0; i < g_numFramesInFlight; i++)
        {
            data->FrameCtx[i].RenderTargetCpuDescriptors = rtv_handle;
            rtv_handle.ptr += rtv_descriptor_size;
        }

        ID3D12Resource* back_buffer;
        for (UINT i = 0; i < g_numFramesInFlight; i++)
        {
            IM_ASSERT(data->FrameCtx[i].RenderTarget == NULL);
            data->SwapChain->GetBuffer(i, IID_PPV_ARGS(&back_buffer));
            g_pd3dDevice->CreateRenderTargetView(back_buffer, NULL, data->FrameCtx[i].RenderTargetCpuDescriptors);
            data->FrameCtx[i].RenderTarget = back_buffer;
        }
    }

    for (UINT i = 0; i < g_numFramesInFlight; i++)
    {
        SafeRelease(data->Resources[i].IndexBuffer);
        SafeRelease(data->Resources[i].VertexBuffer);
    }
}

static void ImGui_ImplDX12_DestroyWindow(ImGuiViewport* viewport)
{
    // The main viewport (owned by the application) will always have RendererUserData == NULL since we didn't create the data for it.
    if (ImGuiViewportDataDx12* data = (ImGuiViewportDataDx12*)viewport->RendererUserData)
    {
        SafeRelease(data->CommandQueue);
        SafeRelease(data->CommandList);
        SafeRelease(data->SwapChain);
        SafeRelease(data->RtvDescHeap);
        SafeRelease(data->Fence);
        ::CloseHandle(data->FenceEvent); 
        data->FenceEvent = NULL;

        for (UINT i = 0; i < g_numFramesInFlight; i++)
        {
            SafeRelease(data->FrameCtx[i].RenderTarget);
            SafeRelease(data->FrameCtx[i].CommandAllocator);
            SafeRelease(data->Resources[i].IndexBuffer);
            SafeRelease(data->Resources[i].VertexBuffer);
        }
        IM_DELETE(data);
    }
    viewport->RendererUserData = NULL;
}

static void ImGui_ImplDX12_SetWindowSize(ImGuiViewport* viewport, ImVec2 size)
{
    ImGuiViewportDataDx12* data = (ImGuiViewportDataDx12*)viewport->RendererUserData;

    for (UINT i = 0; i < g_numFramesInFlight; i++)
        SafeRelease(data->FrameCtx[i].RenderTarget);

    if (data->SwapChain)
    {
        ID3D12Resource* back_buffer = NULL;
        data->SwapChain->ResizeBuffers(0, (UINT)size.x, (UINT)size.y, DXGI_FORMAT_UNKNOWN, 0);
        for (UINT i = 0; i < g_numFramesInFlight; i++)
        {
            data->SwapChain->GetBuffer(i, IID_PPV_ARGS(&back_buffer));
            g_pd3dDevice->CreateRenderTargetView(back_buffer, NULL, data->FrameCtx[i].RenderTargetCpuDescriptors);
            data->FrameCtx[i].RenderTarget = back_buffer;
        }
    }
}

static void ImGui_ImplDX12_RenderWindow(ImGuiViewport* viewport, void*)
{
    ImGuiViewportDataDx12* data = (ImGuiViewportDataDx12*)viewport->RendererUserData;

    FrameContext* frame_context = &data->FrameCtx[data->FrameIndex % g_numFramesInFlight];
    UINT back_buffer_idx = data->SwapChain->GetCurrentBackBufferIndex();

    const ImVec4 clear_color = ImVec4(0.0f, 0.0f, 0.0f, 1.0f);
    D3D12_RESOURCE_BARRIER barrier = {};
    barrier.Type = D3D12_RESOURCE_BARRIER_TYPE_TRANSITION;
    barrier.Flags = D3D12_RESOURCE_BARRIER_FLAG_NONE;
    barrier.Transition.pResource = data->FrameCtx[back_buffer_idx].RenderTarget;
    barrier.Transition.Subresource = D3D12_RESOURCE_BARRIER_ALL_SUBRESOURCES;
    barrier.Transition.StateBefore = D3D12_RESOURCE_STATE_PRESENT;
    barrier.Transition.StateAfter = D3D12_RESOURCE_STATE_RENDER_TARGET;

    // Draw
    ID3D12GraphicsCommandList* cmd_list = data->CommandList;

    frame_context->CommandAllocator->Reset();
    cmd_list->Reset(frame_context->CommandAllocator, NULL);
    cmd_list->ResourceBarrier(1, &barrier);
    cmd_list->OMSetRenderTargets(1, &data->FrameCtx[back_buffer_idx].RenderTargetCpuDescriptors, FALSE, NULL);
    if (!(viewport->Flags & ImGuiViewportFlags_NoRendererClear))
        cmd_list->ClearRenderTargetView(data->FrameCtx[back_buffer_idx].RenderTargetCpuDescriptors, (float*)&clear_color, 0, NULL);
    cmd_list->SetDescriptorHeaps(1, &g_pd3dSrvDescHeap);

    ImGui_ImplDX12_RenderDrawData(viewport->DrawData, cmd_list);

    barrier.Transition.StateBefore = D3D12_RESOURCE_STATE_RENDER_TARGET;
    barrier.Transition.StateAfter = D3D12_RESOURCE_STATE_PRESENT;
    cmd_list->ResourceBarrier(1, &barrier);
    cmd_list->Close();

    data->CommandQueue->Wait(data->Fence, data->FenceSignaledValue);
    data->CommandQueue->ExecuteCommandLists(1, (ID3D12CommandList* const*)&cmd_list);
    data->CommandQueue->Signal(data->Fence, ++data->FenceSignaledValue);
}

static void ImGui_ImplDX12_SwapBuffers(ImGuiViewport* viewport, void*)
{
    ImGuiViewportDataDx12* data = (ImGuiViewportDataDx12*)viewport->RendererUserData;

    data->SwapChain->Present(0, 0);
    while (data->Fence->GetCompletedValue() < data->FenceSignaledValue)
        ::SwitchToThread();
}

void ImGui_ImplDX12_InitPlatformInterface()
{
    ImGuiPlatformIO& platform_io = ImGui::GetPlatformIO();
    platform_io.Renderer_CreateWindow = ImGui_ImplDX12_CreateWindow;
    platform_io.Renderer_DestroyWindow = ImGui_ImplDX12_DestroyWindow;
    platform_io.Renderer_SetWindowSize = ImGui_ImplDX12_SetWindowSize;
    platform_io.Renderer_RenderWindow = ImGui_ImplDX12_RenderWindow;
    platform_io.Renderer_SwapBuffers = ImGui_ImplDX12_SwapBuffers;
}

void ImGui_ImplDX12_ShutdownPlatformInterface()
{
    ImGui::DestroyPlatformWindows();
}<|MERGE_RESOLUTION|>--- conflicted
+++ resolved
@@ -3,15 +3,10 @@
 
 // Implemented features:
 //  [X] Renderer: User texture binding. Use 'D3D12_GPU_DESCRIPTOR_HANDLE' as ImTextureID. Read the FAQ about ImTextureID!
-<<<<<<< HEAD
 //  [X] Renderer: Multi-viewport support. Enable with 'io.ConfigFlags |= ImGuiConfigFlags_ViewportsEnable'.
 //      FIXME: The transition from removing a viewport and moving the window in an existing hosted viewport tends to flicker.
-//  [X] Renderer: Support for large meshes (64k+ vertices) with 16-bits indices.
+//  [X] Renderer: Support for large meshes (64k+ vertices) with 16-bit indices.
 // Missing features, issues:
-=======
-//  [X] Renderer: Support for large meshes (64k+ vertices) with 16-bit indices.
-// Issues:
->>>>>>> bdce8336
 //  [ ] 64-bit only for now! (Because sizeof(ImTextureId) == sizeof(void*)). See github.com/ocornut/imgui/pull/301
 
 // You can copy and use unmodified imgui_impl_* files in your project. See main.cpp for an example of using this.

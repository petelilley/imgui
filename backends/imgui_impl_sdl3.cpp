--- conflicted
+++ resolved
@@ -112,12 +112,9 @@
     SDL_Renderer*           Renderer;
     Uint64                  Time;
     char*                   ClipboardTextData;
-<<<<<<< HEAD
+    char                    BackendPlatformName[40];
     bool                    UseVulkan;
     bool                    WantUpdateMonitors;
-=======
-    char                    BackendPlatformName[40];
->>>>>>> b5a73033
 
     // IME handling
     SDL_Window*             ImeWindow;

--- conflicted
+++ resolved
@@ -13,12 +13,9 @@
 
 // CHANGELOG
 // (minor and older changes stripped away, please see git history for details)
-<<<<<<< HEAD
 //  2022-XX-XX: Metal: Added support for multiple windows via the ImGuiPlatformIO interface.
-=======
 //  2022-07-05: Metal: Add dispatch synchronization.
 //  2022-06-30: Metal: Use __bridge for ARC based systems.
->>>>>>> 8b8a61bd
 //  2022-06-01: Metal: Fixed null dereference on exit inside command buffer completion handler.
 //  2022-04-27: Misc: Store backend data in a per-context struct, allowing to use this backend with multiple contexts.
 //  2022-01-03: Metal: Ignore ImDrawCmd where ElemCount == 0 (very rare but can technically be manufactured by user code).

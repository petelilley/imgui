// dear imgui, v1.88 WIP
// (internal structures/api)

// You may use this file to debug, understand or extend ImGui features but we don't provide any guarantee of forward compatibility!
// Set:
//   #define IMGUI_DEFINE_MATH_OPERATORS
// To implement maths operators for ImVec2 (disabled by default to not collide with using IM_VEC2_CLASS_EXTRA along with your own math types+operators)

/*

Index of this file:

// [SECTION] Header mess
// [SECTION] Forward declarations
// [SECTION] Context pointer
// [SECTION] STB libraries includes
// [SECTION] Macros
// [SECTION] Generic helpers
// [SECTION] ImDrawList support
// [SECTION] Widgets support: flags, enums, data structures
// [SECTION] Inputs support
// [SECTION] Clipper support
// [SECTION] Navigation support
// [SECTION] Columns support
// [SECTION] Multi-select support
// [SECTION] Docking support
// [SECTION] Viewport support
// [SECTION] Settings support
// [SECTION] Metrics, Debug tools
// [SECTION] Generic context hooks
// [SECTION] ImGuiContext (main imgui context)
// [SECTION] ImGuiWindowTempData, ImGuiWindow
// [SECTION] Tab bar, Tab item support
// [SECTION] Table support
// [SECTION] ImGui internal API
// [SECTION] ImFontAtlas internal API
// [SECTION] Test Engine specific hooks (imgui_test_engine)

*/

#pragma once
#ifndef IMGUI_DISABLE

//-----------------------------------------------------------------------------
// [SECTION] Header mess
//-----------------------------------------------------------------------------

#ifndef IMGUI_VERSION
#include "imgui.h"
#endif

#include <stdio.h>      // FILE*, sscanf
#include <stdlib.h>     // NULL, malloc, free, qsort, atoi, atof
#include <math.h>       // sqrtf, fabsf, fmodf, powf, floorf, ceilf, cosf, sinf
#include <limits.h>     // INT_MIN, INT_MAX

// Enable SSE intrinsics if available
#if (defined __SSE__ || defined __x86_64__ || defined _M_X64) && !defined(IMGUI_DISABLE_SSE)
#define IMGUI_ENABLE_SSE
#include <immintrin.h>
#endif

// Visual Studio warnings
#ifdef _MSC_VER
#pragma warning (push)
#pragma warning (disable: 4251)     // class 'xxx' needs to have dll-interface to be used by clients of struct 'xxx' // when IMGUI_API is set to__declspec(dllexport)
#pragma warning (disable: 26812)    // The enum type 'xxx' is unscoped. Prefer 'enum class' over 'enum' (Enum.3). [MSVC Static Analyzer)
#pragma warning (disable: 26495)    // [Static Analyzer] Variable 'XXX' is uninitialized. Always initialize a member variable (type.6).
#if defined(_MSC_VER) && _MSC_VER >= 1922 // MSVC 2019 16.2 or later
#pragma warning (disable: 5054)     // operator '|': deprecated between enumerations of different types
#endif
#endif

// Clang/GCC warnings with -Weverything
#if defined(__clang__)
#pragma clang diagnostic push
#if __has_warning("-Wunknown-warning-option")
#pragma clang diagnostic ignored "-Wunknown-warning-option"         // warning: unknown warning group 'xxx'
#endif
#pragma clang diagnostic ignored "-Wunknown-pragmas"                // warning: unknown warning group 'xxx'
#pragma clang diagnostic ignored "-Wfloat-equal"                    // warning: comparing floating point with == or != is unsafe // storing and comparing against same constants ok, for ImFloorSigned()
#pragma clang diagnostic ignored "-Wunused-function"                // for stb_textedit.h
#pragma clang diagnostic ignored "-Wmissing-prototypes"             // for stb_textedit.h
#pragma clang diagnostic ignored "-Wold-style-cast"
#pragma clang diagnostic ignored "-Wzero-as-null-pointer-constant"
#pragma clang diagnostic ignored "-Wdouble-promotion"
#pragma clang diagnostic ignored "-Wimplicit-int-float-conversion"  // warning: implicit conversion from 'xxx' to 'float' may lose precision
#pragma clang diagnostic ignored "-Wmissing-noreturn"               // warning: function 'xxx' could be declared with attribute 'noreturn'
#elif defined(__GNUC__)
#pragma GCC diagnostic push
#pragma GCC diagnostic ignored "-Wpragmas"              // warning: unknown option after '#pragma GCC diagnostic' kind
#pragma GCC diagnostic ignored "-Wclass-memaccess"      // [__GNUC__ >= 8] warning: 'memset/memcpy' clearing/writing an object of type 'xxxx' with no trivial copy-assignment; use assignment or value-initialization instead
#endif

// Legacy defines
#ifdef IMGUI_DISABLE_FORMAT_STRING_FUNCTIONS            // Renamed in 1.74
#error Use IMGUI_DISABLE_DEFAULT_FORMAT_FUNCTIONS
#endif
#ifdef IMGUI_DISABLE_MATH_FUNCTIONS                     // Renamed in 1.74
#error Use IMGUI_DISABLE_DEFAULT_MATH_FUNCTIONS
#endif

// Enable stb_truetype by default unless FreeType is enabled.
// You can compile with both by defining both IMGUI_ENABLE_FREETYPE and IMGUI_ENABLE_STB_TRUETYPE together.
#ifndef IMGUI_ENABLE_FREETYPE
#define IMGUI_ENABLE_STB_TRUETYPE
#endif

//-----------------------------------------------------------------------------
// [SECTION] Forward declarations
//-----------------------------------------------------------------------------

struct ImBitVector;                 // Store 1-bit per value
struct ImRect;                      // An axis-aligned rectangle (2 points)
struct ImDrawDataBuilder;           // Helper to build a ImDrawData instance
struct ImDrawListSharedData;        // Data shared between all ImDrawList instances
struct ImGuiColorMod;               // Stacked color modifier, backup of modified data so we can restore it
struct ImGuiContext;                // Main Dear ImGui context
struct ImGuiContextHook;            // Hook for extensions like ImGuiTestEngine
struct ImGuiDataTypeInfo;           // Type information associated to a ImGuiDataType enum
struct ImGuiDockContext;            // Docking system context
struct ImGuiDockRequest;            // Docking system dock/undock queued request
struct ImGuiDockNode;               // Docking system node (hold a list of Windows OR two child dock nodes)
struct ImGuiDockNodeSettings;       // Storage for a dock node in .ini file (we preserve those even if the associated dock node isn't active during the session)
struct ImGuiGroupData;              // Stacked storage data for BeginGroup()/EndGroup()
struct ImGuiInputTextState;         // Internal state of the currently focused/edited text input box
struct ImGuiLastItemData;           // Status storage for last submitted items
struct ImGuiMenuColumns;            // Simple column measurement, currently used for MenuItem() only
struct ImGuiNavItemData;            // Result of a gamepad/keyboard directional navigation move query result
struct ImGuiMetricsConfig;          // Storage for ShowMetricsWindow() and DebugNodeXXX() functions
struct ImGuiNextWindowData;         // Storage for SetNextWindow** functions
struct ImGuiNextItemData;           // Storage for SetNextItem** functions
struct ImGuiOldColumnData;          // Storage data for a single column for legacy Columns() api
struct ImGuiOldColumns;             // Storage data for a columns set for legacy Columns() api
struct ImGuiPopupData;              // Storage for current popup stack
struct ImGuiSettingsHandler;        // Storage for one type registered in the .ini file
struct ImGuiStackSizes;             // Storage of stack sizes for debugging/asserting
struct ImGuiStyleMod;               // Stacked style modifier, backup of modified data so we can restore it
struct ImGuiTabBar;                 // Storage for a tab bar
struct ImGuiTabItem;                // Storage for a tab item (within a tab bar)
struct ImGuiTable;                  // Storage for a table
struct ImGuiTableColumn;            // Storage for one column of a table
struct ImGuiTableInstanceData;      // Storage for one instance of a same table
struct ImGuiTableTempData;          // Temporary storage for one table (one per table in the stack), shared between tables.
struct ImGuiTableSettings;          // Storage for a table .ini settings
struct ImGuiTableColumnsSettings;   // Storage for a column .ini settings
struct ImGuiWindow;                 // Storage for one window
struct ImGuiWindowTempData;         // Temporary storage for one window (that's the data which in theory we could ditch at the end of the frame, in practice we currently keep it for each window)
struct ImGuiWindowSettings;         // Storage for a window .ini settings (we keep one of those even if the actual window wasn't instanced during this session)

// Use your programming IDE "Go to definition" facility on the names of the center columns to find the actual flags/enum lists.
typedef int ImGuiDataAuthority;         // -> enum ImGuiDataAuthority_      // Enum: for storing the source authority (dock node vs window) of a field
typedef int ImGuiLayoutType;            // -> enum ImGuiLayoutType_         // Enum: Horizontal or vertical
typedef int ImGuiActivateFlags;         // -> enum ImGuiActivateFlags_      // Flags: for navigation/focus function (will be for ActivateItem() later)
typedef int ImGuiDebugLogFlags;         // -> enum ImGuiDebugLogFlags_      // Flags: for ShowDebugLogWindow(), g.DebugLogFlags
typedef int ImGuiItemFlags;             // -> enum ImGuiItemFlags_          // Flags: for PushItemFlag()
typedef int ImGuiItemStatusFlags;       // -> enum ImGuiItemStatusFlags_    // Flags: for DC.LastItemStatusFlags
typedef int ImGuiOldColumnFlags;        // -> enum ImGuiOldColumnFlags_     // Flags: for BeginColumns()
typedef int ImGuiNavHighlightFlags;     // -> enum ImGuiNavHighlightFlags_  // Flags: for RenderNavHighlight()
typedef int ImGuiNavDirSourceFlags;     // -> enum ImGuiNavDirSourceFlags_  // Flags: for GetNavInputAmount2d()
typedef int ImGuiNavMoveFlags;          // -> enum ImGuiNavMoveFlags_       // Flags: for navigation requests
typedef int ImGuiNextItemDataFlags;     // -> enum ImGuiNextItemDataFlags_  // Flags: for SetNextItemXXX() functions
typedef int ImGuiNextWindowDataFlags;   // -> enum ImGuiNextWindowDataFlags_// Flags: for SetNextWindowXXX() functions
typedef int ImGuiScrollFlags;           // -> enum ImGuiScrollFlags_        // Flags: for ScrollToItem() and navigation requests
typedef int ImGuiSeparatorFlags;        // -> enum ImGuiSeparatorFlags_     // Flags: for SeparatorEx()
typedef int ImGuiTextFlags;             // -> enum ImGuiTextFlags_          // Flags: for TextEx()
typedef int ImGuiTooltipFlags;          // -> enum ImGuiTooltipFlags_       // Flags: for BeginTooltipEx()

typedef void (*ImGuiErrorLogCallback)(void* user_data, const char* fmt, ...);

//-----------------------------------------------------------------------------
// [SECTION] Context pointer
// See implementation of this variable in imgui.cpp for comments and details.
//-----------------------------------------------------------------------------

#ifndef GImGui
extern IMGUI_API ImGuiContext* GImGui;  // Current implicit context pointer
#endif

//-------------------------------------------------------------------------
// [SECTION] STB libraries includes
//-------------------------------------------------------------------------

namespace ImStb
{

#undef STB_TEXTEDIT_STRING
#undef STB_TEXTEDIT_CHARTYPE
#define STB_TEXTEDIT_STRING             ImGuiInputTextState
#define STB_TEXTEDIT_CHARTYPE           ImWchar
#define STB_TEXTEDIT_GETWIDTH_NEWLINE   (-1.0f)
#define STB_TEXTEDIT_UNDOSTATECOUNT     99
#define STB_TEXTEDIT_UNDOCHARCOUNT      999
#include "imstb_textedit.h"

} // namespace ImStb

//-----------------------------------------------------------------------------
// [SECTION] Macros
//-----------------------------------------------------------------------------

<<<<<<< HEAD
// Internal Drag and Drop payload types. String starting with '_' are reserved for Dear ImGui.
#define IMGUI_PAYLOAD_TYPE_WINDOW       "_IMWINDOW"     // Payload == ImGuiWindow*

// Debug Logging
#ifndef IMGUI_DEBUG_LOG
#define IMGUI_DEBUG_LOG(_FMT,...)       printf("[%05d] " _FMT, GImGui->FrameCount, __VA_ARGS__)
#endif

// Debug Logging for selected systems. Remove the '((void)0) //' to enable.
//#define IMGUI_DEBUG_LOG_POPUP         IMGUI_DEBUG_LOG // Enable log
//#define IMGUI_DEBUG_LOG_NAV           IMGUI_DEBUG_LOG // Enable log
//#define IMGUI_DEBUG_LOG_IO            IMGUI_DEBUG_LOG // Enable log
//#define IMGUI_DEBUG_LOG_VIEWPORT      IMGUI_DEBUG_LOG // Enable log
//#define IMGUI_DEBUG_LOG_DOCKING       IMGUI_DEBUG_LOG // Enable log
#define IMGUI_DEBUG_LOG_POPUP(...)      ((void)0)       // Disable log
#define IMGUI_DEBUG_LOG_NAV(...)        ((void)0)       // Disable log
#define IMGUI_DEBUG_LOG_IO(...)         ((void)0)       // Disable log
#define IMGUI_DEBUG_LOG_VIEWPORT(...)   ((void)0)       // Disable log
#define IMGUI_DEBUG_LOG_DOCKING(...)    ((void)0)       // Disable log
=======
// Debug Printing Into TTY
// (since IMGUI_VERSION_NUM >= 18729: IMGUI_DEBUG_LOG was reworked into IMGUI_DEBUG_PRINTF (and removed framecount from it). If you were using a #define IMGUI_DEBUG_LOG please rename)
#ifndef IMGUI_DEBUG_PRINTF
#ifndef IMGUI_DISABLE_DEFAULT_FORMAT_FUNCTIONS
#define IMGUI_DEBUG_PRINTF(_FMT,...)    printf(_FMT, __VA_ARGS__)
#else
#define IMGUI_DEBUG_PRINTF(_FMT,...)
#endif
#endif

// Debug Logging for ShowDebugLogWindow(). This is designed for relatively rare events so please don't spam.
#define IMGUI_DEBUG_LOG(...)            ImGui::DebugLog(__VA_ARGS__);
#define IMGUI_DEBUG_LOG_ACTIVEID(...)   do { if (g.DebugLogFlags & ImGuiDebugLogFlags_EventActiveId) IMGUI_DEBUG_LOG(__VA_ARGS__); } while (0)
#define IMGUI_DEBUG_LOG_FOCUS(...)      do { if (g.DebugLogFlags & ImGuiDebugLogFlags_EventFocus)    IMGUI_DEBUG_LOG(__VA_ARGS__); } while (0)
#define IMGUI_DEBUG_LOG_POPUP(...)      do { if (g.DebugLogFlags & ImGuiDebugLogFlags_EventPopup)    IMGUI_DEBUG_LOG(__VA_ARGS__); } while (0)
#define IMGUI_DEBUG_LOG_NAV(...)        do { if (g.DebugLogFlags & ImGuiDebugLogFlags_EventNav)      IMGUI_DEBUG_LOG(__VA_ARGS__); } while (0)
#define IMGUI_DEBUG_LOG_IO(...)         do { if (g.DebugLogFlags & ImGuiDebugLogFlags_EventIO)       IMGUI_DEBUG_LOG(__VA_ARGS__); } while (0)
>>>>>>> 08572189

// Static Asserts
#define IM_STATIC_ASSERT(_COND)         static_assert(_COND, "")

// "Paranoid" Debug Asserts are meant to only be enabled during specific debugging/work, otherwise would slow down the code too much.
// We currently don't have many of those so the effect is currently negligible, but onward intent to add more aggressive ones in the code.
//#define IMGUI_DEBUG_PARANOID
#ifdef IMGUI_DEBUG_PARANOID
#define IM_ASSERT_PARANOID(_EXPR)       IM_ASSERT(_EXPR)
#else
#define IM_ASSERT_PARANOID(_EXPR)
#endif

// Error handling
// Down the line in some frameworks/languages we would like to have a way to redirect those to the programmer and recover from more faults.
#ifndef IM_ASSERT_USER_ERROR
#define IM_ASSERT_USER_ERROR(_EXP,_MSG) IM_ASSERT((_EXP) && _MSG)   // Recoverable User Error
#endif

// Misc Macros
#define IM_PI                           3.14159265358979323846f
#ifdef _WIN32
#define IM_NEWLINE                      "\r\n"   // Play it nice with Windows users (Update: since 2018-05, Notepad finally appears to support Unix-style carriage returns!)
#else
#define IM_NEWLINE                      "\n"
#endif
#define IM_TABSIZE                      (4)
#define IM_MEMALIGN(_OFF,_ALIGN)        (((_OFF) + ((_ALIGN) - 1)) & ~((_ALIGN) - 1))           // Memory align e.g. IM_ALIGN(0,4)=0, IM_ALIGN(1,4)=4, IM_ALIGN(4,4)=4, IM_ALIGN(5,4)=8
#define IM_F32_TO_INT8_UNBOUND(_VAL)    ((int)((_VAL) * 255.0f + ((_VAL)>=0 ? 0.5f : -0.5f)))   // Unsaturated, for display purpose
#define IM_F32_TO_INT8_SAT(_VAL)        ((int)(ImSaturate(_VAL) * 255.0f + 0.5f))               // Saturated, always output 0..255
#define IM_FLOOR(_VAL)                  ((float)(int)(_VAL))                                    // ImFloor() is not inlined in MSVC debug builds
#define IM_ROUND(_VAL)                  ((float)(int)((_VAL) + 0.5f))                           //

// Enforce cdecl calling convention for functions called by the standard library, in case compilation settings changed the default to e.g. __vectorcall
#ifdef _MSC_VER
#define IMGUI_CDECL __cdecl
#else
#define IMGUI_CDECL
#endif

// Warnings
#if defined(_MSC_VER) && !defined(__clang__)
#define IM_MSVC_WARNING_SUPPRESS(XXXX)  __pragma(warning(suppress: XXXX))
#else
#define IM_MSVC_WARNING_SUPPRESS(XXXX)
#endif

// Debug Tools
// Use 'Metrics/Debugger->Tools->Item Picker' to break into the call-stack of a specific item.
// This will call IM_DEBUG_BREAK() which you may redefine yourself. See https://github.com/scottt/debugbreak for more reference.
#ifndef IM_DEBUG_BREAK
#if defined (_MSC_VER)
#define IM_DEBUG_BREAK()    __debugbreak()
#elif defined(__clang__)
#define IM_DEBUG_BREAK()    __builtin_debugtrap()
#elif defined(__GNUC__) && (defined(__i386__) || defined(__x86_64__))
#define IM_DEBUG_BREAK()    __asm__ volatile("int $0x03")
#elif defined(__GNUC__) && defined(__thumb__)
#define IM_DEBUG_BREAK()    __asm__ volatile(".inst 0xde01")
#elif defined(__GNUC__) && defined(__arm__) && !defined(__thumb__)
#define IM_DEBUG_BREAK()    __asm__ volatile(".inst 0xe7f001f0");
#else
#define IM_DEBUG_BREAK()    IM_ASSERT(0)    // It is expected that you define IM_DEBUG_BREAK() into something that will break nicely in a debugger!
#endif
#endif // #ifndef IM_DEBUG_BREAK

//-----------------------------------------------------------------------------
// [SECTION] Generic helpers
// Note that the ImXXX helpers functions are lower-level than ImGui functions.
// ImGui functions or the ImGui context are never called/used from other ImXXX functions.
//-----------------------------------------------------------------------------
// - Helpers: Hashing
// - Helpers: Sorting
// - Helpers: Bit manipulation
// - Helpers: String
// - Helpers: Formatting
// - Helpers: UTF-8 <> wchar conversions
// - Helpers: ImVec2/ImVec4 operators
// - Helpers: Maths
// - Helpers: Geometry
// - Helper: ImVec1
// - Helper: ImVec2ih
// - Helper: ImRect
// - Helper: ImBitArray
// - Helper: ImBitVector
// - Helper: ImSpan<>, ImSpanAllocator<>
// - Helper: ImPool<>
// - Helper: ImChunkStream<>
//-----------------------------------------------------------------------------

// Helpers: Hashing
IMGUI_API ImGuiID       ImHashData(const void* data, size_t data_size, ImU32 seed = 0);
IMGUI_API ImGuiID       ImHashStr(const char* data, size_t data_size = 0, ImU32 seed = 0);

// Helpers: Sorting
#ifndef ImQsort
static inline void      ImQsort(void* base, size_t count, size_t size_of_element, int(IMGUI_CDECL *compare_func)(void const*, void const*)) { if (count > 1) qsort(base, count, size_of_element, compare_func); }
#endif

// Helpers: Color Blending
IMGUI_API ImU32         ImAlphaBlendColors(ImU32 col_a, ImU32 col_b);

// Helpers: Bit manipulation
static inline bool      ImIsPowerOfTwo(int v)           { return v != 0 && (v & (v - 1)) == 0; }
static inline bool      ImIsPowerOfTwo(ImU64 v)         { return v != 0 && (v & (v - 1)) == 0; }
static inline int       ImUpperPowerOfTwo(int v)        { v--; v |= v >> 1; v |= v >> 2; v |= v >> 4; v |= v >> 8; v |= v >> 16; v++; return v; }

// Helpers: String
IMGUI_API int           ImStricmp(const char* str1, const char* str2);
IMGUI_API int           ImStrnicmp(const char* str1, const char* str2, size_t count);
IMGUI_API void          ImStrncpy(char* dst, const char* src, size_t count);
IMGUI_API char*         ImStrdup(const char* str);
IMGUI_API char*         ImStrdupcpy(char* dst, size_t* p_dst_size, const char* str);
IMGUI_API const char*   ImStrchrRange(const char* str_begin, const char* str_end, char c);
IMGUI_API int           ImStrlenW(const ImWchar* str);
IMGUI_API const char*   ImStreolRange(const char* str, const char* str_end);                // End end-of-line
IMGUI_API const ImWchar*ImStrbolW(const ImWchar* buf_mid_line, const ImWchar* buf_begin);   // Find beginning-of-line
IMGUI_API const char*   ImStristr(const char* haystack, const char* haystack_end, const char* needle, const char* needle_end);
IMGUI_API void          ImStrTrimBlanks(char* str);
IMGUI_API const char*   ImStrSkipBlank(const char* str);
static inline bool      ImCharIsBlankA(char c)          { return c == ' ' || c == '\t'; }
static inline bool      ImCharIsBlankW(unsigned int c)  { return c == ' ' || c == '\t' || c == 0x3000; }

// Helpers: Formatting
IMGUI_API int           ImFormatString(char* buf, size_t buf_size, const char* fmt, ...) IM_FMTARGS(3);
IMGUI_API int           ImFormatStringV(char* buf, size_t buf_size, const char* fmt, va_list args) IM_FMTLIST(3);
IMGUI_API void          ImFormatStringToTempBuffer(const char** out_buf, const char** out_buf_end, const char* fmt, ...) IM_FMTARGS(3);
IMGUI_API void          ImFormatStringToTempBufferV(const char** out_buf, const char** out_buf_end, const char* fmt, va_list args) IM_FMTLIST(3);
IMGUI_API const char*   ImParseFormatFindStart(const char* format);
IMGUI_API const char*   ImParseFormatFindEnd(const char* format);
IMGUI_API const char*   ImParseFormatTrimDecorations(const char* format, char* buf, size_t buf_size);
IMGUI_API void          ImParseFormatSanitizeForPrinting(const char* fmt_in, char* fmt_out, size_t fmt_out_size);
IMGUI_API const char*   ImParseFormatSanitizeForScanning(const char* fmt_in, char* fmt_out, size_t fmt_out_size);
IMGUI_API int           ImParseFormatPrecision(const char* format, int default_value);

// Helpers: UTF-8 <> wchar conversions
IMGUI_API const char*   ImTextCharToUtf8(char out_buf[5], unsigned int c);                                                      // return out_buf
IMGUI_API int           ImTextStrToUtf8(char* out_buf, int out_buf_size, const ImWchar* in_text, const ImWchar* in_text_end);   // return output UTF-8 bytes count
IMGUI_API int           ImTextCharFromUtf8(unsigned int* out_char, const char* in_text, const char* in_text_end);               // read one character. return input UTF-8 bytes count
IMGUI_API int           ImTextStrFromUtf8(ImWchar* out_buf, int out_buf_size, const char* in_text, const char* in_text_end, const char** in_remaining = NULL);   // return input UTF-8 bytes count
IMGUI_API int           ImTextCountCharsFromUtf8(const char* in_text, const char* in_text_end);                                 // return number of UTF-8 code-points (NOT bytes count)
IMGUI_API int           ImTextCountUtf8BytesFromChar(const char* in_text, const char* in_text_end);                             // return number of bytes to express one char in UTF-8
IMGUI_API int           ImTextCountUtf8BytesFromStr(const ImWchar* in_text, const ImWchar* in_text_end);                        // return number of bytes to express string in UTF-8

// Helpers: ImVec2/ImVec4 operators
// We are keeping those disabled by default so they don't leak in user space, to allow user enabling implicit cast operators between ImVec2 and their own types (using IM_VEC2_CLASS_EXTRA etc.)
// We unfortunately don't have a unary- operator for ImVec2 because this would needs to be defined inside the class itself.
#ifdef IMGUI_DEFINE_MATH_OPERATORS
IM_MSVC_RUNTIME_CHECKS_OFF
static inline ImVec2 operator*(const ImVec2& lhs, const float rhs)              { return ImVec2(lhs.x * rhs, lhs.y * rhs); }
static inline ImVec2 operator/(const ImVec2& lhs, const float rhs)              { return ImVec2(lhs.x / rhs, lhs.y / rhs); }
static inline ImVec2 operator+(const ImVec2& lhs, const ImVec2& rhs)            { return ImVec2(lhs.x + rhs.x, lhs.y + rhs.y); }
static inline ImVec2 operator-(const ImVec2& lhs, const ImVec2& rhs)            { return ImVec2(lhs.x - rhs.x, lhs.y - rhs.y); }
static inline ImVec2 operator*(const ImVec2& lhs, const ImVec2& rhs)            { return ImVec2(lhs.x * rhs.x, lhs.y * rhs.y); }
static inline ImVec2 operator/(const ImVec2& lhs, const ImVec2& rhs)            { return ImVec2(lhs.x / rhs.x, lhs.y / rhs.y); }
static inline ImVec2& operator*=(ImVec2& lhs, const float rhs)                  { lhs.x *= rhs; lhs.y *= rhs; return lhs; }
static inline ImVec2& operator/=(ImVec2& lhs, const float rhs)                  { lhs.x /= rhs; lhs.y /= rhs; return lhs; }
static inline ImVec2& operator+=(ImVec2& lhs, const ImVec2& rhs)                { lhs.x += rhs.x; lhs.y += rhs.y; return lhs; }
static inline ImVec2& operator-=(ImVec2& lhs, const ImVec2& rhs)                { lhs.x -= rhs.x; lhs.y -= rhs.y; return lhs; }
static inline ImVec2& operator*=(ImVec2& lhs, const ImVec2& rhs)                { lhs.x *= rhs.x; lhs.y *= rhs.y; return lhs; }
static inline ImVec2& operator/=(ImVec2& lhs, const ImVec2& rhs)                { lhs.x /= rhs.x; lhs.y /= rhs.y; return lhs; }
static inline ImVec4 operator+(const ImVec4& lhs, const ImVec4& rhs)            { return ImVec4(lhs.x + rhs.x, lhs.y + rhs.y, lhs.z + rhs.z, lhs.w + rhs.w); }
static inline ImVec4 operator-(const ImVec4& lhs, const ImVec4& rhs)            { return ImVec4(lhs.x - rhs.x, lhs.y - rhs.y, lhs.z - rhs.z, lhs.w - rhs.w); }
static inline ImVec4 operator*(const ImVec4& lhs, const ImVec4& rhs)            { return ImVec4(lhs.x * rhs.x, lhs.y * rhs.y, lhs.z * rhs.z, lhs.w * rhs.w); }
IM_MSVC_RUNTIME_CHECKS_RESTORE
#endif

// Helpers: File System
#ifdef IMGUI_DISABLE_FILE_FUNCTIONS
#define IMGUI_DISABLE_DEFAULT_FILE_FUNCTIONS
typedef void* ImFileHandle;
static inline ImFileHandle  ImFileOpen(const char*, const char*)                    { return NULL; }
static inline bool          ImFileClose(ImFileHandle)                               { return false; }
static inline ImU64         ImFileGetSize(ImFileHandle)                             { return (ImU64)-1; }
static inline ImU64         ImFileRead(void*, ImU64, ImU64, ImFileHandle)           { return 0; }
static inline ImU64         ImFileWrite(const void*, ImU64, ImU64, ImFileHandle)    { return 0; }
#endif
#ifndef IMGUI_DISABLE_DEFAULT_FILE_FUNCTIONS
typedef FILE* ImFileHandle;
IMGUI_API ImFileHandle      ImFileOpen(const char* filename, const char* mode);
IMGUI_API bool              ImFileClose(ImFileHandle file);
IMGUI_API ImU64             ImFileGetSize(ImFileHandle file);
IMGUI_API ImU64             ImFileRead(void* data, ImU64 size, ImU64 count, ImFileHandle file);
IMGUI_API ImU64             ImFileWrite(const void* data, ImU64 size, ImU64 count, ImFileHandle file);
#else
#define IMGUI_DISABLE_TTY_FUNCTIONS // Can't use stdout, fflush if we are not using default file functions
#endif
IMGUI_API void*             ImFileLoadToMemory(const char* filename, const char* mode, size_t* out_file_size = NULL, int padding_bytes = 0);

// Helpers: Maths
IM_MSVC_RUNTIME_CHECKS_OFF
// - Wrapper for standard libs functions. (Note that imgui_demo.cpp does _not_ use them to keep the code easy to copy)
#ifndef IMGUI_DISABLE_DEFAULT_MATH_FUNCTIONS
#define ImFabs(X)           fabsf(X)
#define ImSqrt(X)           sqrtf(X)
#define ImFmod(X, Y)        fmodf((X), (Y))
#define ImCos(X)            cosf(X)
#define ImSin(X)            sinf(X)
#define ImAcos(X)           acosf(X)
#define ImAtan2(Y, X)       atan2f((Y), (X))
#define ImAtof(STR)         atof(STR)
//#define ImFloorStd(X)     floorf(X)           // We use our own, see ImFloor() and ImFloorSigned()
#define ImCeil(X)           ceilf(X)
static inline float  ImPow(float x, float y)    { return powf(x, y); }          // DragBehaviorT/SliderBehaviorT uses ImPow with either float/double and need the precision
static inline double ImPow(double x, double y)  { return pow(x, y); }
static inline float  ImLog(float x)             { return logf(x); }             // DragBehaviorT/SliderBehaviorT uses ImLog with either float/double and need the precision
static inline double ImLog(double x)            { return log(x); }
static inline int    ImAbs(int x)               { return x < 0 ? -x : x; }
static inline float  ImAbs(float x)             { return fabsf(x); }
static inline double ImAbs(double x)            { return fabs(x); }
static inline float  ImSign(float x)            { return (x < 0.0f) ? -1.0f : (x > 0.0f) ? 1.0f : 0.0f; } // Sign operator - returns -1, 0 or 1 based on sign of argument
static inline double ImSign(double x)           { return (x < 0.0) ? -1.0 : (x > 0.0) ? 1.0 : 0.0; }
#ifdef IMGUI_ENABLE_SSE
static inline float  ImRsqrt(float x)           { return _mm_cvtss_f32(_mm_rsqrt_ss(_mm_set_ss(x))); }
#else
static inline float  ImRsqrt(float x)           { return 1.0f / sqrtf(x); }
#endif
static inline double ImRsqrt(double x)          { return 1.0 / sqrt(x); }
#endif
// - ImMin/ImMax/ImClamp/ImLerp/ImSwap are used by widgets which support variety of types: signed/unsigned int/long long float/double
// (Exceptionally using templates here but we could also redefine them for those types)
template<typename T> static inline T ImMin(T lhs, T rhs)                        { return lhs < rhs ? lhs : rhs; }
template<typename T> static inline T ImMax(T lhs, T rhs)                        { return lhs >= rhs ? lhs : rhs; }
template<typename T> static inline T ImClamp(T v, T mn, T mx)                   { return (v < mn) ? mn : (v > mx) ? mx : v; }
template<typename T> static inline T ImLerp(T a, T b, float t)                  { return (T)(a + (b - a) * t); }
template<typename T> static inline void ImSwap(T& a, T& b)                      { T tmp = a; a = b; b = tmp; }
template<typename T> static inline T ImAddClampOverflow(T a, T b, T mn, T mx)   { if (b < 0 && (a < mn - b)) return mn; if (b > 0 && (a > mx - b)) return mx; return a + b; }
template<typename T> static inline T ImSubClampOverflow(T a, T b, T mn, T mx)   { if (b > 0 && (a < mn + b)) return mn; if (b < 0 && (a > mx + b)) return mx; return a - b; }
// - Misc maths helpers
static inline ImVec2 ImMin(const ImVec2& lhs, const ImVec2& rhs)                { return ImVec2(lhs.x < rhs.x ? lhs.x : rhs.x, lhs.y < rhs.y ? lhs.y : rhs.y); }
static inline ImVec2 ImMax(const ImVec2& lhs, const ImVec2& rhs)                { return ImVec2(lhs.x >= rhs.x ? lhs.x : rhs.x, lhs.y >= rhs.y ? lhs.y : rhs.y); }
static inline ImVec2 ImClamp(const ImVec2& v, const ImVec2& mn, ImVec2 mx)      { return ImVec2((v.x < mn.x) ? mn.x : (v.x > mx.x) ? mx.x : v.x, (v.y < mn.y) ? mn.y : (v.y > mx.y) ? mx.y : v.y); }
static inline ImVec2 ImLerp(const ImVec2& a, const ImVec2& b, float t)          { return ImVec2(a.x + (b.x - a.x) * t, a.y + (b.y - a.y) * t); }
static inline ImVec2 ImLerp(const ImVec2& a, const ImVec2& b, const ImVec2& t)  { return ImVec2(a.x + (b.x - a.x) * t.x, a.y + (b.y - a.y) * t.y); }
static inline ImVec4 ImLerp(const ImVec4& a, const ImVec4& b, float t)          { return ImVec4(a.x + (b.x - a.x) * t, a.y + (b.y - a.y) * t, a.z + (b.z - a.z) * t, a.w + (b.w - a.w) * t); }
static inline float  ImSaturate(float f)                                        { return (f < 0.0f) ? 0.0f : (f > 1.0f) ? 1.0f : f; }
static inline float  ImLengthSqr(const ImVec2& lhs)                             { return (lhs.x * lhs.x) + (lhs.y * lhs.y); }
static inline float  ImLengthSqr(const ImVec4& lhs)                             { return (lhs.x * lhs.x) + (lhs.y * lhs.y) + (lhs.z * lhs.z) + (lhs.w * lhs.w); }
static inline float  ImInvLength(const ImVec2& lhs, float fail_value)           { float d = (lhs.x * lhs.x) + (lhs.y * lhs.y); if (d > 0.0f) return ImRsqrt(d); return fail_value; }
static inline float  ImFloor(float f)                                           { return (float)(int)(f); }
static inline float  ImFloorSigned(float f)                                     { return (float)((f >= 0 || (float)(int)f == f) ? (int)f : (int)f - 1); } // Decent replacement for floorf()
static inline ImVec2 ImFloor(const ImVec2& v)                                   { return ImVec2((float)(int)(v.x), (float)(int)(v.y)); }
static inline ImVec2 ImFloorSigned(const ImVec2& v)                             { return ImVec2(ImFloorSigned(v.x), ImFloorSigned(v.y)); }
static inline int    ImModPositive(int a, int b)                                { return (a + b) % b; }
static inline float  ImDot(const ImVec2& a, const ImVec2& b)                    { return a.x * b.x + a.y * b.y; }
static inline ImVec2 ImRotate(const ImVec2& v, float cos_a, float sin_a)        { return ImVec2(v.x * cos_a - v.y * sin_a, v.x * sin_a + v.y * cos_a); }
static inline float  ImLinearSweep(float current, float target, float speed)    { if (current < target) return ImMin(current + speed, target); if (current > target) return ImMax(current - speed, target); return current; }
static inline ImVec2 ImMul(const ImVec2& lhs, const ImVec2& rhs)                { return ImVec2(lhs.x * rhs.x, lhs.y * rhs.y); }
static inline bool   ImIsFloatAboveGuaranteedIntegerPrecision(float f)          { return f <= -16777216 || f >= 16777216; }
IM_MSVC_RUNTIME_CHECKS_RESTORE

// Helpers: Geometry
IMGUI_API ImVec2     ImBezierCubicCalc(const ImVec2& p1, const ImVec2& p2, const ImVec2& p3, const ImVec2& p4, float t);
IMGUI_API ImVec2     ImBezierCubicClosestPoint(const ImVec2& p1, const ImVec2& p2, const ImVec2& p3, const ImVec2& p4, const ImVec2& p, int num_segments);       // For curves with explicit number of segments
IMGUI_API ImVec2     ImBezierCubicClosestPointCasteljau(const ImVec2& p1, const ImVec2& p2, const ImVec2& p3, const ImVec2& p4, const ImVec2& p, float tess_tol);// For auto-tessellated curves you can use tess_tol = style.CurveTessellationTol
IMGUI_API ImVec2     ImBezierQuadraticCalc(const ImVec2& p1, const ImVec2& p2, const ImVec2& p3, float t);
IMGUI_API ImVec2     ImLineClosestPoint(const ImVec2& a, const ImVec2& b, const ImVec2& p);
IMGUI_API bool       ImTriangleContainsPoint(const ImVec2& a, const ImVec2& b, const ImVec2& c, const ImVec2& p);
IMGUI_API ImVec2     ImTriangleClosestPoint(const ImVec2& a, const ImVec2& b, const ImVec2& c, const ImVec2& p);
IMGUI_API void       ImTriangleBarycentricCoords(const ImVec2& a, const ImVec2& b, const ImVec2& c, const ImVec2& p, float& out_u, float& out_v, float& out_w);
inline float         ImTriangleArea(const ImVec2& a, const ImVec2& b, const ImVec2& c) { return ImFabs((a.x * (b.y - c.y)) + (b.x * (c.y - a.y)) + (c.x * (a.y - b.y))) * 0.5f; }
IMGUI_API ImGuiDir   ImGetDirQuadrantFromDelta(float dx, float dy);

// Helper: ImVec1 (1D vector)
// (this odd construct is used to facilitate the transition between 1D and 2D, and the maintenance of some branches/patches)
IM_MSVC_RUNTIME_CHECKS_OFF
struct ImVec1
{
    float   x;
    constexpr ImVec1()         : x(0.0f) { }
    constexpr ImVec1(float _x) : x(_x) { }
};

// Helper: ImVec2ih (2D vector, half-size integer, for long-term packed storage)
struct ImVec2ih
{
    short   x, y;
    constexpr ImVec2ih()                           : x(0), y(0) {}
    constexpr ImVec2ih(short _x, short _y)         : x(_x), y(_y) {}
    constexpr explicit ImVec2ih(const ImVec2& rhs) : x((short)rhs.x), y((short)rhs.y) {}
};

// Helper: ImRect (2D axis aligned bounding-box)
// NB: we can't rely on ImVec2 math operators being available here!
struct IMGUI_API ImRect
{
    ImVec2      Min;    // Upper-left
    ImVec2      Max;    // Lower-right

    constexpr ImRect()                                        : Min(0.0f, 0.0f), Max(0.0f, 0.0f)  {}
    constexpr ImRect(const ImVec2& min, const ImVec2& max)    : Min(min), Max(max)                {}
    constexpr ImRect(const ImVec4& v)                         : Min(v.x, v.y), Max(v.z, v.w)      {}
    constexpr ImRect(float x1, float y1, float x2, float y2)  : Min(x1, y1), Max(x2, y2)          {}

    ImVec2      GetCenter() const                   { return ImVec2((Min.x + Max.x) * 0.5f, (Min.y + Max.y) * 0.5f); }
    ImVec2      GetSize() const                     { return ImVec2(Max.x - Min.x, Max.y - Min.y); }
    float       GetWidth() const                    { return Max.x - Min.x; }
    float       GetHeight() const                   { return Max.y - Min.y; }
    float       GetArea() const                     { return (Max.x - Min.x) * (Max.y - Min.y); }
    ImVec2      GetTL() const                       { return Min; }                   // Top-left
    ImVec2      GetTR() const                       { return ImVec2(Max.x, Min.y); }  // Top-right
    ImVec2      GetBL() const                       { return ImVec2(Min.x, Max.y); }  // Bottom-left
    ImVec2      GetBR() const                       { return Max; }                   // Bottom-right
    bool        Contains(const ImVec2& p) const     { return p.x     >= Min.x && p.y     >= Min.y && p.x     <  Max.x && p.y     <  Max.y; }
    bool        Contains(const ImRect& r) const     { return r.Min.x >= Min.x && r.Min.y >= Min.y && r.Max.x <= Max.x && r.Max.y <= Max.y; }
    bool        Overlaps(const ImRect& r) const     { return r.Min.y <  Max.y && r.Max.y >  Min.y && r.Min.x <  Max.x && r.Max.x >  Min.x; }
    void        Add(const ImVec2& p)                { if (Min.x > p.x)     Min.x = p.x;     if (Min.y > p.y)     Min.y = p.y;     if (Max.x < p.x)     Max.x = p.x;     if (Max.y < p.y)     Max.y = p.y; }
    void        Add(const ImRect& r)                { if (Min.x > r.Min.x) Min.x = r.Min.x; if (Min.y > r.Min.y) Min.y = r.Min.y; if (Max.x < r.Max.x) Max.x = r.Max.x; if (Max.y < r.Max.y) Max.y = r.Max.y; }
    void        Expand(const float amount)          { Min.x -= amount;   Min.y -= amount;   Max.x += amount;   Max.y += amount; }
    void        Expand(const ImVec2& amount)        { Min.x -= amount.x; Min.y -= amount.y; Max.x += amount.x; Max.y += amount.y; }
    void        Translate(const ImVec2& d)          { Min.x += d.x; Min.y += d.y; Max.x += d.x; Max.y += d.y; }
    void        TranslateX(float dx)                { Min.x += dx; Max.x += dx; }
    void        TranslateY(float dy)                { Min.y += dy; Max.y += dy; }
    void        ClipWith(const ImRect& r)           { Min = ImMax(Min, r.Min); Max = ImMin(Max, r.Max); }                   // Simple version, may lead to an inverted rectangle, which is fine for Contains/Overlaps test but not for display.
    void        ClipWithFull(const ImRect& r)       { Min = ImClamp(Min, r.Min, r.Max); Max = ImClamp(Max, r.Min, r.Max); } // Full version, ensure both points are fully clipped.
    void        Floor()                             { Min.x = IM_FLOOR(Min.x); Min.y = IM_FLOOR(Min.y); Max.x = IM_FLOOR(Max.x); Max.y = IM_FLOOR(Max.y); }
    bool        IsInverted() const                  { return Min.x > Max.x || Min.y > Max.y; }
    ImVec4      ToVec4() const                      { return ImVec4(Min.x, Min.y, Max.x, Max.y); }
};
IM_MSVC_RUNTIME_CHECKS_RESTORE

// Helper: ImBitArray
inline bool     ImBitArrayTestBit(const ImU32* arr, int n)      { ImU32 mask = (ImU32)1 << (n & 31); return (arr[n >> 5] & mask) != 0; }
inline void     ImBitArrayClearBit(ImU32* arr, int n)           { ImU32 mask = (ImU32)1 << (n & 31); arr[n >> 5] &= ~mask; }
inline void     ImBitArraySetBit(ImU32* arr, int n)             { ImU32 mask = (ImU32)1 << (n & 31); arr[n >> 5] |= mask; }
inline void     ImBitArraySetBitRange(ImU32* arr, int n, int n2) // Works on range [n..n2)
{
    n2--;
    while (n <= n2)
    {
        int a_mod = (n & 31);
        int b_mod = (n2 > (n | 31) ? 31 : (n2 & 31)) + 1;
        ImU32 mask = (ImU32)(((ImU64)1 << b_mod) - 1) & ~(ImU32)(((ImU64)1 << a_mod) - 1);
        arr[n >> 5] |= mask;
        n = (n + 32) & ~31;
    }
}

// Helper: ImBitArray class (wrapper over ImBitArray functions)
// Store 1-bit per value.
template<int BITCOUNT, int OFFSET = 0>
struct ImBitArray
{
    ImU32           Storage[(BITCOUNT + 31) >> 5];
    ImBitArray()                                { ClearAllBits(); }
    void            ClearAllBits()              { memset(Storage, 0, sizeof(Storage)); }
    void            SetAllBits()                { memset(Storage, 255, sizeof(Storage)); }
    bool            TestBit(int n) const        { n += OFFSET; IM_ASSERT(n >= 0 && n < BITCOUNT); return ImBitArrayTestBit(Storage, n); }
    void            SetBit(int n)               { n += OFFSET; IM_ASSERT(n >= 0 && n < BITCOUNT); ImBitArraySetBit(Storage, n); }
    void            ClearBit(int n)             { n += OFFSET; IM_ASSERT(n >= 0 && n < BITCOUNT); ImBitArrayClearBit(Storage, n); }
    void            SetBitRange(int n, int n2)  { n += OFFSET; n2 += OFFSET; IM_ASSERT(n >= 0 && n < BITCOUNT && n2 > n && n2 <= BITCOUNT); ImBitArraySetBitRange(Storage, n, n2); } // Works on range [n..n2)
    bool            operator[](int n) const     { n += OFFSET; IM_ASSERT(n >= 0 && n < BITCOUNT); return ImBitArrayTestBit(Storage, n); }
};

// Helper: ImBitVector
// Store 1-bit per value.
struct IMGUI_API ImBitVector
{
    ImVector<ImU32> Storage;
    void            Create(int sz)              { Storage.resize((sz + 31) >> 5); memset(Storage.Data, 0, (size_t)Storage.Size * sizeof(Storage.Data[0])); }
    void            Clear()                     { Storage.clear(); }
    bool            TestBit(int n) const        { IM_ASSERT(n < (Storage.Size << 5)); return ImBitArrayTestBit(Storage.Data, n); }
    void            SetBit(int n)               { IM_ASSERT(n < (Storage.Size << 5)); ImBitArraySetBit(Storage.Data, n); }
    void            ClearBit(int n)             { IM_ASSERT(n < (Storage.Size << 5)); ImBitArrayClearBit(Storage.Data, n); }
};

// Helper: ImSpan<>
// Pointing to a span of data we don't own.
template<typename T>
struct ImSpan
{
    T*                  Data;
    T*                  DataEnd;

    // Constructors, destructor
    inline ImSpan()                                 { Data = DataEnd = NULL; }
    inline ImSpan(T* data, int size)                { Data = data; DataEnd = data + size; }
    inline ImSpan(T* data, T* data_end)             { Data = data; DataEnd = data_end; }

    inline void         set(T* data, int size)      { Data = data; DataEnd = data + size; }
    inline void         set(T* data, T* data_end)   { Data = data; DataEnd = data_end; }
    inline int          size() const                { return (int)(ptrdiff_t)(DataEnd - Data); }
    inline int          size_in_bytes() const       { return (int)(ptrdiff_t)(DataEnd - Data) * (int)sizeof(T); }
    inline T&           operator[](int i)           { T* p = Data + i; IM_ASSERT(p >= Data && p < DataEnd); return *p; }
    inline const T&     operator[](int i) const     { const T* p = Data + i; IM_ASSERT(p >= Data && p < DataEnd); return *p; }

    inline T*           begin()                     { return Data; }
    inline const T*     begin() const               { return Data; }
    inline T*           end()                       { return DataEnd; }
    inline const T*     end() const                 { return DataEnd; }

    // Utilities
    inline int  index_from_ptr(const T* it) const   { IM_ASSERT(it >= Data && it < DataEnd); const ptrdiff_t off = it - Data; return (int)off; }
};

// Helper: ImSpanAllocator<>
// Facilitate storing multiple chunks into a single large block (the "arena")
// - Usage: call Reserve() N times, allocate GetArenaSizeInBytes() worth, pass it to SetArenaBasePtr(), call GetSpan() N times to retrieve the aligned ranges.
template<int CHUNKS>
struct ImSpanAllocator
{
    char*   BasePtr;
    int     CurrOff;
    int     CurrIdx;
    int     Offsets[CHUNKS];
    int     Sizes[CHUNKS];

    ImSpanAllocator()                               { memset(this, 0, sizeof(*this)); }
    inline void  Reserve(int n, size_t sz, int a=4) { IM_ASSERT(n == CurrIdx && n < CHUNKS); CurrOff = IM_MEMALIGN(CurrOff, a); Offsets[n] = CurrOff; Sizes[n] = (int)sz; CurrIdx++; CurrOff += (int)sz; }
    inline int   GetArenaSizeInBytes()              { return CurrOff; }
    inline void  SetArenaBasePtr(void* base_ptr)    { BasePtr = (char*)base_ptr; }
    inline void* GetSpanPtrBegin(int n)             { IM_ASSERT(n >= 0 && n < CHUNKS && CurrIdx == CHUNKS); return (void*)(BasePtr + Offsets[n]); }
    inline void* GetSpanPtrEnd(int n)               { IM_ASSERT(n >= 0 && n < CHUNKS && CurrIdx == CHUNKS); return (void*)(BasePtr + Offsets[n] + Sizes[n]); }
    template<typename T>
    inline void  GetSpan(int n, ImSpan<T>* span)    { span->set((T*)GetSpanPtrBegin(n), (T*)GetSpanPtrEnd(n)); }
};

// Helper: ImPool<>
// Basic keyed storage for contiguous instances, slow/amortized insertion, O(1) indexable, O(Log N) queries by ID over a dense/hot buffer,
// Honor constructor/destructor. Add/remove invalidate all pointers. Indexes have the same lifetime as the associated object.
typedef int ImPoolIdx;
template<typename T>
struct ImPool
{
    ImVector<T>     Buf;        // Contiguous data
    ImGuiStorage    Map;        // ID->Index
    ImPoolIdx       FreeIdx;    // Next free idx to use
    ImPoolIdx       AliveCount; // Number of active/alive items (for display purpose)

    ImPool()    { FreeIdx = AliveCount = 0; }
    ~ImPool()   { Clear(); }
    T*          GetByKey(ImGuiID key)               { int idx = Map.GetInt(key, -1); return (idx != -1) ? &Buf[idx] : NULL; }
    T*          GetByIndex(ImPoolIdx n)             { return &Buf[n]; }
    ImPoolIdx   GetIndex(const T* p) const          { IM_ASSERT(p >= Buf.Data && p < Buf.Data + Buf.Size); return (ImPoolIdx)(p - Buf.Data); }
    T*          GetOrAddByKey(ImGuiID key)          { int* p_idx = Map.GetIntRef(key, -1); if (*p_idx != -1) return &Buf[*p_idx]; *p_idx = FreeIdx; return Add(); }
    bool        Contains(const T* p) const          { return (p >= Buf.Data && p < Buf.Data + Buf.Size); }
    void        Clear()                             { for (int n = 0; n < Map.Data.Size; n++) { int idx = Map.Data[n].val_i; if (idx != -1) Buf[idx].~T(); } Map.Clear(); Buf.clear(); FreeIdx = AliveCount = 0; }
    T*          Add()                               { int idx = FreeIdx; if (idx == Buf.Size) { Buf.resize(Buf.Size + 1); FreeIdx++; } else { FreeIdx = *(int*)&Buf[idx]; } IM_PLACEMENT_NEW(&Buf[idx]) T(); AliveCount++; return &Buf[idx]; }
    void        Remove(ImGuiID key, const T* p)     { Remove(key, GetIndex(p)); }
    void        Remove(ImGuiID key, ImPoolIdx idx)  { Buf[idx].~T(); *(int*)&Buf[idx] = FreeIdx; FreeIdx = idx; Map.SetInt(key, -1); AliveCount--; }
    void        Reserve(int capacity)               { Buf.reserve(capacity); Map.Data.reserve(capacity); }

    // To iterate a ImPool: for (int n = 0; n < pool.GetMapSize(); n++) if (T* t = pool.TryGetMapData(n)) { ... }
    // Can be avoided if you know .Remove() has never been called on the pool, or AliveCount == GetMapSize()
    int         GetAliveCount() const               { return AliveCount; }      // Number of active/alive items in the pool (for display purpose)
    int         GetBufSize() const                  { return Buf.Size; }
    int         GetMapSize() const                  { return Map.Data.Size; }   // It is the map we need iterate to find valid items, since we don't have "alive" storage anywhere
    T*          TryGetMapData(ImPoolIdx n)          { int idx = Map.Data[n].val_i; if (idx == -1) return NULL; return GetByIndex(idx); }
#ifndef IMGUI_DISABLE_OBSOLETE_FUNCTIONS
    int         GetSize()                           { return GetMapSize(); } // For ImPlot: should use GetMapSize() from (IMGUI_VERSION_NUM >= 18304)
#endif
};

// Helper: ImChunkStream<>
// Build and iterate a contiguous stream of variable-sized structures.
// This is used by Settings to store persistent data while reducing allocation count.
// We store the chunk size first, and align the final size on 4 bytes boundaries.
// The tedious/zealous amount of casting is to avoid -Wcast-align warnings.
template<typename T>
struct ImChunkStream
{
    ImVector<char>  Buf;

    void    clear()                     { Buf.clear(); }
    bool    empty() const               { return Buf.Size == 0; }
    int     size() const                { return Buf.Size; }
    T*      alloc_chunk(size_t sz)      { size_t HDR_SZ = 4; sz = IM_MEMALIGN(HDR_SZ + sz, 4u); int off = Buf.Size; Buf.resize(off + (int)sz); ((int*)(void*)(Buf.Data + off))[0] = (int)sz; return (T*)(void*)(Buf.Data + off + (int)HDR_SZ); }
    T*      begin()                     { size_t HDR_SZ = 4; if (!Buf.Data) return NULL; return (T*)(void*)(Buf.Data + HDR_SZ); }
    T*      next_chunk(T* p)            { size_t HDR_SZ = 4; IM_ASSERT(p >= begin() && p < end()); p = (T*)(void*)((char*)(void*)p + chunk_size(p)); if (p == (T*)(void*)((char*)end() + HDR_SZ)) return (T*)0; IM_ASSERT(p < end()); return p; }
    int     chunk_size(const T* p)      { return ((const int*)p)[-1]; }
    T*      end()                       { return (T*)(void*)(Buf.Data + Buf.Size); }
    int     offset_from_ptr(const T* p) { IM_ASSERT(p >= begin() && p < end()); const ptrdiff_t off = (const char*)p - Buf.Data; return (int)off; }
    T*      ptr_from_offset(int off)    { IM_ASSERT(off >= 4 && off < Buf.Size); return (T*)(void*)(Buf.Data + off); }
    void    swap(ImChunkStream<T>& rhs) { rhs.Buf.swap(Buf); }

};

//-----------------------------------------------------------------------------
// [SECTION] ImDrawList support
//-----------------------------------------------------------------------------

// ImDrawList: Helper function to calculate a circle's segment count given its radius and a "maximum error" value.
// Estimation of number of circle segment based on error is derived using method described in https://stackoverflow.com/a/2244088/15194693
// Number of segments (N) is calculated using equation:
//   N = ceil ( pi / acos(1 - error / r) )     where r > 0, error <= r
// Our equation is significantly simpler that one in the post thanks for choosing segment that is
// perpendicular to X axis. Follow steps in the article from this starting condition and you will
// will get this result.
//
// Rendering circles with an odd number of segments, while mathematically correct will produce
// asymmetrical results on the raster grid. Therefore we're rounding N to next even number (7->8, 8->8, 9->10 etc.)
#define IM_ROUNDUP_TO_EVEN(_V)                                  ((((_V) + 1) / 2) * 2)
#define IM_DRAWLIST_CIRCLE_AUTO_SEGMENT_MIN                     4
#define IM_DRAWLIST_CIRCLE_AUTO_SEGMENT_MAX                     512
#define IM_DRAWLIST_CIRCLE_AUTO_SEGMENT_CALC(_RAD,_MAXERROR)    ImClamp(IM_ROUNDUP_TO_EVEN((int)ImCeil(IM_PI / ImAcos(1 - ImMin((_MAXERROR), (_RAD)) / (_RAD)))), IM_DRAWLIST_CIRCLE_AUTO_SEGMENT_MIN, IM_DRAWLIST_CIRCLE_AUTO_SEGMENT_MAX)

// Raw equation from IM_DRAWLIST_CIRCLE_AUTO_SEGMENT_CALC rewritten for 'r' and 'error'.
#define IM_DRAWLIST_CIRCLE_AUTO_SEGMENT_CALC_R(_N,_MAXERROR)    ((_MAXERROR) / (1 - ImCos(IM_PI / ImMax((float)(_N), IM_PI))))
#define IM_DRAWLIST_CIRCLE_AUTO_SEGMENT_CALC_ERROR(_N,_RAD)     ((1 - ImCos(IM_PI / ImMax((float)(_N), IM_PI))) / (_RAD))

// ImDrawList: Lookup table size for adaptive arc drawing, cover full circle.
#ifndef IM_DRAWLIST_ARCFAST_TABLE_SIZE
#define IM_DRAWLIST_ARCFAST_TABLE_SIZE                          48 // Number of samples in lookup table.
#endif
#define IM_DRAWLIST_ARCFAST_SAMPLE_MAX                          IM_DRAWLIST_ARCFAST_TABLE_SIZE // Sample index _PathArcToFastEx() for 360 angle.

// Data shared between all ImDrawList instances
// You may want to create your own instance of this if you want to use ImDrawList completely without ImGui. In that case, watch out for future changes to this structure.
struct IMGUI_API ImDrawListSharedData
{
    ImVec2          TexUvWhitePixel;            // UV of white pixel in the atlas
    ImFont*         Font;                       // Current/default font (optional, for simplified AddText overload)
    float           FontSize;                   // Current/default font size (optional, for simplified AddText overload)
    float           CurveTessellationTol;       // Tessellation tolerance when using PathBezierCurveTo()
    float           CircleSegmentMaxError;      // Number of circle segments to use per pixel of radius for AddCircle() etc
    ImVec4          ClipRectFullscreen;         // Value for PushClipRectFullscreen()
    ImDrawListFlags InitialFlags;               // Initial flags at the beginning of the frame (it is possible to alter flags on a per-drawlist basis afterwards)

    // [Internal] Lookup tables
    ImVec2          ArcFastVtx[IM_DRAWLIST_ARCFAST_TABLE_SIZE]; // Sample points on the quarter of the circle.
    float           ArcFastRadiusCutoff;                        // Cutoff radius after which arc drawing will fallback to slower PathArcTo()
    ImU8            CircleSegmentCounts[64];    // Precomputed segment count for given radius before we calculate it dynamically (to avoid calculation overhead)
    const ImVec4*   TexUvLines;                 // UV of anti-aliased lines in the atlas

    ImDrawListSharedData();
    void SetCircleTessellationMaxError(float max_error);
};

struct ImDrawDataBuilder
{
    ImVector<ImDrawList*>   Layers[2];           // Global layers for: regular, tooltip

    void Clear()                    { for (int n = 0; n < IM_ARRAYSIZE(Layers); n++) Layers[n].resize(0); }
    void ClearFreeMemory()          { for (int n = 0; n < IM_ARRAYSIZE(Layers); n++) Layers[n].clear(); }
    int  GetDrawListCount() const   { int count = 0; for (int n = 0; n < IM_ARRAYSIZE(Layers); n++) count += Layers[n].Size; return count; }
    IMGUI_API void FlattenIntoSingleLayer();
};

//-----------------------------------------------------------------------------
// [SECTION] Widgets support: flags, enums, data structures
//-----------------------------------------------------------------------------

// Transient per-window flags, reset at the beginning of the frame. For child window, inherited from parent on first Begin().
// This is going to be exposed in imgui.h when stabilized enough.
enum ImGuiItemFlags_
{
    ImGuiItemFlags_None                     = 0,
    ImGuiItemFlags_NoTabStop                = 1 << 0,  // false     // Disable keyboard tabbing (FIXME: should merge with _NoNav)
    ImGuiItemFlags_ButtonRepeat             = 1 << 1,  // false     // Button() will return true multiple times based on io.KeyRepeatDelay and io.KeyRepeatRate settings.
    ImGuiItemFlags_Disabled                 = 1 << 2,  // false     // Disable interactions but doesn't affect visuals. See BeginDisabled()/EndDisabled(). See github.com/ocornut/imgui/issues/211
    ImGuiItemFlags_NoNav                    = 1 << 3,  // false     // Disable keyboard/gamepad directional navigation (FIXME: should merge with _NoTabStop)
    ImGuiItemFlags_NoNavDefaultFocus        = 1 << 4,  // false     // Disable item being a candidate for default focus (e.g. used by title bar items)
    ImGuiItemFlags_SelectableDontClosePopup = 1 << 5,  // false     // Disable MenuItem/Selectable() automatically closing their popup window
    ImGuiItemFlags_MixedValue               = 1 << 6,  // false     // [BETA] Represent a mixed/indeterminate value, generally multi-selection where values differ. Currently only supported by Checkbox() (later should support all sorts of widgets)
    ImGuiItemFlags_ReadOnly                 = 1 << 7,  // false     // [ALPHA] Allow hovering interactions but underlying value is not changed.
    ImGuiItemFlags_Inputable                = 1 << 8   // false     // [WIP] Auto-activate input mode when tab focused. Currently only used and supported by a few items before it becomes a generic feature.
};

// Storage for LastItem data
enum ImGuiItemStatusFlags_
{
    ImGuiItemStatusFlags_None               = 0,
    ImGuiItemStatusFlags_HoveredRect        = 1 << 0,   // Mouse position is within item rectangle (does NOT mean that the window is in correct z-order and can be hovered!, this is only one part of the most-common IsItemHovered test)
    ImGuiItemStatusFlags_HasDisplayRect     = 1 << 1,   // g.LastItemData.DisplayRect is valid
    ImGuiItemStatusFlags_Edited             = 1 << 2,   // Value exposed by item was edited in the current frame (should match the bool return value of most widgets)
    ImGuiItemStatusFlags_ToggledSelection   = 1 << 3,   // Set when Selectable(), TreeNode() reports toggling a selection. We can't report "Selected", only state changes, in order to easily handle clipping with less issues.
    ImGuiItemStatusFlags_ToggledOpen        = 1 << 4,   // Set when TreeNode() reports toggling their open state.
    ImGuiItemStatusFlags_HasDeactivated     = 1 << 5,   // Set if the widget/group is able to provide data for the ImGuiItemStatusFlags_Deactivated flag.
    ImGuiItemStatusFlags_Deactivated        = 1 << 6,   // Only valid if ImGuiItemStatusFlags_HasDeactivated is set.
    ImGuiItemStatusFlags_HoveredWindow      = 1 << 7,   // Override the HoveredWindow test to allow cross-window hover testing.
    ImGuiItemStatusFlags_FocusedByTabbing   = 1 << 8    // Set when the Focusable item just got focused by Tabbing (FIXME: to be removed soon)

#ifdef IMGUI_ENABLE_TEST_ENGINE
    , // [imgui_tests only]
    ImGuiItemStatusFlags_Openable           = 1 << 20,  // Item is an openable (e.g. TreeNode)
    ImGuiItemStatusFlags_Opened             = 1 << 21,  //
    ImGuiItemStatusFlags_Checkable          = 1 << 22,  // Item is a checkable (e.g. CheckBox, MenuItem)
    ImGuiItemStatusFlags_Checked            = 1 << 23   //
#endif
};

// Extend ImGuiInputTextFlags_
enum ImGuiInputTextFlagsPrivate_
{
    // [Internal]
    ImGuiInputTextFlags_Multiline           = 1 << 26,  // For internal use by InputTextMultiline()
    ImGuiInputTextFlags_NoMarkEdited        = 1 << 27,  // For internal use by functions using InputText() before reformatting data
    ImGuiInputTextFlags_MergedItem          = 1 << 28   // For internal use by TempInputText(), will skip calling ItemAdd(). Require bounding-box to strictly match.
};

// Extend ImGuiButtonFlags_
enum ImGuiButtonFlagsPrivate_
{
    ImGuiButtonFlags_PressedOnClick         = 1 << 4,   // return true on click (mouse down event)
    ImGuiButtonFlags_PressedOnClickRelease  = 1 << 5,   // [Default] return true on click + release on same item <-- this is what the majority of Button are using
    ImGuiButtonFlags_PressedOnClickReleaseAnywhere = 1 << 6, // return true on click + release even if the release event is not done while hovering the item
    ImGuiButtonFlags_PressedOnRelease       = 1 << 7,   // return true on release (default requires click+release)
    ImGuiButtonFlags_PressedOnDoubleClick   = 1 << 8,   // return true on double-click (default requires click+release)
    ImGuiButtonFlags_PressedOnDragDropHold  = 1 << 9,   // return true when held into while we are drag and dropping another item (used by e.g. tree nodes, collapsing headers)
    ImGuiButtonFlags_Repeat                 = 1 << 10,  // hold to repeat
    ImGuiButtonFlags_FlattenChildren        = 1 << 11,  // allow interactions even if a child window is overlapping
    ImGuiButtonFlags_AllowItemOverlap       = 1 << 12,  // require previous frame HoveredId to either match id or be null before being usable, use along with SetItemAllowOverlap()
    ImGuiButtonFlags_DontClosePopups        = 1 << 13,  // disable automatically closing parent popup on press // [UNUSED]
    //ImGuiButtonFlags_Disabled             = 1 << 14,  // disable interactions -> use BeginDisabled() or ImGuiItemFlags_Disabled
    ImGuiButtonFlags_AlignTextBaseLine      = 1 << 15,  // vertically align button to match text baseline - ButtonEx() only // FIXME: Should be removed and handled by SmallButton(), not possible currently because of DC.CursorPosPrevLine
    ImGuiButtonFlags_NoKeyModifiers         = 1 << 16,  // disable mouse interaction if a key modifier is held
    ImGuiButtonFlags_NoHoldingActiveId      = 1 << 17,  // don't set ActiveId while holding the mouse (ImGuiButtonFlags_PressedOnClick only)
    ImGuiButtonFlags_NoNavFocus             = 1 << 18,  // don't override navigation focus when activated
    ImGuiButtonFlags_NoHoveredOnFocus       = 1 << 19,  // don't report as hovered when nav focus is on this item
    ImGuiButtonFlags_PressedOnMask_         = ImGuiButtonFlags_PressedOnClick | ImGuiButtonFlags_PressedOnClickRelease | ImGuiButtonFlags_PressedOnClickReleaseAnywhere | ImGuiButtonFlags_PressedOnRelease | ImGuiButtonFlags_PressedOnDoubleClick | ImGuiButtonFlags_PressedOnDragDropHold,
    ImGuiButtonFlags_PressedOnDefault_      = ImGuiButtonFlags_PressedOnClickRelease
};

// Extend ImGuiComboFlags_
enum ImGuiComboFlagsPrivate_
{
    ImGuiComboFlags_CustomPreview           = 1 << 20   // enable BeginComboPreview()
};

// Extend ImGuiSliderFlags_
enum ImGuiSliderFlagsPrivate_
{
    ImGuiSliderFlags_Vertical               = 1 << 20,  // Should this slider be orientated vertically?
    ImGuiSliderFlags_ReadOnly               = 1 << 21
};

// Extend ImGuiSelectableFlags_
enum ImGuiSelectableFlagsPrivate_
{
    // NB: need to be in sync with last value of ImGuiSelectableFlags_
    ImGuiSelectableFlags_NoHoldingActiveID      = 1 << 20,
    ImGuiSelectableFlags_SelectOnNav            = 1 << 21,  // (WIP) Auto-select when moved into. This is not exposed in public API as to handle multi-select and modifiers we will need user to explicitly control focus scope. May be replaced with a BeginSelection() API.
    ImGuiSelectableFlags_SelectOnClick          = 1 << 22,  // Override button behavior to react on Click (default is Click+Release)
    ImGuiSelectableFlags_SelectOnRelease        = 1 << 23,  // Override button behavior to react on Release (default is Click+Release)
    ImGuiSelectableFlags_SpanAvailWidth         = 1 << 24,  // Span all avail width even if we declared less for layout purpose. FIXME: We may be able to remove this (added in 6251d379, 2bcafc86 for menus)
    ImGuiSelectableFlags_DrawHoveredWhenHeld    = 1 << 25,  // Always show active when held, even is not hovered. This concept could probably be renamed/formalized somehow.
    ImGuiSelectableFlags_SetNavIdOnHover        = 1 << 26,  // Set Nav/Focus ID on mouse hover (used by MenuItem)
    ImGuiSelectableFlags_NoPadWithHalfSpacing   = 1 << 27   // Disable padding each side with ItemSpacing * 0.5f
};

// Extend ImGuiTreeNodeFlags_
enum ImGuiTreeNodeFlagsPrivate_
{
    ImGuiTreeNodeFlags_ClipLabelForTrailingButton = 1 << 20
};

enum ImGuiSeparatorFlags_
{
    ImGuiSeparatorFlags_None                = 0,
    ImGuiSeparatorFlags_Horizontal          = 1 << 0,   // Axis default to current layout type, so generally Horizontal unless e.g. in a menu bar
    ImGuiSeparatorFlags_Vertical            = 1 << 1,
    ImGuiSeparatorFlags_SpanAllColumns      = 1 << 2
};

enum ImGuiTextFlags_
{
    ImGuiTextFlags_None = 0,
    ImGuiTextFlags_NoWidthForLargeClippedText = 1 << 0
};

enum ImGuiTooltipFlags_
{
    ImGuiTooltipFlags_None = 0,
    ImGuiTooltipFlags_OverridePreviousTooltip = 1 << 0      // Override will clear/ignore previously submitted tooltip (defaults to append)
};

// FIXME: this is in development, not exposed/functional as a generic feature yet.
// Horizontal/Vertical enums are fixed to 0/1 so they may be used to index ImVec2
enum ImGuiLayoutType_
{
    ImGuiLayoutType_Horizontal = 0,
    ImGuiLayoutType_Vertical = 1
};

enum ImGuiLogType
{
    ImGuiLogType_None = 0,
    ImGuiLogType_TTY,
    ImGuiLogType_File,
    ImGuiLogType_Buffer,
    ImGuiLogType_Clipboard
};

// X/Y enums are fixed to 0/1 so they may be used to index ImVec2
enum ImGuiAxis
{
    ImGuiAxis_None = -1,
    ImGuiAxis_X = 0,
    ImGuiAxis_Y = 1
};

enum ImGuiPlotType
{
    ImGuiPlotType_Lines,
    ImGuiPlotType_Histogram
};

enum ImGuiPopupPositionPolicy
{
    ImGuiPopupPositionPolicy_Default,
    ImGuiPopupPositionPolicy_ComboBox,
    ImGuiPopupPositionPolicy_Tooltip
};

struct ImGuiDataTypeTempStorage
{
    ImU8        Data[8];        // Can fit any data up to ImGuiDataType_COUNT
};

// Type information associated to one ImGuiDataType. Retrieve with DataTypeGetInfo().
struct ImGuiDataTypeInfo
{
    size_t      Size;           // Size in bytes
    const char* Name;           // Short descriptive name for the type, for debugging
    const char* PrintFmt;       // Default printf format for the type
    const char* ScanFmt;        // Default scanf format for the type
};

// Extend ImGuiDataType_
enum ImGuiDataTypePrivate_
{
    ImGuiDataType_String = ImGuiDataType_COUNT + 1,
    ImGuiDataType_Pointer,
    ImGuiDataType_ID
};

// Stacked color modifier, backup of modified data so we can restore it
struct ImGuiColorMod
{
    ImGuiCol        Col;
    ImVec4          BackupValue;
};

// Stacked style modifier, backup of modified data so we can restore it. Data type inferred from the variable.
struct ImGuiStyleMod
{
    ImGuiStyleVar   VarIdx;
    union           { int BackupInt[2]; float BackupFloat[2]; };
    ImGuiStyleMod(ImGuiStyleVar idx, int v)     { VarIdx = idx; BackupInt[0] = v; }
    ImGuiStyleMod(ImGuiStyleVar idx, float v)   { VarIdx = idx; BackupFloat[0] = v; }
    ImGuiStyleMod(ImGuiStyleVar idx, ImVec2 v)  { VarIdx = idx; BackupFloat[0] = v.x; BackupFloat[1] = v.y; }
};

// Storage data for BeginComboPreview()/EndComboPreview()
struct IMGUI_API ImGuiComboPreviewData
{
    ImRect          PreviewRect;
    ImVec2          BackupCursorPos;
    ImVec2          BackupCursorMaxPos;
    ImVec2          BackupCursorPosPrevLine;
    float           BackupPrevLineTextBaseOffset;
    ImGuiLayoutType BackupLayout;

    ImGuiComboPreviewData() { memset(this, 0, sizeof(*this)); }
};

// Stacked storage data for BeginGroup()/EndGroup()
struct IMGUI_API ImGuiGroupData
{
    ImGuiID     WindowID;
    ImVec2      BackupCursorPos;
    ImVec2      BackupCursorMaxPos;
    ImVec1      BackupIndent;
    ImVec1      BackupGroupOffset;
    ImVec2      BackupCurrLineSize;
    float       BackupCurrLineTextBaseOffset;
    ImGuiID     BackupActiveIdIsAlive;
    bool        BackupActiveIdPreviousFrameIsAlive;
    bool        BackupHoveredIdIsAlive;
    bool        EmitItem;
};

// Simple column measurement, currently used for MenuItem() only.. This is very short-sighted/throw-away code and NOT a generic helper.
struct IMGUI_API ImGuiMenuColumns
{
    ImU32       TotalWidth;
    ImU32       NextTotalWidth;
    ImU16       Spacing;
    ImU16       OffsetIcon;         // Always zero for now
    ImU16       OffsetLabel;        // Offsets are locked in Update()
    ImU16       OffsetShortcut;
    ImU16       OffsetMark;
    ImU16       Widths[4];          // Width of:   Icon, Label, Shortcut, Mark  (accumulators for current frame)

    ImGuiMenuColumns() { memset(this, 0, sizeof(*this)); }
    void        Update(float spacing, bool window_reappearing);
    float       DeclColumns(float w_icon, float w_label, float w_shortcut, float w_mark);
    void        CalcNextTotalWidth(bool update_offsets);
};

// Internal state of the currently focused/edited text input box
// For a given item ID, access with ImGui::GetInputTextState()
struct IMGUI_API ImGuiInputTextState
{
    ImGuiID                 ID;                     // widget id owning the text state
    int                     CurLenW, CurLenA;       // we need to maintain our buffer length in both UTF-8 and wchar format. UTF-8 length is valid even if TextA is not.
    ImVector<ImWchar>       TextW;                  // edit buffer, we need to persist but can't guarantee the persistence of the user-provided buffer. so we copy into own buffer.
    ImVector<char>          TextA;                  // temporary UTF8 buffer for callbacks and other operations. this is not updated in every code-path! size=capacity.
    ImVector<char>          InitialTextA;           // backup of end-user buffer at the time of focus (in UTF-8, unaltered)
    bool                    TextAIsValid;           // temporary UTF8 buffer is not initially valid before we make the widget active (until then we pull the data from user argument)
    int                     BufCapacityA;           // end-user buffer capacity
    float                   ScrollX;                // horizontal scrolling/offset
    ImStb::STB_TexteditState Stb;                   // state for stb_textedit.h
    float                   CursorAnim;             // timer for cursor blink, reset on every user action so the cursor reappears immediately
    bool                    CursorFollow;           // set when we want scrolling to follow the current cursor position (not always!)
    bool                    SelectedAllMouseLock;   // after a double-click to select all, we ignore further mouse drags to update selection
    bool                    Edited;                 // edited this frame
    ImGuiInputTextFlags     Flags;                  // copy of InputText() flags

    ImGuiInputTextState()                   { memset(this, 0, sizeof(*this)); }
    void        ClearText()                 { CurLenW = CurLenA = 0; TextW[0] = 0; TextA[0] = 0; CursorClamp(); }
    void        ClearFreeMemory()           { TextW.clear(); TextA.clear(); InitialTextA.clear(); }
    int         GetUndoAvailCount() const   { return Stb.undostate.undo_point; }
    int         GetRedoAvailCount() const   { return STB_TEXTEDIT_UNDOSTATECOUNT - Stb.undostate.redo_point; }
    void        OnKeyPressed(int key);      // Cannot be inline because we call in code in stb_textedit.h implementation

    // Cursor & Selection
    void        CursorAnimReset()           { CursorAnim = -0.30f; }                                   // After a user-input the cursor stays on for a while without blinking
    void        CursorClamp()               { Stb.cursor = ImMin(Stb.cursor, CurLenW); Stb.select_start = ImMin(Stb.select_start, CurLenW); Stb.select_end = ImMin(Stb.select_end, CurLenW); }
    bool        HasSelection() const        { return Stb.select_start != Stb.select_end; }
    void        ClearSelection()            { Stb.select_start = Stb.select_end = Stb.cursor; }
    int         GetCursorPos() const        { return Stb.cursor; }
    int         GetSelectionStart() const   { return Stb.select_start; }
    int         GetSelectionEnd() const     { return Stb.select_end; }
    void        SelectAll()                 { Stb.select_start = 0; Stb.cursor = Stb.select_end = CurLenW; Stb.has_preferred_x = 0; }
};

// Storage for current popup stack
struct ImGuiPopupData
{
    ImGuiID             PopupId;        // Set on OpenPopup()
    ImGuiWindow*        Window;         // Resolved on BeginPopup() - may stay unresolved if user never calls OpenPopup()
    ImGuiWindow*        SourceWindow;   // Set on OpenPopup() copy of NavWindow at the time of opening the popup
    int                 ParentNavLayer; // Resolved on BeginPopup(). Actually a ImGuiNavLayer type (declared down below), initialized to -1 which is not part of an enum, but serves well-enough as "not any of layers" value
    int                 OpenFrameCount; // Set on OpenPopup()
    ImGuiID             OpenParentId;   // Set on OpenPopup(), we need this to differentiate multiple menu sets from each others (e.g. inside menu bar vs loose menu items)
    ImVec2              OpenPopupPos;   // Set on OpenPopup(), preferred popup position (typically == OpenMousePos when using mouse)
    ImVec2              OpenMousePos;   // Set on OpenPopup(), copy of mouse position at the time of opening popup

    ImGuiPopupData()    { memset(this, 0, sizeof(*this)); ParentNavLayer = OpenFrameCount = -1; }
};

enum ImGuiNextWindowDataFlags_
{
    ImGuiNextWindowDataFlags_None               = 0,
    ImGuiNextWindowDataFlags_HasPos             = 1 << 0,
    ImGuiNextWindowDataFlags_HasSize            = 1 << 1,
    ImGuiNextWindowDataFlags_HasContentSize     = 1 << 2,
    ImGuiNextWindowDataFlags_HasCollapsed       = 1 << 3,
    ImGuiNextWindowDataFlags_HasSizeConstraint  = 1 << 4,
    ImGuiNextWindowDataFlags_HasFocus           = 1 << 5,
    ImGuiNextWindowDataFlags_HasBgAlpha         = 1 << 6,
    ImGuiNextWindowDataFlags_HasScroll          = 1 << 7,
    ImGuiNextWindowDataFlags_HasViewport        = 1 << 8,
    ImGuiNextWindowDataFlags_HasDock            = 1 << 9,
    ImGuiNextWindowDataFlags_HasWindowClass     = 1 << 10
};

// Storage for SetNexWindow** functions
struct ImGuiNextWindowData
{
    ImGuiNextWindowDataFlags    Flags;
    ImGuiCond                   PosCond;
    ImGuiCond                   SizeCond;
    ImGuiCond                   CollapsedCond;
    ImGuiCond                   DockCond;
    ImVec2                      PosVal;
    ImVec2                      PosPivotVal;
    ImVec2                      SizeVal;
    ImVec2                      ContentSizeVal;
    ImVec2                      ScrollVal;
    bool                        PosUndock;
    bool                        CollapsedVal;
    ImRect                      SizeConstraintRect;
    ImGuiSizeCallback           SizeCallback;
    void*                       SizeCallbackUserData;
    float                       BgAlphaVal;             // Override background alpha
    ImGuiID                     ViewportId;
    ImGuiID                     DockId;
    ImGuiWindowClass            WindowClass;
    ImVec2                      MenuBarOffsetMinVal;    // (Always on) This is not exposed publicly, so we don't clear it and it doesn't have a corresponding flag (could we? for consistency?)

    ImGuiNextWindowData()       { memset(this, 0, sizeof(*this)); }
    inline void ClearFlags()    { Flags = ImGuiNextWindowDataFlags_None; }
};

enum ImGuiNextItemDataFlags_
{
    ImGuiNextItemDataFlags_None     = 0,
    ImGuiNextItemDataFlags_HasWidth = 1 << 0,
    ImGuiNextItemDataFlags_HasOpen  = 1 << 1
};

struct ImGuiNextItemData
{
    ImGuiNextItemDataFlags      Flags;
    float                       Width;          // Set by SetNextItemWidth()
    ImGuiID                     FocusScopeId;   // Set by SetNextItemMultiSelectData() (!= 0 signify value has been set, so it's an alternate version of HasSelectionData, we don't use Flags for this because they are cleared too early. This is mostly used for debugging)
    ImGuiCond                   OpenCond;
    bool                        OpenVal;        // Set by SetNextItemOpen()

    ImGuiNextItemData()         { memset(this, 0, sizeof(*this)); }
    inline void ClearFlags()    { Flags = ImGuiNextItemDataFlags_None; } // Also cleared manually by ItemAdd()!
};

// Status storage for the last submitted item
struct ImGuiLastItemData
{
    ImGuiID                 ID;
    ImGuiItemFlags          InFlags;            // See ImGuiItemFlags_
    ImGuiItemStatusFlags    StatusFlags;        // See ImGuiItemStatusFlags_
    ImRect                  Rect;               // Full rectangle
    ImRect                  NavRect;            // Navigation scoring rectangle (not displayed)
    ImRect                  DisplayRect;        // Display rectangle (only if ImGuiItemStatusFlags_HasDisplayRect is set)

    ImGuiLastItemData()     { memset(this, 0, sizeof(*this)); }
};

struct IMGUI_API ImGuiStackSizes
{
    short   SizeOfIDStack;
    short   SizeOfColorStack;
    short   SizeOfStyleVarStack;
    short   SizeOfFontStack;
    short   SizeOfFocusScopeStack;
    short   SizeOfGroupStack;
    short   SizeOfItemFlagsStack;
    short   SizeOfBeginPopupStack;
    short   SizeOfDisabledStack;

    ImGuiStackSizes() { memset(this, 0, sizeof(*this)); }
    void SetToCurrentState();
    void CompareWithCurrentState();
};

// Data saved for each window pushed into the stack
struct ImGuiWindowStackData
{
    ImGuiWindow*            Window;
    ImGuiLastItemData       ParentLastItemDataBackup;
    ImGuiStackSizes         StackSizesOnBegin;      // Store size of various stacks for asserting
};

struct ImGuiShrinkWidthItem
{
    int         Index;
    float       Width;
};

struct ImGuiPtrOrIndex
{
    void*       Ptr;            // Either field can be set, not both. e.g. Dock node tab bars are loose while BeginTabBar() ones are in a pool.
    int         Index;          // Usually index in a main pool.

    ImGuiPtrOrIndex(void* ptr)  { Ptr = ptr; Index = -1; }
    ImGuiPtrOrIndex(int index)  { Ptr = NULL; Index = index; }
};

//-----------------------------------------------------------------------------
// [SECTION] Inputs support
//-----------------------------------------------------------------------------

typedef ImBitArray<ImGuiKey_NamedKey_COUNT, -ImGuiKey_NamedKey_BEGIN>    ImBitArrayForNamedKeys;

enum ImGuiKeyPrivate_
{
    ImGuiKey_LegacyNativeKey_BEGIN  = 0,
    ImGuiKey_LegacyNativeKey_END    = 512,
    ImGuiKey_Gamepad_BEGIN          = ImGuiKey_GamepadStart,
    ImGuiKey_Gamepad_END            = ImGuiKey_GamepadRStickRight + 1
};

enum ImGuiInputEventType
{
    ImGuiInputEventType_None = 0,
    ImGuiInputEventType_MousePos,
    ImGuiInputEventType_MouseWheel,
    ImGuiInputEventType_MouseButton,
    ImGuiInputEventType_MouseViewport,
    ImGuiInputEventType_Key,
    ImGuiInputEventType_Text,
    ImGuiInputEventType_Focus,
    ImGuiInputEventType_COUNT
};

enum ImGuiInputSource
{
    ImGuiInputSource_None = 0,
    ImGuiInputSource_Mouse,
    ImGuiInputSource_Keyboard,
    ImGuiInputSource_Gamepad,
    ImGuiInputSource_Clipboard,     // Currently only used by InputText()
    ImGuiInputSource_Nav,           // Stored in g.ActiveIdSource only
    ImGuiInputSource_COUNT
};

// FIXME: Structures in the union below need to be declared as anonymous unions appears to be an extension?
// Using ImVec2() would fail on Clang 'union member 'MousePos' has a non-trivial default constructor'
struct ImGuiInputEventMousePos      { float PosX, PosY; };
struct ImGuiInputEventMouseWheel    { float WheelX, WheelY; };
struct ImGuiInputEventMouseButton   { int Button; bool Down; };
struct ImGuiInputEventMouseViewport { ImGuiID HoveredViewportID; };
struct ImGuiInputEventKey           { ImGuiKey Key; bool Down; float AnalogValue; };
struct ImGuiInputEventText          { unsigned int Char; };
struct ImGuiInputEventAppFocused    { bool Focused; };

struct ImGuiInputEvent
{
    ImGuiInputEventType             Type;
    ImGuiInputSource                Source;
    union
    {
        ImGuiInputEventMousePos     MousePos;       // if Type == ImGuiInputEventType_MousePos
        ImGuiInputEventMouseWheel   MouseWheel;     // if Type == ImGuiInputEventType_MouseWheel
        ImGuiInputEventMouseButton  MouseButton;    // if Type == ImGuiInputEventType_MouseButton
        ImGuiInputEventMouseViewport MouseViewport; // if Type == ImGuiInputEventType_MouseViewport
        ImGuiInputEventKey          Key;            // if Type == ImGuiInputEventType_Key
        ImGuiInputEventText         Text;           // if Type == ImGuiInputEventType_Text
        ImGuiInputEventAppFocused   AppFocused;     // if Type == ImGuiInputEventType_Focus
    };
    bool                            AddedByTestEngine;

    ImGuiInputEvent() { memset(this, 0, sizeof(*this)); }
};

// FIXME-NAV: Clarify/expose various repeat delay/rate
enum ImGuiNavReadMode
{
    ImGuiNavReadMode_Down,
    ImGuiNavReadMode_Pressed,
    ImGuiNavReadMode_Released,
    ImGuiNavReadMode_Repeat,
    ImGuiNavReadMode_RepeatSlow,
    ImGuiNavReadMode_RepeatFast
};

//-----------------------------------------------------------------------------
// [SECTION] Clipper support
//-----------------------------------------------------------------------------

struct ImGuiListClipperRange
{
    int     Min;
    int     Max;
    bool    PosToIndexConvert;      // Begin/End are absolute position (will be converted to indices later)
    ImS8    PosToIndexOffsetMin;    // Add to Min after converting to indices
    ImS8    PosToIndexOffsetMax;    // Add to Min after converting to indices

    static ImGuiListClipperRange    FromIndices(int min, int max)                               { ImGuiListClipperRange r = { min, max, false, 0, 0 }; return r; }
    static ImGuiListClipperRange    FromPositions(float y1, float y2, int off_min, int off_max) { ImGuiListClipperRange r = { (int)y1, (int)y2, true, (ImS8)off_min, (ImS8)off_max }; return r; }
};

// Temporary clipper data, buffers shared/reused between instances
struct ImGuiListClipperData
{
    ImGuiListClipper*               ListClipper;
    float                           LossynessOffset;
    int                             StepNo;
    int                             ItemsFrozen;
    ImVector<ImGuiListClipperRange> Ranges;

    ImGuiListClipperData()          { memset(this, 0, sizeof(*this)); }
    void                            Reset(ImGuiListClipper* clipper) { ListClipper = clipper; StepNo = ItemsFrozen = 0; Ranges.resize(0); }
};

//-----------------------------------------------------------------------------
// [SECTION] Navigation support
//-----------------------------------------------------------------------------

enum ImGuiActivateFlags_
{
    ImGuiActivateFlags_None                 = 0,
    ImGuiActivateFlags_PreferInput          = 1 << 0,       // Favor activation that requires keyboard text input (e.g. for Slider/Drag). Default if keyboard is available.
    ImGuiActivateFlags_PreferTweak          = 1 << 1,       // Favor activation for tweaking with arrows or gamepad (e.g. for Slider/Drag). Default if keyboard is not available.
    ImGuiActivateFlags_TryToPreserveState   = 1 << 2        // Request widget to preserve state if it can (e.g. InputText will try to preserve cursor/selection)
};

// Early work-in-progress API for ScrollToItem()
enum ImGuiScrollFlags_
{
    ImGuiScrollFlags_None                   = 0,
    ImGuiScrollFlags_KeepVisibleEdgeX       = 1 << 0,       // If item is not visible: scroll as little as possible on X axis to bring item back into view [default for X axis]
    ImGuiScrollFlags_KeepVisibleEdgeY       = 1 << 1,       // If item is not visible: scroll as little as possible on Y axis to bring item back into view [default for Y axis for windows that are already visible]
    ImGuiScrollFlags_KeepVisibleCenterX     = 1 << 2,       // If item is not visible: scroll to make the item centered on X axis [rarely used]
    ImGuiScrollFlags_KeepVisibleCenterY     = 1 << 3,       // If item is not visible: scroll to make the item centered on Y axis
    ImGuiScrollFlags_AlwaysCenterX          = 1 << 4,       // Always center the result item on X axis [rarely used]
    ImGuiScrollFlags_AlwaysCenterY          = 1 << 5,       // Always center the result item on Y axis [default for Y axis for appearing window)
    ImGuiScrollFlags_NoScrollParent         = 1 << 6,       // Disable forwarding scrolling to parent window if required to keep item/rect visible (only scroll window the function was applied to).
    ImGuiScrollFlags_MaskX_                 = ImGuiScrollFlags_KeepVisibleEdgeX | ImGuiScrollFlags_KeepVisibleCenterX | ImGuiScrollFlags_AlwaysCenterX,
    ImGuiScrollFlags_MaskY_                 = ImGuiScrollFlags_KeepVisibleEdgeY | ImGuiScrollFlags_KeepVisibleCenterY | ImGuiScrollFlags_AlwaysCenterY
};

enum ImGuiNavHighlightFlags_
{
    ImGuiNavHighlightFlags_None             = 0,
    ImGuiNavHighlightFlags_TypeDefault      = 1 << 0,
    ImGuiNavHighlightFlags_TypeThin         = 1 << 1,
    ImGuiNavHighlightFlags_AlwaysDraw       = 1 << 2,       // Draw rectangular highlight if (g.NavId == id) _even_ when using the mouse.
    ImGuiNavHighlightFlags_NoRounding       = 1 << 3
};

enum ImGuiNavDirSourceFlags_
{
    ImGuiNavDirSourceFlags_None             = 0,
    ImGuiNavDirSourceFlags_RawKeyboard      = 1 << 0,   // Raw keyboard (not pulled from nav), facilitate use of some functions before we can unify nav and keys
    ImGuiNavDirSourceFlags_Keyboard         = 1 << 1,
    ImGuiNavDirSourceFlags_PadDPad          = 1 << 2,
    ImGuiNavDirSourceFlags_PadLStick        = 1 << 3
};

enum ImGuiNavMoveFlags_
{
    ImGuiNavMoveFlags_None                  = 0,
    ImGuiNavMoveFlags_LoopX                 = 1 << 0,   // On failed request, restart from opposite side
    ImGuiNavMoveFlags_LoopY                 = 1 << 1,
    ImGuiNavMoveFlags_WrapX                 = 1 << 2,   // On failed request, request from opposite side one line down (when NavDir==right) or one line up (when NavDir==left)
    ImGuiNavMoveFlags_WrapY                 = 1 << 3,   // This is not super useful but provided for completeness
    ImGuiNavMoveFlags_AllowCurrentNavId     = 1 << 4,   // Allow scoring and considering the current NavId as a move target candidate. This is used when the move source is offset (e.g. pressing PageDown actually needs to send a Up move request, if we are pressing PageDown from the bottom-most item we need to stay in place)
    ImGuiNavMoveFlags_AlsoScoreVisibleSet   = 1 << 5,   // Store alternate result in NavMoveResultLocalVisible that only comprise elements that are already fully visible (used by PageUp/PageDown)
    ImGuiNavMoveFlags_ScrollToEdgeY         = 1 << 6,   // Force scrolling to min/max (used by Home/End) // FIXME-NAV: Aim to remove or reword, probably unnecessary
    ImGuiNavMoveFlags_Forwarded             = 1 << 7,
    ImGuiNavMoveFlags_DebugNoResult         = 1 << 8,   // Dummy scoring for debug purpose, don't apply result
    ImGuiNavMoveFlags_FocusApi              = 1 << 9,
    ImGuiNavMoveFlags_Tabbing               = 1 << 10,  // == Focus + Activate if item is Inputable + DontChangeNavHighlight
    ImGuiNavMoveFlags_Activate              = 1 << 11,
    ImGuiNavMoveFlags_DontSetNavHighlight   = 1 << 12   // Do not alter the visible state of keyboard vs mouse nav highlight
};

enum ImGuiNavLayer
{
    ImGuiNavLayer_Main  = 0,    // Main scrolling layer
    ImGuiNavLayer_Menu  = 1,    // Menu layer (access with Alt/ImGuiNavInput_Menu)
    ImGuiNavLayer_COUNT
};

struct ImGuiNavItemData
{
    ImGuiWindow*        Window;         // Init,Move    // Best candidate window (result->ItemWindow->RootWindowForNav == request->Window)
    ImGuiID             ID;             // Init,Move    // Best candidate item ID
    ImGuiID             FocusScopeId;   // Init,Move    // Best candidate focus scope ID
    ImRect              RectRel;        // Init,Move    // Best candidate bounding box in window relative space
    ImGuiItemFlags      InFlags;        // ????,Move    // Best candidate item flags
    float               DistBox;        //      Move    // Best candidate box distance to current NavId
    float               DistCenter;     //      Move    // Best candidate center distance to current NavId
    float               DistAxial;      //      Move    // Best candidate axial distance to current NavId

    ImGuiNavItemData()  { Clear(); }
    void Clear()        { Window = NULL; ID = FocusScopeId = 0; InFlags = 0; DistBox = DistCenter = DistAxial = FLT_MAX; }
};

//-----------------------------------------------------------------------------
// [SECTION] Columns support
//-----------------------------------------------------------------------------

// Flags for internal's BeginColumns(). Prefix using BeginTable() nowadays!
enum ImGuiOldColumnFlags_
{
    ImGuiOldColumnFlags_None                    = 0,
    ImGuiOldColumnFlags_NoBorder                = 1 << 0,   // Disable column dividers
    ImGuiOldColumnFlags_NoResize                = 1 << 1,   // Disable resizing columns when clicking on the dividers
    ImGuiOldColumnFlags_NoPreserveWidths        = 1 << 2,   // Disable column width preservation when adjusting columns
    ImGuiOldColumnFlags_NoForceWithinWindow     = 1 << 3,   // Disable forcing columns to fit within window
    ImGuiOldColumnFlags_GrowParentContentsSize  = 1 << 4    // (WIP) Restore pre-1.51 behavior of extending the parent window contents size but _without affecting the columns width at all_. Will eventually remove.

    // Obsolete names (will be removed)
#ifndef IMGUI_DISABLE_OBSOLETE_FUNCTIONS
    , ImGuiColumnsFlags_None                    = ImGuiOldColumnFlags_None,
    ImGuiColumnsFlags_NoBorder                  = ImGuiOldColumnFlags_NoBorder,
    ImGuiColumnsFlags_NoResize                  = ImGuiOldColumnFlags_NoResize,
    ImGuiColumnsFlags_NoPreserveWidths          = ImGuiOldColumnFlags_NoPreserveWidths,
    ImGuiColumnsFlags_NoForceWithinWindow       = ImGuiOldColumnFlags_NoForceWithinWindow,
    ImGuiColumnsFlags_GrowParentContentsSize    = ImGuiOldColumnFlags_GrowParentContentsSize
#endif
};

struct ImGuiOldColumnData
{
    float               OffsetNorm;         // Column start offset, normalized 0.0 (far left) -> 1.0 (far right)
    float               OffsetNormBeforeResize;
    ImGuiOldColumnFlags Flags;              // Not exposed
    ImRect              ClipRect;

    ImGuiOldColumnData() { memset(this, 0, sizeof(*this)); }
};

struct ImGuiOldColumns
{
    ImGuiID             ID;
    ImGuiOldColumnFlags Flags;
    bool                IsFirstFrame;
    bool                IsBeingResized;
    int                 Current;
    int                 Count;
    float               OffMinX, OffMaxX;       // Offsets from HostWorkRect.Min.x
    float               LineMinY, LineMaxY;
    float               HostCursorPosY;         // Backup of CursorPos at the time of BeginColumns()
    float               HostCursorMaxPosX;      // Backup of CursorMaxPos at the time of BeginColumns()
    ImRect              HostInitialClipRect;    // Backup of ClipRect at the time of BeginColumns()
    ImRect              HostBackupClipRect;     // Backup of ClipRect during PushColumnsBackground()/PopColumnsBackground()
    ImRect              HostBackupParentWorkRect;//Backup of WorkRect at the time of BeginColumns()
    ImVector<ImGuiOldColumnData> Columns;
    ImDrawListSplitter  Splitter;

    ImGuiOldColumns()   { memset(this, 0, sizeof(*this)); }
};

//-----------------------------------------------------------------------------
// [SECTION] Multi-select support
//-----------------------------------------------------------------------------

#ifdef IMGUI_HAS_MULTI_SELECT
// <this is filled in 'range_select' branch>
#endif // #ifdef IMGUI_HAS_MULTI_SELECT

//-----------------------------------------------------------------------------
// [SECTION] Docking support
//-----------------------------------------------------------------------------

#ifdef IMGUI_HAS_DOCK

// Extend ImGuiDockNodeFlags_
enum ImGuiDockNodeFlagsPrivate_
{
    // [Internal]
    ImGuiDockNodeFlags_DockSpace                = 1 << 10,  // Local, Saved  // A dockspace is a node that occupy space within an existing user window. Otherwise the node is floating and create its own window.
    ImGuiDockNodeFlags_CentralNode              = 1 << 11,  // Local, Saved  // The central node has 2 main properties: stay visible when empty, only use "remaining" spaces from its neighbor.
    ImGuiDockNodeFlags_NoTabBar                 = 1 << 12,  // Local, Saved  // Tab bar is completely unavailable. No triangle in the corner to enable it back.
    ImGuiDockNodeFlags_HiddenTabBar             = 1 << 13,  // Local, Saved  // Tab bar is hidden, with a triangle in the corner to show it again (NB: actual tab-bar instance may be destroyed as this is only used for single-window tab bar)
    ImGuiDockNodeFlags_NoWindowMenuButton       = 1 << 14,  // Local, Saved  // Disable window/docking menu (that one that appears instead of the collapse button)
    ImGuiDockNodeFlags_NoCloseButton            = 1 << 15,  // Local, Saved  //
    ImGuiDockNodeFlags_NoDocking                = 1 << 16,  // Local, Saved  // Disable any form of docking in this dockspace or individual node. (On a whole dockspace, this pretty much defeat the purpose of using a dockspace at all). Note: when turned on, existing docked nodes will be preserved.
    ImGuiDockNodeFlags_NoDockingSplitMe         = 1 << 17,  // [EXPERIMENTAL] Prevent another window/node from splitting this node.
    ImGuiDockNodeFlags_NoDockingSplitOther      = 1 << 18,  // [EXPERIMENTAL] Prevent this node from splitting another window/node.
    ImGuiDockNodeFlags_NoDockingOverMe          = 1 << 19,  // [EXPERIMENTAL] Prevent another window/node to be docked over this node.
    ImGuiDockNodeFlags_NoDockingOverOther       = 1 << 20,  // [EXPERIMENTAL] Prevent this node to be docked over another window or non-empty node.
    ImGuiDockNodeFlags_NoDockingOverEmpty       = 1 << 21,  // [EXPERIMENTAL] Prevent this node to be docked over an empty node (e.g. DockSpace with no other windows)
    ImGuiDockNodeFlags_NoResizeX                = 1 << 22,  // [EXPERIMENTAL]
    ImGuiDockNodeFlags_NoResizeY                = 1 << 23,  // [EXPERIMENTAL]
    ImGuiDockNodeFlags_SharedFlagsInheritMask_  = ~0,
    ImGuiDockNodeFlags_NoResizeFlagsMask_       = ImGuiDockNodeFlags_NoResize | ImGuiDockNodeFlags_NoResizeX | ImGuiDockNodeFlags_NoResizeY,
    ImGuiDockNodeFlags_LocalFlagsMask_          = ImGuiDockNodeFlags_NoSplit | ImGuiDockNodeFlags_NoResizeFlagsMask_ | ImGuiDockNodeFlags_AutoHideTabBar | ImGuiDockNodeFlags_DockSpace | ImGuiDockNodeFlags_CentralNode | ImGuiDockNodeFlags_NoTabBar | ImGuiDockNodeFlags_HiddenTabBar | ImGuiDockNodeFlags_NoWindowMenuButton | ImGuiDockNodeFlags_NoCloseButton | ImGuiDockNodeFlags_NoDocking,
    ImGuiDockNodeFlags_LocalFlagsTransferMask_  = ImGuiDockNodeFlags_LocalFlagsMask_ & ~ImGuiDockNodeFlags_DockSpace,  // When splitting those flags are moved to the inheriting child, never duplicated
    ImGuiDockNodeFlags_SavedFlagsMask_          = ImGuiDockNodeFlags_NoResizeFlagsMask_ | ImGuiDockNodeFlags_DockSpace | ImGuiDockNodeFlags_CentralNode | ImGuiDockNodeFlags_NoTabBar | ImGuiDockNodeFlags_HiddenTabBar | ImGuiDockNodeFlags_NoWindowMenuButton | ImGuiDockNodeFlags_NoCloseButton | ImGuiDockNodeFlags_NoDocking
};

// Store the source authority (dock node vs window) of a field
enum ImGuiDataAuthority_
{
    ImGuiDataAuthority_Auto,
    ImGuiDataAuthority_DockNode,
    ImGuiDataAuthority_Window
};

enum ImGuiDockNodeState
{
    ImGuiDockNodeState_Unknown,
    ImGuiDockNodeState_HostWindowHiddenBecauseSingleWindow,
    ImGuiDockNodeState_HostWindowHiddenBecauseWindowsAreResizing,
    ImGuiDockNodeState_HostWindowVisible
};

// sizeof() 156~192
struct IMGUI_API ImGuiDockNode
{
    ImGuiID                 ID;
    ImGuiDockNodeFlags      SharedFlags;                // (Write) Flags shared by all nodes of a same dockspace hierarchy (inherited from the root node)
    ImGuiDockNodeFlags      LocalFlags;                 // (Write) Flags specific to this node
    ImGuiDockNodeFlags      LocalFlagsInWindows;        // (Write) Flags specific to this node, applied from windows
    ImGuiDockNodeFlags      MergedFlags;                // (Read)  Effective flags (== SharedFlags | LocalFlagsInNode | LocalFlagsInWindows)
    ImGuiDockNodeState      State;
    ImGuiDockNode*          ParentNode;
    ImGuiDockNode*          ChildNodes[2];              // [Split node only] Child nodes (left/right or top/bottom). Consider switching to an array.
    ImVector<ImGuiWindow*>  Windows;                    // Note: unordered list! Iterate TabBar->Tabs for user-order.
    ImGuiTabBar*            TabBar;
    ImVec2                  Pos;                        // Current position
    ImVec2                  Size;                       // Current size
    ImVec2                  SizeRef;                    // [Split node only] Last explicitly written-to size (overridden when using a splitter affecting the node), used to calculate Size.
    ImGuiAxis               SplitAxis;                  // [Split node only] Split axis (X or Y)
    ImGuiWindowClass        WindowClass;                // [Root node only]
    ImU32                   LastBgColor;

    ImGuiWindow*            HostWindow;
    ImGuiWindow*            VisibleWindow;              // Generally point to window which is ID is == SelectedTabID, but when CTRL+Tabbing this can be a different window.
    ImGuiDockNode*          CentralNode;                // [Root node only] Pointer to central node.
    ImGuiDockNode*          OnlyNodeWithWindows;        // [Root node only] Set when there is a single visible node within the hierarchy.
    int                     CountNodeWithWindows;       // [Root node only]
    int                     LastFrameAlive;             // Last frame number the node was updated or kept alive explicitly with DockSpace() + ImGuiDockNodeFlags_KeepAliveOnly
    int                     LastFrameActive;            // Last frame number the node was updated.
    int                     LastFrameFocused;           // Last frame number the node was focused.
    ImGuiID                 LastFocusedNodeId;          // [Root node only] Which of our child docking node (any ancestor in the hierarchy) was last focused.
    ImGuiID                 SelectedTabId;              // [Leaf node only] Which of our tab/window is selected.
    ImGuiID                 WantCloseTabId;             // [Leaf node only] Set when closing a specific tab/window.
    ImGuiDataAuthority      AuthorityForPos         :3;
    ImGuiDataAuthority      AuthorityForSize        :3;
    ImGuiDataAuthority      AuthorityForViewport    :3;
    bool                    IsVisible               :1; // Set to false when the node is hidden (usually disabled as it has no active window)
    bool                    IsFocused               :1;
    bool                    IsBgDrawnThisFrame      :1;
    bool                    HasCloseButton          :1; // Provide space for a close button (if any of the docked window has one). Note that button may be hidden on window without one.
    bool                    HasWindowMenuButton     :1;
    bool                    HasCentralNodeChild     :1;
    bool                    WantCloseAll            :1; // Set when closing all tabs at once.
    bool                    WantLockSizeOnce        :1;
    bool                    WantMouseMove           :1; // After a node extraction we need to transition toward moving the newly created host window
    bool                    WantHiddenTabBarUpdate  :1;
    bool                    WantHiddenTabBarToggle  :1;

    ImGuiDockNode(ImGuiID id);
    ~ImGuiDockNode();
    bool                    IsRootNode() const      { return ParentNode == NULL; }
    bool                    IsDockSpace() const     { return (MergedFlags & ImGuiDockNodeFlags_DockSpace) != 0; }
    bool                    IsFloatingNode() const  { return ParentNode == NULL && (MergedFlags & ImGuiDockNodeFlags_DockSpace) == 0; }
    bool                    IsCentralNode() const   { return (MergedFlags & ImGuiDockNodeFlags_CentralNode) != 0; }
    bool                    IsHiddenTabBar() const  { return (MergedFlags & ImGuiDockNodeFlags_HiddenTabBar) != 0; } // Hidden tab bar can be shown back by clicking the small triangle
    bool                    IsNoTabBar() const      { return (MergedFlags & ImGuiDockNodeFlags_NoTabBar) != 0; }     // Never show a tab bar
    bool                    IsSplitNode() const     { return ChildNodes[0] != NULL; }
    bool                    IsLeafNode() const      { return ChildNodes[0] == NULL; }
    bool                    IsEmpty() const         { return ChildNodes[0] == NULL && Windows.Size == 0; }
    ImRect                  Rect() const            { return ImRect(Pos.x, Pos.y, Pos.x + Size.x, Pos.y + Size.y); }

    void                    SetLocalFlags(ImGuiDockNodeFlags flags) { LocalFlags = flags; UpdateMergedFlags(); }
    void                    UpdateMergedFlags()     { MergedFlags = SharedFlags | LocalFlags | LocalFlagsInWindows; }
};

// List of colors that are stored at the time of Begin() into Docked Windows.
// We currently store the packed colors in a simple array window->DockStyle.Colors[].
// A better solution may involve appending into a log of colors in ImGuiContext + store offsets into those arrays in ImGuiWindow,
// but it would be more complex as we'd need to double-buffer both as e.g. drop target may refer to window from last frame.
enum ImGuiWindowDockStyleCol
{
    ImGuiWindowDockStyleCol_Text,
    ImGuiWindowDockStyleCol_Tab,
    ImGuiWindowDockStyleCol_TabHovered,
    ImGuiWindowDockStyleCol_TabActive,
    ImGuiWindowDockStyleCol_TabUnfocused,
    ImGuiWindowDockStyleCol_TabUnfocusedActive,
    ImGuiWindowDockStyleCol_COUNT
};

struct ImGuiWindowDockStyle
{
    ImU32 Colors[ImGuiWindowDockStyleCol_COUNT];
};

struct ImGuiDockContext
{
    ImGuiStorage                    Nodes;          // Map ID -> ImGuiDockNode*: Active nodes
    ImVector<ImGuiDockRequest>      Requests;
    ImVector<ImGuiDockNodeSettings> NodesSettings;
    bool                            WantFullRebuild;
    ImGuiDockContext()              { memset(this, 0, sizeof(*this)); }
};

#endif // #ifdef IMGUI_HAS_DOCK

//-----------------------------------------------------------------------------
// [SECTION] Viewport support
//-----------------------------------------------------------------------------

// ImGuiViewport Private/Internals fields (cardinal sin: we are using inheritance!)
// Every instance of ImGuiViewport is in fact a ImGuiViewportP.
struct ImGuiViewportP : public ImGuiViewport
{
    int                 Idx;
    int                 LastFrameActive;        // Last frame number this viewport was activated by a window
    int                 LastFrontMostStampCount;// Last stamp number from when a window hosted by this viewport was made front-most (by comparing this value between two viewport we have an implicit viewport z-order
    ImGuiID             LastNameHash;
    ImVec2              LastPos;
    float               Alpha;                  // Window opacity (when dragging dockable windows/viewports we make them transparent)
    float               LastAlpha;
    short               PlatformMonitor;
    bool                PlatformWindowCreated;
    ImGuiWindow*        Window;                 // Set when the viewport is owned by a window (and ImGuiViewportFlags_CanHostOtherWindows is NOT set)
    int                 DrawListsLastFrame[2];  // Last frame number the background (0) and foreground (1) draw lists were used
    ImDrawList*         DrawLists[2];           // Convenience background (0) and foreground (1) draw lists. We use them to draw software mouser cursor when io.MouseDrawCursor is set and to draw most debug overlays.
    ImDrawData          DrawDataP;
    ImDrawDataBuilder   DrawDataBuilder;
    ImVec2              LastPlatformPos;
    ImVec2              LastPlatformSize;
    ImVec2              LastRendererSize;
    ImVec2              WorkOffsetMin;          // Work Area: Offset from Pos to top-left corner of Work Area. Generally (0,0) or (0,+main_menu_bar_height). Work Area is Full Area but without menu-bars/status-bars (so WorkArea always fit inside Pos/Size!)
    ImVec2              WorkOffsetMax;          // Work Area: Offset from Pos+Size to bottom-right corner of Work Area. Generally (0,0) or (0,-status_bar_height).
    ImVec2              BuildWorkOffsetMin;     // Work Area: Offset being built during current frame. Generally >= 0.0f.
    ImVec2              BuildWorkOffsetMax;     // Work Area: Offset being built during current frame. Generally <= 0.0f.

    ImGuiViewportP()                    { Idx = -1; LastFrameActive = DrawListsLastFrame[0] = DrawListsLastFrame[1] = LastFrontMostStampCount = -1; LastNameHash = 0; Alpha = LastAlpha = 1.0f; PlatformMonitor = -1; PlatformWindowCreated = false; Window = NULL; DrawLists[0] = DrawLists[1] = NULL; LastPlatformPos = LastPlatformSize = LastRendererSize = ImVec2(FLT_MAX, FLT_MAX); }
    ~ImGuiViewportP()                   { if (DrawLists[0]) IM_DELETE(DrawLists[0]); if (DrawLists[1]) IM_DELETE(DrawLists[1]); }
    void    ClearRequestFlags()         { PlatformRequestClose = PlatformRequestMove = PlatformRequestResize = false; }

    // Calculate work rect pos/size given a set of offset (we have 1 pair of offset for rect locked from last frame data, and 1 pair for currently building rect)
    ImVec2  CalcWorkRectPos(const ImVec2& off_min) const                            { return ImVec2(Pos.x + off_min.x, Pos.y + off_min.y); }
    ImVec2  CalcWorkRectSize(const ImVec2& off_min, const ImVec2& off_max) const    { return ImVec2(ImMax(0.0f, Size.x - off_min.x + off_max.x), ImMax(0.0f, Size.y - off_min.y + off_max.y)); }
    void    UpdateWorkRect()            { WorkPos = CalcWorkRectPos(WorkOffsetMin); WorkSize = CalcWorkRectSize(WorkOffsetMin, WorkOffsetMax); } // Update public fields

    // Helpers to retrieve ImRect (we don't need to store BuildWorkRect as every access tend to change it, hence the code asymmetry)
    ImRect  GetMainRect() const         { return ImRect(Pos.x, Pos.y, Pos.x + Size.x, Pos.y + Size.y); }
    ImRect  GetWorkRect() const         { return ImRect(WorkPos.x, WorkPos.y, WorkPos.x + WorkSize.x, WorkPos.y + WorkSize.y); }
    ImRect  GetBuildWorkRect() const    { ImVec2 pos = CalcWorkRectPos(BuildWorkOffsetMin); ImVec2 size = CalcWorkRectSize(BuildWorkOffsetMin, BuildWorkOffsetMax); return ImRect(pos.x, pos.y, pos.x + size.x, pos.y + size.y); }
};

//-----------------------------------------------------------------------------
// [SECTION] Settings support
//-----------------------------------------------------------------------------

// Windows data saved in imgui.ini file
// Because we never destroy or rename ImGuiWindowSettings, we can store the names in a separate buffer easily.
// (this is designed to be stored in a ImChunkStream buffer, with the variable-length Name following our structure)
struct ImGuiWindowSettings
{
    ImGuiID     ID;
    ImVec2ih    Pos;            // NB: Settings position are stored RELATIVE to the viewport! Whereas runtime ones are absolute positions.
    ImVec2ih    Size;
    ImVec2ih    ViewportPos;
    ImGuiID     ViewportId;
    ImGuiID     DockId;         // ID of last known DockNode (even if the DockNode is invisible because it has only 1 active window), or 0 if none.
    ImGuiID     ClassId;        // ID of window class if specified
    short       DockOrder;      // Order of the last time the window was visible within its DockNode. This is used to reorder windows that are reappearing on the same frame. Same value between windows that were active and windows that were none are possible.
    bool        Collapsed;
    bool        WantApply;      // Set when loaded from .ini data (to enable merging/loading .ini data into an already running context)

    ImGuiWindowSettings()       { memset(this, 0, sizeof(*this)); DockOrder = -1; }
    char* GetName()             { return (char*)(this + 1); }
};

struct ImGuiSettingsHandler
{
    const char* TypeName;       // Short description stored in .ini file. Disallowed characters: '[' ']'
    ImGuiID     TypeHash;       // == ImHashStr(TypeName)
    void        (*ClearAllFn)(ImGuiContext* ctx, ImGuiSettingsHandler* handler);                                // Clear all settings data
    void        (*ReadInitFn)(ImGuiContext* ctx, ImGuiSettingsHandler* handler);                                // Read: Called before reading (in registration order)
    void*       (*ReadOpenFn)(ImGuiContext* ctx, ImGuiSettingsHandler* handler, const char* name);              // Read: Called when entering into a new ini entry e.g. "[Window][Name]"
    void        (*ReadLineFn)(ImGuiContext* ctx, ImGuiSettingsHandler* handler, void* entry, const char* line); // Read: Called for every line of text within an ini entry
    void        (*ApplyAllFn)(ImGuiContext* ctx, ImGuiSettingsHandler* handler);                                // Read: Called after reading (in registration order)
    void        (*WriteAllFn)(ImGuiContext* ctx, ImGuiSettingsHandler* handler, ImGuiTextBuffer* out_buf);      // Write: Output every entries into 'out_buf'
    void*       UserData;

    ImGuiSettingsHandler() { memset(this, 0, sizeof(*this)); }
};

//-----------------------------------------------------------------------------
// [SECTION] Metrics, Debug Tools
//-----------------------------------------------------------------------------

enum ImGuiDebugLogFlags_
{
    // Event types
    ImGuiDebugLogFlags_None             = 0,
    ImGuiDebugLogFlags_EventActiveId    = 1 << 0,
    ImGuiDebugLogFlags_EventFocus       = 1 << 1,
    ImGuiDebugLogFlags_EventPopup       = 1 << 2,
    ImGuiDebugLogFlags_EventNav         = 1 << 3,
    ImGuiDebugLogFlags_EventIO          = 1 << 4,
    ImGuiDebugLogFlags_EventMask_       = ImGuiDebugLogFlags_EventActiveId  | ImGuiDebugLogFlags_EventFocus | ImGuiDebugLogFlags_EventPopup | ImGuiDebugLogFlags_EventNav | ImGuiDebugLogFlags_EventIO,
    ImGuiDebugLogFlags_OutputToTTY      = 1 << 10   // Also send output to TTY
};

struct ImGuiMetricsConfig
{
    bool        ShowDebugLog;
    bool        ShowStackTool;
    bool        ShowWindowsRects;
    bool        ShowWindowsBeginOrder;
    bool        ShowTablesRects;
    bool        ShowDrawCmdMesh;
    bool        ShowDrawCmdBoundingBoxes;
    bool        ShowDockingNodes;
    int         ShowWindowsRectsType;
    int         ShowTablesRectsType;

    ImGuiMetricsConfig()
    {
        ShowDebugLog = ShowStackTool = ShowWindowsRects = ShowWindowsBeginOrder = ShowTablesRects = false;
        ShowDrawCmdMesh = true;
        ShowDrawCmdBoundingBoxes = true;
<<<<<<< HEAD
        ShowDockingNodes = false;
        ShowWindowsRectsType = -1;
        ShowTablesRectsType = -1;
=======
        ShowWindowsRectsType = ShowTablesRectsType = -1;
>>>>>>> 08572189
    }
};

struct ImGuiStackLevelInfo
{
    ImGuiID                 ID;
    ImS8                    QueryFrameCount;            // >= 1: Query in progress
    bool                    QuerySuccess;               // Obtained result from DebugHookIdInfo()
    ImGuiDataType           DataType : 8;
    char                    Desc[57];                   // Arbitrarily sized buffer to hold a result (FIXME: could replace Results[] with a chunk stream?) FIXME: Now that we added CTRL+C this should be fixed.

    ImGuiStackLevelInfo()   { memset(this, 0, sizeof(*this)); }
};

// State for Stack tool queries
struct ImGuiStackTool
{
    int                     LastActiveFrame;
    int                     StackLevel;                 // -1: query stack and resize Results, >= 0: individual stack level
    ImGuiID                 QueryId;                    // ID to query details for
    ImVector<ImGuiStackLevelInfo> Results;
    bool                    CopyToClipboardOnCtrlC;
    float                   CopyToClipboardLastTime;

    ImGuiStackTool()        { memset(this, 0, sizeof(*this)); CopyToClipboardLastTime = -FLT_MAX; }
};

//-----------------------------------------------------------------------------
// [SECTION] Generic context hooks
//-----------------------------------------------------------------------------

typedef void (*ImGuiContextHookCallback)(ImGuiContext* ctx, ImGuiContextHook* hook);
enum ImGuiContextHookType { ImGuiContextHookType_NewFramePre, ImGuiContextHookType_NewFramePost, ImGuiContextHookType_EndFramePre, ImGuiContextHookType_EndFramePost, ImGuiContextHookType_RenderPre, ImGuiContextHookType_RenderPost, ImGuiContextHookType_Shutdown, ImGuiContextHookType_PendingRemoval_ };

struct ImGuiContextHook
{
    ImGuiID                     HookId;     // A unique ID assigned by AddContextHook()
    ImGuiContextHookType        Type;
    ImGuiID                     Owner;
    ImGuiContextHookCallback    Callback;
    void*                       UserData;

    ImGuiContextHook()          { memset(this, 0, sizeof(*this)); }
};

//-----------------------------------------------------------------------------
// [SECTION] ImGuiContext (main Dear ImGui context)
//-----------------------------------------------------------------------------

struct ImGuiContext
{
    bool                    Initialized;
    bool                    FontAtlasOwnedByContext;            // IO.Fonts-> is owned by the ImGuiContext and will be destructed along with it.
    ImGuiIO                 IO;
    ImGuiPlatformIO         PlatformIO;
    ImVector<ImGuiInputEvent> InputEventsQueue;                 // Input events which will be tricked/written into IO structure.
    ImVector<ImGuiInputEvent> InputEventsTrail;                 // Past input events processed in NewFrame(). This is to allow domain-specific application to access e.g mouse/pen trail.
    ImGuiStyle              Style;
    ImGuiConfigFlags        ConfigFlagsCurrFrame;               // = g.IO.ConfigFlags at the time of NewFrame()
    ImGuiConfigFlags        ConfigFlagsLastFrame;
    ImFont*                 Font;                               // (Shortcut) == FontStack.empty() ? IO.Font : FontStack.back()
    float                   FontSize;                           // (Shortcut) == FontBaseSize * g.CurrentWindow->FontWindowScale == window->FontSize(). Text height for current window.
    float                   FontBaseSize;                       // (Shortcut) == IO.FontGlobalScale * Font->Scale * Font->FontSize. Base text height.
    ImDrawListSharedData    DrawListSharedData;
    double                  Time;
    int                     FrameCount;
    int                     FrameCountEnded;
    int                     FrameCountPlatformEnded;
    int                     FrameCountRendered;
    bool                    WithinFrameScope;                   // Set by NewFrame(), cleared by EndFrame()
    bool                    WithinFrameScopeWithImplicitWindow; // Set by NewFrame(), cleared by EndFrame() when the implicit debug window has been pushed
    bool                    WithinEndChild;                     // Set within EndChild()
    bool                    GcCompactAll;                       // Request full GC
    bool                    TestEngineHookItems;                // Will call test engine hooks: ImGuiTestEngineHook_ItemAdd(), ImGuiTestEngineHook_ItemInfo(), ImGuiTestEngineHook_Log()
    void*                   TestEngine;                         // Test engine user data

    // Windows state
    ImVector<ImGuiWindow*>  Windows;                            // Windows, sorted in display order, back to front
    ImVector<ImGuiWindow*>  WindowsFocusOrder;                  // Root windows, sorted in focus order, back to front.
    ImVector<ImGuiWindow*>  WindowsTempSortBuffer;              // Temporary buffer used in EndFrame() to reorder windows so parents are kept before their child
    ImVector<ImGuiWindowStackData> CurrentWindowStack;
    ImGuiStorage            WindowsById;                        // Map window's ImGuiID to ImGuiWindow*
    int                     WindowsActiveCount;                 // Number of unique windows submitted by frame
    ImVec2                  WindowsHoverPadding;                // Padding around resizable windows for which hovering on counts as hovering the window == ImMax(style.TouchExtraPadding, WINDOWS_HOVER_PADDING)
    ImGuiWindow*            CurrentWindow;                      // Window being drawn into
    ImGuiWindow*            HoveredWindow;                      // Window the mouse is hovering. Will typically catch mouse inputs.
    ImGuiWindow*            HoveredWindowUnderMovingWindow;     // Hovered window ignoring MovingWindow. Only set if MovingWindow is set.
    ImGuiDockNode*          HoveredDockNode;                    // [Debug] Hovered dock node.
    ImGuiWindow*            MovingWindow;                       // Track the window we clicked on (in order to preserve focus). The actual window that is moved is generally MovingWindow->RootWindowDockTree.
    ImGuiWindow*            WheelingWindow;                     // Track the window we started mouse-wheeling on. Until a timer elapse or mouse has moved, generally keep scrolling the same window even if during the course of scrolling the mouse ends up hovering a child window.
    ImVec2                  WheelingWindowRefMousePos;
    float                   WheelingWindowTimer;

    // Item/widgets state and tracking information
    ImGuiID                 DebugHookIdInfo;                    // Will call core hooks: DebugHookIdInfo() from GetID functions, used by Stack Tool [next HoveredId/ActiveId to not pull in an extra cache-line]
    ImGuiID                 HoveredId;                          // Hovered widget, filled during the frame
    ImGuiID                 HoveredIdPreviousFrame;
    bool                    HoveredIdAllowOverlap;
    bool                    HoveredIdUsingMouseWheel;           // Hovered widget will use mouse wheel. Blocks scrolling the underlying window.
    bool                    HoveredIdPreviousFrameUsingMouseWheel;
    bool                    HoveredIdDisabled;                  // At least one widget passed the rect test, but has been discarded by disabled flag or popup inhibit. May be true even if HoveredId == 0.
    float                   HoveredIdTimer;                     // Measure contiguous hovering time
    float                   HoveredIdNotActiveTimer;            // Measure contiguous hovering time where the item has not been active
    ImGuiID                 ActiveId;                           // Active widget
    ImGuiID                 ActiveIdIsAlive;                    // Active widget has been seen this frame (we can't use a bool as the ActiveId may change within the frame)
    float                   ActiveIdTimer;
    bool                    ActiveIdIsJustActivated;            // Set at the time of activation for one frame
    bool                    ActiveIdAllowOverlap;               // Active widget allows another widget to steal active id (generally for overlapping widgets, but not always)
    bool                    ActiveIdNoClearOnFocusLoss;         // Disable losing active id if the active id window gets unfocused.
    bool                    ActiveIdHasBeenPressedBefore;       // Track whether the active id led to a press (this is to allow changing between PressOnClick and PressOnRelease without pressing twice). Used by range_select branch.
    bool                    ActiveIdHasBeenEditedBefore;        // Was the value associated to the widget Edited over the course of the Active state.
    bool                    ActiveIdHasBeenEditedThisFrame;
    ImVec2                  ActiveIdClickOffset;                // Clicked offset from upper-left corner, if applicable (currently only set by ButtonBehavior)
    ImGuiWindow*            ActiveIdWindow;
    ImGuiInputSource        ActiveIdSource;                     // Activating with mouse or nav (gamepad/keyboard)
    int                     ActiveIdMouseButton;
    ImGuiID                 ActiveIdPreviousFrame;
    bool                    ActiveIdPreviousFrameIsAlive;
    bool                    ActiveIdPreviousFrameHasBeenEditedBefore;
    ImGuiWindow*            ActiveIdPreviousFrameWindow;
    ImGuiID                 LastActiveId;                       // Store the last non-zero ActiveId, useful for animation.
    float                   LastActiveIdTimer;                  // Store the last non-zero ActiveId timer since the beginning of activation, useful for animation.

    // Input Ownership
    bool                    ActiveIdUsingMouseWheel;            // Active widget will want to read mouse wheel. Blocks scrolling the underlying window.
    ImU32                   ActiveIdUsingNavDirMask;            // Active widget will want to read those nav move requests (e.g. can activate a button and move away from it)
    ImU32                   ActiveIdUsingNavInputMask;          // Active widget will want to read those nav inputs.
    ImBitArrayForNamedKeys  ActiveIdUsingKeyInputMask;          // Active widget will want to read those key inputs. When we grow the ImGuiKey enum we'll need to either to order the enum to make useful keys come first, either redesign this into e.g. a small array.

    // Next window/item data
    ImGuiItemFlags          CurrentItemFlags;                      // == g.ItemFlagsStack.back()
    ImGuiNextItemData       NextItemData;                       // Storage for SetNextItem** functions
    ImGuiLastItemData       LastItemData;                       // Storage for last submitted item (setup by ItemAdd)
    ImGuiNextWindowData     NextWindowData;                     // Storage for SetNextWindow** functions

    // Shared stacks
    ImVector<ImGuiColorMod> ColorStack;                         // Stack for PushStyleColor()/PopStyleColor() - inherited by Begin()
    ImVector<ImGuiStyleMod> StyleVarStack;                      // Stack for PushStyleVar()/PopStyleVar() - inherited by Begin()
    ImVector<ImFont*>       FontStack;                          // Stack for PushFont()/PopFont() - inherited by Begin()
    ImVector<ImGuiID>       FocusScopeStack;                    // Stack for PushFocusScope()/PopFocusScope() - not inherited by Begin(), unless child window
    ImVector<ImGuiItemFlags>ItemFlagsStack;                     // Stack for PushItemFlag()/PopItemFlag() - inherited by Begin()
    ImVector<ImGuiGroupData>GroupStack;                         // Stack for BeginGroup()/EndGroup() - not inherited by Begin()
    ImVector<ImGuiPopupData>OpenPopupStack;                     // Which popups are open (persistent)
    ImVector<ImGuiPopupData>BeginPopupStack;                    // Which level of BeginPopup() we are in (reset every frame)
    int                     BeginMenuCount;

    // Viewports
    ImVector<ImGuiViewportP*> Viewports;                        // Active viewports (always 1+, and generally 1 unless multi-viewports are enabled). Each viewports hold their copy of ImDrawData.
    float                   CurrentDpiScale;                    // == CurrentViewport->DpiScale
    ImGuiViewportP*         CurrentViewport;                    // We track changes of viewport (happening in Begin) so we can call Platform_OnChangedViewport()
    ImGuiViewportP*         MouseViewport;
    ImGuiViewportP*         MouseLastHoveredViewport;           // Last known viewport that was hovered by mouse (even if we are not hovering any viewport any more) + honoring the _NoInputs flag.
    ImGuiID                 PlatformLastFocusedViewportId;
    ImGuiPlatformMonitor    FallbackMonitor;                    // Virtual monitor used as fallback if backend doesn't provide monitor information.
    int                     ViewportFrontMostStampCount;        // Every time the front-most window changes, we stamp its viewport with an incrementing counter

    // Gamepad/keyboard Navigation
    ImGuiWindow*            NavWindow;                          // Focused window for navigation. Could be called 'FocusedWindow'
    ImGuiID                 NavId;                              // Focused item for navigation
    ImGuiID                 NavFocusScopeId;                    // Identify a selection scope (selection code often wants to "clear other items" when landing on an item of the selection set)
    ImGuiID                 NavActivateId;                      // ~~ (g.ActiveId == 0) && IsNavInputPressed(ImGuiNavInput_Activate) ? NavId : 0, also set when calling ActivateItem()
    ImGuiID                 NavActivateDownId;                  // ~~ IsNavInputDown(ImGuiNavInput_Activate) ? NavId : 0
    ImGuiID                 NavActivatePressedId;               // ~~ IsNavInputPressed(ImGuiNavInput_Activate) ? NavId : 0
    ImGuiID                 NavActivateInputId;                 // ~~ IsNavInputPressed(ImGuiNavInput_Input) ? NavId : 0; ImGuiActivateFlags_PreferInput will be set and NavActivateId will be 0.
    ImGuiActivateFlags      NavActivateFlags;
    ImGuiID                 NavJustMovedToId;                   // Just navigated to this id (result of a successfully MoveRequest).
    ImGuiID                 NavJustMovedToFocusScopeId;         // Just navigated to this focus scope id (result of a successfully MoveRequest).
    ImGuiModFlags           NavJustMovedToKeyMods;
    ImGuiID                 NavNextActivateId;                  // Set by ActivateItem(), queued until next frame.
    ImGuiActivateFlags      NavNextActivateFlags;
    ImGuiInputSource        NavInputSource;                     // Keyboard or Gamepad mode? THIS WILL ONLY BE None or NavGamepad or NavKeyboard.
    ImGuiNavLayer           NavLayer;                           // Layer we are navigating on. For now the system is hard-coded for 0=main contents and 1=menu/title bar, may expose layers later.
    bool                    NavIdIsAlive;                       // Nav widget has been seen this frame ~~ NavRectRel is valid
    bool                    NavMousePosDirty;                   // When set we will update mouse position if (io.ConfigFlags & ImGuiConfigFlags_NavEnableSetMousePos) if set (NB: this not enabled by default)
    bool                    NavDisableHighlight;                // When user starts using mouse, we hide gamepad/keyboard highlight (NB: but they are still available, which is why NavDisableHighlight isn't always != NavDisableMouseHover)
    bool                    NavDisableMouseHover;               // When user starts using gamepad/keyboard, we hide mouse hovering highlight until mouse is touched again.

    // Navigation: Init & Move Requests
    bool                    NavAnyRequest;                      // ~~ NavMoveRequest || NavInitRequest this is to perform early out in ItemAdd()
    bool                    NavInitRequest;                     // Init request for appearing window to select first item
    bool                    NavInitRequestFromMove;
    ImGuiID                 NavInitResultId;                    // Init request result (first item of the window, or one for which SetItemDefaultFocus() was called)
    ImRect                  NavInitResultRectRel;               // Init request result rectangle (relative to parent window)
    bool                    NavMoveSubmitted;                   // Move request submitted, will process result on next NewFrame()
    bool                    NavMoveScoringItems;                // Move request submitted, still scoring incoming items
    bool                    NavMoveForwardToNextFrame;
    ImGuiNavMoveFlags       NavMoveFlags;
    ImGuiScrollFlags        NavMoveScrollFlags;
    ImGuiModFlags           NavMoveKeyMods;
    ImGuiDir                NavMoveDir;                         // Direction of the move request (left/right/up/down)
    ImGuiDir                NavMoveDirForDebug;
    ImGuiDir                NavMoveClipDir;                     // FIXME-NAV: Describe the purpose of this better. Might want to rename?
    ImRect                  NavScoringRect;                     // Rectangle used for scoring, in screen space. Based of window->NavRectRel[], modified for directional navigation scoring.
    ImRect                  NavScoringNoClipRect;               // Some nav operations (such as PageUp/PageDown) enforce a region which clipper will attempt to always keep submitted
    int                     NavScoringDebugCount;               // Metrics for debugging
    int                     NavTabbingDir;                      // Generally -1 or +1, 0 when tabbing without a nav id
    int                     NavTabbingCounter;                  // >0 when counting items for tabbing
    ImGuiNavItemData        NavMoveResultLocal;                 // Best move request candidate within NavWindow
    ImGuiNavItemData        NavMoveResultLocalVisible;          // Best move request candidate within NavWindow that are mostly visible (when using ImGuiNavMoveFlags_AlsoScoreVisibleSet flag)
    ImGuiNavItemData        NavMoveResultOther;                 // Best move request candidate within NavWindow's flattened hierarchy (when using ImGuiWindowFlags_NavFlattened flag)
    ImGuiNavItemData        NavTabbingResultFirst;              // First tabbing request candidate within NavWindow and flattened hierarchy

    // Navigation: Windowing (CTRL+TAB for list, or Menu button + keys or directional pads to move/resize)
    ImGuiWindow*            NavWindowingTarget;                 // Target window when doing CTRL+Tab (or Pad Menu + FocusPrev/Next), this window is temporarily displayed top-most!
    ImGuiWindow*            NavWindowingTargetAnim;             // Record of last valid NavWindowingTarget until DimBgRatio and NavWindowingHighlightAlpha becomes 0.0f, so the fade-out can stay on it.
    ImGuiWindow*            NavWindowingListWindow;             // Internal window actually listing the CTRL+Tab contents
    float                   NavWindowingTimer;
    float                   NavWindowingHighlightAlpha;
    bool                    NavWindowingToggleLayer;

    // Render
    float                   DimBgRatio;                         // 0.0..1.0 animation when fading in a dimming background (for modal window and CTRL+TAB list)
    ImGuiMouseCursor        MouseCursor;

    // Drag and Drop
    bool                    DragDropActive;
    bool                    DragDropWithinSource;               // Set when within a BeginDragDropXXX/EndDragDropXXX block for a drag source.
    bool                    DragDropWithinTarget;               // Set when within a BeginDragDropXXX/EndDragDropXXX block for a drag target.
    ImGuiDragDropFlags      DragDropSourceFlags;
    int                     DragDropSourceFrameCount;
    int                     DragDropMouseButton;
    ImGuiPayload            DragDropPayload;
    ImRect                  DragDropTargetRect;                 // Store rectangle of current target candidate (we favor small targets when overlapping)
    ImGuiID                 DragDropTargetId;
    ImGuiDragDropFlags      DragDropAcceptFlags;
    float                   DragDropAcceptIdCurrRectSurface;    // Target item surface (we resolve overlapping targets by prioritizing the smaller surface)
    ImGuiID                 DragDropAcceptIdCurr;               // Target item id (set at the time of accepting the payload)
    ImGuiID                 DragDropAcceptIdPrev;               // Target item id from previous frame (we need to store this to allow for overlapping drag and drop targets)
    int                     DragDropAcceptFrameCount;           // Last time a target expressed a desire to accept the source
    ImGuiID                 DragDropHoldJustPressedId;          // Set when holding a payload just made ButtonBehavior() return a press.
    ImVector<unsigned char> DragDropPayloadBufHeap;             // We don't expose the ImVector<> directly, ImGuiPayload only holds pointer+size
    unsigned char           DragDropPayloadBufLocal[16];        // Local buffer for small payloads

    // Clipper
    int                             ClipperTempDataStacked;
    ImVector<ImGuiListClipperData>  ClipperTempData;

    // Tables
    ImGuiTable*                     CurrentTable;
    int                             TablesTempDataStacked;      // Temporary table data size (because we leave previous instances undestructed, we generally don't use TablesTempData.Size)
    ImVector<ImGuiTableTempData>    TablesTempData;             // Temporary table data (buffers reused/shared across instances, support nesting)
    ImPool<ImGuiTable>              Tables;                     // Persistent table data
    ImVector<float>                 TablesLastTimeActive;       // Last used timestamp of each tables (SOA, for efficient GC)
    ImVector<ImDrawChannel>         DrawChannelsTempMergeBuffer;

    // Tab bars
    ImGuiTabBar*                    CurrentTabBar;
    ImPool<ImGuiTabBar>             TabBars;
    ImVector<ImGuiPtrOrIndex>       CurrentTabBarStack;
    ImVector<ImGuiShrinkWidthItem>  ShrinkWidthBuffer;

    // Widget state
    ImVec2                  MouseLastValidPos;
    ImGuiInputTextState     InputTextState;
    ImFont                  InputTextPasswordFont;
    ImGuiID                 TempInputId;                        // Temporary text input when CTRL+clicking on a slider, etc.
    ImGuiColorEditFlags     ColorEditOptions;                   // Store user options for color edit widgets
    float                   ColorEditLastHue;                   // Backup of last Hue associated to LastColor, so we can restore Hue in lossy RGB<>HSV round trips
    float                   ColorEditLastSat;                   // Backup of last Saturation associated to LastColor, so we can restore Saturation in lossy RGB<>HSV round trips
    ImU32                   ColorEditLastColor;                 // RGB value with alpha set to 0.
    ImVec4                  ColorPickerRef;                     // Initial/reference color at the time of opening the color picker.
    ImGuiComboPreviewData   ComboPreviewData;
    float                   SliderCurrentAccum;                 // Accumulated slider delta when using navigation controls.
    bool                    SliderCurrentAccumDirty;            // Has the accumulated slider delta changed since last time we tried to apply it?
    bool                    DragCurrentAccumDirty;
    float                   DragCurrentAccum;                   // Accumulator for dragging modification. Always high-precision, not rounded by end-user precision settings
    float                   DragSpeedDefaultRatio;              // If speed == 0.0f, uses (max-min) * DragSpeedDefaultRatio
    float                   ScrollbarClickDeltaToGrabCenter;    // Distance between mouse and center of grab box, normalized in parent space. Use storage?
    float                   DisabledAlphaBackup;                // Backup for style.Alpha for BeginDisabled()
    short                   DisabledStackSize;
    short                   TooltipOverrideCount;
    float                   TooltipSlowDelay;                   // Time before slow tooltips appears (FIXME: This is temporary until we merge in tooltip timer+priority work)
    ImVector<char>          ClipboardHandlerData;               // If no custom clipboard handler is defined
    ImVector<ImGuiID>       MenusIdSubmittedThisFrame;          // A list of menu IDs that were rendered at least once

    // Platform support
    ImGuiPlatformImeData    PlatformImeData;                    // Data updated by current frame
    ImGuiPlatformImeData    PlatformImeDataPrev;                // Previous frame data (when changing we will call io.SetPlatformImeDataFn
    ImGuiID                 PlatformImeViewport;
    char                    PlatformLocaleDecimalPoint;         // '.' or *localeconv()->decimal_point

    // Extensions
    // FIXME: We could provide an API to register one slot in an array held in ImGuiContext?
    ImGuiDockContext        DockContext;

    // Settings
    bool                    SettingsLoaded;
    float                   SettingsDirtyTimer;                 // Save .ini Settings to memory when time reaches zero
    ImGuiTextBuffer         SettingsIniData;                    // In memory .ini settings
    ImVector<ImGuiSettingsHandler>      SettingsHandlers;       // List of .ini settings handlers
    ImChunkStream<ImGuiWindowSettings>  SettingsWindows;        // ImGuiWindow .ini settings entries
    ImChunkStream<ImGuiTableSettings>   SettingsTables;         // ImGuiTable .ini settings entries
    ImVector<ImGuiContextHook>          Hooks;                  // Hooks for extensions (e.g. test engine)
    ImGuiID                             HookIdNext;             // Next available HookId

    // Capture/Logging
    bool                    LogEnabled;                         // Currently capturing
    ImGuiLogType            LogType;                            // Capture target
    ImFileHandle            LogFile;                            // If != NULL log to stdout/ file
    ImGuiTextBuffer         LogBuffer;                          // Accumulation buffer when log to clipboard. This is pointer so our GImGui static constructor doesn't call heap allocators.
    const char*             LogNextPrefix;
    const char*             LogNextSuffix;
    float                   LogLinePosY;
    bool                    LogLineFirstItem;
    int                     LogDepthRef;
    int                     LogDepthToExpand;
    int                     LogDepthToExpandDefault;            // Default/stored value for LogDepthMaxExpand if not specified in the LogXXX function call.

    // Debug Tools
    ImGuiDebugLogFlags      DebugLogFlags;
    ImGuiTextBuffer         DebugLogBuf;
    bool                    DebugItemPickerActive;              // Item picker is active (started with DebugStartItemPicker())
    ImGuiID                 DebugItemPickerBreakId;             // Will call IM_DEBUG_BREAK() when encountering this ID
    ImGuiMetricsConfig      DebugMetricsConfig;
    ImGuiStackTool          DebugStackTool;

    // Misc
    float                   FramerateSecPerFrame[120];          // Calculate estimate of framerate for user over the last 2 seconds.
    int                     FramerateSecPerFrameIdx;
    int                     FramerateSecPerFrameCount;
    float                   FramerateSecPerFrameAccum;
    int                     WantCaptureMouseNextFrame;          // Explicit capture override via SetNextFrameWantCaptureMouse()/SetNextFrameWantCaptureKeyboard(). Default to -1.
    int                     WantCaptureKeyboardNextFrame;       // "
    int                     WantTextInputNextFrame;
    ImVector<char>          TempBuffer;                         // Temporary text buffer

    ImGuiContext(ImFontAtlas* shared_font_atlas)
    {
        Initialized = false;
        ConfigFlagsCurrFrame = ConfigFlagsLastFrame = ImGuiConfigFlags_None;
        FontAtlasOwnedByContext = shared_font_atlas ? false : true;
        Font = NULL;
        FontSize = FontBaseSize = 0.0f;
        IO.Fonts = shared_font_atlas ? shared_font_atlas : IM_NEW(ImFontAtlas)();
        Time = 0.0f;
        FrameCount = 0;
        FrameCountEnded = FrameCountPlatformEnded = FrameCountRendered = -1;
        WithinFrameScope = WithinFrameScopeWithImplicitWindow = WithinEndChild = false;
        GcCompactAll = false;
        TestEngineHookItems = false;
        TestEngine = NULL;

        WindowsActiveCount = 0;
        CurrentWindow = NULL;
        HoveredWindow = NULL;
        HoveredWindowUnderMovingWindow = NULL;
        HoveredDockNode = NULL;
        MovingWindow = NULL;
        WheelingWindow = NULL;
        WheelingWindowTimer = 0.0f;

        DebugHookIdInfo = 0;
        HoveredId = HoveredIdPreviousFrame = 0;
        HoveredIdAllowOverlap = false;
        HoveredIdUsingMouseWheel = HoveredIdPreviousFrameUsingMouseWheel = false;
        HoveredIdDisabled = false;
        HoveredIdTimer = HoveredIdNotActiveTimer = 0.0f;
        ActiveId = 0;
        ActiveIdIsAlive = 0;
        ActiveIdTimer = 0.0f;
        ActiveIdIsJustActivated = false;
        ActiveIdAllowOverlap = false;
        ActiveIdNoClearOnFocusLoss = false;
        ActiveIdHasBeenPressedBefore = false;
        ActiveIdHasBeenEditedBefore = false;
        ActiveIdHasBeenEditedThisFrame = false;
        ActiveIdClickOffset = ImVec2(-1, -1);
        ActiveIdWindow = NULL;
        ActiveIdSource = ImGuiInputSource_None;
        ActiveIdMouseButton = -1;
        ActiveIdPreviousFrame = 0;
        ActiveIdPreviousFrameIsAlive = false;
        ActiveIdPreviousFrameHasBeenEditedBefore = false;
        ActiveIdPreviousFrameWindow = NULL;
        LastActiveId = 0;
        LastActiveIdTimer = 0.0f;

        ActiveIdUsingMouseWheel = false;
        ActiveIdUsingNavDirMask = 0x00;
        ActiveIdUsingNavInputMask = 0x00;
        ActiveIdUsingKeyInputMask.ClearAllBits();

        CurrentItemFlags = ImGuiItemFlags_None;
        BeginMenuCount = 0;

        CurrentDpiScale = 0.0f;
        CurrentViewport = NULL;
        MouseViewport = MouseLastHoveredViewport = NULL;
        PlatformLastFocusedViewportId = 0;
        ViewportFrontMostStampCount = 0;

        NavWindow = NULL;
        NavId = NavFocusScopeId = NavActivateId = NavActivateDownId = NavActivatePressedId = NavActivateInputId = 0;
        NavJustMovedToId = NavJustMovedToFocusScopeId = NavNextActivateId = 0;
        NavActivateFlags = NavNextActivateFlags = ImGuiActivateFlags_None;
        NavJustMovedToKeyMods = ImGuiModFlags_None;
        NavInputSource = ImGuiInputSource_None;
        NavLayer = ImGuiNavLayer_Main;
        NavIdIsAlive = false;
        NavMousePosDirty = false;
        NavDisableHighlight = true;
        NavDisableMouseHover = false;
        NavAnyRequest = false;
        NavInitRequest = false;
        NavInitRequestFromMove = false;
        NavInitResultId = 0;
        NavMoveSubmitted = false;
        NavMoveScoringItems = false;
        NavMoveForwardToNextFrame = false;
        NavMoveFlags = ImGuiNavMoveFlags_None;
        NavMoveScrollFlags = ImGuiScrollFlags_None;
        NavMoveKeyMods = ImGuiModFlags_None;
        NavMoveDir = NavMoveDirForDebug = NavMoveClipDir = ImGuiDir_None;
        NavScoringDebugCount = 0;
        NavTabbingDir = 0;
        NavTabbingCounter = 0;

        NavWindowingTarget = NavWindowingTargetAnim = NavWindowingListWindow = NULL;
        NavWindowingTimer = NavWindowingHighlightAlpha = 0.0f;
        NavWindowingToggleLayer = false;

        DimBgRatio = 0.0f;
        MouseCursor = ImGuiMouseCursor_Arrow;

        DragDropActive = DragDropWithinSource = DragDropWithinTarget = false;
        DragDropSourceFlags = ImGuiDragDropFlags_None;
        DragDropSourceFrameCount = -1;
        DragDropMouseButton = -1;
        DragDropTargetId = 0;
        DragDropAcceptFlags = ImGuiDragDropFlags_None;
        DragDropAcceptIdCurrRectSurface = 0.0f;
        DragDropAcceptIdPrev = DragDropAcceptIdCurr = 0;
        DragDropAcceptFrameCount = -1;
        DragDropHoldJustPressedId = 0;
        memset(DragDropPayloadBufLocal, 0, sizeof(DragDropPayloadBufLocal));

        ClipperTempDataStacked = 0;

        CurrentTable = NULL;
        TablesTempDataStacked = 0;
        CurrentTabBar = NULL;

        TempInputId = 0;
        ColorEditOptions = ImGuiColorEditFlags_DefaultOptions_;
        ColorEditLastHue = ColorEditLastSat = 0.0f;
        ColorEditLastColor = 0;
        SliderCurrentAccum = 0.0f;
        SliderCurrentAccumDirty = false;
        DragCurrentAccumDirty = false;
        DragCurrentAccum = 0.0f;
        DragSpeedDefaultRatio = 1.0f / 100.0f;
        DisabledAlphaBackup = 0.0f;
        DisabledStackSize = 0;
        ScrollbarClickDeltaToGrabCenter = 0.0f;
        TooltipOverrideCount = 0;
        TooltipSlowDelay = 0.50f;

        PlatformImeData.InputPos = ImVec2(0.0f, 0.0f);
        PlatformImeDataPrev.InputPos = ImVec2(-1.0f, -1.0f); // Different to ensure initial submission
        PlatformImeViewport = 0;
        PlatformLocaleDecimalPoint = '.';

        SettingsLoaded = false;
        SettingsDirtyTimer = 0.0f;
        HookIdNext = 0;

        LogEnabled = false;
        LogType = ImGuiLogType_None;
        LogNextPrefix = LogNextSuffix = NULL;
        LogFile = NULL;
        LogLinePosY = FLT_MAX;
        LogLineFirstItem = false;
        LogDepthRef = 0;
        LogDepthToExpand = LogDepthToExpandDefault = 2;

        DebugLogFlags = ImGuiDebugLogFlags_OutputToTTY;
        DebugItemPickerActive = false;
        DebugItemPickerBreakId = 0;

        memset(FramerateSecPerFrame, 0, sizeof(FramerateSecPerFrame));
        FramerateSecPerFrameIdx = FramerateSecPerFrameCount = 0;
        FramerateSecPerFrameAccum = 0.0f;
        WantCaptureMouseNextFrame = WantCaptureKeyboardNextFrame = WantTextInputNextFrame = -1;
    }
};

//-----------------------------------------------------------------------------
// [SECTION] ImGuiWindowTempData, ImGuiWindow
//-----------------------------------------------------------------------------

// Transient per-window data, reset at the beginning of the frame. This used to be called ImGuiDrawContext, hence the DC variable name in ImGuiWindow.
// (That's theory, in practice the delimitation between ImGuiWindow and ImGuiWindowTempData is quite tenuous and could be reconsidered..)
// (This doesn't need a constructor because we zero-clear it as part of ImGuiWindow and all frame-temporary data are setup on Begin)
struct IMGUI_API ImGuiWindowTempData
{
    // Layout
    ImVec2                  CursorPos;              // Current emitting position, in absolute coordinates.
    ImVec2                  CursorPosPrevLine;
    ImVec2                  CursorStartPos;         // Initial position after Begin(), generally ~ window position + WindowPadding.
    ImVec2                  CursorMaxPos;           // Used to implicitly calculate ContentSize at the beginning of next frame, for scrolling range and auto-resize. Always growing during the frame.
    ImVec2                  IdealMaxPos;            // Used to implicitly calculate ContentSizeIdeal at the beginning of next frame, for auto-resize only. Always growing during the frame.
    ImVec2                  CurrLineSize;
    ImVec2                  PrevLineSize;
    float                   CurrLineTextBaseOffset; // Baseline offset (0.0f by default on a new line, generally == style.FramePadding.y when a framed item has been added).
    float                   PrevLineTextBaseOffset;
    bool                    IsSameLine;
    ImVec1                  Indent;                 // Indentation / start position from left of window (increased by TreePush/TreePop, etc.)
    ImVec1                  ColumnsOffset;          // Offset to the current column (if ColumnsCurrent > 0). FIXME: This and the above should be a stack to allow use cases like Tree->Column->Tree. Need revamp columns API.
    ImVec1                  GroupOffset;
    ImVec2                  CursorStartPosLossyness;// Record the loss of precision of CursorStartPos due to really large scrolling amount. This is used by clipper to compensentate and fix the most common use case of large scroll area.

    // Keyboard/Gamepad navigation
    ImGuiNavLayer           NavLayerCurrent;        // Current layer, 0..31 (we currently only use 0..1)
    short                   NavLayersActiveMask;    // Which layers have been written to (result from previous frame)
    short                   NavLayersActiveMaskNext;// Which layers have been written to (accumulator for current frame)
    ImGuiID                 NavFocusScopeIdCurrent; // Current focus scope ID while appending
    bool                    NavHideHighlightOneFrame;
    bool                    NavHasScroll;           // Set when scrolling can be used (ScrollMax > 0.0f)

    // Miscellaneous
    bool                    MenuBarAppending;       // FIXME: Remove this
    ImVec2                  MenuBarOffset;          // MenuBarOffset.x is sort of equivalent of a per-layer CursorPos.x, saved/restored as we switch to the menu bar. The only situation when MenuBarOffset.y is > 0 if when (SafeAreaPadding.y > FramePadding.y), often used on TVs.
    ImGuiMenuColumns        MenuColumns;            // Simplified columns storage for menu items measurement
    int                     TreeDepth;              // Current tree depth.
    ImU32                   TreeJumpToParentOnPopMask; // Store a copy of !g.NavIdIsAlive for TreeDepth 0..31.. Could be turned into a ImU64 if necessary.
    ImVector<ImGuiWindow*>  ChildWindows;
    ImGuiStorage*           StateStorage;           // Current persistent per-window storage (store e.g. tree node open/close state)
    ImGuiOldColumns*        CurrentColumns;         // Current columns set
    int                     CurrentTableIdx;        // Current table index (into g.Tables)
    ImGuiLayoutType         LayoutType;
    ImGuiLayoutType         ParentLayoutType;       // Layout type of parent window at the time of Begin()

    // Local parameters stacks
    // We store the current settings outside of the vectors to increase memory locality (reduce cache misses). The vectors are rarely modified. Also it allows us to not heap allocate for short-lived windows which are not using those settings.
    float                   ItemWidth;              // Current item width (>0.0: width in pixels, <0.0: align xx pixels to the right of window).
    float                   TextWrapPos;            // Current text wrap pos.
    ImVector<float>         ItemWidthStack;         // Store item widths to restore (attention: .back() is not == ItemWidth)
    ImVector<float>         TextWrapPosStack;       // Store text wrap pos to restore (attention: .back() is not == TextWrapPos)
};

// Storage for one window
struct IMGUI_API ImGuiWindow
{
    char*                   Name;                               // Window name, owned by the window.
    ImGuiID                 ID;                                 // == ImHashStr(Name)
    ImGuiWindowFlags        Flags, FlagsPreviousFrame;          // See enum ImGuiWindowFlags_
    ImGuiWindowClass        WindowClass;                        // Advanced users only. Set with SetNextWindowClass()
    ImGuiViewportP*         Viewport;                           // Always set in Begin(). Inactive windows may have a NULL value here if their viewport was discarded.
    ImGuiID                 ViewportId;                         // We backup the viewport id (since the viewport may disappear or never be created if the window is inactive)
    ImVec2                  ViewportPos;                        // We backup the viewport position (since the viewport may disappear or never be created if the window is inactive)
    int                     ViewportAllowPlatformMonitorExtend; // Reset to -1 every frame (index is guaranteed to be valid between NewFrame..EndFrame), only used in the Appearing frame of a tooltip/popup to enforce clamping to a given monitor
    ImVec2                  Pos;                                // Position (always rounded-up to nearest pixel)
    ImVec2                  Size;                               // Current size (==SizeFull or collapsed title bar size)
    ImVec2                  SizeFull;                           // Size when non collapsed
    ImVec2                  ContentSize;                        // Size of contents/scrollable client area (calculated from the extents reach of the cursor) from previous frame. Does not include window decoration or window padding.
    ImVec2                  ContentSizeIdeal;
    ImVec2                  ContentSizeExplicit;                // Size of contents/scrollable client area explicitly request by the user via SetNextWindowContentSize().
    ImVec2                  WindowPadding;                      // Window padding at the time of Begin().
    float                   WindowRounding;                     // Window rounding at the time of Begin(). May be clamped lower to avoid rendering artifacts with title bar, menu bar etc.
    float                   WindowBorderSize;                   // Window border size at the time of Begin().
    int                     NameBufLen;                         // Size of buffer storing Name. May be larger than strlen(Name)!
    ImGuiID                 MoveId;                             // == window->GetID("#MOVE")
    ImGuiID                 TabId;                              // == window->GetID("#TAB")
    ImGuiID                 ChildId;                            // ID of corresponding item in parent window (for navigation to return from child window to parent window)
    ImVec2                  Scroll;
    ImVec2                  ScrollMax;
    ImVec2                  ScrollTarget;                       // target scroll position. stored as cursor position with scrolling canceled out, so the highest point is always 0.0f. (FLT_MAX for no change)
    ImVec2                  ScrollTargetCenterRatio;            // 0.0f = scroll so that target position is at top, 0.5f = scroll so that target position is centered
    ImVec2                  ScrollTargetEdgeSnapDist;           // 0.0f = no snapping, >0.0f snapping threshold
    ImVec2                  ScrollbarSizes;                     // Size taken by each scrollbars on their smaller axis. Pay attention! ScrollbarSizes.x == width of the vertical scrollbar, ScrollbarSizes.y = height of the horizontal scrollbar.
    bool                    ScrollbarX, ScrollbarY;             // Are scrollbars visible?
    bool                    ViewportOwned;
    bool                    Active;                             // Set to true on Begin(), unless Collapsed
    bool                    WasActive;
    bool                    WriteAccessed;                      // Set to true when any widget access the current window
    bool                    Collapsed;                          // Set when collapsing window to become only title-bar
    bool                    WantCollapseToggle;
    bool                    SkipItems;                          // Set when items can safely be all clipped (e.g. window not visible or collapsed)
    bool                    Appearing;                          // Set during the frame where the window is appearing (or re-appearing)
    bool                    Hidden;                             // Do not display (== HiddenFrames*** > 0)
    bool                    IsFallbackWindow;                   // Set on the "Debug##Default" window.
    bool                    IsExplicitChild;                    // Set when passed _ChildWindow, left to false by BeginDocked()
    bool                    HasCloseButton;                     // Set when the window has a close button (p_open != NULL)
    signed char             ResizeBorderHeld;                   // Current border being held for resize (-1: none, otherwise 0-3)
    short                   BeginCount;                         // Number of Begin() during the current frame (generally 0 or 1, 1+ if appending via multiple Begin/End pairs)
    short                   BeginOrderWithinParent;             // Begin() order within immediate parent window, if we are a child window. Otherwise 0.
    short                   BeginOrderWithinContext;            // Begin() order within entire imgui context. This is mostly used for debugging submission order related issues.
    short                   FocusOrder;                         // Order within WindowsFocusOrder[], altered when windows are focused.
    ImGuiID                 PopupId;                            // ID in the popup stack when this window is used as a popup/menu (because we use generic Name/ID for recycling)
    ImS8                    AutoFitFramesX, AutoFitFramesY;
    ImS8                    AutoFitChildAxises;
    bool                    AutoFitOnlyGrows;
    ImGuiDir                AutoPosLastDirection;
    ImS8                    HiddenFramesCanSkipItems;           // Hide the window for N frames
    ImS8                    HiddenFramesCannotSkipItems;        // Hide the window for N frames while allowing items to be submitted so we can measure their size
    ImS8                    HiddenFramesForRenderOnly;          // Hide the window until frame N at Render() time only
    ImS8                    DisableInputsFrames;                // Disable window interactions for N frames
    ImGuiCond               SetWindowPosAllowFlags : 8;         // store acceptable condition flags for SetNextWindowPos() use.
    ImGuiCond               SetWindowSizeAllowFlags : 8;        // store acceptable condition flags for SetNextWindowSize() use.
    ImGuiCond               SetWindowCollapsedAllowFlags : 8;   // store acceptable condition flags for SetNextWindowCollapsed() use.
    ImGuiCond               SetWindowDockAllowFlags : 8;        // store acceptable condition flags for SetNextWindowDock() use.
    ImVec2                  SetWindowPosVal;                    // store window position when using a non-zero Pivot (position set needs to be processed when we know the window size)
    ImVec2                  SetWindowPosPivot;                  // store window pivot for positioning. ImVec2(0, 0) when positioning from top-left corner; ImVec2(0.5f, 0.5f) for centering; ImVec2(1, 1) for bottom right.

    ImVector<ImGuiID>       IDStack;                            // ID stack. ID are hashes seeded with the value at the top of the stack. (In theory this should be in the TempData structure)
    ImGuiWindowTempData     DC;                                 // Temporary per-window data, reset at the beginning of the frame. This used to be called ImGuiDrawContext, hence the "DC" variable name.

    // The best way to understand what those rectangles are is to use the 'Metrics->Tools->Show Windows Rectangles' viewer.
    // The main 'OuterRect', omitted as a field, is window->Rect().
    ImRect                  OuterRectClipped;                   // == Window->Rect() just after setup in Begin(). == window->Rect() for root window.
    ImRect                  InnerRect;                          // Inner rectangle (omit title bar, menu bar, scroll bar)
    ImRect                  InnerClipRect;                      // == InnerRect shrunk by WindowPadding*0.5f on each side, clipped within viewport or parent clip rect.
    ImRect                  WorkRect;                           // Initially covers the whole scrolling region. Reduced by containers e.g columns/tables when active. Shrunk by WindowPadding*1.0f on each side. This is meant to replace ContentRegionRect over time (from 1.71+ onward).
    ImRect                  ParentWorkRect;                     // Backup of WorkRect before entering a container such as columns/tables. Used by e.g. SpanAllColumns functions to easily access. Stacked containers are responsible for maintaining this. // FIXME-WORKRECT: Could be a stack?
    ImRect                  ClipRect;                           // Current clipping/scissoring rectangle, evolve as we are using PushClipRect(), etc. == DrawList->clip_rect_stack.back().
    ImRect                  ContentRegionRect;                  // FIXME: This is currently confusing/misleading. It is essentially WorkRect but not handling of scrolling. We currently rely on it as right/bottom aligned sizing operation need some size to rely on.
    ImVec2ih                HitTestHoleSize;                    // Define an optional rectangular hole where mouse will pass-through the window.
    ImVec2ih                HitTestHoleOffset;

    int                     LastFrameActive;                    // Last frame number the window was Active.
    int                     LastFrameJustFocused;               // Last frame number the window was made Focused.
    float                   LastTimeActive;                     // Last timestamp the window was Active (using float as we don't need high precision there)
    float                   ItemWidthDefault;
    ImGuiStorage            StateStorage;
    ImVector<ImGuiOldColumns> ColumnsStorage;
    float                   FontWindowScale;                    // User scale multiplier per-window, via SetWindowFontScale()
    float                   FontDpiScale;
    int                     SettingsOffset;                     // Offset into SettingsWindows[] (offsets are always valid as we only grow the array from the back)

    ImDrawList*             DrawList;                           // == &DrawListInst (for backward compatibility reason with code using imgui_internal.h we keep this a pointer)
    ImDrawList              DrawListInst;
    ImGuiWindow*            ParentWindow;                       // If we are a child _or_ popup _or_ docked window, this is pointing to our parent. Otherwise NULL.
    ImGuiWindow*            ParentWindowInBeginStack;
    ImGuiWindow*            RootWindow;                         // Point to ourself or first ancestor that is not a child window. Doesn't cross through popups/dock nodes.
    ImGuiWindow*            RootWindowPopupTree;                // Point to ourself or first ancestor that is not a child window. Cross through popups parent<>child.
    ImGuiWindow*            RootWindowDockTree;                 // Point to ourself or first ancestor that is not a child window. Cross through dock nodes.
    ImGuiWindow*            RootWindowForTitleBarHighlight;     // Point to ourself or first ancestor which will display TitleBgActive color when this window is active.
    ImGuiWindow*            RootWindowForNav;                   // Point to ourself or first ancestor which doesn't have the NavFlattened flag.

    ImGuiWindow*            NavLastChildNavWindow;              // When going to the menu bar, we remember the child window we came from. (This could probably be made implicit if we kept g.Windows sorted by last focused including child window.)
    ImGuiID                 NavLastIds[ImGuiNavLayer_COUNT];    // Last known NavId for this window, per layer (0/1)
    ImRect                  NavRectRel[ImGuiNavLayer_COUNT];    // Reference rectangle, in window relative space

    int                     MemoryDrawListIdxCapacity;          // Backup of last idx/vtx count, so when waking up the window we can preallocate and avoid iterative alloc/copy
    int                     MemoryDrawListVtxCapacity;
    bool                    MemoryCompacted;                    // Set when window extraneous data have been garbage collected

    // Docking
    bool                    DockIsActive        :1;             // When docking artifacts are actually visible. When this is set, DockNode is guaranteed to be != NULL. ~~ (DockNode != NULL) && (DockNode->Windows.Size > 1).
    bool                    DockNodeIsVisible   :1;
    bool                    DockTabIsVisible    :1;             // Is our window visible this frame? ~~ is the corresponding tab selected?
    bool                    DockTabWantClose    :1;
    short                   DockOrder;                          // Order of the last time the window was visible within its DockNode. This is used to reorder windows that are reappearing on the same frame. Same value between windows that were active and windows that were none are possible.
    ImGuiWindowDockStyle    DockStyle;
    ImGuiDockNode*          DockNode;                           // Which node are we docked into. Important: Prefer testing DockIsActive in many cases as this will still be set when the dock node is hidden.
    ImGuiDockNode*          DockNodeAsHost;                     // Which node are we owning (for parent windows)
    ImGuiID                 DockId;                             // Backup of last valid DockNode->ID, so single window remember their dock node id even when they are not bound any more
    ImGuiItemStatusFlags    DockTabItemStatusFlags;
    ImRect                  DockTabItemRect;

public:
    ImGuiWindow(ImGuiContext* context, const char* name);
    ~ImGuiWindow();

    ImGuiID     GetID(const char* str, const char* str_end = NULL);
    ImGuiID     GetID(const void* ptr);
    ImGuiID     GetID(int n);
    ImGuiID     GetIDFromRectangle(const ImRect& r_abs);

    // We don't use g.FontSize because the window may be != g.CurrentWidow.
    ImRect      Rect() const            { return ImRect(Pos.x, Pos.y, Pos.x + Size.x, Pos.y + Size.y); }
    float       CalcFontSize() const    { ImGuiContext& g = *GImGui; float scale = g.FontBaseSize * FontWindowScale * FontDpiScale; if (ParentWindow) scale *= ParentWindow->FontWindowScale; return scale; }
    float       TitleBarHeight() const  { ImGuiContext& g = *GImGui; return (Flags & ImGuiWindowFlags_NoTitleBar) ? 0.0f : CalcFontSize() + g.Style.FramePadding.y * 2.0f; }
    ImRect      TitleBarRect() const    { return ImRect(Pos, ImVec2(Pos.x + SizeFull.x, Pos.y + TitleBarHeight())); }
    float       MenuBarHeight() const   { ImGuiContext& g = *GImGui; return (Flags & ImGuiWindowFlags_MenuBar) ? DC.MenuBarOffset.y + CalcFontSize() + g.Style.FramePadding.y * 2.0f : 0.0f; }
    ImRect      MenuBarRect() const     { float y1 = Pos.y + TitleBarHeight(); return ImRect(Pos.x, y1, Pos.x + SizeFull.x, y1 + MenuBarHeight()); }
};

//-----------------------------------------------------------------------------
// [SECTION] Tab bar, Tab item support
//-----------------------------------------------------------------------------

// Extend ImGuiTabBarFlags_
enum ImGuiTabBarFlagsPrivate_
{
    ImGuiTabBarFlags_DockNode                   = 1 << 20,  // Part of a dock node [we don't use this in the master branch but it facilitate branch syncing to keep this around]
    ImGuiTabBarFlags_IsFocused                  = 1 << 21,
    ImGuiTabBarFlags_SaveSettings               = 1 << 22   // FIXME: Settings are handled by the docking system, this only request the tab bar to mark settings dirty when reordering tabs
};

// Extend ImGuiTabItemFlags_
enum ImGuiTabItemFlagsPrivate_
{
    ImGuiTabItemFlags_SectionMask_              = ImGuiTabItemFlags_Leading | ImGuiTabItemFlags_Trailing,
    ImGuiTabItemFlags_NoCloseButton             = 1 << 20,  // Track whether p_open was set or not (we'll need this info on the next frame to recompute ContentWidth during layout)
    ImGuiTabItemFlags_Button                    = 1 << 21,  // Used by TabItemButton, change the tab item behavior to mimic a button
    ImGuiTabItemFlags_Unsorted                  = 1 << 22,  // [Docking] Trailing tabs with the _Unsorted flag will be sorted based on the DockOrder of their Window.
    ImGuiTabItemFlags_Preview                   = 1 << 23   // [Docking] Display tab shape for docking preview (height is adjusted slightly to compensate for the yet missing tab bar)
};

// Storage for one active tab item (sizeof() 48 bytes)
struct ImGuiTabItem
{
    ImGuiID             ID;
    ImGuiTabItemFlags   Flags;
    ImGuiWindow*        Window;                 // When TabItem is part of a DockNode's TabBar, we hold on to a window.
    int                 LastFrameVisible;
    int                 LastFrameSelected;      // This allows us to infer an ordered list of the last activated tabs with little maintenance
    float               Offset;                 // Position relative to beginning of tab
    float               Width;                  // Width currently displayed
    float               ContentWidth;           // Width of label, stored during BeginTabItem() call
    ImS32               NameOffset;             // When Window==NULL, offset to name within parent ImGuiTabBar::TabsNames
    ImS16               BeginOrder;             // BeginTabItem() order, used to re-order tabs after toggling ImGuiTabBarFlags_Reorderable
    ImS16               IndexDuringLayout;      // Index only used during TabBarLayout()
    bool                WantClose;              // Marked as closed by SetTabItemClosed()

    ImGuiTabItem()      { memset(this, 0, sizeof(*this)); LastFrameVisible = LastFrameSelected = -1; NameOffset = -1; BeginOrder = IndexDuringLayout = -1; }
};

// Storage for a tab bar (sizeof() 152 bytes)
struct IMGUI_API ImGuiTabBar
{
    ImVector<ImGuiTabItem> Tabs;
    ImGuiTabBarFlags    Flags;
    ImGuiID             ID;                     // Zero for tab-bars used by docking
    ImGuiID             SelectedTabId;          // Selected tab/window
    ImGuiID             NextSelectedTabId;      // Next selected tab/window. Will also trigger a scrolling animation
    ImGuiID             VisibleTabId;           // Can occasionally be != SelectedTabId (e.g. when previewing contents for CTRL+TAB preview)
    int                 CurrFrameVisible;
    int                 PrevFrameVisible;
    ImRect              BarRect;
    float               CurrTabsContentsHeight;
    float               PrevTabsContentsHeight; // Record the height of contents submitted below the tab bar
    float               WidthAllTabs;           // Actual width of all tabs (locked during layout)
    float               WidthAllTabsIdeal;      // Ideal width if all tabs were visible and not clipped
    float               ScrollingAnim;
    float               ScrollingTarget;
    float               ScrollingTargetDistToVisibility;
    float               ScrollingSpeed;
    float               ScrollingRectMinX;
    float               ScrollingRectMaxX;
    ImGuiID             ReorderRequestTabId;
    ImS16               ReorderRequestOffset;
    ImS8                BeginCount;
    bool                WantLayout;
    bool                VisibleTabWasSubmitted;
    bool                TabsAddedNew;           // Set to true when a new tab item or button has been added to the tab bar during last frame
    ImS16               TabsActiveCount;        // Number of tabs submitted this frame.
    ImS16               LastTabItemIdx;         // Index of last BeginTabItem() tab for use by EndTabItem()
    float               ItemSpacingY;
    ImVec2              FramePadding;           // style.FramePadding locked at the time of BeginTabBar()
    ImVec2              BackupCursorPos;
    ImGuiTextBuffer     TabsNames;              // For non-docking tab bar we re-append names in a contiguous buffer.

    ImGuiTabBar();
    int                 GetTabOrder(const ImGuiTabItem* tab) const  { return Tabs.index_from_ptr(tab); }
    const char*         GetTabName(const ImGuiTabItem* tab) const
    {
        if (tab->Window)
            return tab->Window->Name;
        IM_ASSERT(tab->NameOffset != -1 && tab->NameOffset < TabsNames.Buf.Size);
        return TabsNames.Buf.Data + tab->NameOffset;
    }
};

//-----------------------------------------------------------------------------
// [SECTION] Table support
//-----------------------------------------------------------------------------

#define IM_COL32_DISABLE                IM_COL32(0,0,0,1)   // Special sentinel code which cannot be used as a regular color.
#define IMGUI_TABLE_MAX_COLUMNS         64                  // sizeof(ImU64) * 8. This is solely because we frequently encode columns set in a ImU64.
#define IMGUI_TABLE_MAX_DRAW_CHANNELS   (4 + 64 * 2)        // See TableSetupDrawChannels()

// Our current column maximum is 64 but we may raise that in the future.
typedef ImS8 ImGuiTableColumnIdx;
typedef ImU8 ImGuiTableDrawChannelIdx;

// [Internal] sizeof() ~ 104
// We use the terminology "Enabled" to refer to a column that is not Hidden by user/api.
// We use the terminology "Clipped" to refer to a column that is out of sight because of scrolling/clipping.
// This is in contrast with some user-facing api such as IsItemVisible() / IsRectVisible() which use "Visible" to mean "not clipped".
struct ImGuiTableColumn
{
    ImGuiTableColumnFlags   Flags;                          // Flags after some patching (not directly same as provided by user). See ImGuiTableColumnFlags_
    float                   WidthGiven;                     // Final/actual width visible == (MaxX - MinX), locked in TableUpdateLayout(). May be > WidthRequest to honor minimum width, may be < WidthRequest to honor shrinking columns down in tight space.
    float                   MinX;                           // Absolute positions
    float                   MaxX;
    float                   WidthRequest;                   // Master width absolute value when !(Flags & _WidthStretch). When Stretch this is derived every frame from StretchWeight in TableUpdateLayout()
    float                   WidthAuto;                      // Automatic width
    float                   StretchWeight;                  // Master width weight when (Flags & _WidthStretch). Often around ~1.0f initially.
    float                   InitStretchWeightOrWidth;       // Value passed to TableSetupColumn(). For Width it is a content width (_without padding_).
    ImRect                  ClipRect;                       // Clipping rectangle for the column
    ImGuiID                 UserID;                         // Optional, value passed to TableSetupColumn()
    float                   WorkMinX;                       // Contents region min ~(MinX + CellPaddingX + CellSpacingX1) == cursor start position when entering column
    float                   WorkMaxX;                       // Contents region max ~(MaxX - CellPaddingX - CellSpacingX2)
    float                   ItemWidth;                      // Current item width for the column, preserved across rows
    float                   ContentMaxXFrozen;              // Contents maximum position for frozen rows (apart from headers), from which we can infer content width.
    float                   ContentMaxXUnfrozen;
    float                   ContentMaxXHeadersUsed;         // Contents maximum position for headers rows (regardless of freezing). TableHeader() automatically softclip itself + report ideal desired size, to avoid creating extraneous draw calls
    float                   ContentMaxXHeadersIdeal;
    ImS16                   NameOffset;                     // Offset into parent ColumnsNames[]
    ImGuiTableColumnIdx     DisplayOrder;                   // Index within Table's IndexToDisplayOrder[] (column may be reordered by users)
    ImGuiTableColumnIdx     IndexWithinEnabledSet;          // Index within enabled/visible set (<= IndexToDisplayOrder)
    ImGuiTableColumnIdx     PrevEnabledColumn;              // Index of prev enabled/visible column within Columns[], -1 if first enabled/visible column
    ImGuiTableColumnIdx     NextEnabledColumn;              // Index of next enabled/visible column within Columns[], -1 if last enabled/visible column
    ImGuiTableColumnIdx     SortOrder;                      // Index of this column within sort specs, -1 if not sorting on this column, 0 for single-sort, may be >0 on multi-sort
    ImGuiTableDrawChannelIdx DrawChannelCurrent;            // Index within DrawSplitter.Channels[]
    ImGuiTableDrawChannelIdx DrawChannelFrozen;             // Draw channels for frozen rows (often headers)
    ImGuiTableDrawChannelIdx DrawChannelUnfrozen;           // Draw channels for unfrozen rows
    bool                    IsEnabled;                      // IsUserEnabled && (Flags & ImGuiTableColumnFlags_Disabled) == 0
    bool                    IsUserEnabled;                  // Is the column not marked Hidden by the user? (unrelated to being off view, e.g. clipped by scrolling).
    bool                    IsUserEnabledNextFrame;
    bool                    IsVisibleX;                     // Is actually in view (e.g. overlapping the host window clipping rectangle, not scrolled).
    bool                    IsVisibleY;
    bool                    IsRequestOutput;                // Return value for TableSetColumnIndex() / TableNextColumn(): whether we request user to output contents or not.
    bool                    IsSkipItems;                    // Do we want item submissions to this column to be completely ignored (no layout will happen).
    bool                    IsPreserveWidthAuto;
    ImS8                    NavLayerCurrent;                // ImGuiNavLayer in 1 byte
    ImU8                    AutoFitQueue;                   // Queue of 8 values for the next 8 frames to request auto-fit
    ImU8                    CannotSkipItemsQueue;           // Queue of 8 values for the next 8 frames to disable Clipped/SkipItem
    ImU8                    SortDirection : 2;              // ImGuiSortDirection_Ascending or ImGuiSortDirection_Descending
    ImU8                    SortDirectionsAvailCount : 2;   // Number of available sort directions (0 to 3)
    ImU8                    SortDirectionsAvailMask : 4;    // Mask of available sort directions (1-bit each)
    ImU8                    SortDirectionsAvailList;        // Ordered of available sort directions (2-bits each)

    ImGuiTableColumn()
    {
        memset(this, 0, sizeof(*this));
        StretchWeight = WidthRequest = -1.0f;
        NameOffset = -1;
        DisplayOrder = IndexWithinEnabledSet = -1;
        PrevEnabledColumn = NextEnabledColumn = -1;
        SortOrder = -1;
        SortDirection = ImGuiSortDirection_None;
        DrawChannelCurrent = DrawChannelFrozen = DrawChannelUnfrozen = (ImU8)-1;
    }
};

// Transient cell data stored per row.
// sizeof() ~ 6
struct ImGuiTableCellData
{
    ImU32                       BgColor;    // Actual color
    ImGuiTableColumnIdx         Column;     // Column number
};

// Per-instance data that needs preserving across frames (seemingly most others do not need to be preserved aside from debug needs, does that needs they could be moved to ImGuiTableTempData ?)
struct ImGuiTableInstanceData
{
    float                       LastOuterHeight;            // Outer height from last frame // FIXME: multi-instance issue (#3955)
    float                       LastFirstRowHeight;         // Height of first row from last frame // FIXME: possible multi-instance issue?

    ImGuiTableInstanceData()    { LastOuterHeight = LastFirstRowHeight = 0.0f; }
};

// FIXME-TABLE: more transient data could be stored in a per-stacked table structure: DrawSplitter, SortSpecs, incoming RowData
struct IMGUI_API ImGuiTable
{
    ImGuiID                     ID;
    ImGuiTableFlags             Flags;
    void*                       RawData;                    // Single allocation to hold Columns[], DisplayOrderToIndex[] and RowCellData[]
    ImGuiTableTempData*         TempData;                   // Transient data while table is active. Point within g.CurrentTableStack[]
    ImSpan<ImGuiTableColumn>    Columns;                    // Point within RawData[]
    ImSpan<ImGuiTableColumnIdx> DisplayOrderToIndex;        // Point within RawData[]. Store display order of columns (when not reordered, the values are 0...Count-1)
    ImSpan<ImGuiTableCellData>  RowCellData;                // Point within RawData[]. Store cells background requests for current row.
    ImU64                       EnabledMaskByDisplayOrder;  // Column DisplayOrder -> IsEnabled map
    ImU64                       EnabledMaskByIndex;         // Column Index -> IsEnabled map (== not hidden by user/api) in a format adequate for iterating column without touching cold data
    ImU64                       VisibleMaskByIndex;         // Column Index -> IsVisibleX|IsVisibleY map (== not hidden by user/api && not hidden by scrolling/cliprect)
    ImU64                       RequestOutputMaskByIndex;   // Column Index -> IsVisible || AutoFit (== expect user to submit items)
    ImGuiTableFlags             SettingsLoadedFlags;        // Which data were loaded from the .ini file (e.g. when order is not altered we won't save order)
    int                         SettingsOffset;             // Offset in g.SettingsTables
    int                         LastFrameActive;
    int                         ColumnsCount;               // Number of columns declared in BeginTable()
    int                         CurrentRow;
    int                         CurrentColumn;
    ImS16                       InstanceCurrent;            // Count of BeginTable() calls with same ID in the same frame (generally 0). This is a little bit similar to BeginCount for a window, but multiple table with same ID look are multiple tables, they are just synched.
    ImS16                       InstanceInteracted;         // Mark which instance (generally 0) of the same ID is being interacted with
    float                       RowPosY1;
    float                       RowPosY2;
    float                       RowMinHeight;               // Height submitted to TableNextRow()
    float                       RowTextBaseline;
    float                       RowIndentOffsetX;
    ImGuiTableRowFlags          RowFlags : 16;              // Current row flags, see ImGuiTableRowFlags_
    ImGuiTableRowFlags          LastRowFlags : 16;
    int                         RowBgColorCounter;          // Counter for alternating background colors (can be fast-forwarded by e.g clipper), not same as CurrentRow because header rows typically don't increase this.
    ImU32                       RowBgColor[2];              // Background color override for current row.
    ImU32                       BorderColorStrong;
    ImU32                       BorderColorLight;
    float                       BorderX1;
    float                       BorderX2;
    float                       HostIndentX;
    float                       MinColumnWidth;
    float                       OuterPaddingX;
    float                       CellPaddingX;               // Padding from each borders
    float                       CellPaddingY;
    float                       CellSpacingX1;              // Spacing between non-bordered cells
    float                       CellSpacingX2;
    float                       InnerWidth;                 // User value passed to BeginTable(), see comments at the top of BeginTable() for details.
    float                       ColumnsGivenWidth;          // Sum of current column width
    float                       ColumnsAutoFitWidth;        // Sum of ideal column width in order nothing to be clipped, used for auto-fitting and content width submission in outer window
    float                       ColumnsStretchSumWeights;   // Sum of weight of all enabled stretching columns
    float                       ResizedColumnNextWidth;
    float                       ResizeLockMinContentsX2;    // Lock minimum contents width while resizing down in order to not create feedback loops. But we allow growing the table.
    float                       RefScale;                   // Reference scale to be able to rescale columns on font/dpi changes.
    ImRect                      OuterRect;                  // Note: for non-scrolling table, OuterRect.Max.y is often FLT_MAX until EndTable(), unless a height has been specified in BeginTable().
    ImRect                      InnerRect;                  // InnerRect but without decoration. As with OuterRect, for non-scrolling tables, InnerRect.Max.y is
    ImRect                      WorkRect;
    ImRect                      InnerClipRect;
    ImRect                      BgClipRect;                 // We use this to cpu-clip cell background color fill, evolve during the frame as we cross frozen rows boundaries
    ImRect                      Bg0ClipRectForDrawCmd;      // Actual ImDrawCmd clip rect for BG0/1 channel. This tends to be == OuterWindow->ClipRect at BeginTable() because output in BG0/BG1 is cpu-clipped
    ImRect                      Bg2ClipRectForDrawCmd;      // Actual ImDrawCmd clip rect for BG2 channel. This tends to be a correct, tight-fit, because output to BG2 are done by widgets relying on regular ClipRect.
    ImRect                      HostClipRect;               // This is used to check if we can eventually merge our columns draw calls into the current draw call of the current window.
    ImRect                      HostBackupInnerClipRect;    // Backup of InnerWindow->ClipRect during PushTableBackground()/PopTableBackground()
    ImGuiWindow*                OuterWindow;                // Parent window for the table
    ImGuiWindow*                InnerWindow;                // Window holding the table data (== OuterWindow or a child window)
    ImGuiTextBuffer             ColumnsNames;               // Contiguous buffer holding columns names
    ImDrawListSplitter*         DrawSplitter;               // Shortcut to TempData->DrawSplitter while in table. Isolate draw commands per columns to avoid switching clip rect constantly
    ImGuiTableInstanceData      InstanceDataFirst;
    ImVector<ImGuiTableInstanceData>    InstanceDataExtra;  // FIXME-OPT: Using a small-vector pattern would be good.
    ImGuiTableColumnSortSpecs   SortSpecsSingle;
    ImVector<ImGuiTableColumnSortSpecs> SortSpecsMulti;     // FIXME-OPT: Using a small-vector pattern would be good.
    ImGuiTableSortSpecs         SortSpecs;                  // Public facing sorts specs, this is what we return in TableGetSortSpecs()
    ImGuiTableColumnIdx         SortSpecsCount;
    ImGuiTableColumnIdx         ColumnsEnabledCount;        // Number of enabled columns (<= ColumnsCount)
    ImGuiTableColumnIdx         ColumnsEnabledFixedCount;   // Number of enabled columns (<= ColumnsCount)
    ImGuiTableColumnIdx         DeclColumnsCount;           // Count calls to TableSetupColumn()
    ImGuiTableColumnIdx         HoveredColumnBody;          // Index of column whose visible region is being hovered. Important: == ColumnsCount when hovering empty region after the right-most column!
    ImGuiTableColumnIdx         HoveredColumnBorder;        // Index of column whose right-border is being hovered (for resizing).
    ImGuiTableColumnIdx         AutoFitSingleColumn;        // Index of single column requesting auto-fit.
    ImGuiTableColumnIdx         ResizedColumn;              // Index of column being resized. Reset when InstanceCurrent==0.
    ImGuiTableColumnIdx         LastResizedColumn;          // Index of column being resized from previous frame.
    ImGuiTableColumnIdx         HeldHeaderColumn;           // Index of column header being held.
    ImGuiTableColumnIdx         ReorderColumn;              // Index of column being reordered. (not cleared)
    ImGuiTableColumnIdx         ReorderColumnDir;           // -1 or +1
    ImGuiTableColumnIdx         LeftMostEnabledColumn;      // Index of left-most non-hidden column.
    ImGuiTableColumnIdx         RightMostEnabledColumn;     // Index of right-most non-hidden column.
    ImGuiTableColumnIdx         LeftMostStretchedColumn;    // Index of left-most stretched column.
    ImGuiTableColumnIdx         RightMostStretchedColumn;   // Index of right-most stretched column.
    ImGuiTableColumnIdx         ContextPopupColumn;         // Column right-clicked on, of -1 if opening context menu from a neutral/empty spot
    ImGuiTableColumnIdx         FreezeRowsRequest;          // Requested frozen rows count
    ImGuiTableColumnIdx         FreezeRowsCount;            // Actual frozen row count (== FreezeRowsRequest, or == 0 when no scrolling offset)
    ImGuiTableColumnIdx         FreezeColumnsRequest;       // Requested frozen columns count
    ImGuiTableColumnIdx         FreezeColumnsCount;         // Actual frozen columns count (== FreezeColumnsRequest, or == 0 when no scrolling offset)
    ImGuiTableColumnIdx         RowCellDataCurrent;         // Index of current RowCellData[] entry in current row
    ImGuiTableDrawChannelIdx    DummyDrawChannel;           // Redirect non-visible columns here.
    ImGuiTableDrawChannelIdx    Bg2DrawChannelCurrent;      // For Selectable() and other widgets drawing across columns after the freezing line. Index within DrawSplitter.Channels[]
    ImGuiTableDrawChannelIdx    Bg2DrawChannelUnfrozen;
    bool                        IsLayoutLocked;             // Set by TableUpdateLayout() which is called when beginning the first row.
    bool                        IsInsideRow;                // Set when inside TableBeginRow()/TableEndRow().
    bool                        IsInitializing;
    bool                        IsSortSpecsDirty;
    bool                        IsUsingHeaders;             // Set when the first row had the ImGuiTableRowFlags_Headers flag.
    bool                        IsContextPopupOpen;         // Set when default context menu is open (also see: ContextPopupColumn, InstanceInteracted).
    bool                        IsSettingsRequestLoad;
    bool                        IsSettingsDirty;            // Set when table settings have changed and needs to be reported into ImGuiTableSetttings data.
    bool                        IsDefaultDisplayOrder;      // Set when display order is unchanged from default (DisplayOrder contains 0...Count-1)
    bool                        IsResetAllRequest;
    bool                        IsResetDisplayOrderRequest;
    bool                        IsUnfrozenRows;             // Set when we got past the frozen row.
    bool                        IsDefaultSizingPolicy;      // Set if user didn't explicitly set a sizing policy in BeginTable()
    bool                        MemoryCompacted;
    bool                        HostSkipItems;              // Backup of InnerWindow->SkipItem at the end of BeginTable(), because we will overwrite InnerWindow->SkipItem on a per-column basis

    ImGuiTable()                { memset(this, 0, sizeof(*this)); LastFrameActive = -1; }
    ~ImGuiTable()               { IM_FREE(RawData); }
};

// Transient data that are only needed between BeginTable() and EndTable(), those buffers are shared (1 per level of stacked table).
// - Accessing those requires chasing an extra pointer so for very frequently used data we leave them in the main table structure.
// - We also leave out of this structure data that tend to be particularly useful for debugging/metrics.
struct IMGUI_API ImGuiTableTempData
{
    int                         TableIndex;                 // Index in g.Tables.Buf[] pool
    float                       LastTimeActive;             // Last timestamp this structure was used

    ImVec2                      UserOuterSize;              // outer_size.x passed to BeginTable()
    ImDrawListSplitter          DrawSplitter;

    ImRect                      HostBackupWorkRect;         // Backup of InnerWindow->WorkRect at the end of BeginTable()
    ImRect                      HostBackupParentWorkRect;   // Backup of InnerWindow->ParentWorkRect at the end of BeginTable()
    ImVec2                      HostBackupPrevLineSize;     // Backup of InnerWindow->DC.PrevLineSize at the end of BeginTable()
    ImVec2                      HostBackupCurrLineSize;     // Backup of InnerWindow->DC.CurrLineSize at the end of BeginTable()
    ImVec2                      HostBackupCursorMaxPos;     // Backup of InnerWindow->DC.CursorMaxPos at the end of BeginTable()
    ImVec1                      HostBackupColumnsOffset;    // Backup of OuterWindow->DC.ColumnsOffset at the end of BeginTable()
    float                       HostBackupItemWidth;        // Backup of OuterWindow->DC.ItemWidth at the end of BeginTable()
    int                         HostBackupItemWidthStackSize;//Backup of OuterWindow->DC.ItemWidthStack.Size at the end of BeginTable()

    ImGuiTableTempData()        { memset(this, 0, sizeof(*this)); LastTimeActive = -1.0f; }
};

// sizeof() ~ 12
struct ImGuiTableColumnSettings
{
    float                   WidthOrWeight;
    ImGuiID                 UserID;
    ImGuiTableColumnIdx     Index;
    ImGuiTableColumnIdx     DisplayOrder;
    ImGuiTableColumnIdx     SortOrder;
    ImU8                    SortDirection : 2;
    ImU8                    IsEnabled : 1; // "Visible" in ini file
    ImU8                    IsStretch : 1;

    ImGuiTableColumnSettings()
    {
        WidthOrWeight = 0.0f;
        UserID = 0;
        Index = -1;
        DisplayOrder = SortOrder = -1;
        SortDirection = ImGuiSortDirection_None;
        IsEnabled = 1;
        IsStretch = 0;
    }
};

// This is designed to be stored in a single ImChunkStream (1 header followed by N ImGuiTableColumnSettings, etc.)
struct ImGuiTableSettings
{
    ImGuiID                     ID;                     // Set to 0 to invalidate/delete the setting
    ImGuiTableFlags             SaveFlags;              // Indicate data we want to save using the Resizable/Reorderable/Sortable/Hideable flags (could be using its own flags..)
    float                       RefScale;               // Reference scale to be able to rescale columns on font/dpi changes.
    ImGuiTableColumnIdx         ColumnsCount;
    ImGuiTableColumnIdx         ColumnsCountMax;        // Maximum number of columns this settings instance can store, we can recycle a settings instance with lower number of columns but not higher
    bool                        WantApply;              // Set when loaded from .ini data (to enable merging/loading .ini data into an already running context)

    ImGuiTableSettings()        { memset(this, 0, sizeof(*this)); }
    ImGuiTableColumnSettings*   GetColumnSettings()     { return (ImGuiTableColumnSettings*)(this + 1); }
};

//-----------------------------------------------------------------------------
// [SECTION] ImGui internal API
// No guarantee of forward compatibility here!
//-----------------------------------------------------------------------------

namespace ImGui
{
    // Windows
    // We should always have a CurrentWindow in the stack (there is an implicit "Debug" window)
    // If this ever crash because g.CurrentWindow is NULL it means that either
    // - ImGui::NewFrame() has never been called, which is illegal.
    // - You are calling ImGui functions after ImGui::EndFrame()/ImGui::Render() and before the next ImGui::NewFrame(), which is also illegal.
    inline    ImGuiWindow*  GetCurrentWindowRead()      { ImGuiContext& g = *GImGui; return g.CurrentWindow; }
    inline    ImGuiWindow*  GetCurrentWindow()          { ImGuiContext& g = *GImGui; g.CurrentWindow->WriteAccessed = true; return g.CurrentWindow; }
    IMGUI_API ImGuiWindow*  FindWindowByID(ImGuiID id);
    IMGUI_API ImGuiWindow*  FindWindowByName(const char* name);
    IMGUI_API void          UpdateWindowParentAndRootLinks(ImGuiWindow* window, ImGuiWindowFlags flags, ImGuiWindow* parent_window);
    IMGUI_API ImVec2        CalcWindowNextAutoFitSize(ImGuiWindow* window);
    IMGUI_API bool          IsWindowChildOf(ImGuiWindow* window, ImGuiWindow* potential_parent, bool popup_hierarchy, bool dock_hierarchy);
    IMGUI_API bool          IsWindowWithinBeginStackOf(ImGuiWindow* window, ImGuiWindow* potential_parent);
    IMGUI_API bool          IsWindowAbove(ImGuiWindow* potential_above, ImGuiWindow* potential_below);
    IMGUI_API bool          IsWindowNavFocusable(ImGuiWindow* window);
    IMGUI_API void          SetWindowPos(ImGuiWindow* window, const ImVec2& pos, ImGuiCond cond = 0);
    IMGUI_API void          SetWindowSize(ImGuiWindow* window, const ImVec2& size, ImGuiCond cond = 0);
    IMGUI_API void          SetWindowCollapsed(ImGuiWindow* window, bool collapsed, ImGuiCond cond = 0);
    IMGUI_API void          SetWindowHitTestHole(ImGuiWindow* window, const ImVec2& pos, const ImVec2& size);
    inline ImRect           WindowRectAbsToRel(ImGuiWindow* window, const ImRect& r) { ImVec2 off = window->DC.CursorStartPos; return ImRect(r.Min.x - off.x, r.Min.y - off.y, r.Max.x - off.x, r.Max.y - off.y); }
    inline ImRect           WindowRectRelToAbs(ImGuiWindow* window, const ImRect& r) { ImVec2 off = window->DC.CursorStartPos; return ImRect(r.Min.x + off.x, r.Min.y + off.y, r.Max.x + off.x, r.Max.y + off.y); }

    // Windows: Display Order and Focus Order
    IMGUI_API void          FocusWindow(ImGuiWindow* window);
    IMGUI_API void          FocusTopMostWindowUnderOne(ImGuiWindow* under_this_window, ImGuiWindow* ignore_window);
    IMGUI_API void          BringWindowToFocusFront(ImGuiWindow* window);
    IMGUI_API void          BringWindowToDisplayFront(ImGuiWindow* window);
    IMGUI_API void          BringWindowToDisplayBack(ImGuiWindow* window);
    IMGUI_API void          BringWindowToDisplayBehind(ImGuiWindow* window, ImGuiWindow* above_window);
    IMGUI_API int           FindWindowDisplayIndex(ImGuiWindow* window);
    IMGUI_API ImGuiWindow*  FindBottomMostVisibleWindowWithinBeginStack(ImGuiWindow* window);

    // Fonts, drawing
    IMGUI_API void          SetCurrentFont(ImFont* font);
    inline ImFont*          GetDefaultFont() { ImGuiContext& g = *GImGui; return g.IO.FontDefault ? g.IO.FontDefault : g.IO.Fonts->Fonts[0]; }
    inline ImDrawList*      GetForegroundDrawList(ImGuiWindow* window) { return GetForegroundDrawList(window->Viewport); }

    // Init
    IMGUI_API void          Initialize();
    IMGUI_API void          Shutdown();    // Since 1.60 this is a _private_ function. You can call DestroyContext() to destroy the context created by CreateContext().

    // NewFrame
    IMGUI_API void          UpdateInputEvents(bool trickle_fast_inputs);
    IMGUI_API void          UpdateHoveredWindowAndCaptureFlags();
    IMGUI_API void          StartMouseMovingWindow(ImGuiWindow* window);
    IMGUI_API void          StartMouseMovingWindowOrNode(ImGuiWindow* window, ImGuiDockNode* node, bool undock_floating_node);
    IMGUI_API void          UpdateMouseMovingWindowNewFrame();
    IMGUI_API void          UpdateMouseMovingWindowEndFrame();

    // Generic context hooks
    IMGUI_API ImGuiID       AddContextHook(ImGuiContext* context, const ImGuiContextHook* hook);
    IMGUI_API void          RemoveContextHook(ImGuiContext* context, ImGuiID hook_to_remove);
    IMGUI_API void          CallContextHooks(ImGuiContext* context, ImGuiContextHookType type);

    // Viewports
    IMGUI_API void          TranslateWindowsInViewport(ImGuiViewportP* viewport, const ImVec2& old_pos, const ImVec2& new_pos);
    IMGUI_API void          ScaleWindowsInViewport(ImGuiViewportP* viewport, float scale);
    IMGUI_API void          DestroyPlatformWindow(ImGuiViewportP* viewport);
    IMGUI_API void          SetWindowViewport(ImGuiWindow* window, ImGuiViewportP* viewport);
    IMGUI_API void          SetCurrentViewport(ImGuiWindow* window, ImGuiViewportP* viewport);
    IMGUI_API const ImGuiPlatformMonitor*   GetViewportPlatformMonitor(ImGuiViewport* viewport);
    IMGUI_API ImGuiViewportP*               FindHoveredViewportFromPlatformWindowStack(const ImVec2& mouse_platform_pos);

    // Settings
    IMGUI_API void                  MarkIniSettingsDirty();
    IMGUI_API void                  MarkIniSettingsDirty(ImGuiWindow* window);
    IMGUI_API void                  ClearIniSettings();
    IMGUI_API ImGuiWindowSettings*  CreateNewWindowSettings(const char* name);
    IMGUI_API ImGuiWindowSettings*  FindWindowSettings(ImGuiID id);
    IMGUI_API ImGuiWindowSettings*  FindOrCreateWindowSettings(const char* name);
    IMGUI_API void                  AddSettingsHandler(const ImGuiSettingsHandler* handler);
    IMGUI_API void                  RemoveSettingsHandler(const char* type_name);
    IMGUI_API ImGuiSettingsHandler* FindSettingsHandler(const char* type_name);

    // Scrolling
    IMGUI_API void          SetNextWindowScroll(const ImVec2& scroll); // Use -1.0f on one axis to leave as-is
    IMGUI_API void          SetScrollX(ImGuiWindow* window, float scroll_x);
    IMGUI_API void          SetScrollY(ImGuiWindow* window, float scroll_y);
    IMGUI_API void          SetScrollFromPosX(ImGuiWindow* window, float local_x, float center_x_ratio);
    IMGUI_API void          SetScrollFromPosY(ImGuiWindow* window, float local_y, float center_y_ratio);

    // Early work-in-progress API (ScrollToItem() will become public)
    IMGUI_API void          ScrollToItem(ImGuiScrollFlags flags = 0);
    IMGUI_API void          ScrollToRect(ImGuiWindow* window, const ImRect& rect, ImGuiScrollFlags flags = 0);
    IMGUI_API ImVec2        ScrollToRectEx(ImGuiWindow* window, const ImRect& rect, ImGuiScrollFlags flags = 0);
//#ifndef IMGUI_DISABLE_OBSOLETE_FUNCTIONS
    inline void             ScrollToBringRectIntoView(ImGuiWindow* window, const ImRect& rect) { ScrollToRect(window, rect, ImGuiScrollFlags_KeepVisibleEdgeY); }
//#endif

    // Basic Accessors
    inline ImGuiID          GetItemID()     { ImGuiContext& g = *GImGui; return g.LastItemData.ID; }   // Get ID of last item (~~ often same ImGui::GetID(label) beforehand)
    inline ImGuiItemStatusFlags GetItemStatusFlags(){ ImGuiContext& g = *GImGui; return g.LastItemData.StatusFlags; }
    inline ImGuiItemFlags   GetItemFlags()  { ImGuiContext& g = *GImGui; return g.LastItemData.InFlags; }
    inline ImGuiID          GetActiveID()   { ImGuiContext& g = *GImGui; return g.ActiveId; }
    inline ImGuiID          GetFocusID()    { ImGuiContext& g = *GImGui; return g.NavId; }
    IMGUI_API void          SetActiveID(ImGuiID id, ImGuiWindow* window);
    IMGUI_API void          SetFocusID(ImGuiID id, ImGuiWindow* window);
    IMGUI_API void          ClearActiveID();
    IMGUI_API ImGuiID       GetHoveredID();
    IMGUI_API void          SetHoveredID(ImGuiID id);
    IMGUI_API void          KeepAliveID(ImGuiID id);
    IMGUI_API void          MarkItemEdited(ImGuiID id);     // Mark data associated to given item as "edited", used by IsItemDeactivatedAfterEdit() function.
    IMGUI_API void          PushOverrideID(ImGuiID id);     // Push given value as-is at the top of the ID stack (whereas PushID combines old and new hashes)
    IMGUI_API ImGuiID       GetIDWithSeed(const char* str_id_begin, const char* str_id_end, ImGuiID seed);

    // Basic Helpers for widget code
    IMGUI_API void          ItemSize(const ImVec2& size, float text_baseline_y = -1.0f);
    inline void             ItemSize(const ImRect& bb, float text_baseline_y = -1.0f) { ItemSize(bb.GetSize(), text_baseline_y); } // FIXME: This is a misleading API since we expect CursorPos to be bb.Min.
    IMGUI_API bool          ItemAdd(const ImRect& bb, ImGuiID id, const ImRect* nav_bb = NULL, ImGuiItemFlags extra_flags = 0);
    IMGUI_API bool          ItemHoverable(const ImRect& bb, ImGuiID id);
    IMGUI_API bool          IsClippedEx(const ImRect& bb, ImGuiID id);
    IMGUI_API void          SetLastItemData(ImGuiID item_id, ImGuiItemFlags in_flags, ImGuiItemStatusFlags status_flags, const ImRect& item_rect);
    IMGUI_API ImVec2        CalcItemSize(ImVec2 size, float default_w, float default_h);
    IMGUI_API float         CalcWrapWidthForPos(const ImVec2& pos, float wrap_pos_x);
    IMGUI_API void          PushMultiItemsWidths(int components, float width_full);
    IMGUI_API bool          IsItemToggledSelection();                                   // Was the last item selection toggled? (after Selectable(), TreeNode() etc. We only returns toggle _event_ in order to handle clipping correctly)
    IMGUI_API ImVec2        GetContentRegionMaxAbs();
    IMGUI_API void          ShrinkWidths(ImGuiShrinkWidthItem* items, int count, float width_excess);

    // Parameter stacks
    IMGUI_API void          PushItemFlag(ImGuiItemFlags option, bool enabled);
    IMGUI_API void          PopItemFlag();

#ifndef IMGUI_DISABLE_OBSOLETE_FUNCTIONS
    // Currently refactoring focus/nav/tabbing system
    // If you have old/custom copy-and-pasted widgets that used FocusableItemRegister():
    //  (Old) IMGUI_VERSION_NUM  < 18209: using 'ItemAdd(....)'                              and 'bool tab_focused = FocusableItemRegister(...)'
    //  (Old) IMGUI_VERSION_NUM >= 18209: using 'ItemAdd(..., ImGuiItemAddFlags_Focusable)'  and 'bool tab_focused = (GetItemStatusFlags() & ImGuiItemStatusFlags_Focused) != 0'
    //  (New) IMGUI_VERSION_NUM >= 18413: using 'ItemAdd(..., ImGuiItemFlags_Inputable)'     and 'bool tab_focused = (GetItemStatusFlags() & ImGuiItemStatusFlags_FocusedTabbing) != 0 || g.NavActivateInputId == id' (WIP)
    // Widget code are simplified as there's no need to call FocusableItemUnregister() while managing the transition from regular widget to TempInputText()
    inline bool FocusableItemRegister(ImGuiWindow* window, ImGuiID id)  { IM_ASSERT(0); IM_UNUSED(window); IM_UNUSED(id); return false; } // -> pass ImGuiItemAddFlags_Inputable flag to ItemAdd()
    inline void FocusableItemUnregister(ImGuiWindow* window)            { IM_ASSERT(0); IM_UNUSED(window); }                              // -> unnecessary: TempInputText() uses ImGuiInputTextFlags_MergedItem
#endif

    // Logging/Capture
    IMGUI_API void          LogBegin(ImGuiLogType type, int auto_open_depth);           // -> BeginCapture() when we design v2 api, for now stay under the radar by using the old name.
    IMGUI_API void          LogToBuffer(int auto_open_depth = -1);                      // Start logging/capturing to internal buffer
    IMGUI_API void          LogRenderedText(const ImVec2* ref_pos, const char* text, const char* text_end = NULL);
    IMGUI_API void          LogSetNextTextDecoration(const char* prefix, const char* suffix);

    // Popups, Modals, Tooltips
    IMGUI_API bool          BeginChildEx(const char* name, ImGuiID id, const ImVec2& size_arg, bool border, ImGuiWindowFlags flags);
    IMGUI_API void          OpenPopupEx(ImGuiID id, ImGuiPopupFlags popup_flags = ImGuiPopupFlags_None);
    IMGUI_API void          ClosePopupToLevel(int remaining, bool restore_focus_to_window_under_popup);
    IMGUI_API void          ClosePopupsOverWindow(ImGuiWindow* ref_window, bool restore_focus_to_window_under_popup);
    IMGUI_API void          ClosePopupsExceptModals();
    IMGUI_API bool          IsPopupOpen(ImGuiID id, ImGuiPopupFlags popup_flags);
    IMGUI_API bool          BeginPopupEx(ImGuiID id, ImGuiWindowFlags extra_flags);
    IMGUI_API void          BeginTooltipEx(ImGuiTooltipFlags tooltip_flags, ImGuiWindowFlags extra_window_flags);
    IMGUI_API ImRect        GetPopupAllowedExtentRect(ImGuiWindow* window);
    IMGUI_API ImGuiWindow*  GetTopMostPopupModal();
    IMGUI_API ImGuiWindow*  GetTopMostAndVisiblePopupModal();
    IMGUI_API ImVec2        FindBestWindowPosForPopup(ImGuiWindow* window);
    IMGUI_API ImVec2        FindBestWindowPosForPopupEx(const ImVec2& ref_pos, const ImVec2& size, ImGuiDir* last_dir, const ImRect& r_outer, const ImRect& r_avoid, ImGuiPopupPositionPolicy policy);

    // Menus
    IMGUI_API bool          BeginViewportSideBar(const char* name, ImGuiViewport* viewport, ImGuiDir dir, float size, ImGuiWindowFlags window_flags);
    IMGUI_API bool          BeginMenuEx(const char* label, const char* icon, bool enabled = true);
    IMGUI_API bool          MenuItemEx(const char* label, const char* icon, const char* shortcut = NULL, bool selected = false, bool enabled = true);

    // Combos
    IMGUI_API bool          BeginComboPopup(ImGuiID popup_id, const ImRect& bb, ImGuiComboFlags flags);
    IMGUI_API bool          BeginComboPreview();
    IMGUI_API void          EndComboPreview();

    // Gamepad/Keyboard Navigation
    IMGUI_API void          NavInitWindow(ImGuiWindow* window, bool force_reinit);
    IMGUI_API void          NavInitRequestApplyResult();
    IMGUI_API bool          NavMoveRequestButNoResultYet();
    IMGUI_API void          NavMoveRequestSubmit(ImGuiDir move_dir, ImGuiDir clip_dir, ImGuiNavMoveFlags move_flags, ImGuiScrollFlags scroll_flags);
    IMGUI_API void          NavMoveRequestForward(ImGuiDir move_dir, ImGuiDir clip_dir, ImGuiNavMoveFlags move_flags, ImGuiScrollFlags scroll_flags);
    IMGUI_API void          NavMoveRequestResolveWithLastItem(ImGuiNavItemData* result);
    IMGUI_API void          NavMoveRequestCancel();
    IMGUI_API void          NavMoveRequestApplyResult();
    IMGUI_API void          NavMoveRequestTryWrapping(ImGuiWindow* window, ImGuiNavMoveFlags move_flags);
    IMGUI_API const char*   GetNavInputName(ImGuiNavInput n);
    IMGUI_API float         GetNavInputAmount(ImGuiNavInput n, ImGuiNavReadMode mode);
    IMGUI_API ImVec2        GetNavInputAmount2d(ImGuiNavDirSourceFlags dir_sources, ImGuiNavReadMode mode, float slow_factor = 0.0f, float fast_factor = 0.0f);
    IMGUI_API int           CalcTypematicRepeatAmount(float t0, float t1, float repeat_delay, float repeat_rate);
    IMGUI_API void          ActivateItem(ImGuiID id);   // Remotely activate a button, checkbox, tree node etc. given its unique ID. activation is queued and processed on the next frame when the item is encountered again.
    IMGUI_API void          SetNavWindow(ImGuiWindow* window);
    IMGUI_API void          SetNavID(ImGuiID id, ImGuiNavLayer nav_layer, ImGuiID focus_scope_id, const ImRect& rect_rel);

    // Focus Scope (WIP)
    // This is generally used to identify a selection set (multiple of which may be in the same window), as selection
    // patterns generally need to react (e.g. clear selection) when landing on an item of the set.
    IMGUI_API void          PushFocusScope(ImGuiID id);
    IMGUI_API void          PopFocusScope();
    inline ImGuiID          GetFocusedFocusScope()          { ImGuiContext& g = *GImGui; return g.NavFocusScopeId; }                            // Focus scope which is actually active
    inline ImGuiID          GetFocusScope()                 { ImGuiContext& g = *GImGui; return g.CurrentWindow->DC.NavFocusScopeIdCurrent; }   // Focus scope we are outputting into, set by PushFocusScope()

    // Inputs
    // FIXME: Eventually we should aim to move e.g. IsActiveIdUsingKey() into IsKeyXXX functions.
    inline bool             IsNamedKey(ImGuiKey key)                                    { return key >= ImGuiKey_NamedKey_BEGIN && key < ImGuiKey_NamedKey_END; }
    inline bool             IsLegacyKey(ImGuiKey key)                                   { return key >= ImGuiKey_LegacyNativeKey_BEGIN && key < ImGuiKey_LegacyNativeKey_END; }
    inline bool             IsGamepadKey(ImGuiKey key)                                  { return key >= ImGuiKey_Gamepad_BEGIN && key < ImGuiKey_Gamepad_END; }
    IMGUI_API ImGuiKeyData* GetKeyData(ImGuiKey key);
    IMGUI_API void          SetItemUsingMouseWheel();
    IMGUI_API void          SetActiveIdUsingNavAndKeys();
    inline bool             IsActiveIdUsingNavDir(ImGuiDir dir)                         { ImGuiContext& g = *GImGui; return (g.ActiveIdUsingNavDirMask & (1 << dir)) != 0; }
    inline bool             IsActiveIdUsingNavInput(ImGuiNavInput input)                { ImGuiContext& g = *GImGui; return (g.ActiveIdUsingNavInputMask & (1 << input)) != 0; }
    inline bool             IsActiveIdUsingKey(ImGuiKey key)                            { ImGuiContext& g = *GImGui; return g.ActiveIdUsingKeyInputMask[key]; }
    inline void             SetActiveIdUsingKey(ImGuiKey key)                           { ImGuiContext& g = *GImGui; g.ActiveIdUsingKeyInputMask.SetBit(key); }
    IMGUI_API bool          IsMouseDragPastThreshold(ImGuiMouseButton button, float lock_threshold = -1.0f);
    inline bool             IsNavInputDown(ImGuiNavInput n)                             { ImGuiContext& g = *GImGui; return g.IO.NavInputs[n] > 0.0f; }
    inline bool             IsNavInputTest(ImGuiNavInput n, ImGuiNavReadMode rm)        { return (GetNavInputAmount(n, rm) > 0.0f); }
    IMGUI_API ImGuiModFlags GetMergedModFlags();
#ifndef IMGUI_DISABLE_OBSOLETE_KEYIO
    inline bool             IsKeyPressedMap(ImGuiKey key, bool repeat = true)           { IM_ASSERT(IsNamedKey(key)); return IsKeyPressed(key, repeat); } // [removed in 1.87]
#endif

    // Docking
    // (some functions are only declared in imgui.cpp, see Docking section)
    IMGUI_API void          DockContextInitialize(ImGuiContext* ctx);
    IMGUI_API void          DockContextShutdown(ImGuiContext* ctx);
    IMGUI_API void          DockContextClearNodes(ImGuiContext* ctx, ImGuiID root_id, bool clear_settings_refs); // Use root_id==0 to clear all
    IMGUI_API void          DockContextRebuildNodes(ImGuiContext* ctx);
    IMGUI_API void          DockContextNewFrameUpdateUndocking(ImGuiContext* ctx);
    IMGUI_API void          DockContextNewFrameUpdateDocking(ImGuiContext* ctx);
    IMGUI_API void          DockContextEndFrame(ImGuiContext* ctx);
    IMGUI_API ImGuiID       DockContextGenNodeID(ImGuiContext* ctx);
    IMGUI_API void          DockContextQueueDock(ImGuiContext* ctx, ImGuiWindow* target, ImGuiDockNode* target_node, ImGuiWindow* payload, ImGuiDir split_dir, float split_ratio, bool split_outer);
    IMGUI_API void          DockContextQueueUndockWindow(ImGuiContext* ctx, ImGuiWindow* window);
    IMGUI_API void          DockContextQueueUndockNode(ImGuiContext* ctx, ImGuiDockNode* node);
    IMGUI_API bool          DockContextCalcDropPosForDocking(ImGuiWindow* target, ImGuiDockNode* target_node, ImGuiWindow* payload, ImGuiDir split_dir, bool split_outer, ImVec2* out_pos);
    IMGUI_API bool          DockNodeBeginAmendTabBar(ImGuiDockNode* node);
    IMGUI_API void          DockNodeEndAmendTabBar();
    inline ImGuiDockNode*   DockNodeGetRootNode(ImGuiDockNode* node)                 { while (node->ParentNode) node = node->ParentNode; return node; }
    inline bool             DockNodeIsInHierarchyOf(ImGuiDockNode* node, ImGuiDockNode* parent) { while (node) { if (node == parent) return true; node = node->ParentNode; } return false; }
    inline int              DockNodeGetDepth(const ImGuiDockNode* node)              { int depth = 0; while (node->ParentNode) { node = node->ParentNode; depth++; } return depth; }
    inline ImGuiID          DockNodeGetWindowMenuButtonId(const ImGuiDockNode* node) { return ImHashStr("#COLLAPSE", 0, node->ID); }
    inline ImGuiDockNode*   GetWindowDockNode()                                      { ImGuiContext& g = *GImGui; return g.CurrentWindow->DockNode; }
    IMGUI_API bool          GetWindowAlwaysWantOwnTabBar(ImGuiWindow* window);
    IMGUI_API void          BeginDocked(ImGuiWindow* window, bool* p_open);
    IMGUI_API void          BeginDockableDragDropSource(ImGuiWindow* window);
    IMGUI_API void          BeginDockableDragDropTarget(ImGuiWindow* window);
    IMGUI_API void          SetWindowDock(ImGuiWindow* window, ImGuiID dock_id, ImGuiCond cond);

    // Docking - Builder function needs to be generally called before the node is used/submitted.
    // - The DockBuilderXXX functions are designed to _eventually_ become a public API, but it is too early to expose it and guarantee stability.
    // - Do not hold on ImGuiDockNode* pointers! They may be invalidated by any split/merge/remove operation and every frame.
    // - To create a DockSpace() node, make sure to set the ImGuiDockNodeFlags_DockSpace flag when calling DockBuilderAddNode().
    //   You can create dockspace nodes (attached to a window) _or_ floating nodes (carry its own window) with this API.
    // - DockBuilderSplitNode() create 2 child nodes within 1 node. The initial node becomes a parent node.
    // - If you intend to split the node immediately after creation using DockBuilderSplitNode(), make sure
    //   to call DockBuilderSetNodeSize() beforehand. If you don't, the resulting split sizes may not be reliable.
    // - Call DockBuilderFinish() after you are done.
    IMGUI_API void          DockBuilderDockWindow(const char* window_name, ImGuiID node_id);
    IMGUI_API ImGuiDockNode*DockBuilderGetNode(ImGuiID node_id);
    inline ImGuiDockNode*   DockBuilderGetCentralNode(ImGuiID node_id)              { ImGuiDockNode* node = DockBuilderGetNode(node_id); if (!node) return NULL; return DockNodeGetRootNode(node)->CentralNode; }
    IMGUI_API ImGuiID       DockBuilderAddNode(ImGuiID node_id = 0, ImGuiDockNodeFlags flags = 0);
    IMGUI_API void          DockBuilderRemoveNode(ImGuiID node_id);                 // Remove node and all its child, undock all windows
    IMGUI_API void          DockBuilderRemoveNodeDockedWindows(ImGuiID node_id, bool clear_settings_refs = true);
    IMGUI_API void          DockBuilderRemoveNodeChildNodes(ImGuiID node_id);       // Remove all split/hierarchy. All remaining docked windows will be re-docked to the remaining root node (node_id).
    IMGUI_API void          DockBuilderSetNodePos(ImGuiID node_id, ImVec2 pos);
    IMGUI_API void          DockBuilderSetNodeSize(ImGuiID node_id, ImVec2 size);
    IMGUI_API ImGuiID       DockBuilderSplitNode(ImGuiID node_id, ImGuiDir split_dir, float size_ratio_for_node_at_dir, ImGuiID* out_id_at_dir, ImGuiID* out_id_at_opposite_dir); // Create 2 child nodes in this parent node.
    IMGUI_API void          DockBuilderCopyDockSpace(ImGuiID src_dockspace_id, ImGuiID dst_dockspace_id, ImVector<const char*>* in_window_remap_pairs);
    IMGUI_API void          DockBuilderCopyNode(ImGuiID src_node_id, ImGuiID dst_node_id, ImVector<ImGuiID>* out_node_remap_pairs);
    IMGUI_API void          DockBuilderCopyWindowSettings(const char* src_name, const char* dst_name);
    IMGUI_API void          DockBuilderFinish(ImGuiID node_id);

    // Drag and Drop
    IMGUI_API bool          IsDragDropActive();
    IMGUI_API bool          BeginDragDropTargetCustom(const ImRect& bb, ImGuiID id);
    IMGUI_API void          ClearDragDrop();
    IMGUI_API bool          IsDragDropPayloadBeingAccepted();

    // Internal Columns API (this is not exposed because we will encourage transitioning to the Tables API)
    IMGUI_API void          SetWindowClipRectBeforeSetChannel(ImGuiWindow* window, const ImRect& clip_rect);
    IMGUI_API void          BeginColumns(const char* str_id, int count, ImGuiOldColumnFlags flags = 0); // setup number of columns. use an identifier to distinguish multiple column sets. close with EndColumns().
    IMGUI_API void          EndColumns();                                                               // close columns
    IMGUI_API void          PushColumnClipRect(int column_index);
    IMGUI_API void          PushColumnsBackground();
    IMGUI_API void          PopColumnsBackground();
    IMGUI_API ImGuiID       GetColumnsID(const char* str_id, int count);
    IMGUI_API ImGuiOldColumns* FindOrCreateColumns(ImGuiWindow* window, ImGuiID id);
    IMGUI_API float         GetColumnOffsetFromNorm(const ImGuiOldColumns* columns, float offset_norm);
    IMGUI_API float         GetColumnNormFromOffset(const ImGuiOldColumns* columns, float offset);

    // Tables: Candidates for public API
    IMGUI_API void          TableOpenContextMenu(int column_n = -1);
    IMGUI_API void          TableSetColumnWidth(int column_n, float width);
    IMGUI_API void          TableSetColumnSortDirection(int column_n, ImGuiSortDirection sort_direction, bool append_to_sort_specs);
    IMGUI_API int           TableGetHoveredColumn(); // May use (TableGetColumnFlags() & ImGuiTableColumnFlags_IsHovered) instead. Return hovered column. return -1 when table is not hovered. return columns_count if the unused space at the right of visible columns is hovered.
    IMGUI_API float         TableGetHeaderRowHeight();
    IMGUI_API void          TablePushBackgroundChannel();
    IMGUI_API void          TablePopBackgroundChannel();

    // Tables: Internals
    inline    ImGuiTable*   GetCurrentTable() { ImGuiContext& g = *GImGui; return g.CurrentTable; }
    IMGUI_API ImGuiTable*   TableFindByID(ImGuiID id);
    IMGUI_API bool          BeginTableEx(const char* name, ImGuiID id, int columns_count, ImGuiTableFlags flags = 0, const ImVec2& outer_size = ImVec2(0, 0), float inner_width = 0.0f);
    IMGUI_API void          TableBeginInitMemory(ImGuiTable* table, int columns_count);
    IMGUI_API void          TableBeginApplyRequests(ImGuiTable* table);
    IMGUI_API void          TableSetupDrawChannels(ImGuiTable* table);
    IMGUI_API void          TableUpdateLayout(ImGuiTable* table);
    IMGUI_API void          TableUpdateBorders(ImGuiTable* table);
    IMGUI_API void          TableUpdateColumnsWeightFromWidth(ImGuiTable* table);
    IMGUI_API void          TableDrawBorders(ImGuiTable* table);
    IMGUI_API void          TableDrawContextMenu(ImGuiTable* table);
    IMGUI_API void          TableMergeDrawChannels(ImGuiTable* table);
    inline ImGuiTableInstanceData*   TableGetInstanceData(ImGuiTable* table, int instance_no) { if (instance_no == 0) return &table->InstanceDataFirst; return &table->InstanceDataExtra[instance_no - 1]; }
    IMGUI_API void          TableSortSpecsSanitize(ImGuiTable* table);
    IMGUI_API void          TableSortSpecsBuild(ImGuiTable* table);
    IMGUI_API ImGuiSortDirection TableGetColumnNextSortDirection(ImGuiTableColumn* column);
    IMGUI_API void          TableFixColumnSortDirection(ImGuiTable* table, ImGuiTableColumn* column);
    IMGUI_API float         TableGetColumnWidthAuto(ImGuiTable* table, ImGuiTableColumn* column);
    IMGUI_API void          TableBeginRow(ImGuiTable* table);
    IMGUI_API void          TableEndRow(ImGuiTable* table);
    IMGUI_API void          TableBeginCell(ImGuiTable* table, int column_n);
    IMGUI_API void          TableEndCell(ImGuiTable* table);
    IMGUI_API ImRect        TableGetCellBgRect(const ImGuiTable* table, int column_n);
    IMGUI_API const char*   TableGetColumnName(const ImGuiTable* table, int column_n);
    IMGUI_API ImGuiID       TableGetColumnResizeID(const ImGuiTable* table, int column_n, int instance_no = 0);
    IMGUI_API float         TableGetMaxColumnWidth(const ImGuiTable* table, int column_n);
    IMGUI_API void          TableSetColumnWidthAutoSingle(ImGuiTable* table, int column_n);
    IMGUI_API void          TableSetColumnWidthAutoAll(ImGuiTable* table);
    IMGUI_API void          TableRemove(ImGuiTable* table);
    IMGUI_API void          TableGcCompactTransientBuffers(ImGuiTable* table);
    IMGUI_API void          TableGcCompactTransientBuffers(ImGuiTableTempData* table);
    IMGUI_API void          TableGcCompactSettings();

    // Tables: Settings
    IMGUI_API void                  TableLoadSettings(ImGuiTable* table);
    IMGUI_API void                  TableSaveSettings(ImGuiTable* table);
    IMGUI_API void                  TableResetSettings(ImGuiTable* table);
    IMGUI_API ImGuiTableSettings*   TableGetBoundSettings(ImGuiTable* table);
    IMGUI_API void                  TableSettingsAddSettingsHandler();
    IMGUI_API ImGuiTableSettings*   TableSettingsCreate(ImGuiID id, int columns_count);
    IMGUI_API ImGuiTableSettings*   TableSettingsFindByID(ImGuiID id);

    // Tab Bars
    IMGUI_API bool          BeginTabBarEx(ImGuiTabBar* tab_bar, const ImRect& bb, ImGuiTabBarFlags flags, ImGuiDockNode* dock_node);
    IMGUI_API ImGuiTabItem* TabBarFindTabByID(ImGuiTabBar* tab_bar, ImGuiID tab_id);
    IMGUI_API ImGuiTabItem* TabBarFindMostRecentlySelectedTabForActiveWindow(ImGuiTabBar* tab_bar);
    IMGUI_API void          TabBarAddTab(ImGuiTabBar* tab_bar, ImGuiTabItemFlags tab_flags, ImGuiWindow* window);
    IMGUI_API void          TabBarRemoveTab(ImGuiTabBar* tab_bar, ImGuiID tab_id);
    IMGUI_API void          TabBarCloseTab(ImGuiTabBar* tab_bar, ImGuiTabItem* tab);
    IMGUI_API void          TabBarQueueReorder(ImGuiTabBar* tab_bar, const ImGuiTabItem* tab, int offset);
    IMGUI_API void          TabBarQueueReorderFromMousePos(ImGuiTabBar* tab_bar, const ImGuiTabItem* tab, ImVec2 mouse_pos);
    IMGUI_API bool          TabBarProcessReorder(ImGuiTabBar* tab_bar);
    IMGUI_API bool          TabItemEx(ImGuiTabBar* tab_bar, const char* label, bool* p_open, ImGuiTabItemFlags flags, ImGuiWindow* docked_window);
    IMGUI_API ImVec2        TabItemCalcSize(const char* label, bool has_close_button);
    IMGUI_API void          TabItemBackground(ImDrawList* draw_list, const ImRect& bb, ImGuiTabItemFlags flags, ImU32 col);
    IMGUI_API void          TabItemLabelAndCloseButton(ImDrawList* draw_list, const ImRect& bb, ImGuiTabItemFlags flags, ImVec2 frame_padding, const char* label, ImGuiID tab_id, ImGuiID close_button_id, bool is_contents_visible, bool* out_just_closed, bool* out_text_clipped);

    // Render helpers
    // AVOID USING OUTSIDE OF IMGUI.CPP! NOT FOR PUBLIC CONSUMPTION. THOSE FUNCTIONS ARE A MESS. THEIR SIGNATURE AND BEHAVIOR WILL CHANGE, THEY NEED TO BE REFACTORED INTO SOMETHING DECENT.
    // NB: All position are in absolute pixels coordinates (we are never using window coordinates internally)
    IMGUI_API void          RenderText(ImVec2 pos, const char* text, const char* text_end = NULL, bool hide_text_after_hash = true);
    IMGUI_API void          RenderTextWrapped(ImVec2 pos, const char* text, const char* text_end, float wrap_width);
    IMGUI_API void          RenderTextClipped(const ImVec2& pos_min, const ImVec2& pos_max, const char* text, const char* text_end, const ImVec2* text_size_if_known, const ImVec2& align = ImVec2(0, 0), const ImRect* clip_rect = NULL);
    IMGUI_API void          RenderTextClippedEx(ImDrawList* draw_list, const ImVec2& pos_min, const ImVec2& pos_max, const char* text, const char* text_end, const ImVec2* text_size_if_known, const ImVec2& align = ImVec2(0, 0), const ImRect* clip_rect = NULL);
    IMGUI_API void          RenderTextEllipsis(ImDrawList* draw_list, const ImVec2& pos_min, const ImVec2& pos_max, float clip_max_x, float ellipsis_max_x, const char* text, const char* text_end, const ImVec2* text_size_if_known);
    IMGUI_API void          RenderFrame(ImVec2 p_min, ImVec2 p_max, ImU32 fill_col, bool border = true, float rounding = 0.0f);
    IMGUI_API void          RenderFrameBorder(ImVec2 p_min, ImVec2 p_max, float rounding = 0.0f);
    IMGUI_API void          RenderColorRectWithAlphaCheckerboard(ImDrawList* draw_list, ImVec2 p_min, ImVec2 p_max, ImU32 fill_col, float grid_step, ImVec2 grid_off, float rounding = 0.0f, ImDrawFlags flags = 0);
    IMGUI_API void          RenderNavHighlight(const ImRect& bb, ImGuiID id, ImGuiNavHighlightFlags flags = ImGuiNavHighlightFlags_TypeDefault); // Navigation highlight
    IMGUI_API const char*   FindRenderedTextEnd(const char* text, const char* text_end = NULL); // Find the optional ## from which we stop displaying text.
    IMGUI_API void          RenderMouseCursor(ImVec2 pos, float scale, ImGuiMouseCursor mouse_cursor, ImU32 col_fill, ImU32 col_border, ImU32 col_shadow);

    // Render helpers (those functions don't access any ImGui state!)
    IMGUI_API void          RenderArrow(ImDrawList* draw_list, ImVec2 pos, ImU32 col, ImGuiDir dir, float scale = 1.0f);
    IMGUI_API void          RenderBullet(ImDrawList* draw_list, ImVec2 pos, ImU32 col);
    IMGUI_API void          RenderCheckMark(ImDrawList* draw_list, ImVec2 pos, ImU32 col, float sz);
    IMGUI_API void          RenderArrowPointingAt(ImDrawList* draw_list, ImVec2 pos, ImVec2 half_sz, ImGuiDir direction, ImU32 col);
    IMGUI_API void          RenderArrowDockMenu(ImDrawList* draw_list, ImVec2 p_min, float sz, ImU32 col);
    IMGUI_API void          RenderRectFilledRangeH(ImDrawList* draw_list, const ImRect& rect, ImU32 col, float x_start_norm, float x_end_norm, float rounding);
    IMGUI_API void          RenderRectFilledWithHole(ImDrawList* draw_list, const ImRect& outer, const ImRect& inner, ImU32 col, float rounding);
    IMGUI_API ImDrawFlags   CalcRoundingFlagsForRectInRect(const ImRect& r_in, const ImRect& r_outer, float threshold);

    // Widgets
    IMGUI_API void          TextEx(const char* text, const char* text_end = NULL, ImGuiTextFlags flags = 0);
    IMGUI_API bool          ButtonEx(const char* label, const ImVec2& size_arg = ImVec2(0, 0), ImGuiButtonFlags flags = 0);
    IMGUI_API bool          CloseButton(ImGuiID id, const ImVec2& pos);
    IMGUI_API bool          CollapseButton(ImGuiID id, const ImVec2& pos, ImGuiDockNode* dock_node);
    IMGUI_API bool          ArrowButtonEx(const char* str_id, ImGuiDir dir, ImVec2 size_arg, ImGuiButtonFlags flags = 0);
    IMGUI_API void          Scrollbar(ImGuiAxis axis);
    IMGUI_API bool          ScrollbarEx(const ImRect& bb, ImGuiID id, ImGuiAxis axis, ImS64* p_scroll_v, ImS64 avail_v, ImS64 contents_v, ImDrawFlags flags);
    IMGUI_API bool          ImageButtonEx(ImGuiID id, ImTextureID texture_id, const ImVec2& size, const ImVec2& uv0, const ImVec2& uv1, const ImVec2& padding, const ImVec4& bg_col, const ImVec4& tint_col);
    IMGUI_API ImRect        GetWindowScrollbarRect(ImGuiWindow* window, ImGuiAxis axis);
    IMGUI_API ImGuiID       GetWindowScrollbarID(ImGuiWindow* window, ImGuiAxis axis);
    IMGUI_API ImGuiID       GetWindowResizeCornerID(ImGuiWindow* window, int n); // 0..3: corners
    IMGUI_API ImGuiID       GetWindowResizeBorderID(ImGuiWindow* window, ImGuiDir dir);
    IMGUI_API void          SeparatorEx(ImGuiSeparatorFlags flags);
    IMGUI_API bool          CheckboxFlags(const char* label, ImS64* flags, ImS64 flags_value);
    IMGUI_API bool          CheckboxFlags(const char* label, ImU64* flags, ImU64 flags_value);

    // Widgets low-level behaviors
    IMGUI_API bool          ButtonBehavior(const ImRect& bb, ImGuiID id, bool* out_hovered, bool* out_held, ImGuiButtonFlags flags = 0);
    IMGUI_API bool          DragBehavior(ImGuiID id, ImGuiDataType data_type, void* p_v, float v_speed, const void* p_min, const void* p_max, const char* format, ImGuiSliderFlags flags);
    IMGUI_API bool          SliderBehavior(const ImRect& bb, ImGuiID id, ImGuiDataType data_type, void* p_v, const void* p_min, const void* p_max, const char* format, ImGuiSliderFlags flags, ImRect* out_grab_bb);
    IMGUI_API bool          SplitterBehavior(const ImRect& bb, ImGuiID id, ImGuiAxis axis, float* size1, float* size2, float min_size1, float min_size2, float hover_extend = 0.0f, float hover_visibility_delay = 0.0f, ImU32 bg_col = 0);
    IMGUI_API bool          TreeNodeBehavior(ImGuiID id, ImGuiTreeNodeFlags flags, const char* label, const char* label_end = NULL);
    IMGUI_API bool          TreeNodeBehaviorIsOpen(ImGuiID id, ImGuiTreeNodeFlags flags = 0);                     // Consume previous SetNextItemOpen() data, if any. May return true when logging
    IMGUI_API void          TreePushOverrideID(ImGuiID id);

    // Template functions are instantiated in imgui_widgets.cpp for a finite number of types.
    // To use them externally (for custom widget) you may need an "extern template" statement in your code in order to link to existing instances and silence Clang warnings (see #2036).
    // e.g. " extern template IMGUI_API float RoundScalarWithFormatT<float, float>(const char* format, ImGuiDataType data_type, float v); "
    template<typename T, typename SIGNED_T, typename FLOAT_T>   IMGUI_API float ScaleRatioFromValueT(ImGuiDataType data_type, T v, T v_min, T v_max, bool is_logarithmic, float logarithmic_zero_epsilon, float zero_deadzone_size);
    template<typename T, typename SIGNED_T, typename FLOAT_T>   IMGUI_API T     ScaleValueFromRatioT(ImGuiDataType data_type, float t, T v_min, T v_max, bool is_logarithmic, float logarithmic_zero_epsilon, float zero_deadzone_size);
    template<typename T, typename SIGNED_T, typename FLOAT_T>   IMGUI_API bool  DragBehaviorT(ImGuiDataType data_type, T* v, float v_speed, T v_min, T v_max, const char* format, ImGuiSliderFlags flags);
    template<typename T, typename SIGNED_T, typename FLOAT_T>   IMGUI_API bool  SliderBehaviorT(const ImRect& bb, ImGuiID id, ImGuiDataType data_type, T* v, T v_min, T v_max, const char* format, ImGuiSliderFlags flags, ImRect* out_grab_bb);
    template<typename T>                                        IMGUI_API T     RoundScalarWithFormatT(const char* format, ImGuiDataType data_type, T v);
    template<typename T>                                        IMGUI_API bool  CheckboxFlagsT(const char* label, T* flags, T flags_value);

    // Data type helpers
    IMGUI_API const ImGuiDataTypeInfo*  DataTypeGetInfo(ImGuiDataType data_type);
    IMGUI_API int           DataTypeFormatString(char* buf, int buf_size, ImGuiDataType data_type, const void* p_data, const char* format);
    IMGUI_API void          DataTypeApplyOp(ImGuiDataType data_type, int op, void* output, const void* arg_1, const void* arg_2);
    IMGUI_API bool          DataTypeApplyFromText(const char* buf, ImGuiDataType data_type, void* p_data, const char* format);
    IMGUI_API int           DataTypeCompare(ImGuiDataType data_type, const void* arg_1, const void* arg_2);
    IMGUI_API bool          DataTypeClamp(ImGuiDataType data_type, void* p_data, const void* p_min, const void* p_max);

    // InputText
    IMGUI_API bool          InputTextEx(const char* label, const char* hint, char* buf, int buf_size, const ImVec2& size_arg, ImGuiInputTextFlags flags, ImGuiInputTextCallback callback = NULL, void* user_data = NULL);
    IMGUI_API bool          TempInputText(const ImRect& bb, ImGuiID id, const char* label, char* buf, int buf_size, ImGuiInputTextFlags flags);
    IMGUI_API bool          TempInputScalar(const ImRect& bb, ImGuiID id, const char* label, ImGuiDataType data_type, void* p_data, const char* format, const void* p_clamp_min = NULL, const void* p_clamp_max = NULL);
    inline bool             TempInputIsActive(ImGuiID id)       { ImGuiContext& g = *GImGui; return (g.ActiveId == id && g.TempInputId == id); }
    inline ImGuiInputTextState* GetInputTextState(ImGuiID id)   { ImGuiContext& g = *GImGui; return (g.InputTextState.ID == id) ? &g.InputTextState : NULL; } // Get input text state if active

    // Color
    IMGUI_API void          ColorTooltip(const char* text, const float* col, ImGuiColorEditFlags flags);
    IMGUI_API void          ColorEditOptionsPopup(const float* col, ImGuiColorEditFlags flags);
    IMGUI_API void          ColorPickerOptionsPopup(const float* ref_col, ImGuiColorEditFlags flags);

    // Plot
    IMGUI_API int           PlotEx(ImGuiPlotType plot_type, const char* label, float (*values_getter)(void* data, int idx), void* data, int values_count, int values_offset, const char* overlay_text, float scale_min, float scale_max, ImVec2 frame_size);

    // Shade functions (write over already created vertices)
    IMGUI_API void          ShadeVertsLinearColorGradientKeepAlpha(ImDrawList* draw_list, int vert_start_idx, int vert_end_idx, ImVec2 gradient_p0, ImVec2 gradient_p1, ImU32 col0, ImU32 col1);
    IMGUI_API void          ShadeVertsLinearUV(ImDrawList* draw_list, int vert_start_idx, int vert_end_idx, const ImVec2& a, const ImVec2& b, const ImVec2& uv_a, const ImVec2& uv_b, bool clamp);

    // Garbage collection
    IMGUI_API void          GcCompactTransientMiscBuffers();
    IMGUI_API void          GcCompactTransientWindowBuffers(ImGuiWindow* window);
    IMGUI_API void          GcAwakeTransientWindowBuffers(ImGuiWindow* window);

    // Debug Log
    IMGUI_API void          DebugLog(const char* fmt, ...) IM_FMTARGS(1);
    IMGUI_API void          DebugLogV(const char* fmt, va_list args) IM_FMTLIST(1);
    
    // Debug Tools
    IMGUI_API void          ErrorCheckEndFrameRecover(ImGuiErrorLogCallback log_callback, void* user_data = NULL);
    IMGUI_API void          ErrorCheckEndWindowRecover(ImGuiErrorLogCallback log_callback, void* user_data = NULL);
    inline void             DebugDrawItemRect(ImU32 col = IM_COL32(255,0,0,255))    { ImGuiContext& g = *GImGui; ImGuiWindow* window = g.CurrentWindow; GetForegroundDrawList(window)->AddRect(g.LastItemData.Rect.Min, g.LastItemData.Rect.Max, col); }
    inline void             DebugStartItemPicker()                                  { ImGuiContext& g = *GImGui; g.DebugItemPickerActive = true; }
    IMGUI_API void          ShowFontAtlas(ImFontAtlas* atlas);
    IMGUI_API void          DebugHookIdInfo(ImGuiID id, ImGuiDataType data_type, const void* data_id, const void* data_id_end);
    IMGUI_API void          DebugNodeColumns(ImGuiOldColumns* columns);
    IMGUI_API void          DebugNodeDockNode(ImGuiDockNode* node, const char* label);
    IMGUI_API void          DebugNodeDrawList(ImGuiWindow* window, ImGuiViewportP* viewport, const ImDrawList* draw_list, const char* label);
    IMGUI_API void          DebugNodeDrawCmdShowMeshAndBoundingBox(ImDrawList* out_draw_list, const ImDrawList* draw_list, const ImDrawCmd* draw_cmd, bool show_mesh, bool show_aabb);
    IMGUI_API void          DebugNodeFont(ImFont* font);
    IMGUI_API void          DebugNodeFontGlyph(ImFont* font, const ImFontGlyph* glyph);
    IMGUI_API void          DebugNodeStorage(ImGuiStorage* storage, const char* label);
    IMGUI_API void          DebugNodeTabBar(ImGuiTabBar* tab_bar, const char* label);
    IMGUI_API void          DebugNodeTable(ImGuiTable* table);
    IMGUI_API void          DebugNodeTableSettings(ImGuiTableSettings* settings);
    IMGUI_API void          DebugNodeInputTextState(ImGuiInputTextState* state);
    IMGUI_API void          DebugNodeWindow(ImGuiWindow* window, const char* label);
    IMGUI_API void          DebugNodeWindowSettings(ImGuiWindowSettings* settings);
    IMGUI_API void          DebugNodeWindowsList(ImVector<ImGuiWindow*>* windows, const char* label);
    IMGUI_API void          DebugNodeWindowsListByBeginStackParent(ImGuiWindow** windows, int windows_size, ImGuiWindow* parent_in_begin_stack);
    IMGUI_API void          DebugNodeViewport(ImGuiViewportP* viewport);
    IMGUI_API void          DebugRenderViewportThumbnail(ImDrawList* draw_list, ImGuiViewportP* viewport, const ImRect& bb);

} // namespace ImGui


//-----------------------------------------------------------------------------
// [SECTION] ImFontAtlas internal API
//-----------------------------------------------------------------------------

// This structure is likely to evolve as we add support for incremental atlas updates
struct ImFontBuilderIO
{
    bool    (*FontBuilder_Build)(ImFontAtlas* atlas);
};

// Helper for font builder
#ifdef IMGUI_ENABLE_STB_TRUETYPE
IMGUI_API const ImFontBuilderIO* ImFontAtlasGetBuilderForStbTruetype();
#endif
IMGUI_API void      ImFontAtlasBuildInit(ImFontAtlas* atlas);
IMGUI_API void      ImFontAtlasBuildSetupFont(ImFontAtlas* atlas, ImFont* font, ImFontConfig* font_config, float ascent, float descent);
IMGUI_API void      ImFontAtlasBuildPackCustomRects(ImFontAtlas* atlas, void* stbrp_context_opaque);
IMGUI_API void      ImFontAtlasBuildFinish(ImFontAtlas* atlas);
IMGUI_API void      ImFontAtlasBuildRender8bppRectFromString(ImFontAtlas* atlas, int x, int y, int w, int h, const char* in_str, char in_marker_char, unsigned char in_marker_pixel_value);
IMGUI_API void      ImFontAtlasBuildRender32bppRectFromString(ImFontAtlas* atlas, int x, int y, int w, int h, const char* in_str, char in_marker_char, unsigned int in_marker_pixel_value);
IMGUI_API void      ImFontAtlasBuildMultiplyCalcLookupTable(unsigned char out_table[256], float in_multiply_factor);
IMGUI_API void      ImFontAtlasBuildMultiplyRectAlpha8(const unsigned char table[256], unsigned char* pixels, int x, int y, int w, int h, int stride);

//-----------------------------------------------------------------------------
// [SECTION] Test Engine specific hooks (imgui_test_engine)
//-----------------------------------------------------------------------------

#ifdef IMGUI_ENABLE_TEST_ENGINE
extern void         ImGuiTestEngineHook_ItemAdd(ImGuiContext* ctx, const ImRect& bb, ImGuiID id);
extern void         ImGuiTestEngineHook_ItemInfo(ImGuiContext* ctx, ImGuiID id, const char* label, ImGuiItemStatusFlags flags);
extern void         ImGuiTestEngineHook_Log(ImGuiContext* ctx, const char* fmt, ...);
extern const char*  ImGuiTestEngine_FindItemDebugLabel(ImGuiContext* ctx, ImGuiID id);

#define IMGUI_TEST_ENGINE_ITEM_ADD(_BB,_ID)                 if (g.TestEngineHookItems) ImGuiTestEngineHook_ItemAdd(&g, _BB, _ID)               // Register item bounding box
#define IMGUI_TEST_ENGINE_ITEM_INFO(_ID,_LABEL,_FLAGS)      if (g.TestEngineHookItems) ImGuiTestEngineHook_ItemInfo(&g, _ID, _LABEL, _FLAGS)   // Register item label and status flags (optional)
#define IMGUI_TEST_ENGINE_LOG(_FMT,...)                     if (g.TestEngineHookItems) ImGuiTestEngineHook_Log(&g, _FMT, __VA_ARGS__)          // Custom log entry from user land into test log
#else
#define IMGUI_TEST_ENGINE_ITEM_ADD(_BB,_ID)                 ((void)0)
#define IMGUI_TEST_ENGINE_ITEM_INFO(_ID,_LABEL,_FLAGS)      ((void)g)
#endif

//-----------------------------------------------------------------------------

#if defined(__clang__)
#pragma clang diagnostic pop
#elif defined(__GNUC__)
#pragma GCC diagnostic pop
#endif

#ifdef _MSC_VER
#pragma warning (pop)
#endif

#endif // #ifndef IMGUI_DISABLE<|MERGE_RESOLUTION|>--- conflicted
+++ resolved
@@ -199,27 +199,9 @@
 // [SECTION] Macros
 //-----------------------------------------------------------------------------
 
-<<<<<<< HEAD
 // Internal Drag and Drop payload types. String starting with '_' are reserved for Dear ImGui.
 #define IMGUI_PAYLOAD_TYPE_WINDOW       "_IMWINDOW"     // Payload == ImGuiWindow*
 
-// Debug Logging
-#ifndef IMGUI_DEBUG_LOG
-#define IMGUI_DEBUG_LOG(_FMT,...)       printf("[%05d] " _FMT, GImGui->FrameCount, __VA_ARGS__)
-#endif
-
-// Debug Logging for selected systems. Remove the '((void)0) //' to enable.
-//#define IMGUI_DEBUG_LOG_POPUP         IMGUI_DEBUG_LOG // Enable log
-//#define IMGUI_DEBUG_LOG_NAV           IMGUI_DEBUG_LOG // Enable log
-//#define IMGUI_DEBUG_LOG_IO            IMGUI_DEBUG_LOG // Enable log
-//#define IMGUI_DEBUG_LOG_VIEWPORT      IMGUI_DEBUG_LOG // Enable log
-//#define IMGUI_DEBUG_LOG_DOCKING       IMGUI_DEBUG_LOG // Enable log
-#define IMGUI_DEBUG_LOG_POPUP(...)      ((void)0)       // Disable log
-#define IMGUI_DEBUG_LOG_NAV(...)        ((void)0)       // Disable log
-#define IMGUI_DEBUG_LOG_IO(...)         ((void)0)       // Disable log
-#define IMGUI_DEBUG_LOG_VIEWPORT(...)   ((void)0)       // Disable log
-#define IMGUI_DEBUG_LOG_DOCKING(...)    ((void)0)       // Disable log
-=======
 // Debug Printing Into TTY
 // (since IMGUI_VERSION_NUM >= 18729: IMGUI_DEBUG_LOG was reworked into IMGUI_DEBUG_PRINTF (and removed framecount from it). If you were using a #define IMGUI_DEBUG_LOG please rename)
 #ifndef IMGUI_DEBUG_PRINTF
@@ -237,7 +219,8 @@
 #define IMGUI_DEBUG_LOG_POPUP(...)      do { if (g.DebugLogFlags & ImGuiDebugLogFlags_EventPopup)    IMGUI_DEBUG_LOG(__VA_ARGS__); } while (0)
 #define IMGUI_DEBUG_LOG_NAV(...)        do { if (g.DebugLogFlags & ImGuiDebugLogFlags_EventNav)      IMGUI_DEBUG_LOG(__VA_ARGS__); } while (0)
 #define IMGUI_DEBUG_LOG_IO(...)         do { if (g.DebugLogFlags & ImGuiDebugLogFlags_EventIO)       IMGUI_DEBUG_LOG(__VA_ARGS__); } while (0)
->>>>>>> 08572189
+#define IMGUI_DEBUG_LOG_DOCKING(...)    do { if (g.DebugLogFlags & ImGuiDebugLogFlags_EventDocking)  IMGUI_DEBUG_LOG(__VA_ARGS__); } while (0)
+#define IMGUI_DEBUG_LOG_VIEWPORT(...)   do { if (g.DebugLogFlags & ImGuiDebugLogFlags_EventViewport) IMGUI_DEBUG_LOG(__VA_ARGS__); } while (0)
 
 // Static Asserts
 #define IM_STATIC_ASSERT(_COND)         static_assert(_COND, "")
@@ -1690,7 +1673,9 @@
     ImGuiDebugLogFlags_EventPopup       = 1 << 2,
     ImGuiDebugLogFlags_EventNav         = 1 << 3,
     ImGuiDebugLogFlags_EventIO          = 1 << 4,
-    ImGuiDebugLogFlags_EventMask_       = ImGuiDebugLogFlags_EventActiveId  | ImGuiDebugLogFlags_EventFocus | ImGuiDebugLogFlags_EventPopup | ImGuiDebugLogFlags_EventNav | ImGuiDebugLogFlags_EventIO,
+    ImGuiDebugLogFlags_EventDocking     = 1 << 5,
+    ImGuiDebugLogFlags_EventViewport    = 1 << 6,
+    ImGuiDebugLogFlags_EventMask_       = ImGuiDebugLogFlags_EventActiveId  | ImGuiDebugLogFlags_EventFocus | ImGuiDebugLogFlags_EventPopup | ImGuiDebugLogFlags_EventNav | ImGuiDebugLogFlags_EventIO | ImGuiDebugLogFlags_EventDocking | ImGuiDebugLogFlags_EventViewport,
     ImGuiDebugLogFlags_OutputToTTY      = 1 << 10   // Also send output to TTY
 };
 
@@ -1712,13 +1697,8 @@
         ShowDebugLog = ShowStackTool = ShowWindowsRects = ShowWindowsBeginOrder = ShowTablesRects = false;
         ShowDrawCmdMesh = true;
         ShowDrawCmdBoundingBoxes = true;
-<<<<<<< HEAD
         ShowDockingNodes = false;
-        ShowWindowsRectsType = -1;
-        ShowTablesRectsType = -1;
-=======
         ShowWindowsRectsType = ShowTablesRectsType = -1;
->>>>>>> 08572189
     }
 };
 

// dear imgui: Renderer Backend for OpenGL2 (legacy OpenGL, fixed pipeline)
// This needs to be used along with a Platform Backend (e.g. GLFW, SDL, Win32, custom..)

// Implemented features:
//  [X] Renderer: User texture binding. Use 'GLuint' OpenGL texture identifier as void*/ImTextureID. Read the FAQ about ImTextureID!
//  [X] Renderer: Multi-viewport support (multiple windows). Enable with 'io.ConfigFlags |= ImGuiConfigFlags_ViewportsEnable'.

// You can use unmodified imgui_impl_* files in your project. See examples/ folder for examples of using this.
// Prefer including the entire imgui/ repository into your project (either as a copy or as a submodule), and only build the backends you need.
// Learn about Dear ImGui:
// - FAQ                  https://dearimgui.com/faq
// - Getting Started      https://dearimgui.com/getting-started
// - Documentation        https://dearimgui.com/docs (same as your local docs/ folder).
// - Introduction, links and more at the top of imgui.cpp

// **DO NOT USE THIS CODE IF YOUR CODE/ENGINE IS USING MODERN OPENGL (SHADERS, VBO, VAO, etc.)**
// **Prefer using the code in imgui_impl_opengl3.cpp**
// This code is mostly provided as a reference to learn how ImGui integration works, because it is shorter to read.
// If your code is using GL3+ context or any semi modern OpenGL calls, using this is likely to make everything more
// complicated, will require your code to reset every single OpenGL attributes to their initial state, and might
// confuse your GPU driver.
// The GL2 code is unable to reset attributes or even call e.g. "glUseProgram(0)" because they don't exist in that API.

// CHANGELOG
// (minor and older changes stripped away, please see git history for details)
<<<<<<< HEAD
//  2024-XX-XX: Platform: Added support for multiple windows via the ImGuiPlatformIO interface.
=======
//  2024-10-07: OpenGL: Changed default texture sampler to Clamp instead of Repeat/Wrap.
>>>>>>> 42206b3d
//  2024-06-28: OpenGL: ImGui_ImplOpenGL2_NewFrame() recreates font texture if it has been destroyed by ImGui_ImplOpenGL2_DestroyFontsTexture(). (#7748)
//  2022-10-11: Using 'nullptr' instead of 'NULL' as per our switch to C++11.
//  2021-12-08: OpenGL: Fixed mishandling of the ImDrawCmd::IdxOffset field! This is an old bug but it never had an effect until some internal rendering changes in 1.86.
//  2021-06-29: Reorganized backend to pull data from a single structure to facilitate usage with multiple-contexts (all g_XXXX access changed to bd->XXXX).
//  2021-05-19: OpenGL: Replaced direct access to ImDrawCmd::TextureId with a call to ImDrawCmd::GetTexID(). (will become a requirement)
//  2021-01-03: OpenGL: Backup, setup and restore GL_SHADE_MODEL state, disable GL_STENCIL_TEST and disable GL_NORMAL_ARRAY client state to increase compatibility with legacy OpenGL applications.
//  2020-01-23: OpenGL: Backup, setup and restore GL_TEXTURE_ENV to increase compatibility with legacy OpenGL applications.
//  2019-04-30: OpenGL: Added support for special ImDrawCallback_ResetRenderState callback to reset render state.
//  2019-02-11: OpenGL: Projecting clipping rectangles correctly using draw_data->FramebufferScale to allow multi-viewports for retina display.
//  2018-11-30: Misc: Setting up io.BackendRendererName so it can be displayed in the About Window.
//  2018-08-03: OpenGL: Disabling/restoring GL_LIGHTING and GL_COLOR_MATERIAL to increase compatibility with legacy OpenGL applications.
//  2018-06-08: Misc: Extracted imgui_impl_opengl2.cpp/.h away from the old combined GLFW/SDL+OpenGL2 examples.
//  2018-06-08: OpenGL: Use draw_data->DisplayPos and draw_data->DisplaySize to setup projection matrix and clipping rectangle.
//  2018-02-16: Misc: Obsoleted the io.RenderDrawListsFn callback and exposed ImGui_ImplOpenGL2_RenderDrawData() in the .h file so you can call it yourself.
//  2017-09-01: OpenGL: Save and restore current polygon mode.
//  2016-09-10: OpenGL: Uploading font texture as RGBA32 to increase compatibility with users shaders (not ideal).
//  2016-09-05: OpenGL: Fixed save and restore of current scissor rectangle.

#include "imgui.h"
#ifndef IMGUI_DISABLE
#include "imgui_impl_opengl2.h"
#include <stdint.h>     // intptr_t

// Clang/GCC warnings with -Weverything
#if defined(__clang__)
#pragma clang diagnostic push
#pragma clang diagnostic ignored "-Wunused-macros"                      // warning: macro is not used
#pragma clang diagnostic ignored "-Wnonportable-system-include-path"
#endif

// Include OpenGL header (without an OpenGL loader) requires a bit of fiddling
#if defined(_WIN32) && !defined(APIENTRY)
#define APIENTRY __stdcall                  // It is customary to use APIENTRY for OpenGL function pointer declarations on all platforms.  Additionally, the Windows OpenGL header needs APIENTRY.
#endif
#if defined(_WIN32) && !defined(WINGDIAPI)
#define WINGDIAPI __declspec(dllimport)     // Some Windows OpenGL headers need this
#endif
#if defined(__APPLE__)
#define GL_SILENCE_DEPRECATION
#include <OpenGL/gl.h>
#else
#include <GL/gl.h>
#endif

struct ImGui_ImplOpenGL2_Data
{
    GLuint       FontTexture;

    ImGui_ImplOpenGL2_Data() { memset((void*)this, 0, sizeof(*this)); }
};

// Backend data stored in io.BackendRendererUserData to allow support for multiple Dear ImGui contexts
// It is STRONGLY preferred that you use docking branch with multi-viewports (== single Dear ImGui context + multiple windows) instead of multiple Dear ImGui contexts.
static ImGui_ImplOpenGL2_Data* ImGui_ImplOpenGL2_GetBackendData()
{
    return ImGui::GetCurrentContext() ? (ImGui_ImplOpenGL2_Data*)ImGui::GetIO().BackendRendererUserData : nullptr;
}

// Forward Declarations
static void ImGui_ImplOpenGL2_InitPlatformInterface();
static void ImGui_ImplOpenGL2_ShutdownPlatformInterface();

// Functions
bool    ImGui_ImplOpenGL2_Init()
{
    ImGuiIO& io = ImGui::GetIO();
    IMGUI_CHECKVERSION();
    IM_ASSERT(io.BackendRendererUserData == nullptr && "Already initialized a renderer backend!");

    // Setup backend capabilities flags
    ImGui_ImplOpenGL2_Data* bd = IM_NEW(ImGui_ImplOpenGL2_Data)();
    io.BackendRendererUserData = (void*)bd;
    io.BackendRendererName = "imgui_impl_opengl2";
    io.BackendFlags |= ImGuiBackendFlags_RendererHasViewports;    // We can create multi-viewports on the Renderer side (optional)

    if (io.ConfigFlags & ImGuiConfigFlags_ViewportsEnable)
        ImGui_ImplOpenGL2_InitPlatformInterface();

    return true;
}

void    ImGui_ImplOpenGL2_Shutdown()
{
    ImGui_ImplOpenGL2_Data* bd = ImGui_ImplOpenGL2_GetBackendData();
    IM_ASSERT(bd != nullptr && "No renderer backend to shutdown, or already shutdown?");
    ImGuiIO& io = ImGui::GetIO();

    ImGui_ImplOpenGL2_ShutdownPlatformInterface();
    ImGui_ImplOpenGL2_DestroyDeviceObjects();
    io.BackendRendererName = nullptr;
    io.BackendRendererUserData = nullptr;
    io.BackendFlags &= ~ImGuiBackendFlags_RendererHasViewports;
    IM_DELETE(bd);
}

void    ImGui_ImplOpenGL2_NewFrame()
{
    ImGui_ImplOpenGL2_Data* bd = ImGui_ImplOpenGL2_GetBackendData();
    IM_ASSERT(bd != nullptr && "Context or backend not initialized! Did you call ImGui_ImplOpenGL2_Init()?");

    if (!bd->FontTexture)
        ImGui_ImplOpenGL2_CreateDeviceObjects();
    if (!bd->FontTexture)
        ImGui_ImplOpenGL2_CreateFontsTexture();
}

static void ImGui_ImplOpenGL2_SetupRenderState(ImDrawData* draw_data, int fb_width, int fb_height)
{
    // Setup render state: alpha-blending enabled, no face culling, no depth testing, scissor enabled, vertex/texcoord/color pointers, polygon fill.
    glEnable(GL_BLEND);
    glBlendFunc(GL_SRC_ALPHA, GL_ONE_MINUS_SRC_ALPHA);
    //glBlendFuncSeparate(GL_SRC_ALPHA, GL_ONE_MINUS_SRC_ALPHA, GL_ONE, GL_ONE_MINUS_SRC_ALPHA); // In order to composite our output buffer we need to preserve alpha
    glDisable(GL_CULL_FACE);
    glDisable(GL_DEPTH_TEST);
    glDisable(GL_STENCIL_TEST);
    glDisable(GL_LIGHTING);
    glDisable(GL_COLOR_MATERIAL);
    glEnable(GL_SCISSOR_TEST);
    glEnableClientState(GL_VERTEX_ARRAY);
    glEnableClientState(GL_TEXTURE_COORD_ARRAY);
    glEnableClientState(GL_COLOR_ARRAY);
    glDisableClientState(GL_NORMAL_ARRAY);
    glEnable(GL_TEXTURE_2D);
    glPolygonMode(GL_FRONT_AND_BACK, GL_FILL);
    glShadeModel(GL_SMOOTH);
    glTexEnvi(GL_TEXTURE_ENV, GL_TEXTURE_ENV_MODE, GL_MODULATE);

    // If you are using this code with non-legacy OpenGL header/contexts (which you should not, prefer using imgui_impl_opengl3.cpp!!),
    // you may need to backup/reset/restore other state, e.g. for current shader using the commented lines below.
    // (DO NOT MODIFY THIS FILE! Add the code in your calling function)
    //   GLint last_program;
    //   glGetIntegerv(GL_CURRENT_PROGRAM, &last_program);
    //   glUseProgram(0);
    //   ImGui_ImplOpenGL2_RenderDrawData(...);
    //   glUseProgram(last_program)
    // There are potentially many more states you could need to clear/setup that we can't access from default headers.
    // e.g. glBindBuffer(GL_ARRAY_BUFFER, 0), glDisable(GL_TEXTURE_CUBE_MAP).

    // Setup viewport, orthographic projection matrix
    // Our visible imgui space lies from draw_data->DisplayPos (top left) to draw_data->DisplayPos+data_data->DisplaySize (bottom right). DisplayPos is (0,0) for single viewport apps.
    glViewport(0, 0, (GLsizei)fb_width, (GLsizei)fb_height);
    glMatrixMode(GL_PROJECTION);
    glPushMatrix();
    glLoadIdentity();
    glOrtho(draw_data->DisplayPos.x, draw_data->DisplayPos.x + draw_data->DisplaySize.x, draw_data->DisplayPos.y + draw_data->DisplaySize.y, draw_data->DisplayPos.y, -1.0f, +1.0f);
    glMatrixMode(GL_MODELVIEW);
    glPushMatrix();
    glLoadIdentity();
}

// OpenGL2 Render function.
// Note that this implementation is little overcomplicated because we are saving/setting up/restoring every OpenGL state explicitly.
// This is in order to be able to run within an OpenGL engine that doesn't do so.
void ImGui_ImplOpenGL2_RenderDrawData(ImDrawData* draw_data)
{
    // Avoid rendering when minimized, scale coordinates for retina displays (screen coordinates != framebuffer coordinates)
    int fb_width = (int)(draw_data->DisplaySize.x * draw_data->FramebufferScale.x);
    int fb_height = (int)(draw_data->DisplaySize.y * draw_data->FramebufferScale.y);
    if (fb_width == 0 || fb_height == 0)
        return;

    // Backup GL state
    GLint last_texture; glGetIntegerv(GL_TEXTURE_BINDING_2D, &last_texture);
    GLint last_polygon_mode[2]; glGetIntegerv(GL_POLYGON_MODE, last_polygon_mode);
    GLint last_viewport[4]; glGetIntegerv(GL_VIEWPORT, last_viewport);
    GLint last_scissor_box[4]; glGetIntegerv(GL_SCISSOR_BOX, last_scissor_box);
    GLint last_shade_model; glGetIntegerv(GL_SHADE_MODEL, &last_shade_model);
    GLint last_tex_env_mode; glGetTexEnviv(GL_TEXTURE_ENV, GL_TEXTURE_ENV_MODE, &last_tex_env_mode);
    glPushAttrib(GL_ENABLE_BIT | GL_COLOR_BUFFER_BIT | GL_TRANSFORM_BIT);

    // Setup desired GL state
    ImGui_ImplOpenGL2_SetupRenderState(draw_data, fb_width, fb_height);

    // Will project scissor/clipping rectangles into framebuffer space
    ImVec2 clip_off = draw_data->DisplayPos;         // (0,0) unless using multi-viewports
    ImVec2 clip_scale = draw_data->FramebufferScale; // (1,1) unless using retina display which are often (2,2)

    // Render command lists
    for (int n = 0; n < draw_data->CmdListsCount; n++)
    {
        const ImDrawList* draw_list = draw_data->CmdLists[n];
        const ImDrawVert* vtx_buffer = draw_list->VtxBuffer.Data;
        const ImDrawIdx* idx_buffer = draw_list->IdxBuffer.Data;
        glVertexPointer(2, GL_FLOAT, sizeof(ImDrawVert), (const GLvoid*)((const char*)vtx_buffer + offsetof(ImDrawVert, pos)));
        glTexCoordPointer(2, GL_FLOAT, sizeof(ImDrawVert), (const GLvoid*)((const char*)vtx_buffer + offsetof(ImDrawVert, uv)));
        glColorPointer(4, GL_UNSIGNED_BYTE, sizeof(ImDrawVert), (const GLvoid*)((const char*)vtx_buffer + offsetof(ImDrawVert, col)));

        for (int cmd_i = 0; cmd_i < draw_list->CmdBuffer.Size; cmd_i++)
        {
            const ImDrawCmd* pcmd = &draw_list->CmdBuffer[cmd_i];
            if (pcmd->UserCallback)
            {
                // User callback, registered via ImDrawList::AddCallback()
                // (ImDrawCallback_ResetRenderState is a special callback value used by the user to request the renderer to reset render state.)
                if (pcmd->UserCallback == ImDrawCallback_ResetRenderState)
                    ImGui_ImplOpenGL2_SetupRenderState(draw_data, fb_width, fb_height);
                else
                    pcmd->UserCallback(draw_list, pcmd);
            }
            else
            {
                // Project scissor/clipping rectangles into framebuffer space
                ImVec2 clip_min((pcmd->ClipRect.x - clip_off.x) * clip_scale.x, (pcmd->ClipRect.y - clip_off.y) * clip_scale.y);
                ImVec2 clip_max((pcmd->ClipRect.z - clip_off.x) * clip_scale.x, (pcmd->ClipRect.w - clip_off.y) * clip_scale.y);
                if (clip_max.x <= clip_min.x || clip_max.y <= clip_min.y)
                    continue;

                // Apply scissor/clipping rectangle (Y is inverted in OpenGL)
                glScissor((int)clip_min.x, (int)((float)fb_height - clip_max.y), (int)(clip_max.x - clip_min.x), (int)(clip_max.y - clip_min.y));

                // Bind texture, Draw
                glBindTexture(GL_TEXTURE_2D, (GLuint)(intptr_t)pcmd->GetTexID());
                glDrawElements(GL_TRIANGLES, (GLsizei)pcmd->ElemCount, sizeof(ImDrawIdx) == 2 ? GL_UNSIGNED_SHORT : GL_UNSIGNED_INT, idx_buffer + pcmd->IdxOffset);
            }
        }
    }

    // Restore modified GL state
    glDisableClientState(GL_COLOR_ARRAY);
    glDisableClientState(GL_TEXTURE_COORD_ARRAY);
    glDisableClientState(GL_VERTEX_ARRAY);
    glBindTexture(GL_TEXTURE_2D, (GLuint)last_texture);
    glMatrixMode(GL_MODELVIEW);
    glPopMatrix();
    glMatrixMode(GL_PROJECTION);
    glPopMatrix();
    glPopAttrib();
    glPolygonMode(GL_FRONT, (GLenum)last_polygon_mode[0]); glPolygonMode(GL_BACK, (GLenum)last_polygon_mode[1]);
    glViewport(last_viewport[0], last_viewport[1], (GLsizei)last_viewport[2], (GLsizei)last_viewport[3]);
    glScissor(last_scissor_box[0], last_scissor_box[1], (GLsizei)last_scissor_box[2], (GLsizei)last_scissor_box[3]);
    glShadeModel(last_shade_model);
    glTexEnvi(GL_TEXTURE_ENV, GL_TEXTURE_ENV_MODE, last_tex_env_mode);
}

bool ImGui_ImplOpenGL2_CreateFontsTexture()
{
    // Build texture atlas
    ImGuiIO& io = ImGui::GetIO();
    ImGui_ImplOpenGL2_Data* bd = ImGui_ImplOpenGL2_GetBackendData();
    unsigned char* pixels;
    int width, height;
    io.Fonts->GetTexDataAsRGBA32(&pixels, &width, &height);   // Load as RGBA 32-bit (75% of the memory is wasted, but default font is so small) because it is more likely to be compatible with user's existing shaders. If your ImTextureId represent a higher-level concept than just a GL texture id, consider calling GetTexDataAsAlpha8() instead to save on GPU memory.

    // Upload texture to graphics system
    // (Bilinear sampling is required by default. Set 'io.Fonts->Flags |= ImFontAtlasFlags_NoBakedLines' or 'style.AntiAliasedLinesUseTex = false' to allow point/nearest sampling)
    GLint last_texture;
    glGetIntegerv(GL_TEXTURE_BINDING_2D, &last_texture);
    glGenTextures(1, &bd->FontTexture);
    glBindTexture(GL_TEXTURE_2D, bd->FontTexture);
    glTexParameteri(GL_TEXTURE_2D, GL_TEXTURE_MIN_FILTER, GL_LINEAR);
    glTexParameteri(GL_TEXTURE_2D, GL_TEXTURE_MAG_FILTER, GL_LINEAR);
    glTexParameteri(GL_TEXTURE_2D, GL_TEXTURE_WRAP_S, GL_CLAMP);
    glTexParameteri(GL_TEXTURE_2D, GL_TEXTURE_WRAP_T, GL_CLAMP);
    glPixelStorei(GL_UNPACK_ROW_LENGTH, 0);
    glTexImage2D(GL_TEXTURE_2D, 0, GL_RGBA, width, height, 0, GL_RGBA, GL_UNSIGNED_BYTE, pixels);

    // Store our identifier
    io.Fonts->SetTexID((ImTextureID)(intptr_t)bd->FontTexture);

    // Restore state
    glBindTexture(GL_TEXTURE_2D, last_texture);

    return true;
}

void ImGui_ImplOpenGL2_DestroyFontsTexture()
{
    ImGuiIO& io = ImGui::GetIO();
    ImGui_ImplOpenGL2_Data* bd = ImGui_ImplOpenGL2_GetBackendData();
    if (bd->FontTexture)
    {
        glDeleteTextures(1, &bd->FontTexture);
        io.Fonts->SetTexID(0);
        bd->FontTexture = 0;
    }
}

bool    ImGui_ImplOpenGL2_CreateDeviceObjects()
{
    return ImGui_ImplOpenGL2_CreateFontsTexture();
}

void    ImGui_ImplOpenGL2_DestroyDeviceObjects()
{
    ImGui_ImplOpenGL2_DestroyFontsTexture();
}


//--------------------------------------------------------------------------------------------------------
// MULTI-VIEWPORT / PLATFORM INTERFACE SUPPORT
// This is an _advanced_ and _optional_ feature, allowing the backend to create and handle multiple viewports simultaneously.
// If you are new to dear imgui or creating a new binding for dear imgui, it is recommended that you completely ignore this section first..
//--------------------------------------------------------------------------------------------------------

static void ImGui_ImplOpenGL2_RenderWindow(ImGuiViewport* viewport, void*)
{
    if (!(viewport->Flags & ImGuiViewportFlags_NoRendererClear))
    {
        ImVec4 clear_color = ImVec4(0.0f, 0.0f, 0.0f, 1.0f);
        glClearColor(clear_color.x, clear_color.y, clear_color.z, clear_color.w);
        glClear(GL_COLOR_BUFFER_BIT);
    }
    ImGui_ImplOpenGL2_RenderDrawData(viewport->DrawData);
}

static void ImGui_ImplOpenGL2_InitPlatformInterface()
{
    ImGuiPlatformIO& platform_io = ImGui::GetPlatformIO();
    platform_io.Renderer_RenderWindow = ImGui_ImplOpenGL2_RenderWindow;
}

static void ImGui_ImplOpenGL2_ShutdownPlatformInterface()
{
    ImGui::DestroyPlatformWindows();
}

//-----------------------------------------------------------------------------

#if defined(__clang__)
#pragma clang diagnostic pop
#endif

#endif // #ifndef IMGUI_DISABLE<|MERGE_RESOLUTION|>--- conflicted
+++ resolved
@@ -23,11 +23,8 @@
 
 // CHANGELOG
 // (minor and older changes stripped away, please see git history for details)
-<<<<<<< HEAD
 //  2024-XX-XX: Platform: Added support for multiple windows via the ImGuiPlatformIO interface.
-=======
 //  2024-10-07: OpenGL: Changed default texture sampler to Clamp instead of Repeat/Wrap.
->>>>>>> 42206b3d
 //  2024-06-28: OpenGL: ImGui_ImplOpenGL2_NewFrame() recreates font texture if it has been destroyed by ImGui_ImplOpenGL2_DestroyFontsTexture(). (#7748)
 //  2022-10-11: Using 'nullptr' instead of 'NULL' as per our switch to C++11.
 //  2021-12-08: OpenGL: Fixed mishandling of the ImDrawCmd::IdxOffset field! This is an old bug but it never had an effect until some internal rendering changes in 1.86.

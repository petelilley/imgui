// dear imgui: Platform Backend for OSX / Cocoa
// This needs to be used along with a Renderer (e.g. OpenGL2, OpenGL3, Vulkan, Metal..)
// [ALPHA] Early backend, not well tested. If you want a portable application, prefer using the GLFW or SDL platform Backends on Mac.

// Implemented features:
//  [X] Platform: Mouse cursor shape and visibility. Disable with 'io.ConfigFlags |= ImGuiConfigFlags_NoMouseCursorChange'.
//  [X] Platform: Keyboard support. Since 1.87 we are using the io.AddKeyEvent() function. Pass ImGuiKey values to all key functions e.g. ImGui::IsKeyPressed(ImGuiKey_Space). [Legacy kVK_* values will also be supported unless IMGUI_DISABLE_OBSOLETE_KEYIO is set]
//  [X] Platform: OSX clipboard is supported within core Dear ImGui (no specific code in this backend).
//  [X] Platform: Gamepad support. Enabled with 'io.ConfigFlags |= ImGuiConfigFlags_NavEnableGamepad'.
<<<<<<< HEAD
// Issues:
//  [ ] Platform: Multi-viewport / platform windows.
=======
//  [X] Platform: IME support.
>>>>>>> 200a8f1e

// You can use unmodified imgui_impl_* files in your project. See examples/ folder for examples of using this.
// Prefer including the entire imgui/ repository into your project (either as a copy or as a submodule), and only build the backends you need.
// If you are new to Dear ImGui, read documentation from the docs/ folder + read the top of imgui.cpp.
// Read online: https://github.com/ocornut/imgui/tree/master/docs

#import "imgui.h"
#import "imgui_impl_osx.h"
#import <Cocoa/Cocoa.h>
#import <mach/mach_time.h>
#import <Carbon/Carbon.h>
#import <GameController/GameController.h>

// CHANGELOG
// (minor and older changes stripped away, please see git history for details)
<<<<<<< HEAD
=======
//  2022-01-12: Inputs: Added basic Platform IME support, hooking the io.SetPlatformImeDataFn() function.
>>>>>>> 200a8f1e
//  2022-01-10: Inputs: calling new io.AddKeyEvent(), io.AddKeyModsEvent() + io.SetKeyEventNativeData() API (1.87+). Support for full ImGuiKey range.
//  2021-12-13: *BREAKING CHANGE* Add NSView parameter to ImGui_ImplOSX_Init(). Generally fix keyboard support. Using kVK_* codes for keyboard keys.
//  2021-12-13: Add game controller support.
//  2021-09-21: Use mach_absolute_time as CFAbsoluteTimeGetCurrent can jump backwards.
//  2021-08-17: Calling io.AddFocusEvent() on NSApplicationDidBecomeActiveNotification/NSApplicationDidResignActiveNotification events.
//  2021-06-23: Inputs: Added a fix for shortcuts using CTRL key instead of CMD key.
//  2021-04-19: Inputs: Added a fix for keys remaining stuck in pressed state when CMD-tabbing into different application.
//  2021-01-27: Inputs: Added a fix for mouse position not being reported when mouse buttons other than left one are down.
//  2020-10-28: Inputs: Added a fix for handling keypad-enter key.
//  2020-05-25: Inputs: Added a fix for missing trackpad clicks when done with "soft tap".
//  2019-12-05: Inputs: Added support for ImGuiMouseCursor_NotAllowed mouse cursor.
//  2019-10-11: Inputs:  Fix using Backspace key.
//  2019-07-21: Re-added clipboard handlers as they are not enabled by default in core imgui.cpp (reverted 2019-05-18 change).
//  2019-05-28: Inputs: Added mouse cursor shape and visibility support.
//  2019-05-18: Misc: Removed clipboard handlers as they are now supported by core imgui.cpp.
//  2019-05-11: Inputs: Don't filter character values before calling AddInputCharacter() apart from 0xF700..0xFFFF range.
//  2018-11-30: Misc: Setting up io.BackendPlatformName so it can be displayed in the About Window.
//  2018-07-07: Initial version.

@class ImFocusObserver;
@class KeyEventResponder;

// Data
static double               g_HostClockPeriod = 0.0;
static double               g_Time = 0.0;
static NSCursor*            g_MouseCursors[ImGuiMouseCursor_COUNT] = {};
static bool                 g_MouseCursorHidden = false;
static bool                 g_MouseJustPressed[ImGuiMouseButton_COUNT] = {};
static bool                 g_MouseDown[ImGuiMouseButton_COUNT] = {};
static ImGuiKeyModFlags     g_KeyModifiers = ImGuiKeyModFlags_None;
static ImFocusObserver*     g_FocusObserver = nil;
static KeyEventResponder*   g_KeyEventResponder = nil;
static NSTextInputContext*  g_InputContext = nil;

// Undocumented methods for creating cursors.
@interface NSCursor()
+ (id)_windowResizeNorthWestSouthEastCursor;
+ (id)_windowResizeNorthEastSouthWestCursor;
+ (id)_windowResizeNorthSouthCursor;
+ (id)_windowResizeEastWestCursor;
@end

static void InitHostClockPeriod()
{
    struct mach_timebase_info info;
    mach_timebase_info(&info);
    g_HostClockPeriod = 1e-9 * ((double)info.denom / (double)info.numer); // Period is the reciprocal of frequency.
}

static double GetMachAbsoluteTimeInSeconds()
{
    return (double)mach_absolute_time() * g_HostClockPeriod;
}

/**
 KeyEventResponder implements the NSTextInputClient protocol as is required by the macOS text input manager.

 The macOS text input manager is invoked by calling the interpretKeyEvents method from the keyDown method.
 Keyboard events are then evaluated by the macOS input manager and valid text input is passed back via the
 insertText:replacementRange method.

 This is the same approach employed by other cross-platform libraries such as SDL2:
  https://github.com/spurious/SDL-mirror/blob/e17aacbd09e65a4fd1e166621e011e581fb017a8/src/video/cocoa/SDL_cocoakeyboard.m#L53
 and GLFW:
  https://github.com/glfw/glfw/blob/b55a517ae0c7b5127dffa79a64f5406021bf9076/src/cocoa_window.m#L722-L723
 */
@interface KeyEventResponder: NSView<NSTextInputClient>
@end

@implementation KeyEventResponder
{
    float _posX;
    float _posY;
    NSRect _imeRect;
}

#pragma mark - Public

- (void)setImePosX:(float)posX imePosY:(float)posY
{
    _posX = posX;
    _posY = posY;
}

- (void)updateImePosWithView:(NSView *)view
{
    NSWindow *window = view.window;
    if (!window)
        return;
    NSRect contentRect = [window contentRectForFrameRect:window.frame];
    NSRect rect = NSMakeRect(_posX, contentRect.size.height - _posY, 0, 0);
    _imeRect = [window convertRectToScreen:rect];
}

- (void)viewDidMoveToWindow
{
    // Ensure self is a first responder to receive the input events.
    [self.window makeFirstResponder:self];
}

- (void)keyDown:(NSEvent*)event
{
    ImGui_ImplOSX_HandleEvent(event, self);

    // Call to the macOS input manager system.
    [self interpretKeyEvents:@[event]];
}

- (void)keyUp:(NSEvent*)event
{
    ImGui_ImplOSX_HandleEvent(event, self);
}

- (void)insertText:(id)aString replacementRange:(NSRange)replacementRange
{
    ImGuiIO& io = ImGui::GetIO();

    NSString* characters;
    if ([aString isKindOfClass:[NSAttributedString class]])
        characters = [aString string];
    else
        characters = (NSString*)aString;

    io.AddInputCharactersUTF8(characters.UTF8String);
}

- (BOOL)acceptsFirstResponder
{
    return YES;
}

- (void)doCommandBySelector:(SEL)myselector
{
}

- (nullable NSAttributedString*)attributedSubstringForProposedRange:(NSRange)range actualRange:(nullable NSRangePointer)actualRange
{
    return nil;
}

- (NSUInteger)characterIndexForPoint:(NSPoint)point
{
    return 0;
}

- (NSRect)firstRectForCharacterRange:(NSRange)range actualRange:(nullable NSRangePointer)actualRange
{
    return _imeRect;
}

- (BOOL)hasMarkedText
{
    return NO;
}

- (NSRange)markedRange
{
    return NSMakeRange(NSNotFound, 0);
}

- (NSRange)selectedRange
{
    return NSMakeRange(NSNotFound, 0);
}

- (void)setMarkedText:(nonnull id)string selectedRange:(NSRange)selectedRange replacementRange:(NSRange)replacementRange
{
}

- (void)unmarkText
{
}

- (nonnull NSArray<NSAttributedStringKey>*)validAttributesForMarkedText
{
    return @[];
}

@end

@interface ImFocusObserver : NSObject

- (void)onApplicationBecomeActive:(NSNotification*)aNotification;
- (void)onApplicationBecomeInactive:(NSNotification*)aNotification;

@end

@implementation ImFocusObserver

- (void)onApplicationBecomeActive:(NSNotification*)aNotification
{
    ImGuiIO& io = ImGui::GetIO();
    io.AddFocusEvent(true);
}

- (void)onApplicationBecomeInactive:(NSNotification*)aNotification
{
    ImGuiIO& io = ImGui::GetIO();
    io.AddFocusEvent(false);
}

@end

// Functions
static ImGuiKey ImGui_ImplOSX_KeyCodeToImGuiKey(int key_code)
{
    switch (key_code)
    {
        case kVK_ANSI_A: return ImGuiKey_A;
        case kVK_ANSI_S: return ImGuiKey_S;
        case kVK_ANSI_D: return ImGuiKey_D;
        case kVK_ANSI_F: return ImGuiKey_F;
        case kVK_ANSI_H: return ImGuiKey_H;
        case kVK_ANSI_G: return ImGuiKey_G;
        case kVK_ANSI_Z: return ImGuiKey_Z;
        case kVK_ANSI_X: return ImGuiKey_X;
        case kVK_ANSI_C: return ImGuiKey_C;
        case kVK_ANSI_V: return ImGuiKey_V;
        case kVK_ANSI_B: return ImGuiKey_B;
        case kVK_ANSI_Q: return ImGuiKey_Q;
        case kVK_ANSI_W: return ImGuiKey_W;
        case kVK_ANSI_E: return ImGuiKey_E;
        case kVK_ANSI_R: return ImGuiKey_R;
        case kVK_ANSI_Y: return ImGuiKey_Y;
        case kVK_ANSI_T: return ImGuiKey_T;
        case kVK_ANSI_1: return ImGuiKey_1;
        case kVK_ANSI_2: return ImGuiKey_2;
        case kVK_ANSI_3: return ImGuiKey_3;
        case kVK_ANSI_4: return ImGuiKey_4;
        case kVK_ANSI_6: return ImGuiKey_6;
        case kVK_ANSI_5: return ImGuiKey_5;
        case kVK_ANSI_Equal: return ImGuiKey_Equal;
        case kVK_ANSI_9: return ImGuiKey_9;
        case kVK_ANSI_7: return ImGuiKey_7;
        case kVK_ANSI_Minus: return ImGuiKey_Minus;
        case kVK_ANSI_8: return ImGuiKey_8;
        case kVK_ANSI_0: return ImGuiKey_0;
        case kVK_ANSI_RightBracket: return ImGuiKey_RightBracket;
        case kVK_ANSI_O: return ImGuiKey_O;
        case kVK_ANSI_U: return ImGuiKey_U;
        case kVK_ANSI_LeftBracket: return ImGuiKey_LeftBracket;
        case kVK_ANSI_I: return ImGuiKey_I;
        case kVK_ANSI_P: return ImGuiKey_P;
        case kVK_ANSI_L: return ImGuiKey_L;
        case kVK_ANSI_J: return ImGuiKey_J;
        case kVK_ANSI_Quote: return ImGuiKey_Apostrophe;
        case kVK_ANSI_K: return ImGuiKey_K;
        case kVK_ANSI_Semicolon: return ImGuiKey_Semicolon;
        case kVK_ANSI_Backslash: return ImGuiKey_Backslash;
        case kVK_ANSI_Comma: return ImGuiKey_Comma;
        case kVK_ANSI_Slash: return ImGuiKey_Slash;
        case kVK_ANSI_N: return ImGuiKey_N;
        case kVK_ANSI_M: return ImGuiKey_M;
        case kVK_ANSI_Period: return ImGuiKey_Period;
        case kVK_ANSI_Grave: return ImGuiKey_GraveAccent;
        case kVK_ANSI_KeypadDecimal: return ImGuiKey_KeypadDecimal;
        case kVK_ANSI_KeypadMultiply: return ImGuiKey_KeypadMultiply;
        case kVK_ANSI_KeypadPlus: return ImGuiKey_KeypadAdd;
        case kVK_ANSI_KeypadClear: return ImGuiKey_NumLock;
        case kVK_ANSI_KeypadDivide: return ImGuiKey_KeypadDivide;
        case kVK_ANSI_KeypadEnter: return ImGuiKey_KeypadEnter;
        case kVK_ANSI_KeypadMinus: return ImGuiKey_KeypadSubtract;
        case kVK_ANSI_KeypadEquals: return ImGuiKey_KeypadEqual;
        case kVK_ANSI_Keypad0: return ImGuiKey_Keypad0;
        case kVK_ANSI_Keypad1: return ImGuiKey_Keypad1;
        case kVK_ANSI_Keypad2: return ImGuiKey_Keypad2;
        case kVK_ANSI_Keypad3: return ImGuiKey_Keypad3;
        case kVK_ANSI_Keypad4: return ImGuiKey_Keypad4;
        case kVK_ANSI_Keypad5: return ImGuiKey_Keypad5;
        case kVK_ANSI_Keypad6: return ImGuiKey_Keypad6;
        case kVK_ANSI_Keypad7: return ImGuiKey_Keypad7;
        case kVK_ANSI_Keypad8: return ImGuiKey_Keypad8;
        case kVK_ANSI_Keypad9: return ImGuiKey_Keypad9;
        case kVK_Return: return ImGuiKey_Enter;
        case kVK_Tab: return ImGuiKey_Tab;
        case kVK_Space: return ImGuiKey_Space;
        case kVK_Delete: return ImGuiKey_Backspace;
        case kVK_Escape: return ImGuiKey_Escape;
        case kVK_Command: return ImGuiKey_LeftSuper;
        case kVK_Shift: return ImGuiKey_LeftShift;
        case kVK_CapsLock: return ImGuiKey_CapsLock;
        case kVK_Option: return ImGuiKey_LeftAlt;
        case kVK_Control: return ImGuiKey_LeftControl;
        case kVK_RightCommand: return ImGuiKey_RightSuper;
        case kVK_RightShift: return ImGuiKey_RightShift;
        case kVK_RightOption: return ImGuiKey_RightAlt;
        case kVK_RightControl: return ImGuiKey_RightControl;
//      case kVK_Function: return ImGuiKey_;
//      case kVK_F17: return ImGuiKey_;
//      case kVK_VolumeUp: return ImGuiKey_;
//      case kVK_VolumeDown: return ImGuiKey_;
//      case kVK_Mute: return ImGuiKey_;
//      case kVK_F18: return ImGuiKey_;
//      case kVK_F19: return ImGuiKey_;
//      case kVK_F20: return ImGuiKey_;
        case kVK_F5: return ImGuiKey_F5;
        case kVK_F6: return ImGuiKey_F6;
        case kVK_F7: return ImGuiKey_F7;
        case kVK_F3: return ImGuiKey_F3;
        case kVK_F8: return ImGuiKey_F8;
        case kVK_F9: return ImGuiKey_F9;
        case kVK_F11: return ImGuiKey_F11;
        case kVK_F13: return ImGuiKey_PrintScreen;
//      case kVK_F16: return ImGuiKey_;
//      case kVK_F14: return ImGuiKey_;
        case kVK_F10: return ImGuiKey_F10;
        case 0x6E: return ImGuiKey_Menu;
        case kVK_F12: return ImGuiKey_F12;
//      case kVK_F15: return ImGuiKey_;
        case kVK_Help: return ImGuiKey_Insert;
        case kVK_Home: return ImGuiKey_Home;
        case kVK_PageUp: return ImGuiKey_PageUp;
        case kVK_ForwardDelete: return ImGuiKey_Delete;
        case kVK_F4: return ImGuiKey_F4;
        case kVK_End: return ImGuiKey_End;
        case kVK_F2: return ImGuiKey_F2;
        case kVK_PageDown: return ImGuiKey_PageDown;
        case kVK_F1: return ImGuiKey_F1;
        case kVK_LeftArrow: return ImGuiKey_LeftArrow;
        case kVK_RightArrow: return ImGuiKey_RightArrow;
        case kVK_DownArrow: return ImGuiKey_DownArrow;
        case kVK_UpArrow: return ImGuiKey_UpArrow;
        default: return ImGuiKey_None;
    }
}


bool ImGui_ImplOSX_Init(NSView* view)
{
    ImGuiIO& io = ImGui::GetIO();

    // Setup backend capabilities flags
    io.BackendFlags |= ImGuiBackendFlags_HasMouseCursors;           // We can honor GetMouseCursor() values (optional)
    //io.BackendFlags |= ImGuiBackendFlags_HasSetMousePos;          // We can honor io.WantSetMousePos requests (optional, rarely used)
    //io.BackendFlags |= ImGuiBackendFlags_PlatformHasViewports;    // We can create multi-viewports on the Platform side (optional)
    //io.BackendFlags |= ImGuiBackendFlags_HasMouseHoveredViewport; // We can set io.MouseHoveredViewport correctly (optional, not easy)
    io.BackendPlatformName = "imgui_impl_osx";

    // Load cursors. Some of them are undocumented.
    g_MouseCursorHidden = false;
    g_MouseCursors[ImGuiMouseCursor_Arrow] = [NSCursor arrowCursor];
    g_MouseCursors[ImGuiMouseCursor_TextInput] = [NSCursor IBeamCursor];
    g_MouseCursors[ImGuiMouseCursor_ResizeAll] = [NSCursor closedHandCursor];
    g_MouseCursors[ImGuiMouseCursor_Hand] = [NSCursor pointingHandCursor];
    g_MouseCursors[ImGuiMouseCursor_NotAllowed] = [NSCursor operationNotAllowedCursor];
    g_MouseCursors[ImGuiMouseCursor_ResizeNS] = [NSCursor respondsToSelector:@selector(_windowResizeNorthSouthCursor)] ? [NSCursor _windowResizeNorthSouthCursor] : [NSCursor resizeUpDownCursor];
    g_MouseCursors[ImGuiMouseCursor_ResizeEW] = [NSCursor respondsToSelector:@selector(_windowResizeEastWestCursor)] ? [NSCursor _windowResizeEastWestCursor] : [NSCursor resizeLeftRightCursor];
    g_MouseCursors[ImGuiMouseCursor_ResizeNESW] = [NSCursor respondsToSelector:@selector(_windowResizeNorthEastSouthWestCursor)] ? [NSCursor _windowResizeNorthEastSouthWestCursor] : [NSCursor closedHandCursor];
    g_MouseCursors[ImGuiMouseCursor_ResizeNWSE] = [NSCursor respondsToSelector:@selector(_windowResizeNorthWestSouthEastCursor)] ? [NSCursor _windowResizeNorthWestSouthEastCursor] : [NSCursor closedHandCursor];

    // Note that imgui.cpp also include default OSX clipboard handlers which can be enabled
    // by adding '#define IMGUI_ENABLE_OSX_DEFAULT_CLIPBOARD_FUNCTIONS' in imconfig.h and adding '-framework ApplicationServices' to your linker command-line.
    // Since we are already in ObjC land here, it is easy for us to add a clipboard handler using the NSPasteboard api.
    io.SetClipboardTextFn = [](void*, const char* str) -> void
    {
        NSPasteboard* pasteboard = [NSPasteboard generalPasteboard];
        [pasteboard declareTypes:[NSArray arrayWithObject:NSPasteboardTypeString] owner:nil];
        [pasteboard setString:[NSString stringWithUTF8String:str] forType:NSPasteboardTypeString];
    };

    io.GetClipboardTextFn = [](void*) -> const char*
    {
        NSPasteboard* pasteboard = [NSPasteboard generalPasteboard];
        NSString* available = [pasteboard availableTypeFromArray: [NSArray arrayWithObject:NSPasteboardTypeString]];
        if (![available isEqualToString:NSPasteboardTypeString])
            return NULL;

        NSString* string = [pasteboard stringForType:NSPasteboardTypeString];
        if (string == nil)
            return NULL;

        const char* string_c = (const char*)[string UTF8String];
        size_t string_len = strlen(string_c);
        static ImVector<char> s_clipboard;
        s_clipboard.resize((int)string_len + 1);
        strcpy(s_clipboard.Data, string_c);
        return s_clipboard.Data;
    };

    g_FocusObserver = [[ImFocusObserver alloc] init];
    [[NSNotificationCenter defaultCenter] addObserver:g_FocusObserver
                                             selector:@selector(onApplicationBecomeActive:)
                                                 name:NSApplicationDidBecomeActiveNotification
                                               object:nil];
    [[NSNotificationCenter defaultCenter] addObserver:g_FocusObserver
                                             selector:@selector(onApplicationBecomeInactive:)
                                                 name:NSApplicationDidResignActiveNotification
                                               object:nil];

    // Add the NSTextInputClient to the view hierarchy,
    // to receive keyboard events and translate them to input text.
    g_KeyEventResponder = [[KeyEventResponder alloc] initWithFrame:NSZeroRect];
    g_InputContext = [[NSTextInputContext alloc] initWithClient:g_KeyEventResponder];
    [view addSubview:g_KeyEventResponder];

    // Some events do not raise callbacks of AppView in some circumstances (for example when CMD key is held down).
    // This monitor taps into global event stream and captures these events.
    NSEventMask eventMask = NSEventMaskFlagsChanged;
    [NSEvent addLocalMonitorForEventsMatchingMask:eventMask handler:^NSEvent * _Nullable(NSEvent *event)
    {
        ImGui_ImplOSX_HandleEvent(event, g_KeyEventResponder);
        return event;
    }];

    io.SetPlatformImeDataFn = [](ImGuiViewport* viewport, ImGuiPlatformImeData* data) -> void
    {
        if (data->WantVisible)
        {
            [g_InputContext activate];
        }
        else
        {
            [g_InputContext discardMarkedText];
            [g_InputContext invalidateCharacterCoordinates];
            [g_InputContext deactivate];
        }
        [g_KeyEventResponder setImePosX:data->InputPos.x imePosY:data->InputPos.y + data->InputLineHeight];
    };

    return true;
}

void ImGui_ImplOSX_Shutdown()
{
    g_FocusObserver = NULL;
}

static void ImGui_ImplOSX_UpdateMouseCursorAndButtons()
{
    // Update buttons
    ImGuiIO& io = ImGui::GetIO();
    for (int i = 0; i < IM_ARRAYSIZE(io.MouseDown); i++)
    {
        // If a mouse press event came, always pass it as "mouse held this frame", so we don't miss click-release events that are shorter than 1 frame.
        io.MouseDown[i] = g_MouseJustPressed[i] || g_MouseDown[i];
        g_MouseJustPressed[i] = false;
    }

    if (io.ConfigFlags & ImGuiConfigFlags_NoMouseCursorChange)
        return;

    ImGuiMouseCursor imgui_cursor = ImGui::GetMouseCursor();
    if (io.MouseDrawCursor || imgui_cursor == ImGuiMouseCursor_None)
    {
        // Hide OS mouse cursor if imgui is drawing it or if it wants no cursor
        if (!g_MouseCursorHidden)
        {
            g_MouseCursorHidden = true;
            [NSCursor hide];
        }
    }
    else
    {
        NSCursor* desired = g_MouseCursors[imgui_cursor] ?: g_MouseCursors[ImGuiMouseCursor_Arrow];
        // -[NSCursor set] generates measureable overhead if called unconditionally.
        if (desired != NSCursor.currentCursor)
        {
            [desired set];
        }
        if (g_MouseCursorHidden)
        {
            g_MouseCursorHidden = false;
            [NSCursor unhide];
        }
    }
}

static void ImGui_ImplOSX_UpdateGamepads()
{
    ImGuiIO& io = ImGui::GetIO();
    memset(io.NavInputs, 0, sizeof(io.NavInputs));
    if ((io.ConfigFlags & ImGuiConfigFlags_NavEnableGamepad) == 0)
        return;

    GCController* controller;
    if (@available(macOS 11.0, *))
        controller = GCController.current;
    else
        controller = GCController.controllers.firstObject;

    if (controller == nil || controller.extendedGamepad == nil)
    {
        io.BackendFlags &= ~ImGuiBackendFlags_HasGamepad;
        return;
    }

    GCExtendedGamepad* gp = controller.extendedGamepad;

#define MAP_BUTTON(NAV_NO, NAME) { io.NavInputs[NAV_NO] = gp.NAME.isPressed ? 1.0 : 0.0; }
    MAP_BUTTON(ImGuiNavInput_Activate, buttonA);
    MAP_BUTTON(ImGuiNavInput_Cancel, buttonB);
    MAP_BUTTON(ImGuiNavInput_Menu, buttonX);
    MAP_BUTTON(ImGuiNavInput_Input, buttonY);
    MAP_BUTTON(ImGuiNavInput_DpadLeft, dpad.left);
    MAP_BUTTON(ImGuiNavInput_DpadRight, dpad.right);
    MAP_BUTTON(ImGuiNavInput_DpadUp, dpad.up);
    MAP_BUTTON(ImGuiNavInput_DpadDown, dpad.down);
    MAP_BUTTON(ImGuiNavInput_FocusPrev, leftShoulder);
    MAP_BUTTON(ImGuiNavInput_FocusNext, rightShoulder);
    MAP_BUTTON(ImGuiNavInput_TweakSlow, leftTrigger);
    MAP_BUTTON(ImGuiNavInput_TweakFast, rightTrigger);
#undef MAP_BUTTON

    io.NavInputs[ImGuiNavInput_LStickLeft] = gp.leftThumbstick.left.value;
    io.NavInputs[ImGuiNavInput_LStickRight] = gp.leftThumbstick.right.value;
    io.NavInputs[ImGuiNavInput_LStickUp] = gp.leftThumbstick.up.value;
    io.NavInputs[ImGuiNavInput_LStickDown] = gp.leftThumbstick.down.value;

    io.BackendFlags |= ImGuiBackendFlags_HasGamepad;
}

static void ImGui_ImplOSX_UpdateKeyModifiers()
{
    ImGuiIO& io = ImGui::GetIO();
    io.AddKeyModsEvent(g_KeyModifiers);
<<<<<<< HEAD
=======
}

static void ImGui_ImplOSX_UpdateImePosWithView(NSView* view)
{
    ImGuiIO& io = ImGui::GetIO();
    if (io.WantTextInput)
        [g_KeyEventResponder updateImePosWithView:view];
>>>>>>> 200a8f1e
}

void ImGui_ImplOSX_NewFrame(NSView* view)
{
    // Setup display size
    ImGuiIO& io = ImGui::GetIO();
    if (view)
    {
        const float dpi = (float)[view.window backingScaleFactor];
        io.DisplaySize = ImVec2((float)view.bounds.size.width, (float)view.bounds.size.height);
        io.DisplayFramebufferScale = ImVec2(dpi, dpi);
    }

    // Setup time step
    if (g_Time == 0.0)
    {
        InitHostClockPeriod();
        g_Time = GetMachAbsoluteTimeInSeconds();
    }
    double current_time = GetMachAbsoluteTimeInSeconds();
    io.DeltaTime = (float)(current_time - g_Time);
    g_Time = current_time;

    ImGui_ImplOSX_UpdateKeyModifiers();
    ImGui_ImplOSX_UpdateMouseCursorAndButtons();
    ImGui_ImplOSX_UpdateGamepads();
    ImGui_ImplOSX_UpdateImePosWithView(view);
}

bool ImGui_ImplOSX_HandleEvent(NSEvent* event, NSView* view)
{
    ImGuiIO& io = ImGui::GetIO();

    if (event.type == NSEventTypeLeftMouseDown || event.type == NSEventTypeRightMouseDown || event.type == NSEventTypeOtherMouseDown)
    {
        int button = (int)[event buttonNumber];
        if (button >= 0 && button < IM_ARRAYSIZE(g_MouseDown))
            g_MouseDown[button] = g_MouseJustPressed[button] = true;
        return io.WantCaptureMouse;
    }

    if (event.type == NSEventTypeLeftMouseUp || event.type == NSEventTypeRightMouseUp || event.type == NSEventTypeOtherMouseUp)
    {
        int button = (int)[event buttonNumber];
        if (button >= 0 && button < IM_ARRAYSIZE(g_MouseDown))
            g_MouseDown[button] = false;
        return io.WantCaptureMouse;
    }

    if (event.type == NSEventTypeMouseMoved || event.type == NSEventTypeLeftMouseDragged || event.type == NSEventTypeRightMouseDragged || event.type == NSEventTypeOtherMouseDragged)
    {
        NSPoint mousePoint = event.locationInWindow;
        mousePoint = [view convertPoint:mousePoint fromView:nil];
        mousePoint = NSMakePoint(mousePoint.x, view.bounds.size.height - mousePoint.y);
        io.MousePos = ImVec2((float)mousePoint.x, (float)mousePoint.y);
    }

    if (event.type == NSEventTypeScrollWheel)
    {
        // Ignore canceled events.
        //
        // From macOS 12.1, scrolling with two fingers and then decelerating
        // by tapping two fingers results in two events appearing:
        //
        // 1. A scroll wheel NSEvent, with a phase == NSEventPhaseMayBegin, when the user taps
        // two fingers to decelerate or stop the scroll events.
        //
        // 2. A scroll wheel NSEvent, with a phase == NSEventPhaseCancelled, when the user releases the
        // two-finger tap. It is this event that sometimes contains large values for scrollingDeltaX and
        // scrollingDeltaY. When these are added to the current x and y positions of the scrolling view,
        // it appears to jump up or down. It can be observed in Preview, various JetBrains IDEs and here.
        if (event.phase == NSEventPhaseCancelled)
            return false;

        double wheel_dx = 0.0;
        double wheel_dy = 0.0;

        #if MAC_OS_X_VERSION_MAX_ALLOWED >= 1070
        if (floor(NSAppKitVersionNumber) > NSAppKitVersionNumber10_6)
        {
            wheel_dx = [event scrollingDeltaX];
            wheel_dy = [event scrollingDeltaY];
            if ([event hasPreciseScrollingDeltas])
            {
                wheel_dx *= 0.1;
                wheel_dy *= 0.1;
            }
        }
        else
        #endif // MAC_OS_X_VERSION_MAX_ALLOWED
        {
            wheel_dx = [event deltaX];
            wheel_dy = [event deltaY];
        }

        if (fabs(wheel_dx) > 0.0)
            io.MouseWheelH += (float)wheel_dx * 0.1f;
        if (fabs(wheel_dy) > 0.0)
            io.MouseWheel += (float)wheel_dy * 0.1f;
        return io.WantCaptureMouse;
    }

    if (event.type == NSEventTypeKeyDown || event.type == NSEventTypeKeyUp)
    {
        if ([event isARepeat])
            return io.WantCaptureKeyboard;

        int key_code = (int)[event keyCode];
        ImGuiKey key = ImGui_ImplOSX_KeyCodeToImGuiKey(key_code);
        io.AddKeyEvent(key, event.type == NSEventTypeKeyDown);
        io.SetKeyEventNativeData(key, key_code, -1); // To support legacy indexing (<1.87 user code)

        return io.WantCaptureKeyboard;
    }

    if (event.type == NSEventTypeFlagsChanged)
    {
        unsigned short key_code = [event keyCode];
        unsigned int flags = [event modifierFlags] & NSEventModifierFlagDeviceIndependentFlagsMask;

        ImGuiKeyModFlags imgui_flags = ImGuiKeyModFlags_None;
        if (flags & NSEventModifierFlagShift)
            imgui_flags |= ImGuiKeyModFlags_Shift;
        if (flags & NSEventModifierFlagControl)
            imgui_flags |= ImGuiKeyModFlags_Ctrl;
        if (flags & NSEventModifierFlagOption)
            imgui_flags |= ImGuiKeyModFlags_Alt;
        if (flags & NSEventModifierFlagCommand)
            imgui_flags |= ImGuiKeyModFlags_Super;

        g_KeyModifiers = imgui_flags;

        ImGuiKey key = ImGui_ImplOSX_KeyCodeToImGuiKey(key_code);
        if (key != ImGuiKey_None)
        {
            // macOS does not generate down/up event for modifiers. We're trying
            // to use hardware dependent masks to extract that information.
            // 'imgui_mask' is left as a fallback.
            NSEventModifierFlags mask = 0;
            ImGuiKeyModFlags imgui_mask = ImGuiKeyModFlags_None;
            switch (key_code)
            {
                case kVK_Control:      mask = 0x0001; imgui_mask = ImGuiKeyModFlags_Ctrl; break;
                case kVK_RightControl: mask = 0x2000; imgui_mask = ImGuiKeyModFlags_Ctrl; break;
                case kVK_Shift:        mask = 0x0002; imgui_mask = ImGuiKeyModFlags_Shift; break;
                case kVK_RightShift:   mask = 0x0004; imgui_mask = ImGuiKeyModFlags_Shift; break;
                case kVK_Command:      mask = 0x0008; imgui_mask = ImGuiKeyModFlags_Super; break;
                case kVK_RightCommand: mask = 0x0010; imgui_mask = ImGuiKeyModFlags_Super; break;
                case kVK_Option:       mask = 0x0020; imgui_mask = ImGuiKeyModFlags_Alt; break;
                case kVK_RightOption:  mask = 0x0040; imgui_mask = ImGuiKeyModFlags_Alt; break;
            }

            if (mask)
            {
                NSEventModifierFlags modifier_flags = [event modifierFlags];
                io.AddKeyEvent(key, (modifier_flags & mask) != 0);
            }
            else if (imgui_mask)
            {
                io.AddKeyEvent(key, (imgui_flags & imgui_mask) != 0);
            }
            io.SetKeyEventNativeData(key, key_code, -1); // To support legacy indexing (<1.87 user code)
        }

        return io.WantCaptureKeyboard;
    }

    return false;
}<|MERGE_RESOLUTION|>--- conflicted
+++ resolved
@@ -7,12 +7,9 @@
 //  [X] Platform: Keyboard support. Since 1.87 we are using the io.AddKeyEvent() function. Pass ImGuiKey values to all key functions e.g. ImGui::IsKeyPressed(ImGuiKey_Space). [Legacy kVK_* values will also be supported unless IMGUI_DISABLE_OBSOLETE_KEYIO is set]
 //  [X] Platform: OSX clipboard is supported within core Dear ImGui (no specific code in this backend).
 //  [X] Platform: Gamepad support. Enabled with 'io.ConfigFlags |= ImGuiConfigFlags_NavEnableGamepad'.
-<<<<<<< HEAD
+//  [X] Platform: IME support.
 // Issues:
 //  [ ] Platform: Multi-viewport / platform windows.
-=======
-//  [X] Platform: IME support.
->>>>>>> 200a8f1e
 
 // You can use unmodified imgui_impl_* files in your project. See examples/ folder for examples of using this.
 // Prefer including the entire imgui/ repository into your project (either as a copy or as a submodule), and only build the backends you need.
@@ -28,10 +25,7 @@
 
 // CHANGELOG
 // (minor and older changes stripped away, please see git history for details)
-<<<<<<< HEAD
-=======
 //  2022-01-12: Inputs: Added basic Platform IME support, hooking the io.SetPlatformImeDataFn() function.
->>>>>>> 200a8f1e
 //  2022-01-10: Inputs: calling new io.AddKeyEvent(), io.AddKeyModsEvent() + io.SetKeyEventNativeData() API (1.87+). Support for full ImGuiKey range.
 //  2021-12-13: *BREAKING CHANGE* Add NSView parameter to ImGui_ImplOSX_Init(). Generally fix keyboard support. Using kVK_* codes for keyboard keys.
 //  2021-12-13: Add game controller support.
@@ -547,8 +541,6 @@
 {
     ImGuiIO& io = ImGui::GetIO();
     io.AddKeyModsEvent(g_KeyModifiers);
-<<<<<<< HEAD
-=======
 }
 
 static void ImGui_ImplOSX_UpdateImePosWithView(NSView* view)
@@ -556,7 +548,6 @@
     ImGuiIO& io = ImGui::GetIO();
     if (io.WantTextInput)
         [g_KeyEventResponder updateImePosWithView:view];
->>>>>>> 200a8f1e
 }
 
 void ImGui_ImplOSX_NewFrame(NSView* view)

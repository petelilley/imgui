// dear imgui, v1.90 WIP
// (demo code)

// Help:
// - Read FAQ at http://dearimgui.com/faq
// - Call and read ImGui::ShowDemoWindow() in imgui_demo.cpp. All applications in examples/ are doing that.
// - Need help integrating Dear ImGui in your codebase?
//   - Read Getting Started https://github.com/ocornut/imgui/wiki/Getting-Started
//   - Read 'Programmer guide' in imgui.cpp for notes on how to setup Dear ImGui in your codebase.
// Read imgui.cpp for more details, documentation and comments.
// Get the latest version at https://github.com/ocornut/imgui

//---------------------------------------------------
// PLEASE DO NOT REMOVE THIS FILE FROM YOUR PROJECT!
//---------------------------------------------------
// Message to the person tempted to delete this file when integrating Dear ImGui into their codebase:
// Think again! It is the most useful reference code that you and other coders will want to refer to and call.
// Have the ImGui::ShowDemoWindow() function wired in an always-available debug menu of your game/app!
// Also include Metrics! ItemPicker! DebugLog! and other debug features.
// Removing this file from your project is hindering access to documentation for everyone in your team,
// likely leading you to poorer usage of the library.
// Everything in this file will be stripped out by the linker if you don't call ImGui::ShowDemoWindow().
// If you want to link core Dear ImGui in your shipped builds but want a thorough guarantee that the demo will not be
// linked, you can setup your imconfig.h with #define IMGUI_DISABLE_DEMO_WINDOWS and those functions will be empty.
// In another situation, whenever you have Dear ImGui available you probably want this to be available for reference.
// Thank you,
// -Your beloved friend, imgui_demo.cpp (which you won't delete)

//--------------------------------------------
// ABOUT THE MEANING OF THE 'static' KEYWORD:
//--------------------------------------------
// In this demo code, we frequently use 'static' variables inside functions.
// A static variable persists across calls. It is essentially a global variable but declared inside the scope of the function.
// Think of "static int n = 0;" as "global int n = 0;" !
// We do this IN THE DEMO because we want:
// - to gather code and data in the same place.
// - to make the demo source code faster to read, faster to change, smaller in size.
// - it is also a convenient way of storing simple UI related information as long as your function
//   doesn't need to be reentrant or used in multiple threads.
// This might be a pattern you will want to use in your code, but most of the data you would be working
// with in a complex codebase is likely going to be stored outside your functions.

//-----------------------------------------
// ABOUT THE CODING STYLE OF OUR DEMO CODE
//-----------------------------------------
// The Demo code in this file is designed to be easy to copy-and-paste into your application!
// Because of this:
// - We never omit the ImGui:: prefix when calling functions, even though most code here is in the same namespace.
// - We try to declare static variables in the local scope, as close as possible to the code using them.
// - We never use any of the helpers/facilities used internally by Dear ImGui, unless available in the public API.
// - We never use maths operators on ImVec2/ImVec4. For our other sources files we use them, and they are provided
//   by imgui.h using the IMGUI_DEFINE_MATH_OPERATORS define. For your own sources file they are optional
//   and require you either enable those, either provide your own via IM_VEC2_CLASS_EXTRA in imconfig.h.
//   Because we can't assume anything about your support of maths operators, we cannot use them in imgui_demo.cpp.

// Navigating this file:
// - In Visual Studio IDE: CTRL+comma ("Edit.GoToAll") can follow symbols in comments, whereas CTRL+F12 ("Edit.GoToImplementation") cannot.
// - With Visual Assist installed: ALT+G ("VAssistX.GoToImplementation") can also follow symbols in comments.

/*

Index of this file:

// [SECTION] Forward Declarations
// [SECTION] Helpers
// [SECTION] Demo Window / ShowDemoWindow()
// - ShowDemoWindow()
// - sub section: ShowDemoWindowWidgets()
// - sub section: ShowDemoWindowLayout()
// - sub section: ShowDemoWindowPopups()
// - sub section: ShowDemoWindowTables()
// - sub section: ShowDemoWindowInputs()
// [SECTION] About Window / ShowAboutWindow()
// [SECTION] Style Editor / ShowStyleEditor()
// [SECTION] User Guide / ShowUserGuide()
// [SECTION] Example App: Main Menu Bar / ShowExampleAppMainMenuBar()
// [SECTION] Example App: Debug Console / ShowExampleAppConsole()
// [SECTION] Example App: Debug Log / ShowExampleAppLog()
// [SECTION] Example App: Simple Layout / ShowExampleAppLayout()
// [SECTION] Example App: Property Editor / ShowExampleAppPropertyEditor()
// [SECTION] Example App: Long Text / ShowExampleAppLongText()
// [SECTION] Example App: Auto Resize / ShowExampleAppAutoResize()
// [SECTION] Example App: Constrained Resize / ShowExampleAppConstrainedResize()
// [SECTION] Example App: Simple overlay / ShowExampleAppSimpleOverlay()
// [SECTION] Example App: Fullscreen window / ShowExampleAppFullscreen()
// [SECTION] Example App: Manipulating window titles / ShowExampleAppWindowTitles()
// [SECTION] Example App: Custom Rendering using ImDrawList API / ShowExampleAppCustomRendering()
// [SECTION] Example App: Docking, DockSpace / ShowExampleAppDockSpace()
// [SECTION] Example App: Documents Handling / ShowExampleAppDocuments()

*/

#if defined(_MSC_VER) && !defined(_CRT_SECURE_NO_WARNINGS)
#define _CRT_SECURE_NO_WARNINGS
#endif

#include "imgui.h"
#ifndef IMGUI_DISABLE

// System includes
#include <ctype.h>          // toupper
#include <limits.h>         // INT_MIN, INT_MAX
#include <math.h>           // sqrtf, powf, cosf, sinf, floorf, ceilf
#include <stdio.h>          // vsnprintf, sscanf, printf
#include <stdlib.h>         // NULL, malloc, free, atoi
#include <stdint.h>         // intptr_t
#if !defined(_MSC_VER) || _MSC_VER >= 1800
#include <inttypes.h>       // PRId64/PRIu64, not avail in some MinGW headers.
#endif

// Visual Studio warnings
#ifdef _MSC_VER
#pragma warning (disable: 4127)     // condition expression is constant
#pragma warning (disable: 4996)     // 'This function or variable may be unsafe': strcpy, strdup, sprintf, vsnprintf, sscanf, fopen
#pragma warning (disable: 26451)    // [Static Analyzer] Arithmetic overflow : Using operator 'xxx' on a 4 byte value and then casting the result to an 8 byte value. Cast the value to the wider type before calling operator 'xxx' to avoid overflow(io.2).
#endif

// Clang/GCC warnings with -Weverything
#if defined(__clang__)
#if __has_warning("-Wunknown-warning-option")
#pragma clang diagnostic ignored "-Wunknown-warning-option"         // warning: unknown warning group 'xxx'                     // not all warnings are known by all Clang versions and they tend to be rename-happy.. so ignoring warnings triggers new warnings on some configuration. Great!
#endif
#pragma clang diagnostic ignored "-Wunknown-pragmas"                // warning: unknown warning group 'xxx'
#pragma clang diagnostic ignored "-Wold-style-cast"                 // warning: use of old-style cast                           // yes, they are more terse.
#pragma clang diagnostic ignored "-Wdeprecated-declarations"        // warning: 'xx' is deprecated: The POSIX name for this..   // for strdup used in demo code (so user can copy & paste the code)
#pragma clang diagnostic ignored "-Wint-to-void-pointer-cast"       // warning: cast to 'void *' from smaller integer type
#pragma clang diagnostic ignored "-Wformat-security"                // warning: format string is not a string literal
#pragma clang diagnostic ignored "-Wexit-time-destructors"          // warning: declaration requires an exit-time destructor    // exit-time destruction order is undefined. if MemFree() leads to users code that has been disabled before exit it might cause problems. ImGui coding style welcomes static/globals.
#pragma clang diagnostic ignored "-Wunused-macros"                  // warning: macro is not used                               // we define snprintf/vsnprintf on Windows so they are available, but not always used.
#pragma clang diagnostic ignored "-Wzero-as-null-pointer-constant"  // warning: zero as null pointer constant                   // some standard header variations use #define NULL 0
#pragma clang diagnostic ignored "-Wdouble-promotion"               // warning: implicit conversion from 'float' to 'double' when passing argument to function  // using printf() is a misery with this as C++ va_arg ellipsis changes float to double.
#pragma clang diagnostic ignored "-Wreserved-id-macro"              // warning: macro name is a reserved identifier
#pragma clang diagnostic ignored "-Wimplicit-int-float-conversion"  // warning: implicit conversion from 'xxx' to 'float' may lose precision
#elif defined(__GNUC__)
#pragma GCC diagnostic ignored "-Wpragmas"                  // warning: unknown option after '#pragma GCC diagnostic' kind
#pragma GCC diagnostic ignored "-Wint-to-pointer-cast"      // warning: cast to pointer from integer of different size
#pragma GCC diagnostic ignored "-Wformat-security"          // warning: format string is not a string literal (potentially insecure)
#pragma GCC diagnostic ignored "-Wdouble-promotion"         // warning: implicit conversion from 'float' to 'double' when passing argument to function
#pragma GCC diagnostic ignored "-Wconversion"               // warning: conversion to 'xxxx' from 'xxxx' may alter its value
#pragma GCC diagnostic ignored "-Wmisleading-indentation"   // [__GNUC__ >= 6] warning: this 'if' clause does not guard this statement      // GCC 6.0+ only. See #883 on GitHub.
#endif

// Play it nice with Windows users (Update: May 2018, Notepad now supports Unix-style carriage returns!)
#ifdef _WIN32
#define IM_NEWLINE  "\r\n"
#else
#define IM_NEWLINE  "\n"
#endif

// Helpers
#if defined(_MSC_VER) && !defined(snprintf)
#define snprintf    _snprintf
#endif
#if defined(_MSC_VER) && !defined(vsnprintf)
#define vsnprintf   _vsnprintf
#endif

// Format specifiers for 64-bit values (hasn't been decently standardized before VS2013)
#if !defined(PRId64) && defined(_MSC_VER)
#define PRId64 "I64d"
#define PRIu64 "I64u"
#elif !defined(PRId64)
#define PRId64 "lld"
#define PRIu64 "llu"
#endif

// Helpers macros
// We normally try to not use many helpers in imgui_demo.cpp in order to make code easier to copy and paste,
// but making an exception here as those are largely simplifying code...
// In other imgui sources we can use nicer internal functions from imgui_internal.h (ImMin/ImMax) but not in the demo.
#define IM_MIN(A, B)            (((A) < (B)) ? (A) : (B))
#define IM_MAX(A, B)            (((A) >= (B)) ? (A) : (B))
#define IM_CLAMP(V, MN, MX)     ((V) < (MN) ? (MN) : (V) > (MX) ? (MX) : (V))

// Enforce cdecl calling convention for functions called by the standard library, in case compilation settings changed the default to e.g. __vectorcall
#ifndef IMGUI_CDECL
#ifdef _MSC_VER
#define IMGUI_CDECL __cdecl
#else
#define IMGUI_CDECL
#endif
#endif

//-----------------------------------------------------------------------------
// [SECTION] Forward Declarations, Helpers
//-----------------------------------------------------------------------------

#if !defined(IMGUI_DISABLE_DEMO_WINDOWS)

// Forward Declarations
static void ShowExampleAppMainMenuBar();
static void ShowExampleAppConsole(bool* p_open);
static void ShowExampleAppCustomRendering(bool* p_open);
static void ShowExampleAppDockSpace(bool* p_open);
static void ShowExampleAppDocuments(bool* p_open);
static void ShowExampleAppLog(bool* p_open);
static void ShowExampleAppLayout(bool* p_open);
static void ShowExampleAppPropertyEditor(bool* p_open);
static void ShowExampleAppSimpleOverlay(bool* p_open);
static void ShowExampleAppAutoResize(bool* p_open);
static void ShowExampleAppConstrainedResize(bool* p_open);
static void ShowExampleAppFullscreen(bool* p_open);
static void ShowExampleAppLongText(bool* p_open);
static void ShowExampleAppWindowTitles(bool* p_open);
static void ShowExampleMenuFile();

// We split the contents of the big ShowDemoWindow() function into smaller functions
// (because the link time of very large functions grow non-linearly)
static void ShowDemoWindowWidgets();
static void ShowDemoWindowLayout();
static void ShowDemoWindowPopups();
static void ShowDemoWindowTables();
static void ShowDemoWindowColumns();
static void ShowDemoWindowInputs();

//-----------------------------------------------------------------------------
// [SECTION] Helpers
//-----------------------------------------------------------------------------

// Helper to display a little (?) mark which shows a tooltip when hovered.
// In your own code you may want to display an actual icon if you are using a merged icon fonts (see docs/FONTS.md)
static void HelpMarker(const char* desc)
{
    ImGui::TextDisabled("(?)");
    if (ImGui::BeginItemTooltip())
    {
        ImGui::PushTextWrapPos(ImGui::GetFontSize() * 35.0f);
        ImGui::TextUnformatted(desc);
        ImGui::PopTextWrapPos();
        ImGui::EndTooltip();
    }
}

static void ShowDockingDisabledMessage()
{
    ImGuiIO& io = ImGui::GetIO();
    ImGui::Text("ERROR: Docking is not enabled! See Demo > Configuration.");
    ImGui::Text("Set io.ConfigFlags |= ImGuiConfigFlags_DockingEnable in your code, or ");
    ImGui::SameLine(0.0f, 0.0f);
    if (ImGui::SmallButton("click here"))
        io.ConfigFlags |= ImGuiConfigFlags_DockingEnable;
}

// Helper to wire demo markers located in code to an interactive browser
typedef void (*ImGuiDemoMarkerCallback)(const char* file, int line, const char* section, void* user_data);
extern ImGuiDemoMarkerCallback      GImGuiDemoMarkerCallback;
extern void*                        GImGuiDemoMarkerCallbackUserData;
ImGuiDemoMarkerCallback             GImGuiDemoMarkerCallback = NULL;
void*                               GImGuiDemoMarkerCallbackUserData = NULL;
#define IMGUI_DEMO_MARKER(section)  do { if (GImGuiDemoMarkerCallback != NULL) GImGuiDemoMarkerCallback(__FILE__, __LINE__, section, GImGuiDemoMarkerCallbackUserData); } while (0)

//-----------------------------------------------------------------------------
// [SECTION] Demo Window / ShowDemoWindow()
//-----------------------------------------------------------------------------
// - ShowDemoWindow()
// - ShowDemoWindowWidgets()
// - ShowDemoWindowLayout()
// - ShowDemoWindowPopups()
// - ShowDemoWindowTables()
// - ShowDemoWindowColumns()
// - ShowDemoWindowInputs()
//-----------------------------------------------------------------------------

// Demonstrate most Dear ImGui features (this is big function!)
// You may execute this function to experiment with the UI and understand what it does.
// You may then search for keywords in the code when you are interested by a specific feature.
void ImGui::ShowDemoWindow(bool* p_open)
{
    // Exceptionally add an extra assert here for people confused about initial Dear ImGui setup
    // Most functions would normally just assert/crash if the context is missing.
    IM_ASSERT(ImGui::GetCurrentContext() != NULL && "Missing Dear ImGui context. Refer to examples app!");

    // Examples Apps (accessible from the "Examples" menu)
    static bool show_app_main_menu_bar = false;
    static bool show_app_console = false;
    static bool show_app_custom_rendering = false;
    static bool show_app_dockspace = false;
    static bool show_app_documents = false;
    static bool show_app_log = false;
    static bool show_app_layout = false;
    static bool show_app_property_editor = false;
    static bool show_app_simple_overlay = false;
    static bool show_app_auto_resize = false;
    static bool show_app_constrained_resize = false;
    static bool show_app_fullscreen = false;
    static bool show_app_long_text = false;
    static bool show_app_window_titles = false;

    if (show_app_main_menu_bar)       ShowExampleAppMainMenuBar();
    if (show_app_dockspace)           ShowExampleAppDockSpace(&show_app_dockspace);     // Process the Docking app first, as explicit DockSpace() nodes needs to be submitted early (read comments near the DockSpace function)
    if (show_app_documents)           ShowExampleAppDocuments(&show_app_documents);     // Process the Document app next, as it may also use a DockSpace()
    if (show_app_console)             ShowExampleAppConsole(&show_app_console);
    if (show_app_custom_rendering)    ShowExampleAppCustomRendering(&show_app_custom_rendering);
    if (show_app_log)                 ShowExampleAppLog(&show_app_log);
    if (show_app_layout)              ShowExampleAppLayout(&show_app_layout);
    if (show_app_property_editor)     ShowExampleAppPropertyEditor(&show_app_property_editor);
    if (show_app_simple_overlay)      ShowExampleAppSimpleOverlay(&show_app_simple_overlay);
    if (show_app_auto_resize)         ShowExampleAppAutoResize(&show_app_auto_resize);
    if (show_app_constrained_resize)  ShowExampleAppConstrainedResize(&show_app_constrained_resize);
    if (show_app_fullscreen)          ShowExampleAppFullscreen(&show_app_fullscreen);
    if (show_app_long_text)           ShowExampleAppLongText(&show_app_long_text);
    if (show_app_window_titles)       ShowExampleAppWindowTitles(&show_app_window_titles);

    // Dear ImGui Tools (accessible from the "Tools" menu)
    static bool show_tool_metrics = false;
    static bool show_tool_debug_log = false;
    static bool show_tool_id_stack_tool = false;
    static bool show_tool_style_editor = false;
    static bool show_tool_about = false;

    if (show_tool_metrics)
        ImGui::ShowMetricsWindow(&show_tool_metrics);
    if (show_tool_debug_log)
        ImGui::ShowDebugLogWindow(&show_tool_debug_log);
    if (show_tool_id_stack_tool)
        ImGui::ShowIDStackToolWindow(&show_tool_id_stack_tool);
    if (show_tool_style_editor)
    {
        ImGui::Begin("Dear ImGui Style Editor", &show_tool_style_editor);
        ImGui::ShowStyleEditor();
        ImGui::End();
    }
    if (show_tool_about)
        ImGui::ShowAboutWindow(&show_tool_about);

    // Demonstrate the various window flags. Typically you would just use the default!
    static bool no_titlebar = false;
    static bool no_scrollbar = false;
    static bool no_menu = false;
    static bool no_move = false;
    static bool no_resize = false;
    static bool no_collapse = false;
    static bool no_close = false;
    static bool no_nav = false;
    static bool no_background = false;
    static bool no_bring_to_front = false;
    static bool no_docking = false;
    static bool unsaved_document = false;

    ImGuiWindowFlags window_flags = 0;
    if (no_titlebar)        window_flags |= ImGuiWindowFlags_NoTitleBar;
    if (no_scrollbar)       window_flags |= ImGuiWindowFlags_NoScrollbar;
    if (!no_menu)           window_flags |= ImGuiWindowFlags_MenuBar;
    if (no_move)            window_flags |= ImGuiWindowFlags_NoMove;
    if (no_resize)          window_flags |= ImGuiWindowFlags_NoResize;
    if (no_collapse)        window_flags |= ImGuiWindowFlags_NoCollapse;
    if (no_nav)             window_flags |= ImGuiWindowFlags_NoNav;
    if (no_background)      window_flags |= ImGuiWindowFlags_NoBackground;
    if (no_bring_to_front)  window_flags |= ImGuiWindowFlags_NoBringToFrontOnFocus;
    if (no_docking)         window_flags |= ImGuiWindowFlags_NoDocking;
    if (unsaved_document)   window_flags |= ImGuiWindowFlags_UnsavedDocument;
    if (no_close)           p_open = NULL; // Don't pass our bool* to Begin

    // We specify a default position/size in case there's no data in the .ini file.
    // We only do it to make the demo applications a little more welcoming, but typically this isn't required.
    const ImGuiViewport* main_viewport = ImGui::GetMainViewport();
    ImGui::SetNextWindowPos(ImVec2(main_viewport->WorkPos.x + 650, main_viewport->WorkPos.y + 20), ImGuiCond_FirstUseEver);
    ImGui::SetNextWindowSize(ImVec2(550, 680), ImGuiCond_FirstUseEver);

    // Main body of the Demo window starts here.
    if (!ImGui::Begin("Dear ImGui Demo", p_open, window_flags))
    {
        // Early out if the window is collapsed, as an optimization.
        ImGui::End();
        return;
    }

    // Most "big" widgets share a common width settings by default. See 'Demo->Layout->Widgets Width' for details.
    // e.g. Use 2/3 of the space for widgets and 1/3 for labels (right align)
    //ImGui::PushItemWidth(-ImGui::GetWindowWidth() * 0.35f);
    // e.g. Leave a fixed amount of width for labels (by passing a negative value), the rest goes to widgets.
    ImGui::PushItemWidth(ImGui::GetFontSize() * -12);

    // Menu Bar
    if (ImGui::BeginMenuBar())
    {
        if (ImGui::BeginMenu("Menu"))
        {
            IMGUI_DEMO_MARKER("Menu/File");
            ShowExampleMenuFile();
            ImGui::EndMenu();
        }
        if (ImGui::BeginMenu("Examples"))
        {
            IMGUI_DEMO_MARKER("Menu/Examples");
            ImGui::MenuItem("Main menu bar", NULL, &show_app_main_menu_bar);

            ImGui::SeparatorText("Mini apps");
            ImGui::MenuItem("Console", NULL, &show_app_console);
            ImGui::MenuItem("Custom rendering", NULL, &show_app_custom_rendering);
            ImGui::MenuItem("Dockspace", NULL, &show_app_dockspace);
            ImGui::MenuItem("Documents", NULL, &show_app_documents);
            ImGui::MenuItem("Log", NULL, &show_app_log);
            ImGui::MenuItem("Property editor", NULL, &show_app_property_editor);
            ImGui::MenuItem("Simple layout", NULL, &show_app_layout);
            ImGui::MenuItem("Simple overlay", NULL, &show_app_simple_overlay);

            ImGui::SeparatorText("Concepts");
            ImGui::MenuItem("Auto-resizing window", NULL, &show_app_auto_resize);
            ImGui::MenuItem("Constrained-resizing window", NULL, &show_app_constrained_resize);
            ImGui::MenuItem("Fullscreen window", NULL, &show_app_fullscreen);
            ImGui::MenuItem("Long text display", NULL, &show_app_long_text);
            ImGui::MenuItem("Manipulating window titles", NULL, &show_app_window_titles);

            ImGui::EndMenu();
        }
        //if (ImGui::MenuItem("MenuItem")) {} // You can also use MenuItem() inside a menu bar!
        if (ImGui::BeginMenu("Tools"))
        {
            IMGUI_DEMO_MARKER("Menu/Tools");
#ifndef IMGUI_DISABLE_DEBUG_TOOLS
            const bool has_debug_tools = true;
#else
            const bool has_debug_tools = false;
#endif
            ImGui::MenuItem("Metrics/Debugger", NULL, &show_tool_metrics, has_debug_tools);
            ImGui::MenuItem("Debug Log", NULL, &show_tool_debug_log, has_debug_tools);
            ImGui::MenuItem("ID Stack Tool", NULL, &show_tool_id_stack_tool, has_debug_tools);
            ImGui::MenuItem("Style Editor", NULL, &show_tool_style_editor);
            ImGui::MenuItem("About Dear ImGui", NULL, &show_tool_about);
            ImGui::EndMenu();
        }
        ImGui::EndMenuBar();
    }

    ImGui::Text("dear imgui says hello! (%s) (%d)", IMGUI_VERSION, IMGUI_VERSION_NUM);
    ImGui::Spacing();

    IMGUI_DEMO_MARKER("Help");
    if (ImGui::CollapsingHeader("Help"))
    {
        ImGui::SeparatorText("ABOUT THIS DEMO:");
        ImGui::BulletText("Sections below are demonstrating many aspects of the library.");
        ImGui::BulletText("The \"Examples\" menu above leads to more demo contents.");
        ImGui::BulletText("The \"Tools\" menu above gives access to: About Box, Style Editor,\n"
                          "and Metrics/Debugger (general purpose Dear ImGui debugging tool).");

        ImGui::SeparatorText("PROGRAMMER GUIDE:");
        ImGui::BulletText("See the ShowDemoWindow() code in imgui_demo.cpp. <- you are here!");
        ImGui::BulletText("See comments in imgui.cpp.");
        ImGui::BulletText("See example applications in the examples/ folder.");
        ImGui::BulletText("Read the FAQ at https://www.dearimgui.com/faq/");
        ImGui::BulletText("Set 'io.ConfigFlags |= NavEnableKeyboard' for keyboard controls.");
        ImGui::BulletText("Set 'io.ConfigFlags |= NavEnableGamepad' for gamepad controls.");

        ImGui::SeparatorText("USER GUIDE:");
        ImGui::ShowUserGuide();
    }

    IMGUI_DEMO_MARKER("Configuration");
    if (ImGui::CollapsingHeader("Configuration"))
    {
        ImGuiIO& io = ImGui::GetIO();

        if (ImGui::TreeNode("Configuration##2"))
        {
            ImGui::SeparatorText("General");
            ImGui::CheckboxFlags("io.ConfigFlags: NavEnableKeyboard",    &io.ConfigFlags, ImGuiConfigFlags_NavEnableKeyboard);
            ImGui::SameLine(); HelpMarker("Enable keyboard controls.");
            ImGui::CheckboxFlags("io.ConfigFlags: NavEnableGamepad",     &io.ConfigFlags, ImGuiConfigFlags_NavEnableGamepad);
            ImGui::SameLine(); HelpMarker("Enable gamepad controls. Require backend to set io.BackendFlags |= ImGuiBackendFlags_HasGamepad.\n\nRead instructions in imgui.cpp for details.");
            ImGui::CheckboxFlags("io.ConfigFlags: NavEnableSetMousePos", &io.ConfigFlags, ImGuiConfigFlags_NavEnableSetMousePos);
            ImGui::SameLine(); HelpMarker("Instruct navigation to move the mouse cursor. See comment for ImGuiConfigFlags_NavEnableSetMousePos.");
            ImGui::CheckboxFlags("io.ConfigFlags: NoMouse",              &io.ConfigFlags, ImGuiConfigFlags_NoMouse);
            if (io.ConfigFlags & ImGuiConfigFlags_NoMouse)
            {
                // The "NoMouse" option can get us stuck with a disabled mouse! Let's provide an alternative way to fix it:
                if (fmodf((float)ImGui::GetTime(), 0.40f) < 0.20f)
                {
                    ImGui::SameLine();
                    ImGui::Text("<<PRESS SPACE TO DISABLE>>");
                }
                if (ImGui::IsKeyPressed(ImGuiKey_Space))
                    io.ConfigFlags &= ~ImGuiConfigFlags_NoMouse;
            }
            ImGui::CheckboxFlags("io.ConfigFlags: NoMouseCursorChange", &io.ConfigFlags, ImGuiConfigFlags_NoMouseCursorChange);
            ImGui::SameLine(); HelpMarker("Instruct backend to not alter mouse cursor shape and visibility.");

            ImGui::CheckboxFlags("io.ConfigFlags: DockingEnable", &io.ConfigFlags, ImGuiConfigFlags_DockingEnable);
            ImGui::SameLine();
            if (io.ConfigDockingWithShift)
                HelpMarker("Drag from window title bar or their tab to dock/undock. Hold SHIFT to enable docking.\n\nDrag from window menu button (upper-left button) to undock an entire node (all windows).");
            else
                HelpMarker("Drag from window title bar or their tab to dock/undock. Hold SHIFT to disable docking.\n\nDrag from window menu button (upper-left button) to undock an entire node (all windows).");
            if (io.ConfigFlags & ImGuiConfigFlags_DockingEnable)
            {
                ImGui::Indent();
                ImGui::Checkbox("io.ConfigDockingNoSplit", &io.ConfigDockingNoSplit);
                ImGui::SameLine(); HelpMarker("Simplified docking mode: disable window splitting, so docking is limited to merging multiple windows together into tab-bars.");
                ImGui::Checkbox("io.ConfigDockingWithShift", &io.ConfigDockingWithShift);
                ImGui::SameLine(); HelpMarker("Enable docking when holding Shift only (allow to drop in wider space, reduce visual noise)");
                ImGui::Checkbox("io.ConfigDockingAlwaysTabBar", &io.ConfigDockingAlwaysTabBar);
                ImGui::SameLine(); HelpMarker("Create a docking node and tab-bar on single floating windows.");
                ImGui::Checkbox("io.ConfigDockingTransparentPayload", &io.ConfigDockingTransparentPayload);
                ImGui::SameLine(); HelpMarker("Make window or viewport transparent when docking and only display docking boxes on the target viewport. Useful if rendering of multiple viewport cannot be synced. Best used with ConfigViewportsNoAutoMerge.");
                ImGui::Unindent();
            }

            ImGui::CheckboxFlags("io.ConfigFlags: ViewportsEnable", &io.ConfigFlags, ImGuiConfigFlags_ViewportsEnable);
            ImGui::SameLine(); HelpMarker("[beta] Enable beta multi-viewports support. See ImGuiPlatformIO for details.");
            if (io.ConfigFlags & ImGuiConfigFlags_ViewportsEnable)
            {
                ImGui::Indent();
                ImGui::Checkbox("io.ConfigViewportsNoAutoMerge", &io.ConfigViewportsNoAutoMerge);
                ImGui::SameLine(); HelpMarker("Set to make all floating imgui windows always create their own viewport. Otherwise, they are merged into the main host viewports when overlapping it.");
                ImGui::Checkbox("io.ConfigViewportsNoTaskBarIcon", &io.ConfigViewportsNoTaskBarIcon);
                ImGui::SameLine(); HelpMarker("Toggling this at runtime is normally unsupported (most platform backends won't refresh the task bar icon state right away).");
                ImGui::Checkbox("io.ConfigViewportsNoDecoration", &io.ConfigViewportsNoDecoration);
                ImGui::SameLine(); HelpMarker("Toggling this at runtime is normally unsupported (most platform backends won't refresh the decoration right away).");
                ImGui::Checkbox("io.ConfigViewportsNoDefaultParent", &io.ConfigViewportsNoDefaultParent);
                ImGui::SameLine(); HelpMarker("Toggling this at runtime is normally unsupported (most platform backends won't refresh the parenting right away).");
                ImGui::Unindent();
            }

            ImGui::Checkbox("io.ConfigInputTrickleEventQueue", &io.ConfigInputTrickleEventQueue);
            ImGui::SameLine(); HelpMarker("Enable input queue trickling: some types of events submitted during the same frame (e.g. button down + up) will be spread over multiple frames, improving interactions with low framerates.");
            ImGui::Checkbox("io.MouseDrawCursor", &io.MouseDrawCursor);
            ImGui::SameLine(); HelpMarker("Instruct Dear ImGui to render a mouse cursor itself. Note that a mouse cursor rendered via your application GPU rendering path will feel more laggy than hardware cursor, but will be more in sync with your other visuals.\n\nSome desktop applications may use both kinds of cursors (e.g. enable software cursor only when resizing/dragging something).");

            ImGui::SeparatorText("Widgets");
            ImGui::Checkbox("io.ConfigInputTextCursorBlink", &io.ConfigInputTextCursorBlink);
            ImGui::SameLine(); HelpMarker("Enable blinking cursor (optional as some users consider it to be distracting).");
            ImGui::Checkbox("io.ConfigInputTextEnterKeepActive", &io.ConfigInputTextEnterKeepActive);
            ImGui::SameLine(); HelpMarker("Pressing Enter will keep item active and select contents (single-line only).");
            ImGui::Checkbox("io.ConfigDragClickToInputText", &io.ConfigDragClickToInputText);
            ImGui::SameLine(); HelpMarker("Enable turning DragXXX widgets into text input with a simple mouse click-release (without moving).");
            ImGui::Checkbox("io.ConfigWindowsResizeFromEdges", &io.ConfigWindowsResizeFromEdges);
            ImGui::SameLine(); HelpMarker("Enable resizing of windows from their edges and from the lower-left corner.\nThis requires (io.BackendFlags & ImGuiBackendFlags_HasMouseCursors) because it needs mouse cursor feedback.");
            ImGui::Checkbox("io.ConfigWindowsMoveFromTitleBarOnly", &io.ConfigWindowsMoveFromTitleBarOnly);
            ImGui::Checkbox("io.ConfigMacOSXBehaviors", &io.ConfigMacOSXBehaviors);
            ImGui::Text("Also see Style->Rendering for rendering options.");

            ImGui::SeparatorText("Debug");
            ImGui::BeginDisabled();
            ImGui::Checkbox("io.ConfigDebugBeginReturnValueOnce", &io.ConfigDebugBeginReturnValueOnce); // .
            ImGui::EndDisabled();
            ImGui::SameLine(); HelpMarker("First calls to Begin()/BeginChild() will return false.\n\nTHIS OPTION IS DISABLED because it needs to be set at application boot-time to make sense. Showing the disabled option is a way to make this feature easier to discover");
            ImGui::Checkbox("io.ConfigDebugBeginReturnValueLoop", &io.ConfigDebugBeginReturnValueLoop);
            ImGui::SameLine(); HelpMarker("Some calls to Begin()/BeginChild() will return false.\n\nWill cycle through window depths then repeat. Windows should be flickering while running.");
            ImGui::Checkbox("io.ConfigDebugIgnoreFocusLoss", &io.ConfigDebugIgnoreFocusLoss);
            ImGui::SameLine(); HelpMarker("Option to deactivate io.AddFocusEvent(false) handling. May facilitate interactions with a debugger when focus loss leads to clearing inputs data.");
            ImGui::Checkbox("io.ConfigDebugIniSettings", &io.ConfigDebugIniSettings);
            ImGui::SameLine(); HelpMarker("Option to save .ini data with extra comments (particularly helpful for Docking, but makes saving slower).");

            ImGui::TreePop();
            ImGui::Spacing();
        }

        IMGUI_DEMO_MARKER("Configuration/Backend Flags");
        if (ImGui::TreeNode("Backend Flags"))
        {
            HelpMarker(
                "Those flags are set by the backends (imgui_impl_xxx files) to specify their capabilities.\n"
                "Here we expose them as read-only fields to avoid breaking interactions with your backend.");

            // Make a local copy to avoid modifying actual backend flags.
            // FIXME: Maybe we need a BeginReadonly() equivalent to keep label bright?
            ImGui::BeginDisabled();
            ImGui::CheckboxFlags("io.BackendFlags: HasGamepad",             &io.BackendFlags, ImGuiBackendFlags_HasGamepad);
            ImGui::CheckboxFlags("io.BackendFlags: HasMouseCursors",        &io.BackendFlags, ImGuiBackendFlags_HasMouseCursors);
            ImGui::CheckboxFlags("io.BackendFlags: HasSetMousePos",         &io.BackendFlags, ImGuiBackendFlags_HasSetMousePos);
            ImGui::CheckboxFlags("io.BackendFlags: PlatformHasViewports",   &io.BackendFlags, ImGuiBackendFlags_PlatformHasViewports);
            ImGui::CheckboxFlags("io.BackendFlags: HasMouseHoveredViewport",&io.BackendFlags, ImGuiBackendFlags_HasMouseHoveredViewport);
            ImGui::CheckboxFlags("io.BackendFlags: RendererHasVtxOffset",   &io.BackendFlags, ImGuiBackendFlags_RendererHasVtxOffset);
            ImGui::CheckboxFlags("io.BackendFlags: RendererHasViewports",   &io.BackendFlags, ImGuiBackendFlags_RendererHasViewports);
            ImGui::EndDisabled();
            ImGui::TreePop();
            ImGui::Spacing();
        }

        IMGUI_DEMO_MARKER("Configuration/Style");
        if (ImGui::TreeNode("Style"))
        {
            HelpMarker("The same contents can be accessed in 'Tools->Style Editor' or by calling the ShowStyleEditor() function.");
            ImGui::ShowStyleEditor();
            ImGui::TreePop();
            ImGui::Spacing();
        }

        IMGUI_DEMO_MARKER("Configuration/Capture, Logging");
        if (ImGui::TreeNode("Capture/Logging"))
        {
            HelpMarker(
                "The logging API redirects all text output so you can easily capture the content of "
                "a window or a block. Tree nodes can be automatically expanded.\n"
                "Try opening any of the contents below in this window and then click one of the \"Log To\" button.");
            ImGui::LogButtons();

            HelpMarker("You can also call ImGui::LogText() to output directly to the log without a visual output.");
            if (ImGui::Button("Copy \"Hello, world!\" to clipboard"))
            {
                ImGui::LogToClipboard();
                ImGui::LogText("Hello, world!");
                ImGui::LogFinish();
            }
            ImGui::TreePop();
        }
    }

    IMGUI_DEMO_MARKER("Window options");
    if (ImGui::CollapsingHeader("Window options"))
    {
        if (ImGui::BeginTable("split", 3))
        {
            ImGui::TableNextColumn(); ImGui::Checkbox("No titlebar", &no_titlebar);
            ImGui::TableNextColumn(); ImGui::Checkbox("No scrollbar", &no_scrollbar);
            ImGui::TableNextColumn(); ImGui::Checkbox("No menu", &no_menu);
            ImGui::TableNextColumn(); ImGui::Checkbox("No move", &no_move);
            ImGui::TableNextColumn(); ImGui::Checkbox("No resize", &no_resize);
            ImGui::TableNextColumn(); ImGui::Checkbox("No collapse", &no_collapse);
            ImGui::TableNextColumn(); ImGui::Checkbox("No close", &no_close);
            ImGui::TableNextColumn(); ImGui::Checkbox("No nav", &no_nav);
            ImGui::TableNextColumn(); ImGui::Checkbox("No background", &no_background);
            ImGui::TableNextColumn(); ImGui::Checkbox("No bring to front", &no_bring_to_front);
            ImGui::TableNextColumn(); ImGui::Checkbox("No docking", &no_docking);
            ImGui::TableNextColumn(); ImGui::Checkbox("Unsaved document", &unsaved_document);
            ImGui::EndTable();
        }
    }

    // All demo contents
    ShowDemoWindowWidgets();
    ShowDemoWindowLayout();
    ShowDemoWindowPopups();
    ShowDemoWindowTables();
    ShowDemoWindowInputs();

    // End of ShowDemoWindow()
    ImGui::PopItemWidth();
    ImGui::End();
}

static void ShowDemoWindowWidgets()
{
    IMGUI_DEMO_MARKER("Widgets");
    if (!ImGui::CollapsingHeader("Widgets"))
        return;

    static bool disable_all = false; // The Checkbox for that is inside the "Disabled" section at the bottom
    if (disable_all)
        ImGui::BeginDisabled();

    IMGUI_DEMO_MARKER("Widgets/Basic");
    if (ImGui::TreeNode("Basic"))
    {
        ImGui::SeparatorText("General");

        IMGUI_DEMO_MARKER("Widgets/Basic/Button");
        static int clicked = 0;
        if (ImGui::Button("Button"))
            clicked++;
        if (clicked & 1)
        {
            ImGui::SameLine();
            ImGui::Text("Thanks for clicking me!");
        }

        IMGUI_DEMO_MARKER("Widgets/Basic/Checkbox");
        static bool check = true;
        ImGui::Checkbox("checkbox", &check);

        IMGUI_DEMO_MARKER("Widgets/Basic/RadioButton");
        static int e = 0;
        ImGui::RadioButton("radio a", &e, 0); ImGui::SameLine();
        ImGui::RadioButton("radio b", &e, 1); ImGui::SameLine();
        ImGui::RadioButton("radio c", &e, 2);

        // Color buttons, demonstrate using PushID() to add unique identifier in the ID stack, and changing style.
        IMGUI_DEMO_MARKER("Widgets/Basic/Buttons (Colored)");
        for (int i = 0; i < 7; i++)
        {
            if (i > 0)
                ImGui::SameLine();
            ImGui::PushID(i);
            ImGui::PushStyleColor(ImGuiCol_Button, (ImVec4)ImColor::HSV(i / 7.0f, 0.6f, 0.6f));
            ImGui::PushStyleColor(ImGuiCol_ButtonHovered, (ImVec4)ImColor::HSV(i / 7.0f, 0.7f, 0.7f));
            ImGui::PushStyleColor(ImGuiCol_ButtonActive, (ImVec4)ImColor::HSV(i / 7.0f, 0.8f, 0.8f));
            ImGui::Button("Click");
            ImGui::PopStyleColor(3);
            ImGui::PopID();
        }

        // Use AlignTextToFramePadding() to align text baseline to the baseline of framed widgets elements
        // (otherwise a Text+SameLine+Button sequence will have the text a little too high by default!)
        // See 'Demo->Layout->Text Baseline Alignment' for details.
        ImGui::AlignTextToFramePadding();
        ImGui::Text("Hold to repeat:");
        ImGui::SameLine();

        // Arrow buttons with Repeater
        IMGUI_DEMO_MARKER("Widgets/Basic/Buttons (Repeating)");
        static int counter = 0;
        float spacing = ImGui::GetStyle().ItemInnerSpacing.x;
        ImGui::PushButtonRepeat(true);
        if (ImGui::ArrowButton("##left", ImGuiDir_Left)) { counter--; }
        ImGui::SameLine(0.0f, spacing);
        if (ImGui::ArrowButton("##right", ImGuiDir_Right)) { counter++; }
        ImGui::PopButtonRepeat();
        ImGui::SameLine();
        ImGui::Text("%d", counter);

        ImGui::Button("Tooltip");
        ImGui::SetItemTooltip("I am a tooltip");

        ImGui::LabelText("label", "Value");

        ImGui::SeparatorText("Inputs");

        {
            // To wire InputText() with std::string or any other custom string type,
            // see the "Text Input > Resize Callback" section of this demo, and the misc/cpp/imgui_stdlib.h file.
            IMGUI_DEMO_MARKER("Widgets/Basic/InputText");
            static char str0[128] = "Hello, world!";
            ImGui::InputText("input text", str0, IM_ARRAYSIZE(str0));
            ImGui::SameLine(); HelpMarker(
                "USER:\n"
                "Hold SHIFT or use mouse to select text.\n"
                "CTRL+Left/Right to word jump.\n"
                "CTRL+A or Double-Click to select all.\n"
                "CTRL+X,CTRL+C,CTRL+V clipboard.\n"
                "CTRL+Z,CTRL+Y undo/redo.\n"
                "ESCAPE to revert.\n\n"
                "PROGRAMMER:\n"
                "You can use the ImGuiInputTextFlags_CallbackResize facility if you need to wire InputText() "
                "to a dynamic string type. See misc/cpp/imgui_stdlib.h for an example (this is not demonstrated "
                "in imgui_demo.cpp).");

            static char str1[128] = "";
            ImGui::InputTextWithHint("input text (w/ hint)", "enter text here", str1, IM_ARRAYSIZE(str1));

            IMGUI_DEMO_MARKER("Widgets/Basic/InputInt, InputFloat");
            static int i0 = 123;
            ImGui::InputInt("input int", &i0);

            static float f0 = 0.001f;
            ImGui::InputFloat("input float", &f0, 0.01f, 1.0f, "%.3f");

            static double d0 = 999999.00000001;
            ImGui::InputDouble("input double", &d0, 0.01f, 1.0f, "%.8f");

            static float f1 = 1.e10f;
            ImGui::InputFloat("input scientific", &f1, 0.0f, 0.0f, "%e");
            ImGui::SameLine(); HelpMarker(
                "You can input value using the scientific notation,\n"
                "  e.g. \"1e+8\" becomes \"100000000\".");

            static float vec4a[4] = { 0.10f, 0.20f, 0.30f, 0.44f };
            ImGui::InputFloat3("input float3", vec4a);
        }

        ImGui::SeparatorText("Drags");

        {
            IMGUI_DEMO_MARKER("Widgets/Basic/DragInt, DragFloat");
            static int i1 = 50, i2 = 42;
            ImGui::DragInt("drag int", &i1, 1);
            ImGui::SameLine(); HelpMarker(
                "Click and drag to edit value.\n"
                "Hold SHIFT/ALT for faster/slower edit.\n"
                "Double-click or CTRL+click to input value.");

            ImGui::DragInt("drag int 0..100", &i2, 1, 0, 100, "%d%%", ImGuiSliderFlags_AlwaysClamp);

            static float f1 = 1.00f, f2 = 0.0067f;
            ImGui::DragFloat("drag float", &f1, 0.005f);
            ImGui::DragFloat("drag small float", &f2, 0.0001f, 0.0f, 0.0f, "%.06f ns");
        }

        ImGui::SeparatorText("Sliders");

        {
            IMGUI_DEMO_MARKER("Widgets/Basic/SliderInt, SliderFloat");
            static int i1 = 0;
            ImGui::SliderInt("slider int", &i1, -1, 3);
            ImGui::SameLine(); HelpMarker("CTRL+click to input value.");

            static float f1 = 0.123f, f2 = 0.0f;
            ImGui::SliderFloat("slider float", &f1, 0.0f, 1.0f, "ratio = %.3f");
            ImGui::SliderFloat("slider float (log)", &f2, -10.0f, 10.0f, "%.4f", ImGuiSliderFlags_Logarithmic);

            IMGUI_DEMO_MARKER("Widgets/Basic/SliderAngle");
            static float angle = 0.0f;
            ImGui::SliderAngle("slider angle", &angle);

            // Using the format string to display a name instead of an integer.
            // Here we completely omit '%d' from the format string, so it'll only display a name.
            // This technique can also be used with DragInt().
            IMGUI_DEMO_MARKER("Widgets/Basic/Slider (enum)");
            enum Element { Element_Fire, Element_Earth, Element_Air, Element_Water, Element_COUNT };
            static int elem = Element_Fire;
            const char* elems_names[Element_COUNT] = { "Fire", "Earth", "Air", "Water" };
            const char* elem_name = (elem >= 0 && elem < Element_COUNT) ? elems_names[elem] : "Unknown";
            ImGui::SliderInt("slider enum", &elem, 0, Element_COUNT - 1, elem_name); // Use ImGuiSliderFlags_NoInput flag to disable CTRL+Click here.
            ImGui::SameLine(); HelpMarker("Using the format string parameter to display a name instead of the underlying integer.");
        }

        ImGui::SeparatorText("Selectors/Pickers");

        {
            IMGUI_DEMO_MARKER("Widgets/Basic/ColorEdit3, ColorEdit4");
            static float col1[3] = { 1.0f, 0.0f, 0.2f };
            static float col2[4] = { 0.4f, 0.7f, 0.0f, 0.5f };
            ImGui::ColorEdit3("color 1", col1);
            ImGui::SameLine(); HelpMarker(
                "Click on the color square to open a color picker.\n"
                "Click and hold to use drag and drop.\n"
                "Right-click on the color square to show options.\n"
                "CTRL+click on individual component to input value.\n");

            ImGui::ColorEdit4("color 2", col2);
        }

        {
            // Using the _simplified_ one-liner Combo() api here
            // See "Combo" section for examples of how to use the more flexible BeginCombo()/EndCombo() api.
            IMGUI_DEMO_MARKER("Widgets/Basic/Combo");
            const char* items[] = { "AAAA", "BBBB", "CCCC", "DDDD", "EEEE", "FFFF", "GGGG", "HHHH", "IIIIIII", "JJJJ", "KKKKKKK" };
            static int item_current = 0;
            ImGui::Combo("combo", &item_current, items, IM_ARRAYSIZE(items));
            ImGui::SameLine(); HelpMarker(
                "Using the simplified one-liner Combo API here.\nRefer to the \"Combo\" section below for an explanation of how to use the more flexible and general BeginCombo/EndCombo API.");
        }

        {
            // Using the _simplified_ one-liner ListBox() api here
            // See "List boxes" section for examples of how to use the more flexible BeginListBox()/EndListBox() api.
            IMGUI_DEMO_MARKER("Widgets/Basic/ListBox");
            const char* items[] = { "Apple", "Banana", "Cherry", "Kiwi", "Mango", "Orange", "Pineapple", "Strawberry", "Watermelon" };
            static int item_current = 1;
            ImGui::ListBox("listbox", &item_current, items, IM_ARRAYSIZE(items), 4);
            ImGui::SameLine(); HelpMarker(
                "Using the simplified one-liner ListBox API here.\nRefer to the \"List boxes\" section below for an explanation of how to use the more flexible and general BeginListBox/EndListBox API.");
        }

        ImGui::TreePop();
    }

    IMGUI_DEMO_MARKER("Widgets/Tooltips");
    if (ImGui::TreeNode("Tooltips"))
    {
        // Tooltips are windows following the mouse. They do not take focus away.
        ImGui::SeparatorText("General");

        // Typical use cases:
        // - Short-form (text only):      SetItemTooltip("Hello");
        // - Short-form (any contents):   if (BeginItemTooltip()) { Text("Hello"); EndTooltip(); }

        // - Full-form (text only):       if (IsItemHovered(...)) { SetTooltip("Hello"); }
        // - Full-form (any contents):    if (IsItemHovered(...) && BeginTooltip()) { Text("Hello"); EndTooltip(); }

        HelpMarker(
            "Tooltip are typically created by using a IsItemHovered() + SetTooltip() sequence.\n\n"
            "We provide a helper SetItemTooltip() function to perform the two with standards flags.");

        ImVec2 sz = ImVec2(-FLT_MIN, 0.0f);

        ImGui::Button("Basic", sz);
        ImGui::SetItemTooltip("I am a tooltip");

        ImGui::Button("Fancy", sz);
        if (ImGui::BeginItemTooltip())
        {
            ImGui::Text("I am a fancy tooltip");
            static float arr[] = { 0.6f, 0.1f, 1.0f, 0.5f, 0.92f, 0.1f, 0.2f };
            ImGui::PlotLines("Curve", arr, IM_ARRAYSIZE(arr));
            ImGui::Text("Sin(time) = %f", sinf((float)ImGui::GetTime()));
            ImGui::EndTooltip();
        }

        ImGui::SeparatorText("Always On");

        // Showcase NOT relying on a IsItemHovered() to emit a tooltip.
        // Here the tooltip is always emitted when 'always_on == true'.
        static int always_on = 0;
        ImGui::RadioButton("Off", &always_on, 0);
        ImGui::SameLine();
        ImGui::RadioButton("Always On (Simple)", &always_on, 1);
        ImGui::SameLine();
        ImGui::RadioButton("Always On (Advanced)", &always_on, 2);
        if (always_on == 1)
            ImGui::SetTooltip("I am following you around.");
        else if (always_on == 2 && ImGui::BeginTooltip())
        {
            ImGui::ProgressBar(sinf((float)ImGui::GetTime()) * 0.5f + 0.5f, ImVec2(ImGui::GetFontSize() * 25, 0.0f));
            ImGui::EndTooltip();
        }

        ImGui::SeparatorText("Custom");

        HelpMarker(
            "Passing ImGuiHoveredFlags_ForTooltip to IsItemHovered() is the preferred way to standardize"
            "tooltip activation details across your application. You may however decide to use custom"
            "flags for a specific tooltip instance.");

        // The following examples are passed for documentation purpose but may not be useful to most users.
        // Passing ImGuiHoveredFlags_ForTooltip to IsItemHovered() will pull ImGuiHoveredFlags flags values from
        // 'style.HoverFlagsForTooltipMouse' or 'style.HoverFlagsForTooltipNav' depending on whether mouse or gamepad/keyboard is being used.
        // With default settings, ImGuiHoveredFlags_ForTooltip is equivalent to ImGuiHoveredFlags_DelayShort + ImGuiHoveredFlags_Stationary.
        ImGui::Button("Manual", sz);
        if (ImGui::IsItemHovered(ImGuiHoveredFlags_ForTooltip))
            ImGui::SetTooltip("I am a manually emitted tooltip.");

        ImGui::Button("DelayNone", sz);
        if (ImGui::IsItemHovered(ImGuiHoveredFlags_DelayNone))
            ImGui::SetTooltip("I am a tooltip with no delay.");

        ImGui::Button("DelayShort", sz);
        if (ImGui::IsItemHovered(ImGuiHoveredFlags_DelayShort | ImGuiHoveredFlags_NoSharedDelay))
            ImGui::SetTooltip("I am a tooltip with a short delay (%0.2f sec).", ImGui::GetStyle().HoverDelayShort);

        ImGui::Button("DelayLong", sz);
        if (ImGui::IsItemHovered(ImGuiHoveredFlags_DelayNormal | ImGuiHoveredFlags_NoSharedDelay))
            ImGui::SetTooltip("I am a tooltip with a long delay (%0.2f sec).", ImGui::GetStyle().HoverDelayNormal);

        ImGui::Button("Stationary", sz);
        if (ImGui::IsItemHovered(ImGuiHoveredFlags_Stationary))
            ImGui::SetTooltip("I am a tooltip requiring mouse to be stationary before activating.");

        // Using ImGuiHoveredFlags_ForTooltip will pull flags from 'style.HoverFlagsForTooltipMouse' or 'style.HoverFlagsForTooltipNav',
        // which default value include the ImGuiHoveredFlags_AllowWhenDisabled flag.
        // As a result, Set
        ImGui::BeginDisabled();
        ImGui::Button("Disabled item", sz);
        ImGui::EndDisabled();
        if (ImGui::IsItemHovered(ImGuiHoveredFlags_ForTooltip))
            ImGui::SetTooltip("I am a a tooltip for a disabled item.");

        ImGui::TreePop();
    }

    // Testing ImGuiOnceUponAFrame helper.
    //static ImGuiOnceUponAFrame once;
    //for (int i = 0; i < 5; i++)
    //    if (once)
    //        ImGui::Text("This will be displayed only once.");

    IMGUI_DEMO_MARKER("Widgets/Tree Nodes");
    if (ImGui::TreeNode("Tree Nodes"))
    {
        IMGUI_DEMO_MARKER("Widgets/Tree Nodes/Basic trees");
        if (ImGui::TreeNode("Basic trees"))
        {
            for (int i = 0; i < 5; i++)
            {
                // Use SetNextItemOpen() so set the default state of a node to be open. We could
                // also use TreeNodeEx() with the ImGuiTreeNodeFlags_DefaultOpen flag to achieve the same thing!
                if (i == 0)
                    ImGui::SetNextItemOpen(true, ImGuiCond_Once);

                if (ImGui::TreeNode((void*)(intptr_t)i, "Child %d", i))
                {
                    ImGui::Text("blah blah");
                    ImGui::SameLine();
                    if (ImGui::SmallButton("button")) {}
                    ImGui::TreePop();
                }
            }
            ImGui::TreePop();
        }

        IMGUI_DEMO_MARKER("Widgets/Tree Nodes/Advanced, with Selectable nodes");
        if (ImGui::TreeNode("Advanced, with Selectable nodes"))
        {
            HelpMarker(
                "This is a more typical looking tree with selectable nodes.\n"
                "Click to select, CTRL+Click to toggle, click on arrows or double-click to open.");
            static ImGuiTreeNodeFlags base_flags = ImGuiTreeNodeFlags_OpenOnArrow | ImGuiTreeNodeFlags_OpenOnDoubleClick | ImGuiTreeNodeFlags_SpanAvailWidth;
            static bool align_label_with_current_x_position = false;
            static bool test_drag_and_drop = false;
            ImGui::CheckboxFlags("ImGuiTreeNodeFlags_OpenOnArrow",       &base_flags, ImGuiTreeNodeFlags_OpenOnArrow);
            ImGui::CheckboxFlags("ImGuiTreeNodeFlags_OpenOnDoubleClick", &base_flags, ImGuiTreeNodeFlags_OpenOnDoubleClick);
            ImGui::CheckboxFlags("ImGuiTreeNodeFlags_SpanAvailWidth",    &base_flags, ImGuiTreeNodeFlags_SpanAvailWidth); ImGui::SameLine(); HelpMarker("Extend hit area to all available width instead of allowing more items to be laid out after the node.");
            ImGui::CheckboxFlags("ImGuiTreeNodeFlags_SpanFullWidth",     &base_flags, ImGuiTreeNodeFlags_SpanFullWidth);
            ImGui::CheckboxFlags("ImGuiTreeNodeFlags_SpanAllColumns",    &base_flags, ImGuiTreeNodeFlags_SpanAllColumns); ImGui::SameLine(); HelpMarker("For use in Tables only.");
            ImGui::Checkbox("Align label with current X position", &align_label_with_current_x_position);
            ImGui::Checkbox("Test tree node as drag source", &test_drag_and_drop);
            ImGui::Text("Hello!");
            if (align_label_with_current_x_position)
                ImGui::Unindent(ImGui::GetTreeNodeToLabelSpacing());

            // 'selection_mask' is dumb representation of what may be user-side selection state.
            //  You may retain selection state inside or outside your objects in whatever format you see fit.
            // 'node_clicked' is temporary storage of what node we have clicked to process selection at the end
            /// of the loop. May be a pointer to your own node type, etc.
            static int selection_mask = (1 << 2);
            int node_clicked = -1;
            for (int i = 0; i < 6; i++)
            {
                // Disable the default "open on single-click behavior" + set Selected flag according to our selection.
                // To alter selection we use IsItemClicked() && !IsItemToggledOpen(), so clicking on an arrow doesn't alter selection.
                ImGuiTreeNodeFlags node_flags = base_flags;
                const bool is_selected = (selection_mask & (1 << i)) != 0;
                if (is_selected)
                    node_flags |= ImGuiTreeNodeFlags_Selected;
                if (i < 3)
                {
                    // Items 0..2 are Tree Node
                    bool node_open = ImGui::TreeNodeEx((void*)(intptr_t)i, node_flags, "Selectable Node %d", i);
                    if (ImGui::IsItemClicked() && !ImGui::IsItemToggledOpen())
                        node_clicked = i;
                    if (test_drag_and_drop && ImGui::BeginDragDropSource())
                    {
                        ImGui::SetDragDropPayload("_TREENODE", NULL, 0);
                        ImGui::Text("This is a drag and drop source");
                        ImGui::EndDragDropSource();
                    }
                    if (node_open)
                    {
                        ImGui::BulletText("Blah blah\nBlah Blah");
                        ImGui::TreePop();
                    }
                }
                else
                {
                    // Items 3..5 are Tree Leaves
                    // The only reason we use TreeNode at all is to allow selection of the leaf. Otherwise we can
                    // use BulletText() or advance the cursor by GetTreeNodeToLabelSpacing() and call Text().
                    node_flags |= ImGuiTreeNodeFlags_Leaf | ImGuiTreeNodeFlags_NoTreePushOnOpen; // ImGuiTreeNodeFlags_Bullet
                    ImGui::TreeNodeEx((void*)(intptr_t)i, node_flags, "Selectable Leaf %d", i);
                    if (ImGui::IsItemClicked() && !ImGui::IsItemToggledOpen())
                        node_clicked = i;
                    if (test_drag_and_drop && ImGui::BeginDragDropSource())
                    {
                        ImGui::SetDragDropPayload("_TREENODE", NULL, 0);
                        ImGui::Text("This is a drag and drop source");
                        ImGui::EndDragDropSource();
                    }
                }
            }
            if (node_clicked != -1)
            {
                // Update selection state
                // (process outside of tree loop to avoid visual inconsistencies during the clicking frame)
                if (ImGui::GetIO().KeyCtrl)
                    selection_mask ^= (1 << node_clicked);          // CTRL+click to toggle
                else //if (!(selection_mask & (1 << node_clicked))) // Depending on selection behavior you want, may want to preserve selection when clicking on item that is part of the selection
                    selection_mask = (1 << node_clicked);           // Click to single-select
            }
            if (align_label_with_current_x_position)
                ImGui::Indent(ImGui::GetTreeNodeToLabelSpacing());
            ImGui::TreePop();
        }
        ImGui::TreePop();
    }

    IMGUI_DEMO_MARKER("Widgets/Collapsing Headers");
    if (ImGui::TreeNode("Collapsing Headers"))
    {
        static bool closable_group = true;
        ImGui::Checkbox("Show 2nd header", &closable_group);
        if (ImGui::CollapsingHeader("Header", ImGuiTreeNodeFlags_None))
        {
            ImGui::Text("IsItemHovered: %d", ImGui::IsItemHovered());
            for (int i = 0; i < 5; i++)
                ImGui::Text("Some content %d", i);
        }
        if (ImGui::CollapsingHeader("Header with a close button", &closable_group))
        {
            ImGui::Text("IsItemHovered: %d", ImGui::IsItemHovered());
            for (int i = 0; i < 5; i++)
                ImGui::Text("More content %d", i);
        }
        /*
        if (ImGui::CollapsingHeader("Header with a bullet", ImGuiTreeNodeFlags_Bullet))
            ImGui::Text("IsItemHovered: %d", ImGui::IsItemHovered());
        */
        ImGui::TreePop();
    }

    IMGUI_DEMO_MARKER("Widgets/Bullets");
    if (ImGui::TreeNode("Bullets"))
    {
        ImGui::BulletText("Bullet point 1");
        ImGui::BulletText("Bullet point 2\nOn multiple lines");
        if (ImGui::TreeNode("Tree node"))
        {
            ImGui::BulletText("Another bullet point");
            ImGui::TreePop();
        }
        ImGui::Bullet(); ImGui::Text("Bullet point 3 (two calls)");
        ImGui::Bullet(); ImGui::SmallButton("Button");
        ImGui::TreePop();
    }

    IMGUI_DEMO_MARKER("Widgets/Text");
    if (ImGui::TreeNode("Text"))
    {
        IMGUI_DEMO_MARKER("Widgets/Text/Colored Text");
        if (ImGui::TreeNode("Colorful Text"))
        {
            // Using shortcut. You can use PushStyleColor()/PopStyleColor() for more flexibility.
            ImGui::TextColored(ImVec4(1.0f, 0.0f, 1.0f, 1.0f), "Pink");
            ImGui::TextColored(ImVec4(1.0f, 1.0f, 0.0f, 1.0f), "Yellow");
            ImGui::TextDisabled("Disabled");
            ImGui::SameLine(); HelpMarker("The TextDisabled color is stored in ImGuiStyle.");
            ImGui::TreePop();
        }

        IMGUI_DEMO_MARKER("Widgets/Text/Word Wrapping");
        if (ImGui::TreeNode("Word Wrapping"))
        {
            // Using shortcut. You can use PushTextWrapPos()/PopTextWrapPos() for more flexibility.
            ImGui::TextWrapped(
                "This text should automatically wrap on the edge of the window. The current implementation "
                "for text wrapping follows simple rules suitable for English and possibly other languages.");
            ImGui::Spacing();

            static float wrap_width = 200.0f;
            ImGui::SliderFloat("Wrap width", &wrap_width, -20, 600, "%.0f");

            ImDrawList* draw_list = ImGui::GetWindowDrawList();
            for (int n = 0; n < 2; n++)
            {
                ImGui::Text("Test paragraph %d:", n);
                ImVec2 pos = ImGui::GetCursorScreenPos();
                ImVec2 marker_min = ImVec2(pos.x + wrap_width, pos.y);
                ImVec2 marker_max = ImVec2(pos.x + wrap_width + 10, pos.y + ImGui::GetTextLineHeight());
                ImGui::PushTextWrapPos(ImGui::GetCursorPos().x + wrap_width);
                if (n == 0)
                    ImGui::Text("The lazy dog is a good dog. This paragraph should fit within %.0f pixels. Testing a 1 character word. The quick brown fox jumps over the lazy dog.", wrap_width);
                else
                    ImGui::Text("aaaaaaaa bbbbbbbb, c cccccccc,dddddddd. d eeeeeeee   ffffffff. gggggggg!hhhhhhhh");

                // Draw actual text bounding box, following by marker of our expected limit (should not overlap!)
                draw_list->AddRect(ImGui::GetItemRectMin(), ImGui::GetItemRectMax(), IM_COL32(255, 255, 0, 255));
                draw_list->AddRectFilled(marker_min, marker_max, IM_COL32(255, 0, 255, 255));
                ImGui::PopTextWrapPos();
            }

            ImGui::TreePop();
        }

        IMGUI_DEMO_MARKER("Widgets/Text/UTF-8 Text");
        if (ImGui::TreeNode("UTF-8 Text"))
        {
            // UTF-8 test with Japanese characters
            // (Needs a suitable font? Try "Google Noto" or "Arial Unicode". See docs/FONTS.md for details.)
            // - From C++11 you can use the u8"my text" syntax to encode literal strings as UTF-8
            // - For earlier compiler, you may be able to encode your sources as UTF-8 (e.g. in Visual Studio, you
            //   can save your source files as 'UTF-8 without signature').
            // - FOR THIS DEMO FILE ONLY, BECAUSE WE WANT TO SUPPORT OLD COMPILERS, WE ARE *NOT* INCLUDING RAW UTF-8
            //   CHARACTERS IN THIS SOURCE FILE. Instead we are encoding a few strings with hexadecimal constants.
            //   Don't do this in your application! Please use u8"text in any language" in your application!
            // Note that characters values are preserved even by InputText() if the font cannot be displayed,
            // so you can safely copy & paste garbled characters into another application.
            ImGui::TextWrapped(
                "CJK text will only appear if the font was loaded with the appropriate CJK character ranges. "
                "Call io.Fonts->AddFontFromFileTTF() manually to load extra character ranges. "
                "Read docs/FONTS.md for details.");
            ImGui::Text("Hiragana: \xe3\x81\x8b\xe3\x81\x8d\xe3\x81\x8f\xe3\x81\x91\xe3\x81\x93 (kakikukeko)"); // Normally we would use u8"blah blah" with the proper characters directly in the string.
            ImGui::Text("Kanjis: \xe6\x97\xa5\xe6\x9c\xac\xe8\xaa\x9e (nihongo)");
            static char buf[32] = "\xe6\x97\xa5\xe6\x9c\xac\xe8\xaa\x9e";
            //static char buf[32] = u8"NIHONGO"; // <- this is how you would write it with C++11, using real kanjis
            ImGui::InputText("UTF-8 input", buf, IM_ARRAYSIZE(buf));
            ImGui::TreePop();
        }
        ImGui::TreePop();
    }

    IMGUI_DEMO_MARKER("Widgets/Images");
    if (ImGui::TreeNode("Images"))
    {
        ImGuiIO& io = ImGui::GetIO();
        ImGui::TextWrapped(
            "Below we are displaying the font texture (which is the only texture we have access to in this demo). "
            "Use the 'ImTextureID' type as storage to pass pointers or identifier to your own texture data. "
            "Hover the texture for a zoomed view!");

        // Below we are displaying the font texture because it is the only texture we have access to inside the demo!
        // Remember that ImTextureID is just storage for whatever you want it to be. It is essentially a value that
        // will be passed to the rendering backend via the ImDrawCmd structure.
        // If you use one of the default imgui_impl_XXXX.cpp rendering backend, they all have comments at the top
        // of their respective source file to specify what they expect to be stored in ImTextureID, for example:
        // - The imgui_impl_dx11.cpp renderer expect a 'ID3D11ShaderResourceView*' pointer
        // - The imgui_impl_opengl3.cpp renderer expect a GLuint OpenGL texture identifier, etc.
        // More:
        // - If you decided that ImTextureID = MyEngineTexture*, then you can pass your MyEngineTexture* pointers
        //   to ImGui::Image(), and gather width/height through your own functions, etc.
        // - You can use ShowMetricsWindow() to inspect the draw data that are being passed to your renderer,
        //   it will help you debug issues if you are confused about it.
        // - Consider using the lower-level ImDrawList::AddImage() API, via ImGui::GetWindowDrawList()->AddImage().
        // - Read https://github.com/ocornut/imgui/blob/master/docs/FAQ.md
        // - Read https://github.com/ocornut/imgui/wiki/Image-Loading-and-Displaying-Examples
        ImTextureID my_tex_id = io.Fonts->TexID;
        float my_tex_w = (float)io.Fonts->TexWidth;
        float my_tex_h = (float)io.Fonts->TexHeight;
        {
            static bool use_text_color_for_tint = false;
            ImGui::Checkbox("Use Text Color for Tint", &use_text_color_for_tint);
            ImGui::Text("%.0fx%.0f", my_tex_w, my_tex_h);
            ImVec2 pos = ImGui::GetCursorScreenPos();
            ImVec2 uv_min = ImVec2(0.0f, 0.0f);                 // Top-left
            ImVec2 uv_max = ImVec2(1.0f, 1.0f);                 // Lower-right
            ImVec4 tint_col = use_text_color_for_tint ? ImGui::GetStyleColorVec4(ImGuiCol_Text) : ImVec4(1.0f, 1.0f, 1.0f, 1.0f);   // No tint
            ImVec4 border_col = ImGui::GetStyleColorVec4(ImGuiCol_Border);
            ImGui::Image(my_tex_id, ImVec2(my_tex_w, my_tex_h), uv_min, uv_max, tint_col, border_col);
            if (ImGui::BeginItemTooltip())
            {
                float region_sz = 32.0f;
                float region_x = io.MousePos.x - pos.x - region_sz * 0.5f;
                float region_y = io.MousePos.y - pos.y - region_sz * 0.5f;
                float zoom = 4.0f;
                if (region_x < 0.0f) { region_x = 0.0f; }
                else if (region_x > my_tex_w - region_sz) { region_x = my_tex_w - region_sz; }
                if (region_y < 0.0f) { region_y = 0.0f; }
                else if (region_y > my_tex_h - region_sz) { region_y = my_tex_h - region_sz; }
                ImGui::Text("Min: (%.2f, %.2f)", region_x, region_y);
                ImGui::Text("Max: (%.2f, %.2f)", region_x + region_sz, region_y + region_sz);
                ImVec2 uv0 = ImVec2((region_x) / my_tex_w, (region_y) / my_tex_h);
                ImVec2 uv1 = ImVec2((region_x + region_sz) / my_tex_w, (region_y + region_sz) / my_tex_h);
                ImGui::Image(my_tex_id, ImVec2(region_sz * zoom, region_sz * zoom), uv0, uv1, tint_col, border_col);
                ImGui::EndTooltip();
            }
        }

        IMGUI_DEMO_MARKER("Widgets/Images/Textured buttons");
        ImGui::TextWrapped("And now some textured buttons..");
        static int pressed_count = 0;
        for (int i = 0; i < 8; i++)
        {
            // UV coordinates are often (0.0f, 0.0f) and (1.0f, 1.0f) to display an entire textures.
            // Here are trying to display only a 32x32 pixels area of the texture, hence the UV computation.
            // Read about UV coordinates here: https://github.com/ocornut/imgui/wiki/Image-Loading-and-Displaying-Examples
            ImGui::PushID(i);
            if (i > 0)
                ImGui::PushStyleVar(ImGuiStyleVar_FramePadding, ImVec2(i - 1.0f, i - 1.0f));
            ImVec2 size = ImVec2(32.0f, 32.0f);                         // Size of the image we want to make visible
            ImVec2 uv0 = ImVec2(0.0f, 0.0f);                            // UV coordinates for lower-left
            ImVec2 uv1 = ImVec2(32.0f / my_tex_w, 32.0f / my_tex_h);    // UV coordinates for (32,32) in our texture
            ImVec4 bg_col = ImVec4(0.0f, 0.0f, 0.0f, 1.0f);             // Black background
            ImVec4 tint_col = ImVec4(1.0f, 1.0f, 1.0f, 1.0f);           // No tint
            if (ImGui::ImageButton("", my_tex_id, size, uv0, uv1, bg_col, tint_col))
                pressed_count += 1;
            if (i > 0)
                ImGui::PopStyleVar();
            ImGui::PopID();
            ImGui::SameLine();
        }
        ImGui::NewLine();
        ImGui::Text("Pressed %d times.", pressed_count);
        ImGui::TreePop();
    }

    IMGUI_DEMO_MARKER("Widgets/Combo");
    if (ImGui::TreeNode("Combo"))
    {
        // Combo Boxes are also called "Dropdown" in other systems
        // Expose flags as checkbox for the demo
        static ImGuiComboFlags flags = 0;
        ImGui::CheckboxFlags("ImGuiComboFlags_PopupAlignLeft", &flags, ImGuiComboFlags_PopupAlignLeft);
        ImGui::SameLine(); HelpMarker("Only makes a difference if the popup is larger than the combo");
        if (ImGui::CheckboxFlags("ImGuiComboFlags_NoArrowButton", &flags, ImGuiComboFlags_NoArrowButton))
            flags &= ~ImGuiComboFlags_NoPreview;     // Clear the other flag, as we cannot combine both
        if (ImGui::CheckboxFlags("ImGuiComboFlags_NoPreview", &flags, ImGuiComboFlags_NoPreview))
            flags &= ~(ImGuiComboFlags_NoArrowButton | ImGuiComboFlags_WidthFitPreview); // Clear the other flag, as we cannot combine both
        if (ImGui::CheckboxFlags("ImGuiComboFlags_WidthFitPreview", &flags, ImGuiComboFlags_WidthFitPreview))
            flags &= ~ImGuiComboFlags_NoPreview;

        // Override default popup height
        if (ImGui::CheckboxFlags("ImGuiComboFlags_HeightSmall", &flags, ImGuiComboFlags_HeightSmall))
            flags &= ~(ImGuiComboFlags_HeightMask_ & ~ImGuiComboFlags_HeightSmall);
        if (ImGui::CheckboxFlags("ImGuiComboFlags_HeightRegular", &flags, ImGuiComboFlags_HeightRegular))
            flags &= ~(ImGuiComboFlags_HeightMask_ & ~ImGuiComboFlags_HeightRegular);
        if (ImGui::CheckboxFlags("ImGuiComboFlags_HeightLargest", &flags, ImGuiComboFlags_HeightLargest))
            flags &= ~(ImGuiComboFlags_HeightMask_ & ~ImGuiComboFlags_HeightLargest);

        // Using the generic BeginCombo() API, you have full control over how to display the combo contents.
        // (your selection data could be an index, a pointer to the object, an id for the object, a flag intrusively
        // stored in the object itself, etc.)
        const char* items[] = { "AAAA", "BBBB", "CCCC", "DDDD", "EEEE", "FFFF", "GGGG", "HHHH", "IIII", "JJJJ", "KKKK", "LLLLLLL", "MMMM", "OOOOOOO" };
        static int item_current_idx = 0; // Here we store our selection data as an index.
        const char* combo_preview_value = items[item_current_idx];  // Pass in the preview value visible before opening the combo (it could be anything)
        if (ImGui::BeginCombo("combo 1", combo_preview_value, flags))
        {
            for (int n = 0; n < IM_ARRAYSIZE(items); n++)
            {
                const bool is_selected = (item_current_idx == n);
                if (ImGui::Selectable(items[n], is_selected))
                    item_current_idx = n;

                // Set the initial focus when opening the combo (scrolling + keyboard navigation focus)
                if (is_selected)
                    ImGui::SetItemDefaultFocus();
            }
            ImGui::EndCombo();
        }

        ImGui::Spacing();
        ImGui::SeparatorText("One-liner variants");
        HelpMarker("Flags above don't apply to this section.");

        // Simplified one-liner Combo() API, using values packed in a single constant string
        // This is a convenience for when the selection set is small and known at compile-time.
        static int item_current_2 = 0;
        ImGui::Combo("combo 2 (one-liner)", &item_current_2, "aaaa\0bbbb\0cccc\0dddd\0eeee\0\0");

        // Simplified one-liner Combo() using an array of const char*
        // This is not very useful (may obsolete): prefer using BeginCombo()/EndCombo() for full control.
        static int item_current_3 = -1; // If the selection isn't within 0..count, Combo won't display a preview
        ImGui::Combo("combo 3 (array)", &item_current_3, items, IM_ARRAYSIZE(items));

        // Simplified one-liner Combo() using an accessor function
        static int item_current_4 = 0;
        ImGui::Combo("combo 4 (function)", &item_current_4, [](void* data, int n) { return ((const char**)data)[n]; }, items, IM_ARRAYSIZE(items));

        ImGui::TreePop();
    }

    IMGUI_DEMO_MARKER("Widgets/List Boxes");
    if (ImGui::TreeNode("List boxes"))
    {
        // Using the generic BeginListBox() API, you have full control over how to display the combo contents.
        // (your selection data could be an index, a pointer to the object, an id for the object, a flag intrusively
        // stored in the object itself, etc.)
        const char* items[] = { "AAAA", "BBBB", "CCCC", "DDDD", "EEEE", "FFFF", "GGGG", "HHHH", "IIII", "JJJJ", "KKKK", "LLLLLLL", "MMMM", "OOOOOOO" };
        static int item_current_idx = 0; // Here we store our selection data as an index.
        if (ImGui::BeginListBox("listbox 1"))
        {
            for (int n = 0; n < IM_ARRAYSIZE(items); n++)
            {
                const bool is_selected = (item_current_idx == n);
                if (ImGui::Selectable(items[n], is_selected))
                    item_current_idx = n;

                // Set the initial focus when opening the combo (scrolling + keyboard navigation focus)
                if (is_selected)
                    ImGui::SetItemDefaultFocus();
            }
            ImGui::EndListBox();
        }

        // Custom size: use all width, 5 items tall
        ImGui::Text("Full-width:");
        if (ImGui::BeginListBox("##listbox 2", ImVec2(-FLT_MIN, 5 * ImGui::GetTextLineHeightWithSpacing())))
        {
            for (int n = 0; n < IM_ARRAYSIZE(items); n++)
            {
                const bool is_selected = (item_current_idx == n);
                if (ImGui::Selectable(items[n], is_selected))
                    item_current_idx = n;

                // Set the initial focus when opening the combo (scrolling + keyboard navigation focus)
                if (is_selected)
                    ImGui::SetItemDefaultFocus();
            }
            ImGui::EndListBox();
        }

        ImGui::TreePop();
    }

    IMGUI_DEMO_MARKER("Widgets/Selectables");
    if (ImGui::TreeNode("Selectables"))
    {
        // Selectable() has 2 overloads:
        // - The one taking "bool selected" as a read-only selection information.
        //   When Selectable() has been clicked it returns true and you can alter selection state accordingly.
        // - The one taking "bool* p_selected" as a read-write selection information (convenient in some cases)
        // The earlier is more flexible, as in real application your selection may be stored in many different ways
        // and not necessarily inside a bool value (e.g. in flags within objects, as an external list, etc).
        IMGUI_DEMO_MARKER("Widgets/Selectables/Basic");
        if (ImGui::TreeNode("Basic"))
        {
            static bool selection[5] = { false, true, false, false };
            ImGui::Selectable("1. I am selectable", &selection[0]);
            ImGui::Selectable("2. I am selectable", &selection[1]);
            ImGui::Selectable("3. I am selectable", &selection[2]);
            if (ImGui::Selectable("4. I am double clickable", selection[3], ImGuiSelectableFlags_AllowDoubleClick))
                if (ImGui::IsMouseDoubleClicked(0))
                    selection[3] = !selection[3];
            ImGui::TreePop();
        }

        IMGUI_DEMO_MARKER("Widgets/Selectables/Single Selection");
        if (ImGui::TreeNode("Selection State: Single Selection"))
        {
            static int selected = -1;
            for (int n = 0; n < 5; n++)
            {
                char buf[32];
                sprintf(buf, "Object %d", n);
                if (ImGui::Selectable(buf, selected == n))
                    selected = n;
            }
            ImGui::TreePop();
        }
        IMGUI_DEMO_MARKER("Widgets/Selectables/Multiple Selection");
        if (ImGui::TreeNode("Selection State: Multiple Selection"))
        {
            HelpMarker("Hold CTRL and click to select multiple items.");
            static bool selection[5] = { false, false, false, false, false };
            for (int n = 0; n < 5; n++)
            {
                char buf[32];
                sprintf(buf, "Object %d", n);
                if (ImGui::Selectable(buf, selection[n]))
                {
                    if (!ImGui::GetIO().KeyCtrl)    // Clear selection when CTRL is not held
                        memset(selection, 0, sizeof(selection));
                    selection[n] ^= 1;
                }
            }
            ImGui::TreePop();
        }
        IMGUI_DEMO_MARKER("Widgets/Selectables/Rendering more items on the same line");
        if (ImGui::TreeNode("Rendering more items on the same line"))
        {
            // (1) Using SetNextItemAllowOverlap()
            // (2) Using the Selectable() override that takes "bool* p_selected" parameter, the bool value is toggled automatically.
            static bool selected[3] = { false, false, false };
            ImGui::SetNextItemAllowOverlap(); ImGui::Selectable("main.c",    &selected[0]); ImGui::SameLine(); ImGui::SmallButton("Link 1");
            ImGui::SetNextItemAllowOverlap(); ImGui::Selectable("Hello.cpp", &selected[1]); ImGui::SameLine(); ImGui::SmallButton("Link 2");
            ImGui::SetNextItemAllowOverlap(); ImGui::Selectable("Hello.h",   &selected[2]); ImGui::SameLine(); ImGui::SmallButton("Link 3");
            ImGui::TreePop();
        }

        IMGUI_DEMO_MARKER("Widgets/Selectables/In columns");
        if (ImGui::TreeNode("In columns"))
        {
            static bool selected[10] = {};

            if (ImGui::BeginTable("split1", 3, ImGuiTableFlags_Resizable | ImGuiTableFlags_NoSavedSettings | ImGuiTableFlags_Borders))
            {
                for (int i = 0; i < 10; i++)
                {
                    char label[32];
                    sprintf(label, "Item %d", i);
                    ImGui::TableNextColumn();
                    ImGui::Selectable(label, &selected[i]); // FIXME-TABLE: Selection overlap
                }
                ImGui::EndTable();
            }
            ImGui::Spacing();
            if (ImGui::BeginTable("split2", 3, ImGuiTableFlags_Resizable | ImGuiTableFlags_NoSavedSettings | ImGuiTableFlags_Borders))
            {
                for (int i = 0; i < 10; i++)
                {
                    char label[32];
                    sprintf(label, "Item %d", i);
                    ImGui::TableNextRow();
                    ImGui::TableNextColumn();
                    ImGui::Selectable(label, &selected[i], ImGuiSelectableFlags_SpanAllColumns);
                    ImGui::TableNextColumn();
                    ImGui::Text("Some other contents");
                    ImGui::TableNextColumn();
                    ImGui::Text("123456");
                }
                ImGui::EndTable();
            }
            ImGui::TreePop();
        }

        IMGUI_DEMO_MARKER("Widgets/Selectables/Grid");
        if (ImGui::TreeNode("Grid"))
        {
            static char selected[4][4] = { { 1, 0, 0, 0 }, { 0, 1, 0, 0 }, { 0, 0, 1, 0 }, { 0, 0, 0, 1 } };

            // Add in a bit of silly fun...
            const float time = (float)ImGui::GetTime();
            const bool winning_state = memchr(selected, 0, sizeof(selected)) == NULL; // If all cells are selected...
            if (winning_state)
                ImGui::PushStyleVar(ImGuiStyleVar_SelectableTextAlign, ImVec2(0.5f + 0.5f * cosf(time * 2.0f), 0.5f + 0.5f * sinf(time * 3.0f)));

            for (int y = 0; y < 4; y++)
                for (int x = 0; x < 4; x++)
                {
                    if (x > 0)
                        ImGui::SameLine();
                    ImGui::PushID(y * 4 + x);
                    if (ImGui::Selectable("Sailor", selected[y][x] != 0, 0, ImVec2(50, 50)))
                    {
                        // Toggle clicked cell + toggle neighbors
                        selected[y][x] ^= 1;
                        if (x > 0) { selected[y][x - 1] ^= 1; }
                        if (x < 3) { selected[y][x + 1] ^= 1; }
                        if (y > 0) { selected[y - 1][x] ^= 1; }
                        if (y < 3) { selected[y + 1][x] ^= 1; }
                    }
                    ImGui::PopID();
                }

            if (winning_state)
                ImGui::PopStyleVar();
            ImGui::TreePop();
        }
        IMGUI_DEMO_MARKER("Widgets/Selectables/Alignment");
        if (ImGui::TreeNode("Alignment"))
        {
            HelpMarker(
                "By default, Selectables uses style.SelectableTextAlign but it can be overridden on a per-item "
                "basis using PushStyleVar(). You'll probably want to always keep your default situation to "
                "left-align otherwise it becomes difficult to layout multiple items on a same line");
            static bool selected[3 * 3] = { true, false, true, false, true, false, true, false, true };
            for (int y = 0; y < 3; y++)
            {
                for (int x = 0; x < 3; x++)
                {
                    ImVec2 alignment = ImVec2((float)x / 2.0f, (float)y / 2.0f);
                    char name[32];
                    sprintf(name, "(%.1f,%.1f)", alignment.x, alignment.y);
                    if (x > 0) ImGui::SameLine();
                    ImGui::PushStyleVar(ImGuiStyleVar_SelectableTextAlign, alignment);
                    ImGui::Selectable(name, &selected[3 * y + x], ImGuiSelectableFlags_None, ImVec2(80, 80));
                    ImGui::PopStyleVar();
                }
            }
            ImGui::TreePop();
        }
        ImGui::TreePop();
    }

    // To wire InputText() with std::string or any other custom string type,
    // see the "Text Input > Resize Callback" section of this demo, and the misc/cpp/imgui_stdlib.h file.
    IMGUI_DEMO_MARKER("Widgets/Text Input");
    if (ImGui::TreeNode("Text Input"))
    {
        IMGUI_DEMO_MARKER("Widgets/Text Input/Multi-line Text Input");
        if (ImGui::TreeNode("Multi-line Text Input"))
        {
            // Note: we are using a fixed-sized buffer for simplicity here. See ImGuiInputTextFlags_CallbackResize
            // and the code in misc/cpp/imgui_stdlib.h for how to setup InputText() for dynamically resizing strings.
            static char text[1024 * 16] =
                "/*\n"
                " The Pentium F00F bug, shorthand for F0 0F C7 C8,\n"
                " the hexadecimal encoding of one offending instruction,\n"
                " more formally, the invalid operand with locked CMPXCHG8B\n"
                " instruction bug, is a design flaw in the majority of\n"
                " Intel Pentium, Pentium MMX, and Pentium OverDrive\n"
                " processors (all in the P5 microarchitecture).\n"
                "*/\n\n"
                "label:\n"
                "\tlock cmpxchg8b eax\n";

            static ImGuiInputTextFlags flags = ImGuiInputTextFlags_AllowTabInput;
            HelpMarker("You can use the ImGuiInputTextFlags_CallbackResize facility if you need to wire InputTextMultiline() to a dynamic string type. See misc/cpp/imgui_stdlib.h for an example. (This is not demonstrated in imgui_demo.cpp because we don't want to include <string> in here)");
            ImGui::CheckboxFlags("ImGuiInputTextFlags_ReadOnly", &flags, ImGuiInputTextFlags_ReadOnly);
            ImGui::CheckboxFlags("ImGuiInputTextFlags_AllowTabInput", &flags, ImGuiInputTextFlags_AllowTabInput);
            ImGui::CheckboxFlags("ImGuiInputTextFlags_CtrlEnterForNewLine", &flags, ImGuiInputTextFlags_CtrlEnterForNewLine);
            ImGui::InputTextMultiline("##source", text, IM_ARRAYSIZE(text), ImVec2(-FLT_MIN, ImGui::GetTextLineHeight() * 16), flags);
            ImGui::TreePop();
        }

        IMGUI_DEMO_MARKER("Widgets/Text Input/Filtered Text Input");
        if (ImGui::TreeNode("Filtered Text Input"))
        {
            struct TextFilters
            {
                // Modify character input by altering 'data->Eventchar' (ImGuiInputTextFlags_CallbackCharFilter callback)
                static int FilterCasingSwap(ImGuiInputTextCallbackData* data)
                {
                    if (data->EventChar >= 'a' && data->EventChar <= 'z')       { data->EventChar -= 'a' - 'A'; } // Lowercase becomes uppercase
                    else if (data->EventChar >= 'A' && data->EventChar <= 'Z')  { data->EventChar += 'a' - 'A'; } // Uppercase becomes lowercase
                    return 0;
                }

                // Return 0 (pass) if the character is 'i' or 'm' or 'g' or 'u' or 'i', otherwise return 1 (filter out)
                static int FilterImGuiLetters(ImGuiInputTextCallbackData* data)
                {
                    if (data->EventChar < 256 && strchr("imgui", (char)data->EventChar))
                        return 0;
                    return 1;
                }
            };

            static char buf1[32] = ""; ImGui::InputText("default",     buf1, 32);
            static char buf2[32] = ""; ImGui::InputText("decimal",     buf2, 32, ImGuiInputTextFlags_CharsDecimal);
            static char buf3[32] = ""; ImGui::InputText("hexadecimal", buf3, 32, ImGuiInputTextFlags_CharsHexadecimal | ImGuiInputTextFlags_CharsUppercase);
            static char buf4[32] = ""; ImGui::InputText("uppercase",   buf4, 32, ImGuiInputTextFlags_CharsUppercase);
            static char buf5[32] = ""; ImGui::InputText("no blank",    buf5, 32, ImGuiInputTextFlags_CharsNoBlank);
            static char buf6[32] = ""; ImGui::InputText("casing swap", buf6, 32, ImGuiInputTextFlags_CallbackCharFilter, TextFilters::FilterCasingSwap); // Use CharFilter callback to replace characters.
            static char buf7[32] = ""; ImGui::InputText("\"imgui\"",   buf7, 32, ImGuiInputTextFlags_CallbackCharFilter, TextFilters::FilterImGuiLetters); // Use CharFilter callback to disable some characters.
            ImGui::TreePop();
        }

        IMGUI_DEMO_MARKER("Widgets/Text Input/Password input");
        if (ImGui::TreeNode("Password Input"))
        {
            static char password[64] = "password123";
            ImGui::InputText("password", password, IM_ARRAYSIZE(password), ImGuiInputTextFlags_Password);
            ImGui::SameLine(); HelpMarker("Display all characters as '*'.\nDisable clipboard cut and copy.\nDisable logging.\n");
            ImGui::InputTextWithHint("password (w/ hint)", "<password>", password, IM_ARRAYSIZE(password), ImGuiInputTextFlags_Password);
            ImGui::InputText("password (clear)", password, IM_ARRAYSIZE(password));
            ImGui::TreePop();
        }

        IMGUI_DEMO_MARKER("Widgets/Text Input/Completion, History, Edit Callbacks");
        if (ImGui::TreeNode("Completion, History, Edit Callbacks"))
        {
            struct Funcs
            {
                static int MyCallback(ImGuiInputTextCallbackData* data)
                {
                    if (data->EventFlag == ImGuiInputTextFlags_CallbackCompletion)
                    {
                        data->InsertChars(data->CursorPos, "..");
                    }
                    else if (data->EventFlag == ImGuiInputTextFlags_CallbackHistory)
                    {
                        if (data->EventKey == ImGuiKey_UpArrow)
                        {
                            data->DeleteChars(0, data->BufTextLen);
                            data->InsertChars(0, "Pressed Up!");
                            data->SelectAll();
                        }
                        else if (data->EventKey == ImGuiKey_DownArrow)
                        {
                            data->DeleteChars(0, data->BufTextLen);
                            data->InsertChars(0, "Pressed Down!");
                            data->SelectAll();
                        }
                    }
                    else if (data->EventFlag == ImGuiInputTextFlags_CallbackEdit)
                    {
                        // Toggle casing of first character
                        char c = data->Buf[0];
                        if ((c >= 'a' && c <= 'z') || (c >= 'A' && c <= 'Z')) data->Buf[0] ^= 32;
                        data->BufDirty = true;

                        // Increment a counter
                        int* p_int = (int*)data->UserData;
                        *p_int = *p_int + 1;
                    }
                    return 0;
                }
            };
            static char buf1[64];
            ImGui::InputText("Completion", buf1, 64, ImGuiInputTextFlags_CallbackCompletion, Funcs::MyCallback);
            ImGui::SameLine(); HelpMarker("Here we append \"..\" each time Tab is pressed. See 'Examples>Console' for a more meaningful demonstration of using this callback.");

            static char buf2[64];
            ImGui::InputText("History", buf2, 64, ImGuiInputTextFlags_CallbackHistory, Funcs::MyCallback);
            ImGui::SameLine(); HelpMarker("Here we replace and select text each time Up/Down are pressed. See 'Examples>Console' for a more meaningful demonstration of using this callback.");

            static char buf3[64];
            static int edit_count = 0;
            ImGui::InputText("Edit", buf3, 64, ImGuiInputTextFlags_CallbackEdit, Funcs::MyCallback, (void*)&edit_count);
            ImGui::SameLine(); HelpMarker("Here we toggle the casing of the first character on every edit + count edits.");
            ImGui::SameLine(); ImGui::Text("(%d)", edit_count);

            ImGui::TreePop();
        }

        IMGUI_DEMO_MARKER("Widgets/Text Input/Resize Callback");
        if (ImGui::TreeNode("Resize Callback"))
        {
            // To wire InputText() with std::string or any other custom string type,
            // you can use the ImGuiInputTextFlags_CallbackResize flag + create a custom ImGui::InputText() wrapper
            // using your preferred type. See misc/cpp/imgui_stdlib.h for an implementation of this using std::string.
            HelpMarker(
                "Using ImGuiInputTextFlags_CallbackResize to wire your custom string type to InputText().\n\n"
                "See misc/cpp/imgui_stdlib.h for an implementation of this for std::string.");
            struct Funcs
            {
                static int MyResizeCallback(ImGuiInputTextCallbackData* data)
                {
                    if (data->EventFlag == ImGuiInputTextFlags_CallbackResize)
                    {
                        ImVector<char>* my_str = (ImVector<char>*)data->UserData;
                        IM_ASSERT(my_str->begin() == data->Buf);
                        my_str->resize(data->BufSize); // NB: On resizing calls, generally data->BufSize == data->BufTextLen + 1
                        data->Buf = my_str->begin();
                    }
                    return 0;
                }

                // Note: Because ImGui:: is a namespace you would typically add your own function into the namespace.
                // For example, you code may declare a function 'ImGui::InputText(const char* label, MyString* my_str)'
                static bool MyInputTextMultiline(const char* label, ImVector<char>* my_str, const ImVec2& size = ImVec2(0, 0), ImGuiInputTextFlags flags = 0)
                {
                    IM_ASSERT((flags & ImGuiInputTextFlags_CallbackResize) == 0);
                    return ImGui::InputTextMultiline(label, my_str->begin(), (size_t)my_str->size(), size, flags | ImGuiInputTextFlags_CallbackResize, Funcs::MyResizeCallback, (void*)my_str);
                }
            };

            // For this demo we are using ImVector as a string container.
            // Note that because we need to store a terminating zero character, our size/capacity are 1 more
            // than usually reported by a typical string class.
            static ImVector<char> my_str;
            if (my_str.empty())
                my_str.push_back(0);
            Funcs::MyInputTextMultiline("##MyStr", &my_str, ImVec2(-FLT_MIN, ImGui::GetTextLineHeight() * 16));
            ImGui::Text("Data: %p\nSize: %d\nCapacity: %d", (void*)my_str.begin(), my_str.size(), my_str.capacity());
            ImGui::TreePop();
        }

        IMGUI_DEMO_MARKER("Widgets/Text Input/Miscellaneous");
        if (ImGui::TreeNode("Miscellaneous"))
        {
            static char buf1[16];
            static ImGuiInputTextFlags flags = ImGuiInputTextFlags_EscapeClearsAll;
            ImGui::CheckboxFlags("ImGuiInputTextFlags_EscapeClearsAll", &flags, ImGuiInputTextFlags_EscapeClearsAll);
            ImGui::CheckboxFlags("ImGuiInputTextFlags_ReadOnly", &flags, ImGuiInputTextFlags_ReadOnly);
            ImGui::CheckboxFlags("ImGuiInputTextFlags_NoUndoRedo", &flags, ImGuiInputTextFlags_NoUndoRedo);
            ImGui::InputText("Hello", buf1, IM_ARRAYSIZE(buf1), flags);
            ImGui::TreePop();
        }

        ImGui::TreePop();
    }

    // Tabs
    IMGUI_DEMO_MARKER("Widgets/Tabs");
    if (ImGui::TreeNode("Tabs"))
    {
        IMGUI_DEMO_MARKER("Widgets/Tabs/Basic");
        if (ImGui::TreeNode("Basic"))
        {
            ImGuiTabBarFlags tab_bar_flags = ImGuiTabBarFlags_None;
            if (ImGui::BeginTabBar("MyTabBar", tab_bar_flags))
            {
                if (ImGui::BeginTabItem("Avocado"))
                {
                    ImGui::Text("This is the Avocado tab!\nblah blah blah blah blah");
                    ImGui::EndTabItem();
                }
                if (ImGui::BeginTabItem("Broccoli"))
                {
                    ImGui::Text("This is the Broccoli tab!\nblah blah blah blah blah");
                    ImGui::EndTabItem();
                }
                if (ImGui::BeginTabItem("Cucumber"))
                {
                    ImGui::Text("This is the Cucumber tab!\nblah blah blah blah blah");
                    ImGui::EndTabItem();
                }
                ImGui::EndTabBar();
            }
            ImGui::Separator();
            ImGui::TreePop();
        }

        IMGUI_DEMO_MARKER("Widgets/Tabs/Advanced & Close Button");
        if (ImGui::TreeNode("Advanced & Close Button"))
        {
            // Expose a couple of the available flags. In most cases you may just call BeginTabBar() with no flags (0).
            static ImGuiTabBarFlags tab_bar_flags = ImGuiTabBarFlags_Reorderable;
            ImGui::CheckboxFlags("ImGuiTabBarFlags_Reorderable", &tab_bar_flags, ImGuiTabBarFlags_Reorderable);
            ImGui::CheckboxFlags("ImGuiTabBarFlags_AutoSelectNewTabs", &tab_bar_flags, ImGuiTabBarFlags_AutoSelectNewTabs);
            ImGui::CheckboxFlags("ImGuiTabBarFlags_TabListPopupButton", &tab_bar_flags, ImGuiTabBarFlags_TabListPopupButton);
            ImGui::CheckboxFlags("ImGuiTabBarFlags_NoCloseWithMiddleMouseButton", &tab_bar_flags, ImGuiTabBarFlags_NoCloseWithMiddleMouseButton);
            if ((tab_bar_flags & ImGuiTabBarFlags_FittingPolicyMask_) == 0)
                tab_bar_flags |= ImGuiTabBarFlags_FittingPolicyDefault_;
            if (ImGui::CheckboxFlags("ImGuiTabBarFlags_FittingPolicyResizeDown", &tab_bar_flags, ImGuiTabBarFlags_FittingPolicyResizeDown))
                tab_bar_flags &= ~(ImGuiTabBarFlags_FittingPolicyMask_ ^ ImGuiTabBarFlags_FittingPolicyResizeDown);
            if (ImGui::CheckboxFlags("ImGuiTabBarFlags_FittingPolicyScroll", &tab_bar_flags, ImGuiTabBarFlags_FittingPolicyScroll))
                tab_bar_flags &= ~(ImGuiTabBarFlags_FittingPolicyMask_ ^ ImGuiTabBarFlags_FittingPolicyScroll);

            // Tab Bar
            const char* names[4] = { "Artichoke", "Beetroot", "Celery", "Daikon" };
            static bool opened[4] = { true, true, true, true }; // Persistent user state
            for (int n = 0; n < IM_ARRAYSIZE(opened); n++)
            {
                if (n > 0) { ImGui::SameLine(); }
                ImGui::Checkbox(names[n], &opened[n]);
            }

            // Passing a bool* to BeginTabItem() is similar to passing one to Begin():
            // the underlying bool will be set to false when the tab is closed.
            if (ImGui::BeginTabBar("MyTabBar", tab_bar_flags))
            {
                for (int n = 0; n < IM_ARRAYSIZE(opened); n++)
                    if (opened[n] && ImGui::BeginTabItem(names[n], &opened[n], ImGuiTabItemFlags_None))
                    {
                        ImGui::Text("This is the %s tab!", names[n]);
                        if (n & 1)
                            ImGui::Text("I am an odd tab.");
                        ImGui::EndTabItem();
                    }
                ImGui::EndTabBar();
            }
            ImGui::Separator();
            ImGui::TreePop();
        }

        IMGUI_DEMO_MARKER("Widgets/Tabs/TabItemButton & Leading-Trailing flags");
        if (ImGui::TreeNode("TabItemButton & Leading/Trailing flags"))
        {
            static ImVector<int> active_tabs;
            static int next_tab_id = 0;
            if (next_tab_id == 0) // Initialize with some default tabs
                for (int i = 0; i < 3; i++)
                    active_tabs.push_back(next_tab_id++);

            // TabItemButton() and Leading/Trailing flags are distinct features which we will demo together.
            // (It is possible to submit regular tabs with Leading/Trailing flags, or TabItemButton tabs without Leading/Trailing flags...
            // but they tend to make more sense together)
            static bool show_leading_button = true;
            static bool show_trailing_button = true;
            ImGui::Checkbox("Show Leading TabItemButton()", &show_leading_button);
            ImGui::Checkbox("Show Trailing TabItemButton()", &show_trailing_button);

            // Expose some other flags which are useful to showcase how they interact with Leading/Trailing tabs
            static ImGuiTabBarFlags tab_bar_flags = ImGuiTabBarFlags_AutoSelectNewTabs | ImGuiTabBarFlags_Reorderable | ImGuiTabBarFlags_FittingPolicyResizeDown;
            ImGui::CheckboxFlags("ImGuiTabBarFlags_TabListPopupButton", &tab_bar_flags, ImGuiTabBarFlags_TabListPopupButton);
            if (ImGui::CheckboxFlags("ImGuiTabBarFlags_FittingPolicyResizeDown", &tab_bar_flags, ImGuiTabBarFlags_FittingPolicyResizeDown))
                tab_bar_flags &= ~(ImGuiTabBarFlags_FittingPolicyMask_ ^ ImGuiTabBarFlags_FittingPolicyResizeDown);
            if (ImGui::CheckboxFlags("ImGuiTabBarFlags_FittingPolicyScroll", &tab_bar_flags, ImGuiTabBarFlags_FittingPolicyScroll))
                tab_bar_flags &= ~(ImGuiTabBarFlags_FittingPolicyMask_ ^ ImGuiTabBarFlags_FittingPolicyScroll);

            if (ImGui::BeginTabBar("MyTabBar", tab_bar_flags))
            {
                // Demo a Leading TabItemButton(): click the "?" button to open a menu
                if (show_leading_button)
                    if (ImGui::TabItemButton("?", ImGuiTabItemFlags_Leading | ImGuiTabItemFlags_NoTooltip))
                        ImGui::OpenPopup("MyHelpMenu");
                if (ImGui::BeginPopup("MyHelpMenu"))
                {
                    ImGui::Selectable("Hello!");
                    ImGui::EndPopup();
                }

                // Demo Trailing Tabs: click the "+" button to add a new tab (in your app you may want to use a font icon instead of the "+")
                // Note that we submit it before the regular tabs, but because of the ImGuiTabItemFlags_Trailing flag it will always appear at the end.
                if (show_trailing_button)
                    if (ImGui::TabItemButton("+", ImGuiTabItemFlags_Trailing | ImGuiTabItemFlags_NoTooltip))
                        active_tabs.push_back(next_tab_id++); // Add new tab

                // Submit our regular tabs
                for (int n = 0; n < active_tabs.Size; )
                {
                    bool open = true;
                    char name[16];
                    snprintf(name, IM_ARRAYSIZE(name), "%04d", active_tabs[n]);
                    if (ImGui::BeginTabItem(name, &open, ImGuiTabItemFlags_None))
                    {
                        ImGui::Text("This is the %s tab!", name);
                        ImGui::EndTabItem();
                    }

                    if (!open)
                        active_tabs.erase(active_tabs.Data + n);
                    else
                        n++;
                }

                ImGui::EndTabBar();
            }
            ImGui::Separator();
            ImGui::TreePop();
        }
        ImGui::TreePop();
    }

    // Plot/Graph widgets are not very good.
    // Consider using a third-party library such as ImPlot: https://github.com/epezent/implot
    // (see others https://github.com/ocornut/imgui/wiki/Useful-Extensions)
    IMGUI_DEMO_MARKER("Widgets/Plotting");
    if (ImGui::TreeNode("Plotting"))
    {
        static bool animate = true;
        ImGui::Checkbox("Animate", &animate);

        // Plot as lines and plot as histogram
        IMGUI_DEMO_MARKER("Widgets/Plotting/PlotLines, PlotHistogram");
        static float arr[] = { 0.6f, 0.1f, 1.0f, 0.5f, 0.92f, 0.1f, 0.2f };
        ImGui::PlotLines("Frame Times", arr, IM_ARRAYSIZE(arr));
        ImGui::PlotHistogram("Histogram", arr, IM_ARRAYSIZE(arr), 0, NULL, 0.0f, 1.0f, ImVec2(0, 80.0f));

        // Fill an array of contiguous float values to plot
        // Tip: If your float aren't contiguous but part of a structure, you can pass a pointer to your first float
        // and the sizeof() of your structure in the "stride" parameter.
        static float values[90] = {};
        static int values_offset = 0;
        static double refresh_time = 0.0;
        if (!animate || refresh_time == 0.0)
            refresh_time = ImGui::GetTime();
        while (refresh_time < ImGui::GetTime()) // Create data at fixed 60 Hz rate for the demo
        {
            static float phase = 0.0f;
            values[values_offset] = cosf(phase);
            values_offset = (values_offset + 1) % IM_ARRAYSIZE(values);
            phase += 0.10f * values_offset;
            refresh_time += 1.0f / 60.0f;
        }

        // Plots can display overlay texts
        // (in this example, we will display an average value)
        {
            float average = 0.0f;
            for (int n = 0; n < IM_ARRAYSIZE(values); n++)
                average += values[n];
            average /= (float)IM_ARRAYSIZE(values);
            char overlay[32];
            sprintf(overlay, "avg %f", average);
            ImGui::PlotLines("Lines", values, IM_ARRAYSIZE(values), values_offset, overlay, -1.0f, 1.0f, ImVec2(0, 80.0f));
        }

        // Use functions to generate output
        // FIXME: This is actually VERY awkward because current plot API only pass in indices.
        // We probably want an API passing floats and user provide sample rate/count.
        struct Funcs
        {
            static float Sin(void*, int i) { return sinf(i * 0.1f); }
            static float Saw(void*, int i) { return (i & 1) ? 1.0f : -1.0f; }
        };
        static int func_type = 0, display_count = 70;
        ImGui::SeparatorText("Functions");
        ImGui::SetNextItemWidth(ImGui::GetFontSize() * 8);
        ImGui::Combo("func", &func_type, "Sin\0Saw\0");
        ImGui::SameLine();
        ImGui::SliderInt("Sample count", &display_count, 1, 400);
        float (*func)(void*, int) = (func_type == 0) ? Funcs::Sin : Funcs::Saw;
        ImGui::PlotLines("Lines", func, NULL, display_count, 0, NULL, -1.0f, 1.0f, ImVec2(0, 80));
        ImGui::PlotHistogram("Histogram", func, NULL, display_count, 0, NULL, -1.0f, 1.0f, ImVec2(0, 80));
        ImGui::Separator();

        // Animate a simple progress bar
        IMGUI_DEMO_MARKER("Widgets/Plotting/ProgressBar");
        static float progress = 0.0f, progress_dir = 1.0f;
        if (animate)
        {
            progress += progress_dir * 0.4f * ImGui::GetIO().DeltaTime;
            if (progress >= +1.1f) { progress = +1.1f; progress_dir *= -1.0f; }
            if (progress <= -0.1f) { progress = -0.1f; progress_dir *= -1.0f; }
        }

        // Typically we would use ImVec2(-1.0f,0.0f) or ImVec2(-FLT_MIN,0.0f) to use all available width,
        // or ImVec2(width,0.0f) for a specified width. ImVec2(0.0f,0.0f) uses ItemWidth.
        ImGui::ProgressBar(progress, ImVec2(0.0f, 0.0f));
        ImGui::SameLine(0.0f, ImGui::GetStyle().ItemInnerSpacing.x);
        ImGui::Text("Progress Bar");

        float progress_saturated = IM_CLAMP(progress, 0.0f, 1.0f);
        char buf[32];
        sprintf(buf, "%d/%d", (int)(progress_saturated * 1753), 1753);
        ImGui::ProgressBar(progress, ImVec2(0.f, 0.f), buf);
        ImGui::TreePop();
    }

    IMGUI_DEMO_MARKER("Widgets/Color");
    if (ImGui::TreeNode("Color/Picker Widgets"))
    {
        static ImVec4 color = ImVec4(114.0f / 255.0f, 144.0f / 255.0f, 154.0f / 255.0f, 200.0f / 255.0f);

        static bool alpha_preview = true;
        static bool alpha_half_preview = false;
        static bool drag_and_drop = true;
        static bool options_menu = true;
        static bool hdr = false;
        ImGui::SeparatorText("Options");
        ImGui::Checkbox("With Alpha Preview", &alpha_preview);
        ImGui::Checkbox("With Half Alpha Preview", &alpha_half_preview);
        ImGui::Checkbox("With Drag and Drop", &drag_and_drop);
        ImGui::Checkbox("With Options Menu", &options_menu); ImGui::SameLine(); HelpMarker("Right-click on the individual color widget to show options.");
        ImGui::Checkbox("With HDR", &hdr); ImGui::SameLine(); HelpMarker("Currently all this does is to lift the 0..1 limits on dragging widgets.");
        ImGuiColorEditFlags misc_flags = (hdr ? ImGuiColorEditFlags_HDR : 0) | (drag_and_drop ? 0 : ImGuiColorEditFlags_NoDragDrop) | (alpha_half_preview ? ImGuiColorEditFlags_AlphaPreviewHalf : (alpha_preview ? ImGuiColorEditFlags_AlphaPreview : 0)) | (options_menu ? 0 : ImGuiColorEditFlags_NoOptions);

        IMGUI_DEMO_MARKER("Widgets/Color/ColorEdit");
        ImGui::SeparatorText("Inline color editor");
        ImGui::Text("Color widget:");
        ImGui::SameLine(); HelpMarker(
            "Click on the color square to open a color picker.\n"
            "CTRL+click on individual component to input value.\n");
        ImGui::ColorEdit3("MyColor##1", (float*)&color, misc_flags);

        IMGUI_DEMO_MARKER("Widgets/Color/ColorEdit (HSV, with Alpha)");
        ImGui::Text("Color widget HSV with Alpha:");
        ImGui::ColorEdit4("MyColor##2", (float*)&color, ImGuiColorEditFlags_DisplayHSV | misc_flags);

        IMGUI_DEMO_MARKER("Widgets/Color/ColorEdit (float display)");
        ImGui::Text("Color widget with Float Display:");
        ImGui::ColorEdit4("MyColor##2f", (float*)&color, ImGuiColorEditFlags_Float | misc_flags);

        IMGUI_DEMO_MARKER("Widgets/Color/ColorButton (with Picker)");
        ImGui::Text("Color button with Picker:");
        ImGui::SameLine(); HelpMarker(
            "With the ImGuiColorEditFlags_NoInputs flag you can hide all the slider/text inputs.\n"
            "With the ImGuiColorEditFlags_NoLabel flag you can pass a non-empty label which will only "
            "be used for the tooltip and picker popup.");
        ImGui::ColorEdit4("MyColor##3", (float*)&color, ImGuiColorEditFlags_NoInputs | ImGuiColorEditFlags_NoLabel | misc_flags);

        IMGUI_DEMO_MARKER("Widgets/Color/ColorButton (with custom Picker popup)");
        ImGui::Text("Color button with Custom Picker Popup:");

        // Generate a default palette. The palette will persist and can be edited.
        static bool saved_palette_init = true;
        static ImVec4 saved_palette[32] = {};
        if (saved_palette_init)
        {
            for (int n = 0; n < IM_ARRAYSIZE(saved_palette); n++)
            {
                ImGui::ColorConvertHSVtoRGB(n / 31.0f, 0.8f, 0.8f,
                    saved_palette[n].x, saved_palette[n].y, saved_palette[n].z);
                saved_palette[n].w = 1.0f; // Alpha
            }
            saved_palette_init = false;
        }

        static ImVec4 backup_color;
        bool open_popup = ImGui::ColorButton("MyColor##3b", color, misc_flags);
        ImGui::SameLine(0, ImGui::GetStyle().ItemInnerSpacing.x);
        open_popup |= ImGui::Button("Palette");
        if (open_popup)
        {
            ImGui::OpenPopup("mypicker");
            backup_color = color;
        }
        if (ImGui::BeginPopup("mypicker"))
        {
            ImGui::Text("MY CUSTOM COLOR PICKER WITH AN AMAZING PALETTE!");
            ImGui::Separator();
            ImGui::ColorPicker4("##picker", (float*)&color, misc_flags | ImGuiColorEditFlags_NoSidePreview | ImGuiColorEditFlags_NoSmallPreview);
            ImGui::SameLine();

            ImGui::BeginGroup(); // Lock X position
            ImGui::Text("Current");
            ImGui::ColorButton("##current", color, ImGuiColorEditFlags_NoPicker | ImGuiColorEditFlags_AlphaPreviewHalf, ImVec2(60, 40));
            ImGui::Text("Previous");
            if (ImGui::ColorButton("##previous", backup_color, ImGuiColorEditFlags_NoPicker | ImGuiColorEditFlags_AlphaPreviewHalf, ImVec2(60, 40)))
                color = backup_color;
            ImGui::Separator();
            ImGui::Text("Palette");
            for (int n = 0; n < IM_ARRAYSIZE(saved_palette); n++)
            {
                ImGui::PushID(n);
                if ((n % 8) != 0)
                    ImGui::SameLine(0.0f, ImGui::GetStyle().ItemSpacing.y);

                ImGuiColorEditFlags palette_button_flags = ImGuiColorEditFlags_NoAlpha | ImGuiColorEditFlags_NoPicker | ImGuiColorEditFlags_NoTooltip;
                if (ImGui::ColorButton("##palette", saved_palette[n], palette_button_flags, ImVec2(20, 20)))
                    color = ImVec4(saved_palette[n].x, saved_palette[n].y, saved_palette[n].z, color.w); // Preserve alpha!

                // Allow user to drop colors into each palette entry. Note that ColorButton() is already a
                // drag source by default, unless specifying the ImGuiColorEditFlags_NoDragDrop flag.
                if (ImGui::BeginDragDropTarget())
                {
                    if (const ImGuiPayload* payload = ImGui::AcceptDragDropPayload(IMGUI_PAYLOAD_TYPE_COLOR_3F))
                        memcpy((float*)&saved_palette[n], payload->Data, sizeof(float) * 3);
                    if (const ImGuiPayload* payload = ImGui::AcceptDragDropPayload(IMGUI_PAYLOAD_TYPE_COLOR_4F))
                        memcpy((float*)&saved_palette[n], payload->Data, sizeof(float) * 4);
                    ImGui::EndDragDropTarget();
                }

                ImGui::PopID();
            }
            ImGui::EndGroup();
            ImGui::EndPopup();
        }

        IMGUI_DEMO_MARKER("Widgets/Color/ColorButton (simple)");
        ImGui::Text("Color button only:");
        static bool no_border = false;
        ImGui::Checkbox("ImGuiColorEditFlags_NoBorder", &no_border);
        ImGui::ColorButton("MyColor##3c", *(ImVec4*)&color, misc_flags | (no_border ? ImGuiColorEditFlags_NoBorder : 0), ImVec2(80, 80));

        IMGUI_DEMO_MARKER("Widgets/Color/ColorPicker");
        ImGui::SeparatorText("Color picker");
        static bool alpha = true;
        static bool alpha_bar = true;
        static bool side_preview = true;
        static bool ref_color = false;
        static ImVec4 ref_color_v(1.0f, 0.0f, 1.0f, 0.5f);
        static int display_mode = 0;
        static int picker_mode = 0;
        ImGui::Checkbox("With Alpha", &alpha);
        ImGui::Checkbox("With Alpha Bar", &alpha_bar);
        ImGui::Checkbox("With Side Preview", &side_preview);
        if (side_preview)
        {
            ImGui::SameLine();
            ImGui::Checkbox("With Ref Color", &ref_color);
            if (ref_color)
            {
                ImGui::SameLine();
                ImGui::ColorEdit4("##RefColor", &ref_color_v.x, ImGuiColorEditFlags_NoInputs | misc_flags);
            }
        }
        ImGui::Combo("Display Mode", &display_mode, "Auto/Current\0None\0RGB Only\0HSV Only\0Hex Only\0");
        ImGui::SameLine(); HelpMarker(
            "ColorEdit defaults to displaying RGB inputs if you don't specify a display mode, "
            "but the user can change it with a right-click on those inputs.\n\nColorPicker defaults to displaying RGB+HSV+Hex "
            "if you don't specify a display mode.\n\nYou can change the defaults using SetColorEditOptions().");
        ImGui::SameLine(); HelpMarker("When not specified explicitly (Auto/Current mode), user can right-click the picker to change mode.");
        ImGuiColorEditFlags flags = misc_flags;
        if (!alpha)            flags |= ImGuiColorEditFlags_NoAlpha;        // This is by default if you call ColorPicker3() instead of ColorPicker4()
        if (alpha_bar)         flags |= ImGuiColorEditFlags_AlphaBar;
        if (!side_preview)     flags |= ImGuiColorEditFlags_NoSidePreview;
        if (picker_mode == 1)  flags |= ImGuiColorEditFlags_PickerHueBar;
        if (picker_mode == 2)  flags |= ImGuiColorEditFlags_PickerHueWheel;
        if (display_mode == 1) flags |= ImGuiColorEditFlags_NoInputs;       // Disable all RGB/HSV/Hex displays
        if (display_mode == 2) flags |= ImGuiColorEditFlags_DisplayRGB;     // Override display mode
        if (display_mode == 3) flags |= ImGuiColorEditFlags_DisplayHSV;
        if (display_mode == 4) flags |= ImGuiColorEditFlags_DisplayHex;
        ImGui::ColorPicker4("MyColor##4", (float*)&color, flags, ref_color ? &ref_color_v.x : NULL);

        ImGui::Text("Set defaults in code:");
        ImGui::SameLine(); HelpMarker(
            "SetColorEditOptions() is designed to allow you to set boot-time default.\n"
            "We don't have Push/Pop functions because you can force options on a per-widget basis if needed,"
            "and the user can change non-forced ones with the options menu.\nWe don't have a getter to avoid"
            "encouraging you to persistently save values that aren't forward-compatible.");
        if (ImGui::Button("Default: Uint8 + HSV + Hue Bar"))
            ImGui::SetColorEditOptions(ImGuiColorEditFlags_Uint8 | ImGuiColorEditFlags_DisplayHSV | ImGuiColorEditFlags_PickerHueBar);
        if (ImGui::Button("Default: Float + HDR + Hue Wheel"))
            ImGui::SetColorEditOptions(ImGuiColorEditFlags_Float | ImGuiColorEditFlags_HDR | ImGuiColorEditFlags_PickerHueWheel);

        // Always both a small version of both types of pickers (to make it more visible in the demo to people who are skimming quickly through it)
        ImGui::Text("Both types:");
        float w = (ImGui::GetContentRegionAvail().x - ImGui::GetStyle().ItemSpacing.y) * 0.40f;
        ImGui::SetNextItemWidth(w);
        ImGui::ColorPicker3("##MyColor##5", (float*)&color, ImGuiColorEditFlags_PickerHueBar | ImGuiColorEditFlags_NoSidePreview | ImGuiColorEditFlags_NoInputs | ImGuiColorEditFlags_NoAlpha);
        ImGui::SameLine();
        ImGui::SetNextItemWidth(w);
        ImGui::ColorPicker3("##MyColor##6", (float*)&color, ImGuiColorEditFlags_PickerHueWheel | ImGuiColorEditFlags_NoSidePreview | ImGuiColorEditFlags_NoInputs | ImGuiColorEditFlags_NoAlpha);

        // HSV encoded support (to avoid RGB<>HSV round trips and singularities when S==0 or V==0)
        static ImVec4 color_hsv(0.23f, 1.0f, 1.0f, 1.0f); // Stored as HSV!
        ImGui::Spacing();
        ImGui::Text("HSV encoded colors");
        ImGui::SameLine(); HelpMarker(
            "By default, colors are given to ColorEdit and ColorPicker in RGB, but ImGuiColorEditFlags_InputHSV"
            "allows you to store colors as HSV and pass them to ColorEdit and ColorPicker as HSV. This comes with the"
            "added benefit that you can manipulate hue values with the picker even when saturation or value are zero.");
        ImGui::Text("Color widget with InputHSV:");
        ImGui::ColorEdit4("HSV shown as RGB##1", (float*)&color_hsv, ImGuiColorEditFlags_DisplayRGB | ImGuiColorEditFlags_InputHSV | ImGuiColorEditFlags_Float);
        ImGui::ColorEdit4("HSV shown as HSV##1", (float*)&color_hsv, ImGuiColorEditFlags_DisplayHSV | ImGuiColorEditFlags_InputHSV | ImGuiColorEditFlags_Float);
        ImGui::DragFloat4("Raw HSV values", (float*)&color_hsv, 0.01f, 0.0f, 1.0f);

        ImGui::TreePop();
    }

    IMGUI_DEMO_MARKER("Widgets/Drag and Slider Flags");
    if (ImGui::TreeNode("Drag/Slider Flags"))
    {
        // Demonstrate using advanced flags for DragXXX and SliderXXX functions. Note that the flags are the same!
        static ImGuiSliderFlags flags = ImGuiSliderFlags_None;
        ImGui::CheckboxFlags("ImGuiSliderFlags_AlwaysClamp", &flags, ImGuiSliderFlags_AlwaysClamp);
        ImGui::SameLine(); HelpMarker("Always clamp value to min/max bounds (if any) when input manually with CTRL+Click.");
        ImGui::CheckboxFlags("ImGuiSliderFlags_Logarithmic", &flags, ImGuiSliderFlags_Logarithmic);
        ImGui::SameLine(); HelpMarker("Enable logarithmic editing (more precision for small values).");
        ImGui::CheckboxFlags("ImGuiSliderFlags_NoRoundToFormat", &flags, ImGuiSliderFlags_NoRoundToFormat);
        ImGui::SameLine(); HelpMarker("Disable rounding underlying value to match precision of the format string (e.g. %.3f values are rounded to those 3 digits).");
        ImGui::CheckboxFlags("ImGuiSliderFlags_NoInput", &flags, ImGuiSliderFlags_NoInput);
        ImGui::SameLine(); HelpMarker("Disable CTRL+Click or Enter key allowing to input text directly into the widget.");

        // Drags
        static float drag_f = 0.5f;
        static int drag_i = 50;
        ImGui::Text("Underlying float value: %f", drag_f);
        ImGui::DragFloat("DragFloat (0 -> 1)", &drag_f, 0.005f, 0.0f, 1.0f, "%.3f", flags);
        ImGui::DragFloat("DragFloat (0 -> +inf)", &drag_f, 0.005f, 0.0f, FLT_MAX, "%.3f", flags);
        ImGui::DragFloat("DragFloat (-inf -> 1)", &drag_f, 0.005f, -FLT_MAX, 1.0f, "%.3f", flags);
        ImGui::DragFloat("DragFloat (-inf -> +inf)", &drag_f, 0.005f, -FLT_MAX, +FLT_MAX, "%.3f", flags);
        ImGui::DragInt("DragInt (0 -> 100)", &drag_i, 0.5f, 0, 100, "%d", flags);

        // Sliders
        static float slider_f = 0.5f;
        static int slider_i = 50;
        ImGui::Text("Underlying float value: %f", slider_f);
        ImGui::SliderFloat("SliderFloat (0 -> 1)", &slider_f, 0.0f, 1.0f, "%.3f", flags);
        ImGui::SliderInt("SliderInt (0 -> 100)", &slider_i, 0, 100, "%d", flags);

        ImGui::TreePop();
    }

    IMGUI_DEMO_MARKER("Widgets/Range Widgets");
    if (ImGui::TreeNode("Range Widgets"))
    {
        static float begin = 10, end = 90;
        static int begin_i = 100, end_i = 1000;
        ImGui::DragFloatRange2("range float", &begin, &end, 0.25f, 0.0f, 100.0f, "Min: %.1f %%", "Max: %.1f %%", ImGuiSliderFlags_AlwaysClamp);
        ImGui::DragIntRange2("range int", &begin_i, &end_i, 5, 0, 1000, "Min: %d units", "Max: %d units");
        ImGui::DragIntRange2("range int (no bounds)", &begin_i, &end_i, 5, 0, 0, "Min: %d units", "Max: %d units");
        ImGui::TreePop();
    }

    IMGUI_DEMO_MARKER("Widgets/Data Types");
    if (ImGui::TreeNode("Data Types"))
    {
        // DragScalar/InputScalar/SliderScalar functions allow various data types
        // - signed/unsigned
        // - 8/16/32/64-bits
        // - integer/float/double
        // To avoid polluting the public API with all possible combinations, we use the ImGuiDataType enum
        // to pass the type, and passing all arguments by pointer.
        // This is the reason the test code below creates local variables to hold "zero" "one" etc. for each type.
        // In practice, if you frequently use a given type that is not covered by the normal API entry points,
        // you can wrap it yourself inside a 1 line function which can take typed argument as value instead of void*,
        // and then pass their address to the generic function. For example:
        //   bool MySliderU64(const char *label, u64* value, u64 min = 0, u64 max = 0, const char* format = "%lld")
        //   {
        //      return SliderScalar(label, ImGuiDataType_U64, value, &min, &max, format);
        //   }

        // Setup limits (as helper variables so we can take their address, as explained above)
        // Note: SliderScalar() functions have a maximum usable range of half the natural type maximum, hence the /2.
        #ifndef LLONG_MIN
        ImS64 LLONG_MIN = -9223372036854775807LL - 1;
        ImS64 LLONG_MAX = 9223372036854775807LL;
        ImU64 ULLONG_MAX = (2ULL * 9223372036854775807LL + 1);
        #endif
        const char    s8_zero  = 0,   s8_one  = 1,   s8_fifty  = 50, s8_min  = -128,        s8_max = 127;
        const ImU8    u8_zero  = 0,   u8_one  = 1,   u8_fifty  = 50, u8_min  = 0,           u8_max = 255;
        const short   s16_zero = 0,   s16_one = 1,   s16_fifty = 50, s16_min = -32768,      s16_max = 32767;
        const ImU16   u16_zero = 0,   u16_one = 1,   u16_fifty = 50, u16_min = 0,           u16_max = 65535;
        const ImS32   s32_zero = 0,   s32_one = 1,   s32_fifty = 50, s32_min = INT_MIN/2,   s32_max = INT_MAX/2,    s32_hi_a = INT_MAX/2 - 100,    s32_hi_b = INT_MAX/2;
        const ImU32   u32_zero = 0,   u32_one = 1,   u32_fifty = 50, u32_min = 0,           u32_max = UINT_MAX/2,   u32_hi_a = UINT_MAX/2 - 100,   u32_hi_b = UINT_MAX/2;
        const ImS64   s64_zero = 0,   s64_one = 1,   s64_fifty = 50, s64_min = LLONG_MIN/2, s64_max = LLONG_MAX/2,  s64_hi_a = LLONG_MAX/2 - 100,  s64_hi_b = LLONG_MAX/2;
        const ImU64   u64_zero = 0,   u64_one = 1,   u64_fifty = 50, u64_min = 0,           u64_max = ULLONG_MAX/2, u64_hi_a = ULLONG_MAX/2 - 100, u64_hi_b = ULLONG_MAX/2;
        const float   f32_zero = 0.f, f32_one = 1.f, f32_lo_a = -10000000000.0f, f32_hi_a = +10000000000.0f;
        const double  f64_zero = 0.,  f64_one = 1.,  f64_lo_a = -1000000000000000.0, f64_hi_a = +1000000000000000.0;

        // State
        static char   s8_v  = 127;
        static ImU8   u8_v  = 255;
        static short  s16_v = 32767;
        static ImU16  u16_v = 65535;
        static ImS32  s32_v = -1;
        static ImU32  u32_v = (ImU32)-1;
        static ImS64  s64_v = -1;
        static ImU64  u64_v = (ImU64)-1;
        static float  f32_v = 0.123f;
        static double f64_v = 90000.01234567890123456789;

        const float drag_speed = 0.2f;
        static bool drag_clamp = false;
        IMGUI_DEMO_MARKER("Widgets/Data Types/Drags");
        ImGui::SeparatorText("Drags");
        ImGui::Checkbox("Clamp integers to 0..50", &drag_clamp);
        ImGui::SameLine(); HelpMarker(
            "As with every widget in dear imgui, we never modify values unless there is a user interaction.\n"
            "You can override the clamping limits by using CTRL+Click to input a value.");
        ImGui::DragScalar("drag s8",        ImGuiDataType_S8,     &s8_v,  drag_speed, drag_clamp ? &s8_zero  : NULL, drag_clamp ? &s8_fifty  : NULL);
        ImGui::DragScalar("drag u8",        ImGuiDataType_U8,     &u8_v,  drag_speed, drag_clamp ? &u8_zero  : NULL, drag_clamp ? &u8_fifty  : NULL, "%u ms");
        ImGui::DragScalar("drag s16",       ImGuiDataType_S16,    &s16_v, drag_speed, drag_clamp ? &s16_zero : NULL, drag_clamp ? &s16_fifty : NULL);
        ImGui::DragScalar("drag u16",       ImGuiDataType_U16,    &u16_v, drag_speed, drag_clamp ? &u16_zero : NULL, drag_clamp ? &u16_fifty : NULL, "%u ms");
        ImGui::DragScalar("drag s32",       ImGuiDataType_S32,    &s32_v, drag_speed, drag_clamp ? &s32_zero : NULL, drag_clamp ? &s32_fifty : NULL);
        ImGui::DragScalar("drag s32 hex",   ImGuiDataType_S32,    &s32_v, drag_speed, drag_clamp ? &s32_zero : NULL, drag_clamp ? &s32_fifty : NULL, "0x%08X");
        ImGui::DragScalar("drag u32",       ImGuiDataType_U32,    &u32_v, drag_speed, drag_clamp ? &u32_zero : NULL, drag_clamp ? &u32_fifty : NULL, "%u ms");
        ImGui::DragScalar("drag s64",       ImGuiDataType_S64,    &s64_v, drag_speed, drag_clamp ? &s64_zero : NULL, drag_clamp ? &s64_fifty : NULL);
        ImGui::DragScalar("drag u64",       ImGuiDataType_U64,    &u64_v, drag_speed, drag_clamp ? &u64_zero : NULL, drag_clamp ? &u64_fifty : NULL);
        ImGui::DragScalar("drag float",     ImGuiDataType_Float,  &f32_v, 0.005f,  &f32_zero, &f32_one, "%f");
        ImGui::DragScalar("drag float log", ImGuiDataType_Float,  &f32_v, 0.005f,  &f32_zero, &f32_one, "%f", ImGuiSliderFlags_Logarithmic);
        ImGui::DragScalar("drag double",    ImGuiDataType_Double, &f64_v, 0.0005f, &f64_zero, NULL,     "%.10f grams");
        ImGui::DragScalar("drag double log",ImGuiDataType_Double, &f64_v, 0.0005f, &f64_zero, &f64_one, "0 < %.10f < 1", ImGuiSliderFlags_Logarithmic);

        IMGUI_DEMO_MARKER("Widgets/Data Types/Sliders");
        ImGui::SeparatorText("Sliders");
        ImGui::SliderScalar("slider s8 full",       ImGuiDataType_S8,     &s8_v,  &s8_min,   &s8_max,   "%d");
        ImGui::SliderScalar("slider u8 full",       ImGuiDataType_U8,     &u8_v,  &u8_min,   &u8_max,   "%u");
        ImGui::SliderScalar("slider s16 full",      ImGuiDataType_S16,    &s16_v, &s16_min,  &s16_max,  "%d");
        ImGui::SliderScalar("slider u16 full",      ImGuiDataType_U16,    &u16_v, &u16_min,  &u16_max,  "%u");
        ImGui::SliderScalar("slider s32 low",       ImGuiDataType_S32,    &s32_v, &s32_zero, &s32_fifty,"%d");
        ImGui::SliderScalar("slider s32 high",      ImGuiDataType_S32,    &s32_v, &s32_hi_a, &s32_hi_b, "%d");
        ImGui::SliderScalar("slider s32 full",      ImGuiDataType_S32,    &s32_v, &s32_min,  &s32_max,  "%d");
        ImGui::SliderScalar("slider s32 hex",       ImGuiDataType_S32,    &s32_v, &s32_zero, &s32_fifty, "0x%04X");
        ImGui::SliderScalar("slider u32 low",       ImGuiDataType_U32,    &u32_v, &u32_zero, &u32_fifty,"%u");
        ImGui::SliderScalar("slider u32 high",      ImGuiDataType_U32,    &u32_v, &u32_hi_a, &u32_hi_b, "%u");
        ImGui::SliderScalar("slider u32 full",      ImGuiDataType_U32,    &u32_v, &u32_min,  &u32_max,  "%u");
        ImGui::SliderScalar("slider s64 low",       ImGuiDataType_S64,    &s64_v, &s64_zero, &s64_fifty,"%" PRId64);
        ImGui::SliderScalar("slider s64 high",      ImGuiDataType_S64,    &s64_v, &s64_hi_a, &s64_hi_b, "%" PRId64);
        ImGui::SliderScalar("slider s64 full",      ImGuiDataType_S64,    &s64_v, &s64_min,  &s64_max,  "%" PRId64);
        ImGui::SliderScalar("slider u64 low",       ImGuiDataType_U64,    &u64_v, &u64_zero, &u64_fifty,"%" PRIu64 " ms");
        ImGui::SliderScalar("slider u64 high",      ImGuiDataType_U64,    &u64_v, &u64_hi_a, &u64_hi_b, "%" PRIu64 " ms");
        ImGui::SliderScalar("slider u64 full",      ImGuiDataType_U64,    &u64_v, &u64_min,  &u64_max,  "%" PRIu64 " ms");
        ImGui::SliderScalar("slider float low",     ImGuiDataType_Float,  &f32_v, &f32_zero, &f32_one);
        ImGui::SliderScalar("slider float low log", ImGuiDataType_Float,  &f32_v, &f32_zero, &f32_one,  "%.10f", ImGuiSliderFlags_Logarithmic);
        ImGui::SliderScalar("slider float high",    ImGuiDataType_Float,  &f32_v, &f32_lo_a, &f32_hi_a, "%e");
        ImGui::SliderScalar("slider double low",    ImGuiDataType_Double, &f64_v, &f64_zero, &f64_one,  "%.10f grams");
        ImGui::SliderScalar("slider double low log",ImGuiDataType_Double, &f64_v, &f64_zero, &f64_one,  "%.10f", ImGuiSliderFlags_Logarithmic);
        ImGui::SliderScalar("slider double high",   ImGuiDataType_Double, &f64_v, &f64_lo_a, &f64_hi_a, "%e grams");

        ImGui::SeparatorText("Sliders (reverse)");
        ImGui::SliderScalar("slider s8 reverse",    ImGuiDataType_S8,   &s8_v,  &s8_max,    &s8_min,   "%d");
        ImGui::SliderScalar("slider u8 reverse",    ImGuiDataType_U8,   &u8_v,  &u8_max,    &u8_min,   "%u");
        ImGui::SliderScalar("slider s32 reverse",   ImGuiDataType_S32,  &s32_v, &s32_fifty, &s32_zero, "%d");
        ImGui::SliderScalar("slider u32 reverse",   ImGuiDataType_U32,  &u32_v, &u32_fifty, &u32_zero, "%u");
        ImGui::SliderScalar("slider s64 reverse",   ImGuiDataType_S64,  &s64_v, &s64_fifty, &s64_zero, "%" PRId64);
        ImGui::SliderScalar("slider u64 reverse",   ImGuiDataType_U64,  &u64_v, &u64_fifty, &u64_zero, "%" PRIu64 " ms");

        IMGUI_DEMO_MARKER("Widgets/Data Types/Inputs");
        static bool inputs_step = true;
        ImGui::SeparatorText("Inputs");
        ImGui::Checkbox("Show step buttons", &inputs_step);
        ImGui::InputScalar("input s8",      ImGuiDataType_S8,     &s8_v,  inputs_step ? &s8_one  : NULL, NULL, "%d");
        ImGui::InputScalar("input u8",      ImGuiDataType_U8,     &u8_v,  inputs_step ? &u8_one  : NULL, NULL, "%u");
        ImGui::InputScalar("input s16",     ImGuiDataType_S16,    &s16_v, inputs_step ? &s16_one : NULL, NULL, "%d");
        ImGui::InputScalar("input u16",     ImGuiDataType_U16,    &u16_v, inputs_step ? &u16_one : NULL, NULL, "%u");
        ImGui::InputScalar("input s32",     ImGuiDataType_S32,    &s32_v, inputs_step ? &s32_one : NULL, NULL, "%d");
        ImGui::InputScalar("input s32 hex", ImGuiDataType_S32,    &s32_v, inputs_step ? &s32_one : NULL, NULL, "%04X");
        ImGui::InputScalar("input u32",     ImGuiDataType_U32,    &u32_v, inputs_step ? &u32_one : NULL, NULL, "%u");
        ImGui::InputScalar("input u32 hex", ImGuiDataType_U32,    &u32_v, inputs_step ? &u32_one : NULL, NULL, "%08X");
        ImGui::InputScalar("input s64",     ImGuiDataType_S64,    &s64_v, inputs_step ? &s64_one : NULL);
        ImGui::InputScalar("input u64",     ImGuiDataType_U64,    &u64_v, inputs_step ? &u64_one : NULL);
        ImGui::InputScalar("input float",   ImGuiDataType_Float,  &f32_v, inputs_step ? &f32_one : NULL);
        ImGui::InputScalar("input double",  ImGuiDataType_Double, &f64_v, inputs_step ? &f64_one : NULL);

        ImGui::TreePop();
    }

    IMGUI_DEMO_MARKER("Widgets/Multi-component Widgets");
    if (ImGui::TreeNode("Multi-component Widgets"))
    {
        static float vec4f[4] = { 0.10f, 0.20f, 0.30f, 0.44f };
        static int vec4i[4] = { 1, 5, 100, 255 };

        ImGui::SeparatorText("2-wide");
        ImGui::InputFloat2("input float2", vec4f);
        ImGui::DragFloat2("drag float2", vec4f, 0.01f, 0.0f, 1.0f);
        ImGui::SliderFloat2("slider float2", vec4f, 0.0f, 1.0f);
        ImGui::InputInt2("input int2", vec4i);
        ImGui::DragInt2("drag int2", vec4i, 1, 0, 255);
        ImGui::SliderInt2("slider int2", vec4i, 0, 255);

        ImGui::SeparatorText("3-wide");
        ImGui::InputFloat3("input float3", vec4f);
        ImGui::DragFloat3("drag float3", vec4f, 0.01f, 0.0f, 1.0f);
        ImGui::SliderFloat3("slider float3", vec4f, 0.0f, 1.0f);
        ImGui::InputInt3("input int3", vec4i);
        ImGui::DragInt3("drag int3", vec4i, 1, 0, 255);
        ImGui::SliderInt3("slider int3", vec4i, 0, 255);

        ImGui::SeparatorText("4-wide");
        ImGui::InputFloat4("input float4", vec4f);
        ImGui::DragFloat4("drag float4", vec4f, 0.01f, 0.0f, 1.0f);
        ImGui::SliderFloat4("slider float4", vec4f, 0.0f, 1.0f);
        ImGui::InputInt4("input int4", vec4i);
        ImGui::DragInt4("drag int4", vec4i, 1, 0, 255);
        ImGui::SliderInt4("slider int4", vec4i, 0, 255);

        ImGui::TreePop();
    }

    IMGUI_DEMO_MARKER("Widgets/Vertical Sliders");
    if (ImGui::TreeNode("Vertical Sliders"))
    {
        const float spacing = 4;
        ImGui::PushStyleVar(ImGuiStyleVar_ItemSpacing, ImVec2(spacing, spacing));

        static int int_value = 0;
        ImGui::VSliderInt("##int", ImVec2(18, 160), &int_value, 0, 5);
        ImGui::SameLine();

        static float values[7] = { 0.0f, 0.60f, 0.35f, 0.9f, 0.70f, 0.20f, 0.0f };
        ImGui::PushID("set1");
        for (int i = 0; i < 7; i++)
        {
            if (i > 0) ImGui::SameLine();
            ImGui::PushID(i);
            ImGui::PushStyleColor(ImGuiCol_FrameBg, (ImVec4)ImColor::HSV(i / 7.0f, 0.5f, 0.5f));
            ImGui::PushStyleColor(ImGuiCol_FrameBgHovered, (ImVec4)ImColor::HSV(i / 7.0f, 0.6f, 0.5f));
            ImGui::PushStyleColor(ImGuiCol_FrameBgActive, (ImVec4)ImColor::HSV(i / 7.0f, 0.7f, 0.5f));
            ImGui::PushStyleColor(ImGuiCol_SliderGrab, (ImVec4)ImColor::HSV(i / 7.0f, 0.9f, 0.9f));
            ImGui::VSliderFloat("##v", ImVec2(18, 160), &values[i], 0.0f, 1.0f, "");
            if (ImGui::IsItemActive() || ImGui::IsItemHovered())
                ImGui::SetTooltip("%.3f", values[i]);
            ImGui::PopStyleColor(4);
            ImGui::PopID();
        }
        ImGui::PopID();

        ImGui::SameLine();
        ImGui::PushID("set2");
        static float values2[4] = { 0.20f, 0.80f, 0.40f, 0.25f };
        const int rows = 3;
        const ImVec2 small_slider_size(18, (float)(int)((160.0f - (rows - 1) * spacing) / rows));
        for (int nx = 0; nx < 4; nx++)
        {
            if (nx > 0) ImGui::SameLine();
            ImGui::BeginGroup();
            for (int ny = 0; ny < rows; ny++)
            {
                ImGui::PushID(nx * rows + ny);
                ImGui::VSliderFloat("##v", small_slider_size, &values2[nx], 0.0f, 1.0f, "");
                if (ImGui::IsItemActive() || ImGui::IsItemHovered())
                    ImGui::SetTooltip("%.3f", values2[nx]);
                ImGui::PopID();
            }
            ImGui::EndGroup();
        }
        ImGui::PopID();

        ImGui::SameLine();
        ImGui::PushID("set3");
        for (int i = 0; i < 4; i++)
        {
            if (i > 0) ImGui::SameLine();
            ImGui::PushID(i);
            ImGui::PushStyleVar(ImGuiStyleVar_GrabMinSize, 40);
            ImGui::VSliderFloat("##v", ImVec2(40, 160), &values[i], 0.0f, 1.0f, "%.2f\nsec");
            ImGui::PopStyleVar();
            ImGui::PopID();
        }
        ImGui::PopID();
        ImGui::PopStyleVar();
        ImGui::TreePop();
    }

    IMGUI_DEMO_MARKER("Widgets/Drag and drop");
    if (ImGui::TreeNode("Drag and Drop"))
    {
        IMGUI_DEMO_MARKER("Widgets/Drag and drop/Standard widgets");
        if (ImGui::TreeNode("Drag and drop in standard widgets"))
        {
            // ColorEdit widgets automatically act as drag source and drag target.
            // They are using standardized payload strings IMGUI_PAYLOAD_TYPE_COLOR_3F and IMGUI_PAYLOAD_TYPE_COLOR_4F
            // to allow your own widgets to use colors in their drag and drop interaction.
            // Also see 'Demo->Widgets->Color/Picker Widgets->Palette' demo.
            HelpMarker("You can drag from the color squares.");
            static float col1[3] = { 1.0f, 0.0f, 0.2f };
            static float col2[4] = { 0.4f, 0.7f, 0.0f, 0.5f };
            ImGui::ColorEdit3("color 1", col1);
            ImGui::ColorEdit4("color 2", col2);
            ImGui::TreePop();
        }

        IMGUI_DEMO_MARKER("Widgets/Drag and drop/Copy-swap items");
        if (ImGui::TreeNode("Drag and drop to copy/swap items"))
        {
            enum Mode
            {
                Mode_Copy,
                Mode_Move,
                Mode_Swap
            };
            static int mode = 0;
            if (ImGui::RadioButton("Copy", mode == Mode_Copy)) { mode = Mode_Copy; } ImGui::SameLine();
            if (ImGui::RadioButton("Move", mode == Mode_Move)) { mode = Mode_Move; } ImGui::SameLine();
            if (ImGui::RadioButton("Swap", mode == Mode_Swap)) { mode = Mode_Swap; }
            static const char* names[9] =
            {
                "Bobby", "Beatrice", "Betty",
                "Brianna", "Barry", "Bernard",
                "Bibi", "Blaine", "Bryn"
            };
            for (int n = 0; n < IM_ARRAYSIZE(names); n++)
            {
                ImGui::PushID(n);
                if ((n % 3) != 0)
                    ImGui::SameLine();
                ImGui::Button(names[n], ImVec2(60, 60));

                // Our buttons are both drag sources and drag targets here!
                if (ImGui::BeginDragDropSource(ImGuiDragDropFlags_None))
                {
                    // Set payload to carry the index of our item (could be anything)
                    ImGui::SetDragDropPayload("DND_DEMO_CELL", &n, sizeof(int));

                    // Display preview (could be anything, e.g. when dragging an image we could decide to display
                    // the filename and a small preview of the image, etc.)
                    if (mode == Mode_Copy) { ImGui::Text("Copy %s", names[n]); }
                    if (mode == Mode_Move) { ImGui::Text("Move %s", names[n]); }
                    if (mode == Mode_Swap) { ImGui::Text("Swap %s", names[n]); }
                    ImGui::EndDragDropSource();
                }
                if (ImGui::BeginDragDropTarget())
                {
                    if (const ImGuiPayload* payload = ImGui::AcceptDragDropPayload("DND_DEMO_CELL"))
                    {
                        IM_ASSERT(payload->DataSize == sizeof(int));
                        int payload_n = *(const int*)payload->Data;
                        if (mode == Mode_Copy)
                        {
                            names[n] = names[payload_n];
                        }
                        if (mode == Mode_Move)
                        {
                            names[n] = names[payload_n];
                            names[payload_n] = "";
                        }
                        if (mode == Mode_Swap)
                        {
                            const char* tmp = names[n];
                            names[n] = names[payload_n];
                            names[payload_n] = tmp;
                        }
                    }
                    ImGui::EndDragDropTarget();
                }
                ImGui::PopID();
            }
            ImGui::TreePop();
        }

        IMGUI_DEMO_MARKER("Widgets/Drag and Drop/Drag to reorder items (simple)");
        if (ImGui::TreeNode("Drag to reorder items (simple)"))
        {
            // Simple reordering
            HelpMarker(
                "We don't use the drag and drop api at all here! "
                "Instead we query when the item is held but not hovered, and order items accordingly.");
            static const char* item_names[] = { "Item One", "Item Two", "Item Three", "Item Four", "Item Five" };
            for (int n = 0; n < IM_ARRAYSIZE(item_names); n++)
            {
                const char* item = item_names[n];
                ImGui::Selectable(item);

                if (ImGui::IsItemActive() && !ImGui::IsItemHovered())
                {
                    int n_next = n + (ImGui::GetMouseDragDelta(0).y < 0.f ? -1 : 1);
                    if (n_next >= 0 && n_next < IM_ARRAYSIZE(item_names))
                    {
                        item_names[n] = item_names[n_next];
                        item_names[n_next] = item;
                        ImGui::ResetMouseDragDelta();
                    }
                }
            }
            ImGui::TreePop();
        }

        IMGUI_DEMO_MARKER("Widgets/Drag and Drop/Tooltip at target location");
        if (ImGui::TreeNode("Tooltip at target location"))
        {
            for (int n = 0; n < 2; n++)
            {
                // Drop targets
                ImGui::Button(n ? "drop here##1" : "drop here##0");
                if (ImGui::BeginDragDropTarget())
                {
                    ImGuiDragDropFlags drop_target_flags = ImGuiDragDropFlags_AcceptBeforeDelivery | ImGuiDragDropFlags_AcceptNoPreviewTooltip;
                    if (const ImGuiPayload* payload = ImGui::AcceptDragDropPayload(IMGUI_PAYLOAD_TYPE_COLOR_4F, drop_target_flags))
                    {
                        IM_UNUSED(payload);
                        ImGui::SetMouseCursor(ImGuiMouseCursor_NotAllowed);
                        ImGui::BeginTooltip();
                        ImGui::Text("Cannot drop here!");
                        ImGui::EndTooltip();
                    }
                    ImGui::EndDragDropTarget();
                }

                // Drop source
                static ImVec4 col4 = { 1.0f, 0.0f, 0.2f, 1.0f };
                if (n == 0)
                    ImGui::ColorButton("drag me", col4);

            }
            ImGui::TreePop();
        }

        ImGui::TreePop();
    }

    IMGUI_DEMO_MARKER("Widgets/Querying Item Status (Edited,Active,Hovered etc.)");
    if (ImGui::TreeNode("Querying Item Status (Edited/Active/Hovered etc.)"))
    {
        // Select an item type
        const char* item_names[] =
        {
            "Text", "Button", "Button (w/ repeat)", "Checkbox", "SliderFloat", "InputText", "InputTextMultiline", "InputFloat",
            "InputFloat3", "ColorEdit4", "Selectable", "MenuItem", "TreeNode", "TreeNode (w/ double-click)", "Combo", "ListBox"
        };
        static int item_type = 4;
        static bool item_disabled = false;
        ImGui::Combo("Item Type", &item_type, item_names, IM_ARRAYSIZE(item_names), IM_ARRAYSIZE(item_names));
        ImGui::SameLine();
        HelpMarker("Testing how various types of items are interacting with the IsItemXXX functions. Note that the bool return value of most ImGui function is generally equivalent to calling ImGui::IsItemHovered().");
        ImGui::Checkbox("Item Disabled",  &item_disabled);

        // Submit selected items so we can query their status in the code following it.
        bool ret = false;
        static bool b = false;
        static float col4f[4] = { 1.0f, 0.5, 0.0f, 1.0f };
        static char str[16] = {};
        if (item_disabled)
            ImGui::BeginDisabled(true);
        if (item_type == 0) { ImGui::Text("ITEM: Text"); }                                              // Testing text items with no identifier/interaction
        if (item_type == 1) { ret = ImGui::Button("ITEM: Button"); }                                    // Testing button
        if (item_type == 2) { ImGui::PushButtonRepeat(true); ret = ImGui::Button("ITEM: Button"); ImGui::PopButtonRepeat(); } // Testing button (with repeater)
        if (item_type == 3) { ret = ImGui::Checkbox("ITEM: Checkbox", &b); }                            // Testing checkbox
        if (item_type == 4) { ret = ImGui::SliderFloat("ITEM: SliderFloat", &col4f[0], 0.0f, 1.0f); }   // Testing basic item
        if (item_type == 5) { ret = ImGui::InputText("ITEM: InputText", &str[0], IM_ARRAYSIZE(str)); }  // Testing input text (which handles tabbing)
        if (item_type == 6) { ret = ImGui::InputTextMultiline("ITEM: InputTextMultiline", &str[0], IM_ARRAYSIZE(str)); } // Testing input text (which uses a child window)
        if (item_type == 7) { ret = ImGui::InputFloat("ITEM: InputFloat", col4f, 1.0f); }               // Testing +/- buttons on scalar input
        if (item_type == 8) { ret = ImGui::InputFloat3("ITEM: InputFloat3", col4f); }                   // Testing multi-component items (IsItemXXX flags are reported merged)
        if (item_type == 9) { ret = ImGui::ColorEdit4("ITEM: ColorEdit4", col4f); }                     // Testing multi-component items (IsItemXXX flags are reported merged)
        if (item_type == 10){ ret = ImGui::Selectable("ITEM: Selectable"); }                            // Testing selectable item
        if (item_type == 11){ ret = ImGui::MenuItem("ITEM: MenuItem"); }                                // Testing menu item (they use ImGuiButtonFlags_PressedOnRelease button policy)
        if (item_type == 12){ ret = ImGui::TreeNode("ITEM: TreeNode"); if (ret) ImGui::TreePop(); }     // Testing tree node
        if (item_type == 13){ ret = ImGui::TreeNodeEx("ITEM: TreeNode w/ ImGuiTreeNodeFlags_OpenOnDoubleClick", ImGuiTreeNodeFlags_OpenOnDoubleClick | ImGuiTreeNodeFlags_NoTreePushOnOpen); } // Testing tree node with ImGuiButtonFlags_PressedOnDoubleClick button policy.
        if (item_type == 14){ const char* items[] = { "Apple", "Banana", "Cherry", "Kiwi" }; static int current = 1; ret = ImGui::Combo("ITEM: Combo", &current, items, IM_ARRAYSIZE(items)); }
        if (item_type == 15){ const char* items[] = { "Apple", "Banana", "Cherry", "Kiwi" }; static int current = 1; ret = ImGui::ListBox("ITEM: ListBox", &current, items, IM_ARRAYSIZE(items), IM_ARRAYSIZE(items)); }

        bool hovered_delay_none = ImGui::IsItemHovered();
        bool hovered_delay_stationary = ImGui::IsItemHovered(ImGuiHoveredFlags_Stationary);
        bool hovered_delay_short = ImGui::IsItemHovered(ImGuiHoveredFlags_DelayShort);
        bool hovered_delay_normal = ImGui::IsItemHovered(ImGuiHoveredFlags_DelayNormal);
        bool hovered_delay_tooltip = ImGui::IsItemHovered(ImGuiHoveredFlags_ForTooltip); // = Normal + Stationary

        // Display the values of IsItemHovered() and other common item state functions.
        // Note that the ImGuiHoveredFlags_XXX flags can be combined.
        // Because BulletText is an item itself and that would affect the output of IsItemXXX functions,
        // we query every state in a single call to avoid storing them and to simplify the code.
        ImGui::BulletText(
            "Return value = %d\n"
            "IsItemFocused() = %d\n"
            "IsItemHovered() = %d\n"
            "IsItemHovered(_AllowWhenBlockedByPopup) = %d\n"
            "IsItemHovered(_AllowWhenBlockedByActiveItem) = %d\n"
            "IsItemHovered(_AllowWhenOverlappedByItem) = %d\n"
            "IsItemHovered(_AllowWhenOverlappedByWindow) = %d\n"
            "IsItemHovered(_AllowWhenDisabled) = %d\n"
            "IsItemHovered(_RectOnly) = %d\n"
            "IsItemActive() = %d\n"
            "IsItemEdited() = %d\n"
            "IsItemActivated() = %d\n"
            "IsItemDeactivated() = %d\n"
            "IsItemDeactivatedAfterEdit() = %d\n"
            "IsItemVisible() = %d\n"
            "IsItemClicked() = %d\n"
            "IsItemToggledOpen() = %d\n"
            "GetItemRectMin() = (%.1f, %.1f)\n"
            "GetItemRectMax() = (%.1f, %.1f)\n"
            "GetItemRectSize() = (%.1f, %.1f)",
            ret,
            ImGui::IsItemFocused(),
            ImGui::IsItemHovered(),
            ImGui::IsItemHovered(ImGuiHoveredFlags_AllowWhenBlockedByPopup),
            ImGui::IsItemHovered(ImGuiHoveredFlags_AllowWhenBlockedByActiveItem),
            ImGui::IsItemHovered(ImGuiHoveredFlags_AllowWhenOverlappedByItem),
            ImGui::IsItemHovered(ImGuiHoveredFlags_AllowWhenOverlappedByWindow),
            ImGui::IsItemHovered(ImGuiHoveredFlags_AllowWhenDisabled),
            ImGui::IsItemHovered(ImGuiHoveredFlags_RectOnly),
            ImGui::IsItemActive(),
            ImGui::IsItemEdited(),
            ImGui::IsItemActivated(),
            ImGui::IsItemDeactivated(),
            ImGui::IsItemDeactivatedAfterEdit(),
            ImGui::IsItemVisible(),
            ImGui::IsItemClicked(),
            ImGui::IsItemToggledOpen(),
            ImGui::GetItemRectMin().x, ImGui::GetItemRectMin().y,
            ImGui::GetItemRectMax().x, ImGui::GetItemRectMax().y,
            ImGui::GetItemRectSize().x, ImGui::GetItemRectSize().y
        );
        ImGui::BulletText(
            "with Hovering Delay or Stationary test:\n"
            "IsItemHovered() = = %d\n"
            "IsItemHovered(_Stationary) = %d\n"
            "IsItemHovered(_DelayShort) = %d\n"
            "IsItemHovered(_DelayNormal) = %d\n"
            "IsItemHovered(_Tooltip) = %d",
            hovered_delay_none, hovered_delay_stationary, hovered_delay_short, hovered_delay_normal, hovered_delay_tooltip);

        if (item_disabled)
            ImGui::EndDisabled();

        char buf[1] = "";
        ImGui::InputText("unused", buf, IM_ARRAYSIZE(buf), ImGuiInputTextFlags_ReadOnly);
        ImGui::SameLine();
        HelpMarker("This widget is only here to be able to tab-out of the widgets above and see e.g. Deactivated() status.");

        ImGui::TreePop();
    }

    IMGUI_DEMO_MARKER("Widgets/Querying Window Status (Focused,Hovered etc.)");
    if (ImGui::TreeNode("Querying Window Status (Focused/Hovered etc.)"))
    {
        static bool embed_all_inside_a_child_window = false;
        ImGui::Checkbox("Embed everything inside a child window for testing _RootWindow flag.", &embed_all_inside_a_child_window);
        if (embed_all_inside_a_child_window)
            ImGui::BeginChild("outer_child", ImVec2(0, ImGui::GetFontSize() * 20.0f), true);

        // Testing IsWindowFocused() function with its various flags.
        ImGui::BulletText(
            "IsWindowFocused() = %d\n"
            "IsWindowFocused(_ChildWindows) = %d\n"
            "IsWindowFocused(_ChildWindows|_NoPopupHierarchy) = %d\n"
            "IsWindowFocused(_ChildWindows|_DockHierarchy) = %d\n"
            "IsWindowFocused(_ChildWindows|_RootWindow) = %d\n"
            "IsWindowFocused(_ChildWindows|_RootWindow|_NoPopupHierarchy) = %d\n"
            "IsWindowFocused(_ChildWindows|_RootWindow|_DockHierarchy) = %d\n"
            "IsWindowFocused(_RootWindow) = %d\n"
            "IsWindowFocused(_RootWindow|_NoPopupHierarchy) = %d\n"
            "IsWindowFocused(_RootWindow|_DockHierarchy) = %d\n"
            "IsWindowFocused(_AnyWindow) = %d\n",
            ImGui::IsWindowFocused(),
            ImGui::IsWindowFocused(ImGuiFocusedFlags_ChildWindows),
            ImGui::IsWindowFocused(ImGuiFocusedFlags_ChildWindows | ImGuiFocusedFlags_NoPopupHierarchy),
            ImGui::IsWindowFocused(ImGuiFocusedFlags_ChildWindows | ImGuiFocusedFlags_DockHierarchy),
            ImGui::IsWindowFocused(ImGuiFocusedFlags_ChildWindows | ImGuiFocusedFlags_RootWindow),
            ImGui::IsWindowFocused(ImGuiFocusedFlags_ChildWindows | ImGuiFocusedFlags_RootWindow | ImGuiFocusedFlags_NoPopupHierarchy),
            ImGui::IsWindowFocused(ImGuiFocusedFlags_ChildWindows | ImGuiFocusedFlags_RootWindow | ImGuiFocusedFlags_DockHierarchy),
            ImGui::IsWindowFocused(ImGuiFocusedFlags_RootWindow),
            ImGui::IsWindowFocused(ImGuiFocusedFlags_RootWindow | ImGuiFocusedFlags_NoPopupHierarchy),
            ImGui::IsWindowFocused(ImGuiFocusedFlags_RootWindow | ImGuiFocusedFlags_DockHierarchy),
            ImGui::IsWindowFocused(ImGuiFocusedFlags_AnyWindow));

        // Testing IsWindowHovered() function with its various flags.
        ImGui::BulletText(
            "IsWindowHovered() = %d\n"
            "IsWindowHovered(_AllowWhenBlockedByPopup) = %d\n"
            "IsWindowHovered(_AllowWhenBlockedByActiveItem) = %d\n"
            "IsWindowHovered(_ChildWindows) = %d\n"
            "IsWindowHovered(_ChildWindows|_NoPopupHierarchy) = %d\n"
            "IsWindowHovered(_ChildWindows|_DockHierarchy) = %d\n"
            "IsWindowHovered(_ChildWindows|_RootWindow) = %d\n"
            "IsWindowHovered(_ChildWindows|_RootWindow|_NoPopupHierarchy) = %d\n"
            "IsWindowHovered(_ChildWindows|_RootWindow|_DockHierarchy) = %d\n"
            "IsWindowHovered(_RootWindow) = %d\n"
            "IsWindowHovered(_RootWindow|_NoPopupHierarchy) = %d\n"
            "IsWindowHovered(_RootWindow|_DockHierarchy) = %d\n"
            "IsWindowHovered(_ChildWindows|_AllowWhenBlockedByPopup) = %d\n"
            "IsWindowHovered(_AnyWindow) = %d\n"
            "IsWindowHovered(_Stationary) = %d\n",
            ImGui::IsWindowHovered(),
            ImGui::IsWindowHovered(ImGuiHoveredFlags_AllowWhenBlockedByPopup),
            ImGui::IsWindowHovered(ImGuiHoveredFlags_AllowWhenBlockedByActiveItem),
            ImGui::IsWindowHovered(ImGuiHoveredFlags_ChildWindows),
            ImGui::IsWindowHovered(ImGuiHoveredFlags_ChildWindows | ImGuiHoveredFlags_NoPopupHierarchy),
            ImGui::IsWindowHovered(ImGuiHoveredFlags_ChildWindows | ImGuiHoveredFlags_DockHierarchy),
            ImGui::IsWindowHovered(ImGuiHoveredFlags_ChildWindows | ImGuiHoveredFlags_RootWindow),
            ImGui::IsWindowHovered(ImGuiHoveredFlags_ChildWindows | ImGuiHoveredFlags_RootWindow | ImGuiHoveredFlags_NoPopupHierarchy),
            ImGui::IsWindowHovered(ImGuiHoveredFlags_ChildWindows | ImGuiHoveredFlags_RootWindow | ImGuiHoveredFlags_DockHierarchy),
            ImGui::IsWindowHovered(ImGuiHoveredFlags_RootWindow),
            ImGui::IsWindowHovered(ImGuiHoveredFlags_RootWindow | ImGuiHoveredFlags_NoPopupHierarchy),
            ImGui::IsWindowHovered(ImGuiHoveredFlags_RootWindow | ImGuiHoveredFlags_DockHierarchy),
            ImGui::IsWindowHovered(ImGuiHoveredFlags_ChildWindows | ImGuiHoveredFlags_AllowWhenBlockedByPopup),
            ImGui::IsWindowHovered(ImGuiHoveredFlags_AnyWindow),
            ImGui::IsWindowHovered(ImGuiHoveredFlags_Stationary));

        ImGui::BeginChild("child", ImVec2(0, 50), true);
        ImGui::Text("This is another child window for testing the _ChildWindows flag.");
        ImGui::EndChild();
        if (embed_all_inside_a_child_window)
            ImGui::EndChild();

        // Calling IsItemHovered() after begin returns the hovered status of the title bar.
        // This is useful in particular if you want to create a context menu associated to the title bar of a window.
        // This will also work when docked into a Tab (the Tab replace the Title Bar and guarantee the same properties).
        static bool test_window = false;
        ImGui::Checkbox("Hovered/Active tests after Begin() for title bar testing", &test_window);
        if (test_window)
        {
            // FIXME-DOCK: This window cannot be docked within the ImGui Demo window, this will cause a feedback loop and get them stuck.
            // Could we fix this through an ImGuiWindowClass feature? Or an API call to tag our parent as "don't skip items"?
            ImGui::Begin("Title bar Hovered/Active tests", &test_window);
            if (ImGui::BeginPopupContextItem()) // <-- This is using IsItemHovered()
            {
                if (ImGui::MenuItem("Close")) { test_window = false; }
                ImGui::EndPopup();
            }
            ImGui::Text(
                "IsItemHovered() after begin = %d (== is title bar hovered)\n"
                "IsItemActive() after begin = %d (== is window being clicked/moved)\n",
                ImGui::IsItemHovered(), ImGui::IsItemActive());
            ImGui::End();
        }

        ImGui::TreePop();
    }

    // Demonstrate BeginDisabled/EndDisabled using a checkbox located at the bottom of the section (which is a bit odd:
    // logically we'd have this checkbox at the top of the section, but we don't want this feature to steal that space)
    if (disable_all)
        ImGui::EndDisabled();

    IMGUI_DEMO_MARKER("Widgets/Disable Block");
    if (ImGui::TreeNode("Disable block"))
    {
        ImGui::Checkbox("Disable entire section above", &disable_all);
        ImGui::SameLine(); HelpMarker("Demonstrate using BeginDisabled()/EndDisabled() across this section.");
        ImGui::TreePop();
    }

    IMGUI_DEMO_MARKER("Widgets/Text Filter");
    if (ImGui::TreeNode("Text Filter"))
    {
        // Helper class to easy setup a text filter.
        // You may want to implement a more feature-full filtering scheme in your own application.
        HelpMarker("Not a widget per-se, but ImGuiTextFilter is a helper to perform simple filtering on text strings.");
        static ImGuiTextFilter filter;
        ImGui::Text("Filter usage:\n"
            "  \"\"         display all lines\n"
            "  \"xxx\"      display lines containing \"xxx\"\n"
            "  \"xxx,yyy\"  display lines containing \"xxx\" or \"yyy\"\n"
            "  \"-xxx\"     hide lines containing \"xxx\"");
        filter.Draw();
        const char* lines[] = { "aaa1.c", "bbb1.c", "ccc1.c", "aaa2.cpp", "bbb2.cpp", "ccc2.cpp", "abc.h", "hello, world" };
        for (int i = 0; i < IM_ARRAYSIZE(lines); i++)
            if (filter.PassFilter(lines[i]))
                ImGui::BulletText("%s", lines[i]);
        ImGui::TreePop();
    }
}

static void ShowDemoWindowLayout()
{
    IMGUI_DEMO_MARKER("Layout");
    if (!ImGui::CollapsingHeader("Layout & Scrolling"))
        return;

    IMGUI_DEMO_MARKER("Layout/Child windows");
    if (ImGui::TreeNode("Child windows"))
    {
        ImGui::SeparatorText("Child windows");

        HelpMarker("Use child windows to begin into a self-contained independent scrolling/clipping regions within a host window.");
        static bool disable_mouse_wheel = false;
        static bool disable_menu = false;
        ImGui::Checkbox("Disable Mouse Wheel", &disable_mouse_wheel);
        ImGui::Checkbox("Disable Menu", &disable_menu);

        // Child 1: no border, enable horizontal scrollbar
        {
            ImGuiWindowFlags window_flags = ImGuiWindowFlags_HorizontalScrollbar;
            if (disable_mouse_wheel)
                window_flags |= ImGuiWindowFlags_NoScrollWithMouse;
            ImGui::BeginChild("ChildL", ImVec2(ImGui::GetContentRegionAvail().x * 0.5f, 260), false, window_flags);
            for (int i = 0; i < 100; i++)
                ImGui::Text("%04d: scrollable region", i);
            ImGui::EndChild();
        }

        ImGui::SameLine();

        // Child 2: rounded border
        {
            ImGuiWindowFlags window_flags = ImGuiWindowFlags_None;
            if (disable_mouse_wheel)
                window_flags |= ImGuiWindowFlags_NoScrollWithMouse;
            if (!disable_menu)
                window_flags |= ImGuiWindowFlags_MenuBar;
            ImGui::PushStyleVar(ImGuiStyleVar_ChildRounding, 5.0f);
            ImGui::BeginChild("ChildR", ImVec2(0, 260), true, window_flags);
            if (!disable_menu && ImGui::BeginMenuBar())
            {
                if (ImGui::BeginMenu("Menu"))
                {
                    ShowExampleMenuFile();
                    ImGui::EndMenu();
                }
                ImGui::EndMenuBar();
            }
            if (ImGui::BeginTable("split", 2, ImGuiTableFlags_Resizable | ImGuiTableFlags_NoSavedSettings))
            {
                for (int i = 0; i < 100; i++)
                {
                    char buf[32];
                    sprintf(buf, "%03d", i);
                    ImGui::TableNextColumn();
                    ImGui::Button(buf, ImVec2(-FLT_MIN, 0.0f));
                }
                ImGui::EndTable();
            }
            ImGui::EndChild();
            ImGui::PopStyleVar();
        }

        ImGui::SeparatorText("Misc/Advanced");

        // Demonstrate a few extra things
        // - Changing ImGuiCol_ChildBg (which is transparent black in default styles)
        // - Using SetCursorPos() to position child window (the child window is an item from the POV of parent window)
        //   You can also call SetNextWindowPos() to position the child window. The parent window will effectively
        //   layout from this position.
        // - Using ImGui::GetItemRectMin/Max() to query the "item" state (because the child window is an item from
        //   the POV of the parent window). See 'Demo->Querying Status (Edited/Active/Hovered etc.)' for details.
        {
            static int offset_x = 0;
            ImGui::SetNextItemWidth(ImGui::GetFontSize() * 8);
            ImGui::DragInt("Offset X", &offset_x, 1.0f, -1000, 1000);

            ImGui::SetCursorPosX(ImGui::GetCursorPosX() + (float)offset_x);
            ImGui::PushStyleColor(ImGuiCol_ChildBg, IM_COL32(255, 0, 0, 100));
            ImGui::BeginChild("Red", ImVec2(200, 100), true, ImGuiWindowFlags_None);
            for (int n = 0; n < 50; n++)
                ImGui::Text("Some test %d", n);
            ImGui::EndChild();
            bool child_is_hovered = ImGui::IsItemHovered();
            ImVec2 child_rect_min = ImGui::GetItemRectMin();
            ImVec2 child_rect_max = ImGui::GetItemRectMax();
            ImGui::PopStyleColor();
            ImGui::Text("Hovered: %d", child_is_hovered);
            ImGui::Text("Rect of child window is: (%.0f,%.0f) (%.0f,%.0f)", child_rect_min.x, child_rect_min.y, child_rect_max.x, child_rect_max.y);
        }

        ImGui::TreePop();
    }

    IMGUI_DEMO_MARKER("Layout/Widgets Width");
    if (ImGui::TreeNode("Widgets Width"))
    {
        static float f = 0.0f;
        static bool show_indented_items = true;
        ImGui::Checkbox("Show indented items", &show_indented_items);

        // Use SetNextItemWidth() to set the width of a single upcoming item.
        // Use PushItemWidth()/PopItemWidth() to set the width of a group of items.
        // In real code use you'll probably want to choose width values that are proportional to your font size
        // e.g. Using '20.0f * GetFontSize()' as width instead of '200.0f', etc.

        ImGui::Text("SetNextItemWidth/PushItemWidth(100)");
        ImGui::SameLine(); HelpMarker("Fixed width.");
        ImGui::PushItemWidth(100);
        ImGui::DragFloat("float##1b", &f);
        if (show_indented_items)
        {
            ImGui::Indent();
            ImGui::DragFloat("float (indented)##1b", &f);
            ImGui::Unindent();
        }
        ImGui::PopItemWidth();

        ImGui::Text("SetNextItemWidth/PushItemWidth(-100)");
        ImGui::SameLine(); HelpMarker("Align to right edge minus 100");
        ImGui::PushItemWidth(-100);
        ImGui::DragFloat("float##2a", &f);
        if (show_indented_items)
        {
            ImGui::Indent();
            ImGui::DragFloat("float (indented)##2b", &f);
            ImGui::Unindent();
        }
        ImGui::PopItemWidth();

        ImGui::Text("SetNextItemWidth/PushItemWidth(GetContentRegionAvail().x * 0.5f)");
        ImGui::SameLine(); HelpMarker("Half of available width.\n(~ right-cursor_pos)\n(works within a column set)");
        ImGui::PushItemWidth(ImGui::GetContentRegionAvail().x * 0.5f);
        ImGui::DragFloat("float##3a", &f);
        if (show_indented_items)
        {
            ImGui::Indent();
            ImGui::DragFloat("float (indented)##3b", &f);
            ImGui::Unindent();
        }
        ImGui::PopItemWidth();

        ImGui::Text("SetNextItemWidth/PushItemWidth(-GetContentRegionAvail().x * 0.5f)");
        ImGui::SameLine(); HelpMarker("Align to right edge minus half");
        ImGui::PushItemWidth(-ImGui::GetContentRegionAvail().x * 0.5f);
        ImGui::DragFloat("float##4a", &f);
        if (show_indented_items)
        {
            ImGui::Indent();
            ImGui::DragFloat("float (indented)##4b", &f);
            ImGui::Unindent();
        }
        ImGui::PopItemWidth();

        // Demonstrate using PushItemWidth to surround three items.
        // Calling SetNextItemWidth() before each of them would have the same effect.
        ImGui::Text("SetNextItemWidth/PushItemWidth(-FLT_MIN)");
        ImGui::SameLine(); HelpMarker("Align to right edge");
        ImGui::PushItemWidth(-FLT_MIN);
        ImGui::DragFloat("##float5a", &f);
        if (show_indented_items)
        {
            ImGui::Indent();
            ImGui::DragFloat("float (indented)##5b", &f);
            ImGui::Unindent();
        }
        ImGui::PopItemWidth();

        ImGui::TreePop();
    }

    IMGUI_DEMO_MARKER("Layout/Basic Horizontal Layout");
    if (ImGui::TreeNode("Basic Horizontal Layout"))
    {
        ImGui::TextWrapped("(Use ImGui::SameLine() to keep adding items to the right of the preceding item)");

        // Text
        IMGUI_DEMO_MARKER("Layout/Basic Horizontal Layout/SameLine");
        ImGui::Text("Two items: Hello"); ImGui::SameLine();
        ImGui::TextColored(ImVec4(1, 1, 0, 1), "Sailor");

        // Adjust spacing
        ImGui::Text("More spacing: Hello"); ImGui::SameLine(0, 20);
        ImGui::TextColored(ImVec4(1, 1, 0, 1), "Sailor");

        // Button
        ImGui::AlignTextToFramePadding();
        ImGui::Text("Normal buttons"); ImGui::SameLine();
        ImGui::Button("Banana"); ImGui::SameLine();
        ImGui::Button("Apple"); ImGui::SameLine();
        ImGui::Button("Corniflower");

        // Button
        ImGui::Text("Small buttons"); ImGui::SameLine();
        ImGui::SmallButton("Like this one"); ImGui::SameLine();
        ImGui::Text("can fit within a text block.");

        // Aligned to arbitrary position. Easy/cheap column.
        IMGUI_DEMO_MARKER("Layout/Basic Horizontal Layout/SameLine (with offset)");
        ImGui::Text("Aligned");
        ImGui::SameLine(150); ImGui::Text("x=150");
        ImGui::SameLine(300); ImGui::Text("x=300");
        ImGui::Text("Aligned");
        ImGui::SameLine(150); ImGui::SmallButton("x=150");
        ImGui::SameLine(300); ImGui::SmallButton("x=300");

        // Checkbox
        IMGUI_DEMO_MARKER("Layout/Basic Horizontal Layout/SameLine (more)");
        static bool c1 = false, c2 = false, c3 = false, c4 = false;
        ImGui::Checkbox("My", &c1); ImGui::SameLine();
        ImGui::Checkbox("Tailor", &c2); ImGui::SameLine();
        ImGui::Checkbox("Is", &c3); ImGui::SameLine();
        ImGui::Checkbox("Rich", &c4);

        // Various
        static float f0 = 1.0f, f1 = 2.0f, f2 = 3.0f;
        ImGui::PushItemWidth(80);
        const char* items[] = { "AAAA", "BBBB", "CCCC", "DDDD" };
        static int item = -1;
        ImGui::Combo("Combo", &item, items, IM_ARRAYSIZE(items)); ImGui::SameLine();
        ImGui::SliderFloat("X", &f0, 0.0f, 5.0f); ImGui::SameLine();
        ImGui::SliderFloat("Y", &f1, 0.0f, 5.0f); ImGui::SameLine();
        ImGui::SliderFloat("Z", &f2, 0.0f, 5.0f);
        ImGui::PopItemWidth();

        ImGui::PushItemWidth(80);
        ImGui::Text("Lists:");
        static int selection[4] = { 0, 1, 2, 3 };
        for (int i = 0; i < 4; i++)
        {
            if (i > 0) ImGui::SameLine();
            ImGui::PushID(i);
            ImGui::ListBox("", &selection[i], items, IM_ARRAYSIZE(items));
            ImGui::PopID();
            //ImGui::SetItemTooltip("ListBox %d hovered", i);
        }
        ImGui::PopItemWidth();

        // Dummy
        IMGUI_DEMO_MARKER("Layout/Basic Horizontal Layout/Dummy");
        ImVec2 button_sz(40, 40);
        ImGui::Button("A", button_sz); ImGui::SameLine();
        ImGui::Dummy(button_sz); ImGui::SameLine();
        ImGui::Button("B", button_sz);

        // Manually wrapping
        // (we should eventually provide this as an automatic layout feature, but for now you can do it manually)
        IMGUI_DEMO_MARKER("Layout/Basic Horizontal Layout/Manual wrapping");
        ImGui::Text("Manual wrapping:");
        ImGuiStyle& style = ImGui::GetStyle();
        int buttons_count = 20;
        float window_visible_x2 = ImGui::GetWindowPos().x + ImGui::GetWindowContentRegionMax().x;
        for (int n = 0; n < buttons_count; n++)
        {
            ImGui::PushID(n);
            ImGui::Button("Box", button_sz);
            float last_button_x2 = ImGui::GetItemRectMax().x;
            float next_button_x2 = last_button_x2 + style.ItemSpacing.x + button_sz.x; // Expected position if next button was on same line
            if (n + 1 < buttons_count && next_button_x2 < window_visible_x2)
                ImGui::SameLine();
            ImGui::PopID();
        }

        ImGui::TreePop();
    }

    IMGUI_DEMO_MARKER("Layout/Groups");
    if (ImGui::TreeNode("Groups"))
    {
        HelpMarker(
            "BeginGroup() basically locks the horizontal position for new line. "
            "EndGroup() bundles the whole group so that you can use \"item\" functions such as "
            "IsItemHovered()/IsItemActive() or SameLine() etc. on the whole group.");
        ImGui::BeginGroup();
        {
            ImGui::BeginGroup();
            ImGui::Button("AAA");
            ImGui::SameLine();
            ImGui::Button("BBB");
            ImGui::SameLine();
            ImGui::BeginGroup();
            ImGui::Button("CCC");
            ImGui::Button("DDD");
            ImGui::EndGroup();
            ImGui::SameLine();
            ImGui::Button("EEE");
            ImGui::EndGroup();
            ImGui::SetItemTooltip("First group hovered");
        }
        // Capture the group size and create widgets using the same size
        ImVec2 size = ImGui::GetItemRectSize();
        const float values[5] = { 0.5f, 0.20f, 0.80f, 0.60f, 0.25f };
        ImGui::PlotHistogram("##values", values, IM_ARRAYSIZE(values), 0, NULL, 0.0f, 1.0f, size);

        ImGui::Button("ACTION", ImVec2((size.x - ImGui::GetStyle().ItemSpacing.x) * 0.5f, size.y));
        ImGui::SameLine();
        ImGui::Button("REACTION", ImVec2((size.x - ImGui::GetStyle().ItemSpacing.x) * 0.5f, size.y));
        ImGui::EndGroup();
        ImGui::SameLine();

        ImGui::Button("LEVERAGE\nBUZZWORD", size);
        ImGui::SameLine();

        if (ImGui::BeginListBox("List", size))
        {
            ImGui::Selectable("Selected", true);
            ImGui::Selectable("Not Selected", false);
            ImGui::EndListBox();
        }

        ImGui::TreePop();
    }

    IMGUI_DEMO_MARKER("Layout/Text Baseline Alignment");
    if (ImGui::TreeNode("Text Baseline Alignment"))
    {
        {
            ImGui::BulletText("Text baseline:");
            ImGui::SameLine(); HelpMarker(
                "This is testing the vertical alignment that gets applied on text to keep it aligned with widgets. "
                "Lines only composed of text or \"small\" widgets use less vertical space than lines with framed widgets.");
            ImGui::Indent();

            ImGui::Text("KO Blahblah"); ImGui::SameLine();
            ImGui::Button("Some framed item"); ImGui::SameLine();
            HelpMarker("Baseline of button will look misaligned with text..");

            // If your line starts with text, call AlignTextToFramePadding() to align text to upcoming widgets.
            // (because we don't know what's coming after the Text() statement, we need to move the text baseline
            // down by FramePadding.y ahead of time)
            ImGui::AlignTextToFramePadding();
            ImGui::Text("OK Blahblah"); ImGui::SameLine();
            ImGui::Button("Some framed item"); ImGui::SameLine();
            HelpMarker("We call AlignTextToFramePadding() to vertically align the text baseline by +FramePadding.y");

            // SmallButton() uses the same vertical padding as Text
            ImGui::Button("TEST##1"); ImGui::SameLine();
            ImGui::Text("TEST"); ImGui::SameLine();
            ImGui::SmallButton("TEST##2");

            // If your line starts with text, call AlignTextToFramePadding() to align text to upcoming widgets.
            ImGui::AlignTextToFramePadding();
            ImGui::Text("Text aligned to framed item"); ImGui::SameLine();
            ImGui::Button("Item##1"); ImGui::SameLine();
            ImGui::Text("Item"); ImGui::SameLine();
            ImGui::SmallButton("Item##2"); ImGui::SameLine();
            ImGui::Button("Item##3");

            ImGui::Unindent();
        }

        ImGui::Spacing();

        {
            ImGui::BulletText("Multi-line text:");
            ImGui::Indent();
            ImGui::Text("One\nTwo\nThree"); ImGui::SameLine();
            ImGui::Text("Hello\nWorld"); ImGui::SameLine();
            ImGui::Text("Banana");

            ImGui::Text("Banana"); ImGui::SameLine();
            ImGui::Text("Hello\nWorld"); ImGui::SameLine();
            ImGui::Text("One\nTwo\nThree");

            ImGui::Button("HOP##1"); ImGui::SameLine();
            ImGui::Text("Banana"); ImGui::SameLine();
            ImGui::Text("Hello\nWorld"); ImGui::SameLine();
            ImGui::Text("Banana");

            ImGui::Button("HOP##2"); ImGui::SameLine();
            ImGui::Text("Hello\nWorld"); ImGui::SameLine();
            ImGui::Text("Banana");
            ImGui::Unindent();
        }

        ImGui::Spacing();

        {
            ImGui::BulletText("Misc items:");
            ImGui::Indent();

            // SmallButton() sets FramePadding to zero. Text baseline is aligned to match baseline of previous Button.
            ImGui::Button("80x80", ImVec2(80, 80));
            ImGui::SameLine();
            ImGui::Button("50x50", ImVec2(50, 50));
            ImGui::SameLine();
            ImGui::Button("Button()");
            ImGui::SameLine();
            ImGui::SmallButton("SmallButton()");

            // Tree
            const float spacing = ImGui::GetStyle().ItemInnerSpacing.x;
            ImGui::Button("Button##1");
            ImGui::SameLine(0.0f, spacing);
            if (ImGui::TreeNode("Node##1"))
            {
                // Placeholder tree data
                for (int i = 0; i < 6; i++)
                    ImGui::BulletText("Item %d..", i);
                ImGui::TreePop();
            }

            // Vertically align text node a bit lower so it'll be vertically centered with upcoming widget.
            // Otherwise you can use SmallButton() (smaller fit).
            ImGui::AlignTextToFramePadding();

            // Common mistake to avoid: if we want to SameLine after TreeNode we need to do it before we add
            // other contents below the node.
            bool node_open = ImGui::TreeNode("Node##2");
            ImGui::SameLine(0.0f, spacing); ImGui::Button("Button##2");
            if (node_open)
            {
                // Placeholder tree data
                for (int i = 0; i < 6; i++)
                    ImGui::BulletText("Item %d..", i);
                ImGui::TreePop();
            }

            // Bullet
            ImGui::Button("Button##3");
            ImGui::SameLine(0.0f, spacing);
            ImGui::BulletText("Bullet text");

            ImGui::AlignTextToFramePadding();
            ImGui::BulletText("Node");
            ImGui::SameLine(0.0f, spacing); ImGui::Button("Button##4");
            ImGui::Unindent();
        }

        ImGui::TreePop();
    }

    IMGUI_DEMO_MARKER("Layout/Scrolling");
    if (ImGui::TreeNode("Scrolling"))
    {
        // Vertical scroll functions
        IMGUI_DEMO_MARKER("Layout/Scrolling/Vertical");
        HelpMarker("Use SetScrollHereY() or SetScrollFromPosY() to scroll to a given vertical position.");

        static int track_item = 50;
        static bool enable_track = true;
        static bool enable_extra_decorations = false;
        static float scroll_to_off_px = 0.0f;
        static float scroll_to_pos_px = 200.0f;

        ImGui::Checkbox("Decoration", &enable_extra_decorations);

        ImGui::Checkbox("Track", &enable_track);
        ImGui::PushItemWidth(100);
        ImGui::SameLine(140); enable_track |= ImGui::DragInt("##item", &track_item, 0.25f, 0, 99, "Item = %d");

        bool scroll_to_off = ImGui::Button("Scroll Offset");
        ImGui::SameLine(140); scroll_to_off |= ImGui::DragFloat("##off", &scroll_to_off_px, 1.00f, 0, FLT_MAX, "+%.0f px");

        bool scroll_to_pos = ImGui::Button("Scroll To Pos");
        ImGui::SameLine(140); scroll_to_pos |= ImGui::DragFloat("##pos", &scroll_to_pos_px, 1.00f, -10, FLT_MAX, "X/Y = %.0f px");
        ImGui::PopItemWidth();

        if (scroll_to_off || scroll_to_pos)
            enable_track = false;

        ImGuiStyle& style = ImGui::GetStyle();
        float child_w = (ImGui::GetContentRegionAvail().x - 4 * style.ItemSpacing.x) / 5;
        if (child_w < 1.0f)
            child_w = 1.0f;
        ImGui::PushID("##VerticalScrolling");
        for (int i = 0; i < 5; i++)
        {
            if (i > 0) ImGui::SameLine();
            ImGui::BeginGroup();
            const char* names[] = { "Top", "25%", "Center", "75%", "Bottom" };
            ImGui::TextUnformatted(names[i]);

            const ImGuiWindowFlags child_flags = enable_extra_decorations ? ImGuiWindowFlags_MenuBar : 0;
            const ImGuiID child_id = ImGui::GetID((void*)(intptr_t)i);
            const bool child_is_visible = ImGui::BeginChild(child_id, ImVec2(child_w, 200.0f), true, child_flags);
            if (ImGui::BeginMenuBar())
            {
                ImGui::TextUnformatted("abc");
                ImGui::EndMenuBar();
            }
            if (scroll_to_off)
                ImGui::SetScrollY(scroll_to_off_px);
            if (scroll_to_pos)
                ImGui::SetScrollFromPosY(ImGui::GetCursorStartPos().y + scroll_to_pos_px, i * 0.25f);
            if (child_is_visible) // Avoid calling SetScrollHereY when running with culled items
            {
                for (int item = 0; item < 100; item++)
                {
                    if (enable_track && item == track_item)
                    {
                        ImGui::TextColored(ImVec4(1, 1, 0, 1), "Item %d", item);
                        ImGui::SetScrollHereY(i * 0.25f); // 0.0f:top, 0.5f:center, 1.0f:bottom
                    }
                    else
                    {
                        ImGui::Text("Item %d", item);
                    }
                }
            }
            float scroll_y = ImGui::GetScrollY();
            float scroll_max_y = ImGui::GetScrollMaxY();
            ImGui::EndChild();
            ImGui::Text("%.0f/%.0f", scroll_y, scroll_max_y);
            ImGui::EndGroup();
        }
        ImGui::PopID();

        // Horizontal scroll functions
        IMGUI_DEMO_MARKER("Layout/Scrolling/Horizontal");
        ImGui::Spacing();
        HelpMarker(
            "Use SetScrollHereX() or SetScrollFromPosX() to scroll to a given horizontal position.\n\n"
            "Because the clipping rectangle of most window hides half worth of WindowPadding on the "
            "left/right, using SetScrollFromPosX(+1) will usually result in clipped text whereas the "
            "equivalent SetScrollFromPosY(+1) wouldn't.");
        ImGui::PushID("##HorizontalScrolling");
        for (int i = 0; i < 5; i++)
        {
            float child_height = ImGui::GetTextLineHeight() + style.ScrollbarSize + style.WindowPadding.y * 2.0f;
            ImGuiWindowFlags child_flags = ImGuiWindowFlags_HorizontalScrollbar | (enable_extra_decorations ? ImGuiWindowFlags_AlwaysVerticalScrollbar : 0);
            ImGuiID child_id = ImGui::GetID((void*)(intptr_t)i);
            bool child_is_visible = ImGui::BeginChild(child_id, ImVec2(-100, child_height), true, child_flags);
            if (scroll_to_off)
                ImGui::SetScrollX(scroll_to_off_px);
            if (scroll_to_pos)
                ImGui::SetScrollFromPosX(ImGui::GetCursorStartPos().x + scroll_to_pos_px, i * 0.25f);
            if (child_is_visible) // Avoid calling SetScrollHereY when running with culled items
            {
                for (int item = 0; item < 100; item++)
                {
                    if (item > 0)
                        ImGui::SameLine();
                    if (enable_track && item == track_item)
                    {
                        ImGui::TextColored(ImVec4(1, 1, 0, 1), "Item %d", item);
                        ImGui::SetScrollHereX(i * 0.25f); // 0.0f:left, 0.5f:center, 1.0f:right
                    }
                    else
                    {
                        ImGui::Text("Item %d", item);
                    }
                }
            }
            float scroll_x = ImGui::GetScrollX();
            float scroll_max_x = ImGui::GetScrollMaxX();
            ImGui::EndChild();
            ImGui::SameLine();
            const char* names[] = { "Left", "25%", "Center", "75%", "Right" };
            ImGui::Text("%s\n%.0f/%.0f", names[i], scroll_x, scroll_max_x);
            ImGui::Spacing();
        }
        ImGui::PopID();

        // Miscellaneous Horizontal Scrolling Demo
        IMGUI_DEMO_MARKER("Layout/Scrolling/Horizontal (more)");
        HelpMarker(
            "Horizontal scrolling for a window is enabled via the ImGuiWindowFlags_HorizontalScrollbar flag.\n\n"
            "You may want to also explicitly specify content width by using SetNextWindowContentWidth() before Begin().");
        static int lines = 7;
        ImGui::SliderInt("Lines", &lines, 1, 15);
        ImGui::PushStyleVar(ImGuiStyleVar_FrameRounding, 3.0f);
        ImGui::PushStyleVar(ImGuiStyleVar_FramePadding, ImVec2(2.0f, 1.0f));
        ImVec2 scrolling_child_size = ImVec2(0, ImGui::GetFrameHeightWithSpacing() * 7 + 30);
        ImGui::BeginChild("scrolling", scrolling_child_size, true, ImGuiWindowFlags_HorizontalScrollbar);
        for (int line = 0; line < lines; line++)
        {
            // Display random stuff. For the sake of this trivial demo we are using basic Button() + SameLine()
            // If you want to create your own time line for a real application you may be better off manipulating
            // the cursor position yourself, aka using SetCursorPos/SetCursorScreenPos to position the widgets
            // yourself. You may also want to use the lower-level ImDrawList API.
            int num_buttons = 10 + ((line & 1) ? line * 9 : line * 3);
            for (int n = 0; n < num_buttons; n++)
            {
                if (n > 0) ImGui::SameLine();
                ImGui::PushID(n + line * 1000);
                char num_buf[16];
                sprintf(num_buf, "%d", n);
                const char* label = (!(n % 15)) ? "FizzBuzz" : (!(n % 3)) ? "Fizz" : (!(n % 5)) ? "Buzz" : num_buf;
                float hue = n * 0.05f;
                ImGui::PushStyleColor(ImGuiCol_Button, (ImVec4)ImColor::HSV(hue, 0.6f, 0.6f));
                ImGui::PushStyleColor(ImGuiCol_ButtonHovered, (ImVec4)ImColor::HSV(hue, 0.7f, 0.7f));
                ImGui::PushStyleColor(ImGuiCol_ButtonActive, (ImVec4)ImColor::HSV(hue, 0.8f, 0.8f));
                ImGui::Button(label, ImVec2(40.0f + sinf((float)(line + n)) * 20.0f, 0.0f));
                ImGui::PopStyleColor(3);
                ImGui::PopID();
            }
        }
        float scroll_x = ImGui::GetScrollX();
        float scroll_max_x = ImGui::GetScrollMaxX();
        ImGui::EndChild();
        ImGui::PopStyleVar(2);
        float scroll_x_delta = 0.0f;
        ImGui::SmallButton("<<");
        if (ImGui::IsItemActive())
            scroll_x_delta = -ImGui::GetIO().DeltaTime * 1000.0f;
        ImGui::SameLine();
        ImGui::Text("Scroll from code"); ImGui::SameLine();
        ImGui::SmallButton(">>");
        if (ImGui::IsItemActive())
            scroll_x_delta = +ImGui::GetIO().DeltaTime * 1000.0f;
        ImGui::SameLine();
        ImGui::Text("%.0f/%.0f", scroll_x, scroll_max_x);
        if (scroll_x_delta != 0.0f)
        {
            // Demonstrate a trick: you can use Begin to set yourself in the context of another window
            // (here we are already out of your child window)
            ImGui::BeginChild("scrolling");
            ImGui::SetScrollX(ImGui::GetScrollX() + scroll_x_delta);
            ImGui::EndChild();
        }
        ImGui::Spacing();

        static bool show_horizontal_contents_size_demo_window = false;
        ImGui::Checkbox("Show Horizontal contents size demo window", &show_horizontal_contents_size_demo_window);

        if (show_horizontal_contents_size_demo_window)
        {
            static bool show_h_scrollbar = true;
            static bool show_button = true;
            static bool show_tree_nodes = true;
            static bool show_text_wrapped = false;
            static bool show_columns = true;
            static bool show_tab_bar = true;
            static bool show_child = false;
            static bool explicit_content_size = false;
            static float contents_size_x = 300.0f;
            if (explicit_content_size)
                ImGui::SetNextWindowContentSize(ImVec2(contents_size_x, 0.0f));
            ImGui::Begin("Horizontal contents size demo window", &show_horizontal_contents_size_demo_window, show_h_scrollbar ? ImGuiWindowFlags_HorizontalScrollbar : 0);
            IMGUI_DEMO_MARKER("Layout/Scrolling/Horizontal contents size demo window");
            ImGui::PushStyleVar(ImGuiStyleVar_ItemSpacing, ImVec2(2, 0));
            ImGui::PushStyleVar(ImGuiStyleVar_FramePadding, ImVec2(2, 0));
            HelpMarker("Test of different widgets react and impact the work rectangle growing when horizontal scrolling is enabled.\n\nUse 'Metrics->Tools->Show windows rectangles' to visualize rectangles.");
            ImGui::Checkbox("H-scrollbar", &show_h_scrollbar);
            ImGui::Checkbox("Button", &show_button);            // Will grow contents size (unless explicitly overwritten)
            ImGui::Checkbox("Tree nodes", &show_tree_nodes);    // Will grow contents size and display highlight over full width
            ImGui::Checkbox("Text wrapped", &show_text_wrapped);// Will grow and use contents size
            ImGui::Checkbox("Columns", &show_columns);          // Will use contents size
            ImGui::Checkbox("Tab bar", &show_tab_bar);          // Will use contents size
            ImGui::Checkbox("Child", &show_child);              // Will grow and use contents size
            ImGui::Checkbox("Explicit content size", &explicit_content_size);
            ImGui::Text("Scroll %.1f/%.1f %.1f/%.1f", ImGui::GetScrollX(), ImGui::GetScrollMaxX(), ImGui::GetScrollY(), ImGui::GetScrollMaxY());
            if (explicit_content_size)
            {
                ImGui::SameLine();
                ImGui::SetNextItemWidth(100);
                ImGui::DragFloat("##csx", &contents_size_x);
                ImVec2 p = ImGui::GetCursorScreenPos();
                ImGui::GetWindowDrawList()->AddRectFilled(p, ImVec2(p.x + 10, p.y + 10), IM_COL32_WHITE);
                ImGui::GetWindowDrawList()->AddRectFilled(ImVec2(p.x + contents_size_x - 10, p.y), ImVec2(p.x + contents_size_x, p.y + 10), IM_COL32_WHITE);
                ImGui::Dummy(ImVec2(0, 10));
            }
            ImGui::PopStyleVar(2);
            ImGui::Separator();
            if (show_button)
            {
                ImGui::Button("this is a 300-wide button", ImVec2(300, 0));
            }
            if (show_tree_nodes)
            {
                bool open = true;
                if (ImGui::TreeNode("this is a tree node"))
                {
                    if (ImGui::TreeNode("another one of those tree node..."))
                    {
                        ImGui::Text("Some tree contents");
                        ImGui::TreePop();
                    }
                    ImGui::TreePop();
                }
                ImGui::CollapsingHeader("CollapsingHeader", &open);
            }
            if (show_text_wrapped)
            {
                ImGui::TextWrapped("This text should automatically wrap on the edge of the work rectangle.");
            }
            if (show_columns)
            {
                ImGui::Text("Tables:");
                if (ImGui::BeginTable("table", 4, ImGuiTableFlags_Borders))
                {
                    for (int n = 0; n < 4; n++)
                    {
                        ImGui::TableNextColumn();
                        ImGui::Text("Width %.2f", ImGui::GetContentRegionAvail().x);
                    }
                    ImGui::EndTable();
                }
                ImGui::Text("Columns:");
                ImGui::Columns(4);
                for (int n = 0; n < 4; n++)
                {
                    ImGui::Text("Width %.2f", ImGui::GetColumnWidth());
                    ImGui::NextColumn();
                }
                ImGui::Columns(1);
            }
            if (show_tab_bar && ImGui::BeginTabBar("Hello"))
            {
                if (ImGui::BeginTabItem("OneOneOne")) { ImGui::EndTabItem(); }
                if (ImGui::BeginTabItem("TwoTwoTwo")) { ImGui::EndTabItem(); }
                if (ImGui::BeginTabItem("ThreeThreeThree")) { ImGui::EndTabItem(); }
                if (ImGui::BeginTabItem("FourFourFour")) { ImGui::EndTabItem(); }
                ImGui::EndTabBar();
            }
            if (show_child)
            {
                ImGui::BeginChild("child", ImVec2(0, 0), true);
                ImGui::EndChild();
            }
            ImGui::End();
        }

        ImGui::TreePop();
    }

    IMGUI_DEMO_MARKER("Layout/Clipping");
    if (ImGui::TreeNode("Clipping"))
    {
        static ImVec2 size(100.0f, 100.0f);
        static ImVec2 offset(30.0f, 30.0f);
        ImGui::DragFloat2("size", (float*)&size, 0.5f, 1.0f, 200.0f, "%.0f");
        ImGui::TextWrapped("(Click and drag to scroll)");

        HelpMarker(
            "(Left) Using ImGui::PushClipRect():\n"
            "Will alter ImGui hit-testing logic + ImDrawList rendering.\n"
            "(use this if you want your clipping rectangle to affect interactions)\n\n"
            "(Center) Using ImDrawList::PushClipRect():\n"
            "Will alter ImDrawList rendering only.\n"
            "(use this as a shortcut if you are only using ImDrawList calls)\n\n"
            "(Right) Using ImDrawList::AddText() with a fine ClipRect:\n"
            "Will alter only this specific ImDrawList::AddText() rendering.\n"
            "This is often used internally to avoid altering the clipping rectangle and minimize draw calls.");

        for (int n = 0; n < 3; n++)
        {
            if (n > 0)
                ImGui::SameLine();

            ImGui::PushID(n);
            ImGui::InvisibleButton("##canvas", size);
            if (ImGui::IsItemActive() && ImGui::IsMouseDragging(ImGuiMouseButton_Left))
            {
                offset.x += ImGui::GetIO().MouseDelta.x;
                offset.y += ImGui::GetIO().MouseDelta.y;
            }
            ImGui::PopID();
            if (!ImGui::IsItemVisible()) // Skip rendering as ImDrawList elements are not clipped.
                continue;

            const ImVec2 p0 = ImGui::GetItemRectMin();
            const ImVec2 p1 = ImGui::GetItemRectMax();
            const char* text_str = "Line 1 hello\nLine 2 clip me!";
            const ImVec2 text_pos = ImVec2(p0.x + offset.x, p0.y + offset.y);
            ImDrawList* draw_list = ImGui::GetWindowDrawList();
            switch (n)
            {
            case 0:
                ImGui::PushClipRect(p0, p1, true);
                draw_list->AddRectFilled(p0, p1, IM_COL32(90, 90, 120, 255));
                draw_list->AddText(text_pos, IM_COL32_WHITE, text_str);
                ImGui::PopClipRect();
                break;
            case 1:
                draw_list->PushClipRect(p0, p1, true);
                draw_list->AddRectFilled(p0, p1, IM_COL32(90, 90, 120, 255));
                draw_list->AddText(text_pos, IM_COL32_WHITE, text_str);
                draw_list->PopClipRect();
                break;
            case 2:
                ImVec4 clip_rect(p0.x, p0.y, p1.x, p1.y); // AddText() takes a ImVec4* here so let's convert.
                draw_list->AddRectFilled(p0, p1, IM_COL32(90, 90, 120, 255));
                draw_list->AddText(ImGui::GetFont(), ImGui::GetFontSize(), text_pos, IM_COL32_WHITE, text_str, NULL, 0.0f, &clip_rect);
                break;
            }
        }

        ImGui::TreePop();
    }

    IMGUI_DEMO_MARKER("Layout/Overlap Mode");
    if (ImGui::TreeNode("Overlap Mode"))
    {
        static bool enable_allow_overlap = true;

        HelpMarker(
            "Hit-testing is by default performed in item submission order, which generally is perceived as 'back-to-front'.\n\n"
            "By using SetNextItemAllowOverlap() you can notify that an item may be overlapped by another. Doing so alters the hovering logic: items using AllowOverlap mode requires an extra frame to accept hovered state.");
        ImGui::Checkbox("Enable AllowOverlap", &enable_allow_overlap);

        ImVec2 button1_pos = ImGui::GetCursorScreenPos();
        ImVec2 button2_pos = ImVec2(button1_pos.x + 50.0f, button1_pos.y + 50.0f);
        if (enable_allow_overlap)
            ImGui::SetNextItemAllowOverlap();
        ImGui::Button("Button 1", ImVec2(80, 80));
        ImGui::SetCursorScreenPos(button2_pos);
        ImGui::Button("Button 2", ImVec2(80, 80));

        // This is typically used with width-spanning items.
        // (note that Selectable() has a dedicated flag ImGuiSelectableFlags_AllowOverlap, which is a shortcut
        // for using SetNextItemAllowOverlap(). For demo purpose we use SetNextItemAllowOverlap() here.)
        if (enable_allow_overlap)
            ImGui::SetNextItemAllowOverlap();
        ImGui::Selectable("Some Selectable", false);
        ImGui::SameLine();
        ImGui::SmallButton("++");

        ImGui::TreePop();
    }
}

static void ShowDemoWindowPopups()
{
    IMGUI_DEMO_MARKER("Popups");
    if (!ImGui::CollapsingHeader("Popups & Modal windows"))
        return;

    // The properties of popups windows are:
    // - They block normal mouse hovering detection outside them. (*)
    // - Unless modal, they can be closed by clicking anywhere outside them, or by pressing ESCAPE.
    // - Their visibility state (~bool) is held internally by Dear ImGui instead of being held by the programmer as
    //   we are used to with regular Begin() calls. User can manipulate the visibility state by calling OpenPopup().
    // (*) One can use IsItemHovered(ImGuiHoveredFlags_AllowWhenBlockedByPopup) to bypass it and detect hovering even
    //     when normally blocked by a popup.
    // Those three properties are connected. The library needs to hold their visibility state BECAUSE it can close
    // popups at any time.

    // Typical use for regular windows:
    //   bool my_tool_is_active = false; if (ImGui::Button("Open")) my_tool_is_active = true; [...] if (my_tool_is_active) Begin("My Tool", &my_tool_is_active) { [...] } End();
    // Typical use for popups:
    //   if (ImGui::Button("Open")) ImGui::OpenPopup("MyPopup"); if (ImGui::BeginPopup("MyPopup") { [...] EndPopup(); }

    // With popups we have to go through a library call (here OpenPopup) to manipulate the visibility state.
    // This may be a bit confusing at first but it should quickly make sense. Follow on the examples below.

    IMGUI_DEMO_MARKER("Popups/Popups");
    if (ImGui::TreeNode("Popups"))
    {
        ImGui::TextWrapped(
            "When a popup is active, it inhibits interacting with windows that are behind the popup. "
            "Clicking outside the popup closes it.");

        static int selected_fish = -1;
        const char* names[] = { "Bream", "Haddock", "Mackerel", "Pollock", "Tilefish" };
        static bool toggles[] = { true, false, false, false, false };

        // Simple selection popup (if you want to show the current selection inside the Button itself,
        // you may want to build a string using the "###" operator to preserve a constant ID with a variable label)
        if (ImGui::Button("Select.."))
            ImGui::OpenPopup("my_select_popup");
        ImGui::SameLine();
        ImGui::TextUnformatted(selected_fish == -1 ? "<None>" : names[selected_fish]);
        if (ImGui::BeginPopup("my_select_popup"))
        {
            ImGui::SeparatorText("Aquarium");
            for (int i = 0; i < IM_ARRAYSIZE(names); i++)
                if (ImGui::Selectable(names[i]))
                    selected_fish = i;
            ImGui::EndPopup();
        }

        // Showing a menu with toggles
        if (ImGui::Button("Toggle.."))
            ImGui::OpenPopup("my_toggle_popup");
        if (ImGui::BeginPopup("my_toggle_popup"))
        {
            for (int i = 0; i < IM_ARRAYSIZE(names); i++)
                ImGui::MenuItem(names[i], "", &toggles[i]);
            if (ImGui::BeginMenu("Sub-menu"))
            {
                ImGui::MenuItem("Click me");
                ImGui::EndMenu();
            }

            ImGui::Separator();
            ImGui::Text("Tooltip here");
            ImGui::SetItemTooltip("I am a tooltip over a popup");

            if (ImGui::Button("Stacked Popup"))
                ImGui::OpenPopup("another popup");
            if (ImGui::BeginPopup("another popup"))
            {
                for (int i = 0; i < IM_ARRAYSIZE(names); i++)
                    ImGui::MenuItem(names[i], "", &toggles[i]);
                if (ImGui::BeginMenu("Sub-menu"))
                {
                    ImGui::MenuItem("Click me");
                    if (ImGui::Button("Stacked Popup"))
                        ImGui::OpenPopup("another popup");
                    if (ImGui::BeginPopup("another popup"))
                    {
                        ImGui::Text("I am the last one here.");
                        ImGui::EndPopup();
                    }
                    ImGui::EndMenu();
                }
                ImGui::EndPopup();
            }
            ImGui::EndPopup();
        }

        // Call the more complete ShowExampleMenuFile which we use in various places of this demo
        if (ImGui::Button("With a menu.."))
            ImGui::OpenPopup("my_file_popup");
        if (ImGui::BeginPopup("my_file_popup", ImGuiWindowFlags_MenuBar))
        {
            if (ImGui::BeginMenuBar())
            {
                if (ImGui::BeginMenu("File"))
                {
                    ShowExampleMenuFile();
                    ImGui::EndMenu();
                }
                if (ImGui::BeginMenu("Edit"))
                {
                    ImGui::MenuItem("Dummy");
                    ImGui::EndMenu();
                }
                ImGui::EndMenuBar();
            }
            ImGui::Text("Hello from popup!");
            ImGui::Button("This is a dummy button..");
            ImGui::EndPopup();
        }

        ImGui::TreePop();
    }

    IMGUI_DEMO_MARKER("Popups/Context menus");
    if (ImGui::TreeNode("Context menus"))
    {
        HelpMarker("\"Context\" functions are simple helpers to associate a Popup to a given Item or Window identifier.");

        // BeginPopupContextItem() is a helper to provide common/simple popup behavior of essentially doing:
        //     if (id == 0)
        //         id = GetItemID(); // Use last item id
        //     if (IsItemHovered() && IsMouseReleased(ImGuiMouseButton_Right))
        //         OpenPopup(id);
        //     return BeginPopup(id);
        // For advanced uses you may want to replicate and customize this code.
        // See more details in BeginPopupContextItem().

        // Example 1
        // When used after an item that has an ID (e.g. Button), we can skip providing an ID to BeginPopupContextItem(),
        // and BeginPopupContextItem() will use the last item ID as the popup ID.
        {
            const char* names[5] = { "Label1", "Label2", "Label3", "Label4", "Label5" };
            static int selected = -1;
            for (int n = 0; n < 5; n++)
            {
                if (ImGui::Selectable(names[n], selected == n))
                    selected = n;
                if (ImGui::BeginPopupContextItem()) // <-- use last item id as popup id
                {
                    selected = n;
                    ImGui::Text("This a popup for \"%s\"!", names[n]);
                    if (ImGui::Button("Close"))
                        ImGui::CloseCurrentPopup();
                    ImGui::EndPopup();
                }
                ImGui::SetItemTooltip("Right-click to open popup");
            }
        }

        // Example 2
        // Popup on a Text() element which doesn't have an identifier: we need to provide an identifier to BeginPopupContextItem().
        // Using an explicit identifier is also convenient if you want to activate the popups from different locations.
        {
            HelpMarker("Text() elements don't have stable identifiers so we need to provide one.");
            static float value = 0.5f;
            ImGui::Text("Value = %.3f <-- (1) right-click this text", value);
            if (ImGui::BeginPopupContextItem("my popup"))
            {
                if (ImGui::Selectable("Set to zero")) value = 0.0f;
                if (ImGui::Selectable("Set to PI")) value = 3.1415f;
                ImGui::SetNextItemWidth(-FLT_MIN);
                ImGui::DragFloat("##Value", &value, 0.1f, 0.0f, 0.0f);
                ImGui::EndPopup();
            }

            // We can also use OpenPopupOnItemClick() to toggle the visibility of a given popup.
            // Here we make it that right-clicking this other text element opens the same popup as above.
            // The popup itself will be submitted by the code above.
            ImGui::Text("(2) Or right-click this text");
            ImGui::OpenPopupOnItemClick("my popup", ImGuiPopupFlags_MouseButtonRight);

            // Back to square one: manually open the same popup.
            if (ImGui::Button("(3) Or click this button"))
                ImGui::OpenPopup("my popup");
        }

        // Example 3
        // When using BeginPopupContextItem() with an implicit identifier (NULL == use last item ID),
        // we need to make sure your item identifier is stable.
        // In this example we showcase altering the item label while preserving its identifier, using the ### operator (see FAQ).
        {
            HelpMarker("Showcase using a popup ID linked to item ID, with the item having a changing label + stable ID using the ### operator.");
            static char name[32] = "Label1";
            char buf[64];
            sprintf(buf, "Button: %s###Button", name); // ### operator override ID ignoring the preceding label
            ImGui::Button(buf);
            if (ImGui::BeginPopupContextItem())
            {
                ImGui::Text("Edit name:");
                ImGui::InputText("##edit", name, IM_ARRAYSIZE(name));
                if (ImGui::Button("Close"))
                    ImGui::CloseCurrentPopup();
                ImGui::EndPopup();
            }
            ImGui::SameLine(); ImGui::Text("(<-- right-click here)");
        }

        ImGui::TreePop();
    }

    IMGUI_DEMO_MARKER("Popups/Modals");
    if (ImGui::TreeNode("Modals"))
    {
        ImGui::TextWrapped("Modal windows are like popups but the user cannot close them by clicking outside.");

        if (ImGui::Button("Delete.."))
            ImGui::OpenPopup("Delete?");

        // Always center this window when appearing
        ImVec2 center = ImGui::GetMainViewport()->GetCenter();
        ImGui::SetNextWindowPos(center, ImGuiCond_Appearing, ImVec2(0.5f, 0.5f));

        if (ImGui::BeginPopupModal("Delete?", NULL, ImGuiWindowFlags_AlwaysAutoResize))
        {
            ImGui::Text("All those beautiful files will be deleted.\nThis operation cannot be undone!");
            ImGui::Separator();

            //static int unused_i = 0;
            //ImGui::Combo("Combo", &unused_i, "Delete\0Delete harder\0");

            static bool dont_ask_me_next_time = false;
            ImGui::PushStyleVar(ImGuiStyleVar_FramePadding, ImVec2(0, 0));
            ImGui::Checkbox("Don't ask me next time", &dont_ask_me_next_time);
            ImGui::PopStyleVar();

            if (ImGui::Button("OK", ImVec2(120, 0))) { ImGui::CloseCurrentPopup(); }
            ImGui::SetItemDefaultFocus();
            ImGui::SameLine();
            if (ImGui::Button("Cancel", ImVec2(120, 0))) { ImGui::CloseCurrentPopup(); }
            ImGui::EndPopup();
        }

        if (ImGui::Button("Stacked modals.."))
            ImGui::OpenPopup("Stacked 1");
        if (ImGui::BeginPopupModal("Stacked 1", NULL, ImGuiWindowFlags_MenuBar))
        {
            if (ImGui::BeginMenuBar())
            {
                if (ImGui::BeginMenu("File"))
                {
                    if (ImGui::MenuItem("Some menu item")) {}
                    ImGui::EndMenu();
                }
                ImGui::EndMenuBar();
            }
            ImGui::Text("Hello from Stacked The First\nUsing style.Colors[ImGuiCol_ModalWindowDimBg] behind it.");

            // Testing behavior of widgets stacking their own regular popups over the modal.
            static int item = 1;
            static float color[4] = { 0.4f, 0.7f, 0.0f, 0.5f };
            ImGui::Combo("Combo", &item, "aaaa\0bbbb\0cccc\0dddd\0eeee\0\0");
            ImGui::ColorEdit4("color", color);

            if (ImGui::Button("Add another modal.."))
                ImGui::OpenPopup("Stacked 2");

            // Also demonstrate passing a bool* to BeginPopupModal(), this will create a regular close button which
            // will close the popup. Note that the visibility state of popups is owned by imgui, so the input value
            // of the bool actually doesn't matter here.
            bool unused_open = true;
            if (ImGui::BeginPopupModal("Stacked 2", &unused_open))
            {
                ImGui::Text("Hello from Stacked The Second!");
                if (ImGui::Button("Close"))
                    ImGui::CloseCurrentPopup();
                ImGui::EndPopup();
            }

            if (ImGui::Button("Close"))
                ImGui::CloseCurrentPopup();
            ImGui::EndPopup();
        }

        ImGui::TreePop();
    }

    IMGUI_DEMO_MARKER("Popups/Menus inside a regular window");
    if (ImGui::TreeNode("Menus inside a regular window"))
    {
        ImGui::TextWrapped("Below we are testing adding menu items to a regular window. It's rather unusual but should work!");
        ImGui::Separator();

        ImGui::MenuItem("Menu item", "CTRL+M");
        if (ImGui::BeginMenu("Menu inside a regular window"))
        {
            ShowExampleMenuFile();
            ImGui::EndMenu();
        }
        ImGui::Separator();
        ImGui::TreePop();
    }
}

// Dummy data structure that we use for the Table demo.
// (pre-C++11 doesn't allow us to instantiate ImVector<MyItem> template if this structure is defined inside the demo function)
namespace
{
// We are passing our own identifier to TableSetupColumn() to facilitate identifying columns in the sorting code.
// This identifier will be passed down into ImGuiTableSortSpec::ColumnUserID.
// But it is possible to omit the user id parameter of TableSetupColumn() and just use the column index instead! (ImGuiTableSortSpec::ColumnIndex)
// If you don't use sorting, you will generally never care about giving column an ID!
enum MyItemColumnID
{
    MyItemColumnID_ID,
    MyItemColumnID_Name,
    MyItemColumnID_Action,
    MyItemColumnID_Quantity,
    MyItemColumnID_Description
};

struct MyItem
{
    int         ID;
    const char* Name;
    int         Quantity;

    // We have a problem which is affecting _only this demo_ and should not affect your code:
    // As we don't rely on std:: or other third-party library to compile dear imgui, we only have reliable access to qsort(),
    // however qsort doesn't allow passing user data to comparing function.
    // As a workaround, we are storing the sort specs in a static/global for the comparing function to access.
    // In your own use case you would probably pass the sort specs to your sorting/comparing functions directly and not use a global.
    // We could technically call ImGui::TableGetSortSpecs() in CompareWithSortSpecs(), but considering that this function is called
    // very often by the sorting algorithm it would be a little wasteful.
    static const ImGuiTableSortSpecs* s_current_sort_specs;

    static void SortWithSortSpecs(ImGuiTableSortSpecs* sort_specs, MyItem* items, int items_count)
    {
        s_current_sort_specs = sort_specs; // Store in variable accessible by the sort function.
        if (items_count > 1)
            qsort(items, (size_t)items_count, sizeof(items[0]), MyItem::CompareWithSortSpecs);
        s_current_sort_specs = NULL;
    }

    // Compare function to be used by qsort()
    static int IMGUI_CDECL CompareWithSortSpecs(const void* lhs, const void* rhs)
    {
        const MyItem* a = (const MyItem*)lhs;
        const MyItem* b = (const MyItem*)rhs;
        for (int n = 0; n < s_current_sort_specs->SpecsCount; n++)
        {
            // Here we identify columns using the ColumnUserID value that we ourselves passed to TableSetupColumn()
            // We could also choose to identify columns based on their index (sort_spec->ColumnIndex), which is simpler!
            const ImGuiTableColumnSortSpecs* sort_spec = &s_current_sort_specs->Specs[n];
            int delta = 0;
            switch (sort_spec->ColumnUserID)
            {
            case MyItemColumnID_ID:             delta = (a->ID - b->ID);                break;
            case MyItemColumnID_Name:           delta = (strcmp(a->Name, b->Name));     break;
            case MyItemColumnID_Quantity:       delta = (a->Quantity - b->Quantity);    break;
            case MyItemColumnID_Description:    delta = (strcmp(a->Name, b->Name));     break;
            default: IM_ASSERT(0); break;
            }
            if (delta > 0)
                return (sort_spec->SortDirection == ImGuiSortDirection_Ascending) ? +1 : -1;
            if (delta < 0)
                return (sort_spec->SortDirection == ImGuiSortDirection_Ascending) ? -1 : +1;
        }

        // qsort() is instable so always return a way to differenciate items.
        // Your own compare function may want to avoid fallback on implicit sort specs e.g. a Name compare if it wasn't already part of the sort specs.
        return (a->ID - b->ID);
    }
};
const ImGuiTableSortSpecs* MyItem::s_current_sort_specs = NULL;
}

// Make the UI compact because there are so many fields
static void PushStyleCompact()
{
    ImGuiStyle& style = ImGui::GetStyle();
    ImGui::PushStyleVar(ImGuiStyleVar_FramePadding, ImVec2(style.FramePadding.x, (float)(int)(style.FramePadding.y * 0.60f)));
    ImGui::PushStyleVar(ImGuiStyleVar_ItemSpacing, ImVec2(style.ItemSpacing.x, (float)(int)(style.ItemSpacing.y * 0.60f)));
}

static void PopStyleCompact()
{
    ImGui::PopStyleVar(2);
}

// Show a combo box with a choice of sizing policies
static void EditTableSizingFlags(ImGuiTableFlags* p_flags)
{
    struct EnumDesc { ImGuiTableFlags Value; const char* Name; const char* Tooltip; };
    static const EnumDesc policies[] =
    {
        { ImGuiTableFlags_None,               "Default",                            "Use default sizing policy:\n- ImGuiTableFlags_SizingFixedFit if ScrollX is on or if host window has ImGuiWindowFlags_AlwaysAutoResize.\n- ImGuiTableFlags_SizingStretchSame otherwise." },
        { ImGuiTableFlags_SizingFixedFit,     "ImGuiTableFlags_SizingFixedFit",     "Columns default to _WidthFixed (if resizable) or _WidthAuto (if not resizable), matching contents width." },
        { ImGuiTableFlags_SizingFixedSame,    "ImGuiTableFlags_SizingFixedSame",    "Columns are all the same width, matching the maximum contents width.\nImplicitly disable ImGuiTableFlags_Resizable and enable ImGuiTableFlags_NoKeepColumnsVisible." },
        { ImGuiTableFlags_SizingStretchProp,  "ImGuiTableFlags_SizingStretchProp",  "Columns default to _WidthStretch with weights proportional to their widths." },
        { ImGuiTableFlags_SizingStretchSame,  "ImGuiTableFlags_SizingStretchSame",  "Columns default to _WidthStretch with same weights." }
    };
    int idx;
    for (idx = 0; idx < IM_ARRAYSIZE(policies); idx++)
        if (policies[idx].Value == (*p_flags & ImGuiTableFlags_SizingMask_))
            break;
    const char* preview_text = (idx < IM_ARRAYSIZE(policies)) ? policies[idx].Name + (idx > 0 ? strlen("ImGuiTableFlags") : 0) : "";
    if (ImGui::BeginCombo("Sizing Policy", preview_text))
    {
        for (int n = 0; n < IM_ARRAYSIZE(policies); n++)
            if (ImGui::Selectable(policies[n].Name, idx == n))
                *p_flags = (*p_flags & ~ImGuiTableFlags_SizingMask_) | policies[n].Value;
        ImGui::EndCombo();
    }
    ImGui::SameLine();
    ImGui::TextDisabled("(?)");
    if (ImGui::BeginItemTooltip())
    {
        ImGui::PushTextWrapPos(ImGui::GetFontSize() * 50.0f);
        for (int m = 0; m < IM_ARRAYSIZE(policies); m++)
        {
            ImGui::Separator();
            ImGui::Text("%s:", policies[m].Name);
            ImGui::Separator();
            ImGui::SetCursorPosX(ImGui::GetCursorPosX() + ImGui::GetStyle().IndentSpacing * 0.5f);
            ImGui::TextUnformatted(policies[m].Tooltip);
        }
        ImGui::PopTextWrapPos();
        ImGui::EndTooltip();
    }
}

static void EditTableColumnsFlags(ImGuiTableColumnFlags* p_flags)
{
    ImGui::CheckboxFlags("_Disabled", p_flags, ImGuiTableColumnFlags_Disabled); ImGui::SameLine(); HelpMarker("Master disable flag (also hide from context menu)");
    ImGui::CheckboxFlags("_DefaultHide", p_flags, ImGuiTableColumnFlags_DefaultHide);
    ImGui::CheckboxFlags("_DefaultSort", p_flags, ImGuiTableColumnFlags_DefaultSort);
    if (ImGui::CheckboxFlags("_WidthStretch", p_flags, ImGuiTableColumnFlags_WidthStretch))
        *p_flags &= ~(ImGuiTableColumnFlags_WidthMask_ ^ ImGuiTableColumnFlags_WidthStretch);
    if (ImGui::CheckboxFlags("_WidthFixed", p_flags, ImGuiTableColumnFlags_WidthFixed))
        *p_flags &= ~(ImGuiTableColumnFlags_WidthMask_ ^ ImGuiTableColumnFlags_WidthFixed);
    ImGui::CheckboxFlags("_NoResize", p_flags, ImGuiTableColumnFlags_NoResize);
    ImGui::CheckboxFlags("_NoReorder", p_flags, ImGuiTableColumnFlags_NoReorder);
    ImGui::CheckboxFlags("_NoHide", p_flags, ImGuiTableColumnFlags_NoHide);
    ImGui::CheckboxFlags("_NoClip", p_flags, ImGuiTableColumnFlags_NoClip);
    ImGui::CheckboxFlags("_NoSort", p_flags, ImGuiTableColumnFlags_NoSort);
    ImGui::CheckboxFlags("_NoSortAscending", p_flags, ImGuiTableColumnFlags_NoSortAscending);
    ImGui::CheckboxFlags("_NoSortDescending", p_flags, ImGuiTableColumnFlags_NoSortDescending);
    ImGui::CheckboxFlags("_NoHeaderLabel", p_flags, ImGuiTableColumnFlags_NoHeaderLabel);
    ImGui::CheckboxFlags("_NoHeaderWidth", p_flags, ImGuiTableColumnFlags_NoHeaderWidth);
    ImGui::CheckboxFlags("_PreferSortAscending", p_flags, ImGuiTableColumnFlags_PreferSortAscending);
    ImGui::CheckboxFlags("_PreferSortDescending", p_flags, ImGuiTableColumnFlags_PreferSortDescending);
    ImGui::CheckboxFlags("_IndentEnable", p_flags, ImGuiTableColumnFlags_IndentEnable); ImGui::SameLine(); HelpMarker("Default for column 0");
    ImGui::CheckboxFlags("_IndentDisable", p_flags, ImGuiTableColumnFlags_IndentDisable); ImGui::SameLine(); HelpMarker("Default for column >0");
    ImGui::CheckboxFlags("_AngledHeader", p_flags, ImGuiTableColumnFlags_AngledHeader);
}

static void ShowTableColumnsStatusFlags(ImGuiTableColumnFlags flags)
{
    ImGui::CheckboxFlags("_IsEnabled", &flags, ImGuiTableColumnFlags_IsEnabled);
    ImGui::CheckboxFlags("_IsVisible", &flags, ImGuiTableColumnFlags_IsVisible);
    ImGui::CheckboxFlags("_IsSorted", &flags, ImGuiTableColumnFlags_IsSorted);
    ImGui::CheckboxFlags("_IsHovered", &flags, ImGuiTableColumnFlags_IsHovered);
}

static void ShowDemoWindowTables()
{
    //ImGui::SetNextItemOpen(true, ImGuiCond_Once);
    IMGUI_DEMO_MARKER("Tables");
    if (!ImGui::CollapsingHeader("Tables & Columns"))
        return;

    // Using those as a base value to create width/height that are factor of the size of our font
    const float TEXT_BASE_WIDTH = ImGui::CalcTextSize("A").x;
    const float TEXT_BASE_HEIGHT = ImGui::GetTextLineHeightWithSpacing();

    ImGui::PushID("Tables");

    int open_action = -1;
    if (ImGui::Button("Expand all"))
        open_action = 1;
    ImGui::SameLine();
    if (ImGui::Button("Collapse all"))
        open_action = 0;
    ImGui::SameLine();

    // Options
    static bool disable_indent = false;
    ImGui::Checkbox("Disable tree indentation", &disable_indent);
    ImGui::SameLine();
    HelpMarker("Disable the indenting of tree nodes so demo tables can use the full window width.");
    ImGui::Separator();
    if (disable_indent)
        ImGui::PushStyleVar(ImGuiStyleVar_IndentSpacing, 0.0f);

    // About Styling of tables
    // Most settings are configured on a per-table basis via the flags passed to BeginTable() and TableSetupColumns APIs.
    // There are however a few settings that a shared and part of the ImGuiStyle structure:
    //   style.CellPadding                          // Padding within each cell
    //   style.Colors[ImGuiCol_TableHeaderBg]       // Table header background
    //   style.Colors[ImGuiCol_TableBorderStrong]   // Table outer and header borders
    //   style.Colors[ImGuiCol_TableBorderLight]    // Table inner borders
    //   style.Colors[ImGuiCol_TableRowBg]          // Table row background when ImGuiTableFlags_RowBg is enabled (even rows)
    //   style.Colors[ImGuiCol_TableRowBgAlt]       // Table row background when ImGuiTableFlags_RowBg is enabled (odds rows)

    // Demos
    if (open_action != -1)
        ImGui::SetNextItemOpen(open_action != 0);
    IMGUI_DEMO_MARKER("Tables/Basic");
    if (ImGui::TreeNode("Basic"))
    {
        // Here we will showcase three different ways to output a table.
        // They are very simple variations of a same thing!

        // [Method 1] Using TableNextRow() to create a new row, and TableSetColumnIndex() to select the column.
        // In many situations, this is the most flexible and easy to use pattern.
        HelpMarker("Using TableNextRow() + calling TableSetColumnIndex() _before_ each cell, in a loop.");
        if (ImGui::BeginTable("table1", 3))
        {
            for (int row = 0; row < 4; row++)
            {
                ImGui::TableNextRow();
                for (int column = 0; column < 3; column++)
                {
                    ImGui::TableSetColumnIndex(column);
                    ImGui::Text("Row %d Column %d", row, column);
                }
            }
            ImGui::EndTable();
        }

        // [Method 2] Using TableNextColumn() called multiple times, instead of using a for loop + TableSetColumnIndex().
        // This is generally more convenient when you have code manually submitting the contents of each column.
        HelpMarker("Using TableNextRow() + calling TableNextColumn() _before_ each cell, manually.");
        if (ImGui::BeginTable("table2", 3))
        {
            for (int row = 0; row < 4; row++)
            {
                ImGui::TableNextRow();
                ImGui::TableNextColumn();
                ImGui::Text("Row %d", row);
                ImGui::TableNextColumn();
                ImGui::Text("Some contents");
                ImGui::TableNextColumn();
                ImGui::Text("123.456");
            }
            ImGui::EndTable();
        }

        // [Method 3] We call TableNextColumn() _before_ each cell. We never call TableNextRow(),
        // as TableNextColumn() will automatically wrap around and create new rows as needed.
        // This is generally more convenient when your cells all contains the same type of data.
        HelpMarker(
            "Only using TableNextColumn(), which tends to be convenient for tables where every cell contains the same type of contents.\n"
            "This is also more similar to the old NextColumn() function of the Columns API, and provided to facilitate the Columns->Tables API transition.");
        if (ImGui::BeginTable("table3", 3))
        {
            for (int item = 0; item < 14; item++)
            {
                ImGui::TableNextColumn();
                ImGui::Text("Item %d", item);
            }
            ImGui::EndTable();
        }

        ImGui::TreePop();
    }

    if (open_action != -1)
        ImGui::SetNextItemOpen(open_action != 0);
    IMGUI_DEMO_MARKER("Tables/Borders, background");
    if (ImGui::TreeNode("Borders, background"))
    {
        // Expose a few Borders related flags interactively
        enum ContentsType { CT_Text, CT_FillButton };
        static ImGuiTableFlags flags = ImGuiTableFlags_Borders | ImGuiTableFlags_RowBg;
        static bool display_headers = false;
        static int contents_type = CT_Text;

        PushStyleCompact();
        ImGui::CheckboxFlags("ImGuiTableFlags_RowBg", &flags, ImGuiTableFlags_RowBg);
        ImGui::CheckboxFlags("ImGuiTableFlags_Borders", &flags, ImGuiTableFlags_Borders);
        ImGui::SameLine(); HelpMarker("ImGuiTableFlags_Borders\n = ImGuiTableFlags_BordersInnerV\n | ImGuiTableFlags_BordersOuterV\n | ImGuiTableFlags_BordersInnerV\n | ImGuiTableFlags_BordersOuterH");
        ImGui::Indent();

        ImGui::CheckboxFlags("ImGuiTableFlags_BordersH", &flags, ImGuiTableFlags_BordersH);
        ImGui::Indent();
        ImGui::CheckboxFlags("ImGuiTableFlags_BordersOuterH", &flags, ImGuiTableFlags_BordersOuterH);
        ImGui::CheckboxFlags("ImGuiTableFlags_BordersInnerH", &flags, ImGuiTableFlags_BordersInnerH);
        ImGui::Unindent();

        ImGui::CheckboxFlags("ImGuiTableFlags_BordersV", &flags, ImGuiTableFlags_BordersV);
        ImGui::Indent();
        ImGui::CheckboxFlags("ImGuiTableFlags_BordersOuterV", &flags, ImGuiTableFlags_BordersOuterV);
        ImGui::CheckboxFlags("ImGuiTableFlags_BordersInnerV", &flags, ImGuiTableFlags_BordersInnerV);
        ImGui::Unindent();

        ImGui::CheckboxFlags("ImGuiTableFlags_BordersOuter", &flags, ImGuiTableFlags_BordersOuter);
        ImGui::CheckboxFlags("ImGuiTableFlags_BordersInner", &flags, ImGuiTableFlags_BordersInner);
        ImGui::Unindent();

        ImGui::AlignTextToFramePadding(); ImGui::Text("Cell contents:");
        ImGui::SameLine(); ImGui::RadioButton("Text", &contents_type, CT_Text);
        ImGui::SameLine(); ImGui::RadioButton("FillButton", &contents_type, CT_FillButton);
        ImGui::Checkbox("Display headers", &display_headers);
        ImGui::CheckboxFlags("ImGuiTableFlags_NoBordersInBody", &flags, ImGuiTableFlags_NoBordersInBody); ImGui::SameLine(); HelpMarker("Disable vertical borders in columns Body (borders will always appear in Headers");
        PopStyleCompact();

        if (ImGui::BeginTable("table1", 3, flags))
        {
            // Display headers so we can inspect their interaction with borders.
            // (Headers are not the main purpose of this section of the demo, so we are not elaborating on them too much. See other sections for details)
            if (display_headers)
            {
                ImGui::TableSetupColumn("One");
                ImGui::TableSetupColumn("Two");
                ImGui::TableSetupColumn("Three");
                ImGui::TableHeadersRow();
            }

            for (int row = 0; row < 5; row++)
            {
                ImGui::TableNextRow();
                for (int column = 0; column < 3; column++)
                {
                    ImGui::TableSetColumnIndex(column);
                    char buf[32];
                    sprintf(buf, "Hello %d,%d", column, row);
                    if (contents_type == CT_Text)
                        ImGui::TextUnformatted(buf);
                    else if (contents_type == CT_FillButton)
                        ImGui::Button(buf, ImVec2(-FLT_MIN, 0.0f));
                }
            }
            ImGui::EndTable();
        }
        ImGui::TreePop();
    }

    if (open_action != -1)
        ImGui::SetNextItemOpen(open_action != 0);
    IMGUI_DEMO_MARKER("Tables/Resizable, stretch");
    if (ImGui::TreeNode("Resizable, stretch"))
    {
        // By default, if we don't enable ScrollX the sizing policy for each column is "Stretch"
        // All columns maintain a sizing weight, and they will occupy all available width.
        static ImGuiTableFlags flags = ImGuiTableFlags_SizingStretchSame | ImGuiTableFlags_Resizable | ImGuiTableFlags_BordersOuter | ImGuiTableFlags_BordersV | ImGuiTableFlags_ContextMenuInBody;
        PushStyleCompact();
        ImGui::CheckboxFlags("ImGuiTableFlags_Resizable", &flags, ImGuiTableFlags_Resizable);
        ImGui::CheckboxFlags("ImGuiTableFlags_BordersV", &flags, ImGuiTableFlags_BordersV);
        ImGui::SameLine(); HelpMarker("Using the _Resizable flag automatically enables the _BordersInnerV flag as well, this is why the resize borders are still showing when unchecking this.");
        PopStyleCompact();

        if (ImGui::BeginTable("table1", 3, flags))
        {
            for (int row = 0; row < 5; row++)
            {
                ImGui::TableNextRow();
                for (int column = 0; column < 3; column++)
                {
                    ImGui::TableSetColumnIndex(column);
                    ImGui::Text("Hello %d,%d", column, row);
                }
            }
            ImGui::EndTable();
        }
        ImGui::TreePop();
    }

    if (open_action != -1)
        ImGui::SetNextItemOpen(open_action != 0);
    IMGUI_DEMO_MARKER("Tables/Resizable, fixed");
    if (ImGui::TreeNode("Resizable, fixed"))
    {
        // Here we use ImGuiTableFlags_SizingFixedFit (even though _ScrollX is not set)
        // So columns will adopt the "Fixed" policy and will maintain a fixed width regardless of the whole available width (unless table is small)
        // If there is not enough available width to fit all columns, they will however be resized down.
        // FIXME-TABLE: Providing a stretch-on-init would make sense especially for tables which don't have saved settings
        HelpMarker(
            "Using _Resizable + _SizingFixedFit flags.\n"
            "Fixed-width columns generally makes more sense if you want to use horizontal scrolling.\n\n"
            "Double-click a column border to auto-fit the column to its contents.");
        PushStyleCompact();
        static ImGuiTableFlags flags = ImGuiTableFlags_SizingFixedFit | ImGuiTableFlags_Resizable | ImGuiTableFlags_BordersOuter | ImGuiTableFlags_BordersV | ImGuiTableFlags_ContextMenuInBody;
        ImGui::CheckboxFlags("ImGuiTableFlags_NoHostExtendX", &flags, ImGuiTableFlags_NoHostExtendX);
        PopStyleCompact();

        if (ImGui::BeginTable("table1", 3, flags))
        {
            for (int row = 0; row < 5; row++)
            {
                ImGui::TableNextRow();
                for (int column = 0; column < 3; column++)
                {
                    ImGui::TableSetColumnIndex(column);
                    ImGui::Text("Hello %d,%d", column, row);
                }
            }
            ImGui::EndTable();
        }
        ImGui::TreePop();
    }

    if (open_action != -1)
        ImGui::SetNextItemOpen(open_action != 0);
    IMGUI_DEMO_MARKER("Tables/Resizable, mixed");
    if (ImGui::TreeNode("Resizable, mixed"))
    {
        HelpMarker(
            "Using TableSetupColumn() to alter resizing policy on a per-column basis.\n\n"
            "When combining Fixed and Stretch columns, generally you only want one, maybe two trailing columns to use _WidthStretch.");
        static ImGuiTableFlags flags = ImGuiTableFlags_SizingFixedFit | ImGuiTableFlags_RowBg | ImGuiTableFlags_Borders | ImGuiTableFlags_Resizable | ImGuiTableFlags_Reorderable | ImGuiTableFlags_Hideable;

        if (ImGui::BeginTable("table1", 3, flags))
        {
            ImGui::TableSetupColumn("AAA", ImGuiTableColumnFlags_WidthFixed);
            ImGui::TableSetupColumn("BBB", ImGuiTableColumnFlags_WidthFixed);
            ImGui::TableSetupColumn("CCC", ImGuiTableColumnFlags_WidthStretch);
            ImGui::TableHeadersRow();
            for (int row = 0; row < 5; row++)
            {
                ImGui::TableNextRow();
                for (int column = 0; column < 3; column++)
                {
                    ImGui::TableSetColumnIndex(column);
                    ImGui::Text("%s %d,%d", (column == 2) ? "Stretch" : "Fixed", column, row);
                }
            }
            ImGui::EndTable();
        }
        if (ImGui::BeginTable("table2", 6, flags))
        {
            ImGui::TableSetupColumn("AAA", ImGuiTableColumnFlags_WidthFixed);
            ImGui::TableSetupColumn("BBB", ImGuiTableColumnFlags_WidthFixed);
            ImGui::TableSetupColumn("CCC", ImGuiTableColumnFlags_WidthFixed | ImGuiTableColumnFlags_DefaultHide);
            ImGui::TableSetupColumn("DDD", ImGuiTableColumnFlags_WidthStretch);
            ImGui::TableSetupColumn("EEE", ImGuiTableColumnFlags_WidthStretch);
            ImGui::TableSetupColumn("FFF", ImGuiTableColumnFlags_WidthStretch | ImGuiTableColumnFlags_DefaultHide);
            ImGui::TableHeadersRow();
            for (int row = 0; row < 5; row++)
            {
                ImGui::TableNextRow();
                for (int column = 0; column < 6; column++)
                {
                    ImGui::TableSetColumnIndex(column);
                    ImGui::Text("%s %d,%d", (column >= 3) ? "Stretch" : "Fixed", column, row);
                }
            }
            ImGui::EndTable();
        }
        ImGui::TreePop();
    }

    if (open_action != -1)
        ImGui::SetNextItemOpen(open_action != 0);
    IMGUI_DEMO_MARKER("Tables/Reorderable, hideable, with headers");
    if (ImGui::TreeNode("Reorderable, hideable, with headers"))
    {
        HelpMarker(
            "Click and drag column headers to reorder columns.\n\n"
            "Right-click on a header to open a context menu.");
        static ImGuiTableFlags flags = ImGuiTableFlags_Resizable | ImGuiTableFlags_Reorderable | ImGuiTableFlags_Hideable | ImGuiTableFlags_BordersOuter | ImGuiTableFlags_BordersV;
        PushStyleCompact();
        ImGui::CheckboxFlags("ImGuiTableFlags_Resizable", &flags, ImGuiTableFlags_Resizable);
        ImGui::CheckboxFlags("ImGuiTableFlags_Reorderable", &flags, ImGuiTableFlags_Reorderable);
        ImGui::CheckboxFlags("ImGuiTableFlags_Hideable", &flags, ImGuiTableFlags_Hideable);
        ImGui::CheckboxFlags("ImGuiTableFlags_NoBordersInBody", &flags, ImGuiTableFlags_NoBordersInBody);
        ImGui::CheckboxFlags("ImGuiTableFlags_NoBordersInBodyUntilResize", &flags, ImGuiTableFlags_NoBordersInBodyUntilResize); ImGui::SameLine(); HelpMarker("Disable vertical borders in columns Body until hovered for resize (borders will always appear in Headers)");
        ImGui::CheckboxFlags("ImGuiTableFlags_HighlightHoveredColumn", &flags, ImGuiTableFlags_HighlightHoveredColumn);
        PopStyleCompact();

        if (ImGui::BeginTable("table1", 3, flags))
        {
            // Submit columns name with TableSetupColumn() and call TableHeadersRow() to create a row with a header in each column.
            // (Later we will show how TableSetupColumn() has other uses, optional flags, sizing weight etc.)
            ImGui::TableSetupColumn("One");
            ImGui::TableSetupColumn("Two");
            ImGui::TableSetupColumn("Three");
            ImGui::TableHeadersRow();
            for (int row = 0; row < 6; row++)
            {
                ImGui::TableNextRow();
                for (int column = 0; column < 3; column++)
                {
                    ImGui::TableSetColumnIndex(column);
                    ImGui::Text("Hello %d,%d", column, row);
                }
            }
            ImGui::EndTable();
        }

        // Use outer_size.x == 0.0f instead of default to make the table as tight as possible (only valid when no scrolling and no stretch column)
        if (ImGui::BeginTable("table2", 3, flags | ImGuiTableFlags_SizingFixedFit, ImVec2(0.0f, 0.0f)))
        {
            ImGui::TableSetupColumn("One");
            ImGui::TableSetupColumn("Two");
            ImGui::TableSetupColumn("Three");
            ImGui::TableHeadersRow();
            for (int row = 0; row < 6; row++)
            {
                ImGui::TableNextRow();
                for (int column = 0; column < 3; column++)
                {
                    ImGui::TableSetColumnIndex(column);
                    ImGui::Text("Fixed %d,%d", column, row);
                }
            }
            ImGui::EndTable();
        }
        ImGui::TreePop();
    }

    if (open_action != -1)
        ImGui::SetNextItemOpen(open_action != 0);
    IMGUI_DEMO_MARKER("Tables/Padding");
    if (ImGui::TreeNode("Padding"))
    {
        // First example: showcase use of padding flags and effect of BorderOuterV/BorderInnerV on X padding.
        // We don't expose BorderOuterH/BorderInnerH here because they have no effect on X padding.
        HelpMarker(
            "We often want outer padding activated when any using features which makes the edges of a column visible:\n"
            "e.g.:\n"
            "- BorderOuterV\n"
            "- any form of row selection\n"
            "Because of this, activating BorderOuterV sets the default to PadOuterX. Using PadOuterX or NoPadOuterX you can override the default.\n\n"
            "Actual padding values are using style.CellPadding.\n\n"
            "In this demo we don't show horizontal borders to emphasize how they don't affect default horizontal padding.");

        static ImGuiTableFlags flags1 = ImGuiTableFlags_BordersV;
        PushStyleCompact();
        ImGui::CheckboxFlags("ImGuiTableFlags_PadOuterX", &flags1, ImGuiTableFlags_PadOuterX);
        ImGui::SameLine(); HelpMarker("Enable outer-most padding (default if ImGuiTableFlags_BordersOuterV is set)");
        ImGui::CheckboxFlags("ImGuiTableFlags_NoPadOuterX", &flags1, ImGuiTableFlags_NoPadOuterX);
        ImGui::SameLine(); HelpMarker("Disable outer-most padding (default if ImGuiTableFlags_BordersOuterV is not set)");
        ImGui::CheckboxFlags("ImGuiTableFlags_NoPadInnerX", &flags1, ImGuiTableFlags_NoPadInnerX);
        ImGui::SameLine(); HelpMarker("Disable inner padding between columns (double inner padding if BordersOuterV is on, single inner padding if BordersOuterV is off)");
        ImGui::CheckboxFlags("ImGuiTableFlags_BordersOuterV", &flags1, ImGuiTableFlags_BordersOuterV);
        ImGui::CheckboxFlags("ImGuiTableFlags_BordersInnerV", &flags1, ImGuiTableFlags_BordersInnerV);
        static bool show_headers = false;
        ImGui::Checkbox("show_headers", &show_headers);
        PopStyleCompact();

        if (ImGui::BeginTable("table_padding", 3, flags1))
        {
            if (show_headers)
            {
                ImGui::TableSetupColumn("One");
                ImGui::TableSetupColumn("Two");
                ImGui::TableSetupColumn("Three");
                ImGui::TableHeadersRow();
            }

            for (int row = 0; row < 5; row++)
            {
                ImGui::TableNextRow();
                for (int column = 0; column < 3; column++)
                {
                    ImGui::TableSetColumnIndex(column);
                    if (row == 0)
                    {
                        ImGui::Text("Avail %.2f", ImGui::GetContentRegionAvail().x);
                    }
                    else
                    {
                        char buf[32];
                        sprintf(buf, "Hello %d,%d", column, row);
                        ImGui::Button(buf, ImVec2(-FLT_MIN, 0.0f));
                    }
                    //if (ImGui::TableGetColumnFlags() & ImGuiTableColumnFlags_IsHovered)
                    //    ImGui::TableSetBgColor(ImGuiTableBgTarget_CellBg, IM_COL32(0, 100, 0, 255));
                }
            }
            ImGui::EndTable();
        }

        // Second example: set style.CellPadding to (0.0) or a custom value.
        // FIXME-TABLE: Vertical border effectively not displayed the same way as horizontal one...
        HelpMarker("Setting style.CellPadding to (0,0) or a custom value.");
        static ImGuiTableFlags flags2 = ImGuiTableFlags_Borders | ImGuiTableFlags_RowBg;
        static ImVec2 cell_padding(0.0f, 0.0f);
        static bool show_widget_frame_bg = true;

        PushStyleCompact();
        ImGui::CheckboxFlags("ImGuiTableFlags_Borders", &flags2, ImGuiTableFlags_Borders);
        ImGui::CheckboxFlags("ImGuiTableFlags_BordersH", &flags2, ImGuiTableFlags_BordersH);
        ImGui::CheckboxFlags("ImGuiTableFlags_BordersV", &flags2, ImGuiTableFlags_BordersV);
        ImGui::CheckboxFlags("ImGuiTableFlags_BordersInner", &flags2, ImGuiTableFlags_BordersInner);
        ImGui::CheckboxFlags("ImGuiTableFlags_BordersOuter", &flags2, ImGuiTableFlags_BordersOuter);
        ImGui::CheckboxFlags("ImGuiTableFlags_RowBg", &flags2, ImGuiTableFlags_RowBg);
        ImGui::CheckboxFlags("ImGuiTableFlags_Resizable", &flags2, ImGuiTableFlags_Resizable);
        ImGui::Checkbox("show_widget_frame_bg", &show_widget_frame_bg);
        ImGui::SliderFloat2("CellPadding", &cell_padding.x, 0.0f, 10.0f, "%.0f");
        PopStyleCompact();

        ImGui::PushStyleVar(ImGuiStyleVar_CellPadding, cell_padding);
        if (ImGui::BeginTable("table_padding_2", 3, flags2))
        {
            static char text_bufs[3 * 5][16]; // Mini text storage for 3x5 cells
            static bool init = true;
            if (!show_widget_frame_bg)
                ImGui::PushStyleColor(ImGuiCol_FrameBg, 0);
            for (int cell = 0; cell < 3 * 5; cell++)
            {
                ImGui::TableNextColumn();
                if (init)
                    strcpy(text_bufs[cell], "edit me");
                ImGui::SetNextItemWidth(-FLT_MIN);
                ImGui::PushID(cell);
                ImGui::InputText("##cell", text_bufs[cell], IM_ARRAYSIZE(text_bufs[cell]));
                ImGui::PopID();
            }
            if (!show_widget_frame_bg)
                ImGui::PopStyleColor();
            init = false;
            ImGui::EndTable();
        }
        ImGui::PopStyleVar();

        ImGui::TreePop();
    }

    if (open_action != -1)
        ImGui::SetNextItemOpen(open_action != 0);
    IMGUI_DEMO_MARKER("Tables/Explicit widths");
    if (ImGui::TreeNode("Sizing policies"))
    {
        static ImGuiTableFlags flags1 = ImGuiTableFlags_BordersV | ImGuiTableFlags_BordersOuterH | ImGuiTableFlags_RowBg | ImGuiTableFlags_ContextMenuInBody;
        PushStyleCompact();
        ImGui::CheckboxFlags("ImGuiTableFlags_Resizable", &flags1, ImGuiTableFlags_Resizable);
        ImGui::CheckboxFlags("ImGuiTableFlags_NoHostExtendX", &flags1, ImGuiTableFlags_NoHostExtendX);
        PopStyleCompact();

        static ImGuiTableFlags sizing_policy_flags[4] = { ImGuiTableFlags_SizingFixedFit, ImGuiTableFlags_SizingFixedSame, ImGuiTableFlags_SizingStretchProp, ImGuiTableFlags_SizingStretchSame };
        for (int table_n = 0; table_n < 4; table_n++)
        {
            ImGui::PushID(table_n);
            ImGui::SetNextItemWidth(TEXT_BASE_WIDTH * 30);
            EditTableSizingFlags(&sizing_policy_flags[table_n]);

            // To make it easier to understand the different sizing policy,
            // For each policy: we display one table where the columns have equal contents width, and one where the columns have different contents width.
            if (ImGui::BeginTable("table1", 3, sizing_policy_flags[table_n] | flags1))
            {
                for (int row = 0; row < 3; row++)
                {
                    ImGui::TableNextRow();
                    ImGui::TableNextColumn(); ImGui::Text("Oh dear");
                    ImGui::TableNextColumn(); ImGui::Text("Oh dear");
                    ImGui::TableNextColumn(); ImGui::Text("Oh dear");
                }
                ImGui::EndTable();
            }
            if (ImGui::BeginTable("table2", 3, sizing_policy_flags[table_n] | flags1))
            {
                for (int row = 0; row < 3; row++)
                {
                    ImGui::TableNextRow();
                    ImGui::TableNextColumn(); ImGui::Text("AAAA");
                    ImGui::TableNextColumn(); ImGui::Text("BBBBBBBB");
                    ImGui::TableNextColumn(); ImGui::Text("CCCCCCCCCCCC");
                }
                ImGui::EndTable();
            }
            ImGui::PopID();
        }

        ImGui::Spacing();
        ImGui::TextUnformatted("Advanced");
        ImGui::SameLine();
        HelpMarker("This section allows you to interact and see the effect of various sizing policies depending on whether Scroll is enabled and the contents of your columns.");

        enum ContentsType { CT_ShowWidth, CT_ShortText, CT_LongText, CT_Button, CT_FillButton, CT_InputText };
        static ImGuiTableFlags flags = ImGuiTableFlags_ScrollY | ImGuiTableFlags_Borders | ImGuiTableFlags_RowBg | ImGuiTableFlags_Resizable;
        static int contents_type = CT_ShowWidth;
        static int column_count = 3;

        PushStyleCompact();
        ImGui::PushID("Advanced");
        ImGui::PushItemWidth(TEXT_BASE_WIDTH * 30);
        EditTableSizingFlags(&flags);
        ImGui::Combo("Contents", &contents_type, "Show width\0Short Text\0Long Text\0Button\0Fill Button\0InputText\0");
        if (contents_type == CT_FillButton)
        {
            ImGui::SameLine();
            HelpMarker("Be mindful that using right-alignment (e.g. size.x = -FLT_MIN) creates a feedback loop where contents width can feed into auto-column width can feed into contents width.");
        }
        ImGui::DragInt("Columns", &column_count, 0.1f, 1, 64, "%d", ImGuiSliderFlags_AlwaysClamp);
        ImGui::CheckboxFlags("ImGuiTableFlags_Resizable", &flags, ImGuiTableFlags_Resizable);
        ImGui::CheckboxFlags("ImGuiTableFlags_PreciseWidths", &flags, ImGuiTableFlags_PreciseWidths);
        ImGui::SameLine(); HelpMarker("Disable distributing remainder width to stretched columns (width allocation on a 100-wide table with 3 columns: Without this flag: 33,33,34. With this flag: 33,33,33). With larger number of columns, resizing will appear to be less smooth.");
        ImGui::CheckboxFlags("ImGuiTableFlags_ScrollX", &flags, ImGuiTableFlags_ScrollX);
        ImGui::CheckboxFlags("ImGuiTableFlags_ScrollY", &flags, ImGuiTableFlags_ScrollY);
        ImGui::CheckboxFlags("ImGuiTableFlags_NoClip", &flags, ImGuiTableFlags_NoClip);
        ImGui::PopItemWidth();
        ImGui::PopID();
        PopStyleCompact();

        if (ImGui::BeginTable("table2", column_count, flags, ImVec2(0.0f, TEXT_BASE_HEIGHT * 7)))
        {
            for (int cell = 0; cell < 10 * column_count; cell++)
            {
                ImGui::TableNextColumn();
                int column = ImGui::TableGetColumnIndex();
                int row = ImGui::TableGetRowIndex();

                ImGui::PushID(cell);
                char label[32];
                static char text_buf[32] = "";
                sprintf(label, "Hello %d,%d", column, row);
                switch (contents_type)
                {
                case CT_ShortText:  ImGui::TextUnformatted(label); break;
                case CT_LongText:   ImGui::Text("Some %s text %d,%d\nOver two lines..", column == 0 ? "long" : "longeeer", column, row); break;
                case CT_ShowWidth:  ImGui::Text("W: %.1f", ImGui::GetContentRegionAvail().x); break;
                case CT_Button:     ImGui::Button(label); break;
                case CT_FillButton: ImGui::Button(label, ImVec2(-FLT_MIN, 0.0f)); break;
                case CT_InputText:  ImGui::SetNextItemWidth(-FLT_MIN); ImGui::InputText("##", text_buf, IM_ARRAYSIZE(text_buf)); break;
                }
                ImGui::PopID();
            }
            ImGui::EndTable();
        }
        ImGui::TreePop();
    }

    if (open_action != -1)
        ImGui::SetNextItemOpen(open_action != 0);
    IMGUI_DEMO_MARKER("Tables/Vertical scrolling, with clipping");
    if (ImGui::TreeNode("Vertical scrolling, with clipping"))
    {
        HelpMarker("Here we activate ScrollY, which will create a child window container to allow hosting scrollable contents.\n\nWe also demonstrate using ImGuiListClipper to virtualize the submission of many items.");
        static ImGuiTableFlags flags = ImGuiTableFlags_ScrollY | ImGuiTableFlags_RowBg | ImGuiTableFlags_BordersOuter | ImGuiTableFlags_BordersV | ImGuiTableFlags_Resizable | ImGuiTableFlags_Reorderable | ImGuiTableFlags_Hideable;

        PushStyleCompact();
        ImGui::CheckboxFlags("ImGuiTableFlags_ScrollY", &flags, ImGuiTableFlags_ScrollY);
        PopStyleCompact();

        // When using ScrollX or ScrollY we need to specify a size for our table container!
        // Otherwise by default the table will fit all available space, like a BeginChild() call.
        ImVec2 outer_size = ImVec2(0.0f, TEXT_BASE_HEIGHT * 8);
        if (ImGui::BeginTable("table_scrolly", 3, flags, outer_size))
        {
            ImGui::TableSetupScrollFreeze(0, 1); // Make top row always visible
            ImGui::TableSetupColumn("One", ImGuiTableColumnFlags_None);
            ImGui::TableSetupColumn("Two", ImGuiTableColumnFlags_None);
            ImGui::TableSetupColumn("Three", ImGuiTableColumnFlags_None);
            ImGui::TableHeadersRow();

            // Demonstrate using clipper for large vertical lists
            ImGuiListClipper clipper;
            clipper.Begin(1000);
            while (clipper.Step())
            {
                for (int row = clipper.DisplayStart; row < clipper.DisplayEnd; row++)
                {
                    ImGui::TableNextRow();
                    for (int column = 0; column < 3; column++)
                    {
                        ImGui::TableSetColumnIndex(column);
                        ImGui::Text("Hello %d,%d", column, row);
                    }
                }
            }
            ImGui::EndTable();
        }
        ImGui::TreePop();
    }

    if (open_action != -1)
        ImGui::SetNextItemOpen(open_action != 0);
    IMGUI_DEMO_MARKER("Tables/Horizontal scrolling");
    if (ImGui::TreeNode("Horizontal scrolling"))
    {
        HelpMarker(
            "When ScrollX is enabled, the default sizing policy becomes ImGuiTableFlags_SizingFixedFit, "
            "as automatically stretching columns doesn't make much sense with horizontal scrolling.\n\n"
            "Also note that as of the current version, you will almost always want to enable ScrollY along with ScrollX,"
            "because the container window won't automatically extend vertically to fix contents (this may be improved in future versions).");
        static ImGuiTableFlags flags = ImGuiTableFlags_ScrollX | ImGuiTableFlags_ScrollY | ImGuiTableFlags_RowBg | ImGuiTableFlags_BordersOuter | ImGuiTableFlags_BordersV | ImGuiTableFlags_Resizable | ImGuiTableFlags_Reorderable | ImGuiTableFlags_Hideable;
        static int freeze_cols = 1;
        static int freeze_rows = 1;

        PushStyleCompact();
        ImGui::CheckboxFlags("ImGuiTableFlags_Resizable", &flags, ImGuiTableFlags_Resizable);
        ImGui::CheckboxFlags("ImGuiTableFlags_ScrollX", &flags, ImGuiTableFlags_ScrollX);
        ImGui::CheckboxFlags("ImGuiTableFlags_ScrollY", &flags, ImGuiTableFlags_ScrollY);
        ImGui::SetNextItemWidth(ImGui::GetFrameHeight());
        ImGui::DragInt("freeze_cols", &freeze_cols, 0.2f, 0, 9, NULL, ImGuiSliderFlags_NoInput);
        ImGui::SetNextItemWidth(ImGui::GetFrameHeight());
        ImGui::DragInt("freeze_rows", &freeze_rows, 0.2f, 0, 9, NULL, ImGuiSliderFlags_NoInput);
        PopStyleCompact();

        // When using ScrollX or ScrollY we need to specify a size for our table container!
        // Otherwise by default the table will fit all available space, like a BeginChild() call.
        ImVec2 outer_size = ImVec2(0.0f, TEXT_BASE_HEIGHT * 8);
        if (ImGui::BeginTable("table_scrollx", 7, flags, outer_size))
        {
            ImGui::TableSetupScrollFreeze(freeze_cols, freeze_rows);
            ImGui::TableSetupColumn("Line #", ImGuiTableColumnFlags_NoHide); // Make the first column not hideable to match our use of TableSetupScrollFreeze()
            ImGui::TableSetupColumn("One");
            ImGui::TableSetupColumn("Two");
            ImGui::TableSetupColumn("Three");
            ImGui::TableSetupColumn("Four");
            ImGui::TableSetupColumn("Five");
            ImGui::TableSetupColumn("Six");
            ImGui::TableHeadersRow();
            for (int row = 0; row < 20; row++)
            {
                ImGui::TableNextRow();
                for (int column = 0; column < 7; column++)
                {
                    // Both TableNextColumn() and TableSetColumnIndex() return true when a column is visible or performing width measurement.
                    // Because here we know that:
                    // - A) all our columns are contributing the same to row height
                    // - B) column 0 is always visible,
                    // We only always submit this one column and can skip others.
                    // More advanced per-column clipping behaviors may benefit from polling the status flags via TableGetColumnFlags().
                    if (!ImGui::TableSetColumnIndex(column) && column > 0)
                        continue;
                    if (column == 0)
                        ImGui::Text("Line %d", row);
                    else
                        ImGui::Text("Hello world %d,%d", column, row);
                }
            }
            ImGui::EndTable();
        }

        ImGui::Spacing();
        ImGui::TextUnformatted("Stretch + ScrollX");
        ImGui::SameLine();
        HelpMarker(
            "Showcase using Stretch columns + ScrollX together: "
            "this is rather unusual and only makes sense when specifying an 'inner_width' for the table!\n"
            "Without an explicit value, inner_width is == outer_size.x and therefore using Stretch columns + ScrollX together doesn't make sense.");
        static ImGuiTableFlags flags2 = ImGuiTableFlags_SizingStretchSame | ImGuiTableFlags_ScrollX | ImGuiTableFlags_ScrollY | ImGuiTableFlags_BordersOuter | ImGuiTableFlags_RowBg | ImGuiTableFlags_ContextMenuInBody;
        static float inner_width = 1000.0f;
        PushStyleCompact();
        ImGui::PushID("flags3");
        ImGui::PushItemWidth(TEXT_BASE_WIDTH * 30);
        ImGui::CheckboxFlags("ImGuiTableFlags_ScrollX", &flags2, ImGuiTableFlags_ScrollX);
        ImGui::DragFloat("inner_width", &inner_width, 1.0f, 0.0f, FLT_MAX, "%.1f");
        ImGui::PopItemWidth();
        ImGui::PopID();
        PopStyleCompact();
        if (ImGui::BeginTable("table2", 7, flags2, outer_size, inner_width))
        {
            for (int cell = 0; cell < 20 * 7; cell++)
            {
                ImGui::TableNextColumn();
                ImGui::Text("Hello world %d,%d", ImGui::TableGetColumnIndex(), ImGui::TableGetRowIndex());
            }
            ImGui::EndTable();
        }
        ImGui::TreePop();
    }

    if (open_action != -1)
        ImGui::SetNextItemOpen(open_action != 0);
    IMGUI_DEMO_MARKER("Tables/Columns flags");
    if (ImGui::TreeNode("Columns flags"))
    {
        // Create a first table just to show all the options/flags we want to make visible in our example!
        const int column_count = 3;
        const char* column_names[column_count] = { "One", "Two", "Three" };
        static ImGuiTableColumnFlags column_flags[column_count] = { ImGuiTableColumnFlags_DefaultSort, ImGuiTableColumnFlags_None, ImGuiTableColumnFlags_DefaultHide };
        static ImGuiTableColumnFlags column_flags_out[column_count] = { 0, 0, 0 }; // Output from TableGetColumnFlags()

        if (ImGui::BeginTable("table_columns_flags_checkboxes", column_count, ImGuiTableFlags_None))
        {
            PushStyleCompact();
            for (int column = 0; column < column_count; column++)
            {
                ImGui::TableNextColumn();
                ImGui::PushID(column);
                ImGui::AlignTextToFramePadding(); // FIXME-TABLE: Workaround for wrong text baseline propagation across columns
                ImGui::Text("'%s'", column_names[column]);
                ImGui::Spacing();
                ImGui::Text("Input flags:");
                EditTableColumnsFlags(&column_flags[column]);
                ImGui::Spacing();
                ImGui::Text("Output flags:");
                ImGui::BeginDisabled();
                ShowTableColumnsStatusFlags(column_flags_out[column]);
                ImGui::EndDisabled();
                ImGui::PopID();
            }
            PopStyleCompact();
            ImGui::EndTable();
        }

        // Create the real table we care about for the example!
        // We use a scrolling table to be able to showcase the difference between the _IsEnabled and _IsVisible flags above, otherwise in
        // a non-scrolling table columns are always visible (unless using ImGuiTableFlags_NoKeepColumnsVisible + resizing the parent window down)
        const ImGuiTableFlags flags
            = ImGuiTableFlags_SizingFixedFit | ImGuiTableFlags_ScrollX | ImGuiTableFlags_ScrollY
            | ImGuiTableFlags_RowBg | ImGuiTableFlags_BordersOuter | ImGuiTableFlags_BordersV
            | ImGuiTableFlags_Resizable | ImGuiTableFlags_Reorderable | ImGuiTableFlags_Hideable | ImGuiTableFlags_Sortable;
        ImVec2 outer_size = ImVec2(0.0f, TEXT_BASE_HEIGHT * 9);
        if (ImGui::BeginTable("table_columns_flags", column_count, flags, outer_size))
        {
            bool has_angled_header = false;
            for (int column = 0; column < column_count; column++)
            {
                has_angled_header |= (column_flags[column] & ImGuiTableColumnFlags_AngledHeader) != 0;
                ImGui::TableSetupColumn(column_names[column], column_flags[column]);
            }
            if (has_angled_header)
                ImGui::TableAngledHeadersRow();
            ImGui::TableHeadersRow();
            for (int column = 0; column < column_count; column++)
                column_flags_out[column] = ImGui::TableGetColumnFlags(column);
            float indent_step = (float)((int)TEXT_BASE_WIDTH / 2);
            for (int row = 0; row < 8; row++)
            {
                ImGui::Indent(indent_step); // Add some indentation to demonstrate usage of per-column IndentEnable/IndentDisable flags.
                ImGui::TableNextRow();
                for (int column = 0; column < column_count; column++)
                {
                    ImGui::TableSetColumnIndex(column);
                    ImGui::Text("%s %s", (column == 0) ? "Indented" : "Hello", ImGui::TableGetColumnName(column));
                }
            }
            ImGui::Unindent(indent_step * 8.0f);

            ImGui::EndTable();
        }
        ImGui::TreePop();
    }

    if (open_action != -1)
        ImGui::SetNextItemOpen(open_action != 0);
    IMGUI_DEMO_MARKER("Tables/Columns widths");
    if (ImGui::TreeNode("Columns widths"))
    {
        HelpMarker("Using TableSetupColumn() to setup default width.");

        static ImGuiTableFlags flags1 = ImGuiTableFlags_Borders | ImGuiTableFlags_NoBordersInBodyUntilResize;
        PushStyleCompact();
        ImGui::CheckboxFlags("ImGuiTableFlags_Resizable", &flags1, ImGuiTableFlags_Resizable);
        ImGui::CheckboxFlags("ImGuiTableFlags_NoBordersInBodyUntilResize", &flags1, ImGuiTableFlags_NoBordersInBodyUntilResize);
        PopStyleCompact();
        if (ImGui::BeginTable("table1", 3, flags1))
        {
            // We could also set ImGuiTableFlags_SizingFixedFit on the table and all columns will default to ImGuiTableColumnFlags_WidthFixed.
            ImGui::TableSetupColumn("one", ImGuiTableColumnFlags_WidthFixed, 100.0f); // Default to 100.0f
            ImGui::TableSetupColumn("two", ImGuiTableColumnFlags_WidthFixed, 200.0f); // Default to 200.0f
            ImGui::TableSetupColumn("three", ImGuiTableColumnFlags_WidthFixed);       // Default to auto
            ImGui::TableHeadersRow();
            for (int row = 0; row < 4; row++)
            {
                ImGui::TableNextRow();
                for (int column = 0; column < 3; column++)
                {
                    ImGui::TableSetColumnIndex(column);
                    if (row == 0)
                        ImGui::Text("(w: %5.1f)", ImGui::GetContentRegionAvail().x);
                    else
                        ImGui::Text("Hello %d,%d", column, row);
                }
            }
            ImGui::EndTable();
        }

        HelpMarker("Using TableSetupColumn() to setup explicit width.\n\nUnless _NoKeepColumnsVisible is set, fixed columns with set width may still be shrunk down if there's not enough space in the host.");

        static ImGuiTableFlags flags2 = ImGuiTableFlags_None;
        PushStyleCompact();
        ImGui::CheckboxFlags("ImGuiTableFlags_NoKeepColumnsVisible", &flags2, ImGuiTableFlags_NoKeepColumnsVisible);
        ImGui::CheckboxFlags("ImGuiTableFlags_BordersInnerV", &flags2, ImGuiTableFlags_BordersInnerV);
        ImGui::CheckboxFlags("ImGuiTableFlags_BordersOuterV", &flags2, ImGuiTableFlags_BordersOuterV);
        PopStyleCompact();
        if (ImGui::BeginTable("table2", 4, flags2))
        {
            // We could also set ImGuiTableFlags_SizingFixedFit on the table and all columns will default to ImGuiTableColumnFlags_WidthFixed.
            ImGui::TableSetupColumn("", ImGuiTableColumnFlags_WidthFixed, 100.0f);
            ImGui::TableSetupColumn("", ImGuiTableColumnFlags_WidthFixed, TEXT_BASE_WIDTH * 15.0f);
            ImGui::TableSetupColumn("", ImGuiTableColumnFlags_WidthFixed, TEXT_BASE_WIDTH * 30.0f);
            ImGui::TableSetupColumn("", ImGuiTableColumnFlags_WidthFixed, TEXT_BASE_WIDTH * 15.0f);
            for (int row = 0; row < 5; row++)
            {
                ImGui::TableNextRow();
                for (int column = 0; column < 4; column++)
                {
                    ImGui::TableSetColumnIndex(column);
                    if (row == 0)
                        ImGui::Text("(w: %5.1f)", ImGui::GetContentRegionAvail().x);
                    else
                        ImGui::Text("Hello %d,%d", column, row);
                }
            }
            ImGui::EndTable();
        }
        ImGui::TreePop();
    }

    if (open_action != -1)
        ImGui::SetNextItemOpen(open_action != 0);
    IMGUI_DEMO_MARKER("Tables/Nested tables");
    if (ImGui::TreeNode("Nested tables"))
    {
        HelpMarker("This demonstrates embedding a table into another table cell.");

        if (ImGui::BeginTable("table_nested1", 2, ImGuiTableFlags_Borders | ImGuiTableFlags_Resizable | ImGuiTableFlags_Reorderable | ImGuiTableFlags_Hideable))
        {
            ImGui::TableSetupColumn("A0");
            ImGui::TableSetupColumn("A1");
            ImGui::TableHeadersRow();

            ImGui::TableNextColumn();
            ImGui::Text("A0 Row 0");
            {
                float rows_height = TEXT_BASE_HEIGHT * 2;
                if (ImGui::BeginTable("table_nested2", 2, ImGuiTableFlags_Borders | ImGuiTableFlags_Resizable | ImGuiTableFlags_Reorderable | ImGuiTableFlags_Hideable))
                {
                    ImGui::TableSetupColumn("B0");
                    ImGui::TableSetupColumn("B1");
                    ImGui::TableHeadersRow();

                    ImGui::TableNextRow(ImGuiTableRowFlags_None, rows_height);
                    ImGui::TableNextColumn();
                    ImGui::Text("B0 Row 0");
                    ImGui::TableNextColumn();
                    ImGui::Text("B1 Row 0");
                    ImGui::TableNextRow(ImGuiTableRowFlags_None, rows_height);
                    ImGui::TableNextColumn();
                    ImGui::Text("B0 Row 1");
                    ImGui::TableNextColumn();
                    ImGui::Text("B1 Row 1");

                    ImGui::EndTable();
                }
            }
            ImGui::TableNextColumn(); ImGui::Text("A1 Row 0");
            ImGui::TableNextColumn(); ImGui::Text("A0 Row 1");
            ImGui::TableNextColumn(); ImGui::Text("A1 Row 1");
            ImGui::EndTable();
        }
        ImGui::TreePop();
    }

    if (open_action != -1)
        ImGui::SetNextItemOpen(open_action != 0);
    IMGUI_DEMO_MARKER("Tables/Row height");
    if (ImGui::TreeNode("Row height"))
    {
        HelpMarker("You can pass a 'min_row_height' to TableNextRow().\n\nRows are padded with 'style.CellPadding.y' on top and bottom, so effectively the minimum row height will always be >= 'style.CellPadding.y * 2.0f'.\n\nWe cannot honor a _maximum_ row height as that would require a unique clipping rectangle per row.");
        if (ImGui::BeginTable("table_row_height", 1, ImGuiTableFlags_Borders))
        {
            for (int row = 0; row < 8; row++)
            {
                float min_row_height = (float)(int)(TEXT_BASE_HEIGHT * 0.30f * row);
                ImGui::TableNextRow(ImGuiTableRowFlags_None, min_row_height);
                ImGui::TableNextColumn();
                ImGui::Text("min_row_height = %.2f", min_row_height);
            }
            ImGui::EndTable();
        }

        HelpMarker("Showcase using SameLine(0,0) to share Current Line Height between cells.\n\nPlease note that Tables Row Height is not the same thing as Current Line Height, as a table cell may contains multiple lines.");
        if (ImGui::BeginTable("table_share_lineheight", 2, ImGuiTableFlags_Borders))
        {
            ImGui::TableNextRow();
            ImGui::TableNextColumn();
            ImGui::ColorButton("##1", ImVec4(0.13f, 0.26f, 0.40f, 1.0f), ImGuiColorEditFlags_None, ImVec2(40, 40));
            ImGui::TableNextColumn();
            ImGui::Text("Line 1");
            ImGui::Text("Line 2");

            ImGui::TableNextRow();
            ImGui::TableNextColumn();
            ImGui::ColorButton("##2", ImVec4(0.13f, 0.26f, 0.40f, 1.0f), ImGuiColorEditFlags_None, ImVec2(40, 40));
            ImGui::TableNextColumn();
            ImGui::SameLine(0.0f, 0.0f); // Reuse line height from previous column
            ImGui::Text("Line 1, with SameLine(0,0)");
            ImGui::Text("Line 2");

            ImGui::EndTable();
        }

        HelpMarker("Showcase altering CellPadding.y between rows. Note that CellPadding.x is locked for the entire table.");
        if (ImGui::BeginTable("table_changing_cellpadding_y", 1, ImGuiTableFlags_Borders))
        {
            ImGuiStyle& style = ImGui::GetStyle();
            for (int row = 0; row < 8; row++)
            {
                if ((row % 3) == 2)
                    ImGui::PushStyleVar(ImGuiStyleVar_CellPadding, ImVec2(style.CellPadding.x, 20.0f));
                ImGui::TableNextRow(ImGuiTableRowFlags_None);
                ImGui::TableNextColumn();
                ImGui::Text("CellPadding.y = %.2f", style.CellPadding.y);
                if ((row % 3) == 2)
                    ImGui::PopStyleVar();
            }
            ImGui::EndTable();
        }

        ImGui::TreePop();
    }

    if (open_action != -1)
        ImGui::SetNextItemOpen(open_action != 0);
    IMGUI_DEMO_MARKER("Tables/Outer size");
    if (ImGui::TreeNode("Outer size"))
    {
        // Showcasing use of ImGuiTableFlags_NoHostExtendX and ImGuiTableFlags_NoHostExtendY
        // Important to that note how the two flags have slightly different behaviors!
        ImGui::Text("Using NoHostExtendX and NoHostExtendY:");
        PushStyleCompact();
        static ImGuiTableFlags flags = ImGuiTableFlags_Borders | ImGuiTableFlags_Resizable | ImGuiTableFlags_ContextMenuInBody | ImGuiTableFlags_RowBg | ImGuiTableFlags_SizingFixedFit | ImGuiTableFlags_NoHostExtendX;
        ImGui::CheckboxFlags("ImGuiTableFlags_NoHostExtendX", &flags, ImGuiTableFlags_NoHostExtendX);
        ImGui::SameLine(); HelpMarker("Make outer width auto-fit to columns, overriding outer_size.x value.\n\nOnly available when ScrollX/ScrollY are disabled and Stretch columns are not used.");
        ImGui::CheckboxFlags("ImGuiTableFlags_NoHostExtendY", &flags, ImGuiTableFlags_NoHostExtendY);
        ImGui::SameLine(); HelpMarker("Make outer height stop exactly at outer_size.y (prevent auto-extending table past the limit).\n\nOnly available when ScrollX/ScrollY are disabled. Data below the limit will be clipped and not visible.");
        PopStyleCompact();

        ImVec2 outer_size = ImVec2(0.0f, TEXT_BASE_HEIGHT * 5.5f);
        if (ImGui::BeginTable("table1", 3, flags, outer_size))
        {
            for (int row = 0; row < 10; row++)
            {
                ImGui::TableNextRow();
                for (int column = 0; column < 3; column++)
                {
                    ImGui::TableNextColumn();
                    ImGui::Text("Cell %d,%d", column, row);
                }
            }
            ImGui::EndTable();
        }
        ImGui::SameLine();
        ImGui::Text("Hello!");

        ImGui::Spacing();

        ImGui::Text("Using explicit size:");
        if (ImGui::BeginTable("table2", 3, ImGuiTableFlags_Borders | ImGuiTableFlags_RowBg, ImVec2(TEXT_BASE_WIDTH * 30, 0.0f)))
        {
            for (int row = 0; row < 5; row++)
            {
                ImGui::TableNextRow();
                for (int column = 0; column < 3; column++)
                {
                    ImGui::TableNextColumn();
                    ImGui::Text("Cell %d,%d", column, row);
                }
            }
            ImGui::EndTable();
        }
        ImGui::SameLine();
        if (ImGui::BeginTable("table3", 3, ImGuiTableFlags_Borders | ImGuiTableFlags_RowBg, ImVec2(TEXT_BASE_WIDTH * 30, 0.0f)))
        {
            for (int row = 0; row < 3; row++)
            {
                ImGui::TableNextRow(0, TEXT_BASE_HEIGHT * 1.5f);
                for (int column = 0; column < 3; column++)
                {
                    ImGui::TableNextColumn();
                    ImGui::Text("Cell %d,%d", column, row);
                }
            }
            ImGui::EndTable();
        }

        ImGui::TreePop();
    }

    if (open_action != -1)
        ImGui::SetNextItemOpen(open_action != 0);
    IMGUI_DEMO_MARKER("Tables/Background color");
    if (ImGui::TreeNode("Background color"))
    {
        static ImGuiTableFlags flags = ImGuiTableFlags_RowBg;
        static int row_bg_type = 1;
        static int row_bg_target = 1;
        static int cell_bg_type = 1;

        PushStyleCompact();
        ImGui::CheckboxFlags("ImGuiTableFlags_Borders", &flags, ImGuiTableFlags_Borders);
        ImGui::CheckboxFlags("ImGuiTableFlags_RowBg", &flags, ImGuiTableFlags_RowBg);
        ImGui::SameLine(); HelpMarker("ImGuiTableFlags_RowBg automatically sets RowBg0 to alternative colors pulled from the Style.");
        ImGui::Combo("row bg type", (int*)&row_bg_type, "None\0Red\0Gradient\0");
        ImGui::Combo("row bg target", (int*)&row_bg_target, "RowBg0\0RowBg1\0"); ImGui::SameLine(); HelpMarker("Target RowBg0 to override the alternating odd/even colors,\nTarget RowBg1 to blend with them.");
        ImGui::Combo("cell bg type", (int*)&cell_bg_type, "None\0Blue\0"); ImGui::SameLine(); HelpMarker("We are colorizing cells to B1->C2 here.");
        IM_ASSERT(row_bg_type >= 0 && row_bg_type <= 2);
        IM_ASSERT(row_bg_target >= 0 && row_bg_target <= 1);
        IM_ASSERT(cell_bg_type >= 0 && cell_bg_type <= 1);
        PopStyleCompact();

        if (ImGui::BeginTable("table1", 5, flags))
        {
            for (int row = 0; row < 6; row++)
            {
                ImGui::TableNextRow();

                // Demonstrate setting a row background color with 'ImGui::TableSetBgColor(ImGuiTableBgTarget_RowBgX, ...)'
                // We use a transparent color so we can see the one behind in case our target is RowBg1 and RowBg0 was already targeted by the ImGuiTableFlags_RowBg flag.
                if (row_bg_type != 0)
                {
                    ImU32 row_bg_color = ImGui::GetColorU32(row_bg_type == 1 ? ImVec4(0.7f, 0.3f, 0.3f, 0.65f) : ImVec4(0.2f + row * 0.1f, 0.2f, 0.2f, 0.65f)); // Flat or Gradient?
                    ImGui::TableSetBgColor(ImGuiTableBgTarget_RowBg0 + row_bg_target, row_bg_color);
                }

                // Fill cells
                for (int column = 0; column < 5; column++)
                {
                    ImGui::TableSetColumnIndex(column);
                    ImGui::Text("%c%c", 'A' + row, '0' + column);

                    // Change background of Cells B1->C2
                    // Demonstrate setting a cell background color with 'ImGui::TableSetBgColor(ImGuiTableBgTarget_CellBg, ...)'
                    // (the CellBg color will be blended over the RowBg and ColumnBg colors)
                    // We can also pass a column number as a third parameter to TableSetBgColor() and do this outside the column loop.
                    if (row >= 1 && row <= 2 && column >= 1 && column <= 2 && cell_bg_type == 1)
                    {
                        ImU32 cell_bg_color = ImGui::GetColorU32(ImVec4(0.3f, 0.3f, 0.7f, 0.65f));
                        ImGui::TableSetBgColor(ImGuiTableBgTarget_CellBg, cell_bg_color);
                    }
                }
            }
            ImGui::EndTable();
        }
        ImGui::TreePop();
    }

    if (open_action != -1)
        ImGui::SetNextItemOpen(open_action != 0);
    IMGUI_DEMO_MARKER("Tables/Tree view");
    if (ImGui::TreeNode("Tree view"))
    {
        static ImGuiTableFlags flags = ImGuiTableFlags_BordersV | ImGuiTableFlags_BordersOuterH | ImGuiTableFlags_Resizable | ImGuiTableFlags_RowBg | ImGuiTableFlags_NoBordersInBody;

        static ImGuiTreeNodeFlags tree_node_flags = ImGuiTreeNodeFlags_SpanAllColumns;
        ImGui::CheckboxFlags("ImGuiTreeNodeFlags_SpanFullWidth", &tree_node_flags, ImGuiTreeNodeFlags_SpanFullWidth);
        ImGui::CheckboxFlags("ImGuiTreeNodeFlags_SpanAllColumns", &tree_node_flags, ImGuiTreeNodeFlags_SpanAllColumns);

        if (ImGui::BeginTable("3ways", 3, flags))
        {
            // The first column will use the default _WidthStretch when ScrollX is Off and _WidthFixed when ScrollX is On
            ImGui::TableSetupColumn("Name", ImGuiTableColumnFlags_NoHide);
            ImGui::TableSetupColumn("Size", ImGuiTableColumnFlags_WidthFixed, TEXT_BASE_WIDTH * 12.0f);
            ImGui::TableSetupColumn("Type", ImGuiTableColumnFlags_WidthFixed, TEXT_BASE_WIDTH * 18.0f);
            ImGui::TableHeadersRow();

            // Simple storage to output a dummy file-system.
            struct MyTreeNode
            {
                const char*     Name;
                const char*     Type;
                int             Size;
                int             ChildIdx;
                int             ChildCount;
                static void DisplayNode(const MyTreeNode* node, const MyTreeNode* all_nodes)
                {
                    ImGui::TableNextRow();
                    ImGui::TableNextColumn();
                    const bool is_folder = (node->ChildCount > 0);
                    if (is_folder)
                    {
                        bool open = ImGui::TreeNodeEx(node->Name, tree_node_flags);
                        ImGui::TableNextColumn();
                        ImGui::TextDisabled("--");
                        ImGui::TableNextColumn();
                        ImGui::TextUnformatted(node->Type);
                        if (open)
                        {
                            for (int child_n = 0; child_n < node->ChildCount; child_n++)
                                DisplayNode(&all_nodes[node->ChildIdx + child_n], all_nodes);
                            ImGui::TreePop();
                        }
                    }
                    else
                    {
                        ImGui::TreeNodeEx(node->Name, tree_node_flags | ImGuiTreeNodeFlags_Leaf | ImGuiTreeNodeFlags_Bullet | ImGuiTreeNodeFlags_NoTreePushOnOpen);
                        ImGui::TableNextColumn();
                        ImGui::Text("%d", node->Size);
                        ImGui::TableNextColumn();
                        ImGui::TextUnformatted(node->Type);
                    }
                }
            };
            static const MyTreeNode nodes[] =
            {
                { "Root",                         "Folder",       -1,       1, 3    }, // 0
                { "Music",                        "Folder",       -1,       4, 2    }, // 1
                { "Textures",                     "Folder",       -1,       6, 3    }, // 2
                { "desktop.ini",                  "System file",  1024,    -1,-1    }, // 3
                { "File1_a.wav",                  "Audio file",   123000,  -1,-1    }, // 4
                { "File1_b.wav",                  "Audio file",   456000,  -1,-1    }, // 5
                { "Image001.png",                 "Image file",   203128,  -1,-1    }, // 6
                { "Copy of Image001.png",         "Image file",   203256,  -1,-1    }, // 7
                { "Copy of Image001 (Final2).png","Image file",   203512,  -1,-1    }, // 8
            };

            MyTreeNode::DisplayNode(&nodes[0], nodes);

            ImGui::EndTable();
        }
        ImGui::TreePop();
    }

    if (open_action != -1)
        ImGui::SetNextItemOpen(open_action != 0);
    IMGUI_DEMO_MARKER("Tables/Item width");
    if (ImGui::TreeNode("Item width"))
    {
        HelpMarker(
            "Showcase using PushItemWidth() and how it is preserved on a per-column basis.\n\n"
            "Note that on auto-resizing non-resizable fixed columns, querying the content width for e.g. right-alignment doesn't make sense.");
        if (ImGui::BeginTable("table_item_width", 3, ImGuiTableFlags_Borders))
        {
            ImGui::TableSetupColumn("small");
            ImGui::TableSetupColumn("half");
            ImGui::TableSetupColumn("right-align");
            ImGui::TableHeadersRow();

            for (int row = 0; row < 3; row++)
            {
                ImGui::TableNextRow();
                if (row == 0)
                {
                    // Setup ItemWidth once (instead of setting up every time, which is also possible but less efficient)
                    ImGui::TableSetColumnIndex(0);
                    ImGui::PushItemWidth(TEXT_BASE_WIDTH * 3.0f); // Small
                    ImGui::TableSetColumnIndex(1);
                    ImGui::PushItemWidth(-ImGui::GetContentRegionAvail().x * 0.5f);
                    ImGui::TableSetColumnIndex(2);
                    ImGui::PushItemWidth(-FLT_MIN); // Right-aligned
                }

                // Draw our contents
                static float dummy_f = 0.0f;
                ImGui::PushID(row);
                ImGui::TableSetColumnIndex(0);
                ImGui::SliderFloat("float0", &dummy_f, 0.0f, 1.0f);
                ImGui::TableSetColumnIndex(1);
                ImGui::SliderFloat("float1", &dummy_f, 0.0f, 1.0f);
                ImGui::TableSetColumnIndex(2);
                ImGui::SliderFloat("##float2", &dummy_f, 0.0f, 1.0f); // No visible label since right-aligned
                ImGui::PopID();
            }
            ImGui::EndTable();
        }
        ImGui::TreePop();
    }

    // Demonstrate using TableHeader() calls instead of TableHeadersRow()
    if (open_action != -1)
        ImGui::SetNextItemOpen(open_action != 0);
    IMGUI_DEMO_MARKER("Tables/Custom headers");
    if (ImGui::TreeNode("Custom headers"))
    {
        const int COLUMNS_COUNT = 3;
        if (ImGui::BeginTable("table_custom_headers", COLUMNS_COUNT, ImGuiTableFlags_Borders | ImGuiTableFlags_Reorderable | ImGuiTableFlags_Hideable))
        {
            ImGui::TableSetupColumn("Apricot");
            ImGui::TableSetupColumn("Banana");
            ImGui::TableSetupColumn("Cherry");

            // Dummy entire-column selection storage
            // FIXME: It would be nice to actually demonstrate full-featured selection using those checkbox.
            static bool column_selected[3] = {};

            // Instead of calling TableHeadersRow() we'll submit custom headers ourselves
            ImGui::TableNextRow(ImGuiTableRowFlags_Headers);
            for (int column = 0; column < COLUMNS_COUNT; column++)
            {
                ImGui::TableSetColumnIndex(column);
                const char* column_name = ImGui::TableGetColumnName(column); // Retrieve name passed to TableSetupColumn()
                ImGui::PushID(column);
                ImGui::PushStyleVar(ImGuiStyleVar_FramePadding, ImVec2(0, 0));
                ImGui::Checkbox("##checkall", &column_selected[column]);
                ImGui::PopStyleVar();
                ImGui::SameLine(0.0f, ImGui::GetStyle().ItemInnerSpacing.x);
                ImGui::TableHeader(column_name);
                ImGui::PopID();
            }

            for (int row = 0; row < 5; row++)
            {
                ImGui::TableNextRow();
                for (int column = 0; column < 3; column++)
                {
                    char buf[32];
                    sprintf(buf, "Cell %d,%d", column, row);
                    ImGui::TableSetColumnIndex(column);
                    ImGui::Selectable(buf, column_selected[column]);
                }
            }
            ImGui::EndTable();
        }
        ImGui::TreePop();
    }

    // Demonstrate using ImGuiTableColumnFlags_AngledHeader flag to create angled headers
    if (open_action != -1)
        ImGui::SetNextItemOpen(open_action != 0);
    IMGUI_DEMO_MARKER("Tables/Angled headers");
    if (ImGui::TreeNode("Angled headers"))
    {
        const char* column_names[] = { "Track", "cabasa", "ride", "smash", "tom-hi", "tom-mid", "tom-low", "hihat-o", "hihat-c", "snare-s", "snare-c", "clap", "rim", "kick" };
        const int columns_count = IM_ARRAYSIZE(column_names);
        const int rows_count = 12;

        static ImGuiTableFlags table_flags = ImGuiTableFlags_SizingFixedFit | ImGuiTableFlags_ScrollX | ImGuiTableFlags_ScrollY | ImGuiTableFlags_BordersOuter | ImGuiTableFlags_BordersInnerH | ImGuiTableFlags_Hideable | ImGuiTableFlags_Resizable | ImGuiTableFlags_Reorderable | ImGuiTableFlags_HighlightHoveredColumn;
        static bool bools[columns_count * rows_count] = {}; // Dummy storage selection storage
        static int frozen_cols = 1;
        static int frozen_rows = 2;
        ImGui::CheckboxFlags("_ScrollX", &table_flags, ImGuiTableFlags_ScrollX);
        ImGui::CheckboxFlags("_ScrollY", &table_flags, ImGuiTableFlags_ScrollY);
        ImGui::CheckboxFlags("_NoBordersInBody", &table_flags, ImGuiTableFlags_NoBordersInBody);
        ImGui::CheckboxFlags("_HighlightHoveredColumn", &table_flags, ImGuiTableFlags_HighlightHoveredColumn);
        ImGui::SetNextItemWidth(ImGui::GetFontSize() * 8);
        ImGui::SliderInt("Frozen columns", &frozen_cols, 0, 2);
<<<<<<< HEAD
=======
        ImGui::SetNextItemWidth(ImGui::GetFontSize() * 8);
>>>>>>> 1b9cb52d
        ImGui::SliderInt("Frozen rows", &frozen_rows, 0, 2);

        if (ImGui::BeginTable("table_angled_headers", columns_count, table_flags, ImVec2(0.0f, TEXT_BASE_HEIGHT * 12)))
        {
            ImGui::TableSetupColumn(column_names[0], ImGuiTableColumnFlags_NoHide | ImGuiTableColumnFlags_NoReorder);
            for (int n = 1; n < columns_count; n++)
                ImGui::TableSetupColumn(column_names[n], ImGuiTableColumnFlags_AngledHeader | ImGuiTableColumnFlags_WidthFixed);
            ImGui::TableSetupScrollFreeze(frozen_cols, frozen_rows);

            ImGui::TableAngledHeadersRow(); // Draw angled headers for all columns with the ImGuiTableColumnFlags_AngledHeader flag.
            ImGui::TableHeadersRow();       // Draw remaining headers and allow access to context-menu and other functions.
            for (int row = 0; row < rows_count; row++)
            {
                ImGui::PushID(row);
                ImGui::TableNextRow();
                ImGui::TableSetColumnIndex(0);
                ImGui::AlignTextToFramePadding();
                ImGui::Text("Track %d", row);
                for (int column = 1; column < columns_count; column++)
                    if (ImGui::TableSetColumnIndex(column))
                    {
                        ImGui::PushID(column);
                        ImGui::Checkbox("", &bools[row * columns_count + column]);
                        ImGui::PopID();
                    }
                ImGui::PopID();
            }
            ImGui::EndTable();
        }
        ImGui::TreePop();
    }

    // Demonstrate creating custom context menus inside columns, while playing it nice with context menus provided by TableHeadersRow()/TableHeader()
    if (open_action != -1)
        ImGui::SetNextItemOpen(open_action != 0);
    IMGUI_DEMO_MARKER("Tables/Context menus");
    if (ImGui::TreeNode("Context menus"))
    {
        HelpMarker("By default, right-clicking over a TableHeadersRow()/TableHeader() line will open the default context-menu.\nUsing ImGuiTableFlags_ContextMenuInBody we also allow right-clicking over columns body.");
        static ImGuiTableFlags flags1 = ImGuiTableFlags_Resizable | ImGuiTableFlags_Reorderable | ImGuiTableFlags_Hideable | ImGuiTableFlags_Borders | ImGuiTableFlags_ContextMenuInBody;

        PushStyleCompact();
        ImGui::CheckboxFlags("ImGuiTableFlags_ContextMenuInBody", &flags1, ImGuiTableFlags_ContextMenuInBody);
        PopStyleCompact();

        // Context Menus: first example
        // [1.1] Right-click on the TableHeadersRow() line to open the default table context menu.
        // [1.2] Right-click in columns also open the default table context menu (if ImGuiTableFlags_ContextMenuInBody is set)
        const int COLUMNS_COUNT = 3;
        if (ImGui::BeginTable("table_context_menu", COLUMNS_COUNT, flags1))
        {
            ImGui::TableSetupColumn("One");
            ImGui::TableSetupColumn("Two");
            ImGui::TableSetupColumn("Three");

            // [1.1]] Right-click on the TableHeadersRow() line to open the default table context menu.
            ImGui::TableHeadersRow();

            // Submit dummy contents
            for (int row = 0; row < 4; row++)
            {
                ImGui::TableNextRow();
                for (int column = 0; column < COLUMNS_COUNT; column++)
                {
                    ImGui::TableSetColumnIndex(column);
                    ImGui::Text("Cell %d,%d", column, row);
                }
            }
            ImGui::EndTable();
        }

        // Context Menus: second example
        // [2.1] Right-click on the TableHeadersRow() line to open the default table context menu.
        // [2.2] Right-click on the ".." to open a custom popup
        // [2.3] Right-click in columns to open another custom popup
        HelpMarker("Demonstrate mixing table context menu (over header), item context button (over button) and custom per-colum context menu (over column body).");
        ImGuiTableFlags flags2 = ImGuiTableFlags_Resizable | ImGuiTableFlags_SizingFixedFit | ImGuiTableFlags_Reorderable | ImGuiTableFlags_Hideable | ImGuiTableFlags_Borders;
        if (ImGui::BeginTable("table_context_menu_2", COLUMNS_COUNT, flags2))
        {
            ImGui::TableSetupColumn("One");
            ImGui::TableSetupColumn("Two");
            ImGui::TableSetupColumn("Three");

            // [2.1] Right-click on the TableHeadersRow() line to open the default table context menu.
            ImGui::TableHeadersRow();
            for (int row = 0; row < 4; row++)
            {
                ImGui::TableNextRow();
                for (int column = 0; column < COLUMNS_COUNT; column++)
                {
                    // Submit dummy contents
                    ImGui::TableSetColumnIndex(column);
                    ImGui::Text("Cell %d,%d", column, row);
                    ImGui::SameLine();

                    // [2.2] Right-click on the ".." to open a custom popup
                    ImGui::PushID(row * COLUMNS_COUNT + column);
                    ImGui::SmallButton("..");
                    if (ImGui::BeginPopupContextItem())
                    {
                        ImGui::Text("This is the popup for Button(\"..\") in Cell %d,%d", column, row);
                        if (ImGui::Button("Close"))
                            ImGui::CloseCurrentPopup();
                        ImGui::EndPopup();
                    }
                    ImGui::PopID();
                }
            }

            // [2.3] Right-click anywhere in columns to open another custom popup
            // (instead of testing for !IsAnyItemHovered() we could also call OpenPopup() with ImGuiPopupFlags_NoOpenOverExistingPopup
            // to manage popup priority as the popups triggers, here "are we hovering a column" are overlapping)
            int hovered_column = -1;
            for (int column = 0; column < COLUMNS_COUNT + 1; column++)
            {
                ImGui::PushID(column);
                if (ImGui::TableGetColumnFlags(column) & ImGuiTableColumnFlags_IsHovered)
                    hovered_column = column;
                if (hovered_column == column && !ImGui::IsAnyItemHovered() && ImGui::IsMouseReleased(1))
                    ImGui::OpenPopup("MyPopup");
                if (ImGui::BeginPopup("MyPopup"))
                {
                    if (column == COLUMNS_COUNT)
                        ImGui::Text("This is a custom popup for unused space after the last column.");
                    else
                        ImGui::Text("This is a custom popup for Column %d", column);
                    if (ImGui::Button("Close"))
                        ImGui::CloseCurrentPopup();
                    ImGui::EndPopup();
                }
                ImGui::PopID();
            }

            ImGui::EndTable();
            ImGui::Text("Hovered column: %d", hovered_column);
        }
        ImGui::TreePop();
    }

    // Demonstrate creating multiple tables with the same ID
    if (open_action != -1)
        ImGui::SetNextItemOpen(open_action != 0);
    IMGUI_DEMO_MARKER("Tables/Synced instances");
    if (ImGui::TreeNode("Synced instances"))
    {
        HelpMarker("Multiple tables with the same identifier will share their settings, width, visibility, order etc.");

        static ImGuiTableFlags flags = ImGuiTableFlags_Resizable | ImGuiTableFlags_Reorderable | ImGuiTableFlags_Hideable | ImGuiTableFlags_Borders | ImGuiTableFlags_SizingFixedFit | ImGuiTableFlags_NoSavedSettings;
        ImGui::CheckboxFlags("ImGuiTableFlags_ScrollY", &flags, ImGuiTableFlags_ScrollY);
        ImGui::CheckboxFlags("ImGuiTableFlags_SizingFixedFit", &flags, ImGuiTableFlags_SizingFixedFit);
        ImGui::CheckboxFlags("ImGuiTableFlags_HighlightHoveredColumn", &flags, ImGuiTableFlags_HighlightHoveredColumn);
        for (int n = 0; n < 3; n++)
        {
            char buf[32];
            sprintf(buf, "Synced Table %d", n);
            bool open = ImGui::CollapsingHeader(buf, ImGuiTreeNodeFlags_DefaultOpen);
            if (open && ImGui::BeginTable("Table", 3, flags, ImVec2(0.0f, ImGui::GetTextLineHeightWithSpacing() * 5)))
            {
                ImGui::TableSetupColumn("One");
                ImGui::TableSetupColumn("Two");
                ImGui::TableSetupColumn("Three");
                ImGui::TableHeadersRow();
                const int cell_count = (n == 1) ? 27 : 9; // Make second table have a scrollbar to verify that additional decoration is not affecting column positions.
                for (int cell = 0; cell < cell_count; cell++)
                {
                    ImGui::TableNextColumn();
                    ImGui::Text("this cell %d", cell);
                }
                ImGui::EndTable();
            }
        }
        ImGui::TreePop();
    }

    // Demonstrate using Sorting facilities
    // This is a simplified version of the "Advanced" example, where we mostly focus on the code necessary to handle sorting.
    // Note that the "Advanced" example also showcase manually triggering a sort (e.g. if item quantities have been modified)
    static const char* template_items_names[] =
    {
        "Banana", "Apple", "Cherry", "Watermelon", "Grapefruit", "Strawberry", "Mango",
        "Kiwi", "Orange", "Pineapple", "Blueberry", "Plum", "Coconut", "Pear", "Apricot"
    };
    if (open_action != -1)
        ImGui::SetNextItemOpen(open_action != 0);
    IMGUI_DEMO_MARKER("Tables/Sorting");
    if (ImGui::TreeNode("Sorting"))
    {
        // Create item list
        static ImVector<MyItem> items;
        if (items.Size == 0)
        {
            items.resize(50, MyItem());
            for (int n = 0; n < items.Size; n++)
            {
                const int template_n = n % IM_ARRAYSIZE(template_items_names);
                MyItem& item = items[n];
                item.ID = n;
                item.Name = template_items_names[template_n];
                item.Quantity = (n * n - n) % 20; // Assign default quantities
            }
        }

        // Options
        static ImGuiTableFlags flags =
            ImGuiTableFlags_Resizable | ImGuiTableFlags_Reorderable | ImGuiTableFlags_Hideable | ImGuiTableFlags_Sortable | ImGuiTableFlags_SortMulti
            | ImGuiTableFlags_RowBg | ImGuiTableFlags_BordersOuter | ImGuiTableFlags_BordersV | ImGuiTableFlags_NoBordersInBody
            | ImGuiTableFlags_ScrollY;
        PushStyleCompact();
        ImGui::CheckboxFlags("ImGuiTableFlags_SortMulti", &flags, ImGuiTableFlags_SortMulti);
        ImGui::SameLine(); HelpMarker("When sorting is enabled: hold shift when clicking headers to sort on multiple column. TableGetSortSpecs() may return specs where (SpecsCount > 1).");
        ImGui::CheckboxFlags("ImGuiTableFlags_SortTristate", &flags, ImGuiTableFlags_SortTristate);
        ImGui::SameLine(); HelpMarker("When sorting is enabled: allow no sorting, disable default sorting. TableGetSortSpecs() may return specs where (SpecsCount == 0).");
        PopStyleCompact();

        if (ImGui::BeginTable("table_sorting", 4, flags, ImVec2(0.0f, TEXT_BASE_HEIGHT * 15), 0.0f))
        {
            // Declare columns
            // We use the "user_id" parameter of TableSetupColumn() to specify a user id that will be stored in the sort specifications.
            // This is so our sort function can identify a column given our own identifier. We could also identify them based on their index!
            // Demonstrate using a mixture of flags among available sort-related flags:
            // - ImGuiTableColumnFlags_DefaultSort
            // - ImGuiTableColumnFlags_NoSort / ImGuiTableColumnFlags_NoSortAscending / ImGuiTableColumnFlags_NoSortDescending
            // - ImGuiTableColumnFlags_PreferSortAscending / ImGuiTableColumnFlags_PreferSortDescending
            ImGui::TableSetupColumn("ID",       ImGuiTableColumnFlags_DefaultSort          | ImGuiTableColumnFlags_WidthFixed,   0.0f, MyItemColumnID_ID);
            ImGui::TableSetupColumn("Name",                                                  ImGuiTableColumnFlags_WidthFixed,   0.0f, MyItemColumnID_Name);
            ImGui::TableSetupColumn("Action",   ImGuiTableColumnFlags_NoSort               | ImGuiTableColumnFlags_WidthFixed,   0.0f, MyItemColumnID_Action);
            ImGui::TableSetupColumn("Quantity", ImGuiTableColumnFlags_PreferSortDescending | ImGuiTableColumnFlags_WidthStretch, 0.0f, MyItemColumnID_Quantity);
            ImGui::TableSetupScrollFreeze(0, 1); // Make row always visible
            ImGui::TableHeadersRow();

            // Sort our data if sort specs have been changed!
            if (ImGuiTableSortSpecs* sort_specs = ImGui::TableGetSortSpecs())
                if (sort_specs->SpecsDirty)
                {
                    MyItem::SortWithSortSpecs(sort_specs, items.Data, items.Size);
                    sort_specs->SpecsDirty = false;
                }

            // Demonstrate using clipper for large vertical lists
            ImGuiListClipper clipper;
            clipper.Begin(items.Size);
            while (clipper.Step())
                for (int row_n = clipper.DisplayStart; row_n < clipper.DisplayEnd; row_n++)
                {
                    // Display a data item
                    MyItem* item = &items[row_n];
                    ImGui::PushID(item->ID);
                    ImGui::TableNextRow();
                    ImGui::TableNextColumn();
                    ImGui::Text("%04d", item->ID);
                    ImGui::TableNextColumn();
                    ImGui::TextUnformatted(item->Name);
                    ImGui::TableNextColumn();
                    ImGui::SmallButton("None");
                    ImGui::TableNextColumn();
                    ImGui::Text("%d", item->Quantity);
                    ImGui::PopID();
                }
            ImGui::EndTable();
        }
        ImGui::TreePop();
    }

    // In this example we'll expose most table flags and settings.
    // For specific flags and settings refer to the corresponding section for more detailed explanation.
    // This section is mostly useful to experiment with combining certain flags or settings with each others.
    //ImGui::SetNextItemOpen(true, ImGuiCond_Once); // [DEBUG]
    if (open_action != -1)
        ImGui::SetNextItemOpen(open_action != 0);
    IMGUI_DEMO_MARKER("Tables/Advanced");
    if (ImGui::TreeNode("Advanced"))
    {
        static ImGuiTableFlags flags =
            ImGuiTableFlags_Resizable | ImGuiTableFlags_Reorderable | ImGuiTableFlags_Hideable
            | ImGuiTableFlags_Sortable | ImGuiTableFlags_SortMulti
            | ImGuiTableFlags_RowBg | ImGuiTableFlags_Borders | ImGuiTableFlags_NoBordersInBody
            | ImGuiTableFlags_ScrollX | ImGuiTableFlags_ScrollY
            | ImGuiTableFlags_SizingFixedFit;
        static ImGuiTableColumnFlags columns_base_flags = ImGuiTableColumnFlags_None;

        enum ContentsType { CT_Text, CT_Button, CT_SmallButton, CT_FillButton, CT_Selectable, CT_SelectableSpanRow };
        static int contents_type = CT_SelectableSpanRow;
        const char* contents_type_names[] = { "Text", "Button", "SmallButton", "FillButton", "Selectable", "Selectable (span row)" };
        static int freeze_cols = 1;
        static int freeze_rows = 1;
        static int items_count = IM_ARRAYSIZE(template_items_names) * 2;
        static ImVec2 outer_size_value = ImVec2(0.0f, TEXT_BASE_HEIGHT * 12);
        static float row_min_height = 0.0f; // Auto
        static float inner_width_with_scroll = 0.0f; // Auto-extend
        static bool outer_size_enabled = true;
        static bool show_headers = true;
        static bool show_wrapped_text = false;
        //static ImGuiTextFilter filter;
        //ImGui::SetNextItemOpen(true, ImGuiCond_Once); // FIXME-TABLE: Enabling this results in initial clipped first pass on table which tend to affect column sizing
        if (ImGui::TreeNode("Options"))
        {
            // Make the UI compact because there are so many fields
            PushStyleCompact();
            ImGui::PushItemWidth(TEXT_BASE_WIDTH * 28.0f);

            if (ImGui::TreeNodeEx("Features:", ImGuiTreeNodeFlags_DefaultOpen))
            {
                ImGui::CheckboxFlags("ImGuiTableFlags_Resizable", &flags, ImGuiTableFlags_Resizable);
                ImGui::CheckboxFlags("ImGuiTableFlags_Reorderable", &flags, ImGuiTableFlags_Reorderable);
                ImGui::CheckboxFlags("ImGuiTableFlags_Hideable", &flags, ImGuiTableFlags_Hideable);
                ImGui::CheckboxFlags("ImGuiTableFlags_Sortable", &flags, ImGuiTableFlags_Sortable);
                ImGui::CheckboxFlags("ImGuiTableFlags_NoSavedSettings", &flags, ImGuiTableFlags_NoSavedSettings);
                ImGui::CheckboxFlags("ImGuiTableFlags_ContextMenuInBody", &flags, ImGuiTableFlags_ContextMenuInBody);
                ImGui::TreePop();
            }

            if (ImGui::TreeNodeEx("Decorations:", ImGuiTreeNodeFlags_DefaultOpen))
            {
                ImGui::CheckboxFlags("ImGuiTableFlags_RowBg", &flags, ImGuiTableFlags_RowBg);
                ImGui::CheckboxFlags("ImGuiTableFlags_BordersV", &flags, ImGuiTableFlags_BordersV);
                ImGui::CheckboxFlags("ImGuiTableFlags_BordersOuterV", &flags, ImGuiTableFlags_BordersOuterV);
                ImGui::CheckboxFlags("ImGuiTableFlags_BordersInnerV", &flags, ImGuiTableFlags_BordersInnerV);
                ImGui::CheckboxFlags("ImGuiTableFlags_BordersH", &flags, ImGuiTableFlags_BordersH);
                ImGui::CheckboxFlags("ImGuiTableFlags_BordersOuterH", &flags, ImGuiTableFlags_BordersOuterH);
                ImGui::CheckboxFlags("ImGuiTableFlags_BordersInnerH", &flags, ImGuiTableFlags_BordersInnerH);
                ImGui::CheckboxFlags("ImGuiTableFlags_NoBordersInBody", &flags, ImGuiTableFlags_NoBordersInBody); ImGui::SameLine(); HelpMarker("Disable vertical borders in columns Body (borders will always appear in Headers");
                ImGui::CheckboxFlags("ImGuiTableFlags_NoBordersInBodyUntilResize", &flags, ImGuiTableFlags_NoBordersInBodyUntilResize); ImGui::SameLine(); HelpMarker("Disable vertical borders in columns Body until hovered for resize (borders will always appear in Headers)");
                ImGui::TreePop();
            }

            if (ImGui::TreeNodeEx("Sizing:", ImGuiTreeNodeFlags_DefaultOpen))
            {
                EditTableSizingFlags(&flags);
                ImGui::SameLine(); HelpMarker("In the Advanced demo we override the policy of each column so those table-wide settings have less effect that typical.");
                ImGui::CheckboxFlags("ImGuiTableFlags_NoHostExtendX", &flags, ImGuiTableFlags_NoHostExtendX);
                ImGui::SameLine(); HelpMarker("Make outer width auto-fit to columns, overriding outer_size.x value.\n\nOnly available when ScrollX/ScrollY are disabled and Stretch columns are not used.");
                ImGui::CheckboxFlags("ImGuiTableFlags_NoHostExtendY", &flags, ImGuiTableFlags_NoHostExtendY);
                ImGui::SameLine(); HelpMarker("Make outer height stop exactly at outer_size.y (prevent auto-extending table past the limit).\n\nOnly available when ScrollX/ScrollY are disabled. Data below the limit will be clipped and not visible.");
                ImGui::CheckboxFlags("ImGuiTableFlags_NoKeepColumnsVisible", &flags, ImGuiTableFlags_NoKeepColumnsVisible);
                ImGui::SameLine(); HelpMarker("Only available if ScrollX is disabled.");
                ImGui::CheckboxFlags("ImGuiTableFlags_PreciseWidths", &flags, ImGuiTableFlags_PreciseWidths);
                ImGui::SameLine(); HelpMarker("Disable distributing remainder width to stretched columns (width allocation on a 100-wide table with 3 columns: Without this flag: 33,33,34. With this flag: 33,33,33). With larger number of columns, resizing will appear to be less smooth.");
                ImGui::CheckboxFlags("ImGuiTableFlags_NoClip", &flags, ImGuiTableFlags_NoClip);
                ImGui::SameLine(); HelpMarker("Disable clipping rectangle for every individual columns (reduce draw command count, items will be able to overflow into other columns). Generally incompatible with ScrollFreeze options.");
                ImGui::TreePop();
            }

            if (ImGui::TreeNodeEx("Padding:", ImGuiTreeNodeFlags_DefaultOpen))
            {
                ImGui::CheckboxFlags("ImGuiTableFlags_PadOuterX", &flags, ImGuiTableFlags_PadOuterX);
                ImGui::CheckboxFlags("ImGuiTableFlags_NoPadOuterX", &flags, ImGuiTableFlags_NoPadOuterX);
                ImGui::CheckboxFlags("ImGuiTableFlags_NoPadInnerX", &flags, ImGuiTableFlags_NoPadInnerX);
                ImGui::TreePop();
            }

            if (ImGui::TreeNodeEx("Scrolling:", ImGuiTreeNodeFlags_DefaultOpen))
            {
                ImGui::CheckboxFlags("ImGuiTableFlags_ScrollX", &flags, ImGuiTableFlags_ScrollX);
                ImGui::SameLine();
                ImGui::SetNextItemWidth(ImGui::GetFrameHeight());
                ImGui::DragInt("freeze_cols", &freeze_cols, 0.2f, 0, 9, NULL, ImGuiSliderFlags_NoInput);
                ImGui::CheckboxFlags("ImGuiTableFlags_ScrollY", &flags, ImGuiTableFlags_ScrollY);
                ImGui::SameLine();
                ImGui::SetNextItemWidth(ImGui::GetFrameHeight());
                ImGui::DragInt("freeze_rows", &freeze_rows, 0.2f, 0, 9, NULL, ImGuiSliderFlags_NoInput);
                ImGui::TreePop();
            }

            if (ImGui::TreeNodeEx("Sorting:", ImGuiTreeNodeFlags_DefaultOpen))
            {
                ImGui::CheckboxFlags("ImGuiTableFlags_SortMulti", &flags, ImGuiTableFlags_SortMulti);
                ImGui::SameLine(); HelpMarker("When sorting is enabled: hold shift when clicking headers to sort on multiple column. TableGetSortSpecs() may return specs where (SpecsCount > 1).");
                ImGui::CheckboxFlags("ImGuiTableFlags_SortTristate", &flags, ImGuiTableFlags_SortTristate);
                ImGui::SameLine(); HelpMarker("When sorting is enabled: allow no sorting, disable default sorting. TableGetSortSpecs() may return specs where (SpecsCount == 0).");
                ImGui::TreePop();
            }

            if (ImGui::TreeNodeEx("Headers:", ImGuiTreeNodeFlags_DefaultOpen))
            {
                ImGui::Checkbox("show_headers", &show_headers);
                ImGui::CheckboxFlags("ImGuiTableFlags_HighlightHoveredColumn", &flags, ImGuiTableFlags_HighlightHoveredColumn);
                ImGui::CheckboxFlags("ImGuiTableColumnFlags_AngledHeader", &columns_base_flags, ImGuiTableColumnFlags_AngledHeader);
                ImGui::SameLine(); HelpMarker("Enable AngledHeader on all columns. Best enabled on selected narrow columns (see \"Angled headers\" section of the demo).");
                ImGui::TreePop();
            }

            if (ImGui::TreeNodeEx("Other:", ImGuiTreeNodeFlags_DefaultOpen))
            {
                ImGui::Checkbox("show_wrapped_text", &show_wrapped_text);

                ImGui::DragFloat2("##OuterSize", &outer_size_value.x);
                ImGui::SameLine(0.0f, ImGui::GetStyle().ItemInnerSpacing.x);
                ImGui::Checkbox("outer_size", &outer_size_enabled);
                ImGui::SameLine();
                HelpMarker("If scrolling is disabled (ScrollX and ScrollY not set):\n"
                    "- The table is output directly in the parent window.\n"
                    "- OuterSize.x < 0.0f will right-align the table.\n"
                    "- OuterSize.x = 0.0f will narrow fit the table unless there are any Stretch columns.\n"
                    "- OuterSize.y then becomes the minimum size for the table, which will extend vertically if there are more rows (unless NoHostExtendY is set).");

                // From a user point of view we will tend to use 'inner_width' differently depending on whether our table is embedding scrolling.
                // To facilitate toying with this demo we will actually pass 0.0f to the BeginTable() when ScrollX is disabled.
                ImGui::DragFloat("inner_width (when ScrollX active)", &inner_width_with_scroll, 1.0f, 0.0f, FLT_MAX);

                ImGui::DragFloat("row_min_height", &row_min_height, 1.0f, 0.0f, FLT_MAX);
                ImGui::SameLine(); HelpMarker("Specify height of the Selectable item.");

                ImGui::DragInt("items_count", &items_count, 0.1f, 0, 9999);
                ImGui::Combo("items_type (first column)", &contents_type, contents_type_names, IM_ARRAYSIZE(contents_type_names));
                //filter.Draw("filter");
                ImGui::TreePop();
            }

            ImGui::PopItemWidth();
            PopStyleCompact();
            ImGui::Spacing();
            ImGui::TreePop();
        }

        // Update item list if we changed the number of items
        static ImVector<MyItem> items;
        static ImVector<int> selection;
        static bool items_need_sort = false;
        if (items.Size != items_count)
        {
            items.resize(items_count, MyItem());
            for (int n = 0; n < items_count; n++)
            {
                const int template_n = n % IM_ARRAYSIZE(template_items_names);
                MyItem& item = items[n];
                item.ID = n;
                item.Name = template_items_names[template_n];
                item.Quantity = (template_n == 3) ? 10 : (template_n == 4) ? 20 : 0; // Assign default quantities
            }
        }

        const ImDrawList* parent_draw_list = ImGui::GetWindowDrawList();
        const int parent_draw_list_draw_cmd_count = parent_draw_list->CmdBuffer.Size;
        ImVec2 table_scroll_cur, table_scroll_max; // For debug display
        const ImDrawList* table_draw_list = NULL;  // "

        // Submit table
        const float inner_width_to_use = (flags & ImGuiTableFlags_ScrollX) ? inner_width_with_scroll : 0.0f;
        if (ImGui::BeginTable("table_advanced", 6, flags, outer_size_enabled ? outer_size_value : ImVec2(0, 0), inner_width_to_use))
        {
            // Declare columns
            // We use the "user_id" parameter of TableSetupColumn() to specify a user id that will be stored in the sort specifications.
            // This is so our sort function can identify a column given our own identifier. We could also identify them based on their index!
            ImGui::TableSetupColumn("ID",           columns_base_flags | ImGuiTableColumnFlags_DefaultSort | ImGuiTableColumnFlags_WidthFixed | ImGuiTableColumnFlags_NoHide, 0.0f, MyItemColumnID_ID);
            ImGui::TableSetupColumn("Name",         columns_base_flags | ImGuiTableColumnFlags_WidthFixed, 0.0f, MyItemColumnID_Name);
            ImGui::TableSetupColumn("Action",       columns_base_flags | ImGuiTableColumnFlags_NoSort | ImGuiTableColumnFlags_WidthFixed, 0.0f, MyItemColumnID_Action);
            ImGui::TableSetupColumn("Quantity",     columns_base_flags | ImGuiTableColumnFlags_PreferSortDescending, 0.0f, MyItemColumnID_Quantity);
            ImGui::TableSetupColumn("Description",  columns_base_flags | ((flags & ImGuiTableFlags_NoHostExtendX) ? 0 : ImGuiTableColumnFlags_WidthStretch), 0.0f, MyItemColumnID_Description);
            ImGui::TableSetupColumn("Hidden",       columns_base_flags |  ImGuiTableColumnFlags_DefaultHide | ImGuiTableColumnFlags_NoSort);
            ImGui::TableSetupScrollFreeze(freeze_cols, freeze_rows);

            // Sort our data if sort specs have been changed!
            ImGuiTableSortSpecs* sort_specs = ImGui::TableGetSortSpecs();
            if (sort_specs && sort_specs->SpecsDirty)
                items_need_sort = true;
            if (sort_specs && items_need_sort && items.Size > 1)
            {
                MyItem::SortWithSortSpecs(sort_specs, items.Data, items.Size);
                sort_specs->SpecsDirty = false;
            }
            items_need_sort = false;

            // Take note of whether we are currently sorting based on the Quantity field,
            // we will use this to trigger sorting when we know the data of this column has been modified.
            const bool sorts_specs_using_quantity = (ImGui::TableGetColumnFlags(3) & ImGuiTableColumnFlags_IsSorted) != 0;

            // Show headers
            if (show_headers && (columns_base_flags & ImGuiTableColumnFlags_AngledHeader) != 0)
                ImGui::TableAngledHeadersRow();
            if (show_headers)
                ImGui::TableHeadersRow();

            // Show data
            // FIXME-TABLE FIXME-NAV: How we can get decent up/down even though we have the buttons here?
            ImGui::PushButtonRepeat(true);
#if 1
            // Demonstrate using clipper for large vertical lists
            ImGuiListClipper clipper;
            clipper.Begin(items.Size);
            while (clipper.Step())
            {
                for (int row_n = clipper.DisplayStart; row_n < clipper.DisplayEnd; row_n++)
#else
            // Without clipper
            {
                for (int row_n = 0; row_n < items.Size; row_n++)
#endif
                {
                    MyItem* item = &items[row_n];
                    //if (!filter.PassFilter(item->Name))
                    //    continue;

                    const bool item_is_selected = selection.contains(item->ID);
                    ImGui::PushID(item->ID);
                    ImGui::TableNextRow(ImGuiTableRowFlags_None, row_min_height);

                    // For the demo purpose we can select among different type of items submitted in the first column
                    ImGui::TableSetColumnIndex(0);
                    char label[32];
                    sprintf(label, "%04d", item->ID);
                    if (contents_type == CT_Text)
                        ImGui::TextUnformatted(label);
                    else if (contents_type == CT_Button)
                        ImGui::Button(label);
                    else if (contents_type == CT_SmallButton)
                        ImGui::SmallButton(label);
                    else if (contents_type == CT_FillButton)
                        ImGui::Button(label, ImVec2(-FLT_MIN, 0.0f));
                    else if (contents_type == CT_Selectable || contents_type == CT_SelectableSpanRow)
                    {
                        ImGuiSelectableFlags selectable_flags = (contents_type == CT_SelectableSpanRow) ? ImGuiSelectableFlags_SpanAllColumns | ImGuiSelectableFlags_AllowOverlap : ImGuiSelectableFlags_None;
                        if (ImGui::Selectable(label, item_is_selected, selectable_flags, ImVec2(0, row_min_height)))
                        {
                            if (ImGui::GetIO().KeyCtrl)
                            {
                                if (item_is_selected)
                                    selection.find_erase_unsorted(item->ID);
                                else
                                    selection.push_back(item->ID);
                            }
                            else
                            {
                                selection.clear();
                                selection.push_back(item->ID);
                            }
                        }
                    }

                    if (ImGui::TableSetColumnIndex(1))
                        ImGui::TextUnformatted(item->Name);

                    // Here we demonstrate marking our data set as needing to be sorted again if we modified a quantity,
                    // and we are currently sorting on the column showing the Quantity.
                    // To avoid triggering a sort while holding the button, we only trigger it when the button has been released.
                    // You will probably need a more advanced system in your code if you want to automatically sort when a specific entry changes.
                    if (ImGui::TableSetColumnIndex(2))
                    {
                        if (ImGui::SmallButton("Chop")) { item->Quantity += 1; }
                        if (sorts_specs_using_quantity && ImGui::IsItemDeactivated()) { items_need_sort = true; }
                        ImGui::SameLine();
                        if (ImGui::SmallButton("Eat")) { item->Quantity -= 1; }
                        if (sorts_specs_using_quantity && ImGui::IsItemDeactivated()) { items_need_sort = true; }
                    }

                    if (ImGui::TableSetColumnIndex(3))
                        ImGui::Text("%d", item->Quantity);

                    ImGui::TableSetColumnIndex(4);
                    if (show_wrapped_text)
                        ImGui::TextWrapped("Lorem ipsum dolor sit amet");
                    else
                        ImGui::Text("Lorem ipsum dolor sit amet");

                    if (ImGui::TableSetColumnIndex(5))
                        ImGui::Text("1234");

                    ImGui::PopID();
                }
            }
            ImGui::PopButtonRepeat();

            // Store some info to display debug details below
            table_scroll_cur = ImVec2(ImGui::GetScrollX(), ImGui::GetScrollY());
            table_scroll_max = ImVec2(ImGui::GetScrollMaxX(), ImGui::GetScrollMaxY());
            table_draw_list = ImGui::GetWindowDrawList();
            ImGui::EndTable();
        }
        static bool show_debug_details = false;
        ImGui::Checkbox("Debug details", &show_debug_details);
        if (show_debug_details && table_draw_list)
        {
            ImGui::SameLine(0.0f, 0.0f);
            const int table_draw_list_draw_cmd_count = table_draw_list->CmdBuffer.Size;
            if (table_draw_list == parent_draw_list)
                ImGui::Text(": DrawCmd: +%d (in same window)",
                    table_draw_list_draw_cmd_count - parent_draw_list_draw_cmd_count);
            else
                ImGui::Text(": DrawCmd: +%d (in child window), Scroll: (%.f/%.f) (%.f/%.f)",
                    table_draw_list_draw_cmd_count - 1, table_scroll_cur.x, table_scroll_max.x, table_scroll_cur.y, table_scroll_max.y);
        }
        ImGui::TreePop();
    }

    ImGui::PopID();

    ShowDemoWindowColumns();

    if (disable_indent)
        ImGui::PopStyleVar();
}

// Demonstrate old/legacy Columns API!
// [2020: Columns are under-featured and not maintained. Prefer using the more flexible and powerful BeginTable() API!]
static void ShowDemoWindowColumns()
{
    IMGUI_DEMO_MARKER("Columns (legacy API)");
    bool open = ImGui::TreeNode("Legacy Columns API");
    ImGui::SameLine();
    HelpMarker("Columns() is an old API! Prefer using the more flexible and powerful BeginTable() API!");
    if (!open)
        return;

    // Basic columns
    IMGUI_DEMO_MARKER("Columns (legacy API)/Basic");
    if (ImGui::TreeNode("Basic"))
    {
        ImGui::Text("Without border:");
        ImGui::Columns(3, "mycolumns3", false);  // 3-ways, no border
        ImGui::Separator();
        for (int n = 0; n < 14; n++)
        {
            char label[32];
            sprintf(label, "Item %d", n);
            if (ImGui::Selectable(label)) {}
            //if (ImGui::Button(label, ImVec2(-FLT_MIN,0.0f))) {}
            ImGui::NextColumn();
        }
        ImGui::Columns(1);
        ImGui::Separator();

        ImGui::Text("With border:");
        ImGui::Columns(4, "mycolumns"); // 4-ways, with border
        ImGui::Separator();
        ImGui::Text("ID"); ImGui::NextColumn();
        ImGui::Text("Name"); ImGui::NextColumn();
        ImGui::Text("Path"); ImGui::NextColumn();
        ImGui::Text("Hovered"); ImGui::NextColumn();
        ImGui::Separator();
        const char* names[3] = { "One", "Two", "Three" };
        const char* paths[3] = { "/path/one", "/path/two", "/path/three" };
        static int selected = -1;
        for (int i = 0; i < 3; i++)
        {
            char label[32];
            sprintf(label, "%04d", i);
            if (ImGui::Selectable(label, selected == i, ImGuiSelectableFlags_SpanAllColumns))
                selected = i;
            bool hovered = ImGui::IsItemHovered();
            ImGui::NextColumn();
            ImGui::Text(names[i]); ImGui::NextColumn();
            ImGui::Text(paths[i]); ImGui::NextColumn();
            ImGui::Text("%d", hovered); ImGui::NextColumn();
        }
        ImGui::Columns(1);
        ImGui::Separator();
        ImGui::TreePop();
    }

    IMGUI_DEMO_MARKER("Columns (legacy API)/Borders");
    if (ImGui::TreeNode("Borders"))
    {
        // NB: Future columns API should allow automatic horizontal borders.
        static bool h_borders = true;
        static bool v_borders = true;
        static int columns_count = 4;
        const int lines_count = 3;
        ImGui::SetNextItemWidth(ImGui::GetFontSize() * 8);
        ImGui::DragInt("##columns_count", &columns_count, 0.1f, 2, 10, "%d columns");
        if (columns_count < 2)
            columns_count = 2;
        ImGui::SameLine();
        ImGui::Checkbox("horizontal", &h_borders);
        ImGui::SameLine();
        ImGui::Checkbox("vertical", &v_borders);
        ImGui::Columns(columns_count, NULL, v_borders);
        for (int i = 0; i < columns_count * lines_count; i++)
        {
            if (h_borders && ImGui::GetColumnIndex() == 0)
                ImGui::Separator();
            ImGui::Text("%c%c%c", 'a' + i, 'a' + i, 'a' + i);
            ImGui::Text("Width %.2f", ImGui::GetColumnWidth());
            ImGui::Text("Avail %.2f", ImGui::GetContentRegionAvail().x);
            ImGui::Text("Offset %.2f", ImGui::GetColumnOffset());
            ImGui::Text("Long text that is likely to clip");
            ImGui::Button("Button", ImVec2(-FLT_MIN, 0.0f));
            ImGui::NextColumn();
        }
        ImGui::Columns(1);
        if (h_borders)
            ImGui::Separator();
        ImGui::TreePop();
    }

    // Create multiple items in a same cell before switching to next column
    IMGUI_DEMO_MARKER("Columns (legacy API)/Mixed items");
    if (ImGui::TreeNode("Mixed items"))
    {
        ImGui::Columns(3, "mixed");
        ImGui::Separator();

        ImGui::Text("Hello");
        ImGui::Button("Banana");
        ImGui::NextColumn();

        ImGui::Text("ImGui");
        ImGui::Button("Apple");
        static float foo = 1.0f;
        ImGui::InputFloat("red", &foo, 0.05f, 0, "%.3f");
        ImGui::Text("An extra line here.");
        ImGui::NextColumn();

        ImGui::Text("Sailor");
        ImGui::Button("Corniflower");
        static float bar = 1.0f;
        ImGui::InputFloat("blue", &bar, 0.05f, 0, "%.3f");
        ImGui::NextColumn();

        if (ImGui::CollapsingHeader("Category A")) { ImGui::Text("Blah blah blah"); } ImGui::NextColumn();
        if (ImGui::CollapsingHeader("Category B")) { ImGui::Text("Blah blah blah"); } ImGui::NextColumn();
        if (ImGui::CollapsingHeader("Category C")) { ImGui::Text("Blah blah blah"); } ImGui::NextColumn();
        ImGui::Columns(1);
        ImGui::Separator();
        ImGui::TreePop();
    }

    // Word wrapping
    IMGUI_DEMO_MARKER("Columns (legacy API)/Word-wrapping");
    if (ImGui::TreeNode("Word-wrapping"))
    {
        ImGui::Columns(2, "word-wrapping");
        ImGui::Separator();
        ImGui::TextWrapped("The quick brown fox jumps over the lazy dog.");
        ImGui::TextWrapped("Hello Left");
        ImGui::NextColumn();
        ImGui::TextWrapped("The quick brown fox jumps over the lazy dog.");
        ImGui::TextWrapped("Hello Right");
        ImGui::Columns(1);
        ImGui::Separator();
        ImGui::TreePop();
    }

    IMGUI_DEMO_MARKER("Columns (legacy API)/Horizontal Scrolling");
    if (ImGui::TreeNode("Horizontal Scrolling"))
    {
        ImGui::SetNextWindowContentSize(ImVec2(1500.0f, 0.0f));
        ImVec2 child_size = ImVec2(0, ImGui::GetFontSize() * 20.0f);
        ImGui::BeginChild("##ScrollingRegion", child_size, false, ImGuiWindowFlags_HorizontalScrollbar);
        ImGui::Columns(10);

        // Also demonstrate using clipper for large vertical lists
        int ITEMS_COUNT = 2000;
        ImGuiListClipper clipper;
        clipper.Begin(ITEMS_COUNT);
        while (clipper.Step())
        {
            for (int i = clipper.DisplayStart; i < clipper.DisplayEnd; i++)
                for (int j = 0; j < 10; j++)
                {
                    ImGui::Text("Line %d Column %d...", i, j);
                    ImGui::NextColumn();
                }
        }
        ImGui::Columns(1);
        ImGui::EndChild();
        ImGui::TreePop();
    }

    IMGUI_DEMO_MARKER("Columns (legacy API)/Tree");
    if (ImGui::TreeNode("Tree"))
    {
        ImGui::Columns(2, "tree", true);
        for (int x = 0; x < 3; x++)
        {
            bool open1 = ImGui::TreeNode((void*)(intptr_t)x, "Node%d", x);
            ImGui::NextColumn();
            ImGui::Text("Node contents");
            ImGui::NextColumn();
            if (open1)
            {
                for (int y = 0; y < 3; y++)
                {
                    bool open2 = ImGui::TreeNode((void*)(intptr_t)y, "Node%d.%d", x, y);
                    ImGui::NextColumn();
                    ImGui::Text("Node contents");
                    if (open2)
                    {
                        ImGui::Text("Even more contents");
                        if (ImGui::TreeNode("Tree in column"))
                        {
                            ImGui::Text("The quick brown fox jumps over the lazy dog");
                            ImGui::TreePop();
                        }
                    }
                    ImGui::NextColumn();
                    if (open2)
                        ImGui::TreePop();
                }
                ImGui::TreePop();
            }
        }
        ImGui::Columns(1);
        ImGui::TreePop();
    }

    ImGui::TreePop();
}

static void ShowDemoWindowInputs()
{
    IMGUI_DEMO_MARKER("Inputs & Focus");
    if (ImGui::CollapsingHeader("Inputs & Focus"))
    {
        ImGuiIO& io = ImGui::GetIO();

        // Display inputs submitted to ImGuiIO
        IMGUI_DEMO_MARKER("Inputs & Focus/Inputs");
        ImGui::SetNextItemOpen(true, ImGuiCond_Once);
        if (ImGui::TreeNode("Inputs"))
        {
            HelpMarker(
                "This is a simplified view. See more detailed input state:\n"
                "- in 'Tools->Metrics/Debugger->Inputs'.\n"
                "- in 'Tools->Debug Log->IO'.");
            if (ImGui::IsMousePosValid())
                ImGui::Text("Mouse pos: (%g, %g)", io.MousePos.x, io.MousePos.y);
            else
                ImGui::Text("Mouse pos: <INVALID>");
            ImGui::Text("Mouse delta: (%g, %g)", io.MouseDelta.x, io.MouseDelta.y);
            ImGui::Text("Mouse down:");
            for (int i = 0; i < IM_ARRAYSIZE(io.MouseDown); i++) if (ImGui::IsMouseDown(i)) { ImGui::SameLine(); ImGui::Text("b%d (%.02f secs)", i, io.MouseDownDuration[i]); }
            ImGui::Text("Mouse wheel: %.1f", io.MouseWheel);

            // We iterate both legacy native range and named ImGuiKey ranges, which is a little odd but this allows displaying the data for old/new backends.
            // User code should never have to go through such hoops! You can generally iterate between ImGuiKey_NamedKey_BEGIN and ImGuiKey_NamedKey_END.
#ifdef IMGUI_DISABLE_OBSOLETE_KEYIO
            struct funcs { static bool IsLegacyNativeDupe(ImGuiKey) { return false; } };
            ImGuiKey start_key = ImGuiKey_NamedKey_BEGIN;
#else
            struct funcs { static bool IsLegacyNativeDupe(ImGuiKey key) { return key < 512 && ImGui::GetIO().KeyMap[key] != -1; } }; // Hide Native<>ImGuiKey duplicates when both exists in the array
            ImGuiKey start_key = (ImGuiKey)0;
#endif
            ImGui::Text("Keys down:");         for (ImGuiKey key = start_key; key < ImGuiKey_NamedKey_END; key = (ImGuiKey)(key + 1)) { if (funcs::IsLegacyNativeDupe(key) || !ImGui::IsKeyDown(key)) continue; ImGui::SameLine(); ImGui::Text((key < ImGuiKey_NamedKey_BEGIN) ? "\"%s\"" : "\"%s\" %d", ImGui::GetKeyName(key), key); }
            ImGui::Text("Keys mods: %s%s%s%s", io.KeyCtrl ? "CTRL " : "", io.KeyShift ? "SHIFT " : "", io.KeyAlt ? "ALT " : "", io.KeySuper ? "SUPER " : "");
            ImGui::Text("Chars queue:");       for (int i = 0; i < io.InputQueueCharacters.Size; i++) { ImWchar c = io.InputQueueCharacters[i]; ImGui::SameLine();  ImGui::Text("\'%c\' (0x%04X)", (c > ' ' && c <= 255) ? (char)c : '?', c); } // FIXME: We should convert 'c' to UTF-8 here but the functions are not public.

            ImGui::TreePop();
        }

        // Display ImGuiIO output flags
        IMGUI_DEMO_MARKER("Inputs & Focus/Outputs");
        ImGui::SetNextItemOpen(true, ImGuiCond_Once);
        if (ImGui::TreeNode("Outputs"))
        {
            HelpMarker(
                "The value of io.WantCaptureMouse and io.WantCaptureKeyboard are normally set by Dear ImGui "
                "to instruct your application of how to route inputs. Typically, when a value is true, it means "
                "Dear ImGui wants the corresponding inputs and we expect the underlying application to ignore them.\n\n"
                "The most typical case is: when hovering a window, Dear ImGui set io.WantCaptureMouse to true, "
                "and underlying application should ignore mouse inputs (in practice there are many and more subtle "
                "rules leading to how those flags are set).");
            ImGui::Text("io.WantCaptureMouse: %d", io.WantCaptureMouse);
            ImGui::Text("io.WantCaptureMouseUnlessPopupClose: %d", io.WantCaptureMouseUnlessPopupClose);
            ImGui::Text("io.WantCaptureKeyboard: %d", io.WantCaptureKeyboard);
            ImGui::Text("io.WantTextInput: %d", io.WantTextInput);
            ImGui::Text("io.WantSetMousePos: %d", io.WantSetMousePos);
            ImGui::Text("io.NavActive: %d, io.NavVisible: %d", io.NavActive, io.NavVisible);

            IMGUI_DEMO_MARKER("Inputs & Focus/Outputs/WantCapture override");
            if (ImGui::TreeNode("WantCapture override"))
            {
                HelpMarker(
                    "Hovering the colored canvas will override io.WantCaptureXXX fields.\n"
                    "Notice how normally (when set to none), the value of io.WantCaptureKeyboard would be false when hovering and true when clicking.");
                static int capture_override_mouse = -1;
                static int capture_override_keyboard = -1;
                const char* capture_override_desc[] = { "None", "Set to false", "Set to true" };
                ImGui::SetNextItemWidth(ImGui::GetFontSize() * 15);
                ImGui::SliderInt("SetNextFrameWantCaptureMouse() on hover", &capture_override_mouse, -1, +1, capture_override_desc[capture_override_mouse + 1], ImGuiSliderFlags_AlwaysClamp);
                ImGui::SetNextItemWidth(ImGui::GetFontSize() * 15);
                ImGui::SliderInt("SetNextFrameWantCaptureKeyboard() on hover", &capture_override_keyboard, -1, +1, capture_override_desc[capture_override_keyboard + 1], ImGuiSliderFlags_AlwaysClamp);

                ImGui::ColorButton("##panel", ImVec4(0.7f, 0.1f, 0.7f, 1.0f), ImGuiColorEditFlags_NoTooltip | ImGuiColorEditFlags_NoDragDrop, ImVec2(128.0f, 96.0f)); // Dummy item
                if (ImGui::IsItemHovered() && capture_override_mouse != -1)
                    ImGui::SetNextFrameWantCaptureMouse(capture_override_mouse == 1);
                if (ImGui::IsItemHovered() && capture_override_keyboard != -1)
                    ImGui::SetNextFrameWantCaptureKeyboard(capture_override_keyboard == 1);

                ImGui::TreePop();
            }
            ImGui::TreePop();
        }

        // Display mouse cursors
        IMGUI_DEMO_MARKER("Inputs & Focus/Mouse Cursors");
        if (ImGui::TreeNode("Mouse Cursors"))
        {
            const char* mouse_cursors_names[] = { "Arrow", "TextInput", "ResizeAll", "ResizeNS", "ResizeEW", "ResizeNESW", "ResizeNWSE", "Hand", "NotAllowed" };
            IM_ASSERT(IM_ARRAYSIZE(mouse_cursors_names) == ImGuiMouseCursor_COUNT);

            ImGuiMouseCursor current = ImGui::GetMouseCursor();
            ImGui::Text("Current mouse cursor = %d: %s", current, mouse_cursors_names[current]);
            ImGui::BeginDisabled(true);
            ImGui::CheckboxFlags("io.BackendFlags: HasMouseCursors", &io.BackendFlags, ImGuiBackendFlags_HasMouseCursors);
            ImGui::EndDisabled();

            ImGui::Text("Hover to see mouse cursors:");
            ImGui::SameLine(); HelpMarker(
                "Your application can render a different mouse cursor based on what ImGui::GetMouseCursor() returns. "
                "If software cursor rendering (io.MouseDrawCursor) is set ImGui will draw the right cursor for you, "
                "otherwise your backend needs to handle it.");
            for (int i = 0; i < ImGuiMouseCursor_COUNT; i++)
            {
                char label[32];
                sprintf(label, "Mouse cursor %d: %s", i, mouse_cursors_names[i]);
                ImGui::Bullet(); ImGui::Selectable(label, false);
                if (ImGui::IsItemHovered())
                    ImGui::SetMouseCursor(i);
            }
            ImGui::TreePop();
        }

        IMGUI_DEMO_MARKER("Inputs & Focus/Tabbing");
        if (ImGui::TreeNode("Tabbing"))
        {
            ImGui::Text("Use TAB/SHIFT+TAB to cycle through keyboard editable fields.");
            static char buf[32] = "hello";
            ImGui::InputText("1", buf, IM_ARRAYSIZE(buf));
            ImGui::InputText("2", buf, IM_ARRAYSIZE(buf));
            ImGui::InputText("3", buf, IM_ARRAYSIZE(buf));
            ImGui::PushTabStop(false);
            ImGui::InputText("4 (tab skip)", buf, IM_ARRAYSIZE(buf));
            ImGui::SameLine(); HelpMarker("Item won't be cycled through when using TAB or Shift+Tab.");
            ImGui::PopTabStop();
            ImGui::InputText("5", buf, IM_ARRAYSIZE(buf));
            ImGui::TreePop();
        }

        IMGUI_DEMO_MARKER("Inputs & Focus/Focus from code");
        if (ImGui::TreeNode("Focus from code"))
        {
            bool focus_1 = ImGui::Button("Focus on 1"); ImGui::SameLine();
            bool focus_2 = ImGui::Button("Focus on 2"); ImGui::SameLine();
            bool focus_3 = ImGui::Button("Focus on 3");
            int has_focus = 0;
            static char buf[128] = "click on a button to set focus";

            if (focus_1) ImGui::SetKeyboardFocusHere();
            ImGui::InputText("1", buf, IM_ARRAYSIZE(buf));
            if (ImGui::IsItemActive()) has_focus = 1;

            if (focus_2) ImGui::SetKeyboardFocusHere();
            ImGui::InputText("2", buf, IM_ARRAYSIZE(buf));
            if (ImGui::IsItemActive()) has_focus = 2;

            ImGui::PushTabStop(false);
            if (focus_3) ImGui::SetKeyboardFocusHere();
            ImGui::InputText("3 (tab skip)", buf, IM_ARRAYSIZE(buf));
            if (ImGui::IsItemActive()) has_focus = 3;
            ImGui::SameLine(); HelpMarker("Item won't be cycled through when using TAB or Shift+Tab.");
            ImGui::PopTabStop();

            if (has_focus)
                ImGui::Text("Item with focus: %d", has_focus);
            else
                ImGui::Text("Item with focus: <none>");

            // Use >= 0 parameter to SetKeyboardFocusHere() to focus an upcoming item
            static float f3[3] = { 0.0f, 0.0f, 0.0f };
            int focus_ahead = -1;
            if (ImGui::Button("Focus on X")) { focus_ahead = 0; } ImGui::SameLine();
            if (ImGui::Button("Focus on Y")) { focus_ahead = 1; } ImGui::SameLine();
            if (ImGui::Button("Focus on Z")) { focus_ahead = 2; }
            if (focus_ahead != -1) ImGui::SetKeyboardFocusHere(focus_ahead);
            ImGui::SliderFloat3("Float3", &f3[0], 0.0f, 1.0f);

            ImGui::TextWrapped("NB: Cursor & selection are preserved when refocusing last used item in code.");
            ImGui::TreePop();
        }

        IMGUI_DEMO_MARKER("Inputs & Focus/Dragging");
        if (ImGui::TreeNode("Dragging"))
        {
            ImGui::TextWrapped("You can use ImGui::GetMouseDragDelta(0) to query for the dragged amount on any widget.");
            for (int button = 0; button < 3; button++)
            {
                ImGui::Text("IsMouseDragging(%d):", button);
                ImGui::Text("  w/ default threshold: %d,", ImGui::IsMouseDragging(button));
                ImGui::Text("  w/ zero threshold: %d,", ImGui::IsMouseDragging(button, 0.0f));
                ImGui::Text("  w/ large threshold: %d,", ImGui::IsMouseDragging(button, 20.0f));
            }

            ImGui::Button("Drag Me");
            if (ImGui::IsItemActive())
                ImGui::GetForegroundDrawList()->AddLine(io.MouseClickedPos[0], io.MousePos, ImGui::GetColorU32(ImGuiCol_Button), 4.0f); // Draw a line between the button and the mouse cursor

            // Drag operations gets "unlocked" when the mouse has moved past a certain threshold
            // (the default threshold is stored in io.MouseDragThreshold). You can request a lower or higher
            // threshold using the second parameter of IsMouseDragging() and GetMouseDragDelta().
            ImVec2 value_raw = ImGui::GetMouseDragDelta(0, 0.0f);
            ImVec2 value_with_lock_threshold = ImGui::GetMouseDragDelta(0);
            ImVec2 mouse_delta = io.MouseDelta;
            ImGui::Text("GetMouseDragDelta(0):");
            ImGui::Text("  w/ default threshold: (%.1f, %.1f)", value_with_lock_threshold.x, value_with_lock_threshold.y);
            ImGui::Text("  w/ zero threshold: (%.1f, %.1f)", value_raw.x, value_raw.y);
            ImGui::Text("io.MouseDelta: (%.1f, %.1f)", mouse_delta.x, mouse_delta.y);
            ImGui::TreePop();
        }
    }
}

//-----------------------------------------------------------------------------
// [SECTION] About Window / ShowAboutWindow()
// Access from Dear ImGui Demo -> Tools -> About
//-----------------------------------------------------------------------------

void ImGui::ShowAboutWindow(bool* p_open)
{
    if (!ImGui::Begin("About Dear ImGui", p_open, ImGuiWindowFlags_AlwaysAutoResize))
    {
        ImGui::End();
        return;
    }
    IMGUI_DEMO_MARKER("Tools/About Dear ImGui");
    ImGui::Text("Dear ImGui %s (%d)", IMGUI_VERSION, IMGUI_VERSION_NUM);
    ImGui::Separator();
    ImGui::Text("By Omar Cornut and all Dear ImGui contributors.");
    ImGui::Text("Dear ImGui is licensed under the MIT License, see LICENSE for more information.");
    ImGui::Text("If your company uses this, please consider sponsoring the project!");

    static bool show_config_info = false;
    ImGui::Checkbox("Config/Build Information", &show_config_info);
    if (show_config_info)
    {
        ImGuiIO& io = ImGui::GetIO();
        ImGuiStyle& style = ImGui::GetStyle();

        bool copy_to_clipboard = ImGui::Button("Copy to clipboard");
        ImVec2 child_size = ImVec2(0, ImGui::GetTextLineHeightWithSpacing() * 18);
        ImGui::BeginChildFrame(ImGui::GetID("cfg_infos"), child_size, ImGuiWindowFlags_NoMove);
        if (copy_to_clipboard)
        {
            ImGui::LogToClipboard();
            ImGui::LogText("```\n"); // Back quotes will make text appears without formatting when pasting on GitHub
        }

        ImGui::Text("Dear ImGui %s (%d)", IMGUI_VERSION, IMGUI_VERSION_NUM);
        ImGui::Separator();
        ImGui::Text("sizeof(size_t): %d, sizeof(ImDrawIdx): %d, sizeof(ImDrawVert): %d", (int)sizeof(size_t), (int)sizeof(ImDrawIdx), (int)sizeof(ImDrawVert));
        ImGui::Text("define: __cplusplus=%d", (int)__cplusplus);
#ifdef IMGUI_DISABLE_OBSOLETE_FUNCTIONS
        ImGui::Text("define: IMGUI_DISABLE_OBSOLETE_FUNCTIONS");
#endif
#ifdef IMGUI_DISABLE_OBSOLETE_KEYIO
        ImGui::Text("define: IMGUI_DISABLE_OBSOLETE_KEYIO");
#endif
#ifdef IMGUI_DISABLE_WIN32_DEFAULT_CLIPBOARD_FUNCTIONS
        ImGui::Text("define: IMGUI_DISABLE_WIN32_DEFAULT_CLIPBOARD_FUNCTIONS");
#endif
#ifdef IMGUI_DISABLE_WIN32_DEFAULT_IME_FUNCTIONS
        ImGui::Text("define: IMGUI_DISABLE_WIN32_DEFAULT_IME_FUNCTIONS");
#endif
#ifdef IMGUI_DISABLE_WIN32_FUNCTIONS
        ImGui::Text("define: IMGUI_DISABLE_WIN32_FUNCTIONS");
#endif
#ifdef IMGUI_DISABLE_DEFAULT_FORMAT_FUNCTIONS
        ImGui::Text("define: IMGUI_DISABLE_DEFAULT_FORMAT_FUNCTIONS");
#endif
#ifdef IMGUI_DISABLE_DEFAULT_MATH_FUNCTIONS
        ImGui::Text("define: IMGUI_DISABLE_DEFAULT_MATH_FUNCTIONS");
#endif
#ifdef IMGUI_DISABLE_DEFAULT_FILE_FUNCTIONS
        ImGui::Text("define: IMGUI_DISABLE_DEFAULT_FILE_FUNCTIONS");
#endif
#ifdef IMGUI_DISABLE_FILE_FUNCTIONS
        ImGui::Text("define: IMGUI_DISABLE_FILE_FUNCTIONS");
#endif
#ifdef IMGUI_DISABLE_DEFAULT_ALLOCATORS
        ImGui::Text("define: IMGUI_DISABLE_DEFAULT_ALLOCATORS");
#endif
#ifdef IMGUI_USE_BGRA_PACKED_COLOR
        ImGui::Text("define: IMGUI_USE_BGRA_PACKED_COLOR");
#endif
#ifdef _WIN32
        ImGui::Text("define: _WIN32");
#endif
#ifdef _WIN64
        ImGui::Text("define: _WIN64");
#endif
#ifdef __linux__
        ImGui::Text("define: __linux__");
#endif
#ifdef __APPLE__
        ImGui::Text("define: __APPLE__");
#endif
#ifdef _MSC_VER
        ImGui::Text("define: _MSC_VER=%d", _MSC_VER);
#endif
#ifdef _MSVC_LANG
        ImGui::Text("define: _MSVC_LANG=%d", (int)_MSVC_LANG);
#endif
#ifdef __MINGW32__
        ImGui::Text("define: __MINGW32__");
#endif
#ifdef __MINGW64__
        ImGui::Text("define: __MINGW64__");
#endif
#ifdef __GNUC__
        ImGui::Text("define: __GNUC__=%d", (int)__GNUC__);
#endif
#ifdef __clang_version__
        ImGui::Text("define: __clang_version__=%s", __clang_version__);
#endif
#ifdef __EMSCRIPTEN__
        ImGui::Text("define: __EMSCRIPTEN__");
#endif
#ifdef IMGUI_HAS_VIEWPORT
        ImGui::Text("define: IMGUI_HAS_VIEWPORT");
#endif
#ifdef IMGUI_HAS_DOCK
        ImGui::Text("define: IMGUI_HAS_DOCK");
#endif
        ImGui::Separator();
        ImGui::Text("io.BackendPlatformName: %s", io.BackendPlatformName ? io.BackendPlatformName : "NULL");
        ImGui::Text("io.BackendRendererName: %s", io.BackendRendererName ? io.BackendRendererName : "NULL");
        ImGui::Text("io.ConfigFlags: 0x%08X", io.ConfigFlags);
        if (io.ConfigFlags & ImGuiConfigFlags_NavEnableKeyboard)        ImGui::Text(" NavEnableKeyboard");
        if (io.ConfigFlags & ImGuiConfigFlags_NavEnableGamepad)         ImGui::Text(" NavEnableGamepad");
        if (io.ConfigFlags & ImGuiConfigFlags_NavEnableSetMousePos)     ImGui::Text(" NavEnableSetMousePos");
        if (io.ConfigFlags & ImGuiConfigFlags_NavNoCaptureKeyboard)     ImGui::Text(" NavNoCaptureKeyboard");
        if (io.ConfigFlags & ImGuiConfigFlags_NoMouse)                  ImGui::Text(" NoMouse");
        if (io.ConfigFlags & ImGuiConfigFlags_NoMouseCursorChange)      ImGui::Text(" NoMouseCursorChange");
        if (io.ConfigFlags & ImGuiConfigFlags_DockingEnable)            ImGui::Text(" DockingEnable");
        if (io.ConfigFlags & ImGuiConfigFlags_ViewportsEnable)          ImGui::Text(" ViewportsEnable");
        if (io.ConfigFlags & ImGuiConfigFlags_DpiEnableScaleViewports)  ImGui::Text(" DpiEnableScaleViewports");
        if (io.ConfigFlags & ImGuiConfigFlags_DpiEnableScaleFonts)      ImGui::Text(" DpiEnableScaleFonts");
        if (io.MouseDrawCursor)                                         ImGui::Text("io.MouseDrawCursor");
        if (io.ConfigViewportsNoAutoMerge)                              ImGui::Text("io.ConfigViewportsNoAutoMerge");
        if (io.ConfigViewportsNoTaskBarIcon)                            ImGui::Text("io.ConfigViewportsNoTaskBarIcon");
        if (io.ConfigViewportsNoDecoration)                             ImGui::Text("io.ConfigViewportsNoDecoration");
        if (io.ConfigViewportsNoDefaultParent)                          ImGui::Text("io.ConfigViewportsNoDefaultParent");
        if (io.ConfigDockingNoSplit)                                    ImGui::Text("io.ConfigDockingNoSplit");
        if (io.ConfigDockingWithShift)                                  ImGui::Text("io.ConfigDockingWithShift");
        if (io.ConfigDockingAlwaysTabBar)                               ImGui::Text("io.ConfigDockingAlwaysTabBar");
        if (io.ConfigDockingTransparentPayload)                         ImGui::Text("io.ConfigDockingTransparentPayload");
        if (io.ConfigMacOSXBehaviors)                                   ImGui::Text("io.ConfigMacOSXBehaviors");
        if (io.ConfigInputTextCursorBlink)                              ImGui::Text("io.ConfigInputTextCursorBlink");
        if (io.ConfigWindowsResizeFromEdges)                            ImGui::Text("io.ConfigWindowsResizeFromEdges");
        if (io.ConfigWindowsMoveFromTitleBarOnly)                       ImGui::Text("io.ConfigWindowsMoveFromTitleBarOnly");
        if (io.ConfigMemoryCompactTimer >= 0.0f)                        ImGui::Text("io.ConfigMemoryCompactTimer = %.1f", io.ConfigMemoryCompactTimer);
        ImGui::Text("io.BackendFlags: 0x%08X", io.BackendFlags);
        if (io.BackendFlags & ImGuiBackendFlags_HasGamepad)             ImGui::Text(" HasGamepad");
        if (io.BackendFlags & ImGuiBackendFlags_HasMouseCursors)        ImGui::Text(" HasMouseCursors");
        if (io.BackendFlags & ImGuiBackendFlags_HasSetMousePos)         ImGui::Text(" HasSetMousePos");
        if (io.BackendFlags & ImGuiBackendFlags_PlatformHasViewports)   ImGui::Text(" PlatformHasViewports");
        if (io.BackendFlags & ImGuiBackendFlags_HasMouseHoveredViewport)ImGui::Text(" HasMouseHoveredViewport");
        if (io.BackendFlags & ImGuiBackendFlags_RendererHasVtxOffset)   ImGui::Text(" RendererHasVtxOffset");
        if (io.BackendFlags & ImGuiBackendFlags_RendererHasViewports)   ImGui::Text(" RendererHasViewports");
        ImGui::Separator();
        ImGui::Text("io.Fonts: %d fonts, Flags: 0x%08X, TexSize: %d,%d", io.Fonts->Fonts.Size, io.Fonts->Flags, io.Fonts->TexWidth, io.Fonts->TexHeight);
        ImGui::Text("io.DisplaySize: %.2f,%.2f", io.DisplaySize.x, io.DisplaySize.y);
        ImGui::Text("io.DisplayFramebufferScale: %.2f,%.2f", io.DisplayFramebufferScale.x, io.DisplayFramebufferScale.y);
        ImGui::Separator();
        ImGui::Text("style.WindowPadding: %.2f,%.2f", style.WindowPadding.x, style.WindowPadding.y);
        ImGui::Text("style.WindowBorderSize: %.2f", style.WindowBorderSize);
        ImGui::Text("style.FramePadding: %.2f,%.2f", style.FramePadding.x, style.FramePadding.y);
        ImGui::Text("style.FrameRounding: %.2f", style.FrameRounding);
        ImGui::Text("style.FrameBorderSize: %.2f", style.FrameBorderSize);
        ImGui::Text("style.ItemSpacing: %.2f,%.2f", style.ItemSpacing.x, style.ItemSpacing.y);
        ImGui::Text("style.ItemInnerSpacing: %.2f,%.2f", style.ItemInnerSpacing.x, style.ItemInnerSpacing.y);

        if (copy_to_clipboard)
        {
            ImGui::LogText("\n```\n");
            ImGui::LogFinish();
        }
        ImGui::EndChildFrame();
    }
    ImGui::End();
}

//-----------------------------------------------------------------------------
// [SECTION] Style Editor / ShowStyleEditor()
//-----------------------------------------------------------------------------
// - ShowFontSelector()
// - ShowStyleSelector()
// - ShowStyleEditor()
//-----------------------------------------------------------------------------

// Forward declare ShowFontAtlas() which isn't worth putting in public API yet
namespace ImGui { IMGUI_API void ShowFontAtlas(ImFontAtlas* atlas); }

// Demo helper function to select among loaded fonts.
// Here we use the regular BeginCombo()/EndCombo() api which is the more flexible one.
void ImGui::ShowFontSelector(const char* label)
{
    ImGuiIO& io = ImGui::GetIO();
    ImFont* font_current = ImGui::GetFont();
    if (ImGui::BeginCombo(label, font_current->GetDebugName()))
    {
        for (ImFont* font : io.Fonts->Fonts)
        {
            ImGui::PushID((void*)font);
            if (ImGui::Selectable(font->GetDebugName(), font == font_current))
                io.FontDefault = font;
            ImGui::PopID();
        }
        ImGui::EndCombo();
    }
    ImGui::SameLine();
    HelpMarker(
        "- Load additional fonts with io.Fonts->AddFontFromFileTTF().\n"
        "- The font atlas is built when calling io.Fonts->GetTexDataAsXXXX() or io.Fonts->Build().\n"
        "- Read FAQ and docs/FONTS.md for more details.\n"
        "- If you need to add/remove fonts at runtime (e.g. for DPI change), do it before calling NewFrame().");
}

// Demo helper function to select among default colors. See ShowStyleEditor() for more advanced options.
// Here we use the simplified Combo() api that packs items into a single literal string.
// Useful for quick combo boxes where the choices are known locally.
bool ImGui::ShowStyleSelector(const char* label)
{
    static int style_idx = -1;
    if (ImGui::Combo(label, &style_idx, "Dark\0Light\0Classic\0"))
    {
        switch (style_idx)
        {
        case 0: ImGui::StyleColorsDark(); break;
        case 1: ImGui::StyleColorsLight(); break;
        case 2: ImGui::StyleColorsClassic(); break;
        }
        return true;
    }
    return false;
}

void ImGui::ShowStyleEditor(ImGuiStyle* ref)
{
    IMGUI_DEMO_MARKER("Tools/Style Editor");
    // You can pass in a reference ImGuiStyle structure to compare to, revert to and save to
    // (without a reference style pointer, we will use one compared locally as a reference)
    ImGuiStyle& style = ImGui::GetStyle();
    static ImGuiStyle ref_saved_style;

    // Default to using internal storage as reference
    static bool init = true;
    if (init && ref == NULL)
        ref_saved_style = style;
    init = false;
    if (ref == NULL)
        ref = &ref_saved_style;

    ImGui::PushItemWidth(ImGui::GetWindowWidth() * 0.50f);

    if (ImGui::ShowStyleSelector("Colors##Selector"))
        ref_saved_style = style;
    ImGui::ShowFontSelector("Fonts##Selector");

    // Simplified Settings (expose floating-pointer border sizes as boolean representing 0.0f or 1.0f)
    if (ImGui::SliderFloat("FrameRounding", &style.FrameRounding, 0.0f, 12.0f, "%.0f"))
        style.GrabRounding = style.FrameRounding; // Make GrabRounding always the same value as FrameRounding
    { bool border = (style.WindowBorderSize > 0.0f); if (ImGui::Checkbox("WindowBorder", &border)) { style.WindowBorderSize = border ? 1.0f : 0.0f; } }
    ImGui::SameLine();
    { bool border = (style.FrameBorderSize > 0.0f);  if (ImGui::Checkbox("FrameBorder",  &border)) { style.FrameBorderSize  = border ? 1.0f : 0.0f; } }
    ImGui::SameLine();
    { bool border = (style.PopupBorderSize > 0.0f);  if (ImGui::Checkbox("PopupBorder",  &border)) { style.PopupBorderSize  = border ? 1.0f : 0.0f; } }

    // Save/Revert button
    if (ImGui::Button("Save Ref"))
        *ref = ref_saved_style = style;
    ImGui::SameLine();
    if (ImGui::Button("Revert Ref"))
        style = *ref;
    ImGui::SameLine();
    HelpMarker(
        "Save/Revert in local non-persistent storage. Default Colors definition are not affected. "
        "Use \"Export\" below to save them somewhere.");

    ImGui::Separator();

    if (ImGui::BeginTabBar("##tabs", ImGuiTabBarFlags_None))
    {
        if (ImGui::BeginTabItem("Sizes"))
        {
            ImGui::SeparatorText("Main");
            ImGui::SliderFloat2("WindowPadding", (float*)&style.WindowPadding, 0.0f, 20.0f, "%.0f");
            ImGui::SliderFloat2("FramePadding", (float*)&style.FramePadding, 0.0f, 20.0f, "%.0f");
            ImGui::SliderFloat2("ItemSpacing", (float*)&style.ItemSpacing, 0.0f, 20.0f, "%.0f");
            ImGui::SliderFloat2("ItemInnerSpacing", (float*)&style.ItemInnerSpacing, 0.0f, 20.0f, "%.0f");
            ImGui::SliderFloat2("TouchExtraPadding", (float*)&style.TouchExtraPadding, 0.0f, 10.0f, "%.0f");
            ImGui::SliderFloat("IndentSpacing", &style.IndentSpacing, 0.0f, 30.0f, "%.0f");
            ImGui::SliderFloat("ScrollbarSize", &style.ScrollbarSize, 1.0f, 20.0f, "%.0f");
            ImGui::SliderFloat("GrabMinSize", &style.GrabMinSize, 1.0f, 20.0f, "%.0f");

            ImGui::SeparatorText("Borders");
            ImGui::SliderFloat("WindowBorderSize", &style.WindowBorderSize, 0.0f, 1.0f, "%.0f");
            ImGui::SliderFloat("ChildBorderSize", &style.ChildBorderSize, 0.0f, 1.0f, "%.0f");
            ImGui::SliderFloat("PopupBorderSize", &style.PopupBorderSize, 0.0f, 1.0f, "%.0f");
            ImGui::SliderFloat("FrameBorderSize", &style.FrameBorderSize, 0.0f, 1.0f, "%.0f");
            ImGui::SliderFloat("TabBorderSize", &style.TabBorderSize, 0.0f, 1.0f, "%.0f");
            ImGui::SliderFloat("TabBarBorderSize", &style.TabBarBorderSize, 0.0f, 2.0f, "%.0f");

            ImGui::SeparatorText("Rounding");
            ImGui::SliderFloat("WindowRounding", &style.WindowRounding, 0.0f, 12.0f, "%.0f");
            ImGui::SliderFloat("ChildRounding", &style.ChildRounding, 0.0f, 12.0f, "%.0f");
            ImGui::SliderFloat("FrameRounding", &style.FrameRounding, 0.0f, 12.0f, "%.0f");
            ImGui::SliderFloat("PopupRounding", &style.PopupRounding, 0.0f, 12.0f, "%.0f");
            ImGui::SliderFloat("ScrollbarRounding", &style.ScrollbarRounding, 0.0f, 12.0f, "%.0f");
            ImGui::SliderFloat("GrabRounding", &style.GrabRounding, 0.0f, 12.0f, "%.0f");
            ImGui::SliderFloat("TabRounding", &style.TabRounding, 0.0f, 12.0f, "%.0f");

            ImGui::SeparatorText("Tables");
            ImGui::SliderFloat2("CellPadding", (float*)&style.CellPadding, 0.0f, 20.0f, "%.0f");
            ImGui::SliderAngle("TableAngledHeadersAngle", &style.TableAngledHeadersAngle, -50.0f, +50.0f);

            ImGui::SeparatorText("Widgets");
            ImGui::SliderFloat2("WindowTitleAlign", (float*)&style.WindowTitleAlign, 0.0f, 1.0f, "%.2f");
            int window_menu_button_position = style.WindowMenuButtonPosition + 1;
            if (ImGui::Combo("WindowMenuButtonPosition", (int*)&window_menu_button_position, "None\0Left\0Right\0"))
                style.WindowMenuButtonPosition = window_menu_button_position - 1;
            ImGui::Combo("ColorButtonPosition", (int*)&style.ColorButtonPosition, "Left\0Right\0");
            ImGui::SliderFloat2("ButtonTextAlign", (float*)&style.ButtonTextAlign, 0.0f, 1.0f, "%.2f");
            ImGui::SameLine(); HelpMarker("Alignment applies when a button is larger than its text content.");
            ImGui::SliderFloat2("SelectableTextAlign", (float*)&style.SelectableTextAlign, 0.0f, 1.0f, "%.2f");
            ImGui::SameLine(); HelpMarker("Alignment applies when a selectable is larger than its text content.");
            ImGui::SliderFloat("SeparatorTextBorderSize", &style.SeparatorTextBorderSize, 0.0f, 10.0f, "%.0f");
            ImGui::SliderFloat2("SeparatorTextAlign", (float*)&style.SeparatorTextAlign, 0.0f, 1.0f, "%.2f");
            ImGui::SliderFloat2("SeparatorTextPadding", (float*)&style.SeparatorTextPadding, 0.0f, 40.0f, "%.0f");
            ImGui::SliderFloat("LogSliderDeadzone", &style.LogSliderDeadzone, 0.0f, 12.0f, "%.0f");

            ImGui::SeparatorText("Docking");
            ImGui::SliderFloat("DockingSplitterSize", &style.DockingSeparatorSize, 0.0f, 12.0f, "%.0f");

            ImGui::SeparatorText("Tooltips");
            for (int n = 0; n < 2; n++)
                if (ImGui::TreeNodeEx(n == 0 ? "HoverFlagsForTooltipMouse" : "HoverFlagsForTooltipNav"))
                {
                    ImGuiHoveredFlags* p = (n == 0) ? &style.HoverFlagsForTooltipMouse : &style.HoverFlagsForTooltipNav;
                    ImGui::CheckboxFlags("ImGuiHoveredFlags_DelayNone", p, ImGuiHoveredFlags_DelayNone);
                    ImGui::CheckboxFlags("ImGuiHoveredFlags_DelayShort", p, ImGuiHoveredFlags_DelayShort);
                    ImGui::CheckboxFlags("ImGuiHoveredFlags_DelayNormal", p, ImGuiHoveredFlags_DelayNormal);
                    ImGui::CheckboxFlags("ImGuiHoveredFlags_Stationary", p, ImGuiHoveredFlags_Stationary);
                    ImGui::CheckboxFlags("ImGuiHoveredFlags_NoSharedDelay", p, ImGuiHoveredFlags_NoSharedDelay);
                    ImGui::TreePop();
                }

            ImGui::SeparatorText("Misc");
            ImGui::SliderFloat2("DisplaySafeAreaPadding", (float*)&style.DisplaySafeAreaPadding, 0.0f, 30.0f, "%.0f"); ImGui::SameLine(); HelpMarker("Adjust if you cannot see the edges of your screen (e.g. on a TV where scaling has not been configured).");

            ImGui::EndTabItem();
        }

        if (ImGui::BeginTabItem("Colors"))
        {
            static int output_dest = 0;
            static bool output_only_modified = true;
            if (ImGui::Button("Export"))
            {
                if (output_dest == 0)
                    ImGui::LogToClipboard();
                else
                    ImGui::LogToTTY();
                ImGui::LogText("ImVec4* colors = ImGui::GetStyle().Colors;" IM_NEWLINE);
                for (int i = 0; i < ImGuiCol_COUNT; i++)
                {
                    const ImVec4& col = style.Colors[i];
                    const char* name = ImGui::GetStyleColorName(i);
                    if (!output_only_modified || memcmp(&col, &ref->Colors[i], sizeof(ImVec4)) != 0)
                        ImGui::LogText("colors[ImGuiCol_%s]%*s= ImVec4(%.2ff, %.2ff, %.2ff, %.2ff);" IM_NEWLINE,
                            name, 23 - (int)strlen(name), "", col.x, col.y, col.z, col.w);
                }
                ImGui::LogFinish();
            }
            ImGui::SameLine(); ImGui::SetNextItemWidth(120); ImGui::Combo("##output_type", &output_dest, "To Clipboard\0To TTY\0");
            ImGui::SameLine(); ImGui::Checkbox("Only Modified Colors", &output_only_modified);

            static ImGuiTextFilter filter;
            filter.Draw("Filter colors", ImGui::GetFontSize() * 16);

            static ImGuiColorEditFlags alpha_flags = 0;
            if (ImGui::RadioButton("Opaque", alpha_flags == ImGuiColorEditFlags_None))             { alpha_flags = ImGuiColorEditFlags_None; } ImGui::SameLine();
            if (ImGui::RadioButton("Alpha",  alpha_flags == ImGuiColorEditFlags_AlphaPreview))     { alpha_flags = ImGuiColorEditFlags_AlphaPreview; } ImGui::SameLine();
            if (ImGui::RadioButton("Both",   alpha_flags == ImGuiColorEditFlags_AlphaPreviewHalf)) { alpha_flags = ImGuiColorEditFlags_AlphaPreviewHalf; } ImGui::SameLine();
            HelpMarker(
                "In the color list:\n"
                "Left-click on color square to open color picker,\n"
                "Right-click to open edit options menu.");

            ImGui::BeginChild("##colors", ImVec2(0, 0), true, ImGuiWindowFlags_AlwaysVerticalScrollbar | ImGuiWindowFlags_AlwaysHorizontalScrollbar | ImGuiWindowFlags_NavFlattened);
            ImGui::PushItemWidth(ImGui::GetFontSize() * -12);
            for (int i = 0; i < ImGuiCol_COUNT; i++)
            {
                const char* name = ImGui::GetStyleColorName(i);
                if (!filter.PassFilter(name))
                    continue;
                ImGui::PushID(i);
                ImGui::ColorEdit4("##color", (float*)&style.Colors[i], ImGuiColorEditFlags_AlphaBar | alpha_flags);
                if (memcmp(&style.Colors[i], &ref->Colors[i], sizeof(ImVec4)) != 0)
                {
                    // Tips: in a real user application, you may want to merge and use an icon font into the main font,
                    // so instead of "Save"/"Revert" you'd use icons!
                    // Read the FAQ and docs/FONTS.md about using icon fonts. It's really easy and super convenient!
                    ImGui::SameLine(0.0f, style.ItemInnerSpacing.x); if (ImGui::Button("Save")) { ref->Colors[i] = style.Colors[i]; }
                    ImGui::SameLine(0.0f, style.ItemInnerSpacing.x); if (ImGui::Button("Revert")) { style.Colors[i] = ref->Colors[i]; }
                }
                ImGui::SameLine(0.0f, style.ItemInnerSpacing.x);
                ImGui::TextUnformatted(name);
                ImGui::PopID();
            }
            ImGui::PopItemWidth();
            ImGui::EndChild();

            ImGui::EndTabItem();
        }

        if (ImGui::BeginTabItem("Fonts"))
        {
            ImGuiIO& io = ImGui::GetIO();
            ImFontAtlas* atlas = io.Fonts;
            HelpMarker("Read FAQ and docs/FONTS.md for details on font loading.");
            ImGui::ShowFontAtlas(atlas);

            // Post-baking font scaling. Note that this is NOT the nice way of scaling fonts, read below.
            // (we enforce hard clamping manually as by default DragFloat/SliderFloat allows CTRL+Click text to get out of bounds).
            const float MIN_SCALE = 0.3f;
            const float MAX_SCALE = 2.0f;
            HelpMarker(
                "Those are old settings provided for convenience.\n"
                "However, the _correct_ way of scaling your UI is currently to reload your font at the designed size, "
                "rebuild the font atlas, and call style.ScaleAllSizes() on a reference ImGuiStyle structure.\n"
                "Using those settings here will give you poor quality results.");
            static float window_scale = 1.0f;
            ImGui::PushItemWidth(ImGui::GetFontSize() * 8);
            if (ImGui::DragFloat("window scale", &window_scale, 0.005f, MIN_SCALE, MAX_SCALE, "%.2f", ImGuiSliderFlags_AlwaysClamp)) // Scale only this window
                ImGui::SetWindowFontScale(window_scale);
            ImGui::DragFloat("global scale", &io.FontGlobalScale, 0.005f, MIN_SCALE, MAX_SCALE, "%.2f", ImGuiSliderFlags_AlwaysClamp); // Scale everything
            ImGui::PopItemWidth();

            ImGui::EndTabItem();
        }

        if (ImGui::BeginTabItem("Rendering"))
        {
            ImGui::Checkbox("Anti-aliased lines", &style.AntiAliasedLines);
            ImGui::SameLine();
            HelpMarker("When disabling anti-aliasing lines, you'll probably want to disable borders in your style as well.");

            ImGui::Checkbox("Anti-aliased lines use texture", &style.AntiAliasedLinesUseTex);
            ImGui::SameLine();
            HelpMarker("Faster lines using texture data. Require backend to render with bilinear filtering (not point/nearest filtering).");

            ImGui::Checkbox("Anti-aliased fill", &style.AntiAliasedFill);
            ImGui::PushItemWidth(ImGui::GetFontSize() * 8);
            ImGui::DragFloat("Curve Tessellation Tolerance", &style.CurveTessellationTol, 0.02f, 0.10f, 10.0f, "%.2f");
            if (style.CurveTessellationTol < 0.10f) style.CurveTessellationTol = 0.10f;

            // When editing the "Circle Segment Max Error" value, draw a preview of its effect on auto-tessellated circles.
            ImGui::DragFloat("Circle Tessellation Max Error", &style.CircleTessellationMaxError , 0.005f, 0.10f, 5.0f, "%.2f", ImGuiSliderFlags_AlwaysClamp);
            const bool show_samples = ImGui::IsItemActive();
            if (show_samples)
                ImGui::SetNextWindowPos(ImGui::GetCursorScreenPos());
            if (show_samples && ImGui::BeginTooltip())
            {
                ImGui::TextUnformatted("(R = radius, N = number of segments)");
                ImGui::Spacing();
                ImDrawList* draw_list = ImGui::GetWindowDrawList();
                const float min_widget_width = ImGui::CalcTextSize("N: MMM\nR: MMM").x;
                for (int n = 0; n < 8; n++)
                {
                    const float RAD_MIN = 5.0f;
                    const float RAD_MAX = 70.0f;
                    const float rad = RAD_MIN + (RAD_MAX - RAD_MIN) * (float)n / (8.0f - 1.0f);

                    ImGui::BeginGroup();

                    ImGui::Text("R: %.f\nN: %d", rad, draw_list->_CalcCircleAutoSegmentCount(rad));

                    const float canvas_width = IM_MAX(min_widget_width, rad * 2.0f);
                    const float offset_x     = floorf(canvas_width * 0.5f);
                    const float offset_y     = floorf(RAD_MAX);

                    const ImVec2 p1 = ImGui::GetCursorScreenPos();
                    draw_list->AddCircle(ImVec2(p1.x + offset_x, p1.y + offset_y), rad, ImGui::GetColorU32(ImGuiCol_Text));
                    ImGui::Dummy(ImVec2(canvas_width, RAD_MAX * 2));

                    /*
                    const ImVec2 p2 = ImGui::GetCursorScreenPos();
                    draw_list->AddCircleFilled(ImVec2(p2.x + offset_x, p2.y + offset_y), rad, ImGui::GetColorU32(ImGuiCol_Text));
                    ImGui::Dummy(ImVec2(canvas_width, RAD_MAX * 2));
                    */

                    ImGui::EndGroup();
                    ImGui::SameLine();
                }
                ImGui::EndTooltip();
            }
            ImGui::SameLine();
            HelpMarker("When drawing circle primitives with \"num_segments == 0\" tesselation will be calculated automatically.");

            ImGui::DragFloat("Global Alpha", &style.Alpha, 0.005f, 0.20f, 1.0f, "%.2f"); // Not exposing zero here so user doesn't "lose" the UI (zero alpha clips all widgets). But application code could have a toggle to switch between zero and non-zero.
            ImGui::DragFloat("Disabled Alpha", &style.DisabledAlpha, 0.005f, 0.0f, 1.0f, "%.2f"); ImGui::SameLine(); HelpMarker("Additional alpha multiplier for disabled items (multiply over current value of Alpha).");
            ImGui::PopItemWidth();

            ImGui::EndTabItem();
        }

        ImGui::EndTabBar();
    }

    ImGui::PopItemWidth();
}

//-----------------------------------------------------------------------------
// [SECTION] User Guide / ShowUserGuide()
//-----------------------------------------------------------------------------

void ImGui::ShowUserGuide()
{
    ImGuiIO& io = ImGui::GetIO();
    ImGui::BulletText("Double-click on title bar to collapse window.");
    ImGui::BulletText(
        "Click and drag on lower corner to resize window\n"
        "(double-click to auto fit window to its contents).");
    ImGui::BulletText("CTRL+Click on a slider or drag box to input value as text.");
    ImGui::BulletText("TAB/SHIFT+TAB to cycle through keyboard editable fields.");
    ImGui::BulletText("CTRL+Tab to select a window.");
    if (io.FontAllowUserScaling)
        ImGui::BulletText("CTRL+Mouse Wheel to zoom window contents.");
    ImGui::BulletText("While inputing text:\n");
    ImGui::Indent();
    ImGui::BulletText("CTRL+Left/Right to word jump.");
    ImGui::BulletText("CTRL+A or double-click to select all.");
    ImGui::BulletText("CTRL+X/C/V to use clipboard cut/copy/paste.");
    ImGui::BulletText("CTRL+Z,CTRL+Y to undo/redo.");
    ImGui::BulletText("ESCAPE to revert.");
    ImGui::Unindent();
    ImGui::BulletText("With keyboard navigation enabled:");
    ImGui::Indent();
    ImGui::BulletText("Arrow keys to navigate.");
    ImGui::BulletText("Space to activate a widget.");
    ImGui::BulletText("Return to input text into a widget.");
    ImGui::BulletText("Escape to deactivate a widget, close popup, exit child window.");
    ImGui::BulletText("Alt to jump to the menu layer of a window.");
    ImGui::Unindent();
}

//-----------------------------------------------------------------------------
// [SECTION] Example App: Main Menu Bar / ShowExampleAppMainMenuBar()
//-----------------------------------------------------------------------------
// - ShowExampleAppMainMenuBar()
// - ShowExampleMenuFile()
//-----------------------------------------------------------------------------

// Demonstrate creating a "main" fullscreen menu bar and populating it.
// Note the difference between BeginMainMenuBar() and BeginMenuBar():
// - BeginMenuBar() = menu-bar inside current window (which needs the ImGuiWindowFlags_MenuBar flag!)
// - BeginMainMenuBar() = helper to create menu-bar-sized window at the top of the main viewport + call BeginMenuBar() into it.
static void ShowExampleAppMainMenuBar()
{
    if (ImGui::BeginMainMenuBar())
    {
        if (ImGui::BeginMenu("File"))
        {
            ShowExampleMenuFile();
            ImGui::EndMenu();
        }
        if (ImGui::BeginMenu("Edit"))
        {
            if (ImGui::MenuItem("Undo", "CTRL+Z")) {}
            if (ImGui::MenuItem("Redo", "CTRL+Y", false, false)) {}  // Disabled item
            ImGui::Separator();
            if (ImGui::MenuItem("Cut", "CTRL+X")) {}
            if (ImGui::MenuItem("Copy", "CTRL+C")) {}
            if (ImGui::MenuItem("Paste", "CTRL+V")) {}
            ImGui::EndMenu();
        }
        ImGui::EndMainMenuBar();
    }
}

// Note that shortcuts are currently provided for display only
// (future version will add explicit flags to BeginMenu() to request processing shortcuts)
static void ShowExampleMenuFile()
{
    IMGUI_DEMO_MARKER("Examples/Menu");
    ImGui::MenuItem("(demo menu)", NULL, false, false);
    if (ImGui::MenuItem("New")) {}
    if (ImGui::MenuItem("Open", "Ctrl+O")) {}
    if (ImGui::BeginMenu("Open Recent"))
    {
        ImGui::MenuItem("fish_hat.c");
        ImGui::MenuItem("fish_hat.inl");
        ImGui::MenuItem("fish_hat.h");
        if (ImGui::BeginMenu("More.."))
        {
            ImGui::MenuItem("Hello");
            ImGui::MenuItem("Sailor");
            if (ImGui::BeginMenu("Recurse.."))
            {
                ShowExampleMenuFile();
                ImGui::EndMenu();
            }
            ImGui::EndMenu();
        }
        ImGui::EndMenu();
    }
    if (ImGui::MenuItem("Save", "Ctrl+S")) {}
    if (ImGui::MenuItem("Save As..")) {}

    ImGui::Separator();
    IMGUI_DEMO_MARKER("Examples/Menu/Options");
    if (ImGui::BeginMenu("Options"))
    {
        static bool enabled = true;
        ImGui::MenuItem("Enabled", "", &enabled);
        ImGui::BeginChild("child", ImVec2(0, 60), true);
        for (int i = 0; i < 10; i++)
            ImGui::Text("Scrolling Text %d", i);
        ImGui::EndChild();
        static float f = 0.5f;
        static int n = 0;
        ImGui::SliderFloat("Value", &f, 0.0f, 1.0f);
        ImGui::InputFloat("Input", &f, 0.1f);
        ImGui::Combo("Combo", &n, "Yes\0No\0Maybe\0\0");
        ImGui::EndMenu();
    }

    IMGUI_DEMO_MARKER("Examples/Menu/Colors");
    if (ImGui::BeginMenu("Colors"))
    {
        float sz = ImGui::GetTextLineHeight();
        for (int i = 0; i < ImGuiCol_COUNT; i++)
        {
            const char* name = ImGui::GetStyleColorName((ImGuiCol)i);
            ImVec2 p = ImGui::GetCursorScreenPos();
            ImGui::GetWindowDrawList()->AddRectFilled(p, ImVec2(p.x + sz, p.y + sz), ImGui::GetColorU32((ImGuiCol)i));
            ImGui::Dummy(ImVec2(sz, sz));
            ImGui::SameLine();
            ImGui::MenuItem(name);
        }
        ImGui::EndMenu();
    }

    // Here we demonstrate appending again to the "Options" menu (which we already created above)
    // Of course in this demo it is a little bit silly that this function calls BeginMenu("Options") twice.
    // In a real code-base using it would make senses to use this feature from very different code locations.
    if (ImGui::BeginMenu("Options")) // <-- Append!
    {
        IMGUI_DEMO_MARKER("Examples/Menu/Append to an existing menu");
        static bool b = true;
        ImGui::Checkbox("SomeOption", &b);
        ImGui::EndMenu();
    }

    if (ImGui::BeginMenu("Disabled", false)) // Disabled
    {
        IM_ASSERT(0);
    }
    if (ImGui::MenuItem("Checked", NULL, true)) {}
    ImGui::Separator();
    if (ImGui::MenuItem("Quit", "Alt+F4")) {}
}

//-----------------------------------------------------------------------------
// [SECTION] Example App: Debug Console / ShowExampleAppConsole()
//-----------------------------------------------------------------------------

// Demonstrate creating a simple console window, with scrolling, filtering, completion and history.
// For the console example, we are using a more C++ like approach of declaring a class to hold both data and functions.
struct ExampleAppConsole
{
    char                  InputBuf[256];
    ImVector<char*>       Items;
    ImVector<const char*> Commands;
    ImVector<char*>       History;
    int                   HistoryPos;    // -1: new line, 0..History.Size-1 browsing history.
    ImGuiTextFilter       Filter;
    bool                  AutoScroll;
    bool                  ScrollToBottom;

    ExampleAppConsole()
    {
        IMGUI_DEMO_MARKER("Examples/Console");
        ClearLog();
        memset(InputBuf, 0, sizeof(InputBuf));
        HistoryPos = -1;

        // "CLASSIFY" is here to provide the test case where "C"+[tab] completes to "CL" and display multiple matches.
        Commands.push_back("HELP");
        Commands.push_back("HISTORY");
        Commands.push_back("CLEAR");
        Commands.push_back("CLASSIFY");
        AutoScroll = true;
        ScrollToBottom = false;
        AddLog("Welcome to Dear ImGui!");
    }
    ~ExampleAppConsole()
    {
        ClearLog();
        for (int i = 0; i < History.Size; i++)
            free(History[i]);
    }

    // Portable helpers
    static int   Stricmp(const char* s1, const char* s2)         { int d; while ((d = toupper(*s2) - toupper(*s1)) == 0 && *s1) { s1++; s2++; } return d; }
    static int   Strnicmp(const char* s1, const char* s2, int n) { int d = 0; while (n > 0 && (d = toupper(*s2) - toupper(*s1)) == 0 && *s1) { s1++; s2++; n--; } return d; }
    static char* Strdup(const char* s)                           { IM_ASSERT(s); size_t len = strlen(s) + 1; void* buf = malloc(len); IM_ASSERT(buf); return (char*)memcpy(buf, (const void*)s, len); }
    static void  Strtrim(char* s)                                { char* str_end = s + strlen(s); while (str_end > s && str_end[-1] == ' ') str_end--; *str_end = 0; }

    void    ClearLog()
    {
        for (int i = 0; i < Items.Size; i++)
            free(Items[i]);
        Items.clear();
    }

    void    AddLog(const char* fmt, ...) IM_FMTARGS(2)
    {
        // FIXME-OPT
        char buf[1024];
        va_list args;
        va_start(args, fmt);
        vsnprintf(buf, IM_ARRAYSIZE(buf), fmt, args);
        buf[IM_ARRAYSIZE(buf)-1] = 0;
        va_end(args);
        Items.push_back(Strdup(buf));
    }

    void    Draw(const char* title, bool* p_open)
    {
        ImGui::SetNextWindowSize(ImVec2(520, 600), ImGuiCond_FirstUseEver);
        if (!ImGui::Begin(title, p_open))
        {
            ImGui::End();
            return;
        }

        // As a specific feature guaranteed by the library, after calling Begin() the last Item represent the title bar.
        // So e.g. IsItemHovered() will return true when hovering the title bar.
        // Here we create a context menu only available from the title bar.
        if (ImGui::BeginPopupContextItem())
        {
            if (ImGui::MenuItem("Close Console"))
                *p_open = false;
            ImGui::EndPopup();
        }

        ImGui::TextWrapped(
            "This example implements a console with basic coloring, completion (TAB key) and history (Up/Down keys). A more elaborate "
            "implementation may want to store entries along with extra data such as timestamp, emitter, etc.");
        ImGui::TextWrapped("Enter 'HELP' for help.");

        // TODO: display items starting from the bottom

        if (ImGui::SmallButton("Add Debug Text"))  { AddLog("%d some text", Items.Size); AddLog("some more text"); AddLog("display very important message here!"); }
        ImGui::SameLine();
        if (ImGui::SmallButton("Add Debug Error")) { AddLog("[error] something went wrong"); }
        ImGui::SameLine();
        if (ImGui::SmallButton("Clear"))           { ClearLog(); }
        ImGui::SameLine();
        bool copy_to_clipboard = ImGui::SmallButton("Copy");
        //static float t = 0.0f; if (ImGui::GetTime() - t > 0.02f) { t = ImGui::GetTime(); AddLog("Spam %f", t); }

        ImGui::Separator();

        // Options menu
        if (ImGui::BeginPopup("Options"))
        {
            ImGui::Checkbox("Auto-scroll", &AutoScroll);
            ImGui::EndPopup();
        }

        // Options, Filter
        if (ImGui::Button("Options"))
            ImGui::OpenPopup("Options");
        ImGui::SameLine();
        Filter.Draw("Filter (\"incl,-excl\") (\"error\")", 180);
        ImGui::Separator();

        // Reserve enough left-over height for 1 separator + 1 input text
        const float footer_height_to_reserve = ImGui::GetStyle().ItemSpacing.y + ImGui::GetFrameHeightWithSpacing();
        if (ImGui::BeginChild("ScrollingRegion", ImVec2(0, -footer_height_to_reserve), false, ImGuiWindowFlags_HorizontalScrollbar))
        {
            if (ImGui::BeginPopupContextWindow())
            {
                if (ImGui::Selectable("Clear")) ClearLog();
                ImGui::EndPopup();
            }

            // Display every line as a separate entry so we can change their color or add custom widgets.
            // If you only want raw text you can use ImGui::TextUnformatted(log.begin(), log.end());
            // NB- if you have thousands of entries this approach may be too inefficient and may require user-side clipping
            // to only process visible items. The clipper will automatically measure the height of your first item and then
            // "seek" to display only items in the visible area.
            // To use the clipper we can replace your standard loop:
            //      for (int i = 0; i < Items.Size; i++)
            //   With:
            //      ImGuiListClipper clipper;
            //      clipper.Begin(Items.Size);
            //      while (clipper.Step())
            //         for (int i = clipper.DisplayStart; i < clipper.DisplayEnd; i++)
            // - That your items are evenly spaced (same height)
            // - That you have cheap random access to your elements (you can access them given their index,
            //   without processing all the ones before)
            // You cannot this code as-is if a filter is active because it breaks the 'cheap random-access' property.
            // We would need random-access on the post-filtered list.
            // A typical application wanting coarse clipping and filtering may want to pre-compute an array of indices
            // or offsets of items that passed the filtering test, recomputing this array when user changes the filter,
            // and appending newly elements as they are inserted. This is left as a task to the user until we can manage
            // to improve this example code!
            // If your items are of variable height:
            // - Split them into same height items would be simpler and facilitate random-seeking into your list.
            // - Consider using manual call to IsRectVisible() and skipping extraneous decoration from your items.
            ImGui::PushStyleVar(ImGuiStyleVar_ItemSpacing, ImVec2(4, 1)); // Tighten spacing
            if (copy_to_clipboard)
                ImGui::LogToClipboard();
            for (const char* item : Items)
            {
                if (!Filter.PassFilter(item))
                    continue;

                // Normally you would store more information in your item than just a string.
                // (e.g. make Items[] an array of structure, store color/type etc.)
                ImVec4 color;
                bool has_color = false;
                if (strstr(item, "[error]")) { color = ImVec4(1.0f, 0.4f, 0.4f, 1.0f); has_color = true; }
                else if (strncmp(item, "# ", 2) == 0) { color = ImVec4(1.0f, 0.8f, 0.6f, 1.0f); has_color = true; }
                if (has_color)
                    ImGui::PushStyleColor(ImGuiCol_Text, color);
                ImGui::TextUnformatted(item);
                if (has_color)
                    ImGui::PopStyleColor();
            }
            if (copy_to_clipboard)
                ImGui::LogFinish();

            // Keep up at the bottom of the scroll region if we were already at the bottom at the beginning of the frame.
            // Using a scrollbar or mouse-wheel will take away from the bottom edge.
            if (ScrollToBottom || (AutoScroll && ImGui::GetScrollY() >= ImGui::GetScrollMaxY()))
                ImGui::SetScrollHereY(1.0f);
            ScrollToBottom = false;

            ImGui::PopStyleVar();
        }
        ImGui::EndChild();
        ImGui::Separator();

        // Command-line
        bool reclaim_focus = false;
        ImGuiInputTextFlags input_text_flags = ImGuiInputTextFlags_EnterReturnsTrue | ImGuiInputTextFlags_EscapeClearsAll | ImGuiInputTextFlags_CallbackCompletion | ImGuiInputTextFlags_CallbackHistory;
        if (ImGui::InputText("Input", InputBuf, IM_ARRAYSIZE(InputBuf), input_text_flags, &TextEditCallbackStub, (void*)this))
        {
            char* s = InputBuf;
            Strtrim(s);
            if (s[0])
                ExecCommand(s);
            strcpy(s, "");
            reclaim_focus = true;
        }

        // Auto-focus on window apparition
        ImGui::SetItemDefaultFocus();
        if (reclaim_focus)
            ImGui::SetKeyboardFocusHere(-1); // Auto focus previous widget

        ImGui::End();
    }

    void    ExecCommand(const char* command_line)
    {
        AddLog("# %s\n", command_line);

        // Insert into history. First find match and delete it so it can be pushed to the back.
        // This isn't trying to be smart or optimal.
        HistoryPos = -1;
        for (int i = History.Size - 1; i >= 0; i--)
            if (Stricmp(History[i], command_line) == 0)
            {
                free(History[i]);
                History.erase(History.begin() + i);
                break;
            }
        History.push_back(Strdup(command_line));

        // Process command
        if (Stricmp(command_line, "CLEAR") == 0)
        {
            ClearLog();
        }
        else if (Stricmp(command_line, "HELP") == 0)
        {
            AddLog("Commands:");
            for (int i = 0; i < Commands.Size; i++)
                AddLog("- %s", Commands[i]);
        }
        else if (Stricmp(command_line, "HISTORY") == 0)
        {
            int first = History.Size - 10;
            for (int i = first > 0 ? first : 0; i < History.Size; i++)
                AddLog("%3d: %s\n", i, History[i]);
        }
        else
        {
            AddLog("Unknown command: '%s'\n", command_line);
        }

        // On command input, we scroll to bottom even if AutoScroll==false
        ScrollToBottom = true;
    }

    // In C++11 you'd be better off using lambdas for this sort of forwarding callbacks
    static int TextEditCallbackStub(ImGuiInputTextCallbackData* data)
    {
        ExampleAppConsole* console = (ExampleAppConsole*)data->UserData;
        return console->TextEditCallback(data);
    }

    int     TextEditCallback(ImGuiInputTextCallbackData* data)
    {
        //AddLog("cursor: %d, selection: %d-%d", data->CursorPos, data->SelectionStart, data->SelectionEnd);
        switch (data->EventFlag)
        {
        case ImGuiInputTextFlags_CallbackCompletion:
            {
                // Example of TEXT COMPLETION

                // Locate beginning of current word
                const char* word_end = data->Buf + data->CursorPos;
                const char* word_start = word_end;
                while (word_start > data->Buf)
                {
                    const char c = word_start[-1];
                    if (c == ' ' || c == '\t' || c == ',' || c == ';')
                        break;
                    word_start--;
                }

                // Build a list of candidates
                ImVector<const char*> candidates;
                for (int i = 0; i < Commands.Size; i++)
                    if (Strnicmp(Commands[i], word_start, (int)(word_end - word_start)) == 0)
                        candidates.push_back(Commands[i]);

                if (candidates.Size == 0)
                {
                    // No match
                    AddLog("No match for \"%.*s\"!\n", (int)(word_end - word_start), word_start);
                }
                else if (candidates.Size == 1)
                {
                    // Single match. Delete the beginning of the word and replace it entirely so we've got nice casing.
                    data->DeleteChars((int)(word_start - data->Buf), (int)(word_end - word_start));
                    data->InsertChars(data->CursorPos, candidates[0]);
                    data->InsertChars(data->CursorPos, " ");
                }
                else
                {
                    // Multiple matches. Complete as much as we can..
                    // So inputing "C"+Tab will complete to "CL" then display "CLEAR" and "CLASSIFY" as matches.
                    int match_len = (int)(word_end - word_start);
                    for (;;)
                    {
                        int c = 0;
                        bool all_candidates_matches = true;
                        for (int i = 0; i < candidates.Size && all_candidates_matches; i++)
                            if (i == 0)
                                c = toupper(candidates[i][match_len]);
                            else if (c == 0 || c != toupper(candidates[i][match_len]))
                                all_candidates_matches = false;
                        if (!all_candidates_matches)
                            break;
                        match_len++;
                    }

                    if (match_len > 0)
                    {
                        data->DeleteChars((int)(word_start - data->Buf), (int)(word_end - word_start));
                        data->InsertChars(data->CursorPos, candidates[0], candidates[0] + match_len);
                    }

                    // List matches
                    AddLog("Possible matches:\n");
                    for (int i = 0; i < candidates.Size; i++)
                        AddLog("- %s\n", candidates[i]);
                }

                break;
            }
        case ImGuiInputTextFlags_CallbackHistory:
            {
                // Example of HISTORY
                const int prev_history_pos = HistoryPos;
                if (data->EventKey == ImGuiKey_UpArrow)
                {
                    if (HistoryPos == -1)
                        HistoryPos = History.Size - 1;
                    else if (HistoryPos > 0)
                        HistoryPos--;
                }
                else if (data->EventKey == ImGuiKey_DownArrow)
                {
                    if (HistoryPos != -1)
                        if (++HistoryPos >= History.Size)
                            HistoryPos = -1;
                }

                // A better implementation would preserve the data on the current input line along with cursor position.
                if (prev_history_pos != HistoryPos)
                {
                    const char* history_str = (HistoryPos >= 0) ? History[HistoryPos] : "";
                    data->DeleteChars(0, data->BufTextLen);
                    data->InsertChars(0, history_str);
                }
            }
        }
        return 0;
    }
};

static void ShowExampleAppConsole(bool* p_open)
{
    static ExampleAppConsole console;
    console.Draw("Example: Console", p_open);
}

//-----------------------------------------------------------------------------
// [SECTION] Example App: Debug Log / ShowExampleAppLog()
//-----------------------------------------------------------------------------

// Usage:
//  static ExampleAppLog my_log;
//  my_log.AddLog("Hello %d world\n", 123);
//  my_log.Draw("title");
struct ExampleAppLog
{
    ImGuiTextBuffer     Buf;
    ImGuiTextFilter     Filter;
    ImVector<int>       LineOffsets; // Index to lines offset. We maintain this with AddLog() calls.
    bool                AutoScroll;  // Keep scrolling if already at the bottom.

    ExampleAppLog()
    {
        AutoScroll = true;
        Clear();
    }

    void    Clear()
    {
        Buf.clear();
        LineOffsets.clear();
        LineOffsets.push_back(0);
    }

    void    AddLog(const char* fmt, ...) IM_FMTARGS(2)
    {
        int old_size = Buf.size();
        va_list args;
        va_start(args, fmt);
        Buf.appendfv(fmt, args);
        va_end(args);
        for (int new_size = Buf.size(); old_size < new_size; old_size++)
            if (Buf[old_size] == '\n')
                LineOffsets.push_back(old_size + 1);
    }

    void    Draw(const char* title, bool* p_open = NULL)
    {
        if (!ImGui::Begin(title, p_open))
        {
            ImGui::End();
            return;
        }

        // Options menu
        if (ImGui::BeginPopup("Options"))
        {
            ImGui::Checkbox("Auto-scroll", &AutoScroll);
            ImGui::EndPopup();
        }

        // Main window
        if (ImGui::Button("Options"))
            ImGui::OpenPopup("Options");
        ImGui::SameLine();
        bool clear = ImGui::Button("Clear");
        ImGui::SameLine();
        bool copy = ImGui::Button("Copy");
        ImGui::SameLine();
        Filter.Draw("Filter", -100.0f);

        ImGui::Separator();

        if (ImGui::BeginChild("scrolling", ImVec2(0, 0), false, ImGuiWindowFlags_HorizontalScrollbar))
        {
            if (clear)
                Clear();
            if (copy)
                ImGui::LogToClipboard();

            ImGui::PushStyleVar(ImGuiStyleVar_ItemSpacing, ImVec2(0, 0));
            const char* buf = Buf.begin();
            const char* buf_end = Buf.end();
            if (Filter.IsActive())
            {
                // In this example we don't use the clipper when Filter is enabled.
                // This is because we don't have random access to the result of our filter.
                // A real application processing logs with ten of thousands of entries may want to store the result of
                // search/filter.. especially if the filtering function is not trivial (e.g. reg-exp).
                for (int line_no = 0; line_no < LineOffsets.Size; line_no++)
                {
                    const char* line_start = buf + LineOffsets[line_no];
                    const char* line_end = (line_no + 1 < LineOffsets.Size) ? (buf + LineOffsets[line_no + 1] - 1) : buf_end;
                    if (Filter.PassFilter(line_start, line_end))
                        ImGui::TextUnformatted(line_start, line_end);
                }
            }
            else
            {
                // The simplest and easy way to display the entire buffer:
                //   ImGui::TextUnformatted(buf_begin, buf_end);
                // And it'll just work. TextUnformatted() has specialization for large blob of text and will fast-forward
                // to skip non-visible lines. Here we instead demonstrate using the clipper to only process lines that are
                // within the visible area.
                // If you have tens of thousands of items and their processing cost is non-negligible, coarse clipping them
                // on your side is recommended. Using ImGuiListClipper requires
                // - A) random access into your data
                // - B) items all being the  same height,
                // both of which we can handle since we have an array pointing to the beginning of each line of text.
                // When using the filter (in the block of code above) we don't have random access into the data to display
                // anymore, which is why we don't use the clipper. Storing or skimming through the search result would make
                // it possible (and would be recommended if you want to search through tens of thousands of entries).
                ImGuiListClipper clipper;
                clipper.Begin(LineOffsets.Size);
                while (clipper.Step())
                {
                    for (int line_no = clipper.DisplayStart; line_no < clipper.DisplayEnd; line_no++)
                    {
                        const char* line_start = buf + LineOffsets[line_no];
                        const char* line_end = (line_no + 1 < LineOffsets.Size) ? (buf + LineOffsets[line_no + 1] - 1) : buf_end;
                        ImGui::TextUnformatted(line_start, line_end);
                    }
                }
                clipper.End();
            }
            ImGui::PopStyleVar();

            // Keep up at the bottom of the scroll region if we were already at the bottom at the beginning of the frame.
            // Using a scrollbar or mouse-wheel will take away from the bottom edge.
            if (AutoScroll && ImGui::GetScrollY() >= ImGui::GetScrollMaxY())
                ImGui::SetScrollHereY(1.0f);
        }
        ImGui::EndChild();
        ImGui::End();
    }
};

// Demonstrate creating a simple log window with basic filtering.
static void ShowExampleAppLog(bool* p_open)
{
    static ExampleAppLog log;

    // For the demo: add a debug button _BEFORE_ the normal log window contents
    // We take advantage of a rarely used feature: multiple calls to Begin()/End() are appending to the _same_ window.
    // Most of the contents of the window will be added by the log.Draw() call.
    ImGui::SetNextWindowSize(ImVec2(500, 400), ImGuiCond_FirstUseEver);
    ImGui::Begin("Example: Log", p_open);
    IMGUI_DEMO_MARKER("Examples/Log");
    if (ImGui::SmallButton("[Debug] Add 5 entries"))
    {
        static int counter = 0;
        const char* categories[3] = { "info", "warn", "error" };
        const char* words[] = { "Bumfuzzled", "Cattywampus", "Snickersnee", "Abibliophobia", "Absquatulate", "Nincompoop", "Pauciloquent" };
        for (int n = 0; n < 5; n++)
        {
            const char* category = categories[counter % IM_ARRAYSIZE(categories)];
            const char* word = words[counter % IM_ARRAYSIZE(words)];
            log.AddLog("[%05d] [%s] Hello, current time is %.1f, here's a word: '%s'\n",
                ImGui::GetFrameCount(), category, ImGui::GetTime(), word);
            counter++;
        }
    }
    ImGui::End();

    // Actually call in the regular Log helper (which will Begin() into the same window as we just did)
    log.Draw("Example: Log", p_open);
}

//-----------------------------------------------------------------------------
// [SECTION] Example App: Simple Layout / ShowExampleAppLayout()
//-----------------------------------------------------------------------------

// Demonstrate create a window with multiple child windows.
static void ShowExampleAppLayout(bool* p_open)
{
    ImGui::SetNextWindowSize(ImVec2(500, 440), ImGuiCond_FirstUseEver);
    if (ImGui::Begin("Example: Simple layout", p_open, ImGuiWindowFlags_MenuBar))
    {
        IMGUI_DEMO_MARKER("Examples/Simple layout");
        if (ImGui::BeginMenuBar())
        {
            if (ImGui::BeginMenu("File"))
            {
                if (ImGui::MenuItem("Close", "Ctrl+W")) { *p_open = false; }
                ImGui::EndMenu();
            }
            ImGui::EndMenuBar();
        }

        // Left
        static int selected = 0;
        {
            ImGui::BeginChild("left pane", ImVec2(150, 0), true);
            for (int i = 0; i < 100; i++)
            {
                // FIXME: Good candidate to use ImGuiSelectableFlags_SelectOnNav
                char label[128];
                sprintf(label, "MyObject %d", i);
                if (ImGui::Selectable(label, selected == i))
                    selected = i;
            }
            ImGui::EndChild();
        }
        ImGui::SameLine();

        // Right
        {
            ImGui::BeginGroup();
            ImGui::BeginChild("item view", ImVec2(0, -ImGui::GetFrameHeightWithSpacing())); // Leave room for 1 line below us
            ImGui::Text("MyObject: %d", selected);
            ImGui::Separator();
            if (ImGui::BeginTabBar("##Tabs", ImGuiTabBarFlags_None))
            {
                if (ImGui::BeginTabItem("Description"))
                {
                    ImGui::TextWrapped("Lorem ipsum dolor sit amet, consectetur adipiscing elit, sed do eiusmod tempor incididunt ut labore et dolore magna aliqua. ");
                    ImGui::EndTabItem();
                }
                if (ImGui::BeginTabItem("Details"))
                {
                    ImGui::Text("ID: 0123456789");
                    ImGui::EndTabItem();
                }
                ImGui::EndTabBar();
            }
            ImGui::EndChild();
            if (ImGui::Button("Revert")) {}
            ImGui::SameLine();
            if (ImGui::Button("Save")) {}
            ImGui::EndGroup();
        }
    }
    ImGui::End();
}

//-----------------------------------------------------------------------------
// [SECTION] Example App: Property Editor / ShowExampleAppPropertyEditor()
//-----------------------------------------------------------------------------

static void ShowPlaceholderObject(const char* prefix, int uid)
{
    // Use object uid as identifier. Most commonly you could also use the object pointer as a base ID.
    ImGui::PushID(uid);

    // Text and Tree nodes are less high than framed widgets, using AlignTextToFramePadding() we add vertical spacing to make the tree lines equal high.
    ImGui::TableNextRow();
    ImGui::TableSetColumnIndex(0);
    ImGui::AlignTextToFramePadding();
    bool node_open = ImGui::TreeNode("Object", "%s_%u", prefix, uid);
    ImGui::TableSetColumnIndex(1);
    ImGui::Text("my sailor is rich");

    if (node_open)
    {
        static float placeholder_members[8] = { 0.0f, 0.0f, 1.0f, 3.1416f, 100.0f, 999.0f };
        for (int i = 0; i < 8; i++)
        {
            ImGui::PushID(i); // Use field index as identifier.
            if (i < 2)
            {
                ShowPlaceholderObject("Child", 424242);
            }
            else
            {
                // Here we use a TreeNode to highlight on hover (we could use e.g. Selectable as well)
                ImGui::TableNextRow();
                ImGui::TableSetColumnIndex(0);
                ImGui::AlignTextToFramePadding();
                ImGuiTreeNodeFlags flags = ImGuiTreeNodeFlags_Leaf | ImGuiTreeNodeFlags_NoTreePushOnOpen | ImGuiTreeNodeFlags_Bullet;
                ImGui::TreeNodeEx("Field", flags, "Field_%d", i);

                ImGui::TableSetColumnIndex(1);
                ImGui::SetNextItemWidth(-FLT_MIN);
                if (i >= 5)
                    ImGui::InputFloat("##value", &placeholder_members[i], 1.0f);
                else
                    ImGui::DragFloat("##value", &placeholder_members[i], 0.01f);
                ImGui::NextColumn();
            }
            ImGui::PopID();
        }
        ImGui::TreePop();
    }
    ImGui::PopID();
}

// Demonstrate create a simple property editor.
// This demo is a bit lackluster nowadays, would be nice to improve.
static void ShowExampleAppPropertyEditor(bool* p_open)
{
    ImGui::SetNextWindowSize(ImVec2(430, 450), ImGuiCond_FirstUseEver);
    if (!ImGui::Begin("Example: Property editor", p_open))
    {
        ImGui::End();
        return;
    }

    IMGUI_DEMO_MARKER("Examples/Property Editor");
    HelpMarker(
        "This example shows how you may implement a property editor using two columns.\n"
        "All objects/fields data are dummies here.\n");

    ImGui::PushStyleVar(ImGuiStyleVar_FramePadding, ImVec2(2, 2));
    if (ImGui::BeginTable("##split", 2, ImGuiTableFlags_BordersOuter | ImGuiTableFlags_Resizable | ImGuiTableFlags_ScrollY))
    {
        ImGui::TableSetupScrollFreeze(0, 1);
        ImGui::TableSetupColumn("Object");
        ImGui::TableSetupColumn("Contents");
        ImGui::TableHeadersRow();

        // Iterate placeholder objects (all the same data)
        for (int obj_i = 0; obj_i < 4; obj_i++)
            ShowPlaceholderObject("Object", obj_i);

        ImGui::EndTable();
    }
    ImGui::PopStyleVar();
    ImGui::End();
}

//-----------------------------------------------------------------------------
// [SECTION] Example App: Long Text / ShowExampleAppLongText()
//-----------------------------------------------------------------------------

// Demonstrate/test rendering huge amount of text, and the incidence of clipping.
static void ShowExampleAppLongText(bool* p_open)
{
    ImGui::SetNextWindowSize(ImVec2(520, 600), ImGuiCond_FirstUseEver);
    if (!ImGui::Begin("Example: Long text display", p_open))
    {
        ImGui::End();
        return;
    }
    IMGUI_DEMO_MARKER("Examples/Long text display");

    static int test_type = 0;
    static ImGuiTextBuffer log;
    static int lines = 0;
    ImGui::Text("Printing unusually long amount of text.");
    ImGui::Combo("Test type", &test_type,
        "Single call to TextUnformatted()\0"
        "Multiple calls to Text(), clipped\0"
        "Multiple calls to Text(), not clipped (slow)\0");
    ImGui::Text("Buffer contents: %d lines, %d bytes", lines, log.size());
    if (ImGui::Button("Clear")) { log.clear(); lines = 0; }
    ImGui::SameLine();
    if (ImGui::Button("Add 1000 lines"))
    {
        for (int i = 0; i < 1000; i++)
            log.appendf("%i The quick brown fox jumps over the lazy dog\n", lines + i);
        lines += 1000;
    }
    ImGui::BeginChild("Log");
    switch (test_type)
    {
    case 0:
        // Single call to TextUnformatted() with a big buffer
        ImGui::TextUnformatted(log.begin(), log.end());
        break;
    case 1:
        {
            // Multiple calls to Text(), manually coarsely clipped - demonstrate how to use the ImGuiListClipper helper.
            ImGui::PushStyleVar(ImGuiStyleVar_ItemSpacing, ImVec2(0, 0));
            ImGuiListClipper clipper;
            clipper.Begin(lines);
            while (clipper.Step())
                for (int i = clipper.DisplayStart; i < clipper.DisplayEnd; i++)
                    ImGui::Text("%i The quick brown fox jumps over the lazy dog", i);
            ImGui::PopStyleVar();
            break;
        }
    case 2:
        // Multiple calls to Text(), not clipped (slow)
        ImGui::PushStyleVar(ImGuiStyleVar_ItemSpacing, ImVec2(0, 0));
        for (int i = 0; i < lines; i++)
            ImGui::Text("%i The quick brown fox jumps over the lazy dog", i);
        ImGui::PopStyleVar();
        break;
    }
    ImGui::EndChild();
    ImGui::End();
}

//-----------------------------------------------------------------------------
// [SECTION] Example App: Auto Resize / ShowExampleAppAutoResize()
//-----------------------------------------------------------------------------

// Demonstrate creating a window which gets auto-resized according to its content.
static void ShowExampleAppAutoResize(bool* p_open)
{
    if (!ImGui::Begin("Example: Auto-resizing window", p_open, ImGuiWindowFlags_AlwaysAutoResize))
    {
        ImGui::End();
        return;
    }
    IMGUI_DEMO_MARKER("Examples/Auto-resizing window");

    static int lines = 10;
    ImGui::TextUnformatted(
        "Window will resize every-frame to the size of its content.\n"
        "Note that you probably don't want to query the window size to\n"
        "output your content because that would create a feedback loop.");
    ImGui::SliderInt("Number of lines", &lines, 1, 20);
    for (int i = 0; i < lines; i++)
        ImGui::Text("%*sThis is line %d", i * 4, "", i); // Pad with space to extend size horizontally
    ImGui::End();
}

//-----------------------------------------------------------------------------
// [SECTION] Example App: Constrained Resize / ShowExampleAppConstrainedResize()
//-----------------------------------------------------------------------------

// Demonstrate creating a window with custom resize constraints.
// Note that size constraints currently don't work on a docked window (when in 'docking' branch)
static void ShowExampleAppConstrainedResize(bool* p_open)
{
    struct CustomConstraints
    {
        // Helper functions to demonstrate programmatic constraints
        // FIXME: This doesn't take account of decoration size (e.g. title bar), library should make this easier.
        static void AspectRatio(ImGuiSizeCallbackData* data)    { float aspect_ratio = *(float*)data->UserData; data->DesiredSize.x = IM_MAX(data->CurrentSize.x, data->CurrentSize.y); data->DesiredSize.y = (float)(int)(data->DesiredSize.x / aspect_ratio); }
        static void Square(ImGuiSizeCallbackData* data)         { data->DesiredSize.x = data->DesiredSize.y = IM_MAX(data->CurrentSize.x, data->CurrentSize.y); }
        static void Step(ImGuiSizeCallbackData* data)           { float step = *(float*)data->UserData; data->DesiredSize = ImVec2((int)(data->CurrentSize.x / step + 0.5f) * step, (int)(data->CurrentSize.y / step + 0.5f) * step); }
    };

    const char* test_desc[] =
    {
        "Between 100x100 and 500x500",
        "At least 100x100",
        "Resize vertical only",
        "Resize horizontal only",
        "Width Between 400 and 500",
        "Custom: Aspect Ratio 16:9",
        "Custom: Always Square",
        "Custom: Fixed Steps (100)",
    };

    // Options
    static bool auto_resize = false;
    static bool window_padding = true;
    static int type = 5; // Aspect Ratio
    static int display_lines = 10;

    // Submit constraint
    float aspect_ratio = 16.0f / 9.0f;
    float fixed_step = 100.0f;
    if (type == 0) ImGui::SetNextWindowSizeConstraints(ImVec2(100, 100), ImVec2(500, 500));         // Between 100x100 and 500x500
    if (type == 1) ImGui::SetNextWindowSizeConstraints(ImVec2(100, 100), ImVec2(FLT_MAX, FLT_MAX)); // Width > 100, Height > 100
    if (type == 2) ImGui::SetNextWindowSizeConstraints(ImVec2(-1, 0),    ImVec2(-1, FLT_MAX));      // Vertical only
    if (type == 3) ImGui::SetNextWindowSizeConstraints(ImVec2(0, -1),    ImVec2(FLT_MAX, -1));      // Horizontal only
    if (type == 4) ImGui::SetNextWindowSizeConstraints(ImVec2(400, -1),  ImVec2(500, -1));          // Width Between and 400 and 500
    if (type == 5) ImGui::SetNextWindowSizeConstraints(ImVec2(0, 0),     ImVec2(FLT_MAX, FLT_MAX), CustomConstraints::AspectRatio, (void*)&aspect_ratio);   // Aspect ratio
    if (type == 6) ImGui::SetNextWindowSizeConstraints(ImVec2(0, 0),     ImVec2(FLT_MAX, FLT_MAX), CustomConstraints::Square);                              // Always Square
    if (type == 7) ImGui::SetNextWindowSizeConstraints(ImVec2(0, 0),     ImVec2(FLT_MAX, FLT_MAX), CustomConstraints::Step, (void*)&fixed_step);            // Fixed Step

    // Submit window
    if (!window_padding)
        ImGui::PushStyleVar(ImGuiStyleVar_WindowPadding, ImVec2(0.0f, 0.0f));
    const ImGuiWindowFlags window_flags = auto_resize ? ImGuiWindowFlags_AlwaysAutoResize : 0;
    const bool window_open = ImGui::Begin("Example: Constrained Resize", p_open, window_flags);
    if (!window_padding)
        ImGui::PopStyleVar();
    if (window_open)
    {
        IMGUI_DEMO_MARKER("Examples/Constrained Resizing window");
        if (ImGui::GetIO().KeyShift)
        {
            // Display a dummy viewport (in your real app you would likely use ImageButton() to display a texture.
            ImVec2 avail_size = ImGui::GetContentRegionAvail();
            ImVec2 pos = ImGui::GetCursorScreenPos();
            ImGui::ColorButton("viewport", ImVec4(0.5f, 0.2f, 0.5f, 1.0f), ImGuiColorEditFlags_NoTooltip | ImGuiColorEditFlags_NoDragDrop, avail_size);
            ImGui::SetCursorScreenPos(ImVec2(pos.x + 10, pos.y + 10));
            ImGui::Text("%.2f x %.2f", avail_size.x, avail_size.y);
        }
        else
        {
            ImGui::Text("(Hold SHIFT to display a dummy viewport)");
            if (ImGui::IsWindowDocked())
                ImGui::Text("Warning: Sizing Constraints won't work if the window is docked!");
            if (ImGui::Button("Set 200x200")) { ImGui::SetWindowSize(ImVec2(200, 200)); } ImGui::SameLine();
            if (ImGui::Button("Set 500x500")) { ImGui::SetWindowSize(ImVec2(500, 500)); } ImGui::SameLine();
            if (ImGui::Button("Set 800x200")) { ImGui::SetWindowSize(ImVec2(800, 200)); }
            ImGui::SetNextItemWidth(ImGui::GetFontSize() * 20);
            ImGui::Combo("Constraint", &type, test_desc, IM_ARRAYSIZE(test_desc));
            ImGui::SetNextItemWidth(ImGui::GetFontSize() * 20);
            ImGui::DragInt("Lines", &display_lines, 0.2f, 1, 100);
            ImGui::Checkbox("Auto-resize", &auto_resize);
            ImGui::Checkbox("Window padding", &window_padding);
            for (int i = 0; i < display_lines; i++)
                ImGui::Text("%*sHello, sailor! Making this line long enough for the example.", i * 4, "");
        }
    }
    ImGui::End();
}

//-----------------------------------------------------------------------------
// [SECTION] Example App: Simple overlay / ShowExampleAppSimpleOverlay()
//-----------------------------------------------------------------------------

// Demonstrate creating a simple static window with no decoration
// + a context-menu to choose which corner of the screen to use.
static void ShowExampleAppSimpleOverlay(bool* p_open)
{
    static int location = 0;
    ImGuiIO& io = ImGui::GetIO();
    ImGuiWindowFlags window_flags = ImGuiWindowFlags_NoDecoration | ImGuiWindowFlags_NoDocking | ImGuiWindowFlags_AlwaysAutoResize | ImGuiWindowFlags_NoSavedSettings | ImGuiWindowFlags_NoFocusOnAppearing | ImGuiWindowFlags_NoNav;
    if (location >= 0)
    {
        const float PAD = 10.0f;
        const ImGuiViewport* viewport = ImGui::GetMainViewport();
        ImVec2 work_pos = viewport->WorkPos; // Use work area to avoid menu-bar/task-bar, if any!
        ImVec2 work_size = viewport->WorkSize;
        ImVec2 window_pos, window_pos_pivot;
        window_pos.x = (location & 1) ? (work_pos.x + work_size.x - PAD) : (work_pos.x + PAD);
        window_pos.y = (location & 2) ? (work_pos.y + work_size.y - PAD) : (work_pos.y + PAD);
        window_pos_pivot.x = (location & 1) ? 1.0f : 0.0f;
        window_pos_pivot.y = (location & 2) ? 1.0f : 0.0f;
        ImGui::SetNextWindowPos(window_pos, ImGuiCond_Always, window_pos_pivot);
        ImGui::SetNextWindowViewport(viewport->ID);
        window_flags |= ImGuiWindowFlags_NoMove;
    }
    else if (location == -2)
    {
        // Center window
        ImGui::SetNextWindowPos(ImGui::GetMainViewport()->GetCenter(), ImGuiCond_Always, ImVec2(0.5f, 0.5f));
        window_flags |= ImGuiWindowFlags_NoMove;
    }
    ImGui::SetNextWindowBgAlpha(0.35f); // Transparent background
    if (ImGui::Begin("Example: Simple overlay", p_open, window_flags))
    {
        IMGUI_DEMO_MARKER("Examples/Simple Overlay");
        ImGui::Text("Simple overlay\n" "(right-click to change position)");
        ImGui::Separator();
        if (ImGui::IsMousePosValid())
            ImGui::Text("Mouse Position: (%.1f,%.1f)", io.MousePos.x, io.MousePos.y);
        else
            ImGui::Text("Mouse Position: <invalid>");
        if (ImGui::BeginPopupContextWindow())
        {
            if (ImGui::MenuItem("Custom",       NULL, location == -1)) location = -1;
            if (ImGui::MenuItem("Center",       NULL, location == -2)) location = -2;
            if (ImGui::MenuItem("Top-left",     NULL, location == 0)) location = 0;
            if (ImGui::MenuItem("Top-right",    NULL, location == 1)) location = 1;
            if (ImGui::MenuItem("Bottom-left",  NULL, location == 2)) location = 2;
            if (ImGui::MenuItem("Bottom-right", NULL, location == 3)) location = 3;
            if (p_open && ImGui::MenuItem("Close")) *p_open = false;
            ImGui::EndPopup();
        }
    }
    ImGui::End();
}

//-----------------------------------------------------------------------------
// [SECTION] Example App: Fullscreen window / ShowExampleAppFullscreen()
//-----------------------------------------------------------------------------

// Demonstrate creating a window covering the entire screen/viewport
static void ShowExampleAppFullscreen(bool* p_open)
{
    static bool use_work_area = true;
    static ImGuiWindowFlags flags = ImGuiWindowFlags_NoDecoration | ImGuiWindowFlags_NoMove | ImGuiWindowFlags_NoSavedSettings;

    // We demonstrate using the full viewport area or the work area (without menu-bars, task-bars etc.)
    // Based on your use case you may want one or the other.
    const ImGuiViewport* viewport = ImGui::GetMainViewport();
    ImGui::SetNextWindowPos(use_work_area ? viewport->WorkPos : viewport->Pos);
    ImGui::SetNextWindowSize(use_work_area ? viewport->WorkSize : viewport->Size);

    if (ImGui::Begin("Example: Fullscreen window", p_open, flags))
    {
        ImGui::Checkbox("Use work area instead of main area", &use_work_area);
        ImGui::SameLine();
        HelpMarker("Main Area = entire viewport,\nWork Area = entire viewport minus sections used by the main menu bars, task bars etc.\n\nEnable the main-menu bar in Examples menu to see the difference.");

        ImGui::CheckboxFlags("ImGuiWindowFlags_NoBackground", &flags, ImGuiWindowFlags_NoBackground);
        ImGui::CheckboxFlags("ImGuiWindowFlags_NoDecoration", &flags, ImGuiWindowFlags_NoDecoration);
        ImGui::Indent();
        ImGui::CheckboxFlags("ImGuiWindowFlags_NoTitleBar", &flags, ImGuiWindowFlags_NoTitleBar);
        ImGui::CheckboxFlags("ImGuiWindowFlags_NoCollapse", &flags, ImGuiWindowFlags_NoCollapse);
        ImGui::CheckboxFlags("ImGuiWindowFlags_NoScrollbar", &flags, ImGuiWindowFlags_NoScrollbar);
        ImGui::Unindent();

        if (p_open && ImGui::Button("Close this window"))
            *p_open = false;
    }
    ImGui::End();
}

//-----------------------------------------------------------------------------
// [SECTION] Example App: Manipulating Window Titles / ShowExampleAppWindowTitles()
//-----------------------------------------------------------------------------

// Demonstrate the use of "##" and "###" in identifiers to manipulate ID generation.
// This applies to all regular items as well.
// Read FAQ section "How can I have multiple widgets with the same label?" for details.
static void ShowExampleAppWindowTitles(bool*)
{
    const ImGuiViewport* viewport = ImGui::GetMainViewport();
    const ImVec2 base_pos = viewport->Pos;

    // By default, Windows are uniquely identified by their title.
    // You can use the "##" and "###" markers to manipulate the display/ID.

    // Using "##" to display same title but have unique identifier.
    ImGui::SetNextWindowPos(ImVec2(base_pos.x + 100, base_pos.y + 100), ImGuiCond_FirstUseEver);
    ImGui::Begin("Same title as another window##1");
    IMGUI_DEMO_MARKER("Examples/Manipulating window titles");
    ImGui::Text("This is window 1.\nMy title is the same as window 2, but my identifier is unique.");
    ImGui::End();

    ImGui::SetNextWindowPos(ImVec2(base_pos.x + 100, base_pos.y + 200), ImGuiCond_FirstUseEver);
    ImGui::Begin("Same title as another window##2");
    ImGui::Text("This is window 2.\nMy title is the same as window 1, but my identifier is unique.");
    ImGui::End();

    // Using "###" to display a changing title but keep a static identifier "AnimatedTitle"
    char buf[128];
    sprintf(buf, "Animated title %c %d###AnimatedTitle", "|/-\\"[(int)(ImGui::GetTime() / 0.25f) & 3], ImGui::GetFrameCount());
    ImGui::SetNextWindowPos(ImVec2(base_pos.x + 100, base_pos.y + 300), ImGuiCond_FirstUseEver);
    ImGui::Begin(buf);
    ImGui::Text("This window has a changing title.");
    ImGui::End();
}

//-----------------------------------------------------------------------------
// [SECTION] Example App: Custom Rendering using ImDrawList API / ShowExampleAppCustomRendering()
//-----------------------------------------------------------------------------

// Demonstrate using the low-level ImDrawList to draw custom shapes.
static void ShowExampleAppCustomRendering(bool* p_open)
{
    if (!ImGui::Begin("Example: Custom rendering", p_open))
    {
        ImGui::End();
        return;
    }
    IMGUI_DEMO_MARKER("Examples/Custom Rendering");

    // Tip: If you do a lot of custom rendering, you probably want to use your own geometrical types and benefit of
    // overloaded operators, etc. Define IM_VEC2_CLASS_EXTRA in imconfig.h to create implicit conversions between your
    // types and ImVec2/ImVec4. Dear ImGui defines overloaded operators but they are internal to imgui.cpp and not
    // exposed outside (to avoid messing with your types) In this example we are not using the maths operators!

    if (ImGui::BeginTabBar("##TabBar"))
    {
        if (ImGui::BeginTabItem("Primitives"))
        {
            ImGui::PushItemWidth(-ImGui::GetFontSize() * 15);
            ImDrawList* draw_list = ImGui::GetWindowDrawList();

            // Draw gradients
            // (note that those are currently exacerbating our sRGB/Linear issues)
            // Calling ImGui::GetColorU32() multiplies the given colors by the current Style Alpha, but you may pass the IM_COL32() directly as well..
            ImGui::Text("Gradients");
            ImVec2 gradient_size = ImVec2(ImGui::CalcItemWidth(), ImGui::GetFrameHeight());
            {
                ImVec2 p0 = ImGui::GetCursorScreenPos();
                ImVec2 p1 = ImVec2(p0.x + gradient_size.x, p0.y + gradient_size.y);
                ImU32 col_a = ImGui::GetColorU32(IM_COL32(0, 0, 0, 255));
                ImU32 col_b = ImGui::GetColorU32(IM_COL32(255, 255, 255, 255));
                draw_list->AddRectFilledMultiColor(p0, p1, col_a, col_b, col_b, col_a);
                ImGui::InvisibleButton("##gradient1", gradient_size);
            }
            {
                ImVec2 p0 = ImGui::GetCursorScreenPos();
                ImVec2 p1 = ImVec2(p0.x + gradient_size.x, p0.y + gradient_size.y);
                ImU32 col_a = ImGui::GetColorU32(IM_COL32(0, 255, 0, 255));
                ImU32 col_b = ImGui::GetColorU32(IM_COL32(255, 0, 0, 255));
                draw_list->AddRectFilledMultiColor(p0, p1, col_a, col_b, col_b, col_a);
                ImGui::InvisibleButton("##gradient2", gradient_size);
            }

            // Draw a bunch of primitives
            ImGui::Text("All primitives");
            static float sz = 36.0f;
            static float thickness = 3.0f;
            static int ngon_sides = 6;
            static bool circle_segments_override = false;
            static int circle_segments_override_v = 12;
            static bool curve_segments_override = false;
            static int curve_segments_override_v = 8;
            static ImVec4 colf = ImVec4(1.0f, 1.0f, 0.4f, 1.0f);
            ImGui::DragFloat("Size", &sz, 0.2f, 2.0f, 100.0f, "%.0f");
            ImGui::DragFloat("Thickness", &thickness, 0.05f, 1.0f, 8.0f, "%.02f");
            ImGui::SliderInt("N-gon sides", &ngon_sides, 3, 12);
            ImGui::Checkbox("##circlesegmentoverride", &circle_segments_override);
            ImGui::SameLine(0.0f, ImGui::GetStyle().ItemInnerSpacing.x);
            circle_segments_override |= ImGui::SliderInt("Circle segments override", &circle_segments_override_v, 3, 40);
            ImGui::Checkbox("##curvessegmentoverride", &curve_segments_override);
            ImGui::SameLine(0.0f, ImGui::GetStyle().ItemInnerSpacing.x);
            curve_segments_override |= ImGui::SliderInt("Curves segments override", &curve_segments_override_v, 3, 40);
            ImGui::ColorEdit4("Color", &colf.x);

            const ImVec2 p = ImGui::GetCursorScreenPos();
            const ImU32 col = ImColor(colf);
            const float spacing = 10.0f;
            const ImDrawFlags corners_tl_br = ImDrawFlags_RoundCornersTopLeft | ImDrawFlags_RoundCornersBottomRight;
            const float rounding = sz / 5.0f;
            const int circle_segments = circle_segments_override ? circle_segments_override_v : 0;
            const int curve_segments = curve_segments_override ? curve_segments_override_v : 0;
            float x = p.x + 4.0f;
            float y = p.y + 4.0f;
            for (int n = 0; n < 2; n++)
            {
                // First line uses a thickness of 1.0f, second line uses the configurable thickness
                float th = (n == 0) ? 1.0f : thickness;
                draw_list->AddNgon(ImVec2(x + sz*0.5f, y + sz*0.5f), sz*0.5f, col, ngon_sides, th);                 x += sz + spacing;  // N-gon
                draw_list->AddCircle(ImVec2(x + sz*0.5f, y + sz*0.5f), sz*0.5f, col, circle_segments, th);          x += sz + spacing;  // Circle
                draw_list->AddEllipse(ImVec2(x + sz*0.5f, y + sz*0.5f), sz*0.5f, sz*0.3f, col, -0.3f, circle_segments, th); x += sz + spacing;	// Ellipse
                draw_list->AddRect(ImVec2(x, y), ImVec2(x + sz, y + sz), col, 0.0f, ImDrawFlags_None, th);          x += sz + spacing;  // Square
                draw_list->AddRect(ImVec2(x, y), ImVec2(x + sz, y + sz), col, rounding, ImDrawFlags_None, th);      x += sz + spacing;  // Square with all rounded corners
                draw_list->AddRect(ImVec2(x, y), ImVec2(x + sz, y + sz), col, rounding, corners_tl_br, th);         x += sz + spacing;  // Square with two rounded corners
                draw_list->AddTriangle(ImVec2(x+sz*0.5f,y), ImVec2(x+sz, y+sz-0.5f), ImVec2(x, y+sz-0.5f), col, th);x += sz + spacing;  // Triangle
                //draw_list->AddTriangle(ImVec2(x+sz*0.2f,y), ImVec2(x, y+sz-0.5f), ImVec2(x+sz*0.4f, y+sz-0.5f), col, th);x+= sz*0.4f + spacing; // Thin triangle
                draw_list->AddLine(ImVec2(x, y), ImVec2(x + sz, y), col, th);                                       x += sz + spacing;  // Horizontal line (note: drawing a filled rectangle will be faster!)
                draw_list->AddLine(ImVec2(x, y), ImVec2(x, y + sz), col, th);                                       x += spacing;       // Vertical line (note: drawing a filled rectangle will be faster!)
                draw_list->AddLine(ImVec2(x, y), ImVec2(x + sz, y + sz), col, th);                                  x += sz + spacing;  // Diagonal line

                // Quadratic Bezier Curve (3 control points)
                ImVec2 cp3[3] = { ImVec2(x, y + sz * 0.6f), ImVec2(x + sz * 0.5f, y - sz * 0.4f), ImVec2(x + sz, y + sz) };
                draw_list->AddBezierQuadratic(cp3[0], cp3[1], cp3[2], col, th, curve_segments); x += sz + spacing;

                // Cubic Bezier Curve (4 control points)
                ImVec2 cp4[4] = { ImVec2(x, y), ImVec2(x + sz * 1.3f, y + sz * 0.3f), ImVec2(x + sz - sz * 1.3f, y + sz - sz * 0.3f), ImVec2(x + sz, y + sz) };
                draw_list->AddBezierCubic(cp4[0], cp4[1], cp4[2], cp4[3], col, th, curve_segments);

                x = p.x + 4;
                y += sz + spacing;
            }
            draw_list->AddNgonFilled(ImVec2(x + sz * 0.5f, y + sz * 0.5f), sz * 0.5f, col, ngon_sides);             x += sz + spacing;  // N-gon
            draw_list->AddCircleFilled(ImVec2(x + sz * 0.5f, y + sz * 0.5f), sz * 0.5f, col, circle_segments);      x += sz + spacing;  // Circle
            draw_list->AddEllipseFilled(ImVec2(x + sz * 0.5f, y + sz * 0.5f), sz * 0.5f, sz * 0.3f, col, -0.3f, circle_segments); x += sz + spacing;// Ellipse
            draw_list->AddRectFilled(ImVec2(x, y), ImVec2(x + sz, y + sz), col);                                    x += sz + spacing;  // Square
            draw_list->AddRectFilled(ImVec2(x, y), ImVec2(x + sz, y + sz), col, 10.0f);                             x += sz + spacing;  // Square with all rounded corners
            draw_list->AddRectFilled(ImVec2(x, y), ImVec2(x + sz, y + sz), col, 10.0f, corners_tl_br);              x += sz + spacing;  // Square with two rounded corners
            draw_list->AddTriangleFilled(ImVec2(x+sz*0.5f,y), ImVec2(x+sz, y+sz-0.5f), ImVec2(x, y+sz-0.5f), col);  x += sz + spacing;  // Triangle
            //draw_list->AddTriangleFilled(ImVec2(x+sz*0.2f,y), ImVec2(x, y+sz-0.5f), ImVec2(x+sz*0.4f, y+sz-0.5f), col); x += sz*0.4f + spacing; // Thin triangle
            draw_list->AddRectFilled(ImVec2(x, y), ImVec2(x + sz, y + thickness), col);                             x += sz + spacing;  // Horizontal line (faster than AddLine, but only handle integer thickness)
            draw_list->AddRectFilled(ImVec2(x, y), ImVec2(x + thickness, y + sz), col);                             x += spacing * 2.0f;// Vertical line (faster than AddLine, but only handle integer thickness)
            draw_list->AddRectFilled(ImVec2(x, y), ImVec2(x + 1, y + 1), col);                                      x += sz;            // Pixel (faster than AddLine)
            draw_list->AddRectFilledMultiColor(ImVec2(x, y), ImVec2(x + sz, y + sz), IM_COL32(0, 0, 0, 255), IM_COL32(255, 0, 0, 255), IM_COL32(255, 255, 0, 255), IM_COL32(0, 255, 0, 255));

            ImGui::Dummy(ImVec2((sz + spacing) * 11.2f, (sz + spacing) * 3.0f));
            ImGui::PopItemWidth();
            ImGui::EndTabItem();
        }

        if (ImGui::BeginTabItem("Canvas"))
        {
            static ImVector<ImVec2> points;
            static ImVec2 scrolling(0.0f, 0.0f);
            static bool opt_enable_grid = true;
            static bool opt_enable_context_menu = true;
            static bool adding_line = false;

            ImGui::Checkbox("Enable grid", &opt_enable_grid);
            ImGui::Checkbox("Enable context menu", &opt_enable_context_menu);
            ImGui::Text("Mouse Left: drag to add lines,\nMouse Right: drag to scroll, click for context menu.");

            // Typically you would use a BeginChild()/EndChild() pair to benefit from a clipping region + own scrolling.
            // Here we demonstrate that this can be replaced by simple offsetting + custom drawing + PushClipRect/PopClipRect() calls.
            // To use a child window instead we could use, e.g:
            //      ImGui::PushStyleVar(ImGuiStyleVar_WindowPadding, ImVec2(0, 0));      // Disable padding
            //      ImGui::PushStyleColor(ImGuiCol_ChildBg, IM_COL32(50, 50, 50, 255));  // Set a background color
            //      ImGui::BeginChild("canvas", ImVec2(0.0f, 0.0f), true, ImGuiWindowFlags_NoMove);
            //      ImGui::PopStyleColor();
            //      ImGui::PopStyleVar();
            //      [...]
            //      ImGui::EndChild();

            // Using InvisibleButton() as a convenience 1) it will advance the layout cursor and 2) allows us to use IsItemHovered()/IsItemActive()
            ImVec2 canvas_p0 = ImGui::GetCursorScreenPos();      // ImDrawList API uses screen coordinates!
            ImVec2 canvas_sz = ImGui::GetContentRegionAvail();   // Resize canvas to what's available
            if (canvas_sz.x < 50.0f) canvas_sz.x = 50.0f;
            if (canvas_sz.y < 50.0f) canvas_sz.y = 50.0f;
            ImVec2 canvas_p1 = ImVec2(canvas_p0.x + canvas_sz.x, canvas_p0.y + canvas_sz.y);

            // Draw border and background color
            ImGuiIO& io = ImGui::GetIO();
            ImDrawList* draw_list = ImGui::GetWindowDrawList();
            draw_list->AddRectFilled(canvas_p0, canvas_p1, IM_COL32(50, 50, 50, 255));
            draw_list->AddRect(canvas_p0, canvas_p1, IM_COL32(255, 255, 255, 255));

            // This will catch our interactions
            ImGui::InvisibleButton("canvas", canvas_sz, ImGuiButtonFlags_MouseButtonLeft | ImGuiButtonFlags_MouseButtonRight);
            const bool is_hovered = ImGui::IsItemHovered(); // Hovered
            const bool is_active = ImGui::IsItemActive();   // Held
            const ImVec2 origin(canvas_p0.x + scrolling.x, canvas_p0.y + scrolling.y); // Lock scrolled origin
            const ImVec2 mouse_pos_in_canvas(io.MousePos.x - origin.x, io.MousePos.y - origin.y);

            // Add first and second point
            if (is_hovered && !adding_line && ImGui::IsMouseClicked(ImGuiMouseButton_Left))
            {
                points.push_back(mouse_pos_in_canvas);
                points.push_back(mouse_pos_in_canvas);
                adding_line = true;
            }
            if (adding_line)
            {
                points.back() = mouse_pos_in_canvas;
                if (!ImGui::IsMouseDown(ImGuiMouseButton_Left))
                    adding_line = false;
            }

            // Pan (we use a zero mouse threshold when there's no context menu)
            // You may decide to make that threshold dynamic based on whether the mouse is hovering something etc.
            const float mouse_threshold_for_pan = opt_enable_context_menu ? -1.0f : 0.0f;
            if (is_active && ImGui::IsMouseDragging(ImGuiMouseButton_Right, mouse_threshold_for_pan))
            {
                scrolling.x += io.MouseDelta.x;
                scrolling.y += io.MouseDelta.y;
            }

            // Context menu (under default mouse threshold)
            ImVec2 drag_delta = ImGui::GetMouseDragDelta(ImGuiMouseButton_Right);
            if (opt_enable_context_menu && drag_delta.x == 0.0f && drag_delta.y == 0.0f)
                ImGui::OpenPopupOnItemClick("context", ImGuiPopupFlags_MouseButtonRight);
            if (ImGui::BeginPopup("context"))
            {
                if (adding_line)
                    points.resize(points.size() - 2);
                adding_line = false;
                if (ImGui::MenuItem("Remove one", NULL, false, points.Size > 0)) { points.resize(points.size() - 2); }
                if (ImGui::MenuItem("Remove all", NULL, false, points.Size > 0)) { points.clear(); }
                ImGui::EndPopup();
            }

            // Draw grid + all lines in the canvas
            draw_list->PushClipRect(canvas_p0, canvas_p1, true);
            if (opt_enable_grid)
            {
                const float GRID_STEP = 64.0f;
                for (float x = fmodf(scrolling.x, GRID_STEP); x < canvas_sz.x; x += GRID_STEP)
                    draw_list->AddLine(ImVec2(canvas_p0.x + x, canvas_p0.y), ImVec2(canvas_p0.x + x, canvas_p1.y), IM_COL32(200, 200, 200, 40));
                for (float y = fmodf(scrolling.y, GRID_STEP); y < canvas_sz.y; y += GRID_STEP)
                    draw_list->AddLine(ImVec2(canvas_p0.x, canvas_p0.y + y), ImVec2(canvas_p1.x, canvas_p0.y + y), IM_COL32(200, 200, 200, 40));
            }
            for (int n = 0; n < points.Size; n += 2)
                draw_list->AddLine(ImVec2(origin.x + points[n].x, origin.y + points[n].y), ImVec2(origin.x + points[n + 1].x, origin.y + points[n + 1].y), IM_COL32(255, 255, 0, 255), 2.0f);
            draw_list->PopClipRect();

            ImGui::EndTabItem();
        }

        if (ImGui::BeginTabItem("BG/FG draw lists"))
        {
            static bool draw_bg = true;
            static bool draw_fg = true;
            ImGui::Checkbox("Draw in Background draw list", &draw_bg);
            ImGui::SameLine(); HelpMarker("The Background draw list will be rendered below every Dear ImGui windows.");
            ImGui::Checkbox("Draw in Foreground draw list", &draw_fg);
            ImGui::SameLine(); HelpMarker("The Foreground draw list will be rendered over every Dear ImGui windows.");
            ImVec2 window_pos = ImGui::GetWindowPos();
            ImVec2 window_size = ImGui::GetWindowSize();
            ImVec2 window_center = ImVec2(window_pos.x + window_size.x * 0.5f, window_pos.y + window_size.y * 0.5f);
            if (draw_bg)
                ImGui::GetBackgroundDrawList()->AddCircle(window_center, window_size.x * 0.6f, IM_COL32(255, 0, 0, 200), 0, 10 + 4);
            if (draw_fg)
                ImGui::GetForegroundDrawList()->AddCircle(window_center, window_size.y * 0.6f, IM_COL32(0, 255, 0, 200), 0, 10);
            ImGui::EndTabItem();
        }

        // Demonstrate out-of-order rendering via channels splitting
        // We use functions in ImDrawList as each draw list contains a convenience splitter,
        // but you can also instantiate your own ImDrawListSplitter if you need to nest them.
        if (ImGui::BeginTabItem("Draw Channels"))
        {
            ImDrawList* draw_list = ImGui::GetWindowDrawList();
            {
                ImGui::Text("Blue shape is drawn first: appears in back");
                ImGui::Text("Red shape is drawn after: appears in front");
                ImVec2 p0 = ImGui::GetCursorScreenPos();
                draw_list->AddRectFilled(ImVec2(p0.x, p0.y), ImVec2(p0.x + 50, p0.y + 50), IM_COL32(0, 0, 255, 255)); // Blue
                draw_list->AddRectFilled(ImVec2(p0.x + 25, p0.y + 25), ImVec2(p0.x + 75, p0.y + 75), IM_COL32(255, 0, 0, 255)); // Red
                ImGui::Dummy(ImVec2(75, 75));
            }
            ImGui::Separator();
            {
                ImGui::Text("Blue shape is drawn first, into channel 1: appears in front");
                ImGui::Text("Red shape is drawn after, into channel 0: appears in back");
                ImVec2 p1 = ImGui::GetCursorScreenPos();

                // Create 2 channels and draw a Blue shape THEN a Red shape.
                // You can create any number of channels. Tables API use 1 channel per column in order to better batch draw calls.
                draw_list->ChannelsSplit(2);
                draw_list->ChannelsSetCurrent(1);
                draw_list->AddRectFilled(ImVec2(p1.x, p1.y), ImVec2(p1.x + 50, p1.y + 50), IM_COL32(0, 0, 255, 255)); // Blue
                draw_list->ChannelsSetCurrent(0);
                draw_list->AddRectFilled(ImVec2(p1.x + 25, p1.y + 25), ImVec2(p1.x + 75, p1.y + 75), IM_COL32(255, 0, 0, 255)); // Red

                // Flatten/reorder channels. Red shape is in channel 0 and it appears below the Blue shape in channel 1.
                // This works by copying draw indices only (vertices are not copied).
                draw_list->ChannelsMerge();
                ImGui::Dummy(ImVec2(75, 75));
                ImGui::Text("After reordering, contents of channel 0 appears below channel 1.");
            }
            ImGui::EndTabItem();
        }

        ImGui::EndTabBar();
    }

    ImGui::End();
}

//-----------------------------------------------------------------------------
// [SECTION] Example App: Docking, DockSpace / ShowExampleAppDockSpace()
//-----------------------------------------------------------------------------

// Demonstrate using DockSpace() to create an explicit docking node within an existing window.
// Note: You can use most Docking facilities without calling any API. You DO NOT need to call DockSpace() to use Docking!
// - Drag from window title bar or their tab to dock/undock. Hold SHIFT to disable docking.
// - Drag from window menu button (upper-left button) to undock an entire node (all windows).
// - When io.ConfigDockingWithShift == true, you instead need to hold SHIFT to enable docking.
// About dockspaces:
// - Use DockSpace() to create an explicit dock node _within_ an existing window.
// - Use DockSpaceOverViewport() to create an explicit dock node covering the screen or a specific viewport.
//   This is often used with ImGuiDockNodeFlags_PassthruCentralNode.
// - Important: Dockspaces need to be submitted _before_ any window they can host. Submit it early in your frame! (*)
// - Important: Dockspaces need to be kept alive if hidden, otherwise windows docked into it will be undocked.
//   e.g. if you have multiple tabs with a dockspace inside each tab: submit the non-visible dockspaces with ImGuiDockNodeFlags_KeepAliveOnly.
// (*) because of this constraint, the implicit \"Debug\" window can not be docked into an explicit DockSpace() node,
// because that window is submitted as part of the part of the NewFrame() call. An easy workaround is that you can create
// your own implicit "Debug##2" window after calling DockSpace() and leave it in the window stack for anyone to use.
void ShowExampleAppDockSpace(bool* p_open)
{
    // READ THIS !!!
    // TL;DR; this demo is more complicated than what most users you would normally use.
    // If we remove all options we are showcasing, this demo would become:
    //     void ShowExampleAppDockSpace()
    //     {
    //         ImGui::DockSpaceOverViewport(ImGui::GetMainViewport());
    //     }
    // In most cases you should be able to just call DockSpaceOverViewport() and ignore all the code below!
    // In this specific demo, we are not using DockSpaceOverViewport() because:
    // - (1) we allow the host window to be floating/moveable instead of filling the viewport (when opt_fullscreen == false)
    // - (2) we allow the host window to have padding (when opt_padding == true)
    // - (3) we expose many flags and need a way to have them visible.
    // - (4) we have a local menu bar in the host window (vs. you could use BeginMainMenuBar() + DockSpaceOverViewport()
    //      in your code, but we don't here because we allow the window to be floating)

    static bool opt_fullscreen = true;
    static bool opt_padding = false;
    static ImGuiDockNodeFlags dockspace_flags = ImGuiDockNodeFlags_None;

    // We are using the ImGuiWindowFlags_NoDocking flag to make the parent window not dockable into,
    // because it would be confusing to have two docking targets within each others.
    ImGuiWindowFlags window_flags = ImGuiWindowFlags_MenuBar | ImGuiWindowFlags_NoDocking;
    if (opt_fullscreen)
    {
        const ImGuiViewport* viewport = ImGui::GetMainViewport();
        ImGui::SetNextWindowPos(viewport->WorkPos);
        ImGui::SetNextWindowSize(viewport->WorkSize);
        ImGui::SetNextWindowViewport(viewport->ID);
        ImGui::PushStyleVar(ImGuiStyleVar_WindowRounding, 0.0f);
        ImGui::PushStyleVar(ImGuiStyleVar_WindowBorderSize, 0.0f);
        window_flags |= ImGuiWindowFlags_NoTitleBar | ImGuiWindowFlags_NoCollapse | ImGuiWindowFlags_NoResize | ImGuiWindowFlags_NoMove;
        window_flags |= ImGuiWindowFlags_NoBringToFrontOnFocus | ImGuiWindowFlags_NoNavFocus;
    }
    else
    {
        dockspace_flags &= ~ImGuiDockNodeFlags_PassthruCentralNode;
    }

    // When using ImGuiDockNodeFlags_PassthruCentralNode, DockSpace() will render our background
    // and handle the pass-thru hole, so we ask Begin() to not render a background.
    if (dockspace_flags & ImGuiDockNodeFlags_PassthruCentralNode)
        window_flags |= ImGuiWindowFlags_NoBackground;

    // Important: note that we proceed even if Begin() returns false (aka window is collapsed).
    // This is because we want to keep our DockSpace() active. If a DockSpace() is inactive,
    // all active windows docked into it will lose their parent and become undocked.
    // We cannot preserve the docking relationship between an active window and an inactive docking, otherwise
    // any change of dockspace/settings would lead to windows being stuck in limbo and never being visible.
    if (!opt_padding)
        ImGui::PushStyleVar(ImGuiStyleVar_WindowPadding, ImVec2(0.0f, 0.0f));
    ImGui::Begin("DockSpace Demo", p_open, window_flags);
    if (!opt_padding)
        ImGui::PopStyleVar();

    if (opt_fullscreen)
        ImGui::PopStyleVar(2);

    // Submit the DockSpace
    ImGuiIO& io = ImGui::GetIO();
    if (io.ConfigFlags & ImGuiConfigFlags_DockingEnable)
    {
        ImGuiID dockspace_id = ImGui::GetID("MyDockSpace");
        ImGui::DockSpace(dockspace_id, ImVec2(0.0f, 0.0f), dockspace_flags);
    }
    else
    {
        ShowDockingDisabledMessage();
    }

    if (ImGui::BeginMenuBar())
    {
        if (ImGui::BeginMenu("Options"))
        {
            // Disabling fullscreen would allow the window to be moved to the front of other windows,
            // which we can't undo at the moment without finer window depth/z control.
            ImGui::MenuItem("Fullscreen", NULL, &opt_fullscreen);
            ImGui::MenuItem("Padding", NULL, &opt_padding);
            ImGui::Separator();

            if (ImGui::MenuItem("Flag: NoDockingOverCentralNode", "", (dockspace_flags & ImGuiDockNodeFlags_NoDockingOverCentralNode) != 0)) { dockspace_flags ^= ImGuiDockNodeFlags_NoDockingOverCentralNode; }
            if (ImGui::MenuItem("Flag: NoDockingSplit",         "", (dockspace_flags & ImGuiDockNodeFlags_NoDockingSplit) != 0))             { dockspace_flags ^= ImGuiDockNodeFlags_NoDockingSplit; }
            if (ImGui::MenuItem("Flag: NoUndocking",            "", (dockspace_flags & ImGuiDockNodeFlags_NoUndocking) != 0))                { dockspace_flags ^= ImGuiDockNodeFlags_NoUndocking; }
            if (ImGui::MenuItem("Flag: NoResize",               "", (dockspace_flags & ImGuiDockNodeFlags_NoResize) != 0))                   { dockspace_flags ^= ImGuiDockNodeFlags_NoResize; }
            if (ImGui::MenuItem("Flag: AutoHideTabBar",         "", (dockspace_flags & ImGuiDockNodeFlags_AutoHideTabBar) != 0))             { dockspace_flags ^= ImGuiDockNodeFlags_AutoHideTabBar; }
            if (ImGui::MenuItem("Flag: PassthruCentralNode",    "", (dockspace_flags & ImGuiDockNodeFlags_PassthruCentralNode) != 0, opt_fullscreen)) { dockspace_flags ^= ImGuiDockNodeFlags_PassthruCentralNode; }
            ImGui::Separator();

            if (ImGui::MenuItem("Close", NULL, false, p_open != NULL))
                *p_open = false;
            ImGui::EndMenu();
        }
        HelpMarker(
            "When docking is enabled, you can ALWAYS dock MOST window into another! Try it now!" "\n"
            "- Drag from window title bar or their tab to dock/undock." "\n"
            "- Drag from window menu button (upper-left button) to undock an entire node (all windows)." "\n"
            "- Hold SHIFT to disable docking (if io.ConfigDockingWithShift == false, default)" "\n"
            "- Hold SHIFT to enable docking (if io.ConfigDockingWithShift == true)" "\n"
            "This demo app has nothing to do with enabling docking!" "\n\n"
            "This demo app only demonstrate the use of ImGui::DockSpace() which allows you to manually create a docking node _within_ another window." "\n\n"
            "Read comments in ShowExampleAppDockSpace() for more details.");

        ImGui::EndMenuBar();
    }

    ImGui::End();
}

//-----------------------------------------------------------------------------
// [SECTION] Example App: Documents Handling / ShowExampleAppDocuments()
//-----------------------------------------------------------------------------

// Simplified structure to mimic a Document model
struct MyDocument
{
    const char* Name;       // Document title
    bool        Open;       // Set when open (we keep an array of all available documents to simplify demo code!)
    bool        OpenPrev;   // Copy of Open from last update.
    bool        Dirty;      // Set when the document has been modified
    bool        WantClose;  // Set when the document
    ImVec4      Color;      // An arbitrary variable associated to the document

    MyDocument(const char* name, bool open = true, const ImVec4& color = ImVec4(1.0f, 1.0f, 1.0f, 1.0f))
    {
        Name = name;
        Open = OpenPrev = open;
        Dirty = false;
        WantClose = false;
        Color = color;
    }
    void DoOpen()       { Open = true; }
    void DoQueueClose() { WantClose = true; }
    void DoForceClose() { Open = false; Dirty = false; }
    void DoSave()       { Dirty = false; }

    // Display placeholder contents for the Document
    static void DisplayContents(MyDocument* doc)
    {
        ImGui::PushID(doc);
        ImGui::Text("Document \"%s\"", doc->Name);
        ImGui::PushStyleColor(ImGuiCol_Text, doc->Color);
        ImGui::TextWrapped("Lorem ipsum dolor sit amet, consectetur adipiscing elit, sed do eiusmod tempor incididunt ut labore et dolore magna aliqua.");
        ImGui::PopStyleColor();
        if (ImGui::Button("Modify", ImVec2(100, 0)))
            doc->Dirty = true;
        ImGui::SameLine();
        if (ImGui::Button("Save", ImVec2(100, 0)))
            doc->DoSave();
        ImGui::ColorEdit3("color", &doc->Color.x);  // Useful to test drag and drop and hold-dragged-to-open-tab behavior.
        ImGui::PopID();
    }

    // Display context menu for the Document
    static void DisplayContextMenu(MyDocument* doc)
    {
        if (!ImGui::BeginPopupContextItem())
            return;

        char buf[256];
        sprintf(buf, "Save %s", doc->Name);
        if (ImGui::MenuItem(buf, "CTRL+S", false, doc->Open))
            doc->DoSave();
        if (ImGui::MenuItem("Close", "CTRL+W", false, doc->Open))
            doc->DoQueueClose();
        ImGui::EndPopup();
    }
};

struct ExampleAppDocuments
{
    ImVector<MyDocument> Documents;

    ExampleAppDocuments()
    {
        Documents.push_back(MyDocument("Lettuce",             true,  ImVec4(0.4f, 0.8f, 0.4f, 1.0f)));
        Documents.push_back(MyDocument("Eggplant",            true,  ImVec4(0.8f, 0.5f, 1.0f, 1.0f)));
        Documents.push_back(MyDocument("Carrot",              true,  ImVec4(1.0f, 0.8f, 0.5f, 1.0f)));
        Documents.push_back(MyDocument("Tomato",              false, ImVec4(1.0f, 0.3f, 0.4f, 1.0f)));
        Documents.push_back(MyDocument("A Rather Long Title", false));
        Documents.push_back(MyDocument("Some Document",       false));
    }
};

// [Optional] Notify the system of Tabs/Windows closure that happened outside the regular tab interface.
// If a tab has been closed programmatically (aka closed from another source such as the Checkbox() in the demo,
// as opposed to clicking on the regular tab closing button) and stops being submitted, it will take a frame for
// the tab bar to notice its absence. During this frame there will be a gap in the tab bar, and if the tab that has
// disappeared was the selected one, the tab bar will report no selected tab during the frame. This will effectively
// give the impression of a flicker for one frame.
// We call SetTabItemClosed() to manually notify the Tab Bar or Docking system of removed tabs to avoid this glitch.
// Note that this completely optional, and only affect tab bars with the ImGuiTabBarFlags_Reorderable flag.
static void NotifyOfDocumentsClosedElsewhere(ExampleAppDocuments& app)
{
    for (MyDocument& doc : app.Documents)
    {
        if (!doc.Open && doc.OpenPrev)
            ImGui::SetTabItemClosed(doc.Name);
        doc.OpenPrev = doc.Open;
    }
}

void ShowExampleAppDocuments(bool* p_open)
{
    static ExampleAppDocuments app;

    // Options
    enum Target
    {
        Target_None,
        Target_Tab,                 // Create documents as local tab into a local tab bar
        Target_DockSpaceAndWindow   // Create documents as regular windows, and create an embedded dockspace
    };
    static Target opt_target = Target_Tab;
    static bool opt_reorderable = true;
    static ImGuiTabBarFlags opt_fitting_flags = ImGuiTabBarFlags_FittingPolicyDefault_;

    // When (opt_target == Target_DockSpaceAndWindow) there is the possibily that one of our child Document window (e.g. "Eggplant")
    // that we emit gets docked into the same spot as the parent window ("Example: Documents").
    // This would create a problematic feedback loop because selecting the "Eggplant" tab would make the "Example: Documents" tab
    // not visible, which in turn would stop submitting the "Eggplant" window.
    // We avoid this problem by submitting our documents window even if our parent window is not currently visible.
    // Another solution may be to make the "Example: Documents" window use the ImGuiWindowFlags_NoDocking.

    bool window_contents_visible = ImGui::Begin("Example: Documents", p_open, ImGuiWindowFlags_MenuBar);
    if (!window_contents_visible && opt_target != Target_DockSpaceAndWindow)
    {
        ImGui::End();
        return;
    }

    // Menu
    if (ImGui::BeginMenuBar())
    {
        if (ImGui::BeginMenu("File"))
        {
            int open_count = 0;
            for (MyDocument& doc : app.Documents)
                open_count += doc.Open ? 1 : 0;

            if (ImGui::BeginMenu("Open", open_count < app.Documents.Size))
            {
                for (MyDocument& doc : app.Documents)
                    if (!doc.Open && ImGui::MenuItem(doc.Name))
                        doc.DoOpen();
                ImGui::EndMenu();
            }
            if (ImGui::MenuItem("Close All Documents", NULL, false, open_count > 0))
                for (MyDocument& doc : app.Documents)
                    doc.DoQueueClose();
            if (ImGui::MenuItem("Exit", "Ctrl+F4") && p_open)
                *p_open = false;
            ImGui::EndMenu();
        }
        ImGui::EndMenuBar();
    }

    // [Debug] List documents with one checkbox for each
    for (int doc_n = 0; doc_n < app.Documents.Size; doc_n++)
    {
        MyDocument& doc = app.Documents[doc_n];
        if (doc_n > 0)
            ImGui::SameLine();
        ImGui::PushID(&doc);
        if (ImGui::Checkbox(doc.Name, &doc.Open))
            if (!doc.Open)
                doc.DoForceClose();
        ImGui::PopID();
    }
    ImGui::PushItemWidth(ImGui::GetFontSize() * 12);
    ImGui::Combo("Output", (int*)&opt_target, "None\0TabBar+Tabs\0DockSpace+Window\0");
    ImGui::PopItemWidth();
    bool redock_all = false;
    if (opt_target == Target_Tab)                { ImGui::SameLine(); ImGui::Checkbox("Reorderable Tabs", &opt_reorderable); }
    if (opt_target == Target_DockSpaceAndWindow) { ImGui::SameLine(); redock_all = ImGui::Button("Redock all"); }

    ImGui::Separator();

    // About the ImGuiWindowFlags_UnsavedDocument / ImGuiTabItemFlags_UnsavedDocument flags.
    // They have multiple effects:
    // - Display a dot next to the title.
    // - Tab is selected when clicking the X close button.
    // - Closure is not assumed (will wait for user to stop submitting the tab).
    //   Otherwise closure is assumed when pressing the X, so if you keep submitting the tab may reappear at end of tab bar.
    //   We need to assume closure by default otherwise waiting for "lack of submission" on the next frame would leave an empty
    //   hole for one-frame, both in the tab-bar and in tab-contents when closing a tab/window.
    //   The rarely used SetTabItemClosed() function is a way to notify of programmatic closure to avoid the one-frame hole.

    // Tabs
    if (opt_target == Target_Tab)
    {
        ImGuiTabBarFlags tab_bar_flags = (opt_fitting_flags) | (opt_reorderable ? ImGuiTabBarFlags_Reorderable : 0);
        if (ImGui::BeginTabBar("##tabs", tab_bar_flags))
        {
            if (opt_reorderable)
                NotifyOfDocumentsClosedElsewhere(app);

            // [DEBUG] Stress tests
            //if ((ImGui::GetFrameCount() % 30) == 0) docs[1].Open ^= 1;            // [DEBUG] Automatically show/hide a tab. Test various interactions e.g. dragging with this on.
            //if (ImGui::GetIO().KeyCtrl) ImGui::SetTabItemSelected(docs[1].Name);  // [DEBUG] Test SetTabItemSelected(), probably not very useful as-is anyway..

            // Submit Tabs
            for (MyDocument& doc : app.Documents)
            {
                if (!doc.Open)
                    continue;

                ImGuiTabItemFlags tab_flags = (doc.Dirty ? ImGuiTabItemFlags_UnsavedDocument : 0);
                bool visible = ImGui::BeginTabItem(doc.Name, &doc.Open, tab_flags);

                // Cancel attempt to close when unsaved add to save queue so we can display a popup.
                if (!doc.Open && doc.Dirty)
                {
                    doc.Open = true;
                    doc.DoQueueClose();
                }

                MyDocument::DisplayContextMenu(&doc);
                if (visible)
                {
                    MyDocument::DisplayContents(&doc);
                    ImGui::EndTabItem();
                }
            }

            ImGui::EndTabBar();
        }
    }
    else if (opt_target == Target_DockSpaceAndWindow)
    {
        if (ImGui::GetIO().ConfigFlags & ImGuiConfigFlags_DockingEnable)
        {
            NotifyOfDocumentsClosedElsewhere(app);

            // Create a DockSpace node where any window can be docked
            ImGuiID dockspace_id = ImGui::GetID("MyDockSpace");
            ImGui::DockSpace(dockspace_id);

            // Create Windows
            for (int doc_n = 0; doc_n < app.Documents.Size; doc_n++)
            {
                MyDocument* doc = &app.Documents[doc_n];
                if (!doc->Open)
                    continue;

                ImGui::SetNextWindowDockID(dockspace_id, redock_all ? ImGuiCond_Always : ImGuiCond_FirstUseEver);
                ImGuiWindowFlags window_flags = (doc->Dirty ? ImGuiWindowFlags_UnsavedDocument : 0);
                bool visible = ImGui::Begin(doc->Name, &doc->Open, window_flags);

                // Cancel attempt to close when unsaved add to save queue so we can display a popup.
                if (!doc->Open && doc->Dirty)
                {
                    doc->Open = true;
                    doc->DoQueueClose();
                }

                MyDocument::DisplayContextMenu(doc);
                if (visible)
                    MyDocument::DisplayContents(doc);

                ImGui::End();
            }
        }
        else
        {
            ShowDockingDisabledMessage();
        }
    }

    // Early out other contents
    if (!window_contents_visible)
    {
        ImGui::End();
        return;
    }

    // Update closing queue
    static ImVector<MyDocument*> close_queue;
    if (close_queue.empty())
    {
        // Close queue is locked once we started a popup
        for (MyDocument& doc : app.Documents)
            if (doc.WantClose)
            {
                doc.WantClose = false;
                close_queue.push_back(&doc);
            }
    }

    // Display closing confirmation UI
    if (!close_queue.empty())
    {
        int close_queue_unsaved_documents = 0;
        for (int n = 0; n < close_queue.Size; n++)
            if (close_queue[n]->Dirty)
                close_queue_unsaved_documents++;

        if (close_queue_unsaved_documents == 0)
        {
            // Close documents when all are unsaved
            for (int n = 0; n < close_queue.Size; n++)
                close_queue[n]->DoForceClose();
            close_queue.clear();
        }
        else
        {
            if (!ImGui::IsPopupOpen("Save?"))
                ImGui::OpenPopup("Save?");
            if (ImGui::BeginPopupModal("Save?", NULL, ImGuiWindowFlags_AlwaysAutoResize))
            {
                ImGui::Text("Save change to the following items?");
                float item_height = ImGui::GetTextLineHeightWithSpacing();
                if (ImGui::BeginChildFrame(ImGui::GetID("frame"), ImVec2(-FLT_MIN, 6.25f * item_height)))
                {
                    for (int n = 0; n < close_queue.Size; n++)
                        if (close_queue[n]->Dirty)
                            ImGui::Text("%s", close_queue[n]->Name);
                }
                ImGui::EndChildFrame();

                ImVec2 button_size(ImGui::GetFontSize() * 7.0f, 0.0f);
                if (ImGui::Button("Yes", button_size))
                {
                    for (int n = 0; n < close_queue.Size; n++)
                    {
                        if (close_queue[n]->Dirty)
                            close_queue[n]->DoSave();
                        close_queue[n]->DoForceClose();
                    }
                    close_queue.clear();
                    ImGui::CloseCurrentPopup();
                }
                ImGui::SameLine();
                if (ImGui::Button("No", button_size))
                {
                    for (int n = 0; n < close_queue.Size; n++)
                        close_queue[n]->DoForceClose();
                    close_queue.clear();
                    ImGui::CloseCurrentPopup();
                }
                ImGui::SameLine();
                if (ImGui::Button("Cancel", button_size))
                {
                    close_queue.clear();
                    ImGui::CloseCurrentPopup();
                }
                ImGui::EndPopup();
            }
        }
    }

    ImGui::End();
}

// End of Demo code
#else

void ImGui::ShowAboutWindow(bool*) {}
void ImGui::ShowDemoWindow(bool*) {}
void ImGui::ShowUserGuide() {}
void ImGui::ShowStyleEditor(ImGuiStyle*) {}

#endif

#endif // #ifndef IMGUI_DISABLE<|MERGE_RESOLUTION|>--- conflicted
+++ resolved
@@ -5295,10 +5295,7 @@
         ImGui::CheckboxFlags("_HighlightHoveredColumn", &table_flags, ImGuiTableFlags_HighlightHoveredColumn);
         ImGui::SetNextItemWidth(ImGui::GetFontSize() * 8);
         ImGui::SliderInt("Frozen columns", &frozen_cols, 0, 2);
-<<<<<<< HEAD
-=======
         ImGui::SetNextItemWidth(ImGui::GetFontSize() * 8);
->>>>>>> 1b9cb52d
         ImGui::SliderInt("Frozen rows", &frozen_rows, 0, 2);
 
         if (ImGui::BeginTable("table_angled_headers", columns_count, table_flags, ImVec2(0.0f, TEXT_BASE_HEIGHT * 12)))

--- conflicted
+++ resolved
@@ -49,11 +49,8 @@
 #define IMGUI_VERSION_NUM           16602
 #define IMGUI_CHECKVERSION()        ImGui::DebugCheckVersionAndDataLayout(IMGUI_VERSION, sizeof(ImGuiIO), sizeof(ImGuiStyle), sizeof(ImVec2), sizeof(ImVec4), sizeof(ImDrawVert))
 #define IMGUI_HAS_VIEWPORT          1 // Viewport WIP branch
-<<<<<<< HEAD
 #define IMGUI_HAS_DOCK              1 // Docking WIP branch
 #define IMGUI_HAS_TABS              1 // Docking WIP branch
-=======
->>>>>>> 2a1e903f
 
 // Define attributes of all API symbols declarations (e.g. for DLL under Windows)
 // IMGUI_API is used for core imgui functions, IMGUI_IMPL_API is used for the default bindings files (imgui_impl_xxx.h)
@@ -621,13 +618,8 @@
     // Miscellaneous Utilities
     IMGUI_API bool          IsRectVisible(const ImVec2& size);                                  // test if rectangle (of given size, starting from cursor position) is visible / not clipped.
     IMGUI_API bool          IsRectVisible(const ImVec2& rect_min, const ImVec2& rect_max);      // test if rectangle (in screen space) is visible / not clipped. to perform coarse clipping on user's side.
-<<<<<<< HEAD
-    IMGUI_API double        GetTime();
-    IMGUI_API int           GetFrameCount();
-=======
     IMGUI_API double        GetTime();                                                          // get global imgui time. incremented by io.DeltaTime every frame.
     IMGUI_API int           GetFrameCount();                                                    // get global imgui frame count. incremented by 1 every frame.
->>>>>>> 2a1e903f
     IMGUI_API ImDrawList*   GetOverlayDrawList();                                               // get overlay draw list for the viewport associated to the current window. this draw list will be the last rendered. useful to quickly draw overlays shapes/text.
     IMGUI_API ImDrawList*   GetOverlayDrawList(ImGuiViewport* viewport);                        // get overlay draw list for the given viewport. 
     IMGUI_API ImDrawListSharedData* GetDrawListSharedData();                                    // you may use this when creating your own ImDrawList instances
@@ -1007,12 +999,9 @@
     ImGuiConfigFlags_NoMouse                = 1 << 4,   // Instruct imgui to clear mouse position/buttons in NewFrame(). This allows ignoring the mouse information set by the back-end.
     ImGuiConfigFlags_NoMouseCursorChange    = 1 << 5,   // Instruct back-end to not alter mouse cursor shape and visibility. Use if the back-end cursor changes are interfering with yours and you don't want to use SetMouseCursor() to change mouse cursor. You may want to honor requests from imgui by reading GetMouseCursor() yourself instead.
 
-<<<<<<< HEAD
     // [BETA] Docking
     ImGuiConfigFlags_DockingEnable          = 1 << 6,   // Docking enable flags. Use SHIFT to dock window into another (or without SHIFT if io.ConfigDockingWithShift = false).
 
-=======
->>>>>>> 2a1e903f
     // [BETA] Viewports
     // When using viewports it is recommended that your default value for ImGuiCol_WindowBg is opaque (Alpha=1.0) so transition to a viewport won't be noticeable.
     ImGuiConfigFlags_ViewportsEnable        = 1 << 10,  // Viewport enable flags (require both ImGuiConfigFlags_PlatformHasViewports + ImGuiConfigFlags_RendererHasViewports set by the respective back-ends)

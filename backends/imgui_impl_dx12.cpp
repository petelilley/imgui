// dear imgui: Renderer Backend for DirectX12
// This needs to be used along with a Platform Backend (e.g. Win32)

// Implemented features:
//  [X] Renderer: User texture binding. Use 'D3D12_GPU_DESCRIPTOR_HANDLE' as ImTextureID. Read the FAQ about ImTextureID!
//  [X] Renderer: Multi-viewport support. Enable with 'io.ConfigFlags |= ImGuiConfigFlags_ViewportsEnable'.
//      FIXME: The transition from removing a viewport and moving the window in an existing hosted viewport tends to flicker.
//  [X] Renderer: Support for large meshes (64k+ vertices) with 16-bit indices.

// Important: to compile on 32-bit systems, this backend requires code to be compiled with '#define ImTextureID ImU64'.
// This is because we need ImTextureID to carry a 64-bit value and by default ImTextureID is defined as void*.
// This define is set in the example .vcxproj file and need to be replicated in your app or by adding it to your imconfig.h file.

// You can copy and use unmodified imgui_impl_* files in your project. See examples/ folder for examples of using this.
// If you are new to Dear ImGui, read documentation from the docs/ folder + read the top of imgui.cpp.
// Read online: https://github.com/ocornut/imgui/tree/master/docs

// CHANGELOG
// (minor and older changes stripped away, please see git history for details)
<<<<<<< HEAD
//  2020-XX-XX: Platform: Added support for multiple windows via the ImGuiPlatformIO interface.
=======
//  2021-01-11: DirectX12: Improve Windows 7 compatibility (for D3D12On7) by loading d3d12.dll dynamically.
>>>>>>> 4d419d12
//  2020-09-16: DirectX12: Avoid rendering calls with zero-sized scissor rectangle since it generates a validation layer warning.
//  2020-09-08: DirectX12: Clarified support for building on 32-bit systems by redefining ImTextureID.
//  2019-10-18: DirectX12: *BREAKING CHANGE* Added extra ID3D12DescriptorHeap parameter to ImGui_ImplDX12_Init() function.
//  2019-05-29: DirectX12: Added support for large mesh (64K+ vertices), enable ImGuiBackendFlags_RendererHasVtxOffset flag.
//  2019-04-30: DirectX12: Added support for special ImDrawCallback_ResetRenderState callback to reset render state.
//  2019-03-29: Misc: Various minor tidying up.
//  2018-12-03: Misc: Added #pragma comment statement to automatically link with d3dcompiler.lib when using D3DCompile().
//  2018-11-30: Misc: Setting up io.BackendRendererName so it can be displayed in the About Window.
//  2018-06-12: DirectX12: Moved the ID3D12GraphicsCommandList* parameter from NewFrame() to RenderDrawData().
//  2018-06-08: Misc: Extracted imgui_impl_dx12.cpp/.h away from the old combined DX12+Win32 example.
//  2018-06-08: DirectX12: Use draw_data->DisplayPos and draw_data->DisplaySize to setup projection matrix and clipping rectangle (to ease support for future multi-viewport).
//  2018-02-22: Merged into master with all Win32 code synchronized to other examples.

#include "imgui.h"
#include "imgui_impl_dx12.h"

// DirectX
#include <d3d12.h>
#include <dxgi1_4.h>
#include <d3dcompiler.h>
#ifdef _MSC_VER
#pragma comment(lib, "d3dcompiler") // Automatically link with d3dcompiler.lib as we are using D3DCompile() below.
#endif

// DirectX data
static ID3D12Device*                g_pd3dDevice = NULL;
static ID3D12RootSignature*         g_pRootSignature = NULL;
static ID3D12PipelineState*         g_pPipelineState = NULL;
static DXGI_FORMAT                  g_RTVFormat = DXGI_FORMAT_UNKNOWN;
static ID3D12Resource*              g_pFontTextureResource = NULL;
static D3D12_CPU_DESCRIPTOR_HANDLE  g_hFontSrvCpuDescHandle = {};
static D3D12_GPU_DESCRIPTOR_HANDLE  g_hFontSrvGpuDescHandle = {};
static ID3D12DescriptorHeap*        g_pd3dSrvDescHeap = NULL;
static UINT                         g_numFramesInFlight = 0;

// Buffers used during the rendering of a frame
struct ImGui_ImplDX12_RenderBuffers
{
    ID3D12Resource*     IndexBuffer;
    ID3D12Resource*     VertexBuffer;
    int                 IndexBufferSize;
    int                 VertexBufferSize;
};

// Buffers used for secondary viewports created by the multi-viewports systems
struct ImGui_ImplDX12_FrameContext
{
    ID3D12CommandAllocator*         CommandAllocator;
    ID3D12Resource*                 RenderTarget;
    D3D12_CPU_DESCRIPTOR_HANDLE     RenderTargetCpuDescriptors;
};

// Helper structure we store in the void* RendererUserData field of each ImGuiViewport to easily retrieve our backend data.
// Main viewport created by application will only use the Resources field.
// Secondary viewports created by this backend will use all the fields (including Window fields),
struct ImGuiViewportDataDx12
{
    // Window
    ID3D12CommandQueue*             CommandQueue;
    ID3D12GraphicsCommandList*      CommandList;
    ID3D12DescriptorHeap*           RtvDescHeap;
    IDXGISwapChain3*                SwapChain;
    ID3D12Fence*                    Fence;
    UINT64                          FenceSignaledValue;
    HANDLE                          FenceEvent;
    ImGui_ImplDX12_FrameContext*    FrameCtx;

    // Render buffers
    UINT                            FrameIndex;
    ImGui_ImplDX12_RenderBuffers*   FrameRenderBuffers;

    ImGuiViewportDataDx12()
    {
        CommandQueue = NULL;
        CommandList = NULL;
        RtvDescHeap = NULL;
        SwapChain = NULL;
        Fence = NULL;
        FenceSignaledValue = 0;
        FenceEvent = NULL;
        FrameCtx = new ImGui_ImplDX12_FrameContext[g_numFramesInFlight];
        FrameIndex = UINT_MAX;
        FrameRenderBuffers = new ImGui_ImplDX12_RenderBuffers[g_numFramesInFlight];

        for (UINT i = 0; i < g_numFramesInFlight; ++i)
        {
            FrameCtx[i].CommandAllocator = NULL;
            FrameCtx[i].RenderTarget = NULL;

            // Create buffers with a default size (they will later be grown as needed)
            FrameRenderBuffers[i].IndexBuffer = NULL;
            FrameRenderBuffers[i].VertexBuffer = NULL;
            FrameRenderBuffers[i].VertexBufferSize = 5000;
            FrameRenderBuffers[i].IndexBufferSize = 10000;
        }
    }
    ~ImGuiViewportDataDx12()
    {
        IM_ASSERT(CommandQueue == NULL && CommandList == NULL);
        IM_ASSERT(RtvDescHeap == NULL);
        IM_ASSERT(SwapChain == NULL);
        IM_ASSERT(Fence == NULL);
        IM_ASSERT(FenceEvent == NULL);

        for (UINT i = 0; i < g_numFramesInFlight; ++i)
        {
            IM_ASSERT(FrameCtx[i].CommandAllocator == NULL && FrameCtx[i].RenderTarget == NULL);
            IM_ASSERT(FrameRenderBuffers[i].IndexBuffer == NULL && FrameRenderBuffers[i].VertexBuffer == NULL);
        }

        delete[] FrameCtx; FrameCtx = NULL;
        delete[] FrameRenderBuffers; FrameRenderBuffers = NULL;
    }
};

template<typename T>
static void SafeRelease(T*& res)
{
    if (res)
        res->Release();
    res = NULL;
}

static void ImGui_ImplDX12_DestroyRenderBuffers(ImGui_ImplDX12_RenderBuffers* render_buffers)
{
    SafeRelease(render_buffers->IndexBuffer);
    SafeRelease(render_buffers->VertexBuffer);
    render_buffers->IndexBufferSize = render_buffers->VertexBufferSize = 0;
}

struct VERTEX_CONSTANT_BUFFER
{
    float   mvp[4][4];
};

// Forward Declarations
static void ImGui_ImplDX12_InitPlatformInterface();
static void ImGui_ImplDX12_ShutdownPlatformInterface();

static void ImGui_ImplDX12_SetupRenderState(ImDrawData* draw_data, ID3D12GraphicsCommandList* ctx, ImGui_ImplDX12_RenderBuffers* fr)
{
    // Setup orthographic projection matrix into our constant buffer
    // Our visible imgui space lies from draw_data->DisplayPos (top left) to draw_data->DisplayPos+data_data->DisplaySize (bottom right).
    VERTEX_CONSTANT_BUFFER vertex_constant_buffer;
    {
        float L = draw_data->DisplayPos.x;
        float R = draw_data->DisplayPos.x + draw_data->DisplaySize.x;
        float T = draw_data->DisplayPos.y;
        float B = draw_data->DisplayPos.y + draw_data->DisplaySize.y;
        float mvp[4][4] =
        {
            { 2.0f/(R-L),   0.0f,           0.0f,       0.0f },
            { 0.0f,         2.0f/(T-B),     0.0f,       0.0f },
            { 0.0f,         0.0f,           0.5f,       0.0f },
            { (R+L)/(L-R),  (T+B)/(B-T),    0.5f,       1.0f },
        };
        memcpy(&vertex_constant_buffer.mvp, mvp, sizeof(mvp));
    }

    // Setup viewport
    D3D12_VIEWPORT vp;
    memset(&vp, 0, sizeof(D3D12_VIEWPORT));
    vp.Width = draw_data->DisplaySize.x;
    vp.Height = draw_data->DisplaySize.y;
    vp.MinDepth = 0.0f;
    vp.MaxDepth = 1.0f;
    vp.TopLeftX = vp.TopLeftY = 0.0f;
    ctx->RSSetViewports(1, &vp);

    // Bind shader and vertex buffers
    unsigned int stride = sizeof(ImDrawVert);
    unsigned int offset = 0;
    D3D12_VERTEX_BUFFER_VIEW vbv;
    memset(&vbv, 0, sizeof(D3D12_VERTEX_BUFFER_VIEW));
    vbv.BufferLocation = fr->VertexBuffer->GetGPUVirtualAddress() + offset;
    vbv.SizeInBytes = fr->VertexBufferSize * stride;
    vbv.StrideInBytes = stride;
    ctx->IASetVertexBuffers(0, 1, &vbv);
    D3D12_INDEX_BUFFER_VIEW ibv;
    memset(&ibv, 0, sizeof(D3D12_INDEX_BUFFER_VIEW));
    ibv.BufferLocation = fr->IndexBuffer->GetGPUVirtualAddress();
    ibv.SizeInBytes = fr->IndexBufferSize * sizeof(ImDrawIdx);
    ibv.Format = sizeof(ImDrawIdx) == 2 ? DXGI_FORMAT_R16_UINT : DXGI_FORMAT_R32_UINT;
    ctx->IASetIndexBuffer(&ibv);
    ctx->IASetPrimitiveTopology(D3D_PRIMITIVE_TOPOLOGY_TRIANGLELIST);
    ctx->SetPipelineState(g_pPipelineState);
    ctx->SetGraphicsRootSignature(g_pRootSignature);
    ctx->SetGraphicsRoot32BitConstants(0, 16, &vertex_constant_buffer, 0);

    // Setup blend factor
    const float blend_factor[4] = { 0.f, 0.f, 0.f, 0.f };
    ctx->OMSetBlendFactor(blend_factor);
}

// Render function
void ImGui_ImplDX12_RenderDrawData(ImDrawData* draw_data, ID3D12GraphicsCommandList* ctx)
{
    // Avoid rendering when minimized
    if (draw_data->DisplaySize.x <= 0.0f || draw_data->DisplaySize.y <= 0.0f)
        return;

    ImGuiViewportDataDx12* render_data = (ImGuiViewportDataDx12*)draw_data->OwnerViewport->RendererUserData;
    render_data->FrameIndex++;
    ImGui_ImplDX12_RenderBuffers* fr = &render_data->FrameRenderBuffers[render_data->FrameIndex % g_numFramesInFlight];

    // Create and grow vertex/index buffers if needed
    if (fr->VertexBuffer == NULL || fr->VertexBufferSize < draw_data->TotalVtxCount)
    {
        SafeRelease(fr->VertexBuffer);
        fr->VertexBufferSize = draw_data->TotalVtxCount + 5000;
        D3D12_HEAP_PROPERTIES props;
        memset(&props, 0, sizeof(D3D12_HEAP_PROPERTIES));
        props.Type = D3D12_HEAP_TYPE_UPLOAD;
        props.CPUPageProperty = D3D12_CPU_PAGE_PROPERTY_UNKNOWN;
        props.MemoryPoolPreference = D3D12_MEMORY_POOL_UNKNOWN;
        D3D12_RESOURCE_DESC desc;
        memset(&desc, 0, sizeof(D3D12_RESOURCE_DESC));
        desc.Dimension = D3D12_RESOURCE_DIMENSION_BUFFER;
        desc.Width = fr->VertexBufferSize * sizeof(ImDrawVert);
        desc.Height = 1;
        desc.DepthOrArraySize = 1;
        desc.MipLevels = 1;
        desc.Format = DXGI_FORMAT_UNKNOWN;
        desc.SampleDesc.Count = 1;
        desc.Layout = D3D12_TEXTURE_LAYOUT_ROW_MAJOR;
        desc.Flags = D3D12_RESOURCE_FLAG_NONE;
        if (g_pd3dDevice->CreateCommittedResource(&props, D3D12_HEAP_FLAG_NONE, &desc, D3D12_RESOURCE_STATE_GENERIC_READ, NULL, IID_PPV_ARGS(&fr->VertexBuffer)) < 0)
            return;
    }
    if (fr->IndexBuffer == NULL || fr->IndexBufferSize < draw_data->TotalIdxCount)
    {
        SafeRelease(fr->IndexBuffer);
        fr->IndexBufferSize = draw_data->TotalIdxCount + 10000;
        D3D12_HEAP_PROPERTIES props;
        memset(&props, 0, sizeof(D3D12_HEAP_PROPERTIES));
        props.Type = D3D12_HEAP_TYPE_UPLOAD;
        props.CPUPageProperty = D3D12_CPU_PAGE_PROPERTY_UNKNOWN;
        props.MemoryPoolPreference = D3D12_MEMORY_POOL_UNKNOWN;
        D3D12_RESOURCE_DESC desc;
        memset(&desc, 0, sizeof(D3D12_RESOURCE_DESC));
        desc.Dimension = D3D12_RESOURCE_DIMENSION_BUFFER;
        desc.Width = fr->IndexBufferSize * sizeof(ImDrawIdx);
        desc.Height = 1;
        desc.DepthOrArraySize = 1;
        desc.MipLevels = 1;
        desc.Format = DXGI_FORMAT_UNKNOWN;
        desc.SampleDesc.Count = 1;
        desc.Layout = D3D12_TEXTURE_LAYOUT_ROW_MAJOR;
        desc.Flags = D3D12_RESOURCE_FLAG_NONE;
        if (g_pd3dDevice->CreateCommittedResource(&props, D3D12_HEAP_FLAG_NONE, &desc, D3D12_RESOURCE_STATE_GENERIC_READ, NULL, IID_PPV_ARGS(&fr->IndexBuffer)) < 0)
            return;
    }

    // Upload vertex/index data into a single contiguous GPU buffer
    void* vtx_resource, *idx_resource;
    D3D12_RANGE range;
    memset(&range, 0, sizeof(D3D12_RANGE));
    if (fr->VertexBuffer->Map(0, &range, &vtx_resource) != S_OK)
        return;
    if (fr->IndexBuffer->Map(0, &range, &idx_resource) != S_OK)
        return;
    ImDrawVert* vtx_dst = (ImDrawVert*)vtx_resource;
    ImDrawIdx* idx_dst = (ImDrawIdx*)idx_resource;
    for (int n = 0; n < draw_data->CmdListsCount; n++)
    {
        const ImDrawList* cmd_list = draw_data->CmdLists[n];
        memcpy(vtx_dst, cmd_list->VtxBuffer.Data, cmd_list->VtxBuffer.Size * sizeof(ImDrawVert));
        memcpy(idx_dst, cmd_list->IdxBuffer.Data, cmd_list->IdxBuffer.Size * sizeof(ImDrawIdx));
        vtx_dst += cmd_list->VtxBuffer.Size;
        idx_dst += cmd_list->IdxBuffer.Size;
    }
    fr->VertexBuffer->Unmap(0, &range);
    fr->IndexBuffer->Unmap(0, &range);

    // Setup desired DX state
    ImGui_ImplDX12_SetupRenderState(draw_data, ctx, fr);

    // Render command lists
    // (Because we merged all buffers into a single one, we maintain our own offset into them)
    int global_vtx_offset = 0;
    int global_idx_offset = 0;
    ImVec2 clip_off = draw_data->DisplayPos;
    for (int n = 0; n < draw_data->CmdListsCount; n++)
    {
        const ImDrawList* cmd_list = draw_data->CmdLists[n];
        for (int cmd_i = 0; cmd_i < cmd_list->CmdBuffer.Size; cmd_i++)
        {
            const ImDrawCmd* pcmd = &cmd_list->CmdBuffer[cmd_i];
            if (pcmd->UserCallback != NULL)
            {
                // User callback, registered via ImDrawList::AddCallback()
                // (ImDrawCallback_ResetRenderState is a special callback value used by the user to request the renderer to reset render state.)
                if (pcmd->UserCallback == ImDrawCallback_ResetRenderState)
                    ImGui_ImplDX12_SetupRenderState(draw_data, ctx, fr);
                else
                    pcmd->UserCallback(cmd_list, pcmd);
            }
            else
            {
                // Apply Scissor, Bind texture, Draw
                const D3D12_RECT r = { (LONG)(pcmd->ClipRect.x - clip_off.x), (LONG)(pcmd->ClipRect.y - clip_off.y), (LONG)(pcmd->ClipRect.z - clip_off.x), (LONG)(pcmd->ClipRect.w - clip_off.y) };
                if (r.right > r.left && r.bottom > r.top)
                {
                    ctx->SetGraphicsRootDescriptorTable(1, *(D3D12_GPU_DESCRIPTOR_HANDLE*)&pcmd->TextureId);
                    ctx->RSSetScissorRects(1, &r);
                    ctx->DrawIndexedInstanced(pcmd->ElemCount, 1, pcmd->IdxOffset + global_idx_offset, pcmd->VtxOffset + global_vtx_offset, 0);
                }
            }
        }
        global_idx_offset += cmd_list->IdxBuffer.Size;
        global_vtx_offset += cmd_list->VtxBuffer.Size;
    }
}

static void ImGui_ImplDX12_CreateFontsTexture()
{
    // Build texture atlas
    ImGuiIO& io = ImGui::GetIO();
    unsigned char* pixels;
    int width, height;
    io.Fonts->GetTexDataAsRGBA32(&pixels, &width, &height);

    // Upload texture to graphics system
    {
        D3D12_HEAP_PROPERTIES props;
        memset(&props, 0, sizeof(D3D12_HEAP_PROPERTIES));
        props.Type = D3D12_HEAP_TYPE_DEFAULT;
        props.CPUPageProperty = D3D12_CPU_PAGE_PROPERTY_UNKNOWN;
        props.MemoryPoolPreference = D3D12_MEMORY_POOL_UNKNOWN;

        D3D12_RESOURCE_DESC desc;
        ZeroMemory(&desc, sizeof(desc));
        desc.Dimension = D3D12_RESOURCE_DIMENSION_TEXTURE2D;
        desc.Alignment = 0;
        desc.Width = width;
        desc.Height = height;
        desc.DepthOrArraySize = 1;
        desc.MipLevels = 1;
        desc.Format = DXGI_FORMAT_R8G8B8A8_UNORM;
        desc.SampleDesc.Count = 1;
        desc.SampleDesc.Quality = 0;
        desc.Layout = D3D12_TEXTURE_LAYOUT_UNKNOWN;
        desc.Flags = D3D12_RESOURCE_FLAG_NONE;

        ID3D12Resource* pTexture = NULL;
        g_pd3dDevice->CreateCommittedResource(&props, D3D12_HEAP_FLAG_NONE, &desc,
            D3D12_RESOURCE_STATE_COPY_DEST, NULL, IID_PPV_ARGS(&pTexture));

        UINT uploadPitch = (width * 4 + D3D12_TEXTURE_DATA_PITCH_ALIGNMENT - 1u) & ~(D3D12_TEXTURE_DATA_PITCH_ALIGNMENT - 1u);
        UINT uploadSize = height * uploadPitch;
        desc.Dimension = D3D12_RESOURCE_DIMENSION_BUFFER;
        desc.Alignment = 0;
        desc.Width = uploadSize;
        desc.Height = 1;
        desc.DepthOrArraySize = 1;
        desc.MipLevels = 1;
        desc.Format = DXGI_FORMAT_UNKNOWN;
        desc.SampleDesc.Count = 1;
        desc.SampleDesc.Quality = 0;
        desc.Layout = D3D12_TEXTURE_LAYOUT_ROW_MAJOR;
        desc.Flags = D3D12_RESOURCE_FLAG_NONE;

        props.Type = D3D12_HEAP_TYPE_UPLOAD;
        props.CPUPageProperty = D3D12_CPU_PAGE_PROPERTY_UNKNOWN;
        props.MemoryPoolPreference = D3D12_MEMORY_POOL_UNKNOWN;

        ID3D12Resource* uploadBuffer = NULL;
        HRESULT hr = g_pd3dDevice->CreateCommittedResource(&props, D3D12_HEAP_FLAG_NONE, &desc,
            D3D12_RESOURCE_STATE_GENERIC_READ, NULL, IID_PPV_ARGS(&uploadBuffer));
        IM_ASSERT(SUCCEEDED(hr));

        void* mapped = NULL;
        D3D12_RANGE range = { 0, uploadSize };
        hr = uploadBuffer->Map(0, &range, &mapped);
        IM_ASSERT(SUCCEEDED(hr));
        for (int y = 0; y < height; y++)
            memcpy((void*) ((uintptr_t) mapped + y * uploadPitch), pixels + y * width * 4, width * 4);
        uploadBuffer->Unmap(0, &range);

        D3D12_TEXTURE_COPY_LOCATION srcLocation = {};
        srcLocation.pResource = uploadBuffer;
        srcLocation.Type = D3D12_TEXTURE_COPY_TYPE_PLACED_FOOTPRINT;
        srcLocation.PlacedFootprint.Footprint.Format = DXGI_FORMAT_R8G8B8A8_UNORM;
        srcLocation.PlacedFootprint.Footprint.Width = width;
        srcLocation.PlacedFootprint.Footprint.Height = height;
        srcLocation.PlacedFootprint.Footprint.Depth = 1;
        srcLocation.PlacedFootprint.Footprint.RowPitch = uploadPitch;

        D3D12_TEXTURE_COPY_LOCATION dstLocation = {};
        dstLocation.pResource = pTexture;
        dstLocation.Type = D3D12_TEXTURE_COPY_TYPE_SUBRESOURCE_INDEX;
        dstLocation.SubresourceIndex = 0;

        D3D12_RESOURCE_BARRIER barrier = {};
        barrier.Type = D3D12_RESOURCE_BARRIER_TYPE_TRANSITION;
        barrier.Flags = D3D12_RESOURCE_BARRIER_FLAG_NONE;
        barrier.Transition.pResource   = pTexture;
        barrier.Transition.Subresource = D3D12_RESOURCE_BARRIER_ALL_SUBRESOURCES;
        barrier.Transition.StateBefore = D3D12_RESOURCE_STATE_COPY_DEST;
        barrier.Transition.StateAfter  = D3D12_RESOURCE_STATE_PIXEL_SHADER_RESOURCE;

        ID3D12Fence* fence = NULL;
        hr = g_pd3dDevice->CreateFence(0, D3D12_FENCE_FLAG_NONE, IID_PPV_ARGS(&fence));
        IM_ASSERT(SUCCEEDED(hr));

        HANDLE event = CreateEvent(0, 0, 0, 0);
        IM_ASSERT(event != NULL);

        D3D12_COMMAND_QUEUE_DESC queueDesc = {};
        queueDesc.Type     = D3D12_COMMAND_LIST_TYPE_DIRECT;
        queueDesc.Flags    = D3D12_COMMAND_QUEUE_FLAG_NONE;
        queueDesc.NodeMask = 1;

        ID3D12CommandQueue* cmdQueue = NULL;
        hr = g_pd3dDevice->CreateCommandQueue(&queueDesc, IID_PPV_ARGS(&cmdQueue));
        IM_ASSERT(SUCCEEDED(hr));

        ID3D12CommandAllocator* cmdAlloc = NULL;
        hr = g_pd3dDevice->CreateCommandAllocator(D3D12_COMMAND_LIST_TYPE_DIRECT, IID_PPV_ARGS(&cmdAlloc));
        IM_ASSERT(SUCCEEDED(hr));

        ID3D12GraphicsCommandList* cmdList = NULL;
        hr = g_pd3dDevice->CreateCommandList(0, D3D12_COMMAND_LIST_TYPE_DIRECT, cmdAlloc, NULL, IID_PPV_ARGS(&cmdList));
        IM_ASSERT(SUCCEEDED(hr));

        cmdList->CopyTextureRegion(&dstLocation, 0, 0, 0, &srcLocation, NULL);
        cmdList->ResourceBarrier(1, &barrier);

        hr = cmdList->Close();
        IM_ASSERT(SUCCEEDED(hr));

        cmdQueue->ExecuteCommandLists(1, (ID3D12CommandList* const*)&cmdList);
        hr = cmdQueue->Signal(fence, 1);
        IM_ASSERT(SUCCEEDED(hr));

        fence->SetEventOnCompletion(1, event);
        WaitForSingleObject(event, INFINITE);

        cmdList->Release();
        cmdAlloc->Release();
        cmdQueue->Release();
        CloseHandle(event);
        fence->Release();
        uploadBuffer->Release();

        // Create texture view
        D3D12_SHADER_RESOURCE_VIEW_DESC srvDesc;
        ZeroMemory(&srvDesc, sizeof(srvDesc));
        srvDesc.Format = DXGI_FORMAT_R8G8B8A8_UNORM;
        srvDesc.ViewDimension = D3D12_SRV_DIMENSION_TEXTURE2D;
        srvDesc.Texture2D.MipLevels = desc.MipLevels;
        srvDesc.Texture2D.MostDetailedMip = 0;
        srvDesc.Shader4ComponentMapping = D3D12_DEFAULT_SHADER_4_COMPONENT_MAPPING;
        g_pd3dDevice->CreateShaderResourceView(pTexture, &srvDesc, g_hFontSrvCpuDescHandle);
        SafeRelease(g_pFontTextureResource);
        g_pFontTextureResource = pTexture;
    }

    // Store our identifier
    static_assert(sizeof(ImTextureID) >= sizeof(g_hFontSrvGpuDescHandle.ptr), "Can't pack descriptor handle into TexID, 32-bit not supported yet.");
    io.Fonts->TexID = (ImTextureID)g_hFontSrvGpuDescHandle.ptr;
}

bool    ImGui_ImplDX12_CreateDeviceObjects()
{
    if (!g_pd3dDevice)
        return false;
    if (g_pPipelineState)
        ImGui_ImplDX12_InvalidateDeviceObjects();

    // Create the root signature
    {
        D3D12_DESCRIPTOR_RANGE descRange = {};
        descRange.RangeType = D3D12_DESCRIPTOR_RANGE_TYPE_SRV;
        descRange.NumDescriptors = 1;
        descRange.BaseShaderRegister = 0;
        descRange.RegisterSpace = 0;
        descRange.OffsetInDescriptorsFromTableStart = 0;

        D3D12_ROOT_PARAMETER param[2] = {};

        param[0].ParameterType = D3D12_ROOT_PARAMETER_TYPE_32BIT_CONSTANTS;
        param[0].Constants.ShaderRegister = 0;
        param[0].Constants.RegisterSpace = 0;
        param[0].Constants.Num32BitValues = 16;
        param[0].ShaderVisibility = D3D12_SHADER_VISIBILITY_VERTEX;

        param[1].ParameterType = D3D12_ROOT_PARAMETER_TYPE_DESCRIPTOR_TABLE;
        param[1].DescriptorTable.NumDescriptorRanges = 1;
        param[1].DescriptorTable.pDescriptorRanges = &descRange;
        param[1].ShaderVisibility = D3D12_SHADER_VISIBILITY_PIXEL;

        D3D12_STATIC_SAMPLER_DESC staticSampler = {};
        staticSampler.Filter = D3D12_FILTER_MIN_MAG_MIP_LINEAR;
        staticSampler.AddressU = D3D12_TEXTURE_ADDRESS_MODE_WRAP;
        staticSampler.AddressV = D3D12_TEXTURE_ADDRESS_MODE_WRAP;
        staticSampler.AddressW = D3D12_TEXTURE_ADDRESS_MODE_WRAP;
        staticSampler.MipLODBias = 0.f;
        staticSampler.MaxAnisotropy = 0;
        staticSampler.ComparisonFunc = D3D12_COMPARISON_FUNC_ALWAYS;
        staticSampler.BorderColor = D3D12_STATIC_BORDER_COLOR_TRANSPARENT_BLACK;
        staticSampler.MinLOD = 0.f;
        staticSampler.MaxLOD = 0.f;
        staticSampler.ShaderRegister = 0;
        staticSampler.RegisterSpace = 0;
        staticSampler.ShaderVisibility = D3D12_SHADER_VISIBILITY_PIXEL;

        D3D12_ROOT_SIGNATURE_DESC desc = {};
        desc.NumParameters = _countof(param);
        desc.pParameters = param;
        desc.NumStaticSamplers = 1;
        desc.pStaticSamplers = &staticSampler;
        desc.Flags =
            D3D12_ROOT_SIGNATURE_FLAG_ALLOW_INPUT_ASSEMBLER_INPUT_LAYOUT |
            D3D12_ROOT_SIGNATURE_FLAG_DENY_HULL_SHADER_ROOT_ACCESS |
            D3D12_ROOT_SIGNATURE_FLAG_DENY_DOMAIN_SHADER_ROOT_ACCESS |
            D3D12_ROOT_SIGNATURE_FLAG_DENY_GEOMETRY_SHADER_ROOT_ACCESS;

        // Load d3d12.dll and D3D12SerializeRootSignature() function address dynamically to facilitate using with D3D12On7.
        // See if any version of d3d12.dll is already loaded in the process. If so, give preference to that.
        static HINSTANCE d3d12_dll = ::GetModuleHandleA("d3d12.dll");
        if (d3d12_dll == NULL)
        {
            // Attempt to load d3d12.dll from local directories. This will only succeed if
            // (1) the current OS is Windows 7, and
            // (2) there exists a version of d3d12.dll for Windows 7 (D3D12On7) in one of the following directories.
            // See https://github.com/ocornut/imgui/pull/3696 for details.
            const char* localD3d12Paths[] = { ".\\d3d12.dll", ".\\d3d12on7\\d3d12.dll", ".\\12on7\\d3d12.dll" }; // A. current directory, B. used by some games, C. used in Microsoft D3D12On7 sample
            for (int i = 0; i < IM_ARRAYSIZE(localD3d12Paths); i++)
                if ((d3d12_dll = ::LoadLibraryA(localD3d12Paths[i])) != NULL)
                    break;

            // If failed, we are on Windows >= 10.
            if (d3d12_dll == NULL)
                d3d12_dll = ::LoadLibraryA("d3d12.dll");

            if (d3d12_dll == NULL)
                return false;
        }

        PFN_D3D12_SERIALIZE_ROOT_SIGNATURE D3D12SerializeRootSignatureFn = (PFN_D3D12_SERIALIZE_ROOT_SIGNATURE)::GetProcAddress(d3d12_dll, "D3D12SerializeRootSignature");
        if (D3D12SerializeRootSignatureFn == NULL)
            return false;

        ID3DBlob* blob = NULL;
        if (D3D12SerializeRootSignatureFn(&desc, D3D_ROOT_SIGNATURE_VERSION_1, &blob, NULL) != S_OK)
            return false;

        g_pd3dDevice->CreateRootSignature(0, blob->GetBufferPointer(), blob->GetBufferSize(), IID_PPV_ARGS(&g_pRootSignature));
        blob->Release();
    }

    // By using D3DCompile() from <d3dcompiler.h> / d3dcompiler.lib, we introduce a dependency to a given version of d3dcompiler_XX.dll (see D3DCOMPILER_DLL_A)
    // If you would like to use this DX12 sample code but remove this dependency you can:
    //  1) compile once, save the compiled shader blobs into a file or source code and pass them to CreateVertexShader()/CreatePixelShader() [preferred solution]
    //  2) use code to detect any version of the DLL and grab a pointer to D3DCompile from the DLL.
    // See https://github.com/ocornut/imgui/pull/638 for sources and details.

    D3D12_GRAPHICS_PIPELINE_STATE_DESC psoDesc;
    memset(&psoDesc, 0, sizeof(D3D12_GRAPHICS_PIPELINE_STATE_DESC));
    psoDesc.NodeMask = 1;
    psoDesc.PrimitiveTopologyType = D3D12_PRIMITIVE_TOPOLOGY_TYPE_TRIANGLE;
    psoDesc.pRootSignature = g_pRootSignature;
    psoDesc.SampleMask = UINT_MAX;
    psoDesc.NumRenderTargets = 1;
    psoDesc.RTVFormats[0] = g_RTVFormat;
    psoDesc.SampleDesc.Count = 1;
    psoDesc.Flags = D3D12_PIPELINE_STATE_FLAG_NONE;

    ID3DBlob* vertexShaderBlob;
    ID3DBlob* pixelShaderBlob;

    // Create the vertex shader
    {
        static const char* vertexShader =
            "cbuffer vertexBuffer : register(b0) \
            {\
              float4x4 ProjectionMatrix; \
            };\
            struct VS_INPUT\
            {\
              float2 pos : POSITION;\
              float4 col : COLOR0;\
              float2 uv  : TEXCOORD0;\
            };\
            \
            struct PS_INPUT\
            {\
              float4 pos : SV_POSITION;\
              float4 col : COLOR0;\
              float2 uv  : TEXCOORD0;\
            };\
            \
            PS_INPUT main(VS_INPUT input)\
            {\
              PS_INPUT output;\
              output.pos = mul( ProjectionMatrix, float4(input.pos.xy, 0.f, 1.f));\
              output.col = input.col;\
              output.uv  = input.uv;\
              return output;\
            }";

        if (FAILED(D3DCompile(vertexShader, strlen(vertexShader), NULL, NULL, NULL, "main", "vs_5_0", 0, 0, &vertexShaderBlob, NULL)))
            return false; // NB: Pass ID3D10Blob* pErrorBlob to D3DCompile() to get error showing in (const char*)pErrorBlob->GetBufferPointer(). Make sure to Release() the blob!
        psoDesc.VS = { vertexShaderBlob->GetBufferPointer(), vertexShaderBlob->GetBufferSize() };

        // Create the input layout
        static D3D12_INPUT_ELEMENT_DESC local_layout[] =
        {
            { "POSITION", 0, DXGI_FORMAT_R32G32_FLOAT,   0, (UINT)IM_OFFSETOF(ImDrawVert, pos), D3D12_INPUT_CLASSIFICATION_PER_VERTEX_DATA, 0 },
            { "TEXCOORD", 0, DXGI_FORMAT_R32G32_FLOAT,   0, (UINT)IM_OFFSETOF(ImDrawVert, uv),  D3D12_INPUT_CLASSIFICATION_PER_VERTEX_DATA, 0 },
            { "COLOR",    0, DXGI_FORMAT_R8G8B8A8_UNORM, 0, (UINT)IM_OFFSETOF(ImDrawVert, col), D3D12_INPUT_CLASSIFICATION_PER_VERTEX_DATA, 0 },
        };
        psoDesc.InputLayout = { local_layout, 3 };
    }

    // Create the pixel shader
    {
        static const char* pixelShader =
            "struct PS_INPUT\
            {\
              float4 pos : SV_POSITION;\
              float4 col : COLOR0;\
              float2 uv  : TEXCOORD0;\
            };\
            SamplerState sampler0 : register(s0);\
            Texture2D texture0 : register(t0);\
            \
            float4 main(PS_INPUT input) : SV_Target\
            {\
              float4 out_col = input.col * texture0.Sample(sampler0, input.uv); \
              return out_col; \
            }";

        if (FAILED(D3DCompile(pixelShader, strlen(pixelShader), NULL, NULL, NULL, "main", "ps_5_0", 0, 0, &pixelShaderBlob, NULL)))
        {
            vertexShaderBlob->Release();
            return false; // NB: Pass ID3D10Blob* pErrorBlob to D3DCompile() to get error showing in (const char*)pErrorBlob->GetBufferPointer(). Make sure to Release() the blob!
        }
        psoDesc.PS = { pixelShaderBlob->GetBufferPointer(), pixelShaderBlob->GetBufferSize() };
    }

    // Create the blending setup
    {
        D3D12_BLEND_DESC& desc = psoDesc.BlendState;
        desc.AlphaToCoverageEnable = false;
        desc.RenderTarget[0].BlendEnable = true;
        desc.RenderTarget[0].SrcBlend = D3D12_BLEND_SRC_ALPHA;
        desc.RenderTarget[0].DestBlend = D3D12_BLEND_INV_SRC_ALPHA;
        desc.RenderTarget[0].BlendOp = D3D12_BLEND_OP_ADD;
        desc.RenderTarget[0].SrcBlendAlpha = D3D12_BLEND_INV_SRC_ALPHA;
        desc.RenderTarget[0].DestBlendAlpha = D3D12_BLEND_ZERO;
        desc.RenderTarget[0].BlendOpAlpha = D3D12_BLEND_OP_ADD;
        desc.RenderTarget[0].RenderTargetWriteMask = D3D12_COLOR_WRITE_ENABLE_ALL;
    }

    // Create the rasterizer state
    {
        D3D12_RASTERIZER_DESC& desc = psoDesc.RasterizerState;
        desc.FillMode = D3D12_FILL_MODE_SOLID;
        desc.CullMode = D3D12_CULL_MODE_NONE;
        desc.FrontCounterClockwise = FALSE;
        desc.DepthBias = D3D12_DEFAULT_DEPTH_BIAS;
        desc.DepthBiasClamp = D3D12_DEFAULT_DEPTH_BIAS_CLAMP;
        desc.SlopeScaledDepthBias = D3D12_DEFAULT_SLOPE_SCALED_DEPTH_BIAS;
        desc.DepthClipEnable = true;
        desc.MultisampleEnable = FALSE;
        desc.AntialiasedLineEnable = FALSE;
        desc.ForcedSampleCount = 0;
        desc.ConservativeRaster = D3D12_CONSERVATIVE_RASTERIZATION_MODE_OFF;
    }

    // Create depth-stencil State
    {
        D3D12_DEPTH_STENCIL_DESC& desc = psoDesc.DepthStencilState;
        desc.DepthEnable = false;
        desc.DepthWriteMask = D3D12_DEPTH_WRITE_MASK_ALL;
        desc.DepthFunc = D3D12_COMPARISON_FUNC_ALWAYS;
        desc.StencilEnable = false;
        desc.FrontFace.StencilFailOp = desc.FrontFace.StencilDepthFailOp = desc.FrontFace.StencilPassOp = D3D12_STENCIL_OP_KEEP;
        desc.FrontFace.StencilFunc = D3D12_COMPARISON_FUNC_ALWAYS;
        desc.BackFace = desc.FrontFace;
    }

    HRESULT result_pipeline_state = g_pd3dDevice->CreateGraphicsPipelineState(&psoDesc, IID_PPV_ARGS(&g_pPipelineState));
    vertexShaderBlob->Release();
    pixelShaderBlob->Release();
    if (result_pipeline_state != S_OK)
        return false;

    ImGui_ImplDX12_CreateFontsTexture();

    return true;
}

void    ImGui_ImplDX12_InvalidateDeviceObjects()
{
    if (!g_pd3dDevice)
        return;

    SafeRelease(g_pRootSignature);
    SafeRelease(g_pPipelineState);
    SafeRelease(g_pFontTextureResource);

    ImGuiIO& io = ImGui::GetIO();
    io.Fonts->TexID = NULL; // We copied g_pFontTextureView to io.Fonts->TexID so let's clear that as well.
}

bool ImGui_ImplDX12_Init(ID3D12Device* device, int num_frames_in_flight, DXGI_FORMAT rtv_format, ID3D12DescriptorHeap* cbv_srv_heap,
                         D3D12_CPU_DESCRIPTOR_HANDLE font_srv_cpu_desc_handle, D3D12_GPU_DESCRIPTOR_HANDLE font_srv_gpu_desc_handle)
{
    // Setup backend capabilities flags
    ImGuiIO& io = ImGui::GetIO();
    io.BackendRendererName = "imgui_impl_dx12";
    io.BackendFlags |= ImGuiBackendFlags_RendererHasVtxOffset;  // We can honor the ImDrawCmd::VtxOffset field, allowing for large meshes.
    io.BackendFlags |= ImGuiBackendFlags_RendererHasViewports;  // We can create multi-viewports on the Renderer side (optional) // FIXME-VIEWPORT: Actually unfinished..

    g_pd3dDevice = device;
    g_RTVFormat = rtv_format;
    g_hFontSrvCpuDescHandle = font_srv_cpu_desc_handle;
    g_hFontSrvGpuDescHandle = font_srv_gpu_desc_handle;
    g_numFramesInFlight = num_frames_in_flight;
    g_pd3dSrvDescHeap = cbv_srv_heap;

    // Create a dummy ImGuiViewportDataDx12 holder for the main viewport,
    // Since this is created and managed by the application, we will only use the ->Resources[] fields.
    ImGuiViewport* main_viewport = ImGui::GetMainViewport();
    main_viewport->RendererUserData = IM_NEW(ImGuiViewportDataDx12)();

    // Setup backend capabilities flags
    io.BackendFlags |= ImGuiBackendFlags_RendererHasViewports;    // We can create multi-viewports on the Renderer side (optional)
    if (io.ConfigFlags & ImGuiConfigFlags_ViewportsEnable)
        ImGui_ImplDX12_InitPlatformInterface();

    return true;
}

void ImGui_ImplDX12_Shutdown()
{
    // Manually delete main viewport render resources in-case we haven't initialized for viewports
    ImGuiViewport* main_viewport = ImGui::GetMainViewport();
    if (ImGuiViewportDataDx12* data = (ImGuiViewportDataDx12*)main_viewport->RendererUserData)
    {
        // We could just call ImGui_ImplDX12_DestroyWindow(main_viewport) as a convenience but that would be misleading since we only use data->Resources[]
        for (UINT i = 0; i < g_numFramesInFlight; i++)
            ImGui_ImplDX12_DestroyRenderBuffers(&data->FrameRenderBuffers[i]);
        IM_DELETE(data);
        main_viewport->RendererUserData = NULL;
    }

    // Clean up windows and device objects
    ImGui_ImplDX12_ShutdownPlatformInterface();
    ImGui_ImplDX12_InvalidateDeviceObjects();

    g_pd3dDevice = NULL;
    g_hFontSrvCpuDescHandle.ptr = 0;
    g_hFontSrvGpuDescHandle.ptr = 0;
    g_numFramesInFlight = 0;
    g_pd3dSrvDescHeap = NULL;
}

void ImGui_ImplDX12_NewFrame()
{
    if (!g_pPipelineState)
        ImGui_ImplDX12_CreateDeviceObjects();
}

//--------------------------------------------------------------------------------------------------------
// MULTI-VIEWPORT / PLATFORM INTERFACE SUPPORT
// This is an _advanced_ and _optional_ feature, allowing the backend to create and handle multiple viewports simultaneously.
// If you are new to dear imgui or creating a new binding for dear imgui, it is recommended that you completely ignore this section first..
//--------------------------------------------------------------------------------------------------------

static void ImGui_ImplDX12_CreateWindow(ImGuiViewport* viewport)
{
    ImGuiViewportDataDx12* data = IM_NEW(ImGuiViewportDataDx12)();
    viewport->RendererUserData = data;

    // PlatformHandleRaw should always be a HWND, whereas PlatformHandle might be a higher-level handle (e.g. GLFWWindow*, SDL_Window*).
    // Some backends will leave PlatformHandleRaw NULL, in which case we assume PlatformHandle will contain the HWND.
    HWND hwnd = viewport->PlatformHandleRaw ? (HWND)viewport->PlatformHandleRaw : (HWND)viewport->PlatformHandle;
    IM_ASSERT(hwnd != 0);

    data->FrameIndex = UINT_MAX;

    // Create command queue.
    D3D12_COMMAND_QUEUE_DESC queue_desc = {};
    queue_desc.Flags = D3D12_COMMAND_QUEUE_FLAG_NONE;
    queue_desc.Type = D3D12_COMMAND_LIST_TYPE_DIRECT;

    HRESULT res = S_OK;
    res = g_pd3dDevice->CreateCommandQueue(&queue_desc, IID_PPV_ARGS(&data->CommandQueue));
    IM_ASSERT(res == S_OK);

    // Create command allocator.
    for (UINT i = 0; i < g_numFramesInFlight; ++i)
    {
        res = g_pd3dDevice->CreateCommandAllocator(D3D12_COMMAND_LIST_TYPE_DIRECT, IID_PPV_ARGS(&data->FrameCtx[i].CommandAllocator));
        IM_ASSERT(res == S_OK);
    }

    // Create command list.
    res = g_pd3dDevice->CreateCommandList(0, D3D12_COMMAND_LIST_TYPE_DIRECT, data->FrameCtx[0].CommandAllocator, NULL, IID_PPV_ARGS(&data->CommandList));
    IM_ASSERT(res == S_OK);
    data->CommandList->Close();

    // Create fence.
    res = g_pd3dDevice->CreateFence(0, D3D12_FENCE_FLAG_NONE, IID_PPV_ARGS(&data->Fence));
    IM_ASSERT(res == S_OK);

    data->FenceEvent = CreateEvent(NULL, FALSE, FALSE, NULL);
    IM_ASSERT(data->FenceEvent != NULL);

    // Create swap chain
    // FIXME-VIEWPORT: May want to copy/inherit swap chain settings from the user/application.
    DXGI_SWAP_CHAIN_DESC1 sd1;
    ZeroMemory(&sd1, sizeof(sd1));
    sd1.BufferCount = g_numFramesInFlight;
    sd1.Width = (UINT)viewport->Size.x;
    sd1.Height = (UINT)viewport->Size.y;
    sd1.Format = g_RTVFormat;
    sd1.BufferUsage = DXGI_USAGE_RENDER_TARGET_OUTPUT;
    sd1.SampleDesc.Count = 1;
    sd1.SampleDesc.Quality = 0;
    sd1.SwapEffect = DXGI_SWAP_EFFECT_FLIP_DISCARD;
    sd1.AlphaMode = DXGI_ALPHA_MODE_UNSPECIFIED;
    sd1.Scaling = DXGI_SCALING_STRETCH;
    sd1.Stereo = FALSE;

    IDXGIFactory4* dxgi_factory = NULL;
    res = ::CreateDXGIFactory1(IID_PPV_ARGS(&dxgi_factory));
    IM_ASSERT(res == S_OK);

    IDXGISwapChain1* swap_chain = NULL;
    res = dxgi_factory->CreateSwapChainForHwnd(data->CommandQueue, hwnd, &sd1, NULL, NULL, &swap_chain);
    IM_ASSERT(res == S_OK);

    dxgi_factory->Release();

    // Or swapChain.As(&mSwapChain)
    IM_ASSERT(data->SwapChain == NULL);
    swap_chain->QueryInterface(IID_PPV_ARGS(&data->SwapChain));
    swap_chain->Release();

    // Create the render targets
    if (data->SwapChain)
    {
        D3D12_DESCRIPTOR_HEAP_DESC desc = {};
        desc.Type = D3D12_DESCRIPTOR_HEAP_TYPE_RTV;
        desc.NumDescriptors = g_numFramesInFlight;
        desc.Flags = D3D12_DESCRIPTOR_HEAP_FLAG_NONE;
        desc.NodeMask = 1;

        HRESULT hr = g_pd3dDevice->CreateDescriptorHeap(&desc, IID_PPV_ARGS(&data->RtvDescHeap));
        IM_ASSERT(hr == S_OK);

        SIZE_T rtv_descriptor_size = g_pd3dDevice->GetDescriptorHandleIncrementSize(D3D12_DESCRIPTOR_HEAP_TYPE_RTV);
        D3D12_CPU_DESCRIPTOR_HANDLE rtv_handle = data->RtvDescHeap->GetCPUDescriptorHandleForHeapStart();
        for (UINT i = 0; i < g_numFramesInFlight; i++)
        {
            data->FrameCtx[i].RenderTargetCpuDescriptors = rtv_handle;
            rtv_handle.ptr += rtv_descriptor_size;
        }

        ID3D12Resource* back_buffer;
        for (UINT i = 0; i < g_numFramesInFlight; i++)
        {
            IM_ASSERT(data->FrameCtx[i].RenderTarget == NULL);
            data->SwapChain->GetBuffer(i, IID_PPV_ARGS(&back_buffer));
            g_pd3dDevice->CreateRenderTargetView(back_buffer, NULL, data->FrameCtx[i].RenderTargetCpuDescriptors);
            data->FrameCtx[i].RenderTarget = back_buffer;
        }
    }

    for (UINT i = 0; i < g_numFramesInFlight; i++)
        ImGui_ImplDX12_DestroyRenderBuffers(&data->FrameRenderBuffers[i]);
}

static void ImGui_WaitForPendingOperations(ImGuiViewportDataDx12* data)
{
    HRESULT hr = S_FALSE;
    if (data && data->CommandQueue && data->Fence && data->FenceEvent)
    {
        hr = data->CommandQueue->Signal(data->Fence, ++data->FenceSignaledValue);
        IM_ASSERT(hr == S_OK);
        ::WaitForSingleObject(data->FenceEvent, 0); // Reset any forgotten waits
        hr = data->Fence->SetEventOnCompletion(data->FenceSignaledValue, data->FenceEvent);
        IM_ASSERT(hr == S_OK);
        ::WaitForSingleObject(data->FenceEvent, INFINITE);
    }
}

static void ImGui_ImplDX12_DestroyWindow(ImGuiViewport* viewport)
{
    // The main viewport (owned by the application) will always have RendererUserData == NULL since we didn't create the data for it.
    if (ImGuiViewportDataDx12* data = (ImGuiViewportDataDx12*)viewport->RendererUserData)
    {
        ImGui_WaitForPendingOperations(data);

        SafeRelease(data->CommandQueue);
        SafeRelease(data->CommandList);
        SafeRelease(data->SwapChain);
        SafeRelease(data->RtvDescHeap);
        SafeRelease(data->Fence);
        ::CloseHandle(data->FenceEvent);
        data->FenceEvent = NULL;

        for (UINT i = 0; i < g_numFramesInFlight; i++)
        {
            SafeRelease(data->FrameCtx[i].RenderTarget);
            SafeRelease(data->FrameCtx[i].CommandAllocator);
            ImGui_ImplDX12_DestroyRenderBuffers(&data->FrameRenderBuffers[i]);
        }
        IM_DELETE(data);
    }
    viewport->RendererUserData = NULL;
}

static void ImGui_ImplDX12_SetWindowSize(ImGuiViewport* viewport, ImVec2 size)
{
    ImGuiViewportDataDx12* data = (ImGuiViewportDataDx12*)viewport->RendererUserData;

    ImGui_WaitForPendingOperations(data);

    for (UINT i = 0; i < g_numFramesInFlight; i++)
        SafeRelease(data->FrameCtx[i].RenderTarget);

    if (data->SwapChain)
    {
        ID3D12Resource* back_buffer = NULL;
        data->SwapChain->ResizeBuffers(0, (UINT)size.x, (UINT)size.y, DXGI_FORMAT_UNKNOWN, 0);
        for (UINT i = 0; i < g_numFramesInFlight; i++)
        {
            data->SwapChain->GetBuffer(i, IID_PPV_ARGS(&back_buffer));
            g_pd3dDevice->CreateRenderTargetView(back_buffer, NULL, data->FrameCtx[i].RenderTargetCpuDescriptors);
            data->FrameCtx[i].RenderTarget = back_buffer;
        }
    }
}

static void ImGui_ImplDX12_RenderWindow(ImGuiViewport* viewport, void*)
{
    ImGuiViewportDataDx12* data = (ImGuiViewportDataDx12*)viewport->RendererUserData;

    ImGui_ImplDX12_FrameContext* frame_context = &data->FrameCtx[data->FrameIndex % g_numFramesInFlight];
    UINT back_buffer_idx = data->SwapChain->GetCurrentBackBufferIndex();

    const ImVec4 clear_color = ImVec4(0.0f, 0.0f, 0.0f, 1.0f);
    D3D12_RESOURCE_BARRIER barrier = {};
    barrier.Type = D3D12_RESOURCE_BARRIER_TYPE_TRANSITION;
    barrier.Flags = D3D12_RESOURCE_BARRIER_FLAG_NONE;
    barrier.Transition.pResource = data->FrameCtx[back_buffer_idx].RenderTarget;
    barrier.Transition.Subresource = D3D12_RESOURCE_BARRIER_ALL_SUBRESOURCES;
    barrier.Transition.StateBefore = D3D12_RESOURCE_STATE_PRESENT;
    barrier.Transition.StateAfter = D3D12_RESOURCE_STATE_RENDER_TARGET;

    // Draw
    ID3D12GraphicsCommandList* cmd_list = data->CommandList;

    frame_context->CommandAllocator->Reset();
    cmd_list->Reset(frame_context->CommandAllocator, NULL);
    cmd_list->ResourceBarrier(1, &barrier);
    cmd_list->OMSetRenderTargets(1, &data->FrameCtx[back_buffer_idx].RenderTargetCpuDescriptors, FALSE, NULL);
    if (!(viewport->Flags & ImGuiViewportFlags_NoRendererClear))
        cmd_list->ClearRenderTargetView(data->FrameCtx[back_buffer_idx].RenderTargetCpuDescriptors, (float*)&clear_color, 0, NULL);
    cmd_list->SetDescriptorHeaps(1, &g_pd3dSrvDescHeap);

    ImGui_ImplDX12_RenderDrawData(viewport->DrawData, cmd_list);

    barrier.Transition.StateBefore = D3D12_RESOURCE_STATE_RENDER_TARGET;
    barrier.Transition.StateAfter = D3D12_RESOURCE_STATE_PRESENT;
    cmd_list->ResourceBarrier(1, &barrier);
    cmd_list->Close();

    data->CommandQueue->Wait(data->Fence, data->FenceSignaledValue);
    data->CommandQueue->ExecuteCommandLists(1, (ID3D12CommandList* const*)&cmd_list);
    data->CommandQueue->Signal(data->Fence, ++data->FenceSignaledValue);
}

static void ImGui_ImplDX12_SwapBuffers(ImGuiViewport* viewport, void*)
{
    ImGuiViewportDataDx12* data = (ImGuiViewportDataDx12*)viewport->RendererUserData;

    data->SwapChain->Present(0, 0);
    while (data->Fence->GetCompletedValue() < data->FenceSignaledValue)
        ::SwitchToThread();
}

void ImGui_ImplDX12_InitPlatformInterface()
{
    ImGuiPlatformIO& platform_io = ImGui::GetPlatformIO();
    platform_io.Renderer_CreateWindow = ImGui_ImplDX12_CreateWindow;
    platform_io.Renderer_DestroyWindow = ImGui_ImplDX12_DestroyWindow;
    platform_io.Renderer_SetWindowSize = ImGui_ImplDX12_SetWindowSize;
    platform_io.Renderer_RenderWindow = ImGui_ImplDX12_RenderWindow;
    platform_io.Renderer_SwapBuffers = ImGui_ImplDX12_SwapBuffers;
}

void ImGui_ImplDX12_ShutdownPlatformInterface()
{
    ImGui::DestroyPlatformWindows();
}<|MERGE_RESOLUTION|>--- conflicted
+++ resolved
@@ -17,11 +17,8 @@
 
 // CHANGELOG
 // (minor and older changes stripped away, please see git history for details)
-<<<<<<< HEAD
-//  2020-XX-XX: Platform: Added support for multiple windows via the ImGuiPlatformIO interface.
-=======
+//  2021-XX-XX: Platform: Added support for multiple windows via the ImGuiPlatformIO interface.
 //  2021-01-11: DirectX12: Improve Windows 7 compatibility (for D3D12On7) by loading d3d12.dll dynamically.
->>>>>>> 4d419d12
 //  2020-09-16: DirectX12: Avoid rendering calls with zero-sized scissor rectangle since it generates a validation layer warning.
 //  2020-09-08: DirectX12: Clarified support for building on 32-bit systems by redefining ImTextureID.
 //  2019-10-18: DirectX12: *BREAKING CHANGE* Added extra ID3D12DescriptorHeap parameter to ImGui_ImplDX12_Init() function.

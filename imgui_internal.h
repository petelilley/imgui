--- conflicted
+++ resolved
@@ -1005,13 +1005,10 @@
     ImGuiNextWindowDataFlags_HasSizeConstraint  = 1 << 4,
     ImGuiNextWindowDataFlags_HasFocus           = 1 << 5,
     ImGuiNextWindowDataFlags_HasBgAlpha         = 1 << 6,
-<<<<<<< HEAD
-    ImGuiNextWindowDataFlags_HasViewport        = 1 << 7,
-    ImGuiNextWindowDataFlags_HasDock            = 1 << 8,
-    ImGuiNextWindowDataFlags_HasWindowClass     = 1 << 9
-=======
-    ImGuiNextWindowDataFlags_HasScroll          = 1 << 7
->>>>>>> c0283c12
+    ImGuiNextWindowDataFlags_HasScroll          = 1 << 7,
+    ImGuiNextWindowDataFlags_HasViewport        = 1 << 8,
+    ImGuiNextWindowDataFlags_HasDock            = 1 << 9,
+    ImGuiNextWindowDataFlags_HasWindowClass     = 1 << 10
 };
 
 // Storage for SetNexWindow** functions
@@ -1026,11 +1023,8 @@
     ImVec2                      PosPivotVal;
     ImVec2                      SizeVal;
     ImVec2                      ContentSizeVal;
-<<<<<<< HEAD
+    ImVec2                      ScrollVal;
     bool                        PosUndock;
-=======
-    ImVec2                      ScrollVal;
->>>>>>> c0283c12
     bool                        CollapsedVal;
     ImRect                      SizeConstraintRect;
     ImGuiSizeCallback           SizeCallback;
@@ -1415,11 +1409,8 @@
     ImGuiContext(ImFontAtlas* shared_font_atlas)
     {
         Initialized = false;
-<<<<<<< HEAD
         ConfigFlagsCurrFrame = ConfigFlagsLastFrame = ImGuiConfigFlags_None;
-=======
         FontAtlasOwnedByContext = shared_font_atlas ? false : true;
->>>>>>> c0283c12
         Font = NULL;
         FontSize = FontBaseSize = 0.0f;
         IO.Fonts = shared_font_atlas ? shared_font_atlas : IM_NEW(ImFontAtlas)();

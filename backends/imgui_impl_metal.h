--- conflicted
+++ resolved
@@ -4,11 +4,8 @@
 // Implemented features:
 //  [X] Renderer: User texture binding. Use 'MTLTexture' as texture identifier. Read the FAQ about ImTextureID/ImTextureRef!
 //  [X] Renderer: Large meshes support (64k+ vertices) even with 16-bit indices (ImGuiBackendFlags_RendererHasVtxOffset).
-<<<<<<< HEAD
+//  [X] Renderer: Texture updates support for dynamic font atlas (ImGuiBackendFlags_RendererHasTextures).
 //  [X] Renderer: Multi-viewport support (multiple windows). Enable with 'io.ConfigFlags |= ImGuiConfigFlags_ViewportsEnable'.
-=======
-//  [X] Renderer: Texture updates support for dynamic font atlas (ImGuiBackendFlags_RendererHasTextures).
->>>>>>> 96be9573
 
 // You can use unmodified imgui_impl_* files in your project. See examples/ folder for examples of using this.
 // Prefer including the entire imgui/ repository into your project (either as a copy or as a submodule), and only build the backends you need.

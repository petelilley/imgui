--- conflicted
+++ resolved
@@ -6,13 +6,11 @@
 //  [X] Platform: Mouse cursor shape and visibility. Disable with 'io.ConfigFlags |= ImGuiConfigFlags_NoMouseCursorChange'.
 //  [X] Platform: Clipboard support.
 //  [X] Platform: Keyboard arrays indexed using SDL_SCANCODE_* codes, e.g. ImGui::IsKeyPressed(SDL_SCANCODE_SPACE).
-<<<<<<< HEAD
+//  [X] Platform: Gamepad support. Enabled with 'io.ConfigFlags |= ImGuiConfigFlags_NavEnableGamepad'.
 //  [X] Platform: Multi-viewport support (multiple windows). Enable with 'io.ConfigFlags |= ImGuiConfigFlags_ViewportsEnable'.
-=======
-//  [X] Platform: Gamepad support. Enabled with 'io.ConfigFlags |= ImGuiConfigFlags_NavEnableGamepad'.
->>>>>>> 56c3aaf6
 // Missing features:
 //  [ ] Platform: SDL2 handling of IME under Windows appears to be broken and it explicitly disable the regular Windows IME. You can restore Windows IME by compiling SDL with SDL_DISABLE_WINDOWS_IME.
+//  [ ] Platform: Multi-viewport + Minimized windows seems to break mouse wheel events (at least under Windows).
 
 // You can copy and use unmodified imgui_impl_* files in your project. See main.cpp for an example of using this.
 // If you are new to dear imgui, read examples/README.txt and read the documentation at the top of imgui.cpp.

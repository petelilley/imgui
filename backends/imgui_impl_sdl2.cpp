// dear imgui: Platform Backend for SDL2
// This needs to be used along with a Renderer (e.g. DirectX11, OpenGL3, Vulkan..)
// (Info: SDL2 is a cross-platform general purpose library for handling windows, inputs, graphics context creation, etc.)
// (Prefer SDL 2.0.5+ for full feature support.)

// Implemented features:
//  [X] Platform: Clipboard support.
//  [X] Platform: Mouse support. Can discriminate Mouse/TouchScreen.
//  [X] Platform: Keyboard support. Since 1.87 we are using the io.AddKeyEvent() function. Pass ImGuiKey values to all key functions e.g. ImGui::IsKeyPressed(ImGuiKey_Space). [Legacy SDL_SCANCODE_* values will also be supported unless IMGUI_DISABLE_OBSOLETE_KEYIO is set]
//  [X] Platform: Gamepad support. Enabled with 'io.ConfigFlags |= ImGuiConfigFlags_NavEnableGamepad'.
//  [X] Platform: Mouse cursor shape and visibility. Disable with 'io.ConfigFlags |= ImGuiConfigFlags_NoMouseCursorChange'.
//  [X] Platform: Multi-viewport support (multiple windows). Enable with 'io.ConfigFlags |= ImGuiConfigFlags_ViewportsEnable'.
// Issues:
//  [ ] Platform: Multi-viewport: Minimized windows seems to break mouse wheel events (at least under Windows).
//  [ ] Platform: Multi-viewport: ParentViewportID not honored, and so io.ConfigViewportsNoDefaultParent has no effect (minor).
//  [x] Platform: Basic IME support. App needs to call 'SDL_SetHint(SDL_HINT_IME_SHOW_UI, "1");' before SDL_CreateWindow()!.

// You can use unmodified imgui_impl_* files in your project. See examples/ folder for examples of using this.
// Prefer including the entire imgui/ repository into your project (either as a copy or as a submodule), and only build the backends you need.
// Learn about Dear ImGui:
// - FAQ                  https://dearimgui.com/faq
// - Getting Started      https://dearimgui.com/getting-started
// - Documentation        https://dearimgui.com/docs (same as your local docs/ folder).
// - Introduction, links and more at the top of imgui.cpp

// CHANGELOG
// (minor and older changes stripped away, please see git history for details)
<<<<<<< HEAD
//  2024-XX-XX: Platform: Added support for multiple windows via the ImGuiPlatformIO interface.
=======
//  2024-07-02: Update for io.SetPlatformImeDataFn() -> io.PlatformSetImeDataFn() renaming in main library.
>>>>>>> 05a4f280
//  2024-02-14: Inputs: Handle gamepad disconnection. Added ImGui_ImplSDL2_SetGamepadMode().
//  2023-10-05: Inputs: Added support for extra ImGuiKey values: F13 to F24 function keys, app back/forward keys.
//  2023-04-06: Inputs: Avoid calling SDL_StartTextInput()/SDL_StopTextInput() as they don't only pertain to IME. It's unclear exactly what their relation is to IME. (#6306)
//  2023-04-04: Inputs: Added support for io.AddMouseSourceEvent() to discriminate ImGuiMouseSource_Mouse/ImGuiMouseSource_TouchScreen. (#2702)
//  2023-02-23: Accept SDL_GetPerformanceCounter() not returning a monotonically increasing value. (#6189, #6114, #3644)
//  2023-02-07: Implement IME handler (io.SetPlatformImeDataFn will call SDL_SetTextInputRect()/SDL_StartTextInput()).
//  2023-02-07: *BREAKING CHANGE* Renamed this backend file from imgui_impl_sdl.cpp/.h to imgui_impl_sdl2.cpp/.h in prevision for the future release of SDL3.
//  2023-02-02: Avoid calling SDL_SetCursor() when cursor has not changed, as the function is surprisingly costly on Mac with latest SDL (may be fixed in next SDL version).
//  2023-02-02: Added support for SDL 2.0.18+ preciseX/preciseY mouse wheel data for smooth scrolling + Scaling X value on Emscripten (bug?). (#4019, #6096)
//  2023-02-02: Removed SDL_MOUSEWHEEL value clamping, as values seem correct in latest Emscripten. (#4019)
//  2023-02-01: Flipping SDL_MOUSEWHEEL 'wheel.x' value to match other backends and offer consistent horizontal scrolling direction. (#4019, #6096, #1463)
//  2022-10-11: Using 'nullptr' instead of 'NULL' as per our switch to C++11.
//  2022-09-26: Inputs: Disable SDL 2.0.22 new "auto capture" (SDL_HINT_MOUSE_AUTO_CAPTURE) which prevents drag and drop across windows for multi-viewport support + don't capture when drag and dropping. (#5710)
//  2022-09-26: Inputs: Renamed ImGuiKey_ModXXX introduced in 1.87 to ImGuiMod_XXX (old names still supported).
//  2022-03-22: Inputs: Fix mouse position issues when dragging outside of boundaries. SDL_CaptureMouse() erroneously still gives out LEAVE events when hovering OS decorations.
//  2022-03-22: Inputs: Added support for extra mouse buttons (SDL_BUTTON_X1/SDL_BUTTON_X2).
//  2022-02-04: Added SDL_Renderer* parameter to ImGui_ImplSDL2_InitForSDLRenderer(), so we can use SDL_GetRendererOutputSize() instead of SDL_GL_GetDrawableSize() when bound to a SDL_Renderer.
//  2022-01-26: Inputs: replaced short-lived io.AddKeyModsEvent() (added two weeks ago) with io.AddKeyEvent() using ImGuiKey_ModXXX flags. Sorry for the confusion.
//  2021-01-20: Inputs: calling new io.AddKeyAnalogEvent() for gamepad support, instead of writing directly to io.NavInputs[].
//  2022-01-17: Inputs: calling new io.AddMousePosEvent(), io.AddMouseButtonEvent(), io.AddMouseWheelEvent() API (1.87+).
//  2022-01-17: Inputs: always update key mods next and before key event (not in NewFrame) to fix input queue with very low framerates.
//  2022-01-12: Update mouse inputs using SDL_MOUSEMOTION/SDL_WINDOWEVENT_LEAVE + fallback to provide it when focused but not hovered/captured. More standard and will allow us to pass it to future input queue API.
//  2022-01-12: Maintain our own copy of MouseButtonsDown mask instead of using ImGui::IsAnyMouseDown() which will be obsoleted.
//  2022-01-10: Inputs: calling new io.AddKeyEvent(), io.AddKeyModsEvent() + io.SetKeyEventNativeData() API (1.87+). Support for full ImGuiKey range.
//  2021-08-17: Calling io.AddFocusEvent() on SDL_WINDOWEVENT_FOCUS_GAINED/SDL_WINDOWEVENT_FOCUS_LOST.
//  2021-07-29: Inputs: MousePos is correctly reported when the host platform window is hovered but not focused (using SDL_GetMouseFocus() + SDL_HINT_MOUSE_FOCUS_CLICKTHROUGH, requires SDL 2.0.5+)
//  2021-06:29: *BREAKING CHANGE* Removed 'SDL_Window* window' parameter to ImGui_ImplSDL2_NewFrame() which was unnecessary.
//  2021-06-29: Reorganized backend to pull data from a single structure to facilitate usage with multiple-contexts (all g_XXXX access changed to bd->XXXX).
//  2021-03-22: Rework global mouse pos availability check listing supported platforms explicitly, effectively fixing mouse access on Raspberry Pi. (#2837, #3950)
//  2020-05-25: Misc: Report a zero display-size when window is minimized, to be consistent with other backends.
//  2020-02-20: Inputs: Fixed mapping for ImGuiKey_KeyPadEnter (using SDL_SCANCODE_KP_ENTER instead of SDL_SCANCODE_RETURN2).
//  2019-12-17: Inputs: On Wayland, use SDL_GetMouseState (because there is no global mouse state).
//  2019-12-05: Inputs: Added support for ImGuiMouseCursor_NotAllowed mouse cursor.
//  2019-07-21: Inputs: Added mapping for ImGuiKey_KeyPadEnter.
//  2019-04-23: Inputs: Added support for SDL_GameController (if ImGuiConfigFlags_NavEnableGamepad is set by user application).
//  2019-03-12: Misc: Preserve DisplayFramebufferScale when main window is minimized.
//  2018-12-21: Inputs: Workaround for Android/iOS which don't seem to handle focus related calls.
//  2018-11-30: Misc: Setting up io.BackendPlatformName so it can be displayed in the About Window.
//  2018-11-14: Changed the signature of ImGui_ImplSDL2_ProcessEvent() to take a 'const SDL_Event*'.
//  2018-08-01: Inputs: Workaround for Emscripten which doesn't seem to handle focus related calls.
//  2018-06-29: Inputs: Added support for the ImGuiMouseCursor_Hand cursor.
//  2018-06-08: Misc: Extracted imgui_impl_sdl.cpp/.h away from the old combined SDL2+OpenGL/Vulkan examples.
//  2018-06-08: Misc: ImGui_ImplSDL2_InitForOpenGL() now takes a SDL_GLContext parameter.
//  2018-05-09: Misc: Fixed clipboard paste memory leak (we didn't call SDL_FreeMemory on the data returned by SDL_GetClipboardText).
//  2018-03-20: Misc: Setup io.BackendFlags ImGuiBackendFlags_HasMouseCursors flag + honor ImGuiConfigFlags_NoMouseCursorChange flag.
//  2018-02-16: Inputs: Added support for mouse cursors, honoring ImGui::GetMouseCursor() value.
//  2018-02-06: Misc: Removed call to ImGui::Shutdown() which is not available from 1.60 WIP, user needs to call CreateContext/DestroyContext themselves.
//  2018-02-06: Inputs: Added mapping for ImGuiKey_Space.
//  2018-02-05: Misc: Using SDL_GetPerformanceCounter() instead of SDL_GetTicks() to be able to handle very high framerate (1000+ FPS).
//  2018-02-05: Inputs: Keyboard mapping is using scancodes everywhere instead of a confusing mixture of keycodes and scancodes.
//  2018-01-20: Inputs: Added Horizontal Mouse Wheel support.
//  2018-01-19: Inputs: When available (SDL 2.0.4+) using SDL_CaptureMouse() to retrieve coordinates outside of client area when dragging. Otherwise (SDL 2.0.3 and before) testing for SDL_WINDOW_INPUT_FOCUS instead of SDL_WINDOW_MOUSE_FOCUS.
//  2018-01-18: Inputs: Added mapping for ImGuiKey_Insert.
//  2017-08-25: Inputs: MousePos set to -FLT_MAX,-FLT_MAX when mouse is unavailable/missing (instead of -1,-1).
//  2016-10-15: Misc: Added a void* user_data parameter to Clipboard function handlers.

#include "imgui.h"
#ifndef IMGUI_DISABLE
#include "imgui_impl_sdl2.h"

// Clang warnings with -Weverything
#if defined(__clang__)
#pragma clang diagnostic push
#pragma clang diagnostic ignored "-Wimplicit-int-float-conversion"  // warning: implicit conversion from 'xxx' to 'float' may lose precision
#endif

// SDL
// (the multi-viewports feature requires SDL features supported from SDL 2.0.4+. SDL 2.0.5+ is highly recommended)
#include <SDL.h>
#include <SDL_syswm.h>
#if defined(__APPLE__)
#include <TargetConditionals.h>
#endif

#if SDL_VERSION_ATLEAST(2,0,4) && !defined(__EMSCRIPTEN__) && !defined(__ANDROID__) && !(defined(__APPLE__) && TARGET_OS_IOS) && !defined(__amigaos4__)
#define SDL_HAS_CAPTURE_AND_GLOBAL_MOUSE    1
#else
#define SDL_HAS_CAPTURE_AND_GLOBAL_MOUSE    0
#endif
#define SDL_HAS_WINDOW_ALPHA                SDL_VERSION_ATLEAST(2,0,5)
#define SDL_HAS_ALWAYS_ON_TOP               SDL_VERSION_ATLEAST(2,0,5)
#define SDL_HAS_USABLE_DISPLAY_BOUNDS       SDL_VERSION_ATLEAST(2,0,5)
#define SDL_HAS_PER_MONITOR_DPI             SDL_VERSION_ATLEAST(2,0,4)
#define SDL_HAS_VULKAN                      SDL_VERSION_ATLEAST(2,0,6)
#define SDL_HAS_DISPLAY_EVENT               SDL_VERSION_ATLEAST(2,0,9)
#if !SDL_HAS_VULKAN
static const Uint32 SDL_WINDOW_VULKAN = 0x10000000;
#endif

// SDL Data
struct ImGui_ImplSDL2_Data
{
    SDL_Window*             Window;
    SDL_Renderer*           Renderer;
    Uint64                  Time;
    char*                   ClipboardTextData;
    bool                    UseVulkan;
    bool                    WantUpdateMonitors;

    // Mouse handling
    Uint32                  MouseWindowID;
    int                     MouseButtonsDown;
    SDL_Cursor*             MouseCursors[ImGuiMouseCursor_COUNT];
    SDL_Cursor*             MouseLastCursor;
    int                     MouseLastLeaveFrame;
    bool                    MouseCanUseGlobalState;
    bool                    MouseCanReportHoveredViewport;  // This is hard to use/unreliable on SDL so we'll set ImGuiBackendFlags_HasMouseHoveredViewport dynamically based on state.

    // Gamepad handling
    ImVector<SDL_GameController*> Gamepads;
    ImGui_ImplSDL2_GamepadMode    GamepadMode;
    bool                          WantUpdateGamepadsList;

    ImGui_ImplSDL2_Data()   { memset((void*)this, 0, sizeof(*this)); }
};

// Backend data stored in io.BackendPlatformUserData to allow support for multiple Dear ImGui contexts
// It is STRONGLY preferred that you use docking branch with multi-viewports (== single Dear ImGui context + multiple windows) instead of multiple Dear ImGui contexts.
// FIXME: multi-context support is not well tested and probably dysfunctional in this backend.
// FIXME: some shared resources (mouse cursor shape, gamepad) are mishandled when using multi-context.
static ImGui_ImplSDL2_Data* ImGui_ImplSDL2_GetBackendData()
{
    return ImGui::GetCurrentContext() ? (ImGui_ImplSDL2_Data*)ImGui::GetIO().BackendPlatformUserData : nullptr;
}

// Forward Declarations
static void ImGui_ImplSDL2_UpdateMonitors();
static void ImGui_ImplSDL2_InitPlatformInterface(SDL_Window* window, void* sdl_gl_context);
static void ImGui_ImplSDL2_ShutdownPlatformInterface();

// Functions
static const char* ImGui_ImplSDL2_GetClipboardText(void*)
{
    ImGui_ImplSDL2_Data* bd = ImGui_ImplSDL2_GetBackendData();
    if (bd->ClipboardTextData)
        SDL_free(bd->ClipboardTextData);
    bd->ClipboardTextData = SDL_GetClipboardText();
    return bd->ClipboardTextData;
}

static void ImGui_ImplSDL2_SetClipboardText(void*, const char* text)
{
    SDL_SetClipboardText(text);
}

// Note: native IME will only display if user calls SDL_SetHint(SDL_HINT_IME_SHOW_UI, "1") _before_ SDL_CreateWindow().
<<<<<<< HEAD
static void ImGui_ImplSDL2_SetPlatformImeData(ImGuiViewport* viewport, ImGuiPlatformImeData* data)
=======
static void ImGui_ImplSDL2_PlatformSetImeData(ImGuiContext*, ImGuiViewport*, ImGuiPlatformImeData* data)
>>>>>>> 05a4f280
{
    if (data->WantVisible)
    {
        SDL_Rect r;
        r.x = (int)(data->InputPos.x - viewport->Pos.x);
        r.y = (int)(data->InputPos.y - viewport->Pos.y + data->InputLineHeight);
        r.w = 1;
        r.h = (int)data->InputLineHeight;
        SDL_SetTextInputRect(&r);
    }
}

static ImGuiKey ImGui_ImplSDL2_KeyEventToImGuiKey(SDL_Keycode keycode, SDL_Scancode scancode)
{
    IM_UNUSED(scancode);
    switch (keycode)
    {
        case SDLK_TAB: return ImGuiKey_Tab;
        case SDLK_LEFT: return ImGuiKey_LeftArrow;
        case SDLK_RIGHT: return ImGuiKey_RightArrow;
        case SDLK_UP: return ImGuiKey_UpArrow;
        case SDLK_DOWN: return ImGuiKey_DownArrow;
        case SDLK_PAGEUP: return ImGuiKey_PageUp;
        case SDLK_PAGEDOWN: return ImGuiKey_PageDown;
        case SDLK_HOME: return ImGuiKey_Home;
        case SDLK_END: return ImGuiKey_End;
        case SDLK_INSERT: return ImGuiKey_Insert;
        case SDLK_DELETE: return ImGuiKey_Delete;
        case SDLK_BACKSPACE: return ImGuiKey_Backspace;
        case SDLK_SPACE: return ImGuiKey_Space;
        case SDLK_RETURN: return ImGuiKey_Enter;
        case SDLK_ESCAPE: return ImGuiKey_Escape;
        case SDLK_QUOTE: return ImGuiKey_Apostrophe;
        case SDLK_COMMA: return ImGuiKey_Comma;
        case SDLK_MINUS: return ImGuiKey_Minus;
        case SDLK_PERIOD: return ImGuiKey_Period;
        case SDLK_SLASH: return ImGuiKey_Slash;
        case SDLK_SEMICOLON: return ImGuiKey_Semicolon;
        case SDLK_EQUALS: return ImGuiKey_Equal;
        case SDLK_LEFTBRACKET: return ImGuiKey_LeftBracket;
        case SDLK_BACKSLASH: return ImGuiKey_Backslash;
        case SDLK_RIGHTBRACKET: return ImGuiKey_RightBracket;
        case SDLK_BACKQUOTE: return ImGuiKey_GraveAccent;
        case SDLK_CAPSLOCK: return ImGuiKey_CapsLock;
        case SDLK_SCROLLLOCK: return ImGuiKey_ScrollLock;
        case SDLK_NUMLOCKCLEAR: return ImGuiKey_NumLock;
        case SDLK_PRINTSCREEN: return ImGuiKey_PrintScreen;
        case SDLK_PAUSE: return ImGuiKey_Pause;
        case SDLK_KP_0: return ImGuiKey_Keypad0;
        case SDLK_KP_1: return ImGuiKey_Keypad1;
        case SDLK_KP_2: return ImGuiKey_Keypad2;
        case SDLK_KP_3: return ImGuiKey_Keypad3;
        case SDLK_KP_4: return ImGuiKey_Keypad4;
        case SDLK_KP_5: return ImGuiKey_Keypad5;
        case SDLK_KP_6: return ImGuiKey_Keypad6;
        case SDLK_KP_7: return ImGuiKey_Keypad7;
        case SDLK_KP_8: return ImGuiKey_Keypad8;
        case SDLK_KP_9: return ImGuiKey_Keypad9;
        case SDLK_KP_PERIOD: return ImGuiKey_KeypadDecimal;
        case SDLK_KP_DIVIDE: return ImGuiKey_KeypadDivide;
        case SDLK_KP_MULTIPLY: return ImGuiKey_KeypadMultiply;
        case SDLK_KP_MINUS: return ImGuiKey_KeypadSubtract;
        case SDLK_KP_PLUS: return ImGuiKey_KeypadAdd;
        case SDLK_KP_ENTER: return ImGuiKey_KeypadEnter;
        case SDLK_KP_EQUALS: return ImGuiKey_KeypadEqual;
        case SDLK_LCTRL: return ImGuiKey_LeftCtrl;
        case SDLK_LSHIFT: return ImGuiKey_LeftShift;
        case SDLK_LALT: return ImGuiKey_LeftAlt;
        case SDLK_LGUI: return ImGuiKey_LeftSuper;
        case SDLK_RCTRL: return ImGuiKey_RightCtrl;
        case SDLK_RSHIFT: return ImGuiKey_RightShift;
        case SDLK_RALT: return ImGuiKey_RightAlt;
        case SDLK_RGUI: return ImGuiKey_RightSuper;
        case SDLK_APPLICATION: return ImGuiKey_Menu;
        case SDLK_0: return ImGuiKey_0;
        case SDLK_1: return ImGuiKey_1;
        case SDLK_2: return ImGuiKey_2;
        case SDLK_3: return ImGuiKey_3;
        case SDLK_4: return ImGuiKey_4;
        case SDLK_5: return ImGuiKey_5;
        case SDLK_6: return ImGuiKey_6;
        case SDLK_7: return ImGuiKey_7;
        case SDLK_8: return ImGuiKey_8;
        case SDLK_9: return ImGuiKey_9;
        case SDLK_a: return ImGuiKey_A;
        case SDLK_b: return ImGuiKey_B;
        case SDLK_c: return ImGuiKey_C;
        case SDLK_d: return ImGuiKey_D;
        case SDLK_e: return ImGuiKey_E;
        case SDLK_f: return ImGuiKey_F;
        case SDLK_g: return ImGuiKey_G;
        case SDLK_h: return ImGuiKey_H;
        case SDLK_i: return ImGuiKey_I;
        case SDLK_j: return ImGuiKey_J;
        case SDLK_k: return ImGuiKey_K;
        case SDLK_l: return ImGuiKey_L;
        case SDLK_m: return ImGuiKey_M;
        case SDLK_n: return ImGuiKey_N;
        case SDLK_o: return ImGuiKey_O;
        case SDLK_p: return ImGuiKey_P;
        case SDLK_q: return ImGuiKey_Q;
        case SDLK_r: return ImGuiKey_R;
        case SDLK_s: return ImGuiKey_S;
        case SDLK_t: return ImGuiKey_T;
        case SDLK_u: return ImGuiKey_U;
        case SDLK_v: return ImGuiKey_V;
        case SDLK_w: return ImGuiKey_W;
        case SDLK_x: return ImGuiKey_X;
        case SDLK_y: return ImGuiKey_Y;
        case SDLK_z: return ImGuiKey_Z;
        case SDLK_F1: return ImGuiKey_F1;
        case SDLK_F2: return ImGuiKey_F2;
        case SDLK_F3: return ImGuiKey_F3;
        case SDLK_F4: return ImGuiKey_F4;
        case SDLK_F5: return ImGuiKey_F5;
        case SDLK_F6: return ImGuiKey_F6;
        case SDLK_F7: return ImGuiKey_F7;
        case SDLK_F8: return ImGuiKey_F8;
        case SDLK_F9: return ImGuiKey_F9;
        case SDLK_F10: return ImGuiKey_F10;
        case SDLK_F11: return ImGuiKey_F11;
        case SDLK_F12: return ImGuiKey_F12;
        case SDLK_F13: return ImGuiKey_F13;
        case SDLK_F14: return ImGuiKey_F14;
        case SDLK_F15: return ImGuiKey_F15;
        case SDLK_F16: return ImGuiKey_F16;
        case SDLK_F17: return ImGuiKey_F17;
        case SDLK_F18: return ImGuiKey_F18;
        case SDLK_F19: return ImGuiKey_F19;
        case SDLK_F20: return ImGuiKey_F20;
        case SDLK_F21: return ImGuiKey_F21;
        case SDLK_F22: return ImGuiKey_F22;
        case SDLK_F23: return ImGuiKey_F23;
        case SDLK_F24: return ImGuiKey_F24;
        case SDLK_AC_BACK: return ImGuiKey_AppBack;
        case SDLK_AC_FORWARD: return ImGuiKey_AppForward;
        default: break;
    }
    return ImGuiKey_None;
}

static void ImGui_ImplSDL2_UpdateKeyModifiers(SDL_Keymod sdl_key_mods)
{
    ImGuiIO& io = ImGui::GetIO();
    io.AddKeyEvent(ImGuiMod_Ctrl, (sdl_key_mods & KMOD_CTRL) != 0);
    io.AddKeyEvent(ImGuiMod_Shift, (sdl_key_mods & KMOD_SHIFT) != 0);
    io.AddKeyEvent(ImGuiMod_Alt, (sdl_key_mods & KMOD_ALT) != 0);
    io.AddKeyEvent(ImGuiMod_Super, (sdl_key_mods & KMOD_GUI) != 0);
}

// You can read the io.WantCaptureMouse, io.WantCaptureKeyboard flags to tell if dear imgui wants to use your inputs.
// - When io.WantCaptureMouse is true, do not dispatch mouse input data to your main application, or clear/overwrite your copy of the mouse data.
// - When io.WantCaptureKeyboard is true, do not dispatch keyboard input data to your main application, or clear/overwrite your copy of the keyboard data.
// Generally you may always pass all inputs to dear imgui, and hide them from your application based on those two flags.
// If you have multiple SDL events and some of them are not meant to be used by dear imgui, you may need to filter events based on their windowID field.
bool ImGui_ImplSDL2_ProcessEvent(const SDL_Event* event)
{
    ImGui_ImplSDL2_Data* bd = ImGui_ImplSDL2_GetBackendData();
    IM_ASSERT(bd != nullptr && "Context or backend not initialized! Did you call ImGui_ImplSDL2_Init()?");
    ImGuiIO& io = ImGui::GetIO();

    switch (event->type)
    {
        case SDL_MOUSEMOTION:
        {
            ImVec2 mouse_pos((float)event->motion.x, (float)event->motion.y);
            if (io.ConfigFlags & ImGuiConfigFlags_ViewportsEnable)
            {
                int window_x, window_y;
                SDL_GetWindowPosition(SDL_GetWindowFromID(event->motion.windowID), &window_x, &window_y);
                mouse_pos.x += window_x;
                mouse_pos.y += window_y;
            }
            io.AddMouseSourceEvent(event->motion.which == SDL_TOUCH_MOUSEID ? ImGuiMouseSource_TouchScreen : ImGuiMouseSource_Mouse);
            io.AddMousePosEvent(mouse_pos.x, mouse_pos.y);
            return true;
        }
        case SDL_MOUSEWHEEL:
        {
            //IMGUI_DEBUG_LOG("wheel %.2f %.2f, precise %.2f %.2f\n", (float)event->wheel.x, (float)event->wheel.y, event->wheel.preciseX, event->wheel.preciseY);
#if SDL_VERSION_ATLEAST(2,0,18) // If this fails to compile on Emscripten: update to latest Emscripten!
            float wheel_x = -event->wheel.preciseX;
            float wheel_y = event->wheel.preciseY;
#else
            float wheel_x = -(float)event->wheel.x;
            float wheel_y = (float)event->wheel.y;
#endif
#ifdef __EMSCRIPTEN__
            wheel_x /= 100.0f;
#endif
            io.AddMouseSourceEvent(event->wheel.which == SDL_TOUCH_MOUSEID ? ImGuiMouseSource_TouchScreen : ImGuiMouseSource_Mouse);
            io.AddMouseWheelEvent(wheel_x, wheel_y);
            return true;
        }
        case SDL_MOUSEBUTTONDOWN:
        case SDL_MOUSEBUTTONUP:
        {
            int mouse_button = -1;
            if (event->button.button == SDL_BUTTON_LEFT) { mouse_button = 0; }
            if (event->button.button == SDL_BUTTON_RIGHT) { mouse_button = 1; }
            if (event->button.button == SDL_BUTTON_MIDDLE) { mouse_button = 2; }
            if (event->button.button == SDL_BUTTON_X1) { mouse_button = 3; }
            if (event->button.button == SDL_BUTTON_X2) { mouse_button = 4; }
            if (mouse_button == -1)
                break;
            io.AddMouseSourceEvent(event->button.which == SDL_TOUCH_MOUSEID ? ImGuiMouseSource_TouchScreen : ImGuiMouseSource_Mouse);
            io.AddMouseButtonEvent(mouse_button, (event->type == SDL_MOUSEBUTTONDOWN));
            bd->MouseButtonsDown = (event->type == SDL_MOUSEBUTTONDOWN) ? (bd->MouseButtonsDown | (1 << mouse_button)) : (bd->MouseButtonsDown & ~(1 << mouse_button));
            return true;
        }
        case SDL_TEXTINPUT:
        {
            io.AddInputCharactersUTF8(event->text.text);
            return true;
        }
        case SDL_KEYDOWN:
        case SDL_KEYUP:
        {
            ImGui_ImplSDL2_UpdateKeyModifiers((SDL_Keymod)event->key.keysym.mod);
            ImGuiKey key = ImGui_ImplSDL2_KeyEventToImGuiKey(event->key.keysym.sym, event->key.keysym.scancode);
            io.AddKeyEvent(key, (event->type == SDL_KEYDOWN));
            io.SetKeyEventNativeData(key, event->key.keysym.sym, event->key.keysym.scancode, event->key.keysym.scancode); // To support legacy indexing (<1.87 user code). Legacy backend uses SDLK_*** as indices to IsKeyXXX() functions.
            return true;
        }
#if SDL_HAS_DISPLAY_EVENT
        case SDL_DISPLAYEVENT:
        {
            // 2.0.26 has SDL_DISPLAYEVENT_CONNECTED/SDL_DISPLAYEVENT_DISCONNECTED/SDL_DISPLAYEVENT_ORIENTATION,
            // so change of DPI/Scaling are not reflected in this event. (SDL3 has it)
            bd->WantUpdateMonitors = true;
            return true;
        }
#endif
        case SDL_WINDOWEVENT:
        {
            // - When capturing mouse, SDL will send a bunch of conflicting LEAVE/ENTER event on every mouse move, but the final ENTER tends to be right.
            // - However we won't get a correct LEAVE event for a captured window.
            // - In some cases, when detaching a window from main viewport SDL may send SDL_WINDOWEVENT_ENTER one frame too late,
            //   causing SDL_WINDOWEVENT_LEAVE on previous frame to interrupt drag operation by clear mouse position. This is why
            //   we delay process the SDL_WINDOWEVENT_LEAVE events by one frame. See issue #5012 for details.
            Uint8 window_event = event->window.event;
            if (window_event == SDL_WINDOWEVENT_ENTER)
            {
                bd->MouseWindowID = event->window.windowID;
                bd->MouseLastLeaveFrame = 0;
            }
            if (window_event == SDL_WINDOWEVENT_LEAVE)
                bd->MouseLastLeaveFrame = ImGui::GetFrameCount() + 1;
            if (window_event == SDL_WINDOWEVENT_FOCUS_GAINED)
                io.AddFocusEvent(true);
            else if (window_event == SDL_WINDOWEVENT_FOCUS_LOST)
                io.AddFocusEvent(false);
            if (window_event == SDL_WINDOWEVENT_CLOSE || window_event == SDL_WINDOWEVENT_MOVED || window_event == SDL_WINDOWEVENT_RESIZED)
                if (ImGuiViewport* viewport = ImGui::FindViewportByPlatformHandle((void*)SDL_GetWindowFromID(event->window.windowID)))
                {
                    if (window_event == SDL_WINDOWEVENT_CLOSE)
                        viewport->PlatformRequestClose = true;
                    if (window_event == SDL_WINDOWEVENT_MOVED)
                        viewport->PlatformRequestMove = true;
                    if (window_event == SDL_WINDOWEVENT_RESIZED)
                        viewport->PlatformRequestResize = true;
                    return true;
                }
            return true;
        }
        case SDL_CONTROLLERDEVICEADDED:
        case SDL_CONTROLLERDEVICEREMOVED:
        {
            bd->WantUpdateGamepadsList = true;
            return true;
        }
    }
    return false;
}

static bool ImGui_ImplSDL2_Init(SDL_Window* window, SDL_Renderer* renderer, void* sdl_gl_context)
{
    ImGuiIO& io = ImGui::GetIO();
    IMGUI_CHECKVERSION();
    IM_ASSERT(io.BackendPlatformUserData == nullptr && "Already initialized a platform backend!");

    // Check and store if we are on a SDL backend that supports global mouse position
    // ("wayland" and "rpi" don't support it, but we chose to use a white-list instead of a black-list)
    bool mouse_can_use_global_state = false;
#if SDL_HAS_CAPTURE_AND_GLOBAL_MOUSE
    const char* sdl_backend = SDL_GetCurrentVideoDriver();
    const char* global_mouse_whitelist[] = { "windows", "cocoa", "x11", "DIVE", "VMAN" };
    for (int n = 0; n < IM_ARRAYSIZE(global_mouse_whitelist); n++)
        if (strncmp(sdl_backend, global_mouse_whitelist[n], strlen(global_mouse_whitelist[n])) == 0)
            mouse_can_use_global_state = true;
#endif

    // Setup backend capabilities flags
    ImGui_ImplSDL2_Data* bd = IM_NEW(ImGui_ImplSDL2_Data)();
    io.BackendPlatformUserData = (void*)bd;
    io.BackendPlatformName = "imgui_impl_sdl2";
    io.BackendFlags |= ImGuiBackendFlags_HasMouseCursors;           // We can honor GetMouseCursor() values (optional)
    io.BackendFlags |= ImGuiBackendFlags_HasSetMousePos;            // We can honor io.WantSetMousePos requests (optional, rarely used)
    if (mouse_can_use_global_state)
        io.BackendFlags |= ImGuiBackendFlags_PlatformHasViewports;  // We can create multi-viewports on the Platform side (optional)

    bd->Window = window;
    bd->Renderer = renderer;

    // SDL on Linux/OSX doesn't report events for unfocused windows (see https://github.com/ocornut/imgui/issues/4960)
    // We will use 'MouseCanReportHoveredViewport' to set 'ImGuiBackendFlags_HasMouseHoveredViewport' dynamically each frame.
    bd->MouseCanUseGlobalState = mouse_can_use_global_state;
#ifndef __APPLE__
    bd->MouseCanReportHoveredViewport = bd->MouseCanUseGlobalState;
#else
    bd->MouseCanReportHoveredViewport = false;
#endif
    bd->WantUpdateMonitors = true;

    io.SetClipboardTextFn = ImGui_ImplSDL2_SetClipboardText;
    io.GetClipboardTextFn = ImGui_ImplSDL2_GetClipboardText;
    io.ClipboardUserData = nullptr;
    io.PlatformSetImeDataFn = ImGui_ImplSDL2_PlatformSetImeData;

    // Gamepad handling
    bd->GamepadMode = ImGui_ImplSDL2_GamepadMode_AutoFirst;
    bd->WantUpdateGamepadsList = true;

    // Load mouse cursors
    bd->MouseCursors[ImGuiMouseCursor_Arrow] = SDL_CreateSystemCursor(SDL_SYSTEM_CURSOR_ARROW);
    bd->MouseCursors[ImGuiMouseCursor_TextInput] = SDL_CreateSystemCursor(SDL_SYSTEM_CURSOR_IBEAM);
    bd->MouseCursors[ImGuiMouseCursor_ResizeAll] = SDL_CreateSystemCursor(SDL_SYSTEM_CURSOR_SIZEALL);
    bd->MouseCursors[ImGuiMouseCursor_ResizeNS] = SDL_CreateSystemCursor(SDL_SYSTEM_CURSOR_SIZENS);
    bd->MouseCursors[ImGuiMouseCursor_ResizeEW] = SDL_CreateSystemCursor(SDL_SYSTEM_CURSOR_SIZEWE);
    bd->MouseCursors[ImGuiMouseCursor_ResizeNESW] = SDL_CreateSystemCursor(SDL_SYSTEM_CURSOR_SIZENESW);
    bd->MouseCursors[ImGuiMouseCursor_ResizeNWSE] = SDL_CreateSystemCursor(SDL_SYSTEM_CURSOR_SIZENWSE);
    bd->MouseCursors[ImGuiMouseCursor_Hand] = SDL_CreateSystemCursor(SDL_SYSTEM_CURSOR_HAND);
    bd->MouseCursors[ImGuiMouseCursor_NotAllowed] = SDL_CreateSystemCursor(SDL_SYSTEM_CURSOR_NO);

    // Set platform dependent data in viewport
    // Our mouse update function expect PlatformHandle to be filled for the main viewport
    ImGuiViewport* main_viewport = ImGui::GetMainViewport();
    main_viewport->PlatformHandle = (void*)window;
    main_viewport->PlatformHandleRaw = nullptr;
    SDL_SysWMinfo info;
    SDL_VERSION(&info.version);
    if (SDL_GetWindowWMInfo(window, &info))
    {
#if defined(SDL_VIDEO_DRIVER_WINDOWS)
        main_viewport->PlatformHandleRaw = (void*)info.info.win.window;
#elif defined(__APPLE__) && defined(SDL_VIDEO_DRIVER_COCOA)
        main_viewport->PlatformHandleRaw = (void*)info.info.cocoa.window;
#endif
    }

    // From 2.0.5: Set SDL hint to receive mouse click events on window focus, otherwise SDL doesn't emit the event.
    // Without this, when clicking to gain focus, our widgets wouldn't activate even though they showed as hovered.
    // (This is unfortunately a global SDL setting, so enabling it might have a side-effect on your application.
    // It is unlikely to make a difference, but if your app absolutely needs to ignore the initial on-focus click:
    // you can ignore SDL_MOUSEBUTTONDOWN events coming right after a SDL_WINDOWEVENT_FOCUS_GAINED)
#ifdef SDL_HINT_MOUSE_FOCUS_CLICKTHROUGH
    SDL_SetHint(SDL_HINT_MOUSE_FOCUS_CLICKTHROUGH, "1");
#endif

    // From 2.0.18: Enable native IME.
    // IMPORTANT: This is used at the time of SDL_CreateWindow() so this will only affects secondary windows, if any.
    // For the main window to be affected, your application needs to call this manually before calling SDL_CreateWindow().
#ifdef SDL_HINT_IME_SHOW_UI
    SDL_SetHint(SDL_HINT_IME_SHOW_UI, "1");
#endif

    // From 2.0.22: Disable auto-capture, this is preventing drag and drop across multiple windows (see #5710)
#ifdef SDL_HINT_MOUSE_AUTO_CAPTURE
    SDL_SetHint(SDL_HINT_MOUSE_AUTO_CAPTURE, "0");
#endif

    // We need SDL_CaptureMouse(), SDL_GetGlobalMouseState() from SDL 2.0.4+ to support multiple viewports.
    // We left the call to ImGui_ImplSDL2_InitPlatformInterface() outside of #ifdef to avoid unused-function warnings.
    if ((io.ConfigFlags & ImGuiConfigFlags_ViewportsEnable) && (io.BackendFlags & ImGuiBackendFlags_PlatformHasViewports))
        ImGui_ImplSDL2_InitPlatformInterface(window, sdl_gl_context);

    return true;
}

bool ImGui_ImplSDL2_InitForOpenGL(SDL_Window* window, void* sdl_gl_context)
{
    return ImGui_ImplSDL2_Init(window, nullptr, sdl_gl_context);
}

bool ImGui_ImplSDL2_InitForVulkan(SDL_Window* window)
{
#if !SDL_HAS_VULKAN
    IM_ASSERT(0 && "Unsupported");
#endif
    if (!ImGui_ImplSDL2_Init(window, nullptr, nullptr))
        return false;
    ImGui_ImplSDL2_Data* bd = ImGui_ImplSDL2_GetBackendData();
    bd->UseVulkan = true;
    return true;
}

bool ImGui_ImplSDL2_InitForD3D(SDL_Window* window)
{
#if !defined(_WIN32)
    IM_ASSERT(0 && "Unsupported");
#endif
    return ImGui_ImplSDL2_Init(window, nullptr, nullptr);
}

bool ImGui_ImplSDL2_InitForMetal(SDL_Window* window)
{
    return ImGui_ImplSDL2_Init(window, nullptr, nullptr);
}

bool ImGui_ImplSDL2_InitForSDLRenderer(SDL_Window* window, SDL_Renderer* renderer)
{
    return ImGui_ImplSDL2_Init(window, renderer, nullptr);
}

bool ImGui_ImplSDL2_InitForOther(SDL_Window* window)
{
    return ImGui_ImplSDL2_Init(window, nullptr, nullptr);
}

static void ImGui_ImplSDL2_CloseGamepads();

void ImGui_ImplSDL2_Shutdown()
{
    ImGui_ImplSDL2_Data* bd = ImGui_ImplSDL2_GetBackendData();
    IM_ASSERT(bd != nullptr && "No platform backend to shutdown, or already shutdown?");
    ImGuiIO& io = ImGui::GetIO();

    ImGui_ImplSDL2_ShutdownPlatformInterface();

    if (bd->ClipboardTextData)
        SDL_free(bd->ClipboardTextData);
    for (ImGuiMouseCursor cursor_n = 0; cursor_n < ImGuiMouseCursor_COUNT; cursor_n++)
        SDL_FreeCursor(bd->MouseCursors[cursor_n]);
    ImGui_ImplSDL2_CloseGamepads();

    io.BackendPlatformName = nullptr;
    io.BackendPlatformUserData = nullptr;
    io.BackendFlags &= ~(ImGuiBackendFlags_HasMouseCursors | ImGuiBackendFlags_HasSetMousePos | ImGuiBackendFlags_HasGamepad | ImGuiBackendFlags_PlatformHasViewports | ImGuiBackendFlags_HasMouseHoveredViewport);
    IM_DELETE(bd);
}

// This code is incredibly messy because some of the functions we need for full viewport support are not available in SDL < 2.0.4.
static void ImGui_ImplSDL2_UpdateMouseData()
{
    ImGui_ImplSDL2_Data* bd = ImGui_ImplSDL2_GetBackendData();
    ImGuiIO& io = ImGui::GetIO();

    // We forward mouse input when hovered or captured (via SDL_MOUSEMOTION) or when focused (below)
#if SDL_HAS_CAPTURE_AND_GLOBAL_MOUSE
    // SDL_CaptureMouse() let the OS know e.g. that our imgui drag outside the SDL window boundaries shouldn't e.g. trigger other operations outside
    SDL_CaptureMouse((bd->MouseButtonsDown != 0) ? SDL_TRUE : SDL_FALSE);
    SDL_Window* focused_window = SDL_GetKeyboardFocus();
    const bool is_app_focused = (focused_window && (bd->Window == focused_window || ImGui::FindViewportByPlatformHandle((void*)focused_window)));
#else
    SDL_Window* focused_window = bd->Window;
    const bool is_app_focused = (SDL_GetWindowFlags(bd->Window) & SDL_WINDOW_INPUT_FOCUS) != 0; // SDL 2.0.3 and non-windowed systems: single-viewport only
#endif

    if (is_app_focused)
    {
        // (Optional) Set OS mouse position from Dear ImGui if requested (rarely used, only when ImGuiConfigFlags_NavEnableSetMousePos is enabled by user)
        if (io.WantSetMousePos)
        {
#if SDL_HAS_CAPTURE_AND_GLOBAL_MOUSE
            if (io.ConfigFlags & ImGuiConfigFlags_ViewportsEnable)
                SDL_WarpMouseGlobal((int)io.MousePos.x, (int)io.MousePos.y);
            else
#endif
                SDL_WarpMouseInWindow(bd->Window, (int)io.MousePos.x, (int)io.MousePos.y);
        }

        // (Optional) Fallback to provide mouse position when focused (SDL_MOUSEMOTION already provides this when hovered or captured)
        if (bd->MouseCanUseGlobalState && bd->MouseButtonsDown == 0)
        {
            // Single-viewport mode: mouse position in client window coordinates (io.MousePos is (0,0) when the mouse is on the upper-left corner of the app window)
            // Multi-viewport mode: mouse position in OS absolute coordinates (io.MousePos is (0,0) when the mouse is on the upper-left of the primary monitor)
            int mouse_x, mouse_y, window_x, window_y;
            SDL_GetGlobalMouseState(&mouse_x, &mouse_y);
            if (!(io.ConfigFlags & ImGuiConfigFlags_ViewportsEnable))
            {
                SDL_GetWindowPosition(focused_window, &window_x, &window_y);
                mouse_x -= window_x;
                mouse_y -= window_y;
            }
            io.AddMousePosEvent((float)mouse_x, (float)mouse_y);
        }
    }

    // (Optional) When using multiple viewports: call io.AddMouseViewportEvent() with the viewport the OS mouse cursor is hovering.
    // If ImGuiBackendFlags_HasMouseHoveredViewport is not set by the backend, Dear imGui will ignore this field and infer the information using its flawed heuristic.
    // - [!] SDL backend does NOT correctly ignore viewports with the _NoInputs flag.
    //       Some backend are not able to handle that correctly. If a backend report an hovered viewport that has the _NoInputs flag (e.g. when dragging a window
    //       for docking, the viewport has the _NoInputs flag in order to allow us to find the viewport under), then Dear ImGui is forced to ignore the value reported
    //       by the backend, and use its flawed heuristic to guess the viewport behind.
    // - [X] SDL backend correctly reports this regardless of another viewport behind focused and dragged from (we need this to find a useful drag and drop target).
    if (io.BackendFlags & ImGuiBackendFlags_HasMouseHoveredViewport)
    {
        ImGuiID mouse_viewport_id = 0;
        if (SDL_Window* sdl_mouse_window = SDL_GetWindowFromID(bd->MouseWindowID))
            if (ImGuiViewport* mouse_viewport = ImGui::FindViewportByPlatformHandle((void*)sdl_mouse_window))
                mouse_viewport_id = mouse_viewport->ID;
        io.AddMouseViewportEvent(mouse_viewport_id);
    }
}

static void ImGui_ImplSDL2_UpdateMouseCursor()
{
    ImGuiIO& io = ImGui::GetIO();
    if (io.ConfigFlags & ImGuiConfigFlags_NoMouseCursorChange)
        return;
    ImGui_ImplSDL2_Data* bd = ImGui_ImplSDL2_GetBackendData();

    ImGuiMouseCursor imgui_cursor = ImGui::GetMouseCursor();
    if (io.MouseDrawCursor || imgui_cursor == ImGuiMouseCursor_None)
    {
        // Hide OS mouse cursor if imgui is drawing it or if it wants no cursor
        SDL_ShowCursor(SDL_FALSE);
    }
    else
    {
        // Show OS mouse cursor
        SDL_Cursor* expected_cursor = bd->MouseCursors[imgui_cursor] ? bd->MouseCursors[imgui_cursor] : bd->MouseCursors[ImGuiMouseCursor_Arrow];
        if (bd->MouseLastCursor != expected_cursor)
        {
            SDL_SetCursor(expected_cursor); // SDL function doesn't have an early out (see #6113)
            bd->MouseLastCursor = expected_cursor;
        }
        SDL_ShowCursor(SDL_TRUE);
    }
}

static void ImGui_ImplSDL2_CloseGamepads()
{
    ImGui_ImplSDL2_Data* bd = ImGui_ImplSDL2_GetBackendData();
    if (bd->GamepadMode != ImGui_ImplSDL2_GamepadMode_Manual)
        for (SDL_GameController* gamepad : bd->Gamepads)
            SDL_GameControllerClose(gamepad);
    bd->Gamepads.resize(0);
}

void ImGui_ImplSDL2_SetGamepadMode(ImGui_ImplSDL2_GamepadMode mode, struct _SDL_GameController** manual_gamepads_array, int manual_gamepads_count)
{
    ImGui_ImplSDL2_Data* bd = ImGui_ImplSDL2_GetBackendData();
    ImGui_ImplSDL2_CloseGamepads();
    if (mode == ImGui_ImplSDL2_GamepadMode_Manual)
    {
        IM_ASSERT(manual_gamepads_array != nullptr && manual_gamepads_count > 0);
        for (int n = 0; n < manual_gamepads_count; n++)
            bd->Gamepads.push_back(manual_gamepads_array[n]);
    }
    else
    {
        IM_ASSERT(manual_gamepads_array == nullptr && manual_gamepads_count <= 0);
        bd->WantUpdateGamepadsList = true;
    }
    bd->GamepadMode = mode;
}

static void ImGui_ImplSDL2_UpdateGamepadButton(ImGui_ImplSDL2_Data* bd, ImGuiIO& io, ImGuiKey key, SDL_GameControllerButton button_no)
{
    bool merged_value = false;
    for (SDL_GameController* gamepad : bd->Gamepads)
        merged_value |= SDL_GameControllerGetButton(gamepad, button_no) != 0;
    io.AddKeyEvent(key, merged_value);
}

static inline float Saturate(float v) { return v < 0.0f ? 0.0f : v  > 1.0f ? 1.0f : v; }
static void ImGui_ImplSDL2_UpdateGamepadAnalog(ImGui_ImplSDL2_Data* bd, ImGuiIO& io, ImGuiKey key, SDL_GameControllerAxis axis_no, float v0, float v1)
{
    float merged_value = 0.0f;
    for (SDL_GameController* gamepad : bd->Gamepads)
    {
        float vn = Saturate((float)(SDL_GameControllerGetAxis(gamepad, axis_no) - v0) / (float)(v1 - v0));
        if (merged_value < vn)
            merged_value = vn;
    }
    io.AddKeyAnalogEvent(key, merged_value > 0.1f, merged_value);
}

static void ImGui_ImplSDL2_UpdateGamepads()
{
    ImGui_ImplSDL2_Data* bd = ImGui_ImplSDL2_GetBackendData();
    ImGuiIO& io = ImGui::GetIO();

    // Update list of controller(s) to use
    if (bd->WantUpdateGamepadsList && bd->GamepadMode != ImGui_ImplSDL2_GamepadMode_Manual)
    {
        ImGui_ImplSDL2_CloseGamepads();
        int joystick_count = SDL_NumJoysticks();
        for (int n = 0; n < joystick_count; n++)
            if (SDL_IsGameController(n))
                if (SDL_GameController* gamepad = SDL_GameControllerOpen(n))
                {
                    bd->Gamepads.push_back(gamepad);
                    if (bd->GamepadMode == ImGui_ImplSDL2_GamepadMode_AutoFirst)
                        break;
                }
        bd->WantUpdateGamepadsList = false;
    }

    // FIXME: Technically feeding gamepad shouldn't depend on this now that they are regular inputs.
    if ((io.ConfigFlags & ImGuiConfigFlags_NavEnableGamepad) == 0)
        return;
    io.BackendFlags &= ~ImGuiBackendFlags_HasGamepad;
    if (bd->Gamepads.Size == 0)
        return;
    io.BackendFlags |= ImGuiBackendFlags_HasGamepad;

    // Update gamepad inputs
    const int thumb_dead_zone = 8000; // SDL_gamecontroller.h suggests using this value.
    ImGui_ImplSDL2_UpdateGamepadButton(bd, io, ImGuiKey_GamepadStart,       SDL_CONTROLLER_BUTTON_START);
    ImGui_ImplSDL2_UpdateGamepadButton(bd, io, ImGuiKey_GamepadBack,        SDL_CONTROLLER_BUTTON_BACK);
    ImGui_ImplSDL2_UpdateGamepadButton(bd, io, ImGuiKey_GamepadFaceLeft,    SDL_CONTROLLER_BUTTON_X);              // Xbox X, PS Square
    ImGui_ImplSDL2_UpdateGamepadButton(bd, io, ImGuiKey_GamepadFaceRight,   SDL_CONTROLLER_BUTTON_B);              // Xbox B, PS Circle
    ImGui_ImplSDL2_UpdateGamepadButton(bd, io, ImGuiKey_GamepadFaceUp,      SDL_CONTROLLER_BUTTON_Y);              // Xbox Y, PS Triangle
    ImGui_ImplSDL2_UpdateGamepadButton(bd, io, ImGuiKey_GamepadFaceDown,    SDL_CONTROLLER_BUTTON_A);              // Xbox A, PS Cross
    ImGui_ImplSDL2_UpdateGamepadButton(bd, io, ImGuiKey_GamepadDpadLeft,    SDL_CONTROLLER_BUTTON_DPAD_LEFT);
    ImGui_ImplSDL2_UpdateGamepadButton(bd, io, ImGuiKey_GamepadDpadRight,   SDL_CONTROLLER_BUTTON_DPAD_RIGHT);
    ImGui_ImplSDL2_UpdateGamepadButton(bd, io, ImGuiKey_GamepadDpadUp,      SDL_CONTROLLER_BUTTON_DPAD_UP);
    ImGui_ImplSDL2_UpdateGamepadButton(bd, io, ImGuiKey_GamepadDpadDown,    SDL_CONTROLLER_BUTTON_DPAD_DOWN);
    ImGui_ImplSDL2_UpdateGamepadButton(bd, io, ImGuiKey_GamepadL1,          SDL_CONTROLLER_BUTTON_LEFTSHOULDER);
    ImGui_ImplSDL2_UpdateGamepadButton(bd, io, ImGuiKey_GamepadR1,          SDL_CONTROLLER_BUTTON_RIGHTSHOULDER);
    ImGui_ImplSDL2_UpdateGamepadAnalog(bd, io, ImGuiKey_GamepadL2,          SDL_CONTROLLER_AXIS_TRIGGERLEFT,  0.0f, 32767);
    ImGui_ImplSDL2_UpdateGamepadAnalog(bd, io, ImGuiKey_GamepadR2,          SDL_CONTROLLER_AXIS_TRIGGERRIGHT, 0.0f, 32767);
    ImGui_ImplSDL2_UpdateGamepadButton(bd, io, ImGuiKey_GamepadL3,          SDL_CONTROLLER_BUTTON_LEFTSTICK);
    ImGui_ImplSDL2_UpdateGamepadButton(bd, io, ImGuiKey_GamepadR3,          SDL_CONTROLLER_BUTTON_RIGHTSTICK);
    ImGui_ImplSDL2_UpdateGamepadAnalog(bd, io, ImGuiKey_GamepadLStickLeft,  SDL_CONTROLLER_AXIS_LEFTX,  -thumb_dead_zone, -32768);
    ImGui_ImplSDL2_UpdateGamepadAnalog(bd, io, ImGuiKey_GamepadLStickRight, SDL_CONTROLLER_AXIS_LEFTX,  +thumb_dead_zone, +32767);
    ImGui_ImplSDL2_UpdateGamepadAnalog(bd, io, ImGuiKey_GamepadLStickUp,    SDL_CONTROLLER_AXIS_LEFTY,  -thumb_dead_zone, -32768);
    ImGui_ImplSDL2_UpdateGamepadAnalog(bd, io, ImGuiKey_GamepadLStickDown,  SDL_CONTROLLER_AXIS_LEFTY,  +thumb_dead_zone, +32767);
    ImGui_ImplSDL2_UpdateGamepadAnalog(bd, io, ImGuiKey_GamepadRStickLeft,  SDL_CONTROLLER_AXIS_RIGHTX, -thumb_dead_zone, -32768);
    ImGui_ImplSDL2_UpdateGamepadAnalog(bd, io, ImGuiKey_GamepadRStickRight, SDL_CONTROLLER_AXIS_RIGHTX, +thumb_dead_zone, +32767);
    ImGui_ImplSDL2_UpdateGamepadAnalog(bd, io, ImGuiKey_GamepadRStickUp,    SDL_CONTROLLER_AXIS_RIGHTY, -thumb_dead_zone, -32768);
    ImGui_ImplSDL2_UpdateGamepadAnalog(bd, io, ImGuiKey_GamepadRStickDown,  SDL_CONTROLLER_AXIS_RIGHTY, +thumb_dead_zone, +32767);
}

// FIXME: Note that doesn't update with DPI/Scaling change only as SDL2 doesn't have an event for it (SDL3 has).
static void ImGui_ImplSDL2_UpdateMonitors()
{
    ImGui_ImplSDL2_Data* bd = ImGui_ImplSDL2_GetBackendData();
    ImGuiPlatformIO& platform_io = ImGui::GetPlatformIO();
    platform_io.Monitors.resize(0);
    bd->WantUpdateMonitors = false;
    int display_count = SDL_GetNumVideoDisplays();
    for (int n = 0; n < display_count; n++)
    {
        // Warning: the validity of monitor DPI information on Windows depends on the application DPI awareness settings, which generally needs to be set in the manifest or at runtime.
        ImGuiPlatformMonitor monitor;
        SDL_Rect r;
        SDL_GetDisplayBounds(n, &r);
        monitor.MainPos = monitor.WorkPos = ImVec2((float)r.x, (float)r.y);
        monitor.MainSize = monitor.WorkSize = ImVec2((float)r.w, (float)r.h);
#if SDL_HAS_USABLE_DISPLAY_BOUNDS
        SDL_GetDisplayUsableBounds(n, &r);
        monitor.WorkPos = ImVec2((float)r.x, (float)r.y);
        monitor.WorkSize = ImVec2((float)r.w, (float)r.h);
#endif
#if SDL_HAS_PER_MONITOR_DPI
        // FIXME-VIEWPORT: On MacOS SDL reports actual monitor DPI scale, ignoring OS configuration. We may want to set
        //  DpiScale to cocoa_window.backingScaleFactor here.
        float dpi = 0.0f;
        if (!SDL_GetDisplayDPI(n, &dpi, nullptr, nullptr))
            monitor.DpiScale = dpi / 96.0f;
#endif
        monitor.PlatformHandle = (void*)(intptr_t)n;
        platform_io.Monitors.push_back(monitor);
    }
}

void ImGui_ImplSDL2_NewFrame()
{
    ImGui_ImplSDL2_Data* bd = ImGui_ImplSDL2_GetBackendData();
    IM_ASSERT(bd != nullptr && "Context or backend not initialized! Did you call ImGui_ImplSDL2_Init()?");
    ImGuiIO& io = ImGui::GetIO();

    // Setup display size (every frame to accommodate for window resizing)
    int w, h;
    int display_w, display_h;
    SDL_GetWindowSize(bd->Window, &w, &h);
    if (SDL_GetWindowFlags(bd->Window) & SDL_WINDOW_MINIMIZED)
        w = h = 0;
    if (bd->Renderer != nullptr)
        SDL_GetRendererOutputSize(bd->Renderer, &display_w, &display_h);
    else
        SDL_GL_GetDrawableSize(bd->Window, &display_w, &display_h);
    io.DisplaySize = ImVec2((float)w, (float)h);
    if (w > 0 && h > 0)
        io.DisplayFramebufferScale = ImVec2((float)display_w / w, (float)display_h / h);

    // Update monitors
    if (bd->WantUpdateMonitors)
        ImGui_ImplSDL2_UpdateMonitors();

    // Setup time step (we don't use SDL_GetTicks() because it is using millisecond resolution)
    // (Accept SDL_GetPerformanceCounter() not returning a monotonically increasing value. Happens in VMs and Emscripten, see #6189, #6114, #3644)
    static Uint64 frequency = SDL_GetPerformanceFrequency();
    Uint64 current_time = SDL_GetPerformanceCounter();
    if (current_time <= bd->Time)
        current_time = bd->Time + 1;
    io.DeltaTime = bd->Time > 0 ? (float)((double)(current_time - bd->Time) / frequency) : (float)(1.0f / 60.0f);
    bd->Time = current_time;

    if (bd->MouseLastLeaveFrame && bd->MouseLastLeaveFrame >= ImGui::GetFrameCount() && bd->MouseButtonsDown == 0)
    {
        bd->MouseWindowID = 0;
        bd->MouseLastLeaveFrame = 0;
        io.AddMousePosEvent(-FLT_MAX, -FLT_MAX);
    }

    // Our io.AddMouseViewportEvent() calls will only be valid when not capturing.
    // Technically speaking testing for 'bd->MouseButtonsDown == 0' would be more rigorous, but testing for payload reduces noise and potential side-effects.
    if (bd->MouseCanReportHoveredViewport && ImGui::GetDragDropPayload() == nullptr)
        io.BackendFlags |= ImGuiBackendFlags_HasMouseHoveredViewport;
    else
        io.BackendFlags &= ~ImGuiBackendFlags_HasMouseHoveredViewport;

    ImGui_ImplSDL2_UpdateMouseData();
    ImGui_ImplSDL2_UpdateMouseCursor();

    // Update game controllers (if enabled and available)
    ImGui_ImplSDL2_UpdateGamepads();
}

//--------------------------------------------------------------------------------------------------------
// MULTI-VIEWPORT / PLATFORM INTERFACE SUPPORT
// This is an _advanced_ and _optional_ feature, allowing the backend to create and handle multiple viewports simultaneously.
// If you are new to dear imgui or creating a new binding for dear imgui, it is recommended that you completely ignore this section first..
//--------------------------------------------------------------------------------------------------------

// Helper structure we store in the void* RendererUserData field of each ImGuiViewport to easily retrieve our backend data.
struct ImGui_ImplSDL2_ViewportData
{
    SDL_Window*     Window;
    Uint32          WindowID;
    bool            WindowOwned;
    SDL_GLContext   GLContext;

    ImGui_ImplSDL2_ViewportData() { Window = nullptr; WindowID = 0; WindowOwned = false; GLContext = nullptr; }
    ~ImGui_ImplSDL2_ViewportData() { IM_ASSERT(Window == nullptr && GLContext == nullptr); }
};

static void ImGui_ImplSDL2_CreateWindow(ImGuiViewport* viewport)
{
    ImGui_ImplSDL2_Data* bd = ImGui_ImplSDL2_GetBackendData();
    ImGui_ImplSDL2_ViewportData* vd = IM_NEW(ImGui_ImplSDL2_ViewportData)();
    viewport->PlatformUserData = vd;

    ImGuiViewport* main_viewport = ImGui::GetMainViewport();
    ImGui_ImplSDL2_ViewportData* main_viewport_data = (ImGui_ImplSDL2_ViewportData*)main_viewport->PlatformUserData;

    // Share GL resources with main context
    bool use_opengl = (main_viewport_data->GLContext != nullptr);
    SDL_GLContext backup_context = nullptr;
    if (use_opengl)
    {
        backup_context = SDL_GL_GetCurrentContext();
        SDL_GL_SetAttribute(SDL_GL_SHARE_WITH_CURRENT_CONTEXT, 1);
        SDL_GL_MakeCurrent(main_viewport_data->Window, main_viewport_data->GLContext);
    }

    Uint32 sdl_flags = 0;
    sdl_flags |= use_opengl ? SDL_WINDOW_OPENGL : (bd->UseVulkan ? SDL_WINDOW_VULKAN : 0);
    sdl_flags |= SDL_GetWindowFlags(bd->Window) & SDL_WINDOW_ALLOW_HIGHDPI;
    sdl_flags |= SDL_WINDOW_HIDDEN;
    sdl_flags |= (viewport->Flags & ImGuiViewportFlags_NoDecoration) ? SDL_WINDOW_BORDERLESS : 0;
    sdl_flags |= (viewport->Flags & ImGuiViewportFlags_NoDecoration) ? 0 : SDL_WINDOW_RESIZABLE;
#if !defined(_WIN32)
    // See SDL hack in ImGui_ImplSDL2_ShowWindow().
    sdl_flags |= (viewport->Flags & ImGuiViewportFlags_NoTaskBarIcon) ? SDL_WINDOW_SKIP_TASKBAR : 0;
#endif
#if SDL_HAS_ALWAYS_ON_TOP
    sdl_flags |= (viewport->Flags & ImGuiViewportFlags_TopMost) ? SDL_WINDOW_ALWAYS_ON_TOP : 0;
#endif
    vd->Window = SDL_CreateWindow("No Title Yet", (int)viewport->Pos.x, (int)viewport->Pos.y, (int)viewport->Size.x, (int)viewport->Size.y, sdl_flags);
    vd->WindowOwned = true;
    if (use_opengl)
    {
        vd->GLContext = SDL_GL_CreateContext(vd->Window);
        SDL_GL_SetSwapInterval(0);
    }
    if (use_opengl && backup_context)
        SDL_GL_MakeCurrent(vd->Window, backup_context);

    viewport->PlatformHandle = (void*)vd->Window;
    viewport->PlatformHandleRaw = nullptr;
    SDL_SysWMinfo info;
    SDL_VERSION(&info.version);
    if (SDL_GetWindowWMInfo(vd->Window, &info))
    {
#if defined(SDL_VIDEO_DRIVER_WINDOWS)
        viewport->PlatformHandleRaw = info.info.win.window;
#elif defined(__APPLE__) && defined(SDL_VIDEO_DRIVER_COCOA)
        viewport->PlatformHandleRaw = (void*)info.info.cocoa.window;
#endif
    }
}

static void ImGui_ImplSDL2_DestroyWindow(ImGuiViewport* viewport)
{
    if (ImGui_ImplSDL2_ViewportData* vd = (ImGui_ImplSDL2_ViewportData*)viewport->PlatformUserData)
    {
        if (vd->GLContext && vd->WindowOwned)
            SDL_GL_DeleteContext(vd->GLContext);
        if (vd->Window && vd->WindowOwned)
            SDL_DestroyWindow(vd->Window);
        vd->GLContext = nullptr;
        vd->Window = nullptr;
        IM_DELETE(vd);
    }
    viewport->PlatformUserData = viewport->PlatformHandle = nullptr;
}

static void ImGui_ImplSDL2_ShowWindow(ImGuiViewport* viewport)
{
    ImGui_ImplSDL2_ViewportData* vd = (ImGui_ImplSDL2_ViewportData*)viewport->PlatformUserData;
#if defined(_WIN32)
    HWND hwnd = (HWND)viewport->PlatformHandleRaw;

    // SDL hack: Hide icon from task bar
    // Note: SDL 2.0.6+ has a SDL_WINDOW_SKIP_TASKBAR flag which is supported under Windows but the way it create the window breaks our seamless transition.
    if (viewport->Flags & ImGuiViewportFlags_NoTaskBarIcon)
    {
        LONG ex_style = ::GetWindowLong(hwnd, GWL_EXSTYLE);
        ex_style &= ~WS_EX_APPWINDOW;
        ex_style |= WS_EX_TOOLWINDOW;
        ::SetWindowLong(hwnd, GWL_EXSTYLE, ex_style);
    }

    // SDL hack: SDL always activate/focus windows :/
    if (viewport->Flags & ImGuiViewportFlags_NoFocusOnAppearing)
    {
        ::ShowWindow(hwnd, SW_SHOWNA);
        return;
    }
#endif

    SDL_ShowWindow(vd->Window);
}

static ImVec2 ImGui_ImplSDL2_GetWindowPos(ImGuiViewport* viewport)
{
    ImGui_ImplSDL2_ViewportData* vd = (ImGui_ImplSDL2_ViewportData*)viewport->PlatformUserData;
    int x = 0, y = 0;
    SDL_GetWindowPosition(vd->Window, &x, &y);
    return ImVec2((float)x, (float)y);
}

static void ImGui_ImplSDL2_SetWindowPos(ImGuiViewport* viewport, ImVec2 pos)
{
    ImGui_ImplSDL2_ViewportData* vd = (ImGui_ImplSDL2_ViewportData*)viewport->PlatformUserData;
    SDL_SetWindowPosition(vd->Window, (int)pos.x, (int)pos.y);
}

static ImVec2 ImGui_ImplSDL2_GetWindowSize(ImGuiViewport* viewport)
{
    ImGui_ImplSDL2_ViewportData* vd = (ImGui_ImplSDL2_ViewportData*)viewport->PlatformUserData;
    int w = 0, h = 0;
    SDL_GetWindowSize(vd->Window, &w, &h);
    return ImVec2((float)w, (float)h);
}

static void ImGui_ImplSDL2_SetWindowSize(ImGuiViewport* viewport, ImVec2 size)
{
    ImGui_ImplSDL2_ViewportData* vd = (ImGui_ImplSDL2_ViewportData*)viewport->PlatformUserData;
    SDL_SetWindowSize(vd->Window, (int)size.x, (int)size.y);
}

static void ImGui_ImplSDL2_SetWindowTitle(ImGuiViewport* viewport, const char* title)
{
    ImGui_ImplSDL2_ViewportData* vd = (ImGui_ImplSDL2_ViewportData*)viewport->PlatformUserData;
    SDL_SetWindowTitle(vd->Window, title);
}

#if SDL_HAS_WINDOW_ALPHA
static void ImGui_ImplSDL2_SetWindowAlpha(ImGuiViewport* viewport, float alpha)
{
    ImGui_ImplSDL2_ViewportData* vd = (ImGui_ImplSDL2_ViewportData*)viewport->PlatformUserData;
    SDL_SetWindowOpacity(vd->Window, alpha);
}
#endif

static void ImGui_ImplSDL2_SetWindowFocus(ImGuiViewport* viewport)
{
    ImGui_ImplSDL2_ViewportData* vd = (ImGui_ImplSDL2_ViewportData*)viewport->PlatformUserData;
    SDL_RaiseWindow(vd->Window);
}

static bool ImGui_ImplSDL2_GetWindowFocus(ImGuiViewport* viewport)
{
    ImGui_ImplSDL2_ViewportData* vd = (ImGui_ImplSDL2_ViewportData*)viewport->PlatformUserData;
    return (SDL_GetWindowFlags(vd->Window) & SDL_WINDOW_INPUT_FOCUS) != 0;
}

static bool ImGui_ImplSDL2_GetWindowMinimized(ImGuiViewport* viewport)
{
    ImGui_ImplSDL2_ViewportData* vd = (ImGui_ImplSDL2_ViewportData*)viewport->PlatformUserData;
    return (SDL_GetWindowFlags(vd->Window) & SDL_WINDOW_MINIMIZED) != 0;
}

static void ImGui_ImplSDL2_RenderWindow(ImGuiViewport* viewport, void*)
{
    ImGui_ImplSDL2_ViewportData* vd = (ImGui_ImplSDL2_ViewportData*)viewport->PlatformUserData;
    if (vd->GLContext)
        SDL_GL_MakeCurrent(vd->Window, vd->GLContext);
}

static void ImGui_ImplSDL2_SwapBuffers(ImGuiViewport* viewport, void*)
{
    ImGui_ImplSDL2_ViewportData* vd = (ImGui_ImplSDL2_ViewportData*)viewport->PlatformUserData;
    if (vd->GLContext)
    {
        SDL_GL_MakeCurrent(vd->Window, vd->GLContext);
        SDL_GL_SwapWindow(vd->Window);
    }
}

// Vulkan support (the Vulkan renderer needs to call a platform-side support function to create the surface)
// SDL is graceful enough to _not_ need <vulkan/vulkan.h> so we can safely include this.
#if SDL_HAS_VULKAN
#include <SDL_vulkan.h>
static int ImGui_ImplSDL2_CreateVkSurface(ImGuiViewport* viewport, ImU64 vk_instance, const void* vk_allocator, ImU64* out_vk_surface)
{
    ImGui_ImplSDL2_ViewportData* vd = (ImGui_ImplSDL2_ViewportData*)viewport->PlatformUserData;
    (void)vk_allocator;
    SDL_bool ret = SDL_Vulkan_CreateSurface(vd->Window, (VkInstance)vk_instance, (VkSurfaceKHR*)out_vk_surface);
    return ret ? 0 : 1; // ret ? VK_SUCCESS : VK_NOT_READY
}
#endif // SDL_HAS_VULKAN

static void ImGui_ImplSDL2_InitPlatformInterface(SDL_Window* window, void* sdl_gl_context)
{
    // Register platform interface (will be coupled with a renderer interface)
    ImGuiPlatformIO& platform_io = ImGui::GetPlatformIO();
    platform_io.Platform_CreateWindow = ImGui_ImplSDL2_CreateWindow;
    platform_io.Platform_DestroyWindow = ImGui_ImplSDL2_DestroyWindow;
    platform_io.Platform_ShowWindow = ImGui_ImplSDL2_ShowWindow;
    platform_io.Platform_SetWindowPos = ImGui_ImplSDL2_SetWindowPos;
    platform_io.Platform_GetWindowPos = ImGui_ImplSDL2_GetWindowPos;
    platform_io.Platform_SetWindowSize = ImGui_ImplSDL2_SetWindowSize;
    platform_io.Platform_GetWindowSize = ImGui_ImplSDL2_GetWindowSize;
    platform_io.Platform_SetWindowFocus = ImGui_ImplSDL2_SetWindowFocus;
    platform_io.Platform_GetWindowFocus = ImGui_ImplSDL2_GetWindowFocus;
    platform_io.Platform_GetWindowMinimized = ImGui_ImplSDL2_GetWindowMinimized;
    platform_io.Platform_SetWindowTitle = ImGui_ImplSDL2_SetWindowTitle;
    platform_io.Platform_RenderWindow = ImGui_ImplSDL2_RenderWindow;
    platform_io.Platform_SwapBuffers = ImGui_ImplSDL2_SwapBuffers;
#if SDL_HAS_WINDOW_ALPHA
    platform_io.Platform_SetWindowAlpha = ImGui_ImplSDL2_SetWindowAlpha;
#endif
#if SDL_HAS_VULKAN
    platform_io.Platform_CreateVkSurface = ImGui_ImplSDL2_CreateVkSurface;
#endif

    // Register main window handle (which is owned by the main application, not by us)
    // This is mostly for simplicity and consistency, so that our code (e.g. mouse handling etc.) can use same logic for main and secondary viewports.
    ImGuiViewport* main_viewport = ImGui::GetMainViewport();
    ImGui_ImplSDL2_ViewportData* vd = IM_NEW(ImGui_ImplSDL2_ViewportData)();
    vd->Window = window;
    vd->WindowID = SDL_GetWindowID(window);
    vd->WindowOwned = false;
    vd->GLContext = sdl_gl_context;
    main_viewport->PlatformUserData = vd;
    main_viewport->PlatformHandle = vd->Window;
}

static void ImGui_ImplSDL2_ShutdownPlatformInterface()
{
    ImGui::DestroyPlatformWindows();
}

//-----------------------------------------------------------------------------

#if defined(__clang__)
#pragma clang diagnostic pop
#endif

#endif // #ifndef IMGUI_DISABLE<|MERGE_RESOLUTION|>--- conflicted
+++ resolved
@@ -25,11 +25,8 @@
 
 // CHANGELOG
 // (minor and older changes stripped away, please see git history for details)
-<<<<<<< HEAD
 //  2024-XX-XX: Platform: Added support for multiple windows via the ImGuiPlatformIO interface.
-=======
 //  2024-07-02: Update for io.SetPlatformImeDataFn() -> io.PlatformSetImeDataFn() renaming in main library.
->>>>>>> 05a4f280
 //  2024-02-14: Inputs: Handle gamepad disconnection. Added ImGui_ImplSDL2_SetGamepadMode().
 //  2023-10-05: Inputs: Added support for extra ImGuiKey values: F13 to F24 function keys, app back/forward keys.
 //  2023-04-06: Inputs: Avoid calling SDL_StartTextInput()/SDL_StopTextInput() as they don't only pertain to IME. It's unclear exactly what their relation is to IME. (#6306)
@@ -176,11 +173,7 @@
 }
 
 // Note: native IME will only display if user calls SDL_SetHint(SDL_HINT_IME_SHOW_UI, "1") _before_ SDL_CreateWindow().
-<<<<<<< HEAD
-static void ImGui_ImplSDL2_SetPlatformImeData(ImGuiViewport* viewport, ImGuiPlatformImeData* data)
-=======
-static void ImGui_ImplSDL2_PlatformSetImeData(ImGuiContext*, ImGuiViewport*, ImGuiPlatformImeData* data)
->>>>>>> 05a4f280
+static void ImGui_ImplSDL2_PlatformSetImeData(ImGuiContext*, ImGuiViewport* viewport, ImGuiPlatformImeData* data)
 {
     if (data->WantVisible)
     {

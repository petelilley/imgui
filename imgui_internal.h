--- conflicted
+++ resolved
@@ -1171,18 +1171,11 @@
     inline    ImGuiWindow*  GetCurrentWindowRead()      { ImGuiContext& g = *GImGui; return g.CurrentWindow; }
     inline    ImGuiWindow*  GetCurrentWindow()          { ImGuiContext& g = *GImGui; g.CurrentWindow->WriteAccessed = true; return g.CurrentWindow; }
     IMGUI_API ImGuiWindow*  FindWindowByName(const char* name);
-<<<<<<< HEAD
-    IMGUI_API void          FocusWindow(ImGuiWindow* window); // FIXME: Rename to SetWindowFocus()
-    IMGUI_API void          FocusFrontMostActiveWindowIgnoringOne(ImGuiWindow* ignore_window);
-    IMGUI_API void          BringWindowToFront(ImGuiWindow* window);
-    IMGUI_API void          BringWindowToBack(ImGuiWindow* window);
-=======
     IMGUI_API void          FocusWindow(ImGuiWindow* window);
     IMGUI_API void          FocusPreviousWindowIgnoringOne(ImGuiWindow* ignore_window);
     IMGUI_API void          BringWindowToFocusFront(ImGuiWindow* window);
     IMGUI_API void          BringWindowToDisplayFront(ImGuiWindow* window);
     IMGUI_API void          BringWindowToDisplayBack(ImGuiWindow* window);
->>>>>>> d014d028
     IMGUI_API void          UpdateWindowParentAndRootLinks(ImGuiWindow* window, ImGuiWindowFlags flags, ImGuiWindow* parent_window);
     IMGUI_API ImVec2        CalcWindowExpectedSize(ImGuiWindow* window);
     IMGUI_API bool          IsWindowChildOf(ImGuiWindow* window, ImGuiWindow* potential_parent);

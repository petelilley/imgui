// dear imgui: standalone example application for SDL2 + OpenGL
// If you are new to dear imgui, see examples/README.txt and documentation at the top of imgui.cpp.
// (SDL is a cross-platform general purpose library for handling windows, inputs, OpenGL/Vulkan graphics context creation, etc.)
// (GL3W is a helper library to access OpenGL functions since there is no standard header to access modern OpenGL functions easily. Alternatives are GLEW, Glad, etc.)

#include "imgui.h"
#include "imgui_impl_sdl.h"
#include "imgui_impl_opengl3.h"
#include <stdio.h>
#include <SDL.h>

// About OpenGL function loaders: modern OpenGL doesn't have a standard header file and requires individual function pointers to be loaded manually. 
// Helper libraries are often used for this purpose! Here we are supporting a few common ones: gl3w, glew, glad.
// You may use another loader/header of your choice (glext, glLoadGen, etc.), or chose to manually implement your own.
#if defined(IMGUI_IMPL_OPENGL_LOADER_GL3W)
#include <GL/gl3w.h>    // Initialize with gl3wInit()
#elif defined(IMGUI_IMPL_OPENGL_LOADER_GLEW)
#include <GL/glew.h>    // Initialize with glewInit()
#elif defined(IMGUI_IMPL_OPENGL_LOADER_GLAD)
#include <glad/glad.h>  // Initialize with gladLoadGL()
#else
#include IMGUI_IMPL_OPENGL_LOADER_CUSTOM
#endif

int main(int, char**)
{
    // Setup SDL
    if (SDL_Init(SDL_INIT_VIDEO|SDL_INIT_TIMER) != 0)
    {
        printf("Error: %s\n", SDL_GetError());
        return -1;
    }

    // Decide GL+GLSL versions
#if __APPLE__
    // GL 3.2 Core + GLSL 150
    const char* glsl_version = "#version 150";
    SDL_GL_SetAttribute(SDL_GL_CONTEXT_FLAGS, SDL_GL_CONTEXT_FORWARD_COMPATIBLE_FLAG); // Always required on Mac
    SDL_GL_SetAttribute(SDL_GL_CONTEXT_PROFILE_MASK, SDL_GL_CONTEXT_PROFILE_CORE);
    SDL_GL_SetAttribute(SDL_GL_CONTEXT_MAJOR_VERSION, 3);
    SDL_GL_SetAttribute(SDL_GL_CONTEXT_MINOR_VERSION, 2);
#else
    // GL 3.0 + GLSL 130
    const char* glsl_version = "#version 130";
    SDL_GL_SetAttribute(SDL_GL_CONTEXT_FLAGS, 0);
    SDL_GL_SetAttribute(SDL_GL_CONTEXT_PROFILE_MASK, SDL_GL_CONTEXT_PROFILE_CORE);
    SDL_GL_SetAttribute(SDL_GL_CONTEXT_MAJOR_VERSION, 3);
    SDL_GL_SetAttribute(SDL_GL_CONTEXT_MINOR_VERSION, 0);
#endif

    // Create window with graphics context
    SDL_GL_SetAttribute(SDL_GL_DOUBLEBUFFER, 1);
    SDL_GL_SetAttribute(SDL_GL_DEPTH_SIZE, 24);
    SDL_GL_SetAttribute(SDL_GL_STENCIL_SIZE, 8);
    SDL_DisplayMode current;
    SDL_GetCurrentDisplayMode(0, &current);
    SDL_Window* window = SDL_CreateWindow("Dear ImGui SDL2+OpenGL3 example", SDL_WINDOWPOS_CENTERED, SDL_WINDOWPOS_CENTERED, 1280, 720, SDL_WINDOW_OPENGL|SDL_WINDOW_RESIZABLE);
    SDL_GLContext gl_context = SDL_GL_CreateContext(window);
    SDL_GL_SetSwapInterval(1); // Enable vsync

    // Initialize OpenGL loader
#if defined(IMGUI_IMPL_OPENGL_LOADER_GL3W)
    bool err = gl3wInit() != 0;
#elif defined(IMGUI_IMPL_OPENGL_LOADER_GLEW)
    bool err = glewInit() != GLEW_OK;
#elif defined(IMGUI_IMPL_OPENGL_LOADER_GLAD)
    bool err = gladLoadGL() == 0;
#endif
    if (err)
    {
        fprintf(stderr, "Failed to initialize OpenGL loader!\n");
        return 1;
    }

    // Setup Dear ImGui binding
    IMGUI_CHECKVERSION();
    ImGui::CreateContext();
    ImGuiIO& io = ImGui::GetIO(); (void)io;
<<<<<<< HEAD
    io.ConfigFlags |= ImGuiConfigFlags_NavEnableKeyboard;       // Enable Keyboard Controls
    io.ConfigFlags |= ImGuiConfigFlags_DockingEnable;           // Enable Docking
    io.ConfigFlags |= ImGuiConfigFlags_ViewportsEnable;         // Enable Multi-Viewport / Platform Windows
    //io.ConfigFlags |= ImGuiConfigFlags_ViewportsNoTaskBarIcons;
    //io.ConfigFlags |= ImGuiConfigFlags_ViewportsNoMerge;
=======
    io.ConfigFlags |= ImGuiConfigFlags_ViewportsEnable;
    io.ConfigFlags |= ImGuiConfigFlags_ViewportsNoTaskBarIcons;
    //io.ConfigFlags |= ImGuiConfigFlags_NavEnableKeyboard;  // Enable Keyboard Controls
>>>>>>> 132d8c5a

    ImGui_ImplSDL2_InitForOpenGL(window, gl_context);
    ImGui_ImplOpenGL3_Init(glsl_version);

    // Setup style
    ImGui::StyleColorsDark();
    //ImGui::StyleColorsClassic();

    // Load Fonts
    // - If no fonts are loaded, dear imgui will use the default font. You can also load multiple fonts and use ImGui::PushFont()/PopFont() to select them. 
    // - AddFontFromFileTTF() will return the ImFont* so you can store it if you need to select the font among multiple. 
    // - If the file cannot be loaded, the function will return NULL. Please handle those errors in your application (e.g. use an assertion, or display an error and quit).
    // - The fonts will be rasterized at a given size (w/ oversampling) and stored into a texture when calling ImFontAtlas::Build()/GetTexDataAsXXXX(), which ImGui_ImplXXXX_NewFrame below will call.
    // - Read 'misc/fonts/README.txt' for more instructions and details.
    // - Remember that in C/C++ if you want to include a backslash \ in a string literal you need to write a double backslash \\ !
    //io.Fonts->AddFontDefault();
    //io.Fonts->AddFontFromFileTTF("../../misc/fonts/Roboto-Medium.ttf", 16.0f);
    //io.Fonts->AddFontFromFileTTF("../../misc/fonts/Cousine-Regular.ttf", 15.0f);
    //io.Fonts->AddFontFromFileTTF("../../misc/fonts/DroidSans.ttf", 16.0f);
    //io.Fonts->AddFontFromFileTTF("../../misc/fonts/ProggyTiny.ttf", 10.0f);
    //ImFont* font = io.Fonts->AddFontFromFileTTF("c:\\Windows\\Fonts\\ArialUni.ttf", 18.0f, NULL, io.Fonts->GetGlyphRangesJapanese());
    //IM_ASSERT(font != NULL);

    bool show_demo_window = true;
    bool show_another_window = false;
    ImVec4 clear_color = ImVec4(0.45f, 0.55f, 0.60f, 1.00f);

    // Main loop
    bool done = false;
    while (!done)
    {
        // Poll and handle events (inputs, window resize, etc.)
        // You can read the io.WantCaptureMouse, io.WantCaptureKeyboard flags to tell if dear imgui wants to use your inputs.
        // - When io.WantCaptureMouse is true, do not dispatch mouse input data to your main application.
        // - When io.WantCaptureKeyboard is true, do not dispatch keyboard input data to your main application.
        // Generally you may always pass all inputs to dear imgui, and hide them from your application based on those two flags.
        SDL_Event event;
        while (SDL_PollEvent(&event))
        {
            ImGui_ImplSDL2_ProcessEvent(&event);
            if (event.type == SDL_QUIT)
                done = true;
            if (event.type == SDL_WINDOWEVENT && event.window.event == SDL_WINDOWEVENT_CLOSE && event.window.windowID == SDL_GetWindowID(window))
                done = true;
        }

        // Start the Dear ImGui frame
        ImGui_ImplOpenGL3_NewFrame();
        ImGui_ImplSDL2_NewFrame(window);
        ImGui::NewFrame();

        // 1. Show the big demo window (Most of the sample code is in ImGui::ShowDemoWindow()! You can browse its code to learn more about Dear ImGui!).
        if (show_demo_window)
            ImGui::ShowDemoWindow(&show_demo_window);

        // 2. Show a simple window that we create ourselves. We use a Begin/End pair to created a named window.
        {
            static float f = 0.0f;
            static int counter = 0;

            ImGui::Begin("Hello, world!");                          // Create a window called "Hello, world!" and append into it.

            ImGui::Text("This is some useful text.");               // Display some text (you can use a format strings too)
            ImGui::Checkbox("Demo Window", &show_demo_window);      // Edit bools storing our window open/close state
            ImGui::Checkbox("Another Window", &show_another_window);

            ImGui::SliderFloat("float", &f, 0.0f, 1.0f);            // Edit 1 float using a slider from 0.0f to 1.0f    
            ImGui::ColorEdit3("clear color", (float*)&clear_color); // Edit 3 floats representing a color

            if (ImGui::Button("Button"))                            // Buttons return true when clicked (most widgets return true when edited/activated)
                counter++;
            ImGui::SameLine();
            ImGui::Text("counter = %d", counter);

            ImGui::Text("Application average %.3f ms/frame (%.1f FPS)", 1000.0f / ImGui::GetIO().Framerate, ImGui::GetIO().Framerate);
            ImGui::End();
        }

        // 3. Show another simple window.
        if (show_another_window)
        {
            ImGui::Begin("Another Window", &show_another_window);   // Pass a pointer to our bool variable (the window will have a closing button that will clear the bool when clicked)
            ImGui::Text("Hello from another window!");
            if (ImGui::Button("Close Me"))
                show_another_window = false;
            ImGui::End();
        }

        // Rendering
        ImGui::Render();
        SDL_GL_MakeCurrent(window, gl_context);
        glViewport(0, 0, (int)io.DisplaySize.x, (int)io.DisplaySize.y);
        glClearColor(clear_color.x, clear_color.y, clear_color.z, clear_color.w);
        glClear(GL_COLOR_BUFFER_BIT);
        ImGui_ImplOpenGL3_RenderDrawData(ImGui::GetDrawData());

        // Update and Render additional Platform Windows
        if (io.ConfigFlags & ImGuiConfigFlags_ViewportsEnable)
        {
            ImGui::UpdatePlatformWindows();
            ImGui::RenderPlatformWindowsDefault();
        }

        SDL_GL_MakeCurrent(window, gl_context);
        SDL_GL_SwapWindow(window);
    }

    // Cleanup
    ImGui_ImplOpenGL3_Shutdown();
    ImGui_ImplSDL2_Shutdown();
    ImGui::DestroyContext();

    SDL_GL_DeleteContext(gl_context);
    SDL_DestroyWindow(window);
    SDL_Quit();

    return 0;
}<|MERGE_RESOLUTION|>--- conflicted
+++ resolved
@@ -76,17 +76,11 @@
     IMGUI_CHECKVERSION();
     ImGui::CreateContext();
     ImGuiIO& io = ImGui::GetIO(); (void)io;
-<<<<<<< HEAD
     io.ConfigFlags |= ImGuiConfigFlags_NavEnableKeyboard;       // Enable Keyboard Controls
     io.ConfigFlags |= ImGuiConfigFlags_DockingEnable;           // Enable Docking
     io.ConfigFlags |= ImGuiConfigFlags_ViewportsEnable;         // Enable Multi-Viewport / Platform Windows
     //io.ConfigFlags |= ImGuiConfigFlags_ViewportsNoTaskBarIcons;
     //io.ConfigFlags |= ImGuiConfigFlags_ViewportsNoMerge;
-=======
-    io.ConfigFlags |= ImGuiConfigFlags_ViewportsEnable;
-    io.ConfigFlags |= ImGuiConfigFlags_ViewportsNoTaskBarIcons;
-    //io.ConfigFlags |= ImGuiConfigFlags_NavEnableKeyboard;  // Enable Keyboard Controls
->>>>>>> 132d8c5a
 
     ImGui_ImplSDL2_InitForOpenGL(window, gl_context);
     ImGui_ImplOpenGL3_Init(glsl_version);

--- conflicted
+++ resolved
@@ -708,8 +708,6 @@
     ImGuiIO& io = ImGui::GetIO();
     ImGuiPlatformIO& platform_io = ImGui::GetPlatformIO();
 
-<<<<<<< HEAD
-
     ImGuiID mouse_viewport_id = 0;
     const ImVec2 mouse_pos_prev = io.MousePos;
     for (int n = 0; n < platform_io.Viewports.Size; n++)
@@ -717,11 +715,6 @@
         ImGuiViewport* viewport = platform_io.Viewports[n];
         GLFWwindow* window = (GLFWwindow*)viewport->PlatformHandle;
 
-=======
-    // (those braces are here to reduce diff with multi-viewports support in 'docking' branch)
-    {
-        GLFWwindow* window = bd->Window;
->>>>>>> 06ce3127
 #ifdef __EMSCRIPTEN__
         const bool is_window_focused = true;
 #else

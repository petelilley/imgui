// dear imgui, v1.80 WIP
// (demo code)

// Help:
// - Read FAQ at http://dearimgui.org/faq
// - Newcomers, read 'Programmer guide' in imgui.cpp for notes on how to setup Dear ImGui in your codebase.
// - Call and read ImGui::ShowDemoWindow() in imgui_demo.cpp. All applications in examples/ are doing that.
// Read imgui.cpp for more details, documentation and comments.
// Get latest version at https://github.com/ocornut/imgui

// Message to the person tempted to delete this file when integrating Dear ImGui into their code base:
// Do NOT remove this file from your project! Think again! It is the most useful reference code that you and other
// coders will want to refer to and call. Have the ImGui::ShowDemoWindow() function wired in an always-available
// debug menu of your game/app! Removing this file from your project is hindering access to documentation for everyone
// in your team, likely leading you to poorer usage of the library.
// Everything in this file will be stripped out by the linker if you don't call ImGui::ShowDemoWindow().
// If you want to link core Dear ImGui in your shipped builds but want a thorough guarantee that the demo will not be
// linked, you can setup your imconfig.h with #define IMGUI_DISABLE_DEMO_WINDOWS and those functions will be empty.
// In other situation, whenever you have Dear ImGui available you probably want this to be available for reference.
// Thank you,
// -Your beloved friend, imgui_demo.cpp (which you won't delete)

// Message to beginner C/C++ programmers about the meaning of the 'static' keyword:
// In this demo code, we frequently we use 'static' variables inside functions. A static variable persist across calls,
// so it is essentially like a global variable but declared inside the scope of the function. We do this as a way to
// gather code and data in the same place, to make the demo source code faster to read, faster to write, and smaller
// in size. It also happens to be a convenient way of storing simple UI related information as long as your function
// doesn't need to be reentrant or used in multiple threads. This might be a pattern you will want to use in your code,
// but most of the real data you would be editing is likely going to be stored outside your functions.

// The Demo code in this file is designed to be easy to copy-and-paste in into your application!
// Because of this:
// - We never omit the ImGui:: prefix when calling functions, even though most code here is in the same namespace.
// - We try to declare static variables in the local scope, as close as possible to the code using them.
// - We never use any of the helpers/facilities used internally by Dear ImGui, unless available in the public API.
// - We never use maths operators on ImVec2/ImVec4. For our other sources files we use them, and they are provided
//   by imgui_internal.h using the IMGUI_DEFINE_MATH_OPERATORS define. For your own sources file they are optional
//   and require you either enable those, either provide your own via IM_VEC2_CLASS_EXTRA in imconfig.h.
//   Because we can't assume anything about your support of maths operators, we cannot use them in imgui_demo.cpp.

/*

Index of this file:

// [SECTION] Forward Declarations, Helpers
// [SECTION] Demo Window / ShowDemoWindow()
// [SECTION] About Window / ShowAboutWindow()
// [SECTION] Style Editor / ShowStyleEditor()
// [SECTION] Example App: Main Menu Bar / ShowExampleAppMainMenuBar()
// [SECTION] Example App: Debug Console / ShowExampleAppConsole()
// [SECTION] Example App: Debug Log / ShowExampleAppLog()
// [SECTION] Example App: Simple Layout / ShowExampleAppLayout()
// [SECTION] Example App: Property Editor / ShowExampleAppPropertyEditor()
// [SECTION] Example App: Long Text / ShowExampleAppLongText()
// [SECTION] Example App: Auto Resize / ShowExampleAppAutoResize()
// [SECTION] Example App: Constrained Resize / ShowExampleAppConstrainedResize()
// [SECTION] Example App: Simple Overlay / ShowExampleAppSimpleOverlay()
// [SECTION] Example App: Manipulating Window Titles / ShowExampleAppWindowTitles()
// [SECTION] Example App: Custom Rendering using ImDrawList API / ShowExampleAppCustomRendering()
// [SECTION] Example App: Docking, DockSpace / ShowExampleAppDockSpace()
// [SECTION] Example App: Documents Handling / ShowExampleAppDocuments()

*/

#if defined(_MSC_VER) && !defined(_CRT_SECURE_NO_WARNINGS)
#define _CRT_SECURE_NO_WARNINGS
#endif

#include "imgui.h"
#ifndef IMGUI_DISABLE

#include <ctype.h>          // toupper
#include <limits.h>         // INT_MIN, INT_MAX
#include <math.h>           // sqrtf, powf, cosf, sinf, floorf, ceilf
#include <stdio.h>          // vsnprintf, sscanf, printf
#include <stdlib.h>         // NULL, malloc, free, atoi
#if defined(_MSC_VER) && _MSC_VER <= 1500 // MSVC 2008 or earlier
#include <stddef.h>         // intptr_t
#else
#include <stdint.h>         // intptr_t
#endif

// Visual Studio warnings
#ifdef _MSC_VER
#pragma warning (disable: 4996) // 'This function or variable may be unsafe': strcpy, strdup, sprintf, vsnprintf, sscanf, fopen
#endif

// Clang/GCC warnings with -Weverything
#if defined(__clang__)
#if __has_warning("-Wunknown-warning-option")
#pragma clang diagnostic ignored "-Wunknown-warning-option"         // warning: unknown warning group 'xxx'                     // not all warnings are known by all Clang versions and they tend to be rename-happy.. so ignoring warnings triggers new warnings on some configuration. Great!
#endif
#pragma clang diagnostic ignored "-Wunknown-pragmas"                // warning: unknown warning group 'xxx'
#pragma clang diagnostic ignored "-Wold-style-cast"                 // warning: use of old-style cast                           // yes, they are more terse.
#pragma clang diagnostic ignored "-Wdeprecated-declarations"        // warning: 'xx' is deprecated: The POSIX name for this..   // for strdup used in demo code (so user can copy & paste the code)
#pragma clang diagnostic ignored "-Wint-to-void-pointer-cast"       // warning: cast to 'void *' from smaller integer type
#pragma clang diagnostic ignored "-Wformat-security"                // warning: format string is not a string literal
#pragma clang diagnostic ignored "-Wexit-time-destructors"          // warning: declaration requires an exit-time destructor    // exit-time destruction order is undefined. if MemFree() leads to users code that has been disabled before exit it might cause problems. ImGui coding style welcomes static/globals.
#pragma clang diagnostic ignored "-Wunused-macros"                  // warning: macro is not used                               // we define snprintf/vsnprintf on Windows so they are available, but not always used.
#pragma clang diagnostic ignored "-Wzero-as-null-pointer-constant"  // warning: zero as null pointer constant                   // some standard header variations use #define NULL 0
#pragma clang diagnostic ignored "-Wdouble-promotion"               // warning: implicit conversion from 'float' to 'double' when passing argument to function  // using printf() is a misery with this as C++ va_arg ellipsis changes float to double.
#pragma clang diagnostic ignored "-Wreserved-id-macro"              // warning: macro name is a reserved identifier
#pragma clang diagnostic ignored "-Wimplicit-int-float-conversion"  // warning: implicit conversion from 'xxx' to 'float' may lose precision
#elif defined(__GNUC__)
#pragma GCC diagnostic ignored "-Wpragmas"                  // warning: unknown option after '#pragma GCC diagnostic' kind
#pragma GCC diagnostic ignored "-Wint-to-pointer-cast"      // warning: cast to pointer from integer of different size
#pragma GCC diagnostic ignored "-Wformat-security"          // warning: format string is not a string literal (potentially insecure)
#pragma GCC diagnostic ignored "-Wdouble-promotion"         // warning: implicit conversion from 'float' to 'double' when passing argument to function
#pragma GCC diagnostic ignored "-Wconversion"               // warning: conversion to 'xxxx' from 'xxxx' may alter its value
#pragma GCC diagnostic ignored "-Wmisleading-indentation"   // [__GNUC__ >= 6] warning: this 'if' clause does not guard this statement      // GCC 6.0+ only. See #883 on GitHub.
#endif

// Play it nice with Windows users (Update: May 2018, Notepad now supports Unix-style carriage returns!)
#ifdef _WIN32
#define IM_NEWLINE  "\r\n"
#else
#define IM_NEWLINE  "\n"
#endif

// Helpers
#if defined(_MSC_VER) && !defined(snprintf)
#define snprintf    _snprintf
#endif
#if defined(_MSC_VER) && !defined(vsnprintf)
#define vsnprintf   _vsnprintf
#endif

// Helpers macros
// We normally try to not use many helpers in imgui_demo.cpp in order to make code easier to copy and paste,
// but making an exception here as those are largely simplifying code...
// In other imgui sources we can use nicer internal functions from imgui_internal.h (ImMin/ImMax) but not in the demo.
#define IM_MIN(A, B)            (((A) < (B)) ? (A) : (B))
#define IM_MAX(A, B)            (((A) >= (B)) ? (A) : (B))
#define IM_CLAMP(V, MN, MX)     ((V) < (MN) ? (MN) : (V) > (MX) ? (MX) : (V))

//-----------------------------------------------------------------------------
// [SECTION] Forward Declarations, Helpers
//-----------------------------------------------------------------------------

#if !defined(IMGUI_DISABLE_DEMO_WINDOWS)

// Forward Declarations
static void ShowExampleAppDockSpace(bool* p_open);
static void ShowExampleAppDocuments(bool* p_open);
static void ShowExampleAppMainMenuBar();
static void ShowExampleAppConsole(bool* p_open);
static void ShowExampleAppLog(bool* p_open);
static void ShowExampleAppLayout(bool* p_open);
static void ShowExampleAppPropertyEditor(bool* p_open);
static void ShowExampleAppLongText(bool* p_open);
static void ShowExampleAppAutoResize(bool* p_open);
static void ShowExampleAppConstrainedResize(bool* p_open);
static void ShowExampleAppSimpleOverlay(bool* p_open);
static void ShowExampleAppWindowTitles(bool* p_open);
static void ShowExampleAppCustomRendering(bool* p_open);
static void ShowExampleMenuFile();

// Helper to display a little (?) mark which shows a tooltip when hovered.
// In your own code you may want to display an actual icon if you are using a merged icon fonts (see docs/FONTS.md)
static void HelpMarker(const char* desc)
{
    ImGui::TextDisabled("(?)");
    if (ImGui::IsItemHovered())
    {
        ImGui::BeginTooltip();
        ImGui::PushTextWrapPos(ImGui::GetFontSize() * 35.0f);
        ImGui::TextUnformatted(desc);
        ImGui::PopTextWrapPos();
        ImGui::EndTooltip();
    }
}

static void ShowDockingDisabledMessage()
{
    ImGuiIO& io = ImGui::GetIO();
    ImGui::Text("ERROR: Docking is not enabled! See Demo > Configuration.");
    ImGui::Text("Set io.ConfigFlags |= ImGuiConfigFlags_DockingEnable in your code, or ");
    ImGui::SameLine(0.0f, 0.0f);
    if (ImGui::SmallButton("click here"))
        io.ConfigFlags |= ImGuiConfigFlags_DockingEnable;
}

// Helper to display basic user controls.
void ImGui::ShowUserGuide()
{
    ImGuiIO& io = ImGui::GetIO();
    ImGui::BulletText("Double-click on title bar to collapse window.");
    ImGui::BulletText(
        "Click and drag on lower corner to resize window\n"
        "(double-click to auto fit window to its contents).");
    ImGui::BulletText("CTRL+Click on a slider or drag box to input value as text.");
    ImGui::BulletText("TAB/SHIFT+TAB to cycle through keyboard editable fields.");
    if (io.FontAllowUserScaling)
        ImGui::BulletText("CTRL+Mouse Wheel to zoom window contents.");
    ImGui::BulletText("While inputing text:\n");
    ImGui::Indent();
    ImGui::BulletText("CTRL+Left/Right to word jump.");
    ImGui::BulletText("CTRL+A or double-click to select all.");
    ImGui::BulletText("CTRL+X/C/V to use clipboard cut/copy/paste.");
    ImGui::BulletText("CTRL+Z,CTRL+Y to undo/redo.");
    ImGui::BulletText("ESCAPE to revert.");
    ImGui::BulletText("You can apply arithmetic operators +,*,/ on numerical values.\nUse +- to subtract.");
    ImGui::Unindent();
    ImGui::BulletText("With keyboard navigation enabled:");
    ImGui::Indent();
    ImGui::BulletText("Arrow keys to navigate.");
    ImGui::BulletText("Space to activate a widget.");
    ImGui::BulletText("Return to input text into a widget.");
    ImGui::BulletText("Escape to deactivate a widget, close popup, exit child window.");
    ImGui::BulletText("Alt to jump to the menu layer of a window.");
    ImGui::BulletText("CTRL+Tab to select a window.");
    ImGui::Unindent();
}

//-----------------------------------------------------------------------------
// [SECTION] Demo Window / ShowDemoWindow()
//-----------------------------------------------------------------------------
// - ShowDemoWindowWidgets()
// - ShowDemoWindowLayout()
// - ShowDemoWindowPopups()
// - ShowDemoWindowColumns()
// - ShowDemoWindowMisc()
//-----------------------------------------------------------------------------

// We split the contents of the big ShowDemoWindow() function into smaller functions
// (because the link time of very large functions grow non-linearly)
static void ShowDemoWindowWidgets();
static void ShowDemoWindowLayout();
static void ShowDemoWindowPopups();
static void ShowDemoWindowColumns();
static void ShowDemoWindowMisc();

// Demonstrate most Dear ImGui features (this is big function!)
// You may execute this function to experiment with the UI and understand what it does.
// You may then search for keywords in the code when you are interested by a specific feature.
void ImGui::ShowDemoWindow(bool* p_open)
{
    // Exceptionally add an extra assert here for people confused about initial Dear ImGui setup
    // Most ImGui functions would normally just crash if the context is missing.
    IM_ASSERT(ImGui::GetCurrentContext() != NULL && "Missing dear imgui context. Refer to examples app!");

    // Examples Apps (accessible from the "Examples" menu)
    static bool show_app_main_menu_bar = false;
    static bool show_app_dockspace = false;
    static bool show_app_documents = false;

    static bool show_app_console = false;
    static bool show_app_log = false;
    static bool show_app_layout = false;
    static bool show_app_property_editor = false;
    static bool show_app_long_text = false;
    static bool show_app_auto_resize = false;
    static bool show_app_constrained_resize = false;
    static bool show_app_simple_overlay = false;
    static bool show_app_window_titles = false;
    static bool show_app_custom_rendering = false;

    if (show_app_main_menu_bar)       ShowExampleAppMainMenuBar();
    if (show_app_dockspace)           ShowExampleAppDockSpace(&show_app_dockspace);     // Process the Docking app first, as explicit DockSpace() nodes needs to be submitted early (read comments near the DockSpace function)
    if (show_app_documents)           ShowExampleAppDocuments(&show_app_documents);     // Process the Document app next, as it may also use a DockSpace()

    if (show_app_console)             ShowExampleAppConsole(&show_app_console);
    if (show_app_log)                 ShowExampleAppLog(&show_app_log);
    if (show_app_layout)              ShowExampleAppLayout(&show_app_layout);
    if (show_app_property_editor)     ShowExampleAppPropertyEditor(&show_app_property_editor);
    if (show_app_long_text)           ShowExampleAppLongText(&show_app_long_text);
    if (show_app_auto_resize)         ShowExampleAppAutoResize(&show_app_auto_resize);
    if (show_app_constrained_resize)  ShowExampleAppConstrainedResize(&show_app_constrained_resize);
    if (show_app_simple_overlay)      ShowExampleAppSimpleOverlay(&show_app_simple_overlay);
    if (show_app_window_titles)       ShowExampleAppWindowTitles(&show_app_window_titles);
    if (show_app_custom_rendering)    ShowExampleAppCustomRendering(&show_app_custom_rendering);

    // Dear ImGui Apps (accessible from the "Tools" menu)
    static bool show_app_metrics = false;
    static bool show_app_style_editor = false;
    static bool show_app_about = false;

    if (show_app_metrics)       { ImGui::ShowMetricsWindow(&show_app_metrics); }
    if (show_app_about)         { ImGui::ShowAboutWindow(&show_app_about); }
    if (show_app_style_editor)
    {
        ImGui::Begin("Dear ImGui Style Editor", &show_app_style_editor);
        ImGui::ShowStyleEditor();
        ImGui::End();
    }

    // Demonstrate the various window flags. Typically you would just use the default!
    static bool no_titlebar = false;
    static bool no_scrollbar = false;
    static bool no_menu = false;
    static bool no_move = false;
    static bool no_resize = false;
    static bool no_collapse = false;
    static bool no_close = false;
    static bool no_nav = false;
    static bool no_background = false;
    static bool no_bring_to_front = false;
    static bool no_docking = false;

    ImGuiWindowFlags window_flags = 0;
    if (no_titlebar)        window_flags |= ImGuiWindowFlags_NoTitleBar;
    if (no_scrollbar)       window_flags |= ImGuiWindowFlags_NoScrollbar;
    if (!no_menu)           window_flags |= ImGuiWindowFlags_MenuBar;
    if (no_move)            window_flags |= ImGuiWindowFlags_NoMove;
    if (no_resize)          window_flags |= ImGuiWindowFlags_NoResize;
    if (no_collapse)        window_flags |= ImGuiWindowFlags_NoCollapse;
    if (no_nav)             window_flags |= ImGuiWindowFlags_NoNav;
    if (no_background)      window_flags |= ImGuiWindowFlags_NoBackground;
    if (no_bring_to_front)  window_flags |= ImGuiWindowFlags_NoBringToFrontOnFocus;
    if (no_docking)         window_flags |= ImGuiWindowFlags_NoDocking;
    if (no_close)           p_open = NULL; // Don't pass our bool* to Begin

    // We specify a default position/size in case there's no data in the .ini file.
    // We only do it to make the demo applications a little more welcoming, but typically this isn't required.
    ImGuiViewport* main_viewport = ImGui::GetMainViewport();
    ImGui::SetNextWindowPos(ImVec2(main_viewport->GetWorkPos().x + 650, main_viewport->GetWorkPos().y + 20), ImGuiCond_FirstUseEver);
    ImGui::SetNextWindowSize(ImVec2(550, 680), ImGuiCond_FirstUseEver);

    // Main body of the Demo window starts here.
    if (!ImGui::Begin("Dear ImGui Demo", p_open, window_flags))
    {
        // Early out if the window is collapsed, as an optimization.
        ImGui::End();
        return;
    }

    // Most "big" widgets share a common width settings by default. See 'Demo->Layout->Widgets Width' for details.

    // e.g. Use 2/3 of the space for widgets and 1/3 for labels (default)
    //ImGui::PushItemWidth(ImGui::GetWindowWidth() * 0.65f);

    // e.g. Leave a fixed amount of width for labels (by passing a negative value), the rest goes to widgets.
    ImGui::PushItemWidth(ImGui::GetFontSize() * -12);

    // Menu Bar
    if (ImGui::BeginMenuBar())
    {
        if (ImGui::BeginMenu("Menu"))
        {
            ShowExampleMenuFile();
            ImGui::EndMenu();
        }
        if (ImGui::BeginMenu("Examples"))
        {
            ImGui::MenuItem("Main menu bar", NULL, &show_app_main_menu_bar);
            ImGui::MenuItem("Console", NULL, &show_app_console);
            ImGui::MenuItem("Log", NULL, &show_app_log);
            ImGui::MenuItem("Simple layout", NULL, &show_app_layout);
            ImGui::MenuItem("Property editor", NULL, &show_app_property_editor);
            ImGui::MenuItem("Long text display", NULL, &show_app_long_text);
            ImGui::MenuItem("Auto-resizing window", NULL, &show_app_auto_resize);
            ImGui::MenuItem("Constrained-resizing window", NULL, &show_app_constrained_resize);
            ImGui::MenuItem("Simple overlay", NULL, &show_app_simple_overlay);
            ImGui::MenuItem("Manipulating window titles", NULL, &show_app_window_titles);
            ImGui::MenuItem("Custom rendering", NULL, &show_app_custom_rendering);
            ImGui::MenuItem("Dockspace", NULL, &show_app_dockspace);
            ImGui::MenuItem("Documents", NULL, &show_app_documents);
            ImGui::EndMenu();
        }
        if (ImGui::BeginMenu("Tools"))
        {
            ImGui::MenuItem("Metrics", NULL, &show_app_metrics);
            ImGui::MenuItem("Style Editor", NULL, &show_app_style_editor);
            ImGui::MenuItem("About Dear ImGui", NULL, &show_app_about);
            ImGui::EndMenu();
        }
        ImGui::EndMenuBar();
    }

    ImGui::Text("dear imgui says hello. (%s)", IMGUI_VERSION);
    ImGui::Spacing();

    if (ImGui::CollapsingHeader("Help"))
    {
        ImGui::Text("ABOUT THIS DEMO:");
        ImGui::BulletText("Sections below are demonstrating many aspects of the library.");
        ImGui::BulletText("The \"Examples\" menu above leads to more demo contents.");
        ImGui::BulletText("The \"Tools\" menu above gives access to: About Box, Style Editor,\n"
                          "and Metrics (general purpose Dear ImGui debugging tool).");
        ImGui::Separator();

        ImGui::Text("PROGRAMMER GUIDE:");
        ImGui::BulletText("See the ShowDemoWindow() code in imgui_demo.cpp. <- you are here!");
        ImGui::BulletText("See comments in imgui.cpp.");
        ImGui::BulletText("See example applications in the examples/ folder.");
        ImGui::BulletText("Read the FAQ at http://www.dearimgui.org/faq/");
        ImGui::BulletText("Set 'io.ConfigFlags |= NavEnableKeyboard' for keyboard controls.");
        ImGui::BulletText("Set 'io.ConfigFlags |= NavEnableGamepad' for gamepad controls.");
        ImGui::Separator();

        ImGui::Text("USER GUIDE:");
        ImGui::ShowUserGuide();
    }

    if (ImGui::CollapsingHeader("Configuration"))
    {
        ImGuiIO& io = ImGui::GetIO();

        if (ImGui::TreeNode("Configuration##2"))
        {
            ImGui::CheckboxFlags("io.ConfigFlags: NavEnableKeyboard",    &io.ConfigFlags, ImGuiConfigFlags_NavEnableKeyboard);
            ImGui::CheckboxFlags("io.ConfigFlags: NavEnableGamepad",     &io.ConfigFlags, ImGuiConfigFlags_NavEnableGamepad);
            ImGui::SameLine(); HelpMarker("Required backend to feed in gamepad inputs in io.NavInputs[] and set io.BackendFlags |= ImGuiBackendFlags_HasGamepad.\n\nRead instructions in imgui.cpp for details.");
            ImGui::CheckboxFlags("io.ConfigFlags: NavEnableSetMousePos", &io.ConfigFlags, ImGuiConfigFlags_NavEnableSetMousePos);
            ImGui::SameLine(); HelpMarker("Instruct navigation to move the mouse cursor. See comment for ImGuiConfigFlags_NavEnableSetMousePos.");
            ImGui::CheckboxFlags("io.ConfigFlags: NoMouse",              &io.ConfigFlags, ImGuiConfigFlags_NoMouse);
            if (io.ConfigFlags & ImGuiConfigFlags_NoMouse)
            {
                // The "NoMouse" option can get us stuck with a disabled mouse! Let's provide an alternative way to fix it:
                if (fmodf((float)ImGui::GetTime(), 0.40f) < 0.20f)
                {
                    ImGui::SameLine();
                    ImGui::Text("<<PRESS SPACE TO DISABLE>>");
                }
                if (ImGui::IsKeyPressed(ImGui::GetKeyIndex(ImGuiKey_Space)))
                    io.ConfigFlags &= ~ImGuiConfigFlags_NoMouse;
            }
            ImGui::CheckboxFlags("io.ConfigFlags: NoMouseCursorChange", &io.ConfigFlags, ImGuiConfigFlags_NoMouseCursorChange);
            ImGui::SameLine(); HelpMarker("Instruct backend to not alter mouse cursor shape and visibility.");

            ImGui::CheckboxFlags("io.ConfigFlags: DockingEnable", (unsigned int *)&io.ConfigFlags, ImGuiConfigFlags_DockingEnable);
            ImGui::SameLine(); HelpMarker(io.ConfigDockingWithShift ? "[beta] Use SHIFT to dock window into each others." : "[beta] Drag from title bar to dock windows into each others.");
            if (io.ConfigFlags & ImGuiConfigFlags_DockingEnable)
            {
                ImGui::Indent();
                ImGui::Checkbox("io.ConfigDockingNoSplit", &io.ConfigDockingNoSplit);
                ImGui::SameLine(); HelpMarker("Simplified docking mode: disable window splitting, so docking is limited to merging multiple windows together into tab-bars.");
                ImGui::Checkbox("io.ConfigDockingWithShift", &io.ConfigDockingWithShift);
                ImGui::SameLine(); HelpMarker("Enable docking when holding Shift only (allows to drop in wider space, reduce visual noise)");
                ImGui::Checkbox("io.ConfigDockingAlwaysTabBar", &io.ConfigDockingAlwaysTabBar);
                ImGui::SameLine(); HelpMarker("Create a docking node and tab-bar on single floating windows.");
                ImGui::Checkbox("io.ConfigDockingTransparentPayload", &io.ConfigDockingTransparentPayload);
                ImGui::SameLine(); HelpMarker("Make window or viewport transparent when docking and only display docking boxes on the target viewport. Useful if rendering of multiple viewport cannot be synced. Best used with ConfigViewportsNoAutoMerge.");
                ImGui::Unindent();
            }

            ImGui::CheckboxFlags("io.ConfigFlags: ViewportsEnable", (unsigned int *)&io.ConfigFlags, ImGuiConfigFlags_ViewportsEnable);
            ImGui::SameLine(); HelpMarker("[beta] Enable beta multi-viewports support. See ImGuiPlatformIO for details.");
            if (io.ConfigFlags & ImGuiConfigFlags_ViewportsEnable)
            {
                ImGui::Indent();
                ImGui::Checkbox("io.ConfigViewportsNoAutoMerge", &io.ConfigViewportsNoAutoMerge);
                ImGui::SameLine(); HelpMarker("Set to make all floating imgui windows always create their own viewport. Otherwise, they are merged into the main host viewports when overlapping it.");
                ImGui::Checkbox("io.ConfigViewportsNoTaskBarIcon", &io.ConfigViewportsNoTaskBarIcon);
                ImGui::SameLine(); HelpMarker("Toggling this at runtime is normally unsupported (most platform backends won't refresh the task bar icon state right away).");
                ImGui::Checkbox("io.ConfigViewportsNoDecoration", &io.ConfigViewportsNoDecoration);
                ImGui::SameLine(); HelpMarker("Toggling this at runtime is normally unsupported (most platform backends won't refresh the decoration right away).");
                ImGui::Checkbox("io.ConfigViewportsNoDefaultParent", &io.ConfigViewportsNoDefaultParent);
                ImGui::SameLine(); HelpMarker("Toggling this at runtime is normally unsupported (most platform backends won't refresh the parenting right away).");
                ImGui::Unindent();
            }

            ImGui::Checkbox("io.ConfigInputTextCursorBlink", &io.ConfigInputTextCursorBlink);
            ImGui::SameLine(); HelpMarker("Set to false to disable blinking cursor, for users who consider it distracting");
            ImGui::Checkbox("io.ConfigWindowsResizeFromEdges", &io.ConfigWindowsResizeFromEdges);
            ImGui::SameLine(); HelpMarker("Enable resizing of windows from their edges and from the lower-left corner.\nThis requires (io.BackendFlags & ImGuiBackendFlags_HasMouseCursors) because it needs mouse cursor feedback.");
            ImGui::Checkbox("io.ConfigWindowsMoveFromTitleBarOnly", &io.ConfigWindowsMoveFromTitleBarOnly);
            ImGui::Checkbox("io.MouseDrawCursor", &io.MouseDrawCursor);
            ImGui::SameLine(); HelpMarker("Instruct Dear ImGui to render a mouse cursor itself. Note that a mouse cursor rendered via your application GPU rendering path will feel more laggy than hardware cursor, but will be more in sync with your other visuals.\n\nSome desktop applications may use both kinds of cursors (e.g. enable software cursor only when resizing/dragging something).");
            ImGui::Text("Also see Style->Rendering for rendering options.");
            ImGui::TreePop();
            ImGui::Separator();
        }

        if (ImGui::TreeNode("Backend Flags"))
        {
            HelpMarker(
                "Those flags are set by the backends (imgui_impl_xxx files) to specify their capabilities.\n"
                "Here we expose then as read-only fields to avoid breaking interactions with your backend.");

            // Make a local copy to avoid modifying actual backend flags.
            ImGuiBackendFlags backend_flags = io.BackendFlags;
<<<<<<< HEAD
            ImGui::CheckboxFlags("io.BackendFlags: HasGamepad",             (unsigned int*)&backend_flags, ImGuiBackendFlags_HasGamepad);
            ImGui::CheckboxFlags("io.BackendFlags: HasMouseCursors",        (unsigned int*)&backend_flags, ImGuiBackendFlags_HasMouseCursors);
            ImGui::CheckboxFlags("io.BackendFlags: HasSetMousePos",         (unsigned int*)&backend_flags, ImGuiBackendFlags_HasSetMousePos);
            ImGui::CheckboxFlags("io.BackendFlags: PlatformHasViewports",   (unsigned int*)&backend_flags, ImGuiBackendFlags_PlatformHasViewports);
            ImGui::CheckboxFlags("io.BackendFlags: HasMouseHoveredViewport",(unsigned int*)&backend_flags, ImGuiBackendFlags_HasMouseHoveredViewport);
            ImGui::CheckboxFlags("io.BackendFlags: RendererHasVtxOffset",   (unsigned int*)&backend_flags, ImGuiBackendFlags_RendererHasVtxOffset);
            ImGui::CheckboxFlags("io.BackendFlags: RendererHasViewports",   (unsigned int*)&backend_flags, ImGuiBackendFlags_RendererHasViewports);
=======
            ImGui::CheckboxFlags("io.BackendFlags: HasGamepad",           &backend_flags, ImGuiBackendFlags_HasGamepad);
            ImGui::CheckboxFlags("io.BackendFlags: HasMouseCursors",      &backend_flags, ImGuiBackendFlags_HasMouseCursors);
            ImGui::CheckboxFlags("io.BackendFlags: HasSetMousePos",       &backend_flags, ImGuiBackendFlags_HasSetMousePos);
            ImGui::CheckboxFlags("io.BackendFlags: RendererHasVtxOffset", &backend_flags, ImGuiBackendFlags_RendererHasVtxOffset);
>>>>>>> 5789e69a
            ImGui::TreePop();
            ImGui::Separator();
        }

        if (ImGui::TreeNode("Style"))
        {
            HelpMarker("The same contents can be accessed in 'Tools->Style Editor' or by calling the ShowStyleEditor() function.");
            ImGui::ShowStyleEditor();
            ImGui::TreePop();
            ImGui::Separator();
        }

        if (ImGui::TreeNode("Capture/Logging"))
        {
            HelpMarker(
                "The logging API redirects all text output so you can easily capture the content of "
                "a window or a block. Tree nodes can be automatically expanded.\n"
                "Try opening any of the contents below in this window and then click one of the \"Log To\" button.");
            ImGui::LogButtons();

            HelpMarker("You can also call ImGui::LogText() to output directly to the log without a visual output.");
            if (ImGui::Button("Copy \"Hello, world!\" to clipboard"))
            {
                ImGui::LogToClipboard();
                ImGui::LogText("Hello, world!");
                ImGui::LogFinish();
            }
            ImGui::TreePop();
        }
    }

    if (ImGui::CollapsingHeader("Window options"))
    {
        ImGui::Checkbox("No titlebar", &no_titlebar); ImGui::SameLine(150);
        ImGui::Checkbox("No scrollbar", &no_scrollbar); ImGui::SameLine(300);
        ImGui::Checkbox("No menu", &no_menu);
        ImGui::Checkbox("No move", &no_move); ImGui::SameLine(150);
        ImGui::Checkbox("No resize", &no_resize); ImGui::SameLine(300);
        ImGui::Checkbox("No collapse", &no_collapse);
        ImGui::Checkbox("No close", &no_close); ImGui::SameLine(150);
        ImGui::Checkbox("No nav", &no_nav); ImGui::SameLine(300);
        ImGui::Checkbox("No background", &no_background);
        ImGui::Checkbox("No bring to front", &no_bring_to_front);
        ImGui::Checkbox("No docking", &no_docking);
    }

    // All demo contents
    ShowDemoWindowWidgets();
    ShowDemoWindowLayout();
    ShowDemoWindowPopups();
    ShowDemoWindowColumns();
    ShowDemoWindowMisc();

    // End of ShowDemoWindow()
    ImGui::End();
}

static void ShowDemoWindowWidgets()
{
    if (!ImGui::CollapsingHeader("Widgets"))
        return;

    if (ImGui::TreeNode("Basic"))
    {
        static int clicked = 0;
        if (ImGui::Button("Button"))
            clicked++;
        if (clicked & 1)
        {
            ImGui::SameLine();
            ImGui::Text("Thanks for clicking me!");
        }

        static bool check = true;
        ImGui::Checkbox("checkbox", &check);

        static int e = 0;
        ImGui::RadioButton("radio a", &e, 0); ImGui::SameLine();
        ImGui::RadioButton("radio b", &e, 1); ImGui::SameLine();
        ImGui::RadioButton("radio c", &e, 2);

        // Color buttons, demonstrate using PushID() to add unique identifier in the ID stack, and changing style.
        for (int i = 0; i < 7; i++)
        {
            if (i > 0)
                ImGui::SameLine();
            ImGui::PushID(i);
            ImGui::PushStyleColor(ImGuiCol_Button, (ImVec4)ImColor::HSV(i / 7.0f, 0.6f, 0.6f));
            ImGui::PushStyleColor(ImGuiCol_ButtonHovered, (ImVec4)ImColor::HSV(i / 7.0f, 0.7f, 0.7f));
            ImGui::PushStyleColor(ImGuiCol_ButtonActive, (ImVec4)ImColor::HSV(i / 7.0f, 0.8f, 0.8f));
            ImGui::Button("Click");
            ImGui::PopStyleColor(3);
            ImGui::PopID();
        }

        // Use AlignTextToFramePadding() to align text baseline to the baseline of framed widgets elements
        // (otherwise a Text+SameLine+Button sequence will have the text a little too high by default!)
        // See 'Demo->Layout->Text Baseline Alignment' for details.
        ImGui::AlignTextToFramePadding();
        ImGui::Text("Hold to repeat:");
        ImGui::SameLine();

        // Arrow buttons with Repeater
        static int counter = 0;
        float spacing = ImGui::GetStyle().ItemInnerSpacing.x;
        ImGui::PushButtonRepeat(true);
        if (ImGui::ArrowButton("##left", ImGuiDir_Left)) { counter--; }
        ImGui::SameLine(0.0f, spacing);
        if (ImGui::ArrowButton("##right", ImGuiDir_Right)) { counter++; }
        ImGui::PopButtonRepeat();
        ImGui::SameLine();
        ImGui::Text("%d", counter);

        ImGui::Text("Hover over me");
        if (ImGui::IsItemHovered())
            ImGui::SetTooltip("I am a tooltip");

        ImGui::SameLine();
        ImGui::Text("- or me");
        if (ImGui::IsItemHovered())
        {
            ImGui::BeginTooltip();
            ImGui::Text("I am a fancy tooltip");
            static float arr[] = { 0.6f, 0.1f, 1.0f, 0.5f, 0.92f, 0.1f, 0.2f };
            ImGui::PlotLines("Curve", arr, IM_ARRAYSIZE(arr));
            ImGui::EndTooltip();
        }

        ImGui::Separator();

        ImGui::LabelText("label", "Value");

        {
            // Using the _simplified_ one-liner Combo() api here
            // See "Combo" section for examples of how to use the more complete BeginCombo()/EndCombo() api.
            const char* items[] = { "AAAA", "BBBB", "CCCC", "DDDD", "EEEE", "FFFF", "GGGG", "HHHH", "IIIIIII", "JJJJ", "KKKKKKK" };
            static int item_current = 0;
            ImGui::Combo("combo", &item_current, items, IM_ARRAYSIZE(items));
            ImGui::SameLine(); HelpMarker(
                "Refer to the \"Combo\" section below for an explanation of the full BeginCombo/EndCombo API, "
                "and demonstration of various flags.\n");
        }

        {
            // To wire InputText() with std::string or any other custom string type,
            // see the "Text Input > Resize Callback" section of this demo, and the misc/cpp/imgui_stdlib.h file.
            static char str0[128] = "Hello, world!";
            ImGui::InputText("input text", str0, IM_ARRAYSIZE(str0));
            ImGui::SameLine(); HelpMarker(
                "USER:\n"
                "Hold SHIFT or use mouse to select text.\n"
                "CTRL+Left/Right to word jump.\n"
                "CTRL+A or double-click to select all.\n"
                "CTRL+X,CTRL+C,CTRL+V clipboard.\n"
                "CTRL+Z,CTRL+Y undo/redo.\n"
                "ESCAPE to revert.\n\n"
                "PROGRAMMER:\n"
                "You can use the ImGuiInputTextFlags_CallbackResize facility if you need to wire InputText() "
                "to a dynamic string type. See misc/cpp/imgui_stdlib.h for an example (this is not demonstrated "
                "in imgui_demo.cpp).");

            static char str1[128] = "";
            ImGui::InputTextWithHint("input text (w/ hint)", "enter text here", str1, IM_ARRAYSIZE(str1));

            static int i0 = 123;
            ImGui::InputInt("input int", &i0);
            ImGui::SameLine(); HelpMarker(
                "You can apply arithmetic operators +,*,/ on numerical values.\n"
                "  e.g. [ 100 ], input \'*2\', result becomes [ 200 ]\n"
                "Use +- to subtract.");

            static float f0 = 0.001f;
            ImGui::InputFloat("input float", &f0, 0.01f, 1.0f, "%.3f");

            static double d0 = 999999.00000001;
            ImGui::InputDouble("input double", &d0, 0.01f, 1.0f, "%.8f");

            static float f1 = 1.e10f;
            ImGui::InputFloat("input scientific", &f1, 0.0f, 0.0f, "%e");
            ImGui::SameLine(); HelpMarker(
                "You can input value using the scientific notation,\n"
                "  e.g. \"1e+8\" becomes \"100000000\".");

            static float vec4a[4] = { 0.10f, 0.20f, 0.30f, 0.44f };
            ImGui::InputFloat3("input float3", vec4a);
        }

        {
            static int i1 = 50, i2 = 42;
            ImGui::DragInt("drag int", &i1, 1);
            ImGui::SameLine(); HelpMarker(
                "Click and drag to edit value.\n"
                "Hold SHIFT/ALT for faster/slower edit.\n"
                "Double-click or CTRL+click to input value.");

            ImGui::DragInt("drag int 0..100", &i2, 1, 0, 100, "%d%%", ImGuiSliderFlags_AlwaysClamp);

            static float f1 = 1.00f, f2 = 0.0067f;
            ImGui::DragFloat("drag float", &f1, 0.005f);
            ImGui::DragFloat("drag small float", &f2, 0.0001f, 0.0f, 0.0f, "%.06f ns");
        }

        {
            static int i1 = 0;
            ImGui::SliderInt("slider int", &i1, -1, 3);
            ImGui::SameLine(); HelpMarker("CTRL+click to input value.");

            static float f1 = 0.123f, f2 = 0.0f;
            ImGui::SliderFloat("slider float", &f1, 0.0f, 1.0f, "ratio = %.3f");
            ImGui::SliderFloat("slider float (log)", &f2, -10.0f, 10.0f, "%.4f", ImGuiSliderFlags_Logarithmic);

            static float angle = 0.0f;
            ImGui::SliderAngle("slider angle", &angle);

            // Using the format string to display a name instead of an integer.
            // Here we completely omit '%d' from the format string, so it'll only display a name.
            // This technique can also be used with DragInt().
            enum Element { Element_Fire, Element_Earth, Element_Air, Element_Water, Element_COUNT };
            static int elem = Element_Fire;
            const char* elems_names[Element_COUNT] = { "Fire", "Earth", "Air", "Water" };
            const char* elem_name = (elem >= 0 && elem < Element_COUNT) ? elems_names[elem] : "Unknown";
            ImGui::SliderInt("slider enum", &elem, 0, Element_COUNT - 1, elem_name);
            ImGui::SameLine(); HelpMarker("Using the format string parameter to display a name instead of the underlying integer.");
        }

        {
            static float col1[3] = { 1.0f, 0.0f, 0.2f };
            static float col2[4] = { 0.4f, 0.7f, 0.0f, 0.5f };
            ImGui::ColorEdit3("color 1", col1);
            ImGui::SameLine(); HelpMarker(
                "Click on the color square to open a color picker.\n"
                "Click and hold to use drag and drop.\n"
                "Right-click on the color square to show options.\n"
                "CTRL+click on individual component to input value.\n");

            ImGui::ColorEdit4("color 2", col2);
        }

        {
            // List box
            const char* items[] = { "Apple", "Banana", "Cherry", "Kiwi", "Mango", "Orange", "Pineapple", "Strawberry", "Watermelon" };
            static int item_current = 1;
            ImGui::ListBox("listbox\n(single select)", &item_current, items, IM_ARRAYSIZE(items), 4);

            //static int listbox_item_current2 = 2;
            //ImGui::SetNextItemWidth(-1);
            //ImGui::ListBox("##listbox2", &listbox_item_current2, listbox_items, IM_ARRAYSIZE(listbox_items), 4);
        }

        ImGui::TreePop();
    }

    // Testing ImGuiOnceUponAFrame helper.
    //static ImGuiOnceUponAFrame once;
    //for (int i = 0; i < 5; i++)
    //    if (once)
    //        ImGui::Text("This will be displayed only once.");

    if (ImGui::TreeNode("Trees"))
    {
        if (ImGui::TreeNode("Basic trees"))
        {
            for (int i = 0; i < 5; i++)
            {
                // Use SetNextItemOpen() so set the default state of a node to be open. We could
                // also use TreeNodeEx() with the ImGuiTreeNodeFlags_DefaultOpen flag to achieve the same thing!
                if (i == 0)
                    ImGui::SetNextItemOpen(true, ImGuiCond_Once);

                if (ImGui::TreeNode((void*)(intptr_t)i, "Child %d", i))
                {
                    ImGui::Text("blah blah");
                    ImGui::SameLine();
                    if (ImGui::SmallButton("button")) {}
                    ImGui::TreePop();
                }
            }
            ImGui::TreePop();
        }

        if (ImGui::TreeNode("Advanced, with Selectable nodes"))
        {
            HelpMarker(
                "This is a more typical looking tree with selectable nodes.\n"
                "Click to select, CTRL+Click to toggle, click on arrows or double-click to open.");
            static ImGuiTreeNodeFlags base_flags = ImGuiTreeNodeFlags_OpenOnArrow | ImGuiTreeNodeFlags_OpenOnDoubleClick | ImGuiTreeNodeFlags_SpanAvailWidth;
            static bool align_label_with_current_x_position = false;
            static bool test_drag_and_drop = false;
            ImGui::CheckboxFlags("ImGuiTreeNodeFlags_OpenOnArrow",       &base_flags, ImGuiTreeNodeFlags_OpenOnArrow);
            ImGui::CheckboxFlags("ImGuiTreeNodeFlags_OpenOnDoubleClick", &base_flags, ImGuiTreeNodeFlags_OpenOnDoubleClick);
            ImGui::CheckboxFlags("ImGuiTreeNodeFlags_SpanAvailWidth",    &base_flags, ImGuiTreeNodeFlags_SpanAvailWidth); ImGui::SameLine(); HelpMarker("Extend hit area to all available width instead of allowing more items to be laid out after the node.");
            ImGui::CheckboxFlags("ImGuiTreeNodeFlags_SpanFullWidth",     &base_flags, ImGuiTreeNodeFlags_SpanFullWidth);
            ImGui::Checkbox("Align label with current X position", &align_label_with_current_x_position);
            ImGui::Checkbox("Test tree node as drag source", &test_drag_and_drop);
            ImGui::Text("Hello!");
            if (align_label_with_current_x_position)
                ImGui::Unindent(ImGui::GetTreeNodeToLabelSpacing());

            // 'selection_mask' is dumb representation of what may be user-side selection state.
            //  You may retain selection state inside or outside your objects in whatever format you see fit.
            // 'node_clicked' is temporary storage of what node we have clicked to process selection at the end
            /// of the loop. May be a pointer to your own node type, etc.
            static int selection_mask = (1 << 2);
            int node_clicked = -1;
            for (int i = 0; i < 6; i++)
            {
                // Disable the default "open on single-click behavior" + set Selected flag according to our selection.
                ImGuiTreeNodeFlags node_flags = base_flags;
                const bool is_selected = (selection_mask & (1 << i)) != 0;
                if (is_selected)
                    node_flags |= ImGuiTreeNodeFlags_Selected;
                if (i < 3)
                {
                    // Items 0..2 are Tree Node
                    bool node_open = ImGui::TreeNodeEx((void*)(intptr_t)i, node_flags, "Selectable Node %d", i);
                    if (ImGui::IsItemClicked())
                        node_clicked = i;
                    if (test_drag_and_drop && ImGui::BeginDragDropSource())
                    {
                        ImGui::SetDragDropPayload("_TREENODE", NULL, 0);
                        ImGui::Text("This is a drag and drop source");
                        ImGui::EndDragDropSource();
                    }
                    if (node_open)
                    {
                        ImGui::BulletText("Blah blah\nBlah Blah");
                        ImGui::TreePop();
                    }
                }
                else
                {
                    // Items 3..5 are Tree Leaves
                    // The only reason we use TreeNode at all is to allow selection of the leaf. Otherwise we can
                    // use BulletText() or advance the cursor by GetTreeNodeToLabelSpacing() and call Text().
                    node_flags |= ImGuiTreeNodeFlags_Leaf | ImGuiTreeNodeFlags_NoTreePushOnOpen; // ImGuiTreeNodeFlags_Bullet
                    ImGui::TreeNodeEx((void*)(intptr_t)i, node_flags, "Selectable Leaf %d", i);
                    if (ImGui::IsItemClicked())
                        node_clicked = i;
                    if (test_drag_and_drop && ImGui::BeginDragDropSource())
                    {
                        ImGui::SetDragDropPayload("_TREENODE", NULL, 0);
                        ImGui::Text("This is a drag and drop source");
                        ImGui::EndDragDropSource();
                    }
                }
            }
            if (node_clicked != -1)
            {
                // Update selection state
                // (process outside of tree loop to avoid visual inconsistencies during the clicking frame)
                if (ImGui::GetIO().KeyCtrl)
                    selection_mask ^= (1 << node_clicked);          // CTRL+click to toggle
                else //if (!(selection_mask & (1 << node_clicked))) // Depending on selection behavior you want, may want to preserve selection when clicking on item that is part of the selection
                    selection_mask = (1 << node_clicked);           // Click to single-select
            }
            if (align_label_with_current_x_position)
                ImGui::Indent(ImGui::GetTreeNodeToLabelSpacing());
            ImGui::TreePop();
        }
        ImGui::TreePop();
    }

    if (ImGui::TreeNode("Collapsing Headers"))
    {
        static bool closable_group = true;
        ImGui::Checkbox("Show 2nd header", &closable_group);
        if (ImGui::CollapsingHeader("Header", ImGuiTreeNodeFlags_None))
        {
            ImGui::Text("IsItemHovered: %d", ImGui::IsItemHovered());
            for (int i = 0; i < 5; i++)
                ImGui::Text("Some content %d", i);
        }
        if (ImGui::CollapsingHeader("Header with a close button", &closable_group))
        {
            ImGui::Text("IsItemHovered: %d", ImGui::IsItemHovered());
            for (int i = 0; i < 5; i++)
                ImGui::Text("More content %d", i);
        }
        /*
        if (ImGui::CollapsingHeader("Header with a bullet", ImGuiTreeNodeFlags_Bullet))
            ImGui::Text("IsItemHovered: %d", ImGui::IsItemHovered());
        */
        ImGui::TreePop();
    }

    if (ImGui::TreeNode("Bullets"))
    {
        ImGui::BulletText("Bullet point 1");
        ImGui::BulletText("Bullet point 2\nOn multiple lines");
        if (ImGui::TreeNode("Tree node"))
        {
            ImGui::BulletText("Another bullet point");
            ImGui::TreePop();
        }
        ImGui::Bullet(); ImGui::Text("Bullet point 3 (two calls)");
        ImGui::Bullet(); ImGui::SmallButton("Button");
        ImGui::TreePop();
    }

    if (ImGui::TreeNode("Text"))
    {
        if (ImGui::TreeNode("Colorful Text"))
        {
            // Using shortcut. You can use PushStyleColor()/PopStyleColor() for more flexibility.
            ImGui::TextColored(ImVec4(1.0f, 0.0f, 1.0f, 1.0f), "Pink");
            ImGui::TextColored(ImVec4(1.0f, 1.0f, 0.0f, 1.0f), "Yellow");
            ImGui::TextDisabled("Disabled");
            ImGui::SameLine(); HelpMarker("The TextDisabled color is stored in ImGuiStyle.");
            ImGui::TreePop();
        }

        if (ImGui::TreeNode("Word Wrapping"))
        {
            // Using shortcut. You can use PushTextWrapPos()/PopTextWrapPos() for more flexibility.
            ImGui::TextWrapped(
                "This text should automatically wrap on the edge of the window. The current implementation "
                "for text wrapping follows simple rules suitable for English and possibly other languages.");
            ImGui::Spacing();

            static float wrap_width = 200.0f;
            ImGui::SliderFloat("Wrap width", &wrap_width, -20, 600, "%.0f");

            ImDrawList* draw_list = ImGui::GetWindowDrawList();
            for (int n = 0; n < 2; n++)
            {
                ImGui::Text("Test paragraph %d:", n);
                ImVec2 pos = ImGui::GetCursorScreenPos();
                ImVec2 marker_min = ImVec2(pos.x + wrap_width, pos.y);
                ImVec2 marker_max = ImVec2(pos.x + wrap_width + 10, pos.y + ImGui::GetTextLineHeight());
                ImGui::PushTextWrapPos(ImGui::GetCursorPos().x + wrap_width);
                if (n == 0)
                    ImGui::Text("The lazy dog is a good dog. This paragraph should fit within %.0f pixels. Testing a 1 character word. The quick brown fox jumps over the lazy dog.", wrap_width);
                else
                    ImGui::Text("aaaaaaaa bbbbbbbb, c cccccccc,dddddddd. d eeeeeeee   ffffffff. gggggggg!hhhhhhhh");

                // Draw actual text bounding box, following by marker of our expected limit (should not overlap!)
                draw_list->AddRect(ImGui::GetItemRectMin(), ImGui::GetItemRectMax(), IM_COL32(255, 255, 0, 255));
                draw_list->AddRectFilled(marker_min, marker_max, IM_COL32(255, 0, 255, 255));
                ImGui::PopTextWrapPos();
            }

            ImGui::TreePop();
        }

        if (ImGui::TreeNode("UTF-8 Text"))
        {
            // UTF-8 test with Japanese characters
            // (Needs a suitable font? Try "Google Noto" or "Arial Unicode". See docs/FONTS.md for details.)
            // - From C++11 you can use the u8"my text" syntax to encode literal strings as UTF-8
            // - For earlier compiler, you may be able to encode your sources as UTF-8 (e.g. in Visual Studio, you
            //   can save your source files as 'UTF-8 without signature').
            // - FOR THIS DEMO FILE ONLY, BECAUSE WE WANT TO SUPPORT OLD COMPILERS, WE ARE *NOT* INCLUDING RAW UTF-8
            //   CHARACTERS IN THIS SOURCE FILE. Instead we are encoding a few strings with hexadecimal constants.
            //   Don't do this in your application! Please use u8"text in any language" in your application!
            // Note that characters values are preserved even by InputText() if the font cannot be displayed,
            // so you can safely copy & paste garbled characters into another application.
            ImGui::TextWrapped(
                "CJK text will only appears if the font was loaded with the appropriate CJK character ranges. "
                "Call io.Font->AddFontFromFileTTF() manually to load extra character ranges. "
                "Read docs/FONTS.md for details.");
            ImGui::Text("Hiragana: \xe3\x81\x8b\xe3\x81\x8d\xe3\x81\x8f\xe3\x81\x91\xe3\x81\x93 (kakikukeko)"); // Normally we would use u8"blah blah" with the proper characters directly in the string.
            ImGui::Text("Kanjis: \xe6\x97\xa5\xe6\x9c\xac\xe8\xaa\x9e (nihongo)");
            static char buf[32] = "\xe6\x97\xa5\xe6\x9c\xac\xe8\xaa\x9e";
            //static char buf[32] = u8"NIHONGO"; // <- this is how you would write it with C++11, using real kanjis
            ImGui::InputText("UTF-8 input", buf, IM_ARRAYSIZE(buf));
            ImGui::TreePop();
        }
        ImGui::TreePop();
    }

    if (ImGui::TreeNode("Images"))
    {
        ImGuiIO& io = ImGui::GetIO();
        ImGui::TextWrapped(
            "Below we are displaying the font texture (which is the only texture we have access to in this demo). "
            "Use the 'ImTextureID' type as storage to pass pointers or identifier to your own texture data. "
            "Hover the texture for a zoomed view!");

        // Below we are displaying the font texture because it is the only texture we have access to inside the demo!
        // Remember that ImTextureID is just storage for whatever you want it to be. It is essentially a value that
        // will be passed to the rendering backend via the ImDrawCmd structure.
        // If you use one of the default imgui_impl_XXXX.cpp rendering backend, they all have comments at the top
        // of their respective source file to specify what they expect to be stored in ImTextureID, for example:
        // - The imgui_impl_dx11.cpp renderer expect a 'ID3D11ShaderResourceView*' pointer
        // - The imgui_impl_opengl3.cpp renderer expect a GLuint OpenGL texture identifier, etc.
        // More:
        // - If you decided that ImTextureID = MyEngineTexture*, then you can pass your MyEngineTexture* pointers
        //   to ImGui::Image(), and gather width/height through your own functions, etc.
        // - You can use ShowMetricsWindow() to inspect the draw data that are being passed to your renderer,
        //   it will help you debug issues if you are confused about it.
        // - Consider using the lower-level ImDrawList::AddImage() API, via ImGui::GetWindowDrawList()->AddImage().
        // - Read https://github.com/ocornut/imgui/blob/master/docs/FAQ.md
        // - Read https://github.com/ocornut/imgui/wiki/Image-Loading-and-Displaying-Examples
        ImTextureID my_tex_id = io.Fonts->TexID;
        float my_tex_w = (float)io.Fonts->TexWidth;
        float my_tex_h = (float)io.Fonts->TexHeight;
        {
            ImGui::Text("%.0fx%.0f", my_tex_w, my_tex_h);
            ImVec2 pos = ImGui::GetCursorScreenPos();
            ImVec2 uv_min = ImVec2(0.0f, 0.0f);                 // Top-left
            ImVec2 uv_max = ImVec2(1.0f, 1.0f);                 // Lower-right
            ImVec4 tint_col = ImVec4(1.0f, 1.0f, 1.0f, 1.0f);   // No tint
            ImVec4 border_col = ImVec4(1.0f, 1.0f, 1.0f, 0.5f); // 50% opaque white
            ImGui::Image(my_tex_id, ImVec2(my_tex_w, my_tex_h), uv_min, uv_max, tint_col, border_col);
            if (ImGui::IsItemHovered())
            {
                ImGui::BeginTooltip();
                float region_sz = 32.0f;
                float region_x = io.MousePos.x - pos.x - region_sz * 0.5f;
                float region_y = io.MousePos.y - pos.y - region_sz * 0.5f;
                float zoom = 4.0f;
                if (region_x < 0.0f) { region_x = 0.0f; }
                else if (region_x > my_tex_w - region_sz) { region_x = my_tex_w - region_sz; }
                if (region_y < 0.0f) { region_y = 0.0f; }
                else if (region_y > my_tex_h - region_sz) { region_y = my_tex_h - region_sz; }
                ImGui::Text("Min: (%.2f, %.2f)", region_x, region_y);
                ImGui::Text("Max: (%.2f, %.2f)", region_x + region_sz, region_y + region_sz);
                ImVec2 uv0 = ImVec2((region_x) / my_tex_w, (region_y) / my_tex_h);
                ImVec2 uv1 = ImVec2((region_x + region_sz) / my_tex_w, (region_y + region_sz) / my_tex_h);
                ImGui::Image(my_tex_id, ImVec2(region_sz * zoom, region_sz * zoom), uv0, uv1, tint_col, border_col);
                ImGui::EndTooltip();
            }
        }
        ImGui::TextWrapped("And now some textured buttons..");
        static int pressed_count = 0;
        for (int i = 0; i < 8; i++)
        {
            ImGui::PushID(i);
            int frame_padding = -1 + i;                             // -1 == uses default padding (style.FramePadding)
            ImVec2 size = ImVec2(32.0f, 32.0f);                     // Size of the image we want to make visible
            ImVec2 uv0 = ImVec2(0.0f, 0.0f);                        // UV coordinates for lower-left
            ImVec2 uv1 = ImVec2(32.0f / my_tex_w, 32.0f / my_tex_h);// UV coordinates for (32,32) in our texture
            ImVec4 bg_col = ImVec4(0.0f, 0.0f, 0.0f, 1.0f);         // Black background
            ImVec4 tint_col = ImVec4(1.0f, 1.0f, 1.0f, 1.0f);       // No tint
            if (ImGui::ImageButton(my_tex_id, size, uv0, uv1, frame_padding, bg_col, tint_col))
                pressed_count += 1;
            ImGui::PopID();
            ImGui::SameLine();
        }
        ImGui::NewLine();
        ImGui::Text("Pressed %d times.", pressed_count);
        ImGui::TreePop();
    }

    if (ImGui::TreeNode("Combo"))
    {
        // Expose flags as checkbox for the demo
        static ImGuiComboFlags flags = 0;
        ImGui::CheckboxFlags("ImGuiComboFlags_PopupAlignLeft", &flags, ImGuiComboFlags_PopupAlignLeft);
        ImGui::SameLine(); HelpMarker("Only makes a difference if the popup is larger than the combo");
        if (ImGui::CheckboxFlags("ImGuiComboFlags_NoArrowButton", &flags, ImGuiComboFlags_NoArrowButton))
            flags &= ~ImGuiComboFlags_NoPreview;     // Clear the other flag, as we cannot combine both
        if (ImGui::CheckboxFlags("ImGuiComboFlags_NoPreview", &flags, ImGuiComboFlags_NoPreview))
            flags &= ~ImGuiComboFlags_NoArrowButton; // Clear the other flag, as we cannot combine both

        // Using the generic BeginCombo() API, you have full control over how to display the combo contents.
        // (your selection data could be an index, a pointer to the object, an id for the object, a flag intrusively
        // stored in the object itself, etc.)
        const char* items[] = { "AAAA", "BBBB", "CCCC", "DDDD", "EEEE", "FFFF", "GGGG", "HHHH", "IIII", "JJJJ", "KKKK", "LLLLLLL", "MMMM", "OOOOOOO" };
        static int item_current_idx = 0;                    // Here our selection data is an index.
        const char* combo_label = items[item_current_idx];  // Label to preview before opening the combo (technically it could be anything)
        if (ImGui::BeginCombo("combo 1", combo_label, flags))
        {
            for (int n = 0; n < IM_ARRAYSIZE(items); n++)
            {
                const bool is_selected = (item_current_idx == n);
                if (ImGui::Selectable(items[n], is_selected))
                    item_current_idx = n;

                // Set the initial focus when opening the combo (scrolling + keyboard navigation focus)
                if (is_selected)
                    ImGui::SetItemDefaultFocus();
            }
            ImGui::EndCombo();
        }

        // Simplified one-liner Combo() API, using values packed in a single constant string
        static int item_current_2 = 0;
        ImGui::Combo("combo 2 (one-liner)", &item_current_2, "aaaa\0bbbb\0cccc\0dddd\0eeee\0\0");

        // Simplified one-liner Combo() using an array of const char*
        static int item_current_3 = -1; // If the selection isn't within 0..count, Combo won't display a preview
        ImGui::Combo("combo 3 (array)", &item_current_3, items, IM_ARRAYSIZE(items));

        // Simplified one-liner Combo() using an accessor function
        struct Funcs { static bool ItemGetter(void* data, int n, const char** out_str) { *out_str = ((const char**)data)[n]; return true; } };
        static int item_current_4 = 0;
        ImGui::Combo("combo 4 (function)", &item_current_4, &Funcs::ItemGetter, items, IM_ARRAYSIZE(items));

        ImGui::TreePop();
    }

    if (ImGui::TreeNode("Selectables"))
    {
        // Selectable() has 2 overloads:
        // - The one taking "bool selected" as a read-only selection information.
        //   When Selectable() has been clicked it returns true and you can alter selection state accordingly.
        // - The one taking "bool* p_selected" as a read-write selection information (convenient in some cases)
        // The earlier is more flexible, as in real application your selection may be stored in many different ways
        // and not necessarily inside a bool value (e.g. in flags within objects, as an external list, etc).
        if (ImGui::TreeNode("Basic"))
        {
            static bool selection[5] = { false, true, false, false, false };
            ImGui::Selectable("1. I am selectable", &selection[0]);
            ImGui::Selectable("2. I am selectable", &selection[1]);
            ImGui::Text("3. I am not selectable");
            ImGui::Selectable("4. I am selectable", &selection[3]);
            if (ImGui::Selectable("5. I am double clickable", selection[4], ImGuiSelectableFlags_AllowDoubleClick))
                if (ImGui::IsMouseDoubleClicked(0))
                    selection[4] = !selection[4];
            ImGui::TreePop();
        }
        if (ImGui::TreeNode("Selection State: Single Selection"))
        {
            static int selected = -1;
            for (int n = 0; n < 5; n++)
            {
                char buf[32];
                sprintf(buf, "Object %d", n);
                if (ImGui::Selectable(buf, selected == n))
                    selected = n;
            }
            ImGui::TreePop();
        }
        if (ImGui::TreeNode("Selection State: Multiple Selection"))
        {
            HelpMarker("Hold CTRL and click to select multiple items.");
            static bool selection[5] = { false, false, false, false, false };
            for (int n = 0; n < 5; n++)
            {
                char buf[32];
                sprintf(buf, "Object %d", n);
                if (ImGui::Selectable(buf, selection[n]))
                {
                    if (!ImGui::GetIO().KeyCtrl)    // Clear selection when CTRL is not held
                        memset(selection, 0, sizeof(selection));
                    selection[n] ^= 1;
                }
            }
            ImGui::TreePop();
        }
        if (ImGui::TreeNode("Rendering more text into the same line"))
        {
            // Using the Selectable() override that takes "bool* p_selected" parameter,
            // this function toggle your bool value automatically.
            static bool selected[3] = { false, false, false };
            ImGui::Selectable("main.c",    &selected[0]); ImGui::SameLine(300); ImGui::Text(" 2,345 bytes");
            ImGui::Selectable("Hello.cpp", &selected[1]); ImGui::SameLine(300); ImGui::Text("12,345 bytes");
            ImGui::Selectable("Hello.h",   &selected[2]); ImGui::SameLine(300); ImGui::Text(" 2,345 bytes");
            ImGui::TreePop();
        }
        if (ImGui::TreeNode("In columns"))
        {
            ImGui::Columns(3, NULL, false);
            static bool selected[16] = {};
            for (int i = 0; i < 16; i++)
            {
                char label[32]; sprintf(label, "Item %d", i);
                if (ImGui::Selectable(label, &selected[i])) {}
                ImGui::NextColumn();
            }
            ImGui::Columns(1);
            ImGui::TreePop();
        }
        if (ImGui::TreeNode("Grid"))
        {
            static char selected[4][4] = { { 1, 0, 0, 0 }, { 0, 1, 0, 0 }, { 0, 0, 1, 0 }, { 0, 0, 0, 1 } };

            // Add in a bit of silly fun...
            const float time = (float)ImGui::GetTime();
            const bool winning_state = memchr(selected, 0, sizeof(selected)) == NULL; // If all cells are selected...
            if (winning_state)
                ImGui::PushStyleVar(ImGuiStyleVar_SelectableTextAlign, ImVec2(0.5f + 0.5f * cosf(time * 2.0f), 0.5f + 0.5f * sinf(time * 3.0f)));

            for (int y = 0; y < 4; y++)
                for (int x = 0; x < 4; x++)
                {
                    if (x > 0)
                        ImGui::SameLine();
                    ImGui::PushID(y * 4 + x);
                    if (ImGui::Selectable("Sailor", selected[y][x] != 0, 0, ImVec2(50, 50)))
                    {
                        // Toggle clicked cell + toggle neighbors
                        selected[y][x] ^= 1;
                        if (x > 0) { selected[y][x - 1] ^= 1; }
                        if (x < 3) { selected[y][x + 1] ^= 1; }
                        if (y > 0) { selected[y - 1][x] ^= 1; }
                        if (y < 3) { selected[y + 1][x] ^= 1; }
                    }
                    ImGui::PopID();
                }

            if (winning_state)
                ImGui::PopStyleVar();
            ImGui::TreePop();
        }
        if (ImGui::TreeNode("Alignment"))
        {
            HelpMarker(
                "By default, Selectables uses style.SelectableTextAlign but it can be overridden on a per-item "
                "basis using PushStyleVar(). You'll probably want to always keep your default situation to "
                "left-align otherwise it becomes difficult to layout multiple items on a same line");
            static bool selected[3 * 3] = { true, false, true, false, true, false, true, false, true };
            for (int y = 0; y < 3; y++)
            {
                for (int x = 0; x < 3; x++)
                {
                    ImVec2 alignment = ImVec2((float)x / 2.0f, (float)y / 2.0f);
                    char name[32];
                    sprintf(name, "(%.1f,%.1f)", alignment.x, alignment.y);
                    if (x > 0) ImGui::SameLine();
                    ImGui::PushStyleVar(ImGuiStyleVar_SelectableTextAlign, alignment);
                    ImGui::Selectable(name, &selected[3 * y + x], ImGuiSelectableFlags_None, ImVec2(80, 80));
                    ImGui::PopStyleVar();
                }
            }
            ImGui::TreePop();
        }
        ImGui::TreePop();
    }

    // To wire InputText() with std::string or any other custom string type,
    // see the "Text Input > Resize Callback" section of this demo, and the misc/cpp/imgui_stdlib.h file.
    if (ImGui::TreeNode("Text Input"))
    {
        if (ImGui::TreeNode("Multi-line Text Input"))
        {
            // Note: we are using a fixed-sized buffer for simplicity here. See ImGuiInputTextFlags_CallbackResize
            // and the code in misc/cpp/imgui_stdlib.h for how to setup InputText() for dynamically resizing strings.
            static char text[1024 * 16] =
                "/*\n"
                " The Pentium F00F bug, shorthand for F0 0F C7 C8,\n"
                " the hexadecimal encoding of one offending instruction,\n"
                " more formally, the invalid operand with locked CMPXCHG8B\n"
                " instruction bug, is a design flaw in the majority of\n"
                " Intel Pentium, Pentium MMX, and Pentium OverDrive\n"
                " processors (all in the P5 microarchitecture).\n"
                "*/\n\n"
                "label:\n"
                "\tlock cmpxchg8b eax\n";

            static ImGuiInputTextFlags flags = ImGuiInputTextFlags_AllowTabInput;
            HelpMarker("You can use the ImGuiInputTextFlags_CallbackResize facility if you need to wire InputTextMultiline() to a dynamic string type. See misc/cpp/imgui_stdlib.h for an example. (This is not demonstrated in imgui_demo.cpp because we don't want to include <string> in here)");
            ImGui::CheckboxFlags("ImGuiInputTextFlags_ReadOnly", &flags, ImGuiInputTextFlags_ReadOnly);
            ImGui::CheckboxFlags("ImGuiInputTextFlags_AllowTabInput", &flags, ImGuiInputTextFlags_AllowTabInput);
            ImGui::CheckboxFlags("ImGuiInputTextFlags_CtrlEnterForNewLine", &flags, ImGuiInputTextFlags_CtrlEnterForNewLine);
            ImGui::InputTextMultiline("##source", text, IM_ARRAYSIZE(text), ImVec2(-FLT_MIN, ImGui::GetTextLineHeight() * 16), flags);
            ImGui::TreePop();
        }

        if (ImGui::TreeNode("Filtered Text Input"))
        {
            struct TextFilters
            {
                // Return 0 (pass) if the character is 'i' or 'm' or 'g' or 'u' or 'i'
                static int FilterImGuiLetters(ImGuiInputTextCallbackData* data)
                {
                    if (data->EventChar < 256 && strchr("imgui", (char)data->EventChar))
                        return 0;
                    return 1;
                }
            };

            static char buf1[64] = ""; ImGui::InputText("default",     buf1, 64);
            static char buf2[64] = ""; ImGui::InputText("decimal",     buf2, 64, ImGuiInputTextFlags_CharsDecimal);
            static char buf3[64] = ""; ImGui::InputText("hexadecimal", buf3, 64, ImGuiInputTextFlags_CharsHexadecimal | ImGuiInputTextFlags_CharsUppercase);
            static char buf4[64] = ""; ImGui::InputText("uppercase",   buf4, 64, ImGuiInputTextFlags_CharsUppercase);
            static char buf5[64] = ""; ImGui::InputText("no blank",    buf5, 64, ImGuiInputTextFlags_CharsNoBlank);
            static char buf6[64] = ""; ImGui::InputText("\"imgui\" letters", buf6, 64, ImGuiInputTextFlags_CallbackCharFilter, TextFilters::FilterImGuiLetters);
            ImGui::TreePop();
        }

        if (ImGui::TreeNode("Password Input"))
        {
            static char password[64] = "password123";
            ImGui::InputText("password", password, IM_ARRAYSIZE(password), ImGuiInputTextFlags_Password);
            ImGui::SameLine(); HelpMarker("Display all characters as '*'.\nDisable clipboard cut and copy.\nDisable logging.\n");
            ImGui::InputTextWithHint("password (w/ hint)", "<password>", password, IM_ARRAYSIZE(password), ImGuiInputTextFlags_Password);
            ImGui::InputText("password (clear)", password, IM_ARRAYSIZE(password));
            ImGui::TreePop();
        }

        if (ImGui::TreeNode("Completion, History, Edit Callbacks"))
        {
            struct Funcs
            {
                static int MyCallback(ImGuiInputTextCallbackData* data)
                {
                    if (data->EventFlag == ImGuiInputTextFlags_CallbackCompletion)
                    {
                        data->InsertChars(data->CursorPos, "..");
                    }
                    else if (data->EventFlag == ImGuiInputTextFlags_CallbackHistory)
                    {
                        if (data->EventKey == ImGuiKey_UpArrow)
                        {
                            data->DeleteChars(0, data->BufTextLen);
                            data->InsertChars(0, "Pressed Up!");
                            data->SelectAll();
                        }
                        else if (data->EventKey == ImGuiKey_DownArrow)
                        {
                            data->DeleteChars(0, data->BufTextLen);
                            data->InsertChars(0, "Pressed Down!");
                            data->SelectAll();
                        }
                    }
                    else if (data->EventFlag == ImGuiInputTextFlags_CallbackEdit)
                    {
                        // Toggle casing of first character
                        char c = data->Buf[0];
                        if ((c >= 'a' && c <= 'z') || (c >= 'A' && c <= 'Z')) data->Buf[0] ^= 32;
                        data->BufDirty = true;

                        // Increment a counter
                        int* p_int = (int*)data->UserData;
                        *p_int = *p_int + 1;
                    }
                    return 0;
                }
            };
            static char buf1[64];
            ImGui::InputText("Completion", buf1, 64, ImGuiInputTextFlags_CallbackCompletion, Funcs::MyCallback);
            ImGui::SameLine(); HelpMarker("Here we append \"..\" each time Tab is pressed. See 'Examples>Console' for a more meaningful demonstration of using this callback.");

            static char buf2[64];
            ImGui::InputText("History", buf2, 64, ImGuiInputTextFlags_CallbackHistory, Funcs::MyCallback);
            ImGui::SameLine(); HelpMarker("Here we replace and select text each time Up/Down are pressed. See 'Examples>Console' for a more meaningful demonstration of using this callback.");

            static char buf3[64];
            static int edit_count = 0;
            ImGui::InputText("Edit", buf3, 64, ImGuiInputTextFlags_CallbackEdit, Funcs::MyCallback, (void*)&edit_count);
            ImGui::SameLine(); HelpMarker("Here we toggle the casing of the first character on every edits + count edits.");
            ImGui::SameLine(); ImGui::Text("(%d)", edit_count);

            ImGui::TreePop();
        }

        if (ImGui::TreeNode("Resize Callback"))
        {
            // To wire InputText() with std::string or any other custom string type,
            // you can use the ImGuiInputTextFlags_CallbackResize flag + create a custom ImGui::InputText() wrapper
            // using your preferred type. See misc/cpp/imgui_stdlib.h for an implementation of this using std::string.
            HelpMarker(
                "Using ImGuiInputTextFlags_CallbackResize to wire your custom string type to InputText().\n\n"
                "See misc/cpp/imgui_stdlib.h for an implementation of this for std::string.");
            struct Funcs
            {
                static int MyResizeCallback(ImGuiInputTextCallbackData* data)
                {
                    if (data->EventFlag == ImGuiInputTextFlags_CallbackResize)
                    {
                        ImVector<char>* my_str = (ImVector<char>*)data->UserData;
                        IM_ASSERT(my_str->begin() == data->Buf);
                        my_str->resize(data->BufSize); // NB: On resizing calls, generally data->BufSize == data->BufTextLen + 1
                        data->Buf = my_str->begin();
                    }
                    return 0;
                }

                // Note: Because ImGui:: is a namespace you would typically add your own function into the namespace.
                // For example, you code may declare a function 'ImGui::InputText(const char* label, MyString* my_str)'
                static bool MyInputTextMultiline(const char* label, ImVector<char>* my_str, const ImVec2& size = ImVec2(0, 0), ImGuiInputTextFlags flags = 0)
                {
                    IM_ASSERT((flags & ImGuiInputTextFlags_CallbackResize) == 0);
                    return ImGui::InputTextMultiline(label, my_str->begin(), (size_t)my_str->size(), size, flags | ImGuiInputTextFlags_CallbackResize, Funcs::MyResizeCallback, (void*)my_str);
                }
            };

            // For this demo we are using ImVector as a string container.
            // Note that because we need to store a terminating zero character, our size/capacity are 1 more
            // than usually reported by a typical string class.
            static ImVector<char> my_str;
            if (my_str.empty())
                my_str.push_back(0);
            Funcs::MyInputTextMultiline("##MyStr", &my_str, ImVec2(-FLT_MIN, ImGui::GetTextLineHeight() * 16));
            ImGui::Text("Data: %p\nSize: %d\nCapacity: %d", (void*)my_str.begin(), my_str.size(), my_str.capacity());
            ImGui::TreePop();
        }

        ImGui::TreePop();
    }

    // Plot/Graph widgets are currently fairly limited.
    // Consider writing your own plotting widget, or using a third-party one
    // (for third-party Plot widgets, see 'Wiki->Useful Widgets' or https://github.com/ocornut/imgui/labels/plot%2Fgraph)
    if (ImGui::TreeNode("Plots Widgets"))
    {
        static bool animate = true;
        ImGui::Checkbox("Animate", &animate);

        static float arr[] = { 0.6f, 0.1f, 1.0f, 0.5f, 0.92f, 0.1f, 0.2f };
        ImGui::PlotLines("Frame Times", arr, IM_ARRAYSIZE(arr));

        // Fill an array of contiguous float values to plot
        // Tip: If your float aren't contiguous but part of a structure, you can pass a pointer to your first float
        // and the sizeof() of your structure in the "stride" parameter.
        static float values[90] = {};
        static int values_offset = 0;
        static double refresh_time = 0.0;
        if (!animate || refresh_time == 0.0)
            refresh_time = ImGui::GetTime();
        while (refresh_time < ImGui::GetTime()) // Create data at fixed 60 Hz rate for the demo
        {
            static float phase = 0.0f;
            values[values_offset] = cosf(phase);
            values_offset = (values_offset + 1) % IM_ARRAYSIZE(values);
            phase += 0.10f * values_offset;
            refresh_time += 1.0f / 60.0f;
        }

        // Plots can display overlay texts
        // (in this example, we will display an average value)
        {
            float average = 0.0f;
            for (int n = 0; n < IM_ARRAYSIZE(values); n++)
                average += values[n];
            average /= (float)IM_ARRAYSIZE(values);
            char overlay[32];
            sprintf(overlay, "avg %f", average);
            ImGui::PlotLines("Lines", values, IM_ARRAYSIZE(values), values_offset, overlay, -1.0f, 1.0f, ImVec2(0, 80.0f));
        }
        ImGui::PlotHistogram("Histogram", arr, IM_ARRAYSIZE(arr), 0, NULL, 0.0f, 1.0f, ImVec2(0, 80.0f));

        // Use functions to generate output
        // FIXME: This is rather awkward because current plot API only pass in indices.
        // We probably want an API passing floats and user provide sample rate/count.
        struct Funcs
        {
            static float Sin(void*, int i) { return sinf(i * 0.1f); }
            static float Saw(void*, int i) { return (i & 1) ? 1.0f : -1.0f; }
        };
        static int func_type = 0, display_count = 70;
        ImGui::Separator();
        ImGui::SetNextItemWidth(100);
        ImGui::Combo("func", &func_type, "Sin\0Saw\0");
        ImGui::SameLine();
        ImGui::SliderInt("Sample count", &display_count, 1, 400);
        float (*func)(void*, int) = (func_type == 0) ? Funcs::Sin : Funcs::Saw;
        ImGui::PlotLines("Lines", func, NULL, display_count, 0, NULL, -1.0f, 1.0f, ImVec2(0, 80));
        ImGui::PlotHistogram("Histogram", func, NULL, display_count, 0, NULL, -1.0f, 1.0f, ImVec2(0, 80));
        ImGui::Separator();

        // Animate a simple progress bar
        static float progress = 0.0f, progress_dir = 1.0f;
        if (animate)
        {
            progress += progress_dir * 0.4f * ImGui::GetIO().DeltaTime;
            if (progress >= +1.1f) { progress = +1.1f; progress_dir *= -1.0f; }
            if (progress <= -0.1f) { progress = -0.1f; progress_dir *= -1.0f; }
        }

        // Typically we would use ImVec2(-1.0f,0.0f) or ImVec2(-FLT_MIN,0.0f) to use all available width,
        // or ImVec2(width,0.0f) for a specified width. ImVec2(0.0f,0.0f) uses ItemWidth.
        ImGui::ProgressBar(progress, ImVec2(0.0f, 0.0f));
        ImGui::SameLine(0.0f, ImGui::GetStyle().ItemInnerSpacing.x);
        ImGui::Text("Progress Bar");

        float progress_saturated = IM_CLAMP(progress, 0.0f, 1.0f);
        char buf[32];
        sprintf(buf, "%d/%d", (int)(progress_saturated * 1753), 1753);
        ImGui::ProgressBar(progress, ImVec2(0.f, 0.f), buf);
        ImGui::TreePop();
    }

    if (ImGui::TreeNode("Color/Picker Widgets"))
    {
        static ImVec4 color = ImVec4(114.0f / 255.0f, 144.0f / 255.0f, 154.0f / 255.0f, 200.0f / 255.0f);

        static bool alpha_preview = true;
        static bool alpha_half_preview = false;
        static bool drag_and_drop = true;
        static bool options_menu = true;
        static bool hdr = false;
        ImGui::Checkbox("With Alpha Preview", &alpha_preview);
        ImGui::Checkbox("With Half Alpha Preview", &alpha_half_preview);
        ImGui::Checkbox("With Drag and Drop", &drag_and_drop);
        ImGui::Checkbox("With Options Menu", &options_menu); ImGui::SameLine(); HelpMarker("Right-click on the individual color widget to show options.");
        ImGui::Checkbox("With HDR", &hdr); ImGui::SameLine(); HelpMarker("Currently all this does is to lift the 0..1 limits on dragging widgets.");
        ImGuiColorEditFlags misc_flags = (hdr ? ImGuiColorEditFlags_HDR : 0) | (drag_and_drop ? 0 : ImGuiColorEditFlags_NoDragDrop) | (alpha_half_preview ? ImGuiColorEditFlags_AlphaPreviewHalf : (alpha_preview ? ImGuiColorEditFlags_AlphaPreview : 0)) | (options_menu ? 0 : ImGuiColorEditFlags_NoOptions);

        ImGui::Text("Color widget:");
        ImGui::SameLine(); HelpMarker(
            "Click on the color square to open a color picker.\n"
            "CTRL+click on individual component to input value.\n");
        ImGui::ColorEdit3("MyColor##1", (float*)&color, misc_flags);

        ImGui::Text("Color widget HSV with Alpha:");
        ImGui::ColorEdit4("MyColor##2", (float*)&color, ImGuiColorEditFlags_DisplayHSV | misc_flags);

        ImGui::Text("Color widget with Float Display:");
        ImGui::ColorEdit4("MyColor##2f", (float*)&color, ImGuiColorEditFlags_Float | misc_flags);

        ImGui::Text("Color button with Picker:");
        ImGui::SameLine(); HelpMarker(
            "With the ImGuiColorEditFlags_NoInputs flag you can hide all the slider/text inputs.\n"
            "With the ImGuiColorEditFlags_NoLabel flag you can pass a non-empty label which will only "
            "be used for the tooltip and picker popup.");
        ImGui::ColorEdit4("MyColor##3", (float*)&color, ImGuiColorEditFlags_NoInputs | ImGuiColorEditFlags_NoLabel | misc_flags);

        ImGui::Text("Color button with Custom Picker Popup:");

        // Generate a default palette. The palette will persist and can be edited.
        static bool saved_palette_init = true;
        static ImVec4 saved_palette[32] = {};
        if (saved_palette_init)
        {
            for (int n = 0; n < IM_ARRAYSIZE(saved_palette); n++)
            {
                ImGui::ColorConvertHSVtoRGB(n / 31.0f, 0.8f, 0.8f,
                    saved_palette[n].x, saved_palette[n].y, saved_palette[n].z);
                saved_palette[n].w = 1.0f; // Alpha
            }
            saved_palette_init = false;
        }

        static ImVec4 backup_color;
        bool open_popup = ImGui::ColorButton("MyColor##3b", color, misc_flags);
        ImGui::SameLine(0, ImGui::GetStyle().ItemInnerSpacing.x);
        open_popup |= ImGui::Button("Palette");
        if (open_popup)
        {
            ImGui::OpenPopup("mypicker");
            backup_color = color;
        }
        if (ImGui::BeginPopup("mypicker"))
        {
            ImGui::Text("MY CUSTOM COLOR PICKER WITH AN AMAZING PALETTE!");
            ImGui::Separator();
            ImGui::ColorPicker4("##picker", (float*)&color, misc_flags | ImGuiColorEditFlags_NoSidePreview | ImGuiColorEditFlags_NoSmallPreview);
            ImGui::SameLine();

            ImGui::BeginGroup(); // Lock X position
            ImGui::Text("Current");
            ImGui::ColorButton("##current", color, ImGuiColorEditFlags_NoPicker | ImGuiColorEditFlags_AlphaPreviewHalf, ImVec2(60, 40));
            ImGui::Text("Previous");
            if (ImGui::ColorButton("##previous", backup_color, ImGuiColorEditFlags_NoPicker | ImGuiColorEditFlags_AlphaPreviewHalf, ImVec2(60, 40)))
                color = backup_color;
            ImGui::Separator();
            ImGui::Text("Palette");
            for (int n = 0; n < IM_ARRAYSIZE(saved_palette); n++)
            {
                ImGui::PushID(n);
                if ((n % 8) != 0)
                    ImGui::SameLine(0.0f, ImGui::GetStyle().ItemSpacing.y);

                ImGuiColorEditFlags palette_button_flags = ImGuiColorEditFlags_NoAlpha | ImGuiColorEditFlags_NoPicker | ImGuiColorEditFlags_NoTooltip;
                if (ImGui::ColorButton("##palette", saved_palette[n], palette_button_flags, ImVec2(20, 20)))
                    color = ImVec4(saved_palette[n].x, saved_palette[n].y, saved_palette[n].z, color.w); // Preserve alpha!

                // Allow user to drop colors into each palette entry. Note that ColorButton() is already a
                // drag source by default, unless specifying the ImGuiColorEditFlags_NoDragDrop flag.
                if (ImGui::BeginDragDropTarget())
                {
                    if (const ImGuiPayload* payload = ImGui::AcceptDragDropPayload(IMGUI_PAYLOAD_TYPE_COLOR_3F))
                        memcpy((float*)&saved_palette[n], payload->Data, sizeof(float) * 3);
                    if (const ImGuiPayload* payload = ImGui::AcceptDragDropPayload(IMGUI_PAYLOAD_TYPE_COLOR_4F))
                        memcpy((float*)&saved_palette[n], payload->Data, sizeof(float) * 4);
                    ImGui::EndDragDropTarget();
                }

                ImGui::PopID();
            }
            ImGui::EndGroup();
            ImGui::EndPopup();
        }

        ImGui::Text("Color button only:");
        static bool no_border = false;
        ImGui::Checkbox("ImGuiColorEditFlags_NoBorder", &no_border);
        ImGui::ColorButton("MyColor##3c", *(ImVec4*)&color, misc_flags | (no_border ? ImGuiColorEditFlags_NoBorder : 0), ImVec2(80, 80));

        ImGui::Text("Color picker:");
        static bool alpha = true;
        static bool alpha_bar = true;
        static bool side_preview = true;
        static bool ref_color = false;
        static ImVec4 ref_color_v(1.0f, 0.0f, 1.0f, 0.5f);
        static int display_mode = 0;
        static int picker_mode = 0;
        ImGui::Checkbox("With Alpha", &alpha);
        ImGui::Checkbox("With Alpha Bar", &alpha_bar);
        ImGui::Checkbox("With Side Preview", &side_preview);
        if (side_preview)
        {
            ImGui::SameLine();
            ImGui::Checkbox("With Ref Color", &ref_color);
            if (ref_color)
            {
                ImGui::SameLine();
                ImGui::ColorEdit4("##RefColor", &ref_color_v.x, ImGuiColorEditFlags_NoInputs | misc_flags);
            }
        }
        ImGui::Combo("Display Mode", &display_mode, "Auto/Current\0None\0RGB Only\0HSV Only\0Hex Only\0");
        ImGui::SameLine(); HelpMarker(
            "ColorEdit defaults to displaying RGB inputs if you don't specify a display mode, "
            "but the user can change it with a right-click.\n\nColorPicker defaults to displaying RGB+HSV+Hex "
            "if you don't specify a display mode.\n\nYou can change the defaults using SetColorEditOptions().");
        ImGui::Combo("Picker Mode", &picker_mode, "Auto/Current\0Hue bar + SV rect\0Hue wheel + SV triangle\0");
        ImGui::SameLine(); HelpMarker("User can right-click the picker to change mode.");
        ImGuiColorEditFlags flags = misc_flags;
        if (!alpha)            flags |= ImGuiColorEditFlags_NoAlpha;        // This is by default if you call ColorPicker3() instead of ColorPicker4()
        if (alpha_bar)         flags |= ImGuiColorEditFlags_AlphaBar;
        if (!side_preview)     flags |= ImGuiColorEditFlags_NoSidePreview;
        if (picker_mode == 1)  flags |= ImGuiColorEditFlags_PickerHueBar;
        if (picker_mode == 2)  flags |= ImGuiColorEditFlags_PickerHueWheel;
        if (display_mode == 1) flags |= ImGuiColorEditFlags_NoInputs;       // Disable all RGB/HSV/Hex displays
        if (display_mode == 2) flags |= ImGuiColorEditFlags_DisplayRGB;     // Override display mode
        if (display_mode == 3) flags |= ImGuiColorEditFlags_DisplayHSV;
        if (display_mode == 4) flags |= ImGuiColorEditFlags_DisplayHex;
        ImGui::ColorPicker4("MyColor##4", (float*)&color, flags, ref_color ? &ref_color_v.x : NULL);

        ImGui::Text("Set defaults in code:");
        ImGui::SameLine(); HelpMarker(
            "SetColorEditOptions() is designed to allow you to set boot-time default.\n"
            "We don't have Push/Pop functions because you can force options on a per-widget basis if needed,"
            "and the user can change non-forced ones with the options menu.\nWe don't have a getter to avoid"
            "encouraging you to persistently save values that aren't forward-compatible.");
        if (ImGui::Button("Default: Uint8 + HSV + Hue Bar"))
            ImGui::SetColorEditOptions(ImGuiColorEditFlags_Uint8 | ImGuiColorEditFlags_DisplayHSV | ImGuiColorEditFlags_PickerHueBar);
        if (ImGui::Button("Default: Float + HDR + Hue Wheel"))
            ImGui::SetColorEditOptions(ImGuiColorEditFlags_Float | ImGuiColorEditFlags_HDR | ImGuiColorEditFlags_PickerHueWheel);

        // HSV encoded support (to avoid RGB<>HSV round trips and singularities when S==0 or V==0)
        static ImVec4 color_hsv(0.23f, 1.0f, 1.0f, 1.0f); // Stored as HSV!
        ImGui::Spacing();
        ImGui::Text("HSV encoded colors");
        ImGui::SameLine(); HelpMarker(
            "By default, colors are given to ColorEdit and ColorPicker in RGB, but ImGuiColorEditFlags_InputHSV"
            "allows you to store colors as HSV and pass them to ColorEdit and ColorPicker as HSV. This comes with the"
            "added benefit that you can manipulate hue values with the picker even when saturation or value are zero.");
        ImGui::Text("Color widget with InputHSV:");
        ImGui::ColorEdit4("HSV shown as RGB##1", (float*)&color_hsv, ImGuiColorEditFlags_DisplayRGB | ImGuiColorEditFlags_InputHSV | ImGuiColorEditFlags_Float);
        ImGui::ColorEdit4("HSV shown as HSV##1", (float*)&color_hsv, ImGuiColorEditFlags_DisplayHSV | ImGuiColorEditFlags_InputHSV | ImGuiColorEditFlags_Float);
        ImGui::DragFloat4("Raw HSV values", (float*)&color_hsv, 0.01f, 0.0f, 1.0f);

        ImGui::TreePop();
    }

    if (ImGui::TreeNode("Drag/Slider Flags"))
    {
        // Demonstrate using advanced flags for DragXXX and SliderXXX functions. Note that the flags are the same!
        static ImGuiSliderFlags flags = ImGuiSliderFlags_None;
        ImGui::CheckboxFlags("ImGuiSliderFlags_AlwaysClamp", &flags, ImGuiSliderFlags_AlwaysClamp);
        ImGui::SameLine(); HelpMarker("Always clamp value to min/max bounds (if any) when input manually with CTRL+Click.");
        ImGui::CheckboxFlags("ImGuiSliderFlags_Logarithmic", &flags, ImGuiSliderFlags_Logarithmic);
        ImGui::SameLine(); HelpMarker("Enable logarithmic editing (more precision for small values).");
        ImGui::CheckboxFlags("ImGuiSliderFlags_NoRoundToFormat", &flags, ImGuiSliderFlags_NoRoundToFormat);
        ImGui::SameLine(); HelpMarker("Disable rounding underlying value to match precision of the format string (e.g. %.3f values are rounded to those 3 digits).");
        ImGui::CheckboxFlags("ImGuiSliderFlags_NoInput", &flags, ImGuiSliderFlags_NoInput);
        ImGui::SameLine(); HelpMarker("Disable CTRL+Click or Enter key allowing to input text directly into the widget.");

        // Drags
        static float drag_f = 0.5f;
        static int drag_i = 50;
        ImGui::Text("Underlying float value: %f", drag_f);
        ImGui::DragFloat("DragFloat (0 -> 1)", &drag_f, 0.005f, 0.0f, 1.0f, "%.3f", flags);
        ImGui::DragFloat("DragFloat (0 -> +inf)", &drag_f, 0.005f, 0.0f, FLT_MAX, "%.3f", flags);
        ImGui::DragFloat("DragFloat (-inf -> 1)", &drag_f, 0.005f, -FLT_MAX, 1.0f, "%.3f", flags);
        ImGui::DragFloat("DragFloat (-inf -> +inf)", &drag_f, 0.005f, -FLT_MAX, +FLT_MAX, "%.3f", flags);
        ImGui::DragInt("DragInt (0 -> 100)", &drag_i, 0.5f, 0, 100, "%d", flags);

        // Sliders
        static float slider_f = 0.5f;
        static int slider_i = 50;
        ImGui::Text("Underlying float value: %f", slider_f);
        ImGui::SliderFloat("SliderFloat (0 -> 1)", &slider_f, 0.0f, 1.0f, "%.3f", flags);
        ImGui::SliderInt("SliderInt (0 -> 100)", &slider_i, 0, 100, "%d", flags);

        ImGui::TreePop();
    }

    if (ImGui::TreeNode("Range Widgets"))
    {
        static float begin = 10, end = 90;
        static int begin_i = 100, end_i = 1000;
        ImGui::DragFloatRange2("range float", &begin, &end, 0.25f, 0.0f, 100.0f, "Min: %.1f %%", "Max: %.1f %%", ImGuiSliderFlags_AlwaysClamp);
        ImGui::DragIntRange2("range int", &begin_i, &end_i, 5, 0, 1000, "Min: %d units", "Max: %d units");
        ImGui::DragIntRange2("range int (no bounds)", &begin_i, &end_i, 5, 0, 0, "Min: %d units", "Max: %d units");
        ImGui::TreePop();
    }

    if (ImGui::TreeNode("Data Types"))
    {
        // DragScalar/InputScalar/SliderScalar functions allow various data types
        // - signed/unsigned
        // - 8/16/32/64-bits
        // - integer/float/double
        // To avoid polluting the public API with all possible combinations, we use the ImGuiDataType enum
        // to pass the type, and passing all arguments by pointer.
        // This is the reason the test code below creates local variables to hold "zero" "one" etc. for each types.
        // In practice, if you frequently use a given type that is not covered by the normal API entry points,
        // you can wrap it yourself inside a 1 line function which can take typed argument as value instead of void*,
        // and then pass their address to the generic function. For example:
        //   bool MySliderU64(const char *label, u64* value, u64 min = 0, u64 max = 0, const char* format = "%lld")
        //   {
        //      return SliderScalar(label, ImGuiDataType_U64, value, &min, &max, format);
        //   }

        // Setup limits (as helper variables so we can take their address, as explained above)
        // Note: SliderScalar() functions have a maximum usable range of half the natural type maximum, hence the /2.
        #ifndef LLONG_MIN
        ImS64 LLONG_MIN = -9223372036854775807LL - 1;
        ImS64 LLONG_MAX = 9223372036854775807LL;
        ImU64 ULLONG_MAX = (2ULL * 9223372036854775807LL + 1);
        #endif
        const char    s8_zero  = 0,   s8_one  = 1,   s8_fifty  = 50, s8_min  = -128,        s8_max = 127;
        const ImU8    u8_zero  = 0,   u8_one  = 1,   u8_fifty  = 50, u8_min  = 0,           u8_max = 255;
        const short   s16_zero = 0,   s16_one = 1,   s16_fifty = 50, s16_min = -32768,      s16_max = 32767;
        const ImU16   u16_zero = 0,   u16_one = 1,   u16_fifty = 50, u16_min = 0,           u16_max = 65535;
        const ImS32   s32_zero = 0,   s32_one = 1,   s32_fifty = 50, s32_min = INT_MIN/2,   s32_max = INT_MAX/2,    s32_hi_a = INT_MAX/2 - 100,    s32_hi_b = INT_MAX/2;
        const ImU32   u32_zero = 0,   u32_one = 1,   u32_fifty = 50, u32_min = 0,           u32_max = UINT_MAX/2,   u32_hi_a = UINT_MAX/2 - 100,   u32_hi_b = UINT_MAX/2;
        const ImS64   s64_zero = 0,   s64_one = 1,   s64_fifty = 50, s64_min = LLONG_MIN/2, s64_max = LLONG_MAX/2,  s64_hi_a = LLONG_MAX/2 - 100,  s64_hi_b = LLONG_MAX/2;
        const ImU64   u64_zero = 0,   u64_one = 1,   u64_fifty = 50, u64_min = 0,           u64_max = ULLONG_MAX/2, u64_hi_a = ULLONG_MAX/2 - 100, u64_hi_b = ULLONG_MAX/2;
        const float   f32_zero = 0.f, f32_one = 1.f, f32_lo_a = -10000000000.0f, f32_hi_a = +10000000000.0f;
        const double  f64_zero = 0.,  f64_one = 1.,  f64_lo_a = -1000000000000000.0, f64_hi_a = +1000000000000000.0;

        // State
        static char   s8_v  = 127;
        static ImU8   u8_v  = 255;
        static short  s16_v = 32767;
        static ImU16  u16_v = 65535;
        static ImS32  s32_v = -1;
        static ImU32  u32_v = (ImU32)-1;
        static ImS64  s64_v = -1;
        static ImU64  u64_v = (ImU64)-1;
        static float  f32_v = 0.123f;
        static double f64_v = 90000.01234567890123456789;

        const float drag_speed = 0.2f;
        static bool drag_clamp = false;
        ImGui::Text("Drags:");
        ImGui::Checkbox("Clamp integers to 0..50", &drag_clamp);
        ImGui::SameLine(); HelpMarker(
            "As with every widgets in dear imgui, we never modify values unless there is a user interaction.\n"
            "You can override the clamping limits by using CTRL+Click to input a value.");
        ImGui::DragScalar("drag s8",        ImGuiDataType_S8,     &s8_v,  drag_speed, drag_clamp ? &s8_zero  : NULL, drag_clamp ? &s8_fifty  : NULL);
        ImGui::DragScalar("drag u8",        ImGuiDataType_U8,     &u8_v,  drag_speed, drag_clamp ? &u8_zero  : NULL, drag_clamp ? &u8_fifty  : NULL, "%u ms");
        ImGui::DragScalar("drag s16",       ImGuiDataType_S16,    &s16_v, drag_speed, drag_clamp ? &s16_zero : NULL, drag_clamp ? &s16_fifty : NULL);
        ImGui::DragScalar("drag u16",       ImGuiDataType_U16,    &u16_v, drag_speed, drag_clamp ? &u16_zero : NULL, drag_clamp ? &u16_fifty : NULL, "%u ms");
        ImGui::DragScalar("drag s32",       ImGuiDataType_S32,    &s32_v, drag_speed, drag_clamp ? &s32_zero : NULL, drag_clamp ? &s32_fifty : NULL);
        ImGui::DragScalar("drag u32",       ImGuiDataType_U32,    &u32_v, drag_speed, drag_clamp ? &u32_zero : NULL, drag_clamp ? &u32_fifty : NULL, "%u ms");
        ImGui::DragScalar("drag s64",       ImGuiDataType_S64,    &s64_v, drag_speed, drag_clamp ? &s64_zero : NULL, drag_clamp ? &s64_fifty : NULL);
        ImGui::DragScalar("drag u64",       ImGuiDataType_U64,    &u64_v, drag_speed, drag_clamp ? &u64_zero : NULL, drag_clamp ? &u64_fifty : NULL);
        ImGui::DragScalar("drag float",     ImGuiDataType_Float,  &f32_v, 0.005f,  &f32_zero, &f32_one, "%f");
        ImGui::DragScalar("drag float log", ImGuiDataType_Float,  &f32_v, 0.005f,  &f32_zero, &f32_one, "%f", ImGuiSliderFlags_Logarithmic);
        ImGui::DragScalar("drag double",    ImGuiDataType_Double, &f64_v, 0.0005f, &f64_zero, NULL,     "%.10f grams");
        ImGui::DragScalar("drag double log",ImGuiDataType_Double, &f64_v, 0.0005f, &f64_zero, &f64_one, "0 < %.10f < 1", ImGuiSliderFlags_Logarithmic);

        ImGui::Text("Sliders");
        ImGui::SliderScalar("slider s8 full",       ImGuiDataType_S8,     &s8_v,  &s8_min,   &s8_max,   "%d");
        ImGui::SliderScalar("slider u8 full",       ImGuiDataType_U8,     &u8_v,  &u8_min,   &u8_max,   "%u");
        ImGui::SliderScalar("slider s16 full",      ImGuiDataType_S16,    &s16_v, &s16_min,  &s16_max,  "%d");
        ImGui::SliderScalar("slider u16 full",      ImGuiDataType_U16,    &u16_v, &u16_min,  &u16_max,  "%u");
        ImGui::SliderScalar("slider s32 low",       ImGuiDataType_S32,    &s32_v, &s32_zero, &s32_fifty,"%d");
        ImGui::SliderScalar("slider s32 high",      ImGuiDataType_S32,    &s32_v, &s32_hi_a, &s32_hi_b, "%d");
        ImGui::SliderScalar("slider s32 full",      ImGuiDataType_S32,    &s32_v, &s32_min,  &s32_max,  "%d");
        ImGui::SliderScalar("slider u32 low",       ImGuiDataType_U32,    &u32_v, &u32_zero, &u32_fifty,"%u");
        ImGui::SliderScalar("slider u32 high",      ImGuiDataType_U32,    &u32_v, &u32_hi_a, &u32_hi_b, "%u");
        ImGui::SliderScalar("slider u32 full",      ImGuiDataType_U32,    &u32_v, &u32_min,  &u32_max,  "%u");
        ImGui::SliderScalar("slider s64 low",       ImGuiDataType_S64,    &s64_v, &s64_zero, &s64_fifty,"%I64d");
        ImGui::SliderScalar("slider s64 high",      ImGuiDataType_S64,    &s64_v, &s64_hi_a, &s64_hi_b, "%I64d");
        ImGui::SliderScalar("slider s64 full",      ImGuiDataType_S64,    &s64_v, &s64_min,  &s64_max,  "%I64d");
        ImGui::SliderScalar("slider u64 low",       ImGuiDataType_U64,    &u64_v, &u64_zero, &u64_fifty,"%I64u ms");
        ImGui::SliderScalar("slider u64 high",      ImGuiDataType_U64,    &u64_v, &u64_hi_a, &u64_hi_b, "%I64u ms");
        ImGui::SliderScalar("slider u64 full",      ImGuiDataType_U64,    &u64_v, &u64_min,  &u64_max,  "%I64u ms");
        ImGui::SliderScalar("slider float low",     ImGuiDataType_Float,  &f32_v, &f32_zero, &f32_one);
        ImGui::SliderScalar("slider float low log", ImGuiDataType_Float,  &f32_v, &f32_zero, &f32_one,  "%.10f", ImGuiSliderFlags_Logarithmic);
        ImGui::SliderScalar("slider float high",    ImGuiDataType_Float,  &f32_v, &f32_lo_a, &f32_hi_a, "%e");
        ImGui::SliderScalar("slider double low",    ImGuiDataType_Double, &f64_v, &f64_zero, &f64_one,  "%.10f grams");
        ImGui::SliderScalar("slider double low log",ImGuiDataType_Double, &f64_v, &f64_zero, &f64_one,  "%.10f", ImGuiSliderFlags_Logarithmic);
        ImGui::SliderScalar("slider double high",   ImGuiDataType_Double, &f64_v, &f64_lo_a, &f64_hi_a, "%e grams");

        ImGui::Text("Sliders (reverse)");
        ImGui::SliderScalar("slider s8 reverse",    ImGuiDataType_S8,   &s8_v,  &s8_max,    &s8_min, "%d");
        ImGui::SliderScalar("slider u8 reverse",    ImGuiDataType_U8,   &u8_v,  &u8_max,    &u8_min, "%u");
        ImGui::SliderScalar("slider s32 reverse",   ImGuiDataType_S32,  &s32_v, &s32_fifty, &s32_zero, "%d");
        ImGui::SliderScalar("slider u32 reverse",   ImGuiDataType_U32,  &u32_v, &u32_fifty, &u32_zero, "%u");
        ImGui::SliderScalar("slider s64 reverse",   ImGuiDataType_S64,  &s64_v, &s64_fifty, &s64_zero, "%I64d");
        ImGui::SliderScalar("slider u64 reverse",   ImGuiDataType_U64,  &u64_v, &u64_fifty, &u64_zero, "%I64u ms");

        static bool inputs_step = true;
        ImGui::Text("Inputs");
        ImGui::Checkbox("Show step buttons", &inputs_step);
        ImGui::InputScalar("input s8",      ImGuiDataType_S8,     &s8_v,  inputs_step ? &s8_one  : NULL, NULL, "%d");
        ImGui::InputScalar("input u8",      ImGuiDataType_U8,     &u8_v,  inputs_step ? &u8_one  : NULL, NULL, "%u");
        ImGui::InputScalar("input s16",     ImGuiDataType_S16,    &s16_v, inputs_step ? &s16_one : NULL, NULL, "%d");
        ImGui::InputScalar("input u16",     ImGuiDataType_U16,    &u16_v, inputs_step ? &u16_one : NULL, NULL, "%u");
        ImGui::InputScalar("input s32",     ImGuiDataType_S32,    &s32_v, inputs_step ? &s32_one : NULL, NULL, "%d");
        ImGui::InputScalar("input s32 hex", ImGuiDataType_S32,    &s32_v, inputs_step ? &s32_one : NULL, NULL, "%08X", ImGuiInputTextFlags_CharsHexadecimal);
        ImGui::InputScalar("input u32",     ImGuiDataType_U32,    &u32_v, inputs_step ? &u32_one : NULL, NULL, "%u");
        ImGui::InputScalar("input u32 hex", ImGuiDataType_U32,    &u32_v, inputs_step ? &u32_one : NULL, NULL, "%08X", ImGuiInputTextFlags_CharsHexadecimal);
        ImGui::InputScalar("input s64",     ImGuiDataType_S64,    &s64_v, inputs_step ? &s64_one : NULL);
        ImGui::InputScalar("input u64",     ImGuiDataType_U64,    &u64_v, inputs_step ? &u64_one : NULL);
        ImGui::InputScalar("input float",   ImGuiDataType_Float,  &f32_v, inputs_step ? &f32_one : NULL);
        ImGui::InputScalar("input double",  ImGuiDataType_Double, &f64_v, inputs_step ? &f64_one : NULL);

        ImGui::TreePop();
    }

    if (ImGui::TreeNode("Multi-component Widgets"))
    {
        static float vec4f[4] = { 0.10f, 0.20f, 0.30f, 0.44f };
        static int vec4i[4] = { 1, 5, 100, 255 };

        ImGui::InputFloat2("input float2", vec4f);
        ImGui::DragFloat2("drag float2", vec4f, 0.01f, 0.0f, 1.0f);
        ImGui::SliderFloat2("slider float2", vec4f, 0.0f, 1.0f);
        ImGui::InputInt2("input int2", vec4i);
        ImGui::DragInt2("drag int2", vec4i, 1, 0, 255);
        ImGui::SliderInt2("slider int2", vec4i, 0, 255);
        ImGui::Spacing();

        ImGui::InputFloat3("input float3", vec4f);
        ImGui::DragFloat3("drag float3", vec4f, 0.01f, 0.0f, 1.0f);
        ImGui::SliderFloat3("slider float3", vec4f, 0.0f, 1.0f);
        ImGui::InputInt3("input int3", vec4i);
        ImGui::DragInt3("drag int3", vec4i, 1, 0, 255);
        ImGui::SliderInt3("slider int3", vec4i, 0, 255);
        ImGui::Spacing();

        ImGui::InputFloat4("input float4", vec4f);
        ImGui::DragFloat4("drag float4", vec4f, 0.01f, 0.0f, 1.0f);
        ImGui::SliderFloat4("slider float4", vec4f, 0.0f, 1.0f);
        ImGui::InputInt4("input int4", vec4i);
        ImGui::DragInt4("drag int4", vec4i, 1, 0, 255);
        ImGui::SliderInt4("slider int4", vec4i, 0, 255);

        ImGui::TreePop();
    }

    if (ImGui::TreeNode("Vertical Sliders"))
    {
        const float spacing = 4;
        ImGui::PushStyleVar(ImGuiStyleVar_ItemSpacing, ImVec2(spacing, spacing));

        static int int_value = 0;
        ImGui::VSliderInt("##int", ImVec2(18, 160), &int_value, 0, 5);
        ImGui::SameLine();

        static float values[7] = { 0.0f, 0.60f, 0.35f, 0.9f, 0.70f, 0.20f, 0.0f };
        ImGui::PushID("set1");
        for (int i = 0; i < 7; i++)
        {
            if (i > 0) ImGui::SameLine();
            ImGui::PushID(i);
            ImGui::PushStyleColor(ImGuiCol_FrameBg, (ImVec4)ImColor::HSV(i / 7.0f, 0.5f, 0.5f));
            ImGui::PushStyleColor(ImGuiCol_FrameBgHovered, (ImVec4)ImColor::HSV(i / 7.0f, 0.6f, 0.5f));
            ImGui::PushStyleColor(ImGuiCol_FrameBgActive, (ImVec4)ImColor::HSV(i / 7.0f, 0.7f, 0.5f));
            ImGui::PushStyleColor(ImGuiCol_SliderGrab, (ImVec4)ImColor::HSV(i / 7.0f, 0.9f, 0.9f));
            ImGui::VSliderFloat("##v", ImVec2(18, 160), &values[i], 0.0f, 1.0f, "");
            if (ImGui::IsItemActive() || ImGui::IsItemHovered())
                ImGui::SetTooltip("%.3f", values[i]);
            ImGui::PopStyleColor(4);
            ImGui::PopID();
        }
        ImGui::PopID();

        ImGui::SameLine();
        ImGui::PushID("set2");
        static float values2[4] = { 0.20f, 0.80f, 0.40f, 0.25f };
        const int rows = 3;
        const ImVec2 small_slider_size(18, (float)(int)((160.0f - (rows - 1) * spacing) / rows));
        for (int nx = 0; nx < 4; nx++)
        {
            if (nx > 0) ImGui::SameLine();
            ImGui::BeginGroup();
            for (int ny = 0; ny < rows; ny++)
            {
                ImGui::PushID(nx * rows + ny);
                ImGui::VSliderFloat("##v", small_slider_size, &values2[nx], 0.0f, 1.0f, "");
                if (ImGui::IsItemActive() || ImGui::IsItemHovered())
                    ImGui::SetTooltip("%.3f", values2[nx]);
                ImGui::PopID();
            }
            ImGui::EndGroup();
        }
        ImGui::PopID();

        ImGui::SameLine();
        ImGui::PushID("set3");
        for (int i = 0; i < 4; i++)
        {
            if (i > 0) ImGui::SameLine();
            ImGui::PushID(i);
            ImGui::PushStyleVar(ImGuiStyleVar_GrabMinSize, 40);
            ImGui::VSliderFloat("##v", ImVec2(40, 160), &values[i], 0.0f, 1.0f, "%.2f\nsec");
            ImGui::PopStyleVar();
            ImGui::PopID();
        }
        ImGui::PopID();
        ImGui::PopStyleVar();
        ImGui::TreePop();
    }

    if (ImGui::TreeNode("Drag and Drop"))
    {
        if (ImGui::TreeNode("Drag and drop in standard widgets"))
        {
            // ColorEdit widgets automatically act as drag source and drag target.
            // They are using standardized payload strings IMGUI_PAYLOAD_TYPE_COLOR_3F and IMGUI_PAYLOAD_TYPE_COLOR_4F
            // to allow your own widgets to use colors in their drag and drop interaction.
            // Also see 'Demo->Widgets->Color/Picker Widgets->Palette' demo.
            HelpMarker("You can drag from the color squares.");
            static float col1[3] = { 1.0f, 0.0f, 0.2f };
            static float col2[4] = { 0.4f, 0.7f, 0.0f, 0.5f };
            ImGui::ColorEdit3("color 1", col1);
            ImGui::ColorEdit4("color 2", col2);
            ImGui::TreePop();
        }

        if (ImGui::TreeNode("Drag and drop to copy/swap items"))
        {
            enum Mode
            {
                Mode_Copy,
                Mode_Move,
                Mode_Swap
            };
            static int mode = 0;
            if (ImGui::RadioButton("Copy", mode == Mode_Copy)) { mode = Mode_Copy; } ImGui::SameLine();
            if (ImGui::RadioButton("Move", mode == Mode_Move)) { mode = Mode_Move; } ImGui::SameLine();
            if (ImGui::RadioButton("Swap", mode == Mode_Swap)) { mode = Mode_Swap; }
            static const char* names[9] =
            {
                "Bobby", "Beatrice", "Betty",
                "Brianna", "Barry", "Bernard",
                "Bibi", "Blaine", "Bryn"
            };
            for (int n = 0; n < IM_ARRAYSIZE(names); n++)
            {
                ImGui::PushID(n);
                if ((n % 3) != 0)
                    ImGui::SameLine();
                ImGui::Button(names[n], ImVec2(60, 60));

                // Our buttons are both drag sources and drag targets here!
                if (ImGui::BeginDragDropSource(ImGuiDragDropFlags_None))
                {
                    // Set payload to carry the index of our item (could be anything)
                    ImGui::SetDragDropPayload("DND_DEMO_CELL", &n, sizeof(int));

                    // Display preview (could be anything, e.g. when dragging an image we could decide to display
                    // the filename and a small preview of the image, etc.)
                    if (mode == Mode_Copy) { ImGui::Text("Copy %s", names[n]); }
                    if (mode == Mode_Move) { ImGui::Text("Move %s", names[n]); }
                    if (mode == Mode_Swap) { ImGui::Text("Swap %s", names[n]); }
                    ImGui::EndDragDropSource();
                }
                if (ImGui::BeginDragDropTarget())
                {
                    if (const ImGuiPayload* payload = ImGui::AcceptDragDropPayload("DND_DEMO_CELL"))
                    {
                        IM_ASSERT(payload->DataSize == sizeof(int));
                        int payload_n = *(const int*)payload->Data;
                        if (mode == Mode_Copy)
                        {
                            names[n] = names[payload_n];
                        }
                        if (mode == Mode_Move)
                        {
                            names[n] = names[payload_n];
                            names[payload_n] = "";
                        }
                        if (mode == Mode_Swap)
                        {
                            const char* tmp = names[n];
                            names[n] = names[payload_n];
                            names[payload_n] = tmp;
                        }
                    }
                    ImGui::EndDragDropTarget();
                }
                ImGui::PopID();
            }
            ImGui::TreePop();
        }

        if (ImGui::TreeNode("Drag to reorder items (simple)"))
        {
            // Simple reordering
            HelpMarker(
                "We don't use the drag and drop api at all here! "
                "Instead we query when the item is held but not hovered, and order items accordingly.");
            static const char* item_names[] = { "Item One", "Item Two", "Item Three", "Item Four", "Item Five" };
            for (int n = 0; n < IM_ARRAYSIZE(item_names); n++)
            {
                const char* item = item_names[n];
                ImGui::Selectable(item);

                if (ImGui::IsItemActive() && !ImGui::IsItemHovered())
                {
                    int n_next = n + (ImGui::GetMouseDragDelta(0).y < 0.f ? -1 : 1);
                    if (n_next >= 0 && n_next < IM_ARRAYSIZE(item_names))
                    {
                        item_names[n] = item_names[n_next];
                        item_names[n_next] = item;
                        ImGui::ResetMouseDragDelta();
                    }
                }
            }
            ImGui::TreePop();
        }

        ImGui::TreePop();
    }

    if (ImGui::TreeNode("Querying Status (Active/Focused/Hovered etc.)"))
    {
        // Select an item type
        const char* item_names[] =
        {
            "Text", "Button", "Button (w/ repeat)", "Checkbox", "SliderFloat", "InputText", "InputFloat",
            "InputFloat3", "ColorEdit4", "MenuItem", "TreeNode", "TreeNode (w/ double-click)", "ListBox"
        };
        static int item_type = 1;
        ImGui::Combo("Item Type", &item_type, item_names, IM_ARRAYSIZE(item_names), IM_ARRAYSIZE(item_names));
        ImGui::SameLine();
        HelpMarker("Testing how various types of items are interacting with the IsItemXXX functions.");

        // Submit selected item item so we can query their status in the code following it.
        bool ret = false;
        static bool b = false;
        static float col4f[4] = { 1.0f, 0.5, 0.0f, 1.0f };
        static char str[16] = {};
        if (item_type == 0) { ImGui::Text("ITEM: Text"); }                                              // Testing text items with no identifier/interaction
        if (item_type == 1) { ret = ImGui::Button("ITEM: Button"); }                                    // Testing button
        if (item_type == 2) { ImGui::PushButtonRepeat(true); ret = ImGui::Button("ITEM: Button"); ImGui::PopButtonRepeat(); } // Testing button (with repeater)
        if (item_type == 3) { ret = ImGui::Checkbox("ITEM: Checkbox", &b); }                            // Testing checkbox
        if (item_type == 4) { ret = ImGui::SliderFloat("ITEM: SliderFloat", &col4f[0], 0.0f, 1.0f); }   // Testing basic item
        if (item_type == 5) { ret = ImGui::InputText("ITEM: InputText", &str[0], IM_ARRAYSIZE(str)); }  // Testing input text (which handles tabbing)
        if (item_type == 6) { ret = ImGui::InputFloat("ITEM: InputFloat", col4f, 1.0f); }               // Testing +/- buttons on scalar input
        if (item_type == 7) { ret = ImGui::InputFloat3("ITEM: InputFloat3", col4f); }                   // Testing multi-component items (IsItemXXX flags are reported merged)
        if (item_type == 8) { ret = ImGui::ColorEdit4("ITEM: ColorEdit4", col4f); }                     // Testing multi-component items (IsItemXXX flags are reported merged)
        if (item_type == 9) { ret = ImGui::MenuItem("ITEM: MenuItem"); }                                // Testing menu item (they use ImGuiButtonFlags_PressedOnRelease button policy)
        if (item_type == 10){ ret = ImGui::TreeNode("ITEM: TreeNode"); if (ret) ImGui::TreePop(); }     // Testing tree node
        if (item_type == 11){ ret = ImGui::TreeNodeEx("ITEM: TreeNode w/ ImGuiTreeNodeFlags_OpenOnDoubleClick", ImGuiTreeNodeFlags_OpenOnDoubleClick | ImGuiTreeNodeFlags_NoTreePushOnOpen); } // Testing tree node with ImGuiButtonFlags_PressedOnDoubleClick button policy.
        if (item_type == 12){ const char* items[] = { "Apple", "Banana", "Cherry", "Kiwi" }; static int current = 1; ret = ImGui::ListBox("ITEM: ListBox", &current, items, IM_ARRAYSIZE(items), IM_ARRAYSIZE(items)); }

        // Display the values of IsItemHovered() and other common item state functions.
        // Note that the ImGuiHoveredFlags_XXX flags can be combined.
        // Because BulletText is an item itself and that would affect the output of IsItemXXX functions,
        // we query every state in a single call to avoid storing them and to simplify the code.
        ImGui::BulletText(
            "Return value = %d\n"
            "IsItemFocused() = %d\n"
            "IsItemHovered() = %d\n"
            "IsItemHovered(_AllowWhenBlockedByPopup) = %d\n"
            "IsItemHovered(_AllowWhenBlockedByActiveItem) = %d\n"
            "IsItemHovered(_AllowWhenOverlapped) = %d\n"
            "IsItemHovered(_RectOnly) = %d\n"
            "IsItemActive() = %d\n"
            "IsItemEdited() = %d\n"
            "IsItemActivated() = %d\n"
            "IsItemDeactivated() = %d\n"
            "IsItemDeactivatedAfterEdit() = %d\n"
            "IsItemVisible() = %d\n"
            "IsItemClicked() = %d\n"
            "IsItemToggledOpen() = %d\n"
            "GetItemRectMin() = (%.1f, %.1f)\n"
            "GetItemRectMax() = (%.1f, %.1f)\n"
            "GetItemRectSize() = (%.1f, %.1f)",
            ret,
            ImGui::IsItemFocused(),
            ImGui::IsItemHovered(),
            ImGui::IsItemHovered(ImGuiHoveredFlags_AllowWhenBlockedByPopup),
            ImGui::IsItemHovered(ImGuiHoveredFlags_AllowWhenBlockedByActiveItem),
            ImGui::IsItemHovered(ImGuiHoveredFlags_AllowWhenOverlapped),
            ImGui::IsItemHovered(ImGuiHoveredFlags_RectOnly),
            ImGui::IsItemActive(),
            ImGui::IsItemEdited(),
            ImGui::IsItemActivated(),
            ImGui::IsItemDeactivated(),
            ImGui::IsItemDeactivatedAfterEdit(),
            ImGui::IsItemVisible(),
            ImGui::IsItemClicked(),
            ImGui::IsItemToggledOpen(),
            ImGui::GetItemRectMin().x, ImGui::GetItemRectMin().y,
            ImGui::GetItemRectMax().x, ImGui::GetItemRectMax().y,
            ImGui::GetItemRectSize().x, ImGui::GetItemRectSize().y
        );

        static bool embed_all_inside_a_child_window = false;
        ImGui::Checkbox("Embed everything inside a child window (for additional testing)", &embed_all_inside_a_child_window);
        if (embed_all_inside_a_child_window)
            ImGui::BeginChild("outer_child", ImVec2(0, ImGui::GetFontSize() * 20.0f), true);

        // Testing IsWindowFocused() function with its various flags.
        // Note that the ImGuiFocusedFlags_XXX flags can be combined.
        ImGui::BulletText(
            "IsWindowFocused() = %d\n"
            "IsWindowFocused(_ChildWindows) = %d\n"
            "IsWindowFocused(_ChildWindows|_RootWindow) = %d\n"
            "IsWindowFocused(_RootWindow) = %d\n"
            "IsWindowFocused(_AnyWindow) = %d\n",
            ImGui::IsWindowFocused(),
            ImGui::IsWindowFocused(ImGuiFocusedFlags_ChildWindows),
            ImGui::IsWindowFocused(ImGuiFocusedFlags_ChildWindows | ImGuiFocusedFlags_RootWindow),
            ImGui::IsWindowFocused(ImGuiFocusedFlags_RootWindow),
            ImGui::IsWindowFocused(ImGuiFocusedFlags_AnyWindow));

        // Testing IsWindowHovered() function with its various flags.
        // Note that the ImGuiHoveredFlags_XXX flags can be combined.
        ImGui::BulletText(
            "IsWindowHovered() = %d\n"
            "IsWindowHovered(_AllowWhenBlockedByPopup) = %d\n"
            "IsWindowHovered(_AllowWhenBlockedByActiveItem) = %d\n"
            "IsWindowHovered(_ChildWindows) = %d\n"
            "IsWindowHovered(_ChildWindows|_RootWindow) = %d\n"
            "IsWindowHovered(_ChildWindows|_AllowWhenBlockedByPopup) = %d\n"
            "IsWindowHovered(_RootWindow) = %d\n"
            "IsWindowHovered(_AnyWindow) = %d\n",
            ImGui::IsWindowHovered(),
            ImGui::IsWindowHovered(ImGuiHoveredFlags_AllowWhenBlockedByPopup),
            ImGui::IsWindowHovered(ImGuiHoveredFlags_AllowWhenBlockedByActiveItem),
            ImGui::IsWindowHovered(ImGuiHoveredFlags_ChildWindows),
            ImGui::IsWindowHovered(ImGuiHoveredFlags_ChildWindows | ImGuiHoveredFlags_RootWindow),
            ImGui::IsWindowHovered(ImGuiHoveredFlags_ChildWindows | ImGuiHoveredFlags_AllowWhenBlockedByPopup),
            ImGui::IsWindowHovered(ImGuiHoveredFlags_RootWindow),
            ImGui::IsWindowHovered(ImGuiHoveredFlags_AnyWindow));

        ImGui::BeginChild("child", ImVec2(0, 50), true);
        ImGui::Text("This is another child window for testing the _ChildWindows flag.");
        ImGui::EndChild();
        if (embed_all_inside_a_child_window)
            ImGui::EndChild();

        static char unused_str[] = "This widget is only here to be able to tab-out of the widgets above.";
        ImGui::InputText("unused", unused_str, IM_ARRAYSIZE(unused_str), ImGuiInputTextFlags_ReadOnly);

        // Calling IsItemHovered() after begin returns the hovered status of the title bar.
        // This is useful in particular if you want to create a context menu associated to the title bar of a window.
        // This will also work when docked into a Tab (the Tab replace the Title Bar and guarantee the same properties).
        static bool test_window = false;
        ImGui::Checkbox("Hovered/Active tests after Begin() for title bar testing", &test_window);
        if (test_window)
        {
            // FIXME-DOCK: This window cannot be docked within the ImGui Demo window, this will cause a feedback loop and get them stuck.
            // Could we fix this through an ImGuiWindowClass feature? Or an API call to tag our parent as "don't skip items"?
            ImGui::Begin("Title bar Hovered/Active tests", &test_window);
            if (ImGui::BeginPopupContextItem()) // <-- This is using IsItemHovered()
            {
                if (ImGui::MenuItem("Close")) { test_window = false; }
                ImGui::EndPopup();
            }
            ImGui::Text(
                "IsItemHovered() after begin = %d (== is title bar hovered)\n"
                "IsItemActive() after begin = %d (== is window being clicked/moved)\n",
                ImGui::IsItemHovered(), ImGui::IsItemActive());
            ImGui::End();
        }

        ImGui::TreePop();
    }
}

static void ShowDemoWindowLayout()
{
    if (!ImGui::CollapsingHeader("Layout & Scrolling"))
        return;

    if (ImGui::TreeNode("Child windows"))
    {
        HelpMarker("Use child windows to begin into a self-contained independent scrolling/clipping regions within a host window.");
        static bool disable_mouse_wheel = false;
        static bool disable_menu = false;
        ImGui::Checkbox("Disable Mouse Wheel", &disable_mouse_wheel);
        ImGui::Checkbox("Disable Menu", &disable_menu);

        // Child 1: no border, enable horizontal scrollbar
        {
            ImGuiWindowFlags window_flags = ImGuiWindowFlags_HorizontalScrollbar;
            if (disable_mouse_wheel)
                window_flags |= ImGuiWindowFlags_NoScrollWithMouse;
            ImGui::BeginChild("ChildL", ImVec2(ImGui::GetWindowContentRegionWidth() * 0.5f, 260), false, window_flags);
            for (int i = 0; i < 100; i++)
                ImGui::Text("%04d: scrollable region", i);
            ImGui::EndChild();
        }

        ImGui::SameLine();

        // Child 2: rounded border
        {
            ImGuiWindowFlags window_flags = ImGuiWindowFlags_None;
            if (disable_mouse_wheel)
                window_flags |= ImGuiWindowFlags_NoScrollWithMouse;
            if (!disable_menu)
                window_flags |= ImGuiWindowFlags_MenuBar;
            ImGui::PushStyleVar(ImGuiStyleVar_ChildRounding, 5.0f);
            ImGui::BeginChild("ChildR", ImVec2(0, 260), true, window_flags);
            if (!disable_menu && ImGui::BeginMenuBar())
            {
                if (ImGui::BeginMenu("Menu"))
                {
                    ShowExampleMenuFile();
                    ImGui::EndMenu();
                }
                ImGui::EndMenuBar();
            }
            ImGui::Columns(2);
            for (int i = 0; i < 100; i++)
            {
                char buf[32];
                sprintf(buf, "%03d", i);
                ImGui::Button(buf, ImVec2(-FLT_MIN, 0.0f));
                ImGui::NextColumn();
            }
            ImGui::EndChild();
            ImGui::PopStyleVar();
        }

        ImGui::Separator();

        // Demonstrate a few extra things
        // - Changing ImGuiCol_ChildBg (which is transparent black in default styles)
        // - Using SetCursorPos() to position child window (the child window is an item from the POV of parent window)
        //   You can also call SetNextWindowPos() to position the child window. The parent window will effectively
        //   layout from this position.
        // - Using ImGui::GetItemRectMin/Max() to query the "item" state (because the child window is an item from
        //   the POV of the parent window). See 'Demo->Querying Status (Active/Focused/Hovered etc.)' for details.
        {
            static int offset_x = 0;
            ImGui::SetNextItemWidth(100);
            ImGui::DragInt("Offset X", &offset_x, 1.0f, -1000, 1000);

            ImGui::SetCursorPosX(ImGui::GetCursorPosX() + (float)offset_x);
            ImGui::PushStyleColor(ImGuiCol_ChildBg, IM_COL32(255, 0, 0, 100));
            ImGui::BeginChild("Red", ImVec2(200, 100), true, ImGuiWindowFlags_None);
            for (int n = 0; n < 50; n++)
                ImGui::Text("Some test %d", n);
            ImGui::EndChild();
            bool child_is_hovered = ImGui::IsItemHovered();
            ImVec2 child_rect_min = ImGui::GetItemRectMin();
            ImVec2 child_rect_max = ImGui::GetItemRectMax();
            ImGui::PopStyleColor();
            ImGui::Text("Hovered: %d", child_is_hovered);
            ImGui::Text("Rect of child window is: (%.0f,%.0f) (%.0f,%.0f)", child_rect_min.x, child_rect_min.y, child_rect_max.x, child_rect_max.y);
        }

        ImGui::TreePop();
    }

    if (ImGui::TreeNode("Widgets Width"))
    {
        // Use SetNextItemWidth() to set the width of a single upcoming item.
        // Use PushItemWidth()/PopItemWidth() to set the width of a group of items.
        // In real code use you'll probably want to choose width values that are proportional to your font size
        // e.g. Using '20.0f * GetFontSize()' as width instead of '200.0f', etc.

        static float f = 0.0f;
        ImGui::Text("SetNextItemWidth/PushItemWidth(100)");
        ImGui::SameLine(); HelpMarker("Fixed width.");
        ImGui::SetNextItemWidth(100);
        ImGui::DragFloat("float##1", &f);

        ImGui::Text("SetNextItemWidth/PushItemWidth(GetWindowWidth() * 0.5f)");
        ImGui::SameLine(); HelpMarker("Half of window width.");
        ImGui::SetNextItemWidth(ImGui::GetWindowWidth() * 0.5f);
        ImGui::DragFloat("float##2", &f);

        ImGui::Text("SetNextItemWidth/PushItemWidth(GetContentRegionAvail().x * 0.5f)");
        ImGui::SameLine(); HelpMarker("Half of available width.\n(~ right-cursor_pos)\n(works within a column set)");
        ImGui::SetNextItemWidth(ImGui::GetContentRegionAvail().x * 0.5f);
        ImGui::DragFloat("float##3", &f);

        ImGui::Text("SetNextItemWidth/PushItemWidth(-100)");
        ImGui::SameLine(); HelpMarker("Align to right edge minus 100");
        ImGui::SetNextItemWidth(-100);
        ImGui::DragFloat("float##4", &f);

        // Demonstrate using PushItemWidth to surround three items.
        // Calling SetNextItemWidth() before each of them would have the same effect.
        ImGui::Text("SetNextItemWidth/PushItemWidth(-1)");
        ImGui::SameLine(); HelpMarker("Align to right edge");
        ImGui::PushItemWidth(-1);
        ImGui::DragFloat("##float5a", &f);
        ImGui::DragFloat("##float5b", &f);
        ImGui::DragFloat("##float5c", &f);
        ImGui::PopItemWidth();

        ImGui::TreePop();
    }

    if (ImGui::TreeNode("Basic Horizontal Layout"))
    {
        ImGui::TextWrapped("(Use ImGui::SameLine() to keep adding items to the right of the preceding item)");

        // Text
        ImGui::Text("Two items: Hello"); ImGui::SameLine();
        ImGui::TextColored(ImVec4(1,1,0,1), "Sailor");

        // Adjust spacing
        ImGui::Text("More spacing: Hello"); ImGui::SameLine(0, 20);
        ImGui::TextColored(ImVec4(1,1,0,1), "Sailor");

        // Button
        ImGui::AlignTextToFramePadding();
        ImGui::Text("Normal buttons"); ImGui::SameLine();
        ImGui::Button("Banana"); ImGui::SameLine();
        ImGui::Button("Apple"); ImGui::SameLine();
        ImGui::Button("Corniflower");

        // Button
        ImGui::Text("Small buttons"); ImGui::SameLine();
        ImGui::SmallButton("Like this one"); ImGui::SameLine();
        ImGui::Text("can fit within a text block.");

        // Aligned to arbitrary position. Easy/cheap column.
        ImGui::Text("Aligned");
        ImGui::SameLine(150); ImGui::Text("x=150");
        ImGui::SameLine(300); ImGui::Text("x=300");
        ImGui::Text("Aligned");
        ImGui::SameLine(150); ImGui::SmallButton("x=150");
        ImGui::SameLine(300); ImGui::SmallButton("x=300");

        // Checkbox
        static bool c1 = false, c2 = false, c3 = false, c4 = false;
        ImGui::Checkbox("My", &c1); ImGui::SameLine();
        ImGui::Checkbox("Tailor", &c2); ImGui::SameLine();
        ImGui::Checkbox("Is", &c3); ImGui::SameLine();
        ImGui::Checkbox("Rich", &c4);

        // Various
        static float f0 = 1.0f, f1 = 2.0f, f2 = 3.0f;
        ImGui::PushItemWidth(80);
        const char* items[] = { "AAAA", "BBBB", "CCCC", "DDDD" };
        static int item = -1;
        ImGui::Combo("Combo", &item, items, IM_ARRAYSIZE(items)); ImGui::SameLine();
        ImGui::SliderFloat("X", &f0, 0.0f, 5.0f); ImGui::SameLine();
        ImGui::SliderFloat("Y", &f1, 0.0f, 5.0f); ImGui::SameLine();
        ImGui::SliderFloat("Z", &f2, 0.0f, 5.0f);
        ImGui::PopItemWidth();

        ImGui::PushItemWidth(80);
        ImGui::Text("Lists:");
        static int selection[4] = { 0, 1, 2, 3 };
        for (int i = 0; i < 4; i++)
        {
            if (i > 0) ImGui::SameLine();
            ImGui::PushID(i);
            ImGui::ListBox("", &selection[i], items, IM_ARRAYSIZE(items));
            ImGui::PopID();
            //if (ImGui::IsItemHovered()) ImGui::SetTooltip("ListBox %d hovered", i);
        }
        ImGui::PopItemWidth();

        // Dummy
        ImVec2 button_sz(40, 40);
        ImGui::Button("A", button_sz); ImGui::SameLine();
        ImGui::Dummy(button_sz); ImGui::SameLine();
        ImGui::Button("B", button_sz);

        // Manually wrapping
        // (we should eventually provide this as an automatic layout feature, but for now you can do it manually)
        ImGui::Text("Manually wrapping:");
        ImGuiStyle& style = ImGui::GetStyle();
        int buttons_count = 20;
        float window_visible_x2 = ImGui::GetWindowPos().x + ImGui::GetWindowContentRegionMax().x;
        for (int n = 0; n < buttons_count; n++)
        {
            ImGui::PushID(n);
            ImGui::Button("Box", button_sz);
            float last_button_x2 = ImGui::GetItemRectMax().x;
            float next_button_x2 = last_button_x2 + style.ItemSpacing.x + button_sz.x; // Expected position if next button was on same line
            if (n + 1 < buttons_count && next_button_x2 < window_visible_x2)
                ImGui::SameLine();
            ImGui::PopID();
        }

        ImGui::TreePop();
    }

    if (ImGui::TreeNode("Tabs"))
    {
        if (ImGui::TreeNode("Basic"))
        {
            ImGuiTabBarFlags tab_bar_flags = ImGuiTabBarFlags_None;
            if (ImGui::BeginTabBar("MyTabBar", tab_bar_flags))
            {
                if (ImGui::BeginTabItem("Avocado"))
                {
                    ImGui::Text("This is the Avocado tab!\nblah blah blah blah blah");
                    ImGui::EndTabItem();
                }
                if (ImGui::BeginTabItem("Broccoli"))
                {
                    ImGui::Text("This is the Broccoli tab!\nblah blah blah blah blah");
                    ImGui::EndTabItem();
                }
                if (ImGui::BeginTabItem("Cucumber"))
                {
                    ImGui::Text("This is the Cucumber tab!\nblah blah blah blah blah");
                    ImGui::EndTabItem();
                }
                ImGui::EndTabBar();
            }
            ImGui::Separator();
            ImGui::TreePop();
        }

        if (ImGui::TreeNode("Advanced & Close Button"))
        {
            // Expose a couple of the available flags. In most cases you may just call BeginTabBar() with no flags (0).
            static ImGuiTabBarFlags tab_bar_flags = ImGuiTabBarFlags_Reorderable;
            ImGui::CheckboxFlags("ImGuiTabBarFlags_Reorderable", &tab_bar_flags, ImGuiTabBarFlags_Reorderable);
            ImGui::CheckboxFlags("ImGuiTabBarFlags_AutoSelectNewTabs", &tab_bar_flags, ImGuiTabBarFlags_AutoSelectNewTabs);
            ImGui::CheckboxFlags("ImGuiTabBarFlags_TabListPopupButton", &tab_bar_flags, ImGuiTabBarFlags_TabListPopupButton);
            ImGui::CheckboxFlags("ImGuiTabBarFlags_NoCloseWithMiddleMouseButton", &tab_bar_flags, ImGuiTabBarFlags_NoCloseWithMiddleMouseButton);
            if ((tab_bar_flags & ImGuiTabBarFlags_FittingPolicyMask_) == 0)
                tab_bar_flags |= ImGuiTabBarFlags_FittingPolicyDefault_;
            if (ImGui::CheckboxFlags("ImGuiTabBarFlags_FittingPolicyResizeDown", &tab_bar_flags, ImGuiTabBarFlags_FittingPolicyResizeDown))
                tab_bar_flags &= ~(ImGuiTabBarFlags_FittingPolicyMask_ ^ ImGuiTabBarFlags_FittingPolicyResizeDown);
            if (ImGui::CheckboxFlags("ImGuiTabBarFlags_FittingPolicyScroll", &tab_bar_flags, ImGuiTabBarFlags_FittingPolicyScroll))
                tab_bar_flags &= ~(ImGuiTabBarFlags_FittingPolicyMask_ ^ ImGuiTabBarFlags_FittingPolicyScroll);

            // Tab Bar
            const char* names[4] = { "Artichoke", "Beetroot", "Celery", "Daikon" };
            static bool opened[4] = { true, true, true, true }; // Persistent user state
            for (int n = 0; n < IM_ARRAYSIZE(opened); n++)
            {
                if (n > 0) { ImGui::SameLine(); }
                ImGui::Checkbox(names[n], &opened[n]);
            }

            // Passing a bool* to BeginTabItem() is similar to passing one to Begin():
            // the underlying bool will be set to false when the tab is closed.
            if (ImGui::BeginTabBar("MyTabBar", tab_bar_flags))
            {
                for (int n = 0; n < IM_ARRAYSIZE(opened); n++)
                    if (opened[n] && ImGui::BeginTabItem(names[n], &opened[n], ImGuiTabItemFlags_None))
                    {
                        ImGui::Text("This is the %s tab!", names[n]);
                        if (n & 1)
                            ImGui::Text("I am an odd tab.");
                        ImGui::EndTabItem();
                    }
                ImGui::EndTabBar();
            }
            ImGui::Separator();
            ImGui::TreePop();
        }

        if (ImGui::TreeNode("TabItemButton & Leading/Trailing flags"))
        {
            static ImVector<int> active_tabs;
            static int next_tab_id = 0;
            if (next_tab_id == 0) // Initialize with some default tabs
                for (int i = 0; i < 3; i++)
                    active_tabs.push_back(next_tab_id++);

            // TabItemButton() and Leading/Trailing flags are distinct features which we will demo together.
            // (It is possible to submit regular tabs with Leading/Trailing flags, or TabItemButton tabs without Leading/Trailing flags...
            // but they tend to make more sense together)
            static bool show_leading_button = true;
            static bool show_trailing_button = true;
            ImGui::Checkbox("Show Leading TabItemButton()", &show_leading_button);
            ImGui::Checkbox("Show Trailing TabItemButton()", &show_trailing_button);

            // Expose some other flags which are useful to showcase how they interact with Leading/Trailing tabs
            static ImGuiTabBarFlags tab_bar_flags = ImGuiTabBarFlags_AutoSelectNewTabs | ImGuiTabBarFlags_Reorderable | ImGuiTabBarFlags_FittingPolicyResizeDown;
            ImGui::CheckboxFlags("ImGuiTabBarFlags_TabListPopupButton", &tab_bar_flags, ImGuiTabBarFlags_TabListPopupButton);
            if (ImGui::CheckboxFlags("ImGuiTabBarFlags_FittingPolicyResizeDown", &tab_bar_flags, ImGuiTabBarFlags_FittingPolicyResizeDown))
                tab_bar_flags &= ~(ImGuiTabBarFlags_FittingPolicyMask_ ^ ImGuiTabBarFlags_FittingPolicyResizeDown);
            if (ImGui::CheckboxFlags("ImGuiTabBarFlags_FittingPolicyScroll", &tab_bar_flags, ImGuiTabBarFlags_FittingPolicyScroll))
                tab_bar_flags &= ~(ImGuiTabBarFlags_FittingPolicyMask_ ^ ImGuiTabBarFlags_FittingPolicyScroll);

            if (ImGui::BeginTabBar("MyTabBar", tab_bar_flags))
            {
                // Demo a Leading TabItemButton(): click the "?" button to open a menu
                if (show_leading_button)
                    if (ImGui::TabItemButton("?", ImGuiTabItemFlags_Leading | ImGuiTabItemFlags_NoTooltip))
                        ImGui::OpenPopup("MyHelpMenu");
                if (ImGui::BeginPopup("MyHelpMenu"))
                {
                    ImGui::Selectable("Hello!");
                    ImGui::EndPopup();
                }

                // Demo Trailing Tabs: click the "+" button to add a new tab (in your app you may want to use a font icon instead of the "+")
                // Note that we submit it before the regular tabs, but because of the ImGuiTabItemFlags_Trailing flag it will always appear at the end.
                if (show_trailing_button)
                    if (ImGui::TabItemButton("+", ImGuiTabItemFlags_Trailing | ImGuiTabItemFlags_NoTooltip))
                        active_tabs.push_back(next_tab_id++); // Add new tab

                // Submit our regular tabs
                for (int n = 0; n < active_tabs.Size; )
                {
                    bool open = true;
                    char name[16];
                    snprintf(name, IM_ARRAYSIZE(name), "%04d", active_tabs[n]);
                    if (ImGui::BeginTabItem(name, &open, ImGuiTabItemFlags_None))
                    {
                        ImGui::Text("This is the %s tab!", name);
                        ImGui::EndTabItem();
                    }

                    if (!open)
                        active_tabs.erase(active_tabs.Data + n);
                    else
                        n++;
                }

                ImGui::EndTabBar();
            }
            ImGui::Separator();
            ImGui::TreePop();
        }
        ImGui::TreePop();
    }

    if (ImGui::TreeNode("Groups"))
    {
        HelpMarker(
            "BeginGroup() basically locks the horizontal position for new line. "
            "EndGroup() bundles the whole group so that you can use \"item\" functions such as "
            "IsItemHovered()/IsItemActive() or SameLine() etc. on the whole group.");
        ImGui::BeginGroup();
        {
            ImGui::BeginGroup();
            ImGui::Button("AAA");
            ImGui::SameLine();
            ImGui::Button("BBB");
            ImGui::SameLine();
            ImGui::BeginGroup();
            ImGui::Button("CCC");
            ImGui::Button("DDD");
            ImGui::EndGroup();
            ImGui::SameLine();
            ImGui::Button("EEE");
            ImGui::EndGroup();
            if (ImGui::IsItemHovered())
                ImGui::SetTooltip("First group hovered");
        }
        // Capture the group size and create widgets using the same size
        ImVec2 size = ImGui::GetItemRectSize();
        const float values[5] = { 0.5f, 0.20f, 0.80f, 0.60f, 0.25f };
        ImGui::PlotHistogram("##values", values, IM_ARRAYSIZE(values), 0, NULL, 0.0f, 1.0f, size);

        ImGui::Button("ACTION", ImVec2((size.x - ImGui::GetStyle().ItemSpacing.x) * 0.5f, size.y));
        ImGui::SameLine();
        ImGui::Button("REACTION", ImVec2((size.x - ImGui::GetStyle().ItemSpacing.x) * 0.5f, size.y));
        ImGui::EndGroup();
        ImGui::SameLine();

        ImGui::Button("LEVERAGE\nBUZZWORD", size);
        ImGui::SameLine();

        if (ImGui::ListBoxHeader("List", size))
        {
            ImGui::Selectable("Selected", true);
            ImGui::Selectable("Not Selected", false);
            ImGui::ListBoxFooter();
        }

        ImGui::TreePop();
    }

    if (ImGui::TreeNode("Text Baseline Alignment"))
    {
        {
            ImGui::BulletText("Text baseline:");
            ImGui::SameLine(); HelpMarker(
                "This is testing the vertical alignment that gets applied on text to keep it aligned with widgets. "
                "Lines only composed of text or \"small\" widgets use less vertical space than lines with framed widgets.");
            ImGui::Indent();

            ImGui::Text("KO Blahblah"); ImGui::SameLine();
            ImGui::Button("Some framed item"); ImGui::SameLine();
            HelpMarker("Baseline of button will look misaligned with text..");

            // If your line starts with text, call AlignTextToFramePadding() to align text to upcoming widgets.
            // (because we don't know what's coming after the Text() statement, we need to move the text baseline
            // down by FramePadding.y ahead of time)
            ImGui::AlignTextToFramePadding();
            ImGui::Text("OK Blahblah"); ImGui::SameLine();
            ImGui::Button("Some framed item"); ImGui::SameLine();
            HelpMarker("We call AlignTextToFramePadding() to vertically align the text baseline by +FramePadding.y");

            // SmallButton() uses the same vertical padding as Text
            ImGui::Button("TEST##1"); ImGui::SameLine();
            ImGui::Text("TEST"); ImGui::SameLine();
            ImGui::SmallButton("TEST##2");

            // If your line starts with text, call AlignTextToFramePadding() to align text to upcoming widgets.
            ImGui::AlignTextToFramePadding();
            ImGui::Text("Text aligned to framed item"); ImGui::SameLine();
            ImGui::Button("Item##1"); ImGui::SameLine();
            ImGui::Text("Item"); ImGui::SameLine();
            ImGui::SmallButton("Item##2"); ImGui::SameLine();
            ImGui::Button("Item##3");

            ImGui::Unindent();
        }

        ImGui::Spacing();

        {
            ImGui::BulletText("Multi-line text:");
            ImGui::Indent();
            ImGui::Text("One\nTwo\nThree"); ImGui::SameLine();
            ImGui::Text("Hello\nWorld"); ImGui::SameLine();
            ImGui::Text("Banana");

            ImGui::Text("Banana"); ImGui::SameLine();
            ImGui::Text("Hello\nWorld"); ImGui::SameLine();
            ImGui::Text("One\nTwo\nThree");

            ImGui::Button("HOP##1"); ImGui::SameLine();
            ImGui::Text("Banana"); ImGui::SameLine();
            ImGui::Text("Hello\nWorld"); ImGui::SameLine();
            ImGui::Text("Banana");

            ImGui::Button("HOP##2"); ImGui::SameLine();
            ImGui::Text("Hello\nWorld"); ImGui::SameLine();
            ImGui::Text("Banana");
            ImGui::Unindent();
        }

        ImGui::Spacing();

        {
            ImGui::BulletText("Misc items:");
            ImGui::Indent();

            // SmallButton() sets FramePadding to zero. Text baseline is aligned to match baseline of previous Button.
            ImGui::Button("80x80", ImVec2(80, 80));
            ImGui::SameLine();
            ImGui::Button("50x50", ImVec2(50, 50));
            ImGui::SameLine();
            ImGui::Button("Button()");
            ImGui::SameLine();
            ImGui::SmallButton("SmallButton()");

            // Tree
            const float spacing = ImGui::GetStyle().ItemInnerSpacing.x;
            ImGui::Button("Button##1");
            ImGui::SameLine(0.0f, spacing);
            if (ImGui::TreeNode("Node##1"))
            {
                // Placeholder tree data
                for (int i = 0; i < 6; i++)
                    ImGui::BulletText("Item %d..", i);
                ImGui::TreePop();
            }

            // Vertically align text node a bit lower so it'll be vertically centered with upcoming widget.
            // Otherwise you can use SmallButton() (smaller fit).
            ImGui::AlignTextToFramePadding();

            // Common mistake to avoid: if we want to SameLine after TreeNode we need to do it before we add
            // other contents below the node.
            bool node_open = ImGui::TreeNode("Node##2");
            ImGui::SameLine(0.0f, spacing); ImGui::Button("Button##2");
            if (node_open)
            {
                // Placeholder tree data
                for (int i = 0; i < 6; i++)
                    ImGui::BulletText("Item %d..", i);
                ImGui::TreePop();
            }

            // Bullet
            ImGui::Button("Button##3");
            ImGui::SameLine(0.0f, spacing);
            ImGui::BulletText("Bullet text");

            ImGui::AlignTextToFramePadding();
            ImGui::BulletText("Node");
            ImGui::SameLine(0.0f, spacing); ImGui::Button("Button##4");
            ImGui::Unindent();
        }

        ImGui::TreePop();
    }

    if (ImGui::TreeNode("Scrolling"))
    {
        // Vertical scroll functions
        HelpMarker("Use SetScrollHereY() or SetScrollFromPosY() to scroll to a given vertical position.");

        static int track_item = 50;
        static bool enable_track = true;
        static bool enable_extra_decorations = false;
        static float scroll_to_off_px = 0.0f;
        static float scroll_to_pos_px = 200.0f;

        ImGui::Checkbox("Decoration", &enable_extra_decorations);

        ImGui::Checkbox("Track", &enable_track);
        ImGui::PushItemWidth(100);
        ImGui::SameLine(140); enable_track |= ImGui::DragInt("##item", &track_item, 0.25f, 0, 99, "Item = %d");

        bool scroll_to_off = ImGui::Button("Scroll Offset");
        ImGui::SameLine(140); scroll_to_off |= ImGui::DragFloat("##off", &scroll_to_off_px, 1.00f, 0, FLT_MAX, "+%.0f px");

        bool scroll_to_pos = ImGui::Button("Scroll To Pos");
        ImGui::SameLine(140); scroll_to_pos |= ImGui::DragFloat("##pos", &scroll_to_pos_px, 1.00f, -10, FLT_MAX, "X/Y = %.0f px");
        ImGui::PopItemWidth();

        if (scroll_to_off || scroll_to_pos)
            enable_track = false;

        ImGuiStyle& style = ImGui::GetStyle();
        float child_w = (ImGui::GetContentRegionAvail().x - 4 * style.ItemSpacing.x) / 5;
        if (child_w < 1.0f)
            child_w = 1.0f;
        ImGui::PushID("##VerticalScrolling");
        for (int i = 0; i < 5; i++)
        {
            if (i > 0) ImGui::SameLine();
            ImGui::BeginGroup();
            const char* names[] = { "Top", "25%", "Center", "75%", "Bottom" };
            ImGui::TextUnformatted(names[i]);

            const ImGuiWindowFlags child_flags = enable_extra_decorations ? ImGuiWindowFlags_MenuBar : 0;
            const ImGuiID child_id = ImGui::GetID((void*)(intptr_t)i);
            const bool child_is_visible = ImGui::BeginChild(child_id, ImVec2(child_w, 200.0f), true, child_flags);
            if (ImGui::BeginMenuBar())
            {
                ImGui::TextUnformatted("abc");
                ImGui::EndMenuBar();
            }
            if (scroll_to_off)
                ImGui::SetScrollY(scroll_to_off_px);
            if (scroll_to_pos)
                ImGui::SetScrollFromPosY(ImGui::GetCursorStartPos().y + scroll_to_pos_px, i * 0.25f);
            if (child_is_visible) // Avoid calling SetScrollHereY when running with culled items
            {
                for (int item = 0; item < 100; item++)
                {
                    if (enable_track && item == track_item)
                    {
                        ImGui::TextColored(ImVec4(1, 1, 0, 1), "Item %d", item);
                        ImGui::SetScrollHereY(i * 0.25f); // 0.0f:top, 0.5f:center, 1.0f:bottom
                    }
                    else
                    {
                        ImGui::Text("Item %d", item);
                    }
                }
            }
            float scroll_y = ImGui::GetScrollY();
            float scroll_max_y = ImGui::GetScrollMaxY();
            ImGui::EndChild();
            ImGui::Text("%.0f/%.0f", scroll_y, scroll_max_y);
            ImGui::EndGroup();
        }
        ImGui::PopID();

        // Horizontal scroll functions
        ImGui::Spacing();
        HelpMarker(
            "Use SetScrollHereX() or SetScrollFromPosX() to scroll to a given horizontal position.\n\n"
            "Because the clipping rectangle of most window hides half worth of WindowPadding on the "
            "left/right, using SetScrollFromPosX(+1) will usually result in clipped text whereas the "
            "equivalent SetScrollFromPosY(+1) wouldn't.");
        ImGui::PushID("##HorizontalScrolling");
        for (int i = 0; i < 5; i++)
        {
            float child_height = ImGui::GetTextLineHeight() + style.ScrollbarSize + style.WindowPadding.y * 2.0f;
            ImGuiWindowFlags child_flags = ImGuiWindowFlags_HorizontalScrollbar | (enable_extra_decorations ? ImGuiWindowFlags_AlwaysVerticalScrollbar : 0);
            ImGuiID child_id = ImGui::GetID((void*)(intptr_t)i);
            bool child_is_visible = ImGui::BeginChild(child_id, ImVec2(-100, child_height), true, child_flags);
            if (scroll_to_off)
                ImGui::SetScrollX(scroll_to_off_px);
            if (scroll_to_pos)
                ImGui::SetScrollFromPosX(ImGui::GetCursorStartPos().x + scroll_to_pos_px, i * 0.25f);
            if (child_is_visible) // Avoid calling SetScrollHereY when running with culled items
            {
                for (int item = 0; item < 100; item++)
                {
                    if (enable_track && item == track_item)
                    {
                        ImGui::TextColored(ImVec4(1, 1, 0, 1), "Item %d", item);
                        ImGui::SetScrollHereX(i * 0.25f); // 0.0f:left, 0.5f:center, 1.0f:right
                    }
                    else
                    {
                        ImGui::Text("Item %d", item);
                    }
                    ImGui::SameLine();
                }
            }
            float scroll_x = ImGui::GetScrollX();
            float scroll_max_x = ImGui::GetScrollMaxX();
            ImGui::EndChild();
            ImGui::SameLine();
            const char* names[] = { "Left", "25%", "Center", "75%", "Right" };
            ImGui::Text("%s\n%.0f/%.0f", names[i], scroll_x, scroll_max_x);
            ImGui::Spacing();
        }
        ImGui::PopID();

        // Miscellaneous Horizontal Scrolling Demo
        HelpMarker(
            "Horizontal scrolling for a window is enabled via the ImGuiWindowFlags_HorizontalScrollbar flag.\n\n"
            "You may want to also explicitly specify content width by using SetNextWindowContentWidth() before Begin().");
        static int lines = 7;
        ImGui::SliderInt("Lines", &lines, 1, 15);
        ImGui::PushStyleVar(ImGuiStyleVar_FrameRounding, 3.0f);
        ImGui::PushStyleVar(ImGuiStyleVar_FramePadding, ImVec2(2.0f, 1.0f));
        ImVec2 scrolling_child_size = ImVec2(0, ImGui::GetFrameHeightWithSpacing() * 7 + 30);
        ImGui::BeginChild("scrolling", scrolling_child_size, true, ImGuiWindowFlags_HorizontalScrollbar);
        for (int line = 0; line < lines; line++)
        {
            // Display random stuff. For the sake of this trivial demo we are using basic Button() + SameLine()
            // If you want to create your own time line for a real application you may be better off manipulating
            // the cursor position yourself, aka using SetCursorPos/SetCursorScreenPos to position the widgets
            // yourself. You may also want to use the lower-level ImDrawList API.
            int num_buttons = 10 + ((line & 1) ? line * 9 : line * 3);
            for (int n = 0; n < num_buttons; n++)
            {
                if (n > 0) ImGui::SameLine();
                ImGui::PushID(n + line * 1000);
                char num_buf[16];
                sprintf(num_buf, "%d", n);
                const char* label = (!(n % 15)) ? "FizzBuzz" : (!(n % 3)) ? "Fizz" : (!(n % 5)) ? "Buzz" : num_buf;
                float hue = n * 0.05f;
                ImGui::PushStyleColor(ImGuiCol_Button, (ImVec4)ImColor::HSV(hue, 0.6f, 0.6f));
                ImGui::PushStyleColor(ImGuiCol_ButtonHovered, (ImVec4)ImColor::HSV(hue, 0.7f, 0.7f));
                ImGui::PushStyleColor(ImGuiCol_ButtonActive, (ImVec4)ImColor::HSV(hue, 0.8f, 0.8f));
                ImGui::Button(label, ImVec2(40.0f + sinf((float)(line + n)) * 20.0f, 0.0f));
                ImGui::PopStyleColor(3);
                ImGui::PopID();
            }
        }
        float scroll_x = ImGui::GetScrollX();
        float scroll_max_x = ImGui::GetScrollMaxX();
        ImGui::EndChild();
        ImGui::PopStyleVar(2);
        float scroll_x_delta = 0.0f;
        ImGui::SmallButton("<<");
        if (ImGui::IsItemActive())
            scroll_x_delta = -ImGui::GetIO().DeltaTime * 1000.0f;
        ImGui::SameLine();
        ImGui::Text("Scroll from code"); ImGui::SameLine();
        ImGui::SmallButton(">>");
        if (ImGui::IsItemActive())
            scroll_x_delta = +ImGui::GetIO().DeltaTime * 1000.0f;
        ImGui::SameLine();
        ImGui::Text("%.0f/%.0f", scroll_x, scroll_max_x);
        if (scroll_x_delta != 0.0f)
        {
            // Demonstrate a trick: you can use Begin to set yourself in the context of another window
            // (here we are already out of your child window)
            ImGui::BeginChild("scrolling");
            ImGui::SetScrollX(ImGui::GetScrollX() + scroll_x_delta);
            ImGui::EndChild();
        }
        ImGui::Spacing();

        static bool show_horizontal_contents_size_demo_window = false;
        ImGui::Checkbox("Show Horizontal contents size demo window", &show_horizontal_contents_size_demo_window);

        if (show_horizontal_contents_size_demo_window)
        {
            static bool show_h_scrollbar = true;
            static bool show_button = true;
            static bool show_tree_nodes = true;
            static bool show_text_wrapped = false;
            static bool show_columns = true;
            static bool show_tab_bar = true;
            static bool show_child = false;
            static bool explicit_content_size = false;
            static float contents_size_x = 300.0f;
            if (explicit_content_size)
                ImGui::SetNextWindowContentSize(ImVec2(contents_size_x, 0.0f));
            ImGui::Begin("Horizontal contents size demo window", &show_horizontal_contents_size_demo_window, show_h_scrollbar ? ImGuiWindowFlags_HorizontalScrollbar : 0);
            ImGui::PushStyleVar(ImGuiStyleVar_ItemSpacing, ImVec2(2, 0));
            ImGui::PushStyleVar(ImGuiStyleVar_FramePadding, ImVec2(2, 0));
            HelpMarker("Test of different widgets react and impact the work rectangle growing when horizontal scrolling is enabled.\n\nUse 'Metrics->Tools->Show windows rectangles' to visualize rectangles.");
            ImGui::Checkbox("H-scrollbar", &show_h_scrollbar);
            ImGui::Checkbox("Button", &show_button);            // Will grow contents size (unless explicitly overwritten)
            ImGui::Checkbox("Tree nodes", &show_tree_nodes);    // Will grow contents size and display highlight over full width
            ImGui::Checkbox("Text wrapped", &show_text_wrapped);// Will grow and use contents size
            ImGui::Checkbox("Columns", &show_columns);          // Will use contents size
            ImGui::Checkbox("Tab bar", &show_tab_bar);          // Will use contents size
            ImGui::Checkbox("Child", &show_child);              // Will grow and use contents size
            ImGui::Checkbox("Explicit content size", &explicit_content_size);
            ImGui::Text("Scroll %.1f/%.1f %.1f/%.1f", ImGui::GetScrollX(), ImGui::GetScrollMaxX(), ImGui::GetScrollY(), ImGui::GetScrollMaxY());
            if (explicit_content_size)
            {
                ImGui::SameLine();
                ImGui::SetNextItemWidth(100);
                ImGui::DragFloat("##csx", &contents_size_x);
                ImVec2 p = ImGui::GetCursorScreenPos();
                ImGui::GetWindowDrawList()->AddRectFilled(p, ImVec2(p.x + 10, p.y + 10), IM_COL32_WHITE);
                ImGui::GetWindowDrawList()->AddRectFilled(ImVec2(p.x + contents_size_x - 10, p.y), ImVec2(p.x + contents_size_x, p.y + 10), IM_COL32_WHITE);
                ImGui::Dummy(ImVec2(0, 10));
            }
            ImGui::PopStyleVar(2);
            ImGui::Separator();
            if (show_button)
            {
                ImGui::Button("this is a 300-wide button", ImVec2(300, 0));
            }
            if (show_tree_nodes)
            {
                bool open = true;
                if (ImGui::TreeNode("this is a tree node"))
                {
                    if (ImGui::TreeNode("another one of those tree node..."))
                    {
                        ImGui::Text("Some tree contents");
                        ImGui::TreePop();
                    }
                    ImGui::TreePop();
                }
                ImGui::CollapsingHeader("CollapsingHeader", &open);
            }
            if (show_text_wrapped)
            {
                ImGui::TextWrapped("This text should automatically wrap on the edge of the work rectangle.");
            }
            if (show_columns)
            {
                ImGui::Columns(4);
                for (int n = 0; n < 4; n++)
                {
                    ImGui::Text("Width %.2f", ImGui::GetColumnWidth());
                    ImGui::NextColumn();
                }
                ImGui::Columns(1);
            }
            if (show_tab_bar && ImGui::BeginTabBar("Hello"))
            {
                if (ImGui::BeginTabItem("OneOneOne")) { ImGui::EndTabItem(); }
                if (ImGui::BeginTabItem("TwoTwoTwo")) { ImGui::EndTabItem(); }
                if (ImGui::BeginTabItem("ThreeThreeThree")) { ImGui::EndTabItem(); }
                if (ImGui::BeginTabItem("FourFourFour")) { ImGui::EndTabItem(); }
                ImGui::EndTabBar();
            }
            if (show_child)
            {
                ImGui::BeginChild("child", ImVec2(0, 0), true);
                ImGui::EndChild();
            }
            ImGui::End();
        }

        ImGui::TreePop();
    }

    if (ImGui::TreeNode("Clipping"))
    {
        static ImVec2 size(100.0f, 100.0f);
        static ImVec2 offset(30.0f, 30.0f);
        ImGui::DragFloat2("size", (float*)&size, 0.5f, 1.0f, 200.0f, "%.0f");
        ImGui::TextWrapped("(Click and drag to scroll)");

        for (int n = 0; n < 3; n++)
        {
            if (n > 0)
                ImGui::SameLine();
            ImGui::PushID(n);
            ImGui::BeginGroup(); // Lock X position

            ImGui::InvisibleButton("##empty", size);
            if (ImGui::IsItemActive() && ImGui::IsMouseDragging(ImGuiMouseButton_Left))
            {
                offset.x += ImGui::GetIO().MouseDelta.x;
                offset.y += ImGui::GetIO().MouseDelta.y;
            }
            const ImVec2 p0 = ImGui::GetItemRectMin();
            const ImVec2 p1 = ImGui::GetItemRectMax();
            const char* text_str = "Line 1 hello\nLine 2 clip me!";
            const ImVec2 text_pos = ImVec2(p0.x + offset.x, p0.y + offset.y);
            ImDrawList* draw_list = ImGui::GetWindowDrawList();

            switch (n)
            {
            case 0:
                HelpMarker(
                    "Using ImGui::PushClipRect():\n"
                    "Will alter ImGui hit-testing logic + ImDrawList rendering.\n"
                    "(use this if you want your clipping rectangle to affect interactions)");
                ImGui::PushClipRect(p0, p1, true);
                draw_list->AddRectFilled(p0, p1, IM_COL32(90, 90, 120, 255));
                draw_list->AddText(text_pos, IM_COL32_WHITE, text_str);
                ImGui::PopClipRect();
                break;
            case 1:
                HelpMarker(
                    "Using ImDrawList::PushClipRect():\n"
                    "Will alter ImDrawList rendering only.\n"
                    "(use this as a shortcut if you are only using ImDrawList calls)");
                draw_list->PushClipRect(p0, p1, true);
                draw_list->AddRectFilled(p0, p1, IM_COL32(90, 90, 120, 255));
                draw_list->AddText(text_pos, IM_COL32_WHITE, text_str);
                draw_list->PopClipRect();
                break;
            case 2:
                HelpMarker(
                    "Using ImDrawList::AddText() with a fine ClipRect:\n"
                    "Will alter only this specific ImDrawList::AddText() rendering.\n"
                    "(this is often used internally to avoid altering the clipping rectangle and minimize draw calls)");
                ImVec4 clip_rect(p0.x, p0.y, p1.x, p1.y); // AddText() takes a ImVec4* here so let's convert.
                draw_list->AddRectFilled(p0, p1, IM_COL32(90, 90, 120, 255));
                draw_list->AddText(ImGui::GetFont(), ImGui::GetFontSize(), text_pos, IM_COL32_WHITE, text_str, NULL, 0.0f, &clip_rect);
                break;
            }
            ImGui::EndGroup();
            ImGui::PopID();
        }

        ImGui::TreePop();
    }
}

static void ShowDemoWindowPopups()
{
    if (!ImGui::CollapsingHeader("Popups & Modal windows"))
        return;

    // The properties of popups windows are:
    // - They block normal mouse hovering detection outside them. (*)
    // - Unless modal, they can be closed by clicking anywhere outside them, or by pressing ESCAPE.
    // - Their visibility state (~bool) is held internally by Dear ImGui instead of being held by the programmer as
    //   we are used to with regular Begin() calls. User can manipulate the visibility state by calling OpenPopup().
    // (*) One can use IsItemHovered(ImGuiHoveredFlags_AllowWhenBlockedByPopup) to bypass it and detect hovering even
    //     when normally blocked by a popup.
    // Those three properties are connected. The library needs to hold their visibility state BECAUSE it can close
    // popups at any time.

    // Typical use for regular windows:
    //   bool my_tool_is_active = false; if (ImGui::Button("Open")) my_tool_is_active = true; [...] if (my_tool_is_active) Begin("My Tool", &my_tool_is_active) { [...] } End();
    // Typical use for popups:
    //   if (ImGui::Button("Open")) ImGui::OpenPopup("MyPopup"); if (ImGui::BeginPopup("MyPopup") { [...] EndPopup(); }

    // With popups we have to go through a library call (here OpenPopup) to manipulate the visibility state.
    // This may be a bit confusing at first but it should quickly make sense. Follow on the examples below.

    if (ImGui::TreeNode("Popups"))
    {
        ImGui::TextWrapped(
            "When a popup is active, it inhibits interacting with windows that are behind the popup. "
            "Clicking outside the popup closes it.");

        static int selected_fish = -1;
        const char* names[] = { "Bream", "Haddock", "Mackerel", "Pollock", "Tilefish" };
        static bool toggles[] = { true, false, false, false, false };

        // Simple selection popup (if you want to show the current selection inside the Button itself,
        // you may want to build a string using the "###" operator to preserve a constant ID with a variable label)
        if (ImGui::Button("Select.."))
            ImGui::OpenPopup("my_select_popup");
        ImGui::SameLine();
        ImGui::TextUnformatted(selected_fish == -1 ? "<None>" : names[selected_fish]);
        if (ImGui::BeginPopup("my_select_popup"))
        {
            ImGui::Text("Aquarium");
            ImGui::Separator();
            for (int i = 0; i < IM_ARRAYSIZE(names); i++)
                if (ImGui::Selectable(names[i]))
                    selected_fish = i;
            ImGui::EndPopup();
        }

        // Showing a menu with toggles
        if (ImGui::Button("Toggle.."))
            ImGui::OpenPopup("my_toggle_popup");
        if (ImGui::BeginPopup("my_toggle_popup"))
        {
            for (int i = 0; i < IM_ARRAYSIZE(names); i++)
                ImGui::MenuItem(names[i], "", &toggles[i]);
            if (ImGui::BeginMenu("Sub-menu"))
            {
                ImGui::MenuItem("Click me");
                ImGui::EndMenu();
            }

            ImGui::Separator();
            ImGui::Text("Tooltip here");
            if (ImGui::IsItemHovered())
                ImGui::SetTooltip("I am a tooltip over a popup");

            if (ImGui::Button("Stacked Popup"))
                ImGui::OpenPopup("another popup");
            if (ImGui::BeginPopup("another popup"))
            {
                for (int i = 0; i < IM_ARRAYSIZE(names); i++)
                    ImGui::MenuItem(names[i], "", &toggles[i]);
                if (ImGui::BeginMenu("Sub-menu"))
                {
                    ImGui::MenuItem("Click me");
                    if (ImGui::Button("Stacked Popup"))
                        ImGui::OpenPopup("another popup");
                    if (ImGui::BeginPopup("another popup"))
                    {
                        ImGui::Text("I am the last one here.");
                        ImGui::EndPopup();
                    }
                    ImGui::EndMenu();
                }
                ImGui::EndPopup();
            }
            ImGui::EndPopup();
        }

        // Call the more complete ShowExampleMenuFile which we use in various places of this demo
        if (ImGui::Button("File Menu.."))
            ImGui::OpenPopup("my_file_popup");
        if (ImGui::BeginPopup("my_file_popup"))
        {
            ShowExampleMenuFile();
            ImGui::EndPopup();
        }

        ImGui::TreePop();
    }

    if (ImGui::TreeNode("Context menus"))
    {
        // BeginPopupContextItem() is a helper to provide common/simple popup behavior of essentially doing:
        //    if (IsItemHovered() && IsMouseReleased(ImGuiMouseButton_Right))
        //       OpenPopup(id);
        //    return BeginPopup(id);
        // For more advanced uses you may want to replicate and customize this code.
        // See details in BeginPopupContextItem().
        static float value = 0.5f;
        ImGui::Text("Value = %.3f (<-- right-click here)", value);
        if (ImGui::BeginPopupContextItem("item context menu"))
        {
            if (ImGui::Selectable("Set to zero")) value = 0.0f;
            if (ImGui::Selectable("Set to PI")) value = 3.1415f;
            ImGui::SetNextItemWidth(-1);
            ImGui::DragFloat("##Value", &value, 0.1f, 0.0f, 0.0f);
            ImGui::EndPopup();
        }

        // We can also use OpenPopupOnItemClick() which is the same as BeginPopupContextItem() but without the
        // Begin() call. So here we will make it that clicking on the text field with the right mouse button (1)
        // will toggle the visibility of the popup above.
        ImGui::Text("(You can also right-click me to open the same popup as above.)");
        ImGui::OpenPopupOnItemClick("item context menu", 1);

        // When used after an item that has an ID (e.g.Button), we can skip providing an ID to BeginPopupContextItem().
        // BeginPopupContextItem() will use the last item ID as the popup ID.
        // In addition here, we want to include your editable label inside the button label.
        // We use the ### operator to override the ID (read FAQ about ID for details)
        static char name[32] = "Label1";
        char buf[64];
        sprintf(buf, "Button: %s###Button", name); // ### operator override ID ignoring the preceding label
        ImGui::Button(buf);
        if (ImGui::BeginPopupContextItem())
        {
            ImGui::Text("Edit name:");
            ImGui::InputText("##edit", name, IM_ARRAYSIZE(name));
            if (ImGui::Button("Close"))
                ImGui::CloseCurrentPopup();
            ImGui::EndPopup();
        }
        ImGui::SameLine(); ImGui::Text("(<-- right-click here)");

        ImGui::TreePop();
    }

    if (ImGui::TreeNode("Modals"))
    {
        ImGui::TextWrapped("Modal windows are like popups but the user cannot close them by clicking outside.");

        if (ImGui::Button("Delete.."))
            ImGui::OpenPopup("Delete?");

        // Always center this window when appearing
        ImVec2 center = ImGui::GetMainViewport()->GetCenter();
        //ImVec2 parent_pos = ImGui::GetWindowPos();
        //ImVec2 parent_size = ImGui::GetWindowSize();
        //ImVec2 center(parent_pos.x + parent_size.x * 0.5f, parent_pos.y + parent_size.y * 0.5f);
        ImGui::SetNextWindowPos(center, ImGuiCond_Appearing, ImVec2(0.5f, 0.5f));

        if (ImGui::BeginPopupModal("Delete?", NULL, ImGuiWindowFlags_AlwaysAutoResize))
        {
            ImGui::Text("All those beautiful files will be deleted.\nThis operation cannot be undone!\n\n");
            ImGui::Separator();

            //static int unused_i = 0;
            //ImGui::Combo("Combo", &unused_i, "Delete\0Delete harder\0");

            static bool dont_ask_me_next_time = false;
            ImGui::PushStyleVar(ImGuiStyleVar_FramePadding, ImVec2(0, 0));
            ImGui::Checkbox("Don't ask me next time", &dont_ask_me_next_time);
            ImGui::PopStyleVar();

            if (ImGui::Button("OK", ImVec2(120, 0))) { ImGui::CloseCurrentPopup(); }
            ImGui::SetItemDefaultFocus();
            ImGui::SameLine();
            if (ImGui::Button("Cancel", ImVec2(120, 0))) { ImGui::CloseCurrentPopup(); }
            ImGui::EndPopup();
        }

        if (ImGui::Button("Stacked modals.."))
            ImGui::OpenPopup("Stacked 1");
        if (ImGui::BeginPopupModal("Stacked 1", NULL, ImGuiWindowFlags_MenuBar))
        {
            if (ImGui::BeginMenuBar())
            {
                if (ImGui::BeginMenu("File"))
                {
                    if (ImGui::MenuItem("Some menu item")) {}
                    ImGui::EndMenu();
                }
                ImGui::EndMenuBar();
            }
            ImGui::Text("Hello from Stacked The First\nUsing style.Colors[ImGuiCol_ModalWindowDimBg] behind it.");

            // Testing behavior of widgets stacking their own regular popups over the modal.
            static int item = 1;
            static float color[4] = { 0.4f, 0.7f, 0.0f, 0.5f };
            ImGui::Combo("Combo", &item, "aaaa\0bbbb\0cccc\0dddd\0eeee\0\0");
            ImGui::ColorEdit4("color", color);

            if (ImGui::Button("Add another modal.."))
                ImGui::OpenPopup("Stacked 2");

            // Also demonstrate passing a bool* to BeginPopupModal(), this will create a regular close button which
            // will close the popup. Note that the visibility state of popups is owned by imgui, so the input value
            // of the bool actually doesn't matter here.
            bool unused_open = true;
            if (ImGui::BeginPopupModal("Stacked 2", &unused_open))
            {
                ImGui::Text("Hello from Stacked The Second!");
                if (ImGui::Button("Close"))
                    ImGui::CloseCurrentPopup();
                ImGui::EndPopup();
            }

            if (ImGui::Button("Close"))
                ImGui::CloseCurrentPopup();
            ImGui::EndPopup();
        }

        ImGui::TreePop();
    }

    if (ImGui::TreeNode("Menus inside a regular window"))
    {
        ImGui::TextWrapped("Below we are testing adding menu items to a regular window. It's rather unusual but should work!");
        ImGui::Separator();

        // Note: As a quirk in this very specific example, we want to differentiate the parent of this menu from the
        // parent of the various popup menus above. To do so we are encloding the items in a PushID()/PopID() block
        // to make them two different menusets. If we don't, opening any popup above and hovering our menu here would
        // open it. This is because once a menu is active, we allow to switch to a sibling menu by just hovering on it,
        // which is the desired behavior for regular menus.
        ImGui::PushID("foo");
        ImGui::MenuItem("Menu item", "CTRL+M");
        if (ImGui::BeginMenu("Menu inside a regular window"))
        {
            ShowExampleMenuFile();
            ImGui::EndMenu();
        }
        ImGui::PopID();
        ImGui::Separator();
        ImGui::TreePop();
    }
}

static void ShowDemoWindowColumns()
{
    if (!ImGui::CollapsingHeader("Columns"))
        return;

    ImGui::PushID("Columns");

    static bool disable_indent = false;
    ImGui::Checkbox("Disable tree indentation", &disable_indent);
    ImGui::SameLine();
    HelpMarker("Disable the indenting of tree nodes so demo columns can use the full window width.");
    if (disable_indent)
        ImGui::PushStyleVar(ImGuiStyleVar_IndentSpacing, 0.0f);

    // Basic columns
    if (ImGui::TreeNode("Basic"))
    {
        ImGui::Text("Without border:");
        ImGui::Columns(3, "mycolumns3", false);  // 3-ways, no border
        ImGui::Separator();
        for (int n = 0; n < 14; n++)
        {
            char label[32];
            sprintf(label, "Item %d", n);
            if (ImGui::Selectable(label)) {}
            //if (ImGui::Button(label, ImVec2(-FLT_MIN,0.0f))) {}
            ImGui::NextColumn();
        }
        ImGui::Columns(1);
        ImGui::Separator();

        ImGui::Text("With border:");
        ImGui::Columns(4, "mycolumns"); // 4-ways, with border
        ImGui::Separator();
        ImGui::Text("ID"); ImGui::NextColumn();
        ImGui::Text("Name"); ImGui::NextColumn();
        ImGui::Text("Path"); ImGui::NextColumn();
        ImGui::Text("Hovered"); ImGui::NextColumn();
        ImGui::Separator();
        const char* names[3] = { "One", "Two", "Three" };
        const char* paths[3] = { "/path/one", "/path/two", "/path/three" };
        static int selected = -1;
        for (int i = 0; i < 3; i++)
        {
            char label[32];
            sprintf(label, "%04d", i);
            if (ImGui::Selectable(label, selected == i, ImGuiSelectableFlags_SpanAllColumns))
                selected = i;
            bool hovered = ImGui::IsItemHovered();
            ImGui::NextColumn();
            ImGui::Text(names[i]); ImGui::NextColumn();
            ImGui::Text(paths[i]); ImGui::NextColumn();
            ImGui::Text("%d", hovered); ImGui::NextColumn();
        }
        ImGui::Columns(1);
        ImGui::Separator();
        ImGui::TreePop();
    }

    if (ImGui::TreeNode("Borders"))
    {
        // NB: Future columns API should allow automatic horizontal borders.
        static bool h_borders = true;
        static bool v_borders = true;
        static int columns_count = 4;
        const int lines_count = 3;
        ImGui::SetNextItemWidth(ImGui::GetFontSize() * 8);
        ImGui::DragInt("##columns_count", &columns_count, 0.1f, 2, 10, "%d columns");
        if (columns_count < 2)
            columns_count = 2;
        ImGui::SameLine();
        ImGui::Checkbox("horizontal", &h_borders);
        ImGui::SameLine();
        ImGui::Checkbox("vertical", &v_borders);
        ImGui::Columns(columns_count, NULL, v_borders);
        for (int i = 0; i < columns_count * lines_count; i++)
        {
            if (h_borders && ImGui::GetColumnIndex() == 0)
                ImGui::Separator();
            ImGui::Text("%c%c%c", 'a' + i, 'a' + i, 'a' + i);
            ImGui::Text("Width %.2f", ImGui::GetColumnWidth());
            ImGui::Text("Avail %.2f", ImGui::GetContentRegionAvail().x);
            ImGui::Text("Offset %.2f", ImGui::GetColumnOffset());
            ImGui::Text("Long text that is likely to clip");
            ImGui::Button("Button", ImVec2(-FLT_MIN, 0.0f));
            ImGui::NextColumn();
        }
        ImGui::Columns(1);
        if (h_borders)
            ImGui::Separator();
        ImGui::TreePop();
    }

    // Create multiple items in a same cell before switching to next column
    if (ImGui::TreeNode("Mixed items"))
    {
        ImGui::Columns(3, "mixed");
        ImGui::Separator();

        ImGui::Text("Hello");
        ImGui::Button("Banana");
        ImGui::NextColumn();

        ImGui::Text("ImGui");
        ImGui::Button("Apple");
        static float foo = 1.0f;
        ImGui::InputFloat("red", &foo, 0.05f, 0, "%.3f");
        ImGui::Text("An extra line here.");
        ImGui::NextColumn();

        ImGui::Text("Sailor");
        ImGui::Button("Corniflower");
        static float bar = 1.0f;
        ImGui::InputFloat("blue", &bar, 0.05f, 0, "%.3f");
        ImGui::NextColumn();

        if (ImGui::CollapsingHeader("Category A")) { ImGui::Text("Blah blah blah"); } ImGui::NextColumn();
        if (ImGui::CollapsingHeader("Category B")) { ImGui::Text("Blah blah blah"); } ImGui::NextColumn();
        if (ImGui::CollapsingHeader("Category C")) { ImGui::Text("Blah blah blah"); } ImGui::NextColumn();
        ImGui::Columns(1);
        ImGui::Separator();
        ImGui::TreePop();
    }

    // Word wrapping
    if (ImGui::TreeNode("Word-wrapping"))
    {
        ImGui::Columns(2, "word-wrapping");
        ImGui::Separator();
        ImGui::TextWrapped("The quick brown fox jumps over the lazy dog.");
        ImGui::TextWrapped("Hello Left");
        ImGui::NextColumn();
        ImGui::TextWrapped("The quick brown fox jumps over the lazy dog.");
        ImGui::TextWrapped("Hello Right");
        ImGui::Columns(1);
        ImGui::Separator();
        ImGui::TreePop();
    }

    // Scrolling columns
    /*
    if (ImGui::TreeNode("Vertical Scrolling"))
    {
        ImGui::BeginChild("##header", ImVec2(0, ImGui::GetTextLineHeightWithSpacing()+ImGui::GetStyle().ItemSpacing.y));
        ImGui::Columns(3);
        ImGui::Text("ID"); ImGui::NextColumn();
        ImGui::Text("Name"); ImGui::NextColumn();
        ImGui::Text("Path"); ImGui::NextColumn();
        ImGui::Columns(1);
        ImGui::Separator();
        ImGui::EndChild();
        ImGui::BeginChild("##scrollingregion", ImVec2(0, 60));
        ImGui::Columns(3);
        for (int i = 0; i < 10; i++)
        {
            ImGui::Text("%04d", i); ImGui::NextColumn();
            ImGui::Text("Foobar"); ImGui::NextColumn();
            ImGui::Text("/path/foobar/%04d/", i); ImGui::NextColumn();
        }
        ImGui::Columns(1);
        ImGui::EndChild();
        ImGui::TreePop();
    }
    */

    if (ImGui::TreeNode("Horizontal Scrolling"))
    {
        ImGui::SetNextWindowContentSize(ImVec2(1500.0f, 0.0f));
        ImVec2 child_size = ImVec2(0, ImGui::GetFontSize() * 20.0f);
        ImGui::BeginChild("##ScrollingRegion", child_size, false, ImGuiWindowFlags_HorizontalScrollbar);
        ImGui::Columns(10);
        int ITEMS_COUNT = 2000;
        ImGuiListClipper clipper; // Also demonstrate using the clipper for large list
        clipper.Begin(ITEMS_COUNT);
        while (clipper.Step())
        {
            for (int i = clipper.DisplayStart; i < clipper.DisplayEnd; i++)
                for (int j = 0; j < 10; j++)
                {
                    ImGui::Text("Line %d Column %d...", i, j);
                    ImGui::NextColumn();
                }
        }
        ImGui::Columns(1);
        ImGui::EndChild();
        ImGui::TreePop();
    }

    if (ImGui::TreeNode("Tree"))
    {
        ImGui::Columns(2, "tree", true);
        for (int x = 0; x < 3; x++)
        {
            bool open1 = ImGui::TreeNode((void*)(intptr_t)x, "Node%d", x);
            ImGui::NextColumn();
            ImGui::Text("Node contents");
            ImGui::NextColumn();
            if (open1)
            {
                for (int y = 0; y < 3; y++)
                {
                    bool open2 = ImGui::TreeNode((void*)(intptr_t)y, "Node%d.%d", x, y);
                    ImGui::NextColumn();
                    ImGui::Text("Node contents");
                    if (open2)
                    {
                        ImGui::Text("Even more contents");
                        if (ImGui::TreeNode("Tree in column"))
                        {
                            ImGui::Text("The quick brown fox jumps over the lazy dog");
                            ImGui::TreePop();
                        }
                    }
                    ImGui::NextColumn();
                    if (open2)
                        ImGui::TreePop();
                }
                ImGui::TreePop();
            }
        }
        ImGui::Columns(1);
        ImGui::TreePop();
    }

    if (disable_indent)
        ImGui::PopStyleVar();
    ImGui::PopID();
}

static void ShowDemoWindowMisc()
{
    if (ImGui::CollapsingHeader("Filtering"))
    {
        // Helper class to easy setup a text filter.
        // You may want to implement a more feature-full filtering scheme in your own application.
        static ImGuiTextFilter filter;
        ImGui::Text("Filter usage:\n"
                    "  \"\"         display all lines\n"
                    "  \"xxx\"      display lines containing \"xxx\"\n"
                    "  \"xxx,yyy\"  display lines containing \"xxx\" or \"yyy\"\n"
                    "  \"-xxx\"     hide lines containing \"xxx\"");
        filter.Draw();
        const char* lines[] = { "aaa1.c", "bbb1.c", "ccc1.c", "aaa2.cpp", "bbb2.cpp", "ccc2.cpp", "abc.h", "hello, world" };
        for (int i = 0; i < IM_ARRAYSIZE(lines); i++)
            if (filter.PassFilter(lines[i]))
                ImGui::BulletText("%s", lines[i]);
    }

    if (ImGui::CollapsingHeader("Inputs, Navigation & Focus"))
    {
        ImGuiIO& io = ImGui::GetIO();

        // Display ImGuiIO output flags
        ImGui::Text("WantCaptureMouse: %d", io.WantCaptureMouse);
        ImGui::Text("WantCaptureKeyboard: %d", io.WantCaptureKeyboard);
        ImGui::Text("WantTextInput: %d", io.WantTextInput);
        ImGui::Text("WantSetMousePos: %d", io.WantSetMousePos);
        ImGui::Text("NavActive: %d, NavVisible: %d", io.NavActive, io.NavVisible);

        // Display Keyboard/Mouse state
        if (ImGui::TreeNode("Keyboard, Mouse & Navigation State"))
        {
            if (ImGui::IsMousePosValid())
                ImGui::Text("Mouse pos: (%g, %g)", io.MousePos.x, io.MousePos.y);
            else
                ImGui::Text("Mouse pos: <INVALID>");
            ImGui::Text("Mouse delta: (%g, %g)", io.MouseDelta.x, io.MouseDelta.y);
            ImGui::Text("Mouse down:");     for (int i = 0; i < IM_ARRAYSIZE(io.MouseDown); i++) if (io.MouseDownDuration[i] >= 0.0f)   { ImGui::SameLine(); ImGui::Text("b%d (%.02f secs)", i, io.MouseDownDuration[i]); }
            ImGui::Text("Mouse clicked:");  for (int i = 0; i < IM_ARRAYSIZE(io.MouseDown); i++) if (ImGui::IsMouseClicked(i))          { ImGui::SameLine(); ImGui::Text("b%d", i); }
            ImGui::Text("Mouse dblclick:"); for (int i = 0; i < IM_ARRAYSIZE(io.MouseDown); i++) if (ImGui::IsMouseDoubleClicked(i))    { ImGui::SameLine(); ImGui::Text("b%d", i); }
            ImGui::Text("Mouse released:"); for (int i = 0; i < IM_ARRAYSIZE(io.MouseDown); i++) if (ImGui::IsMouseReleased(i))         { ImGui::SameLine(); ImGui::Text("b%d", i); }
            ImGui::Text("Mouse wheel: %.1f", io.MouseWheel);

            ImGui::Text("Keys down:");      for (int i = 0; i < IM_ARRAYSIZE(io.KeysDown); i++) if (io.KeysDownDuration[i] >= 0.0f)     { ImGui::SameLine(); ImGui::Text("%d (0x%X) (%.02f secs)", i, i, io.KeysDownDuration[i]); }
            ImGui::Text("Keys pressed:");   for (int i = 0; i < IM_ARRAYSIZE(io.KeysDown); i++) if (ImGui::IsKeyPressed(i))             { ImGui::SameLine(); ImGui::Text("%d (0x%X)", i, i); }
            ImGui::Text("Keys release:");   for (int i = 0; i < IM_ARRAYSIZE(io.KeysDown); i++) if (ImGui::IsKeyReleased(i))            { ImGui::SameLine(); ImGui::Text("%d (0x%X)", i, i); }
            ImGui::Text("Keys mods: %s%s%s%s", io.KeyCtrl ? "CTRL " : "", io.KeyShift ? "SHIFT " : "", io.KeyAlt ? "ALT " : "", io.KeySuper ? "SUPER " : "");
            ImGui::Text("Chars queue:");    for (int i = 0; i < io.InputQueueCharacters.Size; i++) { ImWchar c = io.InputQueueCharacters[i]; ImGui::SameLine();  ImGui::Text("\'%c\' (0x%04X)", (c > ' ' && c <= 255) ? (char)c : '?', c); } // FIXME: We should convert 'c' to UTF-8 here but the functions are not public.

            ImGui::Text("NavInputs down:");     for (int i = 0; i < IM_ARRAYSIZE(io.NavInputs); i++) if (io.NavInputs[i] > 0.0f)              { ImGui::SameLine(); ImGui::Text("[%d] %.2f", i, io.NavInputs[i]); }
            ImGui::Text("NavInputs pressed:");  for (int i = 0; i < IM_ARRAYSIZE(io.NavInputs); i++) if (io.NavInputsDownDuration[i] == 0.0f) { ImGui::SameLine(); ImGui::Text("[%d]", i); }
            ImGui::Text("NavInputs duration:"); for (int i = 0; i < IM_ARRAYSIZE(io.NavInputs); i++) if (io.NavInputsDownDuration[i] >= 0.0f) { ImGui::SameLine(); ImGui::Text("[%d] %.2f", i, io.NavInputsDownDuration[i]); }

            ImGui::Button("Hovering me sets the\nkeyboard capture flag");
            if (ImGui::IsItemHovered())
                ImGui::CaptureKeyboardFromApp(true);
            ImGui::SameLine();
            ImGui::Button("Holding me clears the\nthe keyboard capture flag");
            if (ImGui::IsItemActive())
                ImGui::CaptureKeyboardFromApp(false);

            ImGui::TreePop();
        }

        if (ImGui::TreeNode("Tabbing"))
        {
            ImGui::Text("Use TAB/SHIFT+TAB to cycle through keyboard editable fields.");
            static char buf[32] = "hello";
            ImGui::InputText("1", buf, IM_ARRAYSIZE(buf));
            ImGui::InputText("2", buf, IM_ARRAYSIZE(buf));
            ImGui::InputText("3", buf, IM_ARRAYSIZE(buf));
            ImGui::PushAllowKeyboardFocus(false);
            ImGui::InputText("4 (tab skip)", buf, IM_ARRAYSIZE(buf));
            //ImGui::SameLine(); HelpMarker("Use ImGui::PushAllowKeyboardFocus(bool) to disable tabbing through certain widgets.");
            ImGui::PopAllowKeyboardFocus();
            ImGui::InputText("5", buf, IM_ARRAYSIZE(buf));
            ImGui::TreePop();
        }

        if (ImGui::TreeNode("Focus from code"))
        {
            bool focus_1 = ImGui::Button("Focus on 1"); ImGui::SameLine();
            bool focus_2 = ImGui::Button("Focus on 2"); ImGui::SameLine();
            bool focus_3 = ImGui::Button("Focus on 3");
            int has_focus = 0;
            static char buf[128] = "click on a button to set focus";

            if (focus_1) ImGui::SetKeyboardFocusHere();
            ImGui::InputText("1", buf, IM_ARRAYSIZE(buf));
            if (ImGui::IsItemActive()) has_focus = 1;

            if (focus_2) ImGui::SetKeyboardFocusHere();
            ImGui::InputText("2", buf, IM_ARRAYSIZE(buf));
            if (ImGui::IsItemActive()) has_focus = 2;

            ImGui::PushAllowKeyboardFocus(false);
            if (focus_3) ImGui::SetKeyboardFocusHere();
            ImGui::InputText("3 (tab skip)", buf, IM_ARRAYSIZE(buf));
            if (ImGui::IsItemActive()) has_focus = 3;
            ImGui::PopAllowKeyboardFocus();

            if (has_focus)
                ImGui::Text("Item with focus: %d", has_focus);
            else
                ImGui::Text("Item with focus: <none>");

            // Use >= 0 parameter to SetKeyboardFocusHere() to focus an upcoming item
            static float f3[3] = { 0.0f, 0.0f, 0.0f };
            int focus_ahead = -1;
            if (ImGui::Button("Focus on X")) { focus_ahead = 0; } ImGui::SameLine();
            if (ImGui::Button("Focus on Y")) { focus_ahead = 1; } ImGui::SameLine();
            if (ImGui::Button("Focus on Z")) { focus_ahead = 2; }
            if (focus_ahead != -1) ImGui::SetKeyboardFocusHere(focus_ahead);
            ImGui::SliderFloat3("Float3", &f3[0], 0.0f, 1.0f);

            ImGui::TextWrapped("NB: Cursor & selection are preserved when refocusing last used item in code.");
            ImGui::TreePop();
        }

        if (ImGui::TreeNode("Dragging"))
        {
            ImGui::TextWrapped("You can use ImGui::GetMouseDragDelta(0) to query for the dragged amount on any widget.");
            for (int button = 0; button < 3; button++)
            {
                ImGui::Text("IsMouseDragging(%d):", button);
                ImGui::Text("  w/ default threshold: %d,", ImGui::IsMouseDragging(button));
                ImGui::Text("  w/ zero threshold: %d,", ImGui::IsMouseDragging(button, 0.0f));
                ImGui::Text("  w/ large threshold: %d,", ImGui::IsMouseDragging(button, 20.0f));
            }

            ImGui::Button("Drag Me");
            if (ImGui::IsItemActive())
                ImGui::GetForegroundDrawList()->AddLine(io.MouseClickedPos[0], io.MousePos, ImGui::GetColorU32(ImGuiCol_Button), 4.0f); // Draw a line between the button and the mouse cursor

            // Drag operations gets "unlocked" when the mouse has moved past a certain threshold
            // (the default threshold is stored in io.MouseDragThreshold). You can request a lower or higher
            // threshold using the second parameter of IsMouseDragging() and GetMouseDragDelta().
            ImVec2 value_raw = ImGui::GetMouseDragDelta(0, 0.0f);
            ImVec2 value_with_lock_threshold = ImGui::GetMouseDragDelta(0);
            ImVec2 mouse_delta = io.MouseDelta;
            ImGui::Text("GetMouseDragDelta(0):");
            ImGui::Text("  w/ default threshold: (%.1f, %.1f)", value_with_lock_threshold.x, value_with_lock_threshold.y);
            ImGui::Text("  w/ zero threshold: (%.1f, %.1f)", value_raw.x, value_raw.y);
            ImGui::Text("io.MouseDelta: (%.1f, %.1f)", mouse_delta.x, mouse_delta.y);
            ImGui::TreePop();
        }

        if (ImGui::TreeNode("Mouse cursors"))
        {
            const char* mouse_cursors_names[] = { "Arrow", "TextInput", "ResizeAll", "ResizeNS", "ResizeEW", "ResizeNESW", "ResizeNWSE", "Hand", "NotAllowed" };
            IM_ASSERT(IM_ARRAYSIZE(mouse_cursors_names) == ImGuiMouseCursor_COUNT);

            ImGuiMouseCursor current = ImGui::GetMouseCursor();
            ImGui::Text("Current mouse cursor = %d: %s", current, mouse_cursors_names[current]);
            ImGui::Text("Hover to see mouse cursors:");
            ImGui::SameLine(); HelpMarker(
                "Your application can render a different mouse cursor based on what ImGui::GetMouseCursor() returns. "
                "If software cursor rendering (io.MouseDrawCursor) is set ImGui will draw the right cursor for you, "
                "otherwise your backend needs to handle it.");
            for (int i = 0; i < ImGuiMouseCursor_COUNT; i++)
            {
                char label[32];
                sprintf(label, "Mouse cursor %d: %s", i, mouse_cursors_names[i]);
                ImGui::Bullet(); ImGui::Selectable(label, false);
                if (ImGui::IsItemHovered() || ImGui::IsItemFocused())
                    ImGui::SetMouseCursor(i);
            }
            ImGui::TreePop();
        }
    }
}

//-----------------------------------------------------------------------------
// [SECTION] About Window / ShowAboutWindow()
// Access from Dear ImGui Demo -> Tools -> About
//-----------------------------------------------------------------------------

void ImGui::ShowAboutWindow(bool* p_open)
{
    if (!ImGui::Begin("About Dear ImGui", p_open, ImGuiWindowFlags_AlwaysAutoResize))
    {
        ImGui::End();
        return;
    }
    ImGui::Text("Dear ImGui %s", ImGui::GetVersion());
    ImGui::Separator();
    ImGui::Text("By Omar Cornut and all Dear ImGui contributors.");
    ImGui::Text("Dear ImGui is licensed under the MIT License, see LICENSE for more information.");

    static bool show_config_info = false;
    ImGui::Checkbox("Config/Build Information", &show_config_info);
    if (show_config_info)
    {
        ImGuiIO& io = ImGui::GetIO();
        ImGuiStyle& style = ImGui::GetStyle();

        bool copy_to_clipboard = ImGui::Button("Copy to clipboard");
        ImVec2 child_size = ImVec2(0, ImGui::GetTextLineHeightWithSpacing() * 18);
        ImGui::BeginChildFrame(ImGui::GetID("cfg_infos"), child_size, ImGuiWindowFlags_NoMove);
        if (copy_to_clipboard)
        {
            ImGui::LogToClipboard();
            ImGui::LogText("```\n"); // Back quotes will make text appears without formatting when pasting on GitHub
        }

        ImGui::Text("Dear ImGui %s (%d)", IMGUI_VERSION, IMGUI_VERSION_NUM);
        ImGui::Separator();
        ImGui::Text("sizeof(size_t): %d, sizeof(ImDrawIdx): %d, sizeof(ImDrawVert): %d", (int)sizeof(size_t), (int)sizeof(ImDrawIdx), (int)sizeof(ImDrawVert));
        ImGui::Text("define: __cplusplus=%d", (int)__cplusplus);
#ifdef IMGUI_DISABLE_OBSOLETE_FUNCTIONS
        ImGui::Text("define: IMGUI_DISABLE_OBSOLETE_FUNCTIONS");
#endif
#ifdef IMGUI_DISABLE_WIN32_DEFAULT_CLIPBOARD_FUNCTIONS
        ImGui::Text("define: IMGUI_DISABLE_WIN32_DEFAULT_CLIPBOARD_FUNCTIONS");
#endif
#ifdef IMGUI_DISABLE_WIN32_DEFAULT_IME_FUNCTIONS
        ImGui::Text("define: IMGUI_DISABLE_WIN32_DEFAULT_IME_FUNCTIONS");
#endif
#ifdef IMGUI_DISABLE_WIN32_FUNCTIONS
        ImGui::Text("define: IMGUI_DISABLE_WIN32_FUNCTIONS");
#endif
#ifdef IMGUI_DISABLE_DEFAULT_FORMAT_FUNCTIONS
        ImGui::Text("define: IMGUI_DISABLE_DEFAULT_FORMAT_FUNCTIONS");
#endif
#ifdef IMGUI_DISABLE_DEFAULT_MATH_FUNCTIONS
        ImGui::Text("define: IMGUI_DISABLE_DEFAULT_MATH_FUNCTIONS");
#endif
#ifdef IMGUI_DISABLE_DEFAULT_FILE_FUNCTIONS
        ImGui::Text("define: IMGUI_DISABLE_DEFAULT_FILE_FUNCTIONS");
#endif
#ifdef IMGUI_DISABLE_FILE_FUNCTIONS
        ImGui::Text("define: IMGUI_DISABLE_FILE_FUNCTIONS");
#endif
#ifdef IMGUI_DISABLE_DEFAULT_ALLOCATORS
        ImGui::Text("define: IMGUI_DISABLE_DEFAULT_ALLOCATORS");
#endif
#ifdef IMGUI_USE_BGRA_PACKED_COLOR
        ImGui::Text("define: IMGUI_USE_BGRA_PACKED_COLOR");
#endif
#ifdef _WIN32
        ImGui::Text("define: _WIN32");
#endif
#ifdef _WIN64
        ImGui::Text("define: _WIN64");
#endif
#ifdef __linux__
        ImGui::Text("define: __linux__");
#endif
#ifdef __APPLE__
        ImGui::Text("define: __APPLE__");
#endif
#ifdef _MSC_VER
        ImGui::Text("define: _MSC_VER=%d", _MSC_VER);
#endif
#ifdef __MINGW32__
        ImGui::Text("define: __MINGW32__");
#endif
#ifdef __MINGW64__
        ImGui::Text("define: __MINGW64__");
#endif
#ifdef __GNUC__
        ImGui::Text("define: __GNUC__=%d", (int)__GNUC__);
#endif
#ifdef __clang_version__
        ImGui::Text("define: __clang_version__=%s", __clang_version__);
#endif
#ifdef IMGUI_HAS_VIEWPORT
        ImGui::Text("define: IMGUI_HAS_VIEWPORT");
#endif
#ifdef IMGUI_HAS_DOCK
        ImGui::Text("define: IMGUI_HAS_DOCK");
#endif
        ImGui::Separator();
        ImGui::Text("io.BackendPlatformName: %s", io.BackendPlatformName ? io.BackendPlatformName : "NULL");
        ImGui::Text("io.BackendRendererName: %s", io.BackendRendererName ? io.BackendRendererName : "NULL");
        ImGui::Text("io.ConfigFlags: 0x%08X", io.ConfigFlags);
        if (io.ConfigFlags & ImGuiConfigFlags_NavEnableKeyboard)        ImGui::Text(" NavEnableKeyboard");
        if (io.ConfigFlags & ImGuiConfigFlags_NavEnableGamepad)         ImGui::Text(" NavEnableGamepad");
        if (io.ConfigFlags & ImGuiConfigFlags_NavEnableSetMousePos)     ImGui::Text(" NavEnableSetMousePos");
        if (io.ConfigFlags & ImGuiConfigFlags_NavNoCaptureKeyboard)     ImGui::Text(" NavNoCaptureKeyboard");
        if (io.ConfigFlags & ImGuiConfigFlags_NoMouse)                  ImGui::Text(" NoMouse");
        if (io.ConfigFlags & ImGuiConfigFlags_NoMouseCursorChange)      ImGui::Text(" NoMouseCursorChange");
        if (io.ConfigFlags & ImGuiConfigFlags_DockingEnable)            ImGui::Text(" DockingEnable");
        if (io.ConfigFlags & ImGuiConfigFlags_ViewportsEnable)          ImGui::Text(" ViewportsEnable");
        if (io.ConfigFlags & ImGuiConfigFlags_DpiEnableScaleViewports)  ImGui::Text(" DpiEnableScaleViewports");
        if (io.ConfigFlags & ImGuiConfigFlags_DpiEnableScaleFonts)      ImGui::Text(" DpiEnableScaleFonts");
        if (io.MouseDrawCursor)                                         ImGui::Text("io.MouseDrawCursor");
        if (io.ConfigViewportsNoAutoMerge)                              ImGui::Text("io.ConfigViewportsNoAutoMerge");
        if (io.ConfigViewportsNoTaskBarIcon)                            ImGui::Text("io.ConfigViewportsNoTaskBarIcon");
        if (io.ConfigViewportsNoDecoration)                             ImGui::Text("io.ConfigViewportsNoDecoration");
        if (io.ConfigViewportsNoDefaultParent)                          ImGui::Text("io.ConfigViewportsNoDefaultParent");
        if (io.ConfigDockingNoSplit)                                    ImGui::Text("io.ConfigDockingNoSplit");
        if (io.ConfigDockingWithShift)                                  ImGui::Text("io.ConfigDockingWithShift");
        if (io.ConfigDockingAlwaysTabBar)                               ImGui::Text("io.ConfigDockingAlwaysTabBar");
        if (io.ConfigDockingTransparentPayload)                         ImGui::Text("io.ConfigDockingTransparentPayload");
        if (io.ConfigMacOSXBehaviors)                                   ImGui::Text("io.ConfigMacOSXBehaviors");
        if (io.ConfigInputTextCursorBlink)                              ImGui::Text("io.ConfigInputTextCursorBlink");
        if (io.ConfigWindowsResizeFromEdges)                            ImGui::Text("io.ConfigWindowsResizeFromEdges");
        if (io.ConfigWindowsMoveFromTitleBarOnly)                       ImGui::Text("io.ConfigWindowsMoveFromTitleBarOnly");
        if (io.ConfigMemoryCompactTimer >= 0.0f)                        ImGui::Text("io.ConfigMemoryCompactTimer = %.1f", io.ConfigMemoryCompactTimer);
        ImGui::Text("io.BackendFlags: 0x%08X", io.BackendFlags);
        if (io.BackendFlags & ImGuiBackendFlags_HasGamepad)             ImGui::Text(" HasGamepad");
        if (io.BackendFlags & ImGuiBackendFlags_HasMouseCursors)        ImGui::Text(" HasMouseCursors");
        if (io.BackendFlags & ImGuiBackendFlags_HasSetMousePos)         ImGui::Text(" HasSetMousePos");
        if (io.BackendFlags & ImGuiBackendFlags_PlatformHasViewports)   ImGui::Text(" PlatformHasViewports");
        if (io.BackendFlags & ImGuiBackendFlags_HasMouseHoveredViewport)ImGui::Text(" HasMouseHoveredViewport");
        if (io.BackendFlags & ImGuiBackendFlags_RendererHasVtxOffset)   ImGui::Text(" RendererHasVtxOffset");
        if (io.BackendFlags & ImGuiBackendFlags_RendererHasViewports)   ImGui::Text(" RendererHasViewports");
        ImGui::Separator();
        ImGui::Text("io.Fonts: %d fonts, Flags: 0x%08X, TexSize: %d,%d", io.Fonts->Fonts.Size, io.Fonts->Flags, io.Fonts->TexWidth, io.Fonts->TexHeight);
        ImGui::Text("io.DisplaySize: %.2f,%.2f", io.DisplaySize.x, io.DisplaySize.y);
        ImGui::Text("io.DisplayFramebufferScale: %.2f,%.2f", io.DisplayFramebufferScale.x, io.DisplayFramebufferScale.y);
        ImGui::Separator();
        ImGui::Text("style.WindowPadding: %.2f,%.2f", style.WindowPadding.x, style.WindowPadding.y);
        ImGui::Text("style.WindowBorderSize: %.2f", style.WindowBorderSize);
        ImGui::Text("style.FramePadding: %.2f,%.2f", style.FramePadding.x, style.FramePadding.y);
        ImGui::Text("style.FrameRounding: %.2f", style.FrameRounding);
        ImGui::Text("style.FrameBorderSize: %.2f", style.FrameBorderSize);
        ImGui::Text("style.ItemSpacing: %.2f,%.2f", style.ItemSpacing.x, style.ItemSpacing.y);
        ImGui::Text("style.ItemInnerSpacing: %.2f,%.2f", style.ItemInnerSpacing.x, style.ItemInnerSpacing.y);

        if (copy_to_clipboard)
        {
            ImGui::LogText("\n```\n");
            ImGui::LogFinish();
        }
        ImGui::EndChildFrame();
    }
    ImGui::End();
}

//-----------------------------------------------------------------------------
// [SECTION] Style Editor / ShowStyleEditor()
//-----------------------------------------------------------------------------
// - ShowStyleSelector()
// - ShowFontSelector()
// - ShowStyleEditor()
//-----------------------------------------------------------------------------

// Demo helper function to select among default colors. See ShowStyleEditor() for more advanced options.
// Here we use the simplified Combo() api that packs items into a single literal string.
// Useful for quick combo boxes where the choices are known locally.
bool ImGui::ShowStyleSelector(const char* label)
{
    static int style_idx = -1;
    if (ImGui::Combo(label, &style_idx, "Classic\0Dark\0Light\0"))
    {
        switch (style_idx)
        {
        case 0: ImGui::StyleColorsClassic(); break;
        case 1: ImGui::StyleColorsDark(); break;
        case 2: ImGui::StyleColorsLight(); break;
        }
        return true;
    }
    return false;
}

// Demo helper function to select among loaded fonts.
// Here we use the regular BeginCombo()/EndCombo() api which is more the more flexible one.
void ImGui::ShowFontSelector(const char* label)
{
    ImGuiIO& io = ImGui::GetIO();
    ImFont* font_current = ImGui::GetFont();
    if (ImGui::BeginCombo(label, font_current->GetDebugName()))
    {
        for (int n = 0; n < io.Fonts->Fonts.Size; n++)
        {
            ImFont* font = io.Fonts->Fonts[n];
            ImGui::PushID((void*)font);
            if (ImGui::Selectable(font->GetDebugName(), font == font_current))
                io.FontDefault = font;
            ImGui::PopID();
        }
        ImGui::EndCombo();
    }
    ImGui::SameLine();
    HelpMarker(
        "- Load additional fonts with io.Fonts->AddFontFromFileTTF().\n"
        "- The font atlas is built when calling io.Fonts->GetTexDataAsXXXX() or io.Fonts->Build().\n"
        "- Read FAQ and docs/FONTS.md for more details.\n"
        "- If you need to add/remove fonts at runtime (e.g. for DPI change), do it before calling NewFrame().");
}

// [Internal] Display details for a single font, called by ShowStyleEditor().
static void NodeFont(ImFont* font)
{
    ImGuiIO& io = ImGui::GetIO();
    ImGuiStyle& style = ImGui::GetStyle();
    bool font_details_opened = ImGui::TreeNode(font, "Font: \"%s\"\n%.2f px, %d glyphs, %d file(s)",
        font->ConfigData ? font->ConfigData[0].Name : "", font->FontSize, font->Glyphs.Size, font->ConfigDataCount);
    ImGui::SameLine(); if (ImGui::SmallButton("Set as default")) { io.FontDefault = font; }
    if (!font_details_opened)
        return;

    ImGui::PushFont(font);
    ImGui::Text("The quick brown fox jumps over the lazy dog");
    ImGui::PopFont();
    ImGui::DragFloat("Font scale", &font->Scale, 0.005f, 0.3f, 2.0f, "%.1f");   // Scale only this font
    ImGui::SameLine(); HelpMarker(
        "Note than the default embedded font is NOT meant to be scaled.\n\n"
        "Font are currently rendered into bitmaps at a given size at the time of building the atlas. "
        "You may oversample them to get some flexibility with scaling. "
        "You can also render at multiple sizes and select which one to use at runtime.\n\n"
        "(Glimmer of hope: the atlas system will be rewritten in the future to make scaling more flexible.)");
    ImGui::Text("Ascent: %f, Descent: %f, Height: %f", font->Ascent, font->Descent, font->Ascent - font->Descent);
    ImGui::Text("Fallback character: '%c' (U+%04X)", font->FallbackChar, font->FallbackChar);
    ImGui::Text("Ellipsis character: '%c' (U+%04X)", font->EllipsisChar, font->EllipsisChar);
    const int surface_sqrt = (int)sqrtf((float)font->MetricsTotalSurface);
    ImGui::Text("Texture Area: about %d px ~%dx%d px", font->MetricsTotalSurface, surface_sqrt, surface_sqrt);
    for (int config_i = 0; config_i < font->ConfigDataCount; config_i++)
        if (font->ConfigData)
            if (const ImFontConfig* cfg = &font->ConfigData[config_i])
                ImGui::BulletText("Input %d: \'%s\', Oversample: (%d,%d), PixelSnapH: %d, Offset: (%.1f,%.1f)",
                    config_i, cfg->Name, cfg->OversampleH, cfg->OversampleV, cfg->PixelSnapH, cfg->GlyphOffset.x, cfg->GlyphOffset.y);
    if (ImGui::TreeNode("Glyphs", "Glyphs (%d)", font->Glyphs.Size))
    {
        // Display all glyphs of the fonts in separate pages of 256 characters
        const ImU32 glyph_col = ImGui::GetColorU32(ImGuiCol_Text);
        for (unsigned int base = 0; base <= IM_UNICODE_CODEPOINT_MAX; base += 256)
        {
            // Skip ahead if a large bunch of glyphs are not present in the font (test in chunks of 4k)
            // This is only a small optimization to reduce the number of iterations when IM_UNICODE_MAX_CODEPOINT
            // is large // (if ImWchar==ImWchar32 we will do at least about 272 queries here)
            if (!(base & 4095) && font->IsGlyphRangeUnused(base, base + 4095))
            {
                base += 4096 - 256;
                continue;
            }

            int count = 0;
            for (unsigned int n = 0; n < 256; n++)
                if (font->FindGlyphNoFallback((ImWchar)(base + n)))
                    count++;
            if (count <= 0)
                continue;
            if (!ImGui::TreeNode((void*)(intptr_t)base, "U+%04X..U+%04X (%d %s)", base, base + 255, count, count > 1 ? "glyphs" : "glyph"))
                continue;
            float cell_size = font->FontSize * 1;
            float cell_spacing = style.ItemSpacing.y;
            ImVec2 base_pos = ImGui::GetCursorScreenPos();
            ImDrawList* draw_list = ImGui::GetWindowDrawList();
            for (unsigned int n = 0; n < 256; n++)
            {
                // We use ImFont::RenderChar as a shortcut because we don't have UTF-8 conversion functions
                // available here and thus cannot easily generate a zero-terminated UTF-8 encoded string.
                ImVec2 cell_p1(base_pos.x + (n % 16) * (cell_size + cell_spacing), base_pos.y + (n / 16) * (cell_size + cell_spacing));
                ImVec2 cell_p2(cell_p1.x + cell_size, cell_p1.y + cell_size);
                const ImFontGlyph* glyph = font->FindGlyphNoFallback((ImWchar)(base + n));
                draw_list->AddRect(cell_p1, cell_p2, glyph ? IM_COL32(255, 255, 255, 100) : IM_COL32(255, 255, 255, 50));
                if (glyph)
                    font->RenderChar(draw_list, cell_size, cell_p1, glyph_col, (ImWchar)(base + n));
                if (glyph && ImGui::IsMouseHoveringRect(cell_p1, cell_p2))
                {
                    ImGui::BeginTooltip();
                    ImGui::Text("Codepoint: U+%04X", base + n);
                    ImGui::Separator();
                    ImGui::Text("Visible: %d", glyph->Visible);
                    ImGui::Text("AdvanceX: %.1f", glyph->AdvanceX);
                    ImGui::Text("Pos: (%.2f,%.2f)->(%.2f,%.2f)", glyph->X0, glyph->Y0, glyph->X1, glyph->Y1);
                    ImGui::Text("UV: (%.3f,%.3f)->(%.3f,%.3f)", glyph->U0, glyph->V0, glyph->U1, glyph->V1);
                    ImGui::EndTooltip();
                }
            }
            ImGui::Dummy(ImVec2((cell_size + cell_spacing) * 16, (cell_size + cell_spacing) * 16));
            ImGui::TreePop();
        }
        ImGui::TreePop();
    }
    ImGui::TreePop();
}

void ImGui::ShowStyleEditor(ImGuiStyle* ref)
{
    // You can pass in a reference ImGuiStyle structure to compare to, revert to and save to
    // (without a reference style pointer, we will use one compared locally as a reference)
    ImGuiStyle& style = ImGui::GetStyle();
    static ImGuiStyle ref_saved_style;

    // Default to using internal storage as reference
    static bool init = true;
    if (init && ref == NULL)
        ref_saved_style = style;
    init = false;
    if (ref == NULL)
        ref = &ref_saved_style;

    ImGui::PushItemWidth(ImGui::GetWindowWidth() * 0.50f);

    if (ImGui::ShowStyleSelector("Colors##Selector"))
        ref_saved_style = style;
    ImGui::ShowFontSelector("Fonts##Selector");

    // Simplified Settings (expose floating-pointer border sizes as boolean representing 0.0f or 1.0f)
    if (ImGui::SliderFloat("FrameRounding", &style.FrameRounding, 0.0f, 12.0f, "%.0f"))
        style.GrabRounding = style.FrameRounding; // Make GrabRounding always the same value as FrameRounding
    { bool border = (style.WindowBorderSize > 0.0f); if (ImGui::Checkbox("WindowBorder", &border)) { style.WindowBorderSize = border ? 1.0f : 0.0f; } }
    ImGui::SameLine();
    { bool border = (style.FrameBorderSize > 0.0f);  if (ImGui::Checkbox("FrameBorder",  &border)) { style.FrameBorderSize  = border ? 1.0f : 0.0f; } }
    ImGui::SameLine();
    { bool border = (style.PopupBorderSize > 0.0f);  if (ImGui::Checkbox("PopupBorder",  &border)) { style.PopupBorderSize  = border ? 1.0f : 0.0f; } }

    // Save/Revert button
    if (ImGui::Button("Save Ref"))
        *ref = ref_saved_style = style;
    ImGui::SameLine();
    if (ImGui::Button("Revert Ref"))
        style = *ref;
    ImGui::SameLine();
    HelpMarker(
        "Save/Revert in local non-persistent storage. Default Colors definition are not affected. "
        "Use \"Export\" below to save them somewhere.");

    ImGui::Separator();

    if (ImGui::BeginTabBar("##tabs", ImGuiTabBarFlags_None))
    {
        if (ImGui::BeginTabItem("Sizes"))
        {
            ImGui::Text("Main");
            ImGui::SliderFloat2("WindowPadding", (float*)&style.WindowPadding, 0.0f, 20.0f, "%.0f");
            ImGui::SliderFloat2("FramePadding", (float*)&style.FramePadding, 0.0f, 20.0f, "%.0f");
            ImGui::SliderFloat2("ItemSpacing", (float*)&style.ItemSpacing, 0.0f, 20.0f, "%.0f");
            ImGui::SliderFloat2("ItemInnerSpacing", (float*)&style.ItemInnerSpacing, 0.0f, 20.0f, "%.0f");
            ImGui::SliderFloat2("TouchExtraPadding", (float*)&style.TouchExtraPadding, 0.0f, 10.0f, "%.0f");
            ImGui::SliderFloat("IndentSpacing", &style.IndentSpacing, 0.0f, 30.0f, "%.0f");
            ImGui::SliderFloat("ScrollbarSize", &style.ScrollbarSize, 1.0f, 20.0f, "%.0f");
            ImGui::SliderFloat("GrabMinSize", &style.GrabMinSize, 1.0f, 20.0f, "%.0f");
            ImGui::Text("Borders");
            ImGui::SliderFloat("WindowBorderSize", &style.WindowBorderSize, 0.0f, 1.0f, "%.0f");
            ImGui::SliderFloat("ChildBorderSize", &style.ChildBorderSize, 0.0f, 1.0f, "%.0f");
            ImGui::SliderFloat("PopupBorderSize", &style.PopupBorderSize, 0.0f, 1.0f, "%.0f");
            ImGui::SliderFloat("FrameBorderSize", &style.FrameBorderSize, 0.0f, 1.0f, "%.0f");
            ImGui::SliderFloat("TabBorderSize", &style.TabBorderSize, 0.0f, 1.0f, "%.0f");
            ImGui::Text("Rounding");
            ImGui::SliderFloat("WindowRounding", &style.WindowRounding, 0.0f, 12.0f, "%.0f");
            ImGui::SliderFloat("ChildRounding", &style.ChildRounding, 0.0f, 12.0f, "%.0f");
            ImGui::SliderFloat("FrameRounding", &style.FrameRounding, 0.0f, 12.0f, "%.0f");
            ImGui::SliderFloat("PopupRounding", &style.PopupRounding, 0.0f, 12.0f, "%.0f");
            ImGui::SliderFloat("ScrollbarRounding", &style.ScrollbarRounding, 0.0f, 12.0f, "%.0f");
            ImGui::SliderFloat("GrabRounding", &style.GrabRounding, 0.0f, 12.0f, "%.0f");
            ImGui::SliderFloat("LogSliderDeadzone", &style.LogSliderDeadzone, 0.0f, 12.0f, "%.0f");
            ImGui::SliderFloat("TabRounding", &style.TabRounding, 0.0f, 12.0f, "%.0f");
            ImGui::Text("Alignment");
            ImGui::SliderFloat2("WindowTitleAlign", (float*)&style.WindowTitleAlign, 0.0f, 1.0f, "%.2f");
            int window_menu_button_position = style.WindowMenuButtonPosition + 1;
            if (ImGui::Combo("WindowMenuButtonPosition", (int*)&window_menu_button_position, "None\0Left\0Right\0"))
                style.WindowMenuButtonPosition = window_menu_button_position - 1;
            ImGui::Combo("ColorButtonPosition", (int*)&style.ColorButtonPosition, "Left\0Right\0");
            ImGui::SliderFloat2("ButtonTextAlign", (float*)&style.ButtonTextAlign, 0.0f, 1.0f, "%.2f");
            ImGui::SameLine(); HelpMarker("Alignment applies when a button is larger than its text content.");
            ImGui::SliderFloat2("SelectableTextAlign", (float*)&style.SelectableTextAlign, 0.0f, 1.0f, "%.2f");
            ImGui::SameLine(); HelpMarker("Alignment applies when a selectable is larger than its text content.");
            ImGui::Text("Safe Area Padding");
            ImGui::SameLine(); HelpMarker("Adjust if you cannot see the edges of your screen (e.g. on a TV where scaling has not been configured).");
            ImGui::SliderFloat2("DisplaySafeAreaPadding", (float*)&style.DisplaySafeAreaPadding, 0.0f, 30.0f, "%.0f");
            ImGui::EndTabItem();
        }

        if (ImGui::BeginTabItem("Colors"))
        {
            static int output_dest = 0;
            static bool output_only_modified = true;
            if (ImGui::Button("Export"))
            {
                if (output_dest == 0)
                    ImGui::LogToClipboard();
                else
                    ImGui::LogToTTY();
                ImGui::LogText("ImVec4* colors = ImGui::GetStyle().Colors;" IM_NEWLINE);
                for (int i = 0; i < ImGuiCol_COUNT; i++)
                {
                    const ImVec4& col = style.Colors[i];
                    const char* name = ImGui::GetStyleColorName(i);
                    if (!output_only_modified || memcmp(&col, &ref->Colors[i], sizeof(ImVec4)) != 0)
                        ImGui::LogText("colors[ImGuiCol_%s]%*s= ImVec4(%.2ff, %.2ff, %.2ff, %.2ff);" IM_NEWLINE,
                            name, 23 - (int)strlen(name), "", col.x, col.y, col.z, col.w);
                }
                ImGui::LogFinish();
            }
            ImGui::SameLine(); ImGui::SetNextItemWidth(120); ImGui::Combo("##output_type", &output_dest, "To Clipboard\0To TTY\0");
            ImGui::SameLine(); ImGui::Checkbox("Only Modified Colors", &output_only_modified);

            static ImGuiTextFilter filter;
            filter.Draw("Filter colors", ImGui::GetFontSize() * 16);

            static ImGuiColorEditFlags alpha_flags = 0;
            if (ImGui::RadioButton("Opaque", alpha_flags == ImGuiColorEditFlags_None))             { alpha_flags = ImGuiColorEditFlags_None; } ImGui::SameLine();
            if (ImGui::RadioButton("Alpha",  alpha_flags == ImGuiColorEditFlags_AlphaPreview))     { alpha_flags = ImGuiColorEditFlags_AlphaPreview; } ImGui::SameLine();
            if (ImGui::RadioButton("Both",   alpha_flags == ImGuiColorEditFlags_AlphaPreviewHalf)) { alpha_flags = ImGuiColorEditFlags_AlphaPreviewHalf; } ImGui::SameLine();
            HelpMarker(
                "In the color list:\n"
                "Left-click on color square to open color picker,\n"
                "Right-click to open edit options menu.");

            ImGui::BeginChild("##colors", ImVec2(0, 0), true, ImGuiWindowFlags_AlwaysVerticalScrollbar | ImGuiWindowFlags_AlwaysHorizontalScrollbar | ImGuiWindowFlags_NavFlattened);
            ImGui::PushItemWidth(-160);
            for (int i = 0; i < ImGuiCol_COUNT; i++)
            {
                const char* name = ImGui::GetStyleColorName(i);
                if (!filter.PassFilter(name))
                    continue;
                ImGui::PushID(i);
                ImGui::ColorEdit4("##color", (float*)&style.Colors[i], ImGuiColorEditFlags_AlphaBar | alpha_flags);
                if (memcmp(&style.Colors[i], &ref->Colors[i], sizeof(ImVec4)) != 0)
                {
                    // Tips: in a real user application, you may want to merge and use an icon font into the main font,
                    // so instead of "Save"/"Revert" you'd use icons!
                    // Read the FAQ and docs/FONTS.md about using icon fonts. It's really easy and super convenient!
                    ImGui::SameLine(0.0f, style.ItemInnerSpacing.x); if (ImGui::Button("Save")) { ref->Colors[i] = style.Colors[i]; }
                    ImGui::SameLine(0.0f, style.ItemInnerSpacing.x); if (ImGui::Button("Revert")) { style.Colors[i] = ref->Colors[i]; }
                }
                ImGui::SameLine(0.0f, style.ItemInnerSpacing.x);
                ImGui::TextUnformatted(name);
                ImGui::PopID();
            }
            ImGui::PopItemWidth();
            ImGui::EndChild();

            ImGui::EndTabItem();
        }

        if (ImGui::BeginTabItem("Fonts"))
        {
            ImGuiIO& io = ImGui::GetIO();
            ImFontAtlas* atlas = io.Fonts;
            HelpMarker("Read FAQ and docs/FONTS.md for details on font loading.");
            ImGui::PushItemWidth(120);
            for (int i = 0; i < atlas->Fonts.Size; i++)
            {
                ImFont* font = atlas->Fonts[i];
                ImGui::PushID(font);
                NodeFont(font);
                ImGui::PopID();
            }
            if (ImGui::TreeNode("Atlas texture", "Atlas texture (%dx%d pixels)", atlas->TexWidth, atlas->TexHeight))
            {
                ImVec4 tint_col = ImVec4(1.0f, 1.0f, 1.0f, 1.0f);
                ImVec4 border_col = ImVec4(1.0f, 1.0f, 1.0f, 0.5f);
                ImGui::Image(atlas->TexID, ImVec2((float)atlas->TexWidth, (float)atlas->TexHeight), ImVec2(0, 0), ImVec2(1, 1), tint_col, border_col);
                ImGui::TreePop();
            }

            // Post-baking font scaling. Note that this is NOT the nice way of scaling fonts, read below.
            // (we enforce hard clamping manually as by default DragFloat/SliderFloat allows CTRL+Click text to get out of bounds).
            const float MIN_SCALE = 0.3f;
            const float MAX_SCALE = 2.0f;
            HelpMarker(
                "Those are old settings provided for convenience.\n"
                "However, the _correct_ way of scaling your UI is currently to reload your font at the designed size, "
                "rebuild the font atlas, and call style.ScaleAllSizes() on a reference ImGuiStyle structure.\n"
                "Using those settings here will give you poor quality results.");
            static float window_scale = 1.0f;
            if (ImGui::DragFloat("window scale", &window_scale, 0.005f, MIN_SCALE, MAX_SCALE, "%.2f", ImGuiSliderFlags_AlwaysClamp)) // Scale only this window
                ImGui::SetWindowFontScale(window_scale);
            ImGui::DragFloat("global scale", &io.FontGlobalScale, 0.005f, MIN_SCALE, MAX_SCALE, "%.2f", ImGuiSliderFlags_AlwaysClamp); // Scale everything
            ImGui::PopItemWidth();

            ImGui::EndTabItem();
        }

        if (ImGui::BeginTabItem("Rendering"))
        {
            ImGui::Checkbox("Anti-aliased lines", &style.AntiAliasedLines);
            ImGui::SameLine();
            HelpMarker("When disabling anti-aliasing lines, you'll probably want to disable borders in your style as well.");

            ImGui::Checkbox("Anti-aliased lines use texture", &style.AntiAliasedLinesUseTex);
            ImGui::SameLine();
            HelpMarker("Faster lines using texture data. Require backend to render with bilinear filtering (not point/nearest filtering).");

            ImGui::Checkbox("Anti-aliased fill", &style.AntiAliasedFill);
            ImGui::PushItemWidth(100);
            ImGui::DragFloat("Curve Tessellation Tolerance", &style.CurveTessellationTol, 0.02f, 0.10f, 10.0f, "%.2f");
            if (style.CurveTessellationTol < 0.10f) style.CurveTessellationTol = 0.10f;

            // When editing the "Circle Segment Max Error" value, draw a preview of its effect on auto-tessellated circles.
            ImGui::DragFloat("Circle Segment Max Error", &style.CircleSegmentMaxError, 0.01f, 0.10f, 10.0f, "%.2f");
            if (ImGui::IsItemActive())
            {
                ImGui::SetNextWindowPos(ImGui::GetCursorScreenPos());
                ImGui::BeginTooltip();
                ImVec2 p = ImGui::GetCursorScreenPos();
                ImDrawList* draw_list = ImGui::GetWindowDrawList();
                float RAD_MIN = 10.0f, RAD_MAX = 80.0f;
                float off_x = 10.0f;
                for (int n = 0; n < 7; n++)
                {
                    const float rad = RAD_MIN + (RAD_MAX - RAD_MIN) * (float)n / (7.0f - 1.0f);
                    draw_list->AddCircle(ImVec2(p.x + off_x + rad, p.y + RAD_MAX), rad, ImGui::GetColorU32(ImGuiCol_Text), 0);
                    off_x += 10.0f + rad * 2.0f;
                }
                ImGui::Dummy(ImVec2(off_x, RAD_MAX * 2.0f));
                ImGui::EndTooltip();
            }
            ImGui::SameLine();
            HelpMarker("When drawing circle primitives with \"num_segments == 0\" tesselation will be calculated automatically.");

            ImGui::DragFloat("Global Alpha", &style.Alpha, 0.005f, 0.20f, 1.0f, "%.2f"); // Not exposing zero here so user doesn't "lose" the UI (zero alpha clips all widgets). But application code could have a toggle to switch between zero and non-zero.
            ImGui::PopItemWidth();

            ImGui::EndTabItem();
        }

        ImGui::EndTabBar();
    }

    ImGui::PopItemWidth();
}

//-----------------------------------------------------------------------------
// [SECTION] Example App: Main Menu Bar / ShowExampleAppMainMenuBar()
//-----------------------------------------------------------------------------
// - ShowExampleAppMainMenuBar()
// - ShowExampleMenuFile()
//-----------------------------------------------------------------------------

// Demonstrate creating a "main" fullscreen menu bar and populating it.
// Note the difference between BeginMainMenuBar() and BeginMenuBar():
// - BeginMenuBar() = menu-bar inside current window (which needs the ImGuiWindowFlags_MenuBar flag!)
// - BeginMainMenuBar() = helper to create menu-bar-sized window at the top of the main viewport + call BeginMenuBar() into it.
static void ShowExampleAppMainMenuBar()
{
    if (ImGui::BeginMainMenuBar())
    {
        if (ImGui::BeginMenu("File"))
        {
            ShowExampleMenuFile();
            ImGui::EndMenu();
        }
        if (ImGui::BeginMenu("Edit"))
        {
            if (ImGui::MenuItem("Undo", "CTRL+Z")) {}
            if (ImGui::MenuItem("Redo", "CTRL+Y", false, false)) {}  // Disabled item
            ImGui::Separator();
            if (ImGui::MenuItem("Cut", "CTRL+X")) {}
            if (ImGui::MenuItem("Copy", "CTRL+C")) {}
            if (ImGui::MenuItem("Paste", "CTRL+V")) {}
            ImGui::EndMenu();
        }
        ImGui::EndMainMenuBar();
    }
}

// Note that shortcuts are currently provided for display only
// (future version will add explicit flags to BeginMenu() to request processing shortcuts)
static void ShowExampleMenuFile()
{
    ImGui::MenuItem("(demo menu)", NULL, false, false);
    if (ImGui::MenuItem("New")) {}
    if (ImGui::MenuItem("Open", "Ctrl+O")) {}
    if (ImGui::BeginMenu("Open Recent"))
    {
        ImGui::MenuItem("fish_hat.c");
        ImGui::MenuItem("fish_hat.inl");
        ImGui::MenuItem("fish_hat.h");
        if (ImGui::BeginMenu("More.."))
        {
            ImGui::MenuItem("Hello");
            ImGui::MenuItem("Sailor");
            if (ImGui::BeginMenu("Recurse.."))
            {
                ShowExampleMenuFile();
                ImGui::EndMenu();
            }
            ImGui::EndMenu();
        }
        ImGui::EndMenu();
    }
    if (ImGui::MenuItem("Save", "Ctrl+S")) {}
    if (ImGui::MenuItem("Save As..")) {}

    ImGui::Separator();
    if (ImGui::BeginMenu("Options"))
    {
        static bool enabled = true;
        ImGui::MenuItem("Enabled", "", &enabled);
        ImGui::BeginChild("child", ImVec2(0, 60), true);
        for (int i = 0; i < 10; i++)
            ImGui::Text("Scrolling Text %d", i);
        ImGui::EndChild();
        static float f = 0.5f;
        static int n = 0;
        ImGui::SliderFloat("Value", &f, 0.0f, 1.0f);
        ImGui::InputFloat("Input", &f, 0.1f);
        ImGui::Combo("Combo", &n, "Yes\0No\0Maybe\0\0");
        ImGui::EndMenu();
    }

    if (ImGui::BeginMenu("Colors"))
    {
        float sz = ImGui::GetTextLineHeight();
        for (int i = 0; i < ImGuiCol_COUNT; i++)
        {
            const char* name = ImGui::GetStyleColorName((ImGuiCol)i);
            ImVec2 p = ImGui::GetCursorScreenPos();
            ImGui::GetWindowDrawList()->AddRectFilled(p, ImVec2(p.x + sz, p.y + sz), ImGui::GetColorU32((ImGuiCol)i));
            ImGui::Dummy(ImVec2(sz, sz));
            ImGui::SameLine();
            ImGui::MenuItem(name);
        }
        ImGui::EndMenu();
    }

    // Here we demonstrate appending again to the "Options" menu (which we already created above)
    // Of course in this demo it is a little bit silly that this function calls BeginMenu("Options") twice.
    // In a real code-base using it would make senses to use this feature from very different code locations.
    if (ImGui::BeginMenu("Options")) // <-- Append!
    {
        static bool b = true;
        ImGui::Checkbox("SomeOption", &b);
        ImGui::EndMenu();
    }

    if (ImGui::BeginMenu("Disabled", false)) // Disabled
    {
        IM_ASSERT(0);
    }
    if (ImGui::MenuItem("Checked", NULL, true)) {}
    if (ImGui::MenuItem("Quit", "Alt+F4")) {}
}

//-----------------------------------------------------------------------------
// [SECTION] Example App: Debug Console / ShowExampleAppConsole()
//-----------------------------------------------------------------------------

// Demonstrate creating a simple console window, with scrolling, filtering, completion and history.
// For the console example, we are using a more C++ like approach of declaring a class to hold both data and functions.
struct ExampleAppConsole
{
    char                  InputBuf[256];
    ImVector<char*>       Items;
    ImVector<const char*> Commands;
    ImVector<char*>       History;
    int                   HistoryPos;    // -1: new line, 0..History.Size-1 browsing history.
    ImGuiTextFilter       Filter;
    bool                  AutoScroll;
    bool                  ScrollToBottom;

    ExampleAppConsole()
    {
        ClearLog();
        memset(InputBuf, 0, sizeof(InputBuf));
        HistoryPos = -1;

        // "CLASSIFY" is here to provide the test case where "C"+[tab] completes to "CL" and display multiple matches.
        Commands.push_back("HELP");
        Commands.push_back("HISTORY");
        Commands.push_back("CLEAR");
        Commands.push_back("CLASSIFY");
        AutoScroll = true;
        ScrollToBottom = false;
        AddLog("Welcome to Dear ImGui!");
    }
    ~ExampleAppConsole()
    {
        ClearLog();
        for (int i = 0; i < History.Size; i++)
            free(History[i]);
    }

    // Portable helpers
    static int   Stricmp(const char* s1, const char* s2)         { int d; while ((d = toupper(*s2) - toupper(*s1)) == 0 && *s1) { s1++; s2++; } return d; }
    static int   Strnicmp(const char* s1, const char* s2, int n) { int d = 0; while (n > 0 && (d = toupper(*s2) - toupper(*s1)) == 0 && *s1) { s1++; s2++; n--; } return d; }
    static char* Strdup(const char* s)                           { size_t len = strlen(s) + 1; void* buf = malloc(len); IM_ASSERT(buf); return (char*)memcpy(buf, (const void*)s, len); }
    static void  Strtrim(char* s)                                { char* str_end = s + strlen(s); while (str_end > s && str_end[-1] == ' ') str_end--; *str_end = 0; }

    void    ClearLog()
    {
        for (int i = 0; i < Items.Size; i++)
            free(Items[i]);
        Items.clear();
    }

    void    AddLog(const char* fmt, ...) IM_FMTARGS(2)
    {
        // FIXME-OPT
        char buf[1024];
        va_list args;
        va_start(args, fmt);
        vsnprintf(buf, IM_ARRAYSIZE(buf), fmt, args);
        buf[IM_ARRAYSIZE(buf)-1] = 0;
        va_end(args);
        Items.push_back(Strdup(buf));
    }

    void    Draw(const char* title, bool* p_open)
    {
        ImGui::SetNextWindowSize(ImVec2(520, 600), ImGuiCond_FirstUseEver);
        if (!ImGui::Begin(title, p_open))
        {
            ImGui::End();
            return;
        }

        // As a specific feature guaranteed by the library, after calling Begin() the last Item represent the title bar.
        // So e.g. IsItemHovered() will return true when hovering the title bar.
        // Here we create a context menu only available from the title bar.
        if (ImGui::BeginPopupContextItem())
        {
            if (ImGui::MenuItem("Close Console"))
                *p_open = false;
            ImGui::EndPopup();
        }

        ImGui::TextWrapped(
            "This example implements a console with basic coloring, completion (TAB key) and history (Up/Down keys). A more elaborate "
            "implementation may want to store entries along with extra data such as timestamp, emitter, etc.");
        ImGui::TextWrapped("Enter 'HELP' for help.");

        // TODO: display items starting from the bottom

        if (ImGui::SmallButton("Add Debug Text"))  { AddLog("%d some text", Items.Size); AddLog("some more text"); AddLog("display very important message here!"); }
        ImGui::SameLine();
        if (ImGui::SmallButton("Add Debug Error")) { AddLog("[error] something went wrong"); }
        ImGui::SameLine();
        if (ImGui::SmallButton("Clear"))           { ClearLog(); }
        ImGui::SameLine();
        bool copy_to_clipboard = ImGui::SmallButton("Copy");
        //static float t = 0.0f; if (ImGui::GetTime() - t > 0.02f) { t = ImGui::GetTime(); AddLog("Spam %f", t); }

        ImGui::Separator();

        // Options menu
        if (ImGui::BeginPopup("Options"))
        {
            ImGui::Checkbox("Auto-scroll", &AutoScroll);
            ImGui::EndPopup();
        }

        // Options, Filter
        if (ImGui::Button("Options"))
            ImGui::OpenPopup("Options");
        ImGui::SameLine();
        Filter.Draw("Filter (\"incl,-excl\") (\"error\")", 180);
        ImGui::Separator();

        // Reserve enough left-over height for 1 separator + 1 input text
        const float footer_height_to_reserve = ImGui::GetStyle().ItemSpacing.y + ImGui::GetFrameHeightWithSpacing();
        ImGui::BeginChild("ScrollingRegion", ImVec2(0, -footer_height_to_reserve), false, ImGuiWindowFlags_HorizontalScrollbar);
        if (ImGui::BeginPopupContextWindow())
        {
            if (ImGui::Selectable("Clear")) ClearLog();
            ImGui::EndPopup();
        }

        // Display every line as a separate entry so we can change their color or add custom widgets.
        // If you only want raw text you can use ImGui::TextUnformatted(log.begin(), log.end());
        // NB- if you have thousands of entries this approach may be too inefficient and may require user-side clipping
        // to only process visible items. The clipper will automatically measure the height of your first item and then
        // "seek" to display only items in the visible area.
        // To use the clipper we can replace your standard loop:
        //      for (int i = 0; i < Items.Size; i++)
        //   With:
        //      ImGuiListClipper clipper;
        //      clipper.Begin(Items.Size);
        //      while (clipper.Step())
        //         for (int i = clipper.DisplayStart; i < clipper.DisplayEnd; i++)
        // - That your items are evenly spaced (same height)
        // - That you have cheap random access to your elements (you can access them given their index,
        //   without processing all the ones before)
        // You cannot this code as-is if a filter is active because it breaks the 'cheap random-access' property.
        // We would need random-access on the post-filtered list.
        // A typical application wanting coarse clipping and filtering may want to pre-compute an array of indices
        // or offsets of items that passed the filtering test, recomputing this array when user changes the filter,
        // and appending newly elements as they are inserted. This is left as a task to the user until we can manage
        // to improve this example code!
        // If your items are of variable height:
        // - Split them into same height items would be simpler and facilitate random-seeking into your list.
        // - Consider using manual call to IsRectVisible() and skipping extraneous decoration from your items.
        ImGui::PushStyleVar(ImGuiStyleVar_ItemSpacing, ImVec2(4, 1)); // Tighten spacing
        if (copy_to_clipboard)
            ImGui::LogToClipboard();
        for (int i = 0; i < Items.Size; i++)
        {
            const char* item = Items[i];
            if (!Filter.PassFilter(item))
                continue;

            // Normally you would store more information in your item than just a string.
            // (e.g. make Items[] an array of structure, store color/type etc.)
            ImVec4 color;
            bool has_color = false;
            if (strstr(item, "[error]"))          { color = ImVec4(1.0f, 0.4f, 0.4f, 1.0f); has_color = true; }
            else if (strncmp(item, "# ", 2) == 0) { color = ImVec4(1.0f, 0.8f, 0.6f, 1.0f); has_color = true; }
            if (has_color)
                ImGui::PushStyleColor(ImGuiCol_Text, color);
            ImGui::TextUnformatted(item);
            if (has_color)
                ImGui::PopStyleColor();
        }
        if (copy_to_clipboard)
            ImGui::LogFinish();

        if (ScrollToBottom || (AutoScroll && ImGui::GetScrollY() >= ImGui::GetScrollMaxY()))
            ImGui::SetScrollHereY(1.0f);
        ScrollToBottom = false;

        ImGui::PopStyleVar();
        ImGui::EndChild();
        ImGui::Separator();

        // Command-line
        bool reclaim_focus = false;
        ImGuiInputTextFlags input_text_flags = ImGuiInputTextFlags_EnterReturnsTrue | ImGuiInputTextFlags_CallbackCompletion | ImGuiInputTextFlags_CallbackHistory;
        if (ImGui::InputText("Input", InputBuf, IM_ARRAYSIZE(InputBuf), input_text_flags, &TextEditCallbackStub, (void*)this))
        {
            char* s = InputBuf;
            Strtrim(s);
            if (s[0])
                ExecCommand(s);
            strcpy(s, "");
            reclaim_focus = true;
        }

        // Auto-focus on window apparition
        ImGui::SetItemDefaultFocus();
        if (reclaim_focus)
            ImGui::SetKeyboardFocusHere(-1); // Auto focus previous widget

        ImGui::End();
    }

    void    ExecCommand(const char* command_line)
    {
        AddLog("# %s\n", command_line);

        // Insert into history. First find match and delete it so it can be pushed to the back.
        // This isn't trying to be smart or optimal.
        HistoryPos = -1;
        for (int i = History.Size - 1; i >= 0; i--)
            if (Stricmp(History[i], command_line) == 0)
            {
                free(History[i]);
                History.erase(History.begin() + i);
                break;
            }
        History.push_back(Strdup(command_line));

        // Process command
        if (Stricmp(command_line, "CLEAR") == 0)
        {
            ClearLog();
        }
        else if (Stricmp(command_line, "HELP") == 0)
        {
            AddLog("Commands:");
            for (int i = 0; i < Commands.Size; i++)
                AddLog("- %s", Commands[i]);
        }
        else if (Stricmp(command_line, "HISTORY") == 0)
        {
            int first = History.Size - 10;
            for (int i = first > 0 ? first : 0; i < History.Size; i++)
                AddLog("%3d: %s\n", i, History[i]);
        }
        else
        {
            AddLog("Unknown command: '%s'\n", command_line);
        }

        // On command input, we scroll to bottom even if AutoScroll==false
        ScrollToBottom = true;
    }

    // In C++11 you'd be better off using lambdas for this sort of forwarding callbacks
    static int TextEditCallbackStub(ImGuiInputTextCallbackData* data)
    {
        ExampleAppConsole* console = (ExampleAppConsole*)data->UserData;
        return console->TextEditCallback(data);
    }

    int     TextEditCallback(ImGuiInputTextCallbackData* data)
    {
        //AddLog("cursor: %d, selection: %d-%d", data->CursorPos, data->SelectionStart, data->SelectionEnd);
        switch (data->EventFlag)
        {
        case ImGuiInputTextFlags_CallbackCompletion:
            {
                // Example of TEXT COMPLETION

                // Locate beginning of current word
                const char* word_end = data->Buf + data->CursorPos;
                const char* word_start = word_end;
                while (word_start > data->Buf)
                {
                    const char c = word_start[-1];
                    if (c == ' ' || c == '\t' || c == ',' || c == ';')
                        break;
                    word_start--;
                }

                // Build a list of candidates
                ImVector<const char*> candidates;
                for (int i = 0; i < Commands.Size; i++)
                    if (Strnicmp(Commands[i], word_start, (int)(word_end - word_start)) == 0)
                        candidates.push_back(Commands[i]);

                if (candidates.Size == 0)
                {
                    // No match
                    AddLog("No match for \"%.*s\"!\n", (int)(word_end - word_start), word_start);
                }
                else if (candidates.Size == 1)
                {
                    // Single match. Delete the beginning of the word and replace it entirely so we've got nice casing.
                    data->DeleteChars((int)(word_start - data->Buf), (int)(word_end - word_start));
                    data->InsertChars(data->CursorPos, candidates[0]);
                    data->InsertChars(data->CursorPos, " ");
                }
                else
                {
                    // Multiple matches. Complete as much as we can..
                    // So inputing "C"+Tab will complete to "CL" then display "CLEAR" and "CLASSIFY" as matches.
                    int match_len = (int)(word_end - word_start);
                    for (;;)
                    {
                        int c = 0;
                        bool all_candidates_matches = true;
                        for (int i = 0; i < candidates.Size && all_candidates_matches; i++)
                            if (i == 0)
                                c = toupper(candidates[i][match_len]);
                            else if (c == 0 || c != toupper(candidates[i][match_len]))
                                all_candidates_matches = false;
                        if (!all_candidates_matches)
                            break;
                        match_len++;
                    }

                    if (match_len > 0)
                    {
                        data->DeleteChars((int)(word_start - data->Buf), (int)(word_end - word_start));
                        data->InsertChars(data->CursorPos, candidates[0], candidates[0] + match_len);
                    }

                    // List matches
                    AddLog("Possible matches:\n");
                    for (int i = 0; i < candidates.Size; i++)
                        AddLog("- %s\n", candidates[i]);
                }

                break;
            }
        case ImGuiInputTextFlags_CallbackHistory:
            {
                // Example of HISTORY
                const int prev_history_pos = HistoryPos;
                if (data->EventKey == ImGuiKey_UpArrow)
                {
                    if (HistoryPos == -1)
                        HistoryPos = History.Size - 1;
                    else if (HistoryPos > 0)
                        HistoryPos--;
                }
                else if (data->EventKey == ImGuiKey_DownArrow)
                {
                    if (HistoryPos != -1)
                        if (++HistoryPos >= History.Size)
                            HistoryPos = -1;
                }

                // A better implementation would preserve the data on the current input line along with cursor position.
                if (prev_history_pos != HistoryPos)
                {
                    const char* history_str = (HistoryPos >= 0) ? History[HistoryPos] : "";
                    data->DeleteChars(0, data->BufTextLen);
                    data->InsertChars(0, history_str);
                }
            }
        }
        return 0;
    }
};

static void ShowExampleAppConsole(bool* p_open)
{
    static ExampleAppConsole console;
    console.Draw("Example: Console", p_open);
}

//-----------------------------------------------------------------------------
// [SECTION] Example App: Debug Log / ShowExampleAppLog()
//-----------------------------------------------------------------------------

// Usage:
//  static ExampleAppLog my_log;
//  my_log.AddLog("Hello %d world\n", 123);
//  my_log.Draw("title");
struct ExampleAppLog
{
    ImGuiTextBuffer     Buf;
    ImGuiTextFilter     Filter;
    ImVector<int>       LineOffsets; // Index to lines offset. We maintain this with AddLog() calls.
    bool                AutoScroll;  // Keep scrolling if already at the bottom.

    ExampleAppLog()
    {
        AutoScroll = true;
        Clear();
    }

    void    Clear()
    {
        Buf.clear();
        LineOffsets.clear();
        LineOffsets.push_back(0);
    }

    void    AddLog(const char* fmt, ...) IM_FMTARGS(2)
    {
        int old_size = Buf.size();
        va_list args;
        va_start(args, fmt);
        Buf.appendfv(fmt, args);
        va_end(args);
        for (int new_size = Buf.size(); old_size < new_size; old_size++)
            if (Buf[old_size] == '\n')
                LineOffsets.push_back(old_size + 1);
    }

    void    Draw(const char* title, bool* p_open = NULL)
    {
        if (!ImGui::Begin(title, p_open))
        {
            ImGui::End();
            return;
        }

        // Options menu
        if (ImGui::BeginPopup("Options"))
        {
            ImGui::Checkbox("Auto-scroll", &AutoScroll);
            ImGui::EndPopup();
        }

        // Main window
        if (ImGui::Button("Options"))
            ImGui::OpenPopup("Options");
        ImGui::SameLine();
        bool clear = ImGui::Button("Clear");
        ImGui::SameLine();
        bool copy = ImGui::Button("Copy");
        ImGui::SameLine();
        Filter.Draw("Filter", -100.0f);

        ImGui::Separator();
        ImGui::BeginChild("scrolling", ImVec2(0, 0), false, ImGuiWindowFlags_HorizontalScrollbar);

        if (clear)
            Clear();
        if (copy)
            ImGui::LogToClipboard();

        ImGui::PushStyleVar(ImGuiStyleVar_ItemSpacing, ImVec2(0, 0));
        const char* buf = Buf.begin();
        const char* buf_end = Buf.end();
        if (Filter.IsActive())
        {
            // In this example we don't use the clipper when Filter is enabled.
            // This is because we don't have a random access on the result on our filter.
            // A real application processing logs with ten of thousands of entries may want to store the result of
            // search/filter.. especially if the filtering function is not trivial (e.g. reg-exp).
            for (int line_no = 0; line_no < LineOffsets.Size; line_no++)
            {
                const char* line_start = buf + LineOffsets[line_no];
                const char* line_end = (line_no + 1 < LineOffsets.Size) ? (buf + LineOffsets[line_no + 1] - 1) : buf_end;
                if (Filter.PassFilter(line_start, line_end))
                    ImGui::TextUnformatted(line_start, line_end);
            }
        }
        else
        {
            // The simplest and easy way to display the entire buffer:
            //   ImGui::TextUnformatted(buf_begin, buf_end);
            // And it'll just work. TextUnformatted() has specialization for large blob of text and will fast-forward
            // to skip non-visible lines. Here we instead demonstrate using the clipper to only process lines that are
            // within the visible area.
            // If you have tens of thousands of items and their processing cost is non-negligible, coarse clipping them
            // on your side is recommended. Using ImGuiListClipper requires
            // - A) random access into your data
            // - B) items all being the  same height,
            // both of which we can handle since we an array pointing to the beginning of each line of text.
            // When using the filter (in the block of code above) we don't have random access into the data to display
            // anymore, which is why we don't use the clipper. Storing or skimming through the search result would make
            // it possible (and would be recommended if you want to search through tens of thousands of entries).
            ImGuiListClipper clipper;
            clipper.Begin(LineOffsets.Size);
            while (clipper.Step())
            {
                for (int line_no = clipper.DisplayStart; line_no < clipper.DisplayEnd; line_no++)
                {
                    const char* line_start = buf + LineOffsets[line_no];
                    const char* line_end = (line_no + 1 < LineOffsets.Size) ? (buf + LineOffsets[line_no + 1] - 1) : buf_end;
                    ImGui::TextUnformatted(line_start, line_end);
                }
            }
            clipper.End();
        }
        ImGui::PopStyleVar();

        if (AutoScroll && ImGui::GetScrollY() >= ImGui::GetScrollMaxY())
            ImGui::SetScrollHereY(1.0f);

        ImGui::EndChild();
        ImGui::End();
    }
};

// Demonstrate creating a simple log window with basic filtering.
static void ShowExampleAppLog(bool* p_open)
{
    static ExampleAppLog log;

    // For the demo: add a debug button _BEFORE_ the normal log window contents
    // We take advantage of a rarely used feature: multiple calls to Begin()/End() are appending to the _same_ window.
    // Most of the contents of the window will be added by the log.Draw() call.
    ImGui::SetNextWindowSize(ImVec2(500, 400), ImGuiCond_FirstUseEver);
    ImGui::Begin("Example: Log", p_open);
    if (ImGui::SmallButton("[Debug] Add 5 entries"))
    {
        static int counter = 0;
        const char* categories[3] = { "info", "warn", "error" };
        const char* words[] = { "Bumfuzzled", "Cattywampus", "Snickersnee", "Abibliophobia", "Absquatulate", "Nincompoop", "Pauciloquent" };
        for (int n = 0; n < 5; n++)
        {
            const char* category = categories[counter % IM_ARRAYSIZE(categories)];
            const char* word = words[counter % IM_ARRAYSIZE(words)];
            log.AddLog("[%05d] [%s] Hello, current time is %.1f, here's a word: '%s'\n",
                ImGui::GetFrameCount(), category, ImGui::GetTime(), word);
            counter++;
        }
    }
    ImGui::End();

    // Actually call in the regular Log helper (which will Begin() into the same window as we just did)
    log.Draw("Example: Log", p_open);
}

//-----------------------------------------------------------------------------
// [SECTION] Example App: Simple Layout / ShowExampleAppLayout()
//-----------------------------------------------------------------------------

// Demonstrate create a window with multiple child windows.
static void ShowExampleAppLayout(bool* p_open)
{
    ImGui::SetNextWindowSize(ImVec2(500, 440), ImGuiCond_FirstUseEver);
    if (ImGui::Begin("Example: Simple layout", p_open, ImGuiWindowFlags_MenuBar))
    {
        if (ImGui::BeginMenuBar())
        {
            if (ImGui::BeginMenu("File"))
            {
                if (ImGui::MenuItem("Close")) *p_open = false;
                ImGui::EndMenu();
            }
            ImGui::EndMenuBar();
        }

        // Left
        static int selected = 0;
        {
            ImGui::BeginChild("left pane", ImVec2(150, 0), true);
            for (int i = 0; i < 100; i++)
            {
                char label[128];
                sprintf(label, "MyObject %d", i);
                if (ImGui::Selectable(label, selected == i))
                    selected = i;
            }
            ImGui::EndChild();
        }
        ImGui::SameLine();

        // Right
        {
            ImGui::BeginGroup();
            ImGui::BeginChild("item view", ImVec2(0, -ImGui::GetFrameHeightWithSpacing())); // Leave room for 1 line below us
            ImGui::Text("MyObject: %d", selected);
            ImGui::Separator();
            if (ImGui::BeginTabBar("##Tabs", ImGuiTabBarFlags_None))
            {
                if (ImGui::BeginTabItem("Description"))
                {
                    ImGui::TextWrapped("Lorem ipsum dolor sit amet, consectetur adipiscing elit, sed do eiusmod tempor incididunt ut labore et dolore magna aliqua. ");
                    ImGui::EndTabItem();
                }
                if (ImGui::BeginTabItem("Details"))
                {
                    ImGui::Text("ID: 0123456789");
                    ImGui::EndTabItem();
                }
                ImGui::EndTabBar();
            }
            ImGui::EndChild();
            if (ImGui::Button("Revert")) {}
            ImGui::SameLine();
            if (ImGui::Button("Save")) {}
            ImGui::EndGroup();
        }
    }
    ImGui::End();
}

//-----------------------------------------------------------------------------
// [SECTION] Example App: Property Editor / ShowExampleAppPropertyEditor()
//-----------------------------------------------------------------------------

static void ShowPlaceholderObject(const char* prefix, int uid)
{
    // Use object uid as identifier. Most commonly you could also use the object pointer as a base ID.
    ImGui::PushID(uid);

    // Text and Tree nodes are less high than framed widgets, using AlignTextToFramePadding() we add vertical spacing to make the tree lines equal high.
    ImGui::AlignTextToFramePadding();
    bool node_open = ImGui::TreeNode("Object", "%s_%u", prefix, uid);
    ImGui::NextColumn();
    ImGui::AlignTextToFramePadding();
    ImGui::Text("my sailor is rich");
    ImGui::NextColumn();
    if (node_open)
    {
        static float placeholder_members[8] = { 0.0f, 0.0f, 1.0f, 3.1416f, 100.0f, 999.0f };
        for (int i = 0; i < 8; i++)
        {
            ImGui::PushID(i); // Use field index as identifier.
            if (i < 2)
            {
                ShowPlaceholderObject("Child", 424242);
            }
            else
            {
                // Here we use a TreeNode to highlight on hover (we could use e.g. Selectable as well)
                ImGui::AlignTextToFramePadding();
                ImGuiTreeNodeFlags flags = ImGuiTreeNodeFlags_Leaf | ImGuiTreeNodeFlags_NoTreePushOnOpen | ImGuiTreeNodeFlags_Bullet;
                ImGui::TreeNodeEx("Field", flags, "Field_%d", i);
                ImGui::NextColumn();
                ImGui::SetNextItemWidth(-1);
                if (i >= 5)
                    ImGui::InputFloat("##value", &placeholder_members[i], 1.0f);
                else
                    ImGui::DragFloat("##value", &placeholder_members[i], 0.01f);
                ImGui::NextColumn();
            }
            ImGui::PopID();
        }
        ImGui::TreePop();
    }
    ImGui::PopID();
}

// Demonstrate create a simple property editor.
static void ShowExampleAppPropertyEditor(bool* p_open)
{
    ImGui::SetNextWindowSize(ImVec2(430, 450), ImGuiCond_FirstUseEver);
    if (!ImGui::Begin("Example: Property editor", p_open))
    {
        ImGui::End();
        return;
    }

    HelpMarker(
        "This example shows how you may implement a property editor using two columns.\n"
        "All objects/fields data are dummies here.\n"
        "Remember that in many simple cases, you can use ImGui::SameLine(xxx) to position\n"
        "your cursor horizontally instead of using the Columns() API.");

    ImGui::PushStyleVar(ImGuiStyleVar_FramePadding, ImVec2(2, 2));
    ImGui::Columns(2);
    ImGui::Separator();

    // Iterate placeholder objects (all the same data)
    for (int obj_i = 0; obj_i < 3; obj_i++)
        ShowPlaceholderObject("Object", obj_i);

    ImGui::Columns(1);
    ImGui::Separator();
    ImGui::PopStyleVar();
    ImGui::End();
}

//-----------------------------------------------------------------------------
// [SECTION] Example App: Long Text / ShowExampleAppLongText()
//-----------------------------------------------------------------------------

// Demonstrate/test rendering huge amount of text, and the incidence of clipping.
static void ShowExampleAppLongText(bool* p_open)
{
    ImGui::SetNextWindowSize(ImVec2(520, 600), ImGuiCond_FirstUseEver);
    if (!ImGui::Begin("Example: Long text display", p_open))
    {
        ImGui::End();
        return;
    }

    static int test_type = 0;
    static ImGuiTextBuffer log;
    static int lines = 0;
    ImGui::Text("Printing unusually long amount of text.");
    ImGui::Combo("Test type", &test_type,
        "Single call to TextUnformatted()\0"
        "Multiple calls to Text(), clipped\0"
        "Multiple calls to Text(), not clipped (slow)\0");
    ImGui::Text("Buffer contents: %d lines, %d bytes", lines, log.size());
    if (ImGui::Button("Clear")) { log.clear(); lines = 0; }
    ImGui::SameLine();
    if (ImGui::Button("Add 1000 lines"))
    {
        for (int i = 0; i < 1000; i++)
            log.appendf("%i The quick brown fox jumps over the lazy dog\n", lines + i);
        lines += 1000;
    }
    ImGui::BeginChild("Log");
    switch (test_type)
    {
    case 0:
        // Single call to TextUnformatted() with a big buffer
        ImGui::TextUnformatted(log.begin(), log.end());
        break;
    case 1:
        {
            // Multiple calls to Text(), manually coarsely clipped - demonstrate how to use the ImGuiListClipper helper.
            ImGui::PushStyleVar(ImGuiStyleVar_ItemSpacing, ImVec2(0, 0));
            ImGuiListClipper clipper;
            clipper.Begin(lines);
            while (clipper.Step())
                for (int i = clipper.DisplayStart; i < clipper.DisplayEnd; i++)
                    ImGui::Text("%i The quick brown fox jumps over the lazy dog", i);
            ImGui::PopStyleVar();
            break;
        }
    case 2:
        // Multiple calls to Text(), not clipped (slow)
        ImGui::PushStyleVar(ImGuiStyleVar_ItemSpacing, ImVec2(0, 0));
        for (int i = 0; i < lines; i++)
            ImGui::Text("%i The quick brown fox jumps over the lazy dog", i);
        ImGui::PopStyleVar();
        break;
    }
    ImGui::EndChild();
    ImGui::End();
}

//-----------------------------------------------------------------------------
// [SECTION] Example App: Auto Resize / ShowExampleAppAutoResize()
//-----------------------------------------------------------------------------

// Demonstrate creating a window which gets auto-resized according to its content.
static void ShowExampleAppAutoResize(bool* p_open)
{
    if (!ImGui::Begin("Example: Auto-resizing window", p_open, ImGuiWindowFlags_AlwaysAutoResize))
    {
        ImGui::End();
        return;
    }

    static int lines = 10;
    ImGui::TextUnformatted(
        "Window will resize every-frame to the size of its content.\n"
        "Note that you probably don't want to query the window size to\n"
        "output your content because that would create a feedback loop.");
    ImGui::SliderInt("Number of lines", &lines, 1, 20);
    for (int i = 0; i < lines; i++)
        ImGui::Text("%*sThis is line %d", i * 4, "", i); // Pad with space to extend size horizontally
    ImGui::End();
}

//-----------------------------------------------------------------------------
// [SECTION] Example App: Constrained Resize / ShowExampleAppConstrainedResize()
//-----------------------------------------------------------------------------

// Demonstrate creating a window with custom resize constraints.
static void ShowExampleAppConstrainedResize(bool* p_open)
{
    struct CustomConstraints
    {
        // Helper functions to demonstrate programmatic constraints
        static void Square(ImGuiSizeCallbackData* data) { data->DesiredSize.x = data->DesiredSize.y = IM_MAX(data->DesiredSize.x, data->DesiredSize.y); }
        static void Step(ImGuiSizeCallbackData* data)   { float step = (float)(int)(intptr_t)data->UserData; data->DesiredSize = ImVec2((int)(data->DesiredSize.x / step + 0.5f) * step, (int)(data->DesiredSize.y / step + 0.5f) * step); }
    };

    const char* test_desc[] =
    {
        "Resize vertical only",
        "Resize horizontal only",
        "Width > 100, Height > 100",
        "Width 400-500",
        "Height 400-500",
        "Custom: Always Square",
        "Custom: Fixed Steps (100)",
    };

    static bool auto_resize = false;
    static int type = 0;
    static int display_lines = 10;
    if (type == 0) ImGui::SetNextWindowSizeConstraints(ImVec2(-1, 0),    ImVec2(-1, FLT_MAX));      // Vertical only
    if (type == 1) ImGui::SetNextWindowSizeConstraints(ImVec2(0, -1),    ImVec2(FLT_MAX, -1));      // Horizontal only
    if (type == 2) ImGui::SetNextWindowSizeConstraints(ImVec2(100, 100), ImVec2(FLT_MAX, FLT_MAX)); // Width > 100, Height > 100
    if (type == 3) ImGui::SetNextWindowSizeConstraints(ImVec2(400, -1),  ImVec2(500, -1));          // Width 400-500
    if (type == 4) ImGui::SetNextWindowSizeConstraints(ImVec2(-1, 400),  ImVec2(-1, 500));          // Height 400-500
    if (type == 5) ImGui::SetNextWindowSizeConstraints(ImVec2(0, 0),     ImVec2(FLT_MAX, FLT_MAX), CustomConstraints::Square);                     // Always Square
    if (type == 6) ImGui::SetNextWindowSizeConstraints(ImVec2(0, 0),     ImVec2(FLT_MAX, FLT_MAX), CustomConstraints::Step, (void*)(intptr_t)100); // Fixed Step

    ImGuiWindowFlags flags = auto_resize ? ImGuiWindowFlags_AlwaysAutoResize : 0;
    if (ImGui::Begin("Example: Constrained Resize", p_open, flags))
    {
        if (ImGui::IsWindowDocked())
            ImGui::Text("Warning: Sizing Constraints won't work if the window is docked!");
        if (ImGui::Button("200x200")) { ImGui::SetWindowSize(ImVec2(200, 200)); } ImGui::SameLine();
        if (ImGui::Button("500x500")) { ImGui::SetWindowSize(ImVec2(500, 500)); } ImGui::SameLine();
        if (ImGui::Button("800x200")) { ImGui::SetWindowSize(ImVec2(800, 200)); }
        ImGui::SetNextItemWidth(200);
        ImGui::Combo("Constraint", &type, test_desc, IM_ARRAYSIZE(test_desc));
        ImGui::SetNextItemWidth(200);
        ImGui::DragInt("Lines", &display_lines, 0.2f, 1, 100);
        ImGui::Checkbox("Auto-resize", &auto_resize);
        for (int i = 0; i < display_lines; i++)
            ImGui::Text("%*sHello, sailor! Making this line long enough for the example.", i * 4, "");
    }
    ImGui::End();
}

//-----------------------------------------------------------------------------
// [SECTION] Example App: Simple Overlay / ShowExampleAppSimpleOverlay()
//-----------------------------------------------------------------------------

// Demonstrate creating a simple static window with no decoration
// + a context-menu to choose which corner of the screen to use.
static void ShowExampleAppSimpleOverlay(bool* p_open)
{
    // FIXME-VIEWPORT: Select a default viewport
    const float DISTANCE = 10.0f;
    static int corner = 0;
    ImGuiIO& io = ImGui::GetIO();
    ImGuiWindowFlags window_flags = ImGuiWindowFlags_NoDecoration | ImGuiWindowFlags_NoDocking | ImGuiWindowFlags_AlwaysAutoResize | ImGuiWindowFlags_NoSavedSettings | ImGuiWindowFlags_NoFocusOnAppearing | ImGuiWindowFlags_NoNav;
    if (corner != -1)
    {
        window_flags |= ImGuiWindowFlags_NoMove;
        ImGuiViewport* viewport = ImGui::GetMainViewport();
        ImVec2 work_area_pos = viewport->GetWorkPos();   // Instead of using viewport->Pos we use GetWorkPos() to avoid menu bars, if any!
        ImVec2 work_area_size = viewport->GetWorkSize();
        ImVec2 window_pos = ImVec2((corner & 1) ? (work_area_pos.x + work_area_size.x - DISTANCE) : (work_area_pos.x + DISTANCE), (corner & 2) ? (work_area_pos.y + work_area_size.y - DISTANCE) : (work_area_pos.y + DISTANCE));
        ImVec2 window_pos_pivot = ImVec2((corner & 1) ? 1.0f : 0.0f, (corner & 2) ? 1.0f : 0.0f);
        ImGui::SetNextWindowPos(window_pos, ImGuiCond_Always, window_pos_pivot);
        ImGui::SetNextWindowViewport(viewport->ID);
    }
    ImGui::SetNextWindowBgAlpha(0.35f); // Transparent background
    if (ImGui::Begin("Example: Simple overlay", p_open, window_flags))
    {
        ImGui::Text("Simple overlay\n" "in the corner of the screen.\n" "(right-click to change position)");
        ImGui::Separator();
        if (ImGui::IsMousePosValid())
            ImGui::Text("Mouse Position: (%.1f,%.1f)", io.MousePos.x, io.MousePos.y);
        else
            ImGui::Text("Mouse Position: <invalid>");
        if (ImGui::BeginPopupContextWindow())
        {
            if (ImGui::MenuItem("Custom",       NULL, corner == -1)) corner = -1;
            if (ImGui::MenuItem("Top-left",     NULL, corner == 0)) corner = 0;
            if (ImGui::MenuItem("Top-right",    NULL, corner == 1)) corner = 1;
            if (ImGui::MenuItem("Bottom-left",  NULL, corner == 2)) corner = 2;
            if (ImGui::MenuItem("Bottom-right", NULL, corner == 3)) corner = 3;
            if (p_open && ImGui::MenuItem("Close")) *p_open = false;
            ImGui::EndPopup();
        }
    }
    ImGui::End();
}

//-----------------------------------------------------------------------------
// [SECTION] Example App: Manipulating Window Titles / ShowExampleAppWindowTitles()
//-----------------------------------------------------------------------------

// Demonstrate using "##" and "###" in identifiers to manipulate ID generation.
// This apply to all regular items as well.
// Read FAQ section "How can I have multiple widgets with the same label?" for details.
static void ShowExampleAppWindowTitles(bool*)
{
    // By default, Windows are uniquely identified by their title.
    // You can use the "##" and "###" markers to manipulate the display/ID.

    // Using "##" to display same title but have unique identifier.
    ImGui::SetNextWindowPos(ImVec2(100, 100), ImGuiCond_FirstUseEver);
    ImGui::Begin("Same title as another window##1");
    ImGui::Text("This is window 1.\nMy title is the same as window 2, but my identifier is unique.");
    ImGui::End();

    ImGui::SetNextWindowPos(ImVec2(100, 200), ImGuiCond_FirstUseEver);
    ImGui::Begin("Same title as another window##2");
    ImGui::Text("This is window 2.\nMy title is the same as window 1, but my identifier is unique.");
    ImGui::End();

    // Using "###" to display a changing title but keep a static identifier "AnimatedTitle"
    char buf[128];
    sprintf(buf, "Animated title %c %d###AnimatedTitle", "|/-\\"[(int)(ImGui::GetTime() / 0.25f) & 3], ImGui::GetFrameCount());
    ImGui::SetNextWindowPos(ImVec2(100, 300), ImGuiCond_FirstUseEver);
    ImGui::Begin(buf);
    ImGui::Text("This window has a changing title.");
    ImGui::End();
}

//-----------------------------------------------------------------------------
// [SECTION] Example App: Custom Rendering using ImDrawList API / ShowExampleAppCustomRendering()
//-----------------------------------------------------------------------------

// Demonstrate using the low-level ImDrawList to draw custom shapes.
static void ShowExampleAppCustomRendering(bool* p_open)
{
    if (!ImGui::Begin("Example: Custom rendering", p_open))
    {
        ImGui::End();
        return;
    }

    // Tip: If you do a lot of custom rendering, you probably want to use your own geometrical types and benefit of
    // overloaded operators, etc. Define IM_VEC2_CLASS_EXTRA in imconfig.h to create implicit conversions between your
    // types and ImVec2/ImVec4. Dear ImGui defines overloaded operators but they are internal to imgui.cpp and not
    // exposed outside (to avoid messing with your types) In this example we are not using the maths operators!

    if (ImGui::BeginTabBar("##TabBar"))
    {
        if (ImGui::BeginTabItem("Primitives"))
        {
            ImGui::PushItemWidth(-ImGui::GetFontSize() * 10);
            ImDrawList* draw_list = ImGui::GetWindowDrawList();

            // Draw gradients
            // (note that those are currently exacerbating our sRGB/Linear issues)
            // Calling ImGui::GetColorU32() multiplies the given colors by the current Style Alpha, but you may pass the IM_COL32() directly as well..
            ImGui::Text("Gradients");
            ImVec2 gradient_size = ImVec2(ImGui::CalcItemWidth(), ImGui::GetFrameHeight());
            {
                ImVec2 p0 = ImGui::GetCursorScreenPos();
                ImVec2 p1 = ImVec2(p0.x + gradient_size.x, p0.y + gradient_size.y);
                ImU32 col_a = ImGui::GetColorU32(IM_COL32(0, 0, 0, 255));
                ImU32 col_b = ImGui::GetColorU32(IM_COL32(255, 255, 255, 255));
                draw_list->AddRectFilledMultiColor(p0, p1, col_a, col_b, col_b, col_a);
                ImGui::InvisibleButton("##gradient1", gradient_size);
            }
            {
                ImVec2 p0 = ImGui::GetCursorScreenPos();
                ImVec2 p1 = ImVec2(p0.x + gradient_size.x, p0.y + gradient_size.y);
                ImU32 col_a = ImGui::GetColorU32(IM_COL32(0, 255, 0, 255));
                ImU32 col_b = ImGui::GetColorU32(IM_COL32(255, 0, 0, 255));
                draw_list->AddRectFilledMultiColor(p0, p1, col_a, col_b, col_b, col_a);
                ImGui::InvisibleButton("##gradient2", gradient_size);
            }

            // Draw a bunch of primitives
            ImGui::Text("All primitives");
            static float sz = 36.0f;
            static float thickness = 3.0f;
            static int ngon_sides = 6;
            static bool circle_segments_override = false;
            static int circle_segments_override_v = 12;
            static ImVec4 colf = ImVec4(1.0f, 1.0f, 0.4f, 1.0f);
            ImGui::DragFloat("Size", &sz, 0.2f, 2.0f, 72.0f, "%.0f");
            ImGui::DragFloat("Thickness", &thickness, 0.05f, 1.0f, 8.0f, "%.02f");
            ImGui::SliderInt("N-gon sides", &ngon_sides, 3, 12);
            ImGui::Checkbox("##circlesegmentoverride", &circle_segments_override);
            ImGui::SameLine(0.0f, ImGui::GetStyle().ItemInnerSpacing.x);
            if (ImGui::SliderInt("Circle segments", &circle_segments_override_v, 3, 40))
                circle_segments_override = true;
            ImGui::ColorEdit4("Color", &colf.x);

            const ImVec2 p = ImGui::GetCursorScreenPos();
            const ImU32 col = ImColor(colf);
            const float spacing = 10.0f;
            const ImDrawCornerFlags corners_none = 0;
            const ImDrawCornerFlags corners_all = ImDrawCornerFlags_All;
            const ImDrawCornerFlags corners_tl_br = ImDrawCornerFlags_TopLeft | ImDrawCornerFlags_BotRight;
            const int circle_segments = circle_segments_override ? circle_segments_override_v : 0;
            float x = p.x + 4.0f;
            float y = p.y + 4.0f;
            for (int n = 0; n < 2; n++)
            {
                // First line uses a thickness of 1.0f, second line uses the configurable thickness
                float th = (n == 0) ? 1.0f : thickness;
                draw_list->AddNgon(ImVec2(x + sz*0.5f, y + sz*0.5f), sz*0.5f, col, ngon_sides, th);                 x += sz + spacing;  // N-gon
                draw_list->AddCircle(ImVec2(x + sz*0.5f, y + sz*0.5f), sz*0.5f, col, circle_segments, th);          x += sz + spacing;  // Circle
                draw_list->AddRect(ImVec2(x, y), ImVec2(x + sz, y + sz), col, 0.0f,  corners_none, th);             x += sz + spacing;  // Square
                draw_list->AddRect(ImVec2(x, y), ImVec2(x + sz, y + sz), col, 10.0f, corners_all, th);              x += sz + spacing;  // Square with all rounded corners
                draw_list->AddRect(ImVec2(x, y), ImVec2(x + sz, y + sz), col, 10.0f, corners_tl_br, th);            x += sz + spacing;  // Square with two rounded corners
                draw_list->AddTriangle(ImVec2(x+sz*0.5f,y), ImVec2(x+sz, y+sz-0.5f), ImVec2(x, y+sz-0.5f), col, th);x += sz + spacing;  // Triangle
                //draw_list->AddTriangle(ImVec2(x+sz*0.2f,y), ImVec2(x, y+sz-0.5f), ImVec2(x+sz*0.4f, y+sz-0.5f), col, th);x+= sz*0.4f + spacing; // Thin triangle
                draw_list->AddLine(ImVec2(x, y), ImVec2(x + sz, y), col, th);                                       x += sz + spacing;  // Horizontal line (note: drawing a filled rectangle will be faster!)
                draw_list->AddLine(ImVec2(x, y), ImVec2(x, y + sz), col, th);                                       x += spacing;       // Vertical line (note: drawing a filled rectangle will be faster!)
                draw_list->AddLine(ImVec2(x, y), ImVec2(x + sz, y + sz), col, th);                                  x += sz + spacing;  // Diagonal line
                draw_list->AddBezierCurve(ImVec2(x, y), ImVec2(x + sz*1.3f, y + sz*0.3f), ImVec2(x + sz - sz*1.3f, y + sz - sz*0.3f), ImVec2(x + sz, y + sz), col, th);
                x = p.x + 4;
                y += sz + spacing;
            }
            draw_list->AddNgonFilled(ImVec2(x + sz * 0.5f, y + sz * 0.5f), sz*0.5f, col, ngon_sides);               x += sz + spacing;  // N-gon
            draw_list->AddCircleFilled(ImVec2(x + sz*0.5f, y + sz*0.5f), sz*0.5f, col, circle_segments);            x += sz + spacing;  // Circle
            draw_list->AddRectFilled(ImVec2(x, y), ImVec2(x + sz, y + sz), col);                                    x += sz + spacing;  // Square
            draw_list->AddRectFilled(ImVec2(x, y), ImVec2(x + sz, y + sz), col, 10.0f);                             x += sz + spacing;  // Square with all rounded corners
            draw_list->AddRectFilled(ImVec2(x, y), ImVec2(x + sz, y + sz), col, 10.0f, corners_tl_br);              x += sz + spacing;  // Square with two rounded corners
            draw_list->AddTriangleFilled(ImVec2(x+sz*0.5f,y), ImVec2(x+sz, y+sz-0.5f), ImVec2(x, y+sz-0.5f), col);  x += sz + spacing;  // Triangle
            //draw_list->AddTriangleFilled(ImVec2(x+sz*0.2f,y), ImVec2(x, y+sz-0.5f), ImVec2(x+sz*0.4f, y+sz-0.5f), col); x += sz*0.4f + spacing; // Thin triangle
            draw_list->AddRectFilled(ImVec2(x, y), ImVec2(x + sz, y + thickness), col);                             x += sz + spacing;  // Horizontal line (faster than AddLine, but only handle integer thickness)
            draw_list->AddRectFilled(ImVec2(x, y), ImVec2(x + thickness, y + sz), col);                             x += spacing * 2.0f;// Vertical line (faster than AddLine, but only handle integer thickness)
            draw_list->AddRectFilled(ImVec2(x, y), ImVec2(x + 1, y + 1), col);                                      x += sz;            // Pixel (faster than AddLine)
            draw_list->AddRectFilledMultiColor(ImVec2(x, y), ImVec2(x + sz, y + sz), IM_COL32(0, 0, 0, 255), IM_COL32(255, 0, 0, 255), IM_COL32(255, 255, 0, 255), IM_COL32(0, 255, 0, 255));

            ImGui::Dummy(ImVec2((sz + spacing) * 8.8f, (sz + spacing) * 3.0f));
            ImGui::PopItemWidth();
            ImGui::EndTabItem();
        }

        if (ImGui::BeginTabItem("Canvas"))
        {
            static ImVector<ImVec2> points;
            static ImVec2 scrolling(0.0f, 0.0f);
            static bool opt_enable_grid = true;
            static bool opt_enable_context_menu = true;
            static bool adding_line = false;

            ImGui::Checkbox("Enable grid", &opt_enable_grid);
            ImGui::Checkbox("Enable context menu", &opt_enable_context_menu);
            ImGui::Text("Mouse Left: drag to add lines,\nMouse Right: drag to scroll, click for context menu.");

            // Typically you would use a BeginChild()/EndChild() pair to benefit from a clipping region + own scrolling.
            // Here we demonstrate that this can be replaced by simple offsetting + custom drawing + PushClipRect/PopClipRect() calls.
            // To use a child window instead we could use, e.g:
            //      ImGui::PushStyleVar(ImGuiStyleVar_WindowPadding, ImVec2(0, 0));      // Disable padding
            //      ImGui::PushStyleColor(ImGuiCol_ChildBg, IM_COL32(50, 50, 50, 255));  // Set a background color
            //      ImGui::BeginChild("canvas", ImVec2(0.0f, 0.0f), true, ImGuiWindowFlags_NoMove);
            //      ImGui::PopStyleColor();
            //      ImGui::PopStyleVar();
            //      [...]
            //      ImGui::EndChild();

            // Using InvisibleButton() as a convenience 1) it will advance the layout cursor and 2) allows us to use IsItemHovered()/IsItemActive()
            ImVec2 canvas_p0 = ImGui::GetCursorScreenPos();      // ImDrawList API uses screen coordinates!
            ImVec2 canvas_sz = ImGui::GetContentRegionAvail();   // Resize canvas to what's available
            if (canvas_sz.x < 50.0f) canvas_sz.x = 50.0f;
            if (canvas_sz.y < 50.0f) canvas_sz.y = 50.0f;
            ImVec2 canvas_p1 = ImVec2(canvas_p0.x + canvas_sz.x, canvas_p0.y + canvas_sz.y);

            // Draw border and background color
            ImGuiIO& io = ImGui::GetIO();
            ImDrawList* draw_list = ImGui::GetWindowDrawList();
            draw_list->AddRectFilled(canvas_p0, canvas_p1, IM_COL32(50, 50, 50, 255));
            draw_list->AddRect(canvas_p0, canvas_p1, IM_COL32(255, 255, 255, 255));

            // This will catch our interactions
            ImGui::InvisibleButton("canvas", canvas_sz, ImGuiButtonFlags_MouseButtonLeft | ImGuiButtonFlags_MouseButtonRight);
            const bool is_hovered = ImGui::IsItemHovered(); // Hovered
            const bool is_active = ImGui::IsItemActive();   // Held
            const ImVec2 origin(canvas_p0.x + scrolling.x, canvas_p0.y + scrolling.y); // Lock scrolled origin
            const ImVec2 mouse_pos_in_canvas(io.MousePos.x - origin.x, io.MousePos.y - origin.y);

            // Add first and second point
            if (is_hovered && !adding_line && ImGui::IsMouseClicked(ImGuiMouseButton_Left))
            {
                points.push_back(mouse_pos_in_canvas);
                points.push_back(mouse_pos_in_canvas);
                adding_line = true;
            }
            if (adding_line)
            {
                points.back() = mouse_pos_in_canvas;
                if (!ImGui::IsMouseDown(ImGuiMouseButton_Left))
                    adding_line = false;
            }

            // Pan (we use a zero mouse threshold when there's no context menu)
            // You may decide to make that threshold dynamic based on whether the mouse is hovering something etc.
            const float mouse_threshold_for_pan = opt_enable_context_menu ? -1.0f : 0.0f;
            if (is_active && ImGui::IsMouseDragging(ImGuiMouseButton_Right, mouse_threshold_for_pan))
            {
                scrolling.x += io.MouseDelta.x;
                scrolling.y += io.MouseDelta.y;
            }

            // Context menu (under default mouse threshold)
            ImVec2 drag_delta = ImGui::GetMouseDragDelta(ImGuiMouseButton_Right);
            if (opt_enable_context_menu && ImGui::IsMouseReleased(ImGuiMouseButton_Right) && drag_delta.x == 0.0f && drag_delta.y == 0.0f)
                ImGui::OpenPopupOnItemClick("context");
            if (ImGui::BeginPopup("context"))
            {
                if (adding_line)
                    points.resize(points.size() - 2);
                adding_line = false;
                if (ImGui::MenuItem("Remove one", NULL, false, points.Size > 0)) { points.resize(points.size() - 2); }
                if (ImGui::MenuItem("Remove all", NULL, false, points.Size > 0)) { points.clear(); }
                ImGui::EndPopup();
            }

            // Draw grid + all lines in the canvas
            draw_list->PushClipRect(canvas_p0, canvas_p1, true);
            if (opt_enable_grid)
            {
                const float GRID_STEP = 64.0f;
                for (float x = fmodf(scrolling.x, GRID_STEP); x < canvas_sz.x; x += GRID_STEP)
                    draw_list->AddLine(ImVec2(canvas_p0.x + x, canvas_p0.y), ImVec2(canvas_p0.x + x, canvas_p1.y), IM_COL32(200, 200, 200, 40));
                for (float y = fmodf(scrolling.y, GRID_STEP); y < canvas_sz.y; y += GRID_STEP)
                    draw_list->AddLine(ImVec2(canvas_p0.x, canvas_p0.y + y), ImVec2(canvas_p1.x, canvas_p0.y + y), IM_COL32(200, 200, 200, 40));
            }
            for (int n = 0; n < points.Size; n += 2)
                draw_list->AddLine(ImVec2(origin.x + points[n].x, origin.y + points[n].y), ImVec2(origin.x + points[n + 1].x, origin.y + points[n + 1].y), IM_COL32(255, 255, 0, 255), 2.0f);
            draw_list->PopClipRect();

            ImGui::EndTabItem();
        }

        if (ImGui::BeginTabItem("BG/FG draw lists"))
        {
            static bool draw_bg = true;
            static bool draw_fg = true;
            ImGui::Checkbox("Draw in Background draw list", &draw_bg);
            ImGui::SameLine(); HelpMarker("The Background draw list will be rendered below every Dear ImGui windows.");
            ImGui::Checkbox("Draw in Foreground draw list", &draw_fg);
            ImGui::SameLine(); HelpMarker("The Foreground draw list will be rendered over every Dear ImGui windows.");
            ImVec2 window_pos = ImGui::GetWindowPos();
            ImVec2 window_size = ImGui::GetWindowSize();
            ImVec2 window_center = ImVec2(window_pos.x + window_size.x * 0.5f, window_pos.y + window_size.y * 0.5f);
            if (draw_bg)
                ImGui::GetBackgroundDrawList()->AddCircle(window_center, window_size.x * 0.6f, IM_COL32(255, 0, 0, 200), 0, 10 + 4);
            if (draw_fg)
                ImGui::GetForegroundDrawList()->AddCircle(window_center, window_size.y * 0.6f, IM_COL32(0, 255, 0, 200), 0, 10);
            ImGui::EndTabItem();
        }

        ImGui::EndTabBar();
    }

    ImGui::End();
}

//-----------------------------------------------------------------------------
// [SECTION] Example App: Docking, DockSpace / ShowExampleAppDockSpace()
//-----------------------------------------------------------------------------

// Demonstrate using DockSpace() to create an explicit docking node within an existing window.
// Note that you dock windows into each others _without_ a dockspace, by just clicking on
// a window title bar and moving it (+ hold SHIFT if io.ConfigDockingWithShift is set).
// DockSpace() and DockSpaceOverViewport() are only useful to construct a central docking
// location for your application.
void ShowExampleAppDockSpace(bool* p_open)
{
    // In 99% case you should be able to just call DockSpaceOverViewport() and ignore all the code below!
    // In this specific demo, we are not using DockSpaceOverViewport() because:
    // - we allow the host window to be floating/moveable instead of filling the viewport (when opt_fullscreen == false)
    // - we allow the host window to have padding (when opt_padding == true)
    // - we have a local menu bar in the host window (vs. you could use BeginMainMenuBar() + DockSpaceOverViewport() in your code!)
    // TL;DR; this demo is more complicated than what you would normally use.
    // If we removed all the options we are showcasing, this demo would become:
    //     void ShowExampleAppDockSpace()
    //     {
    //         ImGui::DockSpaceOverViewport(ImGui::GetMainViewport());
    //     }

    static bool opt_fullscreen = true;
    static bool opt_padding = false;
    static ImGuiDockNodeFlags dockspace_flags = ImGuiDockNodeFlags_None;

    // We are using the ImGuiWindowFlags_NoDocking flag to make the parent window not dockable into,
    // because it would be confusing to have two docking targets within each others.
    ImGuiWindowFlags window_flags = ImGuiWindowFlags_MenuBar | ImGuiWindowFlags_NoDocking;
    if (opt_fullscreen)
    {
        ImGuiViewport* viewport = ImGui::GetMainViewport();
        ImGui::SetNextWindowPos(viewport->GetWorkPos());
        ImGui::SetNextWindowSize(viewport->GetWorkSize());
        ImGui::SetNextWindowViewport(viewport->ID);
        ImGui::PushStyleVar(ImGuiStyleVar_WindowRounding, 0.0f);
        ImGui::PushStyleVar(ImGuiStyleVar_WindowBorderSize, 0.0f);
        window_flags |= ImGuiWindowFlags_NoTitleBar | ImGuiWindowFlags_NoCollapse | ImGuiWindowFlags_NoResize | ImGuiWindowFlags_NoMove;
        window_flags |= ImGuiWindowFlags_NoBringToFrontOnFocus | ImGuiWindowFlags_NoNavFocus;
    }
    else
    {
        dockspace_flags &= ~ImGuiDockNodeFlags_PassthruCentralNode;
    }

    // When using ImGuiDockNodeFlags_PassthruCentralNode, DockSpace() will render our background
    // and handle the pass-thru hole, so we ask Begin() to not render a background.
    if (dockspace_flags & ImGuiDockNodeFlags_PassthruCentralNode)
        window_flags |= ImGuiWindowFlags_NoBackground;

    // Important: note that we proceed even if Begin() returns false (aka window is collapsed).
    // This is because we want to keep our DockSpace() active. If a DockSpace() is inactive,
    // all active windows docked into it will lose their parent and become undocked.
    // We cannot preserve the docking relationship between an active window and an inactive docking, otherwise
    // any change of dockspace/settings would lead to windows being stuck in limbo and never being visible.
    if (!opt_padding)
        ImGui::PushStyleVar(ImGuiStyleVar_WindowPadding, ImVec2(0.0f, 0.0f));
    ImGui::Begin("DockSpace Demo", p_open, window_flags);
    if (!opt_padding)
        ImGui::PopStyleVar();

    if (opt_fullscreen)
        ImGui::PopStyleVar(2);

    // DockSpace
    ImGuiIO& io = ImGui::GetIO();
    if (io.ConfigFlags & ImGuiConfigFlags_DockingEnable)
    {
        ImGuiID dockspace_id = ImGui::GetID("MyDockSpace");
        ImGui::DockSpace(dockspace_id, ImVec2(0.0f, 0.0f), dockspace_flags);
    }
    else
    {
        ShowDockingDisabledMessage();
    }

    if (ImGui::BeginMenuBar())
    {
        if (ImGui::BeginMenu("Options"))
        {
            // Disabling fullscreen would allow the window to be moved to the front of other windows,
            // which we can't undo at the moment without finer window depth/z control.
            ImGui::MenuItem("Fullscreen", NULL, &opt_fullscreen);
            ImGui::MenuItem("Padding", NULL, &opt_padding);
            ImGui::Separator();

            if (ImGui::MenuItem("Flag: NoSplit",                "", (dockspace_flags & ImGuiDockNodeFlags_NoSplit) != 0))                 { dockspace_flags ^= ImGuiDockNodeFlags_NoSplit; }
            if (ImGui::MenuItem("Flag: NoResize",               "", (dockspace_flags & ImGuiDockNodeFlags_NoResize) != 0))                { dockspace_flags ^= ImGuiDockNodeFlags_NoResize; }
            if (ImGui::MenuItem("Flag: NoDockingInCentralNode", "", (dockspace_flags & ImGuiDockNodeFlags_NoDockingInCentralNode) != 0))  { dockspace_flags ^= ImGuiDockNodeFlags_NoDockingInCentralNode; }
            if (ImGui::MenuItem("Flag: AutoHideTabBar",         "", (dockspace_flags & ImGuiDockNodeFlags_AutoHideTabBar) != 0))          { dockspace_flags ^= ImGuiDockNodeFlags_AutoHideTabBar; }
            if (ImGui::MenuItem("Flag: PassthruCentralNode",    "", (dockspace_flags & ImGuiDockNodeFlags_PassthruCentralNode) != 0, opt_fullscreen)) { dockspace_flags ^= ImGuiDockNodeFlags_PassthruCentralNode; }
            ImGui::Separator();

            if (ImGui::MenuItem("Close", NULL, false, p_open != NULL))
                *p_open = false;
            ImGui::EndMenu();
        }
        HelpMarker(
            "When docking is enabled, you can ALWAYS dock MOST window into another! Try it now!" "\n\n"
            " > if io.ConfigDockingWithShift==false (default):" "\n"
            "   drag windows from title bar to dock" "\n"
            " > if io.ConfigDockingWithShift==true:" "\n"
            "   drag windows from anywhere and hold Shift to dock" "\n\n"
            "This demo app has nothing to do with it!" "\n\n"
            "This demo app only demonstrate the use of ImGui::DockSpace() which allows you to manually create a docking node _within_ another window. This is useful so you can decorate your main application window (e.g. with a menu bar)." "\n\n"
            "ImGui::DockSpace() comes with one hard constraint: it needs to be submitted _before_ any window which may be docked into it. Therefore, if you use a dock spot as the central point of your application, you'll probably want it to be part of the very first window you are submitting to imgui every frame." "\n\n"
            "(NB: because of this constraint, the implicit \"Debug\" window can not be docked into an explicit DockSpace() node, because that window is submitted as part of the NewFrame() call. An easy workaround is that you can create your own implicit \"Debug##2\" window after calling DockSpace() and leave it in the window stack for anyone to use.)"
        );

        ImGui::EndMenuBar();
    }

    ImGui::End();
}

//-----------------------------------------------------------------------------
// [SECTION] Example App: Documents Handling / ShowExampleAppDocuments()
//-----------------------------------------------------------------------------

// Simplified structure to mimic a Document model
struct MyDocument
{
    const char* Name;       // Document title
    bool        Open;       // Set when open (we keep an array of all available documents to simplify demo code!)
    bool        OpenPrev;   // Copy of Open from last update.
    bool        Dirty;      // Set when the document has been modified
    bool        WantClose;  // Set when the document
    ImVec4      Color;      // An arbitrary variable associated to the document

    MyDocument(const char* name, bool open = true, const ImVec4& color = ImVec4(1.0f, 1.0f, 1.0f, 1.0f))
    {
        Name = name;
        Open = OpenPrev = open;
        Dirty = false;
        WantClose = false;
        Color = color;
    }
    void DoOpen()       { Open = true; }
    void DoQueueClose() { WantClose = true; }
    void DoForceClose() { Open = false; Dirty = false; }
    void DoSave()       { Dirty = false; }

    // Display placeholder contents for the Document
    static void DisplayContents(MyDocument* doc)
    {
        ImGui::PushID(doc);
        ImGui::Text("Document \"%s\"", doc->Name);
        ImGui::PushStyleColor(ImGuiCol_Text, doc->Color);
        ImGui::TextWrapped("Lorem ipsum dolor sit amet, consectetur adipiscing elit, sed do eiusmod tempor incididunt ut labore et dolore magna aliqua.");
        ImGui::PopStyleColor();
        if (ImGui::Button("Modify", ImVec2(100, 0)))
            doc->Dirty = true;
        ImGui::SameLine();
        if (ImGui::Button("Save", ImVec2(100, 0)))
            doc->DoSave();
        ImGui::ColorEdit3("color", &doc->Color.x);  // Useful to test drag and drop and hold-dragged-to-open-tab behavior.
        ImGui::PopID();
    }

    // Display context menu for the Document
    static void DisplayContextMenu(MyDocument* doc)
    {
        if (!ImGui::BeginPopupContextItem())
            return;

        char buf[256];
        sprintf(buf, "Save %s", doc->Name);
        if (ImGui::MenuItem(buf, "CTRL+S", false, doc->Open))
            doc->DoSave();
        if (ImGui::MenuItem("Close", "CTRL+W", false, doc->Open))
            doc->DoQueueClose();
        ImGui::EndPopup();
    }
};

struct ExampleAppDocuments
{
    ImVector<MyDocument> Documents;

    ExampleAppDocuments()
    {
        Documents.push_back(MyDocument("Lettuce",             true,  ImVec4(0.4f, 0.8f, 0.4f, 1.0f)));
        Documents.push_back(MyDocument("Eggplant",            true,  ImVec4(0.8f, 0.5f, 1.0f, 1.0f)));
        Documents.push_back(MyDocument("Carrot",              true,  ImVec4(1.0f, 0.8f, 0.5f, 1.0f)));
        Documents.push_back(MyDocument("Tomato",              false, ImVec4(1.0f, 0.3f, 0.4f, 1.0f)));
        Documents.push_back(MyDocument("A Rather Long Title", false));
        Documents.push_back(MyDocument("Some Document",       false));
    }
};

// [Optional] Notify the system of Tabs/Windows closure that happened outside the regular tab interface.
// If a tab has been closed programmatically (aka closed from another source such as the Checkbox() in the demo,
// as opposed to clicking on the regular tab closing button) and stops being submitted, it will take a frame for
// the tab bar to notice its absence. During this frame there will be a gap in the tab bar, and if the tab that has
// disappeared was the selected one, the tab bar will report no selected tab during the frame. This will effectively
// give the impression of a flicker for one frame.
// We call SetTabItemClosed() to manually notify the Tab Bar or Docking system of removed tabs to avoid this glitch.
// Note that this completely optional, and only affect tab bars with the ImGuiTabBarFlags_Reorderable flag.
static void NotifyOfDocumentsClosedElsewhere(ExampleAppDocuments& app)
{
    for (int doc_n = 0; doc_n < app.Documents.Size; doc_n++)
    {
        MyDocument* doc = &app.Documents[doc_n];
        if (!doc->Open && doc->OpenPrev)
            ImGui::SetTabItemClosed(doc->Name);
        doc->OpenPrev = doc->Open;
    }
}

void ShowExampleAppDocuments(bool* p_open)
{
    static ExampleAppDocuments app;

    // Options
    enum Target
    {
        Target_None,
        Target_Tab,                 // Create documents as local tab into a local tab bar
        Target_DockSpaceAndWindow   // Create documents as regular windows, and create an embedded dockspace
    };
    static Target opt_target = Target_Tab;
    static bool opt_reorderable = true;
    static ImGuiTabBarFlags opt_fitting_flags = ImGuiTabBarFlags_FittingPolicyDefault_;

    // When (opt_target == Target_DockSpaceAndWindow) there is the possibily that one of our child Document window (e.g. "Eggplant")
    // that we emit gets docked into the same spot as the parent window ("Example: Documents").
    // This would create a problematic feedback loop because selecting the "Eggplant" tab would make the "Example: Documents" tab
    // not visible, which in turn would stop submitting the "Eggplant" window.
    // We avoid this problem by submitting our documents window even if our parent window is not currently visible.
    // Another solution may be to make the "Example: Documents" window use the ImGuiWindowFlags_NoDocking.

    bool window_contents_visible = ImGui::Begin("Example: Documents", p_open, ImGuiWindowFlags_MenuBar);
    if (!window_contents_visible && opt_target != Target_DockSpaceAndWindow)
    {
        ImGui::End();
        return;
    }

    // Menu
    if (ImGui::BeginMenuBar())
    {
        if (ImGui::BeginMenu("File"))
        {
            int open_count = 0;
            for (int doc_n = 0; doc_n < app.Documents.Size; doc_n++)
                open_count += app.Documents[doc_n].Open ? 1 : 0;

            if (ImGui::BeginMenu("Open", open_count < app.Documents.Size))
            {
                for (int doc_n = 0; doc_n < app.Documents.Size; doc_n++)
                {
                    MyDocument* doc = &app.Documents[doc_n];
                    if (!doc->Open)
                        if (ImGui::MenuItem(doc->Name))
                            doc->DoOpen();
                }
                ImGui::EndMenu();
            }
            if (ImGui::MenuItem("Close All Documents", NULL, false, open_count > 0))
                for (int doc_n = 0; doc_n < app.Documents.Size; doc_n++)
                    app.Documents[doc_n].DoQueueClose();
            if (ImGui::MenuItem("Exit", "Alt+F4")) {}
            ImGui::EndMenu();
        }
        ImGui::EndMenuBar();
    }

    // [Debug] List documents with one checkbox for each
    for (int doc_n = 0; doc_n < app.Documents.Size; doc_n++)
    {
        MyDocument* doc = &app.Documents[doc_n];
        if (doc_n > 0)
            ImGui::SameLine();
        ImGui::PushID(doc);
        if (ImGui::Checkbox(doc->Name, &doc->Open))
            if (!doc->Open)
                doc->DoForceClose();
        ImGui::PopID();
    }
    ImGui::PushItemWidth(ImGui::GetFontSize() * 12);
    ImGui::Combo("Output", (int*)&opt_target, "None\0TabBar+Tabs\0DockSpace+Window\0");
    ImGui::PopItemWidth();
    bool redock_all = false;
    if (opt_target == Target_Tab)                { ImGui::SameLine(); ImGui::Checkbox("Reorderable Tabs", &opt_reorderable); }
    if (opt_target == Target_DockSpaceAndWindow) { ImGui::SameLine(); redock_all = ImGui::Button("Redock all"); }

    ImGui::Separator();

    // Tabs
    if (opt_target == Target_Tab)
    {
        ImGuiTabBarFlags tab_bar_flags = (opt_fitting_flags) | (opt_reorderable ? ImGuiTabBarFlags_Reorderable : 0);
        if (ImGui::BeginTabBar("##tabs", tab_bar_flags))
        {
            if (opt_reorderable)
                NotifyOfDocumentsClosedElsewhere(app);

            // [DEBUG] Stress tests
            //if ((ImGui::GetFrameCount() % 30) == 0) docs[1].Open ^= 1;            // [DEBUG] Automatically show/hide a tab. Test various interactions e.g. dragging with this on.
            //if (ImGui::GetIO().KeyCtrl) ImGui::SetTabItemSelected(docs[1].Name);  // [DEBUG] Test SetTabItemSelected(), probably not very useful as-is anyway..

            // Submit Tabs
            for (int doc_n = 0; doc_n < app.Documents.Size; doc_n++)
            {
                MyDocument* doc = &app.Documents[doc_n];
                if (!doc->Open)
                    continue;

                ImGuiTabItemFlags tab_flags = (doc->Dirty ? ImGuiTabItemFlags_UnsavedDocument : 0);
                bool visible = ImGui::BeginTabItem(doc->Name, &doc->Open, tab_flags);

                // Cancel attempt to close when unsaved add to save queue so we can display a popup.
                if (!doc->Open && doc->Dirty)
                {
                    doc->Open = true;
                    doc->DoQueueClose();
                }

                MyDocument::DisplayContextMenu(doc);
                if (visible)
                {
                    MyDocument::DisplayContents(doc);
                    ImGui::EndTabItem();
                }
            }

            ImGui::EndTabBar();
        }
    }
    else if (opt_target == Target_DockSpaceAndWindow)
    {
        if (ImGui::GetIO().ConfigFlags & ImGuiConfigFlags_DockingEnable)
        {
            NotifyOfDocumentsClosedElsewhere(app);

            // Create a DockSpace node where any window can be docked
            ImGuiID dockspace_id = ImGui::GetID("MyDockSpace");
            ImGui::DockSpace(dockspace_id);

            // Create Windows
            for (int doc_n = 0; doc_n < app.Documents.Size; doc_n++)
            {
                MyDocument* doc = &app.Documents[doc_n];
                if (!doc->Open)
                    continue;

                ImGui::SetNextWindowDockID(dockspace_id, redock_all ? ImGuiCond_Always : ImGuiCond_FirstUseEver);
                ImGuiWindowFlags window_flags = (doc->Dirty ? ImGuiWindowFlags_UnsavedDocument : 0);
                bool visible = ImGui::Begin(doc->Name, &doc->Open, window_flags);

                // Cancel attempt to close when unsaved add to save queue so we can display a popup.
                if (!doc->Open && doc->Dirty)
                {
                    doc->Open = true;
                    doc->DoQueueClose();
                }

                MyDocument::DisplayContextMenu(doc);
                if (visible)
                    MyDocument::DisplayContents(doc);

                ImGui::End();
            }
        }
        else
        {
            ShowDockingDisabledMessage();
        }
    }

    // Early out other contents
    if (!window_contents_visible)
    {
        ImGui::End();
        return;
    }

    // Update closing queue
    static ImVector<MyDocument*> close_queue;
    if (close_queue.empty())
    {
        // Close queue is locked once we started a popup
        for (int doc_n = 0; doc_n < app.Documents.Size; doc_n++)
        {
            MyDocument* doc = &app.Documents[doc_n];
            if (doc->WantClose)
            {
                doc->WantClose = false;
                close_queue.push_back(doc);
            }
        }
    }

    // Display closing confirmation UI
    if (!close_queue.empty())
    {
        int close_queue_unsaved_documents = 0;
        for (int n = 0; n < close_queue.Size; n++)
            if (close_queue[n]->Dirty)
                close_queue_unsaved_documents++;

        if (close_queue_unsaved_documents == 0)
        {
            // Close documents when all are unsaved
            for (int n = 0; n < close_queue.Size; n++)
                close_queue[n]->DoForceClose();
            close_queue.clear();
        }
        else
        {
            if (!ImGui::IsPopupOpen("Save?"))
                ImGui::OpenPopup("Save?");
            if (ImGui::BeginPopupModal("Save?"))
            {
                ImGui::Text("Save change to the following items?");
                ImGui::SetNextItemWidth(-1.0f);
                if (ImGui::ListBoxHeader("##", close_queue_unsaved_documents, 6))
                {
                    for (int n = 0; n < close_queue.Size; n++)
                        if (close_queue[n]->Dirty)
                            ImGui::Text("%s", close_queue[n]->Name);
                    ImGui::ListBoxFooter();
                }

                if (ImGui::Button("Yes", ImVec2(80, 0)))
                {
                    for (int n = 0; n < close_queue.Size; n++)
                    {
                        if (close_queue[n]->Dirty)
                            close_queue[n]->DoSave();
                        close_queue[n]->DoForceClose();
                    }
                    close_queue.clear();
                    ImGui::CloseCurrentPopup();
                }
                ImGui::SameLine();
                if (ImGui::Button("No", ImVec2(80, 0)))
                {
                    for (int n = 0; n < close_queue.Size; n++)
                        close_queue[n]->DoForceClose();
                    close_queue.clear();
                    ImGui::CloseCurrentPopup();
                }
                ImGui::SameLine();
                if (ImGui::Button("Cancel", ImVec2(80, 0)))
                {
                    close_queue.clear();
                    ImGui::CloseCurrentPopup();
                }
                ImGui::EndPopup();
            }
        }
    }

    ImGui::End();
}

// End of Demo code
#else

void ImGui::ShowAboutWindow(bool*) {}
void ImGui::ShowDemoWindow(bool*) {}
void ImGui::ShowUserGuide() {}
void ImGui::ShowStyleEditor(ImGuiStyle*) {}

#endif

#endif // #ifndef IMGUI_DISABLE<|MERGE_RESOLUTION|>--- conflicted
+++ resolved
@@ -418,7 +418,7 @@
             ImGui::CheckboxFlags("io.ConfigFlags: NoMouseCursorChange", &io.ConfigFlags, ImGuiConfigFlags_NoMouseCursorChange);
             ImGui::SameLine(); HelpMarker("Instruct backend to not alter mouse cursor shape and visibility.");
 
-            ImGui::CheckboxFlags("io.ConfigFlags: DockingEnable", (unsigned int *)&io.ConfigFlags, ImGuiConfigFlags_DockingEnable);
+            ImGui::CheckboxFlags("io.ConfigFlags: DockingEnable", &io.ConfigFlags, ImGuiConfigFlags_DockingEnable);
             ImGui::SameLine(); HelpMarker(io.ConfigDockingWithShift ? "[beta] Use SHIFT to dock window into each others." : "[beta] Drag from title bar to dock windows into each others.");
             if (io.ConfigFlags & ImGuiConfigFlags_DockingEnable)
             {
@@ -434,7 +434,7 @@
                 ImGui::Unindent();
             }
 
-            ImGui::CheckboxFlags("io.ConfigFlags: ViewportsEnable", (unsigned int *)&io.ConfigFlags, ImGuiConfigFlags_ViewportsEnable);
+            ImGui::CheckboxFlags("io.ConfigFlags: ViewportsEnable", &io.ConfigFlags, ImGuiConfigFlags_ViewportsEnable);
             ImGui::SameLine(); HelpMarker("[beta] Enable beta multi-viewports support. See ImGuiPlatformIO for details.");
             if (io.ConfigFlags & ImGuiConfigFlags_ViewportsEnable)
             {
@@ -470,20 +470,13 @@
 
             // Make a local copy to avoid modifying actual backend flags.
             ImGuiBackendFlags backend_flags = io.BackendFlags;
-<<<<<<< HEAD
-            ImGui::CheckboxFlags("io.BackendFlags: HasGamepad",             (unsigned int*)&backend_flags, ImGuiBackendFlags_HasGamepad);
-            ImGui::CheckboxFlags("io.BackendFlags: HasMouseCursors",        (unsigned int*)&backend_flags, ImGuiBackendFlags_HasMouseCursors);
-            ImGui::CheckboxFlags("io.BackendFlags: HasSetMousePos",         (unsigned int*)&backend_flags, ImGuiBackendFlags_HasSetMousePos);
-            ImGui::CheckboxFlags("io.BackendFlags: PlatformHasViewports",   (unsigned int*)&backend_flags, ImGuiBackendFlags_PlatformHasViewports);
-            ImGui::CheckboxFlags("io.BackendFlags: HasMouseHoveredViewport",(unsigned int*)&backend_flags, ImGuiBackendFlags_HasMouseHoveredViewport);
-            ImGui::CheckboxFlags("io.BackendFlags: RendererHasVtxOffset",   (unsigned int*)&backend_flags, ImGuiBackendFlags_RendererHasVtxOffset);
-            ImGui::CheckboxFlags("io.BackendFlags: RendererHasViewports",   (unsigned int*)&backend_flags, ImGuiBackendFlags_RendererHasViewports);
-=======
-            ImGui::CheckboxFlags("io.BackendFlags: HasGamepad",           &backend_flags, ImGuiBackendFlags_HasGamepad);
-            ImGui::CheckboxFlags("io.BackendFlags: HasMouseCursors",      &backend_flags, ImGuiBackendFlags_HasMouseCursors);
-            ImGui::CheckboxFlags("io.BackendFlags: HasSetMousePos",       &backend_flags, ImGuiBackendFlags_HasSetMousePos);
-            ImGui::CheckboxFlags("io.BackendFlags: RendererHasVtxOffset", &backend_flags, ImGuiBackendFlags_RendererHasVtxOffset);
->>>>>>> 5789e69a
+            ImGui::CheckboxFlags("io.BackendFlags: HasGamepad",             &backend_flags, ImGuiBackendFlags_HasGamepad);
+            ImGui::CheckboxFlags("io.BackendFlags: HasMouseCursors",        &backend_flags, ImGuiBackendFlags_HasMouseCursors);
+            ImGui::CheckboxFlags("io.BackendFlags: HasSetMousePos",         &backend_flags, ImGuiBackendFlags_HasSetMousePos);
+            ImGui::CheckboxFlags("io.BackendFlags: PlatformHasViewports",   &backend_flags, ImGuiBackendFlags_PlatformHasViewports);
+            ImGui::CheckboxFlags("io.BackendFlags: HasMouseHoveredViewport",&backend_flags, ImGuiBackendFlags_HasMouseHoveredViewport);
+            ImGui::CheckboxFlags("io.BackendFlags: RendererHasVtxOffset",   &backend_flags, ImGuiBackendFlags_RendererHasVtxOffset);
+            ImGui::CheckboxFlags("io.BackendFlags: RendererHasViewports",   &backend_flags, ImGuiBackendFlags_RendererHasViewports);
             ImGui::TreePop();
             ImGui::Separator();
         }

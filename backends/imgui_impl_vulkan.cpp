// dear imgui: Renderer Backend for Vulkan
// This needs to be used along with a Platform Backend (e.g. GLFW, SDL, Win32, custom..)

// Implemented features:
//  [!] Renderer: User texture binding. Use 'VkDescriptorSet' as ImTextureID. Call ImGui_ImplVulkan_AddTexture() to register one. Read the FAQ about ImTextureID! See https://github.com/ocornut/imgui/pull/914 for discussions.
//  [X] Renderer: Large meshes support (64k+ vertices) even with 16-bit indices (ImGuiBackendFlags_RendererHasVtxOffset).
//  [X] Renderer: Expose selected render state for draw callbacks to use. Access in '(ImGui_ImplXXXX_RenderState*)GetPlatformIO().Renderer_RenderState'.
//  [x] Renderer: Multi-viewport / platform windows. With issues (flickering when creating a new viewport).

// The aim of imgui_impl_vulkan.h/.cpp is to be usable in your engine without any modification.
// IF YOU FEEL YOU NEED TO MAKE ANY CHANGE TO THIS CODE, please share them and your feedback at https://github.com/ocornut/imgui/

// You can use unmodified imgui_impl_* files in your project. See examples/ folder for examples of using this.
// Prefer including the entire imgui/ repository into your project (either as a copy or as a submodule), and only build the backends you need.
// Learn about Dear ImGui:
// - FAQ                  https://dearimgui.com/faq
// - Getting Started      https://dearimgui.com/getting-started
// - Documentation        https://dearimgui.com/docs (same as your local docs/ folder).
// - Introduction, links and more at the top of imgui.cpp

// Important note to the reader who wish to integrate imgui_impl_vulkan.cpp/.h in their own engine/app.
// - Common ImGui_ImplVulkan_XXX functions and structures are used to interface with imgui_impl_vulkan.cpp/.h.
//   You will use those if you want to use this rendering backend in your engine/app.
// - Helper ImGui_ImplVulkanH_XXX functions and structures are only used by this example (main.cpp) and by
//   the backend itself (imgui_impl_vulkan.cpp), but should PROBABLY NOT be used by your own engine/app code.
// Read comments in imgui_impl_vulkan.h.

// CHANGELOG
// (minor and older changes stripped away, please see git history for details)
<<<<<<< HEAD
//  2025-XX-XX: Platform: Added support for multiple windows via the ImGuiPlatformIO interface.
=======
//  2025-02-14: *BREAKING CHANGE*: Added uint32_t api_version to ImGui_ImplVulkan_LoadFunctions().
//  2025-02-13: Vulkan: Added ApiVersion field in ImGui_ImplVulkan_InitInfo. Default to header version if unspecified. Dynamic rendering path loads "vkCmdBeginRendering/vkCmdEndRendering" (without -KHR suffix) on API 1.3. (#8326)
>>>>>>> c4a32a12
//  2025-01-09: Vulkan: Added IMGUI_IMPL_VULKAN_MINIMUM_IMAGE_SAMPLER_POOL_SIZE to clarify how many image sampler descriptors are expected to be available in descriptor pool. (#6642)
//  2025-01-06: Vulkan: Added more ImGui_ImplVulkanH_XXXX helper functions to simplify our examples.
//  2024-12-11: Vulkan: Fixed setting VkSwapchainCreateInfoKHR::preTransform for platforms not supporting VK_SURFACE_TRANSFORM_IDENTITY_BIT_KHR. (#8222)
//  2024-11-27: Vulkan: Make user-provided descriptor pool optional. As a convenience, when setting init_info->DescriptorPoolSize the backend will create one itself. (#8172, #4867)
//  2024-10-07: Vulkan: Changed default texture sampler to Clamp instead of Repeat/Wrap.
//  2024-10-07: Vulkan: Expose selected render state in ImGui_ImplVulkan_RenderState, which you can access in 'void* platform_io.Renderer_RenderState' during draw callbacks.
//  2024-10-07: Vulkan: Compiling with '#define ImTextureID=ImU64' is unnecessary now that dear imgui defaults ImTextureID to u64 instead of void*.
//  2024-04-19: Vulkan: Added convenience support for Volk via IMGUI_IMPL_VULKAN_USE_VOLK define (you can also use IMGUI_IMPL_VULKAN_NO_PROTOTYPES + wrap Volk via ImGui_ImplVulkan_LoadFunctions().)
//  2024-02-14: *BREAKING CHANGE*: Moved RenderPass parameter from ImGui_ImplVulkan_Init() function to ImGui_ImplVulkan_InitInfo structure. Not required when using dynamic rendering.
//  2024-02-12: *BREAKING CHANGE*: Dynamic rendering now require filling PipelineRenderingCreateInfo structure.
//  2024-01-19: Vulkan: Fixed vkAcquireNextImageKHR() validation errors in VulkanSDK 1.3.275 by allocating one extra semaphore than in-flight frames. (#7236)
//  2024-01-11: Vulkan: Fixed vkMapMemory() calls unnecessarily using full buffer size (#3957). Fixed MinAllocationSize handing (#7189).
//  2024-01-03: Vulkan: Added MinAllocationSize field in ImGui_ImplVulkan_InitInfo to workaround zealous "best practice" validation layer. (#7189, #4238)
//  2024-01-03: Vulkan: Stopped creating command pools with VK_COMMAND_POOL_CREATE_RESET_COMMAND_BUFFER_BIT as we don't reset them.
//  2023-11-29: Vulkan: Fixed mismatching allocator passed to vkCreateCommandPool() vs vkDestroyCommandPool(). (#7075)
//  2023-11-10: *BREAKING CHANGE*: Removed parameter from ImGui_ImplVulkan_CreateFontsTexture(): backend now creates its own command-buffer to upload fonts.
//              *BREAKING CHANGE*: Removed ImGui_ImplVulkan_DestroyFontUploadObjects() which is now unnecessary as we create and destroy those objects in the backend.
//              ImGui_ImplVulkan_CreateFontsTexture() is automatically called by NewFrame() the first time.
//              You can call ImGui_ImplVulkan_CreateFontsTexture() again to recreate the font atlas texture.
//              Added ImGui_ImplVulkan_DestroyFontsTexture() but you probably never need to call this.
//  2023-07-04: Vulkan: Added optional support for VK_KHR_dynamic_rendering. User needs to set init_info->UseDynamicRendering = true and init_info->ColorAttachmentFormat.
//  2023-01-02: Vulkan: Fixed sampler passed to ImGui_ImplVulkan_AddTexture() not being honored + removed a bunch of duplicate code.
//  2022-10-11: Using 'nullptr' instead of 'NULL' as per our switch to C++11.
//  2022-10-04: Vulkan: Added experimental ImGui_ImplVulkan_RemoveTexture() for api symmetry. (#914, #5738).
//  2022-01-20: Vulkan: Added support for ImTextureID as VkDescriptorSet. User need to call ImGui_ImplVulkan_AddTexture(). Building for 32-bit targets requires '#define ImTextureID ImU64'. (#914).
//  2021-10-15: Vulkan: Call vkCmdSetScissor() at the end of render a full-viewport to reduce likehood of issues with people using VK_DYNAMIC_STATE_SCISSOR in their app without calling vkCmdSetScissor() explicitly every frame.
//  2021-06-29: Reorganized backend to pull data from a single structure to facilitate usage with multiple-contexts (all g_XXXX access changed to bd->XXXX).
//  2021-03-22: Vulkan: Fix mapped memory validation error when buffer sizes are not multiple of VkPhysicalDeviceLimits::nonCoherentAtomSize.
//  2021-02-18: Vulkan: Change blending equation to preserve alpha in output buffer.
//  2021-01-27: Vulkan: Added support for custom function load and IMGUI_IMPL_VULKAN_NO_PROTOTYPES by using ImGui_ImplVulkan_LoadFunctions().
//  2020-11-11: Vulkan: Added support for specifying which subpass to reference during VkPipeline creation.
//  2020-09-07: Vulkan: Added VkPipeline parameter to ImGui_ImplVulkan_RenderDrawData (default to one passed to ImGui_ImplVulkan_Init).
//  2020-05-04: Vulkan: Fixed crash if initial frame has no vertices.
//  2020-04-26: Vulkan: Fixed edge case where render callbacks wouldn't be called if the ImDrawData didn't have vertices.
//  2019-08-01: Vulkan: Added support for specifying multisample count. Set ImGui_ImplVulkan_InitInfo::MSAASamples to one of the VkSampleCountFlagBits values to use, default is non-multisampled as before.
//  2019-05-29: Vulkan: Added support for large mesh (64K+ vertices), enable ImGuiBackendFlags_RendererHasVtxOffset flag.
//  2019-04-30: Vulkan: Added support for special ImDrawCallback_ResetRenderState callback to reset render state.
//  2019-04-04: *BREAKING CHANGE*: Vulkan: Added ImageCount/MinImageCount fields in ImGui_ImplVulkan_InitInfo, required for initialization (was previously a hard #define IMGUI_VK_QUEUED_FRAMES 2). Added ImGui_ImplVulkan_SetMinImageCount().
//  2019-04-04: Vulkan: Added VkInstance argument to ImGui_ImplVulkanH_CreateWindow() optional helper.
//  2019-04-04: Vulkan: Avoid passing negative coordinates to vkCmdSetScissor, which debug validation layers do not like.
//  2019-04-01: Vulkan: Support for 32-bit index buffer (#define ImDrawIdx unsigned int).
//  2019-02-16: Vulkan: Viewport and clipping rectangles correctly using draw_data->FramebufferScale to allow retina display.
//  2018-11-30: Misc: Setting up io.BackendRendererName so it can be displayed in the About Window.
//  2018-08-25: Vulkan: Fixed mishandled VkSurfaceCapabilitiesKHR::maxImageCount=0 case.
//  2018-06-22: Inverted the parameters to ImGui_ImplVulkan_RenderDrawData() to be consistent with other backends.
//  2018-06-08: Misc: Extracted imgui_impl_vulkan.cpp/.h away from the old combined GLFW+Vulkan example.
//  2018-06-08: Vulkan: Use draw_data->DisplayPos and draw_data->DisplaySize to setup projection matrix and clipping rectangle.
//  2018-03-03: Vulkan: Various refactor, created a couple of ImGui_ImplVulkanH_XXX helper that the example can use and that viewport support will use.
//  2018-03-01: Vulkan: Renamed ImGui_ImplVulkan_Init_Info to ImGui_ImplVulkan_InitInfo and fields to match more closely Vulkan terminology.
//  2018-02-16: Misc: Obsoleted the io.RenderDrawListsFn callback, ImGui_ImplVulkan_Render() calls ImGui_ImplVulkan_RenderDrawData() itself.
//  2018-02-06: Misc: Removed call to ImGui::Shutdown() which is not available from 1.60 WIP, user needs to call CreateContext/DestroyContext themselves.
//  2017-05-15: Vulkan: Fix scissor offset being negative. Fix new Vulkan validation warnings. Set required depth member for buffer image copy.
//  2016-11-13: Vulkan: Fix validation layer warnings and errors and redeclare gl_PerVertex.
//  2016-10-18: Vulkan: Add location decorators & change to use structs as in/out in glsl, update embedded spv (produced with glslangValidator -x). Null the released resources.
//  2016-08-27: Vulkan: Fix Vulkan example for use when a depth buffer is active.

#include "imgui.h"
#ifndef IMGUI_DISABLE
#include "imgui_impl_vulkan.h"
#include <stdio.h>
#ifndef IM_MAX
#define IM_MAX(A, B)    (((A) >= (B)) ? (A) : (B))
#endif

// Visual Studio warnings
#ifdef _MSC_VER
#pragma warning (disable: 4127) // condition expression is constant
#endif

// Forward Declarations
struct ImGui_ImplVulkan_FrameRenderBuffers;
struct ImGui_ImplVulkan_WindowRenderBuffers;
bool ImGui_ImplVulkan_CreateDeviceObjects();
void ImGui_ImplVulkan_DestroyDeviceObjects();
void ImGui_ImplVulkan_DestroyFrameRenderBuffers(VkDevice device, ImGui_ImplVulkan_FrameRenderBuffers* buffers, const VkAllocationCallbacks* allocator);
void ImGui_ImplVulkan_DestroyWindowRenderBuffers(VkDevice device, ImGui_ImplVulkan_WindowRenderBuffers* buffers, const VkAllocationCallbacks* allocator);
void ImGui_ImplVulkanH_DestroyFrame(VkDevice device, ImGui_ImplVulkanH_Frame* fd, const VkAllocationCallbacks* allocator);
void ImGui_ImplVulkanH_DestroyFrameSemaphores(VkDevice device, ImGui_ImplVulkanH_FrameSemaphores* fsd, const VkAllocationCallbacks* allocator);
void ImGui_ImplVulkanH_DestroyAllViewportsRenderBuffers(VkDevice device, const VkAllocationCallbacks* allocator);
void ImGui_ImplVulkanH_CreateWindowSwapChain(VkPhysicalDevice physical_device, VkDevice device, ImGui_ImplVulkanH_Window* wd, const VkAllocationCallbacks* allocator, int w, int h, uint32_t min_image_count);
void ImGui_ImplVulkanH_CreateWindowCommandBuffers(VkPhysicalDevice physical_device, VkDevice device, ImGui_ImplVulkanH_Window* wd, uint32_t queue_family, const VkAllocationCallbacks* allocator);

// Vulkan prototypes for use with custom loaders
// (see description of IMGUI_IMPL_VULKAN_NO_PROTOTYPES in imgui_impl_vulkan.h
#if defined(VK_NO_PROTOTYPES) && !defined(VOLK_H_)
#define IMGUI_IMPL_VULKAN_USE_LOADER
static bool g_FunctionsLoaded = false;
#else
static bool g_FunctionsLoaded = true;
#endif
#ifdef IMGUI_IMPL_VULKAN_USE_LOADER
#define IMGUI_VULKAN_FUNC_MAP(IMGUI_VULKAN_FUNC_MAP_MACRO) \
    IMGUI_VULKAN_FUNC_MAP_MACRO(vkAllocateCommandBuffers) \
    IMGUI_VULKAN_FUNC_MAP_MACRO(vkAllocateDescriptorSets) \
    IMGUI_VULKAN_FUNC_MAP_MACRO(vkAllocateMemory) \
    IMGUI_VULKAN_FUNC_MAP_MACRO(vkAcquireNextImageKHR) \
    IMGUI_VULKAN_FUNC_MAP_MACRO(vkBeginCommandBuffer) \
    IMGUI_VULKAN_FUNC_MAP_MACRO(vkBindBufferMemory) \
    IMGUI_VULKAN_FUNC_MAP_MACRO(vkBindImageMemory) \
    IMGUI_VULKAN_FUNC_MAP_MACRO(vkCmdBeginRenderPass) \
    IMGUI_VULKAN_FUNC_MAP_MACRO(vkCmdBindDescriptorSets) \
    IMGUI_VULKAN_FUNC_MAP_MACRO(vkCmdBindIndexBuffer) \
    IMGUI_VULKAN_FUNC_MAP_MACRO(vkCmdBindPipeline) \
    IMGUI_VULKAN_FUNC_MAP_MACRO(vkCmdBindVertexBuffers) \
    IMGUI_VULKAN_FUNC_MAP_MACRO(vkCmdCopyBufferToImage) \
    IMGUI_VULKAN_FUNC_MAP_MACRO(vkCmdDrawIndexed) \
    IMGUI_VULKAN_FUNC_MAP_MACRO(vkCmdEndRenderPass) \
    IMGUI_VULKAN_FUNC_MAP_MACRO(vkCmdPipelineBarrier) \
    IMGUI_VULKAN_FUNC_MAP_MACRO(vkCmdPushConstants) \
    IMGUI_VULKAN_FUNC_MAP_MACRO(vkCmdSetScissor) \
    IMGUI_VULKAN_FUNC_MAP_MACRO(vkCmdSetViewport) \
    IMGUI_VULKAN_FUNC_MAP_MACRO(vkCreateBuffer) \
    IMGUI_VULKAN_FUNC_MAP_MACRO(vkCreateCommandPool) \
    IMGUI_VULKAN_FUNC_MAP_MACRO(vkCreateDescriptorPool) \
    IMGUI_VULKAN_FUNC_MAP_MACRO(vkCreateDescriptorSetLayout) \
    IMGUI_VULKAN_FUNC_MAP_MACRO(vkCreateFence) \
    IMGUI_VULKAN_FUNC_MAP_MACRO(vkCreateFramebuffer) \
    IMGUI_VULKAN_FUNC_MAP_MACRO(vkCreateGraphicsPipelines) \
    IMGUI_VULKAN_FUNC_MAP_MACRO(vkCreateImage) \
    IMGUI_VULKAN_FUNC_MAP_MACRO(vkCreateImageView) \
    IMGUI_VULKAN_FUNC_MAP_MACRO(vkCreatePipelineLayout) \
    IMGUI_VULKAN_FUNC_MAP_MACRO(vkCreateRenderPass) \
    IMGUI_VULKAN_FUNC_MAP_MACRO(vkCreateSampler) \
    IMGUI_VULKAN_FUNC_MAP_MACRO(vkCreateSemaphore) \
    IMGUI_VULKAN_FUNC_MAP_MACRO(vkCreateShaderModule) \
    IMGUI_VULKAN_FUNC_MAP_MACRO(vkCreateSwapchainKHR) \
    IMGUI_VULKAN_FUNC_MAP_MACRO(vkDestroyBuffer) \
    IMGUI_VULKAN_FUNC_MAP_MACRO(vkDestroyCommandPool) \
    IMGUI_VULKAN_FUNC_MAP_MACRO(vkDestroyDescriptorPool) \
    IMGUI_VULKAN_FUNC_MAP_MACRO(vkDestroyDescriptorSetLayout) \
    IMGUI_VULKAN_FUNC_MAP_MACRO(vkDestroyFence) \
    IMGUI_VULKAN_FUNC_MAP_MACRO(vkDestroyFramebuffer) \
    IMGUI_VULKAN_FUNC_MAP_MACRO(vkDestroyImage) \
    IMGUI_VULKAN_FUNC_MAP_MACRO(vkDestroyImageView) \
    IMGUI_VULKAN_FUNC_MAP_MACRO(vkDestroyPipeline) \
    IMGUI_VULKAN_FUNC_MAP_MACRO(vkDestroyPipelineLayout) \
    IMGUI_VULKAN_FUNC_MAP_MACRO(vkDestroyRenderPass) \
    IMGUI_VULKAN_FUNC_MAP_MACRO(vkDestroySampler) \
    IMGUI_VULKAN_FUNC_MAP_MACRO(vkDestroySemaphore) \
    IMGUI_VULKAN_FUNC_MAP_MACRO(vkDestroyShaderModule) \
    IMGUI_VULKAN_FUNC_MAP_MACRO(vkDestroySurfaceKHR) \
    IMGUI_VULKAN_FUNC_MAP_MACRO(vkDestroySwapchainKHR) \
    IMGUI_VULKAN_FUNC_MAP_MACRO(vkDeviceWaitIdle) \
    IMGUI_VULKAN_FUNC_MAP_MACRO(vkEnumeratePhysicalDevices) \
    IMGUI_VULKAN_FUNC_MAP_MACRO(vkEndCommandBuffer) \
    IMGUI_VULKAN_FUNC_MAP_MACRO(vkFlushMappedMemoryRanges) \
    IMGUI_VULKAN_FUNC_MAP_MACRO(vkFreeCommandBuffers) \
    IMGUI_VULKAN_FUNC_MAP_MACRO(vkFreeDescriptorSets) \
    IMGUI_VULKAN_FUNC_MAP_MACRO(vkFreeMemory) \
    IMGUI_VULKAN_FUNC_MAP_MACRO(vkGetBufferMemoryRequirements) \
    IMGUI_VULKAN_FUNC_MAP_MACRO(vkGetImageMemoryRequirements) \
    IMGUI_VULKAN_FUNC_MAP_MACRO(vkGetPhysicalDeviceProperties) \
    IMGUI_VULKAN_FUNC_MAP_MACRO(vkGetPhysicalDeviceMemoryProperties) \
    IMGUI_VULKAN_FUNC_MAP_MACRO(vkGetPhysicalDeviceQueueFamilyProperties) \
    IMGUI_VULKAN_FUNC_MAP_MACRO(vkGetPhysicalDeviceSurfaceCapabilitiesKHR) \
    IMGUI_VULKAN_FUNC_MAP_MACRO(vkGetPhysicalDeviceSurfaceFormatsKHR) \
    IMGUI_VULKAN_FUNC_MAP_MACRO(vkGetPhysicalDeviceSurfacePresentModesKHR) \
    IMGUI_VULKAN_FUNC_MAP_MACRO(vkGetPhysicalDeviceSurfaceSupportKHR) \
    IMGUI_VULKAN_FUNC_MAP_MACRO(vkGetSwapchainImagesKHR) \
    IMGUI_VULKAN_FUNC_MAP_MACRO(vkMapMemory) \
    IMGUI_VULKAN_FUNC_MAP_MACRO(vkQueuePresentKHR) \
    IMGUI_VULKAN_FUNC_MAP_MACRO(vkQueueSubmit) \
    IMGUI_VULKAN_FUNC_MAP_MACRO(vkQueueWaitIdle) \
    IMGUI_VULKAN_FUNC_MAP_MACRO(vkResetCommandPool) \
    IMGUI_VULKAN_FUNC_MAP_MACRO(vkResetFences) \
    IMGUI_VULKAN_FUNC_MAP_MACRO(vkUnmapMemory) \
    IMGUI_VULKAN_FUNC_MAP_MACRO(vkUpdateDescriptorSets) \
    IMGUI_VULKAN_FUNC_MAP_MACRO(vkWaitForFences)

// Define function pointers
#define IMGUI_VULKAN_FUNC_DEF(func) static PFN_##func func;
IMGUI_VULKAN_FUNC_MAP(IMGUI_VULKAN_FUNC_DEF)
#undef IMGUI_VULKAN_FUNC_DEF
#endif // IMGUI_IMPL_VULKAN_USE_LOADER

#ifdef IMGUI_IMPL_VULKAN_HAS_DYNAMIC_RENDERING
static PFN_vkCmdBeginRenderingKHR   ImGuiImplVulkanFuncs_vkCmdBeginRenderingKHR;
static PFN_vkCmdEndRenderingKHR     ImGuiImplVulkanFuncs_vkCmdEndRenderingKHR;
#endif

// Reusable buffers used for rendering 1 current in-flight frame, for ImGui_ImplVulkan_RenderDrawData()
// [Please zero-clear before use!]
struct ImGui_ImplVulkan_FrameRenderBuffers
{
    VkDeviceMemory      VertexBufferMemory;
    VkDeviceMemory      IndexBufferMemory;
    VkDeviceSize        VertexBufferSize;
    VkDeviceSize        IndexBufferSize;
    VkBuffer            VertexBuffer;
    VkBuffer            IndexBuffer;
};

// Each viewport will hold 1 ImGui_ImplVulkanH_WindowRenderBuffers
// [Please zero-clear before use!]
struct ImGui_ImplVulkan_WindowRenderBuffers
{
    uint32_t            Index;
    uint32_t            Count;
    ImVector<ImGui_ImplVulkan_FrameRenderBuffers> FrameRenderBuffers;
};

struct ImGui_ImplVulkan_Texture
{
    VkDeviceMemory              Memory;
    VkImage                     Image;
    VkImageView                 ImageView;
    VkDescriptorSet             DescriptorSet;

    ImGui_ImplVulkan_Texture() { memset((void*)this, 0, sizeof(*this)); }
};

// For multi-viewport support:
// Helper structure we store in the void* RendererUserData field of each ImGuiViewport to easily retrieve our backend data.
struct ImGui_ImplVulkan_ViewportData
{
    ImGui_ImplVulkanH_Window                Window;                 // Used by secondary viewports only
    ImGui_ImplVulkan_WindowRenderBuffers    RenderBuffers;          // Used by all viewports
    bool                                    WindowOwned;
    bool                                    SwapChainNeedRebuild;   // Flag when viewport swapchain resized in the middle of processing a frame
    bool                                    SwapChainSuboptimal;    // Flag when VK_SUBOPTIMAL_KHR was returned.

    ImGui_ImplVulkan_ViewportData() { WindowOwned = SwapChainNeedRebuild = SwapChainSuboptimal = false; memset(&RenderBuffers, 0, sizeof(RenderBuffers)); }
    ~ImGui_ImplVulkan_ViewportData() { }
};

// Vulkan data
struct ImGui_ImplVulkan_Data
{
    ImGui_ImplVulkan_InitInfo   VulkanInitInfo;
    VkDeviceSize                BufferMemoryAlignment;
    VkPipelineCreateFlags       PipelineCreateFlags;
    VkDescriptorSetLayout       DescriptorSetLayout;
    VkPipelineLayout            PipelineLayout;
    VkPipeline                  Pipeline;               // pipeline for main render pass (created by app)
    VkPipeline                  PipelineForViewports;   // pipeline for secondary viewports (created by backend)
    VkShaderModule              ShaderModuleVert;
    VkShaderModule              ShaderModuleFrag;
    VkDescriptorPool            DescriptorPool;

    // Texture management
    ImGui_ImplVulkan_Texture    FontTexture;
    VkSampler                   TexSampler;
    VkCommandPool               TexCommandPool;
    VkCommandBuffer             TexCommandBuffer;

    // Render buffers for main window
    ImGui_ImplVulkan_WindowRenderBuffers MainWindowRenderBuffers;

    ImGui_ImplVulkan_Data()
    {
        memset((void*)this, 0, sizeof(*this));
        BufferMemoryAlignment = 256;
    }
};

//-----------------------------------------------------------------------------
// SHADERS
//-----------------------------------------------------------------------------

// Forward Declarations
static void ImGui_ImplVulkan_InitMultiViewportSupport();
static void ImGui_ImplVulkan_ShutdownMultiViewportSupport();

// backends/vulkan/glsl_shader.vert, compiled with:
// # glslangValidator -V -x -o glsl_shader.vert.u32 glsl_shader.vert
/*
#version 450 core
layout(location = 0) in vec2 aPos;
layout(location = 1) in vec2 aUV;
layout(location = 2) in vec4 aColor;
layout(push_constant) uniform uPushConstant { vec2 uScale; vec2 uTranslate; } pc;

out gl_PerVertex { vec4 gl_Position; };
layout(location = 0) out struct { vec4 Color; vec2 UV; } Out;

void main()
{
    Out.Color = aColor;
    Out.UV = aUV;
    gl_Position = vec4(aPos * pc.uScale + pc.uTranslate, 0, 1);
}
*/
static uint32_t __glsl_shader_vert_spv[] =
{
    0x07230203,0x00010000,0x00080001,0x0000002e,0x00000000,0x00020011,0x00000001,0x0006000b,
    0x00000001,0x4c534c47,0x6474732e,0x3035342e,0x00000000,0x0003000e,0x00000000,0x00000001,
    0x000a000f,0x00000000,0x00000004,0x6e69616d,0x00000000,0x0000000b,0x0000000f,0x00000015,
    0x0000001b,0x0000001c,0x00030003,0x00000002,0x000001c2,0x00040005,0x00000004,0x6e69616d,
    0x00000000,0x00030005,0x00000009,0x00000000,0x00050006,0x00000009,0x00000000,0x6f6c6f43,
    0x00000072,0x00040006,0x00000009,0x00000001,0x00005655,0x00030005,0x0000000b,0x0074754f,
    0x00040005,0x0000000f,0x6c6f4361,0x0000726f,0x00030005,0x00000015,0x00565561,0x00060005,
    0x00000019,0x505f6c67,0x65567265,0x78657472,0x00000000,0x00060006,0x00000019,0x00000000,
    0x505f6c67,0x7469736f,0x006e6f69,0x00030005,0x0000001b,0x00000000,0x00040005,0x0000001c,
    0x736f5061,0x00000000,0x00060005,0x0000001e,0x73755075,0x6e6f4368,0x6e617473,0x00000074,
    0x00050006,0x0000001e,0x00000000,0x61635375,0x0000656c,0x00060006,0x0000001e,0x00000001,
    0x61725475,0x616c736e,0x00006574,0x00030005,0x00000020,0x00006370,0x00040047,0x0000000b,
    0x0000001e,0x00000000,0x00040047,0x0000000f,0x0000001e,0x00000002,0x00040047,0x00000015,
    0x0000001e,0x00000001,0x00050048,0x00000019,0x00000000,0x0000000b,0x00000000,0x00030047,
    0x00000019,0x00000002,0x00040047,0x0000001c,0x0000001e,0x00000000,0x00050048,0x0000001e,
    0x00000000,0x00000023,0x00000000,0x00050048,0x0000001e,0x00000001,0x00000023,0x00000008,
    0x00030047,0x0000001e,0x00000002,0x00020013,0x00000002,0x00030021,0x00000003,0x00000002,
    0x00030016,0x00000006,0x00000020,0x00040017,0x00000007,0x00000006,0x00000004,0x00040017,
    0x00000008,0x00000006,0x00000002,0x0004001e,0x00000009,0x00000007,0x00000008,0x00040020,
    0x0000000a,0x00000003,0x00000009,0x0004003b,0x0000000a,0x0000000b,0x00000003,0x00040015,
    0x0000000c,0x00000020,0x00000001,0x0004002b,0x0000000c,0x0000000d,0x00000000,0x00040020,
    0x0000000e,0x00000001,0x00000007,0x0004003b,0x0000000e,0x0000000f,0x00000001,0x00040020,
    0x00000011,0x00000003,0x00000007,0x0004002b,0x0000000c,0x00000013,0x00000001,0x00040020,
    0x00000014,0x00000001,0x00000008,0x0004003b,0x00000014,0x00000015,0x00000001,0x00040020,
    0x00000017,0x00000003,0x00000008,0x0003001e,0x00000019,0x00000007,0x00040020,0x0000001a,
    0x00000003,0x00000019,0x0004003b,0x0000001a,0x0000001b,0x00000003,0x0004003b,0x00000014,
    0x0000001c,0x00000001,0x0004001e,0x0000001e,0x00000008,0x00000008,0x00040020,0x0000001f,
    0x00000009,0x0000001e,0x0004003b,0x0000001f,0x00000020,0x00000009,0x00040020,0x00000021,
    0x00000009,0x00000008,0x0004002b,0x00000006,0x00000028,0x00000000,0x0004002b,0x00000006,
    0x00000029,0x3f800000,0x00050036,0x00000002,0x00000004,0x00000000,0x00000003,0x000200f8,
    0x00000005,0x0004003d,0x00000007,0x00000010,0x0000000f,0x00050041,0x00000011,0x00000012,
    0x0000000b,0x0000000d,0x0003003e,0x00000012,0x00000010,0x0004003d,0x00000008,0x00000016,
    0x00000015,0x00050041,0x00000017,0x00000018,0x0000000b,0x00000013,0x0003003e,0x00000018,
    0x00000016,0x0004003d,0x00000008,0x0000001d,0x0000001c,0x00050041,0x00000021,0x00000022,
    0x00000020,0x0000000d,0x0004003d,0x00000008,0x00000023,0x00000022,0x00050085,0x00000008,
    0x00000024,0x0000001d,0x00000023,0x00050041,0x00000021,0x00000025,0x00000020,0x00000013,
    0x0004003d,0x00000008,0x00000026,0x00000025,0x00050081,0x00000008,0x00000027,0x00000024,
    0x00000026,0x00050051,0x00000006,0x0000002a,0x00000027,0x00000000,0x00050051,0x00000006,
    0x0000002b,0x00000027,0x00000001,0x00070050,0x00000007,0x0000002c,0x0000002a,0x0000002b,
    0x00000028,0x00000029,0x00050041,0x00000011,0x0000002d,0x0000001b,0x0000000d,0x0003003e,
    0x0000002d,0x0000002c,0x000100fd,0x00010038
};

// backends/vulkan/glsl_shader.frag, compiled with:
// # glslangValidator -V -x -o glsl_shader.frag.u32 glsl_shader.frag
/*
#version 450 core
layout(location = 0) out vec4 fColor;
layout(set=0, binding=0) uniform sampler2D sTexture;
layout(location = 0) in struct { vec4 Color; vec2 UV; } In;
void main()
{
    fColor = In.Color * texture(sTexture, In.UV.st);
}
*/
static uint32_t __glsl_shader_frag_spv[] =
{
    0x07230203,0x00010000,0x00080001,0x0000001e,0x00000000,0x00020011,0x00000001,0x0006000b,
    0x00000001,0x4c534c47,0x6474732e,0x3035342e,0x00000000,0x0003000e,0x00000000,0x00000001,
    0x0007000f,0x00000004,0x00000004,0x6e69616d,0x00000000,0x00000009,0x0000000d,0x00030010,
    0x00000004,0x00000007,0x00030003,0x00000002,0x000001c2,0x00040005,0x00000004,0x6e69616d,
    0x00000000,0x00040005,0x00000009,0x6c6f4366,0x0000726f,0x00030005,0x0000000b,0x00000000,
    0x00050006,0x0000000b,0x00000000,0x6f6c6f43,0x00000072,0x00040006,0x0000000b,0x00000001,
    0x00005655,0x00030005,0x0000000d,0x00006e49,0x00050005,0x00000016,0x78655473,0x65727574,
    0x00000000,0x00040047,0x00000009,0x0000001e,0x00000000,0x00040047,0x0000000d,0x0000001e,
    0x00000000,0x00040047,0x00000016,0x00000022,0x00000000,0x00040047,0x00000016,0x00000021,
    0x00000000,0x00020013,0x00000002,0x00030021,0x00000003,0x00000002,0x00030016,0x00000006,
    0x00000020,0x00040017,0x00000007,0x00000006,0x00000004,0x00040020,0x00000008,0x00000003,
    0x00000007,0x0004003b,0x00000008,0x00000009,0x00000003,0x00040017,0x0000000a,0x00000006,
    0x00000002,0x0004001e,0x0000000b,0x00000007,0x0000000a,0x00040020,0x0000000c,0x00000001,
    0x0000000b,0x0004003b,0x0000000c,0x0000000d,0x00000001,0x00040015,0x0000000e,0x00000020,
    0x00000001,0x0004002b,0x0000000e,0x0000000f,0x00000000,0x00040020,0x00000010,0x00000001,
    0x00000007,0x00090019,0x00000013,0x00000006,0x00000001,0x00000000,0x00000000,0x00000000,
    0x00000001,0x00000000,0x0003001b,0x00000014,0x00000013,0x00040020,0x00000015,0x00000000,
    0x00000014,0x0004003b,0x00000015,0x00000016,0x00000000,0x0004002b,0x0000000e,0x00000018,
    0x00000001,0x00040020,0x00000019,0x00000001,0x0000000a,0x00050036,0x00000002,0x00000004,
    0x00000000,0x00000003,0x000200f8,0x00000005,0x00050041,0x00000010,0x00000011,0x0000000d,
    0x0000000f,0x0004003d,0x00000007,0x00000012,0x00000011,0x0004003d,0x00000014,0x00000017,
    0x00000016,0x00050041,0x00000019,0x0000001a,0x0000000d,0x00000018,0x0004003d,0x0000000a,
    0x0000001b,0x0000001a,0x00050057,0x00000007,0x0000001c,0x00000017,0x0000001b,0x00050085,
    0x00000007,0x0000001d,0x00000012,0x0000001c,0x0003003e,0x00000009,0x0000001d,0x000100fd,
    0x00010038
};

//-----------------------------------------------------------------------------
// FUNCTIONS
//-----------------------------------------------------------------------------

// Backend data stored in io.BackendRendererUserData to allow support for multiple Dear ImGui contexts
// It is STRONGLY preferred that you use docking branch with multi-viewports (== single Dear ImGui context + multiple windows) instead of multiple Dear ImGui contexts.
// FIXME: multi-context support is not tested and probably dysfunctional in this backend.
static ImGui_ImplVulkan_Data* ImGui_ImplVulkan_GetBackendData()
{
    return ImGui::GetCurrentContext() ? (ImGui_ImplVulkan_Data*)ImGui::GetIO().BackendRendererUserData : nullptr;
}

static uint32_t ImGui_ImplVulkan_MemoryType(VkMemoryPropertyFlags properties, uint32_t type_bits)
{
    ImGui_ImplVulkan_Data* bd = ImGui_ImplVulkan_GetBackendData();
    ImGui_ImplVulkan_InitInfo* v = &bd->VulkanInitInfo;
    VkPhysicalDeviceMemoryProperties prop;
    vkGetPhysicalDeviceMemoryProperties(v->PhysicalDevice, &prop);
    for (uint32_t i = 0; i < prop.memoryTypeCount; i++)
        if ((prop.memoryTypes[i].propertyFlags & properties) == properties && type_bits & (1 << i))
            return i;
    return 0xFFFFFFFF; // Unable to find memoryType
}

static void check_vk_result(VkResult err)
{
    ImGui_ImplVulkan_Data* bd = ImGui_ImplVulkan_GetBackendData();
    if (!bd)
        return;
    ImGui_ImplVulkan_InitInfo* v = &bd->VulkanInitInfo;
    if (v->CheckVkResultFn)
        v->CheckVkResultFn(err);
}

// Same as IM_MEMALIGN(). 'alignment' must be a power of two.
static inline VkDeviceSize AlignBufferSize(VkDeviceSize size, VkDeviceSize alignment)
{
    return (size + alignment - 1) & ~(alignment - 1);
}

static void CreateOrResizeBuffer(VkBuffer& buffer, VkDeviceMemory& buffer_memory, VkDeviceSize& buffer_size, VkDeviceSize new_size, VkBufferUsageFlagBits usage)
{
    ImGui_ImplVulkan_Data* bd = ImGui_ImplVulkan_GetBackendData();
    ImGui_ImplVulkan_InitInfo* v = &bd->VulkanInitInfo;
    VkResult err;
    if (buffer != VK_NULL_HANDLE)
        vkDestroyBuffer(v->Device, buffer, v->Allocator);
    if (buffer_memory != VK_NULL_HANDLE)
        vkFreeMemory(v->Device, buffer_memory, v->Allocator);

    VkDeviceSize buffer_size_aligned = AlignBufferSize(IM_MAX(v->MinAllocationSize, new_size), bd->BufferMemoryAlignment);
    VkBufferCreateInfo buffer_info = {};
    buffer_info.sType = VK_STRUCTURE_TYPE_BUFFER_CREATE_INFO;
    buffer_info.size = buffer_size_aligned;
    buffer_info.usage = usage;
    buffer_info.sharingMode = VK_SHARING_MODE_EXCLUSIVE;
    err = vkCreateBuffer(v->Device, &buffer_info, v->Allocator, &buffer);
    check_vk_result(err);

    VkMemoryRequirements req;
    vkGetBufferMemoryRequirements(v->Device, buffer, &req);
    bd->BufferMemoryAlignment = (bd->BufferMemoryAlignment > req.alignment) ? bd->BufferMemoryAlignment : req.alignment;
    VkMemoryAllocateInfo alloc_info = {};
    alloc_info.sType = VK_STRUCTURE_TYPE_MEMORY_ALLOCATE_INFO;
    alloc_info.allocationSize = req.size;
    alloc_info.memoryTypeIndex = ImGui_ImplVulkan_MemoryType(VK_MEMORY_PROPERTY_HOST_VISIBLE_BIT, req.memoryTypeBits);
    err = vkAllocateMemory(v->Device, &alloc_info, v->Allocator, &buffer_memory);
    check_vk_result(err);

    err = vkBindBufferMemory(v->Device, buffer, buffer_memory, 0);
    check_vk_result(err);
    buffer_size = buffer_size_aligned;
}

static void ImGui_ImplVulkan_SetupRenderState(ImDrawData* draw_data, VkPipeline pipeline, VkCommandBuffer command_buffer, ImGui_ImplVulkan_FrameRenderBuffers* rb, int fb_width, int fb_height)
{
    ImGui_ImplVulkan_Data* bd = ImGui_ImplVulkan_GetBackendData();

    // Bind pipeline:
    {
        vkCmdBindPipeline(command_buffer, VK_PIPELINE_BIND_POINT_GRAPHICS, pipeline);
    }

    // Bind Vertex And Index Buffer:
    if (draw_data->TotalVtxCount > 0)
    {
        VkBuffer vertex_buffers[1] = { rb->VertexBuffer };
        VkDeviceSize vertex_offset[1] = { 0 };
        vkCmdBindVertexBuffers(command_buffer, 0, 1, vertex_buffers, vertex_offset);
        vkCmdBindIndexBuffer(command_buffer, rb->IndexBuffer, 0, sizeof(ImDrawIdx) == 2 ? VK_INDEX_TYPE_UINT16 : VK_INDEX_TYPE_UINT32);
    }

    // Setup viewport:
    {
        VkViewport viewport;
        viewport.x = 0;
        viewport.y = 0;
        viewport.width = (float)fb_width;
        viewport.height = (float)fb_height;
        viewport.minDepth = 0.0f;
        viewport.maxDepth = 1.0f;
        vkCmdSetViewport(command_buffer, 0, 1, &viewport);
    }

    // Setup scale and translation:
    // Our visible imgui space lies from draw_data->DisplayPps (top left) to draw_data->DisplayPos+data_data->DisplaySize (bottom right). DisplayPos is (0,0) for single viewport apps.
    {
        float scale[2];
        scale[0] = 2.0f / draw_data->DisplaySize.x;
        scale[1] = 2.0f / draw_data->DisplaySize.y;
        float translate[2];
        translate[0] = -1.0f - draw_data->DisplayPos.x * scale[0];
        translate[1] = -1.0f - draw_data->DisplayPos.y * scale[1];
        vkCmdPushConstants(command_buffer, bd->PipelineLayout, VK_SHADER_STAGE_VERTEX_BIT, sizeof(float) * 0, sizeof(float) * 2, scale);
        vkCmdPushConstants(command_buffer, bd->PipelineLayout, VK_SHADER_STAGE_VERTEX_BIT, sizeof(float) * 2, sizeof(float) * 2, translate);
    }
}

// Render function
void ImGui_ImplVulkan_RenderDrawData(ImDrawData* draw_data, VkCommandBuffer command_buffer, VkPipeline pipeline)
{
    // Avoid rendering when minimized, scale coordinates for retina displays (screen coordinates != framebuffer coordinates)
    int fb_width = (int)(draw_data->DisplaySize.x * draw_data->FramebufferScale.x);
    int fb_height = (int)(draw_data->DisplaySize.y * draw_data->FramebufferScale.y);
    if (fb_width <= 0 || fb_height <= 0)
        return;

    ImGui_ImplVulkan_Data* bd = ImGui_ImplVulkan_GetBackendData();
    ImGui_ImplVulkan_InitInfo* v = &bd->VulkanInitInfo;
    if (pipeline == VK_NULL_HANDLE)
        pipeline = bd->Pipeline;

    // Allocate array to store enough vertex/index buffers. Each unique viewport gets its own storage.
    ImGui_ImplVulkan_ViewportData* viewport_renderer_data = (ImGui_ImplVulkan_ViewportData*)draw_data->OwnerViewport->RendererUserData;
    IM_ASSERT(viewport_renderer_data != nullptr);
    ImGui_ImplVulkan_WindowRenderBuffers* wrb = &viewport_renderer_data->RenderBuffers;
    if (wrb->FrameRenderBuffers.Size == 0)
    {
        wrb->Index = 0;
        wrb->Count = v->ImageCount;
        wrb->FrameRenderBuffers.resize(wrb->Count);
        memset((void*)wrb->FrameRenderBuffers.Data, 0, wrb->FrameRenderBuffers.size_in_bytes());
    }
    IM_ASSERT(wrb->Count == v->ImageCount);
    wrb->Index = (wrb->Index + 1) % wrb->Count;
    ImGui_ImplVulkan_FrameRenderBuffers* rb = &wrb->FrameRenderBuffers[wrb->Index];

    if (draw_data->TotalVtxCount > 0)
    {
        // Create or resize the vertex/index buffers
        VkDeviceSize vertex_size = AlignBufferSize(draw_data->TotalVtxCount * sizeof(ImDrawVert), bd->BufferMemoryAlignment);
        VkDeviceSize index_size = AlignBufferSize(draw_data->TotalIdxCount * sizeof(ImDrawIdx), bd->BufferMemoryAlignment);
        if (rb->VertexBuffer == VK_NULL_HANDLE || rb->VertexBufferSize < vertex_size)
            CreateOrResizeBuffer(rb->VertexBuffer, rb->VertexBufferMemory, rb->VertexBufferSize, vertex_size, VK_BUFFER_USAGE_VERTEX_BUFFER_BIT);
        if (rb->IndexBuffer == VK_NULL_HANDLE || rb->IndexBufferSize < index_size)
            CreateOrResizeBuffer(rb->IndexBuffer, rb->IndexBufferMemory, rb->IndexBufferSize, index_size, VK_BUFFER_USAGE_INDEX_BUFFER_BIT);

        // Upload vertex/index data into a single contiguous GPU buffer
        ImDrawVert* vtx_dst = nullptr;
        ImDrawIdx* idx_dst = nullptr;
        VkResult err = vkMapMemory(v->Device, rb->VertexBufferMemory, 0, vertex_size, 0, (void**)&vtx_dst);
        check_vk_result(err);
        err = vkMapMemory(v->Device, rb->IndexBufferMemory, 0, index_size, 0, (void**)&idx_dst);
        check_vk_result(err);
        for (int n = 0; n < draw_data->CmdListsCount; n++)
        {
            const ImDrawList* draw_list = draw_data->CmdLists[n];
            memcpy(vtx_dst, draw_list->VtxBuffer.Data, draw_list->VtxBuffer.Size * sizeof(ImDrawVert));
            memcpy(idx_dst, draw_list->IdxBuffer.Data, draw_list->IdxBuffer.Size * sizeof(ImDrawIdx));
            vtx_dst += draw_list->VtxBuffer.Size;
            idx_dst += draw_list->IdxBuffer.Size;
        }
        VkMappedMemoryRange range[2] = {};
        range[0].sType = VK_STRUCTURE_TYPE_MAPPED_MEMORY_RANGE;
        range[0].memory = rb->VertexBufferMemory;
        range[0].size = VK_WHOLE_SIZE;
        range[1].sType = VK_STRUCTURE_TYPE_MAPPED_MEMORY_RANGE;
        range[1].memory = rb->IndexBufferMemory;
        range[1].size = VK_WHOLE_SIZE;
        err = vkFlushMappedMemoryRanges(v->Device, 2, range);
        check_vk_result(err);
        vkUnmapMemory(v->Device, rb->VertexBufferMemory);
        vkUnmapMemory(v->Device, rb->IndexBufferMemory);
    }

    // Setup desired Vulkan state
    ImGui_ImplVulkan_SetupRenderState(draw_data, pipeline, command_buffer, rb, fb_width, fb_height);

    // Setup render state structure (for callbacks and custom texture bindings)
    ImGuiPlatformIO& platform_io = ImGui::GetPlatformIO();
    ImGui_ImplVulkan_RenderState render_state;
    render_state.CommandBuffer = command_buffer;
    render_state.Pipeline = pipeline;
    render_state.PipelineLayout = bd->PipelineLayout;
    platform_io.Renderer_RenderState = &render_state;

    // Will project scissor/clipping rectangles into framebuffer space
    ImVec2 clip_off = draw_data->DisplayPos;         // (0,0) unless using multi-viewports
    ImVec2 clip_scale = draw_data->FramebufferScale; // (1,1) unless using retina display which are often (2,2)

    // Render command lists
    // (Because we merged all buffers into a single one, we maintain our own offset into them)
    int global_vtx_offset = 0;
    int global_idx_offset = 0;
    for (int n = 0; n < draw_data->CmdListsCount; n++)
    {
        const ImDrawList* draw_list = draw_data->CmdLists[n];
        for (int cmd_i = 0; cmd_i < draw_list->CmdBuffer.Size; cmd_i++)
        {
            const ImDrawCmd* pcmd = &draw_list->CmdBuffer[cmd_i];
            if (pcmd->UserCallback != nullptr)
            {
                // User callback, registered via ImDrawList::AddCallback()
                // (ImDrawCallback_ResetRenderState is a special callback value used by the user to request the renderer to reset render state.)
                if (pcmd->UserCallback == ImDrawCallback_ResetRenderState)
                    ImGui_ImplVulkan_SetupRenderState(draw_data, pipeline, command_buffer, rb, fb_width, fb_height);
                else
                    pcmd->UserCallback(draw_list, pcmd);
            }
            else
            {
                // Project scissor/clipping rectangles into framebuffer space
                ImVec2 clip_min((pcmd->ClipRect.x - clip_off.x) * clip_scale.x, (pcmd->ClipRect.y - clip_off.y) * clip_scale.y);
                ImVec2 clip_max((pcmd->ClipRect.z - clip_off.x) * clip_scale.x, (pcmd->ClipRect.w - clip_off.y) * clip_scale.y);

                // Clamp to viewport as vkCmdSetScissor() won't accept values that are off bounds
                if (clip_min.x < 0.0f) { clip_min.x = 0.0f; }
                if (clip_min.y < 0.0f) { clip_min.y = 0.0f; }
                if (clip_max.x > fb_width) { clip_max.x = (float)fb_width; }
                if (clip_max.y > fb_height) { clip_max.y = (float)fb_height; }
                if (clip_max.x <= clip_min.x || clip_max.y <= clip_min.y)
                    continue;

                // Apply scissor/clipping rectangle
                VkRect2D scissor;
                scissor.offset.x = (int32_t)(clip_min.x);
                scissor.offset.y = (int32_t)(clip_min.y);
                scissor.extent.width = (uint32_t)(clip_max.x - clip_min.x);
                scissor.extent.height = (uint32_t)(clip_max.y - clip_min.y);
                vkCmdSetScissor(command_buffer, 0, 1, &scissor);

                // Bind DescriptorSet with font or user texture
                VkDescriptorSet desc_set = (VkDescriptorSet)pcmd->GetTexID();
                vkCmdBindDescriptorSets(command_buffer, VK_PIPELINE_BIND_POINT_GRAPHICS, bd->PipelineLayout, 0, 1, &desc_set, 0, nullptr);

                // Draw
                vkCmdDrawIndexed(command_buffer, pcmd->ElemCount, 1, pcmd->IdxOffset + global_idx_offset, pcmd->VtxOffset + global_vtx_offset, 0);
            }
        }
        global_idx_offset += draw_list->IdxBuffer.Size;
        global_vtx_offset += draw_list->VtxBuffer.Size;
    }
    platform_io.Renderer_RenderState = nullptr;

    // Note: at this point both vkCmdSetViewport() and vkCmdSetScissor() have been called.
    // Our last values will leak into user/application rendering IF:
    // - Your app uses a pipeline with VK_DYNAMIC_STATE_VIEWPORT or VK_DYNAMIC_STATE_SCISSOR dynamic state
    // - And you forgot to call vkCmdSetViewport() and vkCmdSetScissor() yourself to explicitly set that state.
    // If you use VK_DYNAMIC_STATE_VIEWPORT or VK_DYNAMIC_STATE_SCISSOR you are responsible for setting the values before rendering.
    // In theory we should aim to backup/restore those values but I am not sure this is possible.
    // We perform a call to vkCmdSetScissor() to set back a full viewport which is likely to fix things for 99% users but technically this is not perfect. (See github #4644)
    VkRect2D scissor = { { 0, 0 }, { (uint32_t)fb_width, (uint32_t)fb_height } };
    vkCmdSetScissor(command_buffer, 0, 1, &scissor);
}

bool ImGui_ImplVulkan_CreateFontsTexture()
{
    ImGuiIO& io = ImGui::GetIO();
    ImGui_ImplVulkan_Data* bd = ImGui_ImplVulkan_GetBackendData();
    ImGui_ImplVulkan_InitInfo* v = &bd->VulkanInitInfo;
    VkResult err;

    // Destroy existing texture (if any)
    if (bd->FontTexture.DescriptorSet)
    {
        vkQueueWaitIdle(v->Queue);
        ImGui_ImplVulkan_DestroyFontsTexture();
    }

    // Create command pool/buffer
    if (bd->TexCommandPool == VK_NULL_HANDLE)
    {
        VkCommandPoolCreateInfo info = {};
        info.sType = VK_STRUCTURE_TYPE_COMMAND_POOL_CREATE_INFO;
        info.flags = 0;
        info.queueFamilyIndex = v->QueueFamily;
        vkCreateCommandPool(v->Device, &info, v->Allocator, &bd->TexCommandPool);
    }
    if (bd->TexCommandBuffer == VK_NULL_HANDLE)
    {
        VkCommandBufferAllocateInfo info = {};
        info.sType = VK_STRUCTURE_TYPE_COMMAND_BUFFER_ALLOCATE_INFO;
        info.commandPool = bd->TexCommandPool;
        info.commandBufferCount = 1;
        err = vkAllocateCommandBuffers(v->Device, &info, &bd->TexCommandBuffer);
        check_vk_result(err);
    }

    // Start command buffer
    {
        err = vkResetCommandPool(v->Device, bd->TexCommandPool, 0);
        check_vk_result(err);
        VkCommandBufferBeginInfo begin_info = {};
        begin_info.sType = VK_STRUCTURE_TYPE_COMMAND_BUFFER_BEGIN_INFO;
        begin_info.flags |= VK_COMMAND_BUFFER_USAGE_ONE_TIME_SUBMIT_BIT;
        err = vkBeginCommandBuffer(bd->TexCommandBuffer, &begin_info);
        check_vk_result(err);
    }

    unsigned char* pixels;
    int width, height;
    io.Fonts->GetTexDataAsRGBA32(&pixels, &width, &height);
    size_t upload_size = width * height * 4 * sizeof(char);

    // Create the Image:
    ImGui_ImplVulkan_Texture* backend_tex = &bd->FontTexture;
    {
        VkImageCreateInfo info = {};
        info.sType = VK_STRUCTURE_TYPE_IMAGE_CREATE_INFO;
        info.imageType = VK_IMAGE_TYPE_2D;
        info.format = VK_FORMAT_R8G8B8A8_UNORM;
        info.extent.width = width;
        info.extent.height = height;
        info.extent.depth = 1;
        info.mipLevels = 1;
        info.arrayLayers = 1;
        info.samples = VK_SAMPLE_COUNT_1_BIT;
        info.tiling = VK_IMAGE_TILING_OPTIMAL;
        info.usage = VK_IMAGE_USAGE_SAMPLED_BIT | VK_IMAGE_USAGE_TRANSFER_DST_BIT;
        info.sharingMode = VK_SHARING_MODE_EXCLUSIVE;
        info.initialLayout = VK_IMAGE_LAYOUT_UNDEFINED;
        err = vkCreateImage(v->Device, &info, v->Allocator, &backend_tex->Image);
        check_vk_result(err);
        VkMemoryRequirements req;
        vkGetImageMemoryRequirements(v->Device, backend_tex->Image, &req);
        VkMemoryAllocateInfo alloc_info = {};
        alloc_info.sType = VK_STRUCTURE_TYPE_MEMORY_ALLOCATE_INFO;
        alloc_info.allocationSize = IM_MAX(v->MinAllocationSize, req.size);
        alloc_info.memoryTypeIndex = ImGui_ImplVulkan_MemoryType(VK_MEMORY_PROPERTY_DEVICE_LOCAL_BIT, req.memoryTypeBits);
        err = vkAllocateMemory(v->Device, &alloc_info, v->Allocator, &backend_tex->Memory);
        check_vk_result(err);
        err = vkBindImageMemory(v->Device, backend_tex->Image, backend_tex->Memory, 0);
        check_vk_result(err);
    }

    // Create the Image View:
    {
        VkImageViewCreateInfo info = {};
        info.sType = VK_STRUCTURE_TYPE_IMAGE_VIEW_CREATE_INFO;
        info.image = backend_tex->Image;
        info.viewType = VK_IMAGE_VIEW_TYPE_2D;
        info.format = VK_FORMAT_R8G8B8A8_UNORM;
        info.subresourceRange.aspectMask = VK_IMAGE_ASPECT_COLOR_BIT;
        info.subresourceRange.levelCount = 1;
        info.subresourceRange.layerCount = 1;
        err = vkCreateImageView(v->Device, &info, v->Allocator, &backend_tex->ImageView);
        check_vk_result(err);
    }

    // Create the Descriptor Set:
    backend_tex->DescriptorSet = ImGui_ImplVulkan_AddTexture(bd->TexSampler, backend_tex->ImageView, VK_IMAGE_LAYOUT_SHADER_READ_ONLY_OPTIMAL);

    // Create the Upload Buffer:
    VkDeviceMemory upload_buffer_memory;
    VkBuffer upload_buffer;
    {
        VkBufferCreateInfo buffer_info = {};
        buffer_info.sType = VK_STRUCTURE_TYPE_BUFFER_CREATE_INFO;
        buffer_info.size = upload_size;
        buffer_info.usage = VK_BUFFER_USAGE_TRANSFER_SRC_BIT;
        buffer_info.sharingMode = VK_SHARING_MODE_EXCLUSIVE;
        err = vkCreateBuffer(v->Device, &buffer_info, v->Allocator, &upload_buffer);
        check_vk_result(err);
        VkMemoryRequirements req;
        vkGetBufferMemoryRequirements(v->Device, upload_buffer, &req);
        bd->BufferMemoryAlignment = (bd->BufferMemoryAlignment > req.alignment) ? bd->BufferMemoryAlignment : req.alignment;
        VkMemoryAllocateInfo alloc_info = {};
        alloc_info.sType = VK_STRUCTURE_TYPE_MEMORY_ALLOCATE_INFO;
        alloc_info.allocationSize = IM_MAX(v->MinAllocationSize, req.size);
        alloc_info.memoryTypeIndex = ImGui_ImplVulkan_MemoryType(VK_MEMORY_PROPERTY_HOST_VISIBLE_BIT, req.memoryTypeBits);
        err = vkAllocateMemory(v->Device, &alloc_info, v->Allocator, &upload_buffer_memory);
        check_vk_result(err);
        err = vkBindBufferMemory(v->Device, upload_buffer, upload_buffer_memory, 0);
        check_vk_result(err);
    }

    // Upload to Buffer:
    {
        char* map = nullptr;
        err = vkMapMemory(v->Device, upload_buffer_memory, 0, upload_size, 0, (void**)(&map));
        check_vk_result(err);
        memcpy(map, pixels, upload_size);
        VkMappedMemoryRange range[1] = {};
        range[0].sType = VK_STRUCTURE_TYPE_MAPPED_MEMORY_RANGE;
        range[0].memory = upload_buffer_memory;
        range[0].size = upload_size;
        err = vkFlushMappedMemoryRanges(v->Device, 1, range);
        check_vk_result(err);
        vkUnmapMemory(v->Device, upload_buffer_memory);
    }

    // Copy to Image:
    {
        VkImageMemoryBarrier copy_barrier[1] = {};
        copy_barrier[0].sType = VK_STRUCTURE_TYPE_IMAGE_MEMORY_BARRIER;
        copy_barrier[0].dstAccessMask = VK_ACCESS_TRANSFER_WRITE_BIT;
        copy_barrier[0].oldLayout = VK_IMAGE_LAYOUT_UNDEFINED;
        copy_barrier[0].newLayout = VK_IMAGE_LAYOUT_TRANSFER_DST_OPTIMAL;
        copy_barrier[0].srcQueueFamilyIndex = VK_QUEUE_FAMILY_IGNORED;
        copy_barrier[0].dstQueueFamilyIndex = VK_QUEUE_FAMILY_IGNORED;
        copy_barrier[0].image = backend_tex->Image;
        copy_barrier[0].subresourceRange.aspectMask = VK_IMAGE_ASPECT_COLOR_BIT;
        copy_barrier[0].subresourceRange.levelCount = 1;
        copy_barrier[0].subresourceRange.layerCount = 1;
        vkCmdPipelineBarrier(bd->TexCommandBuffer, VK_PIPELINE_STAGE_HOST_BIT, VK_PIPELINE_STAGE_TRANSFER_BIT, 0, 0, nullptr, 0, nullptr, 1, copy_barrier);

        VkBufferImageCopy region = {};
        region.imageSubresource.aspectMask = VK_IMAGE_ASPECT_COLOR_BIT;
        region.imageSubresource.layerCount = 1;
        region.imageExtent.width = width;
        region.imageExtent.height = height;
        region.imageExtent.depth = 1;
        vkCmdCopyBufferToImage(bd->TexCommandBuffer, upload_buffer, backend_tex->Image, VK_IMAGE_LAYOUT_TRANSFER_DST_OPTIMAL, 1, &region);

        VkImageMemoryBarrier use_barrier[1] = {};
        use_barrier[0].sType = VK_STRUCTURE_TYPE_IMAGE_MEMORY_BARRIER;
        use_barrier[0].srcAccessMask = VK_ACCESS_TRANSFER_WRITE_BIT;
        use_barrier[0].dstAccessMask = VK_ACCESS_SHADER_READ_BIT;
        use_barrier[0].oldLayout = VK_IMAGE_LAYOUT_TRANSFER_DST_OPTIMAL;
        use_barrier[0].newLayout = VK_IMAGE_LAYOUT_SHADER_READ_ONLY_OPTIMAL;
        use_barrier[0].srcQueueFamilyIndex = VK_QUEUE_FAMILY_IGNORED;
        use_barrier[0].dstQueueFamilyIndex = VK_QUEUE_FAMILY_IGNORED;
        use_barrier[0].image = backend_tex->Image;
        use_barrier[0].subresourceRange.aspectMask = VK_IMAGE_ASPECT_COLOR_BIT;
        use_barrier[0].subresourceRange.levelCount = 1;
        use_barrier[0].subresourceRange.layerCount = 1;
        vkCmdPipelineBarrier(bd->TexCommandBuffer, VK_PIPELINE_STAGE_TRANSFER_BIT, VK_PIPELINE_STAGE_FRAGMENT_SHADER_BIT, 0, 0, nullptr, 0, nullptr, 1, use_barrier);
    }

    // Store our identifier
    io.Fonts->SetTexID((ImTextureID)backend_tex->DescriptorSet);

    // End command buffer
    VkSubmitInfo end_info = {};
    end_info.sType = VK_STRUCTURE_TYPE_SUBMIT_INFO;
    end_info.commandBufferCount = 1;
    end_info.pCommandBuffers = &bd->TexCommandBuffer;
    err = vkEndCommandBuffer(bd->TexCommandBuffer);
    check_vk_result(err);
    err = vkQueueSubmit(v->Queue, 1, &end_info, VK_NULL_HANDLE);
    check_vk_result(err);

    err = vkQueueWaitIdle(v->Queue);
    check_vk_result(err);

    vkDestroyBuffer(v->Device, upload_buffer, v->Allocator);
    vkFreeMemory(v->Device, upload_buffer_memory, v->Allocator);

    return true;
}

// You probably never need to call this, as it is called by ImGui_ImplVulkan_CreateFontsTexture() and ImGui_ImplVulkan_Shutdown().
void ImGui_ImplVulkan_DestroyFontsTexture()
{
    ImGuiIO& io = ImGui::GetIO();
    ImGui_ImplVulkan_Data* bd = ImGui_ImplVulkan_GetBackendData();
    ImGui_ImplVulkan_InitInfo* v = &bd->VulkanInitInfo;

    ImGui_ImplVulkan_Texture* backend_tex = &bd->FontTexture;

    if (backend_tex->DescriptorSet)
    {
        ImGui_ImplVulkan_RemoveTexture(backend_tex->DescriptorSet);
        backend_tex->DescriptorSet = VK_NULL_HANDLE;
        io.Fonts->SetTexID(0);
    }
    if (backend_tex->ImageView) { vkDestroyImageView(v->Device, backend_tex->ImageView, v->Allocator); backend_tex->ImageView = VK_NULL_HANDLE; }
    if (backend_tex->Image)     { vkDestroyImage(v->Device, backend_tex->Image, v->Allocator); backend_tex->Image = VK_NULL_HANDLE; }
    if (backend_tex->Memory)    { vkFreeMemory(v->Device, backend_tex->Memory, v->Allocator); backend_tex->Memory = VK_NULL_HANDLE; }
}

static void ImGui_ImplVulkan_CreateShaderModules(VkDevice device, const VkAllocationCallbacks* allocator)
{
    // Create the shader modules
    ImGui_ImplVulkan_Data* bd = ImGui_ImplVulkan_GetBackendData();
    if (bd->ShaderModuleVert == VK_NULL_HANDLE)
    {
        VkShaderModuleCreateInfo vert_info = {};
        vert_info.sType = VK_STRUCTURE_TYPE_SHADER_MODULE_CREATE_INFO;
        vert_info.codeSize = sizeof(__glsl_shader_vert_spv);
        vert_info.pCode = (uint32_t*)__glsl_shader_vert_spv;
        VkResult err = vkCreateShaderModule(device, &vert_info, allocator, &bd->ShaderModuleVert);
        check_vk_result(err);
    }
    if (bd->ShaderModuleFrag == VK_NULL_HANDLE)
    {
        VkShaderModuleCreateInfo frag_info = {};
        frag_info.sType = VK_STRUCTURE_TYPE_SHADER_MODULE_CREATE_INFO;
        frag_info.codeSize = sizeof(__glsl_shader_frag_spv);
        frag_info.pCode = (uint32_t*)__glsl_shader_frag_spv;
        VkResult err = vkCreateShaderModule(device, &frag_info, allocator, &bd->ShaderModuleFrag);
        check_vk_result(err);
    }
}

static void ImGui_ImplVulkan_CreatePipeline(VkDevice device, const VkAllocationCallbacks* allocator, VkPipelineCache pipelineCache, VkRenderPass renderPass, VkSampleCountFlagBits MSAASamples, VkPipeline* pipeline, uint32_t subpass)
{
    ImGui_ImplVulkan_Data* bd = ImGui_ImplVulkan_GetBackendData();
    ImGui_ImplVulkan_CreateShaderModules(device, allocator);

    VkPipelineShaderStageCreateInfo stage[2] = {};
    stage[0].sType = VK_STRUCTURE_TYPE_PIPELINE_SHADER_STAGE_CREATE_INFO;
    stage[0].stage = VK_SHADER_STAGE_VERTEX_BIT;
    stage[0].module = bd->ShaderModuleVert;
    stage[0].pName = "main";
    stage[1].sType = VK_STRUCTURE_TYPE_PIPELINE_SHADER_STAGE_CREATE_INFO;
    stage[1].stage = VK_SHADER_STAGE_FRAGMENT_BIT;
    stage[1].module = bd->ShaderModuleFrag;
    stage[1].pName = "main";

    VkVertexInputBindingDescription binding_desc[1] = {};
    binding_desc[0].stride = sizeof(ImDrawVert);
    binding_desc[0].inputRate = VK_VERTEX_INPUT_RATE_VERTEX;

    VkVertexInputAttributeDescription attribute_desc[3] = {};
    attribute_desc[0].location = 0;
    attribute_desc[0].binding = binding_desc[0].binding;
    attribute_desc[0].format = VK_FORMAT_R32G32_SFLOAT;
    attribute_desc[0].offset = offsetof(ImDrawVert, pos);
    attribute_desc[1].location = 1;
    attribute_desc[1].binding = binding_desc[0].binding;
    attribute_desc[1].format = VK_FORMAT_R32G32_SFLOAT;
    attribute_desc[1].offset = offsetof(ImDrawVert, uv);
    attribute_desc[2].location = 2;
    attribute_desc[2].binding = binding_desc[0].binding;
    attribute_desc[2].format = VK_FORMAT_R8G8B8A8_UNORM;
    attribute_desc[2].offset = offsetof(ImDrawVert, col);

    VkPipelineVertexInputStateCreateInfo vertex_info = {};
    vertex_info.sType = VK_STRUCTURE_TYPE_PIPELINE_VERTEX_INPUT_STATE_CREATE_INFO;
    vertex_info.vertexBindingDescriptionCount = 1;
    vertex_info.pVertexBindingDescriptions = binding_desc;
    vertex_info.vertexAttributeDescriptionCount = 3;
    vertex_info.pVertexAttributeDescriptions = attribute_desc;

    VkPipelineInputAssemblyStateCreateInfo ia_info = {};
    ia_info.sType = VK_STRUCTURE_TYPE_PIPELINE_INPUT_ASSEMBLY_STATE_CREATE_INFO;
    ia_info.topology = VK_PRIMITIVE_TOPOLOGY_TRIANGLE_LIST;

    VkPipelineViewportStateCreateInfo viewport_info = {};
    viewport_info.sType = VK_STRUCTURE_TYPE_PIPELINE_VIEWPORT_STATE_CREATE_INFO;
    viewport_info.viewportCount = 1;
    viewport_info.scissorCount = 1;

    VkPipelineRasterizationStateCreateInfo raster_info = {};
    raster_info.sType = VK_STRUCTURE_TYPE_PIPELINE_RASTERIZATION_STATE_CREATE_INFO;
    raster_info.polygonMode = VK_POLYGON_MODE_FILL;
    raster_info.cullMode = VK_CULL_MODE_NONE;
    raster_info.frontFace = VK_FRONT_FACE_COUNTER_CLOCKWISE;
    raster_info.lineWidth = 1.0f;

    VkPipelineMultisampleStateCreateInfo ms_info = {};
    ms_info.sType = VK_STRUCTURE_TYPE_PIPELINE_MULTISAMPLE_STATE_CREATE_INFO;
    ms_info.rasterizationSamples = (MSAASamples != 0) ? MSAASamples : VK_SAMPLE_COUNT_1_BIT;

    VkPipelineColorBlendAttachmentState color_attachment[1] = {};
    color_attachment[0].blendEnable = VK_TRUE;
    color_attachment[0].srcColorBlendFactor = VK_BLEND_FACTOR_SRC_ALPHA;
    color_attachment[0].dstColorBlendFactor = VK_BLEND_FACTOR_ONE_MINUS_SRC_ALPHA;
    color_attachment[0].colorBlendOp = VK_BLEND_OP_ADD;
    color_attachment[0].srcAlphaBlendFactor = VK_BLEND_FACTOR_ONE;
    color_attachment[0].dstAlphaBlendFactor = VK_BLEND_FACTOR_ONE_MINUS_SRC_ALPHA;
    color_attachment[0].alphaBlendOp = VK_BLEND_OP_ADD;
    color_attachment[0].colorWriteMask = VK_COLOR_COMPONENT_R_BIT | VK_COLOR_COMPONENT_G_BIT | VK_COLOR_COMPONENT_B_BIT | VK_COLOR_COMPONENT_A_BIT;

    VkPipelineDepthStencilStateCreateInfo depth_info = {};
    depth_info.sType = VK_STRUCTURE_TYPE_PIPELINE_DEPTH_STENCIL_STATE_CREATE_INFO;

    VkPipelineColorBlendStateCreateInfo blend_info = {};
    blend_info.sType = VK_STRUCTURE_TYPE_PIPELINE_COLOR_BLEND_STATE_CREATE_INFO;
    blend_info.attachmentCount = 1;
    blend_info.pAttachments = color_attachment;

    VkDynamicState dynamic_states[2] = { VK_DYNAMIC_STATE_VIEWPORT, VK_DYNAMIC_STATE_SCISSOR };
    VkPipelineDynamicStateCreateInfo dynamic_state = {};
    dynamic_state.sType = VK_STRUCTURE_TYPE_PIPELINE_DYNAMIC_STATE_CREATE_INFO;
    dynamic_state.dynamicStateCount = (uint32_t)IM_ARRAYSIZE(dynamic_states);
    dynamic_state.pDynamicStates = dynamic_states;

    VkGraphicsPipelineCreateInfo info = {};
    info.sType = VK_STRUCTURE_TYPE_GRAPHICS_PIPELINE_CREATE_INFO;
    info.flags = bd->PipelineCreateFlags;
    info.stageCount = 2;
    info.pStages = stage;
    info.pVertexInputState = &vertex_info;
    info.pInputAssemblyState = &ia_info;
    info.pViewportState = &viewport_info;
    info.pRasterizationState = &raster_info;
    info.pMultisampleState = &ms_info;
    info.pDepthStencilState = &depth_info;
    info.pColorBlendState = &blend_info;
    info.pDynamicState = &dynamic_state;
    info.layout = bd->PipelineLayout;
    info.renderPass = renderPass;
    info.subpass = subpass;

#ifdef IMGUI_IMPL_VULKAN_HAS_DYNAMIC_RENDERING
    if (bd->VulkanInitInfo.UseDynamicRendering)
    {
        IM_ASSERT(bd->VulkanInitInfo.PipelineRenderingCreateInfo.sType == VK_STRUCTURE_TYPE_PIPELINE_RENDERING_CREATE_INFO_KHR && "PipelineRenderingCreateInfo sType must be VK_STRUCTURE_TYPE_PIPELINE_RENDERING_CREATE_INFO_KHR");
        IM_ASSERT(bd->VulkanInitInfo.PipelineRenderingCreateInfo.pNext == nullptr && "PipelineRenderingCreateInfo pNext must be nullptr");
        info.pNext = &bd->VulkanInitInfo.PipelineRenderingCreateInfo;
        info.renderPass = VK_NULL_HANDLE; // Just make sure it's actually nullptr.
    }
#endif

    VkResult err = vkCreateGraphicsPipelines(device, pipelineCache, 1, &info, allocator, pipeline);
    check_vk_result(err);
}

bool ImGui_ImplVulkan_CreateDeviceObjects()
{
    ImGui_ImplVulkan_Data* bd = ImGui_ImplVulkan_GetBackendData();
    ImGui_ImplVulkan_InitInfo* v = &bd->VulkanInitInfo;
    VkResult err;

    if (!bd->TexSampler)
    {
        // Bilinear sampling is required by default. Set 'io.Fonts->Flags |= ImFontAtlasFlags_NoBakedLines' or 'style.AntiAliasedLinesUseTex = false' to allow point/nearest sampling.
        VkSamplerCreateInfo info = {};
        info.sType = VK_STRUCTURE_TYPE_SAMPLER_CREATE_INFO;
        info.magFilter = VK_FILTER_LINEAR;
        info.minFilter = VK_FILTER_LINEAR;
        info.mipmapMode = VK_SAMPLER_MIPMAP_MODE_LINEAR;
        info.addressModeU = VK_SAMPLER_ADDRESS_MODE_CLAMP_TO_EDGE;
        info.addressModeV = VK_SAMPLER_ADDRESS_MODE_CLAMP_TO_EDGE;
        info.addressModeW = VK_SAMPLER_ADDRESS_MODE_CLAMP_TO_EDGE;
        info.minLod = -1000;
        info.maxLod = 1000;
        info.maxAnisotropy = 1.0f;
        err = vkCreateSampler(v->Device, &info, v->Allocator, &bd->TexSampler);
        check_vk_result(err);
    }

    if (!bd->DescriptorSetLayout)
    {
        VkDescriptorSetLayoutBinding binding[1] = {};
        binding[0].descriptorType = VK_DESCRIPTOR_TYPE_COMBINED_IMAGE_SAMPLER;
        binding[0].descriptorCount = 1;
        binding[0].stageFlags = VK_SHADER_STAGE_FRAGMENT_BIT;
        VkDescriptorSetLayoutCreateInfo info = {};
        info.sType = VK_STRUCTURE_TYPE_DESCRIPTOR_SET_LAYOUT_CREATE_INFO;
        info.bindingCount = 1;
        info.pBindings = binding;
        err = vkCreateDescriptorSetLayout(v->Device, &info, v->Allocator, &bd->DescriptorSetLayout);
        check_vk_result(err);
    }

    if (v->DescriptorPoolSize != 0)
    {
        IM_ASSERT(v->DescriptorPoolSize > IMGUI_IMPL_VULKAN_MINIMUM_IMAGE_SAMPLER_POOL_SIZE);
        VkDescriptorPoolSize pool_size = { VK_DESCRIPTOR_TYPE_COMBINED_IMAGE_SAMPLER, v->DescriptorPoolSize };
        VkDescriptorPoolCreateInfo pool_info = {};
        pool_info.sType = VK_STRUCTURE_TYPE_DESCRIPTOR_POOL_CREATE_INFO;
        pool_info.flags = VK_DESCRIPTOR_POOL_CREATE_FREE_DESCRIPTOR_SET_BIT;
        pool_info.maxSets = v->DescriptorPoolSize;
        pool_info.poolSizeCount = 1;
        pool_info.pPoolSizes = &pool_size;

        err = vkCreateDescriptorPool(v->Device, &pool_info, v->Allocator, &bd->DescriptorPool);
        check_vk_result(err);
    }

    if (!bd->PipelineLayout)
    {
        // Constants: we are using 'vec2 offset' and 'vec2 scale' instead of a full 3d projection matrix
        VkPushConstantRange push_constants[1] = {};
        push_constants[0].stageFlags = VK_SHADER_STAGE_VERTEX_BIT;
        push_constants[0].offset = sizeof(float) * 0;
        push_constants[0].size = sizeof(float) * 4;
        VkDescriptorSetLayout set_layout[1] = { bd->DescriptorSetLayout };
        VkPipelineLayoutCreateInfo layout_info = {};
        layout_info.sType = VK_STRUCTURE_TYPE_PIPELINE_LAYOUT_CREATE_INFO;
        layout_info.setLayoutCount = 1;
        layout_info.pSetLayouts = set_layout;
        layout_info.pushConstantRangeCount = 1;
        layout_info.pPushConstantRanges = push_constants;
        err = vkCreatePipelineLayout(v->Device, &layout_info, v->Allocator, &bd->PipelineLayout);
        check_vk_result(err);
    }

    ImGui_ImplVulkan_CreatePipeline(v->Device, v->Allocator, v->PipelineCache, v->RenderPass, v->MSAASamples, &bd->Pipeline, v->Subpass);

    return true;
}

void    ImGui_ImplVulkan_DestroyDeviceObjects()
{
    ImGui_ImplVulkan_Data* bd = ImGui_ImplVulkan_GetBackendData();
    ImGui_ImplVulkan_InitInfo* v = &bd->VulkanInitInfo;
    ImGui_ImplVulkanH_DestroyAllViewportsRenderBuffers(v->Device, v->Allocator);
    ImGui_ImplVulkan_DestroyFontsTexture();

    if (bd->TexCommandBuffer)     { vkFreeCommandBuffers(v->Device, bd->TexCommandPool, 1, &bd->TexCommandBuffer); bd->TexCommandBuffer = VK_NULL_HANDLE; }
    if (bd->TexCommandPool)       { vkDestroyCommandPool(v->Device, bd->TexCommandPool, v->Allocator); bd->TexCommandPool = VK_NULL_HANDLE; }
    if (bd->TexSampler)           { vkDestroySampler(v->Device, bd->TexSampler, v->Allocator); bd->TexSampler = VK_NULL_HANDLE; }
    if (bd->ShaderModuleVert)     { vkDestroyShaderModule(v->Device, bd->ShaderModuleVert, v->Allocator); bd->ShaderModuleVert = VK_NULL_HANDLE; }
    if (bd->ShaderModuleFrag)     { vkDestroyShaderModule(v->Device, bd->ShaderModuleFrag, v->Allocator); bd->ShaderModuleFrag = VK_NULL_HANDLE; }
    if (bd->DescriptorSetLayout)  { vkDestroyDescriptorSetLayout(v->Device, bd->DescriptorSetLayout, v->Allocator); bd->DescriptorSetLayout = VK_NULL_HANDLE; }
    if (bd->PipelineLayout)       { vkDestroyPipelineLayout(v->Device, bd->PipelineLayout, v->Allocator); bd->PipelineLayout = VK_NULL_HANDLE; }
    if (bd->Pipeline)             { vkDestroyPipeline(v->Device, bd->Pipeline, v->Allocator); bd->Pipeline = VK_NULL_HANDLE; }
    if (bd->PipelineForViewports) { vkDestroyPipeline(v->Device, bd->PipelineForViewports, v->Allocator); bd->PipelineForViewports = VK_NULL_HANDLE; }
    if (bd->DescriptorPool)       { vkDestroyDescriptorPool(v->Device, bd->DescriptorPool, v->Allocator); bd->DescriptorPool = VK_NULL_HANDLE; }
}

#ifdef IMGUI_IMPL_VULKAN_HAS_DYNAMIC_RENDERING
static void ImGui_ImplVulkan_LoadDynamicRenderingFunctions(uint32_t api_version, PFN_vkVoidFunction(*loader_func)(const char* function_name, void* user_data), void* user_data)
{
    // Manually load those two (see #5446, #8326, #8365)
    ImGuiImplVulkanFuncs_vkCmdBeginRenderingKHR = reinterpret_cast<PFN_vkCmdBeginRenderingKHR>(loader_func(api_version < VK_API_VERSION_1_3 ? "vkCmdBeginRenderingKHR" : "vkCmdBeginRendering", user_data));
    ImGuiImplVulkanFuncs_vkCmdEndRenderingKHR = reinterpret_cast<PFN_vkCmdEndRenderingKHR>(loader_func(api_version < VK_API_VERSION_1_3 ? "vkCmdEndRenderingKHR" : "vkCmdEndRendering", user_data));
}
#endif

// If unspecified by user, assume that ApiVersion == HeaderVersion
 // We don't care about other versions than 1.3 for our checks, so don't need to make this exhaustive (e.g. with all #ifdef VK_VERSION_1_X checks)
static uint32_t ImGui_ImplVulkan_GetDefaultApiVersion()
{
#ifdef VK_HEADER_VERSION_COMPLETE
    return VK_HEADER_VERSION_COMPLETE;
#else
    return VK_API_VERSION_1_0;
#endif
}

bool    ImGui_ImplVulkan_LoadFunctions(uint32_t api_version, PFN_vkVoidFunction(*loader_func)(const char* function_name, void* user_data), void* user_data)
{
    // Load function pointers
    // You can use the default Vulkan loader using:
    //      ImGui_ImplVulkan_LoadFunctions(VK_API_VERSION_1_3, [](const char* function_name, void*) { return vkGetInstanceProcAddr(your_vk_isntance, function_name); });
    // But this would be roughly equivalent to not setting VK_NO_PROTOTYPES.
    if (api_version == 0)
        api_version = ImGui_ImplVulkan_GetDefaultApiVersion();

#ifdef IMGUI_IMPL_VULKAN_USE_LOADER
#define IMGUI_VULKAN_FUNC_LOAD(func) \
    func = reinterpret_cast<decltype(func)>(loader_func(#func, user_data)); \
    if (func == nullptr)   \
        return false;
    IMGUI_VULKAN_FUNC_MAP(IMGUI_VULKAN_FUNC_LOAD)
#undef IMGUI_VULKAN_FUNC_LOAD

#ifdef IMGUI_IMPL_VULKAN_HAS_DYNAMIC_RENDERING
    ImGui_ImplVulkan_LoadDynamicRenderingFunctions(api_version, loader_func, user_data);
#endif
#else
    IM_UNUSED(loader_func);
    IM_UNUSED(user_data);
#endif

    g_FunctionsLoaded = true;
    return true;
}

bool    ImGui_ImplVulkan_Init(ImGui_ImplVulkan_InitInfo* info)
{
    IM_ASSERT(g_FunctionsLoaded && "Need to call ImGui_ImplVulkan_LoadFunctions() if IMGUI_IMPL_VULKAN_NO_PROTOTYPES or VK_NO_PROTOTYPES are set!");

    if (info->ApiVersion == 0)
        info->ApiVersion = ImGui_ImplVulkan_GetDefaultApiVersion();

    if (info->UseDynamicRendering)
    {
#ifdef IMGUI_IMPL_VULKAN_HAS_DYNAMIC_RENDERING
#ifndef IMGUI_IMPL_VULKAN_USE_LOADER
        ImGui_ImplVulkan_LoadDynamicRenderingFunctions(info->ApiVersion, [](const char* function_name, void* user_data) { return vkGetInstanceProcAddr((VkInstance)user_data, function_name); }, (void*)info->Instance);
#endif
        IM_ASSERT(ImGuiImplVulkanFuncs_vkCmdBeginRenderingKHR != nullptr);
        IM_ASSERT(ImGuiImplVulkanFuncs_vkCmdEndRenderingKHR != nullptr);
#else
        IM_ASSERT(0 && "Can't use dynamic rendering when neither VK_VERSION_1_3 or VK_KHR_dynamic_rendering is defined.");
#endif
    }

    ImGuiIO& io = ImGui::GetIO();
    IMGUI_CHECKVERSION();
    IM_ASSERT(io.BackendRendererUserData == nullptr && "Already initialized a renderer backend!");

    // Setup backend capabilities flags
    ImGui_ImplVulkan_Data* bd = IM_NEW(ImGui_ImplVulkan_Data)();
    io.BackendRendererUserData = (void*)bd;
    io.BackendRendererName = "imgui_impl_vulkan";
    io.BackendFlags |= ImGuiBackendFlags_RendererHasVtxOffset;  // We can honor the ImDrawCmd::VtxOffset field, allowing for large meshes.
    io.BackendFlags |= ImGuiBackendFlags_RendererHasViewports;  // We can create multi-viewports on the Renderer side (optional)

    IM_ASSERT(info->Instance != VK_NULL_HANDLE);
    IM_ASSERT(info->PhysicalDevice != VK_NULL_HANDLE);
    IM_ASSERT(info->Device != VK_NULL_HANDLE);
    IM_ASSERT(info->Queue != VK_NULL_HANDLE);
    if (info->DescriptorPool != VK_NULL_HANDLE) // Either DescriptorPool or DescriptorPoolSize must be set, not both!
        IM_ASSERT(info->DescriptorPoolSize == 0);
    else
        IM_ASSERT(info->DescriptorPoolSize > 0);
    IM_ASSERT(info->MinImageCount >= 2);
    IM_ASSERT(info->ImageCount >= info->MinImageCount);
    if (info->UseDynamicRendering == false)
        IM_ASSERT(info->RenderPass != VK_NULL_HANDLE);

    bd->VulkanInitInfo = *info;

    ImGui_ImplVulkan_CreateDeviceObjects();

    // Our render function expect RendererUserData to be storing the window render buffer we need (for the main viewport we won't use ->Window)
    ImGuiViewport* main_viewport = ImGui::GetMainViewport();
    main_viewport->RendererUserData = IM_NEW(ImGui_ImplVulkan_ViewportData)();

    ImGui_ImplVulkan_InitMultiViewportSupport();

    return true;
}

void ImGui_ImplVulkan_Shutdown()
{
    ImGui_ImplVulkan_Data* bd = ImGui_ImplVulkan_GetBackendData();
    IM_ASSERT(bd != nullptr && "No renderer backend to shutdown, or already shutdown?");
    ImGuiIO& io = ImGui::GetIO();

    // First destroy objects in all viewports
    ImGui_ImplVulkan_DestroyDeviceObjects();

    // Manually delete main viewport render data in-case we haven't initialized for viewports
    ImGuiViewport* main_viewport = ImGui::GetMainViewport();
    if (ImGui_ImplVulkan_ViewportData* vd = (ImGui_ImplVulkan_ViewportData*)main_viewport->RendererUserData)
        IM_DELETE(vd);
    main_viewport->RendererUserData = nullptr;

    // Clean up windows
    ImGui_ImplVulkan_ShutdownMultiViewportSupport();

    io.BackendRendererName = nullptr;
    io.BackendRendererUserData = nullptr;
    io.BackendFlags &= ~(ImGuiBackendFlags_RendererHasVtxOffset | ImGuiBackendFlags_RendererHasViewports);
    IM_DELETE(bd);
}

void ImGui_ImplVulkan_NewFrame()
{
    ImGui_ImplVulkan_Data* bd = ImGui_ImplVulkan_GetBackendData();
    IM_ASSERT(bd != nullptr && "Context or backend not initialized! Did you call ImGui_ImplVulkan_Init()?");

    if (!bd->FontTexture.DescriptorSet)
        ImGui_ImplVulkan_CreateFontsTexture();
}

void ImGui_ImplVulkan_SetMinImageCount(uint32_t min_image_count)
{
    ImGui_ImplVulkan_Data* bd = ImGui_ImplVulkan_GetBackendData();
    IM_ASSERT(min_image_count >= 2);
    if (bd->VulkanInitInfo.MinImageCount == min_image_count)
        return;

    IM_ASSERT(0); // FIXME-VIEWPORT: Unsupported. Need to recreate all swap chains!
    ImGui_ImplVulkan_InitInfo* v = &bd->VulkanInitInfo;
    VkResult err = vkDeviceWaitIdle(v->Device);
    check_vk_result(err);
    ImGui_ImplVulkanH_DestroyAllViewportsRenderBuffers(v->Device, v->Allocator);

    bd->VulkanInitInfo.MinImageCount = min_image_count;
}

// Register a texture by creating a descriptor
// FIXME: This is experimental in the sense that we are unsure how to best design/tackle this problem, please post to https://github.com/ocornut/imgui/pull/914 if you have suggestions.
VkDescriptorSet ImGui_ImplVulkan_AddTexture(VkSampler sampler, VkImageView image_view, VkImageLayout image_layout)
{
    ImGui_ImplVulkan_Data* bd = ImGui_ImplVulkan_GetBackendData();
    ImGui_ImplVulkan_InitInfo* v = &bd->VulkanInitInfo;
    VkDescriptorPool pool = bd->DescriptorPool ? bd->DescriptorPool : v->DescriptorPool;

    // Create Descriptor Set:
    VkDescriptorSet descriptor_set;
    {
        VkDescriptorSetAllocateInfo alloc_info = {};
        alloc_info.sType = VK_STRUCTURE_TYPE_DESCRIPTOR_SET_ALLOCATE_INFO;
        alloc_info.descriptorPool = pool;
        alloc_info.descriptorSetCount = 1;
        alloc_info.pSetLayouts = &bd->DescriptorSetLayout;
        VkResult err = vkAllocateDescriptorSets(v->Device, &alloc_info, &descriptor_set);
        check_vk_result(err);
    }

    // Update the Descriptor Set:
    {
        VkDescriptorImageInfo desc_image[1] = {};
        desc_image[0].sampler = sampler;
        desc_image[0].imageView = image_view;
        desc_image[0].imageLayout = image_layout;
        VkWriteDescriptorSet write_desc[1] = {};
        write_desc[0].sType = VK_STRUCTURE_TYPE_WRITE_DESCRIPTOR_SET;
        write_desc[0].dstSet = descriptor_set;
        write_desc[0].descriptorCount = 1;
        write_desc[0].descriptorType = VK_DESCRIPTOR_TYPE_COMBINED_IMAGE_SAMPLER;
        write_desc[0].pImageInfo = desc_image;
        vkUpdateDescriptorSets(v->Device, 1, write_desc, 0, nullptr);
    }
    return descriptor_set;
}

void ImGui_ImplVulkan_RemoveTexture(VkDescriptorSet descriptor_set)
{
    ImGui_ImplVulkan_Data* bd = ImGui_ImplVulkan_GetBackendData();
    ImGui_ImplVulkan_InitInfo* v = &bd->VulkanInitInfo;
    VkDescriptorPool pool = bd->DescriptorPool ? bd->DescriptorPool : v->DescriptorPool;
    vkFreeDescriptorSets(v->Device, pool, 1, &descriptor_set);
}

void ImGui_ImplVulkan_DestroyFrameRenderBuffers(VkDevice device, ImGui_ImplVulkan_FrameRenderBuffers* buffers, const VkAllocationCallbacks* allocator)
{
    if (buffers->VertexBuffer) { vkDestroyBuffer(device, buffers->VertexBuffer, allocator); buffers->VertexBuffer = VK_NULL_HANDLE; }
    if (buffers->VertexBufferMemory) { vkFreeMemory(device, buffers->VertexBufferMemory, allocator); buffers->VertexBufferMemory = VK_NULL_HANDLE; }
    if (buffers->IndexBuffer) { vkDestroyBuffer(device, buffers->IndexBuffer, allocator); buffers->IndexBuffer = VK_NULL_HANDLE; }
    if (buffers->IndexBufferMemory) { vkFreeMemory(device, buffers->IndexBufferMemory, allocator); buffers->IndexBufferMemory = VK_NULL_HANDLE; }
    buffers->VertexBufferSize = 0;
    buffers->IndexBufferSize = 0;
}

void ImGui_ImplVulkan_DestroyWindowRenderBuffers(VkDevice device, ImGui_ImplVulkan_WindowRenderBuffers* buffers, const VkAllocationCallbacks* allocator)
{
    for (uint32_t n = 0; n < buffers->Count; n++)
        ImGui_ImplVulkan_DestroyFrameRenderBuffers(device, &buffers->FrameRenderBuffers[n], allocator);
    buffers->FrameRenderBuffers.clear();
    buffers->Index = 0;
    buffers->Count = 0;
}

//-------------------------------------------------------------------------
// Internal / Miscellaneous Vulkan Helpers
// (Used by example's main.cpp. Used by multi-viewport features. PROBABLY NOT used by your own app.)
//-------------------------------------------------------------------------
// You probably do NOT need to use or care about those functions.
// Those functions only exist because:
//   1) they facilitate the readability and maintenance of the multiple main.cpp examples files.
//   2) the upcoming multi-viewport feature will need them internally.
// Generally we avoid exposing any kind of superfluous high-level helpers in the backends,
// but it is too much code to duplicate everywhere so we exceptionally expose them.
//
// Your engine/app will likely _already_ have code to setup all that stuff (swap chain, render pass, frame buffers, etc.).
// You may read this code to learn about Vulkan, but it is recommended you use you own custom tailored code to do equivalent work.
// (The ImGui_ImplVulkanH_XXX functions do not interact with any of the state used by the regular ImGui_ImplVulkan_XXX functions)
//-------------------------------------------------------------------------

VkSurfaceFormatKHR ImGui_ImplVulkanH_SelectSurfaceFormat(VkPhysicalDevice physical_device, VkSurfaceKHR surface, const VkFormat* request_formats, int request_formats_count, VkColorSpaceKHR request_color_space)
{
    IM_ASSERT(g_FunctionsLoaded && "Need to call ImGui_ImplVulkan_LoadFunctions() if IMGUI_IMPL_VULKAN_NO_PROTOTYPES or VK_NO_PROTOTYPES are set!");
    IM_ASSERT(request_formats != nullptr);
    IM_ASSERT(request_formats_count > 0);

    // Per Spec Format and View Format are expected to be the same unless VK_IMAGE_CREATE_MUTABLE_BIT was set at image creation
    // Assuming that the default behavior is without setting this bit, there is no need for separate Swapchain image and image view format
    // Additionally several new color spaces were introduced with Vulkan Spec v1.0.40,
    // hence we must make sure that a format with the mostly available color space, VK_COLOR_SPACE_SRGB_NONLINEAR_KHR, is found and used.
    uint32_t avail_count;
    vkGetPhysicalDeviceSurfaceFormatsKHR(physical_device, surface, &avail_count, nullptr);
    ImVector<VkSurfaceFormatKHR> avail_format;
    avail_format.resize((int)avail_count);
    vkGetPhysicalDeviceSurfaceFormatsKHR(physical_device, surface, &avail_count, avail_format.Data);

    // First check if only one format, VK_FORMAT_UNDEFINED, is available, which would imply that any format is available
    if (avail_count == 1)
    {
        if (avail_format[0].format == VK_FORMAT_UNDEFINED)
        {
            VkSurfaceFormatKHR ret;
            ret.format = request_formats[0];
            ret.colorSpace = request_color_space;
            return ret;
        }
        else
        {
            // No point in searching another format
            return avail_format[0];
        }
    }
    else
    {
        // Request several formats, the first found will be used
        for (int request_i = 0; request_i < request_formats_count; request_i++)
            for (uint32_t avail_i = 0; avail_i < avail_count; avail_i++)
                if (avail_format[avail_i].format == request_formats[request_i] && avail_format[avail_i].colorSpace == request_color_space)
                    return avail_format[avail_i];

        // If none of the requested image formats could be found, use the first available
        return avail_format[0];
    }
}

VkPresentModeKHR ImGui_ImplVulkanH_SelectPresentMode(VkPhysicalDevice physical_device, VkSurfaceKHR surface, const VkPresentModeKHR* request_modes, int request_modes_count)
{
    IM_ASSERT(g_FunctionsLoaded && "Need to call ImGui_ImplVulkan_LoadFunctions() if IMGUI_IMPL_VULKAN_NO_PROTOTYPES or VK_NO_PROTOTYPES are set!");
    IM_ASSERT(request_modes != nullptr);
    IM_ASSERT(request_modes_count > 0);

    // Request a certain mode and confirm that it is available. If not use VK_PRESENT_MODE_FIFO_KHR which is mandatory
    uint32_t avail_count = 0;
    vkGetPhysicalDeviceSurfacePresentModesKHR(physical_device, surface, &avail_count, nullptr);
    ImVector<VkPresentModeKHR> avail_modes;
    avail_modes.resize((int)avail_count);
    vkGetPhysicalDeviceSurfacePresentModesKHR(physical_device, surface, &avail_count, avail_modes.Data);
    //for (uint32_t avail_i = 0; avail_i < avail_count; avail_i++)
    //    printf("[vulkan] avail_modes[%d] = %d\n", avail_i, avail_modes[avail_i]);

    for (int request_i = 0; request_i < request_modes_count; request_i++)
        for (uint32_t avail_i = 0; avail_i < avail_count; avail_i++)
            if (request_modes[request_i] == avail_modes[avail_i])
                return request_modes[request_i];

    return VK_PRESENT_MODE_FIFO_KHR; // Always available
}

VkPhysicalDevice ImGui_ImplVulkanH_SelectPhysicalDevice(VkInstance instance)
{
    uint32_t gpu_count;
    VkResult err = vkEnumeratePhysicalDevices(instance, &gpu_count, nullptr);
    check_vk_result(err);
    IM_ASSERT(gpu_count > 0);

    ImVector<VkPhysicalDevice> gpus;
    gpus.resize(gpu_count);
    err = vkEnumeratePhysicalDevices(instance, &gpu_count, gpus.Data);
    check_vk_result(err);

    // If a number >1 of GPUs got reported, find discrete GPU if present, or use first one available. This covers
    // most common cases (multi-gpu/integrated+dedicated graphics). Handling more complicated setups (multiple
    // dedicated GPUs) is out of scope of this sample.
    for (VkPhysicalDevice& device : gpus)
    {
        VkPhysicalDeviceProperties properties;
        vkGetPhysicalDeviceProperties(device, &properties);
        if (properties.deviceType == VK_PHYSICAL_DEVICE_TYPE_DISCRETE_GPU)
            return device;
    }

    // Use first GPU (Integrated) is a Discrete one is not available.
    if (gpu_count > 0)
        return gpus[0];
    return VK_NULL_HANDLE;
}


uint32_t ImGui_ImplVulkanH_SelectQueueFamilyIndex(VkPhysicalDevice physical_device)
{
    uint32_t count;
    vkGetPhysicalDeviceQueueFamilyProperties(physical_device, &count, nullptr);
    ImVector<VkQueueFamilyProperties> queues_properties;
    queues_properties.resize((int)count);
    vkGetPhysicalDeviceQueueFamilyProperties(physical_device, &count, queues_properties.Data);
    for (uint32_t i = 0; i < count; i++)
        if (queues_properties[i].queueFlags & VK_QUEUE_GRAPHICS_BIT)
            return i;
    return (uint32_t)-1;
}

void ImGui_ImplVulkanH_CreateWindowCommandBuffers(VkPhysicalDevice physical_device, VkDevice device, ImGui_ImplVulkanH_Window* wd, uint32_t queue_family, const VkAllocationCallbacks* allocator)
{
    IM_ASSERT(physical_device != VK_NULL_HANDLE && device != VK_NULL_HANDLE);
    IM_UNUSED(physical_device);

    // Create Command Buffers
    VkResult err;
    for (uint32_t i = 0; i < wd->ImageCount; i++)
    {
        ImGui_ImplVulkanH_Frame* fd = &wd->Frames[i];
        {
            VkCommandPoolCreateInfo info = {};
            info.sType = VK_STRUCTURE_TYPE_COMMAND_POOL_CREATE_INFO;
            info.flags = 0;
            info.queueFamilyIndex = queue_family;
            err = vkCreateCommandPool(device, &info, allocator, &fd->CommandPool);
            check_vk_result(err);
        }
        {
            VkCommandBufferAllocateInfo info = {};
            info.sType = VK_STRUCTURE_TYPE_COMMAND_BUFFER_ALLOCATE_INFO;
            info.commandPool = fd->CommandPool;
            info.level = VK_COMMAND_BUFFER_LEVEL_PRIMARY;
            info.commandBufferCount = 1;
            err = vkAllocateCommandBuffers(device, &info, &fd->CommandBuffer);
            check_vk_result(err);
        }
        {
            VkFenceCreateInfo info = {};
            info.sType = VK_STRUCTURE_TYPE_FENCE_CREATE_INFO;
            info.flags = VK_FENCE_CREATE_SIGNALED_BIT;
            err = vkCreateFence(device, &info, allocator, &fd->Fence);
            check_vk_result(err);
        }
    }

    for (uint32_t i = 0; i < wd->SemaphoreCount; i++)
    {
        ImGui_ImplVulkanH_FrameSemaphores* fsd = &wd->FrameSemaphores[i];
        {
            VkSemaphoreCreateInfo info = {};
            info.sType = VK_STRUCTURE_TYPE_SEMAPHORE_CREATE_INFO;
            err = vkCreateSemaphore(device, &info, allocator, &fsd->ImageAcquiredSemaphore);
            check_vk_result(err);
            err = vkCreateSemaphore(device, &info, allocator, &fsd->RenderCompleteSemaphore);
            check_vk_result(err);
        }
    }
}

int ImGui_ImplVulkanH_GetMinImageCountFromPresentMode(VkPresentModeKHR present_mode)
{
    if (present_mode == VK_PRESENT_MODE_MAILBOX_KHR)
        return 3;
    if (present_mode == VK_PRESENT_MODE_FIFO_KHR || present_mode == VK_PRESENT_MODE_FIFO_RELAXED_KHR)
        return 2;
    if (present_mode == VK_PRESENT_MODE_IMMEDIATE_KHR)
        return 1;
    IM_ASSERT(0);
    return 1;
}

// Also destroy old swap chain and in-flight frames data, if any.
void ImGui_ImplVulkanH_CreateWindowSwapChain(VkPhysicalDevice physical_device, VkDevice device, ImGui_ImplVulkanH_Window* wd, const VkAllocationCallbacks* allocator, int w, int h, uint32_t min_image_count)
{
    VkResult err;
    VkSwapchainKHR old_swapchain = wd->Swapchain;
    wd->Swapchain = VK_NULL_HANDLE;
    err = vkDeviceWaitIdle(device);
    check_vk_result(err);

    // We don't use ImGui_ImplVulkanH_DestroyWindow() because we want to preserve the old swapchain to create the new one.
    // Destroy old Framebuffer
    for (uint32_t i = 0; i < wd->ImageCount; i++)
        ImGui_ImplVulkanH_DestroyFrame(device, &wd->Frames[i], allocator);
    for (uint32_t i = 0; i < wd->SemaphoreCount; i++)
        ImGui_ImplVulkanH_DestroyFrameSemaphores(device, &wd->FrameSemaphores[i], allocator);
    wd->Frames.clear();
    wd->FrameSemaphores.clear();
    wd->ImageCount = 0;
    if (wd->RenderPass)
        vkDestroyRenderPass(device, wd->RenderPass, allocator);

    // If min image count was not specified, request different count of images dependent on selected present mode
    if (min_image_count == 0)
        min_image_count = ImGui_ImplVulkanH_GetMinImageCountFromPresentMode(wd->PresentMode);

    // Create Swapchain
    {
        VkSurfaceCapabilitiesKHR cap;
        err = vkGetPhysicalDeviceSurfaceCapabilitiesKHR(physical_device, wd->Surface, &cap);
        check_vk_result(err);

        VkSwapchainCreateInfoKHR info = {};
        info.sType = VK_STRUCTURE_TYPE_SWAPCHAIN_CREATE_INFO_KHR;
        info.surface = wd->Surface;
        info.minImageCount = min_image_count;
        info.imageFormat = wd->SurfaceFormat.format;
        info.imageColorSpace = wd->SurfaceFormat.colorSpace;
        info.imageArrayLayers = 1;
        info.imageUsage = VK_IMAGE_USAGE_COLOR_ATTACHMENT_BIT;
        info.imageSharingMode = VK_SHARING_MODE_EXCLUSIVE;           // Assume that graphics family == present family
        info.preTransform = (cap.supportedTransforms & VK_SURFACE_TRANSFORM_IDENTITY_BIT_KHR) ? VK_SURFACE_TRANSFORM_IDENTITY_BIT_KHR : cap.currentTransform;
        info.compositeAlpha = VK_COMPOSITE_ALPHA_OPAQUE_BIT_KHR;
        info.presentMode = wd->PresentMode;
        info.clipped = VK_TRUE;
        info.oldSwapchain = old_swapchain;
        if (info.minImageCount < cap.minImageCount)
            info.minImageCount = cap.minImageCount;
        else if (cap.maxImageCount != 0 && info.minImageCount > cap.maxImageCount)
            info.minImageCount = cap.maxImageCount;
        if (cap.currentExtent.width == 0xffffffff)
        {
            info.imageExtent.width = wd->Width = w;
            info.imageExtent.height = wd->Height = h;
        }
        else
        {
            info.imageExtent.width = wd->Width = cap.currentExtent.width;
            info.imageExtent.height = wd->Height = cap.currentExtent.height;
        }
        err = vkCreateSwapchainKHR(device, &info, allocator, &wd->Swapchain);
        check_vk_result(err);
        err = vkGetSwapchainImagesKHR(device, wd->Swapchain, &wd->ImageCount, nullptr);
        check_vk_result(err);
        VkImage backbuffers[16] = {};
        IM_ASSERT(wd->ImageCount >= min_image_count);
        IM_ASSERT(wd->ImageCount < IM_ARRAYSIZE(backbuffers));
        err = vkGetSwapchainImagesKHR(device, wd->Swapchain, &wd->ImageCount, backbuffers);
        check_vk_result(err);

        wd->SemaphoreCount = wd->ImageCount + 1;
        wd->Frames.resize(wd->ImageCount);
        wd->FrameSemaphores.resize(wd->SemaphoreCount);
        memset(wd->Frames.Data, 0, wd->Frames.size_in_bytes());
        memset(wd->FrameSemaphores.Data, 0, wd->FrameSemaphores.size_in_bytes());
        for (uint32_t i = 0; i < wd->ImageCount; i++)
            wd->Frames[i].Backbuffer = backbuffers[i];
    }
    if (old_swapchain)
        vkDestroySwapchainKHR(device, old_swapchain, allocator);

    // Create the Render Pass
    if (wd->UseDynamicRendering == false)
    {
        VkAttachmentDescription attachment = {};
        attachment.format = wd->SurfaceFormat.format;
        attachment.samples = VK_SAMPLE_COUNT_1_BIT;
        attachment.loadOp = wd->ClearEnable ? VK_ATTACHMENT_LOAD_OP_CLEAR : VK_ATTACHMENT_LOAD_OP_DONT_CARE;
        attachment.storeOp = VK_ATTACHMENT_STORE_OP_STORE;
        attachment.stencilLoadOp = VK_ATTACHMENT_LOAD_OP_DONT_CARE;
        attachment.stencilStoreOp = VK_ATTACHMENT_STORE_OP_DONT_CARE;
        attachment.initialLayout = VK_IMAGE_LAYOUT_UNDEFINED;
        attachment.finalLayout = VK_IMAGE_LAYOUT_PRESENT_SRC_KHR;
        VkAttachmentReference color_attachment = {};
        color_attachment.attachment = 0;
        color_attachment.layout = VK_IMAGE_LAYOUT_COLOR_ATTACHMENT_OPTIMAL;
        VkSubpassDescription subpass = {};
        subpass.pipelineBindPoint = VK_PIPELINE_BIND_POINT_GRAPHICS;
        subpass.colorAttachmentCount = 1;
        subpass.pColorAttachments = &color_attachment;
        VkSubpassDependency dependency = {};
        dependency.srcSubpass = VK_SUBPASS_EXTERNAL;
        dependency.dstSubpass = 0;
        dependency.srcStageMask = VK_PIPELINE_STAGE_COLOR_ATTACHMENT_OUTPUT_BIT;
        dependency.dstStageMask = VK_PIPELINE_STAGE_COLOR_ATTACHMENT_OUTPUT_BIT;
        dependency.srcAccessMask = 0;
        dependency.dstAccessMask = VK_ACCESS_COLOR_ATTACHMENT_WRITE_BIT;
        VkRenderPassCreateInfo info = {};
        info.sType = VK_STRUCTURE_TYPE_RENDER_PASS_CREATE_INFO;
        info.attachmentCount = 1;
        info.pAttachments = &attachment;
        info.subpassCount = 1;
        info.pSubpasses = &subpass;
        info.dependencyCount = 1;
        info.pDependencies = &dependency;
        err = vkCreateRenderPass(device, &info, allocator, &wd->RenderPass);
        check_vk_result(err);

        // We do not create a pipeline by default as this is also used by examples' main.cpp,
        // but secondary viewport in multi-viewport mode may want to create one with:
        //ImGui_ImplVulkan_CreatePipeline(device, allocator, VK_NULL_HANDLE, wd->RenderPass, VK_SAMPLE_COUNT_1_BIT, &wd->Pipeline, v->Subpass);
    }

    // Create The Image Views
    {
        VkImageViewCreateInfo info = {};
        info.sType = VK_STRUCTURE_TYPE_IMAGE_VIEW_CREATE_INFO;
        info.viewType = VK_IMAGE_VIEW_TYPE_2D;
        info.format = wd->SurfaceFormat.format;
        info.components.r = VK_COMPONENT_SWIZZLE_R;
        info.components.g = VK_COMPONENT_SWIZZLE_G;
        info.components.b = VK_COMPONENT_SWIZZLE_B;
        info.components.a = VK_COMPONENT_SWIZZLE_A;
        VkImageSubresourceRange image_range = { VK_IMAGE_ASPECT_COLOR_BIT, 0, 1, 0, 1 };
        info.subresourceRange = image_range;
        for (uint32_t i = 0; i < wd->ImageCount; i++)
        {
            ImGui_ImplVulkanH_Frame* fd = &wd->Frames[i];
            info.image = fd->Backbuffer;
            err = vkCreateImageView(device, &info, allocator, &fd->BackbufferView);
            check_vk_result(err);
        }
    }

    // Create Framebuffer
    if (wd->UseDynamicRendering == false)
    {
        VkImageView attachment[1];
        VkFramebufferCreateInfo info = {};
        info.sType = VK_STRUCTURE_TYPE_FRAMEBUFFER_CREATE_INFO;
        info.renderPass = wd->RenderPass;
        info.attachmentCount = 1;
        info.pAttachments = attachment;
        info.width = wd->Width;
        info.height = wd->Height;
        info.layers = 1;
        for (uint32_t i = 0; i < wd->ImageCount; i++)
        {
            ImGui_ImplVulkanH_Frame* fd = &wd->Frames[i];
            attachment[0] = fd->BackbufferView;
            err = vkCreateFramebuffer(device, &info, allocator, &fd->Framebuffer);
            check_vk_result(err);
        }
    }
}

// Create or resize window
void ImGui_ImplVulkanH_CreateOrResizeWindow(VkInstance instance, VkPhysicalDevice physical_device, VkDevice device, ImGui_ImplVulkanH_Window* wd, uint32_t queue_family, const VkAllocationCallbacks* allocator, int width, int height, uint32_t min_image_count)
{
    IM_ASSERT(g_FunctionsLoaded && "Need to call ImGui_ImplVulkan_LoadFunctions() if IMGUI_IMPL_VULKAN_NO_PROTOTYPES or VK_NO_PROTOTYPES are set!");
    (void)instance;
    ImGui_ImplVulkanH_CreateWindowSwapChain(physical_device, device, wd, allocator, width, height, min_image_count);
    //ImGui_ImplVulkan_CreatePipeline(device, allocator, VK_NULL_HANDLE, wd->RenderPass, VK_SAMPLE_COUNT_1_BIT, &wd->Pipeline, g_VulkanInitInfo.Subpass);
    ImGui_ImplVulkanH_CreateWindowCommandBuffers(physical_device, device, wd, queue_family, allocator);
}

void ImGui_ImplVulkanH_DestroyWindow(VkInstance instance, VkDevice device, ImGui_ImplVulkanH_Window* wd, const VkAllocationCallbacks* allocator)
{
    vkDeviceWaitIdle(device); // FIXME: We could wait on the Queue if we had the queue in wd-> (otherwise VulkanH functions can't use globals)
    //vkQueueWaitIdle(bd->Queue);

    for (uint32_t i = 0; i < wd->ImageCount; i++)
        ImGui_ImplVulkanH_DestroyFrame(device, &wd->Frames[i], allocator);
    for (uint32_t i = 0; i < wd->SemaphoreCount; i++)
        ImGui_ImplVulkanH_DestroyFrameSemaphores(device, &wd->FrameSemaphores[i], allocator);
    wd->Frames.clear();
    wd->FrameSemaphores.clear();
    vkDestroyRenderPass(device, wd->RenderPass, allocator);
    vkDestroySwapchainKHR(device, wd->Swapchain, allocator);
    vkDestroySurfaceKHR(instance, wd->Surface, allocator);

    *wd = ImGui_ImplVulkanH_Window();
}

void ImGui_ImplVulkanH_DestroyFrame(VkDevice device, ImGui_ImplVulkanH_Frame* fd, const VkAllocationCallbacks* allocator)
{
    vkDestroyFence(device, fd->Fence, allocator);
    vkFreeCommandBuffers(device, fd->CommandPool, 1, &fd->CommandBuffer);
    vkDestroyCommandPool(device, fd->CommandPool, allocator);
    fd->Fence = VK_NULL_HANDLE;
    fd->CommandBuffer = VK_NULL_HANDLE;
    fd->CommandPool = VK_NULL_HANDLE;

    vkDestroyImageView(device, fd->BackbufferView, allocator);
    vkDestroyFramebuffer(device, fd->Framebuffer, allocator);
}

void ImGui_ImplVulkanH_DestroyFrameSemaphores(VkDevice device, ImGui_ImplVulkanH_FrameSemaphores* fsd, const VkAllocationCallbacks* allocator)
{
    vkDestroySemaphore(device, fsd->ImageAcquiredSemaphore, allocator);
    vkDestroySemaphore(device, fsd->RenderCompleteSemaphore, allocator);
    fsd->ImageAcquiredSemaphore = fsd->RenderCompleteSemaphore = VK_NULL_HANDLE;
}

void ImGui_ImplVulkanH_DestroyAllViewportsRenderBuffers(VkDevice device, const VkAllocationCallbacks* allocator)
{
    ImGuiPlatformIO& platform_io = ImGui::GetPlatformIO();
    for (int n = 0; n < platform_io.Viewports.Size; n++)
        if (ImGui_ImplVulkan_ViewportData* vd = (ImGui_ImplVulkan_ViewportData*)platform_io.Viewports[n]->RendererUserData)
            ImGui_ImplVulkan_DestroyWindowRenderBuffers(device, &vd->RenderBuffers, allocator);
}

//--------------------------------------------------------------------------------------------------------
// MULTI-VIEWPORT / PLATFORM INTERFACE SUPPORT
// This is an _advanced_ and _optional_ feature, allowing the backend to create and handle multiple viewports simultaneously.
// If you are new to dear imgui or creating a new binding for dear imgui, it is recommended that you completely ignore this section first..
//--------------------------------------------------------------------------------------------------------

static void ImGui_ImplVulkan_CreateWindow(ImGuiViewport* viewport)
{
    ImGui_ImplVulkan_Data* bd = ImGui_ImplVulkan_GetBackendData();
    ImGui_ImplVulkan_ViewportData* vd = IM_NEW(ImGui_ImplVulkan_ViewportData)();
    viewport->RendererUserData = vd;
    ImGui_ImplVulkanH_Window* wd = &vd->Window;
    ImGui_ImplVulkan_InitInfo* v = &bd->VulkanInitInfo;

    // Create surface
    ImGuiPlatformIO& platform_io = ImGui::GetPlatformIO();
    VkResult err = (VkResult)platform_io.Platform_CreateVkSurface(viewport, (ImU64)v->Instance, (const void*)v->Allocator, (ImU64*)&wd->Surface);
    check_vk_result(err);

    // Check for WSI support
    VkBool32 res;
    vkGetPhysicalDeviceSurfaceSupportKHR(v->PhysicalDevice, v->QueueFamily, wd->Surface, &res);
    if (res != VK_TRUE)
    {
        IM_ASSERT(0); // Error: no WSI support on physical device
        return;
    }

    // Select Surface Format
    ImVector<VkFormat> requestSurfaceImageFormats;
#ifdef IMGUI_IMPL_VULKAN_HAS_DYNAMIC_RENDERING
    for (uint32_t n = 0; n < v->PipelineRenderingCreateInfo.colorAttachmentCount; n++)
        requestSurfaceImageFormats.push_back(v->PipelineRenderingCreateInfo.pColorAttachmentFormats[n]);
#endif
    const VkFormat defaultFormats[] = { VK_FORMAT_B8G8R8A8_UNORM, VK_FORMAT_R8G8B8A8_UNORM, VK_FORMAT_B8G8R8_UNORM, VK_FORMAT_R8G8B8_UNORM };
    for (VkFormat format : defaultFormats)
        requestSurfaceImageFormats.push_back(format);

    const VkColorSpaceKHR requestSurfaceColorSpace = VK_COLORSPACE_SRGB_NONLINEAR_KHR;
    wd->SurfaceFormat = ImGui_ImplVulkanH_SelectSurfaceFormat(v->PhysicalDevice, wd->Surface, requestSurfaceImageFormats.Data, (size_t)requestSurfaceImageFormats.Size, requestSurfaceColorSpace);

    // Select Present Mode
    // FIXME-VULKAN: Even thought mailbox seems to get us maximum framerate with a single window, it halves framerate with a second window etc. (w/ Nvidia and SDK 1.82.1)
    VkPresentModeKHR present_modes[] = { VK_PRESENT_MODE_MAILBOX_KHR, VK_PRESENT_MODE_IMMEDIATE_KHR, VK_PRESENT_MODE_FIFO_KHR };
    wd->PresentMode = ImGui_ImplVulkanH_SelectPresentMode(v->PhysicalDevice, wd->Surface, &present_modes[0], IM_ARRAYSIZE(present_modes));
    //printf("[vulkan] Secondary window selected PresentMode = %d\n", wd->PresentMode);

    // Create SwapChain, RenderPass, Framebuffer, etc.
    wd->ClearEnable = (viewport->Flags & ImGuiViewportFlags_NoRendererClear) ? false : true;
    wd->UseDynamicRendering = v->UseDynamicRendering;
    ImGui_ImplVulkanH_CreateOrResizeWindow(v->Instance, v->PhysicalDevice, v->Device, wd, v->QueueFamily, v->Allocator, (int)viewport->Size.x, (int)viewport->Size.y, v->MinImageCount);
    vd->WindowOwned = true;

    // Create pipeline (shared by all secondary viewports)
    if (bd->PipelineForViewports == VK_NULL_HANDLE)
        ImGui_ImplVulkan_CreatePipeline(v->Device, v->Allocator, VK_NULL_HANDLE, wd->RenderPass, VK_SAMPLE_COUNT_1_BIT, &bd->PipelineForViewports, 0);
}

static void ImGui_ImplVulkan_DestroyWindow(ImGuiViewport* viewport)
{
    // The main viewport (owned by the application) will always have RendererUserData == 0 since we didn't create the data for it.
    ImGui_ImplVulkan_Data* bd = ImGui_ImplVulkan_GetBackendData();
    if (ImGui_ImplVulkan_ViewportData* vd = (ImGui_ImplVulkan_ViewportData*)viewport->RendererUserData)
    {
        ImGui_ImplVulkan_InitInfo* v = &bd->VulkanInitInfo;
        if (vd->WindowOwned)
            ImGui_ImplVulkanH_DestroyWindow(v->Instance, v->Device, &vd->Window, v->Allocator);
        ImGui_ImplVulkan_DestroyWindowRenderBuffers(v->Device, &vd->RenderBuffers, v->Allocator);
        IM_DELETE(vd);
    }
    viewport->RendererUserData = nullptr;
}

static void ImGui_ImplVulkan_SetWindowSize(ImGuiViewport* viewport, ImVec2 size)
{
    ImGui_ImplVulkan_Data* bd = ImGui_ImplVulkan_GetBackendData();
    ImGui_ImplVulkan_ViewportData* vd = (ImGui_ImplVulkan_ViewportData*)viewport->RendererUserData;
    if (vd == nullptr) // This is nullptr for the main viewport (which is left to the user/app to handle)
        return;
    ImGui_ImplVulkan_InitInfo* v = &bd->VulkanInitInfo;
    vd->Window.ClearEnable = (viewport->Flags & ImGuiViewportFlags_NoRendererClear) ? false : true;
    ImGui_ImplVulkanH_CreateOrResizeWindow(v->Instance, v->PhysicalDevice, v->Device, &vd->Window, v->QueueFamily, v->Allocator, (int)size.x, (int)size.y, v->MinImageCount);
}

static void ImGui_ImplVulkan_RenderWindow(ImGuiViewport* viewport, void*)
{
    ImGui_ImplVulkan_Data* bd = ImGui_ImplVulkan_GetBackendData();
    ImGui_ImplVulkan_ViewportData* vd = (ImGui_ImplVulkan_ViewportData*)viewport->RendererUserData;
    ImGui_ImplVulkanH_Window* wd = &vd->Window;
    ImGui_ImplVulkan_InitInfo* v = &bd->VulkanInitInfo;
    VkResult err;

    if (vd->SwapChainNeedRebuild || vd->SwapChainSuboptimal)
    {
        ImGui_ImplVulkanH_CreateOrResizeWindow(v->Instance, v->PhysicalDevice, v->Device, wd, v->QueueFamily, v->Allocator, (int)viewport->Size.x, (int)viewport->Size.y, v->MinImageCount);
        vd->SwapChainNeedRebuild = vd->SwapChainSuboptimal = false;
    }

    ImGui_ImplVulkanH_Frame* fd = nullptr;
    ImGui_ImplVulkanH_FrameSemaphores* fsd = &wd->FrameSemaphores[wd->SemaphoreIndex];
    {
        {
            err = vkAcquireNextImageKHR(v->Device, wd->Swapchain, UINT64_MAX, fsd->ImageAcquiredSemaphore, VK_NULL_HANDLE, &wd->FrameIndex);
            if (err == VK_ERROR_OUT_OF_DATE_KHR)
            {
                vd->SwapChainNeedRebuild = true; // Since we are not going to swap this frame anyway, it's ok that recreation happens on next frame.
                return;
            }
            if (err == VK_SUBOPTIMAL_KHR)
                vd->SwapChainSuboptimal = true;
            else
                check_vk_result(err);
            fd = &wd->Frames[wd->FrameIndex];
        }
        for (;;)
        {
            err = vkWaitForFences(v->Device, 1, &fd->Fence, VK_TRUE, 100);
            if (err == VK_SUCCESS) break;
            if (err == VK_TIMEOUT) continue;
            check_vk_result(err);
        }
        {
            err = vkResetCommandPool(v->Device, fd->CommandPool, 0);
            check_vk_result(err);
            VkCommandBufferBeginInfo info = {};
            info.sType = VK_STRUCTURE_TYPE_COMMAND_BUFFER_BEGIN_INFO;
            info.flags |= VK_COMMAND_BUFFER_USAGE_ONE_TIME_SUBMIT_BIT;
            err = vkBeginCommandBuffer(fd->CommandBuffer, &info);
            check_vk_result(err);
        }
        {
            ImVec4 clear_color = ImVec4(0.0f, 0.0f, 0.0f, 1.0f);
            memcpy(&wd->ClearValue.color.float32[0], &clear_color, 4 * sizeof(float));
        }
#ifdef IMGUI_IMPL_VULKAN_HAS_DYNAMIC_RENDERING
        if (v->UseDynamicRendering)
        {
            // Transition swapchain image to a layout suitable for drawing.
            VkImageMemoryBarrier barrier = {};
            barrier.sType = VK_STRUCTURE_TYPE_IMAGE_MEMORY_BARRIER;
            barrier.dstAccessMask = VK_ACCESS_COLOR_ATTACHMENT_WRITE_BIT;
            barrier.oldLayout = VK_IMAGE_LAYOUT_UNDEFINED;
            barrier.newLayout = VK_IMAGE_LAYOUT_COLOR_ATTACHMENT_OPTIMAL;
            barrier.image = fd->Backbuffer;
            barrier.subresourceRange.aspectMask = VK_IMAGE_ASPECT_COLOR_BIT;
            barrier.subresourceRange.levelCount = 1;
            barrier.subresourceRange.layerCount = 1;
            vkCmdPipelineBarrier(fd->CommandBuffer, VK_PIPELINE_STAGE_TOP_OF_PIPE_BIT, VK_PIPELINE_STAGE_COLOR_ATTACHMENT_OUTPUT_BIT, 0, 0, nullptr, 0, nullptr, 1, &barrier);

            VkRenderingAttachmentInfo attachmentInfo = {};
            attachmentInfo.sType = VK_STRUCTURE_TYPE_RENDERING_ATTACHMENT_INFO_KHR;
            attachmentInfo.imageView = fd->BackbufferView;
            attachmentInfo.imageLayout = VK_IMAGE_LAYOUT_COLOR_ATTACHMENT_OPTIMAL;
            attachmentInfo.resolveMode = VK_RESOLVE_MODE_NONE;
            attachmentInfo.loadOp = VK_ATTACHMENT_LOAD_OP_CLEAR;
            attachmentInfo.storeOp = VK_ATTACHMENT_STORE_OP_STORE;
            attachmentInfo.clearValue = wd->ClearValue;

            VkRenderingInfo renderingInfo = {};
            renderingInfo.sType = VK_STRUCTURE_TYPE_RENDERING_INFO_KHR;
            renderingInfo.renderArea.extent.width = wd->Width;
            renderingInfo.renderArea.extent.height = wd->Height;
            renderingInfo.layerCount = 1;
            renderingInfo.viewMask = 0;
            renderingInfo.colorAttachmentCount = 1;
            renderingInfo.pColorAttachments = &attachmentInfo;

            ImGuiImplVulkanFuncs_vkCmdBeginRenderingKHR(fd->CommandBuffer, &renderingInfo);
        }
        else
#endif
        {
            VkRenderPassBeginInfo info = {};
            info.sType = VK_STRUCTURE_TYPE_RENDER_PASS_BEGIN_INFO;
            info.renderPass = wd->RenderPass;
            info.framebuffer = fd->Framebuffer;
            info.renderArea.extent.width = wd->Width;
            info.renderArea.extent.height = wd->Height;
            info.clearValueCount = (viewport->Flags & ImGuiViewportFlags_NoRendererClear) ? 0 : 1;
            info.pClearValues = (viewport->Flags & ImGuiViewportFlags_NoRendererClear) ? nullptr : &wd->ClearValue;
            vkCmdBeginRenderPass(fd->CommandBuffer, &info, VK_SUBPASS_CONTENTS_INLINE);
        }
    }

    ImGui_ImplVulkan_RenderDrawData(viewport->DrawData, fd->CommandBuffer, bd->PipelineForViewports);

    {
#ifdef IMGUI_IMPL_VULKAN_HAS_DYNAMIC_RENDERING
        if (v->UseDynamicRendering)
        {
            ImGuiImplVulkanFuncs_vkCmdEndRenderingKHR(fd->CommandBuffer);

            // Transition image to a layout suitable for presentation
            VkImageMemoryBarrier barrier = {};
            barrier.sType = VK_STRUCTURE_TYPE_IMAGE_MEMORY_BARRIER;
            barrier.srcAccessMask = VK_ACCESS_COLOR_ATTACHMENT_WRITE_BIT;
            barrier.oldLayout = VK_IMAGE_LAYOUT_COLOR_ATTACHMENT_OPTIMAL;
            barrier.newLayout = VK_IMAGE_LAYOUT_PRESENT_SRC_KHR;
            barrier.image = fd->Backbuffer;
            barrier.subresourceRange.aspectMask = VK_IMAGE_ASPECT_COLOR_BIT;
            barrier.subresourceRange.levelCount = 1;
            barrier.subresourceRange.layerCount = 1;
            vkCmdPipelineBarrier(fd->CommandBuffer, VK_PIPELINE_STAGE_COLOR_ATTACHMENT_OUTPUT_BIT, VK_PIPELINE_STAGE_BOTTOM_OF_PIPE_BIT, 0, 0, nullptr, 0, nullptr, 1, &barrier);
        }
        else
#endif
        {
            vkCmdEndRenderPass(fd->CommandBuffer);
        }
        {
            VkPipelineStageFlags wait_stage = VK_PIPELINE_STAGE_COLOR_ATTACHMENT_OUTPUT_BIT;
            VkSubmitInfo info = {};
            info.sType = VK_STRUCTURE_TYPE_SUBMIT_INFO;
            info.waitSemaphoreCount = 1;
            info.pWaitSemaphores = &fsd->ImageAcquiredSemaphore;
            info.pWaitDstStageMask = &wait_stage;
            info.commandBufferCount = 1;
            info.pCommandBuffers = &fd->CommandBuffer;
            info.signalSemaphoreCount = 1;
            info.pSignalSemaphores = &fsd->RenderCompleteSemaphore;

            err = vkEndCommandBuffer(fd->CommandBuffer);
            check_vk_result(err);
            err = vkResetFences(v->Device, 1, &fd->Fence);
            check_vk_result(err);
            err = vkQueueSubmit(v->Queue, 1, &info, fd->Fence);
            check_vk_result(err);
        }
    }
}

static void ImGui_ImplVulkan_SwapBuffers(ImGuiViewport* viewport, void*)
{
    ImGui_ImplVulkan_Data* bd = ImGui_ImplVulkan_GetBackendData();
    ImGui_ImplVulkan_ViewportData* vd = (ImGui_ImplVulkan_ViewportData*)viewport->RendererUserData;
    ImGui_ImplVulkanH_Window* wd = &vd->Window;
    ImGui_ImplVulkan_InitInfo* v = &bd->VulkanInitInfo;

    if (vd->SwapChainNeedRebuild) // Frame data became invalid in the middle of rendering
        return;

    VkResult err;
    uint32_t present_index = wd->FrameIndex;

    ImGui_ImplVulkanH_FrameSemaphores* fsd = &wd->FrameSemaphores[wd->SemaphoreIndex];
    VkPresentInfoKHR info = {};
    info.sType = VK_STRUCTURE_TYPE_PRESENT_INFO_KHR;
    info.waitSemaphoreCount = 1;
    info.pWaitSemaphores = &fsd->RenderCompleteSemaphore;
    info.swapchainCount = 1;
    info.pSwapchains = &wd->Swapchain;
    info.pImageIndices = &present_index;
    err = vkQueuePresentKHR(v->Queue, &info);
    if (err == VK_ERROR_OUT_OF_DATE_KHR)
    {
        vd->SwapChainNeedRebuild = true;
        return;
    }
    if (err == VK_SUBOPTIMAL_KHR)
        vd->SwapChainSuboptimal = true;
    else
        check_vk_result(err);
    wd->SemaphoreIndex = (wd->SemaphoreIndex + 1) % wd->SemaphoreCount; // Now we can use the next set of semaphores
}

void ImGui_ImplVulkan_InitMultiViewportSupport()
{
    ImGuiPlatformIO& platform_io = ImGui::GetPlatformIO();
    if (ImGui::GetIO().ConfigFlags & ImGuiConfigFlags_ViewportsEnable)
        IM_ASSERT(platform_io.Platform_CreateVkSurface != nullptr && "Platform needs to setup the CreateVkSurface handler.");
    platform_io.Renderer_CreateWindow = ImGui_ImplVulkan_CreateWindow;
    platform_io.Renderer_DestroyWindow = ImGui_ImplVulkan_DestroyWindow;
    platform_io.Renderer_SetWindowSize = ImGui_ImplVulkan_SetWindowSize;
    platform_io.Renderer_RenderWindow = ImGui_ImplVulkan_RenderWindow;
    platform_io.Renderer_SwapBuffers = ImGui_ImplVulkan_SwapBuffers;
}

void ImGui_ImplVulkan_ShutdownMultiViewportSupport()
{
    ImGui::DestroyPlatformWindows();
}

//-----------------------------------------------------------------------------

#endif // #ifndef IMGUI_DISABLE<|MERGE_RESOLUTION|>--- conflicted
+++ resolved
@@ -27,12 +27,9 @@
 
 // CHANGELOG
 // (minor and older changes stripped away, please see git history for details)
-<<<<<<< HEAD
 //  2025-XX-XX: Platform: Added support for multiple windows via the ImGuiPlatformIO interface.
-=======
 //  2025-02-14: *BREAKING CHANGE*: Added uint32_t api_version to ImGui_ImplVulkan_LoadFunctions().
 //  2025-02-13: Vulkan: Added ApiVersion field in ImGui_ImplVulkan_InitInfo. Default to header version if unspecified. Dynamic rendering path loads "vkCmdBeginRendering/vkCmdEndRendering" (without -KHR suffix) on API 1.3. (#8326)
->>>>>>> c4a32a12
 //  2025-01-09: Vulkan: Added IMGUI_IMPL_VULKAN_MINIMUM_IMAGE_SAMPLER_POOL_SIZE to clarify how many image sampler descriptors are expected to be available in descriptor pool. (#6642)
 //  2025-01-06: Vulkan: Added more ImGui_ImplVulkanH_XXXX helper functions to simplify our examples.
 //  2024-12-11: Vulkan: Fixed setting VkSwapchainCreateInfoKHR::preTransform for platforms not supporting VK_SURFACE_TRANSFORM_IDENTITY_BIT_KHR. (#8222)

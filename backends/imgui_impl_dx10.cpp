--- conflicted
+++ resolved
@@ -4,11 +4,8 @@
 // Implemented features:
 //  [X] Renderer: User texture binding. Use 'ID3D10ShaderResourceView*' as texture identifier. Read the FAQ about ImTextureID/ImTextureRef!
 //  [X] Renderer: Large meshes support (64k+ vertices) even with 16-bit indices (ImGuiBackendFlags_RendererHasVtxOffset).
-<<<<<<< HEAD
+//  [X] Renderer: Texture updates support for dynamic font atlas (ImGuiBackendFlags_RendererHasTextures).
 //  [X] Renderer: Multi-viewport support (multiple windows). Enable with 'io.ConfigFlags |= ImGuiConfigFlags_ViewportsEnable'.
-=======
-//  [X] Renderer: Texture updates support for dynamic font atlas (ImGuiBackendFlags_RendererHasTextures).
->>>>>>> 96be9573
 
 // You can use unmodified imgui_impl_* files in your project. See examples/ folder for examples of using this.
 // Prefer including the entire imgui/ repository into your project (either as a copy or as a submodule), and only build the backends you need.
@@ -20,11 +17,8 @@
 
 // CHANGELOG
 // (minor and older changes stripped away, please see git history for details)
-<<<<<<< HEAD
 //  2025-XX-XX: Platform: Added support for multiple windows via the ImGuiPlatformIO interface.
-=======
 //  2025-06-11: DirectX10: Added support for ImGuiBackendFlags_RendererHasTextures, for dynamic font atlas.
->>>>>>> 96be9573
 //  2025-05-07: DirectX10: Honor draw_data->FramebufferScale to allow for custom backends and experiment using it (consistently with other renderer backends, even though in normal condition it is not set under Windows).
 //  2025-01-06: DirectX10: Expose selected render state in ImGui_ImplDX10_RenderState, which you can access in 'void* platform_io.Renderer_RenderState' during draw callbacks.
 //  2024-10-07: DirectX10: Changed default texture sampler to Clamp instead of Repeat/Wrap.
@@ -610,14 +604,11 @@
     io.BackendRendererUserData = (void*)bd;
     io.BackendRendererName = "imgui_impl_dx10";
     io.BackendFlags |= ImGuiBackendFlags_RendererHasVtxOffset;  // We can honor the ImDrawCmd::VtxOffset field, allowing for large meshes.
-<<<<<<< HEAD
+    io.BackendFlags |= ImGuiBackendFlags_RendererHasTextures;   // We can honor ImGuiPlatformIO::Textures[] requests during render.
     io.BackendFlags |= ImGuiBackendFlags_RendererHasViewports;  // We can create multi-viewports on the Renderer side (optional)
-=======
-    io.BackendFlags |= ImGuiBackendFlags_RendererHasTextures;   // We can honor ImGuiPlatformIO::Textures[] requests during render.
 
     ImGuiPlatformIO& platform_io = ImGui::GetPlatformIO();
     platform_io.Renderer_TextureMaxWidth = platform_io.Renderer_TextureMaxHeight = D3D10_REQ_TEXTURE2D_U_OR_V_DIMENSION;
->>>>>>> 96be9573
 
     // Get factory from device
     IDXGIDevice* pDXGIDevice = nullptr;
@@ -651,11 +642,7 @@
     if (bd->pd3dDevice) { bd->pd3dDevice->Release(); }
     io.BackendRendererName = nullptr;
     io.BackendRendererUserData = nullptr;
-<<<<<<< HEAD
-    io.BackendFlags &= ~(ImGuiBackendFlags_RendererHasVtxOffset | ImGuiBackendFlags_RendererHasViewports);
-=======
-    io.BackendFlags &= ~(ImGuiBackendFlags_RendererHasVtxOffset | ImGuiBackendFlags_RendererHasTextures);
->>>>>>> 96be9573
+    io.BackendFlags &= ~(ImGuiBackendFlags_RendererHasVtxOffset | ImGuiBackendFlags_RendererHasTextures | ImGuiBackendFlags_RendererHasViewports);
     IM_DELETE(bd);
 }
 

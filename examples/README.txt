-----------------------------------------------------------------------
 examples/README.txt
 (This is the README file for the examples/ folder. See docs/ for more documentation)
-----------------------------------------------------------------------

Dear ImGui is highly portable and only requires a few things to run and render:

 - Providing mouse/keyboard inputs
 - Uploading the font atlas texture into graphics memory
 - Providing a render function to render indexed textured triangles
 - Optional: clipboard support, mouse cursor supports, Windows IME support, etc.
 - Optional (Advanced,Beta): platform window API to use multi-viewport.

This is essentially what the example bindings in this folder are providing + obligatory portability cruft.

It is important to understand the difference between the core Dear ImGui library (files in the root folder)
and examples bindings which we are describing here (examples/ folder).
You should be able to write bindings for pretty much any platform and any 3D graphics API. With some extra
effort you can even perform the rendering remotely, on a different machine than the one running the logic.

This folder contains two things:

 - Example bindings for popular platforms/graphics API, which you can use as is or adapt for your own use.
   They are the imgui_impl_XXXX files found in the examples/ folder.

 - Example applications (standalone, ready-to-build) using the aforementioned bindings.
   They are the in the XXXX_example/ sub-folders.

You can find binaries of some of those example applications at:
  http://www.miracleworld.net/imgui/binaries


---------------------------------------
 MISC COMMENTS AND SUGGESTIONS
---------------------------------------

 - Please read 'PROGRAMMER GUIDE' in imgui.cpp for notes on how to setup Dear ImGui in your codebase.
   Please read the comments and instruction at the top of each file.

 - If you are using of the backend provided here, so you can copy the imgui_impl_xxx.cpp/h files
   to your project and use them unmodified. Each imgui_impl_xxxx.cpp comes with its own individual
   ChangeLog at the top of the .cpp files, so if you want to update them later it will be easier to
   catch up with what changed.

 - Dear ImGui has 0 to 1 frame of lag for most behaviors, at 60 FPS your experience should be pleasant.
   However, consider that OS mouse cursors are typically drawn through a specific hardware accelerated path
   and will feel smoother than common GPU rendered contents (including Dear ImGui windows).
   You may experiment with the io.MouseDrawCursor flag to request Dear ImGui to draw a mouse cursor itself,
   to visualize the lag between a hardware cursor and a software cursor. However, rendering a mouse cursor
   at 60 FPS will feel slow. It might be beneficial to the user experience to switch to a software rendered
   cursor only when an interactive drag is in progress.
   Note that some setup or GPU drivers are likely to be causing extra lag depending on their settings.
   If you feel that dragging windows feels laggy and you are not sure who to blame: try to build an
   application drawing a shape directly under the mouse cursor.


---------------------------------------
 EXAMPLE BINDINGS
---------------------------------------

Most the example bindings are split in 2 parts:

 - The "Platform" bindings, in charge of: mouse/keyboard/gamepad inputs, cursor shape, timing, windowing.
   Examples: Windows (imgui_impl_win32.cpp), GLFW (imgui_impl_glfw.cpp), SDL2 (imgui_impl_sdl.cpp)

 - The "Renderer" bindings, in charge of: creating the main font texture, rendering imgui draw data.
   Examples: DirectX11 (imgui_impl_dx11.cpp), GL3 (imgui_impl_opengl3.cpp), Vulkan (imgui_impl_vulkan.cpp)

 - The example _applications_ usually combine 1 platform + 1 renderer binding to create a working program.
   Examples: the example_win32_directx11/ application combines imgui_impl_win32.cpp + imgui_impl_dx11.cpp.

 - Some bindings for higher level frameworks carry both "Platform" and "Renderer" parts in one file.
   This is the case for Allegro 5 (imgui_impl_allegro5.cpp), Marmalade (imgui_impl_marmalade5.cpp).

 - If you use your own engine, you may decide to use some of existing bindings and/or rewrite some using
   your own API. As a recommendation, if you are new to Dear ImGui, try using the existing binding as-is
   first, before moving on to rewrite some of the code. Although it is tempting to rewrite both of the
   imgui_impl_xxxx files to fit under your coding style, consider that it is not necessary!
   In fact, if you are new to Dear ImGui, rewriting them will almost always be harder.

   Example: your engine is built over Windows + DirectX11 but you have your own high-level rendering
   system layered over DirectX11.
     Suggestion: step 1: try using imgui_impl_win32.cpp + imgui_impl_dx11.cpp first.
     Once this work, _if_ you want you can replace the imgui_impl_dx11.cpp code with a custom renderer
     using your own functions, etc.
     Please consider using the bindings to the lower-level platform/graphics API as-is.

   Example: your engine is multi-platform (consoles, phones, etc.), you have high-level systems everywhere.
     Suggestion: step 1: try using a non-portable binding first (e.g. win32 + underlying graphics API)!
     This is counter-intuitive, but this will get you running faster! Once you better understand how imgui
     works and is bound, you can rewrite the code using your own systems.

<<<<<<< HEAD
 - From Dear ImGui 1.XX we added an (optional) feature called "viewport" which allows imgui windows to be 
   seamlessly detached from the main application window. This is achieved using an extra layer to the 
   platform and renderer bindings, which allows imgui to communicate platform-specific requests such as 
   "create an additional OS window", "create a render context", "get the OS position of this window" etc. 
   When using this feature, the coupling with your OS/renderer becomes much tighter than a regular imgui 
   integration. It is also much more complicated and require more work to integrate correctly.
   If you are new to imgui and you are trying to integrate it into your application, first try to ignore
   everything related to Viewport and Platform Windows. You'll be able to come back to it later!
   Note that if you decide to use unmodified imgui_impl_xxxx.cpp files, you will automatically benefit
   from improvements and fixes related to viewports and platform windows without extra work on your side.
   See 'ImGuiPlatformIO' for details.  
=======
 - Road-map: Dear ImGui 1.70 (WIP currently in the "viewport" branch) will allows imgui windows to be
   seamlessly detached from the main application window. This is achieved using an extra layer to the
   platform and renderer bindings, which allows imgui to communicate platform-specific requests.
   If you decide to use unmodified imgui_impl_xxxx.cpp files, you will automatically benefit from
   improvements and fixes related to viewports and platform windows without extra work on your side.
>>>>>>> f14f93ef


List of Platforms Bindings in this repository:

    imgui_impl_glfw.cpp       ; GLFW (Windows, macOS, Linux, etc.) http://www.glfw.org/
    imgui_impl_osx.mm         ; macOS native API
    imgui_impl_sdl.cpp        ; SDL2 (Windows, macOS, Linux, iOS, Android) https://www.libsdl.org
    imgui_impl_win32.cpp      ; Win32 native API (Windows)
    imgui_impl_freeglut.cpp   ; FreeGLUT (if you really miss the 90's)

List of Renderer Bindings in this repository:

    imgui_impl_dx9.cpp        ; DirectX9
    imgui_impl_dx10.cpp       ; DirectX10
    imgui_impl_dx11.cpp       ; DirectX11
    imgui_impl_dx12.cpp       ; DirectX12
    imgui_impl_metal.mm       ; Metal (with ObjC)
    imgui_impl_opengl2.cpp    ; OpenGL2 (legacy, fixed pipeline <- don't use with modern OpenGL context)
    imgui_impl_opengl3.cpp    ; OpenGL3, OpenGL ES 2, OpenGL ES 3 (modern programmable pipeline)
    imgui_impl_vulkan.cpp     ; Vulkan

List of high-level Frameworks Bindings in this repository: (combine Platform + Renderer)

    imgui_impl_allegro5.cpp
    imgui_impl_marmalade.cpp

Third-party framework, graphics API and languages bindings are listed at:

    https://github.com/ocornut/imgui/wiki/Bindings

    Languages: C, C#, ChaiScript, D, Go, Haxe, Java, Lua, Odin, Pascal, PureBasic, Python, Rust, Swift...
    Frameworks: Cinder, Cocoa (OSX), Cocos2d-x, Emscripten, SFML, GML/GameMaker Studio, Irrlicht, Ogre,
    OpenSceneGraph, openFrameworks, LOVE, NanoRT, Nim Game Lib, Qt3d, SFML, Unreal Engine 4...
    Miscellaneous: Software Renderer, RemoteImgui, etc.


---------------------------------------
 EXAMPLE APPLICATIONS
---------------------------------------

Building:
  Unfortunately in 2018 it is still tedious to create and maintain portable build files using external
  libraries (the kind we're using here to create a window and render 3D triangles) without relying on
  third party software. For most examples here I choose to provide:
   - Makefiles for Linux/OSX
   - Batch files for Visual Studio 2008+
   - A .sln project file for Visual Studio 2010+
   - Xcode project files for the Apple examples
  Please let me know if they don't work with your setup!
  You can probably just import the imgui_impl_xxx.cpp/.h files into your own codebase or compile those
  directly with a command-line compiler.


example_win32_directx9/
    DirectX9 example, Windows only.
    = main.cpp + imgui_impl_win32.cpp + imgui_impl_dx9.cpp

example_win32_directx10/
    DirectX10 example, Windows only.
    = main.cpp + imgui_impl_win32.cpp + imgui_impl_dx10.cpp

example_win32_directx11/
    DirectX11 example, Windows only.
    = main.cpp + imgui_impl_win32.cpp + imgui_impl_dx11.cpp

example_win32_directx12/
    DirectX12 example, Windows only.
    = main.cpp + imgui_impl_win32.cpp + imgui_impl_dx12.cpp
    This is quite long and tedious, because: DirectX12.

example_apple_metal/
    OSX & iOS + Metal.
    = main.m + imgui_impl_osx.mm + imgui_impl_metal.mm
    It is based on the "cross-platform" game template provided with Xcode as of Xcode 9.
    (NB: you may still want to use GLFW or SDL which will also support Windows, Linux along with OSX.)

example_apple_opengl2/
    OSX + OpenGL2.
    = main.mm + imgui_impl_osx.mm + imgui_impl_opengl2.cpp
    (NB: you may still want to use GLFW or SDL which will also support Windows, Linux along with OSX.)

example_glfw_opengl2/
    GLFW + OpenGL2 example (legacy, fixed pipeline).
    = main.cpp + imgui_impl_glfw.cpp + imgui_impl_opengl2.cpp
    **DO NOT USE OPENGL2 CODE IF YOUR CODE/ENGINE IS USING MODERN OPENGL (SHADERS, VBO, VAO, etc.)**
    **Prefer using OPENGL3 code (with gl3w/glew/glad, you can replace the OpenGL function loader)**
    This code is mostly provided as a reference to learn about Dear ImGui integration, because it is shorter.
    If your code is using GL3+ context or any semi modern OpenGL calls, using this renderer is likely to
    make things more complicated, will require your code to reset many OpenGL attributes to their initial
    state, and might confuse your GPU driver. One star, not recommended.

example_glfw_opengl3/
    GLFW (Win32, Mac, Linux) + OpenGL3+/ES2/ES3 example (programmable pipeline).
    = main.cpp + imgui_impl_glfw.cpp + imgui_impl_opengl3.cpp
    This uses more modern OpenGL calls and custom shaders.
    Prefer using that if you are using modern OpenGL in your application (anything with shaders).

example_glfw_vulkan/
    GLFW (Win32, Mac, Linux) + Vulkan example.
    = main.cpp + imgui_impl_glfw.cpp + imgui_impl_vulkan.cpp
    This is quite long and tedious, because: Vulkan.

example_sdl_opengl2/
    SDL2 (Win32, Mac, Linux etc.) + OpenGL example (legacy, fixed pipeline).
    = main.cpp + imgui_impl_sdl.cpp + imgui_impl_opengl2.cpp
    **DO NOT USE OPENGL2 CODE IF YOUR CODE/ENGINE IS USING MODERN OPENGL (SHADERS, VBO, VAO, etc.)**
    **Prefer using OPENGL3 code (with gl3w/glew/glad, you can replace the OpenGL function loader)**
    This code is mostly provided as a reference to learn about Dear ImGui integration, because it is shorter.
    If your code is using GL3+ context or any semi modern OpenGL calls, using this renderer is likely to
    make things more complicated, will require your code to reset many OpenGL attributes to their initial
    state, and might confuse your GPU driver. One star, not recommended.

example_sdl_opengl3/
    SDL2 (Win32, Mac, Linux, etc.) + OpenGL3+/ES2/ES3 example.
    = main.cpp + imgui_impl_sdl.cpp + imgui_impl_opengl3.cpp
    This uses more modern OpenGL calls and custom shaders.
    Prefer using that if you are using modern OpenGL in your application (anything with shaders).

example_sdl_vulkan/
    SDL2 (Win32, Mac, Linux, etc.) + Vulkan example.
    = main.cpp + imgui_impl_sdl.cpp + imgui_impl_vulkan.cpp
    This is quite long and tedious, because: Vulkan.

example_allegro5/
    Allegro 5 example.
    = main.cpp + imgui_impl_allegro5.cpp

example_freeglut_opengl2/
    FreeGLUT + OpenGL2.
    = main.cpp + imgui_impl_freeglut.cpp + imgui_impl_opengl2.cpp

example_marmalade/
    Marmalade example using IwGx.
    = main.cpp + imgui_impl_marmalade.cpp<|MERGE_RESOLUTION|>--- conflicted
+++ resolved
@@ -90,25 +90,17 @@
      This is counter-intuitive, but this will get you running faster! Once you better understand how imgui
      works and is bound, you can rewrite the code using your own systems.
 
-<<<<<<< HEAD
- - From Dear ImGui 1.XX we added an (optional) feature called "viewport" which allows imgui windows to be 
-   seamlessly detached from the main application window. This is achieved using an extra layer to the 
-   platform and renderer bindings, which allows imgui to communicate platform-specific requests such as 
-   "create an additional OS window", "create a render context", "get the OS position of this window" etc. 
-   When using this feature, the coupling with your OS/renderer becomes much tighter than a regular imgui 
+ - From Dear ImGui 1.XX we added an (optional) feature called "viewport" which allows imgui windows to be
+   seamlessly detached from the main application window. This is achieved using an extra layer to the
+   platform and renderer bindings, which allows imgui to communicate platform-specific requests such as
+   "create an additional OS window", "create a render context", "get the OS position of this window" etc.
+   When using this feature, the coupling with your OS/renderer becomes much tighter than a regular imgui
    integration. It is also much more complicated and require more work to integrate correctly.
    If you are new to imgui and you are trying to integrate it into your application, first try to ignore
    everything related to Viewport and Platform Windows. You'll be able to come back to it later!
    Note that if you decide to use unmodified imgui_impl_xxxx.cpp files, you will automatically benefit
    from improvements and fixes related to viewports and platform windows without extra work on your side.
-   See 'ImGuiPlatformIO' for details.  
-=======
- - Road-map: Dear ImGui 1.70 (WIP currently in the "viewport" branch) will allows imgui windows to be
-   seamlessly detached from the main application window. This is achieved using an extra layer to the
-   platform and renderer bindings, which allows imgui to communicate platform-specific requests.
-   If you decide to use unmodified imgui_impl_xxxx.cpp files, you will automatically benefit from
-   improvements and fixes related to viewports and platform windows without extra work on your side.
->>>>>>> f14f93ef
+   See 'ImGuiPlatformIO' for details.
 
 
 List of Platforms Bindings in this repository:

// ImGui library v1.39 WIP
// See .cpp file for documentation.
// See ImGui::ShowTestWindow() for sample code.
// Read 'Programmer guide' in .cpp for notes on how to setup ImGui in your codebase.
// Get latest version at https://github.com/ocornut/imgui

#pragma once

#include "imconfig.h"       // User-editable configuration file
#include <float.h>          // FLT_MAX
#include <stdarg.h>         // va_list
#include <stddef.h>         // ptrdiff_t, NULL
#include <stdlib.h>         // NULL, malloc, free, qsort, atoi
#include <string.h>         // memset, memmove, memcpy, strlen, strchr, strcpy, strcmp

#define IMGUI_VERSION       "1.39 WIP"

// Define assertion handler.
#ifndef IM_ASSERT
#include <assert.h>
#define IM_ASSERT(_EXPR)    assert(_EXPR)
#endif

// Define attributes of all API symbols declarations, e.g. for DLL under Windows.
#ifndef IMGUI_API
#define IMGUI_API
#endif

// Forward declarations
struct ImDrawCmd;
struct ImDrawList;
struct ImFont;
struct ImFontAtlas;
struct ImGuiIO;
struct ImGuiStorage;
struct ImGuiStyle;

typedef unsigned int ImU32;
typedef unsigned short ImWchar;     // character for display
typedef void* ImTextureID;          // user data to refer to a texture (e.g. store your texture handle/id)
typedef ImU32 ImGuiID;              // unique ID used by widgets (typically hashed from a stack of string)
typedef int ImGuiCol;               // enum ImGuiCol_
typedef int ImGuiStyleVar;          // enum ImGuiStyleVar_
typedef int ImGuiKey;               // enum ImGuiKey_
typedef int ImGuiAlign;             // enum ImGuiAlign_
typedef int ImGuiColorEditMode;     // enum ImGuiColorEditMode_
typedef int ImGuiMouseCursor;       // enum ImGuiMouseCursor_
typedef int ImGuiWindowFlags;       // enum ImGuiWindowFlags_
typedef int ImGuiSetCond;           // enum ImGuiSetCond_
typedef int ImGuiInputTextFlags;    // enum ImGuiInputTextFlags_
struct ImGuiTextEditCallbackData;   // for advanced uses of InputText() 
typedef int (*ImGuiTextEditCallback)(ImGuiTextEditCallbackData *data);

struct ImVec2
{
    float x, y;
    ImVec2() { x = y = 0.0f; }
    ImVec2(float _x, float _y) { x = _x; y = _y; }

#ifdef IM_VEC2_CLASS_EXTRA          // Define constructor and implicit cast operators to convert back<>forth from your math types and ImVec2.
    IM_VEC2_CLASS_EXTRA
#endif
};

struct ImVec4
{
    float x, y, z, w;
    ImVec4() { x = y = z = w = 0.0f; }
    ImVec4(float _x, float _y, float _z, float _w) { x = _x; y = _y; z = _z; w = _w; }

#ifdef IM_VEC4_CLASS_EXTRA          // Define constructor and implicit cast operators to convert back<>forth from your math types and ImVec4.
    IM_VEC4_CLASS_EXTRA
#endif
};

namespace ImGui
{
    // Proxy functions to access the MemAllocFn/MemFreeFn pointers in ImGui::GetIO(). The only reason they exist here is to allow ImVector<> to compile inline.
    IMGUI_API void*       MemAlloc(size_t sz);
    IMGUI_API void        MemFree(void* ptr);
}

// std::vector<> like class to avoid dragging dependencies (also: windows implementation of STL with debug enabled is absurdly slow, so let's bypass it so our code runs fast in debug). 
// Use '#define ImVector std::vector' if you want to use the STL type or your own type.
// Our implementation does NOT call c++ constructors! because the data types we use don't need them (but that could be added as well). Only provide the minimum functionalities we need.
#ifndef ImVector
template<typename T>
class ImVector
{
protected:
    size_t                      Size;
    size_t                      Capacity;
    T*                          Data;

public:
    typedef T                   value_type;
    typedef value_type*         iterator;
    typedef const value_type*   const_iterator;

    ImVector()                  { Size = Capacity = 0; Data = NULL; }
    ~ImVector()                 { if (Data) ImGui::MemFree(Data); }

    inline bool                 empty() const                   { return Size == 0; }
    inline size_t               size() const                    { return Size; }
    inline size_t               capacity() const                { return Capacity; }

    inline value_type&          at(size_t i)                    { IM_ASSERT(i < Size); return Data[i]; }
    inline const value_type&    at(size_t i) const              { IM_ASSERT(i < Size); return Data[i]; }
    inline value_type&          operator[](size_t i)            { IM_ASSERT(i < Size); return Data[i]; }
    inline const value_type&    operator[](size_t i) const      { IM_ASSERT(i < Size); return Data[i]; }

    inline void                 clear()                         { if (Data) { Size = Capacity = 0; ImGui::MemFree(Data); Data = NULL; } }
    inline iterator             begin()                         { return Data; }
    inline const_iterator       begin() const                   { return Data; }
    inline iterator             end()                           { return Data + Size; }
    inline const_iterator       end() const                     { return Data + Size; }
    inline value_type&          front()                         { IM_ASSERT(Size > 0); return Data[0]; }
    inline const value_type&    front() const                   { IM_ASSERT(Size > 0); return Data[0]; }
    inline value_type&          back()                          { IM_ASSERT(Size > 0); return Data[Size-1]; }
    inline const value_type&    back() const                    { IM_ASSERT(Size > 0); return Data[Size-1]; }
    inline void                 swap(ImVector<T>& rhs)          { const size_t rhs_size = rhs.Size; rhs.Size = Size; Size = rhs_size; const size_t rhs_cap = rhs.Capacity; rhs.Capacity = Capacity; Capacity = rhs_cap; value_type* rhs_data = rhs.Data; rhs.Data = Data; Data = rhs_data; }

    inline void                 resize(size_t new_size)         { if (new_size > Capacity) reserve(new_size); Size = new_size; }
    inline void                 reserve(size_t new_capacity)    
    { 
        if (new_capacity <= Capacity) return;
        T* new_data = (value_type*)ImGui::MemAlloc(new_capacity * sizeof(value_type));
        memcpy(new_data, Data, Size * sizeof(value_type));
        ImGui::MemFree(Data);
        Data = new_data;
        Capacity = new_capacity; 
    }

    inline void                 push_back(const value_type& v)  { if (Size == Capacity) reserve(Capacity ? Capacity * 2 : 4); Data[Size++] = v; }
    inline void                 pop_back()                      { IM_ASSERT(Size > 0); Size--; }

    inline iterator             erase(const_iterator it)        { IM_ASSERT(it >= begin() && it < end()); const ptrdiff_t off = it - begin(); memmove(Data + off, Data + off + 1, (Size - (size_t)off - 1) * sizeof(value_type)); Size--; return Data + off; }
    inline iterator             insert(const_iterator it, const value_type& v)  { IM_ASSERT(it >= begin() && it <= end()); const ptrdiff_t off = it - begin(); if (Size == Capacity) reserve(Capacity ? Capacity * 2 : 4); if (off < (int)Size) memmove(Data + off + 1, Data + off, (Size - (size_t)off) * sizeof(value_type)); Data[off] = v; Size++; return Data + off; }
};
#endif // #ifndef ImVector

// Helpers at bottom of the file:
// - IMGUI_ONCE_UPON_A_FRAME            // Execute a block of code once per frame only (convenient for creating UI within deep-nested code that runs multiple times)
// - struct ImGuiTextFilter             // Parse and apply text filters. In format "aaaaa[,bbbb][,ccccc]"
// - struct ImGuiTextBuffer             // Text buffer for logging/accumulating text
// - struct ImGuiStorage                // Custom key value storage (if you need to alter open/close states manually)
// - struct ImDrawList                  // Draw command list
// - struct ImFont                      // TTF font loader, bake glyphs into bitmap

// ImGui end-user API
// In a namespace so that user can add extra functions in a separate file (e.g. Value() helpers for your vector or common types)
namespace ImGui
{
    // Main
    IMGUI_API ImGuiIO&      GetIO();
    IMGUI_API ImGuiStyle&   GetStyle();
    IMGUI_API void          NewFrame();
    IMGUI_API void          Render();
    IMGUI_API void          Shutdown();
    IMGUI_API void          ShowUserGuide();                            // help block
    IMGUI_API void          ShowStyleEditor(ImGuiStyle* ref = NULL);    // style editor block
    IMGUI_API void          ShowTestWindow(bool* opened = NULL);        // test window, demonstrate ImGui features
    IMGUI_API void          ShowMetricsWindow(bool* opened = NULL);     // metrics window for debugging imgui

    // Window
    // See implementation in .cpp for details
    IMGUI_API bool          Begin(const char* name = "Debug", bool* p_opened = NULL, ImGuiWindowFlags flags = 0);                                           // return false when window is collapsed, so you can early out in your code. 'bool* p_opened' creates a widget on the upper-right to close the window (which sets your bool to false). 
    IMGUI_API bool          Begin(const char* name, bool* p_opened, const ImVec2& size_on_first_use, float bg_alpha = -1.0f, ImGuiWindowFlags flags = 0);   // this is the older/longer API. call SetNextWindowSize() instead if you want to set a window size. For regular windows, 'size_on_first_use' only applies to the first time EVER the window is created and probably not what you want! maybe obsolete this API eventually.
    IMGUI_API void          End();
    IMGUI_API bool          BeginChild(const char* str_id, const ImVec2& size = ImVec2(0,0), bool border = false, ImGuiWindowFlags extra_flags = 0);        // size==0.0f: use remaining window size, size<0.0f: use remaining window size minus abs(size). size>0.0f: fixed size. each axis can use a different mode, e.g. ImVec2(0,400).
    IMGUI_API bool          BeginChild(ImGuiID id, const ImVec2& size = ImVec2(0,0), bool border = false, ImGuiWindowFlags extra_flags = 0);                // "
    IMGUI_API void          EndChild();
    IMGUI_API ImVec2        GetContentRegionMax();                                              // window or current column boundaries, in windows coordinates
    IMGUI_API ImVec2        GetWindowContentRegionMin();                                        // window boundaries, in windows coordinates
    IMGUI_API ImVec2        GetWindowContentRegionMax();
    IMGUI_API ImDrawList*   GetWindowDrawList();                                                // get rendering command-list if you want to append your own draw primitives
    IMGUI_API ImFont*       GetWindowFont();
    IMGUI_API float         GetWindowFontSize();                                                // size (also height in pixels) of current font with current scale applied
    IMGUI_API void          SetWindowFontScale(float scale);                                    // per-window font scale. Adjust IO.FontGlobalScale if you want to scale all windows
    IMGUI_API ImVec2        GetWindowPos();                                                     // you should rarely need/care about the window position, but it can be useful if you want to do your own drawing
    IMGUI_API ImVec2        GetWindowSize();                                                    // get current window position
    IMGUI_API float         GetWindowWidth();
    IMGUI_API bool          GetWindowCollapsed();

    IMGUI_API void          SetNextWindowPos(const ImVec2& pos, ImGuiSetCond cond = 0);         // set next window position - call before Begin()
    IMGUI_API void          SetNextWindowSize(const ImVec2& size, ImGuiSetCond cond = 0);       // set next window size. set to ImVec2(0,0) to force an auto-fit
    IMGUI_API void          SetNextWindowCollapsed(bool collapsed, ImGuiSetCond cond = 0);      // set next window collapsed state
    IMGUI_API void          SetNextWindowFocus();                                               // set next window to be focused / front-most
    IMGUI_API void          SetWindowPos(const ImVec2& pos, ImGuiSetCond cond = 0);             // set current window position - call within Begin()/End(). may incur tearing
    IMGUI_API void          SetWindowSize(const ImVec2& size, ImGuiSetCond cond = 0);           // set current window size. set to ImVec2(0,0) to force an auto-fit. may incur tearing
    IMGUI_API void          SetWindowCollapsed(bool collapsed, ImGuiSetCond cond = 0);          // set current window collapsed state
    IMGUI_API void          SetWindowFocus();                                                   // set current window to be focused / front-most
    IMGUI_API void          SetWindowPos(const char* name, const ImVec2& pos, ImGuiSetCond cond = 0);      // set named window position - call within Begin()/End(). may incur tearing
    IMGUI_API void          SetWindowSize(const char* name, const ImVec2& size, ImGuiSetCond cond = 0);    // set named window size. set to ImVec2(0,0) to force an auto-fit. may incur tearing
    IMGUI_API void          SetWindowCollapsed(const char* name, bool collapsed, ImGuiSetCond cond = 0);   // set named window collapsed state
    IMGUI_API void          SetWindowFocus(const char* name);                                              // set named window to be focused / front-most. use NULL to remove focus.

    IMGUI_API float         GetScrollPosY();                                                    // get scrolling position [0..GetScrollMaxY()]
    IMGUI_API float         GetScrollMaxY();                                                    // get maximum scrolling position == ContentSize.Y - WindowSize.Y
    IMGUI_API void          SetScrollPosHere();                                                 // adjust scrolling position to center into the current cursor position
    IMGUI_API void          SetKeyboardFocusHere(int offset = 0);                               // focus keyboard on the next widget. Use positive 'offset' to access sub components of a multiple component widget
    IMGUI_API void          SetStateStorage(ImGuiStorage* tree);                                // replace tree state storage with our own (if you want to manipulate it yourself, typically clear subsection of it)
    IMGUI_API ImGuiStorage* GetStateStorage();

    // Parameters stacks (shared)
    IMGUI_API void          PushFont(ImFont* font);                                             // use NULL as a shortcut to push default font
    IMGUI_API void          PopFont();
    IMGUI_API void          PushStyleColor(ImGuiCol idx, const ImVec4& col);
    IMGUI_API void          PopStyleColor(int count = 1);
    IMGUI_API void          PushStyleVar(ImGuiStyleVar idx, float val);
    IMGUI_API void          PushStyleVar(ImGuiStyleVar idx, const ImVec2& val);
    IMGUI_API void          PopStyleVar(int count = 1);

    // Parameters stacks (current window)
    IMGUI_API void          PushItemWidth(float item_width);                                    // width of items for the common item+label case, pixels. 0.0f = default to ~2/3 of windows width, >0.0f: width in pixels, <0.0f align xx pixels to the right of window (so -1.0f always align width to the right side)
    IMGUI_API void          PopItemWidth();
    IMGUI_API float         CalcItemWidth();                                                    // width of item given pushed settings and current cursor position
    IMGUI_API void          PushAllowKeyboardFocus(bool v);                                     // allow focusing using TAB/Shift-TAB, enabled by default but you can disable it for certain widgets
    IMGUI_API void          PopAllowKeyboardFocus();
    IMGUI_API void          PushTextWrapPos(float wrap_pos_x = 0.0f);                           // word-wrapping for Text*() commands. < 0.0f: no wrapping; 0.0f: wrap to end of window (or column); > 0.0f: wrap at 'wrap_pos_x' position in window local space
    IMGUI_API void          PopTextWrapPos();

    // Tooltip
    IMGUI_API void          SetTooltip(const char* fmt, ...);                                   // set tooltip under mouse-cursor, typically use with ImGui::IsHovered(). last call wins
    IMGUI_API void          SetTooltipV(const char* fmt, va_list args);
    IMGUI_API void          BeginTooltip();                                                     // use to create full-featured tooltip windows that aren't just text
    IMGUI_API void          EndTooltip();

    // Popup
    IMGUI_API void          BeginPopup(bool* p_opened);
    IMGUI_API void          EndPopup();

    // Layout
    IMGUI_API void          BeginGroup();
    IMGUI_API void          EndGroup();
    IMGUI_API void          Separator();                                                        // horizontal line
    IMGUI_API void          SameLine(int column_x = 0, int spacing_w = -1);                     // call between widgets or groups to layout them horizontally
    IMGUI_API void          Spacing();                                                          // add vertical spacing
    IMGUI_API void          Indent();                                                           // move content position toward the right by style.IndentSpacing pixels
    IMGUI_API void          Unindent();                                                         // move content position back to the left (cancel Indent)
    IMGUI_API void          Columns(int count = 1, const char* id = NULL, bool border=true);    // setup number of columns. use an identifier to distinguish multiple column sets. close with Columns(1).
    IMGUI_API void          NextColumn();                                                       // next column
    IMGUI_API int           GetColumnIndex();                                                   // get current column index
    IMGUI_API float         GetColumnOffset(int column_index = -1);                             // get position of column line (in pixels, from the left side of the contents region). pass -1 to use current column, otherwise 0..GetcolumnsCount() inclusive. column 0 is usually 0.0f and not resizable unless you call this
    IMGUI_API void          SetColumnOffset(int column_index, float offset_x);                  // set position of column line (in pixels, from the left side of the contents region). pass -1 to use current column
    IMGUI_API float         GetColumnWidth(int column_index = -1);                              // column width (== GetColumnOffset(GetColumnIndex()+1) - GetColumnOffset(GetColumnOffset())
    IMGUI_API int           GetColumnsCount();                                                  // number of columns (what was passed to Columns())
    IMGUI_API ImVec2        GetCursorPos();                                                     // cursor position is relative to window position
    IMGUI_API float         GetCursorPosX();                                                    // "
    IMGUI_API float         GetCursorPosY();                                                    // "
    IMGUI_API void          SetCursorPos(const ImVec2& pos);                                    // "
    IMGUI_API void          SetCursorPosX(float x);                                             // "
    IMGUI_API void          SetCursorPosY(float y);                                             // "
    IMGUI_API ImVec2        GetCursorScreenPos();                                               // cursor position in absolute screen coordinates [0..io.DisplaySize]
    IMGUI_API void          SetCursorScreenPos(const ImVec2& pos);                              // cursor position in absolute screen coordinates [0..io.DisplaySize]
    IMGUI_API void          AlignFirstTextHeightToWidgets();                                    // call once if the first item on the line is a Text() item and you want to vertically lower it to match subsequent (bigger) widgets
    IMGUI_API float         GetTextLineHeight();                                                // height of font == GetWindowFontSize()
    IMGUI_API float         GetTextLineHeightWithSpacing();                                     // spacing (in pixels) between 2 consecutive lines of text == GetWindowFontSize() + GetStyle().ItemSpacing.y

    // ID scopes
    // If you are creating widgets in a loop you most likely want to push a unique identifier so ImGui can differentiate them
    // You can also use "##extra" within your widget name to distinguish them from each others (see 'Programmer Guide')
    IMGUI_API void          PushID(const char* str_id);                                         // push identifier into the ID stack. IDs are hash of the *entire* stack!
    IMGUI_API void          PushID(const char* str_id_begin, const char* str_id_end);
    IMGUI_API void          PushID(const void* ptr_id);
    IMGUI_API void          PushID(const int int_id);
    IMGUI_API void          PopID();
    IMGUI_API ImGuiID       GetID(const char* str_id);                                          // calculate unique ID (hash of whole ID stack + given parameter). useful if you want to query into ImGuiStorage yourself. otherwise rarely needed
    IMGUI_API ImGuiID       GetID(const char* str_id_begin, const char* str_id_end);
    IMGUI_API ImGuiID       GetID(const void* ptr_id);

    // Widgets
    IMGUI_API void          Text(const char* fmt, ...);
    IMGUI_API void          TextV(const char* fmt, va_list args);
    IMGUI_API void          TextColored(const ImVec4& col, const char* fmt, ...);               // shortcut for PushStyleColor(ImGuiCol_Text, col); Text(fmt, ...); PopStyleColor();
    IMGUI_API void          TextColoredV(const ImVec4& col, const char* fmt, va_list args);
    IMGUI_API void          TextWrapped(const char* fmt, ...);                                  // shortcut for PushTextWrapPos(0.0f); Text(fmt, ...); PopTextWrapPos();
    IMGUI_API void          TextWrappedV(const char* fmt, va_list args);
    IMGUI_API void          TextUnformatted(const char* text, const char* text_end = NULL);     // doesn't require null terminated string if 'text_end' is specified. no copy done to any bounded stack buffer, recommended for long chunks of text
    IMGUI_API void          LabelText(const char* label, const char* fmt, ...);                 // display text+label aligned the same way as value+label widgets 
    IMGUI_API void          LabelTextV(const char* label, const char* fmt, va_list args);
    IMGUI_API void          Bullet();
    IMGUI_API void          BulletText(const char* fmt, ...);
    IMGUI_API void          BulletTextV(const char* fmt, va_list args);
    IMGUI_API bool          Button(const char* label, const ImVec2& size = ImVec2(0,0), bool repeat_when_held = false);
    IMGUI_API bool          SmallButton(const char* label);
    IMGUI_API bool          InvisibleButton(const char* str_id, const ImVec2& size);
    IMGUI_API void          Image(ImTextureID user_texture_id, const ImVec2& size, const ImVec2& uv0 = ImVec2(0,0), const ImVec2& uv1 = ImVec2(1,1), const ImVec4& tint_col = ImVec4(1,1,1,1), const ImVec4& border_col = ImVec4(0,0,0,0));
    IMGUI_API bool          ImageButton(ImTextureID user_texture_id, const ImVec2& size, const ImVec2& uv0 = ImVec2(0,0),  const ImVec2& uv1 = ImVec2(1,1), int frame_padding = -1, const ImVec4& bg_col = ImVec4(0,0,0,1), const ImVec4& tint_col = ImVec4(1,1,1,1));    // <0 frame_padding uses default frame padding settings. 0 for no padding
    IMGUI_API bool          CollapsingHeader(const char* label, const char* str_id = NULL, bool display_frame = true, bool default_open = false);
    IMGUI_API bool          Checkbox(const char* label, bool* v);
    IMGUI_API bool          CheckboxFlags(const char* label, unsigned int* flags, unsigned int flags_value);
    IMGUI_API bool          RadioButton(const char* label, bool active);
    IMGUI_API bool          RadioButton(const char* label, int* v, int v_button);
    IMGUI_API bool          Combo(const char* label, int* current_item, const char** items, int items_count, int height_in_items = -1);
    IMGUI_API bool          Combo(const char* label, int* current_item, const char* items_separated_by_zeros, int height_in_items = -1);      // separate items with \0, end item-list with \0\0
    IMGUI_API bool          Combo(const char* label, int* current_item, bool (*items_getter)(void* data, int idx, const char** out_text), void* data, int items_count, int height_in_items = -1);
    IMGUI_API bool          ColorButton(const ImVec4& col, bool small_height = false, bool outline_border = true);
    IMGUI_API bool          ColorEdit3(const char* label, float col[3]);
    IMGUI_API bool          ColorEdit4(const char* label, float col[4], bool show_alpha = true);
    IMGUI_API void          ColorEditMode(ImGuiColorEditMode mode);
    IMGUI_API void          PlotLines(const char* label, const float* values, int values_count, int values_offset = 0, const char* overlay_text = NULL, float scale_min = FLT_MAX, float scale_max = FLT_MAX, ImVec2 graph_size = ImVec2(0,0), size_t stride = sizeof(float));
    IMGUI_API void          PlotLines(const char* label, float (*values_getter)(void* data, int idx), void* data, int values_count, int values_offset = 0, const char* overlay_text = NULL, float scale_min = FLT_MAX, float scale_max = FLT_MAX, ImVec2 graph_size = ImVec2(0,0));
    IMGUI_API void          PlotHistogram(const char* label, const float* values, int values_count, int values_offset = 0, const char* overlay_text = NULL, float scale_min = FLT_MAX, float scale_max = FLT_MAX, ImVec2 graph_size = ImVec2(0,0), size_t stride = sizeof(float));
    IMGUI_API void          PlotHistogram(const char* label, float (*values_getter)(void* data, int idx), void* data, int values_count, int values_offset = 0, const char* overlay_text = NULL, float scale_min = FLT_MAX, float scale_max = FLT_MAX, ImVec2 graph_size = ImVec2(0,0));

    // Widgets: Sliders (tip: ctrl+click on a slider to input text)
    IMGUI_API bool          SliderFloat(const char* label, float* v, float v_min, float v_max, const char* display_format = "%.3f", float power = 1.0f);     // adjust display_format to decorate the value with a prefix or a suffix. Use power!=1.0 for logarithmic sliders
    IMGUI_API bool          SliderFloat2(const char* label, float v[2], float v_min, float v_max, const char* display_format = "%.3f", float power = 1.0f);
    IMGUI_API bool          SliderFloat3(const char* label, float v[3], float v_min, float v_max, const char* display_format = "%.3f", float power = 1.0f);
    IMGUI_API bool          SliderFloat4(const char* label, float v[4], float v_min, float v_max, const char* display_format = "%.3f", float power = 1.0f);
    IMGUI_API bool          SliderAngle(const char* label, float* v_rad, float v_degrees_min = -360.0f, float v_degrees_max = +360.0f);
    IMGUI_API bool          SliderInt(const char* label, int* v, int v_min, int v_max, const char* display_format = "%.0f");
    IMGUI_API bool          SliderInt2(const char* label, int v[2], int v_min, int v_max, const char* display_format = "%.0f");
    IMGUI_API bool          SliderInt3(const char* label, int v[3], int v_min, int v_max, const char* display_format = "%.0f");
    IMGUI_API bool          SliderInt4(const char* label, int v[4], int v_min, int v_max, const char* display_format = "%.0f");
    IMGUI_API bool          VSliderFloat(const char* label, const ImVec2& size, float* v, float v_min, float v_max, const char* display_format = "%.3f", float power = 1.0f);
    IMGUI_API bool          VSliderInt(const char* label, const ImVec2& size, int* v, int v_min, int v_max, const char* display_format = "%.0f");

    // Widgets: Drags (tip: ctrl+click on a drag box to input text)
    IMGUI_API bool          DragFloat(const char* label, float* v, float v_speed = 1.0f, float v_min = 0.0f, float v_max = 0.0f, const char* display_format = "%.3f", float power = 1.0f);     // If v_min >= v_max we have no bound
    IMGUI_API bool          DragFloat2(const char* label, float v[2], float v_speed = 1.0f, float v_min = 0.0f, float v_max = 0.0f, const char* display_format = "%.3f", float power = 1.0f);
    IMGUI_API bool          DragFloat3(const char* label, float v[3], float v_speed = 1.0f, float v_min = 0.0f, float v_max = 0.0f, const char* display_format = "%.3f", float power = 1.0f);
    IMGUI_API bool          DragFloat4(const char* label, float v[4], float v_speed = 1.0f, float v_min = 0.0f, float v_max = 0.0f, const char* display_format = "%.3f", float power = 1.0f);
    IMGUI_API bool          DragInt(const char* label, int* v, float v_speed = 1.0f, int v_min = 0, int v_max = 0, const char* display_format = "%.0f");                                       // If v_min >= v_max we have no bound
    IMGUI_API bool          DragInt2(const char* label, int v[2], float v_speed = 1.0f, int v_min = 0, int v_max = 0, const char* display_format = "%.0f");
    IMGUI_API bool          DragInt3(const char* label, int v[3], float v_speed = 1.0f, int v_min = 0, int v_max = 0, const char* display_format = "%.0f");
    IMGUI_API bool          DragInt4(const char* label, int v[4], float v_speed = 1.0f, int v_min = 0, int v_max = 0, const char* display_format = "%.0f");

    // Widgets: Input
    IMGUI_API bool          InputText(const char* label, char* buf, size_t buf_size, ImGuiInputTextFlags flags = 0, ImGuiTextEditCallback callback = NULL, void* user_data = NULL);
    IMGUI_API bool          InputFloat(const char* label, float* v, float step = 0.0f, float step_fast = 0.0f, int decimal_precision = -1, ImGuiInputTextFlags extra_flags = 0);
    IMGUI_API bool          InputFloat2(const char* label, float v[2], int decimal_precision = -1, ImGuiInputTextFlags extra_flags = 0);
    IMGUI_API bool          InputFloat3(const char* label, float v[3], int decimal_precision = -1, ImGuiInputTextFlags extra_flags = 0);
    IMGUI_API bool          InputFloat4(const char* label, float v[4], int decimal_precision = -1, ImGuiInputTextFlags extra_flags = 0);
    IMGUI_API bool          InputInt(const char* label, int* v, int step = 1, int step_fast = 100, ImGuiInputTextFlags extra_flags = 0);
    IMGUI_API bool          InputInt2(const char* label, int v[2], ImGuiInputTextFlags extra_flags = 0);
    IMGUI_API bool          InputInt3(const char* label, int v[3], ImGuiInputTextFlags extra_flags = 0);
    IMGUI_API bool          InputInt4(const char* label, int v[4], ImGuiInputTextFlags extra_flags = 0);

    // Widgets: Trees
    IMGUI_API bool          TreeNode(const char* str_label_id);                                 // if returning 'true' the node is open and the user is responsible for calling TreePop
    IMGUI_API bool          TreeNode(const char* str_id, const char* fmt, ...);                 // "
    IMGUI_API bool          TreeNode(const void* ptr_id, const char* fmt, ...);                 // "
    IMGUI_API bool          TreeNodeV(const char* str_id, const char* fmt, va_list args);       // "
    IMGUI_API bool          TreeNodeV(const void* ptr_id, const char* fmt, va_list args);       // "
    IMGUI_API void          TreePush(const char* str_id = NULL);                                // already called by TreeNode(), but you can call Push/Pop yourself for layouting purpose
    IMGUI_API void          TreePush(const void* ptr_id = NULL);                                // "
    IMGUI_API void          TreePop();
    IMGUI_API void          SetNextTreeNodeOpened(bool opened, ImGuiSetCond cond = 0);          // set next tree node to be opened.

    // Widgets: Selectable / Lists
    IMGUI_API bool          Selectable(const char* label, bool selected = false, const ImVec2& size = ImVec2(0,0));
    IMGUI_API bool          Selectable(const char* label, bool* p_selected, const ImVec2& size = ImVec2(0,0));
    IMGUI_API bool          ListBox(const char* label, int* current_item, const char** items, int items_count, int height_in_items = -1);
    IMGUI_API bool          ListBox(const char* label, int* current_item, bool (*items_getter)(void* data, int idx, const char** out_text), void* data, int items_count, int height_in_items = -1);
    IMGUI_API bool          ListBoxHeader(const char* label, const ImVec2& size = ImVec2(0,0)); // use if you want to reimplement ListBox() will custom data or interactions. make sure to call ListBoxFooter() afterwards.
    IMGUI_API bool          ListBoxHeader(const char* label, int items_count, int height_in_items = -1); // "
    IMGUI_API void          ListBoxFooter();                                                    // terminate the scrolling region

    // Widgets: Menus
    // FIXME-WIP: v1.39 in development
    IMGUI_API bool          MenuItem(const char* label, const char* shortcut = NULL, bool selected = false); // bool enabled = true
    IMGUI_API bool          MenuItem(const char* label, const char* shortcut, bool* p_selected); // bool enabled = true

    // Widgets: Value() Helpers. Output single value in "name: value" format (tip: freely declare your own within the ImGui namespace!)
    IMGUI_API void          Value(const char* prefix, bool b);
    IMGUI_API void          Value(const char* prefix, int v);
    IMGUI_API void          Value(const char* prefix, unsigned int v);
    IMGUI_API void          Value(const char* prefix, float v, const char* float_format = NULL);
    IMGUI_API void          Color(const char* prefix, const ImVec4& v);
    IMGUI_API void          Color(const char* prefix, unsigned int v);

    // Logging: all text output from interface is redirected to tty/file/clipboard. Tree nodes are automatically opened.
    IMGUI_API void          LogToTTY(int max_depth = -1);                                       // start logging to tty
    IMGUI_API void          LogToFile(int max_depth = -1, const char* filename = NULL);         // start logging to file
    IMGUI_API void          LogToClipboard(int max_depth = -1);                                 // start logging to OS clipboard
    IMGUI_API void          LogFinish();                                                        // stop logging (close file, etc.)
    IMGUI_API void          LogButtons();                                                       // helper to display buttons for logging to tty/file/clipboard
    IMGUI_API void          LogText(const char* fmt, ...);                                      // pass text data straight to log (without being displayed)

    // Utilities
    IMGUI_API bool          IsItemHovered();                                                    // was the last item hovered by mouse?
    IMGUI_API bool          IsItemHoveredRect();                                                // was the last item hovered by mouse? even if another item is active while we are hovering this
    IMGUI_API bool          IsItemActive();                                                     // was the last item active? (e.g. button being held, text field being edited- items that don't interact will always return false)
    IMGUI_API bool          IsAnyItemActive();                                                  // 
    IMGUI_API bool          IsItemVisible();
    IMGUI_API ImVec2        GetItemRectMin();                                                   // get bounding rect of last item in screen space
    IMGUI_API ImVec2        GetItemRectMax();                                                   // "
    IMGUI_API ImVec2        GetItemRectSize();                                                  // "
    IMGUI_API bool          IsWindowFocused();                                                  // is current window focused (differentiate child windows from each others)
    IMGUI_API bool          IsRootWindowFocused();                                              // is current root window focused
    IMGUI_API bool          IsRootWindowOrAnyChildFocused();                                    // is current root window or any of its child (including current window) focused
    IMGUI_API bool          IsRectClipped(const ImVec2& size);                                  // test if rectangle of given size starting from cursor pos is out of clipping region. to perform coarse clipping on user's side (as an optimization)
    IMGUI_API bool          IsKeyDown(int key_index);                                           // key_index into the keys_down[512] array, imgui doesn't know the semantic of each entry
    IMGUI_API bool          IsKeyPressed(int key_index, bool repeat = true);                    // "
    IMGUI_API bool          IsMouseDown(int button);
    IMGUI_API bool          IsMouseClicked(int button, bool repeat = false);
    IMGUI_API bool          IsMouseDoubleClicked(int button);
    IMGUI_API bool          IsMouseHoveringWindow();                                            // is mouse hovering current window ("window" in API names always refer to current window)
    IMGUI_API bool          IsMouseHoveringAnyWindow();                                         // is mouse hovering any active imgui window
    IMGUI_API bool          IsMouseHoveringRect(const ImVec2& rect_min, const ImVec2& rect_max);// is mouse hovering given bounding rect
    IMGUI_API bool          IsMouseDragging(int button = 0, float lock_threshold = -1.0f);      // is mouse dragging. if lock_threshold < -1.0f uses io.MouseDraggingThreshold
    IMGUI_API bool          IsPosHoveringAnyWindow(const ImVec2& pos);                          // is given position hovering any active imgui window
    IMGUI_API ImVec2        GetMousePos();                                                      // shortcut to ImGui::GetIO().MousePos provided by user, to be consistent with other calls
    IMGUI_API ImVec2        GetMouseDragDelta(int button = 0, float lock_threshold = -1.0f);    // dragging amount since clicking, also see: GetItemActiveDragDelta(). if lock_threshold < -1.0f uses io.MouseDraggingThreshold
    IMGUI_API void          ResetMouseDragDelta(int button = 0);
    IMGUI_API ImGuiMouseCursor GetMouseCursor();                                                // get desired cursor type, reset in ImGui::NewFrame(), this updated during the frame. valid before Render(). If you use software rendering by setting io.MouseDrawCursor ImGui will render those for you
    IMGUI_API void          SetMouseCursor(ImGuiMouseCursor type);                              // set desired cursor type
    IMGUI_API float         GetTime();
    IMGUI_API int           GetFrameCount();
    IMGUI_API const char*   GetStyleColName(ImGuiCol idx);
    IMGUI_API ImVec2        CalcItemRectClosestPoint(const ImVec2& pos, bool on_edge = false, float outward = +0.0f);   // utility to find the closest point the last item bounding rectangle edge. useful to visually link items
    IMGUI_API ImVec2        CalcTextSize(const char* text, const char* text_end = NULL, bool hide_text_after_double_hash = false, float wrap_width = -1.0f);
    IMGUI_API void          CalcListClipping(int items_count, float items_height, int* out_items_display_start, int* out_items_display_end);    // helper to manually clip large list of items. see comments in implementation

    IMGUI_API void          BeginChildFrame(ImGuiID id, const ImVec2& size);                    // helper to create a child window / scrolling region that looks like a normal widget frame
    IMGUI_API void          EndChildFrame();

    IMGUI_API ImU32         ColorConvertFloat4ToU32(const ImVec4& in);
    IMGUI_API void          ColorConvertRGBtoHSV(float r, float g, float b, float& out_h, float& out_s, float& out_v);
    IMGUI_API void          ColorConvertHSVtoRGB(float h, float s, float v, float& out_r, float& out_g, float& out_b);

    // Internal state access - if you want to share ImGui state between modules (e.g. DLL) or allocate it yourself
    IMGUI_API const char*   GetVersion();
    IMGUI_API void*         GetInternalState();
    IMGUI_API size_t        GetInternalStateSize();
    IMGUI_API void          SetInternalState(void* state, bool construct = false);

    // Obsolete (will be removed)
    IMGUI_API void          GetDefaultFontData(const void** fnt_data, unsigned int* fnt_size, const void** png_data, unsigned int* png_size);   // OBSOLETE
    static inline void      OpenNextNode(bool open) { ImGui::SetNextTreeNodeOpened(open, 0); }  // OBSOLETE
    static inline bool      GetWindowIsFocused() { return ImGui::IsWindowFocused(); }   // OBSOLETE
    static inline ImVec2    GetItemBoxMin() { return GetItemRectMin(); }    // OBSOLETE
    static inline ImVec2    GetItemBoxMax() { return GetItemRectMax(); }    // OBSOLETE
    static inline bool      IsClipped(const ImVec2& size) { return IsRectClipped(size); }   // OBSOLETE
    static inline bool      IsMouseHoveringBox(const ImVec2& rect_min, const ImVec2& rect_max) { return IsMouseHoveringRect(rect_min, rect_max); }  // OBSOLETE

} // namespace ImGui

// Flags for ImGui::Begin()
enum ImGuiWindowFlags_
{
    // Default: 0
    ImGuiWindowFlags_NoTitleBar             = 1 << 0,   // Disable title-bar
    ImGuiWindowFlags_NoResize               = 1 << 1,   // Disable user resizing with the lower-right grip
    ImGuiWindowFlags_NoMove                 = 1 << 2,   // Disable user moving the window
    ImGuiWindowFlags_NoScrollbar            = 1 << 3,   // Disable scrollbar (window can still scroll with mouse or programatically)
    ImGuiWindowFlags_NoScrollWithMouse      = 1 << 4,   // Disable user scrolling with mouse wheel
    ImGuiWindowFlags_NoCollapse             = 1 << 5,   // Disable user collapsing window by double-clicking on it
    ImGuiWindowFlags_AlwaysAutoResize       = 1 << 6,   // Resize every window to its content every frame
    ImGuiWindowFlags_ShowBorders            = 1 << 7,   // Show borders around windows and items
    ImGuiWindowFlags_NoSavedSettings        = 1 << 8,   // Never load/save settings in .ini file
    // [Internal]
    ImGuiWindowFlags_ChildWindow            = 1 << 9,   // For internal use by BeginChild()
    ImGuiWindowFlags_ChildWindowAutoFitX    = 1 << 10,  // For internal use by BeginChild()
    ImGuiWindowFlags_ChildWindowAutoFitY    = 1 << 11,  // For internal use by BeginChild()
    ImGuiWindowFlags_ComboBox               = 1 << 12,  // For internal use by ComboBox()
    ImGuiWindowFlags_Tooltip                = 1 << 13,  // For internal use by BeginTooltip()
    ImGuiWindowFlags_Popup                  = 1 << 14   // For internal use by BeginPopup()
};

// Flags for ImGui::InputText()
enum ImGuiInputTextFlags_
{
    // Default: 0
    ImGuiInputTextFlags_CharsDecimal        = 1 << 0,   // Allow 0123456789.+-*/
    ImGuiInputTextFlags_CharsHexadecimal    = 1 << 1,   // Allow 0123456789ABCDEFabcdef
    ImGuiInputTextFlags_CharsUppercase      = 1 << 2,   // Turn a..z into A..Z
    ImGuiInputTextFlags_CharsNoBlank        = 1 << 3,   // Filter out spaces, tabs
    ImGuiInputTextFlags_AutoSelectAll       = 1 << 4,   // Select entire text when first taking mouse focus
    ImGuiInputTextFlags_EnterReturnsTrue    = 1 << 5,   // Return 'true' when Enter is pressed (as opposed to when the value was modified)
    ImGuiInputTextFlags_CallbackCompletion  = 1 << 6,   // Call user function on pressing TAB (for completion handling)
    ImGuiInputTextFlags_CallbackHistory     = 1 << 7,   // Call user function on pressing Up/Down arrows (for history handling)
    ImGuiInputTextFlags_CallbackAlways      = 1 << 8,   // Call user function every time
    ImGuiInputTextFlags_CallbackCharFilter  = 1 << 9    // Call user function to filter character. Modify data->EventChar to replace/filter input, or return 1 to discard character.
};

// User fill ImGuiIO.KeyMap[] array with indices into the ImGuiIO.KeysDown[512] array
enum ImGuiKey_
{
    ImGuiKey_Tab,
    ImGuiKey_LeftArrow,
    ImGuiKey_RightArrow,
    ImGuiKey_UpArrow,
    ImGuiKey_DownArrow,
    ImGuiKey_Home,
    ImGuiKey_End,
    ImGuiKey_Delete,
    ImGuiKey_Backspace,
    ImGuiKey_Enter,
    ImGuiKey_Escape,
    ImGuiKey_A,         // for CTRL+A: select all
    ImGuiKey_C,         // for CTRL+C: copy
    ImGuiKey_V,         // for CTRL+V: paste
    ImGuiKey_X,         // for CTRL+X: cut
    ImGuiKey_Y,         // for CTRL+Y: redo
    ImGuiKey_Z,         // for CTRL+Z: undo
    ImGuiKey_COUNT
};

// Enumeration for PushStyleColor() / PopStyleColor()
enum ImGuiCol_
{
    ImGuiCol_Text,
    ImGuiCol_WindowBg,
    ImGuiCol_ChildWindowBg,
    ImGuiCol_Border,
    ImGuiCol_BorderShadow,
    ImGuiCol_FrameBg,               // Background of checkbox, radio button, plot, slider, text input
    ImGuiCol_FrameBgHovered,
    ImGuiCol_FrameBgActive,
    ImGuiCol_TitleBg,
    ImGuiCol_TitleBgCollapsed,
    ImGuiCol_ScrollbarBg,
    ImGuiCol_ScrollbarGrab,
    ImGuiCol_ScrollbarGrabHovered,
    ImGuiCol_ScrollbarGrabActive,
    ImGuiCol_ComboBg,
    ImGuiCol_CheckMark,
    ImGuiCol_SliderGrab,
    ImGuiCol_SliderGrabActive,
    ImGuiCol_Button,
    ImGuiCol_ButtonHovered,
    ImGuiCol_ButtonActive,
    ImGuiCol_Header,
    ImGuiCol_HeaderHovered,
    ImGuiCol_HeaderActive,
    ImGuiCol_Column,
    ImGuiCol_ColumnHovered,
    ImGuiCol_ColumnActive,
    ImGuiCol_ResizeGrip,
    ImGuiCol_ResizeGripHovered,
    ImGuiCol_ResizeGripActive,
    ImGuiCol_CloseButton,
    ImGuiCol_CloseButtonHovered,
    ImGuiCol_CloseButtonActive,
    ImGuiCol_PlotLines,
    ImGuiCol_PlotLinesHovered,
    ImGuiCol_PlotHistogram,
    ImGuiCol_PlotHistogramHovered,
    ImGuiCol_TextSelectedBg,
    ImGuiCol_TooltipBg,
    ImGuiCol_COUNT
};

// Enumeration for PushStyleVar() / PopStyleVar()
// NB: the enum only refers to fields of ImGuiStyle() which makes sense to be pushed/poped in UI code. Feel free to add others.
enum ImGuiStyleVar_
{
    ImGuiStyleVar_Alpha,               // float
    ImGuiStyleVar_WindowPadding,       // ImVec2
    ImGuiStyleVar_WindowRounding,      // float
    ImGuiStyleVar_ChildWindowRounding, // float
    ImGuiStyleVar_FramePadding,        // ImVec2
    ImGuiStyleVar_FrameRounding,       // float
    ImGuiStyleVar_ItemSpacing,         // ImVec2
    ImGuiStyleVar_ItemInnerSpacing,    // ImVec2
    ImGuiStyleVar_IndentSpacing,       // float
    ImGuiStyleVar_GrabMinSize          // float
};

enum ImGuiAlign_
{
    ImGuiAlign_Left     = 1 << 0,
    ImGuiAlign_Center   = 1 << 1,
    ImGuiAlign_Right    = 1 << 2,
    ImGuiAlign_Default  = ImGuiAlign_Left,
};

// Enumeration for ColorEditMode()
enum ImGuiColorEditMode_
{
    ImGuiColorEditMode_UserSelect = -2,
    ImGuiColorEditMode_UserSelectShowButton = -1,
    ImGuiColorEditMode_RGB = 0,
    ImGuiColorEditMode_HSV = 1,
    ImGuiColorEditMode_HEX = 2
};

// Enumeration for GetMouseCursor()
enum ImGuiMouseCursor_
{
    ImGuiMouseCursor_Arrow = 0,
    ImGuiMouseCursor_TextInput,         // When hovering over InputText, etc.
    ImGuiMouseCursor_Move,              // Unused
    ImGuiMouseCursor_ResizeNS,          // Unused
    ImGuiMouseCursor_ResizeEW,          // When hovering over a column
    ImGuiMouseCursor_ResizeNESW,        // Unused
    ImGuiMouseCursor_ResizeNWSE,        // When hovering over the bottom-right corner of a window
    ImGuiMouseCursor_Count_
};

// Condition flags for ImGui::SetWindow***(), SetNextWindow***(), SetNextTreeNode***() functions
// All those functions treat 0 as a shortcut to ImGuiSetCond_Always
enum ImGuiSetCond_
{
    ImGuiSetCond_Always        = 1 << 0, // Set the variable
    ImGuiSetCond_Once          = 1 << 1, // Only set the variable on the first call per runtime session
    ImGuiSetCond_FirstUseEver  = 1 << 2, // Only set the variable if the window doesn't exist in the .ini file
    ImGuiSetCond_Appearing     = 1 << 3  // Only set the variable if the window is appearing after being inactive (or the first time)
};

struct ImGuiStyle
{
    float       Alpha;                      // Global alpha applies to everything in ImGui
    ImVec2      WindowPadding;              // Padding within a window
    ImVec2      WindowMinSize;              // Minimum window size
    float       WindowRounding;             // Radius of window corners rounding. Set to 0.0f to have rectangular windows
    ImGuiAlign  WindowTitleAlign;           // Alignment for title bar text
    float       ChildWindowRounding;        // Radius of child window corners rounding. Set to 0.0f to have rectangular windows
    ImVec2      FramePadding;               // Padding within a framed rectangle (used by most widgets)
    float       FrameRounding;              // Radius of frame corners rounding. Set to 0.0f to have rectangular frame (used by most widgets).
    ImVec2      ItemSpacing;                // Horizontal and vertical spacing between widgets/lines
    ImVec2      ItemInnerSpacing;           // Horizontal and vertical spacing between within elements of a composed widget (e.g. a slider and its label)
    ImVec2      TouchExtraPadding;          // Expand reactive bounding box for touch-based system where touch position is not accurate enough. Unfortunately we don't sort widgets so priority on overlap will always be given to the first widget. So don't grow this too much!
    float       WindowFillAlphaDefault;     // Default alpha of window background, if not specified in ImGui::Begin()
    float       IndentSpacing;              // Horizontal indentation when e.g. entering a tree node
    float       ColumnsMinSpacing;          // Minimum horizontal spacing between two columns
    float       ScrollbarWidth;             // Width of the vertical scrollbar
    float       ScrollbarRounding;          // Radius of grab corners for scrollbar
    float       GrabMinSize;                // Minimum width/height of a grab box for slider/scrollbar
    ImVec2      DisplayWindowPadding;       // Window positions are clamped to be visible within the display area by at least this amount. Only covers regular windows.
    ImVec2      DisplaySafeAreaPadding;     // If you cannot see the edge of your screen (e.g. on a TV) increase the safe area padding. Covers popups/tooltips as well regular windows.
    ImVec4      Colors[ImGuiCol_COUNT];

    IMGUI_API ImGuiStyle();
};

// This is where your app communicate with ImGui. Call ImGui::GetIO() to access.
// Read 'Programmer guide' section in .cpp file for general usage.
struct ImGuiIO
{
    //------------------------------------------------------------------
    // Settings (fill once)                 // Default value:
    //------------------------------------------------------------------

    ImVec2        DisplaySize;              // <unset>              // Display size, in pixels. For clamping windows positions.
    float         DeltaTime;                // = 1.0f/60.0f         // Time elapsed since last frame, in seconds.
    float         IniSavingRate;            // = 5.0f               // Maximum time between saving positions/sizes to .ini file, in seconds.
    const char*   IniFilename;              // = "imgui.ini"        // Path to .ini file. NULL to disable .ini saving.
    const char*   LogFilename;              // = "imgui_log.txt"    // Path to .log file (default parameter to ImGui::LogToFile when no file is specified).
    float         MouseDoubleClickTime;     // = 0.30f              // Time for a double-click, in seconds.
    float         MouseDoubleClickMaxDist;  // = 6.0f               // Distance threshold to stay in to validate a double-click, in pixels.
    float         MouseDragThreshold;       // = 6.0f               // Distance threshold before considering we are dragging
    int           KeyMap[ImGuiKey_COUNT];   // <unset>              // Map of indices into the KeysDown[512] entries array
    void*         UserData;                 // = NULL               // Store your own data for retrieval by callbacks.

    ImFontAtlas*  Fonts;                    // <auto>               // Load and assemble one or more fonts into a single tightly packed texture. Output to Fonts array.
    float         FontGlobalScale;          // = 1.0f               // Global scale all fonts
    bool          FontAllowUserScaling;     // = false              // Allow user scaling text of individual window with CTRL+Wheel.
    ImVec2        DisplayVisibleMin;        // <unset> (0.0f,0.0f)  // If you use DisplaySize as a virtual space larger than your screen, set DisplayVisibleMin/Max to the visible area.
    ImVec2        DisplayVisibleMax;        // <unset> (0.0f,0.0f)  // If the values are the same, we defaults to Min=(0.0f) and Max=DisplaySize

    //------------------------------------------------------------------
    // User Functions
    //------------------------------------------------------------------

    // REQUIRED: rendering function. 
    // See example code if you are unsure of how to implement this.
    void        (*RenderDrawListsFn)(ImDrawList** const draw_lists, int count);      

    // Optional: access OS clipboard
    // (default to use native Win32 clipboard on Windows, otherwise uses a private clipboard. Override to access OS clipboard on other architectures)
    const char* (*GetClipboardTextFn)();
    void        (*SetClipboardTextFn)(const char* text);

    // Optional: override memory allocations. MemFreeFn() may be called with a NULL pointer.
    // (default to posix malloc/free)
    void*       (*MemAllocFn)(size_t sz);
    void        (*MemFreeFn)(void* ptr);

    // Optional: notify OS Input Method Editor of the screen position of your cursor for text input position (e.g. when using Japanese/Chinese IME in Windows)
    // (default to use native imm32 api on Windows)
    void        (*ImeSetInputScreenPosFn)(int x, int y);
    void*       ImeWindowHandle;            // (Windows) Set this to your HWND to get automatic IME cursor positioning.

    //------------------------------------------------------------------
    // Input - Fill before calling NewFrame()
    //------------------------------------------------------------------

    ImVec2      MousePos;                   // Mouse position, in pixels (set to -1,-1 if no mouse / on another screen, etc.)
    bool        MouseDown[5];               // Mouse buttons. ImGui itself only uses button 0 (left button). Others buttons allows to track if mouse is being used by your application + available to user as a convenience via IsMouse** API.
    float       MouseWheel;                 // Mouse wheel: 1 unit scrolls about 5 lines text. 
    bool        MouseDrawCursor;            // Request ImGui to draw a mouse cursor for you (if you are on a platform without a mouse cursor).
    bool        KeyCtrl;                    // Keyboard modifier pressed: Control
    bool        KeyShift;                   // Keyboard modifier pressed: Shift
    bool        KeyAlt;                     // Keyboard modifier pressed: Alt
    bool        KeysDown[512];              // Keyboard keys that are pressed (in whatever storage order you naturally have access to keyboard data)
    ImWchar     InputCharacters[16+1];      // List of characters input (translated by user from keypress+keyboard state). Fill using AddInputCharacter() helper.

    // Function
    IMGUI_API void AddInputCharacter(ImWchar c); // Helper to add a new character into InputCharacters[]

    //------------------------------------------------------------------
    // Output - Retrieve after calling NewFrame(), you can use them to discard inputs or hide them from the rest of your application
    //------------------------------------------------------------------

    bool        WantCaptureMouse;           // Mouse is hovering a window or widget is active (= ImGui will use your mouse input)
    bool        WantCaptureKeyboard;        // Widget is active (= ImGui will use your keyboard input)
    float       Framerate;                  // Framerate estimation, in frame per second. Rolling average estimation based on IO.DeltaTime over 120 frames
    int         MetricsRenderVertices;      // Vertices processed during last call to Render()
<<<<<<< HEAD
    int         MetricsRenderIndices;       // 
=======
    int         MetricsActiveWindows;       // Number of visible windows (exclude child windows)
>>>>>>> e57ee285

    //------------------------------------------------------------------
    // [Internal] ImGui will maintain those fields for you
    //------------------------------------------------------------------

    ImVec2      MousePosPrev;               // Previous mouse position
    ImVec2      MouseDelta;                 // Mouse delta. Note that this is zero if either current or previous position are negative to allow mouse enabling/disabling.
    bool        MouseClicked[5];            // Mouse button went from !Down to Down
    ImVec2      MouseClickedPos[5];         // Position at time of clicking
    float       MouseClickedTime[5];        // Time of last click (used to figure out double-click)
    bool        MouseDoubleClicked[5];      // Has mouse button been double-clicked?
    bool        MouseDownOwned[5];          // Track if button was clicked inside a window. We don't request mouse capture from the application if click started outside ImGui bounds.
    float       MouseDownTime[5];           // Time the mouse button has been down
    float       MouseDragMaxDistanceSqr[5]; // Squared maximum distance of how much mouse has traveled from the click point
    float       KeysDownTime[512];          // Time the keyboard key has been down

    IMGUI_API   ImGuiIO();
};

//-----------------------------------------------------------------------------
// Helpers
//-----------------------------------------------------------------------------

// Helper: execute a block of code once a frame only
// Convenient if you want to quickly create an UI within deep-nested code that runs multiple times every frame.
// Usage:
//   IMGUI_ONCE_UPON_A_FRAME
//   {
//      // code block will be executed one per frame
//   }
// Attention! the macro expands into 2 statement so make sure you don't use it within e.g. an if() statement without curly braces.
#define IMGUI_ONCE_UPON_A_FRAME    static ImGuiOnceUponAFrame imgui_oaf##__LINE__; if (imgui_oaf##__LINE__)
struct ImGuiOnceUponAFrame
{
    ImGuiOnceUponAFrame() { RefFrame = -1; }
    mutable int RefFrame;
    operator bool() const { const int current_frame = ImGui::GetFrameCount(); if (RefFrame == current_frame) return false; RefFrame = current_frame; return true; }
};

// Helper: Parse and apply text filters. In format "aaaaa[,bbbb][,ccccc]"
struct ImGuiTextFilter
{
    struct TextRange
    {
        const char* b;
        const char* e;

        TextRange() { b = e = NULL; }
        TextRange(const char* _b, const char* _e) { b = _b; e = _e; }
        const char* begin() const { return b; }
        const char* end() const { return e; }
        bool empty() const { return b == e; }
        char front() const { return *b; }
        static bool isblank(char c) { return c == ' ' || c == '\t'; }
        void trim_blanks() { while (b < e && isblank(*b)) b++; while (e > b && isblank(*(e-1))) e--; }
        IMGUI_API void split(char separator, ImVector<TextRange>& out);
    };

    char                InputBuf[256];
    ImVector<TextRange> Filters;
    int                 CountGrep;

    ImGuiTextFilter(const char* default_filter = "");
    void Clear() { InputBuf[0] = 0; Build(); }
    void Draw(const char* label = "Filter (inc,-exc)", float width = -1.0f);    // Helper calling InputText+Build
    bool PassFilter(const char* val) const;
    bool IsActive() const { return !Filters.empty(); }
    IMGUI_API void Build();
};

// Helper: Text buffer for logging/accumulating text
struct ImGuiTextBuffer
{
    ImVector<char>      Buf;

    ImGuiTextBuffer()   { Buf.push_back(0); }
    const char*         begin() const { return &Buf.front(); }
    const char*         end() const { return &Buf.back(); }      // Buf is zero-terminated, so end() will point on the zero-terminator
    size_t              size() const { return Buf.size()-1; }
    bool                empty() { return size() >= 1; }
    void                clear() { Buf.clear(); Buf.push_back(0); }
    IMGUI_API void      append(const char* fmt, ...);
    IMGUI_API void      appendv(const char* fmt, va_list args);
};

// Helper: Key->value storage
// - Store collapse state for a tree (Int 0/1)
// - Store color edit options (Int using values in ImGuiColorEditMode enum).
// - Custom user storage for temporary values.
// Typically you don't have to worry about this since a storage is held within each Window.
// Declare your own storage if:
// - You want to manipulate the open/close state of a particular sub-tree in your interface (tree node uses Int 0/1 to store their state).
// - You want to store custom debug data easily without adding or editing structures in your code.
struct ImGuiStorage
{
    struct Pair 
    { 
        ImGuiID key; 
        union { int val_i; float val_f; void* val_p; };        
        Pair(ImGuiID _key, int _val_i) { key = _key; val_i = _val_i; } 
        Pair(ImGuiID _key, float _val_f) { key = _key; val_f = _val_f; } 
        Pair(ImGuiID _key, void* _val_p) { key = _key; val_p = _val_p; } 
    };
    ImVector<Pair>    Data;

    // - Get***() functions find pair, never add/allocate. Pairs are sorted so a query is O(log N)
    // - Set***() functions find pair, insertion on demand if missing.
    // - Sorted insertion is costly but should amortize. A typical frame shouldn't need to insert any new pair.
    IMGUI_API void    Clear();
    IMGUI_API int     GetInt(ImGuiID key, int default_val = 0) const;
    IMGUI_API void    SetInt(ImGuiID key, int val);
    IMGUI_API float   GetFloat(ImGuiID key, float default_val = 0.0f) const;
    IMGUI_API void    SetFloat(ImGuiID key, float val);
    IMGUI_API void*   GetVoidPtr(ImGuiID key) const; // default_val is NULL
    IMGUI_API void    SetVoidPtr(ImGuiID key, void* val);

    // - Get***Ref() functions finds pair, insert on demand if missing, return pointer. Useful if you intend to do Get+Set. 
    // - References are only valid until a new value is added to the storage. Calling a Set***() function or a Get***Ref() function invalidates the pointer.
    // - A typical use case where this is convenient:
    //      float* pvar = ImGui::GetFloatRef(key); ImGui::SliderFloat("var", pvar, 0, 100.0f); some_var += *pvar;
    // - You can also use this to quickly create temporary editable values during a session of using Edit&Continue, without restarting your application.
    IMGUI_API int*    GetIntRef(ImGuiID key, int default_val = 0);
    IMGUI_API float*  GetFloatRef(ImGuiID key, float default_val = 0);
    IMGUI_API void**  GetVoidPtrRef(ImGuiID key, void* default_val = NULL);

    // Use on your own storage if you know only integer are being stored (open/close all tree nodes)
    IMGUI_API void    SetAllInt(int val);
};

// Shared state of InputText(), passed to callback when a ImGuiInputTextFlags_Callback* flag is used.
struct ImGuiTextEditCallbackData
{
    ImGuiInputTextFlags EventFlag;      // One of ImGuiInputTextFlags_Callback* // Read-only
    ImGuiInputTextFlags Flags;          // What user passed to InputText()      // Read-only
    void*               UserData;       // What user passed to InputText()      // Read-only

    // CharFilter event:
    ImWchar             EventChar;      // Character input                      // Read-write (replace character or set to zero)

    // Completion,History,Always events:
    ImGuiKey            EventKey;       // Key pressed (Up/Down/TAB)            // Read-only
    char*               Buf;            // Current text                         // Read-write (pointed data only)
    size_t              BufSize;        //                                      // Read-only
    bool                BufDirty;       // Set if you modify Buf directly       // Write
    int                 CursorPos;      //                                      // Read-write
    int                 SelectionStart; //                                      // Read-write (== to SelectionEnd when no selection)
    int                 SelectionEnd;   //                                      // Read-write

    // NB: calling those function loses selection.
    void DeleteChars(int pos, int bytes_count);
    void InsertChars(int pos, const char* text, const char* text_end = NULL);
};

// ImColor() is just a helper that implicity converts to either ImU32 (packed 4x1 byte) or ImVec4 (4x1 float)
// None of the ImGui API are using ImColor directly but you can use it as a convenience to pass colors in either formats.
struct ImColor
{
    ImVec4              Value;

    ImColor(int r, int g, int b, int a = 255)                       { Value.x = (float)r / 255.0f; Value.y = (float)g / 255.0f; Value.z = (float)b / 255.0f; Value.w = (float)a / 255.0f; }
    ImColor(float r, float g, float b, float a = 1.0f)              { Value.x = r; Value.y = g; Value.z = b; Value.w = a; }
    ImColor(const ImVec4& col)                                      { Value = col; }
    operator ImU32() const                                          { return ImGui::ColorConvertFloat4ToU32(Value); }
    operator ImVec4() const                                         { return Value; }

    static ImColor HSV(float h, float s, float v, float a = 1.0f)   { float r,g,b; ImGui::ColorConvertHSVtoRGB(h, s, v, r, g, b); return ImColor(r,g,b,a); }
};

//-----------------------------------------------------------------------------
// Draw List
// Hold a series of drawing commands. The user provides a renderer for ImDrawList.
//-----------------------------------------------------------------------------

// Draw callbacks for advanced uses.
// NB- You most likely DO NOT need to care about draw callbacks just to create your own widget or customized UI rendering (you can poke into the draw list for that)
// Draw callback are useful for example if you want to render a complex 3D scene inside a UI element.
// The expected behavior from your rendering loop is:
//   if (cmd.user_callback != NULL)
//       cmd.user_callback(parent_list, cmd);
//   else
//       RenderTriangles()
// It is up to you to decide if your rendering loop or the callback should be responsible for backup/restoring rendering state.
typedef void (*ImDrawCallback)(const ImDrawList* parent_list, const ImDrawCmd* cmd);

// Typically, 1 command = 1 gpu draw call (unless command is a callback)
struct ImDrawCmd
{
    unsigned int    idx_count;                  // Number of indices (multiple of 3) to be rendered as triangles. Vertices are stored in the callee ImDrawList's vtx_buffer[] array, indices in idx_buffer[].
    ImVec4          clip_rect;                  // Clipping rectangle (x1, y1, x2, y2)
    ImTextureID     texture_id;                 // User-provided texture ID. Set by user in ImfontAtlas::SetTexID() for fonts or passed to Image*() functions. Ignore if never using images or multiple fonts atlas.
    ImDrawCallback  user_callback;              // If != NULL, call the function instead of rendering the vertices. vtx_count will be 0. clip_rect and texture_id will be set normally.
    void*           user_callback_data;         // The draw callback code can access this.
};

// Vertex index
typedef unsigned short ImDrawIdx;

// Vertex layout
#ifndef IMGUI_OVERRIDE_DRAWVERT_STRUCT_LAYOUT
struct ImDrawVert
{
    ImVec2  pos;
    ImVec2  uv;
    ImU32   col;
};
#else
// You can change the vertex format layout by defining IMGUI_OVERRIDE_DRAWVERT_STRUCT_LAYOUT in imconfig.h
// The code expect ImVec2 pos (8 bytes), ImVec2 uv (8 bytes), ImU32 col (4 bytes), but you can re-order them or add other fields as needed to simplify integration in your engine.
// The type has to be described by the #define (you can either declare the struct or use a typedef)
IMGUI_OVERRIDE_DRAWVERT_STRUCT_LAYOUT;
#endif

// Draw command list
// This is the low-level list of polygons that ImGui functions are filling. At the end of the frame, all command lists are passed to your ImGuiIO::RenderDrawListFn function for rendering.
// At the moment, each ImGui window contains its own ImDrawList but they could potentially be merged in the future.
// If you want to add custom rendering within a window, you can use ImGui::GetWindowDrawList() to access the current draw list and add your own primitives.
// You can interleave normal ImGui:: calls and adding primitives to the current draw list.
// All positions are in screen coordinates (0,0=top-left, 1 pixel per unit). Primitives are always added to the list and not culled (culling is done at render time and at a higher-level by ImGui:: functions).
// Note that this only gives you access to rendering polygons. If your intent is to create custom widgets and the publicly exposed functions/data aren't sufficient, you can add code in imgui_user.inl
struct ImDrawList
{
    // This is what you have to render
    ImVector<ImDrawCmd>     commands;           // Commands. Typically 1 command = 1 gpu draw call.
    ImVector<ImDrawVert>    vtx_buffer;         // Vertex buffer. Each command consume ImDrawCmd::vtx_count of those
    ImVector<ImDrawIdx>     idx_buffer;         // Index buffer. Each command consume ImDrawCmd::idx_count of those

    // [Internal to ImGui]
    ImVector<ImVec4>        clip_rect_stack;    // [Internal]
    ImVector<ImTextureID>   texture_id_stack;   // [Internal] 
    ImDrawVert*             vtx_write;          // [Internal] point within vtx_buffer after each add command (to avoid using the ImVector<> operators too much)
    ImDrawIdx               vtx_current_idx;    // [Internal] == vtx_buffer.size()
    ImDrawIdx*              idx_write;          // [Internal] point within idx_buffer after each add command (to avoid using the ImVector<> operators too much)

    ImDrawList() { Clear(); }
    IMGUI_API void  Clear();
    IMGUI_API void  ClearFreeMemory();
    IMGUI_API void  PushClipRect(const ImVec4& clip_rect);          // Scissoring. The values are x1, y1, x2, y2.
    IMGUI_API void  PushClipRectFullScreen();
    IMGUI_API void  PopClipRect();
    IMGUI_API void  PushTextureID(const ImTextureID& texture_id);
    IMGUI_API void  PopTextureID();

    // Primitives   
    IMGUI_API void  AddLine(const ImVec2& a, const ImVec2& b, ImU32 col, float thickness = 1.0f);
    IMGUI_API void  AddRect(const ImVec2& a, const ImVec2& b, ImU32 col, float rounding = 0.0f, int rounding_corners = 0x0F);
    IMGUI_API void  AddRectFilled(const ImVec2& a, const ImVec2& b, ImU32 col, float rounding = 0.0f, int rounding_corners = 0x0F);
    IMGUI_API void  AddTriangleFilled(const ImVec2& a, const ImVec2& b, const ImVec2& c, ImU32 col);
    IMGUI_API void  AddCircle(const ImVec2& centre, float radius, ImU32 col, int num_segments = 12);
    IMGUI_API void  AddCircleFilled(const ImVec2& centre, float radius, ImU32 col, int num_segments = 12);
    IMGUI_API void  AddArcFast(const ImVec2& center, float radius, ImU32 col, int a_min_12, int a_max_12, bool filled = false, const ImVec2& third_point_offset = ImVec2(0,0)); // Angles in 0..12 range
    IMGUI_API void  AddText(const ImFont* font, float font_size, const ImVec2& pos, ImU32 col, const char* text_begin, const char* text_end = NULL, float wrap_width = 0.0f, const ImVec2* cpu_clip_max = NULL);
    IMGUI_API void  AddImage(ImTextureID user_texture_id, const ImVec2& a, const ImVec2& b, const ImVec2& uv0, const ImVec2& uv1, ImU32 col = 0xFFFFFFFF);

    // Advanced
    IMGUI_API void  AddCallback(ImDrawCallback callback, void* callback_data);   // Your rendering function must check for 'user_callback' in ImDrawCmd and call the function instead of rendering triangles.
    IMGUI_API void  AddDrawCmd();               // This is useful if you need to forcefully create a new draw call (to allow for dependent rendering / blending). Otherwise primitives are merged into the same draw-call as much as possible

    // Internal helpers
    IMGUI_API void  PrimReserve(unsigned int idx_count, unsigned int vtx_count);
    IMGUI_API void  PrimTriangle(const ImVec2& a, const ImVec2& b, const ImVec2& c, ImU32 col);
    IMGUI_API void  PrimRect(const ImVec2& a, const ImVec2& b, ImU32 col);
    IMGUI_API void  PrimRectUV(const ImVec2& a, const ImVec2& b, const ImVec2& uv_a, const ImVec2& uv_b, ImU32 col);
    IMGUI_API void  PrimQuad(const ImVec2& a, const ImVec2& b, const ImVec2& c, const ImVec2& d, ImU32 col);
    IMGUI_API void  PrimLine(const ImVec2& a, const ImVec2& b, ImU32 col, float thickness = 1.0f);
    IMGUI_API void  UpdateClipRect();
    IMGUI_API void  UpdateTextureID();
    IMGUI_API void  PrimVtx(const ImVec2& pos, const ImVec2& uv, ImU32 col)   { vtx_write->pos = pos; vtx_write->uv = uv; vtx_write->col = col; vtx_write++; vtx_current_idx++; }
    IMGUI_API void  PrimIdx(unsigned int idx)                                 { *idx_write++ = (ImDrawIdx)idx; }
};

// Load and rasterize multiple TTF fonts into a same texture.
// Sharing a texture for multiple fonts allows us to reduce the number of draw calls during rendering.
// We also add custom graphic data into the texture that serves for ImGui.
//  1. (Optional) Call AddFont*** functions. If you don't call any, the default font will be loaded for you.
//  2. Call GetTexDataAsAlpha8() or GetTexDataAsRGBA32() to build and retrieve pixels data.
//  3. Upload the pixels data into a texture within your graphics system.
//  4. Call SetTexID(my_tex_id); and pass the pointer/identifier to your texture. This value will be passed back to you during rendering to identify the texture.
//  5. Call ClearTexData() to free textures memory on the heap.
struct ImFontAtlas
{
    IMGUI_API ImFontAtlas();
    IMGUI_API ~ImFontAtlas();
    IMGUI_API ImFont*           AddFontDefault();
    IMGUI_API ImFont*           AddFontFromFileTTF(const char* filename, float size_pixels, const ImWchar* glyph_ranges = NULL, int font_no = 0);
    IMGUI_API ImFont*           AddFontFromMemoryTTF(void* ttf_data, int ttf_size, float size_pixels, const ImWchar* glyph_ranges = NULL, int font_no = 0); // Transfer ownership of 'ttf_data' to ImFontAtlas, will be deleted after Build()
    IMGUI_API ImFont*           AddFontFromMemoryCompressedTTF(const void* compressed_ttf_data, int compressed_ttf_size, float size_pixels, const ImWchar* glyph_ranges = NULL, int font_no = 0); // 'compressed_ttf_data' untouched and still owned by caller. Compress with binary_to_compressed_c.cpp
    IMGUI_API void              ClearTexData();             // Clear the CPU-side texture data. Saves RAM once the texture has been copied to graphics memory.
    IMGUI_API void              ClearInputData();           // Clear the input TTF data (inc sizes, glyph ranges)
    IMGUI_API void              ClearFonts();               // Clear the ImGui-side font data (glyphs storage, UV coordinates)
    IMGUI_API void              Clear();                    // Clear all

    // Retrieve texture data
    // User is in charge of copying the pixels into graphics memory, then call SetTextureUserID()
    // After loading the texture into your graphic system, store your texture handle in 'TexID' (ignore if you aren't using multiple fonts nor images)
    // RGBA32 format is provided for convenience and high compatibility, but note that all RGB pixels are white, so 75% of the memory is wasted.
    // Pitch = Width * BytesPerPixels
    IMGUI_API void              GetTexDataAsAlpha8(unsigned char** out_pixels, int* out_width, int* out_height, int* out_bytes_per_pixel = NULL);  // 1 byte per-pixel
    IMGUI_API void              GetTexDataAsRGBA32(unsigned char** out_pixels, int* out_width, int* out_height, int* out_bytes_per_pixel = NULL);  // 4 bytes-per-pixel
    IMGUI_API void              SetTexID(void* id)  { TexID = id; }

    // Helpers to retrieve list of common Unicode ranges (2 value per range, values are inclusive, zero-terminated list)
    // (Those functions could be static but aren't so most users don't have to refer to the ImFontAtlas:: name ever if in their code; just using io.Fonts->)
    IMGUI_API const ImWchar*    GetGlyphRangesDefault();    // Basic Latin, Extended Latin
    IMGUI_API const ImWchar*    GetGlyphRangesJapanese();   // Default + Hiragana, Katakana, Half-Width, Selection of 1946 Ideographs
    IMGUI_API const ImWchar*    GetGlyphRangesChinese();    // Japanese + full set of about 21000 CJK Unified Ideographs

    // Members
    // (Access texture data via GetTexData*() calls which will setup a default font for you.)
    void*                       TexID;              // User data to refer to the texture once it has been uploaded to user's graphic systems. It ia passed back to you during rendering.
    unsigned char*              TexPixelsAlpha8;    // 1 component per pixel, each component is unsigned 8-bit. Total size = TexWidth * TexHeight
    unsigned int*               TexPixelsRGBA32;    // 4 component per pixel, each component is unsigned 8-bit. Total size = TexWidth * TexHeight * 4
    int                         TexWidth;
    int                         TexHeight;
    ImVec2                      TexUvWhitePixel;    // Texture coordinates to a white pixel (part of the TexExtraData block)
    ImVector<ImFont*>           Fonts;

    // Private
    struct ImFontAtlasData;
    ImVector<ImFontAtlasData*>  InputData;          // Internal data
    IMGUI_API bool              Build();            // Build pixels data. This is automatically for you by the GetTexData*** functions.
    IMGUI_API void              RenderCustomTexData(int pass, void* rects);
};

// TTF font loading and rendering
// ImFontAtlas automatically loads a default embedded font for you when you call GetTexDataAsAlpha8() or GetTexDataAsRGBA32().
// Kerning isn't supported. At the moment some ImGui code does per-character CalcTextSize calls, need something more state-ful.
struct ImFont
{
    // Members: Settings
    float               FontSize;           // <user set>      // Height of characters, set during loading (don't change after loading)
    float               Scale;              // = 1.0f          // Base font scale, multiplied by the per-window font scale which you can adjust with SetFontScale()
    ImVec2              DisplayOffset;      // = (0.0f,0.0f)   // Offset font rendering by xx pixels
    ImWchar             FallbackChar;       // = '?'           // Replacement glyph if one isn't found. Only set via SetFallbackChar()

    // Members: Runtime data
    struct Glyph
    {
        ImWchar         Codepoint;
        signed short    XAdvance;
        signed short    Width, Height;
        signed short    XOffset, YOffset;
        float           U0, V0, U1, V1;     // Texture coordinates
    };
    float               BaseLine;           // Distance from top to bottom of e.g. 'A' [0..FontSize]
    ImFontAtlas*        ContainerAtlas;     // What we has been loaded into
    ImVector<Glyph>     Glyphs;
    const Glyph*        FallbackGlyph;      // == FindGlyph(FontFallbackChar)
    float               FallbackXAdvance;   //
    ImVector<float>     IndexXAdvance;      // Glyphs->XAdvance directly indexable (for CalcTextSize functions which are often bottleneck in large UI)
    ImVector<int>       IndexLookup;        // Index glyphs by Unicode code-point

    // Methods
    IMGUI_API ImFont();
    IMGUI_API ~ImFont();
    IMGUI_API void              Clear();
    IMGUI_API void              BuildLookupTable();
    IMGUI_API const Glyph*      FindGlyph(unsigned short c) const;
    IMGUI_API void              SetFallbackChar(ImWchar c);
    IMGUI_API bool              IsLoaded() const        { return ContainerAtlas != NULL; }

    // 'max_width' stops rendering after a certain width (could be turned into a 2d size). FLT_MAX to disable.
    // 'wrap_width' enable automatic word-wrapping across multiple lines to fit into given width. 0.0f to disable.
    IMGUI_API ImVec2            CalcTextSizeA(float size, float max_width, float wrap_width, const char* text_begin, const char* text_end = NULL, const char** remaining = NULL) const; // utf8
    IMGUI_API ImVec2            CalcTextSizeW(float size, float max_width, const ImWchar* text_begin, const ImWchar* text_end, const ImWchar** remaining = NULL) const;                 // wchar
    IMGUI_API void              RenderText(float size, ImVec2 pos, ImU32 col, const ImVec4& clip_rect, const char* text_begin, const char* text_end, ImDrawList* draw_list, float wrap_width = 0.0f, const ImVec2* cpu_clip_max = NULL) const;
    IMGUI_API const char*       CalcWordWrapPositionA(float scale, const char* text, const char* text_end, float wrap_width) const;
};

//---- Include imgui_user.h at the end of imgui.h
//---- So you can include code that extends ImGui using any of the types declared above.
//---- (also convenient for user to only explicitly include vanilla imgui.h)
#ifdef IMGUI_INCLUDE_IMGUI_USER_H
#include "imgui_user.h"
#endif<|MERGE_RESOLUTION|>--- conflicted
+++ resolved
@@ -700,11 +700,8 @@
     bool        WantCaptureKeyboard;        // Widget is active (= ImGui will use your keyboard input)
     float       Framerate;                  // Framerate estimation, in frame per second. Rolling average estimation based on IO.DeltaTime over 120 frames
     int         MetricsRenderVertices;      // Vertices processed during last call to Render()
-<<<<<<< HEAD
     int         MetricsRenderIndices;       // 
-=======
     int         MetricsActiveWindows;       // Number of visible windows (exclude child windows)
->>>>>>> e57ee285
 
     //------------------------------------------------------------------
     // [Internal] ImGui will maintain those fields for you

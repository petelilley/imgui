--- conflicted
+++ resolved
@@ -20,11 +20,8 @@
 
 // CHANGELOG
 // (minor and older changes stripped away, please see git history for details)
-<<<<<<< HEAD
 //  2022-XX-XX: Platform: Added support for multiple windows via the ImGuiPlatformIO interface.
-=======
 //  2022-10-18: Perform a dummy glfwGetError() read to cancel missing mouse cursors errors. Using GLFW_VERSION_COMBINED directly. (#5785)
->>>>>>> 431fc6a7
 //  2022-10-11: Using 'nullptr' instead of 'NULL' as per our switch to C++11.
 //  2022-09-26: Inputs: Renamed ImGuiKey_ModXXX introduced in 1.87 to ImGuiMod_XXX (old names still supported).
 //  2022-09-01: Inputs: Honor GLFW_CURSOR_DISABLED by not setting mouse position.
@@ -86,39 +83,29 @@
 #include <GLFW/glfw3native.h>   // for glfwGetCocoaWindow()
 #endif
 
-<<<<<<< HEAD
-#define GLFW_HAS_WINDOW_TOPMOST       (GLFW_VERSION_MAJOR * 1000 + GLFW_VERSION_MINOR * 100 >= 3200) // 3.2+ GLFW_FLOATING
-#define GLFW_HAS_WINDOW_HOVERED       (GLFW_VERSION_MAJOR * 1000 + GLFW_VERSION_MINOR * 100 >= 3300) // 3.3+ GLFW_HOVERED
-#define GLFW_HAS_WINDOW_ALPHA         (GLFW_VERSION_MAJOR * 1000 + GLFW_VERSION_MINOR * 100 >= 3300) // 3.3+ glfwSetWindowOpacity
-#define GLFW_HAS_PER_MONITOR_DPI      (GLFW_VERSION_MAJOR * 1000 + GLFW_VERSION_MINOR * 100 >= 3300) // 3.3+ glfwGetMonitorContentScale
-#define GLFW_HAS_VULKAN               (GLFW_VERSION_MAJOR * 1000 + GLFW_VERSION_MINOR * 100 >= 3200) // 3.2+ glfwCreateWindowSurface
-#define GLFW_HAS_FOCUS_WINDOW         (GLFW_VERSION_MAJOR * 1000 + GLFW_VERSION_MINOR * 100 >= 3200) // 3.2+ glfwFocusWindow
-#define GLFW_HAS_FOCUS_ON_SHOW        (GLFW_VERSION_MAJOR * 1000 + GLFW_VERSION_MINOR * 100 >= 3300) // 3.3+ GLFW_FOCUS_ON_SHOW
-#define GLFW_HAS_MONITOR_WORK_AREA    (GLFW_VERSION_MAJOR * 1000 + GLFW_VERSION_MINOR * 100 >= 3300) // 3.3+ glfwGetMonitorWorkarea
-#define GLFW_HAS_OSX_WINDOW_POS_FIX   (GLFW_VERSION_MAJOR * 1000 + GLFW_VERSION_MINOR * 100 + GLFW_VERSION_REVISION * 10 >= 3310) // 3.3.1+ Fixed: Resizing window repositions it on MacOS #1553
-#ifdef GLFW_RESIZE_NESW_CURSOR        // Let's be nice to people who pulled GLFW between 2019-04-16 (3.4 define) and 2019-11-29 (cursors defines) // FIXME: Remove when GLFW 3.4 is released?
-#define GLFW_HAS_NEW_CURSORS          (GLFW_VERSION_MAJOR * 1000 + GLFW_VERSION_MINOR * 100 >= 3400) // 3.4+ GLFW_RESIZE_ALL_CURSOR, GLFW_RESIZE_NESW_CURSOR, GLFW_RESIZE_NWSE_CURSOR, GLFW_NOT_ALLOWED_CURSOR
-=======
 // We gather version tests as define in order to easily see which features are version-dependent.
 #define GLFW_VERSION_COMBINED           (GLFW_VERSION_MAJOR * 1000 + GLFW_VERSION_MINOR * 100 + GLFW_VERSION_REVISION)
+#define GLFW_HAS_WINDOW_TOPMOST         (GLFW_VERSION_COMBINED >= 3200) // 3.2+ GLFW_FLOATING
+#define GLFW_HAS_WINDOW_HOVERED         (GLFW_VERSION_COMBINED >= 3300) // 3.3+ GLFW_HOVERED
+#define GLFW_HAS_WINDOW_ALPHA           (GLFW_VERSION_COMBINED >= 3300) // 3.3+ glfwSetWindowOpacity
+#define GLFW_HAS_PER_MONITOR_DPI        (GLFW_VERSION_COMBINED >= 3300) // 3.3+ glfwGetMonitorContentScale
+#define GLFW_HAS_VULKAN                 (GLFW_VERSION_COMBINED >= 3200) // 3.2+ glfwCreateWindowSurface
+#define GLFW_HAS_FOCUS_WINDOW           (GLFW_VERSION_COMBINED >= 3200) // 3.2+ glfwFocusWindow
+#define GLFW_HAS_FOCUS_ON_SHOW          (GLFW_VERSION_COMBINED >= 3300) // 3.3+ GLFW_FOCUS_ON_SHOW
+#define GLFW_HAS_MONITOR_WORK_AREA      (GLFW_VERSION_COMBINED >= 3300) // 3.3+ glfwGetMonitorWorkarea
+#define GLFW_HAS_OSX_WINDOW_POS_FIX     (GLFW_VERSION_COMBINED >= 3301) // 3.3.1+ Fixed: Resizing window repositions it on MacOS #1553
 #ifdef GLFW_RESIZE_NESW_CURSOR          // Let's be nice to people who pulled GLFW between 2019-04-16 (3.4 define) and 2019-11-29 (cursors defines) // FIXME: Remove when GLFW 3.4 is released?
 #define GLFW_HAS_NEW_CURSORS            (GLFW_VERSION_COMBINED >= 3400) // 3.4+ GLFW_RESIZE_ALL_CURSOR, GLFW_RESIZE_NESW_CURSOR, GLFW_RESIZE_NWSE_CURSOR, GLFW_NOT_ALLOWED_CURSOR
->>>>>>> 431fc6a7
 #else
 #define GLFW_HAS_NEW_CURSORS            (0)
 #endif
-<<<<<<< HEAD
-#ifdef GLFW_MOUSE_PASSTHROUGH         // Let's be nice to people who pulled GLFW between 2019-04-16 (3.4 define) and 2020-07-17 (passthrough)
-#define GLFW_HAS_MOUSE_PASSTHROUGH    (GLFW_VERSION_MAJOR * 1000 + GLFW_VERSION_MINOR * 100 >= 3400) // 3.4+ GLFW_MOUSE_PASSTHROUGH
+#ifdef GLFW_MOUSE_PASSTHROUGH           // Let's be nice to people who pulled GLFW between 2019-04-16 (3.4 define) and 2020-07-17 (passthrough)
+#define GLFW_HAS_MOUSE_PASSTHROUGH      (GLFW_VERSION_COMBINED >= 3400) // 3.4+ GLFW_MOUSE_PASSTHROUGH
 #else
-#define GLFW_HAS_MOUSE_PASSTHROUGH    (0)
-#endif
-#define GLFW_HAS_GAMEPAD_API          (GLFW_VERSION_MAJOR * 1000 + GLFW_VERSION_MINOR * 100 >= 3300) // 3.3+ glfwGetGamepadState() new api
-#define GLFW_HAS_GET_KEY_NAME         (GLFW_VERSION_MAJOR * 1000 + GLFW_VERSION_MINOR * 100 >= 3200) // 3.2+ glfwGetKeyName()
-=======
+#define GLFW_HAS_MOUSE_PASSTHROUGH      (0)
+#endif
 #define GLFW_HAS_GAMEPAD_API            (GLFW_VERSION_COMBINED >= 3300) // 3.3+ glfwGetGamepadState() new api
 #define GLFW_HAS_GETKEYNAME             (GLFW_VERSION_COMBINED >= 3200) // 3.2+ glfwGetKeyName()
->>>>>>> 431fc6a7
 
 // GLFW data
 enum GlfwClientApi

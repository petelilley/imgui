--- conflicted
+++ resolved
@@ -20,11 +20,8 @@
 
 // CHANGELOG
 // (minor and older changes stripped away, please see git history for details)
-<<<<<<< HEAD
 //  2021-XX-XX: Platform: Added support for multiple windows via the ImGuiPlatformIO interface.
-=======
 //  2021-07-29: *BREAKING CHANGE*: Inputs: MousePos is correctly reported when the host platform window is hovered but not focused (using glfwSetCursorEnterCallback). If you called ImGui_ImplGlfw_InitXXX() with install_callbacks = false, you MUST install the glfwSetCursorEnterCallback() callback and the forward to the backend via ImGui_ImplGlfw_CursorEnterCallback().
->>>>>>> db686ad5
 //  2021-06-29: Reorganized backend to pull data from a single structure to facilitate usage with multiple-contexts (all g_XXXX access changed to bd->XXXX).
 //  2020-01-17: Inputs: Disable error callback while assigning mouse cursors because some X11 setup don't have them and it generates errors.
 //  2019-12-05: Inputs: Added support for new mouse cursors added in GLFW 3.4+ (resizing cursors, not allowed cursor).
@@ -346,6 +343,7 @@
 
     if (bd->InstalledCallbacks)
     {
+        glfwSetCursorEnterCallback(bd->Window, bd->PrevUserCallbackCursorEnter);
         glfwSetMouseButtonCallback(bd->Window, bd->PrevUserCallbackMousebutton);
         glfwSetScrollCallback(bd->Window, bd->PrevUserCallbackScroll);
         glfwSetKeyCallback(bd->Window, bd->PrevUserCallbackKey);
@@ -364,61 +362,59 @@
 static void ImGui_ImplGlfw_UpdateMousePosAndButtons()
 {
     ImGui_ImplGlfw_Data* bd = ImGui_ImplGlfw_GetBackendData();
-
-    // Update buttons
     ImGuiIO& io = ImGui::GetIO();
+    ImGuiPlatformIO& platform_io = ImGui::GetPlatformIO();
+
+    const ImVec2 mouse_pos_prev = io.MousePos;
+    io.MousePos = ImVec2(-FLT_MAX, -FLT_MAX);
+    io.MouseHoveredViewport = 0;
+
+    // Update mouse button
+    // (if a mouse press event came, always pass it as "mouse held this frame", so we don't miss click-release events that are shorter than 1 frame)
     for (int i = 0; i < IM_ARRAYSIZE(io.MouseDown); i++)
     {
-        // If a mouse press event came, always pass it as "mouse held this frame", so we don't miss click-release events that are shorter than 1 frame.
         io.MouseDown[i] = bd->MouseJustPressed[i] || glfwGetMouseButton(bd->Window, i) != 0;
         bd->MouseJustPressed[i] = false;
     }
 
-<<<<<<< HEAD
-    // Update mouse position
-    const ImVec2 mouse_pos_backup = io.MousePos;
-    io.MousePos = ImVec2(-FLT_MAX, -FLT_MAX);
-    io.MouseHoveredViewport = 0;
-    ImGuiPlatformIO& platform_io = ImGui::GetPlatformIO();
     for (int n = 0; n < platform_io.Viewports.Size; n++)
     {
         ImGuiViewport* viewport = platform_io.Viewports[n];
         GLFWwindow* window = (GLFWwindow*)viewport->PlatformHandle;
-        IM_ASSERT(window != NULL);
-=======
->>>>>>> db686ad5
+
 #ifdef __EMSCRIPTEN__
         const bool focused = true;
         IM_ASSERT(platform_io.Viewports.Size == 1);
 #else
         const bool focused = glfwGetWindowAttrib(window, GLFW_FOCUSED) != 0;
 #endif
-<<<<<<< HEAD
+        // Update mouse buttons
         if (focused)
+            for (int i = 0; i < IM_ARRAYSIZE(io.MouseDown); i++)
+                io.MouseDown[i] |= glfwGetMouseButton(window, i) != 0;
+
+        // Set OS mouse position from Dear ImGui if requested (rarely used, only when ImGuiConfigFlags_NavEnableSetMousePos is enabled by user)
+        // (When multi-viewports are enabled, all Dear ImGui positions are same as OS positions)
+        if (io.WantSetMousePos && focused)
+            glfwSetCursorPos(window, (double)(mouse_pos_prev.x - viewport->Pos.x), (double)(mouse_pos_prev.y - viewport->Pos.y));
+
+        // Set Dear ImGui mouse position from OS position
+        if (bd->MouseWindow == window || focused)
         {
-            if (io.WantSetMousePos)
+            double mouse_x, mouse_y;
+            glfwGetCursorPos(window, &mouse_x, &mouse_y);
+            if (io.ConfigFlags & ImGuiConfigFlags_ViewportsEnable)
             {
-                glfwSetCursorPos(window, (double)(mouse_pos_backup.x - viewport->Pos.x), (double)(mouse_pos_backup.y - viewport->Pos.y));
+                // Multi-viewport mode: mouse position in OS absolute coordinates (io.MousePos is (0,0) when the mouse is on the upper-left of the primary monitor)
+                int window_x, window_y;
+                glfwGetWindowPos(window, &window_x, &window_y);
+                io.MousePos = ImVec2((float)mouse_x + window_x, (float)mouse_y + window_y);
             }
             else
             {
-                double mouse_x, mouse_y;
-                glfwGetCursorPos(window, &mouse_x, &mouse_y);
-                if (io.ConfigFlags & ImGuiConfigFlags_ViewportsEnable)
-                {
-                    // Multi-viewport mode: mouse position in OS absolute coordinates (io.MousePos is (0,0) when the mouse is on the upper-left of the primary monitor)
-                    int window_x, window_y;
-                    glfwGetWindowPos(window, &window_x, &window_y);
-                    io.MousePos = ImVec2((float)mouse_x + window_x, (float)mouse_y + window_y);
-                }
-                else
-                {
-                    // Single viewport mode: mouse position in client window coordinates (io.MousePos is (0,0) when the mouse is on the upper-left corner of the app window)
-                    io.MousePos = ImVec2((float)mouse_x, (float)mouse_y);
-                }
+                // Single viewport mode: mouse position in client window coordinates (io.MousePos is (0,0) when the mouse is on the upper-left corner of the app window)
+                io.MousePos = ImVec2((float)mouse_x, (float)mouse_y);
             }
-            for (int i = 0; i < IM_ARRAYSIZE(io.MouseDown); i++)
-                io.MouseDown[i] |= glfwGetMouseButton(window, i) != 0;
         }
 
         // (Optional) When using multiple viewports: set io.MouseHoveredViewport to the viewport the OS mouse cursor is hovering.
@@ -437,23 +433,6 @@
         if (glfwGetWindowAttrib(window, GLFW_HOVERED) && !window_no_input)
             io.MouseHoveredViewport = viewport->ID;
 #endif
-=======
-    GLFWwindow* mouse_window = (bd->MouseWindow == bd->Window || focused) ? bd->Window : NULL;
-
-    // Update mouse position
-    const ImVec2 mouse_pos_backup = io.MousePos;
-    io.MousePos = ImVec2(-FLT_MAX, -FLT_MAX);
-    if (io.WantSetMousePos)
-    {
-        if (focused)
-            glfwSetCursorPos(bd->Window, (double)mouse_pos_backup.x, (double)mouse_pos_backup.y);
-    }
-    else if (mouse_window != NULL)
-    {
-        double mouse_x, mouse_y;
-        glfwGetCursorPos(mouse_window, &mouse_x, &mouse_y);
-        io.MousePos = ImVec2((float)mouse_x, (float)mouse_y);
->>>>>>> db686ad5
     }
 }
 
@@ -672,6 +651,7 @@
     glfwSetWindowPos(vd->Window, (int)viewport->Pos.x, (int)viewport->Pos.y);
 
     // Install GLFW callbacks for secondary viewports
+    glfwSetCursorEnterCallback(vd->Window, ImGui_ImplGlfw_CursorEnterCallback);
     glfwSetMouseButtonCallback(vd->Window, ImGui_ImplGlfw_MouseButtonCallback);
     glfwSetScrollCallback(vd->Window, ImGui_ImplGlfw_ScrollCallback);
     glfwSetKeyCallback(vd->Window, ImGui_ImplGlfw_KeyCallback);

﻿// ImGui library v1.39 WIP
// See ImGui::ShowTestWindow() for sample code.
// Read 'Programmer guide' below for notes on how to setup ImGui in your codebase.
// Get latest version at https://github.com/ocornut/imgui
// Developed by Omar Cornut and ImGui contributors.

// ANTI-ALIASED PRIMITIVES BRANCH
// TODO
// - settle on where to the 0.5f offset for lines
// - check-box, slider grabs are not centered properly if you enable border (relate to point above)
// - support for thickness stroking. recently been added to the ImDrawList API as a convenience.

/*

 Index
 - MISSION STATEMENT
 - END-USER GUIDE
 - PROGRAMMER GUIDE (read me!)
 - API BREAKING CHANGES (read me when you update!)
 - FREQUENTLY ASKED QUESTIONS (FAQ), TIPS
   - Can I have multiple widgets with the same label? (Yes)
   - How do I update to a newer version of ImGui?
   - Why is my text output blurry?
   - How can I load a different font than the default? 
   - How can I load multiple fonts?
   - How can I display and input Chinese, Japanese, Korean characters?
 - ISSUES & TODO-LIST
 - CODE
 - SAMPLE CODE
 - FONT DATA

 
 MISSION STATEMENT
 =================

 - easy to use to create code-driven and data-driven tools
 - easy to use to create ad hoc short-lived tools and long-lived, more elaborate tools
 - easy to hack and improve
 - minimize screen real-estate usage
 - minimize setup and maintenance
 - minimize state storage on user side
 - portable, minimize dependencies, run on target (consoles, phones, etc.)
 - efficient runtime (NB- we do allocate when "growing" content - creating a window / opening a tree node for the first time, etc. - but a typical frame won't allocate anything)
 - read about immediate-mode gui principles @ http://mollyrocket.com/861, http://mollyrocket.com/forums/index.html

 Designed for developers and content-creators, not the typical end-user! Some of the weaknesses includes:
 - doesn't look fancy, doesn't animate
 - limited layout features, intricate layouts are typically crafted in code
 - occasionally uses statically sized buffers for string manipulations - won't crash, but some very long pieces of text may be clipped. functions like ImGui::TextUnformatted() don't have such restriction.


 END-USER GUIDE
 ==============

 - double-click title bar to collapse window
 - click upper right corner to close a window, available when 'bool* p_opened' is passed to ImGui::Begin()
 - click and drag on lower right corner to resize window
 - click and drag on any empty space to move window
 - double-click/double-tap on lower right corner grip to auto-fit to content
 - TAB/SHIFT+TAB to cycle through keyboard editable fields
 - use mouse wheel to scroll
 - use CTRL+mouse wheel to zoom window contents (if IO.FontAllowScaling is true)
 - CTRL+Click on a slider to input value as text
 - text editor:
   - Hold SHIFT or use mouse to select text.
   - CTRL+Left/Right to word jump
   - CTRL+Shift+Left/Right to select words
   - CTRL+A our Double-Click to select all
   - CTRL+X,CTRL+C,CTRL+V to use OS clipboard
   - CTRL+Z,CTRL+Y to undo/redo
   - ESCAPE to revert text to its original value
   - You can apply arithmetic operators +,*,/ on numerical values. Use +- to subtract (because - would set a negative value!)


 PROGRAMMER GUIDE
 ================

 - read the FAQ below this section!
 - your code creates the UI, if your code doesn't run the UI is gone! == very dynamic UI, no construction/destructions steps, less data retention on your side, no state duplication, less sync, less bugs.
 - call and read ImGui::ShowTestWindow() for sample code demonstrating most features.
 - see examples/ folder for standalone sample applications. e.g. examples/opengl_example/
 - customization: PushStyleColor()/PushStyleVar() or the style editor to tweak the look of the interface (e.g. if you want a more compact UI or a different color scheme).

 - getting started:
   - initialisation: call ImGui::GetIO() to retrieve the ImGuiIO structure and fill the 'Settings' data.
   - every frame: 
      1/ in your mainloop or right after you got your keyboard/mouse info, call ImGui::GetIO() and fill the 'Input' data, then call ImGui::NewFrame().
      2/ use any ImGui function you want between NewFrame() and Render()
      3/ ImGui::Render() to render all the accumulated command-lists. it will call your RenderDrawListFn handler that you set in the IO structure.
   - all rendering information are stored into command-lists until ImGui::Render() is called. 
   - ImGui never touches or know about your GPU state. the only function that knows about GPU is the RenderDrawListFn handler that you must provide.
   - effectively it means you can create widgets at any time in your code, regardless of "update" vs "render" considerations.
   - refer to the examples applications in the examples/ folder for instruction on how to setup your code.
   - a typical application skeleton may be:

        // Application init
        ImGuiIO& io = ImGui::GetIO();
        io.DisplaySize.x = 1920.0f;
        io.DisplaySize.y = 1280.0f;
        io.DeltaTime = 1.0f/60.0f;
        io.IniFilename = "imgui.ini";
        // TODO: Fill others settings of the io structure

        // Load texture
        unsigned char* pixels;
        int width, height, bytes_per_pixels;
        io.Fonts->GetTexDataAsRGBA32(pixels, &width, &height, &bytes_per_pixels);
        // TODO: copy texture to graphics memory. 
        // TODO: store your texture pointer/identifier in 'io.Fonts->TexID'

        // Application main loop
        while (true)
        {
            // 1) get low-level input
            // e.g. on Win32, GetKeyboardState(), or poll your events, etc.
            
            // 2) TODO: fill all fields of IO structure and call NewFrame
            ImGuiIO& io = ImGui::GetIO();
            io.MousePos = mouse_pos;
            io.MouseDown[0] = mouse_button_0;
            io.KeysDown[i] = ...
            ImGui::NewFrame();

            // 3) most of your application code here - you can use any of ImGui::* functions at any point in the frame
            ImGui::Begin("My window");
            ImGui::Text("Hello, world.");
            ImGui::End();
            GameUpdate();
            GameRender();

            // 4) render & swap video buffers
            ImGui::Render();
            // swap video buffer, etc.
        }

   - after calling ImGui::NewFrame() you can read back 'io.WantCaptureMouse' and 'io.WantCaptureKeyboard' to tell if ImGui 
     wants to use your inputs. if it does you can discard/hide the inputs from the rest of your application.

 API BREAKING CHANGES
 ====================

 Occasionally introducing changes that are breaking the API. The breakage are generally minor and easy to fix.
 Here is a change-log of API breaking changes, if you are using one of the functions listed, expect to have to fix some code.
 
 - 2015/04/13 (1.38) - renamed IsClipped() to IsRectClipped(). Kept inline redirection function (will obsolete).
 - 2015/04/09 (1.38) - renamed ImDrawList::AddArc() to ImDrawList::AddArcFast() for compatibility with future API
 - 2015/04/03 (1.38) - removed ImGuiCol_CheckHovered, ImGuiCol_CheckActive, replaced with the more general ImGuiCol_FrameBgHovered, ImGuiCol_FrameBgActive.
 - 2014/04/03 (1.38) - removed support for passing -FLT_MAX..+FLT_MAX as the range for a SliderFloat(). Use DragFloat() or Inputfloat() instead.
 - 2015/03/17 (1.36) - renamed GetItemRectMin()/GetItemRectMax()/IsMouseHoveringBox() to GetItemRectMin()/GetItemRectMax()/IsMouseHoveringRect(). Kept inline redirection function (will obsolete).
 - 2015/03/15 (1.36) - renamed style.TreeNodeSpacing to style.IndentSpacing, ImGuiStyleVar_TreeNodeSpacing to ImGuiStyleVar_IndentSpacing
 - 2015/03/13 (1.36) - renamed GetWindowIsFocused() to IsWindowFocused(). Kept inline redirection function (will obsolete).
 - 2015/03/08 (1.35) - renamed style.ScrollBarWidth to style.ScrollbarWidth
 - 2015/02/27 (1.34) - renamed OpenNextNode(bool) to SetNextTreeNodeOpened(bool, ImGuiSetCond). Kept inline redirection function (will obsolete).
 - 2015/02/27 (1.34) - renamed ImGuiSetCondition_*** to ImGuiSetCond_***, and _FirstUseThisSession becomes _Once.
 - 2015/02/11 (1.32) - changed text input callback ImGuiTextEditCallback return type from void-->int. reserved for future use, return 0 for now.
 - 2015/02/10 (1.32) - renamed GetItemWidth() to CalcItemWidth() to clarify its evolving behavior
 - 2015/02/08 (1.31) - renamed GetTextLineSpacing() to GetTextLineHeightWithSpacing()
 - 2015/02/01 (1.31) - removed IO.MemReallocFn (unused)
 - 2015/01/19 (1.30) - renamed ImGuiStorage::GetIntPtr()/GetFloatPtr() to GetIntRef()/GetIntRef() because Ptr was conflicting with actual pointer storage functions.
 - 2015/01/11 (1.30) - big font/image API change! now loads TTF file. allow for multiple fonts. no need for a PNG loader.
              (1.30) - removed GetDefaultFontData(). uses io.Fonts->GetTextureData*() API to retrieve uncompressed pixels.
                       this sequence:
                           const void* png_data;
                           unsigned int png_size;
                           ImGui::GetDefaultFontData(NULL, NULL, &png_data, &png_size);
                           // <Copy to GPU>
                       became:
                           unsigned char* pixels;
                           int width, height;
                           io.Fonts->GetTexDataAsRGBA32(&pixels, &width, &height);
                           // <Copy to GPU>
                           io.Fonts->TexID = (your_texture_identifier);
                       you now have much more flexibility to load multiple TTF fonts and manage the texture buffer for internal needs.
                       it is now recommended your sample the font texture with bilinear interpolation.
              (1.30) - added texture identifier in ImDrawCmd passed to your render function (we can now render images). make sure to set io.Fonts->TexID.
              (1.30) - removed IO.PixelCenterOffset (unnecessary, can be handled in user projection matrix)
              (1.30) - removed ImGui::IsItemFocused() in favor of ImGui::IsItemActive() which handles all widgets
 - 2014/12/10 (1.18) - removed SetNewWindowDefaultPos() in favor of new generic API SetNextWindowPos(pos, ImGuiSetCondition_FirstUseEver)
 - 2014/11/28 (1.17) - moved IO.Font*** options to inside the IO.Font-> structure (FontYOffset, FontTexUvForWhite, FontBaseScale, FontFallbackGlyph)
 - 2014/11/26 (1.17) - reworked syntax of IMGUI_ONCE_UPON_A_FRAME helper macro to increase compiler compatibility
 - 2014/11/07 (1.15) - renamed IsHovered() to IsItemHovered()
 - 2014/10/02 (1.14) - renamed IMGUI_INCLUDE_IMGUI_USER_CPP to IMGUI_INCLUDE_IMGUI_USER_INL and imgui_user.cpp to imgui_user.inl (more IDE friendly)
 - 2014/09/25 (1.13) - removed 'text_end' parameter from IO.SetClipboardTextFn (the string is now always zero-terminated for simplicity)
 - 2014/09/24 (1.12) - renamed SetFontScale() to SetWindowFontScale()
 - 2014/09/24 (1.12) - moved IM_MALLOC/IM_REALLOC/IM_FREE preprocessor defines to IO.MemAllocFn/IO.MemReallocFn/IO.MemFreeFn
 - 2014/08/30 (1.09) - removed IO.FontHeight (now computed automatically)
 - 2014/08/30 (1.09) - moved IMGUI_FONT_TEX_UV_FOR_WHITE preprocessor define to IO.FontTexUvForWhite
 - 2014/08/28 (1.09) - changed the behavior of IO.PixelCenterOffset following various rendering fixes


 FREQUENTLY ASKED QUESTIONS (FAQ), TIPS
 ======================================

 Q: Can I have multiple widgets with the same label? 
 A: Yes. A primer on the use of labels/IDs in ImGui..
 
   - Interactive widgets require state to be carried over multiple frames (most typically ImGui often needs to remember what is the "active" widget).
     to do so they need an unique ID. unique ID are typically derived from a string label, an integer index or a pointer.
     
       Button("OK");        // Label = "OK",     ID = hash of "OK"
       Button("Cancel");    // Label = "Cancel", ID = hash of "Cancel"

   - Elements that are not clickable, such as Text() items don't need an ID.

   - ID are uniquely scoped within windows, tree nodes, etc. so no conflict can happen if you have two buttons called "OK" in two different windows
     or in two different locations of a tree.

   - if you have a same ID twice in the same location, you'll have a conflict:

       Button("OK");
       Button("OK");        // ID collision! Both buttons will be treated as the same.

     Fear not! this is easy to solve and there are many ways to solve it!

   - when passing a label you can optionally specify extra unique ID information within string itself. This helps solving the simpler collision cases.
     use "##" to pass a complement to the ID that won't be visible to the end-user:

       Button("Play##0");   // Label = "Play",   ID = hash of "Play##0"
       Button("Play##1");   // Label = "Play",   ID = hash of "Play##1" (different from above)

   - occasionally (rarely) you might want change a label while preserving a constant ID. This allows you to animate labels.
     use "###" to pass a label that isn't part of ID:

       Button("Hello###ID"; // Label = "Hello",  ID = hash of "ID"
       Button("World###ID"; // Label = "World",  ID = hash of "ID" (same as above)

   - use PushID() / PopID() to create scopes and avoid ID conflicts within the same Window.
     this is the most convenient way of distinguish ID if you are iterating and creating many UI elements.
     you can push a pointer, a string or an integer value. remember that ID are formed from the addition of everything in the ID stack!

       for (int i = 0; i < 100; i++)
       {
         PushID(i);
         Button("Click");   // Label = "Click",  ID = hash of integer + "label" (unique)
         PopID();
       }

       for (int i = 0; i < 100; i++)
       {
         MyObject* obj = Objects[i];
         PushID(obj);
         Button("Click");   // Label = "Click",  ID = hash of pointer + "label" (unique)
         PopID();
       }

       for (int i = 0; i < 100; i++)
       {
         MyObject* obj = Objects[i];
         PushID(obj->Name);
         Button("Click");   // Label = "Click",  ID = hash of string + "label" (unique)
         PopID();
       }

   - more example showing that you can stack multiple prefixes into the ID stack:

       Button("Click");     // Label = "Click",  ID = hash of "Click"
       PushID("node");
       Button("Click");     // Label = "Click",  ID = hash of "node" + "Click"
         PushID(my_ptr);
           Button("Click"); // Label = "Click",  ID = hash of "node" + ptr + "Click"
         PopID();
       PopID();

   - tree nodes implicitly creates a scope for you by calling PushID().

       Button("Click");     // Label = "Click",  ID = hash of "Click"
       if (TreeNode("node"))
       {
         Button("Click");   // Label = "Click",  ID = hash of "node" + "Click"
         TreePop();
       }

   - when working with trees, ID are used to preserve the opened/closed state of each tree node.
     depending on your use cases you may want to use strings, indices or pointers as ID. 
      e.g. when displaying a single object that may change over time (1-1 relationship), using a static string as ID will preserve your node open/closed state when the targeted object change.
      e.g. when displaying a list of objects, using indices or pointers as ID will preserve the node open/closed state differently. experiment and see what makes more sense!

 Q: How do I update to a newer version of ImGui?
 A: Overwrite the following files:
     imgui.cpp
     imgui.h
     stb_rect_pack.h
     stb_textedit.h
     stb_truetype.h
    Check the "API BREAKING CHANGES" sections for a list of occasional API breaking changes.

 Q: Why is my text output blurry?
 A: In your Render function, try translating your projection matrix by (0.5f,0.5f) or (0.375f,0.375f)

 Q: How can I load a different font than the default? (default is an embedded version of ProggyClean.ttf, rendered at size 13)
 A: Use the font atlas to load the TTF file you want:

     io.Fonts->AddFontFromFileTTF("myfontfile.ttf", size_in_pixels);
     io.Fonts->GetTexDataAsRGBA32() or GetTexDataAsAlpha8()

 Q: How can I load multiple fonts?
 A: Use the font atlas to pack them into a single texture:

     ImFont* font0 = io.Fonts->AddFontDefault();
     ImFont* font1 = io.Fonts->AddFontFromFileTTF("myfontfile.ttf", size_in_pixels);
     ImFont* font2 = io.Fonts->AddFontFromFileTTF("myfontfile2.ttf", size_in_pixels);
     io.Fonts->GetTexDataAsRGBA32() or GetTexDataAsAlpha8()
     // the first loaded font gets used by default
     // use ImGui::PushFont()/ImGui::PopFont() to change the font at runtime

 Q: How can I render and input Chinese, Japanese, Korean characters?
 A: When loading a font, pass custom Unicode ranges to specify the glyphs to load. ImGui will support UTF-8 encoding across the board.
    Character input depends on you passing the right character code to io.AddInputCharacter(). The example applications do that.

     io.Fonts->AddFontFromFileTTF("myfontfile.ttf", size_in_pixels, io.Fonts->GetGlyphRangesJapanese());  // Load Japanese characters
     io.Fonts->GetTexDataAsRGBA32() or GetTexDataAsAlpha8()
     io.ImeWindowHandle = MY_HWND;      // To input using Microsoft IME, give ImGui the hwnd of your application

 - tip: the construct 'IMGUI_ONCE_UPON_A_FRAME { ... }' will run the block of code only once a frame. You can use it to quickly add custom UI in the middle of a deep nested inner loop in your code.
 - tip: you can create widgets without a Begin()/End() block, they will go in an implicit window called "Debug"
 - tip: you can call Begin() multiple times with the same name during the same frame, it will keep appending to the same window.
 - tip: you can call Render() multiple times (e.g for VR renders).
 - tip: call and read the ShowTestWindow() code for more example of how to use ImGui!


 ISSUES & TODO-LIST
 ==================

 - misc: merge or clarify ImVec4 vs ImRect?
 - window: add horizontal scroll
 - window: autofit feedback loop when user relies on any dynamic layout (window width multiplier, column). maybe just clearly drop manual autofit?
 - window: add a way for very transient windows (non-saved, temporary overlay over hundreds of objects) to "clean" up from the global window list. 
 - window: allow resizing of child windows (possibly given min/max for each axis?)
 - window: background options for child windows, border option (disable rounding)
 - window: resizing from any sides? + mouse cursor directives for app.
 - widgets: display mode: widget-label, label-widget (aligned on column or using fixed size), label-newline-tab-widget etc.
 - widgets: clean up widgets internal toward exposing everything.
 - main: considering adding EndFrame()/Init(). some constructs are awkward in the implementation because of the lack of them.
 - main: IsItemHovered() make it more consistent for various type of widgets, widgets with multiple components, etc. also effectively IsHovered() region sometimes differs from hot region, e.g tree nodes
 - main: IsItemHovered() info stored in a stack? so that 'if TreeNode() { Text; TreePop; } if IsHovered' return the hover state of the TreeNode?
!- input number: large int not reliably supported because of int<>float conversions.
 - input number: optional range min/max for Input*() functions
 - input number: holding [-]/[+] buttons could increase the step speed non-linearly (or user-controlled)
 - input number: use mouse wheel to step up/down
 - input number: non-decimal input.
 - text: proper alignment options
 - layout: horizontal layout helper (github issue #97)
 - layout: more generic alignment state (left/right/centered) for single items?
 - layout: clean up the InputFloatN/SliderFloatN/ColorEdit4 layout code. item width should include frame padding.
 - columns: separator function or parameter that works within the column (currently Separator() bypass all columns) (github issue #125)
 - columns: declare column set (each column: fixed size, %, fill, distribute default size among fills) (github issue #125)
 - columns: columns header to act as button (~sort op) and allow resize/reorder (github issue #125)
 - columns: user specify columns size (github issue #125)
 - popup: border options. richer api like BeginChild() perhaps? (github issue #197)
 - combo: turn child handling code into pop up helper
 - combo: contents should extends to fit label if combo widget is small
 - combo/listbox: keyboard control. need inputtext like non-active focus + key handling. considering keybord for custom listbox (see github pr #203)
 - listbox: multiple selection
 - listbox: user may want to initial scroll to focus on the one selected value?
 ! menubar, menus (github issue #126)
 - tabs
 - gauge: various forms of gauge/loading bars widgets
 - color: better color editor.
 - plot: make it easier for user to draw extra stuff into the graph (e.g: draw basis, highlight certain points, 2d plots, multiple plots)
 - plot: "smooth" automatic scale over time, user give an input 0.0(full user scale) 1.0(full derived from value)
 - plot: add a helper e.g. Plot(char* label, float value, float time_span=2.0f) that stores values and Plot them for you - probably another function name. and/or automatically allow to plot ANY displayed value (more reliance on stable ID)
 - file selection widget -> build the tool in our codebase to improve model-dialog idioms
 - slider: allow using the [-]/[+] buttons used by InputFloat()/InputInt()
 - slider: initial absolute click is imprecise. change to relative movement slider (same as scrollbar).
 - slider: add dragging-based widgets to edit values with mouse (on 2 axises), saving screen real-estate.
 - text edit: clean up the mess caused by converting UTF-8 <> wchar. the code is rather inefficient right now.
 - text edit: centered text for slider as input text so it matches typical positioning.
 - text edit: flag to disable live update of the user buffer. 
 - text edit: field resize behavior - field could stretch when being edited? hover tooltip shows more text?
 - text edit: add multi-line text edit
 - tree: add treenode/treepush int variants? because (void*) cast from int warns on some platforms/settings
 - settings: write more decent code to allow saving/loading new fields
 - settings: api for per-tool simple persistent data (bool,int,float,columns sizes,etc.) in .ini file
 ! style: store rounded corners in texture to use 1 quad per corner (filled and wireframe). so rounding have minor cost.
 - style: checkbox: padding for "active" color should be a multiplier of the 
 - style: colorbox not always square?
 - text: simple markup language for color change?
 - log: LogButtons() options for specifying depth and/or hiding depth slider
 - log: have more control over the log scope (e.g. stop logging when leaving current tree node scope)
 - log: be able to log anything (e.g. right-click on a window/tree-node, shows context menu? log into tty/file/clipboard)
 - log: let user copy any window content to clipboard easily (CTRL+C on windows? while moving it? context menu?). code is commented because it fails with multiple Begin/End pairs.
 - filters: set a current filter that tree node can automatically query to hide themselves
 - filters: handle wildcards (with implicit leading/trailing *), regexps
 - shortcuts: add a shortcut api, e.g. parse "&Save" and/or "Save (CTRL+S)", pass in to widgets or provide simple ways to use (button=activate, input=focus)
 ! keyboard: tooltip & combo boxes are messing up / not honoring keyboard tabbing
 - keyboard: full keyboard navigation and focus.
 - input: rework IO to be able to pass actual events to fix temporal aliasing issues.
 - input: support track pad style scrolling & slider edit.
 - portability: big-endian test/support (github issue #81)
 - misc: mark printf compiler attributes on relevant functions
 - misc: provide a way to compile out the entire implementation while providing a dummy API (e.g. #define IMGUI_DUMMY_IMPL)
 - misc: double-clicking on title bar to minimize isn't consistent, perhaps move to single-click on left-most collapse icon?
 - style editor: have a more global HSV setter (e.g. alter hue on all elements). consider replacing active/hovered by offset in HSV space?
 - style editor: color child window height expressed in multiple of line height.
 - optimization/render: use indexed rendering to reduce vertex data cost (e.g. for remote/networked imgui)
 - optimization/render: merge command-lists with same clip-rect into one even if they aren't sequential? (as long as in-between clip rectangle don't overlap)?
 - optimization: turn some the various stack vectors into statically-sized arrays
 - optimization: better clipping for multi-component widgets
*/

#if defined(_MSC_VER) && !defined(_CRT_SECURE_NO_WARNINGS)
#define _CRT_SECURE_NO_WARNINGS
#endif

#include "imgui.h"
#include <ctype.h>      // toupper, isprint
#include <math.h>       // sqrtf, fabsf, fmodf, powf, cosf, sinf, floorf, ceilf
#include <stdio.h>      // vsnprintf, sscanf
#include <new>          // new (ptr)
#if defined(_MSC_VER) && _MSC_VER <= 1500 // MSVC 2008 or earlier
#include <stddef.h>     // intptr_t
#else
#include <stdint.h>     // intptr_t
#endif

#ifdef _MSC_VER
#pragma warning (disable: 4127) // conditional expression is constant
#pragma warning (disable: 4505) // unreferenced local function has been removed (stb stuff)
#pragma warning (disable: 4996) // 'This function or variable may be unsafe': strcpy, strdup, sprintf, vsnprintf, sscanf, fopen
#endif

// Clang warnings with -Weverything
#ifdef __clang__
#pragma clang diagnostic ignored "-Wold-style-cast"         // warning : use of old-style cast                              // yes, they are more terse.
#pragma clang diagnostic ignored "-Wfloat-equal"            // warning : comparing floating point with == or != is unsafe   // storing and comparing against same constants ok.
#pragma clang diagnostic ignored "-Wformat-nonliteral"      // warning : format string is not a string literal              // passing non-literal to vsnformat(). yes, user passing incorrect format strings can crash the code.
#pragma clang diagnostic ignored "-Wexit-time-destructors"  // warning : declaration requires an exit-time destructor       // exit-time destruction order is undefined. if MemFree() leads to users code that has been disabled before exit it might cause problems. ImGui coding style welcomes static/globals.
#pragma clang diagnostic ignored "-Wglobal-constructors"    // warning : declaration requires a global destructor           // similar to above, not sure what the exact difference it.
#pragma clang diagnostic ignored "-Wsign-conversion"        // warning : implicit conversion changes signedness             // 
#pragma clang diagnostic ignored "-Wmissing-noreturn"       // warning : function xx could be declared with attribute 'noreturn' warning    // GetDefaultFontData() asserts which some implementation makes it never return.
#endif
#ifdef __GNUC__
#pragma GCC diagnostic ignored "-Wunused-function"          // warning: 'xxxx' defined but not used
#endif

//-------------------------------------------------------------------------
// STB libraries implementation
//-------------------------------------------------------------------------

struct ImGuiTextEditState;

//#define IMGUI_STB_NAMESPACE     ImStb
//#define IMGUI_DISABLE_STB_RECT_PACK_IMPLEMENTATION
//#define IMGUI_DISABLE_STB_TRUETYPE_IMPLEMENTATION

#ifdef IMGUI_STB_NAMESPACE
namespace IMGUI_STB_NAMESPACE
{
#endif

#ifdef __clang__
#pragma clang diagnostic push
#pragma clang diagnostic ignored "-Wunused-function"
#pragma clang diagnostic ignored "-Wmissing-prototypes"
#endif

#define STBRP_ASSERT(x)    IM_ASSERT(x)
#ifndef IMGUI_DISABLE_STB_RECT_PACK_IMPLEMENTATION
#define STBRP_STATIC
#define STB_RECT_PACK_IMPLEMENTATION
#endif
#include "stb_rect_pack.h"

#define STBTT_malloc(x,u)  ((void)(u), ImGui::MemAlloc(x))
#define STBTT_free(x,u)    ((void)(u), ImGui::MemFree(x))
#define STBTT_assert(x)    IM_ASSERT(x)
#ifndef IMGUI_DISABLE_STB_TRUETYPE_IMPLEMENTATION
#define STBTT_STATIC
#define STB_TRUETYPE_IMPLEMENTATION
#endif
#include "stb_truetype.h"

#undef STB_TEXTEDIT_STRING
#undef STB_TEXTEDIT_CHARTYPE
#define STB_TEXTEDIT_STRING    ImGuiTextEditState
#define STB_TEXTEDIT_CHARTYPE  ImWchar
#include "stb_textedit.h"

#ifdef __clang__
#pragma clang diagnostic pop
#endif

#ifdef IMGUI_STB_NAMESPACE
} // namespace ImStb
using namespace IMGUI_STB_NAMESPACE;
#endif

//-------------------------------------------------------------------------
// Forward Declarations
//-------------------------------------------------------------------------

struct ImRect;
struct ImGuiColMod;
struct ImGuiStyleMod;
struct ImGuiDrawContext;
struct ImGuiTextEditState;
struct ImGuiIniData;
struct ImGuiState;
struct ImGuiWindow;

static bool         ButtonBehavior(const ImRect& bb, ImGuiID id, bool* out_hovered, bool* out_held, bool allow_key_modifiers, bool repeat = false, bool pressed_on_click = false);
static void         LogText(const ImVec2& ref_pos, const char* text, const char* text_end = NULL);

static void         RenderText(ImVec2 pos, const char* text, const char* text_end = NULL, bool hide_text_after_hash = true);
static void         RenderTextWrapped(ImVec2 pos, const char* text, const char* text_end, float wrap_width);
static void         RenderTextClipped(ImVec2 pos, const char* text, const char* text_end, const ImVec2* text_size_if_known, const ImVec2& clip_max);
static void         RenderFrame(ImVec2 p_min, ImVec2 p_max, ImU32 fill_col, bool border = true, float rounding = 0.0f);
static void         RenderCollapseTriangle(ImVec2 p_min, bool opened, float scale = 1.0f, bool shadow = false);

static void         SetFont(ImFont* font);
static bool         ItemAdd(const ImRect& bb, const ImGuiID* id);
static void         ItemSize(ImVec2 size, float text_offset_y = 0.0f);
static void         ItemSize(const ImRect& bb, float text_offset_y = 0.0f);
static void         PushColumnClipRect(int column_index = -1);
static bool         IsClippedEx(const ImRect& bb, const ImGuiID* id, bool clip_even_when_logged);

static bool         IsMouseHoveringRect(const ImRect& bb);
static bool         IsKeyPressedMap(ImGuiKey key, bool repeat = true);

static void         Scrollbar(ImGuiWindow* window);
static bool         CloseWindowButton(bool* p_opened = NULL);
static void         FocusWindow(ImGuiWindow* window);
static ImGuiWindow* FindHoveredWindow(ImVec2 pos, bool excluding_childs);

// Helpers: String
static int          ImStricmp(const char* str1, const char* str2);
static int          ImStrnicmp(const char* str1, const char* str2, int count);
static char*        ImStrdup(const char *str);
static size_t       ImStrlenW(const ImWchar* str);
static const char*  ImStristr(const char* haystack, const char* needle, const char* needle_end);
static size_t       ImFormatString(char* buf, size_t buf_size, const char* fmt, ...);
static size_t       ImFormatStringV(char* buf, size_t buf_size, const char* fmt, va_list args);

// Helpers: Misc
static ImU32        ImHash(const void* data, size_t data_size, ImU32 seed);
static bool         ImLoadFileToMemory(const char* filename, const char* file_open_mode, void** out_file_data, size_t* out_file_size, size_t padding_bytes = 0);
static inline int   ImUpperPowerOfTwo(int v) { v--; v |= v >> 1; v |= v >> 2; v |= v >> 4; v |= v >> 8; v |= v >> 16; v++; return v; }
static inline bool  ImCharIsSpace(int c) { return c == ' ' || c == '\t' || c == 0x3000; }

// Helpers: UTF-8 <> wchar
static int          ImTextCharToUtf8(char* buf, size_t buf_size, unsigned int in_char);                                // return output UTF-8 bytes count
static ptrdiff_t    ImTextStrToUtf8(char* buf, size_t buf_size, const ImWchar* in_text, const ImWchar* in_text_end);   // return output UTF-8 bytes count
static int          ImTextCharFromUtf8(unsigned int* out_char, const char* in_text, const char* in_text_end);          // return input UTF-8 bytes count
static ptrdiff_t    ImTextStrFromUtf8(ImWchar* buf, size_t buf_size, const char* in_text, const char* in_text_end, const char** in_remaining = NULL);   // return input UTF-8 bytes count
static int          ImTextCountCharsFromUtf8(const char* in_text, const char* in_text_end);                            // return number of UTF-8 code-points (NOT bytes count)
static int          ImTextCountUtf8BytesFromStr(const ImWchar* in_text, const ImWchar* in_text_end);                   // return number of bytes to express string as UTF-8 code-points

//-----------------------------------------------------------------------------
// Platform dependent default implementations
//-----------------------------------------------------------------------------

static const char*  GetClipboardTextFn_DefaultImpl();
static void         SetClipboardTextFn_DefaultImpl(const char* text);
static void         ImeSetInputScreenPosFn_DefaultImpl(int x, int y);

//-----------------------------------------------------------------------------
// User facing structures
//-----------------------------------------------------------------------------

ImGuiStyle::ImGuiStyle()
{
    Alpha                   = 1.0f;             // Global alpha applies to everything in ImGui
    WindowPadding           = ImVec2(8,8);      // Padding within a window
    WindowMinSize           = ImVec2(32,32);    // Minimum window size
    WindowRounding          = 9.0f;             // Radius of window corners rounding. Set to 0.0f to have rectangular windows
    ChildWindowRounding     = 0.0f;             // Radius of child window corners rounding. Set to 0.0f to have rectangular windows
    FramePadding            = ImVec2(4,3);      // Padding within a framed rectangle (used by most widgets)
    FrameRounding           = 0.0f;             // Radius of frame corners rounding. Set to 0.0f to have rectangular frames (used by most widgets).
    ItemSpacing             = ImVec2(8,4);      // Horizontal and vertical spacing between widgets/lines
    ItemInnerSpacing        = ImVec2(4,4);      // Horizontal and vertical spacing between within elements of a composed widget (e.g. a slider and its label)
    TouchExtraPadding       = ImVec2(0,0);      // Expand reactive bounding box for touch-based system where touch position is not accurate enough. Unfortunately we don't sort widgets so priority on overlap will always be given to the first widget. So don't grow this too much!
    AutoFitPadding          = ImVec2(8,8);      // Extra space after auto-fit (double-clicking on resize grip)
    WindowFillAlphaDefault  = 0.70f;            // Default alpha of window background, if not specified in ImGui::Begin()
    IndentSpacing           = 22.0f;            // Horizontal spacing when e.g. entering a tree node
    ColumnsMinSpacing       = 6.0f;             // Minimum horizontal spacing between two columns
    ScrollbarWidth          = 16.0f;            // Width of the vertical scrollbar
    GrabMinSize             = 10.0f;            // Minimum width/height of a slider or scrollbar grab
    DisplayWindowPadding    = ImVec2(22,22);    // Window positions are clamped to be visible within the display area by at least this amount. Only covers regular windows.
    DisplaySafeAreaPadding  = ImVec2(4,4);      // If you cannot see the edge of your screen (e.g. on a TV) increase the safe area padding. Covers popups/tooltips as well regular windows.

    Colors[ImGuiCol_Text]                   = ImVec4(0.90f, 0.90f, 0.90f, 1.00f);
    Colors[ImGuiCol_WindowBg]               = ImVec4(0.00f, 0.00f, 0.00f, 1.00f);
    Colors[ImGuiCol_ChildWindowBg]          = ImVec4(0.00f, 0.00f, 0.00f, 0.00f);
    Colors[ImGuiCol_Border]                 = ImVec4(0.70f, 0.70f, 0.70f, 1.00f);
    Colors[ImGuiCol_BorderShadow]           = ImVec4(0.00f, 0.00f, 0.00f, 0.00f);
    Colors[ImGuiCol_FrameBg]                = ImVec4(0.80f, 0.80f, 0.80f, 0.30f);   // Background of checkbox, radio button, plot, slider, text input
    Colors[ImGuiCol_FrameBgHovered]         = ImVec4(0.90f, 0.80f, 0.80f, 0.40f);
    Colors[ImGuiCol_FrameBgActive]          = ImVec4(0.90f, 0.65f, 0.65f, 0.45f);
    Colors[ImGuiCol_TitleBg]                = ImVec4(0.50f, 0.50f, 1.00f, 0.45f);
    Colors[ImGuiCol_TitleBgCollapsed]       = ImVec4(0.40f, 0.40f, 0.80f, 0.20f);
    Colors[ImGuiCol_ScrollbarBg]            = ImVec4(0.40f, 0.40f, 0.80f, 0.15f);
    Colors[ImGuiCol_ScrollbarGrab]          = ImVec4(0.40f, 0.40f, 0.80f, 0.30f);
    Colors[ImGuiCol_ScrollbarGrabHovered]   = ImVec4(0.40f, 0.40f, 0.80f, 0.40f);
    Colors[ImGuiCol_ScrollbarGrabActive]    = ImVec4(0.80f, 0.50f, 0.50f, 0.40f);
    Colors[ImGuiCol_ComboBg]                = ImVec4(0.20f, 0.20f, 0.20f, 0.99f);
    Colors[ImGuiCol_CheckMark]              = ImVec4(0.90f, 0.90f, 0.90f, 0.50f);
    Colors[ImGuiCol_SliderGrab]             = ImVec4(1.00f, 1.00f, 1.00f, 0.30f);
    Colors[ImGuiCol_SliderGrabActive]       = ImVec4(0.80f, 0.50f, 0.50f, 1.00f);
    Colors[ImGuiCol_Button]                 = ImVec4(0.67f, 0.40f, 0.40f, 0.60f);
    Colors[ImGuiCol_ButtonHovered]          = ImVec4(0.67f, 0.40f, 0.40f, 1.00f);
    Colors[ImGuiCol_ButtonActive]           = ImVec4(0.80f, 0.50f, 0.50f, 1.00f);
    Colors[ImGuiCol_Header]                 = ImVec4(0.40f, 0.40f, 0.90f, 0.45f);
    Colors[ImGuiCol_HeaderHovered]          = ImVec4(0.45f, 0.45f, 0.90f, 0.80f);
    Colors[ImGuiCol_HeaderActive]           = ImVec4(0.53f, 0.53f, 0.87f, 0.80f);
    Colors[ImGuiCol_Column]                 = ImVec4(0.50f, 0.50f, 0.50f, 1.00f);
    Colors[ImGuiCol_ColumnHovered]          = ImVec4(0.70f, 0.60f, 0.60f, 1.00f);
    Colors[ImGuiCol_ColumnActive]           = ImVec4(0.90f, 0.70f, 0.70f, 1.00f);
    Colors[ImGuiCol_ResizeGrip]             = ImVec4(1.00f, 1.00f, 1.00f, 0.30f);
    Colors[ImGuiCol_ResizeGripHovered]      = ImVec4(1.00f, 1.00f, 1.00f, 0.60f);
    Colors[ImGuiCol_ResizeGripActive]       = ImVec4(1.00f, 1.00f, 1.00f, 0.90f);
    Colors[ImGuiCol_CloseButton]            = ImVec4(0.50f, 0.50f, 0.90f, 0.50f);
    Colors[ImGuiCol_CloseButtonHovered]     = ImVec4(0.70f, 0.70f, 0.90f, 0.60f);
    Colors[ImGuiCol_CloseButtonActive]      = ImVec4(0.70f, 0.70f, 0.70f, 1.00f);
    Colors[ImGuiCol_PlotLines]              = ImVec4(1.00f, 1.00f, 1.00f, 1.00f);
    Colors[ImGuiCol_PlotLinesHovered]       = ImVec4(0.90f, 0.70f, 0.00f, 1.00f);
    Colors[ImGuiCol_PlotHistogram]          = ImVec4(0.90f, 0.70f, 0.00f, 1.00f);
    Colors[ImGuiCol_PlotHistogramHovered]   = ImVec4(1.00f, 0.60f, 0.00f, 1.00f);
    Colors[ImGuiCol_TextSelectedBg]         = ImVec4(0.00f, 0.00f, 1.00f, 0.35f);
    Colors[ImGuiCol_TooltipBg]              = ImVec4(0.05f, 0.05f, 0.10f, 0.90f);
}

// Statically allocated font atlas. This is merely a maneuver to keep ImFontAtlas definition at the bottom of the .h file (otherwise it'd be inside ImGuiIO)
// Also we wouldn't be able to new() one at this point, before users may define IO.MemAllocFn.
static ImFontAtlas GDefaultFontAtlas;

ImGuiIO::ImGuiIO()
{
    // Most fields are initialized with zero
    memset(this, 0, sizeof(*this));

    DisplaySize = ImVec2(-1.0f, -1.0f);
    DeltaTime = 1.0f/60.0f;
    IniSavingRate = 5.0f;
    IniFilename = "imgui.ini";
    LogFilename = "imgui_log.txt";
    Fonts = &GDefaultFontAtlas;
    FontGlobalScale = 1.0f;
    MousePos = ImVec2(-1,-1);
    MousePosPrev = ImVec2(-1,-1);
    MouseDoubleClickTime = 0.30f;
    MouseDoubleClickMaxDist = 6.0f;
    MouseDragThreshold = 6.0f;
    UserData = NULL;

    // User functions
    RenderDrawListsFn = NULL;
    MemAllocFn = malloc;
    MemFreeFn = free;
    GetClipboardTextFn = GetClipboardTextFn_DefaultImpl;   // Platform dependent default implementations
    SetClipboardTextFn = SetClipboardTextFn_DefaultImpl;
    ImeSetInputScreenPosFn = ImeSetInputScreenPosFn_DefaultImpl;
}

// Pass in translated ASCII characters for text input.
// - with glfw you can get those from the callback set in glfwSetCharCallback()
// - on Windows you can get those using ToAscii+keyboard state, or via the WM_CHAR message
void ImGuiIO::AddInputCharacter(ImWchar c)
{
    const size_t n = ImStrlenW(InputCharacters);
    if (n + 1 < sizeof(InputCharacters) / sizeof(InputCharacters[0]))
    {
        InputCharacters[n] = c;
        InputCharacters[n+1] = 0;
    }
}

//-----------------------------------------------------------------------------
// Helpers
//-----------------------------------------------------------------------------

#define IM_ARRAYSIZE(_ARR)          ((int)(sizeof(_ARR)/sizeof(*_ARR)))

#undef PI
const float PI = 3.14159265358979323846f;

#ifdef INT_MAX
#define IM_INT_MIN  INT_MIN
#define IM_INT_MAX  INT_MAX
#else
#define IM_INT_MIN  (-2147483647-1)
#define IM_INT_MAX  (2147483647)
#endif

// Play it nice with Windows users. Notepad in 2015 still doesn't display text data with Unix-style \n.
#ifdef _MSC_VER
#define STR_NEWLINE "\r\n"
#else
#define STR_NEWLINE "\n"
#endif

// Math bits
// We are keeping those static in the .cpp file so as not to leak them outside, in the case the user has implicit cast operators between ImVec2 and its own types.
static inline ImVec2 operator*(const ImVec2& lhs, const float rhs)              { return ImVec2(lhs.x*rhs, lhs.y*rhs); }
//static inline ImVec2 operator/(const ImVec2& lhs, const float rhs)            { return ImVec2(lhs.x/rhs, lhs.y/rhs); }
static inline ImVec2 operator+(const ImVec2& lhs, const ImVec2& rhs)            { return ImVec2(lhs.x+rhs.x, lhs.y+rhs.y); }
static inline ImVec2 operator-(const ImVec2& lhs, const ImVec2& rhs)            { return ImVec2(lhs.x-rhs.x, lhs.y-rhs.y); }
static inline ImVec2 operator*(const ImVec2& lhs, const ImVec2 rhs)             { return ImVec2(lhs.x*rhs.x, lhs.y*rhs.y); }
static inline ImVec2 operator/(const ImVec2& lhs, const ImVec2 rhs)             { return ImVec2(lhs.x/rhs.x, lhs.y/rhs.y); }
static inline ImVec2& operator+=(ImVec2& lhs, const ImVec2& rhs)                { lhs.x += rhs.x; lhs.y += rhs.y; return lhs; }
static inline ImVec2& operator-=(ImVec2& lhs, const ImVec2& rhs)                { lhs.x -= rhs.x; lhs.y -= rhs.y; return lhs; }
static inline ImVec2& operator*=(ImVec2& lhs, const float rhs)                  { lhs.x *= rhs; lhs.y *= rhs; return lhs; }
//static inline ImVec2& operator/=(ImVec2& lhs, const float rhs)                { lhs.x /= rhs; lhs.y /= rhs; return lhs; }

static inline int    ImMin(int lhs, int rhs)                                    { return lhs < rhs ? lhs : rhs; }
static inline int    ImMax(int lhs, int rhs)                                    { return lhs >= rhs ? lhs : rhs; }
static inline float  ImMin(float lhs, float rhs)                                { return lhs < rhs ? lhs : rhs; }
static inline float  ImMax(float lhs, float rhs)                                { return lhs >= rhs ? lhs : rhs; }
static inline ImVec2 ImMin(const ImVec2& lhs, const ImVec2& rhs)                { return ImVec2(ImMin(lhs.x,rhs.x), ImMin(lhs.y,rhs.y)); }
static inline ImVec2 ImMax(const ImVec2& lhs, const ImVec2& rhs)                { return ImVec2(ImMax(lhs.x,rhs.x), ImMax(lhs.y,rhs.y)); }
static inline int    ImClamp(int v, int mn, int mx)                             { return (v < mn) ? mn : (v > mx) ? mx : v; }
static inline float  ImClamp(float v, float mn, float mx)                       { return (v < mn) ? mn : (v > mx) ? mx : v; }
static inline ImVec2 ImClamp(const ImVec2& f, const ImVec2& mn, ImVec2 mx)      { return ImVec2(ImClamp(f.x,mn.x,mx.x), ImClamp(f.y,mn.y,mx.y)); }
static inline float  ImSaturate(float f)                                        { return (f < 0.0f) ? 0.0f : (f > 1.0f) ? 1.0f : f; }
static inline float  ImLerp(float a, float b, float t)                          { return a + (b - a) * t; }
static inline ImVec2 ImLerp(const ImVec2& a, const ImVec2& b, const ImVec2& t)  { return ImVec2(a.x + (b.x - a.x) * t.x, a.y + (b.y - a.y) * t.y); }
static inline float  ImLengthSqr(const ImVec2& lhs)                             { return lhs.x*lhs.x + lhs.y*lhs.y; }

static int ImStricmp(const char* str1, const char* str2)
{
    int d;
    while ((d = toupper(*str2) - toupper(*str1)) == 0 && *str1) { str1++; str2++; }
    return d;
}

static int ImStrnicmp(const char* str1, const char* str2, int count)
{
    int d = 0;
    while (count > 0 && (d = toupper(*str2) - toupper(*str1)) == 0 && *str1) { str1++; str2++; count--; }
    return d;
}

static char* ImStrdup(const char *str)
{
    char *buff = (char*)ImGui::MemAlloc(strlen(str) + 1);
    IM_ASSERT(buff);
    strcpy(buff, str);
    return buff;
}

static size_t ImStrlenW(const ImWchar* str)
{
    size_t n = 0;
    while (*str++) n++;
    return n;
}

static const char* ImStristr(const char* haystack, const char* needle, const char* needle_end)
{
    if (!needle_end)
        needle_end = needle + strlen(needle);

    const char un0 = (char)toupper(*needle);
    while (*haystack)
    {
        if (toupper(*haystack) == un0)
        {
            const char* b = needle + 1;
            for (const char* a = haystack + 1; b < needle_end; a++, b++)
                if (toupper(*a) != toupper(*b))
                    break;
            if (b == needle_end)
                return haystack;
        }
        haystack++;
    }
    return NULL;
}

// Pass data_size==0 for zero-terminated string
// Try to replace with FNV1a hash?
static ImU32 ImHash(const void* data, size_t data_size, ImU32 seed = 0) 
{ 
    static ImU32 crc32_lut[256] = { 0 };
    if (!crc32_lut[1])
    {
        const ImU32 polynomial = 0xEDB88320;
        for (ImU32 i = 0; i < 256; i++) 
        { 
            ImU32 crc = i; 
            for (ImU32 j = 0; j < 8; j++) 
                crc = (crc >> 1) ^ (ImU32(-int(crc & 1)) & polynomial); 
            crc32_lut[i] = crc; 
        }
    }

    seed = ~seed;
    ImU32 crc = seed; 
    const unsigned char* current = (const unsigned char*)data;

    if (data_size > 0)
    {
        // Known size
        while (data_size--) 
            crc = (crc >> 8) ^ crc32_lut[(crc & 0xFF) ^ *current++]; 
    }
    else
    {
        // Zero-terminated string
        while (unsigned char c = *current++)
        {
            // We support a syntax of "label###id" where only "###id" is included in the hash, and only "label" gets displayed.
            // Because this syntax is rarely used we are optimizing for the common case.
            // - If we reach ### in the string we discard the hash so far and reset to the seed. 
            // - We don't do 'current += 2; continue;' after handling ### to keep the code smaller.
            if (c == '#' && current[0] == '#' && current[1] == '#')
                crc = seed;

            crc = (crc >> 8) ^ crc32_lut[(crc & 0xFF) ^ c];
        }
    }
    return ~crc; 
} 

static size_t ImFormatString(char* buf, size_t buf_size, const char* fmt, ...)
{
    va_list args;
    va_start(args, fmt);
    int w = vsnprintf(buf, buf_size, fmt, args);
    va_end(args);
    buf[buf_size-1] = 0;
    return (w == -1) ? buf_size : (size_t)w;
}

static size_t ImFormatStringV(char* buf, size_t buf_size, const char* fmt, va_list args)
{
    int w = vsnprintf(buf, buf_size, fmt, args);
    buf[buf_size-1] = 0;
    return (w == -1) ? buf_size : (size_t)w;
}

ImU32 ImGui::ColorConvertFloat4ToU32(const ImVec4& in)
{
    ImU32 out  = ((ImU32)(ImSaturate(in.x)*255.f));
    out |= ((ImU32)(ImSaturate(in.y)*255.f) << 8);
    out |= ((ImU32)(ImSaturate(in.z)*255.f) << 16);
    out |= ((ImU32)(ImSaturate(in.w)*255.f) << 24);
    return out;
}

// Convert rgb floats ([0-1],[0-1],[0-1]) to hsv floats ([0-1],[0-1],[0-1]), from Foley & van Dam p592
// Optimized http://lolengine.net/blog/2013/01/13/fast-rgb-to-hsv
void ImGui::ColorConvertRGBtoHSV(float r, float g, float b, float& out_h, float& out_s, float& out_v)
{
    float K = 0.f;
    if (g < b)
    {
        const float tmp = g; g = b; b = tmp;
        K = -1.f;
    }
    if (r < g)
    {
        const float tmp = r; r = g; g = tmp;
        K = -2.f / 6.f - K;
    }

    const float chroma = r - (g < b ? g : b);
    out_h = fabsf(K + (g - b) / (6.f * chroma + 1e-20f));
    out_s = chroma / (r + 1e-20f);
    out_v = r;
}

// Convert hsv floats ([0-1],[0-1],[0-1]) to rgb floats ([0-1],[0-1],[0-1]), from Foley & van Dam p593
// also http://en.wikipedia.org/wiki/HSL_and_HSV
void ImGui::ColorConvertHSVtoRGB(float h, float s, float v, float& out_r, float& out_g, float& out_b)
{   
    if (s == 0.0f)
    {
        // gray
        out_r = out_g = out_b = v;
        return;
    }

    h = fmodf(h, 1.0f) / (60.0f/360.0f);
    int   i = (int)h;
    float f = h - (float)i;
    float p = v * (1.0f - s);
    float q = v * (1.0f - s * f);
    float t = v * (1.0f - s * (1.0f - f));

    switch (i)
    {
    case 0: out_r = v; out_g = t; out_b = p; break;
    case 1: out_r = q; out_g = v; out_b = p; break;
    case 2: out_r = p; out_g = v; out_b = t; break;
    case 3: out_r = p; out_g = q; out_b = v; break;
    case 4: out_r = t; out_g = p; out_b = v; break;
    case 5: default: out_r = v; out_g = p; out_b = q; break;
    }
}

// Load file content into memory
// Memory allocated with ImGui::MemAlloc(), must be freed by user using ImGui::MemFree()
static bool ImLoadFileToMemory(const char* filename, const char* file_open_mode, void** out_file_data, size_t* out_file_size, size_t padding_bytes)
{
    IM_ASSERT(filename && file_open_mode && out_file_data && out_file_size);
    *out_file_data = NULL;
    *out_file_size = 0;

    FILE* f;
    if ((f = fopen(filename, file_open_mode)) == NULL)
        return false;

    long file_size_signed;
    if (fseek(f, 0, SEEK_END) || (file_size_signed = ftell(f)) == -1 || fseek(f, 0, SEEK_SET))
    {
        fclose(f);
        return false;
    }

    size_t file_size = (size_t)file_size_signed;
    void* file_data = ImGui::MemAlloc(file_size + padding_bytes);
    if (file_data == NULL)
    {
        fclose(f);
        return false;
    }
    if (fread(file_data, 1, file_size, f) != file_size)
    {
        fclose(f);
        ImGui::MemFree(file_data);
        return false;
    }
    if (padding_bytes > 0)
        memset((void *)(((char*)file_data) + file_size), 0, padding_bytes);

    fclose(f);
    *out_file_data = file_data;
    *out_file_size = file_size;

    return true;
}

//-----------------------------------------------------------------------------

struct ImGuiColMod       // Color modifier, backup of modified data so we can restore it
{
    ImGuiCol    Col;
    ImVec4      PreviousValue;
};

struct ImGuiStyleMod    // Style modifier, backup of modified data so we can restore it
{
    ImGuiStyleVar Var;
    ImVec2      PreviousValue;
};

struct ImRect           // 2D axis aligned bounding-box
{
    ImVec2      Min;
    ImVec2      Max;

    ImRect()                                        { Min = ImVec2(FLT_MAX,FLT_MAX); Max = ImVec2(-FLT_MAX,-FLT_MAX); }
    ImRect(const ImVec2& min, const ImVec2& max)    { Min = min; Max = max; }
    ImRect(const ImVec4& v)                         { Min.x = v.x; Min.y = v.y; Max.x = v.z; Max.y = v.w; }
    ImRect(float x1, float y1, float x2, float y2)  { Min.x = x1; Min.y = y1; Max.x = x2; Max.y = y2; }

    ImVec2      GetCenter() const                   { return Min + (Max-Min)*0.5f; }
    ImVec2      GetSize() const                     { return Max-Min; }
    float       GetWidth() const                    { return (Max-Min).x; }
    float       GetHeight() const                   { return (Max-Min).y; }
    ImVec2      GetTL() const                       { return Min; }
    ImVec2      GetTR() const                       { return ImVec2(Max.x,Min.y); }
    ImVec2      GetBL() const                       { return ImVec2(Min.x,Max.y); }
    ImVec2      GetBR() const                       { return Max; }
    bool        Contains(const ImVec2& p) const     { return p.x >= Min.x && p.y >= Min.y && p.x < Max.x && p.y < Max.y; }
    bool        Contains(const ImRect& r) const     { return r.Min.x >= Min.x && r.Min.y >= Min.y && r.Max.x < Max.x && r.Max.y < Max.y; }
    bool        Overlaps(const ImRect& r) const     { return r.Min.y < Max.y && r.Max.y > Min.y && r.Min.x < Max.x && r.Max.x > Min.x; }
    void        Add(const ImVec2& rhs)              { Min.x = ImMin(Min.x, rhs.x); Min.y = ImMin(Min.y, rhs.y); Max.x = ImMax(Max.x, rhs.x); Max.y = ImMax(Max.x, rhs.x); }
    void        Add(const ImRect& rhs)              { Min.x = ImMin(Min.x, rhs.Min.x); Min.y = ImMin(Min.y, rhs.Min.y); Max.x = ImMax(Max.x, rhs.Max.x); Max.y = ImMax(Max.y, rhs.Max.y); }
    void        Expand(const float amount)          { Min.x -= amount; Min.y -= amount; Max.x += amount; Max.y += amount; }
    void        Expand(const ImVec2& amount)        { Min -= amount; Max += amount; }
    void        Reduce(const ImVec2& amount)        { Min += amount; Max -= amount; }
    void        Clip(const ImRect& clip)            { Min.x = ImMax(Min.x, clip.Min.x); Min.y = ImMax(Min.y, clip.Min.y); Max.x = ImMin(Max.x, clip.Max.x); Max.y = ImMin(Max.y, clip.Max.y); }
    ImVec2      GetClosestPoint(ImVec2 p, bool on_edge) const
    {
        if (!on_edge && Contains(p))
            return p;
        if (p.x > Max.x) p.x = Max.x;
        else if (p.x < Min.x) p.x = Min.x;
        if (p.y > Max.y) p.y = Max.y;
        else if (p.y < Min.y) p.y = Min.y;
        return p;
    }
};
typedef ImRect ImGuiAabb;   // FIXME-OBSOLETE

struct ImGuiGroupData
{
    ImVec2 BackupCursorPos;
    ImVec2 BackupCursorMaxPos;
    float  BackupColumnsStartX;
    float  BackupCurrentLineHeight;
    float  BackupCurrentLineTextBaseOffset;
    float  BackupLogLinePosY;
};

// Temporary per-window data, reset at the beginning of the frame
struct ImGuiDrawContext
{
    ImVec2                  CursorPos;
    ImVec2                  CursorPosPrevLine;
    ImVec2                  CursorStartPos;
    ImVec2                  CursorMaxPos;        // Implicitly calculate the size of our contents, always extending. Saved into window->SizeContents at the end of the frame
    float                   CurrentLineHeight;
    float                   CurrentLineTextBaseOffset;
    float                   PrevLineHeight;
    float                   PrevLineTextBaseOffset;
    float                   LogLinePosY;
    int                     TreeDepth;
    ImGuiID                 LastItemID;
    ImRect                  LastItemRect;
    bool                    LastItemHoveredAndUsable;
    bool                    LastItemHoveredRect;
    ImVector<ImGuiWindow*>  ChildWindows;
    ImVector<bool>          AllowKeyboardFocus;
    ImVector<float>         ItemWidth;           // 0.0: default, >0.0: width in pixels, <0.0: align xx pixels to the right of window
    ImVector<float>         TextWrapPos;
    ImVector<ImGuiGroupData> GroupStack;
    ImGuiColorEditMode      ColorEditMode;
    ImGuiStorage*           StateStorage;

    float                   ColumnsStartX;       // Indentation / start position from left of window (increased by TreePush/TreePop, etc.)
    float                   ColumnsOffsetX;      // Offset to the current column (if ColumnsCurrent > 0). FIXME: This and the above should be a stack to allow use cases like Tree->Column->Tree. Need revamp columns API.
    int                     ColumnsCurrent;
    int                     ColumnsCount;
    ImVec2                  ColumnsStartPos;
    float                   ColumnsCellMinY;
    float                   ColumnsCellMaxY;
    bool                    ColumnsShowBorders;
    ImGuiID                 ColumnsSetID;
    ImVector<float>         ColumnsOffsetsT;     // Columns offset normalized 0.0 (far left) -> 1.0 (far right)

    ImGuiDrawContext()
    {
        CursorPos = CursorPosPrevLine = CursorStartPos = CursorMaxPos = ImVec2(0.0f, 0.0f);
        CurrentLineHeight = PrevLineHeight = 0.0f;
        CurrentLineTextBaseOffset = PrevLineTextBaseOffset = 0.0f;
        LogLinePosY = -1.0f;
        TreeDepth = 0;
        LastItemID = 0;
        LastItemRect = ImRect(0.0f,0.0f,0.0f,0.0f);
        LastItemHoveredAndUsable = LastItemHoveredRect = false;
        ColorEditMode = ImGuiColorEditMode_RGB;
        StateStorage = NULL;

        ColumnsStartX = 0.0f;
        ColumnsOffsetX = 0.0f;
        ColumnsCurrent = 0;
        ColumnsCount = 1;
        ColumnsStartPos = ImVec2(0.0f, 0.0f);
        ColumnsCellMinY = ColumnsCellMaxY = 0.0f;
        ColumnsShowBorders = true;
        ColumnsSetID = 0;
    }
};

// Internal state of the currently focused/edited text input box
struct ImGuiTextEditState
{
    ImGuiID             Id;                             // widget id owning the text state
    ImWchar             Text[1024];                     // edit buffer, we need to persist but can't guarantee the persistence of the user-provided buffer. so we copy into own buffer.
    char                InitialText[1024*3+1];          // backup of end-user buffer at the time of focus (in UTF-8, unaltered)
    size_t              CurLenA, CurLenW;               // we need to maintain our buffer length in both UTF-8 and wchar format.
    size_t              BufSizeA;                       // end-user buffer size, <= 1024 (or increase above)
    float               Width;                          // widget width
    float               ScrollX;
    STB_TexteditState   StbState;
    float               CursorAnim;
    ImVec2              InputCursorScreenPos;           // Cursor position in screen space to be used by IME callback.
    bool                SelectedAllMouseLock;
    ImFont*             Font;
    float               FontSize;

    ImGuiTextEditState()                                { memset(this, 0, sizeof(*this)); }

    void                CursorAnimReset()               { CursorAnim = -0.30f; }                                                // After a user-input the cursor stays on for a while without blinking
    bool                CursorIsVisible() const         { return CursorAnim <= 0.0f || fmodf(CursorAnim, 1.20f) <= 0.80f; }     // Blinking
    bool                HasSelection() const            { return StbState.select_start != StbState.select_end; }
    void                SelectAll()                     { StbState.select_start = 0; StbState.select_end = (int)ImStrlenW(Text); StbState.cursor = StbState.select_end; StbState.has_preferred_x = false; }

    void                OnKeyPressed(int key);
    void                UpdateScrollOffset();
    ImVec2              CalcDisplayOffsetFromCharIdx(int i) const;

    // Static functions because they are used to render non-focused instances of a text input box
    static const char*      GetTextPointerClippedA(ImFont* font, float font_size, const char* text, float width, ImVec2* out_text_size = NULL);
    static const ImWchar*   GetTextPointerClippedW(ImFont* font, float font_size, const ImWchar* text, float width, ImVec2* out_text_size = NULL);
    static void             RenderTextScrolledClipped(ImFont* font, float font_size, const char* text, ImVec2 pos_base, float width, float scroll_x);
};

// Data saved in imgui.ini file
struct ImGuiIniData
{
    char*   Name;
    ImGuiID ID;
    ImVec2  Pos;
    ImVec2  Size;
    bool    Collapsed;

    ImGuiIniData() { memset(this, 0, sizeof(*this)); }
    ~ImGuiIniData() { if (Name) { ImGui::MemFree(Name); Name = NULL; } }
};

struct ImGuiMouseCursorData
{
    ImGuiMouseCursor    Type;
    ImVec2              Offset;
    ImVec2              Size;
    ImVec2              TexUvMin[2];
    ImVec2              TexUvMax[2];
};

// Main state for ImGui
struct ImGuiState
{
    bool                    Initialized;
    ImGuiIO                 IO;
    ImGuiStyle              Style;
    ImFont*                 Font;                               // (Shortcut) == FontStack.empty() ? IO.Font : FontStack.back()
    float                   FontSize;                           // (Shortcut) == FontBaseSize * g.CurrentWindow->FontWindowScale == window->FontSize()
    float                   FontBaseSize;                       // (Shortcut) == IO.FontGlobalScale * Font->Scale * Font->FontSize. Size of characters.
    ImVec2                  FontTexUvWhitePixel;                // (Shortcut) == Font->TexUvForWhite

    float                   Time;
    int                     FrameCount;
    int                     FrameCountRendered;
    ImVector<ImGuiWindow*>  Windows;
    ImVector<ImGuiWindow*>  WindowsSortBuffer;
    ImGuiWindow*            CurrentWindow;                      // Being drawn into
    ImVector<ImGuiWindow*>  CurrentWindowStack;
    ImGuiWindow*            FocusedWindow;                      // Will catch keyboard inputs
    ImGuiWindow*            HoveredWindow;                      // Will catch mouse inputs
    ImGuiWindow*            HoveredRootWindow;                  // Will catch mouse inputs (for focus/move only)
    ImGuiID                 HoveredId;                          // Hovered widget
    ImGuiID                 ActiveId;                           // Active widget
    ImGuiID                 ActiveIdPreviousFrame;
    bool                    ActiveIdIsAlive;
    bool                    ActiveIdIsJustActivated;            // Set when 
    bool                    ActiveIdIsFocusedOnly;              // Set only by active widget. Denote focus but no active interaction.
    ImGuiWindow*            MovedWindow;                        // Track the child window we clicked on to move a window. Only valid if ActiveID is the "#MOVE" identifier of a window.
    float                   SettingsDirtyTimer;
    ImVector<ImGuiIniData*> Settings;
    int                     DisableHideTextAfterDoubleHash;
    ImVector<ImGuiColMod>   ColorModifiers;
    ImVector<ImGuiStyleMod> StyleModifiers;
    ImVector<ImFont*>       FontStack;

    ImVec2                  SetNextWindowPosVal;
    ImGuiSetCond            SetNextWindowPosCond;
    ImVec2                  SetNextWindowSizeVal;
    ImGuiSetCond            SetNextWindowSizeCond;
    bool                    SetNextWindowCollapsedVal;
    ImGuiSetCond            SetNextWindowCollapsedCond;
    bool                    SetNextWindowFocus;
    bool                    SetNextTreeNodeOpenedVal;
    ImGuiSetCond            SetNextTreeNodeOpenedCond;

    // Render
    ImVector<ImDrawList*>   RenderDrawLists[3];

    // Mouse cursor
    ImGuiMouseCursor        MouseCursor;
    ImDrawList              MouseCursorDrawList;                // Optional software render of mouse cursors, if io.MouseDrawCursor is set
    ImGuiMouseCursorData    MouseCursorData[ImGuiMouseCursor_Count_];

    // Widget state
    ImGuiTextEditState      InputTextState;
    ImGuiID                 ScalarAsInputTextId;                // Temporary text input when CTRL+clicking on a slider, etc.
    ImGuiStorage            ColorEditModeStorage;               // for user selection
    ImGuiID                 ActiveComboID;
    ImVec2                  ActiveClickDeltaToCenter;
    float                   DragCurrentValue;                   // current dragged value, always float, not rounded by end-user precision settings
    ImVec2                  DragLastMouseDelta;
    float                   DragSpeedDefaultRatio;              // if speed == 0.0f, uses (max-min) * DragSpeedDefaultRatio
    float                   DragSpeedScaleSlow;
    float                   DragSpeedScaleFast;
    float                   ScrollbarClickDeltaToGrabCenter;    // distance between mouse and center of grab box, normalized in parent space
    char                    Tooltip[1024];
    char*                   PrivateClipboard;                   // if no custom clipboard handler is defined

    // Logging
    bool                    LogEnabled;
    FILE*                   LogFile;
    ImGuiTextBuffer*        LogClipboard;                       // pointer so our GImGui static constructor doesn't call heap allocators.
    int                     LogStartDepth;
    int                     LogAutoExpandMaxDepth;

    // Misc
    float                   FramerateSecPerFrame[120];          // calculate estimate of framerate for user
    int                     FramerateSecPerFrameIdx;
    float                   FramerateSecPerFrameAccum;
    char                    TempBuffer[1024*3+1];               // temporary text buffer

    ImGuiState()
    {
        Initialized = false;
        Font = NULL;
        FontBaseSize = FontSize = 0.0f;
        FontTexUvWhitePixel = ImVec2(0.0f, 0.0f);

        Time = 0.0f;
        FrameCount = 0;
        FrameCountRendered = -1;
        CurrentWindow = NULL;
        FocusedWindow = NULL;
        HoveredWindow = NULL;
        HoveredRootWindow = NULL;
        HoveredId = 0;
        ActiveId = 0;
        ActiveIdPreviousFrame = 0;
        ActiveIdIsAlive = false;
        ActiveIdIsJustActivated = false;
        ActiveIdIsFocusedOnly = false;
        MovedWindow = NULL;
        SettingsDirtyTimer = 0.0f;
        DisableHideTextAfterDoubleHash = 0;

        SetNextWindowPosVal = ImVec2(0.0f, 0.0f);
        SetNextWindowPosCond = 0;
        SetNextWindowSizeVal = ImVec2(0.0f, 0.0f);
        SetNextWindowSizeCond = 0;
        SetNextWindowCollapsedVal = false;
        SetNextWindowCollapsedCond = 0;
        SetNextWindowFocus = false;
        SetNextTreeNodeOpenedVal = false;
        SetNextTreeNodeOpenedCond = 0;

        ScalarAsInputTextId = 0;
        ActiveComboID = 0;
        ActiveClickDeltaToCenter = ImVec2(0.0f, 0.0f);
        DragCurrentValue = 0.0f;
        DragLastMouseDelta = ImVec2(0.0f, 0.0f);
        DragSpeedDefaultRatio = 0.01f;
        DragSpeedScaleSlow = 0.01f;
        DragSpeedScaleFast = 10.0f;
        ScrollbarClickDeltaToGrabCenter = 0.0f;
        memset(Tooltip, 0, sizeof(Tooltip));
        PrivateClipboard = NULL;

        MouseCursor = ImGuiMouseCursor_Arrow;

        LogEnabled = false;
        LogFile = NULL;
        LogClipboard = NULL;
        LogStartDepth = 0;
        LogAutoExpandMaxDepth = 2;

        memset(FramerateSecPerFrame, 0, sizeof(FramerateSecPerFrame));
        FramerateSecPerFrameIdx = 0;
        FramerateSecPerFrameAccum = 0.0f;
    }
};

static ImGuiState   GImDefaultState;                            // Internal state storage
static ImGuiState*  GImGui = &GImDefaultState;                  // We access everything through this pointer. NB: this pointer is always assumed to be != NULL

struct ImGuiWindow
{
    char*                   Name;
    ImGuiID                 ID;
    ImGuiWindowFlags        Flags;
    ImVec2                  PosFloat;
    ImVec2                  Pos;                                // Position rounded-up to nearest pixel
    ImVec2                  Size;                               // Current size (==SizeFull or collapsed title bar size)
    ImVec2                  SizeFull;                           // Size when non collapsed
    ImVec2                  SizeContents;                       // Size of contents (== extents reach of the drawing cursor) from previous frame
    ImGuiID                 MoveID;                             // == window->GetID("#MOVE")
    float                   ScrollY;
    float                   NextScrollY;
    bool                    ScrollbarY;
    bool                    Active;                             // Set to true on Begin()
    bool                    WasActive;
    bool                    Accessed;                           // Set to true when any widget access the current window
    bool                    Collapsed;                          // Set when collapsing window to become only title-bar
    bool                    SkipItems;                          // == Visible && !Collapsed
    int                     AutoFitFrames;
    bool                    AutoFitOnlyGrows;
    int                     AutoPosLastDirection;
    int                     HiddenFrames;
    int                     SetWindowPosAllowFlags;             // bit ImGuiSetCond_*** specify if SetWindowPos() call will succeed with this particular flag. 
    int                     SetWindowSizeAllowFlags;            // bit ImGuiSetCond_*** specify if SetWindowSize() call will succeed with this particular flag. 
    int                     SetWindowCollapsedAllowFlags;       // bit ImGuiSetCond_*** specify if SetWindowCollapsed() call will succeed with this particular flag. 

    ImGuiDrawContext        DC;                                 // Temporary per-window data, reset at the beginning of the frame
    ImVector<ImGuiID>       IDStack;                            // ID stack. ID are hashes seeded with the value at the top of the stack
    ImVector<ImVec4>        ClipRectStack;                      // Scissoring / clipping rectangle. x1, y1, x2, y2.
    ImRect                  ClippedRect;                        // = ClipRectStack.front() after setup in Begin()
    int                     LastFrameDrawn;
    float                   ItemWidthDefault;
    ImGuiStorage            StateStorage;
    float                   FontWindowScale;                    // Scale multiplier per-window
    ImDrawList*             DrawList;
    ImGuiWindow*            RootWindow;

    // Focus
    int                     FocusIdxAllCounter;                 // Start at -1 and increase as assigned via FocusItemRegister()
    int                     FocusIdxTabCounter;                 // (same, but only count widgets which you can Tab through)
    int                     FocusIdxAllRequestCurrent;          // Item being requested for focus
    int                     FocusIdxTabRequestCurrent;          // Tab-able item being requested for focus
    int                     FocusIdxAllRequestNext;             // Item being requested for focus, for next update (relies on layout to be stable between the frame pressing TAB and the next frame)
    int                     FocusIdxTabRequestNext;             // "

public:
    ImGuiWindow(const char* name);
    ~ImGuiWindow();

    ImGuiID     GetID(const char* str, const char* str_end = NULL);
    ImGuiID     GetID(const void* ptr);

    bool        FocusItemRegister(bool is_active, bool tab_stop = true);      // Return true if focus is requested
    void        FocusItemUnregister();

    ImRect      Rect() const                            { return ImRect(Pos, Pos+Size); }
    float       CalcFontSize() const                    { return GImGui->FontBaseSize * FontWindowScale; }
    float       TitleBarHeight() const                  { return (Flags & ImGuiWindowFlags_NoTitleBar) ? 0 : CalcFontSize() + GImGui->Style.FramePadding.y * 2.0f; }
    ImRect      TitleBarRect() const                    { return ImRect(Pos, Pos + ImVec2(SizeFull.x, TitleBarHeight())); }
    ImVec2      WindowPadding() const                   { return ((Flags & ImGuiWindowFlags_ChildWindow) && !(Flags & ImGuiWindowFlags_ShowBorders) && !(Flags & ImGuiWindowFlags_ComboBox)) ? ImVec2(0,0) : GImGui->Style.WindowPadding; }
    ImU32       Color(ImGuiCol idx, float a=1.f) const  { ImVec4 c = GImGui->Style.Colors[idx]; c.w *= GImGui->Style.Alpha * a; return ImGui::ColorConvertFloat4ToU32(c); }
    ImU32       Color(const ImVec4& col) const          { ImVec4 c = col; c.w *= GImGui->Style.Alpha; return ImGui::ColorConvertFloat4ToU32(c); }
};

static inline ImGuiWindow* GetCurrentWindow()
{
    // If this ever crash it probably means that ImGui::NewFrame() hasn't been called. We should always have a CurrentWindow in the stack (there is an implicit "Debug" window)
    ImGuiState& g = *GImGui;
    g.CurrentWindow->Accessed = true;
    return g.CurrentWindow;
}

static inline void SetCurrentWindow(ImGuiWindow* window)
{
    ImGuiState& g = *GImGui;
    g.CurrentWindow = window;
    if (window)
        g.FontSize = window->CalcFontSize();
}

static inline ImGuiWindow* GetParentWindow()
{
    ImGuiState& g = *GImGui;
    IM_ASSERT(g.CurrentWindowStack.size() >= 2);
    return g.CurrentWindowStack[g.CurrentWindowStack.size() - 2];
}

static void SetActiveId(ImGuiID id) 
{
    ImGuiState& g = *GImGui;
    g.ActiveId = id; 
    g.ActiveIdIsFocusedOnly = false;
    g.ActiveIdIsJustActivated = true;
}

static void RegisterAliveId(ImGuiID id)
{
    ImGuiState& g = *GImGui;
    if (g.ActiveId == id)
        g.ActiveIdIsAlive = true;
}

//-----------------------------------------------------------------------------

// Helper: Key->value storage
void ImGuiStorage::Clear()
{
    Data.clear();
}

// std::lower_bound but without the bullshit
static ImVector<ImGuiStorage::Pair>::iterator LowerBound(ImVector<ImGuiStorage::Pair>& data, ImU32 key)
{
    ImVector<ImGuiStorage::Pair>::iterator first = data.begin();
    ImVector<ImGuiStorage::Pair>::iterator last = data.end();
    int count = (int)(last - first);
    while (count > 0)
    {
        int count2 = count / 2;
        ImVector<ImGuiStorage::Pair>::iterator mid = first + count2;
        if (mid->key < key)
        {
            first = ++mid;
            count -= count2 + 1;
        }
        else
        {
            count = count2;
        }
    }
    return first;
}

int ImGuiStorage::GetInt(ImU32 key, int default_val) const
{
    ImVector<Pair>::iterator it = LowerBound(const_cast<ImVector<ImGuiStorage::Pair>&>(Data), key);
    if (it == Data.end() || it->key != key)
        return default_val;
    return it->val_i;
}

float ImGuiStorage::GetFloat(ImU32 key, float default_val) const
{
    ImVector<Pair>::iterator it = LowerBound(const_cast<ImVector<ImGuiStorage::Pair>&>(Data), key);
    if (it == Data.end() || it->key != key)
        return default_val;
    return it->val_f;
}

void* ImGuiStorage::GetVoidPtr(ImGuiID key) const
{
    ImVector<Pair>::iterator it = LowerBound(const_cast<ImVector<ImGuiStorage::Pair>&>(Data), key);
    if (it == Data.end() || it->key != key)
        return NULL;
    return it->val_p;
}

// References are only valid until a new value is added to the storage. Calling a Set***() function or a Get***Ref() function invalidates the pointer.
int* ImGuiStorage::GetIntRef(ImGuiID key, int default_val)
{
    ImVector<Pair>::iterator it = LowerBound(Data, key);
    if (it == Data.end() || it->key != key)
        it = Data.insert(it, Pair(key, default_val));
    return &it->val_i;
}

float* ImGuiStorage::GetFloatRef(ImGuiID key, float default_val)
{
    ImVector<Pair>::iterator it = LowerBound(Data, key);
    if (it == Data.end() || it->key != key)
        it = Data.insert(it, Pair(key, default_val));
    return &it->val_f;
}

void** ImGuiStorage::GetVoidPtrRef(ImGuiID key, void* default_val)
{
    ImVector<Pair>::iterator it = LowerBound(Data, key);
    if (it == Data.end() || it->key != key)
        it = Data.insert(it, Pair(key, default_val));
    return &it->val_p;
}

// FIXME-OPT: Wasting CPU because all SetInt() are preceeded by GetInt() calls so we should have the result from lower_bound already in place.
// However we only use SetInt() on explicit user action (so that's maximum once a frame) so the optimisation isn't much needed.
void ImGuiStorage::SetInt(ImU32 key, int val)
{
    ImVector<Pair>::iterator it = LowerBound(Data, key);
    if (it == Data.end() || it->key != key)
    {
        Data.insert(it, Pair(key, val));
        return;
    }
    it->val_i = val;
}

void ImGuiStorage::SetFloat(ImU32 key, float val)
{
    ImVector<Pair>::iterator it = LowerBound(Data, key);
    if (it == Data.end() || it->key != key)
    {
        Data.insert(it, Pair(key, val));
        return;
    }
    it->val_f = val;
}

void ImGuiStorage::SetVoidPtr(ImU32 key, void* val)
{
    ImVector<Pair>::iterator it = LowerBound(Data, key);
    if (it == Data.end() || it->key != key)
    {
        Data.insert(it, Pair(key, val));
        return;
    }
    it->val_p = val;
}

void ImGuiStorage::SetAllInt(int v)
{
    for (size_t i = 0; i < Data.size(); i++)
        Data[i].val_i = v;
}

//-----------------------------------------------------------------------------

// Helper: Parse and apply text filters. In format "aaaaa[,bbbb][,ccccc]"
ImGuiTextFilter::ImGuiTextFilter(const char* default_filter)
{
    if (default_filter)
    {
        ImFormatString(InputBuf, IM_ARRAYSIZE(InputBuf), "%s", default_filter);
        Build();
    }
    else
    {
        InputBuf[0] = 0;
        CountGrep = 0;
    }
}

void ImGuiTextFilter::Draw(const char* label, float width)
{
    if (width > 0.0f)
        ImGui::PushItemWidth(width);
    ImGui::InputText(label, InputBuf, IM_ARRAYSIZE(InputBuf));
    if (width > 0.0f)
        ImGui::PopItemWidth();
    Build();
}

void ImGuiTextFilter::TextRange::split(char separator, ImVector<TextRange>& out)
{
    out.resize(0);
    const char* wb = b;
    const char* we = wb;
    while (we < e)
    {
        if (*we == separator)
        {
            out.push_back(TextRange(wb, we));
            wb = we + 1;
        }
        we++;
    }
    if (wb != we)
        out.push_back(TextRange(wb, we));
}

void ImGuiTextFilter::Build()
{
    Filters.resize(0);
    TextRange input_range(InputBuf, InputBuf+strlen(InputBuf));
    input_range.split(',', Filters);

    CountGrep = 0;
    for (size_t i = 0; i != Filters.size(); i++)
    {
        Filters[i].trim_blanks();
        if (Filters[i].empty())
            continue;
        if (Filters[i].front() != '-')
            CountGrep += 1;
    }
}

bool ImGuiTextFilter::PassFilter(const char* val) const
{
    if (Filters.empty())
        return true;

    if (val == NULL)
        val = "";

    for (size_t i = 0; i != Filters.size(); i++)
    {
        const TextRange& f = Filters[i];
        if (f.empty())
            continue;
        if (f.front() == '-')
        {
            // Subtract
            if (ImStristr(val, f.begin()+1, f.end()) != NULL)
                return false;
        }
        else
        {
            // Grep
            if (ImStristr(val, f.begin(), f.end()) != NULL)
                return true;
        }
    }

    // Implicit * grep
    if (CountGrep == 0)
        return true;

    return false;
}

//-----------------------------------------------------------------------------

// On some platform vsnprintf() takes va_list by reference and modifies it. 
// va_copy is the 'correct' way to copy a va_list but Visual Studio prior to 2013 doesn't have it.
#ifndef va_copy
#define va_copy(dest, src) (dest = src)
#endif

// Helper: Text buffer for logging/accumulating text
void ImGuiTextBuffer::appendv(const char* fmt, va_list args)
{
    va_list args_copy;
    va_copy(args_copy, args);

    int len = vsnprintf(NULL, 0, fmt, args);         // FIXME-OPT: could do a first pass write attempt, likely successful on first pass.
    if (len <= 0)
        return;

    const size_t write_off = Buf.size();
    const size_t needed_sz = write_off + (size_t)len;
    if (write_off + (size_t)len >= Buf.capacity())
    {
        const size_t double_capacity = Buf.capacity() * 2;
        Buf.reserve(needed_sz > double_capacity ? needed_sz : double_capacity);
    }

    Buf.resize(needed_sz);
    ImFormatStringV(&Buf[write_off] - 1, (size_t)len+1, fmt, args_copy);
}

void ImGuiTextBuffer::append(const char* fmt, ...)
{
    va_list args;
    va_start(args, fmt);
    appendv(fmt, args);
    va_end(args);
}

//-----------------------------------------------------------------------------

ImGuiWindow::ImGuiWindow(const char* name)
{
    Name = ImStrdup(name);
    ID = ImHash(name, 0); 
    IDStack.push_back(ID);
    MoveID = GetID("#MOVE");

    Flags = 0;
    PosFloat = Pos = ImVec2(0.0f, 0.0f);
    Size = SizeFull = ImVec2(0.0f, 0.0f);
    SizeContents = ImVec2(0.0f, 0.0f);
    ScrollY = 0.0f;
    NextScrollY = 0.0f;
    ScrollbarY = false;
    Active = WasActive = false;
    Accessed = false;
    Collapsed = false;
    SkipItems = false;
    AutoFitFrames = -1;
    AutoFitOnlyGrows = false;
    AutoPosLastDirection = -1;
    HiddenFrames = 0;
    SetWindowPosAllowFlags = SetWindowSizeAllowFlags = SetWindowCollapsedAllowFlags = ImGuiSetCond_Always | ImGuiSetCond_Once | ImGuiSetCond_FirstUseEver;

    LastFrameDrawn = -1;
    ItemWidthDefault = 0.0f;
    FontWindowScale = 1.0f;

    DrawList = (ImDrawList*)ImGui::MemAlloc(sizeof(ImDrawList));
    new(DrawList) ImDrawList();
    RootWindow = NULL;

    FocusIdxAllCounter = FocusIdxTabCounter = -1;
    FocusIdxAllRequestCurrent = FocusIdxTabRequestCurrent = IM_INT_MAX;
    FocusIdxAllRequestNext = FocusIdxTabRequestNext = IM_INT_MAX;
}

ImGuiWindow::~ImGuiWindow()
{
    DrawList->~ImDrawList();
    ImGui::MemFree(DrawList);
    DrawList = NULL;
    ImGui::MemFree(Name);
    Name = NULL;
}

ImGuiID ImGuiWindow::GetID(const char* str, const char* str_end)
{
    ImGuiID seed = IDStack.back();
    const ImGuiID id = ImHash(str, str_end ? str_end - str : 0, seed);
    RegisterAliveId(id);
    return id;
}

ImGuiID ImGuiWindow::GetID(const void* ptr)
{
    ImGuiID seed = IDStack.back();
    const ImGuiID id = ImHash(&ptr, sizeof(void*), seed);
    RegisterAliveId(id);
    return id;
}

bool ImGuiWindow::FocusItemRegister(bool is_active, bool tab_stop)
{
    ImGuiState& g = *GImGui;
    ImGuiWindow* window = GetCurrentWindow();

    const bool allow_keyboard_focus = window->DC.AllowKeyboardFocus.back();
    FocusIdxAllCounter++;
    if (allow_keyboard_focus)
        FocusIdxTabCounter++;

    // Process keyboard input at this point: TAB, Shift-TAB switch focus
    // We can always TAB out of a widget that doesn't allow tabbing in.
    if (tab_stop && FocusIdxAllRequestNext == IM_INT_MAX && FocusIdxTabRequestNext == IM_INT_MAX && is_active && IsKeyPressedMap(ImGuiKey_Tab))
    {
        // Modulo on index will be applied at the end of frame once we've got the total counter of items.
        FocusIdxTabRequestNext = FocusIdxTabCounter + (g.IO.KeyShift ? (allow_keyboard_focus ? -1 : 0) : +1);
    }

    if (FocusIdxAllCounter == FocusIdxAllRequestCurrent)
        return true;

    if (allow_keyboard_focus)
        if (FocusIdxTabCounter == FocusIdxTabRequestCurrent)
            return true;

    return false;
}

void ImGuiWindow::FocusItemUnregister()
{
    FocusIdxAllCounter--;
    FocusIdxTabCounter--;
}

static inline void AddDrawListToRenderList(ImVector<ImDrawList*>& out_render_list, ImDrawList* draw_list)
{
    if (!draw_list->commands.empty() && !draw_list->vtx_buffer.empty())
    {
        if (draw_list->commands.back().vtx_count == 0)
            draw_list->commands.pop_back();
        out_render_list.push_back(draw_list);
        GImGui->IO.MetricsRenderVertices += (int)draw_list->vtx_buffer.size();
    }
}

static void AddWindowToRenderList(ImVector<ImDrawList*>& out_render_list, ImGuiWindow* window)
{
    AddDrawListToRenderList(out_render_list, window->DrawList);
    for (size_t i = 0; i < window->DC.ChildWindows.size(); i++)
    {
        ImGuiWindow* child = window->DC.ChildWindows[i];
        if (child->Active)                 // clipped children may have been marked not active
            AddWindowToRenderList(out_render_list, child);
    }
}

//-----------------------------------------------------------------------------

void* ImGui::MemAlloc(size_t sz)
{
    return GImGui->IO.MemAllocFn(sz);
}

void ImGui::MemFree(void* ptr)
{
    return GImGui->IO.MemFreeFn(ptr);
}
    
static ImGuiIniData* FindWindowSettings(const char* name)
{
    ImGuiState& g = *GImGui;
    ImGuiID id = ImHash(name, 0);
    for (size_t i = 0; i != g.Settings.size(); i++)
    {
        ImGuiIniData* ini = g.Settings[i];
        if (ini->ID == id)
            return ini;
    }
    return NULL;
}

static ImGuiIniData* AddWindowSettings(const char* name)
{
    ImGuiIniData* ini = (ImGuiIniData*)ImGui::MemAlloc(sizeof(ImGuiIniData));
    new(ini) ImGuiIniData();
    ini->Name = ImStrdup(name);
    ini->ID = ImHash(name, 0);
    ini->Collapsed = false;
    ini->Pos = ImVec2(FLT_MAX,FLT_MAX);
    ini->Size = ImVec2(0,0);
    GImGui->Settings.push_back(ini);
    return ini;
}

// Zero-tolerance, poor-man .ini parsing
// FIXME: Write something less rubbish
static void LoadSettings()
{
    ImGuiState& g = *GImGui;
    const char* filename = g.IO.IniFilename;
    if (!filename)
        return;

    char* file_data;
    size_t file_size;
    if (!ImLoadFileToMemory(filename, "rb", (void**)&file_data, &file_size, 1))
        return;

    ImGuiIniData* settings = NULL;
    const char* buf_end = file_data + file_size;
    for (const char* line_start = file_data; line_start < buf_end; )
    {
        const char* line_end = line_start;
        while (line_end < buf_end && *line_end != '\n' && *line_end != '\r')
            line_end++;
        
        if (line_start[0] == '[' && line_end > line_start && line_end[-1] == ']')
        {
            char name[64];
            ImFormatString(name, IM_ARRAYSIZE(name), "%.*s", line_end-line_start-2, line_start+1);
            settings = FindWindowSettings(name);
            if (!settings)
                settings = AddWindowSettings(name);
        }
        else if (settings)
        {
            float x, y;
            int i;
            if (sscanf(line_start, "Pos=%f,%f", &x, &y) == 2)
                settings->Pos = ImVec2(x, y);
            else if (sscanf(line_start, "Size=%f,%f", &x, &y) == 2)
                settings->Size = ImMax(ImVec2(x, y), g.Style.WindowMinSize);
            else if (sscanf(line_start, "Collapsed=%d", &i) == 1)
                settings->Collapsed = (i != 0);
        }

        line_start = line_end+1;
    }

    ImGui::MemFree(file_data);
}

static void SaveSettings()
{
    ImGuiState& g = *GImGui;
    const char* filename = g.IO.IniFilename;
    if (!filename)
        return;

    // Gather data from windows that were active during this session
    for (size_t i = 0; i != g.Windows.size(); i++)
    {
        ImGuiWindow* window = g.Windows[i];
        if (window->Flags & ImGuiWindowFlags_NoSavedSettings)
            continue;
        ImGuiIniData* settings = FindWindowSettings(window->Name);
        settings->Pos = window->Pos;
        settings->Size = window->SizeFull;
        settings->Collapsed = window->Collapsed;
    }

    // Write .ini file
    // If a window wasn't opened in this session we preserve its settings
    FILE* f = fopen(filename, "wt");
    if (!f)
        return;
    for (size_t i = 0; i != g.Settings.size(); i++)
    {
        const ImGuiIniData* settings = g.Settings[i];
        if (settings->Pos.x == FLT_MAX)
            continue;
        const char* name = settings->Name;
        if (const char* p = strstr(name, "###"))  // Skip to the "###" marker if any. We don't skip past to match the behavior of GetID()
            name = p;
        fprintf(f, "[%s]\n", name);
        fprintf(f, "Pos=%d,%d\n", (int)settings->Pos.x, (int)settings->Pos.y);
        fprintf(f, "Size=%d,%d\n", (int)settings->Size.x, (int)settings->Size.y);
        fprintf(f, "Collapsed=%d\n", settings->Collapsed);
        fprintf(f, "\n");
    }

    fclose(f);
}

static void MarkSettingsDirty()
{
    ImGuiState& g = *GImGui;

    if (g.SettingsDirtyTimer <= 0.0f)
        g.SettingsDirtyTimer = g.IO.IniSavingRate;
}

const char* ImGui::GetVersion()
{
    return IMGUI_VERSION;
}

// Internal state access - if you want to share ImGui state between modules (e.g. DLL) or allocate it yourself
// Note that we still point to some static data and members (such as GFontAtlas), so the state instance you end up using will point to the static data within its module
void* ImGui::GetInternalState()
{
    return GImGui;
}

size_t ImGui::GetInternalStateSize()
{
    return sizeof(ImGuiState);
}

void ImGui::SetInternalState(void* state, bool construct)
{
    if (construct)
        new (state) ImGuiState();
    
    GImGui = (ImGuiState*)state;
}

ImGuiIO& ImGui::GetIO()
{
    return GImGui->IO;
}

ImGuiStyle& ImGui::GetStyle()
{
    return GImGui->Style;
}

void ImGui::NewFrame()
{
    ImGuiState& g = *GImGui;

    // Check user data
    IM_ASSERT(g.IO.DeltaTime > 0.0f);
    IM_ASSERT(g.IO.DisplaySize.x >= 0.0f && g.IO.DisplaySize.y >= 0.0f);
    IM_ASSERT(g.IO.RenderDrawListsFn != NULL);       // Must be implemented
    IM_ASSERT(g.IO.Fonts->Fonts.size() > 0);         // Font Atlas not created. Did you call io.Fonts->GetTexDataAsRGBA32 / GetTexDataAsAlpha8 ?
    IM_ASSERT(g.IO.Fonts->Fonts[0]->IsLoaded());     // Font Atlas not created. Did you call io.Fonts->GetTexDataAsRGBA32 / GetTexDataAsAlpha8 ?

    if (!g.Initialized)
    {
        // Initialize on first frame
        g.LogClipboard = (ImGuiTextBuffer*)ImGui::MemAlloc(sizeof(ImGuiTextBuffer));
        new(g.LogClipboard) ImGuiTextBuffer();

        IM_ASSERT(g.Settings.empty());
        LoadSettings();
        g.Initialized = true;
    }

    SetFont(g.IO.Fonts->Fonts[0]);

    g.Time += g.IO.DeltaTime;
    g.FrameCount += 1;
    g.Tooltip[0] = '\0';

    // Update inputs state
    if (g.IO.MousePos.x < 0 && g.IO.MousePos.y < 0)
        g.IO.MousePos = ImVec2(-9999.0f, -9999.0f);
    if ((g.IO.MousePos.x < 0 && g.IO.MousePos.y < 0) || (g.IO.MousePosPrev.x < 0 && g.IO.MousePosPrev.y < 0))   // if mouse just appeared or disappeared (negative coordinate) we cancel out movement in MouseDelta
        g.IO.MouseDelta = ImVec2(0.0f, 0.0f);
    else
        g.IO.MouseDelta = g.IO.MousePos - g.IO.MousePosPrev;
    g.IO.MousePosPrev = g.IO.MousePos;
    for (size_t i = 0; i < IM_ARRAYSIZE(g.IO.MouseDown); i++)
    {
        g.IO.MouseDownTime[i] = g.IO.MouseDown[i] ? (g.IO.MouseDownTime[i] < 0.0f ? 0.0f : g.IO.MouseDownTime[i] + g.IO.DeltaTime) : -1.0f;
        g.IO.MouseClicked[i] = (g.IO.MouseDownTime[i] == 0.0f);
        g.IO.MouseDoubleClicked[i] = false;
        if (g.IO.MouseClicked[i])
        {
            if (g.Time - g.IO.MouseClickedTime[i] < g.IO.MouseDoubleClickTime)
            {
                if (ImLengthSqr(g.IO.MousePos - g.IO.MouseClickedPos[i]) < g.IO.MouseDoubleClickMaxDist * g.IO.MouseDoubleClickMaxDist)
                    g.IO.MouseDoubleClicked[i] = true;
                g.IO.MouseClickedTime[i] = -FLT_MAX;    // so the third click isn't turned into a double-click
            }
            else
            {
                g.IO.MouseClickedTime[i] = g.Time;
            }
            g.IO.MouseClickedPos[i] = g.IO.MousePos;
            g.IO.MouseDragMaxDistanceSqr[i] = 0.0f;
        }
        else if (g.IO.MouseDown[i])
        {
            g.IO.MouseDragMaxDistanceSqr[i] = ImMax(g.IO.MouseDragMaxDistanceSqr[i], ImLengthSqr(g.IO.MousePos - g.IO.MouseClickedPos[i]));
        }
    }
    for (size_t i = 0; i < IM_ARRAYSIZE(g.IO.KeysDown); i++)
        g.IO.KeysDownTime[i] = g.IO.KeysDown[i] ? (g.IO.KeysDownTime[i] < 0.0f ? 0.0f : g.IO.KeysDownTime[i] + g.IO.DeltaTime) : -1.0f;

    // Calculate frame-rate for the user, as a purely luxurious feature
    g.FramerateSecPerFrameAccum += g.IO.DeltaTime - g.FramerateSecPerFrame[g.FramerateSecPerFrameIdx];
    g.FramerateSecPerFrame[g.FramerateSecPerFrameIdx] = g.IO.DeltaTime;
    g.FramerateSecPerFrameIdx = (g.FramerateSecPerFrameIdx + 1) % IM_ARRAYSIZE(g.FramerateSecPerFrame);
    g.IO.Framerate = 1.0f / (g.FramerateSecPerFrameAccum / (float)IM_ARRAYSIZE(g.FramerateSecPerFrame));

    // Clear reference to active widget if the widget isn't alive anymore
    g.HoveredId = 0;
    if (!g.ActiveIdIsAlive && g.ActiveIdPreviousFrame == g.ActiveId && g.ActiveId != 0)
        SetActiveId(0);
    g.ActiveIdPreviousFrame = g.ActiveId;
    g.ActiveIdIsAlive = false;
    g.ActiveIdIsJustActivated = false;
    if (!g.ActiveId)
        g.MovedWindow = NULL;

    // Delay saving settings so we don't spam disk too much
    if (g.SettingsDirtyTimer > 0.0f)
    {
        g.SettingsDirtyTimer -= g.IO.DeltaTime;
        if (g.SettingsDirtyTimer <= 0.0f)
            SaveSettings();
    }

    // Find the window we are hovering. Child windows can extend beyond the limit of their parent so we need to derive HoveredRootWindow from HoveredWindow
    g.HoveredWindow = FindHoveredWindow(g.IO.MousePos, false);
    if (g.HoveredWindow && (g.HoveredWindow->Flags & ImGuiWindowFlags_ChildWindow))
        g.HoveredRootWindow = g.HoveredWindow->RootWindow;
    else
        g.HoveredRootWindow = FindHoveredWindow(g.IO.MousePos, true);

    // Are we using inputs? Tell user so they can capture/discard the inputs away from the rest of their application.
    // When clicking outside of a window we assume the click is owned by the application and won't request capture.
    int mouse_earliest_button_down = -1;
    for (int i = 0; i < IM_ARRAYSIZE(g.IO.MouseDown); i++)
    {
        if (g.IO.MouseClicked[i])
            g.IO.MouseDownOwned[i] = (g.HoveredWindow != NULL);
        if (g.IO.MouseDown[i])
            if (mouse_earliest_button_down == -1 || g.IO.MouseClickedTime[mouse_earliest_button_down] > g.IO.MouseClickedTime[i])
                mouse_earliest_button_down = i;
    }
    bool mouse_owned_by_application = mouse_earliest_button_down != -1 && !g.IO.MouseDownOwned[mouse_earliest_button_down];
    g.IO.WantCaptureMouse = (!mouse_owned_by_application && g.HoveredWindow != NULL) || (g.ActiveId != 0);
    g.IO.WantCaptureKeyboard = (g.ActiveId != 0);
    g.MouseCursor = ImGuiMouseCursor_Arrow;

    // If mouse was first clicked outside of ImGui bounds we also cancel out hovering.
    if (mouse_owned_by_application)
        g.HoveredWindow = g.HoveredRootWindow = NULL;

    // Scale & Scrolling
    if (g.HoveredWindow && g.IO.MouseWheel != 0.0f)
    {
        ImGuiWindow* window = g.HoveredWindow;
        if (g.IO.KeyCtrl)
        {
            if (g.IO.FontAllowUserScaling)
            {
                // Zoom / Scale window
                float new_font_scale = ImClamp(window->FontWindowScale + g.IO.MouseWheel * 0.10f, 0.50f, 2.50f);
                float scale = new_font_scale / window->FontWindowScale;
                window->FontWindowScale = new_font_scale;

                const ImVec2 offset = window->Size * (1.0f - scale) * (g.IO.MousePos - window->Pos) / window->Size;
                window->Pos += offset;
                window->PosFloat += offset;
                window->Size *= scale;
                window->SizeFull *= scale;
            }
        }
        else
        {
            // Scroll
            if (!(window->Flags & ImGuiWindowFlags_NoScrollWithMouse))
            {
                const int scroll_lines = (window->Flags & ImGuiWindowFlags_ComboBox) ? 3 : 5;
                window->NextScrollY -= g.IO.MouseWheel * window->CalcFontSize() * scroll_lines;
            }
        }
    }

    // Pressing TAB activate widget focus
    // NB: Don't discard FocusedWindow if it isn't active, so that a window that go on/off programatically won't lose its keyboard focus.
    if (g.ActiveId == 0 && g.FocusedWindow != NULL && g.FocusedWindow->Active && IsKeyPressedMap(ImGuiKey_Tab, false))
    {
        g.FocusedWindow->FocusIdxTabRequestNext = 0;
    }

    // Mark all windows as not visible
    for (size_t i = 0; i != g.Windows.size(); i++)
    {
        ImGuiWindow* window = g.Windows[i];
        window->WasActive = window->Active;
        window->Active = false;
        window->Accessed = false;
    }

    // No window should be open at the beginning of the frame.
    // But in order to allow the user to call NewFrame() multiple times without calling Render(), we are doing an explicit clear.
    g.CurrentWindowStack.resize(0);

    // Create implicit window - we will only render it if the user has added something to it.
    ImGui::SetNextWindowSize(ImVec2(400,400), ImGuiSetCond_FirstUseEver);
    ImGui::Begin("Debug");
}

// NB: behavior of ImGui after Shutdown() is not tested/guaranteed at the moment. This function is merely here to free heap allocations.
void ImGui::Shutdown()
{
    ImGuiState& g = *GImGui;
    if (!g.Initialized)
        return;

    SaveSettings();

    for (size_t i = 0; i < g.Windows.size(); i++)
    {
        g.Windows[i]->~ImGuiWindow();
        ImGui::MemFree(g.Windows[i]);
    }
    g.Windows.clear();
    g.WindowsSortBuffer.clear();
    g.CurrentWindowStack.clear();
    g.FocusedWindow = NULL;
    g.HoveredWindow = NULL;
    g.HoveredRootWindow = NULL;
    for (size_t i = 0; i < g.Settings.size(); i++)
    {
        g.Settings[i]->~ImGuiIniData();
        ImGui::MemFree(g.Settings[i]);
    }
    g.Settings.clear();
    g.ColorModifiers.clear();
    g.StyleModifiers.clear();
    g.FontStack.clear();
    for (size_t i = 0; i < IM_ARRAYSIZE(g.RenderDrawLists); i++)
        g.RenderDrawLists[i].clear();
    g.MouseCursorDrawList.ClearFreeMemory();
    g.ColorEditModeStorage.Clear();
    if (g.PrivateClipboard)
    {
        ImGui::MemFree(g.PrivateClipboard);
        g.PrivateClipboard = NULL;
    }

    if (g.LogFile && g.LogFile != stdout)
    {
        fclose(g.LogFile);
        g.LogFile = NULL;
    }
    if (g.LogClipboard)
    {
        g.LogClipboard->~ImGuiTextBuffer();
        ImGui::MemFree(g.LogClipboard);
    }

    g.IO.Fonts->Clear();

    g.Initialized = false;
}

// FIXME: Add a more explicit sort order in the window structure.
static int ChildWindowComparer(const void* lhs, const void* rhs)
{
    const ImGuiWindow* a = *(const ImGuiWindow**)lhs;
    const ImGuiWindow* b = *(const ImGuiWindow**)rhs;
    if (int d = (a->Flags & ImGuiWindowFlags_Popup) - (b->Flags & ImGuiWindowFlags_Popup))
        return d;
    if (int d = (a->Flags & ImGuiWindowFlags_Tooltip) - (b->Flags & ImGuiWindowFlags_Tooltip))
        return d;
    if (int d = (a->Flags & ImGuiWindowFlags_ComboBox) - (b->Flags & ImGuiWindowFlags_ComboBox))
        return d;
    return 0;
}

static void AddWindowToSortedBuffer(ImVector<ImGuiWindow*>& out_sorted_windows, ImGuiWindow* window)
{
    out_sorted_windows.push_back(window);
    if (window->Active)
    {
        const size_t count = window->DC.ChildWindows.size();
        if (count > 1)
            qsort(window->DC.ChildWindows.begin(), count, sizeof(ImGuiWindow*), ChildWindowComparer);
        for (size_t i = 0; i < count; i++)
        {
            ImGuiWindow* child = window->DC.ChildWindows[i];
            if (child->Active)
                AddWindowToSortedBuffer(out_sorted_windows, child);
        }
    }
}

static void PushClipRect(const ImVec4& clip_rect, bool clipped = true)
{
    ImGuiWindow* window = GetCurrentWindow();

    ImVec4 cr = clip_rect;
    if (clipped && !window->ClipRectStack.empty())
    {
        // Clip with existing clip rect
        const ImVec4 cur_cr = window->ClipRectStack.back();
        cr = ImVec4(ImMax(cr.x, cur_cr.x), ImMax(cr.y, cur_cr.y), ImMin(cr.z, cur_cr.z), ImMin(cr.w, cur_cr.w));
    }
    cr.z = ImMax(cr.x, cr.z);
    cr.w = ImMax(cr.y, cr.w);

    IM_ASSERT(cr.x <= cr.z && cr.y <= cr.w);
    window->ClipRectStack.push_back(cr);
    window->DrawList->PushClipRect(cr);
}

static void PopClipRect()
{
    ImGuiWindow* window = GetCurrentWindow();
    window->ClipRectStack.pop_back();
    window->DrawList->PopClipRect();
}

void ImGui::Render()
{
    ImGuiState& g = *GImGui;
    IM_ASSERT(g.Initialized);                       // Forgot to call ImGui::NewFrame()

    const bool first_render_of_the_frame = (g.FrameCountRendered != g.FrameCount);
    g.FrameCountRendered = g.FrameCount;
    
    if (first_render_of_the_frame)
    {
        // Hide implicit window if it hasn't been used
        IM_ASSERT(g.CurrentWindowStack.size() == 1);    // Mismatched Begin/End 
        if (g.CurrentWindow && !g.CurrentWindow->Accessed)
            g.CurrentWindow->Active = false;
        ImGui::End();

        if (g.ActiveId == 0 && g.HoveredId == 0 && g.IO.MouseClicked[0])
        {
            if (g.HoveredRootWindow != NULL)
            {
                // Select window for move/focus when we're done with all our widgets (we use the root window ID here)
                IM_ASSERT(g.MovedWindow == NULL);
                g.MovedWindow = g.HoveredWindow;
                SetActiveId(g.HoveredRootWindow->MoveID);
            }
            else if (g.FocusedWindow != NULL)
            {
                // Clicking on void disable focus
                FocusWindow(NULL);
            }
        }

        // Sort the window list so that all child windows are after their parent
        // We cannot do that on FocusWindow() because childs may not exist yet
        g.WindowsSortBuffer.resize(0);
        g.WindowsSortBuffer.reserve(g.Windows.size());
        for (size_t i = 0; i != g.Windows.size(); i++)
        {
            ImGuiWindow* window = g.Windows[i];
            if (window->Flags & ImGuiWindowFlags_ChildWindow)       // if a child is active its parent will add it
                if (window->Active)
                    continue;
            AddWindowToSortedBuffer(g.WindowsSortBuffer, window);
        }
        IM_ASSERT(g.Windows.size() == g.WindowsSortBuffer.size());  // we done something wrong
        g.Windows.swap(g.WindowsSortBuffer);

        // Clear data for next frame
        g.IO.MouseWheel = 0.0f;
        memset(g.IO.InputCharacters, 0, sizeof(g.IO.InputCharacters));
    }

    // Skip render altogether if alpha is 0.0
    // Note that vertex buffers have been created, so it is best practice that you don't call Begin/End in the first place.
    if (g.Style.Alpha > 0.0f)
    {
        // Render tooltip
        if (g.Tooltip[0])
        {
            // Use a dummy window to render the tooltip
            ImGui::BeginTooltip();
            ImGui::TextUnformatted(g.Tooltip);
            ImGui::EndTooltip();
        }

        // Gather windows to render
        g.IO.MetricsRenderVertices = 0;
        for (size_t i = 0; i < IM_ARRAYSIZE(g.RenderDrawLists); i++)
            g.RenderDrawLists[i].resize(0);
        for (size_t i = 0; i != g.Windows.size(); i++)
        {
            ImGuiWindow* window = g.Windows[i];
            if (window->Active && window->HiddenFrames <= 0 && (window->Flags & (ImGuiWindowFlags_ChildWindow)) == 0)
            {
                // FIXME: Generalize this with a proper layering system so we can stack.
                if (window->Flags & ImGuiWindowFlags_Popup)
                    AddWindowToRenderList(g.RenderDrawLists[1], window);
                else if (window->Flags & ImGuiWindowFlags_Tooltip)
                    AddWindowToRenderList(g.RenderDrawLists[2], window);
                else
                    AddWindowToRenderList(g.RenderDrawLists[0], window);
            }
        }

        // Flatten layers
        size_t n = g.RenderDrawLists[0].size();
        size_t flattened_size = n;
        for (size_t i = 1; i < IM_ARRAYSIZE(g.RenderDrawLists); i++)
            flattened_size += g.RenderDrawLists[i].size();
        g.RenderDrawLists[0].resize(flattened_size);
        for (size_t i = 1; i < IM_ARRAYSIZE(g.RenderDrawLists); i++)
        {
            ImVector<ImDrawList*>& layer = g.RenderDrawLists[i];
            if (!layer.empty())
            {
                memcpy(&g.RenderDrawLists[0][n], &layer[0], layer.size() * sizeof(ImDrawList*));
                n += layer.size();
            }
        }

        if (g.IO.MouseDrawCursor)
        {
            const ImGuiMouseCursorData& cursor_data = g.MouseCursorData[g.MouseCursor];
            const ImVec2 pos = g.IO.MousePos - cursor_data.Offset;
            const ImVec2 size = cursor_data.Size;
            const ImTextureID tex_id = g.IO.Fonts->TexID;
            g.MouseCursorDrawList.Clear();
            g.MouseCursorDrawList.PushTextureID(tex_id);
            g.MouseCursorDrawList.AddImage(tex_id, pos+ImVec2(1,0), pos+ImVec2(1,0) + size, cursor_data.TexUvMin[1], cursor_data.TexUvMax[1], 0x30000000); // Shadow
            g.MouseCursorDrawList.AddImage(tex_id, pos+ImVec2(2,0), pos+ImVec2(2,0) + size, cursor_data.TexUvMin[1], cursor_data.TexUvMax[1], 0x30000000); // Shadow
            g.MouseCursorDrawList.AddImage(tex_id, pos,             pos + size,             cursor_data.TexUvMin[1], cursor_data.TexUvMax[1], 0xFF000000); // Black border
            g.MouseCursorDrawList.AddImage(tex_id, pos,             pos + size,             cursor_data.TexUvMin[0], cursor_data.TexUvMax[0], 0xFFFFFFFF); // White fill
            g.MouseCursorDrawList.PopTextureID();
            AddDrawListToRenderList(g.RenderDrawLists[0], &g.MouseCursorDrawList);
        }

        // Render
        if (!g.RenderDrawLists[0].empty())
            g.IO.RenderDrawListsFn(&g.RenderDrawLists[0][0], (int)g.RenderDrawLists[0].size());
    }
}

// Find the optional ## from which we stop displaying text.
static const char*  FindTextDisplayEnd(const char* text, const char* text_end = NULL)
{
    const char* text_display_end = text;
    if (!text_end)
        text_end = (const char*)-1;

    ImGuiState& g = *GImGui;
    if (g.DisableHideTextAfterDoubleHash > 0)
    {
        while (text_display_end < text_end && *text_display_end != '\0')
            text_display_end++;
    }
    else
    {
        while (text_display_end < text_end && *text_display_end != '\0' && (text_display_end[0] != '#' || text_display_end[1] != '#'))
            text_display_end++;
    }
    return text_display_end;
}

// Pass text data straight to log (without being displayed)
void ImGui::LogText(const char* fmt, ...)
{
    ImGuiState& g = *GImGui;
    if (!g.LogEnabled)
        return;

    va_list args;
    va_start(args, fmt);
    if (g.LogFile)
    {
        vfprintf(g.LogFile, fmt, args);
    }
    else
    {
        g.LogClipboard->appendv(fmt, args);
    }
    va_end(args);
}

// Internal version that takes a position to decide on newline placement and pad items according to their depth.
// We split text into individual lines to add current tree level padding
static void LogText(const ImVec2& ref_pos, const char* text, const char* text_end)
{
    ImGuiState& g = *GImGui;
    ImGuiWindow* window = GetCurrentWindow();

    if (!text_end)
        text_end = FindTextDisplayEnd(text, text_end);

    const bool log_new_line = ref_pos.y > window->DC.LogLinePosY+1;
    window->DC.LogLinePosY = ref_pos.y;

    const char* text_remaining = text;
    if (g.LogStartDepth > window->DC.TreeDepth)  // Re-adjust padding if we have popped out of our starting depth
        g.LogStartDepth = window->DC.TreeDepth;
    const int tree_depth = (window->DC.TreeDepth - g.LogStartDepth);
    for (;;)
    {
        // Split the string. Each new line (after a '\n') is followed by spacing corresponding to the current depth of our log entry.
        const char* line_end = text_remaining;
        while (line_end < text_end)
            if (*line_end == '\n')
                break;
            else
                line_end++;
        if (line_end >= text_end)
            line_end = NULL;

        const bool is_first_line = (text == text_remaining);
        bool is_last_line = false;
        if (line_end == NULL)
        {
            is_last_line = true;
            line_end = text_end;
        }
        if (line_end != NULL && !(is_last_line && (line_end - text_remaining)==0))
        {
            const int char_count = (int)(line_end - text_remaining);
            if (log_new_line || !is_first_line)
                ImGui::LogText(STR_NEWLINE "%*s%.*s", tree_depth*4, "", char_count, text_remaining);
            else
                ImGui::LogText(" %.*s", char_count, text_remaining);
        }

        if (is_last_line)
            break;
        text_remaining = line_end + 1;
    }
}

static float CalcWrapWidthForPos(const ImVec2& pos, float wrap_pos_x)
{
    if (wrap_pos_x < 0.0f)
        return 0.0f;

    ImGuiWindow* window = GetCurrentWindow();
    if (wrap_pos_x == 0.0f)
        wrap_pos_x = ImGui::GetContentRegionMax().x;
    if (wrap_pos_x > 0.0f)
        wrap_pos_x += window->Pos.x; // wrap_pos_x is provided is window local space
    
    const float wrap_width = wrap_pos_x > 0.0f ? ImMax(wrap_pos_x - pos.x, 0.00001f) : 0.0f;
    return wrap_width;
}

// Internal ImGui functions to render text
// RenderText***() functions calls ImDrawList::AddText() calls ImBitmapFont::RenderText()
static void RenderText(ImVec2 pos, const char* text, const char* text_end, bool hide_text_after_hash)
{
    ImGuiState& g = *GImGui;
    ImGuiWindow* window = GetCurrentWindow();

    // Hide anything after a '##' string
    const char* text_display_end;
    if (hide_text_after_hash)
    {
        text_display_end = FindTextDisplayEnd(text, text_end);
    }
    else
    {
        if (!text_end)
            text_end = text + strlen(text); // FIXME-OPT
        text_display_end = text_end;
    }

    const int text_len = (int)(text_display_end - text);
    if (text_len > 0)
    {
        // Render
        window->DrawList->AddText(g.Font, g.FontSize, pos, window->Color(ImGuiCol_Text), text, text_display_end);

        // Log as text
        if (g.LogEnabled)
            LogText(pos, text, text_display_end);
    }
}

static void RenderTextWrapped(ImVec2 pos, const char* text, const char* text_end, float wrap_width)
{
    ImGuiState& g = *GImGui;
    ImGuiWindow* window = GetCurrentWindow();

    if (!text_end)
        text_end = text + strlen(text); // FIXME-OPT

    const int text_len = (int)(text_end - text);
    if (text_len > 0)
    {
        // Render
        window->DrawList->AddText(g.Font, g.FontSize, pos, window->Color(ImGuiCol_Text), text, text_end, wrap_width);

        // Log as text
        if (g.LogEnabled)
            LogText(pos, text, text_end);
    }
}

static void RenderTextClipped(ImVec2 pos, const char* text, const char* text_end, const ImVec2* text_size_if_known, const ImVec2& clip_max)
{
    ImGuiState& g = *GImGui;
    ImGuiWindow* window = GetCurrentWindow();

    // Hide anything after a '##' string
    const char* text_display_end = FindTextDisplayEnd(text, text_end);
    const int text_len = (int)(text_display_end - text);
    if (text_len > 0)
    {
        const ImVec2 text_size = text_size_if_known ? *text_size_if_known : ImGui::CalcTextSize(text, text_display_end, false, 0.0f);

        // Perform CPU side clipping for single clipped element to avoid using scissor state
        const bool need_clipping = (pos.x + text_size.x >= clip_max.x) || (pos.y + text_size.y >= clip_max.y);

        // Render
        window->DrawList->AddText(g.Font, g.FontSize, pos, window->Color(ImGuiCol_Text), text, text_display_end, 0.0f, need_clipping ? &clip_max : NULL);

        // Log as text
        if (g.LogEnabled)
            LogText(pos, text, text_display_end);
    }
}

// Render a rectangle shaped with optional rounding and borders
static void RenderFrame(ImVec2 p_min, ImVec2 p_max, ImU32 fill_col, bool border, float rounding)
{
    ImGuiWindow* window = GetCurrentWindow();

    window->DrawList->AddRectFilled(p_min, p_max, fill_col, rounding);
    if (border && (window->Flags & ImGuiWindowFlags_ShowBorders))
    {
        window->DrawList->AddRect(p_min+ImVec2(1,1), p_max+ImVec2(1,1), window->Color(ImGuiCol_BorderShadow), rounding);
        window->DrawList->AddRect(p_min, p_max, window->Color(ImGuiCol_Border), rounding);
    }
}

// Render a triangle to denote expanded/collapsed state
static void RenderCollapseTriangle(ImVec2 p_min, bool opened, float scale, bool shadow)
{
    ImGuiState& g = *GImGui;
    ImGuiWindow* window = GetCurrentWindow();

    const float h = g.FontSize * 1.00f;
    const float r = h * 0.40f * scale;
    ImVec2 center = p_min + ImVec2(h*0.50f, h*0.50f*scale);

    ImVec2 a, b, c;
    if (opened)
    {
        center.y -= r*0.25f;
        a = center + ImVec2(0,1)*r;
        b = center + ImVec2(-0.866f,-0.5f)*r;
        c = center + ImVec2(0.866f,-0.5f)*r;
    }
    else
    {
        a = center + ImVec2(1,0)*r;
        b = center + ImVec2(-0.500f,0.866f)*r;
        c = center + ImVec2(-0.500f,-0.866f)*r;
    }
    
    if (shadow && (window->Flags & ImGuiWindowFlags_ShowBorders) != 0)
        window->DrawList->AddTriangleFilled(a+ImVec2(2,2), b+ImVec2(2,2), c+ImVec2(2,2), window->Color(ImGuiCol_BorderShadow));
    window->DrawList->AddTriangleFilled(a, b, c, window->Color(ImGuiCol_Text));
}

// Calculate text size. Text can be multi-line. Optionally ignore text after a ## marker.
// CalcTextSize("") should return ImVec2(0.0f, GImGui->FontSize)
ImVec2 ImGui::CalcTextSize(const char* text, const char* text_end, bool hide_text_after_double_hash, float wrap_width)
{
    ImGuiState& g = *GImGui;

    const char* text_display_end;
    if (hide_text_after_double_hash)
        text_display_end = FindTextDisplayEnd(text, text_end);      // Hide anything after a '##' string
    else
        text_display_end = text_end;

    ImFont* font = g.Font;
    const float font_size = g.FontSize;
    ImVec2 text_size = font->CalcTextSizeA(font_size, FLT_MAX, wrap_width, text, text_display_end, NULL);

    // Cancel out character spacing for the last character of a line (it is baked into glyph->XAdvance field)
    const float font_scale = font_size / font->FontSize; 
    const float character_spacing_x = 1.0f * font_scale;
    if (text_size.x > 0.0f)
        text_size.x -= character_spacing_x;

    return text_size;
}

// Helper to calculate coarse clipping of large list of evenly sized items. 
// If you are displaying thousands of items and you have a random access to the list, you can perform clipping yourself to save on CPU.
// {
//    float item_height = ImGui::GetTextLineHeightWithSpacing();
//    int display_start, display_end;
//    ImGui::CalcListClipping(count, item_height, &display_start, &display_end);            // calculate how many to clip/display
//    ImGui::SetCursorPosY(ImGui::GetCursorPosY() + (display_start) * item_height);         // advance cursor
//    for (int i = display_start; i < display_end; i++)                                     // display only visible items
//        // TODO: display visible item
//    ImGui::SetCursorPosY(ImGui::GetCursorPosY() + (count - display_end) * item_height);   // advance cursor
// }
void ImGui::CalcListClipping(int items_count, float items_height, int* out_items_display_start, int* out_items_display_end)
{
    ImGuiState& g = *GImGui;
    ImGuiWindow* window = GetCurrentWindow();

    if (g.LogEnabled)
    {
        // If logging is active, do not perform any clipping
        *out_items_display_start = 0;
        *out_items_display_end = items_count;
        return;
    }

    const ImVec2 pos = window->DC.CursorPos;
    const ImVec4 clip_rect = window->ClipRectStack.back();
    const float clip_y1 = clip_rect.y;
    const float clip_y2 = clip_rect.w;

    int start = (int)((clip_y1 - pos.y) / items_height);
    int end = (int)((clip_y2 - pos.y) / items_height);
    start = ImClamp(start, 0, items_count);
    end = ImClamp(end + 1, start, items_count);

    *out_items_display_start = start;
    *out_items_display_end = end;
}

// Find window given position, search front-to-back
static ImGuiWindow* FindHoveredWindow(ImVec2 pos, bool excluding_childs)
{
    ImGuiState& g = *GImGui;
    for (int i = (int)g.Windows.size()-1; i >= 0; i--)
    {
        ImGuiWindow* window = g.Windows[(size_t)i];
        if (!window->Active)
            continue;
        if (excluding_childs && (window->Flags & ImGuiWindowFlags_ChildWindow) != 0)
            continue;

        // Using the clipped AABB so a child window will typically be clipped by its parent.
        ImRect bb(window->ClippedRect.Min - g.Style.TouchExtraPadding, window->ClippedRect.Max + g.Style.TouchExtraPadding);
        if (bb.Contains(pos))
            return window;
    }
    return NULL;
}

// Test if mouse cursor is hovering given rectangle
// NB- Rectangle is clipped by our current clip setting
// NB- Expand the rectangle to be generous on imprecise inputs systems (g.Style.TouchExtraPadding)
static bool IsMouseHoveringRect(const ImRect& rect)
{
    ImGuiState& g = *GImGui;
    ImGuiWindow* window = GetCurrentWindow();

    // Clip
    ImRect rect_clipped = rect;
    if (!window->ClipRectStack.empty())
    {
        const ImVec4 clip_rect = window->ClipRectStack.back();
        rect_clipped.Clip(ImRect(ImVec2(clip_rect.x, clip_rect.y), ImVec2(clip_rect.z, clip_rect.w)));
    }

    // Expand for touch input
    const ImRect rect_for_touch(rect_clipped.Min - g.Style.TouchExtraPadding, rect_clipped.Max + g.Style.TouchExtraPadding);
    return rect_for_touch.Contains(g.IO.MousePos);
}

bool ImGui::IsMouseHoveringRect(const ImVec2& rect_min, const ImVec2& rect_max)
{
    return IsMouseHoveringRect(ImRect(rect_min, rect_max));
}

bool ImGui::IsMouseHoveringWindow()
{
    ImGuiState& g = *GImGui;
    ImGuiWindow* window = GetCurrentWindow();
    return g.HoveredWindow == window;
}

bool ImGui::IsMouseHoveringAnyWindow()
{
    ImGuiState& g = *GImGui;
    return g.HoveredWindow != NULL;
}

bool ImGui::IsPosHoveringAnyWindow(const ImVec2& pos)
{
    return FindHoveredWindow(pos, false) != NULL;
}

static bool IsKeyPressedMap(ImGuiKey key, bool repeat)
{
    ImGuiState& g = *GImGui;
    const int key_index = g.IO.KeyMap[key];
    return ImGui::IsKeyPressed(key_index, repeat);
}

bool ImGui::IsKeyDown(int key_index)
{
    ImGuiState& g = *GImGui;
    IM_ASSERT(key_index >= 0 && key_index < IM_ARRAYSIZE(g.IO.KeysDown));
    return g.IO.KeysDown[key_index];
}

bool ImGui::IsKeyPressed(int key_index, bool repeat)
{
    ImGuiState& g = *GImGui;
    IM_ASSERT(key_index >= 0 && key_index < IM_ARRAYSIZE(g.IO.KeysDown));
    const float t = g.IO.KeysDownTime[key_index];
    if (t == 0.0f)
        return true;

    // FIXME: Repeat rate should be provided elsewhere?
    const float KEY_REPEAT_DELAY = 0.250f;
    const float KEY_REPEAT_RATE = 0.020f;
    if (repeat && t > KEY_REPEAT_DELAY)
        if ((fmodf(t - KEY_REPEAT_DELAY, KEY_REPEAT_RATE) > KEY_REPEAT_RATE*0.5f) != (fmodf(t - KEY_REPEAT_DELAY - g.IO.DeltaTime, KEY_REPEAT_RATE) > KEY_REPEAT_RATE*0.5f))
            return true;

    return false;
}

bool ImGui::IsMouseDown(int button)
{
    ImGuiState& g = *GImGui;
    IM_ASSERT(button >= 0 && button < IM_ARRAYSIZE(g.IO.MouseDown));
    return g.IO.MouseDown[button];
}

bool ImGui::IsMouseClicked(int button, bool repeat)
{
    ImGuiState& g = *GImGui;
    IM_ASSERT(button >= 0 && button < IM_ARRAYSIZE(g.IO.MouseDown));
    const float t = g.IO.MouseDownTime[button];
    if (t == 0.0f)
        return true;

    // FIXME: Repeat rate should be provided elsewhere?
    const float MOUSE_REPEAT_DELAY = 0.250f;
    const float MOUSE_REPEAT_RATE = 0.020f;
    if (repeat && t > MOUSE_REPEAT_DELAY)
        if ((fmodf(t - MOUSE_REPEAT_DELAY, MOUSE_REPEAT_RATE) > MOUSE_REPEAT_RATE*0.5f) != (fmodf(t - MOUSE_REPEAT_DELAY - g.IO.DeltaTime, MOUSE_REPEAT_RATE) > MOUSE_REPEAT_RATE*0.5f))
            return true;

    return false;
}

bool ImGui::IsMouseDoubleClicked(int button)
{
    ImGuiState& g = *GImGui;
    IM_ASSERT(button >= 0 && button < IM_ARRAYSIZE(g.IO.MouseDown));
    return g.IO.MouseDoubleClicked[button];
}

bool ImGui::IsMouseDragging(int button, float lock_threshold)
{
    ImGuiState& g = *GImGui;
    IM_ASSERT(button >= 0 && button < IM_ARRAYSIZE(g.IO.MouseDown));
    if (lock_threshold < 0.0f)
        lock_threshold = g.IO.MouseDragThreshold;
    return g.IO.MouseDragMaxDistanceSqr[button] >= lock_threshold * lock_threshold;
}

ImVec2 ImGui::GetMousePos()
{
    return GImGui->IO.MousePos;
}

ImVec2 ImGui::GetMouseDragDelta(int button, float lock_threshold)
{
    ImGuiState& g = *GImGui;
    IM_ASSERT(button >= 0 && button < IM_ARRAYSIZE(g.IO.MouseDown));
    if (lock_threshold < 0.0f)
        lock_threshold = g.IO.MouseDragThreshold;
    if (g.IO.MouseDown[button])
        if (g.IO.MouseDragMaxDistanceSqr[button] >= lock_threshold * lock_threshold)
            return g.IO.MousePos - g.IO.MouseClickedPos[button];     // Assume we can only get active with left-mouse button (at the moment).
    return ImVec2(0.0f, 0.0f);
}

void ImGui::ResetMouseDragDelta(int button)
{
    ImGuiState& g = *GImGui;
    IM_ASSERT(button >= 0 && button < IM_ARRAYSIZE(g.IO.MouseDown));
    // NB: We don't need to reset g.IO.MouseDragMaxDistanceSqr
    g.IO.MouseClickedPos[button] = g.IO.MousePos;
}

ImGuiMouseCursor ImGui::GetMouseCursor()
{
    return GImGui->MouseCursor;
}

void ImGui::SetMouseCursor(ImGuiMouseCursor cursor_type)
{
    GImGui->MouseCursor = cursor_type;
}

bool ImGui::IsItemHovered()
{
    ImGuiWindow* window = GetCurrentWindow();
    return window->DC.LastItemHoveredAndUsable;
}

bool ImGui::IsItemHoveredRect()
{
    ImGuiWindow* window = GetCurrentWindow();
    return window->DC.LastItemHoveredRect;
}

bool ImGui::IsItemActive()
{
    ImGuiState& g = *GImGui;
    if (g.ActiveId)
    {
        ImGuiWindow* window = GetCurrentWindow();
        return g.ActiveId == window->DC.LastItemID;
    }
    return false;
}

bool ImGui::IsAnyItemActive()
{
    ImGuiState& g = *GImGui;
    return g.ActiveId != 0;
}

bool ImGui::IsItemVisible()
{
    ImGuiWindow* window = GetCurrentWindow();
    ImRect r(window->ClipRectStack.back());
    return r.Overlaps(window->DC.LastItemRect);
}

ImVec2 ImGui::GetItemRectMin()
{
    ImGuiWindow* window = GetCurrentWindow();
    return window->DC.LastItemRect.Min;
}

ImVec2 ImGui::GetItemRectMax()
{
    ImGuiWindow* window = GetCurrentWindow();
    return window->DC.LastItemRect.Max;
}

ImVec2 ImGui::GetItemRectSize()
{
    ImGuiWindow* window = GetCurrentWindow();
    return window->DC.LastItemRect.GetSize();
}

ImVec2 ImGui::CalcItemRectClosestPoint(const ImVec2& pos, bool on_edge, float outward)
{
    ImGuiWindow* window = GetCurrentWindow();
    ImRect rect = window->DC.LastItemRect;
    rect.Expand(outward);
    return rect.GetClosestPoint(pos, on_edge);
}

// Tooltip is stored and turned into a BeginTooltip()/EndTooltip() sequence at the end of the frame. Each call override previous value.
void ImGui::SetTooltipV(const char* fmt, va_list args)
{
    ImGuiState& g = *GImGui;
    ImFormatStringV(g.Tooltip, IM_ARRAYSIZE(g.Tooltip), fmt, args);
}

void ImGui::SetTooltip(const char* fmt, ...)
{
    va_list args;
    va_start(args, fmt);
    SetTooltipV(fmt, args);
    va_end(args);
}

float ImGui::GetTime()
{
    return GImGui->Time;
}

int ImGui::GetFrameCount()
{
    return GImGui->FrameCount;
}

static ImVec4 GetVisibleRect()
{
    ImGuiState& g = *GImGui;
    if (g.IO.DisplayVisibleMin.x != g.IO.DisplayVisibleMax.x && g.IO.DisplayVisibleMin.y != g.IO.DisplayVisibleMax.y)
        return ImVec4(g.IO.DisplayVisibleMin.x, g.IO.DisplayVisibleMin.y, g.IO.DisplayVisibleMax.x, g.IO.DisplayVisibleMax.y);
    return ImVec4(0.0f, 0.0f, g.IO.DisplaySize.x, g.IO.DisplaySize.y);
}

void ImGui::BeginTooltip()
{
    ImGuiState& g = *GImGui;
    ImGuiWindowFlags flags = ImGuiWindowFlags_Tooltip|ImGuiWindowFlags_NoTitleBar|ImGuiWindowFlags_NoMove|ImGuiWindowFlags_NoResize|ImGuiWindowFlags_NoSavedSettings|ImGuiWindowFlags_AlwaysAutoResize;
    ImGui::Begin("##Tooltip", NULL, ImVec2(0,0), g.Style.Colors[ImGuiCol_TooltipBg].w, flags);
}

void ImGui::EndTooltip()
{
    IM_ASSERT(GetCurrentWindow()->Flags & ImGuiWindowFlags_Tooltip);
    ImGui::End();
}

void ImGui::BeginPopup(bool* p_opened)
{
    IM_ASSERT(p_opened != NULL);    // Must provide a bool at the moment

    ImGui::PushStyleVar(ImGuiStyleVar_WindowRounding, 0.0f);
    ImGuiWindowFlags flags = ImGuiWindowFlags_Popup|ImGuiWindowFlags_NoTitleBar|ImGuiWindowFlags_NoMove|ImGuiWindowFlags_NoResize|ImGuiWindowFlags_NoSavedSettings|ImGuiWindowFlags_AlwaysAutoResize;
    ImGui::Begin("##Popup", p_opened, flags);
}

void ImGui::EndPopup()
{
    IM_ASSERT(GetCurrentWindow()->Flags & ImGuiWindowFlags_Popup);
    ImGui::End();
    ImGui::PopStyleVar();
}

bool ImGui::BeginChild(const char* str_id, const ImVec2& size_arg, bool border, ImGuiWindowFlags extra_flags)
{
    ImGuiState& g = *GImGui;
    ImGuiWindow* window = GetCurrentWindow();

    ImGuiWindowFlags flags = ImGuiWindowFlags_NoTitleBar|ImGuiWindowFlags_NoMove|ImGuiWindowFlags_NoResize|ImGuiWindowFlags_NoSavedSettings|ImGuiWindowFlags_ChildWindow;

    const ImVec2 content_max = window->Pos + ImGui::GetContentRegionMax();
    const ImVec2 cursor_pos = window->Pos + ImGui::GetCursorPos();
    ImVec2 size = size_arg;
    if (size.x <= 0.0f)
    {
        if (size.x == 0.0f)
            flags |= ImGuiWindowFlags_ChildWindowAutoFitX;
        size.x = ImMax(content_max.x - cursor_pos.x, g.Style.WindowMinSize.x) - fabsf(size.x);
    }
    if (size.y <= 0.0f)
    {
        if (size.y == 0.0f)
            flags |= ImGuiWindowFlags_ChildWindowAutoFitY;
        size.y = ImMax(content_max.y - cursor_pos.y, g.Style.WindowMinSize.y) - fabsf(size.y);
    }
    if (border)
        flags |= ImGuiWindowFlags_ShowBorders;
    flags |= extra_flags;

    char title[256];
    ImFormatString(title, IM_ARRAYSIZE(title), "%s.%s", window->Name, str_id);

    const float alpha = 1.0f;
    bool ret = ImGui::Begin(title, NULL, size, alpha, flags);

    if (!(window->Flags & ImGuiWindowFlags_ShowBorders))
        g.CurrentWindow->Flags &= ~ImGuiWindowFlags_ShowBorders;

    return ret;
}

bool ImGui::BeginChild(ImGuiID id, const ImVec2& size, bool border, ImGuiWindowFlags extra_flags)
{
    char str_id[32];
    ImFormatString(str_id, IM_ARRAYSIZE(str_id), "child_%x", id);
    bool ret = ImGui::BeginChild(str_id, size, border, extra_flags);
    return ret;
}

void ImGui::EndChild()
{
    ImGuiWindow* window = GetCurrentWindow();

    IM_ASSERT(window->Flags & ImGuiWindowFlags_ChildWindow);
    if (window->Flags & ImGuiWindowFlags_ComboBox)
    {
        ImGui::End();
    }
    else
    {
        // When using auto-filling child window, we don't provide full width/height to ItemSize so that it doesn't feed back into automatic size-fitting.
        ImGuiState& g = *GImGui;
        ImVec2 sz = ImGui::GetWindowSize();
        if (window->Flags & ImGuiWindowFlags_ChildWindowAutoFitX)
            sz.x = ImMax(g.Style.WindowMinSize.x, sz.x - g.Style.AutoFitPadding.x);
        if (window->Flags & ImGuiWindowFlags_ChildWindowAutoFitY)
            sz.y = ImMax(g.Style.WindowMinSize.y, sz.y - g.Style.AutoFitPadding.y);
        
        ImGui::End();

        window = GetCurrentWindow();
        ImRect bb(window->DC.CursorPos, window->DC.CursorPos + sz);
        ItemSize(sz);
        ItemAdd(bb, NULL);
    }
}

// Helper to create a child window / scrolling region that looks like a normal widget frame.
void ImGui::BeginChildFrame(ImGuiID id, const ImVec2& size)
{
    ImGuiState& g = *GImGui;
    const ImGuiStyle& style = g.Style;
    ImGui::PushStyleColor(ImGuiCol_ChildWindowBg, style.Colors[ImGuiCol_FrameBg]);
    ImGui::PushStyleVar(ImGuiStyleVar_ChildWindowRounding, style.FrameRounding);
    ImGui::BeginChild(id, size);
}

void ImGui::EndChildFrame()
{
    ImGui::EndChild();
    ImGui::PopStyleVar();
    ImGui::PopStyleColor();
}

static ImVec2 FindBestWindowPos(const ImVec2& mouse_pos, const ImVec2& size, int* last_dir, const ImRect& r_inner)
{
    const ImGuiStyle& style = GImGui->Style;

    // Clamp into visible area while not overlapping the cursor
    ImRect r_outer(GetVisibleRect()); 
    r_outer.Reduce(style.DisplaySafeAreaPadding);
    ImVec2 mouse_pos_clamped = ImClamp(mouse_pos, r_outer.Min, r_outer.Max - size);

    for (int n = (*last_dir != -1) ? -1 : 0; n < 4; n++)   // Right, down, up, left. Favor last used direction.
    {
        const int dir = (n == -1) ? *last_dir : n;
        ImRect rect(dir == 0 ? r_inner.Max.x : r_outer.Min.x, dir == 1 ? r_inner.Max.y : r_outer.Min.y, dir == 3 ? r_inner.Min.x : r_outer.Max.x, dir == 2 ? r_inner.Min.y : r_outer.Max.y);
        if (rect.GetWidth() < size.x || rect.GetHeight() < size.y)
            continue;
        *last_dir = dir;
        return ImVec2(dir == 0 ? r_inner.Max.x : dir == 3 ? r_inner.Min.x - size.x : mouse_pos_clamped.x, dir == 1 ? r_inner.Max.y : dir == 2 ? r_inner.Min.y - size.y : mouse_pos_clamped.y);
    }

    // Fallback
	*last_dir = -1;
    return mouse_pos + ImVec2(2,2);
}

static ImGuiWindow* FindWindowByName(const char* name)
{
    // FIXME-OPT: Store sorted hashes -> pointers.
    ImGuiState& g = *GImGui;
    ImGuiID id = ImHash(name, 0);
    for (size_t i = 0; i < g.Windows.size(); i++)
        if (g.Windows[i]->ID == id)
            return g.Windows[i];
    return NULL;
}

static ImGuiWindow* CreateNewWindow(const char* name, ImVec2 size, ImGuiWindowFlags flags)
{
    ImGuiState& g = *GImGui;

    // Create window the first time
    ImGuiWindow* window = (ImGuiWindow*)ImGui::MemAlloc(sizeof(ImGuiWindow));
    new(window) ImGuiWindow(name);
    window->Flags = flags;

    if (flags & ImGuiWindowFlags_NoSavedSettings)
    {
        // User can disable loading and saving of settings. Tooltip and child windows also don't store settings.
        window->Size = window->SizeFull = size;
    }
    else
    {
        // Retrieve settings from .ini file
        // Use SetWindowPos() or SetNextWindowPos() with the appropriate condition flag to change the initial position of a window.
        window->PosFloat = ImVec2(60, 60);
        window->Pos = ImVec2((float)(int)window->PosFloat.x, (float)(int)window->PosFloat.y);

        ImGuiIniData* settings = FindWindowSettings(name);
        if (!settings)
        {
            settings = AddWindowSettings(name);
        }
        else
        {
            window->SetWindowPosAllowFlags &= ~ImGuiSetCond_FirstUseEver;
            window->SetWindowSizeAllowFlags &= ~ImGuiSetCond_FirstUseEver;
            window->SetWindowCollapsedAllowFlags &= ~ImGuiSetCond_FirstUseEver;
        }

        if (settings->Pos.x != FLT_MAX)
        {
            window->PosFloat = settings->Pos;
            window->Pos = ImVec2((float)(int)window->PosFloat.x, (float)(int)window->PosFloat.y);
            window->Collapsed = settings->Collapsed;
        }

        if (ImLengthSqr(settings->Size) > 0.00001f && !(flags & ImGuiWindowFlags_NoResize))
            size = settings->Size;
        window->Size = window->SizeFull = size;
    }

    if ((flags & ImGuiWindowFlags_AlwaysAutoResize) != 0)
    {
        window->AutoFitFrames = 2;
        window->AutoFitOnlyGrows = false;
    }
    else if (ImLengthSqr(window->Size) < 0.00001f)
    {
        window->AutoFitFrames = 2;
        window->AutoFitOnlyGrows = true;
    }

    g.Windows.push_back(window);
    return window;
}

// Push a new ImGui window to add widgets to. 
// - 'size' for a regular window denote the initial size for first-time creation (no saved data) and isn't that useful. Use SetNextWindowSize() prior to calling Begin() for more flexible window manipulation.
// - A default window called "Debug" is automatically stacked at the beginning of every frame so you can use widgets without explicitly calling a Begin/End pair.
// - Begin/End can be called multiple times during the frame with the same window name to append content.
// - The window name is used as a unique identifier to preserve window information across frames (and save rudimentary information to the .ini file). 
//   You can use the "##" or "###" markers to use the same label with different id, or same id with different label. See documentation at the top of this file.
// - Return false when window is collapsed, so you can early out in your code. You always need to call ImGui::End() even if false is returned.
// - Passing 'bool* p_opened' displays a Close button on the upper-right corner of the window, the pointed value will be set to false when the button is pressed.
// - Passing non-zero 'size' is roughly equivalent to calling SetNextWindowSize(size, ImGuiSetCond_FirstUseEver) prior to calling Begin().
bool ImGui::Begin(const char* name, bool* p_opened, ImGuiWindowFlags flags)
{
    return ImGui::Begin(name, p_opened, ImVec2(0.f, 0.f), -1.0f, flags);
}

bool ImGui::Begin(const char* name, bool* p_opened, const ImVec2& size_on_first_use, float bg_alpha, ImGuiWindowFlags flags)
{
    ImGuiState& g = *GImGui;
    const ImGuiStyle& style = g.Style;
    IM_ASSERT(g.Initialized);                       // Forgot to call ImGui::NewFrame()
    IM_ASSERT(name != NULL);                        // Must pass a name

    // Find or create
    bool window_is_new = false;
    ImGuiWindow* window = FindWindowByName(name);
    if (!window)
    {
        window = CreateNewWindow(name, size_on_first_use, flags);
        window_is_new = true;
    }
    window->Flags = (ImGuiWindowFlags)flags;

    // Add to stack
    g.CurrentWindowStack.push_back(window);
    SetCurrentWindow(window);

    // Process SetNextWindow***() calls
    bool window_pos_set_by_api = false;
    if (g.SetNextWindowPosCond)
    {
        const ImVec2 backup_cursor_pos = window->DC.CursorPos;                  // FIXME: not sure of the exact reason of this anymore :( need to look into that.
        ImGui::SetWindowPos(g.SetNextWindowPosVal, g.SetNextWindowPosCond);
        window->DC.CursorPos = backup_cursor_pos;
        window_pos_set_by_api = true;
        g.SetNextWindowPosCond = 0;
    }
    if (g.SetNextWindowSizeCond)
    {
        ImGui::SetWindowSize(g.SetNextWindowSizeVal, g.SetNextWindowSizeCond);
        g.SetNextWindowSizeCond = 0;
    }
    if (g.SetNextWindowCollapsedCond)
    {
        ImGui::SetWindowCollapsed(g.SetNextWindowCollapsedVal, g.SetNextWindowCollapsedCond);
        g.SetNextWindowCollapsedCond = 0;
    }
    if (g.SetNextWindowFocus)
    {
        ImGui::SetWindowFocus();
        g.SetNextWindowFocus = false;
    }

    // Find parent
    ImGuiWindow* parent_window = (flags & ImGuiWindowFlags_ChildWindow) != 0 ? g.CurrentWindowStack[g.CurrentWindowStack.size()-2] : NULL;

    // Update known root window (if we are a child window, otherwise window == window->RootWindow)
    size_t root_idx = g.CurrentWindowStack.size() - 1;
    while (root_idx > 0)
    {
        if ((g.CurrentWindowStack[root_idx]->Flags & ImGuiWindowFlags_ChildWindow) == 0)
            break;
        root_idx--;
    }
    window->RootWindow = g.CurrentWindowStack[root_idx];

    // Default alpha
    if (bg_alpha < 0.0f)
        bg_alpha = style.WindowFillAlphaDefault;

    // When reusing window again multiple times a frame, just append content (don't need to setup again)
    const int current_frame = ImGui::GetFrameCount();
    const bool first_begin_of_the_frame = (window->LastFrameDrawn != current_frame);
    if (first_begin_of_the_frame)
    {
        window->Active = true;
        window->DrawList->Clear();
        window->ClipRectStack.resize(0);
        window->LastFrameDrawn = current_frame;
        window->IDStack.resize(1);
    }

    // Setup texture, outer clipping rectangle
    window->DrawList->PushTextureID(g.Font->ContainerAtlas->TexID);
    if ((flags & ImGuiWindowFlags_ChildWindow) && !(flags & ImGuiWindowFlags_ComboBox))
        PushClipRect(parent_window->ClipRectStack.back());
    else
        PushClipRect(GetVisibleRect());

    if (first_begin_of_the_frame)
    {
        // New windows appears in front
        if (!window->WasActive)
        {
            window->AutoPosLastDirection = -1;

            if (!(flags & ImGuiWindowFlags_ChildWindow) && !(flags & ImGuiWindowFlags_Tooltip))
            {
                FocusWindow(window);

                // Popup first latch mouse position, will position itself when it appears next frame
                if ((flags & ImGuiWindowFlags_Popup) != 0 && !window_pos_set_by_api)
                    window->PosFloat = g.IO.MousePos;
            }
        }

        // Collapse window by double-clicking on title bar
        // At this point we don't have a clipping rectangle setup yet, so we can use the title bar area for hit detection and drawing
        if (!(flags & ImGuiWindowFlags_NoTitleBar) && !(flags & ImGuiWindowFlags_NoCollapse))
        {
            if (g.HoveredWindow == window && IsMouseHoveringRect(window->TitleBarRect()) && g.IO.MouseDoubleClicked[0])
            {
                window->Collapsed = !window->Collapsed;
                if (!(flags & ImGuiWindowFlags_NoSavedSettings))
                    MarkSettingsDirty();
                FocusWindow(window);
            }
        }
        else
        {
            window->Collapsed = false;
        }

        const bool window_appearing_after_being_hidden = (window->HiddenFrames == 1);
        if (window->HiddenFrames > 0)
            window->HiddenFrames--;

        // SIZE

        // Save contents size from last frame for auto-fitting
        window->SizeContents = window_is_new ? ImVec2(0.0f, 0.0f) : window->DC.CursorMaxPos - window->Pos;
        window->SizeContents.y += window->ScrollY;

        // Hide popup/tooltip window when first appearing while we measure size (because we recycle them)
        if ((flags & (ImGuiWindowFlags_Popup | ImGuiWindowFlags_Tooltip)) != 0 && !window->WasActive)
        {
            window->HiddenFrames = 1;
            window->Size = window->SizeFull = window->SizeContents = ImVec2(0.f, 0.f);  // TODO: We don't support SetNextWindowSize() for tooltips or popups yet
        }

        // Calculate auto-fit size
        ImVec2 size_auto_fit;
        if ((flags & ImGuiWindowFlags_Tooltip) != 0)
        {
            // Tooltip always resize. We keep the spacing symmetric on both axises for aesthetic purpose.
            size_auto_fit = window->SizeContents + style.WindowPadding - ImVec2(0.0f, style.ItemSpacing.y);
        }
        else
        {
            size_auto_fit = ImClamp(window->SizeContents + style.AutoFitPadding, style.WindowMinSize, ImMax(style.WindowMinSize, g.IO.DisplaySize - style.AutoFitPadding));
            if (size_auto_fit.y < window->SizeContents.y + style.AutoFitPadding.y)
                size_auto_fit.x += style.ScrollbarWidth;
        }

        // Handle automatic resize
        if (window->Collapsed)
        {
            // We still process initial auto-fit on collapsed windows to get a window width,
            // But otherwise we don't honor ImGuiWindowFlags_AlwaysAutoResize when collapsed.
            if (window->AutoFitFrames > 0)
                window->SizeFull = window->AutoFitOnlyGrows ? ImMax(window->SizeFull, size_auto_fit) : size_auto_fit;
            window->Size = window->TitleBarRect().GetSize();
        }
        else
        {
            if (flags & ImGuiWindowFlags_AlwaysAutoResize)
            {
                window->SizeFull = size_auto_fit;
            }
            else if (window->AutoFitFrames > 0)
            {
                // Auto-fit only grows during the first few frames
                window->SizeFull = window->AutoFitOnlyGrows ? ImMax(window->SizeFull, size_auto_fit) : size_auto_fit;
                if (!(flags & ImGuiWindowFlags_NoSavedSettings))
                    MarkSettingsDirty();
            }
            window->Size = window->SizeFull;
        }

        // Minimum window size
        if (!(flags & ImGuiWindowFlags_ChildWindow) && !(flags & ImGuiWindowFlags_Tooltip))
            window->SizeFull = ImMax(window->SizeFull, style.WindowMinSize);

        // POSITION

        // Position child window
        if (flags & ImGuiWindowFlags_ChildWindow)
        {
            parent_window->DC.ChildWindows.push_back(window);
            window->Pos = window->PosFloat = parent_window->DC.CursorPos;
            window->SizeFull = size_on_first_use; // NB: argument name 'size_on_first_use' misleading here, it's really just 'size' as provided by user.
        }

        // Position popup
        if ((flags & ImGuiWindowFlags_Popup) != 0 && window_appearing_after_being_hidden && !window_pos_set_by_api)
        {
            ImRect rect_to_avoid(window->PosFloat.x - 1, window->PosFloat.y - 1, window->PosFloat.x + 1, window->PosFloat.y + 1);
            window->PosFloat = FindBestWindowPos(window->PosFloat, window->Size, &window->AutoPosLastDirection, rect_to_avoid);
        }

        // Position tooltip (always follows mouse)
        if ((flags & ImGuiWindowFlags_Tooltip) != 0 && !window_pos_set_by_api)
        {
            ImRect rect_to_avoid(g.IO.MousePos.x - 16, g.IO.MousePos.y - 8, g.IO.MousePos.x + 24, g.IO.MousePos.y + 24); // FIXME: Completely hard-coded. Perhaps center on cursor hit-point instead?
            window->PosFloat = FindBestWindowPos(g.IO.MousePos, window->Size, &window->AutoPosLastDirection, rect_to_avoid);
        }

        // User moving window (at the beginning of the frame to avoid input lag or sheering). Only valid for root windows.
        RegisterAliveId(window->MoveID);
        if (g.ActiveId == window->MoveID)
        {
            if (g.IO.MouseDown[0])
            {
                if (!(flags & ImGuiWindowFlags_NoMove))
                {
                    window->PosFloat += g.IO.MouseDelta;
                    if (!(flags & ImGuiWindowFlags_NoSavedSettings))
                        MarkSettingsDirty();
                }
                IM_ASSERT(g.MovedWindow != NULL);
                FocusWindow(g.MovedWindow);
            }
            else
            {
                SetActiveId(0);
                g.MovedWindow = NULL;   // Not strictly necessary but doing it for sanity.
            }
        }

        // Clamp into display
        if (!(flags & ImGuiWindowFlags_ChildWindow) && !(flags & ImGuiWindowFlags_Tooltip))
        {
            if (window->AutoFitFrames <= 0 && g.IO.DisplaySize.x > 0.0f && g.IO.DisplaySize.y > 0.0f) // Ignore zero-sized display explicitly to avoid losing positions if a window manager reports zero-sized window when initializing or minimizing.
            {
                ImVec2 padding = ImMax(style.DisplayWindowPadding, style.DisplaySafeAreaPadding);
                window->PosFloat = ImMax(window->PosFloat + window->Size, padding) - window->Size;
                window->PosFloat = ImMin(window->PosFloat, g.IO.DisplaySize - padding);
            }
        }
        window->Pos = ImVec2((float)(int)window->PosFloat.x, (float)(int)window->PosFloat.y);

        // Default item width. Make it proportional to window size if window manually resizes
        if (window->Size.x > 0.0f && !(flags & ImGuiWindowFlags_Tooltip) && !(flags & ImGuiWindowFlags_AlwaysAutoResize))
            window->ItemWidthDefault = (float)(int)(window->Size.x * 0.65f);
        else
            window->ItemWidthDefault = 200.0f;

        // Prepare for focus requests
        if (window->FocusIdxAllRequestNext == IM_INT_MAX || window->FocusIdxAllCounter == -1)
            window->FocusIdxAllRequestCurrent = IM_INT_MAX;
        else
            window->FocusIdxAllRequestCurrent = (window->FocusIdxAllRequestNext + (window->FocusIdxAllCounter+1)) % (window->FocusIdxAllCounter+1);
        if (window->FocusIdxTabRequestNext == IM_INT_MAX || window->FocusIdxTabCounter == -1)
            window->FocusIdxTabRequestCurrent = IM_INT_MAX;
        else
            window->FocusIdxTabRequestCurrent = (window->FocusIdxTabRequestNext + (window->FocusIdxTabCounter+1)) % (window->FocusIdxTabCounter+1);
        window->FocusIdxAllCounter = window->FocusIdxTabCounter = -1;
        window->FocusIdxAllRequestNext = window->FocusIdxTabRequestNext = IM_INT_MAX;

        // Apply scrolling
        window->ScrollY = window->NextScrollY;
        window->ScrollY = ImMax(window->ScrollY, 0.0f);
        if (!window->Collapsed && !window->SkipItems)
            window->ScrollY = ImMin(window->ScrollY, ImMax(0.0f, window->SizeContents.y - window->SizeFull.y));
        window->NextScrollY = window->ScrollY;

        // Draw window + handle manual resize
        ImRect title_bar_rect = window->TitleBarRect();
        const float window_rounding = (flags & ImGuiWindowFlags_ChildWindow) ? style.ChildWindowRounding : style.WindowRounding;
        if (window->Collapsed)
        {
            // Draw title bar only
            window->DrawList->AddRectFilled(title_bar_rect.GetTL(), title_bar_rect.GetBR(), window->Color(ImGuiCol_TitleBgCollapsed), window_rounding);
            if (flags & ImGuiWindowFlags_ShowBorders)
            {
                window->DrawList->AddRect(title_bar_rect.GetTL()+ImVec2(1,1), title_bar_rect.GetBR()+ImVec2(1,1), window->Color(ImGuiCol_BorderShadow), window_rounding);
                window->DrawList->AddRect(title_bar_rect.GetTL(), title_bar_rect.GetBR(), window->Color(ImGuiCol_Border), window_rounding);
            }
        }
        else
        {
            ImU32 resize_col = 0;
            if (!(flags & ImGuiWindowFlags_AlwaysAutoResize) && window->AutoFitFrames <= 0 && !(flags & ImGuiWindowFlags_NoResize))
            {
                // Manual resize
                const ImRect resize_rect(window->Rect().GetBR()-ImVec2(14,14), window->Rect().GetBR());
                const ImGuiID resize_id = window->GetID("#RESIZE");
                bool hovered, held;
                ButtonBehavior(resize_rect, resize_id, &hovered, &held, true);
                resize_col = window->Color(held ? ImGuiCol_ResizeGripActive : hovered ? ImGuiCol_ResizeGripHovered : ImGuiCol_ResizeGrip);

                if (hovered || held)
                    g.MouseCursor = ImGuiMouseCursor_ResizeNWSE;

                if (g.HoveredWindow == window && held && g.IO.MouseDoubleClicked[0])
                {
                    // Manual auto-fit when double-clicking
                    window->SizeFull = size_auto_fit;
                    if (!(flags & ImGuiWindowFlags_NoSavedSettings))
                        MarkSettingsDirty();
                    SetActiveId(0);
                }
                else if (held)
                {
                    window->SizeFull = ImMax(window->SizeFull + g.IO.MouseDelta, style.WindowMinSize);
                    if (!(flags & ImGuiWindowFlags_NoSavedSettings))
                        MarkSettingsDirty();
                }

                window->Size = window->SizeFull;
                title_bar_rect = window->TitleBarRect();
            }

            // Scrollbar
            window->ScrollbarY = (window->SizeContents.y > window->Size.y) && !(flags & ImGuiWindowFlags_NoScrollbar);

            // Window background
            if (bg_alpha > 0.0f)
            {
                if ((flags & ImGuiWindowFlags_ComboBox) != 0)
                    window->DrawList->AddRectFilled(window->Pos, window->Pos+window->Size, window->Color(ImGuiCol_ComboBg, bg_alpha), window_rounding);
                else if ((flags & ImGuiWindowFlags_Tooltip) != 0)
                    window->DrawList->AddRectFilled(window->Pos, window->Pos+window->Size, window->Color(ImGuiCol_TooltipBg, bg_alpha), window_rounding);
                else if ((flags & ImGuiWindowFlags_ChildWindow) != 0)
                    window->DrawList->AddRectFilled(window->Pos, window->Pos+window->Size-ImVec2(window->ScrollbarY?style.ScrollbarWidth:0.0f,0.0f), window->Color(ImGuiCol_ChildWindowBg, bg_alpha), window_rounding, window->ScrollbarY ? (1|8) : (0xF));
                else
                    window->DrawList->AddRectFilled(window->Pos, window->Pos+window->Size, window->Color(ImGuiCol_WindowBg, bg_alpha), window_rounding);
            }

            // Title bar
            if (!(flags & ImGuiWindowFlags_NoTitleBar))
                window->DrawList->AddRectFilled(title_bar_rect.GetTL(), title_bar_rect.GetBR(), window->Color(ImGuiCol_TitleBg), window_rounding, 1|2);

            // Borders
            if (flags & ImGuiWindowFlags_ShowBorders)
            {
                window->DrawList->AddRect(window->Pos+ImVec2(1,1), window->Pos+window->Size+ImVec2(1,1), window->Color(ImGuiCol_BorderShadow), window_rounding);
                window->DrawList->AddRect(window->Pos, window->Pos+window->Size, window->Color(ImGuiCol_Border), window_rounding);
<<<<<<< HEAD
                if (!(window->Flags & ImGuiWindowFlags_NoTitleBar))
                    window->DrawList->AddLine(title_bar_rect.GetBL()+ImVec2(0.5f,0.5f), title_bar_rect.GetBR()+ImVec2(0.5f,0.5f), window->Color(ImGuiCol_Border));
=======
                if (!(flags & ImGuiWindowFlags_NoTitleBar))
                    window->DrawList->AddLine(title_bar_rect.GetBL(), title_bar_rect.GetBR(), window->Color(ImGuiCol_Border));
>>>>>>> d84b5737
            }

            // Scrollbar
            if (window->ScrollbarY)
                Scrollbar(window);

            // Render resize grip
            // (after the input handling so we don't have a frame of latency)
            if (!(flags & ImGuiWindowFlags_NoResize))
            {
                const float base_size = g.FontSize * 1.35f;
                const float min_size = window_rounding + 1.0f + g.FontSize * 0.2f;
                const float corner_size = ImMax(base_size, min_size);
                const ImVec2 br = window->Rect().GetBR();
                window->DrawList->LineTo(br + ImVec2(-corner_size, 0.0f));
                window->DrawList->LineTo(br + ImVec2(0.0f, -corner_size));
                window->DrawList->ArcToFast(ImVec2(br.x - window_rounding, br.y - window_rounding), window_rounding, 6, 9);
                window->DrawList->Fill(resize_col);
            }
        }

        // Setup drawing context
        window->DC.ColumnsStartX = window->WindowPadding().x;
        window->DC.ColumnsOffsetX = 0.0f;
        window->DC.CursorStartPos = window->Pos + ImVec2(window->DC.ColumnsStartX + window->DC.ColumnsOffsetX, window->TitleBarHeight() + window->WindowPadding().y) - ImVec2(0.0f, window->ScrollY);
        window->DC.CursorPos = window->DC.CursorStartPos;
        window->DC.CursorPosPrevLine = window->DC.CursorPos;
        window->DC.CursorMaxPos = window->DC.CursorStartPos;
        window->DC.CurrentLineHeight = window->DC.PrevLineHeight = 0.0f;
        window->DC.CurrentLineTextBaseOffset = window->DC.PrevLineTextBaseOffset = 0.0f;
        window->DC.LogLinePosY = window->DC.CursorPos.y - 9999.0f;
        window->DC.ChildWindows.resize(0);
        window->DC.ItemWidth.resize(0); 
        window->DC.ItemWidth.push_back(window->ItemWidthDefault);
        window->DC.AllowKeyboardFocus.resize(0);
        window->DC.AllowKeyboardFocus.push_back(true);
        window->DC.TextWrapPos.resize(0);
        window->DC.TextWrapPos.push_back(-1.0f); // disabled
        window->DC.ColorEditMode = ImGuiColorEditMode_UserSelect;
        window->DC.ColumnsCurrent = 0;
        window->DC.ColumnsCount = 1;
        window->DC.ColumnsStartPos = window->DC.CursorPos;
        window->DC.ColumnsCellMinY = window->DC.ColumnsCellMaxY = window->DC.ColumnsStartPos.y;
        window->DC.TreeDepth = 0;
        window->DC.StateStorage = &window->StateStorage;
        window->DC.GroupStack.resize(0);

        if (window->AutoFitFrames > 0)
            window->AutoFitFrames--;

        // Title bar
        if (!(flags & ImGuiWindowFlags_NoTitleBar))
        {
            if (p_opened != NULL)
                CloseWindowButton(p_opened);

            ImVec2 text_min = window->Pos + style.FramePadding;
            if (!(flags & ImGuiWindowFlags_NoCollapse))
            {
                RenderCollapseTriangle(window->Pos + style.FramePadding, !window->Collapsed, 1.0f, true);
                text_min.x += g.FontSize + style.ItemInnerSpacing.x;
            }

            const ImVec2 text_size = CalcTextSize(name, NULL, true);
            const ImVec2 text_max = window->Pos + ImVec2(window->Size.x - (p_opened ? (title_bar_rect.GetHeight()-3) : style.FramePadding.x), style.FramePadding.y*2 + text_size.y);
            RenderTextClipped(text_min, name, NULL, &text_size, text_max);
        }
        if (flags & ImGuiWindowFlags_Popup)
        {
            if (p_opened)
            {
                if (g.IO.MouseClicked[0] && (!g.HoveredWindow || g.HoveredWindow->RootWindow != window))
                    *p_opened = false;
                else if (!g.FocusedWindow)
                    *p_opened = false;
                else if (g.FocusedWindow->RootWindow != window)// && !(g.FocusedWindow->RootWindow->Flags & ImGuiWindowFlags_Tooltip))
                    *p_opened = false;
            }
        }

        // Save clipped aabb so we can access it in constant-time in FindHoveredWindow()
        window->ClippedRect = window->Rect();
        window->ClippedRect.Clip(window->ClipRectStack.front());

        // Pressing CTRL+C while holding on a window copy its content to the clipboard
        // This works but 1. doesn't handle multiple Begin/End pairs, 2. recursing into another Begin/End pair - so we need to work that out and add better logging scope.
        // Maybe we can support CTRL+C on every element?
        /*
        if (g.ActiveId == move_id)
            if (g.IO.KeyCtrl && IsKeyPressedMap(ImGuiKey_C))
                ImGui::LogToClipboard();
        */
    }

    // Inner clipping rectangle
    // We set this up after processing the resize grip so that our clip rectangle doesn't lag by a frame
    // Note that if our window is collapsed we will end up with a null clipping rectangle which is the correct behavior.
    const ImRect title_bar_rect = window->TitleBarRect();
    ImVec4 clip_rect(title_bar_rect.Min.x+0.5f+window->WindowPadding().x*0.5f, title_bar_rect.Max.y+0.5f, window->Rect().Max.x+0.5f-window->WindowPadding().x*0.5f, window->Rect().Max.y-1.5f);
    if (window->ScrollbarY)
        clip_rect.z -= style.ScrollbarWidth;
    PushClipRect(clip_rect);

    // Clear 'accessed' flag last thing
    if (first_begin_of_the_frame)
        window->Accessed = false;

    // Child window can be out of sight and have "negative" clip windows.
    // Mark them as collapsed so commands are skipped earlier (we can't manually collapse because they have no title bar).
    if (flags & ImGuiWindowFlags_ChildWindow)
    {
        IM_ASSERT((flags & ImGuiWindowFlags_NoTitleBar) != 0);
        window->Collapsed = parent_window && parent_window->Collapsed;

        const ImVec4 clip_rect_t = window->ClipRectStack.back();
        window->Collapsed |= (clip_rect_t.x >= clip_rect_t.z || clip_rect_t.y >= clip_rect_t.w);

        // We also hide the window from rendering because we've already added its border to the command list.
        // (we could perform the check earlier in the function but it is simpler at this point)
        if (window->Collapsed)
            window->Active = false;
    }
    if (style.Alpha <= 0.0f)
        window->Active = false;

    // Return false if we don't intend to display anything to allow user to perform an early out optimization
    window->SkipItems = (window->Collapsed || !window->Active) && window->AutoFitFrames <= 0;
    return !window->SkipItems;
}

void ImGui::End()
{
    ImGuiState& g = *GImGui;
    ImGuiWindow* window = g.CurrentWindow;

    ImGui::Columns(1, "#CloseColumns");
    PopClipRect();   // inner window clip rectangle
    PopClipRect();   // outer window clip rectangle
    window->DrawList->PopTextureID();

    // Stop logging
    if (!(window->Flags & ImGuiWindowFlags_ChildWindow))    // FIXME: add more options for scope of logging
        ImGui::LogFinish();

    // Pop
    // NB: we don't clear 'window->RootWindow'. The pointer is allowed to live until the next call to Begin().
    g.CurrentWindowStack.pop_back();
    SetCurrentWindow(g.CurrentWindowStack.empty() ? NULL : g.CurrentWindowStack.back());
}

// Vertical scrollbar
// The entire piece of code below is rather confusing because:
// - We handle absolute seeking (when first clicking outside the grab) and relative manipulation (afterward or when clicking inside the grab)
// - We store values as ratio and in a form that allows the window content to change while we are holding on a scrollbar
static void Scrollbar(ImGuiWindow* window)
{
    ImGuiState& g = *GImGui;
    const ImGuiStyle& style = g.Style;
    const ImGuiID id = window->GetID("#SCROLLY");

    // Render background
    ImRect bb(window->Rect().Max.x - style.ScrollbarWidth, window->Pos.y + window->TitleBarHeight()+1, window->Rect().Max.x, window->Rect().Max.y-1);
    window->DrawList->AddRectFilled(bb.Min, bb.Max, window->Color(ImGuiCol_ScrollbarBg));
    bb.Expand(-3.0f);
    const float scrollbar_height = bb.GetHeight();

    // The grabable box size generally represent the amount visible (vs the total scrollable amount)
    // But we maintain a minimum size in pixel to allow for the user to still aim inside.
    const float grab_h_pixels = ImMin(ImMax(scrollbar_height * ImSaturate(window->Size.y / ImMax(window->SizeContents.y, window->Size.y)), style.GrabMinSize), scrollbar_height);
    const float grab_h_norm = grab_h_pixels / scrollbar_height;

    // Handle input right away. None of the code of Begin() is relying on scrolling position before calling Scrollbar().
    bool held = false;
    bool hovered = false;
    const bool previously_held = (g.ActiveId == id);
    ButtonBehavior(bb, id, &hovered, &held, true);

    const float scroll_max = ImMax(1.0f, window->SizeContents.y - window->Size.y);
    float scroll_ratio = ImSaturate(window->ScrollY / scroll_max);
    float grab_y_norm = scroll_ratio * (scrollbar_height - grab_h_pixels) / scrollbar_height;
    if (held)
    {
        const float clicked_y_norm = ImSaturate((g.IO.MousePos.y - bb.Min.y) / scrollbar_height);     // Click position in scrollbar space (0.0f->1.0f)
        g.HoveredId = id;

        bool seek_absolute = false;
        if (!previously_held)
        {
            // On initial click calculate the distance between mouse and the center of the grab
            if (clicked_y_norm >= grab_y_norm && clicked_y_norm <= grab_y_norm + grab_h_norm)
            {
                g.ScrollbarClickDeltaToGrabCenter = clicked_y_norm - grab_y_norm - grab_h_norm*0.5f;
            }
            else
            {
                seek_absolute = true;
                g.ScrollbarClickDeltaToGrabCenter = 0;
            }
        }

        // Apply scroll
        const float scroll_y_norm = ImSaturate((clicked_y_norm - g.ScrollbarClickDeltaToGrabCenter - grab_h_norm*0.5f) / (1.0f - grab_h_norm));
        window->ScrollY = (float)(int)(0.5f + scroll_y_norm * (window->SizeContents.y - window->Size.y));
        window->NextScrollY = window->ScrollY;

        // Update values for rendering
        scroll_ratio = ImSaturate(window->ScrollY / scroll_max);
        grab_y_norm = scroll_ratio * (scrollbar_height - grab_h_pixels) / scrollbar_height;

        // Update distance to grab now that we have seeked and saturated
        if (seek_absolute)
            g.ScrollbarClickDeltaToGrabCenter = clicked_y_norm - grab_y_norm - grab_h_norm*0.5f;
    }

    // Render
    const ImU32 grab_col = window->Color(held ? ImGuiCol_ScrollbarGrabActive : hovered ? ImGuiCol_ScrollbarGrabHovered : ImGuiCol_ScrollbarGrab);
    window->DrawList->AddRectFilled(ImVec2(bb.Min.x, ImLerp(bb.Min.y, bb.Max.y, grab_y_norm)), ImVec2(bb.Max.x, ImLerp(bb.Min.y, bb.Max.y, grab_y_norm) + grab_h_pixels), grab_col);
}

// Moving window to front of display (which happens to be back of our sorted list)
static void FocusWindow(ImGuiWindow* window)
{
    ImGuiState& g = *GImGui;

    // Always mark the window we passed as focused. This is used for keyboard interactions such as tabbing.
    g.FocusedWindow = window;

    // Passing NULL allow to disable keyboard focus
    if (!window)
        return;

    // And move its root window to the top of the pile 
    if (window->RootWindow)
        window = window->RootWindow;

    if (g.Windows.back() == window)
        return;

    for (size_t i = 0; i < g.Windows.size(); i++)
        if (g.Windows[i] == window)
        {
            g.Windows.erase(g.Windows.begin() + i);
            break;
        }
    g.Windows.push_back(window);
}

void ImGui::PushItemWidth(float item_width)
{
    ImGuiWindow* window = GetCurrentWindow();
    window->DC.ItemWidth.push_back(item_width == 0.0f ? window->ItemWidthDefault : item_width);
}

void ImGui::PopItemWidth()
{
    ImGuiWindow* window = GetCurrentWindow();
    window->DC.ItemWidth.pop_back();
}

float ImGui::CalcItemWidth()
{
    ImGuiWindow* window = GetCurrentWindow();
    float w = window->DC.ItemWidth.back();
    if (w < 0.0f)
    {
        // Align to a right-side limit. We include 1 frame padding in the calculation because this is how the width is always used (we add 2 frame padding to it), but we could move that responsibility to the widget as well.
        ImGuiState& g = *GImGui;
        w = -w;
        float width_to_right_edge = window->Pos.x + ImGui::GetContentRegionMax().x - window->DC.CursorPos.x;
        w = ImMax(1.0f, width_to_right_edge - w - g.Style.FramePadding.x * 2.0f);
    }
    w = (float)(int)w;
    return w;
}

static void SetFont(ImFont* font)
{
    ImGuiState& g = *GImGui;

    IM_ASSERT(font && font->IsLoaded());
    IM_ASSERT(font->Scale > 0.0f);
    g.Font = font;
    g.FontBaseSize = g.IO.FontGlobalScale * g.Font->FontSize * g.Font->Scale;
    g.FontSize = g.CurrentWindow ? g.CurrentWindow->CalcFontSize() : 0.0f;
    g.FontTexUvWhitePixel = g.Font->ContainerAtlas->TexUvWhitePixel;
}

void ImGui::PushFont(ImFont* font)
{
    ImGuiState& g = *GImGui;

    if (!font)
        font = g.IO.Fonts->Fonts[0];

    SetFont(font);
    g.FontStack.push_back(font);
    g.CurrentWindow->DrawList->PushTextureID(font->ContainerAtlas->TexID);
}

void  ImGui::PopFont()
{
    ImGuiState& g = *GImGui;

    g.CurrentWindow->DrawList->PopTextureID();
    g.FontStack.pop_back();
    SetFont(g.FontStack.empty() ? g.IO.Fonts->Fonts[0] : g.FontStack.back());
}

void ImGui::PushAllowKeyboardFocus(bool allow_keyboard_focus)
{
    ImGuiWindow* window = GetCurrentWindow();
    window->DC.AllowKeyboardFocus.push_back(allow_keyboard_focus);
}

void ImGui::PopAllowKeyboardFocus()
{
    ImGuiWindow* window = GetCurrentWindow();
    window->DC.AllowKeyboardFocus.pop_back();
}

void ImGui::PushTextWrapPos(float wrap_x)
{
    ImGuiWindow* window = GetCurrentWindow();
    window->DC.TextWrapPos.push_back(wrap_x);
}

void ImGui::PopTextWrapPos()
{
    ImGuiWindow* window = GetCurrentWindow();
    window->DC.TextWrapPos.pop_back();
}

void ImGui::PushStyleColor(ImGuiCol idx, const ImVec4& col)
{
    ImGuiState& g = *GImGui;

    ImGuiColMod backup;
    backup.Col = idx;
    backup.PreviousValue = g.Style.Colors[idx];
    g.ColorModifiers.push_back(backup);
    g.Style.Colors[idx] = col;
}

void ImGui::PopStyleColor(int count)
{
    ImGuiState& g = *GImGui;

    while (count > 0)
    {
        ImGuiColMod& backup = g.ColorModifiers.back();
        g.Style.Colors[backup.Col] = backup.PreviousValue;
        g.ColorModifiers.pop_back();
        count--;
    }
}

static float* GetStyleVarFloatAddr(ImGuiStyleVar idx)
{
    ImGuiState& g = *GImGui;
    switch (idx)
    {
    case ImGuiStyleVar_Alpha: return &g.Style.Alpha;
    case ImGuiStyleVar_WindowRounding: return &g.Style.WindowRounding;
    case ImGuiStyleVar_ChildWindowRounding: return &g.Style.ChildWindowRounding;
    case ImGuiStyleVar_FrameRounding: return &g.Style.FrameRounding;
    case ImGuiStyleVar_IndentSpacing: return &g.Style.IndentSpacing;
    case ImGuiStyleVar_GrabMinSize: return &g.Style.GrabMinSize;
    }
    return NULL;
}

static ImVec2* GetStyleVarVec2Addr(ImGuiStyleVar idx)
{
    ImGuiState& g = *GImGui;
    switch (idx)
    {
    case ImGuiStyleVar_WindowPadding: return &g.Style.WindowPadding;
    case ImGuiStyleVar_FramePadding: return &g.Style.FramePadding;
    case ImGuiStyleVar_ItemSpacing: return &g.Style.ItemSpacing;
    case ImGuiStyleVar_ItemInnerSpacing: return &g.Style.ItemInnerSpacing;
    }
    return NULL;
}

void ImGui::PushStyleVar(ImGuiStyleVar idx, float val)
{
    ImGuiState& g = *GImGui;

    float* pvar = GetStyleVarFloatAddr(idx);
    IM_ASSERT(pvar != NULL); // Called function with wrong-type? Variable is not a float.
    ImGuiStyleMod backup;
    backup.Var = idx;
    backup.PreviousValue = ImVec2(*pvar, 0.0f);
    g.StyleModifiers.push_back(backup);
    *pvar = val;
}


void ImGui::PushStyleVar(ImGuiStyleVar idx, const ImVec2& val)
{
    ImGuiState& g = *GImGui;

    ImVec2* pvar = GetStyleVarVec2Addr(idx);
    IM_ASSERT(pvar != NULL); // Called function with wrong-type? Variable is not a ImVec2.
    ImGuiStyleMod backup;
    backup.Var = idx;
    backup.PreviousValue = *pvar;
    g.StyleModifiers.push_back(backup);
    *pvar = val;
}

void ImGui::PopStyleVar(int count)
{
    ImGuiState& g = *GImGui;

    while (count > 0)
    {
        ImGuiStyleMod& backup = g.StyleModifiers.back();
        if (float* pvar_f = GetStyleVarFloatAddr(backup.Var))
            *pvar_f = backup.PreviousValue.x;
        else if (ImVec2* pvar_v = GetStyleVarVec2Addr(backup.Var))
            *pvar_v = backup.PreviousValue;
        g.StyleModifiers.pop_back();
        count--;
    }
}

const char* ImGui::GetStyleColName(ImGuiCol idx)
{
    // Create switch-case from enum with regexp: ImGuiCol_{.*}, --> case ImGuiCol_\1: return "\1";
    switch (idx)
    {
    case ImGuiCol_Text: return "Text";
    case ImGuiCol_WindowBg: return "WindowBg";
    case ImGuiCol_ChildWindowBg: return "ChildWindowBg";
    case ImGuiCol_Border: return "Border";
    case ImGuiCol_BorderShadow: return "BorderShadow";
    case ImGuiCol_FrameBg: return "FrameBg";
    case ImGuiCol_FrameBgHovered: return "FrameBgHovered";
    case ImGuiCol_FrameBgActive: return "FrameBgActive";
    case ImGuiCol_TitleBg: return "TitleBg";
    case ImGuiCol_TitleBgCollapsed: return "TitleBgCollapsed";
    case ImGuiCol_ScrollbarBg: return "ScrollbarBg";
    case ImGuiCol_ScrollbarGrab: return "ScrollbarGrab";
    case ImGuiCol_ScrollbarGrabHovered: return "ScrollbarGrabHovered";
    case ImGuiCol_ScrollbarGrabActive: return "ScrollbarGrabActive";
    case ImGuiCol_ComboBg: return "ComboBg";
    case ImGuiCol_CheckMark: return "CheckMark";
    case ImGuiCol_SliderGrab: return "SliderGrab";
    case ImGuiCol_SliderGrabActive: return "SliderGrabActive";
    case ImGuiCol_Button: return "Button";
    case ImGuiCol_ButtonHovered: return "ButtonHovered";
    case ImGuiCol_ButtonActive: return "ButtonActive";
    case ImGuiCol_Header: return "Header";
    case ImGuiCol_HeaderHovered: return "HeaderHovered";
    case ImGuiCol_HeaderActive: return "HeaderActive";
    case ImGuiCol_Column: return "Column";
    case ImGuiCol_ColumnHovered: return "ColumnHovered";
    case ImGuiCol_ColumnActive: return "ColumnActive";
    case ImGuiCol_ResizeGrip: return "ResizeGrip";
    case ImGuiCol_ResizeGripHovered: return "ResizeGripHovered";
    case ImGuiCol_ResizeGripActive: return "ResizeGripActive";
    case ImGuiCol_CloseButton: return "CloseButton";
    case ImGuiCol_CloseButtonHovered: return "CloseButtonHovered";
    case ImGuiCol_CloseButtonActive: return "CloseButtonActive";
    case ImGuiCol_PlotLines: return "PlotLines";
    case ImGuiCol_PlotLinesHovered: return "PlotLinesHovered";
    case ImGuiCol_PlotHistogram: return "PlotHistogram";
    case ImGuiCol_PlotHistogramHovered: return "PlotHistogramHovered";
    case ImGuiCol_TextSelectedBg: return "TextSelectedBg";
    case ImGuiCol_TooltipBg: return "TooltipBg";
    }
    IM_ASSERT(0);
    return "Unknown";
}

bool ImGui::IsWindowFocused()
{
    ImGuiState& g = *GImGui;
    ImGuiWindow* window = GetCurrentWindow();
    return g.FocusedWindow == window;
}

bool ImGui::IsRootWindowFocused()
{
    ImGuiState& g = *GImGui;
    ImGuiWindow* root_window = GetCurrentWindow()->RootWindow;
    return g.FocusedWindow == root_window;
}

bool ImGui::IsRootWindowOrAnyChildFocused()
{
    ImGuiState& g = *GImGui;
    ImGuiWindow* root_window = GetCurrentWindow()->RootWindow;
    return g.FocusedWindow && g.FocusedWindow->RootWindow == root_window;
}

float ImGui::GetWindowWidth()
{
    ImGuiWindow* window = GetCurrentWindow();
    return window->Size.x;
}

ImVec2 ImGui::GetWindowPos()
{
    ImGuiWindow* window = GetCurrentWindow();
    return window->Pos;
}

static void SetWindowPos(ImGuiWindow* window, const ImVec2& pos, ImGuiSetCond cond)
{
    // Test condition (NB: bit 0 is always true) and clear flags for next time
    if (cond && (window->SetWindowPosAllowFlags & cond) == 0)
        return;
    window->SetWindowPosAllowFlags &= ~(ImGuiSetCond_Once | ImGuiSetCond_FirstUseEver);

    // Set
    const ImVec2 old_pos = window->Pos;
    window->PosFloat = pos;
    window->Pos = ImVec2((float)(int)window->PosFloat.x, (float)(int)window->PosFloat.y);
    window->DC.CursorPos += (window->Pos - old_pos);    // As we happen to move the window while it is being appended to (which is a bad idea - will smear) let's at least offset the cursor
    window->DC.CursorMaxPos += (window->Pos - old_pos); // And more importantly we need to adjust this so size calculation doesn't get affected.
}

void ImGui::SetWindowPos(const ImVec2& pos, ImGuiSetCond cond)
{
    ImGuiWindow* window = GetCurrentWindow();
    SetWindowPos(window, pos, cond);
}

void ImGui::SetWindowPos(const char* name, const ImVec2& pos, ImGuiSetCond cond)
{
    ImGuiWindow* window = FindWindowByName(name);
    if (window)
        SetWindowPos(window, pos, cond);
}

ImVec2 ImGui::GetWindowSize()
{
    ImGuiWindow* window = GetCurrentWindow();
    return window->Size;
}

static void SetWindowSize(ImGuiWindow* window, const ImVec2& size, ImGuiSetCond cond)
{
    // Test condition (NB: bit 0 is always true) and clear flags for next time
    if (cond && (window->SetWindowSizeAllowFlags & cond) == 0)
        return;
    window->SetWindowSizeAllowFlags &= ~(ImGuiSetCond_Once | ImGuiSetCond_FirstUseEver);

    // Set
    if (ImLengthSqr(size) > 0.00001f)
    {
        window->SizeFull = size;
        window->AutoFitFrames = 0;
    }
    else
    {
        // Autofit
        window->AutoFitFrames = 2;
        window->AutoFitOnlyGrows = false;
    }
}

void ImGui::SetWindowSize(const ImVec2& size, ImGuiSetCond cond)
{
    ImGuiWindow* window = GetCurrentWindow();
    SetWindowSize(window, size, cond);
}

void ImGui::SetWindowSize(const char* name, const ImVec2& size, ImGuiSetCond cond)
{
    ImGuiWindow* window = FindWindowByName(name);
    if (window)
        SetWindowSize(window, size, cond);
}

static void SetWindowCollapsed(ImGuiWindow* window, bool collapsed, ImGuiSetCond cond)
{
    // Test condition (NB: bit 0 is always true) and clear flags for next time
    if (cond && (window->SetWindowCollapsedAllowFlags & cond) == 0)
        return;
    window->SetWindowCollapsedAllowFlags &= ~(ImGuiSetCond_Once | ImGuiSetCond_FirstUseEver);

    // Set
    window->Collapsed = collapsed;
}

void ImGui::SetWindowCollapsed(bool collapsed, ImGuiSetCond cond)
{
    ImGuiWindow* window = GetCurrentWindow();
    SetWindowCollapsed(window, collapsed, cond);
}

bool ImGui::GetWindowCollapsed()
{
    ImGuiWindow* window = GetCurrentWindow();
    return window->Collapsed;
}

void ImGui::SetWindowCollapsed(const char* name, bool collapsed, ImGuiSetCond cond)
{
    ImGuiWindow* window = FindWindowByName(name);
    if (window)
        SetWindowCollapsed(window, collapsed, cond);
}

void ImGui::SetWindowFocus()
{
    ImGuiWindow* window = GetCurrentWindow();
    FocusWindow(window);
}

void ImGui::SetWindowFocus(const char* name)
{
    if (name)
    {
        ImGuiWindow* window = FindWindowByName(name);
        if (window)
            FocusWindow(window);
    }
    else
    {
        FocusWindow(NULL);
    }
}

void ImGui::SetNextWindowPos(const ImVec2& pos, ImGuiSetCond cond)
{
    ImGuiState& g = *GImGui;
    g.SetNextWindowPosVal = pos;
    g.SetNextWindowPosCond = cond ? cond : ImGuiSetCond_Always;
}

void ImGui::SetNextWindowSize(const ImVec2& size, ImGuiSetCond cond)
{
    ImGuiState& g = *GImGui;
    g.SetNextWindowSizeVal = size;
    g.SetNextWindowSizeCond = cond ? cond : ImGuiSetCond_Always;
}

void ImGui::SetNextWindowCollapsed(bool collapsed, ImGuiSetCond cond)
{
    ImGuiState& g = *GImGui;
    g.SetNextWindowCollapsedVal = collapsed;
    g.SetNextWindowCollapsedCond = cond ? cond : ImGuiSetCond_Always;
}

void ImGui::SetNextWindowFocus()
{
    ImGuiState& g = *GImGui;
    g.SetNextWindowFocus = true;
}

ImVec2 ImGui::GetContentRegionMax()
{
    ImGuiWindow* window = GetCurrentWindow();
    ImVec2 window_padding = window->WindowPadding();
    ImVec2 mx = window->Size - window_padding;
    if (window->DC.ColumnsCount != 1)
    {
        mx.x = ImGui::GetColumnOffset(window->DC.ColumnsCurrent + 1);
        mx.x -= window_padding.x;
    }
    else
    {
        if (window->ScrollbarY)
            mx.x -= GImGui->Style.ScrollbarWidth;
    }
    return mx;
}

ImVec2 ImGui::GetWindowContentRegionMin()
{
    ImGuiWindow* window = GetCurrentWindow();
    return ImVec2(0, window->TitleBarHeight()) + window->WindowPadding();
}

ImVec2 ImGui::GetWindowContentRegionMax()
{
    ImGuiWindow* window = GetCurrentWindow();
    ImVec2 m = window->Size - window->WindowPadding();
    if (window->ScrollbarY)
        m.x -= GImGui->Style.ScrollbarWidth;
    return m;
}

float ImGui::GetTextLineHeight()
{
    ImGuiState& g = *GImGui;
    return g.FontSize;
}

float ImGui::GetTextLineHeightWithSpacing()
{
    ImGuiState& g = *GImGui;
    return g.FontSize + g.Style.ItemSpacing.y;
}

ImDrawList* ImGui::GetWindowDrawList()
{
    ImGuiWindow* window = GetCurrentWindow();
    return window->DrawList;
}

ImFont* ImGui::GetWindowFont()
{
    ImGuiState& g = *GImGui;
    return g.Font;
}

float ImGui::GetWindowFontSize()
{
    ImGuiState& g = *GImGui;
    return g.FontSize;
}

void ImGui::SetWindowFontScale(float scale)
{
    ImGuiState& g = *GImGui;
    ImGuiWindow* window = GetCurrentWindow();
    window->FontWindowScale = scale;
    g.FontSize = window->CalcFontSize();
}

// NB: internally we store CursorPos in absolute screen coordinates because it is more convenient.
// Conversion happens as we pass the value to user, but it makes our naming convention dodgy. May want to rename 'DC.CursorPos'.
ImVec2 ImGui::GetCursorPos()
{
    ImGuiWindow* window = GetCurrentWindow();
    return window->DC.CursorPos - window->Pos;
}

float ImGui::GetCursorPosX()
{
    return ImGui::GetCursorPos().x;
}

float ImGui::GetCursorPosY()
{
    return ImGui::GetCursorPos().y;
}

void ImGui::SetCursorPos(const ImVec2& pos)
{
    ImGuiWindow* window = GetCurrentWindow();
    window->DC.CursorPos = window->Pos + pos;
    window->DC.CursorMaxPos = ImMax(window->DC.CursorMaxPos, window->DC.CursorPos);
}

void ImGui::SetCursorPosX(float x)
{
    ImGuiWindow* window = GetCurrentWindow();
    window->DC.CursorPos.x = window->Pos.x + x;
    window->DC.CursorMaxPos.x = ImMax(window->DC.CursorMaxPos.x, window->DC.CursorPos.x);
}

void ImGui::SetCursorPosY(float y)
{
    ImGuiWindow* window = GetCurrentWindow();
    window->DC.CursorPos.y = window->Pos.y + y;
    window->DC.CursorMaxPos.y = ImMax(window->DC.CursorMaxPos.y, window->DC.CursorPos.y);
}

ImVec2 ImGui::GetCursorScreenPos()
{
    ImGuiWindow* window = GetCurrentWindow();
    return window->DC.CursorPos;
}

void ImGui::SetCursorScreenPos(const ImVec2& screen_pos)
{
    ImGuiWindow* window = GetCurrentWindow();
    window->DC.CursorPos = screen_pos;
}

float ImGui::GetScrollPosY()
{
    ImGuiWindow* window = GetCurrentWindow();
    return window->ScrollY;
}

float ImGui::GetScrollMaxY()
{
    ImGuiWindow* window = GetCurrentWindow();
    return window->SizeContents.y - window->SizeFull.y;
}

void ImGui::SetScrollPosHere()
{
    ImGuiWindow* window = GetCurrentWindow();
    window->NextScrollY = (window->DC.CursorPos.y + window->ScrollY) - (window->Pos.y + window->SizeFull.y * 0.5f) - (window->TitleBarHeight() + window->WindowPadding().y);
}

void ImGui::SetKeyboardFocusHere(int offset)
{
    ImGuiWindow* window = GetCurrentWindow();
    window->FocusIdxAllRequestNext = window->FocusIdxAllCounter + 1 + offset;
    window->FocusIdxTabRequestNext = IM_INT_MAX;
}

void ImGui::SetStateStorage(ImGuiStorage* tree)
{
    ImGuiWindow* window = GetCurrentWindow();
    window->DC.StateStorage = tree ? tree : &window->StateStorage;
}

ImGuiStorage* ImGui::GetStateStorage()
{
    ImGuiWindow* window = GetCurrentWindow();
    return window->DC.StateStorage;
}

void ImGui::TextV(const char* fmt, va_list args)
{
    ImGuiState& g = *GImGui;
    ImGuiWindow* window = GetCurrentWindow();
    if (window->SkipItems)
        return;

    const char* text_end = g.TempBuffer + ImFormatStringV(g.TempBuffer, IM_ARRAYSIZE(g.TempBuffer), fmt, args);
    TextUnformatted(g.TempBuffer, text_end);
}

void ImGui::Text(const char* fmt, ...)
{
    va_list args;
    va_start(args, fmt);
    TextV(fmt, args);
    va_end(args);
}

void ImGui::TextColoredV(const ImVec4& col, const char* fmt, va_list args)
{
    ImGui::PushStyleColor(ImGuiCol_Text, col);
    TextV(fmt, args);
    ImGui::PopStyleColor();
}

void ImGui::TextColored(const ImVec4& col, const char* fmt, ...)
{
    va_list args;
    va_start(args, fmt);
    TextColoredV(col, fmt, args);
    va_end(args);
}

void ImGui::TextWrappedV(const char* fmt, va_list args)
{
    ImGui::PushTextWrapPos(0.0f);
    TextV(fmt, args);
    ImGui::PopTextWrapPos();
}

void ImGui::TextWrapped(const char* fmt, ...)
{
    va_list args;
    va_start(args, fmt);
    TextWrappedV(fmt, args);
    va_end(args);
}

void ImGui::TextUnformatted(const char* text, const char* text_end)
{
    ImGuiState& g = *GImGui;
    ImGuiWindow* window = GetCurrentWindow();
    if (window->SkipItems)
        return;

    IM_ASSERT(text != NULL);
    const char* text_begin = text;
    if (text_end == NULL)
        text_end = text + strlen(text); // FIXME-OPT

    const float wrap_pos_x = window->DC.TextWrapPos.back();
    const bool wrap_enabled = wrap_pos_x >= 0.0f;
    if (text_end - text > 2000 && !wrap_enabled)
    {
        // Long text!
        // Perform manual coarse clipping to optimize for long multi-line text
        // From this point we will only compute the width of lines that are visible. Optimization only available when word-wrapping is disabled. 
        // We also don't vertically center the text within the line full height, which is unlikely to matter because we are likely the biggest and only item on the line.
        const char* line = text;
        const float line_height = ImGui::GetTextLineHeight();
        const ImVec2 text_pos = window->DC.CursorPos + ImVec2(0.0f, window->DC.CurrentLineTextBaseOffset);
        const ImVec4 clip_rect = window->ClipRectStack.back();
        ImVec2 text_size(0,0);

        if (text_pos.y <= clip_rect.w)
        {
            ImVec2 pos = text_pos;

            // Lines to skip (can't skip when logging text)
            if (!g.LogEnabled)
            {
                int lines_skippable = (int)((clip_rect.y - text_pos.y) / line_height) - 1;
                if (lines_skippable > 0)
                {
                    int lines_skipped = 0;
                    while (line < text_end && lines_skipped <= lines_skippable)
                    {
                        const char* line_end = strchr(line, '\n');
                        line = line_end + 1;
                        lines_skipped++;
                    }
                    pos.y += lines_skipped * line_height;
                }
            }

            // Lines to render
            if (line < text_end)
            {
                ImRect line_rect(pos, pos + ImVec2(ImGui::GetWindowWidth(), line_height));
                while (line < text_end)
                {
                    const char* line_end = strchr(line, '\n');
                    if (IsClippedEx(line_rect, NULL, false))
                        break;

                    const ImVec2 line_size = CalcTextSize(line, line_end, false);
                    text_size.x = ImMax(text_size.x, line_size.x);
                    RenderText(pos, line, line_end, false);
                    if (!line_end)
                        line_end = text_end;
                    line = line_end + 1;
                    line_rect.Min.y += line_height;
                    line_rect.Max.y += line_height;
                    pos.y += line_height;
                }

                // Count remaining lines
                int lines_skipped = 0;
                while (line < text_end)
                {
                    const char* line_end = strchr(line, '\n');
                    if (!line_end)
                        line_end = text_end;
                    line = line_end + 1;
                    lines_skipped++;
                }
                pos.y += lines_skipped * line_height;
            }

            text_size.y += (pos - text_pos).y;
        }

        ImRect bb(text_pos, text_pos + text_size);
        ItemSize(bb);
        ItemAdd(bb, NULL);
    }
    else
    {
        const float wrap_width = wrap_enabled ? CalcWrapWidthForPos(window->DC.CursorPos, wrap_pos_x) : 0.0f;
        const ImVec2 text_size = CalcTextSize(text_begin, text_end, false, wrap_width);

        // Account of baseline offset
        ImVec2 text_pos = window->DC.CursorPos;
        text_pos.y += window->DC.CurrentLineTextBaseOffset;

        ImRect bb(text_pos, text_pos + text_size);
        ItemSize(bb.GetSize());
        if (!ItemAdd(bb, NULL))
            return;

        // Render (we don't hide text after ## in this end-user function)
        RenderTextWrapped(bb.Min, text_begin, text_end, wrap_width);
    }
}

void ImGui::AlignFirstTextHeightToWidgets()
{
    ImGuiState& g = *GImGui;
    ImGuiWindow* window = GetCurrentWindow();
    if (window->SkipItems)
        return;

    // Declare a dummy item size to that upcoming items that are smaller will center-align on the newly expanded line height.
    ItemSize(ImVec2(0, g.FontSize + g.Style.FramePadding.y*2), g.Style.FramePadding.y);
    ImGui::SameLine(0, 0);
}

// Add a label+text combo aligned to other label+value widgets
void ImGui::LabelTextV(const char* label, const char* fmt, va_list args)
{
    ImGuiState& g = *GImGui;
    ImGuiWindow* window = GetCurrentWindow();
    if (window->SkipItems)
        return;

    const ImGuiStyle& style = g.Style;
    const float w = ImGui::CalcItemWidth();

    const char* value_text_begin = &g.TempBuffer[0];
    const char* value_text_end = value_text_begin + ImFormatStringV(g.TempBuffer, IM_ARRAYSIZE(g.TempBuffer), fmt, args);

    const ImVec2 label_size = CalcTextSize(label, NULL, true);
    const ImRect value_bb(window->DC.CursorPos, window->DC.CursorPos + ImVec2(w + style.FramePadding.x*2, label_size.y + style.FramePadding.y*2));
    const ImRect total_bb(window->DC.CursorPos, window->DC.CursorPos + ImVec2(w + style.FramePadding.x*2 + (label_size.x > 0.0f ? style.ItemInnerSpacing.x : 0.0f), style.FramePadding.y*2) + label_size);
    ItemSize(total_bb, style.FramePadding.y);
    if (!ItemAdd(total_bb, NULL))
        return;

    // Render
    RenderTextClipped(ImVec2(value_bb.Min.x, value_bb.Min.y + style.FramePadding.y), value_text_begin, value_text_end, NULL, value_bb.Max);
    RenderText(ImVec2(value_bb.Max.x + style.ItemInnerSpacing.x, value_bb.Min.y + style.FramePadding.y), label);
}

void ImGui::LabelText(const char* label, const char* fmt, ...)
{
    va_list args;
    va_start(args, fmt);
    LabelTextV(label, fmt, args);
    va_end(args);
}

static inline bool IsWindowContentHoverable(ImGuiWindow* window)
{
    ImGuiState& g = *GImGui;

    // An active popup disable hovering on other windows (apart from its own children)
    if (ImGuiWindow* focused_window = g.FocusedWindow)
        if (ImGuiWindow* focused_root_window = focused_window->RootWindow)
            if ((focused_root_window->Flags & ImGuiWindowFlags_Popup) != 0 && focused_root_window->WasActive && focused_root_window != window->RootWindow)
                return false;

    return true;
}

static bool IsHovered(const ImRect& bb, ImGuiID id)
{
    ImGuiState& g = *GImGui;
    if (g.HoveredId == 0)
    {
        ImGuiWindow* window = GetCurrentWindow();
        if (g.HoveredRootWindow == window->RootWindow)
            if ((g.ActiveId == 0 || g.ActiveId == id || g.ActiveIdIsFocusedOnly) && IsMouseHoveringRect(bb))
                if (IsWindowContentHoverable(g.HoveredRootWindow))
                    return true;
    }
    return false;
}

static bool ButtonBehavior(const ImRect& bb, ImGuiID id, bool* out_hovered, bool* out_held, bool allow_key_modifiers, bool repeat, bool pressed_on_click)
{
    ImGuiState& g = *GImGui;
    ImGuiWindow* window = GetCurrentWindow();

    const bool hovered = IsHovered(bb, id);
    bool pressed = false;
    if (hovered)
    {
        g.HoveredId = id;
        if (allow_key_modifiers || (!g.IO.KeyCtrl && !g.IO.KeyShift && !g.IO.KeyAlt))
        {
            if (g.IO.MouseClicked[0])
            {
                if (pressed_on_click)
                {
                    pressed = true;
                    SetActiveId(0);
                }
                else
                {
                    SetActiveId(id);
                }
                FocusWindow(window);
            }
            else if (repeat && g.ActiveId && ImGui::IsMouseClicked(0, true))
            {
                pressed = true;
            }
        }
    }

    bool held = false;
    if (g.ActiveId == id)
    {
        if (g.IO.MouseDown[0])
        {
            held = true;
        }
        else
        {
            if (hovered)
                pressed = true;
            SetActiveId(0);
        }
    }

    if (out_hovered) *out_hovered = hovered;
    if (out_held) *out_held = held;

    return pressed;
}

bool ImGui::Button(const char* label, const ImVec2& size_arg, bool repeat_when_held)
{
    ImGuiState& g = *GImGui;
    ImGuiWindow* window = GetCurrentWindow();
    if (window->SkipItems)
        return false;

    const ImGuiStyle& style = g.Style;
    const ImGuiID id = window->GetID(label);
    const ImVec2 label_size = CalcTextSize(label, NULL, true);

    const ImVec2 size(size_arg.x != 0.0f ? size_arg.x : (label_size.x + style.FramePadding.x*2), size_arg.y != 0.0f ? size_arg.y : (label_size.y + style.FramePadding.y*2));
    const ImRect bb(window->DC.CursorPos, window->DC.CursorPos + size);
    ItemSize(bb, style.FramePadding.y);
    if (!ItemAdd(bb, &id))
        return false;

    bool hovered, held;
    bool pressed = ButtonBehavior(bb, id, &hovered, &held, true, repeat_when_held);

    // Render
    const ImU32 col = window->Color((hovered && held) ? ImGuiCol_ButtonActive : hovered ? ImGuiCol_ButtonHovered : ImGuiCol_Button);
    RenderFrame(bb.Min, bb.Max, col, true, style.FrameRounding);

    const ImVec2 off = ImVec2(ImMax(0.0f, size.x - label_size.x) * 0.5f, ImMax(0.0f, size.y - label_size.y) * 0.5f); // Center (only applies if we explicitly gave a size bigger than the text size, which isn't the common path)
    RenderTextClipped(bb.Min + off, label, NULL, &label_size, bb.Max);                          // Render clip (only applies if we explicitly gave a size smaller than the text size, which isn't the commmon path)

    return pressed;
}

// Small buttons fits within text without additional spacing.
bool ImGui::SmallButton(const char* label)
{
    ImGuiState& g = *GImGui;
    ImGuiWindow* window = GetCurrentWindow();
    if (window->SkipItems)
        return false;

    const ImGuiStyle& style = g.Style;
    const ImGuiID id = window->GetID(label);
    const ImVec2 label_size = CalcTextSize(label, NULL, true);

    ImVec2 text_pos = window->DC.CursorPos;
    text_pos.y += window->DC.CurrentLineTextBaseOffset;
    ImRect bb(text_pos, text_pos + label_size + ImVec2(style.FramePadding.x*2,0));
    ItemSize(bb);
    if (!ItemAdd(bb, &id))
        return false;

    bool hovered, held;
    bool pressed = ButtonBehavior(bb, id, &hovered, &held, true);

    // Render
    const ImU32 col = window->Color((hovered && held) ? ImGuiCol_ButtonActive : hovered ? ImGuiCol_ButtonHovered : ImGuiCol_Button);
    RenderFrame(bb.Min, bb.Max, col);
    RenderText(bb.Min + ImVec2(style.FramePadding.x,0), label);

    return pressed;
}

// Tip: use ImGui::PushID()/PopID() to push indices or pointers in the ID stack.
// Then you can keep 'str_id' empty or the same for all your buttons (instead of creating a string based on a non-string id)
bool ImGui::InvisibleButton(const char* str_id, const ImVec2& size)
{
    ImGuiWindow* window = GetCurrentWindow();
    if (window->SkipItems)
        return false;

    const ImGuiID id = window->GetID(str_id);
    const ImRect bb(window->DC.CursorPos, window->DC.CursorPos + size);
    ItemSize(bb);
    if (!ItemAdd(bb, &id))
        return false;

    bool hovered, held;
    bool pressed = ButtonBehavior(bb, id, &hovered, &held, true);

    return pressed;
}

// Upper-right button to close a window.
static bool CloseWindowButton(bool* p_opened)
{
    ImGuiWindow* window = GetCurrentWindow();

    const ImGuiID id = window->GetID("#CLOSE");
    const float size = window->TitleBarHeight() - 4.0f;
    const ImRect bb(window->Rect().GetTR() + ImVec2(-3.0f-size,2.0f), window->Rect().GetTR() + ImVec2(-3.0f,2.0f+size));

    bool hovered, held;
    bool pressed = ButtonBehavior(bb, id, &hovered, &held, true);

    // Render
    const ImU32 col = window->Color((held && hovered) ? ImGuiCol_CloseButtonActive : hovered ? ImGuiCol_CloseButtonHovered : ImGuiCol_CloseButton);
    const ImVec2 center = bb.GetCenter();
    window->DrawList->AddCircleFilled(center, ImMax(2.0f,size*0.5f), col, 16);

    const float cross_extent = (size * 0.5f * 0.7071f) - 1.0f;
    if (hovered)
    {
        window->DrawList->AddLine(center + ImVec2(+cross_extent,+cross_extent), center + ImVec2(-cross_extent,-cross_extent), window->Color(ImGuiCol_Text));
        window->DrawList->AddLine(center + ImVec2(+cross_extent,-cross_extent), center + ImVec2(-cross_extent,+cross_extent), window->Color(ImGuiCol_Text));
    }

    if (p_opened != NULL && pressed)
        *p_opened = !*p_opened;

    return pressed;
}

void ImGui::Image(ImTextureID user_texture_id, const ImVec2& size, const ImVec2& uv0, const ImVec2& uv1, const ImVec4& tint_col, const ImVec4& border_col)
{
    ImGuiWindow* window = GetCurrentWindow();
    if (window->SkipItems)
        return;

    ImRect bb(window->DC.CursorPos, window->DC.CursorPos + size);
    if (border_col.w > 0.0f)
        bb.Max += ImVec2(2,2);
    ItemSize(bb);
    if (!ItemAdd(bb, NULL))
        return;

    if (border_col.w > 0.0f)
    {
        window->DrawList->AddRect(bb.Min, bb.Max, window->Color(border_col), 0.0f);
        window->DrawList->AddImage(user_texture_id, bb.Min+ImVec2(1,1), bb.Max-ImVec2(1,1), uv0, uv1, window->Color(tint_col));
    }
    else
    {
        window->DrawList->AddImage(user_texture_id, bb.Min, bb.Max, uv0, uv1, window->Color(tint_col));
    }
}

// frame_padding < 0: uses FramePadding from style (default)
// frame_padding = 0: no framing
// frame_padding > 0: set framing size
// The color used are the button colors.
bool ImGui::ImageButton(ImTextureID user_texture_id, const ImVec2& size, const ImVec2& uv0, const ImVec2& uv1, int frame_padding, const ImVec4& bg_col, const ImVec4& tint_col)
{
    ImGuiState& g = *GImGui;
    ImGuiWindow* window = GetCurrentWindow();
    if (window->SkipItems)
        return false;

    const ImGuiStyle& style = g.Style;

    // Default to using texture ID as ID. User can still push string/integer prefixes.
    // We could hash the size/uv to create a unique ID but that would prevent the user from animating buttons.
    ImGui::PushID((void *)user_texture_id);
    const ImGuiID id = window->GetID("#image");
    ImGui::PopID();

    const ImVec2 padding = (frame_padding >= 0) ? ImVec2((float)frame_padding, (float)frame_padding) : style.FramePadding;
    const ImRect bb(window->DC.CursorPos, window->DC.CursorPos + size + padding*2);
    const ImRect image_bb(window->DC.CursorPos + padding, window->DC.CursorPos + padding + size); 
    ItemSize(bb);
    if (!ItemAdd(bb, &id))
        return false;

    bool hovered, held;
    bool pressed = ButtonBehavior(bb, id, &hovered, &held, true);

    // Render
    const ImU32 col = window->Color((hovered && held) ? ImGuiCol_ButtonActive : hovered ? ImGuiCol_ButtonHovered : ImGuiCol_Button);
    if (padding.x > 0.0f || padding.y > 0.0f)
        RenderFrame(bb.Min, bb.Max, col);
    if (bg_col.w > 0.0f)
        window->DrawList->AddRectFilled(image_bb.Min, image_bb.Max, window->Color(bg_col));
    window->DrawList->AddImage(user_texture_id, image_bb.Min, image_bb.Max, uv0, uv1, window->Color(tint_col));

    return pressed;
}

// Start logging ImGui output to TTY
void ImGui::LogToTTY(int max_depth)
{
    ImGuiState& g = *GImGui;
    ImGuiWindow* window = GetCurrentWindow();
    if (g.LogEnabled)
        return;

    g.LogEnabled = true;
    g.LogFile = stdout;
    g.LogStartDepth = window->DC.TreeDepth;
    if (max_depth >= 0)
        g.LogAutoExpandMaxDepth = max_depth;
}

// Start logging ImGui output to given file
void ImGui::LogToFile(int max_depth, const char* filename)
{
    ImGuiState& g = *GImGui;
    ImGuiWindow* window = GetCurrentWindow();
    if (g.LogEnabled)
        return;
    if (!filename)
    {
        filename = g.IO.LogFilename;
        if (!filename)
            return;
    }

    g.LogFile = fopen(filename, "ab");
    if (!g.LogFile)
    {
        IM_ASSERT(g.LogFile != NULL); // Consider this an error
        return;
    }
    g.LogEnabled = true;
    g.LogStartDepth = window->DC.TreeDepth;
    if (max_depth >= 0)
        g.LogAutoExpandMaxDepth = max_depth;
}

// Start logging ImGui output to clipboard
void ImGui::LogToClipboard(int max_depth)
{
    ImGuiWindow* window = GetCurrentWindow();
    ImGuiState& g = *GImGui;
    if (g.LogEnabled)
        return;

    g.LogEnabled = true;
    g.LogFile = NULL;
    g.LogStartDepth = window->DC.TreeDepth;
    if (max_depth >= 0)
        g.LogAutoExpandMaxDepth = max_depth;
}

void ImGui::LogFinish()
{
    ImGuiState& g = *GImGui;
    if (!g.LogEnabled)
        return;

    ImGui::LogText(STR_NEWLINE);
    g.LogEnabled = false;
    if (g.LogFile != NULL)
    {
        if (g.LogFile == stdout)
            fflush(g.LogFile);
        else
            fclose(g.LogFile);
        g.LogFile = NULL;
    }
    if (g.LogClipboard->size() > 1)
    {
        if (g.IO.SetClipboardTextFn)
            g.IO.SetClipboardTextFn(g.LogClipboard->begin());
        g.LogClipboard->clear();
    }
}

// Helper to display logging buttons
void ImGui::LogButtons()
{
    ImGuiState& g = *GImGui;

    ImGui::PushID("LogButtons");
    const bool log_to_tty = ImGui::Button("Log To TTY");
    ImGui::SameLine();      
    const bool log_to_file = ImGui::Button("Log To File");
    ImGui::SameLine();
    const bool log_to_clipboard = ImGui::Button("Log To Clipboard");
    ImGui::SameLine();

    ImGui::PushItemWidth(80.0f);
    ImGui::PushAllowKeyboardFocus(false);
    ImGui::SliderInt("Depth", &g.LogAutoExpandMaxDepth, 0, 9, NULL);
    ImGui::PopAllowKeyboardFocus();
    ImGui::PopItemWidth();
    ImGui::PopID();

    // Start logging at the end of the function so that the buttons don't appear in the log
    if (log_to_tty)
        LogToTTY(g.LogAutoExpandMaxDepth);
    if (log_to_file)
        LogToFile(g.LogAutoExpandMaxDepth, g.IO.LogFilename);
    if (log_to_clipboard)
        LogToClipboard(g.LogAutoExpandMaxDepth);
}

bool ImGui::CollapsingHeader(const char* label, const char* str_id, bool display_frame, bool default_open)
{
    ImGuiState& g = *GImGui;
    ImGuiWindow* window = GetCurrentWindow();
    if (window->SkipItems)
        return false;

    const ImGuiStyle& style = g.Style;

    IM_ASSERT(str_id != NULL || label != NULL);
    if (str_id == NULL)
        str_id = label;
    if (label == NULL)
        label = str_id;
    const ImGuiID id = window->GetID(str_id);

    // We only write to the tree storage if the user clicks (or explicitely use SetNextTreeNode*** functions)
    ImGuiStorage* storage = window->DC.StateStorage;
    bool opened;
    if (g.SetNextTreeNodeOpenedCond != 0)
    {
        if (g.SetNextTreeNodeOpenedCond & ImGuiSetCond_Always)
        {
            opened = g.SetNextTreeNodeOpenedVal;
            storage->SetInt(id, opened);
        }
        else
        {
            // We treat ImGuiSetCondition_Once and ImGuiSetCondition_FirstUseEver the same because tree node state are not saved persistently.
            const int stored_value = storage->GetInt(id, -1);
            if (stored_value == -1)
            {
                opened = g.SetNextTreeNodeOpenedVal;
                storage->SetInt(id, opened);
            }
            else
            {
                opened = stored_value != 0;
            }
        }
        g.SetNextTreeNodeOpenedCond = 0;
    }
    else
    {
        opened = storage->GetInt(id, default_open) != 0;
    }

    // Framed header expand a little outside the default padding
    const ImVec2 window_padding = window->WindowPadding();
    const ImVec2 label_size = CalcTextSize(label, NULL, true);
    const ImVec2 pos_min = window->DC.CursorPos;
    const ImVec2 pos_max = window->Pos + GetContentRegionMax();
    ImRect bb = ImRect(pos_min, ImVec2(pos_max.x, pos_min.y + label_size.y));
    if (display_frame)
    {
        bb.Min.x -= window_padding.x*0.5f - 1;
        bb.Max.x += window_padding.x*0.5f - 1;
        bb.Max.y += style.FramePadding.y * 2;
    }

    // FIXME: we don't provide our width so that it doesn't get feed back into AutoFit. Should manage that better so we can still hover without extending ContentsSize
    const ImRect text_bb(bb.Min, bb.Min + ImVec2(g.FontSize + style.FramePadding.x*2*2,0) + label_size);
    ItemSize(ImVec2(text_bb.GetSize().x, bb.GetSize().y), display_frame ? style.FramePadding.y : 0.0f);

    // When logging is enabled, if automatically expand tree nodes (but *NOT* collapsing headers.. seems like sensible behavior).
    // NB- If we are above max depth we still allow manually opened nodes to be logged.
    if (g.LogEnabled && !display_frame && window->DC.TreeDepth < g.LogAutoExpandMaxDepth)
        opened = true;

    if (!ItemAdd(bb, &id))
        return opened;

    bool hovered, held;
    bool pressed = ButtonBehavior(display_frame ? bb : text_bb, id, &hovered, &held, false);
    if (pressed)
    {
        opened = !opened;
        storage->SetInt(id, opened);
    }

    // Render
    const ImU32 col = window->Color((held && hovered) ? ImGuiCol_HeaderActive : hovered ? ImGuiCol_HeaderHovered : ImGuiCol_Header);
    if (display_frame)
    {
        // Framed type
        RenderFrame(bb.Min, bb.Max, col, true, style.FrameRounding);
        RenderCollapseTriangle(bb.Min + style.FramePadding, opened, 1.0f, true);
        if (g.LogEnabled)
        {
            // NB: '##' is normally used to hide text (as a library-wide feature), so we need to specify the text range to make sure the ## aren't stripped out here.
            const char log_prefix[] = "\n##";
            LogText(bb.Min + style.FramePadding, log_prefix, log_prefix+3);
        }
        RenderText(bb.Min + style.FramePadding + ImVec2(g.FontSize + style.FramePadding.x*2,0), label);
        if (g.LogEnabled)
        {
            const char log_suffix[] = "##";
            LogText(bb.Min + style.FramePadding, log_suffix, log_suffix+2);
        }
    }
    else
    {
        // Unframed typed for tree nodes
        if ((held && hovered) || hovered)
            RenderFrame(bb.Min, bb.Max, col, false);
        RenderCollapseTriangle(bb.Min + ImVec2(style.FramePadding.x, g.FontSize*0.15f), opened, 0.70f, false);
        if (g.LogEnabled)
            LogText(bb.Min, ">");
        RenderText(bb.Min + ImVec2(g.FontSize + style.FramePadding.x*2,0), label);
    }

    return opened;
}

void ImGui::Bullet()
{
    ImGuiState& g = *GImGui;
    ImGuiWindow* window = GetCurrentWindow();
    if (window->SkipItems)
        return;

    const ImGuiStyle& style = g.Style;
    const float line_height = g.FontSize;
    const ImRect bb(window->DC.CursorPos, window->DC.CursorPos + ImVec2(line_height, line_height));
    ItemSize(bb);
    if (!ItemAdd(bb, NULL))
        return;

    // Render
    const float bullet_size = line_height*0.15f;
    window->DrawList->AddCircleFilled(bb.Min + ImVec2(style.FramePadding.x + line_height*0.5f, line_height*0.5f), bullet_size, window->Color(ImGuiCol_Text));

    // Stay on same line
    ImGui::SameLine(0, -1);
}

// Text with a little bullet aligned to the typical tree node.
void ImGui::BulletTextV(const char* fmt, va_list args)
{
    ImGuiState& g = *GImGui;
    ImGuiWindow* window = GetCurrentWindow();
    if (window->SkipItems)
        return;
    
    const char* text_begin = g.TempBuffer;
    const char* text_end = text_begin + ImFormatStringV(g.TempBuffer, IM_ARRAYSIZE(g.TempBuffer), fmt, args);

    const ImGuiStyle& style = g.Style;
    const float line_height = g.FontSize;
    const ImVec2 label_size = CalcTextSize(text_begin, text_end, true);
    const ImRect bb(window->DC.CursorPos, window->DC.CursorPos + ImVec2(line_height + (label_size.x > 0.0f ? (style.FramePadding.x*2) : 0.0f),0) + label_size);  // Empty text doesn't add padding
    ItemSize(bb);
    if (!ItemAdd(bb, NULL))
        return;

    // Render
    const float bullet_size = line_height*0.15f;
    window->DrawList->AddCircleFilled(bb.Min + ImVec2(style.FramePadding.x + line_height*0.5f, line_height*0.5f), bullet_size, window->Color(ImGuiCol_Text));
    RenderText(bb.Min+ImVec2(g.FontSize + style.FramePadding.x*2,0), text_begin, text_end);
}

void ImGui::BulletText(const char* fmt, ...)
{
    va_list args;
    va_start(args, fmt);
    BulletTextV(fmt, args);
    va_end(args);
}

// If returning 'true' the node is open and the user is responsible for calling TreePop
bool ImGui::TreeNodeV(const char* str_id, const char* fmt, va_list args)
{
    ImGuiState& g = *GImGui;
    ImGuiWindow* window = GetCurrentWindow();
    if (window->SkipItems)
        return false;

    ImFormatStringV(g.TempBuffer, IM_ARRAYSIZE(g.TempBuffer), fmt, args);

    if (!str_id || !str_id[0])
        str_id = fmt;

    ImGui::PushID(str_id);
    const bool opened = ImGui::CollapsingHeader(g.TempBuffer, "", false);
    ImGui::PopID();

    if (opened)
        ImGui::TreePush(str_id);

    return opened;
}

bool ImGui::TreeNode(const char* str_id, const char* fmt, ...)
{
    va_list args;
    va_start(args, fmt);
    bool s = TreeNodeV(str_id, fmt, args);
    va_end(args);
    return s;
}

// If returning 'true' the node is open and the user is responsible for calling TreePop
bool ImGui::TreeNodeV(const void* ptr_id, const char* fmt, va_list args)
{
    ImGuiState& g = *GImGui;
    ImGuiWindow* window = GetCurrentWindow();
    if (window->SkipItems)
        return false;

    ImFormatStringV(g.TempBuffer, IM_ARRAYSIZE(g.TempBuffer), fmt, args);

    if (!ptr_id)
        ptr_id = fmt;

    ImGui::PushID(ptr_id);
    const bool opened = ImGui::CollapsingHeader(g.TempBuffer, "", false);
    ImGui::PopID();

    if (opened)
        ImGui::TreePush(ptr_id);

    return opened;
}

bool ImGui::TreeNode(const void* ptr_id, const char* fmt, ...)
{
    va_list args;
    va_start(args, fmt);
    bool s = TreeNodeV(ptr_id, fmt, args);
    va_end(args);
    return s;
}

bool ImGui::TreeNode(const char* str_label_id)
{
    return TreeNode(str_label_id, "%s", str_label_id);
}

void ImGui::SetNextTreeNodeOpened(bool opened, ImGuiSetCond cond)
{
    ImGuiState& g = *GImGui;
    g.SetNextTreeNodeOpenedVal = opened;
    g.SetNextTreeNodeOpenedCond = cond ? cond : ImGuiSetCond_Always;
}

void ImGui::PushID(const char* str_id)
{
    ImGuiWindow* window = GetCurrentWindow();
    window->IDStack.push_back(window->GetID(str_id));
}

void ImGui::PushID(const char* str_id_begin, const char* str_id_end)
{
    ImGuiWindow* window = GetCurrentWindow();
    window->IDStack.push_back(window->GetID(str_id_begin, str_id_end));
}

void ImGui::PushID(const void* ptr_id)
{
    ImGuiWindow* window = GetCurrentWindow();
    window->IDStack.push_back(window->GetID(ptr_id));
}

void ImGui::PushID(const int int_id)
{
    const void* ptr_id = (void*)(intptr_t)int_id;
    ImGuiWindow* window = GetCurrentWindow();
    window->IDStack.push_back(window->GetID(ptr_id));
}

void ImGui::PopID()
{
    ImGuiWindow* window = GetCurrentWindow();
    window->IDStack.pop_back();
}

ImGuiID ImGui::GetID(const char* str_id)
{
    ImGuiWindow* window = GetCurrentWindow();
    return window->GetID(str_id);
}

ImGuiID ImGui::GetID(const char* str_id_begin, const char* str_id_end)
{
    ImGuiWindow* window = GetCurrentWindow();
    return window->GetID(str_id_begin, str_id_end);
}

ImGuiID ImGui::GetID(const void* ptr_id)
{
    ImGuiWindow* window = GetCurrentWindow();
    return window->GetID(ptr_id);
}

// User can input math operators (e.g. +100) to edit a numerical values.
// NB: only call right after InputText because we are using its InitialValue storage
static void ApplyNumericalTextInput(const char* buf, float *v)
{
    while (ImCharIsSpace(*buf))
        buf++;

    // We don't support '-' op because it would conflict with inputing negative value.
    // Instead you can use +-100 to subtract from an existing value
    char op = buf[0];
    if (op == '+' || op == '*' || op == '/')
    {
        buf++;
        while (ImCharIsSpace(*buf))
            buf++;
    }
    else
    {
        op = 0;
    }
    if (!buf[0])
        return;

    float ref_v = *v;
    if (op)
        if (sscanf(GImGui->InputTextState.InitialText, "%f", &ref_v) < 1)
            return;

    float op_v = 0.0f;
    if (sscanf(buf, "%f", &op_v) < 1)
        return;

    if (op == '+')
        *v = ref_v + op_v;
    else if (op == '*')
        *v = ref_v * op_v;
    else if (op == '/')
    {
        if (op_v == 0.0f)
            return;
        *v = ref_v / op_v;
    }
    else
        *v = op_v;
}

// Create text input in place of a slider (when CTRL+Clicking on slider)
static bool SliderFloatAsInputText(const char* label, float* v, ImGuiID id, int decimal_precision)
{
    ImGuiState& g = *GImGui;
    ImGuiWindow* window = GetCurrentWindow();

    char text_buf[64];
    ImFormatString(text_buf, IM_ARRAYSIZE(text_buf), "%.*f", decimal_precision, *v);

    SetActiveId(g.ScalarAsInputTextId);
    g.HoveredId = 0;

    // Our replacement widget will override the focus ID (registered previously to allow for a TAB focus to happen)
    window->FocusItemUnregister();

    bool value_changed = ImGui::InputText(label, text_buf, IM_ARRAYSIZE(text_buf), ImGuiInputTextFlags_CharsDecimal | ImGuiInputTextFlags_AutoSelectAll);
    if (g.ScalarAsInputTextId == 0)
    {
        // First frame
        IM_ASSERT(g.ActiveId == id);    // InputText ID expected to match the Slider ID (else we'd need to store them both, which is also possible)
        g.ScalarAsInputTextId = g.ActiveId;
        g.HoveredId = id;
    }
    else if (g.ActiveId != g.ScalarAsInputTextId)
    {
        // Release
        g.ScalarAsInputTextId = 0;
    }
    if (value_changed)
    {
        ApplyNumericalTextInput(text_buf, v);
    }
    return value_changed;
}

// Parse display precision back from the display format string
static inline void ParseFormat(const char* fmt, int& decimal_precision)
{
    while ((fmt = strchr(fmt, '%')) != NULL)
    {
        fmt++;
        if (fmt[0] == '%') { fmt++; continue; } // Ignore "%%"
        while (*fmt >= '0' && *fmt <= '9')
            fmt++;
        if (*fmt == '.')
        {
            decimal_precision = atoi(fmt + 1);
            if (decimal_precision < 0 || decimal_precision > 10)
                decimal_precision = 3;
        }
        break;
    }
}

static inline float RoundScalar(float value, int decimal_precision)
{
    // Round past decimal precision
    //    0: 1, 1: 0.1, 2: 0.01, etc.
    // So when our value is 1.99999 with a precision of 0.001 we'll end up rounding to 2.0
    // FIXME: Investigate better rounding methods
    const float min_step = 1.0f / powf(10.0f, (float)decimal_precision);
    const float remainder = fmodf(value, min_step);
    if (remainder <= min_step*0.5f)
        value -= remainder;
    else
        value += (min_step - remainder);
    return value;
}

static bool SliderScalarBehavior(const ImRect& frame_bb, ImGuiID id, float* v, float v_min, float v_max, float power, int decimal_precision, bool horizontal)
{
    ImGuiState& g = *GImGui;
    ImGuiWindow* window = GetCurrentWindow();
    const ImGuiStyle& style = g.Style;

    // Draw frame
    RenderFrame(frame_bb.Min, frame_bb.Max, window->Color(ImGuiCol_FrameBg), true, style.FrameRounding);

    const bool is_non_linear = fabsf(power - 1.0f) > 0.0001f;

    const float padding = horizontal ? style.FramePadding.x : style.FramePadding.y;
    const float slider_sz = horizontal ? (frame_bb.GetWidth() - padding * 2.0f) : (frame_bb.GetHeight() - padding * 2.0f);
    float grab_sz;
    if (decimal_precision > 0)
        grab_sz = ImMin(style.GrabMinSize, slider_sz);
    else
        grab_sz = ImMin(ImMax(1.0f * (slider_sz / (v_max-v_min+1.0f)), style.GrabMinSize), slider_sz);  // Integer sliders, if possible have the grab size represent 1 unit
    const float slider_usable_sz = slider_sz - grab_sz;
    const float slider_usable_pos_min = (horizontal ? frame_bb.Min.x : frame_bb.Min.y) + padding + grab_sz*0.5f;
    const float slider_usable_pos_max = (horizontal ? frame_bb.Max.x : frame_bb.Max.y) - padding - grab_sz*0.5f;

    bool value_changed = false;

    // For logarithmic sliders that cross over sign boundary we want the exponential increase to be symmetric around 0.0f
    float linear_zero_pos = 0.0f;   // 0.0->1.0f
    if (v_min * v_max < 0.0f)
    {
        // Different sign
        const float linear_dist_min_to_0 = powf(fabsf(0.0f - v_min), 1.0f/power);
        const float linear_dist_max_to_0 = powf(fabsf(v_max - 0.0f), 1.0f/power);
        linear_zero_pos = linear_dist_min_to_0 / (linear_dist_min_to_0+linear_dist_max_to_0);
    }
    else
    {
        // Same sign
        linear_zero_pos = v_min < 0.0f ? 1.0f : 0.0f;
    }

    // Process clicking on the slider
    if (g.ActiveId == id)
    {
        if (g.IO.MouseDown[0])
        {
            const float mouse_abs_pos = horizontal ? g.IO.MousePos.x : g.IO.MousePos.y;
            float normalized_pos = ImClamp((mouse_abs_pos - slider_usable_pos_min) / slider_usable_sz, 0.0f, 1.0f);
            if (!horizontal)
                normalized_pos = 1.0f - normalized_pos;

            float new_value;
            if (is_non_linear)
            {
                // Account for logarithmic scale on both sides of the zero
                if (normalized_pos < linear_zero_pos)
                {
                    // Negative: rescale to the negative range before powering
                    float a = 1.0f - (normalized_pos / linear_zero_pos);
                    a = powf(a, power);
                    new_value = ImLerp(ImMin(v_max,0.0f), v_min, a);
                }
                else
                {
                    // Positive: rescale to the positive range before powering
                    float a;
                    if (fabsf(linear_zero_pos - 1.0f) > 1.e-6)
                        a = (normalized_pos - linear_zero_pos) / (1.0f - linear_zero_pos);
                    else
                        a = normalized_pos;
                    a = powf(a, power);
                    new_value = ImLerp(ImMax(v_min,0.0f), v_max, a);
                }
            }
            else
            {
                // Linear slider
                new_value = ImLerp(v_min, v_max, normalized_pos);
            }

            // Round past decimal precision
            new_value = RoundScalar(new_value, decimal_precision);

            if (*v != new_value)
            {
                *v = new_value;
                value_changed = true;
            }
        }
        else
        {
            SetActiveId(0);
        }
    }

    // Calculate slider grab positioning
    float grab_t;
    if (is_non_linear)
    {
        float v_clamped = ImClamp(*v, v_min, v_max);
        if (v_clamped < 0.0f)
        {
            const float f = 1.0f - (v_clamped - v_min) / (ImMin(0.0f,v_max) - v_min);
            grab_t = (1.0f - powf(f, 1.0f/power)) * linear_zero_pos;
        }
        else
        {
            const float f = (v_clamped - ImMax(0.0f,v_min)) / (v_max - ImMax(0.0f,v_min));
            grab_t = linear_zero_pos + powf(f, 1.0f/power) * (1.0f - linear_zero_pos);
        }
    }
    else
    {
        // Linear slider
        grab_t = (ImClamp(*v, v_min, v_max) - v_min) / (v_max - v_min);
    }

    // Draw
    if (!horizontal)
        grab_t = 1.0f - grab_t;
    const float grab_pos = ImLerp(slider_usable_pos_min, slider_usable_pos_max, grab_t);
    ImRect grab_bb;
    if (horizontal)
        grab_bb = ImRect(ImVec2(grab_pos - grab_sz*0.5f, frame_bb.Min.y + 2.0f), ImVec2(grab_pos + grab_sz*0.5f, frame_bb.Max.y - 2.0f));
    else
        grab_bb = ImRect(ImVec2(frame_bb.Min.x + 2.0f, grab_pos - grab_sz*0.5f), ImVec2(frame_bb.Max.x - 2.0f, grab_pos + grab_sz*0.5f));
    window->DrawList->AddRectFilled(grab_bb.Min, grab_bb.Max, window->Color(g.ActiveId == id ? ImGuiCol_SliderGrabActive : ImGuiCol_SliderGrab));

    return value_changed;
}

// Use power!=1.0 for logarithmic sliders.
// Adjust display_format to decorate the value with a prefix or a suffix.
//   "%.3f"         1.234
//   "%5.2f secs"   01.23 secs
//   "Gold: %.0f"   Gold: 1
bool ImGui::SliderFloat(const char* label, float* v, float v_min, float v_max, const char* display_format, float power)
{
    ImGuiState& g = *GImGui;
    ImGuiWindow* window = GetCurrentWindow();
    if (window->SkipItems)
        return false;

    const ImGuiStyle& style = g.Style;
    const ImGuiID id = window->GetID(label);
    const float w = ImGui::CalcItemWidth();

    const ImVec2 label_size = CalcTextSize(label, NULL, true);
    const ImRect frame_bb(window->DC.CursorPos, window->DC.CursorPos + ImVec2(w, label_size.y) + style.FramePadding*2.0f);
    const ImRect total_bb(frame_bb.Min, frame_bb.Max + ImVec2(label_size.x > 0.0f ? style.ItemInnerSpacing.x + label_size.x : 0.0f, 0.0f));

    // NB- we don't call ItemSize() yet because we may turn into a text edit box below
    if (!ItemAdd(total_bb, &id))
    {
        ItemSize(total_bb, style.FramePadding.y);
        return false;
    }

    const bool hovered = IsHovered(frame_bb, id);
    if (hovered)
        g.HoveredId = id;

    if (!display_format)
        display_format = "%.3f";
    int decimal_precision = 3;
    ParseFormat(display_format, decimal_precision);

    // Tabbing or CTRL-clicking on Slider turns it into an input box
    bool start_text_input = false;
    const bool tab_focus_requested = window->FocusItemRegister(g.ActiveId == id);
    if (tab_focus_requested || (hovered && g.IO.MouseClicked[0]))
    {
        SetActiveId(id);
        FocusWindow(window);

        const bool is_ctrl_down = g.IO.KeyCtrl;
        if (tab_focus_requested || is_ctrl_down)
        {
            start_text_input = true;
            g.ScalarAsInputTextId = 0;
        }
    }
    if (start_text_input || (g.ActiveId == id && g.ScalarAsInputTextId == id))
        return SliderFloatAsInputText(label, v, id, decimal_precision);

    ItemSize(total_bb, style.FramePadding.y);

    // Actual slider behavior + render grab
    const bool value_changed = SliderScalarBehavior(frame_bb, id, v, v_min, v_max, power, decimal_precision, true);

    // Display value using user-provided display format so user can add prefix/suffix/decorations to the value.
    char value_buf[64];
    const char* value_buf_end = value_buf + ImFormatString(value_buf, IM_ARRAYSIZE(value_buf), display_format, *v);
    const ImVec2 value_text_size = CalcTextSize(value_buf, value_buf_end, true);
    RenderTextClipped(ImVec2(ImMax(frame_bb.Min.x + style.FramePadding.x, frame_bb.GetCenter().x - value_text_size.x*0.5f), frame_bb.Min.y + style.FramePadding.y), value_buf, value_buf_end, &value_text_size, frame_bb.Max);

    if (label_size.x > 0.0f)
        RenderText(ImVec2(frame_bb.Max.x + style.ItemInnerSpacing.x, frame_bb.Min.y + style.FramePadding.y), label);

    return value_changed;
}

bool ImGui::VSliderFloat(const char* label, const ImVec2& size, float* v, float v_min, float v_max, const char* display_format, float power)
{
    ImGuiState& g = *GImGui;
    ImGuiWindow* window = GetCurrentWindow();
    if (window->SkipItems)
        return false;

    const ImGuiStyle& style = g.Style;
    const ImGuiID id = window->GetID(label);

    const ImVec2 label_size = CalcTextSize(label, NULL, true);
    const ImRect frame_bb(window->DC.CursorPos, window->DC.CursorPos + size);
    const ImRect bb(frame_bb.Min, frame_bb.Max + ImVec2(label_size.x > 0.0f ? style.ItemInnerSpacing.x + label_size.x : 0.0f, 0.0f));

    ItemSize(bb, style.FramePadding.y);
    if (!ItemAdd(frame_bb, &id))
        return false;

    const bool hovered = IsHovered(frame_bb, id);
    if (hovered)
        g.HoveredId = id;

    if (!display_format)
        display_format = "%.3f";
    int decimal_precision = 3;
    ParseFormat(display_format, decimal_precision);

    if (hovered && g.IO.MouseClicked[0])
    {
        SetActiveId(id);
        FocusWindow(window);
    }

    // Actual slider behavior + render grab
    bool value_changed = SliderScalarBehavior(frame_bb, id, v, v_min, v_max, power, decimal_precision, false);

    // Display value using user-provided display format so user can add prefix/suffix/decorations to the value.
    // For the vertical slider we allow centered text to overlap the frame padding
    char value_buf[64];
    char* value_buf_end = value_buf + ImFormatString(value_buf, IM_ARRAYSIZE(value_buf), display_format, *v);
    const ImVec2 value_text_size = CalcTextSize(value_buf, value_buf_end, true);
    RenderTextClipped(ImVec2(ImMax(frame_bb.Min.x, frame_bb.GetCenter().x - value_text_size.x*0.5f), frame_bb.Min.y + style.FramePadding.y), value_buf, value_buf_end, &value_text_size, frame_bb.Max);

    if (label_size.x > 0.0f)
        RenderText(ImVec2(frame_bb.Max.x + style.ItemInnerSpacing.x, frame_bb.Min.y + style.FramePadding.y), label);

    return value_changed;
}

bool ImGui::SliderAngle(const char* label, float* v_rad, float v_degrees_min, float v_degrees_max)
{
    float v_deg = (*v_rad) * 360.0f / (2*PI);
    bool value_changed = ImGui::SliderFloat(label, &v_deg, v_degrees_min, v_degrees_max, "%.0f deg", 1.0f);
    *v_rad = v_deg * (2*PI) / 360.0f;
    return value_changed;
}

bool ImGui::SliderInt(const char* label, int* v, int v_min, int v_max, const char* display_format)
{
    if (!display_format)
        display_format = "%.0f";
    float v_f = (float)*v;
    bool value_changed = ImGui::SliderFloat(label, &v_f, (float)v_min, (float)v_max, display_format, 1.0f);
    *v = (int)v_f;
    return value_changed;
}

bool ImGui::VSliderInt(const char* label, const ImVec2& size, int* v, int v_min, int v_max, const char* display_format)
{
    if (!display_format)
        display_format = "%.0f";
    float v_f = (float)*v;
    bool value_changed = ImGui::VSliderFloat(label, size, &v_f, (float)v_min, (float)v_max, display_format, 1.0f);
    *v = (int)v_f;
    return value_changed;
}

// Add multiple sliders on 1 line for compact edition of multiple components
static bool SliderFloatN(const char* label, float* v, int components, float v_min, float v_max, const char* display_format, float power)
{
    ImGuiState& g = *GImGui;
    ImGuiWindow* window = GetCurrentWindow();
    if (window->SkipItems)
        return false;

    const ImGuiStyle& style = g.Style;
    const float w_full = ImGui::CalcItemWidth();
    const float w_item_one  = ImMax(1.0f, (float)(int)((w_full - (style.FramePadding.x*2.0f + style.ItemInnerSpacing.x)*(components-1)) / (float)components));
    const float w_item_last = ImMax(1.0f, (float)(int)(w_full - (w_item_one + style.FramePadding.x*2.0f + style.ItemInnerSpacing.x)*(components-1)));

    bool value_changed = false;
    ImGui::BeginGroup();
    ImGui::PushID(label);
    ImGui::PushItemWidth(w_item_one);
    for (int i = 0; i < components; i++)
    {
        ImGui::PushID(i);
        if (i + 1 == components)
        {
            ImGui::PopItemWidth();
            ImGui::PushItemWidth(w_item_last);
        }
        value_changed |= ImGui::SliderFloat("##v", &v[i], v_min, v_max, display_format, power);
        ImGui::SameLine(0, (int)style.ItemInnerSpacing.x);
        ImGui::PopID();
    }
    ImGui::PopItemWidth();
    ImGui::PopID();

    ImGui::TextUnformatted(label, FindTextDisplayEnd(label));
    ImGui::EndGroup();

    return value_changed;
}

bool ImGui::SliderFloat2(const char* label, float v[2], float v_min, float v_max, const char* display_format, float power)
{
    return SliderFloatN(label, v, 2, v_min, v_max, display_format, power);
}

bool ImGui::SliderFloat3(const char* label, float v[3], float v_min, float v_max, const char* display_format, float power)
{
    return SliderFloatN(label, v, 3, v_min, v_max, display_format, power);
}

bool ImGui::SliderFloat4(const char* label, float v[4], float v_min, float v_max, const char* display_format, float power)
{
    return SliderFloatN(label, v, 4, v_min, v_max, display_format, power);
}

static bool SliderIntN(const char* label, int* v, int components, int v_min, int v_max, const char* display_format)
{
    ImGuiState& g = *GImGui;
    ImGuiWindow* window = GetCurrentWindow();
    if (window->SkipItems)
        return false;

    const ImGuiStyle& style = g.Style;
    const float w_full = ImGui::CalcItemWidth();
    const float w_item_one  = ImMax(1.0f, (float)(int)((w_full - (style.FramePadding.x*2.0f + style.ItemInnerSpacing.x)*(components-1)) / (float)components));
    const float w_item_last = ImMax(1.0f, (float)(int)(w_full - (w_item_one + style.FramePadding.x*2.0f + style.ItemInnerSpacing.x)*(components-1)));

    bool value_changed = false;
    ImGui::BeginGroup();
    ImGui::PushID(label);
    ImGui::PushItemWidth(w_item_one);
    for (int i = 0; i < components; i++)
    {
        ImGui::PushID(i);
        if (i + 1 == components)
        {
            ImGui::PopItemWidth();
            ImGui::PushItemWidth(w_item_last);
        }
        value_changed |= ImGui::SliderInt("##v", &v[i], v_min, v_max, display_format);
        ImGui::SameLine(0, (int)style.ItemInnerSpacing.x);
        ImGui::PopID();
    }
    ImGui::PopItemWidth();
    ImGui::PopID();

    ImGui::TextUnformatted(label, FindTextDisplayEnd(label));
    ImGui::EndGroup();

    return value_changed;
}

bool ImGui::SliderInt2(const char* label, int v[2], int v_min, int v_max, const char* display_format)
{
    return SliderIntN(label, v, 2, v_min, v_max, display_format);
}

bool ImGui::SliderInt3(const char* label, int v[3], int v_min, int v_max, const char* display_format)
{
    return SliderIntN(label, v, 3, v_min, v_max, display_format);
}

bool ImGui::SliderInt4(const char* label, int v[4], int v_min, int v_max, const char* display_format)
{
    return SliderIntN(label, v, 4, v_min, v_max, display_format);
}

// FIXME-WIP: Work in progress. May change API / behavior.
static bool DragScalarBehavior(const ImRect& frame_bb, ImGuiID id, float* v, float v_speed, float v_min, float v_max, int decimal_precision, float power)
{
    ImGuiState& g = *GImGui;
    ImGuiWindow* window = GetCurrentWindow();
    const ImGuiStyle& style = g.Style;

    // Draw frame
    const ImU32 frame_col = window->Color(g.ActiveId == id ? ImGuiCol_FrameBgActive : g.HoveredId == id ? ImGuiCol_FrameBgHovered : ImGuiCol_FrameBg);
    RenderFrame(frame_bb.Min, frame_bb.Max, frame_col, true, style.FrameRounding);

    bool value_changed = false;

    // Process clicking on the drag
    if (g.ActiveId == id)
    {
        if (g.IO.MouseDown[0])
        {
            if (g.ActiveIdIsJustActivated)
            {
                // Lock current value on click
                g.DragCurrentValue = *v;
                g.DragLastMouseDelta = ImVec2(0.f, 0.f);
            }

            const ImVec2 mouse_drag_delta = ImGui::GetMouseDragDelta(0, 1.0f);
            if (fabsf(mouse_drag_delta.x - g.DragLastMouseDelta.x) > 0.0f)
            {
                float speed = v_speed;
                if (speed == 0.0f && (v_max - v_min) != 0.0f && (v_max - v_min) < FLT_MAX)
                    speed = (v_max - v_min) * g.DragSpeedDefaultRatio;
                if (g.IO.KeyShift && g.DragSpeedScaleFast >= 0.0f)
                    speed = speed * g.DragSpeedScaleFast;
                if (g.IO.KeyAlt && g.DragSpeedScaleSlow >= 0.0f)
                    speed = speed * g.DragSpeedScaleSlow;

                float v_cur = g.DragCurrentValue;
                float delta = (mouse_drag_delta.x - g.DragLastMouseDelta.x) * speed;
                if (fabsf(power - 1.0f) > 0.001f)
                {
                    // Logarithmic curve on both side of 0.0
                    float v0_abs = v_cur >= 0.0f ? v_cur : -v_cur;
                    float v0_sign = v_cur >= 0.0f ? 1.0f : -1.0f;
                    float v1 = powf(v0_abs, 1.0f / power) + (delta * v0_sign);
                    float v1_abs = v1 >= 0.0f ? v1 : -v1;
                    float v1_sign = v1 >= 0.0f ? 1.0f : -1.0f;          // Crossed sign line
                    v_cur = powf(v1_abs, power) * v0_sign * v1_sign;    // Reapply sign
                }
                else
                {
                    v_cur += delta;
                }
                g.DragLastMouseDelta.x = mouse_drag_delta.x;

                // Clamp
                if (v_min < v_max)
                    v_cur = ImClamp(v_cur, v_min, v_max);
                g.DragCurrentValue = v_cur;

                // Round to user desired precision, then apply
                v_cur = RoundScalar(v_cur, decimal_precision);
                if (*v != v_cur)
                {
                    *v = v_cur;
                    value_changed = true;
                }
            }
        }
        else
        {
            SetActiveId(0);
        }
    }

    return value_changed;
}

bool ImGui::DragFloat(const char* label, float *v, float v_speed, float v_min, float v_max, const char* display_format, float power)
{
    ImGuiState& g = *GImGui;
    ImGuiWindow* window = GetCurrentWindow();
    if (window->SkipItems)
        return false;

    const ImGuiStyle& style = g.Style;
    const ImGuiID id = window->GetID(label);
    const float w = ImGui::CalcItemWidth();

    const ImVec2 label_size = CalcTextSize(label, NULL, true);
    const ImRect frame_bb(window->DC.CursorPos, window->DC.CursorPos + ImVec2(w, label_size.y) + style.FramePadding*2.0f);
    const ImRect inner_bb(frame_bb.Min + style.FramePadding, frame_bb.Max - style.FramePadding);
    const ImRect total_bb(frame_bb.Min, frame_bb.Max + ImVec2(label_size.x > 0.0f ? style.ItemInnerSpacing.x + label_size.x : 0.0f, 0.0f));

    // NB- we don't call ItemSize() yet because we may turn into a text edit box below
    if (!ItemAdd(total_bb, &id))
    {
        ItemSize(total_bb, style.FramePadding.y);
        return false;
    }

    const bool hovered = IsHovered(frame_bb, id);
    if (hovered)
        g.HoveredId = id;

    if (!display_format)
        display_format = "%.3f";
    int decimal_precision = 3;
    ParseFormat(display_format, decimal_precision);

    // Tabbing or CTRL-clicking on Drag turns it into an input box
    bool start_text_input = false;
    const bool tab_focus_requested = window->FocusItemRegister(g.ActiveId == id);
    if (tab_focus_requested || (hovered && (g.IO.MouseClicked[0] | g.IO.MouseDoubleClicked[0])))
    {
        SetActiveId(id);
        FocusWindow(window);

        if (tab_focus_requested || g.IO.KeyCtrl || g.IO.MouseDoubleClicked[0])
        {
            start_text_input = true;
            g.ScalarAsInputTextId = 0;
        }
    }
    if (start_text_input || (g.ActiveId == id && g.ScalarAsInputTextId == id))
        return SliderFloatAsInputText(label, v, id, decimal_precision);

    ItemSize(total_bb, style.FramePadding.y);

    // Actual drag behavior
    const bool value_changed = DragScalarBehavior(frame_bb, id, v, v_speed, v_min, v_max, decimal_precision, power);

    // Display value using user-provided display format so user can add prefix/suffix/decorations to the value.
    char value_buf[64];
    const char* value_buf_end = value_buf + ImFormatString(value_buf, IM_ARRAYSIZE(value_buf), display_format, *v);
    const ImVec2 value_text_size = CalcTextSize(value_buf, value_buf_end, true);
    RenderTextClipped(ImVec2(ImMax(frame_bb.Min.x + style.FramePadding.x, inner_bb.GetCenter().x - value_text_size.x*0.5f), frame_bb.Min.y + style.FramePadding.y), value_buf, value_buf_end, &value_text_size, frame_bb.Max);

    if (label_size.x > 0.0f)
        RenderText(ImVec2(frame_bb.Max.x + style.ItemInnerSpacing.x, inner_bb.Min.y), label);

    return value_changed;
}

static bool DragFloatN(const char* label, float* v, int components, float v_speed, float v_min, float v_max, const char* display_format, float power)
{
    ImGuiState& g = *GImGui;
    ImGuiWindow* window = GetCurrentWindow();
    if (window->SkipItems)
        return false;

    const ImGuiStyle& style = g.Style;
    const float w_full = ImGui::CalcItemWidth();
    const float w_item_one  = ImMax(1.0f, (float)(int)((w_full - (style.FramePadding.x*2.0f + style.ItemInnerSpacing.x)*(components-1)) / (float)components));
    const float w_item_last = ImMax(1.0f, (float)(int)(w_full - (w_item_one + style.FramePadding.x*2.0f + style.ItemInnerSpacing.x)*(components-1)));

    bool value_changed = false;
    ImGui::BeginGroup();
    ImGui::PushID(label);
    ImGui::PushItemWidth(w_item_one);
    for (int i = 0; i < components; i++)
    {
        ImGui::PushID(i);
        if (i + 1 == components)
        {
            ImGui::PopItemWidth();
            ImGui::PushItemWidth(w_item_last);
        }
        value_changed |= ImGui::DragFloat("##v", &v[i], v_speed, v_min, v_max, display_format, power);
        ImGui::SameLine(0, (int)style.ItemInnerSpacing.x);
        ImGui::PopID();
    }
    ImGui::PopItemWidth();
    ImGui::PopID();

    ImGui::TextUnformatted(label, FindTextDisplayEnd(label));
    ImGui::EndGroup();

    return value_changed;
}

bool ImGui::DragFloat2(const char* label, float v[2], float v_speed, float v_min, float v_max, const char* display_format, float power)
{
    return DragFloatN(label, v, 2, v_speed, v_min, v_max, display_format, power);
}

bool ImGui::DragFloat3(const char* label, float v[2], float v_speed, float v_min, float v_max, const char* display_format, float power)
{
    return DragFloatN(label, v, 3, v_speed, v_min, v_max, display_format, power);
}

bool ImGui::DragFloat4(const char* label, float v[2], float v_speed, float v_min, float v_max, const char* display_format, float power)
{
    return DragFloatN(label, v, 4, v_speed, v_min, v_max, display_format, power);
}

// NB: v_speed is float to allow adjusting the drag speed with more precision
bool ImGui::DragInt(const char* label, int* v, float v_speed, int v_min, int v_max, const char* display_format)
{
    if (!display_format)
        display_format = "%.0f";
    float v_f = (float)*v;
    bool value_changed = ImGui::DragFloat(label, &v_f, v_speed, (float)v_min, (float)v_max, display_format);
    *v = (int)v_f;
    return value_changed;
}

static bool DragIntN(const char* label, int* v, int components, float v_speed, int v_min, int v_max, const char* display_format)
{
    ImGuiState& g = *GImGui;
    ImGuiWindow* window = GetCurrentWindow();
    if (window->SkipItems)
        return false;

    const ImGuiStyle& style = g.Style;
    const float w_full = ImGui::CalcItemWidth();
    const float w_item_one  = ImMax(1.0f, (float)(int)((w_full - (style.FramePadding.x*2.0f + style.ItemInnerSpacing.x)*(components-1)) / (float)components));
    const float w_item_last = ImMax(1.0f, (float)(int)(w_full - (w_item_one + style.FramePadding.x*2.0f + style.ItemInnerSpacing.x)*(components-1)));

    bool value_changed = false;
    ImGui::BeginGroup();
    ImGui::PushID(label);
    ImGui::PushItemWidth(w_item_one);
    for (int i = 0; i < components; i++)
    {
        ImGui::PushID(i);
        if (i + 1 == components)
        {
            ImGui::PopItemWidth();
            ImGui::PushItemWidth(w_item_last);
        }
        value_changed |= ImGui::DragInt("##v", &v[i], v_speed, v_min, v_max, display_format);
        ImGui::SameLine(0, (int)style.ItemInnerSpacing.x);
        ImGui::PopID();
    }
    ImGui::PopItemWidth();
    ImGui::PopID();

    ImGui::TextUnformatted(label, FindTextDisplayEnd(label));
    ImGui::EndGroup();

    return value_changed;
}

bool ImGui::DragInt2(const char* label, int v[2], float v_speed, int v_min, int v_max, const char* display_format)
{
    return DragIntN(label, v, 2, v_speed, v_min, v_max, display_format);
}

bool ImGui::DragInt3(const char* label, int v[3], float v_speed, int v_min, int v_max, const char* display_format)
{
    return DragIntN(label, v, 3, v_speed, v_min, v_max, display_format);
}

bool ImGui::DragInt4(const char* label, int v[4], float v_speed, int v_min, int v_max, const char* display_format)
{
    return DragIntN(label, v, 4, v_speed, v_min, v_max, display_format);
}

enum ImGuiPlotType
{
    ImGuiPlotType_Lines,
    ImGuiPlotType_Histogram
};

static void Plot(ImGuiPlotType plot_type, const char* label, float (*values_getter)(void* data, int idx), void* data, int values_count, int values_offset, const char* overlay_text, float scale_min, float scale_max, ImVec2 graph_size)
{
    ImGuiState& g = *GImGui;
    ImGuiWindow* window = GetCurrentWindow();
    if (window->SkipItems)
        return;

    const ImGuiStyle& style = g.Style;

    const ImVec2 label_size = ImGui::CalcTextSize(label, NULL, true);
    if (graph_size.x == 0.0f)
        graph_size.x = ImGui::CalcItemWidth() + (style.FramePadding.x * 2);
    if (graph_size.y == 0.0f)
        graph_size.y = label_size.y + (style.FramePadding.y * 2);

    const ImRect frame_bb(window->DC.CursorPos, window->DC.CursorPos + ImVec2(graph_size.x, graph_size.y));
    const ImRect inner_bb(frame_bb.Min + style.FramePadding, frame_bb.Max - style.FramePadding);
    const ImRect total_bb(frame_bb.Min, frame_bb.Max + ImVec2(label_size.x > 0.0f ? style.ItemInnerSpacing.x + label_size.x : 0.0f, 0));
    ItemSize(total_bb, style.FramePadding.y);
    if (!ItemAdd(total_bb, NULL))
        return;

    // Determine scale from values if not specified
    if (scale_min == FLT_MAX || scale_max == FLT_MAX)
    {
        float v_min = FLT_MAX;
        float v_max = -FLT_MAX;
        for (int i = 0; i < values_count; i++)
        {
            const float v = values_getter(data, i);
            v_min = ImMin(v_min, v);
            v_max = ImMax(v_max, v);
        }
        if (scale_min == FLT_MAX)
            scale_min = v_min;
        if (scale_max == FLT_MAX)
            scale_max = v_max;
    }

    RenderFrame(frame_bb.Min, frame_bb.Max, window->Color(ImGuiCol_FrameBg), true, style.FrameRounding);

    int res_w = ImMin((int)graph_size.x, values_count);
    if (plot_type == ImGuiPlotType_Lines)
        res_w -= 1;

    // Tooltip on hover
    int v_hovered = -1;
    if (IsMouseHoveringRect(inner_bb))
    {
        const float t = ImClamp((g.IO.MousePos.x - inner_bb.Min.x) / (inner_bb.Max.x - inner_bb.Min.x), 0.0f, 0.9999f);
        const int v_idx = (int)(t * (values_count + ((plot_type == ImGuiPlotType_Lines) ? -1 : 0)));
        IM_ASSERT(v_idx >= 0 && v_idx < values_count);
        
        const float v0 = values_getter(data, (v_idx + values_offset) % values_count);
        const float v1 = values_getter(data, (v_idx + 1 + values_offset) % values_count);
        if (plot_type == ImGuiPlotType_Lines)
            ImGui::SetTooltip("%d: %8.4g\n%d: %8.4g", v_idx, v0, v_idx+1, v1);
        else if (plot_type == ImGuiPlotType_Histogram)
            ImGui::SetTooltip("%d: %8.4g", v_idx, v0);
        v_hovered = v_idx;
    }

    const float t_step = 1.0f / (float)res_w;

    float v0 = values_getter(data, (0 + values_offset) % values_count);
    float t0 = 0.0f;
    ImVec2 p0 = ImVec2( t0, 1.0f - ImSaturate((v0 - scale_min) / (scale_max - scale_min)) );

    const ImU32 col_base = window->Color((plot_type == ImGuiPlotType_Lines) ? ImGuiCol_PlotLines : ImGuiCol_PlotHistogram);
    const ImU32 col_hovered = window->Color((plot_type == ImGuiPlotType_Lines) ? ImGuiCol_PlotLinesHovered : ImGuiCol_PlotHistogramHovered);

    for (int n = 0; n < res_w; n++)
    {
        const float t1 = t0 + t_step;
        const int v_idx = (int)(t0 * values_count);
        IM_ASSERT(v_idx >= 0 && v_idx < values_count);
        const float v1 = values_getter(data, (v_idx + values_offset + 1) % values_count);
        const ImVec2 p1 = ImVec2( t1, 1.0f - ImSaturate((v1 - scale_min) / (scale_max - scale_min)) );

        // NB- Draw calls are merged together by the DrawList system.
        if (plot_type == ImGuiPlotType_Lines)
            window->DrawList->AddLine(ImLerp(inner_bb.Min, inner_bb.Max, p0), ImLerp(inner_bb.Min, inner_bb.Max, p1), v_hovered == v_idx ? col_hovered : col_base);
        else if (plot_type == ImGuiPlotType_Histogram)
            window->DrawList->AddRectFilled(ImLerp(inner_bb.Min, inner_bb.Max, p0), ImLerp(inner_bb.Min, inner_bb.Max, ImVec2(p1.x, 1.0f))+ImVec2(-1,0), v_hovered == v_idx ? col_hovered : col_base);

        t0 = t1;
        p0 = p1;
    }

    // Text overlay
    if (overlay_text)
        RenderText(ImVec2(inner_bb.GetCenter().x - ImGui::CalcTextSize(overlay_text, NULL, true).x*0.5f, frame_bb.Min.y + style.FramePadding.y), overlay_text);

    RenderText(ImVec2(frame_bb.Max.x + style.ItemInnerSpacing.x, inner_bb.Min.y), label);
}

struct ImGuiPlotArrayGetterData
{
    const float* Values;
    size_t Stride;

    ImGuiPlotArrayGetterData(const float* values, size_t stride) { Values = values; Stride = stride; }
};

static float Plot_ArrayGetter(void* data, int idx)
{
    ImGuiPlotArrayGetterData* plot_data = (ImGuiPlotArrayGetterData*)data;
    const float v = *(float*)(void*)((unsigned char*)plot_data->Values + (size_t)idx * plot_data->Stride);
    return v;
}

void ImGui::PlotLines(const char* label, const float* values, int values_count, int values_offset, const char* overlay_text, float scale_min, float scale_max, ImVec2 graph_size, size_t stride)
{
    ImGuiPlotArrayGetterData data(values, stride);
    Plot(ImGuiPlotType_Lines, label, &Plot_ArrayGetter, (void*)&data, values_count, values_offset, overlay_text, scale_min, scale_max, graph_size);
}

void ImGui::PlotLines(const char* label, float (*values_getter)(void* data, int idx), void* data, int values_count, int values_offset, const char* overlay_text, float scale_min, float scale_max, ImVec2 graph_size)
{
    Plot(ImGuiPlotType_Lines, label, values_getter, data, values_count, values_offset, overlay_text, scale_min, scale_max, graph_size);
}

void ImGui::PlotHistogram(const char* label, const float* values, int values_count, int values_offset, const char* overlay_text, float scale_min, float scale_max, ImVec2 graph_size, size_t stride)
{
    ImGuiPlotArrayGetterData data(values, stride);
    Plot(ImGuiPlotType_Histogram, label, &Plot_ArrayGetter, (void*)&data, values_count, values_offset, overlay_text, scale_min, scale_max, graph_size);
}

void ImGui::PlotHistogram(const char* label, float (*values_getter)(void* data, int idx), void* data, int values_count, int values_offset, const char* overlay_text, float scale_min, float scale_max, ImVec2 graph_size)
{
    Plot(ImGuiPlotType_Histogram, label, values_getter, data, values_count, values_offset, overlay_text, scale_min, scale_max, graph_size);
}

bool ImGui::Checkbox(const char* label, bool* v)
{
    ImGuiState& g = *GImGui;
    ImGuiWindow* window = GetCurrentWindow();
    if (window->SkipItems)
        return false;

    const ImGuiStyle& style = g.Style;
    const ImGuiID id = window->GetID(label);
    const ImVec2 label_size = CalcTextSize(label, NULL, true);

    const ImRect check_bb(window->DC.CursorPos, window->DC.CursorPos + ImVec2(label_size.y + style.FramePadding.y*2, label_size.y + style.FramePadding.y*2));
    ItemSize(check_bb, style.FramePadding.y);

    ImRect total_bb = check_bb;
    if (label_size.x > 0)
        SameLine(0, (int)style.ItemInnerSpacing.x);
    const ImRect text_bb(window->DC.CursorPos + ImVec2(0,style.FramePadding.y), window->DC.CursorPos + ImVec2(0,style.FramePadding.y) + label_size);
    if (label_size.x > 0)
    {
        ItemSize(ImVec2(text_bb.GetWidth(), check_bb.GetHeight()), style.FramePadding.y);
        total_bb = ImRect(ImMin(check_bb.Min, text_bb.Min), ImMax(check_bb.Max, text_bb.Max));
    }

    if (!ItemAdd(total_bb, &id))
        return false;

    bool hovered, held;
    bool pressed = ButtonBehavior(total_bb, id, &hovered, &held, true);
    if (pressed)
        *v = !(*v);

    RenderFrame(check_bb.Min, check_bb.Max, window->Color((held && hovered) ? ImGuiCol_FrameBgActive : hovered ? ImGuiCol_FrameBgHovered : ImGuiCol_FrameBg), true, style.FrameRounding);
    if (*v)
    {
        const float check_sz = ImMin(check_bb.GetWidth(), check_bb.GetHeight());
        const float pad = check_sz < 8.0f ? 1.0f : check_sz < 13.0f ? 2.0f : 3.0f;
        window->DrawList->AddRectFilled(check_bb.Min+ImVec2(pad,pad), check_bb.Max-ImVec2(pad,pad), window->Color(ImGuiCol_CheckMark), style.FrameRounding);
    }

    if (g.LogEnabled)
        LogText(text_bb.GetTL(), *v ? "[x]" : "[ ]");
    RenderText(text_bb.GetTL(), label);

    return pressed;
}

bool ImGui::CheckboxFlags(const char* label, unsigned int* flags, unsigned int flags_value)
{
    bool v = (*flags & flags_value) ? true : false;
    bool pressed = ImGui::Checkbox(label, &v);
    if (v)
        *flags |= flags_value;
    else
        *flags &= ~flags_value;
    return pressed;
}

bool ImGui::RadioButton(const char* label, bool active)
{
    ImGuiState& g = *GImGui;
    ImGuiWindow* window = GetCurrentWindow();
    if (window->SkipItems)
        return false;

    const ImGuiStyle& style = g.Style;
    const ImGuiID id = window->GetID(label);
    const ImVec2 label_size = CalcTextSize(label, NULL, true);

    const ImRect check_bb(window->DC.CursorPos, window->DC.CursorPos + ImVec2(label_size.y + style.FramePadding.y*2-1, label_size.y + style.FramePadding.y*2-1));
    ItemSize(check_bb, style.FramePadding.y);

    ImRect total_bb = check_bb;
    if (label_size.x > 0)
        SameLine(0, (int)style.ItemInnerSpacing.x);
    const ImRect text_bb(window->DC.CursorPos + ImVec2(0, style.FramePadding.y), window->DC.CursorPos + ImVec2(0, style.FramePadding.y) + label_size);
    if (label_size.x > 0)
    {
        ItemSize(ImVec2(text_bb.GetWidth(), check_bb.GetHeight()), style.FramePadding.y);
        total_bb.Add(text_bb);
    }

    if (!ItemAdd(total_bb, &id))
        return false;

    ImVec2 center = check_bb.GetCenter();
    center.x = (float)(int)center.x + 0.5f;
    center.y = (float)(int)center.y + 0.5f;
    const float radius = check_bb.GetHeight() * 0.5f;

    bool hovered, held;
    bool pressed = ButtonBehavior(total_bb, id, &hovered, &held, true);

    window->DrawList->AddCircleFilled(center, radius, window->Color((held && hovered) ? ImGuiCol_FrameBgActive : hovered ? ImGuiCol_FrameBgHovered : ImGuiCol_FrameBg), 16);
    if (active)
    {
        const float check_sz = ImMin(check_bb.GetWidth(), check_bb.GetHeight());
        const float pad = check_sz < 8.0f ? 1.0f : check_sz < 13.0f ? 2.0f : 3.0f;
        window->DrawList->AddCircleFilled(center, radius-pad, window->Color(ImGuiCol_CheckMark), 16);
    }

    if (window->Flags & ImGuiWindowFlags_ShowBorders)
    {
        window->DrawList->AddCircle(center+ImVec2(1,1), radius, window->Color(ImGuiCol_BorderShadow), 16);
        window->DrawList->AddCircle(center, radius, window->Color(ImGuiCol_Border), 16);
    }

    if (g.LogEnabled)
        LogText(text_bb.GetTL(), active ? "(x)" : "( )");
    RenderText(text_bb.GetTL(), label);

    return pressed;
}

bool ImGui::RadioButton(const char* label, int* v, int v_button)
{
    const bool pressed = ImGui::RadioButton(label, *v == v_button);
    if (pressed)
    {
        *v = v_button;
    }
    return pressed;
}

// Wrapper for stb_textedit.h to edit text (our wrapper is for: statically sized buffer, single-line, wchar characters. InputText converts between UTF-8 and wchar)
static int     STB_TEXTEDIT_STRINGLEN(const STB_TEXTEDIT_STRING* obj)                             { return (int)ImStrlenW(obj->Text); }
static ImWchar STB_TEXTEDIT_GETCHAR(const STB_TEXTEDIT_STRING* obj, int idx)                      { return obj->Text[idx]; }
static float   STB_TEXTEDIT_GETWIDTH(STB_TEXTEDIT_STRING* obj, int line_start_idx, int char_idx)  { (void)line_start_idx; return obj->Font->CalcTextSizeW(obj->FontSize, FLT_MAX, &obj->Text[char_idx], &obj->Text[char_idx]+1, NULL).x; }
static int     STB_TEXTEDIT_KEYTOTEXT(int key)                                                    { return key >= 0x10000 ? 0 : key; }
static ImWchar STB_TEXTEDIT_NEWLINE = '\n';
static void    STB_TEXTEDIT_LAYOUTROW(StbTexteditRow* r, STB_TEXTEDIT_STRING* obj, int line_start_idx)
{
    const ImWchar* text_remaining = NULL;
    const ImVec2 size = obj->Font->CalcTextSizeW(obj->FontSize, FLT_MAX, obj->Text + line_start_idx, NULL, &text_remaining);
    r->x0 = 0.0f;
    r->x1 = size.x;
    r->baseline_y_delta = size.y;
    r->ymin = 0.0f;
    r->ymax = size.y;
    r->num_chars = (int)(text_remaining - (obj->Text + line_start_idx));
}

static bool is_separator(unsigned int c)                                                          { return c==',' || c==';' || c=='(' || c==')' || c=='{' || c=='}' || c=='[' || c==']' || c=='|'; }
#define STB_TEXTEDIT_IS_SPACE(CH)                                                                 ( ImCharIsSpace((unsigned int)CH) || is_separator((unsigned int)CH) )
static void STB_TEXTEDIT_DELETECHARS(STB_TEXTEDIT_STRING* obj, int pos, int n)
{
    ImWchar* dst = obj->Text + pos;

    // We maintain our buffer length in both UTF-8 and wchar formats
    obj->CurLenA -= ImTextCountUtf8BytesFromStr(dst, dst + n);
    obj->CurLenW -= n;

    // Offset remaining text
    const ImWchar* src = obj->Text + pos + n; 
    while (ImWchar c = *src++)
        *dst++ = c; 
    *dst = '\0';
}

static bool STB_TEXTEDIT_INSERTCHARS(STB_TEXTEDIT_STRING* obj, int pos, const ImWchar* new_text, int new_text_len)
{
    const size_t text_len = obj->CurLenW;
    if ((size_t)new_text_len + text_len + 1 > IM_ARRAYSIZE(obj->Text))
        return false;

    const int new_text_len_utf8 = ImTextCountUtf8BytesFromStr(new_text, new_text + new_text_len);
    if ((size_t)new_text_len_utf8 + obj->CurLenA + 1 > obj->BufSizeA)
        return false;

    if (pos != (int)text_len)
        memmove(obj->Text + (size_t)pos + new_text_len, obj->Text + (size_t)pos, (text_len - (size_t)pos) * sizeof(ImWchar));
    memcpy(obj->Text + (size_t)pos, new_text, (size_t)new_text_len * sizeof(ImWchar));

    obj->CurLenW += new_text_len;
    obj->CurLenA += new_text_len_utf8;
    obj->Text[obj->CurLenW] = '\0';

    return true;
}

// We don't use an enum so we can build even with conflicting symbols (if another user of stb_textedit.h leak their STB_TEXTEDIT_K_* symbols)
#define STB_TEXTEDIT_K_LEFT         0x10000 // keyboard input to move cursor left
#define STB_TEXTEDIT_K_RIGHT        0x10001 // keyboard input to move cursor right
#define STB_TEXTEDIT_K_UP           0x10002 // keyboard input to move cursor up
#define STB_TEXTEDIT_K_DOWN         0x10003 // keyboard input to move cursor down
#define STB_TEXTEDIT_K_LINESTART    0x10004 // keyboard input to move cursor to start of line
#define STB_TEXTEDIT_K_LINEEND      0x10005 // keyboard input to move cursor to end of line
#define STB_TEXTEDIT_K_TEXTSTART    0x10006 // keyboard input to move cursor to start of text
#define STB_TEXTEDIT_K_TEXTEND      0x10007 // keyboard input to move cursor to end of text
#define STB_TEXTEDIT_K_DELETE       0x10008 // keyboard input to delete selection or character under cursor
#define STB_TEXTEDIT_K_BACKSPACE    0x10009 // keyboard input to delete selection or character left of cursor
#define STB_TEXTEDIT_K_UNDO         0x1000A // keyboard input to perform undo
#define STB_TEXTEDIT_K_REDO         0x1000B // keyboard input to perform redo
#define STB_TEXTEDIT_K_WORDLEFT     0x1000C // keyboard input to move cursor left one word
#define STB_TEXTEDIT_K_WORDRIGHT    0x1000D // keyboard input to move cursor right one word
#define STB_TEXTEDIT_K_SHIFT        0x20000

#ifdef IMGUI_STB_NAMESPACE
namespace IMGUI_STB_NAMESPACE
{
#endif
#define STB_TEXTEDIT_IMPLEMENTATION
#include "stb_textedit.h"
#ifdef IMGUI_STB_NAMESPACE
}
#endif

void ImGuiTextEditState::OnKeyPressed(int key)
{ 
    stb_textedit_key(this, &StbState, key); 
    CursorAnimReset(); 
}

void ImGuiTextEditState::UpdateScrollOffset()
{
    // Scroll in chunks of quarter width
    const float scroll_x_increment = Width * 0.25f;
    const float cursor_offset_x = Font->CalcTextSizeW(FontSize, FLT_MAX, Text, Text+StbState.cursor, NULL).x;

    // If widget became bigger than text (because of a resize), reset horizontal scrolling
    if (ScrollX > 0.0f)
    {
        const float text_width = cursor_offset_x + Font->CalcTextSizeW(FontSize, FLT_MAX, Text+StbState.cursor, NULL, NULL).x;
        if (text_width < Width)
        {
            ScrollX = 0.0f;
            return;
        }
    }

    if (cursor_offset_x < ScrollX)
        ScrollX = ImMax(0.0f, cursor_offset_x - scroll_x_increment);    
    else if (cursor_offset_x - Width >= ScrollX)
        ScrollX = cursor_offset_x - Width + scroll_x_increment;
}

ImVec2 ImGuiTextEditState::CalcDisplayOffsetFromCharIdx(int i) const
{
    const ImWchar* text_start = GetTextPointerClippedW(Font, FontSize, Text, ScrollX, NULL);
    const ImWchar* text_end = (Text+i >= text_start) ? Text+i : text_start;                    // Clip if requested character is outside of display
    IM_ASSERT(text_end >= text_start);

    const ImVec2 offset = Font->CalcTextSizeW(FontSize, Width+1, text_start, text_end, NULL);
    return offset;
}

// [Static]
const char* ImGuiTextEditState::GetTextPointerClippedA(ImFont* font, float font_size, const char* text, float width, ImVec2* out_text_size)
{
    if (width <= 0.0f)
        return text;

    const char* text_clipped_end = NULL;
    const ImVec2 text_size = font->CalcTextSizeA(font_size, width, 0.0f, text, NULL, &text_clipped_end);
    if (out_text_size)
        *out_text_size = text_size;
    return text_clipped_end;
}

// [Static]
const ImWchar* ImGuiTextEditState::GetTextPointerClippedW(ImFont* font, float font_size, const ImWchar* text, float width, ImVec2* out_text_size)
{
    if (width <= 0.0f)
        return text;

    const ImWchar* text_clipped_end = NULL;
    const ImVec2 text_size = font->CalcTextSizeW(font_size, width, text, NULL, &text_clipped_end);
    if (out_text_size)
        *out_text_size = text_size;
    return text_clipped_end;
}

// [Static]
void ImGuiTextEditState::RenderTextScrolledClipped(ImFont* font, float font_size, const char* buf, ImVec2 pos, float width, float scroll_x)
{
    ImGuiWindow* window = GetCurrentWindow();
    const ImU32 font_color = window->Color(ImGuiCol_Text);
    //window->DrawList->AddLine(pos, pos+ImVec2(width,0), 0xFF00FFFF);

    // Determine start and end of visible string
    // FIXME-OPT: This is pretty slow for what it does.
    const char* text_start = scroll_x <= 0.0f ? buf : GetTextPointerClippedA(font, font_size, buf, scroll_x, NULL);
    const char* text_end = GetTextPointerClippedA(font, font_size, text_start, width + 1, NULL); // +1 to allow character spacing to fit outside the allowed width
    window->DrawList->AddText(font, font_size, pos, font_color, text_start, text_end);

    // Log as text
    if (GImGui->LogEnabled)
        LogText(pos, buf, NULL);
}

bool ImGui::InputFloat(const char* label, float *v, float step, float step_fast, int decimal_precision, ImGuiInputTextFlags extra_flags)
{
    ImGuiState& g = *GImGui;
    ImGuiWindow* window = GetCurrentWindow();
    if (window->SkipItems)
        return false;

    const ImGuiStyle& style = g.Style;
    const float w = ImGui::CalcItemWidth();
    const ImVec2 label_size = CalcTextSize(label, NULL, true);
    const ImRect frame_bb(window->DC.CursorPos, window->DC.CursorPos + ImVec2(w, label_size.y) + style.FramePadding*2.0f);

    ImGui::BeginGroup();
    ImGui::PushID(label);
    const ImVec2 button_sz = ImVec2(g.FontSize, g.FontSize) + style.FramePadding * 2;
    if (step > 0.0f)
        ImGui::PushItemWidth(ImMax(1.0f, w - (button_sz.x + style.ItemInnerSpacing.x)*2));

    char buf[64];
    if (decimal_precision < 0)
        ImFormatString(buf, IM_ARRAYSIZE(buf), "%f", *v);       // Ideally we'd have a minimum decimal precision of 1 to visually denote that it is a float, while hiding non-significant digits?
    else
        ImFormatString(buf, IM_ARRAYSIZE(buf), "%.*f", decimal_precision, *v);
    bool value_changed = false;
    const ImGuiInputTextFlags flags = extra_flags | (ImGuiInputTextFlags_CharsDecimal|ImGuiInputTextFlags_AutoSelectAll);
    if (ImGui::InputText("", buf, IM_ARRAYSIZE(buf), flags))
    {
        ApplyNumericalTextInput(buf, v);
        value_changed = true;
    }

    // Step buttons
    if (step > 0.0f)
    {
        ImGui::PopItemWidth();
        ImGui::SameLine(0, (int)style.ItemInnerSpacing.x);
        if (ImGui::Button("-", button_sz, true))
        {
            *v -= g.IO.KeyCtrl && step_fast > 0.0f ? step_fast : step;
            value_changed = true;
        }
        ImGui::SameLine(0, (int)style.ItemInnerSpacing.x);
        if (ImGui::Button("+", button_sz, true))
        {
            *v += g.IO.KeyCtrl && step_fast > 0.0f ? step_fast : step;
            value_changed = true;
        }
    }

    ImGui::PopID();

    if (label_size.x > 0)
    {
        ImGui::SameLine(0, (int)style.ItemInnerSpacing.x);
        RenderText(ImVec2(window->DC.CursorPos.x, window->DC.CursorPos.y + style.FramePadding.y), label);
        ItemSize(label_size, style.FramePadding.y);
    }

    ImGui::EndGroup();

    return value_changed;
}

bool ImGui::InputInt(const char* label, int *v, int step, int step_fast, ImGuiInputTextFlags extra_flags)
{
    float f = (float)*v;
    const bool value_changed = ImGui::InputFloat(label, &f, (float)step, (float)step_fast, 0, extra_flags);
    if (value_changed)
        *v = (int)f;
    return value_changed;
}

// Public API to manipulate UTF-8 text
// We expose UTF-8 to the user (unlike the STB_TEXTEDIT_* functions which are manipulating wchar)
void ImGuiTextEditCallbackData::DeleteChars(int pos, int bytes_count)
{
    char* dst = Buf + pos;
    const char* src = Buf + pos + bytes_count;
    while (char c = *src++)
        *dst++ = c;
    *dst = '\0';

    BufDirty = true;
    if (CursorPos + bytes_count >= pos)
        CursorPos -= bytes_count;
    else if (CursorPos >= pos)
        CursorPos = pos;
    SelectionStart = SelectionEnd = CursorPos;
}

void ImGuiTextEditCallbackData::InsertChars(int pos, const char* new_text, const char* new_text_end)
{
    const size_t text_len = strlen(Buf);
    if (!new_text_end)
        new_text_end = new_text + strlen(new_text);
    const size_t new_text_len = (size_t)(new_text_end - new_text);

    if (new_text_len + text_len + 1 >= BufSize)
        return;

    size_t upos = (size_t)pos;
    if (text_len != upos)
        memmove(Buf + upos + new_text_len, Buf + upos, text_len - upos);
    memcpy(Buf + upos, new_text, new_text_len * sizeof(char));
    Buf[text_len + new_text_len] = '\0';

    BufDirty = true;
    if (CursorPos >= pos)
        CursorPos += (int)new_text_len;
    SelectionStart = SelectionEnd = CursorPos;
}

// Return false to discard a character.
static bool InputTextFilterCharacter(unsigned int* p_char, ImGuiInputTextFlags flags, ImGuiTextEditCallback callback, void* user_data)
{
    unsigned int c = *p_char;

    if (c < 128 && c != ' ' && !isprint((int)(c & 0xFF)))
        return false;

    if (c >= 0xE000 && c <= 0xF8FF) // Filter private Unicode range. I don't imagine anybody would want to input them. GLFW on OSX seems to send private characters for special keys like arrow keys.
        return false;

    if (flags & (ImGuiInputTextFlags_CharsDecimal | ImGuiInputTextFlags_CharsHexadecimal | ImGuiInputTextFlags_CharsUppercase | ImGuiInputTextFlags_CharsNoBlank))
    {
        if (flags & ImGuiInputTextFlags_CharsDecimal)
            if (!(c >= '0' && c <= '9') && (c != '.') && (c != '-') && (c != '+') && (c != '*') && (c != '/'))
                return false;

        if (flags & ImGuiInputTextFlags_CharsHexadecimal)
            if (!(c >= '0' && c <= '9') && !(c >= 'a' && c <= 'f') && !(c >= 'A' && c <= 'F'))
                return false;

        if (flags & ImGuiInputTextFlags_CharsUppercase)
            if (c >= 'a' && c <= 'z')
                *p_char = (c += (unsigned int)('A'-'a'));

        if (flags & ImGuiInputTextFlags_CharsNoBlank)
            if (ImCharIsSpace(c))
                return false;
    }

    if (flags & ImGuiInputTextFlags_CallbackCharFilter)
    {
        ImGuiTextEditCallbackData callback_data;
        memset(&callback_data, 0, sizeof(ImGuiTextEditCallbackData));
        callback_data.EventFlag = ImGuiInputTextFlags_CallbackCharFilter; 
        callback_data.EventChar = (ImWchar)c;
        callback_data.Flags = flags;
        callback_data.UserData = user_data;
        if (callback(&callback_data) != 0)
            return false;
        *p_char = callback_data.EventChar;
        if (!callback_data.EventChar)
            return false;
    }

    return true;
}

// Edit a string of text
bool ImGui::InputText(const char* label, char* buf, size_t buf_size, ImGuiInputTextFlags flags, ImGuiTextEditCallback callback, void* user_data)
{
    ImGuiState& g = *GImGui;
    ImGuiWindow* window = GetCurrentWindow();
    if (window->SkipItems)
        return false;

    const ImGuiIO& io = g.IO;
    const ImGuiStyle& style = g.Style;

    const ImGuiID id = window->GetID(label);
    const float w = ImGui::CalcItemWidth();

    const ImVec2 label_size = CalcTextSize(label, NULL, true);
    const ImRect frame_bb(window->DC.CursorPos, window->DC.CursorPos + ImVec2(w, label_size.y) + style.FramePadding*2.0f);
    const ImRect total_bb(frame_bb.Min, frame_bb.Max + ImVec2(label_size.x > 0.0f ? (style.ItemInnerSpacing.x + label_size.x) : 0.0f, 0.0f));
    ItemSize(total_bb, style.FramePadding.y);
    if (!ItemAdd(total_bb, &id))
        return false;

    // NB: we are only allowed to access 'edit_state' if we are the active widget.
    ImGuiTextEditState& edit_state = g.InputTextState;

    const bool is_ctrl_down = io.KeyCtrl;
    const bool is_shift_down = io.KeyShift;
    const bool focus_requested = window->FocusItemRegister(g.ActiveId == id, (flags & ImGuiInputTextFlags_CallbackCompletion) == 0);    // Using completion callback disable keyboard tabbing
    const bool focus_requested_by_code = focus_requested && (window->FocusIdxAllCounter == window->FocusIdxAllRequestCurrent);
    const bool focus_requested_by_tab = focus_requested && !focus_requested_by_code;

    const bool hovered = IsHovered(frame_bb, id);
    if (hovered)
    {
        g.HoveredId = id;
        g.MouseCursor = ImGuiMouseCursor_TextInput;
    }
    const bool user_clicked = hovered && io.MouseClicked[0];

    bool select_all = (g.ActiveId != id) && (flags & ImGuiInputTextFlags_AutoSelectAll) != 0;
    if (focus_requested || user_clicked)
    {
        if (g.ActiveId != id)
        {
            // Start edition
            // Take a copy of the initial buffer value (both in original UTF-8 format and converted to wchar)
            // From the moment we focused we are ignoring the content of 'buf'
            ImFormatString(edit_state.InitialText, IM_ARRAYSIZE(edit_state.InitialText), "%s", buf);
            const char* buf_end = NULL;
            edit_state.CurLenW = ImTextStrFromUtf8(edit_state.Text, IM_ARRAYSIZE(edit_state.Text), buf, NULL, &buf_end);
            edit_state.CurLenA = buf_end - buf; // We can't get the result from ImFormatString() above because it is not UTF-8 aware. Here we'll cut off malformed UTF-8.
            edit_state.Width = w + style.FramePadding.x;
            edit_state.InputCursorScreenPos = ImVec2(-1.f,-1.f);
            edit_state.CursorAnimReset();

            if (edit_state.Id != id)
            {
                edit_state.Id = id;
                edit_state.ScrollX = 0.0f;
                stb_textedit_initialize_state(&edit_state.StbState, true); 
                if (focus_requested_by_code)
                    select_all = true;
            }
            else
            {
                // Recycle existing cursor/selection/undo stack but clamp position
                // Note a single mouse click will override the cursor/position immediately by calling stb_textedit_click handler.
                edit_state.StbState.cursor = ImMin(edit_state.StbState.cursor, (int)edit_state.CurLenW);
                edit_state.StbState.select_start = ImMin(edit_state.StbState.select_start, (int)edit_state.CurLenW);
                edit_state.StbState.select_end = ImMin(edit_state.StbState.select_end, (int)edit_state.CurLenW);
            }
            if (focus_requested_by_tab || (user_clicked && is_ctrl_down))
                select_all = true;
        }
        SetActiveId(id);
        FocusWindow(window);
    }
    else if (io.MouseClicked[0])
    {
        // Release focus when we click outside
        if (g.ActiveId == id)
        {
            SetActiveId(0);
        }
    }

    // Although we are active we don't prevent mouse from hovering other elements unless we are interacting right now with the widget.
    // Down the line we should have a cleaner concept of focused vs active in the library.
    if (g.ActiveId == id)
        g.ActiveIdIsFocusedOnly = !io.MouseDown[0];

    bool value_changed = false;
    bool cancel_edit = false;
    bool enter_pressed = false;
    if (g.ActiveId == id)
    //if (edit_state.Id == id)  // Works, but double-click to select-all sets cursors to end which in turn tends to scroll toward the right when shrinking widget.
    {
        // Update some data if we are active or last active
        edit_state.Width = w + style.FramePadding.x;
        edit_state.BufSizeA = buf_size;
        edit_state.Font = g.Font;
        edit_state.FontSize = g.FontSize;
        edit_state.UpdateScrollOffset();
    }
    if (g.ActiveId == id)
    {
        // Edit in progress
        const float mx = g.IO.MousePos.x - frame_bb.Min.x - style.FramePadding.x;
        const float my = g.FontSize*0.5f;   // Flatten mouse because we are doing a single-line edit

        if (select_all || (hovered && io.MouseDoubleClicked[0]))
        {
            edit_state.SelectAll();
            edit_state.SelectedAllMouseLock = true;
        }
        else if (io.MouseClicked[0] && !edit_state.SelectedAllMouseLock)
        {
            stb_textedit_click(&edit_state, &edit_state.StbState, mx + edit_state.ScrollX, my);
            edit_state.CursorAnimReset();
        }
        else if (io.MouseDown[0] && !edit_state.SelectedAllMouseLock)
        {
            stb_textedit_drag(&edit_state, &edit_state.StbState, mx + edit_state.ScrollX, my);
            edit_state.CursorAnimReset();
        }
        if (edit_state.SelectedAllMouseLock && !io.MouseDown[0])
            edit_state.SelectedAllMouseLock = false;

        if (g.IO.InputCharacters[0])
        {
            // Process text input (before we check for Return because using some IME will effectively send a Return?)
            for (int n = 0; n < IM_ARRAYSIZE(g.IO.InputCharacters) && g.IO.InputCharacters[n]; n++)
            {
                unsigned int c = (unsigned int)g.IO.InputCharacters[n];
                if (c)
                {
                    // Insert character if they pass filtering
                    if (!InputTextFilterCharacter(&c, flags, callback, user_data))
                        continue;
                    edit_state.OnKeyPressed((int)c);
                }
            }

            // Consume characters
            memset(g.IO.InputCharacters, 0, sizeof(g.IO.InputCharacters));
        }

        const int k_mask = (is_shift_down ? STB_TEXTEDIT_K_SHIFT : 0);
        if (IsKeyPressedMap(ImGuiKey_LeftArrow))                { edit_state.OnKeyPressed(is_ctrl_down ? STB_TEXTEDIT_K_WORDLEFT | k_mask : STB_TEXTEDIT_K_LEFT | k_mask); }
        else if (IsKeyPressedMap(ImGuiKey_RightArrow))          { edit_state.OnKeyPressed(is_ctrl_down ? STB_TEXTEDIT_K_WORDRIGHT | k_mask  : STB_TEXTEDIT_K_RIGHT | k_mask); }
        else if (IsKeyPressedMap(ImGuiKey_Home))                { edit_state.OnKeyPressed(is_ctrl_down ? STB_TEXTEDIT_K_TEXTSTART | k_mask : STB_TEXTEDIT_K_LINESTART | k_mask); }
        else if (IsKeyPressedMap(ImGuiKey_End))                 { edit_state.OnKeyPressed(is_ctrl_down ? STB_TEXTEDIT_K_TEXTEND | k_mask : STB_TEXTEDIT_K_LINEEND | k_mask); }
        else if (IsKeyPressedMap(ImGuiKey_Delete))              { edit_state.OnKeyPressed(STB_TEXTEDIT_K_DELETE | k_mask); }
        else if (IsKeyPressedMap(ImGuiKey_Backspace))           { edit_state.OnKeyPressed(STB_TEXTEDIT_K_BACKSPACE | k_mask); }
        else if (IsKeyPressedMap(ImGuiKey_Enter))               { SetActiveId(0); enter_pressed = true; }
        else if (IsKeyPressedMap(ImGuiKey_Escape))              { SetActiveId(0); cancel_edit = true; }
        else if (is_ctrl_down && IsKeyPressedMap(ImGuiKey_Z))   { edit_state.OnKeyPressed(STB_TEXTEDIT_K_UNDO); }
        else if (is_ctrl_down && IsKeyPressedMap(ImGuiKey_Y))   { edit_state.OnKeyPressed(STB_TEXTEDIT_K_REDO); }
        else if (is_ctrl_down && IsKeyPressedMap(ImGuiKey_A))   { edit_state.SelectAll(); }
        else if (is_ctrl_down && (IsKeyPressedMap(ImGuiKey_X) || IsKeyPressedMap(ImGuiKey_C)))
        {
            // Cut, Copy
            const bool cut = IsKeyPressedMap(ImGuiKey_X);
            if (cut && !edit_state.HasSelection())
                edit_state.SelectAll();

            if (g.IO.SetClipboardTextFn)
            {
                const int ib = edit_state.HasSelection() ? ImMin(edit_state.StbState.select_start, edit_state.StbState.select_end) : 0;
                const int ie = edit_state.HasSelection() ? ImMax(edit_state.StbState.select_start, edit_state.StbState.select_end) : (int)edit_state.CurLenW;
                ImTextStrToUtf8(g.TempBuffer, IM_ARRAYSIZE(g.TempBuffer), edit_state.Text+ib, edit_state.Text+ie);
                g.IO.SetClipboardTextFn(g.TempBuffer);
            }

            if (cut)
                stb_textedit_cut(&edit_state, &edit_state.StbState);
        }
        else if (is_ctrl_down && IsKeyPressedMap(ImGuiKey_V))
        {
            // Paste
            if (g.IO.GetClipboardTextFn)
            {
                if (const char* clipboard = g.IO.GetClipboardTextFn())
                {
                    // Remove new-line from pasted buffer
                    const size_t clipboard_len = strlen(clipboard);
                    ImWchar* clipboard_filtered = (ImWchar*)ImGui::MemAlloc((clipboard_len+1) * sizeof(ImWchar));
                    int clipboard_filtered_len = 0;
                    for (const char* s = clipboard; *s; )
                    {
                        unsigned int c;
                        s += ImTextCharFromUtf8(&c, s, NULL);
                        if (c == 0)
                            break;
                        if (c >= 0x10000)
                            continue;
                        if (!InputTextFilterCharacter(&c, flags, callback, user_data))
                            continue;
                        clipboard_filtered[clipboard_filtered_len++] = (ImWchar)c;
                    }
                    clipboard_filtered[clipboard_filtered_len] = 0;
                    if (clipboard_filtered_len > 0) // If everything was filtered, ignore the pasting operation
                        stb_textedit_paste(&edit_state, &edit_state.StbState, clipboard_filtered, clipboard_filtered_len);
                    ImGui::MemFree(clipboard_filtered);
                }
            }
        }

        edit_state.CursorAnim += g.IO.DeltaTime;
        edit_state.UpdateScrollOffset();

        if (cancel_edit)
        {
            // Restore initial value
            ImFormatString(buf, buf_size, "%s", edit_state.InitialText);
            value_changed = true;
        }
        else
        {
            // Apply new value immediately - copy modified buffer back
            // Note that as soon as we can focus into the input box, the in-widget value gets priority over any underlying modification of the input buffer
            // FIXME: We actually always render 'buf' in RenderTextScrolledClipped
            // FIXME-OPT: CPU waste to do this every time the widget is active, should mark dirty state from the stb_textedit callbacks
            ImTextStrToUtf8(g.TempBuffer, IM_ARRAYSIZE(g.TempBuffer), edit_state.Text, NULL);

            // User callback
            if ((flags & (ImGuiInputTextFlags_CallbackCompletion | ImGuiInputTextFlags_CallbackHistory | ImGuiInputTextFlags_CallbackAlways)) != 0)
            {
                IM_ASSERT(callback != NULL);

                // The reason we specify the usage semantic (Completion/History) is that Completion needs to disable keyboard TABBING at the moment.
                ImGuiInputTextFlags event_flag = 0;
                ImGuiKey event_key = ImGuiKey_COUNT;
                if ((flags & ImGuiInputTextFlags_CallbackCompletion) != 0 && IsKeyPressedMap(ImGuiKey_Tab))
                {
                    event_flag = ImGuiInputTextFlags_CallbackCompletion;
                    event_key = ImGuiKey_Tab;
                }
                else if ((flags & ImGuiInputTextFlags_CallbackHistory) != 0 && IsKeyPressedMap(ImGuiKey_UpArrow))
                {
                    event_flag = ImGuiInputTextFlags_CallbackHistory;
                    event_key = ImGuiKey_UpArrow;
                }
                else if ((flags & ImGuiInputTextFlags_CallbackHistory) != 0 && IsKeyPressedMap(ImGuiKey_DownArrow))
                {
                    event_flag = ImGuiInputTextFlags_CallbackHistory;
                    event_key = ImGuiKey_DownArrow;
                }

                if (event_key != ImGuiKey_COUNT || (flags & ImGuiInputTextFlags_CallbackAlways) != 0)
                {
                    ImGuiTextEditCallbackData callback_data;
                    callback_data.EventFlag = event_flag; 
                    callback_data.EventKey = event_key;
                    callback_data.Buf = g.TempBuffer;
                    callback_data.BufSize = edit_state.BufSizeA;
                    callback_data.BufDirty = false;
                    callback_data.Flags = flags;
                    callback_data.UserData = user_data;

                    // We have to convert from position from wchar to UTF-8 positions
                    const int utf8_cursor_pos = callback_data.CursorPos = ImTextCountUtf8BytesFromStr(edit_state.Text, edit_state.Text + edit_state.StbState.cursor);
                    const int utf8_selection_start = callback_data.SelectionStart = ImTextCountUtf8BytesFromStr(edit_state.Text, edit_state.Text + edit_state.StbState.select_start);
                    const int utf8_selection_end = callback_data.SelectionEnd = ImTextCountUtf8BytesFromStr(edit_state.Text, edit_state.Text + edit_state.StbState.select_end);

                    // Call user code
                    callback(&callback_data);

                    // Read back what user may have modified
                    IM_ASSERT(callback_data.Buf == g.TempBuffer);              // Invalid to modify those fields
                    IM_ASSERT(callback_data.BufSize == edit_state.BufSizeA);
                    IM_ASSERT(callback_data.Flags == flags);
                    if (callback_data.CursorPos != utf8_cursor_pos)            edit_state.StbState.cursor = ImTextCountCharsFromUtf8(callback_data.Buf, callback_data.Buf + callback_data.CursorPos);
                    if (callback_data.SelectionStart != utf8_selection_start)  edit_state.StbState.select_start = ImTextCountCharsFromUtf8(callback_data.Buf, callback_data.Buf + callback_data.SelectionStart);
                    if (callback_data.SelectionEnd != utf8_selection_end)      edit_state.StbState.select_end = ImTextCountCharsFromUtf8(callback_data.Buf, callback_data.Buf + callback_data.SelectionEnd);
                    if (callback_data.BufDirty)
                    {
                        edit_state.CurLenW = ImTextStrFromUtf8(edit_state.Text, IM_ARRAYSIZE(edit_state.Text), g.TempBuffer, NULL);
                        edit_state.CurLenA = strlen(g.TempBuffer);
                        edit_state.CursorAnimReset();
                    }
                }
            }

            if (strcmp(g.TempBuffer, buf) != 0)
            {
                ImFormatString(buf, buf_size, "%s", g.TempBuffer);
                value_changed = true;
            }
        }
    }
    
    RenderFrame(frame_bb.Min, frame_bb.Max, window->Color(ImGuiCol_FrameBg), true, style.FrameRounding);

    const ImVec2 font_off_up = ImVec2(0.0f, g.FontSize+1.0f);    // FIXME: those offsets are part of the style or font API
    const ImVec2 font_off_dn = ImVec2(0.0f, 2.0f);

    if (g.ActiveId == id)
    {
        // Draw selection
        const int select_begin_idx = edit_state.StbState.select_start;
        const int select_end_idx = edit_state.StbState.select_end;
        if (select_begin_idx != select_end_idx)
        {
            const ImVec2 select_begin_pos = frame_bb.Min + style.FramePadding + edit_state.CalcDisplayOffsetFromCharIdx(ImMin(select_begin_idx,select_end_idx));
            const ImVec2 select_end_pos = frame_bb.Min + style.FramePadding + edit_state.CalcDisplayOffsetFromCharIdx(ImMax(select_begin_idx,select_end_idx));
            window->DrawList->AddRectFilled(select_begin_pos - font_off_up, select_end_pos + font_off_dn, window->Color(ImGuiCol_TextSelectedBg));
        }
    }

    //const float render_scroll_x = (g.ActiveId == id) ? edit_state.ScrollX : 0.0f;
    const float render_scroll_x = (edit_state.Id == id) ? edit_state.ScrollX : 0.0f;
    ImGuiTextEditState::RenderTextScrolledClipped(g.Font, g.FontSize, buf, frame_bb.Min + style.FramePadding, w + style.FramePadding.x, render_scroll_x);

    if (g.ActiveId == id)
    {
        const ImVec2 cursor_pos = frame_bb.Min + style.FramePadding + edit_state.CalcDisplayOffsetFromCharIdx(edit_state.StbState.cursor);

        // Draw blinking cursor
        if (g.InputTextState.CursorIsVisible())
            window->DrawList->AddLine(cursor_pos - font_off_up + ImVec2(0.5f,2.0f), cursor_pos + font_off_dn + ImVec2(0.5f,-3.0f), window->Color(ImGuiCol_Text));
        
        // Notify OS of text input position for advanced IME
        if (io.ImeSetInputScreenPosFn && ImLengthSqr(edit_state.InputCursorScreenPos - cursor_pos) > 0.0001f)
            io.ImeSetInputScreenPosFn((int)cursor_pos.x - 1, (int)(cursor_pos.y - g.FontSize));   // -1 x offset so that Windows IME can cover our cursor. Bit of an extra nicety.

        edit_state.InputCursorScreenPos = cursor_pos;
    }

    if (label_size.x > 0)
        RenderText(ImVec2(frame_bb.Max.x + style.ItemInnerSpacing.x, frame_bb.Min.y + style.FramePadding.y), label);

    if ((flags & ImGuiInputTextFlags_EnterReturnsTrue) != 0)
        return enter_pressed;
    else
        return value_changed;
}

static bool InputFloatN(const char* label, float* v, int components, int decimal_precision)
{
    ImGuiState& g = *GImGui;
    ImGuiWindow* window = GetCurrentWindow();
    if (window->SkipItems)
        return false;

    const ImGuiStyle& style = g.Style;
    const float w_full = ImGui::CalcItemWidth();
    const float w_item_one  = ImMax(1.0f, (float)(int)((w_full - (style.FramePadding.x*2.0f + style.ItemInnerSpacing.x) * (components-1)) / (float)components));
    const float w_item_last = ImMax(1.0f, (float)(int)(w_full - (w_item_one + style.FramePadding.x*2.0f + style.ItemInnerSpacing.x) * (components-1)));

    bool value_changed = false;
    ImGui::BeginGroup();
    ImGui::PushID(label);
    ImGui::PushItemWidth(w_item_one);
    for (int i = 0; i < components; i++)
    {
        ImGui::PushID(i);
        if (i + 1 == components)
        {
            ImGui::PopItemWidth();
            ImGui::PushItemWidth(w_item_last);
        }
        value_changed |= ImGui::InputFloat("##v", &v[i], 0, 0, decimal_precision);
        ImGui::SameLine(0, (int)style.ItemInnerSpacing.x);
        ImGui::PopID();
    }
    ImGui::PopItemWidth();
    ImGui::PopID();

    window->DC.CurrentLineTextBaseOffset = ImMax(window->DC.CurrentLineTextBaseOffset, style.FramePadding.y);
    ImGui::TextUnformatted(label, FindTextDisplayEnd(label));
    ImGui::EndGroup();

    return value_changed;
}

bool ImGui::InputFloat2(const char* label, float v[2], int decimal_precision)
{
    return InputFloatN(label, v, 2, decimal_precision);
}

bool ImGui::InputFloat3(const char* label, float v[3], int decimal_precision)
{
    return InputFloatN(label, v, 3, decimal_precision);
}

bool ImGui::InputFloat4(const char* label, float v[4], int decimal_precision)
{
    return InputFloatN(label, v, 4, decimal_precision);
}

static bool InputIntN(const char* label, int* v, int components)
{
    ImGuiState& g = *GImGui;
    ImGuiWindow* window = GetCurrentWindow();
    if (window->SkipItems)
        return false;

    const ImGuiStyle& style = g.Style;
    const float w_full = ImGui::CalcItemWidth();
    const float w_item_one  = ImMax(1.0f, (float)(int)((w_full - (style.FramePadding.x*2.0f + style.ItemInnerSpacing.x) * (components-1)) / (float)components));
    const float w_item_last = ImMax(1.0f, (float)(int)(w_full - (w_item_one + style.FramePadding.x*2.0f + style.ItemInnerSpacing.x) * (components-1)));

    bool value_changed = false;
    ImGui::BeginGroup();
    ImGui::PushID(label);
    ImGui::PushItemWidth(w_item_one);
    for (int i = 0; i < components; i++)
    {
        ImGui::PushID(i);
        if (i + 1 == components)
        {
            ImGui::PopItemWidth();
            ImGui::PushItemWidth(w_item_last);
        }
        value_changed |= ImGui::InputInt("##v", &v[i], 0, 0);
        ImGui::SameLine(0, (int)style.ItemInnerSpacing.x);
        ImGui::PopID();
    }
    ImGui::PopItemWidth();
    ImGui::PopID();

    window->DC.CurrentLineTextBaseOffset = ImMax(window->DC.CurrentLineTextBaseOffset, style.FramePadding.y);
    ImGui::TextUnformatted(label, FindTextDisplayEnd(label));
    ImGui::EndGroup();

    return value_changed;
}

bool ImGui::InputInt2(const char* label, int v[2])
{
    return InputIntN(label, v, 2);
}

bool ImGui::InputInt3(const char* label, int v[3])
{
    return InputIntN(label, v, 3);
}

bool ImGui::InputInt4(const char* label, int v[4])
{
    return InputIntN(label, v, 4);
}

static bool Items_ArrayGetter(void* data, int idx, const char** out_text)
{
    const char** items = (const char**)data;
    if (out_text)
        *out_text = items[idx];
    return true;
}

static bool Items_SingleStringGetter(void* data, int idx, const char** out_text)
{
    // FIXME-OPT: we could pre-compute the indices to fasten this. But only 1 active combo means the waste is limited.
    const char* items_separated_by_zeros = (const char*)data;
    int items_count = 0;
    const char* p = items_separated_by_zeros;
    while (*p)
    {
        if (idx == items_count)
            break;
        p += strlen(p) + 1;
        items_count++;
    }
    if (!*p)
        return false;
    if (out_text)
        *out_text = p;
    return true;
}

// Combo box helper allowing to pass an array of strings.
bool ImGui::Combo(const char* label, int* current_item, const char** items, int items_count, int height_in_items)
{
    const bool value_changed = Combo(label, current_item, Items_ArrayGetter, (void*)items, items_count, height_in_items);
    return value_changed;
}

// Combo box helper allowing to pass all items in a single string.
bool ImGui::Combo(const char* label, int* current_item, const char* items_separated_by_zeros, int height_in_items)
{
    int items_count = 0;
    const char* p = items_separated_by_zeros;       // FIXME-OPT: Avoid computing this
    while (*p)
    {
        p += strlen(p) + 1;
        items_count++;
    }
    bool value_changed = Combo(label, current_item, Items_SingleStringGetter, (void*)items_separated_by_zeros, items_count, height_in_items);
    return value_changed;
}

// Combo box function.
bool ImGui::Combo(const char* label, int* current_item, bool (*items_getter)(void*, int, const char**), void* data, int items_count, int height_in_items)
{
    ImGuiState& g = *GImGui;
    ImGuiWindow* window = GetCurrentWindow();
    if (window->SkipItems)
        return false;

    const ImGuiStyle& style = g.Style;
    const ImGuiID id = window->GetID(label);
    const float w = ImGui::CalcItemWidth();

    const ImVec2 label_size = CalcTextSize(label, NULL, true);
    const ImRect frame_bb(window->DC.CursorPos, window->DC.CursorPos + ImVec2(w, label_size.y) + style.FramePadding*2.0f);
    const ImRect total_bb(frame_bb.Min, frame_bb.Max + ImVec2(style.ItemInnerSpacing.x + label_size.x,0));
    ItemSize(total_bb, style.FramePadding.y);
    if (!ItemAdd(total_bb, &id))
        return false;

    const float arrow_size = (g.FontSize + style.FramePadding.x * 2.0f);
    const bool hovered = IsHovered(frame_bb, id);

    bool value_changed = false;
    const ImRect value_bb(frame_bb.Min, frame_bb.Max - ImVec2(arrow_size, 0.0f));
    RenderFrame(frame_bb.Min, frame_bb.Max, window->Color(ImGuiCol_FrameBg), true, style.FrameRounding);
    RenderFrame(ImVec2(frame_bb.Max.x-arrow_size, frame_bb.Min.y), frame_bb.Max, window->Color(hovered ? ImGuiCol_ButtonHovered : ImGuiCol_Button), true, style.FrameRounding);	// FIXME-ROUNDING
    RenderCollapseTriangle(ImVec2(frame_bb.Max.x-arrow_size, frame_bb.Min.y) + style.FramePadding, true);

    if (*current_item >= 0 && *current_item < items_count)
    {
        const char* item_text;
        if (items_getter(data, *current_item, &item_text))
            RenderTextClipped(frame_bb.Min + style.FramePadding, item_text, NULL, NULL, value_bb.Max);
    }

    if (label_size.x > 0)
        RenderText(ImVec2(frame_bb.Max.x + style.ItemInnerSpacing.x, frame_bb.Min.y + style.FramePadding.y), label);
    
    ImGui::PushID((int)id);
    bool menu_toggled = false;
    if (hovered)
    {
        g.HoveredId = id;
        if (g.IO.MouseClicked[0])
        {
            menu_toggled = true;
            g.ActiveComboID = (g.ActiveComboID == id) ? 0 : id;
            if (g.ActiveComboID)
                FocusWindow(window);
        }
    }
    
    if (g.ActiveComboID == id)
    {
        // Size default to hold ~7 items
        if (height_in_items < 0)
            height_in_items = 7;

        const ImVec2 backup_pos = ImGui::GetCursorPos();
        const float popup_off_x = 0.0f;//style.ItemInnerSpacing.x;
        const float popup_height = (label_size.y + style.ItemSpacing.y) * ImMin(items_count, height_in_items) + (style.FramePadding.y * 3);
        const ImRect popup_rect(ImVec2(frame_bb.Min.x+popup_off_x, frame_bb.Max.y), ImVec2(frame_bb.Max.x+popup_off_x, frame_bb.Max.y + popup_height));
        ImGui::SetCursorPos(popup_rect.Min - window->Pos);

        const ImGuiWindowFlags flags = ImGuiWindowFlags_ComboBox | ((window->Flags & ImGuiWindowFlags_ShowBorders) ? ImGuiWindowFlags_ShowBorders : 0);
        ImGui::PushStyleVar(ImGuiStyleVar_WindowPadding, style.FramePadding);
        ImGui::BeginChild("#ComboBox", popup_rect.GetSize(), false, flags);
        ImGui::Spacing();

        bool combo_item_active = false;
        combo_item_active |= (g.ActiveId == GetCurrentWindow()->GetID("#SCROLLY"));

        // Display items
        for (int i = 0; i < items_count; i++)
        {
            ImGui::PushID((void*)(intptr_t)i);
            const bool item_selected = (i == *current_item);
            const char* item_text;
            if (!items_getter(data, i, &item_text))
                item_text = "*Unknown item*";
            if (ImGui::Selectable(item_text, item_selected))
            {
                SetActiveId(0);
                g.ActiveComboID = 0;
                value_changed = true;
                *current_item = i;
            }
            if (item_selected && menu_toggled)
                ImGui::SetScrollPosHere();
            combo_item_active |= ImGui::IsItemActive();
            ImGui::PopID();
        }
        ImGui::EndChild();
        ImGui::PopStyleVar();
        ImGui::SetCursorPos(backup_pos);
        
        if (!combo_item_active && g.ActiveId != 0)
            g.ActiveComboID = 0;
    }

    ImGui::PopID();

    return value_changed;
}

// Tip: pass an empty label (e.g. "##dummy") then you can use the space to draw other text or image.
// But you need to make sure the ID is unique, e.g. enclose calls in PushID/PopID.
bool ImGui::Selectable(const char* label, bool selected, const ImVec2& size_arg)
{
    ImGuiState& g = *GImGui;
    ImGuiWindow* window = GetCurrentWindow();
    if (window->SkipItems)
        return false;

    const ImGuiStyle& style = g.Style;
    const ImGuiID id = window->GetID(label);
    const ImVec2 label_size = CalcTextSize(label, NULL, true);
    
    const float w = ImMax(label_size.x, window->Pos.x + ImGui::GetContentRegionMax().x - style.AutoFitPadding.x - window->DC.CursorPos.x);
    const ImVec2 size(size_arg.x != 0.0f ? size_arg.x : w, size_arg.y != 0.0f ? size_arg.y : label_size.y);
    ImRect bb(window->DC.CursorPos, window->DC.CursorPos + size);
    ItemSize(bb);
    if (size_arg.x == 0.0f)
        bb.Max.x += style.AutoFitPadding.x;

    // Selectables are meant to be tightly packed together. So for both rendering and collision we extend to compensate for spacing.
    ImRect bb_with_spacing = bb;
    const float spacing_L = (float)(int)(style.ItemSpacing.x * 0.5f);
    const float spacing_U = (float)(int)(style.ItemSpacing.y * 0.5f);
    const float spacing_R = style.ItemSpacing.x - spacing_L;
    const float spacing_D = style.ItemSpacing.y - spacing_U;
    bb_with_spacing.Min.x -= spacing_L;
    bb_with_spacing.Min.y -= spacing_U;
    bb_with_spacing.Max.x += spacing_R;
    bb_with_spacing.Max.y += spacing_D;
    if (!ItemAdd(bb_with_spacing, &id))
        return false;

    bool hovered, held;
    bool pressed = ButtonBehavior(bb_with_spacing, id, &hovered, &held, true, false, false);

    // Render
    if (hovered || selected)
    {
        const ImU32 col = window->Color((held && hovered) ? ImGuiCol_HeaderActive : hovered ? ImGuiCol_HeaderHovered : ImGuiCol_Header);
        RenderFrame(bb_with_spacing.Min, bb_with_spacing.Max, col, false, style.FrameRounding);
    }

    //const ImVec2 off = ImVec2(ImMax(0.0f, size.x - text_size.x) * 0.5f, ImMax(0.0f, size.y - text_size.y) * 0.5f);
    RenderTextClipped(bb.Min, label, NULL, &label_size, bb_with_spacing.Max);

    return pressed;
}

bool ImGui::Selectable(const char* label, bool* p_selected, const ImVec2& size_arg)
{
    if (ImGui::Selectable(label, *p_selected, size_arg))
    {
        *p_selected = !*p_selected;
        return true;
    }
    return false;
}

// Helper to calculate the size of a listbox and display a label on the right.
// Tip: To have a list filling the entire window width, PushItemWidth(-1) and pass an empty label "##empty"
bool ImGui::ListBoxHeader(const char* label, const ImVec2& size_arg)
{
    ImGuiWindow* window = GetCurrentWindow();

    const ImGuiStyle& style = ImGui::GetStyle();
    const ImGuiID id = ImGui::GetID(label);
    const ImVec2 label_size = ImGui::CalcTextSize(label, NULL, true);

    // Size default to hold ~7 items. Fractional number of items helps seeing that we can scroll down/up without looking at scrollbar.
    ImVec2 size;
    size.x = (size_arg.x != 0.0f) ? (size_arg.x) : ImGui::CalcItemWidth() + style.FramePadding.x * 2.0f;
    size.y = (size_arg.y != 0.0f) ? (size_arg.y) : ImGui::GetTextLineHeightWithSpacing() * 7.4f + style.ItemSpacing.y;
    const ImVec2 frame_size = ImVec2(size.x, ImMax(size.y, label_size.y));
    const ImRect frame_bb(window->DC.CursorPos, window->DC.CursorPos + frame_size);
    const ImRect bb(frame_bb.Min, frame_bb.Max + ImVec2(label_size.x > 0.0f ? style.ItemInnerSpacing.x + label_size.x : 0.0f, 0.0f));
    window->DC.LastItemRect = bb;

    ImGui::BeginGroup();
    if (label_size.x > 0)
        RenderText(ImVec2(frame_bb.Max.x + style.ItemInnerSpacing.x, frame_bb.Min.y + style.FramePadding.y), label);

    ImGui::BeginChildFrame(id, frame_bb.GetSize());
    return true;
}

bool ImGui::ListBoxHeader(const char* label, int items_count, int height_in_items)
{
    // Size default to hold ~7 items. Fractional number of items helps seeing that we can scroll down/up without looking at scrollbar.
    // However we don't add +0.40f if items_count <= height_in_items. It is slightly dodgy, because it means a dynamic list of items will make the widget resize occasionally when it crosses that size.
    // I am expecting that someone will come and complain about this behavior in a remote future, then we can advise on a better solution.
    if (height_in_items < 0)
        height_in_items = ImMin(items_count, 7);
    float height_in_items_f = height_in_items < items_count ? (height_in_items + 0.40f) : (height_in_items + 0.00f);

    // We include ItemSpacing.y so that a list sized for the exact number of items doesn't make a scrollbar appears. We could also enforce that by passing a flag to BeginChild().
    ImVec2 size;
    size.x = 0.0f;
    size.y = ImGui::GetTextLineHeightWithSpacing() * height_in_items_f + ImGui::GetStyle().ItemSpacing.y;
    return ImGui::ListBoxHeader(label, size);
}

void ImGui::ListBoxFooter()
{
    ImGuiWindow* parent_window = GetParentWindow();
    const ImRect bb = parent_window->DC.LastItemRect;
    const ImGuiStyle& style = ImGui::GetStyle();
    
    ImGui::EndChildFrame();

    // Redeclare item size so that it includes the label (we have stored the full size in LastItemRect)
    // We call SameLine() to restore DC.CurrentLine* data
    ImGui::SameLine();
    parent_window->DC.CursorPos = bb.Min;
    ItemSize(bb, style.FramePadding.y);
    ImGui::EndGroup();
}

bool ImGui::ListBox(const char* label, int* current_item, const char** items, int items_count, int height_items)
{
    const bool value_changed = ListBox(label, current_item, Items_ArrayGetter, (void*)items, items_count, height_items);
    return value_changed;
}

bool ImGui::ListBox(const char* label, int* current_item, bool (*items_getter)(void*, int, const char**), void* data, int items_count, int height_in_items)
{
    ImGuiWindow* window = GetCurrentWindow();
    if (window->SkipItems)
        return false;

    if (!ImGui::ListBoxHeader(label, items_count, height_in_items))
        return false;

    bool value_changed = false;
    for (int i = 0; i < items_count; i++)
    {
        const bool item_selected = (i == *current_item);
        const char* item_text;
        if (!items_getter(data, i, &item_text))
            item_text = "*Unknown item*";

        ImGui::PushID(i);
        if (ImGui::Selectable(item_text, item_selected))
        {
            *current_item = i;
            value_changed = true;
        }
        ImGui::PopID();
    }

    ImGui::ListBoxFooter();
    return value_changed;
}

// A little colored square. Return true when clicked.
bool ImGui::ColorButton(const ImVec4& col, bool small_height, bool outline_border)
{
    ImGuiState& g = *GImGui;
    ImGuiWindow* window = GetCurrentWindow();
    if (window->SkipItems)
        return false;

    const ImGuiStyle& style = g.Style;
    const ImGuiID id = window->GetID("#colorbutton");
    const float square_size = g.FontSize;
    const ImRect bb(window->DC.CursorPos, window->DC.CursorPos + ImVec2(square_size + style.FramePadding.x*2, square_size + (small_height ? 0 : style.FramePadding.y*2)));
    ItemSize(bb, small_height ? 0.0f : style.FramePadding.y);
    if (!ItemAdd(bb, &id))
        return false;

    bool hovered, held;
    bool pressed = ButtonBehavior(bb, id, &hovered, &held, true);
    RenderFrame(bb.Min, bb.Max, window->Color(col), outline_border, style.FrameRounding);

    if (hovered)
    {
        int ix = (int)(col.x * 255.0f + 0.5f);
        int iy = (int)(col.y * 255.0f + 0.5f);
        int iz = (int)(col.z * 255.0f + 0.5f);
        int iw = (int)(col.w * 255.0f + 0.5f);
        ImGui::SetTooltip("Color:\n(%.2f,%.2f,%.2f,%.2f)\n#%02X%02X%02X%02X", col.x, col.y, col.z, col.w, ix, iy, iz, iw);
    }

    return pressed;
}

bool ImGui::ColorEdit3(const char* label, float col[3])
{
    float col4[4];
    col4[0] = col[0];
    col4[1] = col[1];
    col4[2] = col[2];
    col4[3] = 1.0f;
    const bool value_changed = ImGui::ColorEdit4(label, col4, false);
    col[0] = col4[0];
    col[1] = col4[1];
    col[2] = col4[2];
    return value_changed;
}

// Edit colors components (each component in 0.0f..1.0f range
// Use CTRL-Click to input value and TAB to go to next item.
bool ImGui::ColorEdit4(const char* label, float col[4], bool alpha)
{
    ImGuiState& g = *GImGui;
    ImGuiWindow* window = GetCurrentWindow();
    if (window->SkipItems)
        return false;

    const ImGuiStyle& style = g.Style;
    const ImGuiID id = window->GetID(label);
    const float w_full = ImGui::CalcItemWidth();
    const float square_sz = (g.FontSize + style.FramePadding.x * 2.0f);

    ImGuiColorEditMode edit_mode = window->DC.ColorEditMode;
    if (edit_mode == ImGuiColorEditMode_UserSelect || edit_mode == ImGuiColorEditMode_UserSelectShowButton)
        edit_mode = g.ColorEditModeStorage.GetInt(id, 0) % 3;

    float f[4] = { col[0], col[1], col[2], col[3] };

    if (edit_mode == ImGuiColorEditMode_HSV)
        ImGui::ColorConvertRGBtoHSV(f[0], f[1], f[2], f[0], f[1], f[2]);

    int i[4] = { (int)(f[0] * 255.0f + 0.5f), (int)(f[1] * 255.0f + 0.5f), (int)(f[2] * 255.0f + 0.5f), (int)(f[3] * 255.0f + 0.5f) };

    int components = alpha ? 4 : 3;
    bool value_changed = false;

    ImGui::BeginGroup();
    ImGui::PushID(label);

    const bool hsv = (edit_mode == 1);
    switch (edit_mode)
    {
    case ImGuiColorEditMode_RGB:
    case ImGuiColorEditMode_HSV:
        {
            // RGB/HSV 0..255 Sliders
            const float w_items_all = w_full - (square_sz + style.ItemInnerSpacing.x);
            const float w_item_one  = ImMax(1.0f, (float)(int)((w_items_all - (style.FramePadding.x*2.0f + style.ItemInnerSpacing.x) * (components-1)) / (float)components));
            const float w_item_last = ImMax(1.0f, (float)(int)(w_items_all - (w_item_one + style.FramePadding.x*2.0f + style.ItemInnerSpacing.x) * (components-1)));

            const bool hide_prefix = (w_item_one <= CalcTextSize("M:999").x);
            const char* ids[4] = { "##X", "##Y", "##Z", "##W" };
            const char* fmt_table[3][4] = 
            {
                {   "%3.0f",   "%3.0f",   "%3.0f",   "%3.0f" }, 
                { "R:%3.0f", "G:%3.0f", "B:%3.0f", "A:%3.0f" },
                { "H:%3.0f", "S:%3.0f", "V:%3.0f", "A:%3.0f" } 
            };
            const char** fmt = hide_prefix ? fmt_table[0] : hsv ? fmt_table[2] : fmt_table[1]; 

            ImGui::PushItemWidth(w_item_one);
            for (int n = 0; n < components; n++)
            {
                if (n > 0)
                    ImGui::SameLine(0, (int)style.ItemInnerSpacing.x);
                if (n + 1 == components)
                    ImGui::PushItemWidth(w_item_last);
                value_changed |= ImGui::DragInt(ids[n], &i[n], 1.0f, 0, 255, fmt[n]);
            }
            ImGui::PopItemWidth();
            ImGui::PopItemWidth();
        }
        break;
    case ImGuiColorEditMode_HEX:
        {
            // RGB Hexadecimal Input
            const float w_slider_all = w_full - square_sz;
            char buf[64];
            if (alpha)
                ImFormatString(buf, IM_ARRAYSIZE(buf), "#%02X%02X%02X%02X", i[0], i[1], i[2], i[3]);
            else
                ImFormatString(buf, IM_ARRAYSIZE(buf), "#%02X%02X%02X", i[0], i[1], i[2]);
            ImGui::PushItemWidth(w_slider_all - style.ItemInnerSpacing.x);
            value_changed |= ImGui::InputText("##Text", buf, IM_ARRAYSIZE(buf), ImGuiInputTextFlags_CharsHexadecimal | ImGuiInputTextFlags_CharsUppercase);
            ImGui::PopItemWidth();
            char* p = buf;
            while (*p == '#' || ImCharIsSpace(*p)) 
                p++;

            // Treat at unsigned (%X is unsigned)
            i[0] = i[1] = i[2] = i[3] = 0;
            if (alpha)
                sscanf(p, "%02X%02X%02X%02X", (unsigned int*)&i[0], (unsigned int*)&i[1], (unsigned int*)&i[2], (unsigned int*)&i[3]);
            else
                sscanf(p, "%02X%02X%02X", (unsigned int*)&i[0], (unsigned int*)&i[1], (unsigned int*)&i[2]);
        }
        break;
    }

    ImGui::SameLine(0, (int)style.ItemInnerSpacing.x);

    const ImVec4 col_display(col[0], col[1], col[2], 1.0f);
    if (ImGui::ColorButton(col_display))
        g.ColorEditModeStorage.SetInt(id, (edit_mode + 1) % 3); // Don't set local copy of 'edit_mode' right away!

    if (window->DC.ColorEditMode == ImGuiColorEditMode_UserSelectShowButton)
    {
        ImGui::SameLine(0, (int)style.ItemInnerSpacing.x);
        const char* button_titles[3] = { "RGB", "HSV", "HEX" };
        if (ImGui::Button(button_titles[edit_mode]))
            g.ColorEditModeStorage.SetInt(id, (edit_mode + 1) % 3); // Don't set local copy of 'edit_mode' right away!
        ImGui::SameLine();
    }
    else
    {
        ImGui::SameLine(0, (int)style.ItemInnerSpacing.x);
    }

    ImGui::TextUnformatted(label, FindTextDisplayEnd(label));

    // Convert back
    for (int n = 0; n < 4; n++)
        f[n] = i[n] / 255.0f;
    if (edit_mode == 1)
        ImGui::ColorConvertHSVtoRGB(f[0], f[1], f[2], f[0], f[1], f[2]);

    if (value_changed)
    {
        col[0] = f[0];
        col[1] = f[1];
        col[2] = f[2];
        if (alpha)
            col[3] = f[3];
    }

    ImGui::PopID();
    ImGui::EndGroup();

    return value_changed;
}

void ImGui::ColorEditMode(ImGuiColorEditMode mode)
{
    ImGuiWindow* window = GetCurrentWindow();
    window->DC.ColorEditMode = mode;
}

// Horizontal separating line.
void ImGui::Separator()
{
    ImGuiWindow* window = GetCurrentWindow();
    if (window->SkipItems)
        return;

    if (window->DC.ColumnsCount > 1)
        PopClipRect();

    float x1 = window->Pos.x;
    float x2 = window->Pos.x + window->Size.x;
    if (!window->DC.GroupStack.empty())
        x1 += window->DC.ColumnsStartX;

    const ImRect bb(ImVec2(x1, window->DC.CursorPos.y), ImVec2(x2, window->DC.CursorPos.y));
    ItemSize(ImVec2(0.0f, bb.GetSize().y)); // NB: we don't provide our width so that it doesn't get feed back into AutoFit
    if (!ItemAdd(bb, NULL))
    {
        if (window->DC.ColumnsCount > 1)
            PushColumnClipRect();
        return;
    }

    window->DrawList->AddLine(bb.Min+ImVec2(0.0f,0.5f), bb.Max+ImVec2(0.0f,0.5f), window->Color(ImGuiCol_Border));

    ImGuiState& g = *GImGui;
    if (g.LogEnabled)
        ImGui::LogText(STR_NEWLINE "--------------------------------");

    if (window->DC.ColumnsCount > 1)
    {
        PushColumnClipRect();
        window->DC.ColumnsCellMinY = window->DC.CursorPos.y;
    }
}

// A little vertical spacing.
void ImGui::Spacing()
{
    ImGuiWindow* window = GetCurrentWindow();
    if (window->SkipItems)
        return;

    ItemSize(ImVec2(0,0));
}

// Advance cursor given item size.
static void ItemSize(ImVec2 size, float text_offset_y)
{
    ImGuiState& g = *GImGui;
    ImGuiWindow* window = GetCurrentWindow();
    if (window->SkipItems)
        return;

    // Always align ourselves on pixel boundaries
    const float line_height = ImMax(window->DC.CurrentLineHeight, size.y);
    const float text_base_offset = ImMax(window->DC.CurrentLineTextBaseOffset, text_offset_y);
    window->DC.CursorPosPrevLine = ImVec2(window->DC.CursorPos.x + size.x, window->DC.CursorPos.y);
    window->DC.CursorPos = ImVec2((float)(int)(window->Pos.x + window->DC.ColumnsStartX + window->DC.ColumnsOffsetX), (float)(int)(window->DC.CursorPos.y + line_height + g.Style.ItemSpacing.y));
    window->DC.CursorMaxPos.x = ImMax(window->DC.CursorMaxPos.x, window->DC.CursorPosPrevLine.x);
    window->DC.CursorMaxPos.y = ImMax(window->DC.CursorMaxPos.y, window->DC.CursorPos.y);

    //window->DrawList->AddCircle(window->DC.CursorMaxPos, 3.0f, 0xFF0000FF, 4); // Debug

    window->DC.PrevLineHeight = line_height;
    window->DC.PrevLineTextBaseOffset = text_base_offset;
    window->DC.CurrentLineHeight = window->DC.CurrentLineTextBaseOffset = 0.0f;
}

static inline void ItemSize(const ImRect& bb, float text_offset_y)
{ 
    ItemSize(bb.GetSize(), text_offset_y); 
}

static bool IsClippedEx(const ImRect& bb, const ImGuiID* id, bool clip_even_when_logged)
{
    ImGuiState& g = *GImGui;
    ImGuiWindow* window = GetCurrentWindow();

    if (!bb.Overlaps(ImRect(window->ClipRectStack.back())))
    {
        if (!id || *id != GImGui->ActiveId)
            if (clip_even_when_logged || !g.LogEnabled)
                return true;
    }
    return false;
}

bool ImGui::IsRectClipped(const ImVec2& size)
{
    ImGuiWindow* window = GetCurrentWindow();
    return IsClippedEx(ImRect(window->DC.CursorPos, window->DC.CursorPos + size), NULL, true);
}

static bool ItemAdd(const ImRect& bb, const ImGuiID* id)
{
    ImGuiWindow* window = GetCurrentWindow();
    window->DC.LastItemID = id ? *id : 0;
    window->DC.LastItemRect = bb;
    if (IsClippedEx(bb, id, false))
    {
        window->DC.LastItemHoveredAndUsable = window->DC.LastItemHoveredRect = false;
        return false;
    }

    // This is a sensible default, but widgets are free to override it after calling ItemAdd()
    ImGuiState& g = *GImGui;
    if (IsMouseHoveringRect(bb))
    {
        // Matching the behavior of IsHovered() but ignore if ActiveId==window->MoveID (we clicked on the window background)
        // So that clicking on items with no active id such as Text() still returns true with IsItemHovered()
        window->DC.LastItemHoveredRect = true;
        window->DC.LastItemHoveredAndUsable = false;
        if (g.HoveredRootWindow == window->RootWindow)
            if (g.ActiveId == 0 || (id && g.ActiveId == *id) || g.ActiveIdIsFocusedOnly || (g.ActiveId == window->MoveID))
                if (IsWindowContentHoverable(window))
                    window->DC.LastItemHoveredAndUsable = true;
    }
    else
    {
        window->DC.LastItemHoveredAndUsable = window->DC.LastItemHoveredRect = false;
    }

    return true;
}

void ImGui::BeginGroup()
{
    ImGuiWindow* window = GetCurrentWindow();

    window->DC.GroupStack.resize(window->DC.GroupStack.size() + 1);
    ImGuiGroupData& group_data = window->DC.GroupStack.back();
    group_data.BackupCursorPos = window->DC.CursorPos;
    group_data.BackupCursorMaxPos = window->DC.CursorMaxPos;
    group_data.BackupColumnsStartX = window->DC.ColumnsStartX;
    group_data.BackupCurrentLineHeight = window->DC.CurrentLineHeight;
    group_data.BackupCurrentLineTextBaseOffset = window->DC.CurrentLineTextBaseOffset;
    group_data.BackupLogLinePosY = window->DC.LogLinePosY;

    window->DC.ColumnsStartX = window->DC.CursorPos.x - window->Pos.x;
    window->DC.CursorMaxPos = window->DC.CursorPos;
    window->DC.CurrentLineHeight = 0.0f;
    window->DC.LogLinePosY = window->DC.CursorPos.y - 9999.0f;
}

void ImGui::EndGroup()
{
    ImGuiWindow* window = GetCurrentWindow();
    ImGuiStyle& style = ImGui::GetStyle();

    IM_ASSERT(!window->DC.GroupStack.empty());

    ImGuiGroupData& group_data = window->DC.GroupStack.back();

    ImRect group_bb(group_data.BackupCursorPos, window->DC.CursorMaxPos);
    group_bb.Max.y -= style.ItemSpacing.y;      // Cancel out last vertical spacing because we are adding one ourselves.
    group_bb.Max = ImMax(group_bb.Min, group_bb.Max);

    window->DC.CursorPos = group_data.BackupCursorPos;
    window->DC.CursorMaxPos = ImMax(group_data.BackupCursorMaxPos, window->DC.CursorMaxPos);
    window->DC.CurrentLineHeight = group_data.BackupCurrentLineHeight;
    window->DC.CurrentLineTextBaseOffset = group_data.BackupCurrentLineTextBaseOffset;      // FIXME: Ideally we'll grab the base offset from the first line of the group.
    window->DC.ColumnsStartX = group_data.BackupColumnsStartX;
    window->DC.LogLinePosY = window->DC.CursorPos.y - 9999.0f;

    ItemSize(group_bb.GetSize(), group_data.BackupCurrentLineTextBaseOffset);
    ItemAdd(group_bb, NULL);

    window->DC.GroupStack.pop_back();

    //window->DrawList->AddRect(group_bb.Min, group_bb.Max, 0xFFFF00FF);   // Debug
}

// Gets back to previous line and continue with horizontal layout
//      column_x == 0   : follow on previous item
//      columm_x != 0   : align to specified column
//      spacing_w < 0   : use default spacing if column_x==0, no spacing if column_x!=0
//      spacing_w >= 0  : enforce spacing
void ImGui::SameLine(int column_x, int spacing_w)
{
    ImGuiState& g = *GImGui;
    ImGuiWindow* window = GetCurrentWindow();
    if (window->SkipItems)
        return;
    
    float x, y;
    if (column_x != 0)
    {
        if (spacing_w < 0) spacing_w = 0;
        x = window->Pos.x + (float)column_x + (float)spacing_w;
        y = window->DC.CursorPosPrevLine.y;
    }
    else
    {
        if (spacing_w < 0) spacing_w = (int)g.Style.ItemSpacing.x;
        x = window->DC.CursorPosPrevLine.x + (float)spacing_w;
        y = window->DC.CursorPosPrevLine.y;
    }
    window->DC.CurrentLineHeight = window->DC.PrevLineHeight;
    window->DC.CurrentLineTextBaseOffset = window->DC.PrevLineTextBaseOffset;
    window->DC.CursorPos = ImVec2(x, y);
}

void ImGui::NextColumn()
{
    ImGuiState& g = *GImGui;
    ImGuiWindow* window = GetCurrentWindow();
    if (window->SkipItems)
        return;

    if (window->DC.ColumnsCount > 1)
    {
        ImGui::PopItemWidth();
        PopClipRect();

        window->DC.ColumnsCellMaxY = ImMax(window->DC.ColumnsCellMaxY, window->DC.CursorPos.y);
        if (++window->DC.ColumnsCurrent < window->DC.ColumnsCount)
        {
            window->DC.ColumnsOffsetX = ImGui::GetColumnOffset(window->DC.ColumnsCurrent) - window->DC.ColumnsStartX + g.Style.ItemSpacing.x;
        }
        else
        {
            window->DC.ColumnsCurrent = 0;
            window->DC.ColumnsOffsetX = 0.0f;
            window->DC.ColumnsCellMinY = window->DC.ColumnsCellMaxY;
        }
        window->DC.CursorPos.x = (float)(int)(window->Pos.x + window->DC.ColumnsStartX + window->DC.ColumnsOffsetX);
        window->DC.CursorPos.y = window->DC.ColumnsCellMinY;
        window->DC.CurrentLineHeight = 0.0f;
        window->DC.CurrentLineTextBaseOffset = 0.0f;

        PushColumnClipRect();
        ImGui::PushItemWidth(ImGui::GetColumnWidth() * 0.65f);  // FIXME
    }
}

int ImGui::GetColumnIndex()
{
    ImGuiWindow* window = GetCurrentWindow();
    return window->DC.ColumnsCurrent;
}

int ImGui::GetColumnsCount()
{
    ImGuiWindow* window = GetCurrentWindow();
    return window->DC.ColumnsCount;
}

static float GetDraggedColumnOffset(int column_index)
{
    // Active (dragged) column always follow mouse. The reason we need this is that dragging a column to the right edge of an auto-resizing
    // window creates a feedback loop because we store normalized positions/ So while dragging we enforce absolute positioning
    ImGuiState& g = *GImGui;
    ImGuiWindow* window = GetCurrentWindow();
    IM_ASSERT(column_index > 0); // We cannot drag column 0. If you get this assert you may have a conflict between the ID of your columns and another widgets.
    IM_ASSERT(g.ActiveId == window->DC.ColumnsSetID + ImGuiID(column_index));

    float x = g.IO.MousePos.x + g.ActiveClickDeltaToCenter.x;
    x -= window->Pos.x;
    x = ImClamp(x, ImGui::GetColumnOffset(column_index-1)+g.Style.ColumnsMinSpacing, ImGui::GetColumnOffset(column_index+1)-g.Style.ColumnsMinSpacing);

    return x;
}

float ImGui::GetColumnOffset(int column_index)
{
    ImGuiState& g = *GImGui;
    ImGuiWindow* window = GetCurrentWindow();
    if (column_index < 0)
        column_index = window->DC.ColumnsCurrent;

    if (g.ActiveId)
    {
        const ImGuiID column_id = window->DC.ColumnsSetID + ImGuiID(column_index);
        if (g.ActiveId == column_id)
            return GetDraggedColumnOffset(column_index);
    }

    // Read from cache
    IM_ASSERT(column_index < (int)window->DC.ColumnsOffsetsT.size());
    const float t = window->DC.ColumnsOffsetsT[column_index];

    const float min_x = window->DC.ColumnsStartX;
    const float max_x = window->Size.x - (g.Style.ScrollbarWidth);// - window->WindowPadding().x;
    const float offset = min_x + t * (max_x - min_x);
    return offset;
}

void ImGui::SetColumnOffset(int column_index, float offset)
{
    ImGuiState& g = *GImGui;
    ImGuiWindow* window = GetCurrentWindow();
    if (column_index < 0)
        column_index = window->DC.ColumnsCurrent;

    IM_ASSERT(column_index < (int)window->DC.ColumnsOffsetsT.size());
    const ImGuiID column_id = window->DC.ColumnsSetID + ImGuiID(column_index);

    const float min_x = window->DC.ColumnsStartX;
    const float max_x = window->Size.x - (g.Style.ScrollbarWidth);// - window->WindowPadding().x;
    const float t = (offset - min_x) / (max_x - min_x);
    window->DC.StateStorage->SetFloat(column_id, t);
    window->DC.ColumnsOffsetsT[column_index] = t;
}

float ImGui::GetColumnWidth(int column_index)
{
    ImGuiWindow* window = GetCurrentWindow();
    if (column_index < 0)
        column_index = window->DC.ColumnsCurrent;

    const float w = GetColumnOffset(column_index+1) - GetColumnOffset(column_index);
    return w;
}

static void PushColumnClipRect(int column_index)
{
    ImGuiWindow* window = GetCurrentWindow();
    if (column_index < 0)
        column_index = window->DC.ColumnsCurrent;

    const float x1 = window->Pos.x + ImGui::GetColumnOffset(column_index) - 1;
    const float x2 = window->Pos.x + ImGui::GetColumnOffset(column_index+1) - 1;
    PushClipRect(ImVec4(x1,-FLT_MAX,x2,+FLT_MAX));
}

void ImGui::Columns(int columns_count, const char* id, bool border)
{
    ImGuiState& g = *GImGui;
    ImGuiWindow* window = GetCurrentWindow();

    if (window->DC.ColumnsCount != 1)
    {
        if (window->DC.ColumnsCurrent != 0)
            ItemSize(ImVec2(0,0));   // Advance to column 0
        ImGui::PopItemWidth();
        PopClipRect();

        window->DC.ColumnsCellMaxY = ImMax(window->DC.ColumnsCellMaxY, window->DC.CursorPos.y);
        window->DC.CursorPos.y = window->DC.ColumnsCellMaxY;
    }

    // Draw columns borders and handle resize at the time of "closing" a columns set
    if (window->DC.ColumnsCount != columns_count && window->DC.ColumnsCount != 1 && window->DC.ColumnsShowBorders && !window->SkipItems)
    {
        const float y1 = window->DC.ColumnsStartPos.y;
        const float y2 = window->DC.CursorPos.y;
        for (int i = 1; i < window->DC.ColumnsCount; i++)
        {
            float x = window->Pos.x + GetColumnOffset(i);
            
            const ImGuiID column_id = window->DC.ColumnsSetID + ImGuiID(i);
            const ImRect column_rect(ImVec2(x-4,y1),ImVec2(x+4,y2));

            if (IsClippedEx(column_rect, &column_id, false))
                continue;

            bool hovered, held;
            ButtonBehavior(column_rect, column_id, &hovered, &held, true);
            if (hovered || held)
                g.MouseCursor = ImGuiMouseCursor_ResizeEW;

            // Draw before resize so our items positioning are in sync with the line being drawn
            const ImU32 col = window->Color(held ? ImGuiCol_ColumnActive : hovered ? ImGuiCol_ColumnHovered : ImGuiCol_Column);
            const float xi = (float)(int)x;
            window->DrawList->AddLine(ImVec2(xi+0.5f, y1+1.0f), ImVec2(xi+0.5f, y2), col);

            if (held)
            {
                if (g.ActiveIdIsJustActivated)
                    g.ActiveClickDeltaToCenter.x = x - g.IO.MousePos.x;

                x = GetDraggedColumnOffset(i);
                SetColumnOffset(i, x);
            }
        }
    }

    // Set state for first column
    ImGui::PushID(0x11223344); // Differentiate column ID with an arbitrary/random prefix for cases where users name their columns set the same as another non-scope widget
    window->DC.ColumnsSetID = window->GetID(id ? id : "");
    ImGui::PopID();
    window->DC.ColumnsCurrent = 0;
    window->DC.ColumnsCount = columns_count;
    window->DC.ColumnsShowBorders = border;
    window->DC.ColumnsStartPos = window->DC.CursorPos;
    window->DC.ColumnsCellMinY = window->DC.ColumnsCellMaxY = window->DC.CursorPos.y;
    window->DC.ColumnsOffsetX = 0.0f;
    window->DC.CursorPos.x = (float)(int)(window->Pos.x + window->DC.ColumnsStartX + window->DC.ColumnsOffsetX);

    if (window->DC.ColumnsCount != 1)
    {
        // Cache column offsets
        window->DC.ColumnsOffsetsT.resize((size_t)columns_count + 1);
        for (int column_index = 0; column_index < columns_count + 1; column_index++)
        {
            const ImGuiID column_id = window->DC.ColumnsSetID + ImGuiID(column_index);
            RegisterAliveId(column_id);
            const float default_t = column_index / (float)window->DC.ColumnsCount;
            const float t = window->DC.StateStorage->GetFloat(column_id, default_t);      // Cheaply store our floating point value inside the integer (could store an union into the map?)
            window->DC.ColumnsOffsetsT[column_index] = t;
        }

        PushColumnClipRect();
        ImGui::PushItemWidth(ImGui::GetColumnWidth() * 0.65f);
    }
    else
    {
        window->DC.ColumnsOffsetsT.resize(2);
        window->DC.ColumnsOffsetsT[0] = 0.0f;
        window->DC.ColumnsOffsetsT[1] = 1.0f;
    }
}


inline void ImGui::Indent()
{
    ImGuiState& g = *GImGui;
    ImGuiWindow* window = GetCurrentWindow();
    window->DC.ColumnsStartX += g.Style.IndentSpacing;
    window->DC.CursorPos.x = window->Pos.x + window->DC.ColumnsStartX + window->DC.ColumnsOffsetX;
}

inline void ImGui::Unindent()
{
    ImGuiState& g = *GImGui;
    ImGuiWindow* window = GetCurrentWindow();
    window->DC.ColumnsStartX -= g.Style.IndentSpacing;
    window->DC.CursorPos.x = window->Pos.x + window->DC.ColumnsStartX + window->DC.ColumnsOffsetX;
}

void ImGui::TreePush(const char* str_id)
{
    ImGuiWindow* window = GetCurrentWindow();
    ImGui::Indent();
    window->DC.TreeDepth++;
    PushID(str_id ? str_id : "#TreePush");
}

void ImGui::TreePush(const void* ptr_id)
{
    ImGuiWindow* window = GetCurrentWindow();
    ImGui::Indent();
    window->DC.TreeDepth++;
    PushID(ptr_id ? ptr_id : (const void*)"#TreePush");
}

void ImGui::TreePop()
{
    ImGuiWindow* window = GetCurrentWindow();
    ImGui::Unindent();
    window->DC.TreeDepth--;
    PopID();
}

void ImGui::Value(const char* prefix, bool b)
{
    ImGui::Text("%s: %s", prefix, (b ? "true" : "false"));
}

void ImGui::Value(const char* prefix, int v)
{
    ImGui::Text("%s: %d", prefix, v);
}

void ImGui::Value(const char* prefix, unsigned int v)
{
    ImGui::Text("%s: %d", prefix, v);
}

void ImGui::Value(const char* prefix, float v, const char* float_format)
{
    if (float_format)
    {
        char fmt[64];
        ImFormatString(fmt, IM_ARRAYSIZE(fmt), "%%s: %s", float_format);
        ImGui::Text(fmt, prefix, v);
    }
    else
    {
        ImGui::Text("%s: %.3f", prefix, v);
    }
}

void ImGui::Color(const char* prefix, const ImVec4& v)
{
    ImGui::Text("%s: (%.2f,%.2f,%.2f,%.2f)", prefix, v.x, v.y, v.z, v.w);
    ImGui::SameLine();
    ImGui::ColorButton(v, true);
}

void ImGui::Color(const char* prefix, unsigned int v)
{
    ImGui::Text("%s: %08X", prefix, v);
    ImGui::SameLine();

    ImVec4 col;
    col.x = (float)((v >> 0) & 0xFF) / 255.0f;
    col.y = (float)((v >> 8) & 0xFF) / 255.0f;
    col.z = (float)((v >> 16) & 0xFF) / 255.0f;
    col.w = (float)((v >> 24) & 0xFF) / 255.0f;
    ImGui::ColorButton(col, true);
}

//-----------------------------------------------------------------------------
// ImDrawList
//-----------------------------------------------------------------------------

static ImVec4 GNullClipRect(-9999.0f,-9999.0f, +9999.0f, +9999.0f);

void ImDrawList::Clear()
{
    commands.resize(0);
    vtx_buffer.resize(0);
    vtx_write = NULL;
    clip_rect_stack.resize(0);
    texture_id_stack.resize(0);
}

void ImDrawList::ClearFreeMemory()
{
    commands.clear();
    vtx_buffer.clear();
    vtx_write = NULL;
    clip_rect_stack.clear();
    texture_id_stack.clear();
}

void ImDrawList::AddDrawCmd()
{
    ImDrawCmd draw_cmd;
    draw_cmd.vtx_count = 0;
    draw_cmd.clip_rect = clip_rect_stack.empty() ? GNullClipRect : clip_rect_stack.back();
    draw_cmd.texture_id = texture_id_stack.empty() ? NULL : texture_id_stack.back();
    draw_cmd.user_callback = NULL;
    draw_cmd.user_callback_data = NULL;

    IM_ASSERT(draw_cmd.clip_rect.x <= draw_cmd.clip_rect.z && draw_cmd.clip_rect.y <= draw_cmd.clip_rect.w);
    commands.push_back(draw_cmd);
}

void ImDrawList::AddCallback(ImDrawCallback callback, void* callback_data)
{
    ImDrawCmd* current_cmd = commands.empty() ? NULL : &commands.back();
    if (!current_cmd || current_cmd->vtx_count != 0 || current_cmd->user_callback != NULL)
    {
        AddDrawCmd();
        current_cmd = &commands.back();
    }
    current_cmd->user_callback = callback;
    current_cmd->user_callback_data = callback_data;

    // Force a new command after us
    // We function this way so that the most common calls (AddLine, AddRect..) always have a command to add to without doing any check.
    AddDrawCmd();
}

void ImDrawList::UpdateClipRect()
{
    ImDrawCmd* current_cmd = commands.empty() ? NULL : &commands.back();
    if (!current_cmd || (current_cmd->vtx_count != 0) || current_cmd->user_callback != NULL)
    {
        AddDrawCmd();
    }
    else
    {
        current_cmd->clip_rect = clip_rect_stack.empty() ? GNullClipRect : clip_rect_stack.back();
    }
}

// Scissoring. The values in clip_rect are x1, y1, x2, y2.
void ImDrawList::PushClipRect(const ImVec4& clip_rect)
{
    clip_rect_stack.push_back(clip_rect);
    UpdateClipRect();
}

void ImDrawList::PushClipRectFullScreen()
{
    PushClipRect(GNullClipRect);

    // This would be more correct but we're not supposed to access ImGuiState from here?
    //ImGuiState& g = *GImGui;
    //PushClipRect(GetVisibleRect());
}

void ImDrawList::PopClipRect()
{
    IM_ASSERT(clip_rect_stack.size() > 0);
    clip_rect_stack.pop_back();
    UpdateClipRect();
}

void ImDrawList::UpdateTextureID()
{
    ImDrawCmd* current_cmd = commands.empty() ? NULL : &commands.back();
    const ImTextureID texture_id = texture_id_stack.empty() ? NULL : texture_id_stack.back();
    if (!current_cmd || (current_cmd->vtx_count != 0 && current_cmd->texture_id != texture_id) || current_cmd->user_callback != NULL)
    {
        AddDrawCmd();
    }
    else
    {
        current_cmd->texture_id = texture_id;
    }
}

void ImDrawList::PushTextureID(const ImTextureID& texture_id)
{
    texture_id_stack.push_back(texture_id);
    UpdateTextureID();
}

void ImDrawList::PopTextureID()
{
    IM_ASSERT(texture_id_stack.size() > 0);
    texture_id_stack.pop_back();
    UpdateTextureID();
}

void ImDrawList::PrimReserve(unsigned int vtx_count)
{
    ImDrawCmd& draw_cmd = commands.back();
    draw_cmd.vtx_count += vtx_count;

    size_t vtx_buffer_size = vtx_buffer.size();
    vtx_buffer.resize(vtx_buffer_size + vtx_count);
    vtx_write = &vtx_buffer[vtx_buffer_size];
}

void ImDrawList::PrimRectUV(const ImVec2& a, const ImVec2& c, const ImVec2& uv_a, const ImVec2& uv_c, ImU32 col)
{
    const ImVec2 b(c.x, a.y);
    const ImVec2 d(a.x, c.y);
    const ImVec2 uv_b(uv_c.x, uv_a.y);
    const ImVec2 uv_d(uv_a.x, uv_c.y);
    vtx_write[0].pos = a; vtx_write[0].uv = uv_a; vtx_write[0].col = col;
    vtx_write[1].pos = b; vtx_write[1].uv = uv_b; vtx_write[1].col = col;
    vtx_write[2].pos = c; vtx_write[2].uv = uv_c; vtx_write[2].col = col;
    vtx_write[3].pos = a; vtx_write[3].uv = uv_a; vtx_write[3].col = col;
    vtx_write[4].pos = c; vtx_write[4].uv = uv_c; vtx_write[4].col = col;
    vtx_write[5].pos = d; vtx_write[5].uv = uv_d; vtx_write[5].col = col;
    vtx_write += 6;
}

static ImVector<ImVec2> GTempPolyData;

void ImDrawList::AddPolyline(const ImVec2* points, const int points_count, ImU32 col, float thickness, bool closed)
{
    (void)thickness; // Unsupported

    if (points_count < 2)
        return;

    const ImVec2 uv = GImGui->FontTexUvWhitePixel;

    int start = 0, count = points_count;
    if (!closed)
    {
        start = 1;
        count = points_count-1;
    }

    const bool aa_enabled = true;//!ImGui::GetIO().KeyCtrl;
    if (aa_enabled)
    {
        // Anti-aliased stroke
        const float aa_size = 1.0f;

        // Temporary buffer
        GTempPolyData.resize(points_count * 3);
        ImVec2* temp_inner = &GTempPolyData[0];
        ImVec2* temp_outer = &GTempPolyData[points_count];
        ImVec2* temp_normals = &GTempPolyData[points_count * 2];

        for (int i = 0; i < count; i++)
        {
            const int ni = (i+1) < points_count ? i+1 : 0; 
            const ImVec2& v0 = points[i];
            const ImVec2& v1 = points[ni];
            ImVec2 diff = v1 - v0;
            float d = ImLengthSqr(diff);
            if (d > 0)
                diff *= 1.0f/sqrtf(d);
            temp_normals[i].x = diff.y;
            temp_normals[i].y = -diff.x;
        }

        if (!closed)
        {
            temp_normals[points_count-1] = temp_normals[points_count-2];
            temp_outer[0] = points[0] + temp_normals[0]*aa_size;
            temp_inner[0] = points[0] - temp_normals[0]*aa_size;
            temp_outer[points_count-1] = points[points_count-1] + temp_normals[points_count-1]*aa_size;
            temp_inner[points_count-1] = points[points_count-1] - temp_normals[points_count-1]*aa_size;
        }

        for (int i = start; i < count; i++)
        {
            const int ni = (i+1) < points_count ? i+1 : 0;
            const ImVec2& dl0 = temp_normals[i];
            const ImVec2& dl1 = temp_normals[ni];
            ImVec2 dm = (dl0 + dl1) * 0.5f;
            float dmr2 = dm.x*dm.x + dm.y*dm.y;
            if (dmr2 > 0.000001f)
            {
                float scale = 1.0f / dmr2;
                if (scale > 100.0f) scale = 100.0f;
                dm *= scale;
            }
            dm *= aa_size;
            temp_outer[ni] = points[ni] + dm;
            temp_inner[ni] = points[ni] - dm;
        }

        const ImU32 col_trans = col & 0x00ffffff;
        const int vertex_count = count*12;
        PrimReserve(vertex_count);

        // Stroke
        for (int i = 0; i < count; i++)
        {
            const int ni = (i+1) < points_count ? i+1 : 0;
            PrimVtx(points[ni], uv, col);
            PrimVtx(points[i], uv, col);
            PrimVtx(temp_outer[i], uv, col_trans);

            PrimVtx(temp_outer[i], uv, col_trans);
            PrimVtx(temp_outer[ni], uv, col_trans);
            PrimVtx(points[ni], uv, col);

            PrimVtx(temp_inner[ni], uv, col_trans);
            PrimVtx(temp_inner[i], uv, col_trans);
            PrimVtx(points[i], uv, col);

            PrimVtx(points[i], uv, col);
            PrimVtx(points[ni], uv, col);
            PrimVtx(temp_inner[ni], uv, col_trans);
        }
    }
    else
    {
        // Non Anti-aliased Stroke
        const int vertex_count = count*6;
        PrimReserve(vertex_count);

        for (int i = 0; i < count; i++)
        {
            const int ni = (i+1) < points_count ? i+1 : 0; 
            const ImVec2& v0 = points[i];
            const ImVec2& v1 = points[ni];
            ImVec2 diff = v1 - v0;
            float d = ImLengthSqr(diff);
            if (d > 0)
                diff *= 1.0f / sqrtf(d);

            const float dx = diff.x * (thickness * 0.5f);
            const float dy = diff.y * (thickness * 0.5f);

            const ImVec2 pa(v0.x + dy, v0.y - dx);
            const ImVec2 pb(v1.x + dy, v1.y - dx);
            const ImVec2 pc(v1.x - dy, v1.y + dx);
            const ImVec2 pd(v0.x - dy, v0.y + dx);
            PrimVtx(pa, uv, col);
            PrimVtx(pb, uv, col);
            PrimVtx(pc, uv, col);
            PrimVtx(pa, uv, col);
            PrimVtx(pc, uv, col);
            PrimVtx(pd, uv, col);
        }
    }
}

void ImDrawList::AddConvexPolyFilled(const ImVec2* points, const int points_count, ImU32 col)
{
    const ImVec2 uv = GImGui->FontTexUvWhitePixel;

    const bool aa_enabled = true;//!ImGui::GetIO().KeyCtrl;
    if (aa_enabled)
    {
        // Anti-aliased Fill
        const float aa_size = 1.0f;

        // Temporary buffer
        GTempPolyData.resize(points_count * 3);
        ImVec2* temp_inner = &GTempPolyData[0];
        ImVec2* temp_outer = &GTempPolyData[points_count];
        ImVec2* temp_normals = &GTempPolyData[points_count * 2];
        for (int i = 0, j = points_count-1; i < points_count; j=i++)
        {
            const ImVec2& v0 = points[j];
            const ImVec2& v1 = points[i];
            ImVec2 diff = v1 - v0;
            float d = ImLengthSqr(diff);
            if (d > 0)
                diff *= 1.0f/sqrtf(d);
            temp_normals[j].x = diff.y;
            temp_normals[j].y = -diff.x;
        }

        for (int i = 0, j = points_count-1; i < points_count; j=i++)
        {
            const ImVec2& dl0 = temp_normals[j];
            const ImVec2& dl1 = temp_normals[i];
            ImVec2 dm = (dl0 + dl1) * 0.5f;
            float dmr2 = dm.x*dm.x + dm.y*dm.y;
            if (dmr2 > 0.000001f)
            {
                float scale = 1.0f / dmr2;
                if (scale > 100.0f) scale = 100.0f;
                dm *= scale;
            }
            dm *= aa_size*0.5f;
            temp_outer[i] = points[i] + dm;
            temp_inner[i] = points[i] - dm;
        }

        const ImU32 col_trans = col & 0x00ffffff;
        const int vertex_count = (points_count-2)*3 + points_count*6;
        PrimReserve(vertex_count);

        // Fill
        for (int i = 2; i < points_count; i++)
        {
            PrimVtx(temp_inner[0], uv, col);
            PrimVtx(temp_inner[i-1], uv, col);
            PrimVtx(temp_inner[i], uv, col);
        }

        // AA fringe
        for (int i = 0, j = points_count-1; i < points_count; j=i++)
        {
            PrimVtx(temp_inner[i], uv, col);
            PrimVtx(temp_inner[j], uv, col);
            PrimVtx(temp_outer[j], uv, col_trans);

            PrimVtx(temp_outer[j], uv, col_trans);
            PrimVtx(temp_outer[i], uv, col_trans);
            PrimVtx(temp_inner[i], uv, col);
        }
    }
    else
    {
        // Non Anti-aliased Fill
        const int vertex_count = (points_count-2)*3;
        PrimReserve(vertex_count);
        for (int i = 2; i < points_count; i++)
        {
            PrimVtx(points[0], uv, col);
            PrimVtx(points[i-1], uv, col);
            PrimVtx(points[i], uv, col);
        }
    }
}

void ImDrawList::ClearPath()
{
    path.resize(0);
}

void ImDrawList::LineTo(const ImVec2& p)
{
    path.push_back(p);
}

void ImDrawList::ArcToFast(const ImVec2& centre, float radius, int amin, int amax)
{
    static ImVec2 circle_vtx[12];
    static bool circle_vtx_builds = false;
    const int circle_vtx_count = IM_ARRAYSIZE(circle_vtx);
    if (!circle_vtx_builds)
    {
        for (int i = 0; i < circle_vtx_count; i++)
        {
            const float a = ((float)i / (float)circle_vtx_count) * 2*PI;
            circle_vtx[i].x = cosf(a + PI);
            circle_vtx[i].y = sinf(a + PI);
        }
        circle_vtx_builds = true;
    }

    if (amin > amax) return;

    if (radius == 0.0f)
    {
        path.push_back(centre);
    }
    else
    {
        path.reserve(path.size() + (amax - amin + 1));
        for (int a = amin; a <= amax; a++)
            path.push_back(centre + circle_vtx[a % circle_vtx_count] * radius);
    }
}

void ImDrawList::ArcTo(const ImVec2& centre, float radius, float amin, float amax, int num_segments)
{
    if (radius == 0.0f)
    {
        path.push_back(centre);
    }
    path.reserve(path.size() + (num_segments + 1));
    for (int i = 0; i <= num_segments; i++)
    {
        const float a = amin + ((float)i / (float)num_segments) * (amax - amin);
        path.push_back(centre + ImVec2(cosf(a + PI) * radius, sinf(a + PI) * radius));
    }
}

void ImDrawList::Fill(ImU32 col)
{
    AddConvexPolyFilled(&path[0], (int)path.size(), col);
    ClearPath();
}

void ImDrawList::Stroke(ImU32 col, float thickness, bool closed)
{
    // Remove duplicates
    AddPolyline(&path[0], (int)path.size(), col, thickness, closed);
    ClearPath();
}

void ImDrawList::Rect(const ImVec2& a, const ImVec2& b, float rounding, int rounding_corners)
{
    float r = rounding;
    r = ImMin(r, fabsf(b.x-a.x) * ( ((rounding_corners&(1|2))==(1|2)) || ((rounding_corners&(4|8))==(4|8)) ? 0.5f : 1.0f ) - 1.0f);
    r = ImMin(r, fabsf(b.y-a.y) * ( ((rounding_corners&(1|8))==(1|8)) || ((rounding_corners&(2|4))==(2|4)) ? 0.5f : 1.0f ) - 1.0f);

    if (r == 0.0f || rounding_corners == 0)
    {
        LineTo(ImVec2(a.x,a.y));
        LineTo(ImVec2(b.x,a.y));
        LineTo(ImVec2(b.x,b.y));
        LineTo(ImVec2(a.x,b.y));
    }
    else
    {
        const float r0 = (rounding_corners & 1) ? r : 0.0f;
        const float r1 = (rounding_corners & 2) ? r : 0.0f;
        const float r2 = (rounding_corners & 4) ? r : 0.0f;
        const float r3 = (rounding_corners & 8) ? r : 0.0f;
        ArcToFast(ImVec2(a.x+r0,a.y+r0), r0, 0, 3);
        ArcToFast(ImVec2(b.x-r1,a.y+r1), r1, 3, 6);
        ArcToFast(ImVec2(b.x-r2,b.y-r2), r2, 6, 9);
        ArcToFast(ImVec2(a.x+r3,b.y-r3), r3, 9, 12);
    }
}

void ImDrawList::AddLine(const ImVec2& a, const ImVec2& b, ImU32 col, float thickness)
{
    if ((col >> 24) == 0)
        return;
    LineTo(a);
    LineTo(b);
    Stroke(col, thickness, false);
}

void ImDrawList::AddRect(const ImVec2& a, const ImVec2& b, ImU32 col, float rounding, int rounding_corners)
{
    if ((col >> 24) == 0)
        return;
    Rect(a + ImVec2(0.5f,0.5f), b + ImVec2(0.5f,0.5f), rounding, rounding_corners);
    Stroke(col, 1.0f, true);
}

void ImDrawList::AddRectFilled(const ImVec2& a, const ImVec2& b, ImU32 col, float rounding, int rounding_corners)
{
    if ((col >> 24) == 0)
        return;
    Rect(a, b, rounding, rounding_corners);
    Fill(col);
}

void ImDrawList::AddTriangleFilled(const ImVec2& a, const ImVec2& b, const ImVec2& c, ImU32 col)
{
    if ((col >> 24) == 0)
        return;
    LineTo(a);
    LineTo(b);
    LineTo(c);
    Fill(col);
}

void ImDrawList::AddCircle(const ImVec2& centre, float radius, ImU32 col, int num_segments)
{
    if ((col >> 24) == 0)
        return;

    const float a_max = PI*2.0f * ((float)num_segments - 1.0f) / (float)num_segments;
    ArcTo(centre, radius, 0.0f, a_max, num_segments);
    Stroke(col, 1.0f, true);
}

void ImDrawList::AddCircleFilled(const ImVec2& centre, float radius, ImU32 col, int num_segments)
{
    if ((col >> 24) == 0)
        return;

    const float a_max = PI*2.0f * ((float)num_segments - 1.0f) / (float)num_segments;
    ArcTo(centre, radius, 0.0f, a_max, num_segments);
    Fill(col);
}

void ImDrawList::AddText(const ImFont* font, float font_size, const ImVec2& pos, ImU32 col, const char* text_begin, const char* text_end, float wrap_width, const ImVec2* cpu_clip_max)
{
    if ((col >> 24) == 0)
        return;

    if (text_end == NULL)
        text_end = text_begin + strlen(text_begin);
    if (text_begin == text_end)
        return;

    IM_ASSERT(font->ContainerAtlas->TexID == texture_id_stack.back());  // Use high-level ImGui::PushFont() or low-level ImDrawList::PushTextureId() to change font.

    // reserve vertices for worse case
    const unsigned int char_count = (unsigned int)(text_end - text_begin);
    const unsigned int vtx_count_max = char_count * 6;
    const size_t vtx_begin = vtx_buffer.size();
    PrimReserve(vtx_count_max);

    font->RenderText(font_size, pos, col, clip_rect_stack.back(), text_begin, text_end, this, wrap_width, cpu_clip_max);

    // give back unused vertices
    vtx_buffer.resize((size_t)(vtx_write - &vtx_buffer.front()));
    const size_t vtx_count = vtx_buffer.size() - vtx_begin;
    commands.back().vtx_count -= (unsigned int)(vtx_count_max - vtx_count);
    vtx_write -= (vtx_count_max - vtx_count);
}

void ImDrawList::AddImage(ImTextureID user_texture_id, const ImVec2& a, const ImVec2& b, const ImVec2& uv0, const ImVec2& uv1, ImU32 col)
{
    if ((col >> 24) == 0)
        return;

    // FIXME-OPT: This is wasting draw calls.
    const bool push_texture_id = texture_id_stack.empty() || user_texture_id != texture_id_stack.back();
    if (push_texture_id)
        PushTextureID(user_texture_id);

    PrimReserve(6);
    PrimRectUV(a, b, uv0, uv1, col);

    if (push_texture_id)
        PopTextureID();
}

//-----------------------------------------------------------------------------
// ImFontAtlias
//-----------------------------------------------------------------------------

struct ImFontAtlas::ImFontAtlasData
{
    // Input
    ImFont*             OutFont;        // Load into this font
    void*               TTFData;        // TTF data, we own the memory
    size_t              TTFDataSize;    // TTF data size, in bytes
    float               SizePixels;     // Desired output size, in pixels
    const ImWchar*      GlyphRanges;    // List of Unicode range (2 value per range, values are inclusive, zero-terminated list)
    int                 FontNo;         // Index of font within .TTF file (0)

    // Temporary Build Data
    stbtt_fontinfo      FontInfo;
    stbrp_rect*         Rects;
    stbtt_pack_range*   Ranges;
    int                 RangesCount;
};

ImFontAtlas::ImFontAtlas()
{
    TexID = NULL;
    TexPixelsAlpha8 = NULL;
    TexPixelsRGBA32 = NULL;
    TexWidth = TexHeight = 0;
    TexUvWhitePixel = ImVec2(0, 0);
}

ImFontAtlas::~ImFontAtlas()
{
    Clear();
}

void    ImFontAtlas::ClearInputData()
{
    for (size_t i = 0; i < InputData.size(); i++)
    {
        if (InputData[i]->TTFData)
            ImGui::MemFree(InputData[i]->TTFData);
        ImGui::MemFree(InputData[i]);
    }
    InputData.clear();
}

void    ImFontAtlas::ClearTexData()
{
    if (TexPixelsAlpha8)
        ImGui::MemFree(TexPixelsAlpha8);
    if (TexPixelsRGBA32)
        ImGui::MemFree(TexPixelsRGBA32);
    TexPixelsAlpha8 = NULL;
    TexPixelsRGBA32 = NULL;
}

void    ImFontAtlas::Clear()
{
    ClearInputData(); 
    ClearTexData();
    for (size_t i = 0; i < Fonts.size(); i++)
    {
        Fonts[i]->~ImFont();
        ImGui::MemFree(Fonts[i]);
    }
    Fonts.clear();
}

void ImGui::GetDefaultFontData(const void** fnt_data, unsigned int* fnt_size, const void** png_data, unsigned int* png_size)
{
    printf("GetDefaultFontData() is obsoleted in ImGui 1.30.\n");
    printf("Please use ImGui::GetIO().Fonts->GetTexDataAsRGBA32() or GetTexDataAsAlpha8() functions to retrieve uncompressed texture data.\n");
    if (fnt_data) *fnt_data = NULL;
    if (fnt_size) *fnt_size = 0;
    if (png_data) *png_data = NULL;
    if (png_size) *png_size = 0;
    IM_ASSERT(false);
}

void    ImFontAtlas::GetTexDataAsAlpha8(unsigned char** out_pixels, int* out_width, int* out_height, int* out_bytes_per_pixel)
{
    // Lazily build
    if (TexPixelsAlpha8 == NULL)
    {
        if (InputData.empty())
            AddFontDefault();
        Build();
    }

    *out_pixels = TexPixelsAlpha8;
    if (out_width) *out_width = TexWidth;
    if (out_height) *out_height = TexHeight;
    if (out_bytes_per_pixel) *out_bytes_per_pixel = 1;
}

void    ImFontAtlas::GetTexDataAsRGBA32(unsigned char** out_pixels, int* out_width, int* out_height, int* out_bytes_per_pixel)
{
    // Lazily convert to RGBA32 format
    // Although it is likely to be the most commonly used format, our font rendering is 8 bpp
    if (!TexPixelsRGBA32)
    {
        unsigned char* pixels;
        GetTexDataAsAlpha8(&pixels, NULL, NULL);
        TexPixelsRGBA32 = (unsigned int*)ImGui::MemAlloc((size_t)(TexWidth * TexHeight * 4));
        const unsigned char* src = pixels;
        unsigned int* dst = TexPixelsRGBA32;
        for (int n = TexWidth * TexHeight; n > 0; n--)
            *dst++ = ((unsigned int)(*src++) << 24) | 0x00FFFFFF;
    }

    *out_pixels = (unsigned char*)TexPixelsRGBA32;
    if (out_width) *out_width = TexWidth;
    if (out_height) *out_height = TexHeight;
    if (out_bytes_per_pixel) *out_bytes_per_pixel = 4;
}

static void GetDefaultCompressedFontDataTTF(const void** ttf_compressed_data, unsigned int* ttf_compressed_size);
static unsigned int stb_decompress_length(unsigned char *input);
static unsigned int stb_decompress(unsigned char *output, unsigned char *i, unsigned int length);

// Load embedded ProggyClean.ttf at size 13
ImFont* ImFontAtlas::AddFontDefault()
{
    unsigned int ttf_compressed_size;
    const void* ttf_compressed;
    GetDefaultCompressedFontDataTTF(&ttf_compressed, &ttf_compressed_size);
    ImFont* font = AddFontFromMemoryCompressedTTF(ttf_compressed, ttf_compressed_size, 13.0f, GetGlyphRangesDefault(), 0);
    font->DisplayOffset.y += 1;
    return font;
}

ImFont* ImFontAtlas::AddFontFromFileTTF(const char* filename, float size_pixels, const ImWchar* glyph_ranges, int font_no)
{
    void* data = NULL;
    size_t data_size = 0;
    if (!ImLoadFileToMemory(filename, "rb", (void**)&data, &data_size))
    {
        IM_ASSERT(0); // Could not load file.
        return NULL;
    }

    ImFont* font = AddFontFromMemoryTTF(data, (unsigned int)data_size, size_pixels, glyph_ranges, font_no);
    return font;
}

// NB: ownership of 'data' is given to ImFontAtlas which will clear it.
ImFont* ImFontAtlas::AddFontFromMemoryTTF(void* in_ttf_data, unsigned int in_ttf_data_size, float size_pixels, const ImWchar* glyph_ranges, int font_no)
{
    // Create new font
    ImFont* font = (ImFont*)ImGui::MemAlloc(sizeof(ImFont));
    new (font) ImFont();
    Fonts.push_back(font);

    // Add to build list
    ImFontAtlasData* data = (ImFontAtlasData*)ImGui::MemAlloc(sizeof(ImFontAtlasData));
    memset(data, 0, sizeof(ImFontAtlasData));
    data->OutFont = font;
    data->TTFData = in_ttf_data;
    data->TTFDataSize = in_ttf_data_size;
    data->SizePixels = size_pixels;
    data->GlyphRanges = glyph_ranges;
    data->FontNo = font_no;
    InputData.push_back(data);

    // Invalidate texture
    ClearTexData();

    return font;
}

ImFont* ImFontAtlas::AddFontFromMemoryCompressedTTF(const void* in_compressed_ttf_data, unsigned int in_compressed_ttf_data_size, float size_pixels, const ImWchar* glyph_ranges, int font_no)
{
    // Decompress
    const size_t buf_decompressed_size = stb_decompress_length((unsigned char*)in_compressed_ttf_data);
    unsigned char* buf_decompressed = (unsigned char *)ImGui::MemAlloc(buf_decompressed_size);
    stb_decompress(buf_decompressed, (unsigned char*)in_compressed_ttf_data, in_compressed_ttf_data_size);

    // Add
    ImFont* font = AddFontFromMemoryTTF(buf_decompressed, (unsigned int)buf_decompressed_size, size_pixels, glyph_ranges, font_no);
    return font;
}

bool    ImFontAtlas::Build()
{
    IM_ASSERT(InputData.size() > 0);

    TexID = NULL;
    TexWidth = TexHeight = 0;
    TexUvWhitePixel = ImVec2(0, 0);
    ClearTexData();

    // Initialize font information early (so we can error without any cleanup) + count glyphs
    int total_glyph_count = 0;
    int total_glyph_range_count = 0;
    for (size_t input_i = 0; input_i < InputData.size(); input_i++)
    {
        ImFontAtlasData& data = *InputData[input_i];
        IM_ASSERT(data.OutFont && !data.OutFont->IsLoaded());
        const int font_offset = stbtt_GetFontOffsetForIndex((unsigned char*)data.TTFData, data.FontNo);
        IM_ASSERT(font_offset >= 0);
        if (!stbtt_InitFont(&data.FontInfo, (unsigned char*)data.TTFData, font_offset)) 
            return false;

        if (!data.GlyphRanges)
            data.GlyphRanges = GetGlyphRangesDefault();
        for (const ImWchar* in_range = data.GlyphRanges; in_range[0] && in_range[1]; in_range += 2)
        {
            total_glyph_count += (in_range[1] - in_range[0]) + 1;
            total_glyph_range_count++;
        }
    }

    // Start packing
    TexWidth = (total_glyph_count > 1000) ? 1024 : 512;  // Width doesn't actually matters.
    TexHeight = 0;
    const int max_tex_height = 1024*32;
    stbtt_pack_context spc;
    int ret = stbtt_PackBegin(&spc, NULL, TexWidth, max_tex_height, 0, 1, NULL);
    IM_ASSERT(ret);
    stbtt_PackSetOversampling(&spc, 1, 1);

    // Pack our extra data rectangles first, so it will be on the upper-left corner of our texture (UV will have small values).
    ImVector<stbrp_rect> extra_rects;
    RenderCustomTexData(0, &extra_rects);
    stbrp_pack_rects((stbrp_context*)spc.pack_info, &extra_rects[0], (int)extra_rects.size());
    for (size_t i = 0; i < extra_rects.size(); i++)
        if (extra_rects[i].was_packed)
            TexHeight = ImMax(TexHeight, extra_rects[i].y + extra_rects[i].h);

    // Allocate packing character data and flag packed characters buffer as non-packed (x0=y0=x1=y1=0)
    int buf_packedchars_n = 0, buf_rects_n = 0, buf_ranges_n = 0;
    stbtt_packedchar* buf_packedchars = (stbtt_packedchar*)ImGui::MemAlloc(total_glyph_count * sizeof(stbtt_packedchar));
    stbrp_rect* buf_rects = (stbrp_rect*)ImGui::MemAlloc(total_glyph_count * sizeof(stbrp_rect));
    stbtt_pack_range* buf_ranges = (stbtt_pack_range*)ImGui::MemAlloc(total_glyph_range_count * sizeof(stbtt_pack_range));
    memset(buf_packedchars, 0, total_glyph_count * sizeof(stbtt_packedchar));
    memset(buf_rects, 0, total_glyph_count * sizeof(stbrp_rect));              // Unnecessary but let's clear this for the sake of sanity.
    memset(buf_ranges, 0, total_glyph_range_count * sizeof(stbtt_pack_range));

    // First font pass: pack all glyphs (no rendering at this point, we are working with glyph sizes only)
    for (size_t input_i = 0; input_i < InputData.size(); input_i++)
    {
        ImFontAtlasData& data = *InputData[input_i];

        // Setup ranges
        int glyph_count = 0;
        int glyph_ranges_count = 0;
        for (const ImWchar* in_range = data.GlyphRanges; in_range[0] && in_range[1]; in_range += 2)
        {
            glyph_count += (in_range[1] - in_range[0]) + 1;
            glyph_ranges_count++;
        }
        data.Ranges = buf_ranges + buf_ranges_n;
        data.RangesCount = glyph_ranges_count;
        buf_ranges_n += glyph_ranges_count;
        for (int i = 0; i < glyph_ranges_count; i++)
        {
            const ImWchar* in_range = &data.GlyphRanges[i * 2];
            stbtt_pack_range& range = data.Ranges[i];
            range.font_size = data.SizePixels;
            range.first_unicode_char_in_range = in_range[0];
            range.num_chars_in_range = (in_range[1] - in_range[0]) + 1;
            range.chardata_for_range = buf_packedchars + buf_packedchars_n;
            buf_packedchars_n += range.num_chars_in_range;
        }

        // Pack
        data.Rects = buf_rects + buf_rects_n;
        buf_rects_n += glyph_count;
        const int n = stbtt_PackFontRangesGatherRects(&spc, &data.FontInfo, data.Ranges, data.RangesCount, data.Rects);
        stbrp_pack_rects((stbrp_context*)spc.pack_info, data.Rects, n);

        // Extend texture height
        for (int i = 0; i < n; i++)
            if (data.Rects[i].was_packed)
                TexHeight = ImMax(TexHeight, data.Rects[i].y + data.Rects[i].h);
    }
    IM_ASSERT(buf_rects_n == total_glyph_count);
    IM_ASSERT(buf_packedchars_n == total_glyph_count);
    IM_ASSERT(buf_ranges_n == total_glyph_range_count);

    // Create texture
    TexHeight = ImUpperPowerOfTwo(TexHeight);
    TexPixelsAlpha8 = (unsigned char*)ImGui::MemAlloc(TexWidth * TexHeight);
    memset(TexPixelsAlpha8, 0, TexWidth * TexHeight);
    spc.pixels = TexPixelsAlpha8;
    spc.height = TexHeight;

    // Second pass: render characters
    for (size_t input_i = 0; input_i < InputData.size(); input_i++)
    {
        ImFontAtlasData& data = *InputData[input_i];
        ret = stbtt_PackFontRangesRenderIntoRects(&spc, &data.FontInfo, data.Ranges, data.RangesCount, data.Rects);
        data.Rects = NULL;
    }

    // End packing
    stbtt_PackEnd(&spc);
    ImGui::MemFree(buf_rects);
    buf_rects = NULL;

    // Third pass: setup ImFont and glyphs for runtime
    for (size_t input_i = 0; input_i < InputData.size(); input_i++)
    {
        ImFontAtlasData& data = *InputData[input_i];
        data.OutFont->ContainerAtlas = this;
        data.OutFont->FontSize = data.SizePixels;

        const float font_scale = stbtt_ScaleForPixelHeight(&data.FontInfo, data.SizePixels);
        int font_ascent, font_descent, font_line_gap;
        stbtt_GetFontVMetrics(&data.FontInfo, &font_ascent, &font_descent, &font_line_gap);

        const float uv_scale_x = 1.0f / TexWidth;
        const float uv_scale_y = 1.0f / TexHeight;
        const int character_spacing_x = 1;
        for (int i = 0; i < data.RangesCount; i++)
        {
            stbtt_pack_range& range = data.Ranges[i];
            for (int char_idx = 0; char_idx < range.num_chars_in_range; char_idx += 1)
            {
                const int codepoint = range.first_unicode_char_in_range + char_idx;
                const stbtt_packedchar& pc = range.chardata_for_range[char_idx];
                if (!pc.x0 && !pc.x1 && !pc.y0 && !pc.y1)
                    continue;

                data.OutFont->Glyphs.resize(data.OutFont->Glyphs.size() + 1);
                ImFont::Glyph& glyph = data.OutFont->Glyphs.back();
                glyph.Codepoint = (ImWchar)codepoint;
                glyph.Width = (signed short)pc.x1 - pc.x0 + 1;
                glyph.Height = (signed short)pc.y1 - pc.y0 + 1;
                glyph.XOffset = (signed short)(pc.xoff);
                glyph.YOffset = (signed short)(pc.yoff + (int)(font_ascent * font_scale));
                glyph.XAdvance = (signed short)(pc.xadvance + character_spacing_x);  // Bake spacing into XAdvance
                glyph.U0 = ((float)pc.x0 - 0.5f) * uv_scale_x;
                glyph.V0 = ((float)pc.y0 - 0.5f) * uv_scale_y;
                glyph.U1 = ((float)pc.x0 - 0.5f + glyph.Width) * uv_scale_x;
                glyph.V1 = ((float)pc.y0 - 0.5f + glyph.Height) * uv_scale_y;
            }
        }

        data.OutFont->BuildLookupTable();
    }

    // Cleanup temporaries
    ImGui::MemFree(buf_packedchars);
    ImGui::MemFree(buf_ranges);
    buf_packedchars = NULL;
    buf_ranges = NULL;
    ClearInputData();

    // Render into our custom data block
    RenderCustomTexData(1, &extra_rects);

    return true;
}

void ImFontAtlas::RenderCustomTexData(int pass, void* p_rects)
{
    // . = white layer, X = black layer, others are blank
    const int TEX_DATA_W = 90;
    const int TEX_DATA_H = 27;
    const char texture_data[TEX_DATA_W*TEX_DATA_H+1] =
    {
        "..-         -XXXXXXX-    X    -           X           -XXXXXXX          -          XXXXXXX"
        "..-         -X.....X-   X.X   -          X.X          -X.....X          -          X.....X"
        "---         -XXX.XXX-  X...X  -         X...X         -X....X           -           X....X"
        "X           -  X.X  - X.....X -        X.....X        -X...X            -            X...X"
        "XX          -  X.X  -X.......X-       X.......X       -X..X.X           -           X.X..X"
        "X.X         -  X.X  -XXXX.XXXX-       XXXX.XXXX       -X.X X.X          -          X.X X.X"
        "X..X        -  X.X  -   X.X   -          X.X          -XX   X.X         -         X.X   XX"
        "X...X       -  X.X  -   X.X   -    XX    X.X    XX    -      X.X        -        X.X      "
        "X....X      -  X.X  -   X.X   -   X.X    X.X    X.X   -       X.X       -       X.X       "
        "X.....X     -  X.X  -   X.X   -  X..X    X.X    X..X  -        X.X      -      X.X        "
        "X......X    -  X.X  -   X.X   - X...XXXXXX.XXXXXX...X -         X.X   XX-XX   X.X         "
        "X.......X   -  X.X  -   X.X   -X.....................X-          X.X X.X-X.X X.X          "
        "X........X  -  X.X  -   X.X   - X...XXXXXX.XXXXXX...X -           X.X..X-X..X.X           "
        "X.........X -XXX.XXX-   X.X   -  X..X    X.X    X..X  -            X...X-X...X            "
        "X..........X-X.....X-   X.X   -   X.X    X.X    X.X   -           X....X-X....X           "
        "X......XXXXX-XXXXXXX-   X.X   -    XX    X.X    XX    -          X.....X-X.....X          "
        "X...X..X    ---------   X.X   -          X.X          -          XXXXXXX-XXXXXXX          "
        "X..X X..X   -       -XXXX.XXXX-       XXXX.XXXX       ------------------------------------"
        "X.X  X..X   -       -X.......X-       X.......X       -    XX           XX    -           "
        "XX    X..X  -       - X.....X -        X.....X        -   X.X           X.X   -           "
        "      X..X          -  X...X  -         X...X         -  X..X           X..X  -           "
        "       XX           -   X.X   -          X.X          - X...XXXXXXXXXXXXX...X -           "
        "------------        -    X    -           X           -X.....................X-           "
        "                    ----------------------------------- X...XXXXXXXXXXXXX...X -           "
        "                                                      -  X..X           X..X  -           "
        "                                                      -   X.X           X.X   -           "
        "                                                      -    XX           XX    -           "
    };

    ImVector<stbrp_rect>& rects = *(ImVector<stbrp_rect>*)p_rects;
    if (pass == 0)
    {
        stbrp_rect r;
        memset(&r, 0, sizeof(r));
        r.w = (TEX_DATA_W*2)+1;
        r.h = TEX_DATA_H+1;
        rects.push_back(r);
    }
    else if (pass == 1)
    {
        // Copy pixels
        const stbrp_rect& r = rects[0];
        for (int y = 0, n = 0; y < TEX_DATA_H; y++)
            for (int x = 0; x < TEX_DATA_W; x++, n++)
            {
                const int offset0 = (int)(r.x + x) + (int)(r.y + y) * TexWidth;
                const int offset1 = offset0 + 1 + TEX_DATA_W;
                TexPixelsAlpha8[offset0] = texture_data[n] == '.' ? 0xFF : 0x00;
                TexPixelsAlpha8[offset1] = texture_data[n] == 'X' ? 0xFF : 0x00;
            }
        const ImVec2 tex_uv_scale(1.0f / TexWidth, 1.0f / TexHeight);
        TexUvWhitePixel = ImVec2(r.x + 0.5f, r.y + 0.5f) * tex_uv_scale;

        const ImVec2 cursor_datas[ImGuiMouseCursor_Count_][3] =
        {
            // Pos ........ Size ......... Offset ......
            { ImVec2(0,3),  ImVec2(12,19), ImVec2( 0, 0) }, // ImGuiMouseCursor_Arrow
            { ImVec2(13,0), ImVec2(7,16),  ImVec2( 4, 8) }, // ImGuiMouseCursor_TextInput
            { ImVec2(31,0), ImVec2(23,23), ImVec2(11,11) }, // ImGuiMouseCursor_Move
            { ImVec2(21,0), ImVec2( 9,23), ImVec2( 5,11) }, // ImGuiMouseCursor_ResizeNS
            { ImVec2(55,18),ImVec2(23, 9), ImVec2(11, 5) }, // ImGuiMouseCursor_ResizeEW
            { ImVec2(73,0), ImVec2(17,17), ImVec2( 9, 9) }, // ImGuiMouseCursor_ResizeNESW
            { ImVec2(55,0), ImVec2(17,17), ImVec2( 9, 9) }, // ImGuiMouseCursor_ResizeNWSE
        };

        for (int type = 0; type < ImGuiMouseCursor_Count_; type++)
        {
            ImGuiMouseCursorData& cursor_data = GImGui->MouseCursorData[type];
            ImVec2 pos = cursor_datas[type][0] + ImVec2((float)r.x, (float)r.y);
            const ImVec2 size = cursor_datas[type][1];
            cursor_data.Type = type;
            cursor_data.Size = size;
            cursor_data.Offset = cursor_datas[type][2];
            cursor_data.TexUvMin[0] = (pos) * tex_uv_scale;
            cursor_data.TexUvMax[0] = (pos + size) * tex_uv_scale;
            pos.x += TEX_DATA_W+1;
            cursor_data.TexUvMin[1] = (pos) * tex_uv_scale;
            cursor_data.TexUvMax[1] = (pos + size) * tex_uv_scale;
        }
    }
}

//-----------------------------------------------------------------------------
// ImFont
//-----------------------------------------------------------------------------

ImFont::ImFont()
{
    Scale = 1.0f;
    FallbackChar = (ImWchar)'?';
    Clear();
}

ImFont::~ImFont()
{
    // Invalidate active font so that the user gets a clear crash instead of a dangling pointer.
    // If you want to delete fonts you need to do it between Render() and NewFrame().
    ImGuiState& g = *GImGui;
    if (g.Font == this)
        g.Font = NULL;
    Clear();
}

void    ImFont::Clear()
{
    FontSize = 0.0f;
    DisplayOffset = ImVec2(-0.5f, 0.5f);
    ContainerAtlas = NULL;
    Glyphs.clear();
    FallbackGlyph = NULL;
    FallbackXAdvance = 0.0f;
    IndexXAdvance.clear();
    IndexLookup.clear();
}

// Retrieve list of range (2 int per range, values are inclusive)
const ImWchar*   ImFontAtlas::GetGlyphRangesDefault()
{
    static const ImWchar ranges[] =
    {
        0x0020, 0x00FF, // Basic Latin + Latin Supplement
        0,
    };
    return &ranges[0];
}

const ImWchar*  ImFontAtlas::GetGlyphRangesChinese()
{
    static const ImWchar ranges[] =
    {
        0x0020, 0x00FF, // Basic Latin + Latin Supplement
        0x3000, 0x30FF, // Punctuations, Hiragana, Katakana
        0x31F0, 0x31FF, // Katakana Phonetic Extensions
        0xFF00, 0xFFEF, // Half-width characters
        0x4e00, 0x9FAF, // CJK Ideograms
        0,
    };
    return &ranges[0];
}

const ImWchar*  ImFontAtlas::GetGlyphRangesJapanese()
{
    // Store the 1946 ideograms code points as successive offsets from the initial unicode codepoint 0x4E00. Each offset has an implicit +1.
    // This encoding helps us reduce the source code size.
    static const short offsets_from_0x4E00[] = 
    {
        -1,0,1,3,0,0,0,0,1,0,5,1,1,0,7,4,6,10,0,1,9,9,7,1,3,19,1,10,7,1,0,1,0,5,1,0,6,4,2,6,0,0,12,6,8,0,3,5,0,1,0,9,0,0,8,1,1,3,4,5,13,0,0,8,2,17,
        4,3,1,1,9,6,0,0,0,2,1,3,2,22,1,9,11,1,13,1,3,12,0,5,9,2,0,6,12,5,3,12,4,1,2,16,1,1,4,6,5,3,0,6,13,15,5,12,8,14,0,0,6,15,3,6,0,18,8,1,6,14,1,
        5,4,12,24,3,13,12,10,24,0,0,0,1,0,1,1,2,9,10,2,2,0,0,3,3,1,0,3,8,0,3,2,4,4,1,6,11,10,14,6,15,3,4,15,1,0,0,5,2,2,0,0,1,6,5,5,6,0,3,6,5,0,0,1,0,
        11,2,2,8,4,7,0,10,0,1,2,17,19,3,0,2,5,0,6,2,4,4,6,1,1,11,2,0,3,1,2,1,2,10,7,6,3,16,0,8,24,0,0,3,1,1,3,0,1,6,0,0,0,2,0,1,5,15,0,1,0,0,2,11,19,
        1,4,19,7,6,5,1,0,0,0,0,5,1,0,1,9,0,0,5,0,2,0,1,0,3,0,11,3,0,2,0,0,0,0,0,9,3,6,4,12,0,14,0,0,29,10,8,0,14,37,13,0,31,16,19,0,8,30,1,20,8,3,48,
        21,1,0,12,0,10,44,34,42,54,11,18,82,0,2,1,2,12,1,0,6,2,17,2,12,7,0,7,17,4,2,6,24,23,8,23,39,2,16,23,1,0,5,1,2,15,14,5,6,2,11,0,8,6,2,2,2,14,
        20,4,15,3,4,11,10,10,2,5,2,1,30,2,1,0,0,22,5,5,0,3,1,5,4,1,0,0,2,2,21,1,5,1,2,16,2,1,3,4,0,8,4,0,0,5,14,11,2,16,1,13,1,7,0,22,15,3,1,22,7,14,
        22,19,11,24,18,46,10,20,64,45,3,2,0,4,5,0,1,4,25,1,0,0,2,10,0,0,0,1,0,1,2,0,0,9,1,2,0,0,0,2,5,2,1,1,5,5,8,1,1,1,5,1,4,9,1,3,0,1,0,1,1,2,0,0,
        2,0,1,8,22,8,1,0,0,0,0,4,2,1,0,9,8,5,0,9,1,30,24,2,6,4,39,0,14,5,16,6,26,179,0,2,1,1,0,0,0,5,2,9,6,0,2,5,16,7,5,1,1,0,2,4,4,7,15,13,14,0,0,
        3,0,1,0,0,0,2,1,6,4,5,1,4,9,0,3,1,8,0,0,10,5,0,43,0,2,6,8,4,0,2,0,0,9,6,0,9,3,1,6,20,14,6,1,4,0,7,2,3,0,2,0,5,0,3,1,0,3,9,7,0,3,4,0,4,9,1,6,0,
        9,0,0,2,3,10,9,28,3,6,2,4,1,2,32,4,1,18,2,0,3,1,5,30,10,0,2,2,2,0,7,9,8,11,10,11,7,2,13,7,5,10,0,3,40,2,0,1,6,12,0,4,5,1,5,11,11,21,4,8,3,7,
        8,8,33,5,23,0,0,19,8,8,2,3,0,6,1,1,1,5,1,27,4,2,5,0,3,5,6,3,1,0,3,1,12,5,3,3,2,0,7,7,2,1,0,4,0,1,1,2,0,10,10,6,2,5,9,7,5,15,15,21,6,11,5,20,
        4,3,5,5,2,5,0,2,1,0,1,7,28,0,9,0,5,12,5,5,18,30,0,12,3,3,21,16,25,32,9,3,14,11,24,5,66,9,1,2,0,5,9,1,5,1,8,0,8,3,3,0,1,15,1,4,8,1,2,7,0,7,2,
        8,3,7,5,3,7,10,2,1,0,0,2,25,0,6,4,0,10,0,4,2,4,1,12,5,38,4,0,4,1,10,5,9,4,0,14,4,2,5,18,20,21,1,3,0,5,0,7,0,3,7,1,3,1,1,8,1,0,0,0,3,2,5,2,11,
        6,0,13,1,3,9,1,12,0,16,6,2,1,0,2,1,12,6,13,11,2,0,28,1,7,8,14,13,8,13,0,2,0,5,4,8,10,2,37,42,19,6,6,7,4,14,11,18,14,80,7,6,0,4,72,12,36,27,
        7,7,0,14,17,19,164,27,0,5,10,7,3,13,6,14,0,2,2,5,3,0,6,13,0,0,10,29,0,4,0,3,13,0,3,1,6,51,1,5,28,2,0,8,0,20,2,4,0,25,2,10,13,10,0,16,4,0,1,0,
        2,1,7,0,1,8,11,0,0,1,2,7,2,23,11,6,6,4,16,2,2,2,0,22,9,3,3,5,2,0,15,16,21,2,9,20,15,15,5,3,9,1,0,0,1,7,7,5,4,2,2,2,38,24,14,0,0,15,5,6,24,14,
        5,5,11,0,21,12,0,3,8,4,11,1,8,0,11,27,7,2,4,9,21,59,0,1,39,3,60,62,3,0,12,11,0,3,30,11,0,13,88,4,15,5,28,13,1,4,48,17,17,4,28,32,46,0,16,0,
        18,11,1,8,6,38,11,2,6,11,38,2,0,45,3,11,2,7,8,4,30,14,17,2,1,1,65,18,12,16,4,2,45,123,12,56,33,1,4,3,4,7,0,0,0,3,2,0,16,4,2,4,2,0,7,4,5,2,26,
        2,25,6,11,6,1,16,2,6,17,77,15,3,35,0,1,0,5,1,0,38,16,6,3,12,3,3,3,0,9,3,1,3,5,2,9,0,18,0,25,1,3,32,1,72,46,6,2,7,1,3,14,17,0,28,1,40,13,0,20,
        15,40,6,38,24,12,43,1,1,9,0,12,6,0,6,2,4,19,3,7,1,48,0,9,5,0,5,6,9,6,10,15,2,11,19,3,9,2,0,1,10,1,27,8,1,3,6,1,14,0,26,0,27,16,3,4,9,6,2,23,
        9,10,5,25,2,1,6,1,1,48,15,9,15,14,3,4,26,60,29,13,37,21,1,6,4,0,2,11,22,23,16,16,2,2,1,3,0,5,1,6,4,0,0,4,0,0,8,3,0,2,5,0,7,1,7,3,13,2,4,10,
        3,0,2,31,0,18,3,0,12,10,4,1,0,7,5,7,0,5,4,12,2,22,10,4,2,15,2,8,9,0,23,2,197,51,3,1,1,4,13,4,3,21,4,19,3,10,5,40,0,4,1,1,10,4,1,27,34,7,21,
        2,17,2,9,6,4,2,3,0,4,2,7,8,2,5,1,15,21,3,4,4,2,2,17,22,1,5,22,4,26,7,0,32,1,11,42,15,4,1,2,5,0,19,3,1,8,6,0,10,1,9,2,13,30,8,2,24,17,19,1,4,
        4,25,13,0,10,16,11,39,18,8,5,30,82,1,6,8,18,77,11,13,20,75,11,112,78,33,3,0,0,60,17,84,9,1,1,12,30,10,49,5,32,158,178,5,5,6,3,3,1,3,1,4,7,6,
        19,31,21,0,2,9,5,6,27,4,9,8,1,76,18,12,1,4,0,3,3,6,3,12,2,8,30,16,2,25,1,5,5,4,3,0,6,10,2,3,1,0,5,1,19,3,0,8,1,5,2,6,0,0,0,19,1,2,0,5,1,2,5,
        1,3,7,0,4,12,7,3,10,22,0,9,5,1,0,2,20,1,1,3,23,30,3,9,9,1,4,191,14,3,15,6,8,50,0,1,0,0,4,0,0,1,0,2,4,2,0,2,3,0,2,0,2,2,8,7,0,1,1,1,3,3,17,11,
        91,1,9,3,2,13,4,24,15,41,3,13,3,1,20,4,125,29,30,1,0,4,12,2,21,4,5,5,19,11,0,13,11,86,2,18,0,7,1,8,8,2,2,22,1,2,6,5,2,0,1,2,8,0,2,0,5,2,1,0,
        2,10,2,0,5,9,2,1,2,0,1,0,4,0,0,10,2,5,3,0,6,1,0,1,4,4,33,3,13,17,3,18,6,4,7,1,5,78,0,4,1,13,7,1,8,1,0,35,27,15,3,0,0,0,1,11,5,41,38,15,22,6,
        14,14,2,1,11,6,20,63,5,8,27,7,11,2,2,40,58,23,50,54,56,293,8,8,1,5,1,14,0,1,12,37,89,8,8,8,2,10,6,0,0,0,4,5,2,1,0,1,1,2,7,0,3,3,0,4,6,0,3,2,
        19,3,8,0,0,0,4,4,16,0,4,1,5,1,3,0,3,4,6,2,17,10,10,31,6,4,3,6,10,126,7,3,2,2,0,9,0,0,5,20,13,0,15,0,6,0,2,5,8,64,50,3,2,12,2,9,0,0,11,8,20,
        109,2,18,23,0,0,9,61,3,0,28,41,77,27,19,17,81,5,2,14,5,83,57,252,14,154,263,14,20,8,13,6,57,39,38,
    };
    static int ranges_unpacked = false;
    static ImWchar ranges[8 + IM_ARRAYSIZE(offsets_from_0x4E00)*2 + 1] =
    {
        0x0020, 0x00FF, // Basic Latin + Latin Supplement
        0x3000, 0x30FF, // Punctuations, Hiragana, Katakana
        0x31F0, 0x31FF, // Katakana Phonetic Extensions
        0xFF00, 0xFFEF, // Half-width characters
    };
    if (!ranges_unpacked)
    {
        // Unpack
        int codepoint = 0x4e00;
        ImWchar* dst = &ranges[8];
        for (int n = 0; n < IM_ARRAYSIZE(offsets_from_0x4E00); n++, dst += 2)
            dst[0] = dst[1] = (ImWchar)(codepoint += (offsets_from_0x4E00[n] + 1));
        dst[0] = 0;
        ranges_unpacked = true;
    }
    return &ranges[0];
}

void ImFont::BuildLookupTable()
{
    int max_codepoint = 0;
    for (size_t i = 0; i != Glyphs.size(); i++)
        max_codepoint = ImMax(max_codepoint, (int)Glyphs[i].Codepoint);

    IndexXAdvance.clear();
    IndexXAdvance.resize((size_t)max_codepoint + 1);
    IndexLookup.clear();
    IndexLookup.resize((size_t)max_codepoint + 1);
    for (size_t i = 0; i < (size_t)max_codepoint + 1; i++)
    {
        IndexXAdvance[i] = -1.0f;
        IndexLookup[i] = -1;
    }
    for (size_t i = 0; i < Glyphs.size(); i++)
    {
        const size_t codepoint = (int)Glyphs[i].Codepoint;
        IndexXAdvance[codepoint] = Glyphs[i].XAdvance;
        IndexLookup[codepoint] = (int)i;
    }

    // Create a glyph to handle TAB
    // FIXME: Needs proper TAB handling but it needs to be contextualized (can arbitrary say that each string starts at "column 0"
    if (FindGlyph((unsigned short)' '))
    {
        if (Glyphs.back().Codepoint != '\t')   // So we can call this function multiple times
            Glyphs.resize(Glyphs.size() + 1);
        ImFont::Glyph& tab_glyph = Glyphs.back();
        tab_glyph = *FindGlyph((unsigned short)' ');
        tab_glyph.Codepoint = '\t';
        tab_glyph.XAdvance *= 4;
        IndexXAdvance[(size_t)tab_glyph.Codepoint] = (float)tab_glyph.XAdvance;
        IndexLookup[(size_t)tab_glyph.Codepoint] = (int)(Glyphs.size()-1);
    }

    FallbackGlyph = NULL;
    FallbackGlyph = FindGlyph(FallbackChar);
    FallbackXAdvance = FallbackGlyph ? FallbackGlyph->XAdvance : 0.0f;
    for (size_t i = 0; i < (size_t)max_codepoint + 1; i++)
        if (IndexXAdvance[i] < 0.0f)
            IndexXAdvance[i] = FallbackXAdvance;
}

void ImFont::SetFallbackChar(ImWchar c)
{
    FallbackChar = c;
    BuildLookupTable();
}

const ImFont::Glyph* ImFont::FindGlyph(unsigned short c) const
{
    if (c < (int)IndexLookup.size())
    {
        const int i = IndexLookup[c];
        if (i != -1)
            return &Glyphs[i];
    }
    return FallbackGlyph;
}

// Convert UTF-8 to 32-bits character, process single character input.
// Based on stb_from_utf8() from github.com/nothings/stb/
// We handle UTF-8 decoding error by skipping forward.
static int ImTextCharFromUtf8(unsigned int* out_char, const char* in_text, const char* in_text_end)
{
    unsigned int c = (unsigned int)-1;
    const unsigned char* str = (const unsigned char*)in_text;
    if (!(*str & 0x80))
    {
        c = (unsigned int)(*str++);
        *out_char = c;
        return 1;
    }
    if ((*str & 0xe0) == 0xc0) 
    {
        *out_char = 0;
        if (in_text_end && in_text_end - (const char*)str < 2) return 0; 
        if (*str < 0xc2) return 0;
        c = (unsigned int)((*str++ & 0x1f) << 6);
        if ((*str & 0xc0) != 0x80) return 0;
        c += (*str++ & 0x3f);
        *out_char = c;
        return 2;
    }
    if ((*str & 0xf0) == 0xe0) 
    {
        *out_char = 0;
        if (in_text_end && in_text_end - (const char*)str < 3) return 0;
        if (*str == 0xe0 && (str[1] < 0xa0 || str[1] > 0xbf)) return 0;
        if (*str == 0xed && str[1] > 0x9f) return 0; // str[1] < 0x80 is checked below
        c = (unsigned int)((*str++ & 0x0f) << 12);
        if ((*str & 0xc0) != 0x80) return 0;
        c += (unsigned int)((*str++ & 0x3f) << 6);
        if ((*str & 0xc0) != 0x80) return 0;
        c += (*str++ & 0x3f);
        *out_char = c;
        return 3;
    }
    if ((*str & 0xf8) == 0xf0) 
    {
        *out_char = 0;
        if (in_text_end && in_text_end - (const char*)str < 4) return 0;
        if (*str > 0xf4) return 0;
        if (*str == 0xf0 && (str[1] < 0x90 || str[1] > 0xbf)) return 0;
        if (*str == 0xf4 && str[1] > 0x8f) return 0; // str[1] < 0x80 is checked below
        c = (unsigned int)((*str++ & 0x07) << 18);
        if ((*str & 0xc0) != 0x80) return 0;
        c += (unsigned int)((*str++ & 0x3f) << 12);
        if ((*str & 0xc0) != 0x80) return 0;
        c += (unsigned int)((*str++ & 0x3f) << 6);
        if ((*str & 0xc0) != 0x80) return 0;
        c += (*str++ & 0x3f);
        // utf-8 encodings of values used in surrogate pairs are invalid
        if ((c & 0xFFFFF800) == 0xD800) return 0;
        *out_char = c;
        return 4;
    }
    *out_char = 0;
    return 0;
}

static ptrdiff_t ImTextStrFromUtf8(ImWchar* buf, size_t buf_size, const char* in_text, const char* in_text_end, const char** in_text_remaining)
{
    ImWchar* buf_out = buf;
    ImWchar* buf_end = buf + buf_size;
    while (buf_out < buf_end-1 && (!in_text_end || in_text < in_text_end) && *in_text)
    {
        unsigned int c;
        in_text += ImTextCharFromUtf8(&c, in_text, in_text_end);
        if (c == 0)
            break;
        if (c < 0x10000)    // FIXME: Losing characters that don't fit in 2 bytes
            *buf_out++ = (ImWchar)c;
    }
    *buf_out = 0;
    if (in_text_remaining)
        *in_text_remaining = in_text;
    return buf_out - buf;
}

static int ImTextCountCharsFromUtf8(const char* in_text, const char* in_text_end)
{
    int char_count = 0;
    while ((!in_text_end || in_text < in_text_end) && *in_text)
    {
        unsigned int c;
        in_text += ImTextCharFromUtf8(&c, in_text, in_text_end);
        if (c == 0)
            break;
        if (c < 0x10000)
            char_count++;
    }
    return char_count;
}

// Based on stb_to_utf8() from github.com/nothings/stb/
static int ImTextCharToUtf8(char* buf, size_t buf_size, unsigned int c)
{
    if (c)
    {
        size_t i = 0;
        size_t n = buf_size;
        if (c < 0x80) 
        {
            if (i+1 > n) return 0;
            buf[i++] = (char)c;
            return 1;
        } 
        else if (c < 0x800) 
        {
            if (i+2 > n) return 0;
            buf[i++] = (char)(0xc0 + (c >> 6));
            buf[i++] = (char)(0x80 + (c & 0x3f));
            return 2;
        }
        else if (c >= 0xdc00 && c < 0xe000)
        {
            return 0;
        } 
        else if (c >= 0xd800 && c < 0xdc00) 
        {
            if (i+4 > n) return 0;
            buf[i++] = (char)(0xf0 + (c >> 18));
            buf[i++] = (char)(0x80 + ((c >> 12) & 0x3f));
            buf[i++] = (char)(0x80 + ((c >> 6) & 0x3f));
            buf[i++] = (char)(0x80 + ((c ) & 0x3f));
            return 4;
        }
        //else if (c < 0x10000)
        {
            if (i+3 > n) return 0;
            buf[i++] = (char)(0xe0 + (c >> 12));
            buf[i++] = (char)(0x80 + ((c>> 6) & 0x3f));
            buf[i++] = (char)(0x80 + ((c ) & 0x3f));
            return 3;
        }
    }
    return 0;
}

static ptrdiff_t ImTextStrToUtf8(char* buf, size_t buf_size, const ImWchar* in_text, const ImWchar* in_text_end)
{
    char* buf_out = buf;
    const char* buf_end = buf + buf_size;
    while (buf_out < buf_end-1 && (!in_text_end || in_text < in_text_end) && *in_text)
    {
        buf_out += ImTextCharToUtf8(buf_out, (uintptr_t)(buf_end-buf_out-1), (unsigned int)*in_text);
        in_text++;
    }
    *buf_out = 0;
    return buf_out - buf;
}

static int ImTextCountUtf8BytesFromStr(const ImWchar* in_text, const ImWchar* in_text_end)
{
    int bytes_count = 0;
    while ((!in_text_end || in_text < in_text_end) && *in_text)
    {
        char dummy[5]; // FIXME-OPT
        bytes_count += ImTextCharToUtf8(dummy, 5, (unsigned int)*in_text);
        in_text++;
    }
    return bytes_count;
}

const char* ImFont::CalcWordWrapPositionA(float scale, const char* text, const char* text_end, float wrap_width) const
{
    // Simple word-wrapping for English, not full-featured. Please submit failing cases!
    // FIXME: Much possible improvements (don't cut things like "word !", "word!!!" but cut within "word,,,,", more sensible support for punctuations, support for Unicode punctuations, etc.)

    // For references, possible wrap point marked with ^
    //  "aaa bbb, ccc,ddd. eee   fff. ggg!"
    //      ^    ^    ^   ^   ^__    ^    ^

    // List of hardcoded separators: .,;!?'"

    // Skip extra blanks after a line returns (that includes not counting them in width computation)
    // e.g. "Hello    world" --> "Hello" "World"

    // Cut words that cannot possibly fit within one line.
    // e.g.: "The tropical fish" with ~5 characters worth of width --> "The tr" "opical" "fish"

    float line_width = 0.0f;
    float word_width = 0.0f;
    float blank_width = 0.0f;

    const char* word_end = text;
    const char* prev_word_end = NULL;
    bool inside_word = true;

    const char* s = text;
    while (s < text_end)
    {
        unsigned int c = (unsigned int)*s;
        const char* next_s;
        if (c < 0x80)
            next_s = s + 1;
        else
            next_s = s + ImTextCharFromUtf8(&c, s, text_end);
        if (c == 0)
            break;

        if (c == '\n')
        {
            line_width = word_width = blank_width = 0.0f;
            inside_word = true;
            s = next_s;
            continue;
        }

        const float char_width = ((size_t)c < IndexXAdvance.size()) ? IndexXAdvance[(size_t)c] * scale : FallbackXAdvance;
        if (ImCharIsSpace(c))
        {
            if (inside_word)
            {
                line_width += blank_width;
                blank_width = 0.0f;
            }
            blank_width += char_width;
            inside_word = false;
        }
        else
        {
            word_width += char_width;
            if (inside_word)
            {
                word_end = next_s;
            }
            else
            {
                prev_word_end = word_end;
                line_width += word_width + blank_width;
                word_width = blank_width = 0.0f;
            }

            // Allow wrapping after punctuation.
            inside_word = !(c == '.' || c == ',' || c == ';' || c == '!' || c == '?' || c == '\"');
        }

        // We ignore blank width at the end of the line (they can be skipped)
        if (line_width + word_width >= wrap_width)
        {
            // Words that cannot possibly fit within an entire line will be cut anywhere.
            if (word_width < wrap_width)
                s = prev_word_end ? prev_word_end : word_end;
            break;
        }

        s = next_s;
    }

    return s;
}

ImVec2 ImFont::CalcTextSizeA(float size, float max_width, float wrap_width, const char* text_begin, const char* text_end, const char** remaining) const
{
    if (!text_end)
        text_end = text_begin + strlen(text_begin); // FIXME-OPT: Need to avoid this.

    const float scale = size / FontSize;
    const float line_height = FontSize * scale;

    ImVec2 text_size = ImVec2(0,0);
    float line_width = 0.0f;

    const bool word_wrap_enabled = (wrap_width > 0.0f);
    const char* word_wrap_eol = NULL;

    const char* s = text_begin;
    while (s < text_end)
    {
        if (word_wrap_enabled)
        {
            // Calculate how far we can render. Requires two passes on the string data but keeps the code simple and not intrusive for what's essentially an uncommon feature.
            if (!word_wrap_eol)
            {
                word_wrap_eol = CalcWordWrapPositionA(scale, s, text_end, wrap_width - line_width);
                if (word_wrap_eol == s) // Wrap_width is too small to fit anything. Force displaying 1 character to minimize the height discontinuity.
                    word_wrap_eol++;    // +1 may not be a character start point in UTF-8 but it's ok because we use s >= word_wrap_eol below
            }

            if (s >= word_wrap_eol)
            {
                if (text_size.x < line_width)
                    text_size.x = line_width;
                text_size.y += line_height;
                line_width = 0.0f;
                word_wrap_eol = NULL;

                // Wrapping skips upcoming blanks
                while (s < text_end)
                {
                    const char c = *s;
                    if (ImCharIsSpace(c)) { s++; } else if (c == '\n') { s++; break; } else { break; }
                }
                continue;
            }
        }

        // Decode and advance source (handle unlikely UTF-8 decoding failure by skipping to the next byte)
        const char* prev_s = s;
        unsigned int c = (unsigned int)*s;
        if (c < 0x80)
        {
            s += 1;
        }
        else
        {
            s += ImTextCharFromUtf8(&c, s, text_end);
            if (c == 0)
                break;
        }
        
        if (c == '\n')
        {
            text_size.x = ImMax(text_size.x, line_width);
            text_size.y += line_height;
            line_width = 0.0f;
            continue;
        }
        
        const float char_width = ((size_t)c < IndexXAdvance.size()) ? IndexXAdvance[(size_t)c] * scale : FallbackXAdvance;
        if (line_width + char_width >= max_width)
        {
            s = prev_s;
            break;
        }

        line_width += char_width;
    }

    if (line_width > 0 || text_size.y == 0.0f)
    {
        if (text_size.x < line_width)
            text_size.x = line_width;
        text_size.y += line_height;
    }

    if (remaining)
        *remaining = s;

    return text_size;
}

ImVec2 ImFont::CalcTextSizeW(float size, float max_width, const ImWchar* text_begin, const ImWchar* text_end, const ImWchar** remaining) const
{
    if (!text_end)
        text_end = text_begin + ImStrlenW(text_begin);

    const float scale = size / FontSize;
    const float line_height = FontSize * scale;

    ImVec2 text_size = ImVec2(0,0);
    float line_width = 0.0f;

    const ImWchar* s = text_begin;
    while (s < text_end)
    {
        const unsigned int c = (unsigned int)(*s++);

        if (c == '\n')
        {
            text_size.x = ImMax(text_size.x, line_width);
            text_size.y += line_height;
            line_width = 0.0f;
            continue;
        }
        
        const float char_width = ((size_t)c < IndexXAdvance.size()) ? IndexXAdvance[(size_t)c] * scale : FallbackXAdvance;
        if (line_width + char_width >= max_width)
        {
            s--;
            break;
        }

        line_width += char_width;
    }

    if (line_width > 0 || text_size.y == 0.0f)
    {
        if (text_size.x < line_width)
            text_size.x = line_width;
        text_size.y += line_height;
    }

    if (remaining)
        *remaining = s;

    return text_size;
}

void ImFont::RenderText(float size, ImVec2 pos, ImU32 col, const ImVec4& clip_rect_ref, const char* text_begin, const char* text_end, ImDrawList* draw_list, float wrap_width, const ImVec2* cpu_clip_max) const
{
    if (!text_end)
        text_end = text_begin + strlen(text_begin);

    const float scale = size / FontSize;
    const float line_height = FontSize * scale;

    // Align to be pixel perfect
    pos.x = (float)(int)pos.x + DisplayOffset.x;
    pos.y = (float)(int)pos.y + DisplayOffset.y;

    const bool word_wrap_enabled = (wrap_width > 0.0f);
    const char* word_wrap_eol = NULL;

    ImVec4 clip_rect = clip_rect_ref;
    if (cpu_clip_max)
    {
        clip_rect.z = ImMin(clip_rect.z, cpu_clip_max->x);
        clip_rect.w = ImMin(clip_rect.w, cpu_clip_max->y);
    }
    float x = pos.x;
    float y = pos.y;

    ImDrawVert* out_vertices = draw_list->vtx_write;

    const char* s = text_begin;
    while (s < text_end)
    {
        if (word_wrap_enabled)
        {
            // Calculate how far we can render. Requires two passes on the string data but keeps the code simple and not intrusive for what's essentially an uncommon feature.
            if (!word_wrap_eol)
            {
                word_wrap_eol = CalcWordWrapPositionA(scale, s, text_end, wrap_width - (x - pos.x));
                if (word_wrap_eol == s) // Wrap_width is too small to fit anything. Force displaying 1 character to minimize the height discontinuity.
                    word_wrap_eol++;    // +1 may not be a character start point in UTF-8 but it's ok because we use s >= word_wrap_eol below
            }

            if (s >= word_wrap_eol)
            {
                x = pos.x;
                y += line_height;
                word_wrap_eol = NULL;

                // Wrapping skips upcoming blanks
                while (s < text_end)
                {
                    const char c = *s;
                    if (ImCharIsSpace(c)) { s++; } else if (c == '\n') { s++; break; } else { break; }
                }
                continue;
            }
        }

        // Decode and advance source (handle unlikely UTF-8 decoding failure by skipping to the next byte)
        unsigned int c = (unsigned int)*s;
        if (c < 0x80)
        {
            s += 1;
        }
        else
        {
            s += ImTextCharFromUtf8(&c, s, text_end);
            if (c == 0)
                break;
        }

        if (c == '\n')
        {
            x = pos.x;
            y += line_height;
            continue;
        }

        float char_width = 0.0f;
        if (const Glyph* glyph = FindGlyph((unsigned short)c))
        {
            char_width = glyph->XAdvance * scale;
            if (c != ' ' && c != '\t')
            {
                // Clipping on Y is more likely
                float y1 = (float)(y + glyph->YOffset * scale);
                float y2 = (float)(y1 + glyph->Height * scale);
                if (y1 <= clip_rect.w && y2 >= clip_rect.y)
                {
                    float x1 = (float)(x + glyph->XOffset * scale);
                    float x2 = (float)(x1 + glyph->Width * scale);
                    if (x1 <= clip_rect.z && x2 >= clip_rect.x)
                    {
                        // Render a character
                        float u1 = glyph->U0;
                        float v1 = glyph->V0;
                        float u2 = glyph->U1;
                        float v2 = glyph->V1;

                        // CPU side clipping used to fit text in their frame when the frame is too small. Only does clipping for axis aligned quad and in the "max" direction (bottom-right)
                        if (cpu_clip_max)
                        {
                            if (x2 > cpu_clip_max->x)
                            {
                                const float clip_tx = (cpu_clip_max->x - x1) / (x2 - x1);
                                x2 = cpu_clip_max->x;
                                u2 = u1 + clip_tx * (u2 - u1);
                            }
                            if (y2 > cpu_clip_max->y)
                            {
                                const float clip_ty = (cpu_clip_max->y - y1) / (y2 - y1);
                                y2 = cpu_clip_max->y;
                                v2 = v1 + clip_ty * (v2 - v1);
                            }
                        }

                        // NB: we are not calling PrimRectUV() here because non-inlined causes too much overhead in a debug build.
                        out_vertices[0].pos = ImVec2(x1, y1);
                        out_vertices[0].uv  = ImVec2(u1, v1);
                        out_vertices[0].col = col;

                        out_vertices[1].pos = ImVec2(x2, y1);
                        out_vertices[1].uv  = ImVec2(u2, v1);
                        out_vertices[1].col = col;

                        out_vertices[2].pos = ImVec2(x2, y2);
                        out_vertices[2].uv  = ImVec2(u2, v2);
                        out_vertices[2].col = col;

                        out_vertices[3] = out_vertices[0];
                        out_vertices[4] = out_vertices[2];

                        out_vertices[5].pos = ImVec2(x1, y2);
                        out_vertices[5].uv  = ImVec2(u1, v2);
                        out_vertices[5].col = col;

                        out_vertices += 6;
                    }
                }
            }
        }

        x += char_width;
    }

    draw_list->vtx_write = out_vertices;
}

//-----------------------------------------------------------------------------
// PLATFORM DEPENDANT HELPERS
//-----------------------------------------------------------------------------

#if defined(_MSC_VER) && !defined(IMGUI_DISABLE_WIN32_DEFAULT_CLIPBOARD_FUNCS)

#ifndef _WINDOWS_
#define WIN32_LEAN_AND_MEAN
#include <windows.h>
#endif

// Win32 API clipboard implementation
static const char* GetClipboardTextFn_DefaultImpl()
{
    static char* buf_local = NULL;
    if (buf_local)
    {
        ImGui::MemFree(buf_local);
        buf_local = NULL;
    }
    if (!OpenClipboard(NULL)) 
        return NULL;
    HANDLE wbuf_handle = GetClipboardData(CF_UNICODETEXT); 
    if (wbuf_handle == NULL)
        return NULL;
    if (ImWchar* wbuf_global = (ImWchar*)GlobalLock(wbuf_handle))
    {
        int buf_len = ImTextCountUtf8BytesFromStr(wbuf_global, NULL) + 1;
        buf_local = (char*)ImGui::MemAlloc(buf_len * sizeof(char));
        ImTextStrToUtf8(buf_local, buf_len, wbuf_global, NULL);
    }
    GlobalUnlock(wbuf_handle); 
    CloseClipboard(); 
    return buf_local;
}

// Win32 API clipboard implementation
static void SetClipboardTextFn_DefaultImpl(const char* text)
{
    if (!OpenClipboard(NULL))
        return;

    const int wbuf_length = ImTextCountCharsFromUtf8(text, NULL) + 1;
    HGLOBAL wbuf_handle = GlobalAlloc(GMEM_MOVEABLE, (SIZE_T)wbuf_length * sizeof(ImWchar)); 
    if (wbuf_handle == NULL)
        return;
    ImWchar* wbuf_global = (ImWchar*)GlobalLock(wbuf_handle); 
    ImTextStrFromUtf8(wbuf_global, wbuf_length, text, NULL);
    GlobalUnlock(wbuf_handle); 
    EmptyClipboard();
    SetClipboardData(CF_UNICODETEXT, wbuf_handle);
    CloseClipboard();
}

#else

// Local ImGui-only clipboard implementation, if user hasn't defined better clipboard handlers
static const char* GetClipboardTextFn_DefaultImpl()
{
    return GImGui->PrivateClipboard;
}

// Local ImGui-only clipboard implementation, if user hasn't defined better clipboard handlers
static void SetClipboardTextFn_DefaultImpl(const char* text)
{
    ImGuiState& g = *GImGui;
    if (g.PrivateClipboard)
    {
        ImGui::MemFree(g.PrivateClipboard);
        g.PrivateClipboard = NULL;
    }
    const char* text_end = text + strlen(text);
    g.PrivateClipboard = (char*)ImGui::MemAlloc((size_t)(text_end - text) + 1);
    memcpy(g.PrivateClipboard, text, (size_t)(text_end - text));
    g.PrivateClipboard[(size_t)(text_end - text)] = 0;
}

#endif

#if defined(_MSC_VER) && !defined(IMGUI_DISABLE_WIN32_DEFAULT_IME_FUNCS)

#ifndef _WINDOWS_
#define WIN32_LEAN_AND_MEAN
#include <windows.h>
#endif
#include <Imm.h>
#pragma comment(lib, "imm32")

static void ImeSetInputScreenPosFn_DefaultImpl(int x, int y)
{
    // Notify OS Input Method Editor of text input position
    if (HWND hwnd = (HWND)GImGui->IO.ImeWindowHandle)
        if (HIMC himc = ImmGetContext(hwnd))
        {
            COMPOSITIONFORM cf;
            cf.ptCurrentPos.x = x;
            cf.ptCurrentPos.y = y;
            cf.dwStyle = CFS_FORCE_POSITION;
            ImmSetCompositionWindow(himc, &cf);
        }
}

#else

static void ImeSetInputScreenPosFn_DefaultImpl(int, int)
{
}

#endif

#ifdef IMGUI_DISABLE_TEST_WINDOWS

void ImGui::ShowUserGuide() {}
void ImGui::ShowStyleEditor(ImGuiStyle*) {}
void ImGui::ShowTestWindow(bool*) {}
void ImGui::ShowMetricsWindow(bool*) {}

#else

//-----------------------------------------------------------------------------
// HELP
//-----------------------------------------------------------------------------

void ImGui::ShowUserGuide()
{
    ImGuiState& g = *GImGui;

    ImGui::BulletText("Double-click on title bar to collapse window.");
    ImGui::BulletText("Click and drag on lower right corner to resize window.");
    ImGui::BulletText("Click and drag on any empty space to move window.");
    ImGui::BulletText("Mouse Wheel to scroll.");
    if (g.IO.FontAllowUserScaling)
        ImGui::BulletText("CTRL+Mouse Wheel to zoom window contents.");
    ImGui::BulletText("TAB/SHIFT+TAB to cycle through keyboard editable fields.");
    ImGui::BulletText("CTRL+Click on a slider to input text.");
    ImGui::BulletText(
        "While editing text:\n"
        "- Hold SHIFT or use mouse to select text\n"
        "- CTRL+Left/Right to word jump\n"
        "- CTRL+A select all\n"
        "- CTRL+X,CTRL+C,CTRL+V clipboard\n"
        "- CTRL+Z,CTRL+Y undo/redo\n"
        "- ESCAPE to revert\n"
        "- You can apply arithmetic operators +,*,/ on numerical values.\n"
        "  Use +- to subtract.\n");
}

void ImGui::ShowStyleEditor(ImGuiStyle* ref)
{
    ImGuiState& g = *GImGui;
    ImGuiStyle& style = g.Style;

    const ImGuiStyle def; // Default style

    if (ImGui::Button("Revert Style"))
        g.Style = ref ? *ref : def;
    if (ref)
    {
        ImGui::SameLine();
        if (ImGui::Button("Save Style"))
            *ref = g.Style;
    }

    ImGui::PushItemWidth(ImGui::GetWindowWidth() * 0.55f);

    if (ImGui::TreeNode("Sizes"))
    {
        ImGui::SliderFloat("Alpha", &style.Alpha, 0.20f, 1.0f, "%.2f");                 // Not exposing zero here so user doesn't "lose" the UI. But application code could have a toggle to switch between zero and non-zero.
        ImGui::SliderFloat2("WindowPadding", (float*)&style.WindowPadding, 0.0f, 20.0f, "%.0f");
        ImGui::SliderFloat("WindowRounding", &style.WindowRounding, 0.0f, 16.0f, "%.0f");
        ImGui::SliderFloat("ChildWindowRounding", &style.ChildWindowRounding, 0.0f, 16.0f, "%.0f");
        ImGui::SliderFloat2("FramePadding", (float*)&style.FramePadding, 0.0f, 20.0f, "%.0f");
        ImGui::SliderFloat("FrameRounding", &style.FrameRounding, 0.0f, 16.0f, "%.0f");
        ImGui::SliderFloat2("ItemSpacing", (float*)&style.ItemSpacing, 0.0f, 20.0f, "%.0f");
        ImGui::SliderFloat2("ItemInnerSpacing", (float*)&style.ItemInnerSpacing, 0.0f, 20.0f, "%.0f");
        ImGui::SliderFloat2("TouchExtraPadding", (float*)&style.TouchExtraPadding, 0.0f, 10.0f, "%.0f");
        ImGui::SliderFloat("IndentSpacing", &style.IndentSpacing, 0.0f, 20.0f, "%.0f");
        ImGui::SliderFloat("ScrollBarWidth", &style.ScrollbarWidth, 1.0f, 20.0f, "%.0f");
        ImGui::SliderFloat("GrabMinSize", &style.GrabMinSize, 1.0f, 20.0f, "%.0f");
        ImGui::TreePop();
    }

    if (ImGui::TreeNode("Colors"))
    {
        static int output_dest = 0;
        static bool output_only_modified = false;
        if (ImGui::Button("Output Colors"))
        {
            if (output_dest == 0)
                ImGui::LogToClipboard();
            else
                ImGui::LogToTTY();
            ImGui::LogText("ImGuiStyle& style = ImGui::GetStyle();" STR_NEWLINE);
            for (int i = 0; i < ImGuiCol_COUNT; i++)
            {
                const ImVec4& col = style.Colors[i];
                const char* name = ImGui::GetStyleColName(i);
                if (!output_only_modified || memcmp(&col, (ref ? &ref->Colors[i] : &def.Colors[i]), sizeof(ImVec4)) != 0)
                    ImGui::LogText("style.Colors[ImGuiCol_%s]%*s= ImVec4(%.2ff, %.2ff, %.2ff, %.2ff);" STR_NEWLINE, name, 22 - strlen(name), "", col.x, col.y, col.z, col.w);
            }
            ImGui::LogFinish();
        }
        ImGui::SameLine(); ImGui::PushItemWidth(150); ImGui::Combo("##output_type", &output_dest, "To Clipboard\0To TTY"); ImGui::PopItemWidth();
        ImGui::SameLine(); ImGui::Checkbox("Only Modified Fields", &output_only_modified);

        static ImGuiColorEditMode edit_mode = ImGuiColorEditMode_RGB;
        ImGui::RadioButton("RGB", &edit_mode, ImGuiColorEditMode_RGB);
        ImGui::SameLine();
        ImGui::RadioButton("HSV", &edit_mode, ImGuiColorEditMode_HSV);
        ImGui::SameLine();
        ImGui::RadioButton("HEX", &edit_mode, ImGuiColorEditMode_HEX);
        //ImGui::Text("Tip: Click on colored square to change edit mode.");

        static ImGuiTextFilter filter;
        filter.Draw("Filter colors", 200);

        ImGui::BeginChild("#colors", ImVec2(0, 300), true);

        ImGui::ColorEditMode(edit_mode);
        for (int i = 0; i < ImGuiCol_COUNT; i++)
        {
            const char* name = ImGui::GetStyleColName(i);
            if (!filter.PassFilter(name))
                continue;
            ImGui::PushID(i);
            ImGui::ColorEdit4(name, (float*)&style.Colors[i], true);
            if (memcmp(&style.Colors[i], (ref ? &ref->Colors[i] : &def.Colors[i]), sizeof(ImVec4)) != 0)
            {
                ImGui::SameLine(); if (ImGui::Button("Revert")) style.Colors[i] = ref ? ref->Colors[i] : def.Colors[i];
                if (ref) { ImGui::SameLine(); if (ImGui::Button("Save")) ref->Colors[i] = style.Colors[i]; }
            }
            ImGui::PopID();
        }
        ImGui::EndChild();

        ImGui::TreePop();
    }

    ImGui::PopItemWidth();
}

//-----------------------------------------------------------------------------
// SAMPLE CODE
//-----------------------------------------------------------------------------

static void ShowExampleAppConsole(bool* opened);
static void ShowExampleAppLongText(bool* opened);
static void ShowExampleAppAutoResize(bool* opened);
static void ShowExampleAppFixedOverlay(bool* opened);
static void ShowExampleAppManipulatingWindowTitle(bool* opened);
static void ShowExampleAppCustomRendering(bool* opened);

// Demonstrate ImGui features (unfortunately this makes this function a little bloated!)
void ImGui::ShowTestWindow(bool* opened)
{
    // Examples apps
    static bool show_app_metrics = false;
    static bool show_app_console = false;
    static bool show_app_long_text = false;
    static bool show_app_auto_resize = false;
    static bool show_app_fixed_overlay = false;
    static bool show_app_custom_rendering = false;
    static bool show_app_manipulating_window_title = false;
    if (show_app_metrics)
        ImGui::ShowMetricsWindow(&show_app_metrics);
    if (show_app_console)
        ShowExampleAppConsole(&show_app_console);
    if (show_app_long_text)
        ShowExampleAppLongText(&show_app_long_text);
    if (show_app_auto_resize)
        ShowExampleAppAutoResize(&show_app_auto_resize);
    if (show_app_fixed_overlay)
        ShowExampleAppFixedOverlay(&show_app_fixed_overlay);
    if (show_app_manipulating_window_title)
        ShowExampleAppManipulatingWindowTitle(&show_app_manipulating_window_title);
    if (show_app_custom_rendering)
        ShowExampleAppCustomRendering(&show_app_custom_rendering);

    static bool no_titlebar = false;
    static bool no_border = true;
    static bool no_resize = false;
    static bool no_move = false;
    static bool no_scrollbar = false;
    static bool no_collapse = false;
    static float bg_alpha = 0.65f;

    // Demonstrate the various window flags. Typically you would just use the default.
    ImGuiWindowFlags window_flags = 0;
    if (no_titlebar)  window_flags |= ImGuiWindowFlags_NoTitleBar;
    if (!no_border)   window_flags |= ImGuiWindowFlags_ShowBorders;
    if (no_resize)    window_flags |= ImGuiWindowFlags_NoResize;
    if (no_move)      window_flags |= ImGuiWindowFlags_NoMove;
    if (no_scrollbar) window_flags |= ImGuiWindowFlags_NoScrollbar;
    if (no_collapse)  window_flags |= ImGuiWindowFlags_NoCollapse;
    if (!ImGui::Begin("ImGui Test", opened, ImVec2(550,680), bg_alpha, window_flags))
    {
        // Early out if the window is collapsed, as an optimization.
        ImGui::End();
        return;
    }
    
    //ImGui::PushItemWidth(ImGui::GetWindowWidth() * 0.65f);    // 2/3 of the space for widget and 1/3 for labels
    ImGui::PushItemWidth(-140);                                 // Right align, keep 140 pixels for labels

    ImGui::Text("ImGui says hello.");
    //ImGui::Text("MousePos (%g, %g)", ImGui::GetIO().MousePos.x, ImGui::GetIO().MousePos.y);
    //ImGui::Text("MouseWheel %d", ImGui::GetIO().MouseWheel);
    //ImGui::Text("KeyMods %s%s%s", ImGui::GetIO().KeyCtrl ? "CTRL" : "", ImGui::GetIO().KeyShift ? "SHIFT" : "", ImGui::GetIO().KeyAlt? "ALT" : "");
    //ImGui::Text("WantCaptureMouse: %d", ImGui::GetIO().WantCaptureMouse);
    //ImGui::Text("WantCaptureKeyboard: %d", ImGui::GetIO().WantCaptureKeyboard);

    ImGui::Spacing();
    if (ImGui::CollapsingHeader("Help"))
    {
        ImGui::TextWrapped("This window is being created by the ShowTestWindow() function. Please refer to the code for programming reference.\n\nUser Guide:");
        ImGui::ShowUserGuide();
    }

    if (ImGui::CollapsingHeader("Window options"))
    {
        ImGui::Checkbox("no titlebar", &no_titlebar); ImGui::SameLine(150);
        ImGui::Checkbox("no border", &no_border); ImGui::SameLine(300);
        ImGui::Checkbox("no resize", &no_resize); 
        ImGui::Checkbox("no move", &no_move); ImGui::SameLine(150);
        ImGui::Checkbox("no scrollbar", &no_scrollbar); ImGui::SameLine(300);
        ImGui::Checkbox("no collapse", &no_collapse);
        ImGui::SliderFloat("bg alpha", &bg_alpha, 0.0f, 1.0f);

        if (ImGui::TreeNode("Style"))
        {
            ImGui::ShowStyleEditor();
            ImGui::TreePop();
        }

        if (ImGui::TreeNode("Fonts"))
        {
            ImGui::TextWrapped("Tip: Load fonts with GetIO().Fonts->AddFontFromFileTTF().");
            for (size_t i = 0; i < ImGui::GetIO().Fonts->Fonts.size(); i++)
            {
                ImFont* font = ImGui::GetIO().Fonts->Fonts[i];
                ImGui::BulletText("Font %d: %.2f pixels, %d glyphs", i, font->FontSize, font->Glyphs.size());
                ImGui::TreePush((void*)i);
                ImGui::PushFont(font);
                ImGui::Text("The quick brown fox jumps over the lazy dog");
                ImGui::PopFont();
                if (i > 0 && ImGui::Button("Set as default"))
                {
                    ImGui::GetIO().Fonts->Fonts[i] = ImGui::GetIO().Fonts->Fonts[0];
                    ImGui::GetIO().Fonts->Fonts[0] = font;
                }
                ImGui::SliderFloat("font scale", &font->Scale, 0.3f, 2.0f, "%.1f");             // scale only this font
                ImGui::TreePop();
            }
            static float window_scale = 1.0f;
            ImGui::SliderFloat("this window scale", &window_scale, 0.3f, 2.0f, "%.1f");                   // scale only this window
            ImGui::SliderFloat("global scale", &ImGui::GetIO().FontGlobalScale, 0.3f, 2.0f, "%.1f"); // scale everything
            ImGui::SetWindowFontScale(window_scale);
            ImGui::TreePop();
        }

        if (ImGui::TreeNode("Logging"))
        {
            ImGui::LogButtons();
            ImGui::TreePop();
        }
    }

    if (ImGui::CollapsingHeader("Widgets"))
    {
        static bool a=false;
        if (ImGui::Button("Button")) { printf("Clicked\n"); a ^= 1; }
        if (a)
        {
            ImGui::SameLine(); 
            ImGui::Text("Thanks for clicking me!");
        }

        if (ImGui::TreeNode("Tree"))
        {
            for (size_t i = 0; i < 5; i++)
            {
                if (ImGui::TreeNode((void*)i, "Child %d", i))
                {
                    ImGui::Text("blah blah");
                    ImGui::SameLine();
                    if (ImGui::SmallButton("print"))
                        printf("Child %d pressed", (int)i);
                    ImGui::TreePop();
                }
            }
            ImGui::TreePop();
        }

        if (ImGui::TreeNode("Bullets"))
        {
            ImGui::BulletText("Bullet point 1");
            ImGui::BulletText("Bullet point 2\nOn multiple lines");
            ImGui::Bullet(); ImGui::Text("Bullet point 3 (two calls)");
            ImGui::Bullet(); ImGui::SmallButton("Button 1");
            ImGui::Bullet(); ImGui::SmallButton("Button 2");
            ImGui::TreePop();
        }

        if (ImGui::TreeNode("Colored Text"))
        {
            // Using shortcut. You can use PushStyleColor()/PopStyleColor() for more flexibility.
            ImGui::TextColored(ImVec4(1.0f,0.0f,1.0f,1.0f), "Pink");
            ImGui::TextColored(ImVec4(1.0f,1.0f,0.0f,1.0f), "Yellow");
            ImGui::TreePop();
        }

        if (ImGui::TreeNode("Word Wrapping"))
        {
            // Using shortcut. You can use PushTextWrapPos()/PopTextWrapPos() for more flexibility.
            ImGui::TextWrapped("This text should automatically wrap on the edge of the window. The current implementation for text wrapping follows simple rules that works for English and possibly other languages.");
            ImGui::Spacing();

            static float wrap_width = 200.0f;
            ImGui::SliderFloat("Wrap width", &wrap_width, -20, 600, "%.0f");

            ImGui::Text("Test paragraph 1:");
            ImGui::GetWindowDrawList()->AddRectFilled(ImGui::GetCursorScreenPos() + ImVec2(wrap_width, 0.0f), ImGui::GetCursorScreenPos() + ImVec2(wrap_width+10, ImGui::GetTextLineHeight()), 0xFFFF00FF);
            ImGui::PushTextWrapPos(ImGui::GetCursorPos().x + wrap_width);
            ImGui::Text("lazy dog. This paragraph is made to fit within %.0f pixels. The quick brown fox jumps over the lazy dog.", wrap_width);
            ImGui::GetWindowDrawList()->AddRect(ImGui::GetItemRectMin(), ImGui::GetItemRectMax(), 0xFF00FFFF);
            ImGui::PopTextWrapPos();

            ImGui::Text("Test paragraph 2:");
            ImGui::GetWindowDrawList()->AddRectFilled(ImGui::GetCursorScreenPos() + ImVec2(wrap_width, 0.0f), ImGui::GetCursorScreenPos() + ImVec2(wrap_width+10, ImGui::GetTextLineHeight()), 0xFFFF00FF);
            ImGui::PushTextWrapPos(ImGui::GetCursorPos().x + wrap_width);
            ImGui::Text("aaaaaaaa bbbbbbbb, cccccccc,dddddddd. eeeeeeee   ffffffff. gggggggg!hhhhhhhh");
            ImGui::GetWindowDrawList()->AddRect(ImGui::GetItemRectMin(), ImGui::GetItemRectMax(), 0xFF00FFFF);
            ImGui::PopTextWrapPos();

            ImGui::TreePop();
        }

        if (ImGui::TreeNode("UTF-8 Text"))
        {
            // UTF-8 test with Japanese characters
            // (needs a suitable font, try Arial Unicode or M+ fonts http://mplus-fonts.sourceforge.jp/mplus-outline-fonts/index-en.html)
            // Most compiler appears to support UTF-8 in source code (with Visual Studio you need to save your file as 'UTF-8 without signature')
            // However for the sake for maximum portability here we are *not* including raw UTF-8 character in this source file, instead we encode the string with hexadecimal constants.
            // In your own application be reasonable and use UTF-8 in source or retrieve the data from file system!
            // Note that characters values are preserved even if the font cannot be displayed, so you can safely copy & paste garbled characters into another application.
            ImGui::TextWrapped("CJK text will only appears if the font was loaded with the appropriate CJK character ranges. Call io.Font->LoadFromFileTTF() manually to load extra character ranges.");
            ImGui::Text("Hiragana: \xe3\x81\x8b\xe3\x81\x8d\xe3\x81\x8f\xe3\x81\x91\xe3\x81\x93 (kakikukeko)");
            ImGui::Text("Kanjis: \xe6\x97\xa5\xe6\x9c\xac\xe8\xaa\x9e (nihongo)");
            static char buf[32] = "\xe6\x97\xa5\xe6\x9c\xac\xe8\xaa\x9e";
            ImGui::InputText("UTF-8 input", buf, IM_ARRAYSIZE(buf));
            ImGui::TreePop();
        }

        if (ImGui::TreeNode("Clipping"))
        {
            static ImVec2 size(80, 20);
            ImGui::TextWrapped("On a per-widget basis we are occasionally clipping text if it won't fit in its frame.");
            ImGui::SliderFloat2("size", (float*)&size, 5.0f, 200.0f);
            ImGui::Button("Line 1 hello\nLine 2 clip me!", size);
            ImGui::TextWrapped("Otherwise we are doing coarser clipping + passing a scissor rectangle to the renderer. The system is designed to try minimizing both execution and rendering cost.");
            ImGui::TreePop();
        }

        if (ImGui::TreeNode("Images"))
        {
            ImGui::TextWrapped("Below we are displaying the font texture (which is the only texture we have access to in this demo). Use the 'ImTextureID' type as storage to pass pointers or identifier to your own texture data. Hover the texture for a zoomed view!");
            ImVec2 tex_screen_pos = ImGui::GetCursorScreenPos();
            float tex_w = (float)ImGui::GetIO().Fonts->TexWidth;
            float tex_h = (float)ImGui::GetIO().Fonts->TexHeight;
            ImTextureID tex_id = ImGui::GetIO().Fonts->TexID;
            ImGui::Image(tex_id, ImVec2(tex_w, tex_h), ImVec2(0,0), ImVec2(1,1), ImColor(255,255,255,255), ImColor(255,255,255,128));
            if (ImGui::IsItemHovered())
            {
                ImGui::BeginTooltip();
                float focus_sz = 32.0f;
                float focus_x = ImClamp(ImGui::GetMousePos().x - tex_screen_pos.x - focus_sz * 0.5f, 0.0f, tex_w - focus_sz);
                float focus_y = ImClamp(ImGui::GetMousePos().y - tex_screen_pos.y - focus_sz * 0.5f, 0.0f, tex_h - focus_sz);
                ImGui::Text("Min: (%.2f, %.2f)", focus_x, focus_y);
                ImGui::Text("Max: (%.2f, %.2f)", focus_x + focus_sz, focus_y + focus_sz);
                ImVec2 uv0 = ImVec2((focus_x) / tex_w, (focus_y) / tex_h);
                ImVec2 uv1 = ImVec2((focus_x + focus_sz) / tex_w, (focus_y + focus_sz) / tex_h);
                ImGui::Image(tex_id, ImVec2(128,128), uv0, uv1, ImColor(255,255,255,255), ImColor(255,255,255,128));
                ImGui::EndTooltip();
            }
            ImGui::TextWrapped("And now some textured buttons..");
            static int pressed_count = 0;
            for (int i = 0; i < 8; i++)
            {
                if (i > 0)
                    ImGui::SameLine();
                ImGui::PushID(i);
                int frame_padding = -1 + i;     // -1 padding uses default padding
                if (ImGui::ImageButton(tex_id, ImVec2(32,32), ImVec2(0,0), ImVec2(32.0f/tex_w,32/tex_h), frame_padding))
                    pressed_count += 1;
                ImGui::PopID();
            }
            ImGui::Text("Pressed %d times.", pressed_count);
            ImGui::TreePop();
        }

        if (ImGui::TreeNode("Selectables"))
        {
            if (ImGui::TreeNode("Basic"))
            {
                static bool selected[3] = { false, true, false };
                ImGui::Selectable("1. I am selectable", &selected[0]);
                ImGui::Selectable("2. I am selectable", &selected[1]);
                ImGui::Text("3. I am not selectable");
                ImGui::Selectable("4. I am selectable", &selected[2]);
                ImGui::TreePop();
            }
            if (ImGui::TreeNode("Rendering more text into the same block"))
            {
                static bool selected[3] = { false, false, false };
                ImGui::Selectable("main.c", &selected[0]);    ImGui::SameLine(300); ImGui::Text(" 2,345 bytes");
                ImGui::Selectable("Hello.cpp", &selected[1]); ImGui::SameLine(300); ImGui::Text("12,345 bytes");
                ImGui::Selectable("Hello.h", &selected[2]);   ImGui::SameLine(300); ImGui::Text(" 2,345 bytes");
                ImGui::TreePop();
            }
            if (ImGui::TreeNode("Grid"))
            {
                static bool selected[16] = { true, false, false, false, false, true, false, false, false, false, true, false, false, false, false, true };
                for (int i = 0; i < 16; i++)
                {
                    ImGui::PushID(i);
                    if (ImGui::Selectable("Me", &selected[i], ImVec2(50,50)))
                    {
                        int x = i % 4, y = i / 4;
                        if (x > 0) selected[i - 1] ^= 1;
                        if (x < 3) selected[i + 1] ^= 1;
                        if (y > 0) selected[i - 4] ^= 1;
                        if (y < 3) selected[i + 4] ^= 1;
                    }
                    if ((i % 4) < 3) ImGui::SameLine();
                    ImGui::PopID();
                }
                ImGui::TreePop();
            }
            ImGui::TreePop();
        }

        if (ImGui::TreeNode("Popup"))
        {
            static bool popup_open = false;
            static int selected_fish = -1;
            const char* fishes[] = { "Bream", "Haddock", "Mackerel", "Pollock", "Tilefish" };
            if (ImGui::Button("Select.."))
                popup_open = true;
            ImGui::SameLine();
            ImGui::Text(selected_fish == -1 ? "<None>" : fishes[selected_fish]);
            if (popup_open)
            {
                ImGui::BeginPopup(&popup_open);
                ImGui::Text("Aquarium");
                ImGui::Separator();
                for (int i = 0; i < IM_ARRAYSIZE(fishes); i++)
                {
                    if (ImGui::Selectable(fishes[i], false))
                    {
                        selected_fish = i;
                        popup_open = false;
                    }
                }
                ImGui::EndPopup();
            }
            ImGui::TreePop();
        }

        if (ImGui::TreeNode("Filtered Text Input"))
        {
            static char buf1[64] = ""; ImGui::InputText("default", buf1, 64);
            static char buf2[64] = ""; ImGui::InputText("decimal", buf2, 64, ImGuiInputTextFlags_CharsDecimal);
            static char buf3[64] = ""; ImGui::InputText("hexadecimal", buf3, 64, ImGuiInputTextFlags_CharsHexadecimal | ImGuiInputTextFlags_CharsUppercase);
            static char buf4[64] = ""; ImGui::InputText("uppercase", buf4, 64, ImGuiInputTextFlags_CharsUppercase);
            static char buf5[64] = ""; ImGui::InputText("no blank", buf5, 64, ImGuiInputTextFlags_CharsNoBlank);
            struct TextFilters { static int FilterImGuiLetters(ImGuiTextEditCallbackData* data) { if (data->EventChar < 256 && strchr("imgui", (char)data->EventChar)) return 0; return 1; } };
            static char buf6[64] = ""; ImGui::InputText("\"imgui\" letters", buf6, 64, ImGuiInputTextFlags_CallbackCharFilter, TextFilters::FilterImGuiLetters);
            ImGui::TreePop();
        }

        static bool check = true;
        ImGui::Checkbox("checkbox", &check);

        static int e = 0;
        ImGui::RadioButton("radio a", &e, 0); ImGui::SameLine();
        ImGui::RadioButton("radio b", &e, 1); ImGui::SameLine();
        ImGui::RadioButton("radio c", &e, 2);

        // Color buttons, demonstrate using PushID() to add unique identifier in the ID stack, and changing style.
        for (int i = 0; i < 7; i++)
        {
            if (i > 0) ImGui::SameLine();
            ImGui::PushID(i);
            ImGui::PushStyleColor(ImGuiCol_Button, ImColor::HSV(i/7.0f, 0.6f, 0.6f));
            ImGui::PushStyleColor(ImGuiCol_ButtonHovered, ImColor::HSV(i/7.0f, 0.7f, 0.7f));
            ImGui::PushStyleColor(ImGuiCol_ButtonActive, ImColor::HSV(i/7.0f, 0.8f, 0.8f));
            ImGui::Button("Click");
            ImGui::PopStyleColor(3);
            ImGui::PopID();
        }

        ImGui::Text("Hover over me");
        if (ImGui::IsItemHovered())
            ImGui::SetTooltip("I am a tooltip");

        ImGui::SameLine();
        ImGui::Text("- or me");
        if (ImGui::IsItemHovered())
        {
            ImGui::BeginTooltip();
            ImGui::Text("I am a fancy tooltip");
            static float arr[] = { 0.6f, 0.1f, 1.0f, 0.5f, 0.92f, 0.1f, 0.2f };
            ImGui::PlotLines("Curve", arr, IM_ARRAYSIZE(arr));
            ImGui::EndTooltip();
        }

        // Testing IMGUI_ONCE_UPON_A_FRAME macro
        //for (int i = 0; i < 5; i++)
        //{
        //  IMGUI_ONCE_UPON_A_FRAME
        //  {
        //      ImGui::Text("This will be displayed only once.");
        //  }
        //}

        ImGui::Separator();

        ImGui::LabelText("label", "Value");

        static int item = 1;
        ImGui::Combo("combo", &item, "aaaa\0bbbb\0cccc\0dddd\0eeee\0\0");

        const char* items[] = { "AAAA", "BBBB", "CCCC", "DDDD", "EEEE", "FFFF", "GGGG", "HHHH", "IIII", "JJJJ", "KKKK" };
        static int item2 = -1;
        ImGui::Combo("combo scroll", &item2, items, IM_ARRAYSIZE(items));

        {
            static char str0[128] = "Hello, world!";
            static int i0=123;
            static float f0=0.001f;
            ImGui::InputText("input text", str0, IM_ARRAYSIZE(str0));
            ImGui::InputInt("input int", &i0);
            ImGui::InputFloat("input float", &f0, 0.01f, 1.0f);

            static float vec4a[4] = { 0.10f, 0.20f, 0.30f, 0.44f };
            ImGui::InputFloat3("input float3", vec4a);
        }

        {
            static int i1=50;
            static int i2=42;
            ImGui::DragInt("drag int", &i1, 1);
            ImGui::SameLine();
            ImGui::TextColored(ImColor(170,170,170,255), "(?)");
            if (ImGui::IsItemHovered())
                ImGui::SetTooltip("Click and drag to edit value.\nHold SHIFT/ALT for faster/slower edit.\nDouble-click or CTRL+click to input text");

            ImGui::DragInt("drag int 0..100", &i2, 1, 0, 100, "%.0f%%");

            static float f1=1.00f;
            static float f2=0.0067f;
            ImGui::DragFloat("drag float", &f1, 1.0f);
            ImGui::DragFloat("drag small float", &f2, 0.0001f, 0.0f, 0.0f, "%.06f ns");
        }

        {
            static int i1=0;
            //static int i2=42;
            ImGui::SliderInt("slider int 0..3", &i1, 0, 3);
            //ImGui::SliderInt("slider int -100..100", &i2, -100, 100);

            static float f1=0.123f;
            static float f2=0.0f;
            ImGui::SliderFloat("slider float", &f1, 0.0f, 1.0f, "ratio = %.3f");
            ImGui::SliderFloat("slider log float", &f2, -10.0f, 10.0f, "%.4f", 3.0f);
            static float angle = 0.0f;
            ImGui::SliderAngle("slider angle", &angle);
        }

        static float col1[3] = { 1.0f,0.0f,0.2f };
        static float col2[4] = { 0.4f,0.7f,0.0f,0.5f };
        ImGui::ColorEdit3("color 1", col1);
        ImGui::ColorEdit4("color 2", col2);

        const char* listbox_items[] = { "Apple", "Banana", "Cherry", "Kiwi", "Mango", "Orange", "Pineapple", "Strawberry", "Watermelon" };
        static int listbox_item_current = 1;
        ImGui::ListBox("listbox\n(single select)", &listbox_item_current, listbox_items, IM_ARRAYSIZE(listbox_items), 4);

        //static int listbox_item_current2 = 2;
        //ImGui::PushItemWidth(-1);
        //ImGui::ListBox("##listbox2", &listbox_item_current2, listbox_items, IM_ARRAYSIZE(listbox_items), 4);
        //ImGui::PopItemWidth();

        if (ImGui::TreeNode("Multi-component Widgets"))
        {
            ImGui::Unindent();

            static float vec4f[4] = { 0.10f, 0.20f, 0.30f, 0.44f };
            static int vec4i[4] = { 1, 5, 100, 255 };

            ImGui::InputFloat2("input float2", vec4f);
            ImGui::DragFloat2("drag float2", vec4f, 0.01f, 0.0f, 1.0f);
            ImGui::SliderFloat2("slider float2", vec4f, 0.0f, 1.0f);
            ImGui::DragInt2("drag int2", vec4i, 1, 0, 255);
            ImGui::InputInt2("input int2", vec4i);
            ImGui::SliderInt2("slider int2", vec4i, 0, 255);

            ImGui::InputFloat3("input float3", vec4f);
            ImGui::DragFloat3("drag float3", vec4f, 0.01f, 0.0f, 1.0f);
            ImGui::SliderFloat3("slider float3", vec4f, 0.0f, 1.0f);
            ImGui::DragInt3("drag int3", vec4i, 1, 0, 255);
            ImGui::InputInt3("input int3", vec4i);
            ImGui::SliderInt3("slider int3", vec4i, 0, 255);

            ImGui::InputFloat4("input float4", vec4f);
            ImGui::DragFloat4("drag float4", vec4f, 0.01f, 0.0f, 1.0f);
            ImGui::SliderFloat4("slider float4", vec4f, 0.0f, 1.0f);
            ImGui::InputInt4("input int4", vec4i);
            ImGui::DragInt4("drag int4", vec4i, 1, 0, 255);
            ImGui::SliderInt4("slider int4", vec4i, 0, 255);

            ImGui::Indent();
            ImGui::TreePop();
        }

        if (ImGui::TreeNode("Vertical Sliders"))
        {
            ImGui::Unindent();
            const float spacing = 4;
            ImGui::PushStyleVar(ImGuiStyleVar_ItemSpacing, ImVec2(spacing, spacing));

            static int int_value = 0;
            ImGui::VSliderInt("##int", ImVec2(18,160), &int_value, 0, 5);
            ImGui::SameLine();

            static float values[7] = { 0.0f, 0.60f, 0.35f, 0.9f, 0.70f, 0.20f, 0.0f };
            ImGui::PushID("set1");
            for (int i = 0; i < 7; i++)
            {
                if (i > 0) ImGui::SameLine();
                ImGui::PushID(i);
                ImGui::PushStyleColor(ImGuiCol_FrameBg, ImColor::HSV(i/7.0f, 0.5f, 0.5f));
                ImGui::PushStyleColor(ImGuiCol_FrameBgHovered, ImColor::HSV(i/7.0f, 0.6f, 0.5f));
                ImGui::PushStyleColor(ImGuiCol_FrameBgActive, ImColor::HSV(i/7.0f, 0.7f, 0.5f));
                ImGui::PushStyleColor(ImGuiCol_SliderGrab, ImColor::HSV(i/7.0f, 0.9f, 0.9f));
                ImGui::VSliderFloat("##v", ImVec2(18,160), &values[i], 0.0f, 1.0f, "");
                if (ImGui::IsItemActive() || ImGui::IsItemHovered())
                    ImGui::SetTooltip("%.3f", values[i]);
                ImGui::PopStyleColor(4);
                ImGui::PopID();
            }
            ImGui::PopID();

            ImGui::SameLine();
            ImGui::PushID("set2");
            static float values2[4] = { 0.20f, 0.80f, 0.40f, 0.25f };
            const int rows = 3;
            const ImVec2 small_slider_size(18, (160.0f-(rows-1)*spacing)/rows);
            for (int nx = 0; nx < 4; nx++)
            {
                if (nx > 0) ImGui::SameLine();
                ImGui::BeginGroup();
                for (int ny = 0; ny < rows; ny++)
                {
                    ImGui::PushID(nx*rows+ny);
                    ImGui::VSliderFloat("##v", small_slider_size, &values2[nx], 0.0f, 1.0f, "");
                    if (ImGui::IsItemActive() || ImGui::IsItemHovered())
                        ImGui::SetTooltip("%.3f", values2[nx]);
                    ImGui::PopID();
                }
                ImGui::EndGroup();
            }
            ImGui::PopID();

            ImGui::SameLine();
            ImGui::PushID("set3");
            for (int i = 0; i < 4; i++)
            {
                if (i > 0) ImGui::SameLine();
                ImGui::PushID(i);
                ImGui::PushStyleVar(ImGuiStyleVar_GrabMinSize, 40);
                ImGui::VSliderFloat("##v", ImVec2(40,160), &values[i], 0.0f, 1.0f, "%.2f");
                ImGui::PopStyleVar();
                ImGui::PopID();
            }
            ImGui::PopID();

            ImGui::Indent();
            ImGui::TreePop();
        }

        if (ImGui::TreeNode("Dragging"))
        {
            // You can use ImGui::GetItemActiveDragDelta() to query for the dragged amount on any widget.
            static ImVec2 value_raw(0.0f, 0.0f);
            static ImVec2 value_with_lock_threshold(0.0f, 0.0f);
            ImGui::Button("Drag Me");
            if (ImGui::IsItemActive())
            {
                value_raw = ImGui::GetMouseDragDelta(0, 0.0f);
                value_with_lock_threshold = ImGui::GetMouseDragDelta(0);
                //ImGui::SetTooltip("Delta: %.1f, %.1f", value.x, value.y);

                // Draw a line between the button and the mouse cursor
                ImDrawList* draw_list = ImGui::GetWindowDrawList();
                draw_list->PushClipRectFullScreen();
                draw_list->AddLine(ImGui::CalcItemRectClosestPoint(ImGui::GetIO().MousePos, true, -2.0f), ImGui::GetIO().MousePos, ImColor(ImGui::GetStyle().Colors[ImGuiCol_Button]), 4.0f);
                draw_list->PopClipRect();
            }
            ImGui::SameLine(); ImGui::Text("Raw (%.1f, %.1f), WithLockThresold (%.1f, %.1f)", value_raw.x, value_raw.y, value_with_lock_threshold.x, value_with_lock_threshold.y);
            ImGui::TreePop();
        }
    }

    if (ImGui::CollapsingHeader("Graphs widgets"))
    {
        static float arr[] = { 0.6f, 0.1f, 1.0f, 0.5f, 0.92f, 0.1f, 0.2f };
        ImGui::PlotLines("Frame Times", arr, IM_ARRAYSIZE(arr));

        static bool pause;
        static ImVector<float> values; if (values.empty()) { values.resize(90); memset(&values.front(), 0, values.size()*sizeof(float)); } 
        static size_t values_offset = 0; 
        if (!pause) 
        { 
            // create dummy data at fixed 60 hz rate
            static float refresh_time = -1.0f;
            if (ImGui::GetTime() > refresh_time + 1.0f/60.0f)
            {
                refresh_time = ImGui::GetTime();
                static float phase = 0.0f;
                values[values_offset] = cosf(phase); 
                values_offset = (values_offset+1)%values.size(); 
                phase += 0.10f*values_offset; 
            }
        }
        ImGui::PlotLines("##Graph", &values.front(), (int)values.size(), (int)values_offset, "avg 0.0", -1.0f, 1.0f, ImVec2(0,80));
        ImGui::SameLine(0, (int)ImGui::GetStyle().ItemInnerSpacing.x); 
        ImGui::BeginGroup();
        ImGui::Text("Graph");
        ImGui::Checkbox("pause", &pause);
        ImGui::EndGroup();
        ImGui::PlotHistogram("Histogram", arr, IM_ARRAYSIZE(arr), 0, NULL, 0.0f, 1.0f, ImVec2(0,80));
    }

    if (ImGui::CollapsingHeader("Layout"))
    {
        if (ImGui::TreeNode("Widgets Alignment"))
        {
            static float f = 0.0f;
            ImGui::Text("Fixed: 100 pixels");
            ImGui::PushItemWidth(100);
            ImGui::InputFloat("float##1", &f);
            ImGui::PopItemWidth();

            ImGui::Text("Proportional: 50%% of window width");
            ImGui::PushItemWidth(ImGui::GetWindowWidth() * 0.5f);
            ImGui::InputFloat("float##2", &f);
            ImGui::PopItemWidth();

            ImGui::Text("Right-aligned: Leave 100 pixels for label");
            ImGui::PushItemWidth(-100);
            ImGui::InputFloat("float##3", &f);
            ImGui::PopItemWidth();

            ImGui::TreePop();
        }

        if (ImGui::TreeNode("Basic Horizontal Layout"))
        {
            ImGui::TextWrapped("(Use ImGui::SameLine() to keep adding items to the right of the preceeding item)");

            // Text
            ImGui::Text("Two items: Hello");
            ImGui::SameLine();
            ImGui::TextColored(ImVec4(1,1,0,1), "Sailor");

            // Adjust spacing
            ImGui::Text("More spacing: Hello");
            ImGui::SameLine(0, 20);
            ImGui::TextColored(ImVec4(1,1,0,1), "Sailor");

            // Button
            ImGui::AlignFirstTextHeightToWidgets();
            ImGui::Text("Normal buttons"); ImGui::SameLine();
            ImGui::Button("Banana"); ImGui::SameLine();
            ImGui::Button("Apple"); ImGui::SameLine();
            ImGui::Button("Corniflower");

            // Button
            ImGui::Text("Small buttons"); ImGui::SameLine();
            ImGui::SmallButton("Like this one"); ImGui::SameLine();
            ImGui::Text("can fit within a text block.");

            // Aligned to arbitrary position. Easy/cheap column.
            ImGui::Text("Aligned"); 
            ImGui::SameLine(150); ImGui::Text("x=150");
            ImGui::SameLine(300); ImGui::Text("x=300");
            ImGui::Text("Aligned");
            ImGui::SameLine(150); ImGui::SmallButton("x=150");
            ImGui::SameLine(300); ImGui::SmallButton("x=300");

            // Checkbox
            static bool c1=false,c2=false,c3=false,c4=false;
            ImGui::Checkbox("My", &c1); ImGui::SameLine();
            ImGui::Checkbox("Tailor", &c2); ImGui::SameLine();
            ImGui::Checkbox("Is", &c3); ImGui::SameLine();
            ImGui::Checkbox("Rich", &c4);

            // Various
            static float f0=1.0f, f1=2.0f, f2=3.0f;
            ImGui::PushItemWidth(80);
            const char* items[] = { "AAAA", "BBBB", "CCCC", "DDDD" };
            static int item = -1;
            ImGui::Combo("Combo", &item, items, IM_ARRAYSIZE(items)); ImGui::SameLine();
            ImGui::SliderFloat("X", &f0, 0.0f,5.0f); ImGui::SameLine();
            ImGui::SliderFloat("Y", &f1, 0.0f,5.0f); ImGui::SameLine();
            ImGui::SliderFloat("Z", &f2, 0.0f,5.0f); 
            ImGui::PopItemWidth();

            ImGui::PushItemWidth(80);
            ImGui::Text("Lists:");
            static int selection[4] = { 0, 1, 2, 3 };
            for (int i = 0; i < 4; i++)
            {
                if (i > 0) ImGui::SameLine();
                ImGui::PushID(i);
                ImGui::ListBox("", &selection[i], items, IM_ARRAYSIZE(items));
                ImGui::PopID();
                //if (ImGui::IsItemHovered()) ImGui::SetTooltip("ListBox %d hovered", i); 
            }
            ImGui::PopItemWidth();

            ImGui::TreePop();
        }

        if (ImGui::TreeNode("Groups"))
        {
            ImGui::TextWrapped("(Using ImGui::BeginGroup()/EndGroup() to layout items)");

            ImVec2 size;
            ImGui::BeginGroup();
            {
                ImGui::BeginGroup();
                ImGui::Button("AAA");
                ImGui::SameLine();
                ImGui::Button("BBB");
                ImGui::SameLine();
                ImGui::BeginGroup();
                ImGui::Button("CCC");
                ImGui::Button("DDD");
                ImGui::EndGroup();
                if (ImGui::IsItemHovered())
                    ImGui::SetTooltip("Group hovered");
                ImGui::SameLine();
                ImGui::Button("EEE");
                ImGui::EndGroup();

                // Capture the group size and create widgets using the same size
                size = ImGui::GetItemRectSize();
                const float values[5] = { 0.5f, 0.20f, 0.80f, 0.60f, 0.25f };
                ImGui::PlotHistogram("##values", values, IM_ARRAYSIZE(values), 0, NULL, 0.0f, 1.0f, size);
            }
            ImGui::Button("ACTION", ImVec2((size.x - ImGui::GetStyle().ItemSpacing.x)*0.5f,size.y));
            ImGui::SameLine();
            ImGui::Button("REACTION", ImVec2((size.x - ImGui::GetStyle().ItemSpacing.x)*0.5f,size.y));
            ImGui::EndGroup();
            ImGui::SameLine();

            ImGui::Button("LEVERAGE\nBUZZWORD", size);
            ImGui::SameLine();

            ImGui::ListBoxHeader("List", size);
            ImGui::Selectable("Selected", true);
            ImGui::Selectable("Not Selected", false);
            ImGui::ListBoxFooter();

            ImGui::TreePop();
        }

        if (ImGui::TreeNode("Text Baseline Alignment"))
        {
            ImGui::TextWrapped("(This is testing the vertical alignment that occurs on text to keep it at the same baseline as widgets. Lines only composed of text or \"small\" widgets fit in less vertical spaces than lines with normal widgets)"); 

            ImGui::Text("One\nTwo\nThree"); ImGui::SameLine();            
            ImGui::Text("Hello\nWorld"); ImGui::SameLine();
            ImGui::Text("Banana");

            ImGui::Text("Banana"); ImGui::SameLine();
            ImGui::Text("Hello\nWorld"); ImGui::SameLine();
            ImGui::Text("One\nTwo\nThree");

            ImGui::Button("HOP"); ImGui::SameLine();
            ImGui::Text("Banana"); ImGui::SameLine();
            ImGui::Text("Hello\nWorld"); ImGui::SameLine();
            ImGui::Text("Banana");

            ImGui::Button("HOP"); ImGui::SameLine();
            ImGui::Text("Hello\nWorld"); ImGui::SameLine();
            ImGui::Text("Banana");

            ImGui::Button("TEST"); ImGui::SameLine();
            ImGui::Text("TEST"); ImGui::SameLine();
            ImGui::SmallButton("TEST");

            ImGui::AlignFirstTextHeightToWidgets(); // If your line starts with text, call this to align it to upcoming widgets.
            ImGui::Text("Text aligned to Widget"); ImGui::SameLine();
            ImGui::Button("Widget"); ImGui::SameLine();
            ImGui::Text("Widget"); ImGui::SameLine();
            ImGui::SmallButton("Widget");

            ImGui::TreePop();
        }
    }

    if (ImGui::CollapsingHeader("Child regions"))
    {
        ImGui::Text("Without border");
        static int line = 50;
        bool goto_line = ImGui::Button("Goto");
        ImGui::SameLine(); 
        ImGui::PushItemWidth(100);
        goto_line |= ImGui::InputInt("##Line", &line, 0, 0, ImGuiInputTextFlags_EnterReturnsTrue);
        ImGui::PopItemWidth();
        ImGui::BeginChild("Sub1", ImVec2(ImGui::GetWindowWidth() * 0.5f,300));
        for (int i = 0; i < 100; i++)
        {
            ImGui::Text("%04d: scrollable region", i);
            if (goto_line && line == i)
                ImGui::SetScrollPosHere();
        }
        if (goto_line && line >= 100)
            ImGui::SetScrollPosHere();
        ImGui::EndChild();

        ImGui::SameLine();

        ImGui::PushStyleVar(ImGuiStyleVar_ChildWindowRounding, 5.0f);
        ImGui::BeginChild("Sub2", ImVec2(0,300), true);
        ImGui::Text("With border");
        ImGui::Columns(2);
        for (int i = 0; i < 100; i++)
        {
            if (i == 50)
                ImGui::NextColumn();
            char buf[32];
            ImFormatString(buf, IM_ARRAYSIZE(buf), "%08x", i*5731);
            ImGui::Button(buf);
        }
        ImGui::EndChild();
        ImGui::PopStyleVar();
    }

    if (ImGui::CollapsingHeader("Columns"))
    {
        // Basic columns
        ImGui::Text("Basic:");
        ImGui::Columns(4, "mycolumns");
        ImGui::Separator();
        ImGui::Text("ID"); ImGui::NextColumn();
        ImGui::Text("Name"); ImGui::NextColumn();
        ImGui::Text("Path"); ImGui::NextColumn();
        ImGui::Text("Flags"); ImGui::NextColumn();
        ImGui::Separator();
        const char* names[3] = { "Robert", "Stephanie", "C64" };
        const char* paths[3] = { "/path/robert", "/path/stephanie", "/path/computer" };
        for (int i = 0; i < 3; i++)
        {
            ImGui::Text("%04d", i); ImGui::NextColumn();
            ImGui::Text(names[i]); ImGui::NextColumn();
            ImGui::Text(paths[i]); ImGui::NextColumn(); 
            ImGui::Text("...."); ImGui::NextColumn();
        }
        ImGui::Columns(1);

        ImGui::Separator();
        ImGui::Spacing();

        // Scrolling columns
        /*
        ImGui::Text("Scrolling:");
        ImGui::BeginChild("##header", ImVec2(0, ImGui::GetTextLineHeightWithSpacing()+ImGui::GetStyle().ItemSpacing.y));
        ImGui::Columns(3);
        ImGui::Text("ID"); ImGui::NextColumn();
        ImGui::Text("Name"); ImGui::NextColumn();
        ImGui::Text("Path"); ImGui::NextColumn();
        ImGui::Columns(1);
        ImGui::Separator();
        ImGui::EndChild();
        ImGui::BeginChild("##scrollingregion", ImVec2(0, 60));
        ImGui::Columns(3);
        for (int i = 0; i < 10; i++)
        {
            ImGui::Text("%04d", i); ImGui::NextColumn();
            ImGui::Text("Foobar"); ImGui::NextColumn();
            ImGui::Text("/path/foobar/%04d/", i); ImGui::NextColumn();
        }
        ImGui::Columns(1);
        ImGui::EndChild();

        ImGui::Separator();
        ImGui::Spacing();
        */

        // Create multiple items in a same cell before switching to next column
        ImGui::Text("Mixed items:");
        ImGui::Columns(3, "mixed");
        ImGui::Separator();

        static int e = 0;
        ImGui::Text("Hello"); 
        ImGui::Button("Banana");
        ImGui::RadioButton("radio a", &e, 0); 
        ImGui::NextColumn();

        ImGui::Text("ImGui"); 
        ImGui::Button("Apple");
        ImGui::RadioButton("radio b", &e, 1);
        static float foo = 1.0f;
        ImGui::InputFloat("red", &foo, 0.05f, 0, 3); 
        ImGui::Text("An extra line here.");
        ImGui::NextColumn();
        
        ImGui::Text("Sailor");
        ImGui::Button("Corniflower");
        ImGui::RadioButton("radio c", &e, 2);
        static float bar = 1.0f;
        ImGui::InputFloat("blue", &bar, 0.05f, 0, 3); 
        ImGui::NextColumn();

        if (ImGui::CollapsingHeader("Category A")) ImGui::Text("Blah blah blah"); ImGui::NextColumn();
        if (ImGui::CollapsingHeader("Category B")) ImGui::Text("Blah blah blah"); ImGui::NextColumn();
        if (ImGui::CollapsingHeader("Category C")) ImGui::Text("Blah blah blah"); ImGui::NextColumn();
        ImGui::Columns(1);

        ImGui::Separator();
        ImGui::Spacing();

        // Tree items
        ImGui::Text("Tree items:");
        ImGui::Columns(2, "tree items");
        ImGui::Separator();
        if (ImGui::TreeNode("Hello")) { ImGui::BulletText("Sailor"); ImGui::TreePop(); } ImGui::NextColumn();
        if (ImGui::TreeNode("Bonjour")) { ImGui::BulletText("Marin"); ImGui::TreePop(); } ImGui::NextColumn();
        ImGui::Columns(1);

        ImGui::Separator();
        ImGui::Spacing();

        // Word-wrapping
        ImGui::Text("Word-wrapping:");
        ImGui::Columns(2, "word-wrapping");
        ImGui::Separator();
        ImGui::TextWrapped("The quick brown fox jumps over the lazy dog.");
        ImGui::Text("Hello Left");
        ImGui::NextColumn();
        ImGui::TextWrapped("The quick brown fox jumps over the lazy dog.");
        ImGui::Text("Hello Right");
        ImGui::Columns(1);

        ImGui::Separator();
        ImGui::Spacing();

        if (ImGui::TreeNode("Inside a tree.."))
        {
            if (ImGui::TreeNode("node 1 (with borders)"))
            {
                ImGui::Columns(4);
                for (int i = 0; i < 8; i++)
                {
                    ImGui::Text("%c%c%c", 'a'+i, 'a'+i, 'a'+i);
                    ImGui::NextColumn();
                }
                ImGui::Columns(1);
                ImGui::TreePop();
            }
            if (ImGui::TreeNode("node 2 (without borders)"))
            {
                ImGui::Columns(4, NULL, false);
                for (int i = 0; i < 8; i++)
                {
                    ImGui::Text("%c%c%c", 'a'+i, 'a'+i, 'a'+i);
                    ImGui::NextColumn();
                }
                ImGui::Columns(1);
                ImGui::TreePop();
            }
            ImGui::TreePop();
        }
    }

    if (ImGui::CollapsingHeader("Filtering"))
    {
        static ImGuiTextFilter filter;
        ImGui::Text("Filter usage:\n"
                    "  \"\"         display all lines\n"
                    "  \"xxx\"      display lines containing \"xxx\"\n"
                    "  \"xxx,yyy\"  display lines containing \"xxx\" or \"yyy\"\n"
                    "  \"-xxx\"     hide lines containing \"xxx\"");
        filter.Draw();
        const char* lines[] = { "aaa1.c", "bbb1.c", "ccc1.c", "aaa2.cpp", "bbb2.cpp", "ccc2.cpp", "abc.h", "hello, world" };
        for (size_t i = 0; i < IM_ARRAYSIZE(lines); i++)
            if (filter.PassFilter(lines[i]))
                ImGui::BulletText("%s", lines[i]);
    }

    if (ImGui::CollapsingHeader("Keyboard, Mouse & Focus"))
    {
        if (ImGui::TreeNode("Tabbing"))
        {
            ImGui::Text("Use TAB/SHIFT+TAB to cycle thru keyboard editable fields.");
            static char buf[32] = "dummy";
            ImGui::InputText("1", buf, IM_ARRAYSIZE(buf));
            ImGui::InputText("2", buf, IM_ARRAYSIZE(buf));
            ImGui::InputText("3", buf, IM_ARRAYSIZE(buf));
            ImGui::PushAllowKeyboardFocus(false);
            ImGui::InputText("4 (tab skip)", buf, IM_ARRAYSIZE(buf));
            //ImGui::SameLine(); ImGui::Text("(?)"); if (ImGui::IsHovered()) ImGui::SetTooltip("Use ImGui::PushAllowKeyboardFocus(bool)\nto disable tabbing through certain widgets.");
            ImGui::PopAllowKeyboardFocus();
            ImGui::InputText("5", buf, IM_ARRAYSIZE(buf));
            ImGui::TreePop();
        }

        if (ImGui::TreeNode("Focus from code"))
        {
            bool focus_1 = ImGui::Button("Focus on 1"); ImGui::SameLine();
            bool focus_2 = ImGui::Button("Focus on 2"); ImGui::SameLine();
            bool focus_3 = ImGui::Button("Focus on 3");
            int has_focus = 0;
            static char buf[128] = "click on a button to set focus";
            
            if (focus_1) ImGui::SetKeyboardFocusHere();
            ImGui::InputText("1", buf, IM_ARRAYSIZE(buf));
            if (ImGui::IsItemActive()) has_focus = 1;
            
            if (focus_2) ImGui::SetKeyboardFocusHere();
            ImGui::InputText("2", buf, IM_ARRAYSIZE(buf));
            if (ImGui::IsItemActive()) has_focus = 2;

            ImGui::PushAllowKeyboardFocus(false);
            if (focus_3) ImGui::SetKeyboardFocusHere();
            ImGui::InputText("3 (tab skip)", buf, IM_ARRAYSIZE(buf));
            if (ImGui::IsItemActive()) has_focus = 3;
            ImGui::PopAllowKeyboardFocus();
            if (has_focus)
                ImGui::Text("Item with focus: %d", has_focus);
            else 
                ImGui::Text("Item with focus: <none>");
            ImGui::TextWrapped("Cursor & selection are preserved when refocusing last used item in code.");
            ImGui::TreePop();
        }

        if (ImGui::TreeNode("Mouse cursors"))
        {
            ImGui::TextWrapped("(Your application can render a different mouse cursor based on what ImGui::GetMouseCursor() returns. You can also set io.MouseDrawCursor to ask ImGui to render the cursor for you in software)");
            ImGui::Checkbox("io.MouseDrawCursor", &ImGui::GetIO().MouseDrawCursor);
            ImGui::Text("Hover to see mouse cursors:");
            for (int i = 0; i < ImGuiMouseCursor_Count_; i++)
            {
                char label[32];
                sprintf(label, "Mouse cursor %d", i);
                ImGui::Bullet(); ImGui::Selectable(label, false); 
                if (ImGui::IsItemHovered()) 
                    ImGui::SetMouseCursor(i);
            }
            ImGui::TreePop();
        }
    }

    if (ImGui::CollapsingHeader("App Examples"))
    {
        ImGui::Checkbox("Metrics", &show_app_metrics);
        ImGui::Checkbox("Console", &show_app_console);
        ImGui::Checkbox("Long text display", &show_app_long_text);
        ImGui::Checkbox("Auto-resizing window", &show_app_auto_resize);
        ImGui::Checkbox("Simple overlay", &show_app_fixed_overlay);
        ImGui::Checkbox("Manipulating window title", &show_app_manipulating_window_title);
        ImGui::Checkbox("Custom rendering", &show_app_custom_rendering);
    }

    ImGui::End();
}

void ImGui::ShowMetricsWindow(bool* opened)
{
    if (ImGui::Begin("ImGui Metrics", opened))
    {
        ImGui::Text("ImGui %s", ImGui::GetVersion());
        ImGui::Text("Application average %.3f ms/frame (%.1f FPS)", 1000.0f / ImGui::GetIO().Framerate, ImGui::GetIO().Framerate);
        ImGui::Text("%d vertices", ImGui::GetIO().MetricsRenderVertices);
        ImGui::Separator();

        struct Funcs
        {
            static void NodeDrawList(ImDrawList* draw_list, const char* label)
            {
                bool node_opened = ImGui::TreeNode(draw_list, "%s: %d vtx, %d cmds", label, draw_list->vtx_buffer.size(), draw_list->commands.size());
                if (draw_list == ImGui::GetWindowDrawList())
                {
                    ImGui::SameLine();
                    ImGui::TextColored(ImColor(255,100,100), "CURRENTLY APPENDING"); // Can't display stats for active draw list! (we don't have the data double-buffered)
                }
                if (!node_opened)
                    return;
                for (const ImDrawCmd* pcmd = draw_list->commands.begin(); pcmd < draw_list->commands.end(); pcmd++)
                    if (pcmd->user_callback)
                        ImGui::BulletText("Callback %p, user_data %p", pcmd->user_callback, pcmd->user_callback_data);
                    else
                        ImGui::BulletText("Draw %d vtx, tex = %p", pcmd->vtx_count, pcmd->texture_id);
                ImGui::TreePop();
            }

            static void NodeWindows(ImVector<ImGuiWindow*>& windows, const char* label)
            {
                if (!ImGui::TreeNode(label, "%s (%d)", label, (int)windows.size()))
                    return;
                for (int i = 0; i < (int)windows.size(); i++)
                    Funcs::NodeWindow(windows[i], "Window");
                ImGui::TreePop();
            }

            static void NodeWindow(ImGuiWindow* window, const char* label)
            {
                if (!ImGui::TreeNode(window, "%s '%s', %d @ 0x%p", label, window->Name, window->Active || window->WasActive, window))
                    return;
                NodeDrawList(window->DrawList, "DrawList");
                if (window->RootWindow != window) NodeWindow(window->RootWindow, "RootWindow");
                if (window->DC.ChildWindows.size() > 0) NodeWindows(window->DC.ChildWindows, "ChildWindows");
                ImGui::TreePop();
            }
        };

        ImGuiState& g = *GImGui;                // Access private state
        g.DisableHideTextAfterDoubleHash++;     // Not exposed (yet). Disable processing that hides text after '##' markers.
        Funcs::NodeWindows(g.Windows, "Windows");
        if (ImGui::TreeNode("DrawList", "Active DrawLists (%d)", (int)g.RenderDrawLists[0].size()))
        {
            for (int i = 0; i < (int)g.RenderDrawLists[0].size(); i++)
                Funcs::NodeDrawList(g.RenderDrawLists[0][i], "DrawList");
            ImGui::TreePop();
        }
        g.DisableHideTextAfterDoubleHash--;
    }
    ImGui::End();
}

static void ShowExampleAppAutoResize(bool* opened)
{
    if (!ImGui::Begin("Example: Auto-Resizing Window", opened, ImGuiWindowFlags_AlwaysAutoResize))
    {
        ImGui::End();
        return;
    }

    static int lines = 10;
    ImGui::Text("Window will resize every-frame to the size of its content.\nNote that you probably don't want to query the window size to\noutput your content because that would create a feedback loop.");
    ImGui::SliderInt("Number of lines", &lines, 1, 20);
    for (int i = 0; i < lines; i++)
        ImGui::Text("%*sThis is line %d", i*4, "", i); // Pad with space to extend size horizontally

    ImGui::End();
}

static void ShowExampleAppFixedOverlay(bool* opened)
{
    ImGui::SetNextWindowPos(ImVec2(10,10));
    if (!ImGui::Begin("Example: Fixed Overlay", opened, ImVec2(0,0), 0.3f, ImGuiWindowFlags_NoTitleBar|ImGuiWindowFlags_NoResize|ImGuiWindowFlags_NoMove|ImGuiWindowFlags_NoSavedSettings))
    {
        ImGui::End();
        return;
    }

    ImGui::Text("Simple overlay\non the top-left side of the screen.");
    ImGui::Separator();
    ImGui::Text("Mouse Position: (%.1f,%.1f)", ImGui::GetIO().MousePos.x, ImGui::GetIO().MousePos.y); 

    ImGui::End();
}

static void ShowExampleAppManipulatingWindowTitle(bool* opened)
{
    (void)opened;

    // By default, Windows are uniquely identified by their title.
    // You can use the "##" and "###" markers to manipulate the display/ID. Read FAQ at the top of this file!

    // Using "##" to display same title but have unique identifier.
    ImGui::SetNextWindowPos(ImVec2(100,100), ImGuiSetCond_FirstUseEver);
    ImGui::Begin("Same title as another window##1");
    ImGui::Text("This is window 1.\nMy title is the same as window 2, but my identifier is unique.");
    ImGui::End();

    ImGui::SetNextWindowPos(ImVec2(100,200), ImGuiSetCond_FirstUseEver);
    ImGui::Begin("Same title as another window##2");
    ImGui::Text("This is window 2.\nMy title is the same as window 1, but my identifier is unique.");
    ImGui::End();

    // Using "###" to display a changing title but keep a static identifier "AnimatedTitle"
    char buf[128];
    ImFormatString(buf, IM_ARRAYSIZE(buf), "Animated title %c %d###AnimatedTitle", "|/-\\"[(int)(ImGui::GetTime()/0.25f)&3], rand());
    ImGui::SetNextWindowPos(ImVec2(100,300), ImGuiSetCond_FirstUseEver);
    ImGui::Begin(buf);
    ImGui::Text("This window has a changing title.");
    ImGui::End();
}

static void ShowExampleAppCustomRendering(bool* opened)
{
    ImGui::SetNextWindowSize(ImVec2(300,350), ImGuiSetCond_FirstUseEver);
    if (!ImGui::Begin("Example: Custom Rendering", opened))
    {
        ImGui::End();
        return;
    }

    // Tip: If you do a lot of custom rendering, you probably want to use your own geometrical types and benefit of overloaded operators, etc.
    // Define IM_VEC2_CLASS_EXTRA in imconfig.h to create implicit conversions between your types and ImVec2/ImVec4.
    // ImGui defines overloaded operators but they are internal to imgui.cpp and not exposed outside (to avoid messing with your types)
    // In this example we aren't using the operators.

    static ImVector<ImVec2> points;
    static bool adding_line = false;
    if (ImGui::Button("Clear")) points.clear();
    if (points.size() >= 2) { ImGui::SameLine(); if (ImGui::Button("Undo")) { points.pop_back(); points.pop_back(); } }
    ImGui::Text("Left-click and drag to add lines");
    ImGui::Text("Right-click to undo");

    ImDrawList* draw_list = ImGui::GetWindowDrawList();

    // Here we are using InvisibleButton() as a convenience to 1) advance the cursor and 2) allows us to use IsItemHovered()
    // However you can draw directly and poll mouse/keyboard by yourself. You can manipulate the cursor using GetCursorPos() and SetCursorPos().
    // If you only use the ImDrawList API, you can notify the owner window of its extends by using SetCursorPos(max).
    ImVec2 canvas_pos = ImGui::GetCursorScreenPos();            // ImDrawList API uses screen coordinates!
    ImVec2 canvas_size = ImVec2(ImMax(50.0f,ImGui::GetWindowContentRegionMax().x-ImGui::GetCursorPos().x), ImMax(50.0f,ImGui::GetWindowContentRegionMax().y-ImGui::GetCursorPos().y));    // Resize canvas what's available
    draw_list->AddRect(canvas_pos, ImVec2(canvas_pos.x + canvas_size.x, canvas_pos.y + canvas_size.y), 0xFFFFFFFF);
    bool adding_preview = false;
    ImGui::InvisibleButton("canvas", canvas_size);
    if (ImGui::IsItemHovered())
    {
        ImVec2 mouse_pos_in_canvas = ImVec2(ImGui::GetIO().MousePos.x - canvas_pos.x, ImGui::GetIO().MousePos.y - canvas_pos.y);
        if (!adding_line && ImGui::GetIO().MouseClicked[0])
        {
            points.push_back(mouse_pos_in_canvas);
            adding_line = true;
        }
        if (adding_line)
        {
            adding_preview = true;
            points.push_back(mouse_pos_in_canvas);
            if (!ImGui::GetIO().MouseDown[0])
                adding_line = adding_preview = false;
        }
        if (ImGui::GetIO().MouseClicked[1] && !points.empty())
        {
            adding_line = false;
            points.pop_back();
            points.pop_back();
        }
    }
    draw_list->PushClipRect(ImVec4(canvas_pos.x, canvas_pos.y, canvas_pos.x+canvas_size.x, canvas_pos.y+canvas_size.y));      // clip lines within the canvas (if we resize it, etc.)
    for (int i = 0; i < (int)points.size() - 1; i += 2)
        draw_list->AddLine(ImVec2(canvas_pos.x + points[i].x, canvas_pos.y + points[i].y), ImVec2(canvas_pos.x + points[i+1].x, canvas_pos.y + points[i+1].y), 0xFF00FFFF);
    draw_list->PopClipRect();
    if (adding_preview)
        points.pop_back();
    ImGui::End();
}

struct ExampleAppConsole
{
    char                  InputBuf[256];
    ImVector<char*>       Items;
    bool                  ScrollToBottom;
    ImVector<char*>       History;
    int                   HistoryPos;    // -1: new line, 0..History.size()-1 browsing history.
    ImVector<const char*> Commands;

    ExampleAppConsole()
    {
        ClearLog();
        HistoryPos = -1;
        Commands.push_back("HELP");
        Commands.push_back("HISTORY");
        Commands.push_back("CLEAR");
        Commands.push_back("CLASSIFY");  // "classify" is here to provide an example of "C"+[tab] completing to "CL" and displaying matches.
    }
    ~ExampleAppConsole()
    {
        ClearLog();
        for (size_t i = 0; i < Items.size(); i++) 
            ImGui::MemFree(History[i]); 
    }

    void    ClearLog()
    {
        for (size_t i = 0; i < Items.size(); i++) 
            ImGui::MemFree(Items[i]); 
        Items.clear();
        ScrollToBottom = true;
    }

    void    AddLog(const char* fmt, ...)
    {
        char buf[1024];
        va_list args;
        va_start(args, fmt);
        ImFormatStringV(buf, IM_ARRAYSIZE(buf), fmt, args);
        va_end(args);
        Items.push_back(ImStrdup(buf));
        ScrollToBottom = true;
    }

    void    Run(const char* title, bool* opened)
    {
        ImGui::SetNextWindowSize(ImVec2(520,600), ImGuiSetCond_FirstUseEver);
        if (!ImGui::Begin(title, opened))
        {
            ImGui::End();
            return;
        }

        ImGui::TextWrapped("This example implements a console with basic coloring, completion and history. A more elaborate implementation may want to store entries along with extra data such as timestamp, emitter, etc.");
        ImGui::TextWrapped("Enter 'HELP' for help, press TAB to use text completion.");

        // TODO: display from bottom
        // TODO: clip manually

        if (ImGui::SmallButton("Add Dummy Text")) { AddLog("%d some text", Items.size()); AddLog("some more text"); AddLog("display very important message here!"); } ImGui::SameLine(); 
        if (ImGui::SmallButton("Add Dummy Error")) AddLog("[error] something went wrong"); ImGui::SameLine(); 
        if (ImGui::SmallButton("Clear")) ClearLog();
        //static float t = 0.0f; if (ImGui::GetTime() - t > 0.02f) { t = ImGui::GetTime(); AddLog("Spam %f", t); }

        ImGui::Separator();

        ImGui::PushStyleVar(ImGuiStyleVar_FramePadding, ImVec2(0,0));
        static ImGuiTextFilter filter;
        filter.Draw("Filter (\"incl,-excl\") (\"error\")", 180);
        //if (ImGui::IsItemHovered()) ImGui::SetKeyboardFocusHere(-1); // Auto focus on hover
        ImGui::PopStyleVar();
        ImGui::Separator();

        // Display every line as a separate entry so we can change their color or add custom widgets. If you only want raw text you can use ImGui::TextUnformatted(log.begin(), log.end());
        // NB- if you have thousands of entries this approach may be too inefficient. You can seek and display only the lines that are visible - CalcListClipping() is a helper to compute this information.
        // If your items are of variable size you may want to implement code similar to what CalcListClipping() does. Or split your data into fixed height items to allow random-seeking into your list.
        ImGui::BeginChild("ScrollingRegion", ImVec2(0,-ImGui::GetTextLineHeightWithSpacing()*2));
        ImGui::PushStyleVar(ImGuiStyleVar_ItemSpacing, ImVec2(4,1)); // Tighten spacing
        for (size_t i = 0; i < Items.size(); i++)
        {
            const char* item = Items[i];
            if (!filter.PassFilter(item))
                continue;
            ImVec4 col(1,1,1,1); // A better implement may store a type per-item. For the sample let's just parse the text.
            if (strstr(item, "[error]")) col = ImVec4(1.0f,0.4f,0.4f,1.0f);
            else if (strncmp(item, "# ", 2) == 0) col = ImVec4(1.0f,0.8f,0.6f,1.0f);
            ImGui::PushStyleColor(ImGuiCol_Text, col);
            ImGui::TextUnformatted(item);
            ImGui::PopStyleColor();
        }
        if (ScrollToBottom)
            ImGui::SetScrollPosHere();
        ScrollToBottom = false;
        ImGui::PopStyleVar();
        ImGui::EndChild();
        ImGui::Separator();

        // Command-line
        if (ImGui::InputText("Input", InputBuf, IM_ARRAYSIZE(InputBuf), ImGuiInputTextFlags_EnterReturnsTrue|ImGuiInputTextFlags_CallbackCompletion|ImGuiInputTextFlags_CallbackHistory, &TextEditCallbackStub, (void*)this))
        {
            char* input_end = InputBuf+strlen(InputBuf);
            while (input_end > InputBuf && input_end[-1] == ' ') input_end--; *input_end = 0;
            if (InputBuf[0])
                ExecCommand(InputBuf);
            strcpy(InputBuf, "");
        }

        // Demonstrate keeping auto focus on the input box
        if (ImGui::IsItemHovered() || (ImGui::IsRootWindowOrAnyChildFocused() && !ImGui::IsAnyItemActive() && !ImGui::IsMouseClicked(0)))
            ImGui::SetKeyboardFocusHere(-1); // Auto focus

        ImGui::End();
    }

    void    ExecCommand(const char* command_line)
    {
        AddLog("# %s\n", command_line);

        // Insert into history. First find match and delete it so it can be pushed to the back. This isn't trying to be smart or optimal.
        HistoryPos = -1;
        for (int i = (int)History.size()-1; i >= 0; i--)
            if (ImStricmp(History[i], command_line) == 0)
            {
                ImGui::MemFree(History[i]);
                History.erase(History.begin() + i);
                break;
            }
        History.push_back(ImStrdup(command_line));

        // Process command
        if (ImStricmp(command_line, "CLEAR") == 0)
        {
            ClearLog();
        }
        else if (ImStricmp(command_line, "HELP") == 0)
        {
            AddLog("Commands:");
            for (size_t i = 0; i < Commands.size(); i++)
                AddLog("- %s", Commands[i]);
        }
        else if (ImStricmp(command_line, "HISTORY") == 0)
        {
            for (size_t i = History.size() >= 10 ? History.size() - 10 : 0; i < History.size(); i++)
                AddLog("%3d: %s\n", i, History[i]);
        }
        else
        {
            AddLog("Unknown command: '%s'\n", command_line);
        }
    }

    static int TextEditCallbackStub(ImGuiTextEditCallbackData* data)
    {
        ExampleAppConsole* console = (ExampleAppConsole*)data->UserData;
        return console->TextEditCallback(data);
    }

    int     TextEditCallback(ImGuiTextEditCallbackData* data)
    {
        //AddLog("cursor: %d, selection: %d-%d", data->CursorPos, data->SelectionStart, data->SelectionEnd);
        switch (data->EventFlag)
        {
        case ImGuiInputTextFlags_CallbackCompletion:
            {
                // Example of TEXT COMPLETION

                // Locate beginning of current word
                const char* word_end = data->Buf + data->CursorPos;
                const char* word_start = word_end;
                while (word_start > data->Buf)
                {
                    const char c = word_start[-1];
                    if (ImCharIsSpace(c) || c == ',' || c == ';')
                        break;
                    word_start--;
                }

                // Build a list of candidates
                ImVector<const char*> candidates;
                for (size_t i = 0; i < Commands.size(); i++)
                    if (ImStrnicmp(Commands[i], word_start, (int)(word_end-word_start)) == 0)
                        candidates.push_back(Commands[i]);

                if (candidates.size() == 0)
                {
                    // No match
                    AddLog("No match for \"%.*s\"!\n", word_end-word_start, word_start);
                }
                else if (candidates.size() == 1)
                {
                    // Single match. Delete the beginning of the word and replace it entirely so we've got nice casing
                    data->DeleteChars((int)(word_start-data->Buf), (int)(word_end-word_start));
                    data->InsertChars(data->CursorPos, candidates[0]);
                    data->InsertChars(data->CursorPos, " ");
                }
                else
                {
                    // Multiple matches. Complete as much as we can, so inputing "C" will complete to "CL" and display "CLEAR" and "CLASSIFY"
                    int match_len = (int)(word_end - word_start);
                    for (;;)
                    {
                        int c = 0;
                        bool all_candidates_matches = true;
                        for (size_t i = 0; i < candidates.size() && all_candidates_matches; i++)
                            if (i == 0)
                                c = toupper(candidates[i][match_len]);
                            else if (c != toupper(candidates[i][match_len]))
                                all_candidates_matches = false;
                        if (!all_candidates_matches)
                            break;
                        match_len++;
                    }

                    if (match_len > 0)
                    {
                        data->DeleteChars((int)(word_start - data->Buf), (int)(word_end-word_start));
                        data->InsertChars(data->CursorPos, candidates[0], candidates[0] + match_len);
                    }

                    // List matches
                    AddLog("Possible matches:\n");
                    for (size_t i = 0; i < candidates.size(); i++)
                        AddLog("- %s\n", candidates[i]);
                }

                break;
            }
        case ImGuiInputTextFlags_CallbackHistory:
            {
                // Example of HISTORY
                const int prev_history_pos = HistoryPos;
                if (data->EventKey == ImGuiKey_UpArrow)
                {
                    if (HistoryPos == -1)
                        HistoryPos = (int)(History.size() - 1);
                    else if (HistoryPos > 0)
                        HistoryPos--;
                }
                else if (data->EventKey == ImGuiKey_DownArrow)
                {
                    if (HistoryPos != -1)
                        if (++HistoryPos >= (int)History.size())
                            HistoryPos = -1;
                }

                // A better implementation would preserve the data on the current input line along with cursor position.
                if (prev_history_pos != HistoryPos)
                {
                    ImFormatString(data->Buf, data->BufSize, "%s", (HistoryPos >= 0) ? History[HistoryPos] : "");
                    data->BufDirty = true;
                    data->CursorPos = data->SelectionStart = data->SelectionEnd = (int)strlen(data->Buf);
                }
            }
        }
        return 0;
    }
};

static void ShowExampleAppConsole(bool* opened)
{
    static ExampleAppConsole console;
    console.Run("Example: Console", opened);
}

static void ShowExampleAppLongText(bool* opened)
{
    ImGui::SetNextWindowSize(ImVec2(520,600), ImGuiSetCond_FirstUseEver);
    if (!ImGui::Begin("Example: Long text display", opened))
    {
        ImGui::End();
        return;
    }

    static int test_type = 0;
    static ImGuiTextBuffer log;
    static int lines = 0;
    ImGui::Text("Printing unusually long amount of text.");
    ImGui::Combo("Test type", &test_type, "Single call to TextUnformatted()\0Multiple calls to Text(), clipped manually\0Multiple calls to Text(), not clipped"); 
    ImGui::Text("Buffer contents: %d lines, %d bytes", lines, log.size());
    if (ImGui::Button("Clear")) { log.clear(); lines = 0; }
    ImGui::SameLine();
    if (ImGui::Button("Add 1000 lines"))
    {
        for (int i = 0; i < 1000; i++)
            log.append("%i The quick brown fox jumps over the lazy dog\n", lines+i);
        lines += 1000;
    }
    ImGui::BeginChild("Log");
    switch (test_type)
    {
    case 0:
        // Single call to TextUnformatted() with a big buffer
        ImGui::TextUnformatted(log.begin(), log.end());
        break;
    case 1:
        // Multiple calls to Text(), manually coarsely clipped - demonstrate how to use the CalcListClipping() helper.
        ImGui::PushStyleVar(ImGuiStyleVar_ItemSpacing, ImVec2(0,0));
        int display_start, display_end;
        ImGui::CalcListClipping(lines, ImGui::GetTextLineHeight(), &display_start, &display_end);
        ImGui::SetCursorPosY(ImGui::GetCursorPosY() + (display_start) * ImGui::GetTextLineHeight());
        for (int i = display_start; i < display_end; i++)
            ImGui::Text("%i The quick brown fox jumps over the lazy dog\n", i);
        ImGui::SetCursorPosY(ImGui::GetCursorPosY() + (lines - display_end) * ImGui::GetTextLineHeight());
        ImGui::PopStyleVar();
        break;
    case 2:
        // Multiple calls to Text(), not clipped
        ImGui::PushStyleVar(ImGuiStyleVar_ItemSpacing, ImVec2(0,0));
        for (int i = 0; i < lines; i++)
            ImGui::Text("%i The quick brown fox jumps over the lazy dog\n", i);
        ImGui::PopStyleVar();
        break;
    }
    ImGui::EndChild();
    ImGui::End();
}

// End of Sample code
#endif

//-----------------------------------------------------------------------------
// FONT DATA
//-----------------------------------------------------------------------------
// Compressed with stb_compress() then converted to a C array.
// Use the program in extra_fonts/binary_to_compressed_c.cpp to create the array from a TTF file.
// Decompressor from stb.h (public domain) by Sean Barrett https://github.com/nothings/stb/blob/master/stb.h
//-----------------------------------------------------------------------------

static unsigned int stb_decompress_length(unsigned char *input)
{
    return (input[8] << 24) + (input[9] << 16) + (input[10] << 8) + input[11];
}

static unsigned char *stb__barrier, *stb__barrier2, *stb__barrier3, *stb__barrier4;
static unsigned char *stb__dout;
static void stb__match(unsigned char *data, unsigned int length)
{
    // INVERSE of memmove... write each byte before copying the next...
    IM_ASSERT (stb__dout + length <= stb__barrier);
    if (stb__dout + length > stb__barrier) { stb__dout += length; return; }
    if (data < stb__barrier4) { stb__dout = stb__barrier+1; return; }
    while (length--) *stb__dout++ = *data++;
}

static void stb__lit(unsigned char *data, unsigned int length)
{
    IM_ASSERT (stb__dout + length <= stb__barrier);
    if (stb__dout + length > stb__barrier) { stb__dout += length; return; }
    if (data < stb__barrier2) { stb__dout = stb__barrier+1; return; }
    memcpy(stb__dout, data, length);
    stb__dout += length;
}

#define stb__in2(x)   ((i[x] << 8) + i[(x)+1])
#define stb__in3(x)   ((i[x] << 16) + stb__in2((x)+1))
#define stb__in4(x)   ((i[x] << 24) + stb__in3((x)+1))

static unsigned char *stb_decompress_token(unsigned char *i)
{
    if (*i >= 0x20) { // use fewer if's for cases that expand small
        if (*i >= 0x80)       stb__match(stb__dout-i[1]-1, i[0] - 0x80 + 1), i += 2;
        else if (*i >= 0x40)  stb__match(stb__dout-(stb__in2(0) - 0x4000 + 1), i[2]+1), i += 3;
        else /* *i >= 0x20 */ stb__lit(i+1, i[0] - 0x20 + 1), i += 1 + (i[0] - 0x20 + 1);
    } else { // more ifs for cases that expand large, since overhead is amortized
        if (*i >= 0x18)       stb__match(stb__dout-(stb__in3(0) - 0x180000 + 1), i[3]+1), i += 4;
        else if (*i >= 0x10)  stb__match(stb__dout-(stb__in3(0) - 0x100000 + 1), stb__in2(3)+1), i += 5;
        else if (*i >= 0x08)  stb__lit(i+2, stb__in2(0) - 0x0800 + 1), i += 2 + (stb__in2(0) - 0x0800 + 1);
        else if (*i == 0x07)  stb__lit(i+3, stb__in2(1) + 1), i += 3 + (stb__in2(1) + 1);
        else if (*i == 0x06)  stb__match(stb__dout-(stb__in3(1)+1), i[4]+1), i += 5;
        else if (*i == 0x04)  stb__match(stb__dout-(stb__in3(1)+1), stb__in2(4)+1), i += 6;
    }
    return i;
}

static unsigned int stb_adler32(unsigned int adler32, unsigned char *buffer, unsigned int buflen)
{
    const unsigned long ADLER_MOD = 65521;
    unsigned long s1 = adler32 & 0xffff, s2 = adler32 >> 16;
    unsigned long blocklen, i;

    blocklen = buflen % 5552;
    while (buflen) {
        for (i=0; i + 7 < blocklen; i += 8) {
            s1 += buffer[0], s2 += s1;
            s1 += buffer[1], s2 += s1;
            s1 += buffer[2], s2 += s1;
            s1 += buffer[3], s2 += s1;
            s1 += buffer[4], s2 += s1;
            s1 += buffer[5], s2 += s1;
            s1 += buffer[6], s2 += s1;
            s1 += buffer[7], s2 += s1;

            buffer += 8;
        }

        for (; i < blocklen; ++i)
            s1 += *buffer++, s2 += s1;

        s1 %= ADLER_MOD, s2 %= ADLER_MOD;
        buflen -= blocklen;
        blocklen = 5552;
    }
    return (unsigned int)(s2 << 16) + (unsigned int)s1;
}

static unsigned int stb_decompress(unsigned char *output, unsigned char *i, unsigned int length)
{
    unsigned int olen;
    if (stb__in4(0) != 0x57bC0000) return 0;
    if (stb__in4(4) != 0)          return 0; // error! stream is > 4GB
    olen = stb_decompress_length(i);
    stb__barrier2 = i;
    stb__barrier3 = i+length;
    stb__barrier = output + olen;
    stb__barrier4 = output;
    i += 16;

    stb__dout = output;
    for (;;) {
        unsigned char *old_i = i;
        i = stb_decompress_token(i);
        if (i == old_i) {
            if (*i == 0x05 && i[1] == 0xfa) {
                IM_ASSERT(stb__dout == output + olen);
                if (stb__dout != output + olen) return 0;
                if (stb_adler32(1, output, olen) != (unsigned int) stb__in4(2))
                    return 0;
                return olen;
            } else {
                IM_ASSERT(0); /* NOTREACHED */
                return 0;
            }
        }
        IM_ASSERT(stb__dout <= output + olen); 
        if (stb__dout > output + olen)
            return 0;
    }
}

//-----------------------------------------------------------------------------
// ProggyClean.ttf
// Copyright (c) 2004, 2005 Tristan Grimmer
// MIT license (see License.txt in http://www.upperbounds.net/download/ProggyClean.ttf.zip)
// Download and more information at http://upperbounds.net
//-----------------------------------------------------------------------------
static const unsigned int proggy_clean_ttf_compressed_size = 9583;
static const unsigned int proggy_clean_ttf_compressed_data[9584/4] =
{
    0x0000bc57, 0x00000000, 0xf8a00000, 0x00000400, 0x00010037, 0x000c0000, 0x00030080, 0x2f534f40, 0x74eb8832, 0x01000090, 0x2c158248, 0x616d634e, 
    0x23120270, 0x03000075, 0x241382a0, 0x74766352, 0x82178220, 0xfc042102, 0x02380482, 0x66796c67, 0x5689af12, 0x04070000, 0x80920000, 0x64616568, 
    0xd36691d7, 0xcc201b82, 0x36210382, 0x27108268, 0xc3014208, 0x04010000, 0x243b0f82, 0x78746d68, 0x807e008a, 0x98010000, 0x06020000, 0x61636f6c, 
    0xd8b0738c, 0x82050000, 0x0402291e, 0x7078616d, 0xda00ae01, 0x28201f82, 0x202c1082, 0x656d616e, 0x96bb5925, 0x84990000, 0x9e2c1382, 0x74736f70, 
    0xef83aca6, 0x249b0000, 0xd22c3382, 0x70657270, 0x12010269, 0xf4040000, 0x08202f82, 0x012ecb84, 0x553c0000, 0x0f5fd5e9, 0x0300f53c, 0x00830008, 
    0x7767b722, 0x002b3f82, 0xa692bd00, 0xfe0000d7, 0x83800380, 0x21f1826f, 0x00850002, 0x41820120, 0x40fec026, 0x80030000, 0x05821083, 0x07830120, 
    0x0221038a, 0x24118200, 0x90000101, 0x82798200, 0x00022617, 0x00400008, 0x2009820a, 0x82098276, 0x82002006, 0x9001213b, 0x0223c883, 0x828a02bc, 
    0x858f2010, 0xc5012507, 0x00023200, 0x04210083, 0x91058309, 0x6c412b03, 0x40007374, 0xac200000, 0x00830008, 0x01000523, 0x834d8380, 0x80032103, 
    0x012101bf, 0x23b88280, 0x00800000, 0x0b830382, 0x07820120, 0x83800021, 0x88012001, 0x84002009, 0x2005870f, 0x870d8301, 0x2023901b, 0x83199501, 
    0x82002015, 0x84802000, 0x84238267, 0x88002027, 0x8561882d, 0x21058211, 0x13880000, 0x01800022, 0x05850d85, 0x0f828020, 0x03208384, 0x03200582, 
    0x47901b84, 0x1b850020, 0x1f821d82, 0x3f831d88, 0x3f410383, 0x84058405, 0x210982cd, 0x09830000, 0x03207789, 0xf38a1384, 0x01203782, 0x13872384, 
    0x0b88c983, 0x0d898f84, 0x00202982, 0x23900383, 0x87008021, 0x83df8301, 0x86118d03, 0x863f880d, 0x8f35880f, 0x2160820f, 0x04830300, 0x1c220382, 
    0x05820100, 0x4c000022, 0x09831182, 0x04001c24, 0x11823000, 0x0800082e, 0x00000200, 0xff007f00, 0xffffac20, 0x00220982, 0x09848100, 0xdf216682, 
    0x843586d5, 0x06012116, 0x04400684, 0xa58120d7, 0x00b127d8, 0x01b88d01, 0x2d8685ff, 0xc100c621, 0xf4be0801, 0x9e011c01, 0x88021402, 0x1403fc02, 
    0x9c035803, 0x1404de03, 0x50043204, 0xa2046204, 0x66051605, 0x1206bc05, 0xd6067406, 0x7e073807, 0x4e08ec07, 0x96086c08, 0x1009d008, 0x88094a09, 
    0x800a160a, 0x560b040b, 0x2e0cc80b, 0xea0c820c, 0xa40d5e0d, 0x500eea0d, 0x280f960e, 0x1210b00f, 0xe0107410, 0xb6115211, 0x6e120412, 0x4c13c412, 
    0xf613ac13, 0xae145814, 0x4015ea14, 0xa6158015, 0x1216b815, 0xc6167e16, 0x8e173417, 0x5618e017, 0xee18ba18, 0x96193619, 0x481ad419, 0xf01a9c1a, 
    0xc81b5c1b, 0x4c1c041c, 0xea1c961c, 0x921d2a1d, 0x401ed21d, 0xe01e8e1e, 0x761f241f, 0xa61fa61f, 0x01821020, 0x8a202e34, 0xc820b220, 0x74211421, 
    0xee219821, 0x86226222, 0x01820c23, 0x83238021, 0x23983c01, 0x24d823b0, 0x244a2400, 0x24902468, 0x250625ae, 0x25822560, 0x26f825f8, 0x82aa2658, 
    0xd8be0801, 0x9a274027, 0x68280a28, 0x0e29a828, 0xb8292029, 0x362af829, 0x602a602a, 0x2a2b022b, 0xac2b5e2b, 0x202ce62b, 0x9a2c342c, 0x5c2d282d, 
    0xaa2d782d, 0x262ee82d, 0x262fa62e, 0xf42fb62f, 0xc8305e30, 0xb4313e31, 0x9e321e32, 0x82331e33, 0x5c34ee33, 0x3a35ce34, 0xd4358635, 0x72362636, 
    0x7637e636, 0x3a38d837, 0x1239a638, 0xae397439, 0x9a3a2e3a, 0x7c3b063b, 0x3a3ce83b, 0x223d963c, 0xec3d863d, 0xc63e563e, 0x9a3f2a3f, 0x6a401240, 
    0x3641d040, 0x0842a241, 0x7a424042, 0xf042b842, 0xcc436243, 0x8a442a44, 0x5845ee44, 0xe245b645, 0xb4465446, 0x7a471447, 0x5448da47, 0x4049c648, 
    0x15462400, 0x034d0808, 0x0b000700, 0x13000f00, 0x1b001700, 0x23001f00, 0x2b002700, 0x33002f00, 0x3b003700, 0x43003f00, 0x4b004700, 0x53004f00, 
    0x5b005700, 0x63005f00, 0x6b006700, 0x73006f00, 0x7b007700, 0x83007f00, 0x8b008700, 0x00008f00, 0x15333511, 0x20039631, 0x20178205, 0xd3038221, 
    0x20739707, 0x25008580, 0x028080fc, 0x05be8080, 0x04204a85, 0x05ce0685, 0x0107002a, 0x02000080, 0x00000400, 0x250d8b41, 0x33350100, 0x03920715, 
    0x13820320, 0x858d0120, 0x0e8d0320, 0xff260d83, 0x00808000, 0x54820106, 0x04800223, 0x845b8c80, 0x41332059, 0x078b068f, 0x82000121, 0x82fe2039, 
    0x84802003, 0x83042004, 0x23598a0e, 0x00180000, 0x03210082, 0x42ab9080, 0x73942137, 0x2013bb41, 0x8f978205, 0x2027a39b, 0x20b68801, 0x84b286fd, 
    0x91c88407, 0x41032011, 0x11a51130, 0x15000027, 0x80ff8000, 0x11af4103, 0x841b0341, 0x8bd983fd, 0x9be99bc9, 0x8343831b, 0x21f1821f, 0xb58300ff, 
    0x0f84e889, 0xf78a0484, 0x8000ff22, 0x0020eeb3, 0x14200082, 0x2130ef41, 0xeb431300, 0x4133200a, 0xd7410ecb, 0x9a07200b, 0x2027871b, 0x21238221, 
    0xe7828080, 0xe784fd20, 0xe8848020, 0xfe808022, 0x08880d85, 0xba41fd20, 0x82248205, 0x85eab02a, 0x008022e7, 0x2cd74200, 0x44010021, 0xd34406eb, 
    0x44312013, 0xcf8b0eef, 0x0d422f8b, 0x82332007, 0x0001212f, 0x8023cf82, 0x83000180, 0x820583de, 0x830682d4, 0x820020d4, 0x82dc850a, 0x20e282e9, 
    0xb2ff85fe, 0x010327e9, 0x02000380, 0x0f440400, 0x0c634407, 0x68825982, 0x85048021, 0x260a825d, 0x010b0000, 0x4400ff00, 0x2746103f, 0x08d74209, 
    0x4d440720, 0x0eaf4406, 0xc3441d20, 0x23078406, 0xff800002, 0x04845b83, 0x8d05b241, 0x1781436f, 0x6b8c87a5, 0x1521878e, 0x06474505, 0x01210783, 
    0x84688c00, 0x8904828e, 0x441e8cf7, 0x0b270cff, 0x80008000, 0x45030003, 0xfb430fab, 0x080f4107, 0x410bf942, 0xd34307e5, 0x070d4207, 0x80800123, 
    0x205d85fe, 0x849183fe, 0x20128404, 0x82809702, 0x00002217, 0x41839a09, 0x6b4408cf, 0x0733440f, 0x3b460720, 0x82798707, 0x97802052, 0x0000296f, 
    0xff800004, 0x01800100, 0x0021ef89, 0x0a914625, 0x410a4d41, 0x00250ed4, 0x00050000, 0x056d4280, 0x210a7b46, 0x21481300, 0x46ed8512, 0x00210bd1, 
    0x89718202, 0x21738877, 0x2b850001, 0x00220582, 0x87450a00, 0x0ddb4606, 0x41079b42, 0x9d420c09, 0x0b09420b, 0x8d820720, 0x9742fc84, 0x42098909, 
    0x00241e0f, 0x00800014, 0x0b47da82, 0x0833442a, 0x49078d41, 0x2f450f13, 0x42278f17, 0x01200751, 0x22063742, 0x44808001, 0x20450519, 0x88068906, 
    0x83fe2019, 0x4203202a, 0x1a941a58, 0x00820020, 0xe7a40e20, 0x420ce146, 0x854307e9, 0x0fcb4713, 0xff20a182, 0xfe209b82, 0x0c867f8b, 0x0021aea4, 
    0x219fa40f, 0x7d41003b, 0x07194214, 0xbf440520, 0x071d4206, 0x6941a590, 0x80802309, 0x028900ff, 0xa9a4b685, 0xc5808021, 0x449b82ab, 0x152007eb, 
    0x42134d46, 0x61440a15, 0x051e4208, 0x222b0442, 0x47001100, 0xfd412913, 0x17194714, 0x410f5b41, 0x02220773, 0x09428080, 0x21a98208, 0xd4420001, 
    0x481c840d, 0x00232bc9, 0x42120000, 0xe74c261b, 0x149d4405, 0x07209d87, 0x410db944, 0x14421c81, 0x42fd2005, 0x80410bd2, 0x203d8531, 0x06874100, 
    0x48256f4a, 0xcb420c95, 0x13934113, 0x44075d44, 0x044c0855, 0x00ff2105, 0xfe228185, 0x45448000, 0x22c5b508, 0x410c0000, 0x7b412087, 0x1bb74514, 
    0x32429c85, 0x0a574805, 0x21208943, 0x8ba01300, 0x440dfb4e, 0x77431437, 0x245b4113, 0x200fb145, 0x41108ffe, 0x80203562, 0x00200082, 0x46362b42, 
    0x1742178d, 0x4527830f, 0x0f830b2f, 0x4a138146, 0x802409a1, 0xfe8000ff, 0x94419982, 0x09294320, 0x04000022, 0x49050f4f, 0xcb470a63, 0x48032008, 
    0x2b48067b, 0x85022008, 0x82638338, 0x00002209, 0x05af4806, 0x900e9f49, 0x84c5873f, 0x214285bd, 0x064900ff, 0x0c894607, 0x00000023, 0x4903820a, 
    0x714319f3, 0x0749410c, 0x8a07a145, 0x02152507, 0xfe808000, 0x74490386, 0x8080211b, 0x0c276f82, 0x00018000, 0x48028003, 0x2b2315db, 0x43002f00, 
    0x6f82142f, 0x44011521, 0x93510da7, 0x20e68508, 0x06494d80, 0x8e838020, 0x06821286, 0x124bff20, 0x25f3830c, 0x03800080, 0xe74a0380, 0x207b8715, 
    0x876b861d, 0x4a152007, 0x07870775, 0xf6876086, 0x8417674a, 0x0a0021f2, 0x431c9743, 0x8d421485, 0x200b830b, 0x06474d03, 0x71828020, 0x04510120, 
    0x42da8606, 0x1f831882, 0x001a0022, 0xff4d0082, 0x0b0f532c, 0x0d449b94, 0x4e312007, 0x074f12e7, 0x0bf3490b, 0xbb412120, 0x413f820a, 0xef490857, 
    0x80002313, 0xe2830001, 0x6441fc20, 0x8b802006, 0x00012108, 0xfd201582, 0x492c9b48, 0x802014ff, 0x51084347, 0x0f4327f3, 0x17bf4a14, 0x201b7944, 
    0x06964201, 0x134ffe20, 0x20d6830b, 0x25d78280, 0xfd800002, 0x05888000, 0x9318dc41, 0x21d282d4, 0xdb481800, 0x0dff542a, 0x45107743, 0xe14813f5, 
    0x0f034113, 0x83135d45, 0x47b28437, 0xe4510e73, 0x21f58e06, 0x2b8400fd, 0x1041fcac, 0x08db4b0b, 0x421fdb41, 0xdf4b18df, 0x011d210a, 0x420af350, 
    0x6e8308af, 0xac85cb86, 0x1e461082, 0x82b7a407, 0x411420a3, 0xa34130ab, 0x178f4124, 0x41139741, 0x86410d93, 0x82118511, 0x057243d8, 0x8941d9a4, 
    0x3093480c, 0x4a13474f, 0xfb5016a9, 0x07ad4108, 0x4a0f9d42, 0xfe200fad, 0x4708aa41, 0x83482dba, 0x288f4d06, 0xb398c3bb, 0x44267b41, 0xb34439d7, 
    0x0755410f, 0x200ebb45, 0x0f5f4215, 0x20191343, 0x06df5301, 0xf04c0220, 0x2ba64d07, 0x82050841, 0x430020ce, 0xa78f3627, 0x5213ff42, 0x2f970bc1, 
    0x4305ab55, 0xa084111b, 0x450bac45, 0x5f4238b8, 0x010c2106, 0x0220ed82, 0x441bb344, 0x875010af, 0x0737480f, 0x490c5747, 0x0c840c03, 0x4c204b42, 
    0x8ba905d7, 0x8b948793, 0x510c0c51, 0xfb4b24b9, 0x1b174107, 0x5709d74c, 0xd1410ca5, 0x079d480f, 0x201ff541, 0x06804780, 0x7d520120, 0x80002205, 
    0x20a983fe, 0x47bb83fe, 0x1b8409b4, 0x81580220, 0x4e00202c, 0x4f41282f, 0x0eab4f17, 0x57471520, 0x0e0f4808, 0x8221e041, 0x3e1b4a8b, 0x4407175d, 
    0x1b4b071f, 0x4a0f8b07, 0x174a0703, 0x0ba5411b, 0x430fb141, 0x0120057b, 0xfc20dd82, 0x4a056047, 0xf4850c0c, 0x01221982, 0x02828000, 0x1a5d088b, 
    0x20094108, 0x8c0e3941, 0x4900200e, 0x7744434f, 0x200b870b, 0x0e4b5a33, 0x2b41f78b, 0x8b138307, 0x0b9f450b, 0x2406f741, 0xfd808001, 0x09475a00, 
    0x84000121, 0x5980200e, 0x85450e5d, 0x832c8206, 0x4106831e, 0x00213814, 0x28b34810, 0x410c2f4b, 0x5f4a13d7, 0x0b2b4113, 0x6e43a883, 0x11174b05, 
    0x4b066a45, 0xcc470541, 0x5000202b, 0xcb472f4b, 0x44b59f0f, 0xc5430b5b, 0x0d654907, 0x21065544, 0xd6828080, 0xfe201982, 0x8230ec4a, 0x120025c2, 
    0x80ff8000, 0x4128d74d, 0x3320408b, 0x410a9f50, 0xdb822793, 0x822bd454, 0x61134b2e, 0x410b214a, 0xad4117c9, 0x0001211f, 0x4206854f, 0x4b430596, 
    0x06bb5530, 0x2025cf46, 0x0ddd5747, 0x500ea349, 0x0f840fa7, 0x5213c153, 0x634e08d1, 0x0bbe4809, 0x59316e4d, 0x5b50053f, 0x203f6323, 0x5117eb46, 
    0x94450a63, 0x246e410a, 0x63410020, 0x0bdb5f2f, 0x4233ab44, 0x39480757, 0x112d4a07, 0x7241118f, 0x000e2132, 0x9f286f41, 0x0f8762c3, 0x33350723, 
    0x094e6415, 0x2010925f, 0x067252fe, 0xd0438020, 0x63a68225, 0x11203a4f, 0x480e6360, 0x5748131f, 0x079b521f, 0x200e2f43, 0x864b8315, 0x113348e7, 
    0x85084e48, 0x06855008, 0x5880fd21, 0x7c420925, 0x0c414824, 0x37470c86, 0x1b8b422b, 0x5b0a8755, 0x23410c21, 0x0b83420b, 0x5a082047, 0xf482067f, 
    0xa80b4c47, 0x0c0021cf, 0x20207b42, 0x0fb74100, 0x420b8744, 0xeb43076f, 0x0f6f420b, 0x4261fe20, 0x439aa00c, 0x215034e3, 0x0ff9570f, 0x4b1f2d5d, 
    0x2d5d0c6f, 0x09634d0b, 0x1f51b8a0, 0x620f200c, 0xaf681e87, 0x24f94d07, 0x4e0f4945, 0xfe200c05, 0x22139742, 0x57048080, 0x23950c20, 0x97601585, 
    0x4813201f, 0xad620523, 0x200f8f0f, 0x9e638f15, 0x00002181, 0x41342341, 0x0f930f0b, 0x210b4b62, 0x978f0001, 0xfe200f84, 0x8425c863, 0x2704822b, 
    0x80000a00, 0x00038001, 0x610e9768, 0x834514bb, 0x0bc3430f, 0x2107e357, 0x80848080, 0x4400fe21, 0x2e410983, 0x00002a1a, 0x00000700, 0x800380ff, 
    0x0fdf5800, 0x59150021, 0xd142163d, 0x0c02410c, 0x01020025, 0x65800300, 0x00240853, 0x1d333501, 0x15220382, 0x35420001, 0x44002008, 0x376406d7, 
    0x096f6b19, 0x480bc142, 0x8f4908a7, 0x211f8b1f, 0x9e830001, 0x0584fe20, 0x4180fd21, 0x11850910, 0x8d198259, 0x000021d4, 0x5a08275d, 0x275d1983, 
    0x06d9420e, 0x9f08b36a, 0x0f7d47b5, 0x8d8a2f8b, 0x4c0e0b57, 0xe7410e17, 0x42d18c1a, 0xb351087a, 0x1ac36505, 0x4b4a2f20, 0x0b9f450d, 0x430beb53, 
    0xa7881015, 0xa5826a83, 0x80200f82, 0x86185a65, 0x4100208e, 0x176c3367, 0x0fe7650b, 0x4a17ad4b, 0x0f4217ed, 0x112e4206, 0x41113a42, 0xf7423169, 
    0x0cb34737, 0x560f8b46, 0xa75407e5, 0x5f01200f, 0x31590c48, 0x80802106, 0x42268841, 0x0020091e, 0x4207ef64, 0x69461df7, 0x138d4114, 0x820f5145, 
    0x53802090, 0xff200529, 0xb944b183, 0x417e8505, 0x00202561, 0x15210082, 0x42378200, 0x9b431cc3, 0x004f220d, 0x0dd54253, 0x4213f149, 0x7d41133b, 
    0x42c9870b, 0x802010f9, 0x420b2c42, 0x8f441138, 0x267c4408, 0x600cb743, 0x8f4109d3, 0x05ab701d, 0x83440020, 0x3521223f, 0x0b794733, 0xfb62fe20, 
    0x4afd2010, 0xaf410ae7, 0x25ce8525, 0x01080000, 0x7b6b0000, 0x0973710b, 0x82010021, 0x49038375, 0x33420767, 0x052c4212, 0x58464b85, 0x41fe2005, 
    0x50440c27, 0x000c2209, 0x1cb36b80, 0x9b06df44, 0x0f93566f, 0x52830220, 0xfe216e8d, 0x200f8200, 0x0fb86704, 0xb057238d, 0x050b5305, 0x7217eb47, 
    0xbd410b6b, 0x0f214610, 0x871f9956, 0x1e91567e, 0x2029b741, 0x20008200, 0x18b7410a, 0x27002322, 0x41095543, 0x0f8f0fb3, 0x41000121, 0x889d111c, 
    0x14207b82, 0x00200382, 0x73188761, 0x475013a7, 0x6e33200c, 0x234e0ea3, 0x9b138313, 0x08e54d17, 0x9711094e, 0x2ee74311, 0x4908875e, 0xd75d1f1f, 
    0x19ab5238, 0xa2084d48, 0x63a7a9b3, 0x55450b83, 0x0fd74213, 0x440d814c, 0x4f481673, 0x05714323, 0x13000022, 0x412e1f46, 0xdf493459, 0x21c7550f, 
    0x8408215f, 0x201d49cb, 0xb1103043, 0x0f0d65d7, 0x452b8d41, 0x594b0f8d, 0x0b004605, 0xb215eb46, 0x000a24d7, 0x47000080, 0x002118cf, 0x06436413, 
    0x420bd750, 0x2b500743, 0x076a470c, 0x4105c050, 0xd942053f, 0x0d00211a, 0x5f44779c, 0x0ce94805, 0x51558186, 0x14a54c0b, 0x49082b41, 0x0a4b0888, 
    0x8080261f, 0x0d000000, 0x20048201, 0x1deb6a03, 0x420cb372, 0x07201783, 0x4306854d, 0x8b830c59, 0x59093c74, 0x0020250f, 0x67070f4a, 0x2341160b, 
    0x00372105, 0x431c515d, 0x554e17ef, 0x0e5d6b05, 0x41115442, 0xb74a1ac1, 0x2243420a, 0x5b4f878f, 0x7507200f, 0x384b086f, 0x09d45409, 0x0020869a, 
    0x12200082, 0xab460382, 0x10075329, 0x54138346, 0xaf540fbf, 0x1ea75413, 0x9a0c9e54, 0x0f6b44c1, 0x41000021, 0x47412a4f, 0x07374907, 0x5310bf76, 
    0xff2009b4, 0x9a09a64c, 0x8200208d, 0x34c34500, 0x970fe141, 0x1fd74b0f, 0x440a3850, 0x206411f0, 0x27934609, 0x470c5d41, 0x555c2947, 0x1787540f, 
    0x6e0f234e, 0x7d540a1b, 0x1d736b08, 0x0026a088, 0x80000e00, 0x9b5200ff, 0x08ef4318, 0x450bff77, 0x1d4d0b83, 0x081f7006, 0xcb691b86, 0x4b022008, 
    0xc34b0b33, 0x1d0d4a0c, 0x8025a188, 0x0b000000, 0x52a38201, 0xbf7d0873, 0x0c234511, 0x8f0f894a, 0x4101200f, 0x0c880c9d, 0x2b418ea1, 0x06c74128, 
    0x66181341, 0x7b4c0bb9, 0x0c06630b, 0xfe200c87, 0x9ba10882, 0x27091765, 0x01000008, 0x02800380, 0x48113f4e, 0x29430cf5, 0x09a75a0b, 0x31618020, 
    0x6d802009, 0x61840e33, 0x8208bf51, 0x0c637d61, 0x7f092379, 0x4f470f4b, 0x1797510c, 0x46076157, 0xf5500fdf, 0x0f616910, 0x1171fe20, 0x82802006, 
    0x08696908, 0x41127a4c, 0x3f4a15f3, 0x01042607, 0x0200ff00, 0x1cf77700, 0xff204185, 0x00235b8d, 0x43100000, 0x3b22243f, 0x3b4d3f00, 0x0b937709, 
    0xad42f18f, 0x0b1f420f, 0x51084b43, 0x8020104a, 0xb557ff83, 0x052b7f2a, 0x0280ff22, 0x250beb78, 0x00170013, 0xbf6d2500, 0x07db760e, 0x410e2b7f, 
    0x00230e4f, 0x49030000, 0x0582055b, 0x07000326, 0x00000b00, 0x580bcd46, 0x00200cdd, 0x57078749, 0x8749160f, 0x0f994f0a, 0x41134761, 0x01200b31, 
    0xeb796883, 0x0b41500b, 0x0e90b38e, 0x202e7b51, 0x05d95801, 0x41080570, 0x1d530fc9, 0x0b937a0f, 0xaf8eb387, 0xf743b98f, 0x07c74227, 0x80000523, 
    0x0fcb4503, 0x430ca37b, 0x7782077f, 0x8d0a9947, 0x08af4666, 0xeb798020, 0x6459881e, 0xc3740bbf, 0x0feb6f0b, 0x20072748, 0x052b6102, 0x435e0584, 
    0x7d088308, 0x03200afd, 0x92109e41, 0x28aa8210, 0x80001500, 0x80030000, 0x0fdb5805, 0x209f4018, 0xa7418d87, 0x0aa3440f, 0x20314961, 0x073a52ff, 
    0x6108505d, 0x43181051, 0x00223457, 0xe7820500, 0x50028021, 0x81410d33, 0x063d7108, 0xdb41af84, 0x4d888205, 0x00201198, 0x463d835f, 0x152106d7, 
    0x0a355a33, 0x6917614e, 0x75411f4d, 0x184b8b07, 0x1809c344, 0x21091640, 0x0b828000, 0x42808021, 0x26790519, 0x86058605, 0x2428422d, 0x22123b42, 
    0x42000080, 0xf587513b, 0x7813677b, 0xaf4d139f, 0x00ff210c, 0x5e0a1d57, 0x3b421546, 0x01032736, 0x02000380, 0x41180480, 0x2f420f07, 0x0c624807, 
    0x00000025, 0x18000103, 0x83153741, 0x430120c3, 0x042106b2, 0x088d4d00, 0x2f830620, 0x1810434a, 0x18140345, 0x8507fb41, 0x5ee582ea, 0x0023116c, 
    0x8d000600, 0x053b56af, 0xa6554fa2, 0x0d704608, 0x40180d20, 0x47181a43, 0xd37b07ff, 0x0b79500c, 0x420fd745, 0x47450bd9, 0x8471830a, 0x095a777e, 
    0x84137542, 0x82002013, 0x2f401800, 0x0007213b, 0x4405e349, 0x0d550ff3, 0x16254c0c, 0x820ffe4a, 0x0400218a, 0x89066f41, 0x106b414f, 0xc84d0120, 
    0x80802206, 0x0c9a4b03, 0x00100025, 0x68000200, 0x9d8c2473, 0x44134344, 0xf36a0f33, 0x4678860f, 0x1b440a25, 0x41988c0a, 0x80201879, 0x43079b5e, 
    0x4a18080b, 0x0341190b, 0x1259530c, 0x43251552, 0x908205c8, 0x0cac4018, 0x86000421, 0x0e504aa2, 0x0020b891, 0xfb450082, 0x51132014, 0x8f5205f3, 
    0x35052108, 0x8505cb59, 0x0f6d4f70, 0x82150021, 0x29af5047, 0x4f004b24, 0x75795300, 0x1b595709, 0x460b6742, 0xbf4b0f0d, 0x5743870b, 0xcb6d1461, 
    0x08f64505, 0x4e05ab6c, 0x334126c3, 0x0bcb6b0d, 0x1811034d, 0x4111ef4b, 0x814f1ce5, 0x20af8227, 0x07fd7b80, 0x41188e84, 0xef410f33, 0x80802429, 
    0x410d0000, 0xa34205ab, 0x76b7881c, 0xff500b89, 0x0741430f, 0x20086f4a, 0x209d8200, 0x234c18fd, 0x05d4670a, 0x4509af51, 0x9642078d, 0x189e831d, 
    0x7c1cc74b, 0xcd4c07b9, 0x0e7c440f, 0x8b7b0320, 0x21108210, 0xc76c8080, 0x03002106, 0x6b23bf41, 0xc549060b, 0x7946180b, 0x0ff7530f, 0x17ad4618, 
    0x200ecd45, 0x208c83fd, 0x5e0488fe, 0x032009c6, 0x420d044e, 0x0d8f0d7f, 0x00820020, 0x18001021, 0x6d273b45, 0xfd4c0c93, 0xcf451813, 0x0fe5450f, 
    0x5a47c382, 0x820a8b0a, 0x282b4998, 0x410a8b5b, 0x4b232583, 0x54004f00, 0x978f0ce3, 0x500f1944, 0xa95f1709, 0x0280220b, 0x05ba7080, 0xa1530682, 
    0x06324c13, 0x91412582, 0x05536e2c, 0x63431020, 0x0f434706, 0x8c11374c, 0x176143d7, 0x4d0f454c, 0xd3680bed, 0x0bee4d17, 0x212b9a41, 0x0f530a00, 
    0x140d531c, 0x43139143, 0x95610e8d, 0x0f094415, 0x4205fb56, 0x1b4205cf, 0x17015225, 0x5e0c477f, 0xaf6e0aeb, 0x0ff36218, 0x04849a84, 0x0a454218, 
    0x9c430420, 0x23c6822b, 0x04000102, 0x45091b4b, 0xf05f0955, 0x82802007, 0x421c2023, 0x5218282b, 0x7b53173f, 0x0fe7480c, 0x74173b7f, 0x47751317, 
    0x634d1807, 0x0f6f430f, 0x24086547, 0xfc808002, 0x0b3c7f80, 0x10840120, 0x188d1282, 0x20096b43, 0x0fc24403, 0x00260faf, 0x0180000b, 0x3f500280, 
    0x18002019, 0x450b4941, 0xf3530fb9, 0x18002010, 0x8208a551, 0x06234d56, 0xcb58a39b, 0xc3421805, 0x1313461e, 0x0f855018, 0xd34b0120, 0x6cfe2008, 
    0x574f0885, 0x09204114, 0x07000029, 0x00008000, 0x44028002, 0x01420f57, 0x10c95c10, 0x11184c18, 0x80221185, 0x7f421e00, 0x00732240, 0x09cd4977, 
    0x6d0b2b42, 0x4f180f8f, 0x8f5a0bcb, 0x9b0f830f, 0x0fb9411f, 0x230b5756, 0x00fd8080, 0x82060745, 0x000121d5, 0x8e0fb277, 0x4a8d4211, 0x24061c53, 
    0x04000007, 0x12275280, 0x430c954c, 0x80201545, 0x200f764f, 0x20008200, 0x20ce8308, 0x09534f02, 0x660edf64, 0x73731771, 0xe7411807, 0x20a2820c, 
    0x13b64404, 0x8f5d6682, 0x1d6b4508, 0x0cff4d18, 0x3348c58f, 0x0fc34c07, 0x31558b84, 0x8398820f, 0x17514712, 0x240b0e46, 0x80000a00, 0x093b4502, 
    0x420f9759, 0xa54c0bf1, 0x0f2b470c, 0x410d314b, 0x2584170c, 0x73b30020, 0xb55fe782, 0x204d8410, 0x08e043fe, 0x4f147e41, 0x022008ab, 0x4b055159, 
    0x2950068f, 0x00022208, 0x48511880, 0x82002009, 0x00112300, 0x634dff00, 0x24415f27, 0x180f6d43, 0x4d0b5d45, 0x4d5f05ef, 0x01802317, 0x56188000, 
    0xa7840807, 0xc6450220, 0x21ca8229, 0x4b781a00, 0x3359182c, 0x0cf3470f, 0x180bef46, 0x420b0354, 0xff470b07, 0x4515200a, 0x9758239b, 0x4a80200c, 
    0xd2410a26, 0x05fb4a08, 0x4b05e241, 0x03200dc9, 0x92290941, 0x00002829, 0x00010900, 0x5b020001, 0x23201363, 0x460d776a, 0xef530fdb, 0x209a890c, 
    0x13fc4302, 0x00008024, 0xc4820104, 0x08820220, 0x20086b5b, 0x18518700, 0x8408d349, 0x0da449a1, 0x00080024, 0x7b690280, 0x4c438b1a, 0x01220f63, 
    0x4c878000, 0x5c149c53, 0xfb430868, 0x2f56181e, 0x0ccf7b1b, 0x0f075618, 0x2008e347, 0x14144104, 0x00207f83, 0x00207b82, 0x201adf47, 0x16c35a13, 
    0x540fdf47, 0x802006c8, 0x5418f185, 0x29430995, 0x00002419, 0x58001600, 0x5720316f, 0x4d051542, 0x4b7b1b03, 0x138f4707, 0xb747b787, 0x4aab8213, 
    0x058305fc, 0x20115759, 0x82128401, 0x0a0b44e8, 0x46800121, 0xe64210d0, 0x82129312, 0x4bffdffe, 0x3b41171b, 0x9b27870f, 0x808022ff, 0x085c68fe, 
    0x41800021, 0x01410b20, 0x001a213a, 0x47480082, 0x11374e12, 0x56130b4c, 0xdf4b0c65, 0x0b0f590b, 0x0f574c18, 0x830feb4b, 0x075f480f, 0x480b4755, 
    0x40490b73, 0x80012206, 0x09d74280, 0x80fe8022, 0x80210e86, 0x056643ff, 0x10820020, 0x420b2646, 0x0b58391a, 0xd74c1808, 0x078b4e22, 0x2007f55f, 
    0x4b491807, 0x83802017, 0x65aa82a7, 0x3152099e, 0x068b7616, 0x9b431220, 0x09bb742c, 0x500e376c, 0x8342179b, 0x0a4d5d0f, 0x8020a883, 0x180cd349, 
    0x2016bb4b, 0x14476004, 0x84136c43, 0x08cf7813, 0x4f4c0520, 0x156f420f, 0x20085f42, 0x6fd3be03, 0xd4d30803, 0xa7411420, 0x004b222c, 0x0d3b614f, 
    0x3f702120, 0x1393410a, 0x8f132745, 0x47421827, 0x41e08209, 0xb05e2bb9, 0x18b7410c, 0x18082647, 0x4107a748, 0xeb8826bf, 0x0ca76018, 0x733ecb41, 
    0xd0410d83, 0x43ebaf2a, 0x0420067f, 0x721dab4c, 0x472005bb, 0x4105d341, 0x334844cb, 0x20dba408, 0x47d6ac00, 0x034e3aef, 0x0f8f421b, 0x930f134d, 
    0x3521231f, 0xb7421533, 0x42f5ad0a, 0x1e961eaa, 0x17000022, 0x4c367b50, 0x7d491001, 0x0bf5520f, 0x4c18fda7, 0xb8460c55, 0x83fe2005, 0x00fe25b9, 
    0x80000180, 0x9e751085, 0x261b5c12, 0x82110341, 0x001123fb, 0x4518fe80, 0xf38c2753, 0x6d134979, 0x295107a7, 0xaf5f180f, 0x0fe3660c, 0x180b6079, 
    0x2007bd5f, 0x9aab9103, 0x2f4d1811, 0x05002109, 0x44254746, 0x1d200787, 0x450bab75, 0x4f180f57, 0x4f181361, 0x3b831795, 0xeb4b0120, 0x0b734805, 
    0x84078f48, 0x2e1b47bc, 0x00203383, 0xaf065f45, 0x831520d7, 0x130f51a7, 0x1797bf97, 0x2b47d783, 0x18fe2005, 0x4a18a44f, 0xa64d086d, 0x1ab0410d, 
    0x6205a258, 0xdbab069f, 0x4f06f778, 0xa963081d, 0x133b670a, 0x8323d141, 0x13195b23, 0x530f5e70, 0xe5ad0824, 0x58001421, 0x1f472b4b, 0x47bf410c, 
    0x82000121, 0x83fe20cb, 0x07424404, 0x68068243, 0xd7ad0d3d, 0x00010d26, 0x80020000, 0x4a1c6f43, 0x23681081, 0x10a14f13, 0x8a070e57, 0x430a848f, 
    0x7372243e, 0x4397a205, 0xb56c1021, 0x43978f0f, 0x64180505, 0x99aa0ff2, 0x0e000022, 0x20223341, 0x094b4f37, 0x074a3320, 0x2639410a, 0xfe208e84, 
    0x8b0e0048, 0x508020a3, 0x9e4308fe, 0x073f4115, 0xe3480420, 0x0c9b5f1b, 0x7c137743, 0x9a95185b, 0x6122b148, 0x979b08df, 0x0fe36c18, 0x48109358, 
    0x23441375, 0x0ffd5c0b, 0x180fc746, 0x2011d157, 0x07e95702, 0x58180120, 0x18770ac3, 0x51032008, 0x7d4118e3, 0x80802315, 0x3b4c1900, 0xbb5a1830, 
    0x0ceb6109, 0x5b0b3d42, 0x4f181369, 0x4f180b8d, 0x4f180f75, 0x355a1b81, 0x200d820d, 0x18e483fd, 0x4528854f, 0x89420846, 0x1321411f, 0x44086b60, 
    0x07421d77, 0x107d4405, 0x4113fd41, 0x5a181bf1, 0x4f180db3, 0x8021128f, 0x20f68280, 0x44a882fe, 0x334d249a, 0x052f6109, 0x1520c3a7, 0xef4eb783, 
    0x4ec39b1b, 0xc4c90ee7, 0x20060b4d, 0x256f4905, 0x4d0cf761, 0xcf9b1f13, 0xa213d74e, 0x0e1145d4, 0x50135b42, 0xcb4e398f, 0x20d79f27, 0x08865d80, 
    0x186d5018, 0xa90f7142, 0x067342d7, 0x3f450420, 0x65002021, 0xe3560771, 0x24d38f23, 0x15333531, 0x0eb94d01, 0x451c9f41, 0x384322fb, 0x00092108, 
    0x19af6b18, 0x6e0c6f5a, 0xbd770bfb, 0x22bb7718, 0x20090f57, 0x25e74204, 0x4207275a, 0xdb5408ef, 0x1769450f, 0x1b1b5518, 0x210b1f57, 0x5e4c8001, 
    0x55012006, 0x802107f1, 0x0a306a80, 0x45808021, 0x0d850b88, 0x31744f18, 0x1808ec54, 0x2009575b, 0x45ffa505, 0x1b420c73, 0x180f9f0f, 0x4a0cf748, 
    0x501805b2, 0x00210f40, 0x4d118f80, 0xd6823359, 0x072b5118, 0x314ad7aa, 0x8fc79f08, 0x45d78b1f, 0xfe20058f, 0x23325118, 0x7b54d9b5, 0x9fc38f46, 
    0x10bb410f, 0x41077b42, 0xc1410faf, 0x27cf441d, 0x46051b4f, 0x04200683, 0x2121d344, 0x8f530043, 0x8fcf9f0e, 0x21df8c1f, 0x50188000, 0x5d180e52, 
    0xfd201710, 0x4405c341, 0xd68528e3, 0x20071f6b, 0x1b734305, 0x6b080957, 0x7d422b1f, 0x67002006, 0x7f8317b1, 0x2024cb48, 0x08676e00, 0x8749a39b, 
    0x18132006, 0x410a6370, 0x8f490b47, 0x7e1f8f13, 0x551805c3, 0x4c180915, 0xfe200e2f, 0x244d5d18, 0x270bcf44, 0xff000019, 0x04800380, 0x5f253342, 
    0xff520df7, 0x13274c18, 0x5542dd93, 0x0776181b, 0xf94a1808, 0x084a4c0c, 0x4308ea5b, 0xde831150, 0x7900fd21, 0x00492c1e, 0x060f4510, 0x17410020, 
    0x0ce74526, 0x6206b341, 0x1f561083, 0x9d6c181b, 0x08a0500e, 0x112e4118, 0x60000421, 0xbf901202, 0x4408e241, 0xc7ab0513, 0xb40f0950, 0x055943c7, 
    0x4f18ff20, 0xc9ae1cad, 0x32b34f18, 0x7a180120, 0x3d520a05, 0x53d1b40a, 0x80200813, 0x1b815018, 0x832bf86f, 0x67731847, 0x297f4308, 0x6418d54e, 
    0x734213f7, 0x056b4b27, 0xdba5fe20, 0x1828aa4e, 0x2031a370, 0x06cb6101, 0x2040ad41, 0x07365300, 0x2558d985, 0x83fe200c, 0x0380211c, 0x542c4743, 
    0x052006b7, 0x6021df45, 0x897b0707, 0x18d3c010, 0x20090e70, 0x1d5843ff, 0x540a0e44, 0x002126c5, 0x322f7416, 0x636a5720, 0x0f317409, 0x610fe159, 
    0x294617e7, 0x08555213, 0x2006a75d, 0x6cec84fd, 0xfb5907be, 0x3a317405, 0x83808021, 0x180f20ea, 0x4626434a, 0x531818e3, 0xdb59172d, 0x0cbb460c, 
    0x2013d859, 0x18b94502, 0x8f46188d, 0x77521842, 0x0a184e38, 0x9585fd20, 0x6a180684, 0xc64507e9, 0x51cbb230, 0xd3440cf3, 0x17ff6a0f, 0x450f5b42, 
    0x276407c1, 0x4853180a, 0x21ccb010, 0xcf580013, 0x0c15442d, 0x410a1144, 0x1144359d, 0x5cfe2006, 0xa1410a43, 0x2bb64519, 0x2f5b7618, 0xb512b745, 
    0x0cfd6fd1, 0x42089f59, 0xb8450c70, 0x0000232d, 0x50180900, 0xb9491ae3, 0x0fc37610, 0x01210f83, 0x0f3b4100, 0xa01b2742, 0x0ccd426f, 0x6e8f6f94, 
    0x9c808021, 0xc7511870, 0x17c74b08, 0x9b147542, 0x44fe2079, 0xd5480c7e, 0x95ef861d, 0x101b597b, 0xf5417594, 0x9f471808, 0x86868d0e, 0x3733491c, 
    0x690f4d6d, 0x43440b83, 0x1ba94c0b, 0x660cd16b, 0x802008ae, 0x74126448, 0xcb4f38a3, 0x2cb74b0b, 0x47137755, 0xe3971777, 0x1b5d0120, 0x057a4108, 
    0x6e08664d, 0x17421478, 0x11af4208, 0x850c3f42, 0x08234f0c, 0x4321eb4a, 0xf3451095, 0x0f394e0f, 0x4310eb45, 0xc09707b1, 0x54431782, 0xaec08d1d, 
    0x0f434dbb, 0x9f0c0b45, 0x0a3b4dbb, 0x4618bdc7, 0x536032eb, 0x17354213, 0x4d134169, 0xc7a30c2f, 0x4e254342, 0x174332cf, 0x43cdae17, 0x6b4706e4, 
    0x0e16430d, 0x530b5542, 0x2f7c26bb, 0x13075f31, 0x43175342, 0x60181317, 0x6550114e, 0x28624710, 0x58070021, 0x59181683, 0x2d540cf5, 0x05d5660c, 
    0x20090c7b, 0x0e157e02, 0x8000ff2b, 0x14000080, 0x80ff8000, 0x27137e03, 0x336a4b20, 0x0f817107, 0x13876e18, 0x730f2f7e, 0x2f450b75, 0x6d02200b, 
    0x6d66094c, 0x4b802009, 0x15820a02, 0x2f45fe20, 0x5e032006, 0x00202fd9, 0x450af741, 0xeb412e0f, 0x0ff3411f, 0x420a8b65, 0xf7410eae, 0x1c664810, 
    0x540e1145, 0xbfa509f3, 0x42302f58, 0x80200c35, 0xcb066c47, 0x4b1120c1, 0x41492abb, 0x34854110, 0xa7097b72, 0x251545c7, 0x4b2c7f56, 0xc5b40bab, 
    0x940cd54e, 0x2e6151c8, 0x09f35f18, 0x4b420420, 0x09677121, 0x8f24f357, 0x1b5418e1, 0x08915a1f, 0x3143d894, 0x22541805, 0x1b9b4b0e, 0x8c0d3443, 
    0x1400240d, 0x18ff8000, 0x582e6387, 0xf99b2b3b, 0x8807a550, 0x17a14790, 0x2184fd20, 0x5758fe20, 0x2354882c, 0x15000080, 0x5e056751, 0x334c2c2f, 
    0x97c58f0c, 0x1fd7410f, 0x0d4d4018, 0x4114dc41, 0x04470ed6, 0x0dd54128, 0x00820020, 0x02011523, 0x22008700, 0x86480024, 0x0001240a, 0x8682001a, 
    0x0002240b, 0x866c000e, 0x8a03200b, 0x8a042017, 0x0005220b, 0x22218614, 0x84060000, 0x86012017, 0x8212200f, 0x250b8519, 0x000d0001, 0x0b850031, 
    0x07000224, 0x0b862600, 0x11000324, 0x0b862d00, 0x238a0420, 0x0a000524, 0x17863e00, 0x17840620, 0x01000324, 0x57820904, 0x0b85a783, 0x0b85a785, 
    0x0b85a785, 0x22000325, 0x85007a00, 0x85a7850b, 0x85a7850b, 0x22a7850b, 0x82300032, 0x00342201, 0x0805862f, 0x35003131, 0x54207962, 0x74736972, 
    0x47206e61, 0x6d6d6972, 0x65527265, 0x616c7567, 0x58545472, 0x6f725020, 0x43796767, 0x6e61656c, 0x30325454, 0x822f3430, 0x35313502, 0x79006200, 
    0x54002000, 0x69007200, 0x74007300, 0x6e006100, 0x47200f82, 0x6d240f84, 0x65006d00, 0x52200982, 0x67240582, 0x6c007500, 0x72201d82, 0x54222b82, 
    0x23825800, 0x19825020, 0x67006f22, 0x79220182, 0x1b824300, 0x3b846520, 0x1f825420, 0x41000021, 0x1422099b, 0x0b410000, 0x87088206, 0x01012102, 
    0x78080982, 0x01020101, 0x01040103, 0x01060105, 0x01080107, 0x010a0109, 0x010c010b, 0x010e010d, 0x0110010f, 0x01120111, 0x01140113, 0x01160115, 
    0x01180117, 0x011a0119, 0x011c011b, 0x011e011d, 0x0020011f, 0x00040003, 0x00060005, 0x00080007, 0x000a0009, 0x000c000b, 0x000e000d, 0x0010000f, 
    0x00120011, 0x00140013, 0x00160015, 0x00180017, 0x001a0019, 0x001c001b, 0x001e001d, 0x08bb821f, 0x22002142, 0x24002300, 0x26002500, 0x28002700, 
    0x2a002900, 0x2c002b00, 0x2e002d00, 0x30002f00, 0x32003100, 0x34003300, 0x36003500, 0x38003700, 0x3a003900, 0x3c003b00, 0x3e003d00, 0x40003f00, 
    0x42004100, 0x4b09f382, 0x00450044, 0x00470046, 0x00490048, 0x004b004a, 0x004d004c, 0x004f004e, 0x00510050, 0x00530052, 0x00550054, 0x00570056, 
    0x00590058, 0x005b005a, 0x005d005c, 0x005f005e, 0x01610060, 0x01220121, 0x01240123, 0x01260125, 0x01280127, 0x012a0129, 0x012c012b, 0x012e012d, 
    0x0130012f, 0x01320131, 0x01340133, 0x01360135, 0x01380137, 0x013a0139, 0x013c013b, 0x013e013d, 0x0140013f, 0x00ac0041, 0x008400a3, 0x00bd0085, 
    0x00e80096, 0x008e0086, 0x009d008b, 0x00a400a9, 0x008a00ef, 0x008300da, 0x00f20093, 0x008d00f3, 0x00880097, 0x00de00c3, 0x009e00f1, 0x00f500aa, 
    0x00f600f4, 0x00ad00a2, 0x00c700c9, 0x006200ae, 0x00900063, 0x00cb0064, 0x00c80065, 0x00cf00ca, 0x00cd00cc, 0x00e900ce, 0x00d30066, 0x00d100d0, 
    0x006700af, 0x009100f0, 0x00d400d6, 0x006800d5, 0x00ed00eb, 0x006a0089, 0x006b0069, 0x006c006d, 0x00a0006e, 0x0071006f, 0x00720070, 0x00750073, 
    0x00760074, 0x00ea0077, 0x007a0078, 0x007b0079, 0x007c007d, 0x00a100b8, 0x007e007f, 0x00810080, 0x00ee00ec, 0x6e750eba, 0x646f6369, 0x78302365, 
    0x31303030, 0x32200e8d, 0x33200e8d, 0x34200e8d, 0x35200e8d, 0x36200e8d, 0x37200e8d, 0x38200e8d, 0x39200e8d, 0x61200e8d, 0x62200e8d, 0x63200e8d, 
    0x64200e8d, 0x65200e8d, 0x66200e8d, 0x31210e8c, 0x8d0e8d30, 0x8d3120ef, 0x8d3120ef, 0x8d3120ef, 0x8d3120ef, 0x8d3120ef, 0x8d3120ef, 0x8d3120ef, 
    0x8d3120ef, 0x8d3120ef, 0x8d3120ef, 0x8d3120ef, 0x8d3120ef, 0x8d3120ef, 0x66312def, 0x6c656406, 0x04657465, 0x6f727545, 0x3820ec8c, 0x3820ec8d, 
    0x3820ec8d, 0x3820ec8d, 0x3820ec8d, 0x3820ec8d, 0x3820ec8d, 0x3820ec8d, 0x3820ec8d, 0x3820ec8d, 0x3820ec8d, 0x3820ec8d, 0x3820ec8d, 0x3820ec8d, 
    0x3820ec8d, 0x200ddc41, 0x0ddc4139, 0xef8d3920, 0xef8d3920, 0xef8d3920, 0xef8d3920, 0xef8d3920, 0xef8d3920, 0xef8d3920, 0xef8d3920, 0xef8d3920, 
    0xef8d3920, 0xef8d3920, 0xef8d3920, 0xef8d3920, 0xef8d3920, 0x00663923, 0x48fa0500, 0x00f762f9, 
};

static void GetDefaultCompressedFontDataTTF(const void** ttf_compressed_data, unsigned int* ttf_compressed_size)
{
    *ttf_compressed_data = proggy_clean_ttf_compressed_data;
    *ttf_compressed_size = proggy_clean_ttf_compressed_size;
}

//-----------------------------------------------------------------------------

//---- Include imgui_user.inl at the end of imgui.cpp
//---- So you can include code that extends ImGui using its private data/functions.
#ifdef IMGUI_INCLUDE_IMGUI_USER_INL
#include "imgui_user.inl"
#endif

//-----------------------------------------------------------------------------<|MERGE_RESOLUTION|>--- conflicted
+++ resolved
@@ -3425,13 +3425,8 @@
             {
                 window->DrawList->AddRect(window->Pos+ImVec2(1,1), window->Pos+window->Size+ImVec2(1,1), window->Color(ImGuiCol_BorderShadow), window_rounding);
                 window->DrawList->AddRect(window->Pos, window->Pos+window->Size, window->Color(ImGuiCol_Border), window_rounding);
-<<<<<<< HEAD
-                if (!(window->Flags & ImGuiWindowFlags_NoTitleBar))
+                if (!(flags & ImGuiWindowFlags_NoTitleBar))
                     window->DrawList->AddLine(title_bar_rect.GetBL()+ImVec2(0.5f,0.5f), title_bar_rect.GetBR()+ImVec2(0.5f,0.5f), window->Color(ImGuiCol_Border));
-=======
-                if (!(flags & ImGuiWindowFlags_NoTitleBar))
-                    window->DrawList->AddLine(title_bar_rect.GetBL(), title_bar_rect.GetBR(), window->Color(ImGuiCol_Border));
->>>>>>> d84b5737
             }
 
             // Scrollbar

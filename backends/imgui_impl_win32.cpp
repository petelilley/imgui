// dear imgui: Platform Backend for Windows (standard windows API for 32-bits AND 64-bits applications)
// This needs to be used along with a Renderer (e.g. DirectX11, OpenGL3, Vulkan..)

// Implemented features:
//  [X] Platform: Clipboard support (for Win32 this is actually part of core dear imgui)
//  [X] Platform: Mouse support. Can discriminate Mouse/TouchScreen/Pen.
//  [X] Platform: Keyboard support. Since 1.87 we are using the io.AddKeyEvent() function. Pass ImGuiKey values to all key functions e.g. ImGui::IsKeyPressed(ImGuiKey_Space). [Legacy VK_* values will also be supported unless IMGUI_DISABLE_OBSOLETE_KEYIO is set]
//  [X] Platform: Gamepad support. Enabled with 'io.ConfigFlags |= ImGuiConfigFlags_NavEnableGamepad'.
//  [X] Platform: Mouse cursor shape and visibility. Disable with 'io.ConfigFlags |= ImGuiConfigFlags_NoMouseCursorChange'.
//  [X] Platform: Multi-viewport support (multiple windows). Enable with 'io.ConfigFlags |= ImGuiConfigFlags_ViewportsEnable'.

// You can use unmodified imgui_impl_* files in your project. See examples/ folder for examples of using this.
// Prefer including the entire imgui/ repository into your project (either as a copy or as a submodule), and only build the backends you need.
// If you are new to Dear ImGui, read documentation from the docs/ folder + read the top of imgui.cpp.
// Read online: https://github.com/ocornut/imgui/tree/master/docs

#include "imgui.h"
#include "imgui_impl_win32.h"
#ifndef WIN32_LEAN_AND_MEAN
#define WIN32_LEAN_AND_MEAN
#endif
#include <windows.h>
#include <windowsx.h> // GET_X_LPARAM(), GET_Y_LPARAM()
#include <tchar.h>
#include <dwmapi.h>

// Configuration flags to add in your imconfig.h file:
//#define IMGUI_IMPL_WIN32_DISABLE_GAMEPAD              // Disable gamepad support. This was meaningful before <1.81 but we now load XInput dynamically so the option is now less relevant.

// Using XInput for gamepad (will load DLL dynamically)
#ifndef IMGUI_IMPL_WIN32_DISABLE_GAMEPAD
#include <xinput.h>
typedef DWORD (WINAPI *PFN_XInputGetCapabilities)(DWORD, DWORD, XINPUT_CAPABILITIES*);
typedef DWORD (WINAPI *PFN_XInputGetState)(DWORD, XINPUT_STATE*);
#endif

// CHANGELOG
// (minor and older changes stripped away, please see git history for details)
<<<<<<< HEAD
//  2023-XX-XX: Platform: Added support for multiple windows via the ImGuiPlatformIO interface.
=======
//  2023-04-04: Inputs: Added support for io.AddMouseSourceEvent() to discriminate ImGuiMouseSource_Mouse/ImGuiMouseSource_TouchScreen/ImGuiMouseSource_Pen. (#2702)
>>>>>>> c9fe7ebc
//  2023-02-15: Inputs: Use WM_NCMOUSEMOVE / WM_NCMOUSELEAVE to track mouse position over non-client area (e.g. OS decorations) when app is not focused. (#6045, #6162)
//  2023-02-02: Inputs: Flipping WM_MOUSEHWHEEL (horizontal mouse-wheel) value to match other backends and offer consistent horizontal scrolling direction. (#4019, #6096, #1463)
//  2022-10-11: Using 'nullptr' instead of 'NULL' as per our switch to C++11.
//  2022-09-28: Inputs: Convert WM_CHAR values with MultiByteToWideChar() when window class was registered as MBCS (not Unicode).
//  2022-09-26: Inputs: Renamed ImGuiKey_ModXXX introduced in 1.87 to ImGuiMod_XXX (old names still supported).
//  2022-01-26: Inputs: replaced short-lived io.AddKeyModsEvent() (added two weeks ago) with io.AddKeyEvent() using ImGuiKey_ModXXX flags. Sorry for the confusion.
//  2021-01-20: Inputs: calling new io.AddKeyAnalogEvent() for gamepad support, instead of writing directly to io.NavInputs[].
//  2022-01-17: Inputs: calling new io.AddMousePosEvent(), io.AddMouseButtonEvent(), io.AddMouseWheelEvent() API (1.87+).
//  2022-01-17: Inputs: always update key mods next and before a key event (not in NewFrame) to fix input queue with very low framerates.
//  2022-01-12: Inputs: Update mouse inputs using WM_MOUSEMOVE/WM_MOUSELEAVE + fallback to provide it when focused but not hovered/captured. More standard and will allow us to pass it to future input queue API.
//  2022-01-12: Inputs: Maintain our own copy of MouseButtonsDown mask instead of using ImGui::IsAnyMouseDown() which will be obsoleted.
//  2022-01-10: Inputs: calling new io.AddKeyEvent(), io.AddKeyModsEvent() + io.SetKeyEventNativeData() API (1.87+). Support for full ImGuiKey range.
//  2021-12-16: Inputs: Fill VK_LCONTROL/VK_RCONTROL/VK_LSHIFT/VK_RSHIFT/VK_LMENU/VK_RMENU for completeness.
//  2021-08-17: Calling io.AddFocusEvent() on WM_SETFOCUS/WM_KILLFOCUS messages.
//  2021-08-02: Inputs: Fixed keyboard modifiers being reported when host window doesn't have focus.
//  2021-07-29: Inputs: MousePos is correctly reported when the host platform window is hovered but not focused (using TrackMouseEvent() to receive WM_MOUSELEAVE events).
//  2021-06-29: Reorganized backend to pull data from a single structure to facilitate usage with multiple-contexts (all g_XXXX access changed to bd->XXXX).
//  2021-06-08: Fixed ImGui_ImplWin32_EnableDpiAwareness() and ImGui_ImplWin32_GetDpiScaleForMonitor() to handle Windows 8.1/10 features without a manifest (per-monitor DPI, and properly calls SetProcessDpiAwareness() on 8.1).
//  2021-03-23: Inputs: Clearing keyboard down array when losing focus (WM_KILLFOCUS).
//  2021-02-18: Added ImGui_ImplWin32_EnableAlphaCompositing(). Non Visual Studio users will need to link with dwmapi.lib (MinGW/gcc: use -ldwmapi).
//  2021-02-17: Fixed ImGui_ImplWin32_EnableDpiAwareness() attempting to get SetProcessDpiAwareness from shcore.dll on Windows 8 whereas it is only supported on Windows 8.1.
//  2021-01-25: Inputs: Dynamically loading XInput DLL.
//  2020-12-04: Misc: Fixed setting of io.DisplaySize to invalid/uninitialized data when after hwnd has been closed.
//  2020-03-03: Inputs: Calling AddInputCharacterUTF16() to support surrogate pairs leading to codepoint >= 0x10000 (for more complete CJK inputs)
//  2020-02-17: Added ImGui_ImplWin32_EnableDpiAwareness(), ImGui_ImplWin32_GetDpiScaleForHwnd(), ImGui_ImplWin32_GetDpiScaleForMonitor() helper functions.
//  2020-01-14: Inputs: Added support for #define IMGUI_IMPL_WIN32_DISABLE_GAMEPAD/IMGUI_IMPL_WIN32_DISABLE_LINKING_XINPUT.
//  2019-12-05: Inputs: Added support for ImGuiMouseCursor_NotAllowed mouse cursor.
//  2019-05-11: Inputs: Don't filter value from WM_CHAR before calling AddInputCharacter().
//  2019-01-17: Misc: Using GetForegroundWindow()+IsChild() instead of GetActiveWindow() to be compatible with windows created in a different thread or parent.
//  2019-01-17: Inputs: Added support for mouse buttons 4 and 5 via WM_XBUTTON* messages.
//  2019-01-15: Inputs: Added support for XInput gamepads (if ImGuiConfigFlags_NavEnableGamepad is set by user application).
//  2018-11-30: Misc: Setting up io.BackendPlatformName so it can be displayed in the About Window.
//  2018-06-29: Inputs: Added support for the ImGuiMouseCursor_Hand cursor.
//  2018-06-10: Inputs: Fixed handling of mouse wheel messages to support fine position messages (typically sent by track-pads).
//  2018-06-08: Misc: Extracted imgui_impl_win32.cpp/.h away from the old combined DX9/DX10/DX11/DX12 examples.
//  2018-03-20: Misc: Setup io.BackendFlags ImGuiBackendFlags_HasMouseCursors and ImGuiBackendFlags_HasSetMousePos flags + honor ImGuiConfigFlags_NoMouseCursorChange flag.
//  2018-02-20: Inputs: Added support for mouse cursors (ImGui::GetMouseCursor() value and WM_SETCURSOR message handling).
//  2018-02-06: Inputs: Added mapping for ImGuiKey_Space.
//  2018-02-06: Inputs: Honoring the io.WantSetMousePos by repositioning the mouse (when using navigation and ImGuiConfigFlags_NavMoveMouse is set).
//  2018-02-06: Misc: Removed call to ImGui::Shutdown() which is not available from 1.60 WIP, user needs to call CreateContext/DestroyContext themselves.
//  2018-01-20: Inputs: Added Horizontal Mouse Wheel support.
//  2018-01-08: Inputs: Added mapping for ImGuiKey_Insert.
//  2018-01-05: Inputs: Added WM_LBUTTONDBLCLK double-click handlers for window classes with the CS_DBLCLKS flag.
//  2017-10-23: Inputs: Added WM_SYSKEYDOWN / WM_SYSKEYUP handlers so e.g. the VK_MENU key can be read.
//  2017-10-23: Inputs: Using Win32 ::SetCapture/::GetCapture() to retrieve mouse positions outside the client area when dragging.
//  2016-11-12: Inputs: Only call Win32 ::SetCursor(nullptr) when io.MouseDrawCursor is set.

// Forward Declarations
static void ImGui_ImplWin32_InitPlatformInterface();
static void ImGui_ImplWin32_ShutdownPlatformInterface();
static void ImGui_ImplWin32_UpdateMonitors();

struct ImGui_ImplWin32_Data
{
    HWND                        hWnd;
    HWND                        MouseHwnd;
    int                         MouseTrackedArea;   // 0: not tracked, 1: client are, 2: non-client area
    int                         MouseButtonsDown;
    INT64                       Time;
    INT64                       TicksPerSecond;
    ImGuiMouseCursor            LastMouseCursor;
    bool                        WantUpdateMonitors;

#ifndef IMGUI_IMPL_WIN32_DISABLE_GAMEPAD
    bool                        HasGamepad;
    bool                        WantUpdateHasGamepad;
    HMODULE                     XInputDLL;
    PFN_XInputGetCapabilities   XInputGetCapabilities;
    PFN_XInputGetState          XInputGetState;
#endif

    ImGui_ImplWin32_Data()      { memset((void*)this, 0, sizeof(*this)); }
};

// Backend data stored in io.BackendPlatformUserData to allow support for multiple Dear ImGui contexts
// It is STRONGLY preferred that you use docking branch with multi-viewports (== single Dear ImGui context + multiple windows) instead of multiple Dear ImGui contexts.
// FIXME: multi-context support is not well tested and probably dysfunctional in this backend.
// FIXME: some shared resources (mouse cursor shape, gamepad) are mishandled when using multi-context.
static ImGui_ImplWin32_Data* ImGui_ImplWin32_GetBackendData()
{
    return ImGui::GetCurrentContext() ? (ImGui_ImplWin32_Data*)ImGui::GetIO().BackendPlatformUserData : nullptr;
}

// Functions
bool    ImGui_ImplWin32_Init(void* hwnd)
{
    ImGuiIO& io = ImGui::GetIO();
    IM_ASSERT(io.BackendPlatformUserData == nullptr && "Already initialized a platform backend!");

    INT64 perf_frequency, perf_counter;
    if (!::QueryPerformanceFrequency((LARGE_INTEGER*)&perf_frequency))
        return false;
    if (!::QueryPerformanceCounter((LARGE_INTEGER*)&perf_counter))
        return false;

    // Setup backend capabilities flags
    ImGui_ImplWin32_Data* bd = IM_NEW(ImGui_ImplWin32_Data)();
    io.BackendPlatformUserData = (void*)bd;
    io.BackendPlatformName = "imgui_impl_win32";
    io.BackendFlags |= ImGuiBackendFlags_HasMouseCursors;         // We can honor GetMouseCursor() values (optional)
    io.BackendFlags |= ImGuiBackendFlags_HasSetMousePos;          // We can honor io.WantSetMousePos requests (optional, rarely used)
    io.BackendFlags |= ImGuiBackendFlags_PlatformHasViewports;    // We can create multi-viewports on the Platform side (optional)
    io.BackendFlags |= ImGuiBackendFlags_HasMouseHoveredViewport; // We can call io.AddMouseViewportEvent() with correct data (optional)

    bd->hWnd = (HWND)hwnd;
    bd->WantUpdateMonitors = true;
    bd->TicksPerSecond = perf_frequency;
    bd->Time = perf_counter;
    bd->LastMouseCursor = ImGuiMouseCursor_COUNT;

    // Our mouse update function expect PlatformHandle to be filled for the main viewport
    ImGuiViewport* main_viewport = ImGui::GetMainViewport();
    main_viewport->PlatformHandle = main_viewport->PlatformHandleRaw = (void*)bd->hWnd;
    if (io.ConfigFlags & ImGuiConfigFlags_ViewportsEnable)
        ImGui_ImplWin32_InitPlatformInterface();

    // Dynamically load XInput library
#ifndef IMGUI_IMPL_WIN32_DISABLE_GAMEPAD
    bd->WantUpdateHasGamepad = true;
    const char* xinput_dll_names[] =
    {
        "xinput1_4.dll",   // Windows 8+
        "xinput1_3.dll",   // DirectX SDK
        "xinput9_1_0.dll", // Windows Vista, Windows 7
        "xinput1_2.dll",   // DirectX SDK
        "xinput1_1.dll"    // DirectX SDK
    };
    for (int n = 0; n < IM_ARRAYSIZE(xinput_dll_names); n++)
        if (HMODULE dll = ::LoadLibraryA(xinput_dll_names[n]))
        {
            bd->XInputDLL = dll;
            bd->XInputGetCapabilities = (PFN_XInputGetCapabilities)::GetProcAddress(dll, "XInputGetCapabilities");
            bd->XInputGetState = (PFN_XInputGetState)::GetProcAddress(dll, "XInputGetState");
            break;
        }
#endif // IMGUI_IMPL_WIN32_DISABLE_GAMEPAD

    return true;
}

void    ImGui_ImplWin32_Shutdown()
{
    ImGui_ImplWin32_Data* bd = ImGui_ImplWin32_GetBackendData();
    IM_ASSERT(bd != nullptr && "No platform backend to shutdown, or already shutdown?");
    ImGuiIO& io = ImGui::GetIO();

    ImGui_ImplWin32_ShutdownPlatformInterface();

    // Unload XInput library
#ifndef IMGUI_IMPL_WIN32_DISABLE_GAMEPAD
    if (bd->XInputDLL)
        ::FreeLibrary(bd->XInputDLL);
#endif // IMGUI_IMPL_WIN32_DISABLE_GAMEPAD

    io.BackendPlatformName = nullptr;
    io.BackendPlatformUserData = nullptr;
    IM_DELETE(bd);
}

static bool ImGui_ImplWin32_UpdateMouseCursor()
{
    ImGuiIO& io = ImGui::GetIO();
    if (io.ConfigFlags & ImGuiConfigFlags_NoMouseCursorChange)
        return false;

    ImGuiMouseCursor imgui_cursor = ImGui::GetMouseCursor();
    if (imgui_cursor == ImGuiMouseCursor_None || io.MouseDrawCursor)
    {
        // Hide OS mouse cursor if imgui is drawing it or if it wants no cursor
        ::SetCursor(nullptr);
    }
    else
    {
        // Show OS mouse cursor
        LPTSTR win32_cursor = IDC_ARROW;
        switch (imgui_cursor)
        {
        case ImGuiMouseCursor_Arrow:        win32_cursor = IDC_ARROW; break;
        case ImGuiMouseCursor_TextInput:    win32_cursor = IDC_IBEAM; break;
        case ImGuiMouseCursor_ResizeAll:    win32_cursor = IDC_SIZEALL; break;
        case ImGuiMouseCursor_ResizeEW:     win32_cursor = IDC_SIZEWE; break;
        case ImGuiMouseCursor_ResizeNS:     win32_cursor = IDC_SIZENS; break;
        case ImGuiMouseCursor_ResizeNESW:   win32_cursor = IDC_SIZENESW; break;
        case ImGuiMouseCursor_ResizeNWSE:   win32_cursor = IDC_SIZENWSE; break;
        case ImGuiMouseCursor_Hand:         win32_cursor = IDC_HAND; break;
        case ImGuiMouseCursor_NotAllowed:   win32_cursor = IDC_NO; break;
        }
        ::SetCursor(::LoadCursor(nullptr, win32_cursor));
    }
    return true;
}

static bool IsVkDown(int vk)
{
    return (::GetKeyState(vk) & 0x8000) != 0;
}

static void ImGui_ImplWin32_AddKeyEvent(ImGuiKey key, bool down, int native_keycode, int native_scancode = -1)
{
    ImGuiIO& io = ImGui::GetIO();
    io.AddKeyEvent(key, down);
    io.SetKeyEventNativeData(key, native_keycode, native_scancode); // To support legacy indexing (<1.87 user code)
    IM_UNUSED(native_scancode);
}

static void ImGui_ImplWin32_ProcessKeyEventsWorkarounds()
{
    // Left & right Shift keys: when both are pressed together, Windows tend to not generate the WM_KEYUP event for the first released one.
    if (ImGui::IsKeyDown(ImGuiKey_LeftShift) && !IsVkDown(VK_LSHIFT))
        ImGui_ImplWin32_AddKeyEvent(ImGuiKey_LeftShift, false, VK_LSHIFT);
    if (ImGui::IsKeyDown(ImGuiKey_RightShift) && !IsVkDown(VK_RSHIFT))
        ImGui_ImplWin32_AddKeyEvent(ImGuiKey_RightShift, false, VK_RSHIFT);

    // Sometimes WM_KEYUP for Win key is not passed down to the app (e.g. for Win+V on some setups, according to GLFW).
    if (ImGui::IsKeyDown(ImGuiKey_LeftSuper) && !IsVkDown(VK_LWIN))
        ImGui_ImplWin32_AddKeyEvent(ImGuiKey_LeftSuper, false, VK_LWIN);
    if (ImGui::IsKeyDown(ImGuiKey_RightSuper) && !IsVkDown(VK_RWIN))
        ImGui_ImplWin32_AddKeyEvent(ImGuiKey_RightSuper, false, VK_RWIN);
}

static void ImGui_ImplWin32_UpdateKeyModifiers()
{
    ImGuiIO& io = ImGui::GetIO();
    io.AddKeyEvent(ImGuiMod_Ctrl, IsVkDown(VK_CONTROL));
    io.AddKeyEvent(ImGuiMod_Shift, IsVkDown(VK_SHIFT));
    io.AddKeyEvent(ImGuiMod_Alt, IsVkDown(VK_MENU));
    io.AddKeyEvent(ImGuiMod_Super, IsVkDown(VK_APPS));
}

// This code supports multi-viewports (multiple OS Windows mapped into different Dear ImGui viewports)
// Because of that, it is a little more complicated than your typical single-viewport binding code!
static void ImGui_ImplWin32_UpdateMouseData()
{
    ImGui_ImplWin32_Data* bd = ImGui_ImplWin32_GetBackendData();
    ImGuiIO& io = ImGui::GetIO();
    IM_ASSERT(bd->hWnd != 0);

    POINT mouse_screen_pos;
    bool has_mouse_screen_pos = ::GetCursorPos(&mouse_screen_pos) != 0;

    HWND focused_window = ::GetForegroundWindow();
    const bool is_app_focused = (focused_window && (focused_window == bd->hWnd || ::IsChild(focused_window, bd->hWnd) || ImGui::FindViewportByPlatformHandle((void*)focused_window)));
    if (is_app_focused)
    {
        // (Optional) Set OS mouse position from Dear ImGui if requested (rarely used, only when ImGuiConfigFlags_NavEnableSetMousePos is enabled by user)
        // When multi-viewports are enabled, all Dear ImGui positions are same as OS positions.
        if (io.WantSetMousePos)
        {
            POINT pos = { (int)io.MousePos.x, (int)io.MousePos.y };
            if ((io.ConfigFlags & ImGuiConfigFlags_ViewportsEnable) == 0)
                ::ClientToScreen(focused_window, &pos);
            ::SetCursorPos(pos.x, pos.y);
        }

        // (Optional) Fallback to provide mouse position when focused (WM_MOUSEMOVE already provides this when hovered or captured)
        // This also fills a short gap when clicking non-client area: WM_NCMOUSELEAVE -> modal OS move -> gap -> WM_NCMOUSEMOVE
        if (!io.WantSetMousePos && bd->MouseTrackedArea == 0 && has_mouse_screen_pos)
        {
            // Single viewport mode: mouse position in client window coordinates (io.MousePos is (0,0) when the mouse is on the upper-left corner of the app window)
            // (This is the position you can get with ::GetCursorPos() + ::ScreenToClient() or WM_MOUSEMOVE.)
            // Multi-viewport mode: mouse position in OS absolute coordinates (io.MousePos is (0,0) when the mouse is on the upper-left of the primary monitor)
            // (This is the position you can get with ::GetCursorPos() or WM_MOUSEMOVE + ::ClientToScreen(). In theory adding viewport->Pos to a client position would also be the same.)
            POINT mouse_pos = mouse_screen_pos;
            if (!(io.ConfigFlags & ImGuiConfigFlags_ViewportsEnable))
                ::ScreenToClient(bd->hWnd, &mouse_pos);
            io.AddMousePosEvent((float)mouse_pos.x, (float)mouse_pos.y);
        }
    }

    // (Optional) When using multiple viewports: call io.AddMouseViewportEvent() with the viewport the OS mouse cursor is hovering.
    // If ImGuiBackendFlags_HasMouseHoveredViewport is not set by the backend, Dear imGui will ignore this field and infer the information using its flawed heuristic.
    // - [X] Win32 backend correctly ignore viewports with the _NoInputs flag (here using ::WindowFromPoint with WM_NCHITTEST + HTTRANSPARENT in WndProc does that)
    //       Some backend are not able to handle that correctly. If a backend report an hovered viewport that has the _NoInputs flag (e.g. when dragging a window
    //       for docking, the viewport has the _NoInputs flag in order to allow us to find the viewport under), then Dear ImGui is forced to ignore the value reported
    //       by the backend, and use its flawed heuristic to guess the viewport behind.
    // - [X] Win32 backend correctly reports this regardless of another viewport behind focused and dragged from (we need this to find a useful drag and drop target).
    ImGuiID mouse_viewport_id = 0;
    if (has_mouse_screen_pos)
        if (HWND hovered_hwnd = ::WindowFromPoint(mouse_screen_pos))
            if (ImGuiViewport* viewport = ImGui::FindViewportByPlatformHandle((void*)hovered_hwnd))
                mouse_viewport_id = viewport->ID;
    io.AddMouseViewportEvent(mouse_viewport_id);
}

// Gamepad navigation mapping
static void ImGui_ImplWin32_UpdateGamepads()
{
#ifndef IMGUI_IMPL_WIN32_DISABLE_GAMEPAD
    ImGuiIO& io = ImGui::GetIO();
    ImGui_ImplWin32_Data* bd = ImGui_ImplWin32_GetBackendData();
    //if ((io.ConfigFlags & ImGuiConfigFlags_NavEnableGamepad) == 0) // FIXME: Technically feeding gamepad shouldn't depend on this now that they are regular inputs.
    //    return;

    // Calling XInputGetState() every frame on disconnected gamepads is unfortunately too slow.
    // Instead we refresh gamepad availability by calling XInputGetCapabilities() _only_ after receiving WM_DEVICECHANGE.
    if (bd->WantUpdateHasGamepad)
    {
        XINPUT_CAPABILITIES caps = {};
        bd->HasGamepad = bd->XInputGetCapabilities ? (bd->XInputGetCapabilities(0, XINPUT_FLAG_GAMEPAD, &caps) == ERROR_SUCCESS) : false;
        bd->WantUpdateHasGamepad = false;
    }

    io.BackendFlags &= ~ImGuiBackendFlags_HasGamepad;
    XINPUT_STATE xinput_state;
    XINPUT_GAMEPAD& gamepad = xinput_state.Gamepad;
    if (!bd->HasGamepad || bd->XInputGetState == nullptr || bd->XInputGetState(0, &xinput_state) != ERROR_SUCCESS)
        return;
    io.BackendFlags |= ImGuiBackendFlags_HasGamepad;

    #define IM_SATURATE(V)                      (V < 0.0f ? 0.0f : V > 1.0f ? 1.0f : V)
    #define MAP_BUTTON(KEY_NO, BUTTON_ENUM)     { io.AddKeyEvent(KEY_NO, (gamepad.wButtons & BUTTON_ENUM) != 0); }
    #define MAP_ANALOG(KEY_NO, VALUE, V0, V1)   { float vn = (float)(VALUE - V0) / (float)(V1 - V0); io.AddKeyAnalogEvent(KEY_NO, vn > 0.10f, IM_SATURATE(vn)); }
    MAP_BUTTON(ImGuiKey_GamepadStart,           XINPUT_GAMEPAD_START);
    MAP_BUTTON(ImGuiKey_GamepadBack,            XINPUT_GAMEPAD_BACK);
    MAP_BUTTON(ImGuiKey_GamepadFaceLeft,        XINPUT_GAMEPAD_X);
    MAP_BUTTON(ImGuiKey_GamepadFaceRight,       XINPUT_GAMEPAD_B);
    MAP_BUTTON(ImGuiKey_GamepadFaceUp,          XINPUT_GAMEPAD_Y);
    MAP_BUTTON(ImGuiKey_GamepadFaceDown,        XINPUT_GAMEPAD_A);
    MAP_BUTTON(ImGuiKey_GamepadDpadLeft,        XINPUT_GAMEPAD_DPAD_LEFT);
    MAP_BUTTON(ImGuiKey_GamepadDpadRight,       XINPUT_GAMEPAD_DPAD_RIGHT);
    MAP_BUTTON(ImGuiKey_GamepadDpadUp,          XINPUT_GAMEPAD_DPAD_UP);
    MAP_BUTTON(ImGuiKey_GamepadDpadDown,        XINPUT_GAMEPAD_DPAD_DOWN);
    MAP_BUTTON(ImGuiKey_GamepadL1,              XINPUT_GAMEPAD_LEFT_SHOULDER);
    MAP_BUTTON(ImGuiKey_GamepadR1,              XINPUT_GAMEPAD_RIGHT_SHOULDER);
    MAP_ANALOG(ImGuiKey_GamepadL2,              gamepad.bLeftTrigger, XINPUT_GAMEPAD_TRIGGER_THRESHOLD, 255);
    MAP_ANALOG(ImGuiKey_GamepadR2,              gamepad.bRightTrigger, XINPUT_GAMEPAD_TRIGGER_THRESHOLD, 255);
    MAP_BUTTON(ImGuiKey_GamepadL3,              XINPUT_GAMEPAD_LEFT_THUMB);
    MAP_BUTTON(ImGuiKey_GamepadR3,              XINPUT_GAMEPAD_RIGHT_THUMB);
    MAP_ANALOG(ImGuiKey_GamepadLStickLeft,      gamepad.sThumbLX, -XINPUT_GAMEPAD_LEFT_THUMB_DEADZONE, -32768);
    MAP_ANALOG(ImGuiKey_GamepadLStickRight,     gamepad.sThumbLX, +XINPUT_GAMEPAD_LEFT_THUMB_DEADZONE, +32767);
    MAP_ANALOG(ImGuiKey_GamepadLStickUp,        gamepad.sThumbLY, +XINPUT_GAMEPAD_LEFT_THUMB_DEADZONE, +32767);
    MAP_ANALOG(ImGuiKey_GamepadLStickDown,      gamepad.sThumbLY, -XINPUT_GAMEPAD_LEFT_THUMB_DEADZONE, -32768);
    MAP_ANALOG(ImGuiKey_GamepadRStickLeft,      gamepad.sThumbRX, -XINPUT_GAMEPAD_LEFT_THUMB_DEADZONE, -32768);
    MAP_ANALOG(ImGuiKey_GamepadRStickRight,     gamepad.sThumbRX, +XINPUT_GAMEPAD_LEFT_THUMB_DEADZONE, +32767);
    MAP_ANALOG(ImGuiKey_GamepadRStickUp,        gamepad.sThumbRY, +XINPUT_GAMEPAD_LEFT_THUMB_DEADZONE, +32767);
    MAP_ANALOG(ImGuiKey_GamepadRStickDown,      gamepad.sThumbRY, -XINPUT_GAMEPAD_LEFT_THUMB_DEADZONE, -32768);
    #undef MAP_BUTTON
    #undef MAP_ANALOG
#endif // #ifndef IMGUI_IMPL_WIN32_DISABLE_GAMEPAD
}

static BOOL CALLBACK ImGui_ImplWin32_UpdateMonitors_EnumFunc(HMONITOR monitor, HDC, LPRECT, LPARAM)
{
    MONITORINFO info = {};
    info.cbSize = sizeof(MONITORINFO);
    if (!::GetMonitorInfo(monitor, &info))
        return TRUE;
    ImGuiPlatformMonitor imgui_monitor;
    imgui_monitor.MainPos = ImVec2((float)info.rcMonitor.left, (float)info.rcMonitor.top);
    imgui_monitor.MainSize = ImVec2((float)(info.rcMonitor.right - info.rcMonitor.left), (float)(info.rcMonitor.bottom - info.rcMonitor.top));
    imgui_monitor.WorkPos = ImVec2((float)info.rcWork.left, (float)info.rcWork.top);
    imgui_monitor.WorkSize = ImVec2((float)(info.rcWork.right - info.rcWork.left), (float)(info.rcWork.bottom - info.rcWork.top));
    imgui_monitor.DpiScale = ImGui_ImplWin32_GetDpiScaleForMonitor(monitor);
    ImGuiPlatformIO& io = ImGui::GetPlatformIO();
    if (info.dwFlags & MONITORINFOF_PRIMARY)
        io.Monitors.push_front(imgui_monitor);
    else
        io.Monitors.push_back(imgui_monitor);
    return TRUE;
}

static void ImGui_ImplWin32_UpdateMonitors()
{
    ImGui_ImplWin32_Data* bd = ImGui_ImplWin32_GetBackendData();
    ImGui::GetPlatformIO().Monitors.resize(0);
    ::EnumDisplayMonitors(nullptr, nullptr, ImGui_ImplWin32_UpdateMonitors_EnumFunc, 0);
    bd->WantUpdateMonitors = false;
}

void    ImGui_ImplWin32_NewFrame()
{
    ImGuiIO& io = ImGui::GetIO();
    ImGui_ImplWin32_Data* bd = ImGui_ImplWin32_GetBackendData();
    IM_ASSERT(bd != nullptr && "Did you call ImGui_ImplWin32_Init()?");

    // Setup display size (every frame to accommodate for window resizing)
    RECT rect = { 0, 0, 0, 0 };
    ::GetClientRect(bd->hWnd, &rect);
    io.DisplaySize = ImVec2((float)(rect.right - rect.left), (float)(rect.bottom - rect.top));
    if (bd->WantUpdateMonitors)
        ImGui_ImplWin32_UpdateMonitors();

    // Setup time step
    INT64 current_time = 0;
    ::QueryPerformanceCounter((LARGE_INTEGER*)&current_time);
    io.DeltaTime = (float)(current_time - bd->Time) / bd->TicksPerSecond;
    bd->Time = current_time;

    // Update OS mouse position
    ImGui_ImplWin32_UpdateMouseData();

    // Process workarounds for known Windows key handling issues
    ImGui_ImplWin32_ProcessKeyEventsWorkarounds();

    // Update OS mouse cursor with the cursor requested by imgui
    ImGuiMouseCursor mouse_cursor = io.MouseDrawCursor ? ImGuiMouseCursor_None : ImGui::GetMouseCursor();
    if (bd->LastMouseCursor != mouse_cursor)
    {
        bd->LastMouseCursor = mouse_cursor;
        ImGui_ImplWin32_UpdateMouseCursor();
    }

    // Update game controllers (if enabled and available)
    ImGui_ImplWin32_UpdateGamepads();
}

// There is no distinct VK_xxx for keypad enter, instead it is VK_RETURN + KF_EXTENDED, we assign it an arbitrary value to make code more readable (VK_ codes go up to 255)
#define IM_VK_KEYPAD_ENTER      (VK_RETURN + 256)

// Map VK_xxx to ImGuiKey_xxx.
static ImGuiKey ImGui_ImplWin32_VirtualKeyToImGuiKey(WPARAM wParam)
{
    switch (wParam)
    {
        case VK_TAB: return ImGuiKey_Tab;
        case VK_LEFT: return ImGuiKey_LeftArrow;
        case VK_RIGHT: return ImGuiKey_RightArrow;
        case VK_UP: return ImGuiKey_UpArrow;
        case VK_DOWN: return ImGuiKey_DownArrow;
        case VK_PRIOR: return ImGuiKey_PageUp;
        case VK_NEXT: return ImGuiKey_PageDown;
        case VK_HOME: return ImGuiKey_Home;
        case VK_END: return ImGuiKey_End;
        case VK_INSERT: return ImGuiKey_Insert;
        case VK_DELETE: return ImGuiKey_Delete;
        case VK_BACK: return ImGuiKey_Backspace;
        case VK_SPACE: return ImGuiKey_Space;
        case VK_RETURN: return ImGuiKey_Enter;
        case VK_ESCAPE: return ImGuiKey_Escape;
        case VK_OEM_7: return ImGuiKey_Apostrophe;
        case VK_OEM_COMMA: return ImGuiKey_Comma;
        case VK_OEM_MINUS: return ImGuiKey_Minus;
        case VK_OEM_PERIOD: return ImGuiKey_Period;
        case VK_OEM_2: return ImGuiKey_Slash;
        case VK_OEM_1: return ImGuiKey_Semicolon;
        case VK_OEM_PLUS: return ImGuiKey_Equal;
        case VK_OEM_4: return ImGuiKey_LeftBracket;
        case VK_OEM_5: return ImGuiKey_Backslash;
        case VK_OEM_6: return ImGuiKey_RightBracket;
        case VK_OEM_3: return ImGuiKey_GraveAccent;
        case VK_CAPITAL: return ImGuiKey_CapsLock;
        case VK_SCROLL: return ImGuiKey_ScrollLock;
        case VK_NUMLOCK: return ImGuiKey_NumLock;
        case VK_SNAPSHOT: return ImGuiKey_PrintScreen;
        case VK_PAUSE: return ImGuiKey_Pause;
        case VK_NUMPAD0: return ImGuiKey_Keypad0;
        case VK_NUMPAD1: return ImGuiKey_Keypad1;
        case VK_NUMPAD2: return ImGuiKey_Keypad2;
        case VK_NUMPAD3: return ImGuiKey_Keypad3;
        case VK_NUMPAD4: return ImGuiKey_Keypad4;
        case VK_NUMPAD5: return ImGuiKey_Keypad5;
        case VK_NUMPAD6: return ImGuiKey_Keypad6;
        case VK_NUMPAD7: return ImGuiKey_Keypad7;
        case VK_NUMPAD8: return ImGuiKey_Keypad8;
        case VK_NUMPAD9: return ImGuiKey_Keypad9;
        case VK_DECIMAL: return ImGuiKey_KeypadDecimal;
        case VK_DIVIDE: return ImGuiKey_KeypadDivide;
        case VK_MULTIPLY: return ImGuiKey_KeypadMultiply;
        case VK_SUBTRACT: return ImGuiKey_KeypadSubtract;
        case VK_ADD: return ImGuiKey_KeypadAdd;
        case IM_VK_KEYPAD_ENTER: return ImGuiKey_KeypadEnter;
        case VK_LSHIFT: return ImGuiKey_LeftShift;
        case VK_LCONTROL: return ImGuiKey_LeftCtrl;
        case VK_LMENU: return ImGuiKey_LeftAlt;
        case VK_LWIN: return ImGuiKey_LeftSuper;
        case VK_RSHIFT: return ImGuiKey_RightShift;
        case VK_RCONTROL: return ImGuiKey_RightCtrl;
        case VK_RMENU: return ImGuiKey_RightAlt;
        case VK_RWIN: return ImGuiKey_RightSuper;
        case VK_APPS: return ImGuiKey_Menu;
        case '0': return ImGuiKey_0;
        case '1': return ImGuiKey_1;
        case '2': return ImGuiKey_2;
        case '3': return ImGuiKey_3;
        case '4': return ImGuiKey_4;
        case '5': return ImGuiKey_5;
        case '6': return ImGuiKey_6;
        case '7': return ImGuiKey_7;
        case '8': return ImGuiKey_8;
        case '9': return ImGuiKey_9;
        case 'A': return ImGuiKey_A;
        case 'B': return ImGuiKey_B;
        case 'C': return ImGuiKey_C;
        case 'D': return ImGuiKey_D;
        case 'E': return ImGuiKey_E;
        case 'F': return ImGuiKey_F;
        case 'G': return ImGuiKey_G;
        case 'H': return ImGuiKey_H;
        case 'I': return ImGuiKey_I;
        case 'J': return ImGuiKey_J;
        case 'K': return ImGuiKey_K;
        case 'L': return ImGuiKey_L;
        case 'M': return ImGuiKey_M;
        case 'N': return ImGuiKey_N;
        case 'O': return ImGuiKey_O;
        case 'P': return ImGuiKey_P;
        case 'Q': return ImGuiKey_Q;
        case 'R': return ImGuiKey_R;
        case 'S': return ImGuiKey_S;
        case 'T': return ImGuiKey_T;
        case 'U': return ImGuiKey_U;
        case 'V': return ImGuiKey_V;
        case 'W': return ImGuiKey_W;
        case 'X': return ImGuiKey_X;
        case 'Y': return ImGuiKey_Y;
        case 'Z': return ImGuiKey_Z;
        case VK_F1: return ImGuiKey_F1;
        case VK_F2: return ImGuiKey_F2;
        case VK_F3: return ImGuiKey_F3;
        case VK_F4: return ImGuiKey_F4;
        case VK_F5: return ImGuiKey_F5;
        case VK_F6: return ImGuiKey_F6;
        case VK_F7: return ImGuiKey_F7;
        case VK_F8: return ImGuiKey_F8;
        case VK_F9: return ImGuiKey_F9;
        case VK_F10: return ImGuiKey_F10;
        case VK_F11: return ImGuiKey_F11;
        case VK_F12: return ImGuiKey_F12;
        default: return ImGuiKey_None;
    }
}

// Allow compilation with old Windows SDK. MinGW doesn't have default _WIN32_WINNT/WINVER versions.
#ifndef WM_MOUSEHWHEEL
#define WM_MOUSEHWHEEL 0x020E
#endif
#ifndef DBT_DEVNODES_CHANGED
#define DBT_DEVNODES_CHANGED 0x0007
#endif

// Win32 message handler (process Win32 mouse/keyboard inputs, etc.)
// Call from your application's message handler. Keep calling your message handler unless this function returns TRUE.
// When implementing your own backend, you can read the io.WantCaptureMouse, io.WantCaptureKeyboard flags to tell if Dear ImGui wants to use your inputs.
// - When io.WantCaptureMouse is true, do not dispatch mouse input data to your main application, or clear/overwrite your copy of the mouse data.
// - When io.WantCaptureKeyboard is true, do not dispatch keyboard input data to your main application, or clear/overwrite your copy of the keyboard data.
// Generally you may always pass all inputs to Dear ImGui, and hide them from your application based on those two flags.
// PS: In this Win32 handler, we use the capture API (GetCapture/SetCapture/ReleaseCapture) to be able to read mouse coordinates when dragging mouse outside of our window bounds.
// PS: We treat DBLCLK messages as regular mouse down messages, so this code will work on windows classes that have the CS_DBLCLKS flag set. Our own example app code doesn't set this flag.
#if 0
// Copy this line into your .cpp file to forward declare the function.
extern IMGUI_IMPL_API LRESULT ImGui_ImplWin32_WndProcHandler(HWND hWnd, UINT msg, WPARAM wParam, LPARAM lParam);
#endif

// See https://learn.microsoft.com/en-us/windows/win32/tablet/system-events-and-mouse-messages
// Prefer to call this at the top of the message handler to avoid the possibility of other Win32 calls interfering with this.
static ImGuiMouseSource GetMouseSourceFromMessageExtraInfo()
{
    LPARAM extra_info = ::GetMessageExtraInfo();
    if ((extra_info & 0xFFFFFF80) == 0xFF515700)
        return ImGuiMouseSource_Pen;
    if ((extra_info & 0xFFFFFF80) == 0xFF515780)
        return ImGuiMouseSource_TouchScreen;
    return ImGuiMouseSource_Mouse;
}

IMGUI_IMPL_API LRESULT ImGui_ImplWin32_WndProcHandler(HWND hwnd, UINT msg, WPARAM wParam, LPARAM lParam)
{
    if (ImGui::GetCurrentContext() == nullptr)
        return 0;

    ImGuiIO& io = ImGui::GetIO();
    ImGui_ImplWin32_Data* bd = ImGui_ImplWin32_GetBackendData();

    switch (msg)
    {
    case WM_MOUSEMOVE:
    case WM_NCMOUSEMOVE:
    {
        // We need to call TrackMouseEvent in order to receive WM_MOUSELEAVE events
        ImGuiMouseSource mouse_source = GetMouseSourceFromMessageExtraInfo();
        const int area = (msg == WM_MOUSEMOVE) ? 1 : 2;
        bd->MouseHwnd = hwnd;
        if (bd->MouseTrackedArea != area)
        {
            TRACKMOUSEEVENT tme_cancel = { sizeof(tme_cancel), TME_CANCEL, hwnd, 0 };
            TRACKMOUSEEVENT tme_track = { sizeof(tme_track), (DWORD)((area == 2) ? (TME_LEAVE | TME_NONCLIENT) : TME_LEAVE), hwnd, 0 };
            if (bd->MouseTrackedArea != 0)
                ::TrackMouseEvent(&tme_cancel);
            ::TrackMouseEvent(&tme_track);
            bd->MouseTrackedArea = area;
        }
        POINT mouse_pos = { (LONG)GET_X_LPARAM(lParam), (LONG)GET_Y_LPARAM(lParam) };
<<<<<<< HEAD
        bool want_absolute_pos = (io.ConfigFlags & ImGuiConfigFlags_ViewportsEnable) != 0;
        if (msg == WM_MOUSEMOVE && want_absolute_pos)    // WM_MOUSEMOVE are client-relative coordinates.
            ::ClientToScreen(hwnd, &mouse_pos);
        if (msg == WM_NCMOUSEMOVE && !want_absolute_pos) // WM_NCMOUSEMOVE are absolute coordinates.
            ::ScreenToClient(hwnd, &mouse_pos);
=======
        if (msg == WM_NCMOUSEMOVE && ::ScreenToClient(hwnd, &mouse_pos) == FALSE) // WM_NCMOUSEMOVE are provided in absolute coordinates.
            break;
        io.AddMouseSourceEvent(mouse_source);
>>>>>>> c9fe7ebc
        io.AddMousePosEvent((float)mouse_pos.x, (float)mouse_pos.y);
        break;
    }
    case WM_MOUSELEAVE:
    case WM_NCMOUSELEAVE:
    {
        const int area = (msg == WM_MOUSELEAVE) ? 1 : 2;
        if (bd->MouseTrackedArea == area)
        {
            if (bd->MouseHwnd == hwnd)
                bd->MouseHwnd = nullptr;
            bd->MouseTrackedArea = 0;
            io.AddMousePosEvent(-FLT_MAX, -FLT_MAX);
        }
        break;
    }
    case WM_LBUTTONDOWN: case WM_LBUTTONDBLCLK:
    case WM_RBUTTONDOWN: case WM_RBUTTONDBLCLK:
    case WM_MBUTTONDOWN: case WM_MBUTTONDBLCLK:
    case WM_XBUTTONDOWN: case WM_XBUTTONDBLCLK:
    {
        ImGuiMouseSource mouse_source = GetMouseSourceFromMessageExtraInfo();
        int button = 0;
        if (msg == WM_LBUTTONDOWN || msg == WM_LBUTTONDBLCLK) { button = 0; }
        if (msg == WM_RBUTTONDOWN || msg == WM_RBUTTONDBLCLK) { button = 1; }
        if (msg == WM_MBUTTONDOWN || msg == WM_MBUTTONDBLCLK) { button = 2; }
        if (msg == WM_XBUTTONDOWN || msg == WM_XBUTTONDBLCLK) { button = (GET_XBUTTON_WPARAM(wParam) == XBUTTON1) ? 3 : 4; }
        if (bd->MouseButtonsDown == 0 && ::GetCapture() == nullptr)
            ::SetCapture(hwnd);
        bd->MouseButtonsDown |= 1 << button;
        io.AddMouseSourceEvent(mouse_source);
        io.AddMouseButtonEvent(button, true);
        return 0;
    }
    case WM_LBUTTONUP:
    case WM_RBUTTONUP:
    case WM_MBUTTONUP:
    case WM_XBUTTONUP:
    {
        ImGuiMouseSource mouse_source = GetMouseSourceFromMessageExtraInfo();
        int button = 0;
        if (msg == WM_LBUTTONUP) { button = 0; }
        if (msg == WM_RBUTTONUP) { button = 1; }
        if (msg == WM_MBUTTONUP) { button = 2; }
        if (msg == WM_XBUTTONUP) { button = (GET_XBUTTON_WPARAM(wParam) == XBUTTON1) ? 3 : 4; }
        bd->MouseButtonsDown &= ~(1 << button);
        if (bd->MouseButtonsDown == 0 && ::GetCapture() == hwnd)
            ::ReleaseCapture();
        io.AddMouseSourceEvent(mouse_source);
        io.AddMouseButtonEvent(button, false);
        return 0;
    }
    case WM_MOUSEWHEEL:
        io.AddMouseWheelEvent(0.0f, (float)GET_WHEEL_DELTA_WPARAM(wParam) / (float)WHEEL_DELTA);
        return 0;
    case WM_MOUSEHWHEEL:
        io.AddMouseWheelEvent(-(float)GET_WHEEL_DELTA_WPARAM(wParam) / (float)WHEEL_DELTA, 0.0f);
        return 0;
    case WM_KEYDOWN:
    case WM_KEYUP:
    case WM_SYSKEYDOWN:
    case WM_SYSKEYUP:
    {
        const bool is_key_down = (msg == WM_KEYDOWN || msg == WM_SYSKEYDOWN);
        if (wParam < 256)
        {
            // Submit modifiers
            ImGui_ImplWin32_UpdateKeyModifiers();

            // Obtain virtual key code
            // (keypad enter doesn't have its own... VK_RETURN with KF_EXTENDED flag means keypad enter, see IM_VK_KEYPAD_ENTER definition for details, it is mapped to ImGuiKey_KeyPadEnter.)
            int vk = (int)wParam;
            if ((wParam == VK_RETURN) && (HIWORD(lParam) & KF_EXTENDED))
                vk = IM_VK_KEYPAD_ENTER;

            // Submit key event
            const ImGuiKey key = ImGui_ImplWin32_VirtualKeyToImGuiKey(vk);
            const int scancode = (int)LOBYTE(HIWORD(lParam));
            if (key != ImGuiKey_None)
                ImGui_ImplWin32_AddKeyEvent(key, is_key_down, vk, scancode);

            // Submit individual left/right modifier events
            if (vk == VK_SHIFT)
            {
                // Important: Shift keys tend to get stuck when pressed together, missing key-up events are corrected in ImGui_ImplWin32_ProcessKeyEventsWorkarounds()
                if (IsVkDown(VK_LSHIFT) == is_key_down) { ImGui_ImplWin32_AddKeyEvent(ImGuiKey_LeftShift, is_key_down, VK_LSHIFT, scancode); }
                if (IsVkDown(VK_RSHIFT) == is_key_down) { ImGui_ImplWin32_AddKeyEvent(ImGuiKey_RightShift, is_key_down, VK_RSHIFT, scancode); }
            }
            else if (vk == VK_CONTROL)
            {
                if (IsVkDown(VK_LCONTROL) == is_key_down) { ImGui_ImplWin32_AddKeyEvent(ImGuiKey_LeftCtrl, is_key_down, VK_LCONTROL, scancode); }
                if (IsVkDown(VK_RCONTROL) == is_key_down) { ImGui_ImplWin32_AddKeyEvent(ImGuiKey_RightCtrl, is_key_down, VK_RCONTROL, scancode); }
            }
            else if (vk == VK_MENU)
            {
                if (IsVkDown(VK_LMENU) == is_key_down) { ImGui_ImplWin32_AddKeyEvent(ImGuiKey_LeftAlt, is_key_down, VK_LMENU, scancode); }
                if (IsVkDown(VK_RMENU) == is_key_down) { ImGui_ImplWin32_AddKeyEvent(ImGuiKey_RightAlt, is_key_down, VK_RMENU, scancode); }
            }
        }
        return 0;
    }
    case WM_SETFOCUS:
    case WM_KILLFOCUS:
        io.AddFocusEvent(msg == WM_SETFOCUS);
        return 0;
    case WM_CHAR:
        if (::IsWindowUnicode(hwnd))
        {
            // You can also use ToAscii()+GetKeyboardState() to retrieve characters.
            if (wParam > 0 && wParam < 0x10000)
                io.AddInputCharacterUTF16((unsigned short)wParam);
        }
        else
        {
            wchar_t wch = 0;
            ::MultiByteToWideChar(CP_ACP, MB_PRECOMPOSED, (char*)&wParam, 1, &wch, 1);
            io.AddInputCharacter(wch);
        }
        return 0;
    case WM_SETCURSOR:
        // This is required to restore cursor when transitioning from e.g resize borders to client area.
        if (LOWORD(lParam) == HTCLIENT && ImGui_ImplWin32_UpdateMouseCursor())
            return 1;
        return 0;
    case WM_DEVICECHANGE:
#ifndef IMGUI_IMPL_WIN32_DISABLE_GAMEPAD
        if ((UINT)wParam == DBT_DEVNODES_CHANGED)
            bd->WantUpdateHasGamepad = true;
#endif
        return 0;
    case WM_DISPLAYCHANGE:
        bd->WantUpdateMonitors = true;
        return 0;
    }
    return 0;
}


//--------------------------------------------------------------------------------------------------------
// DPI-related helpers (optional)
//--------------------------------------------------------------------------------------------------------
// - Use to enable DPI awareness without having to create an application manifest.
// - Your own app may already do this via a manifest or explicit calls. This is mostly useful for our examples/ apps.
// - In theory we could call simple functions from Windows SDK such as SetProcessDPIAware(), SetProcessDpiAwareness(), etc.
//   but most of the functions provided by Microsoft require Windows 8.1/10+ SDK at compile time and Windows 8/10+ at runtime,
//   neither we want to require the user to have. So we dynamically select and load those functions to avoid dependencies.
//---------------------------------------------------------------------------------------------------------
// This is the scheme successfully used by GLFW (from which we borrowed some of the code) and other apps aiming to be highly portable.
// ImGui_ImplWin32_EnableDpiAwareness() is just a helper called by main.cpp, we don't call it automatically.
// If you are trying to implement your own backend for your own engine, you may ignore that noise.
//---------------------------------------------------------------------------------------------------------

// Perform our own check with RtlVerifyVersionInfo() instead of using functions from <VersionHelpers.h> as they
// require a manifest to be functional for checks above 8.1. See https://github.com/ocornut/imgui/issues/4200
static BOOL _IsWindowsVersionOrGreater(WORD major, WORD minor, WORD)
{
    typedef LONG(WINAPI* PFN_RtlVerifyVersionInfo)(OSVERSIONINFOEXW*, ULONG, ULONGLONG);
    static PFN_RtlVerifyVersionInfo RtlVerifyVersionInfoFn = nullptr;
	if (RtlVerifyVersionInfoFn == nullptr)
		if (HMODULE ntdllModule = ::GetModuleHandleA("ntdll.dll"))
			RtlVerifyVersionInfoFn = (PFN_RtlVerifyVersionInfo)GetProcAddress(ntdllModule, "RtlVerifyVersionInfo");
    if (RtlVerifyVersionInfoFn == nullptr)
        return FALSE;

    RTL_OSVERSIONINFOEXW versionInfo = { };
    ULONGLONG conditionMask = 0;
    versionInfo.dwOSVersionInfoSize = sizeof(RTL_OSVERSIONINFOEXW);
    versionInfo.dwMajorVersion = major;
	versionInfo.dwMinorVersion = minor;
	VER_SET_CONDITION(conditionMask, VER_MAJORVERSION, VER_GREATER_EQUAL);
	VER_SET_CONDITION(conditionMask, VER_MINORVERSION, VER_GREATER_EQUAL);
	return (RtlVerifyVersionInfoFn(&versionInfo, VER_MAJORVERSION | VER_MINORVERSION, conditionMask) == 0) ? TRUE : FALSE;
}

#define _IsWindowsVistaOrGreater()   _IsWindowsVersionOrGreater(HIBYTE(0x0600), LOBYTE(0x0600), 0) // _WIN32_WINNT_VISTA
#define _IsWindows8OrGreater()       _IsWindowsVersionOrGreater(HIBYTE(0x0602), LOBYTE(0x0602), 0) // _WIN32_WINNT_WIN8
#define _IsWindows8Point1OrGreater() _IsWindowsVersionOrGreater(HIBYTE(0x0603), LOBYTE(0x0603), 0) // _WIN32_WINNT_WINBLUE
#define _IsWindows10OrGreater()      _IsWindowsVersionOrGreater(HIBYTE(0x0A00), LOBYTE(0x0A00), 0) // _WIN32_WINNT_WINTHRESHOLD / _WIN32_WINNT_WIN10

#ifndef DPI_ENUMS_DECLARED
typedef enum { PROCESS_DPI_UNAWARE = 0, PROCESS_SYSTEM_DPI_AWARE = 1, PROCESS_PER_MONITOR_DPI_AWARE = 2 } PROCESS_DPI_AWARENESS;
typedef enum { MDT_EFFECTIVE_DPI = 0, MDT_ANGULAR_DPI = 1, MDT_RAW_DPI = 2, MDT_DEFAULT = MDT_EFFECTIVE_DPI } MONITOR_DPI_TYPE;
#endif
#ifndef _DPI_AWARENESS_CONTEXTS_
DECLARE_HANDLE(DPI_AWARENESS_CONTEXT);
#define DPI_AWARENESS_CONTEXT_PER_MONITOR_AWARE    (DPI_AWARENESS_CONTEXT)-3
#endif
#ifndef DPI_AWARENESS_CONTEXT_PER_MONITOR_AWARE_V2
#define DPI_AWARENESS_CONTEXT_PER_MONITOR_AWARE_V2 (DPI_AWARENESS_CONTEXT)-4
#endif
typedef HRESULT(WINAPI* PFN_SetProcessDpiAwareness)(PROCESS_DPI_AWARENESS);                     // Shcore.lib + dll, Windows 8.1+
typedef HRESULT(WINAPI* PFN_GetDpiForMonitor)(HMONITOR, MONITOR_DPI_TYPE, UINT*, UINT*);        // Shcore.lib + dll, Windows 8.1+
typedef DPI_AWARENESS_CONTEXT(WINAPI* PFN_SetThreadDpiAwarenessContext)(DPI_AWARENESS_CONTEXT); // User32.lib + dll, Windows 10 v1607+ (Creators Update)

// Helper function to enable DPI awareness without setting up a manifest
void ImGui_ImplWin32_EnableDpiAwareness()
{
    // Make sure monitors will be updated with latest correct scaling
    if (ImGui_ImplWin32_Data* bd = ImGui_ImplWin32_GetBackendData())
        bd->WantUpdateMonitors = true;

    if (_IsWindows10OrGreater())
    {
        static HINSTANCE user32_dll = ::LoadLibraryA("user32.dll"); // Reference counted per-process
        if (PFN_SetThreadDpiAwarenessContext SetThreadDpiAwarenessContextFn = (PFN_SetThreadDpiAwarenessContext)::GetProcAddress(user32_dll, "SetThreadDpiAwarenessContext"))
        {
            SetThreadDpiAwarenessContextFn(DPI_AWARENESS_CONTEXT_PER_MONITOR_AWARE_V2);
            return;
        }
    }
    if (_IsWindows8Point1OrGreater())
    {
        static HINSTANCE shcore_dll = ::LoadLibraryA("shcore.dll"); // Reference counted per-process
        if (PFN_SetProcessDpiAwareness SetProcessDpiAwarenessFn = (PFN_SetProcessDpiAwareness)::GetProcAddress(shcore_dll, "SetProcessDpiAwareness"))
        {
            SetProcessDpiAwarenessFn(PROCESS_PER_MONITOR_DPI_AWARE);
            return;
        }
    }
#if _WIN32_WINNT >= 0x0600
    ::SetProcessDPIAware();
#endif
}

#if defined(_MSC_VER) && !defined(NOGDI)
#pragma comment(lib, "gdi32")   // Link with gdi32.lib for GetDeviceCaps(). MinGW will require linking with '-lgdi32'
#endif

float ImGui_ImplWin32_GetDpiScaleForMonitor(void* monitor)
{
    UINT xdpi = 96, ydpi = 96;
    if (_IsWindows8Point1OrGreater())
    {
		static HINSTANCE shcore_dll = ::LoadLibraryA("shcore.dll"); // Reference counted per-process
		static PFN_GetDpiForMonitor GetDpiForMonitorFn = nullptr;
		if (GetDpiForMonitorFn == nullptr && shcore_dll != nullptr)
            GetDpiForMonitorFn = (PFN_GetDpiForMonitor)::GetProcAddress(shcore_dll, "GetDpiForMonitor");
		if (GetDpiForMonitorFn != nullptr)
		{
			GetDpiForMonitorFn((HMONITOR)monitor, MDT_EFFECTIVE_DPI, &xdpi, &ydpi);
            IM_ASSERT(xdpi == ydpi); // Please contact me if you hit this assert!
			return xdpi / 96.0f;
		}
    }
#ifndef NOGDI
    const HDC dc = ::GetDC(nullptr);
    xdpi = ::GetDeviceCaps(dc, LOGPIXELSX);
    ydpi = ::GetDeviceCaps(dc, LOGPIXELSY);
    IM_ASSERT(xdpi == ydpi); // Please contact me if you hit this assert!
    ::ReleaseDC(nullptr, dc);
#endif
    return xdpi / 96.0f;
}

float ImGui_ImplWin32_GetDpiScaleForHwnd(void* hwnd)
{
    HMONITOR monitor = ::MonitorFromWindow((HWND)hwnd, MONITOR_DEFAULTTONEAREST);
    return ImGui_ImplWin32_GetDpiScaleForMonitor(monitor);
}

//--------------------------------------------------------------------------------------------------------
// MULTI-VIEWPORT / PLATFORM INTERFACE SUPPORT
// This is an _advanced_ and _optional_ feature, allowing the backend to create and handle multiple viewports simultaneously.
// If you are new to dear imgui or creating a new binding for dear imgui, it is recommended that you completely ignore this section first..
//--------------------------------------------------------------------------------------------------------

// Helper structure we store in the void* RenderUserData field of each ImGuiViewport to easily retrieve our backend data.
struct ImGui_ImplWin32_ViewportData
{
    HWND    Hwnd;
    bool    HwndOwned;
    DWORD   DwStyle;
    DWORD   DwExStyle;

    ImGui_ImplWin32_ViewportData() { Hwnd = nullptr; HwndOwned = false;  DwStyle = DwExStyle = 0; }
    ~ImGui_ImplWin32_ViewportData() { IM_ASSERT(Hwnd == nullptr); }
};

static void ImGui_ImplWin32_GetWin32StyleFromViewportFlags(ImGuiViewportFlags flags, DWORD* out_style, DWORD* out_ex_style)
{
    if (flags & ImGuiViewportFlags_NoDecoration)
        *out_style = WS_POPUP;
    else
        *out_style = WS_OVERLAPPEDWINDOW;

    if (flags & ImGuiViewportFlags_NoTaskBarIcon)
        *out_ex_style = WS_EX_TOOLWINDOW;
    else
        *out_ex_style = WS_EX_APPWINDOW;

    if (flags & ImGuiViewportFlags_TopMost)
        *out_ex_style |= WS_EX_TOPMOST;
}

static void ImGui_ImplWin32_CreateWindow(ImGuiViewport* viewport)
{
    ImGui_ImplWin32_ViewportData* vd = IM_NEW(ImGui_ImplWin32_ViewportData)();
    viewport->PlatformUserData = vd;

    // Select style and parent window
    ImGui_ImplWin32_GetWin32StyleFromViewportFlags(viewport->Flags, &vd->DwStyle, &vd->DwExStyle);
    HWND parent_window = nullptr;
    if (viewport->ParentViewportId != 0)
        if (ImGuiViewport* parent_viewport = ImGui::FindViewportByID(viewport->ParentViewportId))
            parent_window = (HWND)parent_viewport->PlatformHandle;

    // Create window
    RECT rect = { (LONG)viewport->Pos.x, (LONG)viewport->Pos.y, (LONG)(viewport->Pos.x + viewport->Size.x), (LONG)(viewport->Pos.y + viewport->Size.y) };
    ::AdjustWindowRectEx(&rect, vd->DwStyle, FALSE, vd->DwExStyle);
    vd->Hwnd = ::CreateWindowEx(
        vd->DwExStyle, _T("ImGui Platform"), _T("Untitled"), vd->DwStyle,       // Style, class name, window name
        rect.left, rect.top, rect.right - rect.left, rect.bottom - rect.top,    // Window area
        parent_window, nullptr, ::GetModuleHandle(nullptr), nullptr);           // Parent window, Menu, Instance, Param
    vd->HwndOwned = true;
    viewport->PlatformRequestResize = false;
    viewport->PlatformHandle = viewport->PlatformHandleRaw = vd->Hwnd;
}

static void ImGui_ImplWin32_DestroyWindow(ImGuiViewport* viewport)
{
    ImGui_ImplWin32_Data* bd = ImGui_ImplWin32_GetBackendData();
    if (ImGui_ImplWin32_ViewportData* vd = (ImGui_ImplWin32_ViewportData*)viewport->PlatformUserData)
    {
        if (::GetCapture() == vd->Hwnd)
        {
            // Transfer capture so if we started dragging from a window that later disappears, we'll still receive the MOUSEUP event.
            ::ReleaseCapture();
            ::SetCapture(bd->hWnd);
        }
        if (vd->Hwnd && vd->HwndOwned)
            ::DestroyWindow(vd->Hwnd);
        vd->Hwnd = nullptr;
        IM_DELETE(vd);
    }
    viewport->PlatformUserData = viewport->PlatformHandle = nullptr;
}

static void ImGui_ImplWin32_ShowWindow(ImGuiViewport* viewport)
{
    ImGui_ImplWin32_ViewportData* vd = (ImGui_ImplWin32_ViewportData*)viewport->PlatformUserData;
    IM_ASSERT(vd->Hwnd != 0);
    if (viewport->Flags & ImGuiViewportFlags_NoFocusOnAppearing)
        ::ShowWindow(vd->Hwnd, SW_SHOWNA);
    else
        ::ShowWindow(vd->Hwnd, SW_SHOW);
}

static void ImGui_ImplWin32_UpdateWindow(ImGuiViewport* viewport)
{
    // (Optional) Update Win32 style if it changed _after_ creation.
    // Generally they won't change unless configuration flags are changed, but advanced uses (such as manually rewriting viewport flags) make this useful.
    ImGui_ImplWin32_ViewportData* vd = (ImGui_ImplWin32_ViewportData*)viewport->PlatformUserData;
    IM_ASSERT(vd->Hwnd != 0);
    DWORD new_style;
    DWORD new_ex_style;
    ImGui_ImplWin32_GetWin32StyleFromViewportFlags(viewport->Flags, &new_style, &new_ex_style);

    // Only reapply the flags that have been changed from our point of view (as other flags are being modified by Windows)
    if (vd->DwStyle != new_style || vd->DwExStyle != new_ex_style)
    {
        // (Optional) Update TopMost state if it changed _after_ creation
        bool top_most_changed = (vd->DwExStyle & WS_EX_TOPMOST) != (new_ex_style & WS_EX_TOPMOST);
        HWND insert_after = top_most_changed ? ((viewport->Flags & ImGuiViewportFlags_TopMost) ? HWND_TOPMOST : HWND_NOTOPMOST) : 0;
        UINT swp_flag = top_most_changed ? 0 : SWP_NOZORDER;

        // Apply flags and position (since it is affected by flags)
        vd->DwStyle = new_style;
        vd->DwExStyle = new_ex_style;
        ::SetWindowLong(vd->Hwnd, GWL_STYLE, vd->DwStyle);
        ::SetWindowLong(vd->Hwnd, GWL_EXSTYLE, vd->DwExStyle);
        RECT rect = { (LONG)viewport->Pos.x, (LONG)viewport->Pos.y, (LONG)(viewport->Pos.x + viewport->Size.x), (LONG)(viewport->Pos.y + viewport->Size.y) };
        ::AdjustWindowRectEx(&rect, vd->DwStyle, FALSE, vd->DwExStyle); // Client to Screen
        ::SetWindowPos(vd->Hwnd, insert_after, rect.left, rect.top, rect.right - rect.left, rect.bottom - rect.top, swp_flag | SWP_NOACTIVATE | SWP_FRAMECHANGED);
        ::ShowWindow(vd->Hwnd, SW_SHOWNA); // This is necessary when we alter the style
        viewport->PlatformRequestMove = viewport->PlatformRequestResize = true;
    }
}

static ImVec2 ImGui_ImplWin32_GetWindowPos(ImGuiViewport* viewport)
{
    ImGui_ImplWin32_ViewportData* vd = (ImGui_ImplWin32_ViewportData*)viewport->PlatformUserData;
    IM_ASSERT(vd->Hwnd != 0);
    POINT pos = { 0, 0 };
    ::ClientToScreen(vd->Hwnd, &pos);
    return ImVec2((float)pos.x, (float)pos.y);
}

static void ImGui_ImplWin32_SetWindowPos(ImGuiViewport* viewport, ImVec2 pos)
{
    ImGui_ImplWin32_ViewportData* vd = (ImGui_ImplWin32_ViewportData*)viewport->PlatformUserData;
    IM_ASSERT(vd->Hwnd != 0);
    RECT rect = { (LONG)pos.x, (LONG)pos.y, (LONG)pos.x, (LONG)pos.y };
    ::AdjustWindowRectEx(&rect, vd->DwStyle, FALSE, vd->DwExStyle);
    ::SetWindowPos(vd->Hwnd, NULL, rect.left, rect.top, 0, 0, SWP_NOZORDER | SWP_NOSIZE | SWP_NOACTIVATE);
}

static ImVec2 ImGui_ImplWin32_GetWindowSize(ImGuiViewport* viewport)
{
    ImGui_ImplWin32_ViewportData* vd = (ImGui_ImplWin32_ViewportData*)viewport->PlatformUserData;
    IM_ASSERT(vd->Hwnd != 0);
    RECT rect;
    ::GetClientRect(vd->Hwnd, &rect);
    return ImVec2(float(rect.right - rect.left), float(rect.bottom - rect.top));
}

static void ImGui_ImplWin32_SetWindowSize(ImGuiViewport* viewport, ImVec2 size)
{
    ImGui_ImplWin32_ViewportData* vd = (ImGui_ImplWin32_ViewportData*)viewport->PlatformUserData;
    IM_ASSERT(vd->Hwnd != 0);
    RECT rect = { 0, 0, (LONG)size.x, (LONG)size.y };
    ::AdjustWindowRectEx(&rect, vd->DwStyle, FALSE, vd->DwExStyle); // Client to Screen
    ::SetWindowPos(vd->Hwnd, nullptr, 0, 0, rect.right - rect.left, rect.bottom - rect.top, SWP_NOZORDER | SWP_NOMOVE | SWP_NOACTIVATE);
}

static void ImGui_ImplWin32_SetWindowFocus(ImGuiViewport* viewport)
{
    ImGui_ImplWin32_ViewportData* vd = (ImGui_ImplWin32_ViewportData*)viewport->PlatformUserData;
    IM_ASSERT(vd->Hwnd != 0);
    ::BringWindowToTop(vd->Hwnd);
    ::SetForegroundWindow(vd->Hwnd);
    ::SetFocus(vd->Hwnd);
}

static bool ImGui_ImplWin32_GetWindowFocus(ImGuiViewport* viewport)
{
    ImGui_ImplWin32_ViewportData* vd = (ImGui_ImplWin32_ViewportData*)viewport->PlatformUserData;
    IM_ASSERT(vd->Hwnd != 0);
    return ::GetForegroundWindow() == vd->Hwnd;
}

static bool ImGui_ImplWin32_GetWindowMinimized(ImGuiViewport* viewport)
{
    ImGui_ImplWin32_ViewportData* vd = (ImGui_ImplWin32_ViewportData*)viewport->PlatformUserData;
    IM_ASSERT(vd->Hwnd != 0);
    return ::IsIconic(vd->Hwnd) != 0;
}

static void ImGui_ImplWin32_SetWindowTitle(ImGuiViewport* viewport, const char* title)
{
    // ::SetWindowTextA() doesn't properly handle UTF-8 so we explicitely convert our string.
    ImGui_ImplWin32_ViewportData* vd = (ImGui_ImplWin32_ViewportData*)viewport->PlatformUserData;
    IM_ASSERT(vd->Hwnd != 0);
    int n = ::MultiByteToWideChar(CP_UTF8, 0, title, -1, nullptr, 0);
    ImVector<wchar_t> title_w;
    title_w.resize(n);
    ::MultiByteToWideChar(CP_UTF8, 0, title, -1, title_w.Data, n);
    ::SetWindowTextW(vd->Hwnd, title_w.Data);
}

static void ImGui_ImplWin32_SetWindowAlpha(ImGuiViewport* viewport, float alpha)
{
    ImGui_ImplWin32_ViewportData* vd = (ImGui_ImplWin32_ViewportData*)viewport->PlatformUserData;
    IM_ASSERT(vd->Hwnd != 0);
    IM_ASSERT(alpha >= 0.0f && alpha <= 1.0f);
    if (alpha < 1.0f)
    {
        DWORD style = ::GetWindowLongW(vd->Hwnd, GWL_EXSTYLE) | WS_EX_LAYERED;
        ::SetWindowLongW(vd->Hwnd, GWL_EXSTYLE, style);
        ::SetLayeredWindowAttributes(vd->Hwnd, 0, (BYTE)(255 * alpha), LWA_ALPHA);
    }
    else
    {
        DWORD style = ::GetWindowLongW(vd->Hwnd, GWL_EXSTYLE) & ~WS_EX_LAYERED;
        ::SetWindowLongW(vd->Hwnd, GWL_EXSTYLE, style);
    }
}

static float ImGui_ImplWin32_GetWindowDpiScale(ImGuiViewport* viewport)
{
    ImGui_ImplWin32_ViewportData* vd = (ImGui_ImplWin32_ViewportData*)viewport->PlatformUserData;
    IM_ASSERT(vd->Hwnd != 0);
    return ImGui_ImplWin32_GetDpiScaleForHwnd(vd->Hwnd);
}

// FIXME-DPI: Testing DPI related ideas
static void ImGui_ImplWin32_OnChangedViewport(ImGuiViewport* viewport)
{
    (void)viewport;
#if 0
    ImGuiStyle default_style;
    //default_style.WindowPadding = ImVec2(0, 0);
    //default_style.WindowBorderSize = 0.0f;
    //default_style.ItemSpacing.y = 3.0f;
    //default_style.FramePadding = ImVec2(0, 0);
    default_style.ScaleAllSizes(viewport->DpiScale);
    ImGuiStyle& style = ImGui::GetStyle();
    style = default_style;
#endif
}

static LRESULT CALLBACK ImGui_ImplWin32_WndProcHandler_PlatformWindow(HWND hWnd, UINT msg, WPARAM wParam, LPARAM lParam)
{
    if (ImGui_ImplWin32_WndProcHandler(hWnd, msg, wParam, lParam))
        return true;

    if (ImGuiViewport* viewport = ImGui::FindViewportByPlatformHandle((void*)hWnd))
    {
        switch (msg)
        {
        case WM_CLOSE:
            viewport->PlatformRequestClose = true;
            return 0;
        case WM_MOVE:
            viewport->PlatformRequestMove = true;
            break;
        case WM_SIZE:
            viewport->PlatformRequestResize = true;
            break;
        case WM_MOUSEACTIVATE:
            if (viewport->Flags & ImGuiViewportFlags_NoFocusOnClick)
                return MA_NOACTIVATE;
            break;
        case WM_NCHITTEST:
            // Let mouse pass-through the window. This will allow the backend to call io.AddMouseViewportEvent() correctly. (which is optional).
            // The ImGuiViewportFlags_NoInputs flag is set while dragging a viewport, as want to detect the window behind the one we are dragging.
            // If you cannot easily access those viewport flags from your windowing/event code: you may manually synchronize its state e.g. in
            // your main loop after calling UpdatePlatformWindows(). Iterate all viewports/platform windows and pass the flag to your windowing system.
            if (viewport->Flags & ImGuiViewportFlags_NoInputs)
                return HTTRANSPARENT;
            break;
        }
    }

    return DefWindowProc(hWnd, msg, wParam, lParam);
}

static void ImGui_ImplWin32_InitPlatformInterface()
{
    WNDCLASSEX wcex;
    wcex.cbSize = sizeof(WNDCLASSEX);
    wcex.style = CS_HREDRAW | CS_VREDRAW;
    wcex.lpfnWndProc = ImGui_ImplWin32_WndProcHandler_PlatformWindow;
    wcex.cbClsExtra = 0;
    wcex.cbWndExtra = 0;
    wcex.hInstance = ::GetModuleHandle(nullptr);
    wcex.hIcon = nullptr;
    wcex.hCursor = nullptr;
    wcex.hbrBackground = (HBRUSH)(COLOR_BACKGROUND + 1);
    wcex.lpszMenuName = nullptr;
    wcex.lpszClassName = _T("ImGui Platform");
    wcex.hIconSm = nullptr;
    ::RegisterClassEx(&wcex);

    ImGui_ImplWin32_UpdateMonitors();

    // Register platform interface (will be coupled with a renderer interface)
    ImGuiPlatformIO& platform_io = ImGui::GetPlatformIO();
    platform_io.Platform_CreateWindow = ImGui_ImplWin32_CreateWindow;
    platform_io.Platform_DestroyWindow = ImGui_ImplWin32_DestroyWindow;
    platform_io.Platform_ShowWindow = ImGui_ImplWin32_ShowWindow;
    platform_io.Platform_SetWindowPos = ImGui_ImplWin32_SetWindowPos;
    platform_io.Platform_GetWindowPos = ImGui_ImplWin32_GetWindowPos;
    platform_io.Platform_SetWindowSize = ImGui_ImplWin32_SetWindowSize;
    platform_io.Platform_GetWindowSize = ImGui_ImplWin32_GetWindowSize;
    platform_io.Platform_SetWindowFocus = ImGui_ImplWin32_SetWindowFocus;
    platform_io.Platform_GetWindowFocus = ImGui_ImplWin32_GetWindowFocus;
    platform_io.Platform_GetWindowMinimized = ImGui_ImplWin32_GetWindowMinimized;
    platform_io.Platform_SetWindowTitle = ImGui_ImplWin32_SetWindowTitle;
    platform_io.Platform_SetWindowAlpha = ImGui_ImplWin32_SetWindowAlpha;
    platform_io.Platform_UpdateWindow = ImGui_ImplWin32_UpdateWindow;
    platform_io.Platform_GetWindowDpiScale = ImGui_ImplWin32_GetWindowDpiScale; // FIXME-DPI
    platform_io.Platform_OnChangedViewport = ImGui_ImplWin32_OnChangedViewport; // FIXME-DPI

    // Register main window handle (which is owned by the main application, not by us)
    // This is mostly for simplicity and consistency, so that our code (e.g. mouse handling etc.) can use same logic for main and secondary viewports.
    ImGuiViewport* main_viewport = ImGui::GetMainViewport();
    ImGui_ImplWin32_Data* bd = ImGui_ImplWin32_GetBackendData();
    ImGui_ImplWin32_ViewportData* vd = IM_NEW(ImGui_ImplWin32_ViewportData)();
    vd->Hwnd = bd->hWnd;
    vd->HwndOwned = false;
    main_viewport->PlatformUserData = vd;
    main_viewport->PlatformHandle = (void*)bd->hWnd;
}

static void ImGui_ImplWin32_ShutdownPlatformInterface()
{
    ::UnregisterClass(_T("ImGui Platform"), ::GetModuleHandle(nullptr));
    ImGui::DestroyPlatformWindows();
}

//---------------------------------------------------------------------------------------------------------
// Transparency related helpers (optional)
//--------------------------------------------------------------------------------------------------------

#if defined(_MSC_VER)
#pragma comment(lib, "dwmapi")  // Link with dwmapi.lib. MinGW will require linking with '-ldwmapi'
#endif

// [experimental]
// Borrowed from GLFW's function updateFramebufferTransparency() in src/win32_window.c
// (the Dwm* functions are Vista era functions but we are borrowing logic from GLFW)
void ImGui_ImplWin32_EnableAlphaCompositing(void* hwnd)
{
    if (!_IsWindowsVistaOrGreater())
        return;

    BOOL composition;
    if (FAILED(::DwmIsCompositionEnabled(&composition)) || !composition)
        return;

    BOOL opaque;
    DWORD color;
    if (_IsWindows8OrGreater() || (SUCCEEDED(::DwmGetColorizationColor(&color, &opaque)) && !opaque))
    {
        HRGN region = ::CreateRectRgn(0, 0, -1, -1);
        DWM_BLURBEHIND bb = {};
        bb.dwFlags = DWM_BB_ENABLE | DWM_BB_BLURREGION;
        bb.hRgnBlur = region;
        bb.fEnable = TRUE;
        ::DwmEnableBlurBehindWindow((HWND)hwnd, &bb);
        ::DeleteObject(region);
    }
    else
    {
        DWM_BLURBEHIND bb = {};
        bb.dwFlags = DWM_BB_ENABLE;
        ::DwmEnableBlurBehindWindow((HWND)hwnd, &bb);
    }
}

//---------------------------------------------------------------------------------------------------------<|MERGE_RESOLUTION|>--- conflicted
+++ resolved
@@ -36,11 +36,8 @@
 
 // CHANGELOG
 // (minor and older changes stripped away, please see git history for details)
-<<<<<<< HEAD
 //  2023-XX-XX: Platform: Added support for multiple windows via the ImGuiPlatformIO interface.
-=======
 //  2023-04-04: Inputs: Added support for io.AddMouseSourceEvent() to discriminate ImGuiMouseSource_Mouse/ImGuiMouseSource_TouchScreen/ImGuiMouseSource_Pen. (#2702)
->>>>>>> c9fe7ebc
 //  2023-02-15: Inputs: Use WM_NCMOUSEMOVE / WM_NCMOUSELEAVE to track mouse position over non-client area (e.g. OS decorations) when app is not focused. (#6045, #6162)
 //  2023-02-02: Inputs: Flipping WM_MOUSEHWHEEL (horizontal mouse-wheel) value to match other backends and offer consistent horizontal scrolling direction. (#4019, #6096, #1463)
 //  2022-10-11: Using 'nullptr' instead of 'NULL' as per our switch to C++11.
@@ -623,17 +620,12 @@
             bd->MouseTrackedArea = area;
         }
         POINT mouse_pos = { (LONG)GET_X_LPARAM(lParam), (LONG)GET_Y_LPARAM(lParam) };
-<<<<<<< HEAD
         bool want_absolute_pos = (io.ConfigFlags & ImGuiConfigFlags_ViewportsEnable) != 0;
         if (msg == WM_MOUSEMOVE && want_absolute_pos)    // WM_MOUSEMOVE are client-relative coordinates.
             ::ClientToScreen(hwnd, &mouse_pos);
         if (msg == WM_NCMOUSEMOVE && !want_absolute_pos) // WM_NCMOUSEMOVE are absolute coordinates.
             ::ScreenToClient(hwnd, &mouse_pos);
-=======
-        if (msg == WM_NCMOUSEMOVE && ::ScreenToClient(hwnd, &mouse_pos) == FALSE) // WM_NCMOUSEMOVE are provided in absolute coordinates.
-            break;
         io.AddMouseSourceEvent(mouse_source);
->>>>>>> c9fe7ebc
         io.AddMousePosEvent((float)mouse_pos.x, (float)mouse_pos.y);
         break;
     }

--- conflicted
+++ resolved
@@ -203,7 +203,6 @@
     }
 }
 
-<<<<<<< HEAD
 static void ShowDockingDisabledMessage()
 {
     ImGuiIO& io = ImGui::GetIO();
@@ -214,10 +213,7 @@
         io.ConfigFlags |= ImGuiConfigFlags_DockingEnable;
 }
 
-// Helper to wire demo markers located in code to a interactive browser
-=======
 // Helper to wire demo markers located in code to an interactive browser
->>>>>>> 1dd964f8
 typedef void (*ImGuiDemoMarkerCallback)(const char* file, int line, const char* section, void* user_data);
 extern ImGuiDemoMarkerCallback  GImGuiDemoMarkerCallback;
 extern void*                    GImGuiDemoMarkerCallbackUserData;

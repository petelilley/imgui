// dear imgui: Renderer Backend for DirectX11
// This needs to be used along with a Platform Backend (e.g. Win32)

// Implemented features:
//  [X] Renderer: User texture binding. Use 'ID3D11ShaderResourceView*' as ImTextureID. Read the FAQ about ImTextureID!
//  [X] Renderer: Multi-viewport support. Enable with 'io.ConfigFlags |= ImGuiConfigFlags_ViewportsEnable'.
//  [X] Renderer: Support for large meshes (64k+ vertices) with 16-bit indices.

// You can use unmodified imgui_impl_* files in your project. See examples/ folder for examples of using this.
// Prefer including the entire imgui/ repository into your project (either as a copy or as a submodule), and only build the backends you need.
// If you are new to Dear ImGui, read documentation from the docs/ folder + read the top of imgui.cpp.
// Read online: https://github.com/ocornut/imgui/tree/master/docs

// CHANGELOG
// (minor and older changes stripped away, please see git history for details)
//  2021-XX-XX: Platform: Added support for multiple windows via the ImGuiPlatformIO interface.
//  2021-06-29: Reorganized backend to pull data from a single structure to facilitate usage with multiple-contexts (all g_XXXX access changed to bd->XXXX).
//  2021-05-19: DirectX11: Replaced direct access to ImDrawCmd::TextureId with a call to ImDrawCmd::GetTexID(). (will become a requirement)
//  2021-02-18: DirectX11: Change blending equation to preserve alpha in output buffer.
//  2019-08-01: DirectX11: Fixed code querying the Geometry Shader state (would generally error with Debug layer enabled).
//  2019-07-21: DirectX11: Backup, clear and restore Geometry Shader is any is bound when calling ImGui_ImplDX10_RenderDrawData. Clearing Hull/Domain/Compute shaders without backup/restore.
//  2019-05-29: DirectX11: Added support for large mesh (64K+ vertices), enable ImGuiBackendFlags_RendererHasVtxOffset flag.
//  2019-04-30: DirectX11: Added support for special ImDrawCallback_ResetRenderState callback to reset render state.
//  2018-12-03: Misc: Added #pragma comment statement to automatically link with d3dcompiler.lib when using D3DCompile().
//  2018-11-30: Misc: Setting up io.BackendRendererName so it can be displayed in the About Window.
//  2018-08-01: DirectX11: Querying for IDXGIFactory instead of IDXGIFactory1 to increase compatibility.
//  2018-07-13: DirectX11: Fixed unreleased resources in Init and Shutdown functions.
//  2018-06-08: Misc: Extracted imgui_impl_dx11.cpp/.h away from the old combined DX11+Win32 example.
//  2018-06-08: DirectX11: Use draw_data->DisplayPos and draw_data->DisplaySize to setup projection matrix and clipping rectangle.
//  2018-02-16: Misc: Obsoleted the io.RenderDrawListsFn callback and exposed ImGui_ImplDX11_RenderDrawData() in the .h file so you can call it yourself.
//  2018-02-06: Misc: Removed call to ImGui::Shutdown() which is not available from 1.60 WIP, user needs to call CreateContext/DestroyContext themselves.
//  2016-05-07: DirectX11: Disabling depth-write.

#include "imgui.h"
#include "imgui_impl_dx11.h"

// DirectX
#include <stdio.h>
#include <d3d11.h>
#include <d3dcompiler.h>
#ifdef _MSC_VER
#pragma comment(lib, "d3dcompiler") // Automatically link with d3dcompiler.lib as we are using D3DCompile() below.
#endif

// DirectX11 data
struct ImGui_ImplDX11_Data
{
    ID3D11Device*               pd3dDevice;
    ID3D11DeviceContext*        pd3dDeviceContext;
    IDXGIFactory*               pFactory;
    ID3D11Buffer*               pVB;
    ID3D11Buffer*               pIB;
    ID3D11VertexShader*         pVertexShader;
    ID3D11InputLayout*          pInputLayout;
    ID3D11Buffer*               pVertexConstantBuffer;
    ID3D11PixelShader*          pPixelShader;
    ID3D11SamplerState*         pFontSampler;
    ID3D11ShaderResourceView*   pFontTextureView;
    ID3D11RasterizerState*      pRasterizerState;
    ID3D11BlendState*           pBlendState;
    ID3D11DepthStencilState*    pDepthStencilState;
    int                         VertexBufferSize;
    int                         IndexBufferSize;

    ImGui_ImplDX11_Data()       { memset(this, 0, sizeof(*this)); VertexBufferSize = 5000; IndexBufferSize = 10000; }
};

struct VERTEX_CONSTANT_BUFFER
{
    float   mvp[4][4];
};

<<<<<<< HEAD
// Forward Declarations
static void ImGui_ImplDX11_InitPlatformInterface();
static void ImGui_ImplDX11_ShutdownPlatformInterface();
=======
// Backend data stored in io.BackendRendererUserData to allow support for multiple Dear ImGui contexts
// It is STRONGLY preferred that you use docking branch with multi-viewports (== single Dear ImGui context + multiple windows) instead of multiple Dear ImGui contexts.
static ImGui_ImplDX11_Data* ImGui_ImplDX11_GetBackendData()
{
    return ImGui::GetCurrentContext() ? (ImGui_ImplDX11_Data*)ImGui::GetIO().BackendRendererUserData : NULL;
}
>>>>>>> 5dd1e38b

// Functions
static void ImGui_ImplDX11_SetupRenderState(ImDrawData* draw_data, ID3D11DeviceContext* ctx)
{
    ImGui_ImplDX11_Data* bd = ImGui_ImplDX11_GetBackendData();

    // Setup viewport
    D3D11_VIEWPORT vp;
    memset(&vp, 0, sizeof(D3D11_VIEWPORT));
    vp.Width = draw_data->DisplaySize.x;
    vp.Height = draw_data->DisplaySize.y;
    vp.MinDepth = 0.0f;
    vp.MaxDepth = 1.0f;
    vp.TopLeftX = vp.TopLeftY = 0;
    ctx->RSSetViewports(1, &vp);

    // Setup shader and vertex buffers
    unsigned int stride = sizeof(ImDrawVert);
    unsigned int offset = 0;
    ctx->IASetInputLayout(bd->pInputLayout);
    ctx->IASetVertexBuffers(0, 1, &bd->pVB, &stride, &offset);
    ctx->IASetIndexBuffer(bd->pIB, sizeof(ImDrawIdx) == 2 ? DXGI_FORMAT_R16_UINT : DXGI_FORMAT_R32_UINT, 0);
    ctx->IASetPrimitiveTopology(D3D11_PRIMITIVE_TOPOLOGY_TRIANGLELIST);
    ctx->VSSetShader(bd->pVertexShader, NULL, 0);
    ctx->VSSetConstantBuffers(0, 1, &bd->pVertexConstantBuffer);
    ctx->PSSetShader(bd->pPixelShader, NULL, 0);
    ctx->PSSetSamplers(0, 1, &bd->pFontSampler);
    ctx->GSSetShader(NULL, NULL, 0);
    ctx->HSSetShader(NULL, NULL, 0); // In theory we should backup and restore this as well.. very infrequently used..
    ctx->DSSetShader(NULL, NULL, 0); // In theory we should backup and restore this as well.. very infrequently used..
    ctx->CSSetShader(NULL, NULL, 0); // In theory we should backup and restore this as well.. very infrequently used..

    // Setup blend state
    const float blend_factor[4] = { 0.f, 0.f, 0.f, 0.f };
    ctx->OMSetBlendState(bd->pBlendState, blend_factor, 0xffffffff);
    ctx->OMSetDepthStencilState(bd->pDepthStencilState, 0);
    ctx->RSSetState(bd->pRasterizerState);
}

// Render function
void ImGui_ImplDX11_RenderDrawData(ImDrawData* draw_data)
{
    // Avoid rendering when minimized
    if (draw_data->DisplaySize.x <= 0.0f || draw_data->DisplaySize.y <= 0.0f)
        return;

    ImGui_ImplDX11_Data* bd = ImGui_ImplDX11_GetBackendData();
    ID3D11DeviceContext* ctx = bd->pd3dDeviceContext;

    // Create and grow vertex/index buffers if needed
    if (!bd->pVB || bd->VertexBufferSize < draw_data->TotalVtxCount)
    {
        if (bd->pVB) { bd->pVB->Release(); bd->pVB = NULL; }
        bd->VertexBufferSize = draw_data->TotalVtxCount + 5000;
        D3D11_BUFFER_DESC desc;
        memset(&desc, 0, sizeof(D3D11_BUFFER_DESC));
        desc.Usage = D3D11_USAGE_DYNAMIC;
        desc.ByteWidth = bd->VertexBufferSize * sizeof(ImDrawVert);
        desc.BindFlags = D3D11_BIND_VERTEX_BUFFER;
        desc.CPUAccessFlags = D3D11_CPU_ACCESS_WRITE;
        desc.MiscFlags = 0;
        if (bd->pd3dDevice->CreateBuffer(&desc, NULL, &bd->pVB) < 0)
            return;
    }
    if (!bd->pIB || bd->IndexBufferSize < draw_data->TotalIdxCount)
    {
        if (bd->pIB) { bd->pIB->Release(); bd->pIB = NULL; }
        bd->IndexBufferSize = draw_data->TotalIdxCount + 10000;
        D3D11_BUFFER_DESC desc;
        memset(&desc, 0, sizeof(D3D11_BUFFER_DESC));
        desc.Usage = D3D11_USAGE_DYNAMIC;
        desc.ByteWidth = bd->IndexBufferSize * sizeof(ImDrawIdx);
        desc.BindFlags = D3D11_BIND_INDEX_BUFFER;
        desc.CPUAccessFlags = D3D11_CPU_ACCESS_WRITE;
        if (bd->pd3dDevice->CreateBuffer(&desc, NULL, &bd->pIB) < 0)
            return;
    }

    // Upload vertex/index data into a single contiguous GPU buffer
    D3D11_MAPPED_SUBRESOURCE vtx_resource, idx_resource;
    if (ctx->Map(bd->pVB, 0, D3D11_MAP_WRITE_DISCARD, 0, &vtx_resource) != S_OK)
        return;
    if (ctx->Map(bd->pIB, 0, D3D11_MAP_WRITE_DISCARD, 0, &idx_resource) != S_OK)
        return;
    ImDrawVert* vtx_dst = (ImDrawVert*)vtx_resource.pData;
    ImDrawIdx* idx_dst = (ImDrawIdx*)idx_resource.pData;
    for (int n = 0; n < draw_data->CmdListsCount; n++)
    {
        const ImDrawList* cmd_list = draw_data->CmdLists[n];
        memcpy(vtx_dst, cmd_list->VtxBuffer.Data, cmd_list->VtxBuffer.Size * sizeof(ImDrawVert));
        memcpy(idx_dst, cmd_list->IdxBuffer.Data, cmd_list->IdxBuffer.Size * sizeof(ImDrawIdx));
        vtx_dst += cmd_list->VtxBuffer.Size;
        idx_dst += cmd_list->IdxBuffer.Size;
    }
    ctx->Unmap(bd->pVB, 0);
    ctx->Unmap(bd->pIB, 0);

    // Setup orthographic projection matrix into our constant buffer
    // Our visible imgui space lies from draw_data->DisplayPos (top left) to draw_data->DisplayPos+data_data->DisplaySize (bottom right). DisplayPos is (0,0) for single viewport apps.
    {
        D3D11_MAPPED_SUBRESOURCE mapped_resource;
        if (ctx->Map(bd->pVertexConstantBuffer, 0, D3D11_MAP_WRITE_DISCARD, 0, &mapped_resource) != S_OK)
            return;
        VERTEX_CONSTANT_BUFFER* constant_buffer = (VERTEX_CONSTANT_BUFFER*)mapped_resource.pData;
        float L = draw_data->DisplayPos.x;
        float R = draw_data->DisplayPos.x + draw_data->DisplaySize.x;
        float T = draw_data->DisplayPos.y;
        float B = draw_data->DisplayPos.y + draw_data->DisplaySize.y;
        float mvp[4][4] =
        {
            { 2.0f/(R-L),   0.0f,           0.0f,       0.0f },
            { 0.0f,         2.0f/(T-B),     0.0f,       0.0f },
            { 0.0f,         0.0f,           0.5f,       0.0f },
            { (R+L)/(L-R),  (T+B)/(B-T),    0.5f,       1.0f },
        };
        memcpy(&constant_buffer->mvp, mvp, sizeof(mvp));
        ctx->Unmap(bd->pVertexConstantBuffer, 0);
    }

    // Backup DX state that will be modified to restore it afterwards (unfortunately this is very ugly looking and verbose. Close your eyes!)
    struct BACKUP_DX11_STATE
    {
        UINT                        ScissorRectsCount, ViewportsCount;
        D3D11_RECT                  ScissorRects[D3D11_VIEWPORT_AND_SCISSORRECT_OBJECT_COUNT_PER_PIPELINE];
        D3D11_VIEWPORT              Viewports[D3D11_VIEWPORT_AND_SCISSORRECT_OBJECT_COUNT_PER_PIPELINE];
        ID3D11RasterizerState*      RS;
        ID3D11BlendState*           BlendState;
        FLOAT                       BlendFactor[4];
        UINT                        SampleMask;
        UINT                        StencilRef;
        ID3D11DepthStencilState*    DepthStencilState;
        ID3D11ShaderResourceView*   PSShaderResource;
        ID3D11SamplerState*         PSSampler;
        ID3D11PixelShader*          PS;
        ID3D11VertexShader*         VS;
        ID3D11GeometryShader*       GS;
        UINT                        PSInstancesCount, VSInstancesCount, GSInstancesCount;
        ID3D11ClassInstance         *PSInstances[256], *VSInstances[256], *GSInstances[256];   // 256 is max according to PSSetShader documentation
        D3D11_PRIMITIVE_TOPOLOGY    PrimitiveTopology;
        ID3D11Buffer*               IndexBuffer, *VertexBuffer, *VSConstantBuffer;
        UINT                        IndexBufferOffset, VertexBufferStride, VertexBufferOffset;
        DXGI_FORMAT                 IndexBufferFormat;
        ID3D11InputLayout*          InputLayout;
    };
    BACKUP_DX11_STATE old = {};
    old.ScissorRectsCount = old.ViewportsCount = D3D11_VIEWPORT_AND_SCISSORRECT_OBJECT_COUNT_PER_PIPELINE;
    ctx->RSGetScissorRects(&old.ScissorRectsCount, old.ScissorRects);
    ctx->RSGetViewports(&old.ViewportsCount, old.Viewports);
    ctx->RSGetState(&old.RS);
    ctx->OMGetBlendState(&old.BlendState, old.BlendFactor, &old.SampleMask);
    ctx->OMGetDepthStencilState(&old.DepthStencilState, &old.StencilRef);
    ctx->PSGetShaderResources(0, 1, &old.PSShaderResource);
    ctx->PSGetSamplers(0, 1, &old.PSSampler);
    old.PSInstancesCount = old.VSInstancesCount = old.GSInstancesCount = 256;
    ctx->PSGetShader(&old.PS, old.PSInstances, &old.PSInstancesCount);
    ctx->VSGetShader(&old.VS, old.VSInstances, &old.VSInstancesCount);
    ctx->VSGetConstantBuffers(0, 1, &old.VSConstantBuffer);
    ctx->GSGetShader(&old.GS, old.GSInstances, &old.GSInstancesCount);

    ctx->IAGetPrimitiveTopology(&old.PrimitiveTopology);
    ctx->IAGetIndexBuffer(&old.IndexBuffer, &old.IndexBufferFormat, &old.IndexBufferOffset);
    ctx->IAGetVertexBuffers(0, 1, &old.VertexBuffer, &old.VertexBufferStride, &old.VertexBufferOffset);
    ctx->IAGetInputLayout(&old.InputLayout);

    // Setup desired DX state
    ImGui_ImplDX11_SetupRenderState(draw_data, ctx);

    // Render command lists
    // (Because we merged all buffers into a single one, we maintain our own offset into them)
    int global_idx_offset = 0;
    int global_vtx_offset = 0;
    ImVec2 clip_off = draw_data->DisplayPos;
    for (int n = 0; n < draw_data->CmdListsCount; n++)
    {
        const ImDrawList* cmd_list = draw_data->CmdLists[n];
        for (int cmd_i = 0; cmd_i < cmd_list->CmdBuffer.Size; cmd_i++)
        {
            const ImDrawCmd* pcmd = &cmd_list->CmdBuffer[cmd_i];
            if (pcmd->UserCallback != NULL)
            {
                // User callback, registered via ImDrawList::AddCallback()
                // (ImDrawCallback_ResetRenderState is a special callback value used by the user to request the renderer to reset render state.)
                if (pcmd->UserCallback == ImDrawCallback_ResetRenderState)
                    ImGui_ImplDX11_SetupRenderState(draw_data, ctx);
                else
                    pcmd->UserCallback(cmd_list, pcmd);
            }
            else
            {
                // Apply scissor/clipping rectangle
                const D3D11_RECT r = { (LONG)(pcmd->ClipRect.x - clip_off.x), (LONG)(pcmd->ClipRect.y - clip_off.y), (LONG)(pcmd->ClipRect.z - clip_off.x), (LONG)(pcmd->ClipRect.w - clip_off.y) };
                ctx->RSSetScissorRects(1, &r);

                // Bind texture, Draw
                ID3D11ShaderResourceView* texture_srv = (ID3D11ShaderResourceView*)pcmd->GetTexID();
                ctx->PSSetShaderResources(0, 1, &texture_srv);
                ctx->DrawIndexed(pcmd->ElemCount, pcmd->IdxOffset + global_idx_offset, pcmd->VtxOffset + global_vtx_offset);
            }
        }
        global_idx_offset += cmd_list->IdxBuffer.Size;
        global_vtx_offset += cmd_list->VtxBuffer.Size;
    }

    // Restore modified DX state
    ctx->RSSetScissorRects(old.ScissorRectsCount, old.ScissorRects);
    ctx->RSSetViewports(old.ViewportsCount, old.Viewports);
    ctx->RSSetState(old.RS); if (old.RS) old.RS->Release();
    ctx->OMSetBlendState(old.BlendState, old.BlendFactor, old.SampleMask); if (old.BlendState) old.BlendState->Release();
    ctx->OMSetDepthStencilState(old.DepthStencilState, old.StencilRef); if (old.DepthStencilState) old.DepthStencilState->Release();
    ctx->PSSetShaderResources(0, 1, &old.PSShaderResource); if (old.PSShaderResource) old.PSShaderResource->Release();
    ctx->PSSetSamplers(0, 1, &old.PSSampler); if (old.PSSampler) old.PSSampler->Release();
    ctx->PSSetShader(old.PS, old.PSInstances, old.PSInstancesCount); if (old.PS) old.PS->Release();
    for (UINT i = 0; i < old.PSInstancesCount; i++) if (old.PSInstances[i]) old.PSInstances[i]->Release();
    ctx->VSSetShader(old.VS, old.VSInstances, old.VSInstancesCount); if (old.VS) old.VS->Release();
    ctx->VSSetConstantBuffers(0, 1, &old.VSConstantBuffer); if (old.VSConstantBuffer) old.VSConstantBuffer->Release();
    ctx->GSSetShader(old.GS, old.GSInstances, old.GSInstancesCount); if (old.GS) old.GS->Release();
    for (UINT i = 0; i < old.VSInstancesCount; i++) if (old.VSInstances[i]) old.VSInstances[i]->Release();
    ctx->IASetPrimitiveTopology(old.PrimitiveTopology);
    ctx->IASetIndexBuffer(old.IndexBuffer, old.IndexBufferFormat, old.IndexBufferOffset); if (old.IndexBuffer) old.IndexBuffer->Release();
    ctx->IASetVertexBuffers(0, 1, &old.VertexBuffer, &old.VertexBufferStride, &old.VertexBufferOffset); if (old.VertexBuffer) old.VertexBuffer->Release();
    ctx->IASetInputLayout(old.InputLayout); if (old.InputLayout) old.InputLayout->Release();
}

static void ImGui_ImplDX11_CreateFontsTexture()
{
    // Build texture atlas
    ImGuiIO& io = ImGui::GetIO();
    ImGui_ImplDX11_Data* bd = ImGui_ImplDX11_GetBackendData();
    unsigned char* pixels;
    int width, height;
    io.Fonts->GetTexDataAsRGBA32(&pixels, &width, &height);

    // Upload texture to graphics system
    {
        D3D11_TEXTURE2D_DESC desc;
        ZeroMemory(&desc, sizeof(desc));
        desc.Width = width;
        desc.Height = height;
        desc.MipLevels = 1;
        desc.ArraySize = 1;
        desc.Format = DXGI_FORMAT_R8G8B8A8_UNORM;
        desc.SampleDesc.Count = 1;
        desc.Usage = D3D11_USAGE_DEFAULT;
        desc.BindFlags = D3D11_BIND_SHADER_RESOURCE;
        desc.CPUAccessFlags = 0;

        ID3D11Texture2D* pTexture = NULL;
        D3D11_SUBRESOURCE_DATA subResource;
        subResource.pSysMem = pixels;
        subResource.SysMemPitch = desc.Width * 4;
        subResource.SysMemSlicePitch = 0;
        bd->pd3dDevice->CreateTexture2D(&desc, &subResource, &pTexture);
        IM_ASSERT(pTexture != NULL);

        // Create texture view
        D3D11_SHADER_RESOURCE_VIEW_DESC srvDesc;
        ZeroMemory(&srvDesc, sizeof(srvDesc));
        srvDesc.Format = DXGI_FORMAT_R8G8B8A8_UNORM;
        srvDesc.ViewDimension = D3D11_SRV_DIMENSION_TEXTURE2D;
        srvDesc.Texture2D.MipLevels = desc.MipLevels;
        srvDesc.Texture2D.MostDetailedMip = 0;
        bd->pd3dDevice->CreateShaderResourceView(pTexture, &srvDesc, &bd->pFontTextureView);
        pTexture->Release();
    }

    // Store our identifier
    io.Fonts->SetTexID((ImTextureID)bd->pFontTextureView);

    // Create texture sampler
    {
        D3D11_SAMPLER_DESC desc;
        ZeroMemory(&desc, sizeof(desc));
        desc.Filter = D3D11_FILTER_MIN_MAG_MIP_LINEAR;
        desc.AddressU = D3D11_TEXTURE_ADDRESS_WRAP;
        desc.AddressV = D3D11_TEXTURE_ADDRESS_WRAP;
        desc.AddressW = D3D11_TEXTURE_ADDRESS_WRAP;
        desc.MipLODBias = 0.f;
        desc.ComparisonFunc = D3D11_COMPARISON_ALWAYS;
        desc.MinLOD = 0.f;
        desc.MaxLOD = 0.f;
        bd->pd3dDevice->CreateSamplerState(&desc, &bd->pFontSampler);
    }
}

bool    ImGui_ImplDX11_CreateDeviceObjects()
{
    ImGui_ImplDX11_Data* bd = ImGui_ImplDX11_GetBackendData();
    if (!bd->pd3dDevice)
        return false;
    if (bd->pFontSampler)
        ImGui_ImplDX11_InvalidateDeviceObjects();

    // By using D3DCompile() from <d3dcompiler.h> / d3dcompiler.lib, we introduce a dependency to a given version of d3dcompiler_XX.dll (see D3DCOMPILER_DLL_A)
    // If you would like to use this DX11 sample code but remove this dependency you can:
    //  1) compile once, save the compiled shader blobs into a file or source code and pass them to CreateVertexShader()/CreatePixelShader() [preferred solution]
    //  2) use code to detect any version of the DLL and grab a pointer to D3DCompile from the DLL.
    // See https://github.com/ocornut/imgui/pull/638 for sources and details.

    // Create the vertex shader
    {
        static const char* vertexShader =
            "cbuffer vertexBuffer : register(b0) \
            {\
              float4x4 ProjectionMatrix; \
            };\
            struct VS_INPUT\
            {\
              float2 pos : POSITION;\
              float4 col : COLOR0;\
              float2 uv  : TEXCOORD0;\
            };\
            \
            struct PS_INPUT\
            {\
              float4 pos : SV_POSITION;\
              float4 col : COLOR0;\
              float2 uv  : TEXCOORD0;\
            };\
            \
            PS_INPUT main(VS_INPUT input)\
            {\
              PS_INPUT output;\
              output.pos = mul( ProjectionMatrix, float4(input.pos.xy, 0.f, 1.f));\
              output.col = input.col;\
              output.uv  = input.uv;\
              return output;\
            }";

        ID3DBlob* vertexShaderBlob;
        if (FAILED(D3DCompile(vertexShader, strlen(vertexShader), NULL, NULL, NULL, "main", "vs_4_0", 0, 0, &vertexShaderBlob, NULL)))
            return false; // NB: Pass ID3DBlob* pErrorBlob to D3DCompile() to get error showing in (const char*)pErrorBlob->GetBufferPointer(). Make sure to Release() the blob!
        if (bd->pd3dDevice->CreateVertexShader(vertexShaderBlob->GetBufferPointer(), vertexShaderBlob->GetBufferSize(), NULL, &bd->pVertexShader) != S_OK)
        {
            vertexShaderBlob->Release();
            return false;
        }

        // Create the input layout
        D3D11_INPUT_ELEMENT_DESC local_layout[] =
        {
            { "POSITION", 0, DXGI_FORMAT_R32G32_FLOAT,   0, (UINT)IM_OFFSETOF(ImDrawVert, pos), D3D11_INPUT_PER_VERTEX_DATA, 0 },
            { "TEXCOORD", 0, DXGI_FORMAT_R32G32_FLOAT,   0, (UINT)IM_OFFSETOF(ImDrawVert, uv),  D3D11_INPUT_PER_VERTEX_DATA, 0 },
            { "COLOR",    0, DXGI_FORMAT_R8G8B8A8_UNORM, 0, (UINT)IM_OFFSETOF(ImDrawVert, col), D3D11_INPUT_PER_VERTEX_DATA, 0 },
        };
        if (bd->pd3dDevice->CreateInputLayout(local_layout, 3, vertexShaderBlob->GetBufferPointer(), vertexShaderBlob->GetBufferSize(), &bd->pInputLayout) != S_OK)
        {
            vertexShaderBlob->Release();
            return false;
        }
        vertexShaderBlob->Release();

        // Create the constant buffer
        {
            D3D11_BUFFER_DESC desc;
            desc.ByteWidth = sizeof(VERTEX_CONSTANT_BUFFER);
            desc.Usage = D3D11_USAGE_DYNAMIC;
            desc.BindFlags = D3D11_BIND_CONSTANT_BUFFER;
            desc.CPUAccessFlags = D3D11_CPU_ACCESS_WRITE;
            desc.MiscFlags = 0;
            bd->pd3dDevice->CreateBuffer(&desc, NULL, &bd->pVertexConstantBuffer);
        }
    }

    // Create the pixel shader
    {
        static const char* pixelShader =
            "struct PS_INPUT\
            {\
            float4 pos : SV_POSITION;\
            float4 col : COLOR0;\
            float2 uv  : TEXCOORD0;\
            };\
            sampler sampler0;\
            Texture2D texture0;\
            \
            float4 main(PS_INPUT input) : SV_Target\
            {\
            float4 out_col = input.col * texture0.Sample(sampler0, input.uv); \
            return out_col; \
            }";

        ID3DBlob* pixelShaderBlob;
        if (FAILED(D3DCompile(pixelShader, strlen(pixelShader), NULL, NULL, NULL, "main", "ps_4_0", 0, 0, &pixelShaderBlob, NULL)))
            return false; // NB: Pass ID3DBlob* pErrorBlob to D3DCompile() to get error showing in (const char*)pErrorBlob->GetBufferPointer(). Make sure to Release() the blob!
        if (bd->pd3dDevice->CreatePixelShader(pixelShaderBlob->GetBufferPointer(), pixelShaderBlob->GetBufferSize(), NULL, &bd->pPixelShader) != S_OK)
        {
            pixelShaderBlob->Release();
            return false;
        }
        pixelShaderBlob->Release();
    }

    // Create the blending setup
    {
        D3D11_BLEND_DESC desc;
        ZeroMemory(&desc, sizeof(desc));
        desc.AlphaToCoverageEnable = false;
        desc.RenderTarget[0].BlendEnable = true;
        desc.RenderTarget[0].SrcBlend = D3D11_BLEND_SRC_ALPHA;
        desc.RenderTarget[0].DestBlend = D3D11_BLEND_INV_SRC_ALPHA;
        desc.RenderTarget[0].BlendOp = D3D11_BLEND_OP_ADD;
        desc.RenderTarget[0].SrcBlendAlpha = D3D11_BLEND_ONE;
        desc.RenderTarget[0].DestBlendAlpha = D3D11_BLEND_INV_SRC_ALPHA;
        desc.RenderTarget[0].BlendOpAlpha = D3D11_BLEND_OP_ADD;
        desc.RenderTarget[0].RenderTargetWriteMask = D3D11_COLOR_WRITE_ENABLE_ALL;
        bd->pd3dDevice->CreateBlendState(&desc, &bd->pBlendState);
    }

    // Create the rasterizer state
    {
        D3D11_RASTERIZER_DESC desc;
        ZeroMemory(&desc, sizeof(desc));
        desc.FillMode = D3D11_FILL_SOLID;
        desc.CullMode = D3D11_CULL_NONE;
        desc.ScissorEnable = true;
        desc.DepthClipEnable = true;
        bd->pd3dDevice->CreateRasterizerState(&desc, &bd->pRasterizerState);
    }

    // Create depth-stencil State
    {
        D3D11_DEPTH_STENCIL_DESC desc;
        ZeroMemory(&desc, sizeof(desc));
        desc.DepthEnable = false;
        desc.DepthWriteMask = D3D11_DEPTH_WRITE_MASK_ALL;
        desc.DepthFunc = D3D11_COMPARISON_ALWAYS;
        desc.StencilEnable = false;
        desc.FrontFace.StencilFailOp = desc.FrontFace.StencilDepthFailOp = desc.FrontFace.StencilPassOp = D3D11_STENCIL_OP_KEEP;
        desc.FrontFace.StencilFunc = D3D11_COMPARISON_ALWAYS;
        desc.BackFace = desc.FrontFace;
        bd->pd3dDevice->CreateDepthStencilState(&desc, &bd->pDepthStencilState);
    }

    ImGui_ImplDX11_CreateFontsTexture();

    return true;
}

void    ImGui_ImplDX11_InvalidateDeviceObjects()
{
    ImGui_ImplDX11_Data* bd = ImGui_ImplDX11_GetBackendData();
    if (!bd->pd3dDevice)
        return;

    if (bd->pFontSampler)           { bd->pFontSampler->Release(); bd->pFontSampler = NULL; }
    if (bd->pFontTextureView)       { bd->pFontTextureView->Release(); bd->pFontTextureView = NULL; ImGui::GetIO().Fonts->SetTexID(NULL); } // We copied data->pFontTextureView to io.Fonts->TexID so let's clear that as well.
    if (bd->pIB)                    { bd->pIB->Release(); bd->pIB = NULL; }
    if (bd->pVB)                    { bd->pVB->Release(); bd->pVB = NULL; }
    if (bd->pBlendState)            { bd->pBlendState->Release(); bd->pBlendState = NULL; }
    if (bd->pDepthStencilState)     { bd->pDepthStencilState->Release(); bd->pDepthStencilState = NULL; }
    if (bd->pRasterizerState)       { bd->pRasterizerState->Release(); bd->pRasterizerState = NULL; }
    if (bd->pPixelShader)           { bd->pPixelShader->Release(); bd->pPixelShader = NULL; }
    if (bd->pVertexConstantBuffer)  { bd->pVertexConstantBuffer->Release(); bd->pVertexConstantBuffer = NULL; }
    if (bd->pInputLayout)           { bd->pInputLayout->Release(); bd->pInputLayout = NULL; }
    if (bd->pVertexShader)          { bd->pVertexShader->Release(); bd->pVertexShader = NULL; }
}

bool    ImGui_ImplDX11_Init(ID3D11Device* device, ID3D11DeviceContext* device_context)
{
    ImGuiIO& io = ImGui::GetIO();
    IM_ASSERT(io.BackendRendererUserData == NULL && "Already initialized a renderer backend!");

    // Setup backend capabilities flags
    ImGui_ImplDX11_Data* bd = IM_NEW(ImGui_ImplDX11_Data)();
    io.BackendRendererUserData = (void*)bd;
    io.BackendRendererName = "imgui_impl_dx11";
    io.BackendFlags |= ImGuiBackendFlags_RendererHasVtxOffset;  // We can honor the ImDrawCmd::VtxOffset field, allowing for large meshes.
    io.BackendFlags |= ImGuiBackendFlags_RendererHasViewports;  // We can create multi-viewports on the Renderer side (optional)

    // Get factory from device
    IDXGIDevice* pDXGIDevice = NULL;
    IDXGIAdapter* pDXGIAdapter = NULL;
    IDXGIFactory* pFactory = NULL;

    if (device->QueryInterface(IID_PPV_ARGS(&pDXGIDevice)) == S_OK)
        if (pDXGIDevice->GetParent(IID_PPV_ARGS(&pDXGIAdapter)) == S_OK)
            if (pDXGIAdapter->GetParent(IID_PPV_ARGS(&pFactory)) == S_OK)
            {
                bd->pd3dDevice = device;
                bd->pd3dDeviceContext = device_context;
                bd->pFactory = pFactory;
            }
    if (pDXGIDevice) pDXGIDevice->Release();
    if (pDXGIAdapter) pDXGIAdapter->Release();
    bd->pd3dDevice->AddRef();
    bd->pd3dDeviceContext->AddRef();

    if (io.ConfigFlags & ImGuiConfigFlags_ViewportsEnable)
        ImGui_ImplDX11_InitPlatformInterface();

    return true;
}

void ImGui_ImplDX11_Shutdown()
{
    ImGuiIO& io = ImGui::GetIO();
    ImGui_ImplDX11_Data* bd = ImGui_ImplDX11_GetBackendData();

    ImGui_ImplDX11_ShutdownPlatformInterface();
    ImGui_ImplDX11_InvalidateDeviceObjects();
    if (bd->pFactory)             { bd->pFactory->Release(); }
    if (bd->pd3dDevice)           { bd->pd3dDevice->Release(); }
    if (bd->pd3dDeviceContext)    { bd->pd3dDeviceContext->Release(); }
    io.BackendRendererName = NULL;
    io.BackendRendererUserData = NULL;
    IM_DELETE(bd);
}

void ImGui_ImplDX11_NewFrame()
{
    ImGui_ImplDX11_Data* bd = ImGui_ImplDX11_GetBackendData();
    IM_ASSERT(bd != NULL && "Did you call ImGui_ImplDX11_Init()?");

    if (!bd->pFontSampler)
        ImGui_ImplDX11_CreateDeviceObjects();
}

//--------------------------------------------------------------------------------------------------------
// MULTI-VIEWPORT / PLATFORM INTERFACE SUPPORT
// This is an _advanced_ and _optional_ feature, allowing the backend to create and handle multiple viewports simultaneously.
// If you are new to dear imgui or creating a new binding for dear imgui, it is recommended that you completely ignore this section first..
//--------------------------------------------------------------------------------------------------------

// Helper structure we store in the void* RenderUserData field of each ImGuiViewport to easily retrieve our backend data.
struct ImGui_ImplDX11_ViewportData
{
    IDXGISwapChain*                 SwapChain;
    ID3D11RenderTargetView*         RTView;

    ImGui_ImplDX11_ViewportData()   { SwapChain = NULL; RTView = NULL; }
    ~ImGui_ImplDX11_ViewportData()  { IM_ASSERT(SwapChain == NULL && RTView == NULL); }
};

static void ImGui_ImplDX11_CreateWindow(ImGuiViewport* viewport)
{
    ImGui_ImplDX11_Data* bd = ImGui_ImplDX11_GetBackendData();
    ImGui_ImplDX11_ViewportData* vd = IM_NEW(ImGui_ImplDX11_ViewportData)();
    viewport->RendererUserData = vd;

    // PlatformHandleRaw should always be a HWND, whereas PlatformHandle might be a higher-level handle (e.g. GLFWWindow*, SDL_Window*).
    // Some backend will leave PlatformHandleRaw NULL, in which case we assume PlatformHandle will contain the HWND.
    HWND hwnd = viewport->PlatformHandleRaw ? (HWND)viewport->PlatformHandleRaw : (HWND)viewport->PlatformHandle;
    IM_ASSERT(hwnd != 0);

    // Create swap chain
    DXGI_SWAP_CHAIN_DESC sd;
    ZeroMemory(&sd, sizeof(sd));
    sd.BufferDesc.Width = (UINT)viewport->Size.x;
    sd.BufferDesc.Height = (UINT)viewport->Size.y;
    sd.BufferDesc.Format = DXGI_FORMAT_R8G8B8A8_UNORM;
    sd.SampleDesc.Count = 1;
    sd.SampleDesc.Quality = 0;
    sd.BufferUsage = DXGI_USAGE_RENDER_TARGET_OUTPUT;
    sd.BufferCount = 1;
    sd.OutputWindow = hwnd;
    sd.Windowed = TRUE;
    sd.SwapEffect = DXGI_SWAP_EFFECT_DISCARD;
    sd.Flags = 0;

    IM_ASSERT(vd->SwapChain == NULL && vd->RTView == NULL);
    bd->pFactory->CreateSwapChain(bd->pd3dDevice, &sd, &vd->SwapChain);

    // Create the render target
    if (vd->SwapChain)
    {
        ID3D11Texture2D* pBackBuffer;
        vd->SwapChain->GetBuffer(0, IID_PPV_ARGS(&pBackBuffer));
        bd->pd3dDevice->CreateRenderTargetView(pBackBuffer, NULL, &vd->RTView);
        pBackBuffer->Release();
    }
}

static void ImGui_ImplDX11_DestroyWindow(ImGuiViewport* viewport)
{
    // The main viewport (owned by the application) will always have RendererUserData == NULL since we didn't create the data for it.
    if (ImGui_ImplDX11_ViewportData* vd = (ImGui_ImplDX11_ViewportData*)viewport->RendererUserData)
    {
        if (vd->SwapChain)
            vd->SwapChain->Release();
        vd->SwapChain = NULL;
        if (vd->RTView)
            vd->RTView->Release();
        vd->RTView = NULL;
        IM_DELETE(vd);
    }
    viewport->RendererUserData = NULL;
}

static void ImGui_ImplDX11_SetWindowSize(ImGuiViewport* viewport, ImVec2 size)
{
    ImGui_ImplDX11_Data* bd = ImGui_ImplDX11_GetBackendData();
    ImGui_ImplDX11_ViewportData* vd = (ImGui_ImplDX11_ViewportData*)viewport->RendererUserData;
    if (vd->RTView)
    {
        vd->RTView->Release();
        vd->RTView = NULL;
    }
    if (vd->SwapChain)
    {
        ID3D11Texture2D* pBackBuffer = NULL;
        vd->SwapChain->ResizeBuffers(0, (UINT)size.x, (UINT)size.y, DXGI_FORMAT_UNKNOWN, 0);
        vd->SwapChain->GetBuffer(0, IID_PPV_ARGS(&pBackBuffer));
        if (pBackBuffer == NULL) { fprintf(stderr, "ImGui_ImplDX11_SetWindowSize() failed creating buffers.\n"); return; }
        bd->pd3dDevice->CreateRenderTargetView(pBackBuffer, NULL, &vd->RTView);
        pBackBuffer->Release();
    }
}

static void ImGui_ImplDX11_RenderWindow(ImGuiViewport* viewport, void*)
{
    ImGui_ImplDX11_Data* bd = ImGui_ImplDX11_GetBackendData();
    ImGui_ImplDX11_ViewportData* vd = (ImGui_ImplDX11_ViewportData*)viewport->RendererUserData;
    ImVec4 clear_color = ImVec4(0.0f, 0.0f, 0.0f, 1.0f);
    bd->pd3dDeviceContext->OMSetRenderTargets(1, &vd->RTView, NULL);
    if (!(viewport->Flags & ImGuiViewportFlags_NoRendererClear))
        bd->pd3dDeviceContext->ClearRenderTargetView(vd->RTView, (float*)&clear_color);
    ImGui_ImplDX11_RenderDrawData(viewport->DrawData);
}

static void ImGui_ImplDX11_SwapBuffers(ImGuiViewport* viewport, void*)
{
    ImGui_ImplDX11_ViewportData* vd = (ImGui_ImplDX11_ViewportData*)viewport->RendererUserData;
    vd->SwapChain->Present(0, 0); // Present without vsync
}

static void ImGui_ImplDX11_InitPlatformInterface()
{
    ImGuiPlatformIO& platform_io = ImGui::GetPlatformIO();
    platform_io.Renderer_CreateWindow = ImGui_ImplDX11_CreateWindow;
    platform_io.Renderer_DestroyWindow = ImGui_ImplDX11_DestroyWindow;
    platform_io.Renderer_SetWindowSize = ImGui_ImplDX11_SetWindowSize;
    platform_io.Renderer_RenderWindow = ImGui_ImplDX11_RenderWindow;
    platform_io.Renderer_SwapBuffers = ImGui_ImplDX11_SwapBuffers;
}

static void ImGui_ImplDX11_ShutdownPlatformInterface()
{
    ImGui::DestroyPlatformWindows();
}<|MERGE_RESOLUTION|>--- conflicted
+++ resolved
@@ -70,18 +70,16 @@
     float   mvp[4][4];
 };
 
-<<<<<<< HEAD
+// Backend data stored in io.BackendRendererUserData to allow support for multiple Dear ImGui contexts
+// It is STRONGLY preferred that you use docking branch with multi-viewports (== single Dear ImGui context + multiple windows) instead of multiple Dear ImGui contexts.
+static ImGui_ImplDX11_Data* ImGui_ImplDX11_GetBackendData()
+{
+    return ImGui::GetCurrentContext() ? (ImGui_ImplDX11_Data*)ImGui::GetIO().BackendRendererUserData : NULL;
+}
+
 // Forward Declarations
 static void ImGui_ImplDX11_InitPlatformInterface();
 static void ImGui_ImplDX11_ShutdownPlatformInterface();
-=======
-// Backend data stored in io.BackendRendererUserData to allow support for multiple Dear ImGui contexts
-// It is STRONGLY preferred that you use docking branch with multi-viewports (== single Dear ImGui context + multiple windows) instead of multiple Dear ImGui contexts.
-static ImGui_ImplDX11_Data* ImGui_ImplDX11_GetBackendData()
-{
-    return ImGui::GetCurrentContext() ? (ImGui_ImplDX11_Data*)ImGui::GetIO().BackendRendererUserData : NULL;
-}
->>>>>>> 5dd1e38b
 
 // Functions
 static void ImGui_ImplDX11_SetupRenderState(ImDrawData* draw_data, ID3D11DeviceContext* ctx)

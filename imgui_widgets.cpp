--- conflicted
+++ resolved
@@ -762,26 +762,18 @@
     bool pressed = ButtonBehavior(bb, id, &hovered, &held, ImGuiButtonFlags_None);
 
     // Render
-<<<<<<< HEAD
     //bool is_dock_menu = (window->DockNodeAsHost && !window->Collapsed);
     ImVec2 off = dock_node ? ImVec2((float)(int)(-g.Style.ItemInnerSpacing.x * 0.5f) + 0.5f, 0.0f) : ImVec2(0.0f, 0.0f);
-    ImU32 col = GetColorU32((held && hovered) ? ImGuiCol_ButtonActive : hovered ? ImGuiCol_ButtonHovered : ImGuiCol_Button);
-    ImVec2 center = bb.GetCenter();
-    if (hovered || held)
-        window->DrawList->AddCircleFilled(center + off + ImVec2(0,-0.5f), g.FontSize * 0.5f + 1.0f, col, 12);
-
-    if (dock_node)
-        RenderArrowDockMenu(window->DrawList, bb.Min + g.Style.FramePadding, g.FontSize, GetColorU32(ImGuiCol_Text));
-    else
-        RenderArrow(bb.Min + g.Style.FramePadding, window->Collapsed ? ImGuiDir_Right : ImGuiDir_Down, 1.0f);
-=======
     ImU32 bg_col = GetColorU32((held && hovered) ? ImGuiCol_ButtonActive : hovered ? ImGuiCol_ButtonHovered : ImGuiCol_Button);
     ImU32 text_col = GetColorU32(ImGuiCol_Text);
     ImVec2 center = bb.GetCenter();
     if (hovered || held)
-        window->DrawList->AddCircleFilled(center/*+ ImVec2(0.0f, -0.5f)*/, g.FontSize * 0.5f + 1.0f, bg_col, 12);
-    RenderArrow(window->DrawList, bb.Min + g.Style.FramePadding, text_col, window->Collapsed ? ImGuiDir_Right : ImGuiDir_Down, 1.0f);
->>>>>>> 2da1c66d
+        window->DrawList->AddCircleFilled(center + off + ImVec2(0,-0.5f), g.FontSize * 0.5f + 1.0f, bg_col, 12);
+
+    if (dock_node)
+        RenderArrowDockMenu(window->DrawList, bb.Min + g.Style.FramePadding, g.FontSize, text_col);
+    else
+        RenderArrow(window->DrawList, bb.Min + g.Style.FramePadding, text_col, window->Collapsed ? ImGuiDir_Right : ImGuiDir_Down, 1.0f);
 
     // Switch to moving the window after mouse is moved beyond the initial drag threshold
     if (IsItemActive() && IsMouseDragging(0))

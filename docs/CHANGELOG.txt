dear imgui
CHANGELOG

This document holds the user-facing changelog that we also use in release notes.
We generally fold multiple commits pertaining to the same topic as a single entry.
Changes to the examples/bindings are included within the individual .cpp files in the examples/ folder.

RELEASE NOTES:                  https://github.com/ocornut/imgui/releases
REPORT ISSUES, ASK QUESTIONS:   https://github.com/ocornut/imgui/issues
COMMITS HISTORY:                https://github.com/ocornut/imgui/commits/master

WHEN TO UPDATE?

- Keeping your copy of dear imgui updated once in a while is recommended.
- It is generally safe to sync to the latest commit in master. 
  The library is fairly stable and regressions tends to be fixed fast when reported.

HOW TO UPDATE?

- Overwrite every file except imconfig.h (if you have modified it).
- You may also locally branch to modify imconfig.h and merge latest into your branch.
- Read the `Breaking Changes` section (in imgui.cpp or here in the Changelog).
- If you have a problem with a missing function/symbols, search for its name in the code, there will likely be a comment about it.
- If you are dropping this repository in your codebase, please leave the demo and text files in there, they will be useful.
- You may diff your previous Changelog with the one you just copied and read that diff.
- You may enable `IMGUI_DISABLE_OBSOLETE_FUNCTIONS` in imconfig.h to forcefully disable legacy names and symbols. 
  Doing it every once in a while is a good way to make sure you are not using obsolete symbols. Dear ImGui is in active development, 
  and API updates have been a little more frequent lately. They are documented below and in imgui.cpp and should not affect all users.
- Please report any issue!


-----------------------------------------------------------------------
 VERSION 1.66b (Released 2018-12-01)
-----------------------------------------------------------------------

Other Changes:

- Fixed a text rendering/clipping bug introduced in 1.66 (on 2018-10-12, commit ede3a3b9) that affect single ImDrawList::AddText()
  calls with single strings larger than 10k. Text/TextUnformatted() calls were not affected, but e.g. InputText() was. [@pdoane]
- When the focused window become inactive don't restore focus to a window with the ImGuiWindowFlags_NoInputs flag. (#2213) [@zzzyap]
- Separator: Fixed Separator() outputting an extraneous empty line when captured into clipboard/text/file. 
- Demo: Added ShowAboutWindow() call, previously was only accessible from the demo window.
- Demo: ShowAboutWindow() now display various Build/Config Information (compiler, os, etc.) that can easily be copied into bug reports.
- Fixed build issue with osxcross and macOS. (#2218) [@dos1]
<<<<<<< HEAD
=======
- Examples: Setting up 'io.BackendPlatformName'/'io.BackendRendererName' fields to the current back-end can be displayed in the About window.
>>>>>>> 801645d3
- Examples: SDL: changed the signature of ImGui_ImplSDL2_ProcessEvent() to use a const SDL_Event*. (#2187)


-----------------------------------------------------------------------
 VERSION 1.66 (Released 2018-11-22)
-----------------------------------------------------------------------

Breaking Changes:

- Renamed SetScrollHere() to SetScrollHereY(). Kept redirection function (will obsolete).
- Renamed misc/stl/imgui_stl.* to misc/cpp/imgui_stdlib.* in prevision for other C++ helper files. (#2035, #2096)

Other Changes:

- Fixed calling SetNextWindowSize()/SetWindowSize() with non-integer values leading to 
  accidental alteration of window position. We now round the provided size. (#2067)
- Fixed calling DestroyContext() always saving .ini data with the current context instead
  of the supplied context pointer. (#2066)
- Nav, Focus: Fixed ImGuiWindowFlags_NoBringToFrontOnFocus windows not being restoring focus
  properly after the main menu bar or last focused window is deactivated.
- Nav: Fixed an assert in certain circumstance (mostly when using popups) when mouse positions stop being valid. (#2168)
- Nav: Fixed explicit directional input not re-highlighting current nav item if there is a single item in the window
  and highlight has been previously disabled by the mouse. (#787)
- DragFloat: Fixed a situation where dragging with value rounding enabled or with a power curve 
  erroneously wrapped the value to one of the min/max edge. (#2024, #708, #320, #2075).
- DragFloat: Disabled using power curve when one edge is FLT_MAX (broken in 1.61). (#2024)
- DragFloat: Disabled setting a default drag speed when one edge is FLT_MAX. (#2024)
- SliderAngle: Added optional format argument to alter precision or localize the string. (#2150) [@podsvirov]
- Window: Resizing from edges (with io.ConfigResizeWindowsFromEdges Beta flag) extends the hit region
  of root floating windows outside the window, making it easier to resize windows. Resize grips are also
  extended accordingly so there are no discontinuity when hovering between borders and corners. (#1495, #822)
- Window: Added ImGuiWindowFlags_NoBackground flag to avoid rendering window background. This is mostly to allow
  the creation of new flag combinations, as we could already use SetNextWindowBgAlpha(0.0f). (#1660) [@biojppm, @ocornut]
- Window: Added ImGuiWindowFlags_NoDecoration helper flag which is essentially NoTitleBar+NoResize+NoScrollbar+NoCollapse.
- Window: Added ImGuiWindowFlags_NoMouseInputs which is basically the old ImGuiWindowFlags_NoInputs (essentially
  we have renamed ImGuiWindowFlags_NoInputs to ImGuiWindowFlags_NoMouseInputs). Made the new ImGuiWindowFlags_NoInputs
  encompass both NoMouseInputs+NoNav, which is consistent with its description. (#1660, #787)
- Window, Inputs: Fixed resizing from edges when io.MousePos is not pixel-rounded by rounding mouse position input. (#2110)
- BeginChild(): Fixed BeginChild(const char*, ...) variation erroneously not applying the ID stack
  to the provided string to uniquely identify the child window. This was undoing an intentional change
  introduced in 1.50 and broken in 1.60. (#1698, #894, #713).
- TextUnformatted(): Fixed a case where large-text path would read bytes past the text_end marker depending
  on the position of new lines in the buffer (it wasn't affecting the output but still not the right thing to do!) 
- ListBox(): Fixed frame sizing when items_count==1 unnecessarily showing a scrollbar. (#2173) [@luk1337, @ocornut]  
- ListBox(): Tweaked frame sizing so list boxes will look more consistent when FramePadding is far from ItemSpacing. 
- RenderText(): Some optimization for very large text buffers, useful for non-optimized builds.
- BeginMenu(): Fixed menu popup horizontal offset being off the item in the menu bar when WindowPadding=0.0f.
- ArrowButton(): Fixed arrow shape being horizontally misaligned by (FramePadding.y-FramePadding.x) if they are different.
- Demo: Split the contents of ShowDemoWindow() into smaller functions as it appears to speed up link time with VS. (#2152)
- Drag and Drop: Added GetDragDropPayload() to peek directly into the payload (if any) from anywhere. (#143)
- ImGuiTextBuffer: Avoid heap allocation when empty.
- ImDrawList: Fixed AddConvexPolyFilled() undefined behavior when passing points_count smaller than 3,
  in particular, points_count==0 could lead to a memory stomp if the draw list was previously empty.
- Examples: DirectX10, DirectX11: Removed seemingly unnecessary calls to invalidate and recreate device objects
  in the WM_SIZE handler. (#2088) [@ice1000]
- Examples: GLFW: User previously installed GLFW callbacks are now saved and chain-called by the default callbacks. (#1759)
- Examples: OpenGL3: Added support for GL 4.5's glClipControl(GL_UPPER_LEFT). (#2186)
- Examples: OpenGL3+GLFW: Fixed error condition when using the GLAD loader. (#2157) [@blackball]
- Examples: OpenGL3+GLFW/SDL: Made main.cpp compile with IMGUI_IMPL_OPENGL_LOADER_CUSTOM (may be missing init). (#2178) [@doug-moen]
- Examples: SDL2+Vulkan: Fixed application shutdown which could deadlock on Linux + Xorg. (#2181) [@eRabbit0]


-----------------------------------------------------------------------
 VERSION 1.65 (Released 2018-09-06)
-----------------------------------------------------------------------

Breaking Changes:

- Renamed stb_truetype.h to imstb_truetype.h, stb_textedit.h to imstb_textedit.h, and
  stb_rect_pack.h to imstb_rectpack.h. If you were conveniently using the imgui copy of those
  STB headers in your project, you will have to update your include paths. (#1718, #2036)
  The reason for this change is to avoid conflicts for projects that may also be importing
  their own copy of the STB libraries. Note that imgui's copy of stb_textedit.h is modified.
- Renamed io.ConfigCursorBlink to io.ConfigInputTextCursorBlink. (#1427)

Other Changes:

- This is a minor release following the 1.64 refactor, with a little more shuffling of code.
- Clarified and improved the source code sectioning in all files (easier to search or browse sections).
- Nav: Removed the [Beta] tag from various descriptions of the gamepad/keyboard navigation system.
  Although it is not perfect and will keep being improved, it is fairly functional and used by many. (#787)
- Fixed a build issue with non-Cygwin GCC under Windows.
- Demo: Added a "Configuration" block to make io.ConfigFlags/io.BackendFlags more prominent.
- Examples: OpenGL3+SDL2: Fixed error condition when using the GLAD loader. (#2059, #2002) [@jiri]


-----------------------------------------------------------------------
 VERSION 1.64 (Released 2018-08-31)
-----------------------------------------------------------------------

Changes:

- Moved README, CHANGELOG and TODO files to the docs/ folder.
  If you are updating dear imgui by copying files, take the chance to delete the old files.
- Added imgui_widgets.cpp file, extracted and moved widgets code out of imgui.cpp into imgui_widgets.cpp.
  Re-ordered some of the code remaining in imgui.cpp.
  NONE OF THE FUNCTIONS HAVE CHANGED. THE CODE IS SEMANTICALLY 100% IDENTICAL, BUT _EVERY_ FUNCTIONS HAS BEEN MOVED.
  Because of this, any local modifications to imgui.cpp will likely conflict when you update.
  If you have any modifications to imgui.cpp, it is suggested that you first update to 1.63, then
  isolate your patches. You can peak at imgui_widgets.cpp from 1.64 to get a sense of what is included in it,
  then separate your changes into several patches that can more easily be applied to 1.64 on a per-file basis.
  What I found worked nicely for me, was to open the diff of the old patches in an interactive merge/diff tool,
  search for the corresponding function in the new code and apply the chunks manually. 
- As a reminder, if you have any change to imgui.cpp it is a good habit to discuss them on the github,
  so a solution applicable on the Master branch can be found. If your company has changes that you cannot
  disclose you may also contact me privately.


-----------------------------------------------------------------------
 VERSION 1.63 (Released 2018-08-29)
-----------------------------------------------------------------------

Breaking Changes:

- Style: Renamed ImGuiCol_ModalWindowDarkening to ImGuiCol_ModalWindowDimBg for consistency with other features. Kept redirection enum (will obsolete).
- Changed ImGui::GetTime() return value from float to double to avoid accumulating floating point imprecision over time.
- Removed per-window ImGuiWindowFlags_ResizeFromAnySide Beta flag in favor `io.ConfigResizeWindowsFromEdges=true` to enable the feature globally. (#1495)
  The feature is not currently enabled by default because it is not satisfying enough, but will eventually be.
- InputText: Renamed ImGuiTextEditCallback to ImGuiInputTextCallback, ImGuiTextEditCallbackData to ImGuiInputTextCallbackData for consistency. 
  Kept redirection types (will obsolete). 
- InputText: Removed ImGuiTextEditCallbackData::ReadOnly since it is a duplication of (ImGuiTextEditCallbackData::Flags & ImGuiInputTextFlags_ReadOnly).
- Renamed IsItemDeactivatedAfterChange() to IsItemDeactivatedAfterEdit() for consistency with new IsItemEdited() API. 
  Kept redirection function (will obsolete soonish as IsItemDeactivatedAfterChange() is very recent).
- Renamed io.OptCursorBlink to io.ConfigCursorBlink [-> io.ConfigInputTextCursorBlink in 1.65], io.OptMacOSXBehaviors to io.ConfigMacOSXBehaviors for consistency. (#1427, #473)
- Removed obsolete redirection functions: CollapsingHeader() variation with 2 bools - marked obsolete in v1.49, May 2016.

Other Changes:

- ArrowButton: Fixed to honor PushButtonRepeat() setting (and internals' ImGuiItemFlags_ButtonRepeat).
- ArrowButton: Setup current line text baseline so that ArrowButton() + SameLine() + Text() are aligned properly.
- Nav: Added a CTRL+TAB window list and changed the highlight system accordingly. The change is motivated by upcoming Docking features. (#787)
- Nav: Made CTRL+TAB skip menus + skip the current navigation window if is has the ImGuiWindow_NoNavFocus set. (#787)
  While it was previously possible, you won't be able to CTRL-TAB out and immediately back in a window with the ImGuiWindow_NoNavFocus flag.
- Window: Allow menu and popups windows from ignoring the style.WindowMinSize values so short menus/popups are not padded. (#1909)
- Window: Added global io.ConfigResizeWindowsFromEdges option to enable resizing windows from their edges and from the lower-left corner. (#1495)
- Window: Collapse button shows hovering highlight + clicking and dragging on it allows to drag the window as well. 
- Added IsItemEdited() to query if the last item modified its value (or was pressed). This is equivalent to the bool returned by most widgets.
  It is useful in some situation e.g. using InputText() with ImGuiInputTextFlags_EnterReturnsTrue. (#2034)
- InputText: Added support for buffer size/capacity changes via the ImGuiInputTextFlags_CallbackResize flag. (#2006, #1443, #1008).
- InputText: Fixed not tracking the cursor horizontally when modifying the text buffer through a callback.
- InputText: Fixed minor off-by-one issue when submitting a buffer size smaller than the initial zero-terminated buffer contents.
- InputText: Fixed a few pathological crash cases on single-line InputText widget with multiple millions characters worth of contents. 
  Because the current text drawing function reserve for a worst-case amount of vertices and how we handle horizontal clipping,
  we currently just avoid displaying those single-line widgets when they are over a threshold of 2 millions characters, 
  until a better solution is found.
- Drag and Drop: Fixed an incorrect assert when dropping a source that is submitted after the target (bug introduced with 1.62 changes 
  related to the addition of IsItemDeactivated()). (#1875, #143)
- Drag and Drop: Fixed ImGuiDragDropFlags_SourceNoDisableHover to affect hovering state prior to calling IsItemHovered() + fixed description. (#143)
- Drag and Drop: Calling BeginTooltip() between a BeginDragSource()/EndDragSource() or BeginDropTarget()/EndDropTarget() uses adjusted tooltip
  settings matching the one created when calling BeginDragSource() without the ImGuiDragDropFlags_SourceNoPreviewTooltip flag. (#143)
- Drag and Drop: Payload stays available and under the mouse if the source stops being submitted, however the tooltip is replaced by "...". (#1725)
- Drag and Drop: Added ImGuiDragDropFlags_SourceAutoExpirePayload flag to force payload to expire if the source stops being submitted. (#1725, #143).
- IsItemHovered(): Added ImGuiHoveredFlags_AllowWhenDisabled flag to query hovered status on disabled items. (#1940, #211)
- Selectable: Added ImGuiSelectableFlags_Disabled flag in the public API. (#211)
- ColorEdit4: Fixed a bug when text input or drag and drop leading to unsaturated HSV values would erroneously alter the resulting color. (#2050)
- Misc: Added optional misc/stl/imgui_stl.h wrapper to use with STL types (e.g. InputText with std::string). (#2006, #1443, #1008)
  [*EDIT* renamed to misc/std/imgui_stdlib.h in 1.66]
- Misc: Added IMGUI_VERSION_NUM for easy compile-time testing. (#2025)
- Misc: Added ImGuiMouseCursor_Hand cursor enum + corresponding software cursor. (#1913, 1914) [@aiekick, @ocornut] 
- Misc: Tweaked software mouse cursor offset to match the offset of the corresponding Windows 10 cursors.
- Made assertion more clear when trying to call Begin() outside of the NewFrame()..EndFrame() scope. (#1987)
- Fixed assertion when transitioning from an active ID to another within a group, affecting ColorPicker (broken in 1.62). (#2023, #820, #956, #1875).
- Fixed PushID() from keeping alive the new ID Stack top value (if a previously active widget shared the ID it would be erroneously kept alive).  
- Fixed horizontal mouse wheel not forwarding the request to the parent window if ImGuiWindowFlags_NoScrollWithMouse is set. (#1463, #1380, #1502)
- Fixed a include build issue for Cygwin in non-POSIX (Win32) mode. (#1917, #1319, #276)
- ImDrawList: Improved handling for worst-case vertices reservation policy when large amount of text (e.g. 1+ million character strings)
  are being submitted in a single call. It would typically have crashed InputTextMultiline(). (#200)
- OS/Windows: Fixed missing ImmReleaseContext() call in the default Win32 IME handler. (#1932) [@vby]
- Metrics: Changed io.MetricsActiveWindows to reflect the number of active windows (!= from visible windows), which is useful
  for lazy/idle render mechanisms as new windows are typically not visible for one frame.
- Metrics: Added io.MetricsRenderWindow to reflect the number of visible windows.
- Metrics: Added io.MetricsActiveAllocations, moving away from the cross-context global counters than we previously used. (#1565, #1599, #586)
- Demo: Added basic Drag and Drop demo. (#143)
- Demo: Modified the Console example to use InsertChars() in the input text callback instead of poking directly into the buffer.
  Although this won't make a difference in the example itself, using InsertChars() will honor the resizing callback properly. (#2006, #1443, #1008).
- Demo: Clarified the use of IsItemHovered()/IsItemActive() right after being in the "Active, Focused, Hovered & Focused Tests" section.
- Examples: Tweaked the main.cpp of each example.
- Examples: Metal: Added Metal rendering backend. (#1929, #1873) [@warrenm]
- Examples: OSX: Added early raw OSX platform backend. (#1873) [@pagghiu, @itamago, @ocornut]
- Examples: Added mac OSX & iOS + Metal example in example_apple_metal/. (#1929, #1873) [@warrenm]
- Examples: Added mac OSX + OpenGL2 example in example_apple_opengl2/. (#1873)
- Examples: OpenGL3: Added shaders more versions of GLSL. (#1938, #1941, #1900, #1513, #1466, etc.) 
- Examples: OpenGL3: Tweaked the imgui_impl_opengl3.cpp to work as-is with Emscripten + WebGL 2.0. (#1941). [@o-micron] 
- Examples: OpenGL3: Made the example app default to GL 3.0 + GLSL 130 (instead of GL 3.2 + GLSL 150) unless on Mac.
- Examples: OpenGL3: Added error output when shaders fail to compile/link.
- Examples: OpenGL3: Added support for glew and glad OpenGL loaders out of the box. (#2001, #2002) [@jdumas]
- Examples: OpenGL2: Disabling/restoring GL_LIGHTING and GL_COLOR_MATERIAL to increase compatibility with legacy OpenGL applications. (#1996)
- Examples: DirectX10, DirectX11: Fixed unreleased resources in Init and Shutdown functions. (#1944)
- Examples: DirectX11: Querying for IDXGIFactory instead of IDXGIFactory1 to increase compatibility. (#1989) [@matt77hias]
- Examples: Vulkan: Fixed handling of VkSurfaceCapabilitiesKHR::maxImageCount = 0 case. Tweaked present mode selections. 
- Examples: Win32, Glfw, SDL: Added support for the ImGuiMouseCursor_Hand cursor.


-----------------------------------------------------------------------
 VERSION 1.62 (Released 2018-06-22)
-----------------------------------------------------------------------

Breaking Changes:

- TreeNodeEx(): The helper ImGuiTreeNodeFlags_CollapsingHeader flag now include ImGuiTreeNodeFlags_NoTreePushOnOpen. The flag was already set by CollapsingHeader(). 
  The only difference is if you were using TreeNodeEx() manually with ImGuiTreeNodeFlags_CollapsingHeader and without ImGuiTreeNodeFlags_NoTreePushOnOpen. 
  In this case you can remove the ImGuiTreeNodeFlags_NoTreePushOnOpen flag from your call (ImGuiTreeNodeFlags_CollapsingHeader & ~ImGuiTreeNodeFlags_NoTreePushOnOpen). (#1864)
  This also apply if you were using internal's TreeNodeBehavior() with the ImGuiTreeNodeFlags_CollapsingHeader flag directly.
- ImFontAtlas: Renamed GetGlyphRangesChinese() to GetGlyphRangesChineseFull() to distinguish new smaller variants and discourage using the full set. (#1859)

Other Changes:

- Examples back-ends have been refactored to separate the platform code (e.g. Win32, Glfw, SDL2) from the renderer code (e.g. DirectX11, OpenGL3, Vulkan).
  The "Platform" bindings are in charge of: mouse/keyboard/gamepad inputs, cursor shape, timing, etc.
  The "Renderer" bindings are in charge of: creating the main font texture, rendering imgui draw data.
      before: imgui_impl_dx11.cpp        --> after: imgui_impl_win32.cpp + imgui_impl_dx11.cpp
      before: imgui_impl_dx12.cpp        --> after: imgui_impl_win32.cpp + imgui_impl_dx12.cpp
      before: imgui_impl_glfw_gl3.cpp    --> after: imgui_impl_glfw.cpp + imgui_impl_opengl2.cpp
      before: imgui_impl_glfw_vulkan.cpp --> after: imgui_impl_glfw.cpp + imgui_impl_vulkan.cpp
      before: imgui_impl_sdl_gl3.cpp     --> after: imgui_impl_sdl2.cpp + imgui_impl_opengl2.cpp
      before: imgui_impl_sdl_gl3.cpp     --> after: imgui_impl_sdl2.cpp + imgui_impl_opengl3.cpp etc.
  - The idea is what we can now easily combine and maintain back-ends and reduce code redundancy. Individual files are smaller and more reusable.
    Integration of imgui into a new/custom engine may also be easier as there is less overlap between "windowing / inputs" and "rendering" code, 
    so you may study or grab one half of the code and not the other.
  - This change was motivated by the fact that adding support for the upcoming multi-viewport feature requires more work from the Platform and Renderer 
    back-ends, and the amount of redundancy across files was becoming too difficult to maintain. If you use default back-ends, you'll benefit from an 
    easy update path to support multi-viewports later (for future ImGui 1.7x).
  - This is not strictly a breaking change if you keep your old bindings, but when you'll want to fully update your bindings, 
    expect to have to reshuffle a few things. 
  - Each example still has its own main.cpp which you may refer you to understand how to initialize and glue everything together.
  - Some frameworks (such as the Allegro, Marmalade) handle both the "platform" and "rendering" part, and your custom engine may as well.
  - Read examples/README.txt for details.
- Added IsItemDeactivated() to query if the last item was active previously and isn't anymore. Useful for Undo/Redo patterns. (#820, #956, #1875)
- Added IsItemDeactivatedAfterChange() [*EDIT* renamed to IsItemDeactivatedAfterEdit() in 1.63] if the last item was active previously, 
  is not anymore, and during its active state modified a value. Note that you may still get false positive (e.g. drag value and while 
  holding return on the same value). (#820, #956, #1875)
- Nav: Added support for PageUp/PageDown (explorer-style: first aim at bottom/top most item, when scroll a page worth of contents). (#787)
- Nav: To keep the navigated item in view we also attempt to scroll the parent window as well as the current window. (#787)
- ColorEdit3, ColorEdit4, ColorButton: Added ImGuiColorEditFlags_NoDragDrop flag to disable ColorEditX as drag target and ColorButton as drag source. (#1826) 
- BeginDragDropSource(): Offset tooltip position so it is off the mouse cursor, but also closer to it than regular tooltips, and not clamped by viewport. (#1739)
- BeginDragDropTarget(): Added ImGuiDragDropFlags_AcceptNoPreviewTooltip flag to request hiding the drag source tooltip from the target site. (#143)
- BeginCombo(), BeginMainMenuBar(), BeginChildFrame(): Temporary style modification are restored at the end of BeginXXX instead of EndXXX, to not affect tooltips and child windows.
- Popup: Improved handling of (erroneously) repeating calls to OpenPopup() to not close the popup's child popups. (#1497, #1533, #1865).
- InputTextMultiline(): Fixed double navigation highlight when scrollbar is active. (#787)
- InputText(): Fixed Undo corruption after pasting large amount of text (Redo will still fail when undo buffers are exhausted, but text won't be corrupted).
- SliderFloat(): When using keyboard/gamepad and a zero precision format string (e.g. "%.0f"), always step in integer units. (#1866)
- ImFontConfig: Added GlyphMinAdvanceX/GlyphMaxAdvanceX settings useful to make a font appears monospaced, particularly useful for icon fonts. (#1869)
- ImFontAtlas: Added GetGlyphRangesChineseSimplifiedCommon() helper that returns a list of ~2500 most common Simplified Chinese characters. (#1859) [@JX-Master, @ocornut]
- Examples: OSX: Added imgui_impl_osx.mm binding to be used along with e.g. imgui_impl_opengl2.cpp. (#281, #1870) [@pagghiu, @itamago, @ocornut]
- Examples: GLFW: Made it possible to Shutdown/Init the backend again (by reseting the time storage properly). (#1827) [@ice1000]
- Examples: Win32: Fixed handling of mouse wheel messages to support sub-unit scrolling messages (typically sent by track-pads). (#1874) [@zx64]  
- Examples: SDL+Vulkan: Added SDL+Vulkan example.
- Examples: Allegro5: Added support for ImGuiConfigFlags_NoMouseCursorChange flag. Added clipboard support. 
- Examples: Allegro5: Unindexing buffers ourselves as Allegro indexed drawing primitives are buggy in the DirectX9 back-end (will be fixed in Allegro 5.2.5+).
- Examples: DirectX12: Moved the ID3D12GraphicsCommandList* parameter from ImGui_ImplDX12_NewFrame() to ImGui_ImplDX12_RenderDrawData() which makes a lots more sense. (#301)
- Examples: Vulkan: Reordered parameters ImGui_ImplVulkan_RenderDrawData() to be consistent with other bindings, a good occasion since we refactored the code. 
- Examples: FreeGLUT: Added FreeGLUT bindings. Added FreeGLUT+OpenGL2 example. (#801)
- Examples: The functions in imgui_impl_xxx.cpp are prefixed with IMGUI_IMPL_API (which defaults to IMGUI_API) to facilitate some uses. (#1888)
- Examples: Fixed bindings to use ImGuiMouseCursor_COUNT instead of old name ImGuiMouseCursor_Count_ so they can compile with IMGUI_DISABLE_OBSOLETE_FUNCTIONS. (#1887) 
- Misc: Updated stb_textedit from 1.09 + patches to 1.12 + minor patches.
- Internals: PushItemFlag() flags are inherited by BeginChild().


-----------------------------------------------------------------------
 VERSION 1.61 (Released 2018-05-14)
-----------------------------------------------------------------------

Breaking Changes:

- DragInt(): The default compile-time format string has been changed from "%.0f" to "%d", as we are not using integers internally any more.
  If you used DragInt() with custom format strings, make sure you change them to use %d or an integer-compatible format.
  To honor backward-compatibility, the DragInt() code will currently parse and modify format strings to replace %*f with %d, giving time to users to upgrade their code.
  If you have IMGUI_DISABLE_OBSOLETE_FUNCTIONS enabled, the code will instead assert! You may run a reg-exp search on your codebase for e.g. "DragInt.*%f" to you find them.
- InputFloat(): Obsoleted InputFloat() functions taking an optional "int decimal_precision" in favor of an equivalent and more flexible "const char* format",
  consistent with other functions. Kept redirection functions (will obsolete).
- Misc: IM_DELETE() helper function added in 1.60 doesn't set the input pointer to NULL, more consistent with standard expectation and allows passing r-values.

Other Changes:

- Added DragScalar, DragScalarN: supports signed/unsigned, 32/64 bits, float/double data types. (#643, #320, #708, #1011)
- Added InputScalar, InputScalarN: supports signed/unsigned, 32/64 bits, float/double data types. (#643, #320, #708, #1011)
- Added SliderScalar, SliderScalarN: supports signed/unsigned, 32/64 bits, float/double data types. (#643, #320, #708, #1011)
- Window: Fixed pop-ups/tooltips/menus not honoring style.DisplaySafeAreaPadding as well as it should have (part of menus displayed outside the safe area, etc.).
- Window: Fixed windows using the ImGuiWindowFlags_NoSavedSettings flag from not using the same default position as other windows. (#1760)
- Window: Relaxed the internal stack size checker to allow Push/Begin/Pop/.../End patterns to be used with PushStyleColor, PushStyleVar, PushFont without causing a false positive assert. (#1767)
- Window: Fixed the default proportional item width lagging by one frame on resize.
- Columns: Fixed a bug introduced in 1.51 where columns would affect the contents size of their container, often creating feedback loops when ImGuiWindowFlags_AlwaysAutoResize was used. (#1760)
- Settings: Fixed saving an empty .ini file if CreateContext/DestroyContext are called without a single call to NewFrame(). (#1741)
- Settings: Added LoadIniSettingsFromDisk(), LoadIniSettingsFromMemory(), SaveIniSettingsToDisk(), SaveIniSettingsToMemory() to manually load/save .ini settings. (#923, #993)
- Settings: Added io.WantSaveIniSettings flag, which is set to notify the application that e.g. SaveIniSettingsToMemory() should be called. (#923, #993)
- Scrolling: Fixed a case where using SetScrollHere(1.0f) at the bottom of a window on the same frame the window height has been growing would have the scroll clamped using the previous height. (#1804)
- MenuBar: Made BeginMainMenuBar() honor style.DisplaySafeAreaPadding so the text can be made visible on TV settings that don't display all pixels. (#1439) [@dougbinks]
- InputText: On Mac OS X, filter out characters when the CMD modifier is held. (#1747) [@sivu]
- InputText: On Mac OS X, support CMD+SHIFT+Z for Redo. CMD+Y is also supported as major apps seems to default to support both. (#1765) [@lfnoise]
- InputText: Fixed returning true when edition is cancelled with ESC and the current buffer matches the initial value.
- InputFloat,InputFloat2,InputFloat3,InputFloat4: Added variations taking a more flexible and consistent optional "const char* format" parameter instead of "int decimal_precision".
  This allow using custom formats to display values in scientific notation, and is generally more consistent with other API. Obsoleted functions using the optional "int decimal_precision" parameter. (#648)
- DragFloat, DragInt: Cancel mouse tweak when current value is initially past the min/max boundaries and mouse is pushing in the same direction (keyboard/gamepad version already did this).
- DragFloat, DragInt: Honor natural type limits (e.g. INT_MAX, FLT_MAX) instead of wrapping around. (#708, #320)
- DragFloat, SliderFloat: Fixes to allow input of scientific notation numbers when using CTRL+Click to input the value. (~#648, #1011)
- DragFloat, SliderFloat: Rounding-on-write uses the provided format string instead of parsing the precision from the string, which allows for finer uses of %e %g etc. (#648, #642)
- DragFloat: Improved computation when using the power curve. Improved lost of input precision with very small steps. Added an assert than power-curve requires a min/max range. (~#642)
- DragFloat: The 'power' parameter is only honored if the min/max parameter are also setup.
- DragInt, SliderInt: Fixed handling of large integers (we previously passed data around internally as float, which reduced the range of valid integers).
- ColorEdit: Fixed not being able to pass the ImGuiColorEditFlags_NoAlpha or ImGuiColorEditFlags_HDR flags to SetColorEditOptions().
- Nav: Fixed hovering a Selectable() with the mouse so that it update the navigation cursor (as it happened in the pre-1.60 navigation branch). (#787)
- Style: Changed default style.DisplaySafeAreaPadding values from (4,4) to (3,3) so it is smaller than FramePadding and has no effect on main menu bar on a computer. (#1439)
- Fonts: When building font atlas, glyphs that are missing in the fonts are not using the glyph slot to render a dummy/default glyph. Saves space and allow merging fonts with
  overlapping font ranges such as FontAwesome5 which split out the Brands separately from the Solid fonts. (#1703, #1671)
- Misc: Added IMGUI_CHECKVERSION() macro to compare version string and data structure sizes in order to catch issues with mismatching compilation unit settings. (#1695, #1769)
- Misc: Added IMGUI_DISABLE_MATH_FUNCTIONS in imconfig.h to make it easier to redefine wrappers for std/crt math functions.
- Misc: Fix to allow compiling in unity builds where stb_rectpack/stb_truetype may be already included in the same compilation unit.
- Demo: Simple Overlay: Added a context menu item to enable freely moving the window.
- Demo: Added demo for DragScalar(), InputScalar(), SliderScalar(). (#643)
- Examples: Calling IMGUI_CHECKVERSION() in the main.cpp of every example application.
- Examples: Allegro 5: Added support for 32-bit indices setup via defining ImDrawIdx, to avoid an unnecessary conversion (Allegro 5 doesn't support 16-bit indices).
- Examples: Allegro 5: Renamed bindings from imgui_impl_a5.cpp to imgui_impl_allegro5.cpp.
- Examples: DirectX 9: Saving/restoring Transform because they don't seem to be included in the StateBlock. Setting shading mode to Gouraud. (#1790, #1687) [@sr-tream]
- Examples: SDL: Fixed clipboard paste memory leak in the SDL binding code. (#1803) [@eliasdaler]
- Various minor fixes, tweaks, refactoring, comments.


-----------------------------------------------------------------------
 VERSION 1.60 (Released 2018-04-07)
-----------------------------------------------------------------------

Decorated log: https://github.com/ocornut/imgui/releases/tag/v1.60

The gamepad/keyboard navigation branch (which has been in the work since July 2016) has been merged.
Gamepad/keyboard navigation is still marked as Beta and has to be enabled explicitly.
Various internal refactoring have also been done, as part of the navigation work and as part of the upcoming viewport/docking work.

VIEWPORT BRANCH
(IN PROGRESS, WILL MERGE INTO THE MAIN LISTS WHEN WE MERGE THE BRANCH)

 - Viewport: Added support for multi-viewport [...] blah blah
 - Viewport: Rendering: the ImDrawData structure now contains 'DisplayPos' and 'DisplaySize' fields. To support multi-viewport, you need to use those values when
   creating your orthographic projection matrix. Use 'draw_data->DisplaySize' instead of 'io.DisplaySize', and 'draw_data->DisplayPos' instead of (0,0) as the upper-left point.
   You also need to subtract 'draw_data->DisplayPos' from your scissor rectangles, as scissor rectangles are specified in the space of your target viewport.   
 - Examples: Back-ends have been refactored to separate the platform code (e.g. Win32, Glfw, SDL2) from the renderer code (e.g. DirectX11, OpenGL3, Vulkan).
       before: imgui_impl_dx11.cpp        --> after: imgui_impl_win32.cpp + imgui_impl_dx11.cpp
       before: imgui_impl_dx12.cpp        --> after: imgui_impl_win32.cpp + imgui_impl_dx12.cpp
       before: imgui_impl_glfw_gl3.cpp    --> after: imgui_impl_glfw.cpp + imgui_impl_opengl2.cpp
       before: imgui_impl_glfw_vulkan.cpp --> after: imgui_impl_glfw.cpp + imgui_impl_vulkan.cpp
       before: imgui_impl_sdl_gl3.cpp     --> after: imgui_impl_sdl2.cpp + imgui_impl_opengl2.cpp
       before: imgui_impl_sdl_gl3.cpp     --> after: imgui_impl_sdl2.cpp + imgui_impl_opengl3.cpp
       etc.
   - The idea is what we can now easily combine and maintain back-ends and reduce code redundancy. Integration of imgui into a new/custom engine may also
     be easier as there is less overlap between "windowing / inputs" and "rendering" code, so you may study or grab one half of the code and not the other.
   - This change was motivated by the fact that adding support for multi-viewport requires more work from the platform and renderer back-ends, and the
     amount of redundancy accross files was becoming too difficult to maintain.
   - Some frameworks (such as the Allegro, Marmalade) handle both the "platform" and "rendering" part, and your custom engine may as well.
   - Each example still has its own main.cpp which you may refer you to understand how to initialize and glue everything together.
 - Examples: Win32: Added DPI-related helpers to access DPI features _without_ requiring the latest Windows SDK at compile time, and _without_ requiring Windows 10 at runtime.  
 - Examples: Platforms currently supporting multi-viewport: Win32, Glfw, SDL2.
 - Examples: Renderers currently supporting multi-viewport: DirectX10, DirectX11, OpenGL2, OpenGL3, Vulkan (WIP).
 - Examples: All imgui_impl_xxx files now have an individual Changelog at the top of the file, making it easier to follow how back-ends are evolving.
 - Examples: Vulkan: Added various optional helpers in imgui_impl_vulkan.h (they are used for multi-viewport support) to make the examples main.cpp easier to read.
 - Examples: Allegro: Renamed imgui_impl_a5.xxx files to imgui_impl_allegro5.xxx, ImGui_ImplA5_** symbols to ImGui_ImplAllegro5_xxx.
 - Examples: Vulkan+SDL: Added a Vulkan+SDL example. (#1367) [@gmueckl]
 - Metrics: Added a "Show window begin order" checkbox to visualize the order windows are submitted.
 - Internal: Settings: Added ReadCloseFn handler to be able to patch/alter a loaded object after all the fields are known.

Breaking Changes:

- Obsoleted the io.RenderDrawListsFn callback, you can call your graphics engine render function after ImGui::Render().
  e.g. with example backends, call ImDrawData* draw_data = ImGui::GetDrawData(); ImGui_ImplXXXX_RenderDrawData(draw_data).
- Reorganized context handling to be more explicit: (#1599)
  - YOU NOW NEED TO CALL ImGui::CreateContext() AT THE BEGINNING OF YOUR APP, AND CALL ImGui::DestroyContext() AT THE END.
  - removed Shutdown() function, as DestroyContext() serve this purpose. If you are using an old backend from the examples/ folder, remove the line that calls Shutdown().
  - you may pass a ImFontAtlas* pointer to CreateContext() to share a font atlas between contexts. Otherwise CreateContext() will create its own font atlas instance.
  - removed allocator parameters from CreateContext(), they are now setup with SetAllocatorFunctions(), and shared by all contexts.
  - removed the default global context and font atlas instance, which were confusing for users of DLL reloading and users of multiple contexts.
- Renamed ImGuiStyleVar_Count_ to ImGuiStyleVar_COUNT and ImGuiMouseCursor_Count_ to ImGuiMouseCursor_COUNT for consistency with other public enums.
- Fonts: Moved sample TTF files from extra_fonts/ to misc/fonts/. If you loaded files directly from the imgui repo you may need to update your paths.
- Fonts: changed ImFont::DisplayOffset.y to defaults to 0 instead of +1. Fixed vertical rounding of Ascent/Descent to match TrueType renderer.
  If you were adding or subtracting (not assigning) to ImFont::DisplayOffset check if your fonts are correctly aligned vertically. (#1619)
- BeginDragDropSource(): temporarily removed the optional mouse_button=0 parameter because it is not really usable in many situations at the moment.
- Obsoleted IsAnyWindowHovered() in favor of IsWindowHovered(ImGuiHoveredFlags_AnyWindow). Kept redirection function (will obsolete).
- Obsoleted IsAnyWindowFocused() in favor of IsWindowFocused(ImGuiFocusedFlags_AnyWindow). Kept redirection function (will obsolete).
- Renamed io.WantMoveMouse to io.WantSetMousePos for consistency and ease of understanding (was added in 1.52, not used by core, and honored by some binding ahead of merging the Nav branch).
- Removed ImGuiCol_CloseButton, ImGuiCol_CloseButtonActive, ImGuiCol_CloseButtonHovered style colors as the closing cross uses regular button colors now.
- Renamed ImGuiSizeConstraintCallback to ImGuiSizeCallback, ImGuiSizeConstraintCallbackData to ImGuiSizeCallbackData.
- Removed CalcItemRectClosestPoint() which was weird and not really used by anyone except demo code. If you need it should be easy to replicate on your side (you can find the code in 1.53).
- [EDITED] Window: BeginChild() with an explicit name doesn't include the hash within the internal window name. (#1698)
  This change was erroneously introduced, undoing the change done for #894, #713, and not documented properly in the original 
  1.60 release Changelog. It was fixed on 2018-09-28 (1.66) and I wrote this paragraph the same day.

Other Changes:

- Doc: Added a Changelog file in the repository to ease comparing versions (it goes back to dear imgui 1.48), until now it was only on GitHub.
- Navigation: merged in the gamepad/keyboard navigation (about a million changes!). (#787, #323)
  The initial focus was to support game controllers, but keyboard is becoming increasingly and decently usable.
- To use Gamepad Navigation:
  - Set io.ConfigFlags |= ImGuiConfigFlags_NavEnableGamepad to enable.
  - Backend: Set io.BackendFlags |= ImGuiBackendFlags_HasGamepad + fill the io.NavInputs[] fields before calling NewFrame(). Read imgui.cpp for more details.
  - See https://github.com/ocornut/imgui/issues/1599 for recommended gamepad mapping or download PNG/PSD at http://goo.gl/9LgVZW
  - See 'enum ImGuiNavInput_' in imgui.h for a description of inputs. Read imgui.cpp for more details.
- To use Keyboard Navigation:
  - Set io.ConfigFlags |= ImGuiConfigFlags_NavEnableKeyboard to enable. NewFrame() will automatically fill io.NavInputs[] based on your io.KeysDown[] + io.KeyMap[] arrays.	
  - Basic controls: arrows to navigate, Alt to enter menus, Space to activate item, Enter to edit text, Escape to cancel/close, Ctrl-Tab to focus windows, etc.
  - When keyboard navigation is active (io.NavActive + ImGuiConfigFlags_NavEnableKeyboard), the io.WantCaptureKeyboard flag will be set.
    For more advanced uses, you may want to read from io.NavActive or io.NavVisible. Read imgui.cpp for more details.
- Navigation: SetItemDefaultFocus() sets the navigation position in addition to scrolling. (#787)
- Navigation: Added IsItemFocused(), added IsAnyItemFocused(). (#787)
- Navigation: Added window flags: ImGuiWindowFlags_NoNav (== ImGuiWindowFlags_NoNavInputs | ImGuiWindowFlags_NoNavFocus).
- Navigation: Style: Added ImGuiCol_NavHighlight, ImGuiCol_NavWindowingHighlight colors. (#787)
- Navigation: TreeNode: Added ImGuiTreeNodeFlags_NavLeftJumpsBackHere flag to allow Nav Left direction to jump back to parent tree node from any of its child. (#1079)
- Navigation: IO: Added io.ConfigFlags (input), io.NavActive (output), io.NavVisible (output). (#787)
- Context: Removed the default global context and font atlas instances, which caused various problems to users of multiple contexts and DLL users. (#1565, #1599)
  YOU NOW NEED TO CALL ImGui::CreateContext() AT THE BEGINNING OF YOUR APP, AND CALL ImGui::DestroyContext() AT THE END. Existing apps will assert/crash without it.
- Context: Added SetAllocatorFunctions() to rewire memory allocators (as a replacement to previous parameters to CreateContext()). Allocators are shared by all contexts and imgui helpers. (#1565, #586, #992, #1007, #1558)
- Context: You may pass a ImFontAtlas to CreateContext() to specify a font atlas to share. Shared font atlas are not owned by the context and not destroyed along with it. (#1599)
- Context: Added IMGUI_DISABLE_DEFAULT_ALLOCATORS to disable linking with malloc/free. (#1565, #586, #992, #1007, #1558)
- IO: Added io.ConfigFlags for user application to store settings for imgui and for the backend:
  - ImGuiConfigFlags_NavEnableKeyboard: Enable keyboard navigation.
  - ImGuiConfigFlags_NavEnableGamepad: Enable gamepad navigation (provided ImGuiBackendFlags_HasGamepad is also set by backend).
  - ImGuiConfigFlags_NavEnableSetMousePos: Instruct navigation to move the mouse cursor. May be useful on TV/console systems where moving a virtual mouse is awkward.
  - ImGuiConfigFlags_NoMouseCursorChange: Instruct backend to not alter mouse cursor shape and visibility (by default the example backend use mouse cursor API of the platform when available)
  - ImGuiConfigFlags_NoMouse: Instruct imgui to clear mouse position/buttons in NewFrame(). This allows ignoring the mouse information passed by the backend.
  - ImGuiConfigFlags_IsSRGB, ImGuiConfigFlags_IsTouchScreen: Flags for general application use.
- IO: Added io.BackendFlags for backend to store its capabilities (currently: _HasGamepad, _HasMouseCursors, _HasSetMousePos). This will be used more in the next version.
- IO: Added ImGuiKey_Insert, ImGuiKey_Space keys. Setup in all example bindings. (#1541)
- IO: Added Horizontal Mouse Wheel support for horizontal scrolling. (#1463) [@tseeker]
- IO: Added IsAnyMouseDown() helper which is helpful for bindings to handle mouse capturing.
- Window: Clicking on a window with the ImGuiWIndowFlags_NoMove flags takes an ActiveId so we can't hover something else when dragging afterwards. (#1381, #1337)
- Window: IsWindowHovered(): Added ImGuiHoveredFlags_AnyWindow, ImGuiFocusedFlags_AnyWindow flags (See Breaking Changes). Added to demo. (#1382)
- Window: Added SetNextWindowBgAlpha() helper. Particularly helpful since the legacy 5-parameters version of Begin() has been marked as obsolete in 1.53. (#1567)
- Window: Fixed SetNextWindowContentSize() with 0.0f on Y axis (or SetNextWindowContentWidth()) overwriting the contents size. Got broken on Dec 10 (1.53). (#1363)
- ArrowButton: Added ArrowButton() given a cardinal direction (e.g. ImGuiDir_Left).
- InputText: Added alternative clipboard shortcuts: Shift+Delete (cut), CTRL+Insert (copy), Shift+Insert (paste). (#1541)
- InputText: Fixed losing Cursor X position when clicking outside on an item that's submitted after the InputText(). It was only noticeable when restoring focus programmatically. (#1418, #1554)
- InputText: Added ImGuiInputTextFlags_CharsScientific flag to also allow 'e'/'E' for input of values using scientific notation. Automatically used by InputFloat.
- Style: Default style is now StyleColorsDark(), instead of the old StyleColorsClassic(). (#707)
- Style: Enable window border by default. (#707)
- Style: Exposed ImGuiStyleVar_WindowTitleAlign, ImGuiStyleVar_ScrollbarSize, ImGuiStyleVar_ScrollbarRounding, ImGuiStyleVar_GrabRounding + added an assert to reduce accidental breakage. (#1181)
- Style: Added style.MouseCursorScale help when using the software mouse cursor facility. (#939).
- Style: Close button nows display a cross before hovering. Fixed cross positioning being a little off. Uses button colors for highlight when hovering. (#707)
- Popup: OpenPopup() Always reopen existing pop-ups. (Removed imgui_internal.h's OpenPopupEx() which was used for this.) (#1497, #1533).
- Popup: BeginPopupContextItem(), BeginPopupContextWindow(), BeginPopupContextVoid(), OpenPopupOnItemClick() all react on mouse release instead of mouse press. (~#439)
- Popup: Better handling of user mistakenly calling OpenPopup() every frame (with reopen_existing option). The error will now be more visible and easier to understand. (#1497)
- Popup: BeginPopup(): Exposed extra_flags parameter that are passed through to Begin(). (#1533)
- Popup: BeginPopupModal: fixed the conditional test for SetNextWindowPos() which was polling the wrong window, which in practice made the test succeed all the time.
- Tooltip: BeginTooltip() sets ImGuiWindowFlags_NoInputs flag.
- Scrollbar: Fixed ScrollbarY enable test after ScrollbarX has been enabled being a little off (small regression from Nov 2017). (#1574)
- Scrollbar: Fixed ScrollbarX enable test subtracting WindowPadding.x (this has been there since the addition of horizontal scroll bar!).
- Columns: Clear offsets data when columns count changed. (#1525)
- Columns: Fixed a memory leak of ImGuiColumnsSet's Columns vector. (#1529) [@unprompted]
- Columns: Fixed resizing a window very small breaking some columns positioning (broken in 1.53).
- Columns: The available column extent takes consideration of the right-most clipped pixel, so the right-most column may look a little wider but will contain the same amount of visible contents.
- MenuBar: Fixed menu bar pushing a clipping rect outside of its allocated bound (usually unnoticeable).
- TreeNode: nodes with the ImGuiTreeNodeFlags_Leaf flag correctly disable highlight when DragDrop is active. (#143, #581)
- Drag and Drop: Increased payload type string to 32 characters instead of 8. (#143)
- Drag and Drop: TreeNode as drop target displays rectangle over full frame. (#1597, #143)
- DragFloat: Fix/workaround for backends which do not preserve a valid mouse position when dragged out of bounds. (#1559)
- InputFloat: Allow inputing value using scientific notation e.g. "1e+10".
- InputDouble: Added InputDouble() function. We use a format string instead of a decimal_precision parameter to also for "%e" and variants. (#1011)
- Slider, Combo: Use ImGuiCol_FrameBgHovered color when hovered. (#1456) [@stfx]
- Combo: BeginCombo(): Added ImGuiComboFlags_NoArrowButton to disable the arrow button and only display the wide value preview box.
- Combo: BeginCombo(): Added ImGuiComboFlags_NoPreview to disable the preview and only display a square arrow button.
- Combo: Arrow button isn't displayed over frame background so its blended color matches other buttons. Left side of the button isn't rounded.
- PlotLines: plot a flat line if scale_min==scale_max. (#1621)
- Fonts: Changed DisplayOffset.y to defaults to 0 instead of +1. Fixed rounding of Ascent/Descent to match TrueType renderer.
  If you were adding or subtracting (not assigning) to ImFont::DisplayOffset check if your fonts are correctly aligned vertically. (#1619)
- Fonts: Updated stb_truetype from 1.14 to stb_truetype 1.19. (w/ include fix from some platforms #1622)
- Fonts: Added optional FreeType rasterizer in misc/freetype. Moved from imgui_club repo. (#618) [@Vuhdo, @mikesart, @ocornut]
- Fonts: Moved extra_fonts/ to misc/fonts/.
- ImFontAtlas: Fixed cfg.MergeMode not reusing existing glyphs if available (always overwrote).
- ImFontAtlas: Handle stb_truetype stbtt_InitFont() and stbtt_PackBegin() possible failures more gracefully, GetTexDataAsRGBA32() won't crash during conversion. (#1527)
- ImFontAtlas: Moved mouse cursor data out of ImGuiContext, fix drawing them with multiple contexts. Also remove the last remaining undesirable dependency on ImGui in imgui_draw.cpp. (#939)
- ImFontAtlas: Added ImFontAtlasFlags_NoPowerOfTwoHeight flag to disable padding font height to nearest power of two. (#1613)
- ImFontAtlas: Added ImFontAtlasFlags_NoMouseCursors flag to disable baking software mouse cursors, mostly to save texture memory on very low end hardware. (#1613)
- ImDrawList: Fixed AddRect() with anti-aliasing disabled (lower-right corner pixel was often missing, rounding looks a little better.) (#1646)
- ImDrawList: Added CloneOutput() helper to facilitate the cloning of ImDrawData or ImDrawList for multi-threaded rendering.
- Misc: Functions passed to libc qsort are explicitly marked cdecl to support compiling with vectorcall as the default calling convention. (#1230, #1611) [@RandyGaul]
- Misc: ImVec2: added [] operator. This is becoming desirable for some code working of either axes independently. Better adding it sooner than later.
- Misc: NewFrame(): Added an assert to detect incorrect filling of the io.KeyMap[] array earlier. (#1555)
- Misc: Added IM_OFFSETOF() helper in imgui.h (previously was in imgui_internal.h)
- Misc: Added IM_NEW(), IM_DELETE() helpers in imgui.h (previously were in imgui_internal.h)
- Misc: Added obsolete redirection function GetItemsLineHeightWithSpacing() (which redirects to GetFrameHeightWithSpacing()), as intended and stated in docs of 1.53.
- Misc: Added misc/natvis/imgui.natvis for visual studio debugger users to easily visualize imgui internal types. Added to examples projects.
- Misc: Added IMGUI_USER_CONFIG to define a custom configuration filename. (#255, #1573, #1144, #41)
- Misc: Added IMGUI_STB_TRUETYPE_FILENAME and IMGUI_STB_RECT_PACK_FILENAME compile time directives to use another version of the stb_ files.
- Misc: Updated stb_rect_pack from 0.10 to 0.11 (minor changes).
  (Those flags are not used by ImGui itself, they only exists to make it easy for the engine/backend to pass information to the application in a standard manner.)
- Metrics: Added display of Columns state.
- Demo: Improved Selectable() examples. (#1528)
- Demo: Tweaked the Child demos, added a menu bar to the second child to test some navigation functions.
- Demo: Console: Using ImGuiCol_Text to be more friendly to color changes.
- Demo: Using IM_COL32() instead of ImColor() in ImDrawList centric contexts. Trying to phase out use of the ImColor helper whenever possible.
- Examples: Files in examples/ now include their own changelog so it is easier to occasionally update your bindings if needed.
- Examples: Using Dark theme by default. (#707). Tweaked demo code.
- Examples: Added support for horizontal mouse wheel for API that allows it. (#1463) [@tseeker]
- Examples: All examples now setup the io.BackendFlags to signify they can honor mouse cursors, gamepad, etc.
- Examples: DirectX10: Fixed erroneous call to io.Fonts->ClearInputData() + ClearTexData() that was left in DX10 example but removed in 1.47 (Nov 2015) in every other backends. (#1733)
- Examples: DirectX12: Added DirectX 12 example. (#301) [@jdm3]
- Examples: OpenGL3+GLFW,SDL: Changed GLSL shader version from 330 to 150. (#1466, #1504)
- Examples: OpenGL3+GLFW,SDL: Added a way to override the GLSL version string in the Init function. (#1466, #1504).
- Examples: OpenGL3+GLFW,SDL: Creating VAO in the render function so it can be more easily used by multiple shared OpenGL contexts. (#1217)
- Examples: OpenGL3+GLFW: Using 3.2 context instead of 3.3. (#1466)
- Examples: OpenGL: Setting up glPixelStorei() explicitly before uploading texture.
- Examples: OpenGL: Calls to glPolygonMode() are casting parameters as GLEnum to not fail with more strict bindings. (#1628) [@ilia-glushchenko]
- Examples: Win32 (DirectX9,10,11,12): Added support for mouse cursor shapes. (#1495)
- Examples: Win32 (DirectX9,10,11,12: Support for windows using the CS_DBLCLKS class flag by handling the double-click messages (WM_LBUTTONDBLCLK etc.). (#1538, #754) [@ndandoulakis]
- Examples: Win32 (DirectX9,10,11,12): Made the Win32 proc handlers not assert if there is no active context yet, to be more flexible with creation order. (#1565)
- Examples: GLFW: Added support for mouse cursor shapes (the diagonal resize cursors are unfortunately not supported by GLFW at the moment. (#1495)
- Examples: GLFW: Don't attempt to change the mouse cursor input mode if it is set to GLFW_CURSOR_DISABLED by the application. (#1202) [@PhilCK]
- Examples: SDL: Added support for mouse cursor shapes. (#1626) [@olls]
- Examples: SDL: Using SDL_CaptureMouse() to retrieve coordinates outside of client area when dragging (SDL 2.0.4+ only, otherwise using SDL_WINDOW_INPUT_FOCUS instead of previously SDL_WINDOW_MOUSE_FOCUS). (#1559)
- Examples: SDL: Enabled vsync by default so people don't come at us when the examples are running at 2000 FPS and burning a CPU core.
- Examples: SDL: Using SDL_GetPerformanceCounter() / SDL_GetPerformanceFrequency() to handle frame-rate over 1000 FPS properly. (#996)
- Examples: SDL: Using scan-code exclusively instead of a confusing mixture of scan-codes and key-codes.
- Examples: SDL: Visual Studio: Added .vcxproj file. Using %SDL2_DIR% in the default .vcxproj and build files instead of %SDL_DIR%, the earlier being more standard.
- Examples: Vulkan: Visual Studio: Added .vcxproj file.
- Examples: Apple: Fixed filenames in OSX xcode project. Various other Mac friendly fixes. [@gerryhernandez etc.]
- Examples: Visual Studio: Disabled extraneous function-level check in Release build.
- Various fixes, tweaks, internal refactoring, optimizations, comments.


-----------------------------------------------------------------------
 VERSION 1.53 (Released 2017-12-25)
-----------------------------------------------------------------------

Decorated log: https://github.com/ocornut/imgui/releases/tag/v1.53

Breaking Changes:

- Renamed the emblematic `ShowTestWindow()` function to `ShowDemoWindow()`. Kept redirection function (will obsolete).
- Renamed `GetItemsLineHeightWithSpacing()` to `GetFrameHeightWithSpacing()` for consistency. Kept redirection function (will obsolete).
- Renamed `ImGuiTreeNodeFlags_AllowOverlapMode` flag to `ImGuiTreeNodeFlags_AllowItemOverlap`. Kept redirection enum (will obsolete).
- Obsoleted `IsRootWindowFocused()` in favor of using `IsWindowFocused(ImGuiFocusedFlags_RootWindow)`. Kept redirection function (will obsolete). (#1382)
- Obsoleted `IsRootWindowOrAnyChildFocused()` in favor of using `IsWindowFocused(ImGuiFocusedFlags_RootAndChildWindows)`. Kept redirection function (will obsolete). (#1382)
- Obsoleted `IsRootWindowOrAnyChildHovered()` in favor of using `IsWindowHovered(ImGuiHoveredFlags_RootAndChildWindows)`. Kept redirection function (will obsolete). (#1382)
- Obsoleted `SetNextWindowContentWidth() in favor of using `SetNextWindowContentSize()`. Kept redirection function (will obsolete).
- Renamed `ImGuiTextBuffer::append()` helper to `appendf()`, and `appendv()` to `appendfv()` for consistency. If you copied the 'Log' demo in your code, it uses appendv() so that needs to be renamed.
- ImDrawList: Removed 'bool anti_aliased = true' final parameter of `ImDrawList::AddPolyline()` and `ImDrawList::AddConvexPolyFilled()`. Prefer manipulating ImDrawList::Flags if you need to toggle them during the frame.
- Style, ImDrawList: Renamed `style.AntiAliasedShapes` to `style.AntiAliasedFill` for consistency and as a way to explicitly break code that manipulate those flag at runtime. You can now manipulate ImDrawList::Flags.
- Style, Begin: Removed `ImGuiWindowFlags_ShowBorders` window flag. Borders are now fully set up in the ImGuiStyle structure (see e.g. `style.FrameBorderSize`, `style.WindowBorderSize`, `style.PopupBorderSize`).
  Use `ImGui::ShowStyleEditor()` to look them up.
  Please note that the style system will keep evolving (hopefully stabilizing in Q1 2018), and so custom styles will probably subtly break over time.
  It is recommended that you use the `StyleColorsClassic()`, `StyleColorsDark()`, `StyleColorsLight()` functions. Also see `ShowStyleSelector()`.
- Style: Removed `ImGuiCol_ComboBg` in favor of combo boxes using `ImGuiCol_PopupBg` for consistency. Combo are normal pop-ups.
- Style: Renamed `ImGuiCol_ChildWindowBg` to `ImGuiCol_ChildBg`.
- Style: Renamed `style.ChildWindowRounding` to `style.ChildRounding`, `ImGuiStyleVar_ChildWindowRounding` to `ImGuiStyleVar_ChildRounding`.
- Removed obsolete redirection functions: SetScrollPosHere() - marked obsolete in v1.42, July 2015.
- Removed obsolete redirection functions: GetWindowFont(), GetWindowFontSize() - marked obsolete in v1.48, March 2016.

Other Changes:

- Added `io.OptCursorBlink` option to allow disabling cursor blinking. (#1427) [renamed to io.ConfigCursorBlink in 1.63]
- Added `GetOverlayDrawList()` helper to quickly get access to a ImDrawList that will be rendered in front of every windows.
- Added `GetFrameHeight()` helper which returns `(FontSize + style.FramePadding.y * 2)`.
- Drag and Drop: Added Beta API to easily use drag and drop patterns between imgui widgets.
  - Setup a source on a widget with `BeginDragDropSource()`, `SetDragDropPayload()`, `EndDragDropSource()` functions.
  - Receive data with `BeginDragDropTarget()`, `AcceptDragDropPayload()`, `EndDragDropTarget()`.
  - See ImGuiDragDropFlags for various options.
  - The ColorEdit4() and ColorButton() widgets now support Drag and Drop.
  - The API is tagged as Beta as it still may be subject to small changes.
- Drag and Drop: When drag and drop is active, tree nodes and collapsing header can be opened by hovering on them for 0.7 seconds.
- Renamed io.OSXBehaviors to io.OptMacOSXBehaviors. Should not affect users as the compile-time default is usually enough. (#473, #650)
- Style: Added StyleColorsDark() style. (#707) [@dougbinks]
- Style: Added StyleColorsLight() style. Best used with frame borders + thicker font than the default font. (#707)
- Style: Added style.PopupRounding setting. (#1112)
- Style: Added style.FrameBorderSize, style.WindowBorderSize, style.PopupBorderSize. Removed ImGuiWindowFlags_ShowBorders window flag!
  Borders are now fully set up in the ImGuiStyle structure. Use ImGui::ShowStyleEditor() to look them up. (#707, fix #819, #1031)
- Style: Various small changes to the classic style (most noticeably, buttons are now using blue shades). (#707)
- Style: Renamed ImGuiCol_ChildWindowBg to ImGuiCol_ChildBg.
- Style: Renamed style.ChildWindowRounding to style.ChildRounding, ImGuiStyleVar_ChildWindowRounding to ImGuiStyleVar_ChildRounding.
- Style: Removed ImGuiCol_ComboBg in favor of combo boxes using ImGuiCol_PopupBg for consistency. (#707)
- Style: Made the ScaleAllSizes() helper rounds down every values so they are aligned on integers.
- Focus: Added SetItemDefaultFocus(), which in the current (master) branch behave the same as doing `if (IsWindowAppearing()) SetScrollHere()`.
  In the navigation branch this will also set the default focus. Prefer using this when creating combo boxes with `BeginCombo()` so your code will be forward-compatible with gamepad/keyboard navigation features. (#787)
- Combo: Pop-up grows horizontally to accommodate for contents that is larger then the parent combo button.
- Combo: Added BeginCombo()/EndCombo() API which allows use to submit content of any form and manage your selection state without relying on indices.
- Combo: Added ImGuiComboFlags_PopupAlignLeft flag to BeginCombo() to prioritize keeping the pop-up on the left side (for small-button-looking combos).
- Combo: Added ImGuiComboFlags_HeightSmall, ImGuiComboFlags_HeightLarge, ImGuiComboFlags_HeightLargest to easily provide desired pop-up height.
- Combo: You can use SetNextWindowSizeConstraints() before BeginCombo() to specify specific pop-up width/height constraints.
- Combo: Offset popup position by border size so that a double border isn't so visible. (#707)
- Combo: Recycling windows by using a stack number instead of a unique id, wasting less memory (like menus do).
- InputText: Added ImGuiInputTextFlags_NoUndoRedo flag. (#1506, #1508) [@ibachar]
- Window: Fixed auto-resize allocating too much space for scrollbar when SizeContents is bigger than maximum window size (fixes c0547d3). (#1417)
- Window: Child windows with MenuBar use regular WindowPadding.y so layout look consistent as child or as a regular window.
- Window: Begin(): Fixed appending into a child window with a second Begin() from a different window stack querying the wrong window for the window->Collapsed test.
- Window: Calling IsItemActive(), IsItemHovered() etc. after a call to Begin() provides item data for the title bar, so you can easily test if the title bar is being hovered, etc. (#823)
- Window: Made it possible to use SetNextWindowPos() on a child window.
- Window: Fixed a one frame glitch. When an appearing window claimed the focus themselves, the title bar wouldn't use the focused color for one frame.
- Window: Added ImGuiWindowFlags_ResizeFromAnySide flag to resize from any borders or from the lower-left corner of a window. This requires your backend to honor GetMouseCursor() requests for full usability. (#822)
- Window: Sizing fixes when using SetNextWindowSize() on individual axises.
- Window: Hide new window for one frame until they calculate their size. Also fixes SetNextWindowPos() given a non-zero pivot. (#1694)
- Window: Made mouse wheel scrolling accommodate better to windows that are smaller than the scroll step.
- Window: SetNextWindowContentSize() adjust for the size of decorations (title bar/menu bar), but _not_ for borders are we consistently make borders not affect layout.
  If you need a non-child window of an exact size with border enabled but zero window padding, you'll need to accommodate for the border size yourself.
- Window: Using the ImGuiWindowFlags_NoScrollWithMouse flag on a child window forwards the mouse wheel event to the parent window, unless either ImGuiWindowFlags_NoInputs or ImGuiWindowFlags_NoScrollbar are also set. (#1380, #1502)
- Window: Active Modal window always set the WantCaptureKeyboard flag. (#744)
- Window: Moving window doesn't use accumulating MouseDelta so straying out of imgui boundaries keeps moved imgui window at the same cursor-relative position.
- IsWindowFocused(): Added ImGuiFocusedFlags_ChildWindows flag to include child windows in the focused test. (#1382).
- IsWindowFocused(): Added ImGuiFocusedFlags_RootWindow flag to start focused test from the root (top-most) window. Obsolete IsRootWindowFocused(). (#1382)
- IsWindowHovered(): Added ImGuiHoveredFlags_ChildWindows flag to include child windows in the hovered test. (#1382).
- IsWindowHovered(): Added ImGuiHoveredFlags_RootWindow flag to start hovered test from the root (top-most) window. The combination of both flags obsoletes IsRootWindowOrAnyChildHovered(). (#1382)
- IsWindowHovered(): Fixed return value when an item is active to use the same logic as IsItemHovered(). (#1382, #1404)
- IsWindowHovered(): Always return true when current window is being moved. (#1382)
- Scrollbar: Fixed issues with vertical scrollbar flickering/appearing, typically when manually resizing and using a pattern of filling available height (e.g. full sized BeginChild).
- Scrollbar: Minor graphical fix for when scrollbar don't have enough visible space to display the full grab.
- Scrolling: Fixed padding and scrolling asymmetry where lower/right sides of a window wouldn't use WindowPadding properly + causing minor scrolling glitches.
- Tree: TreePush with zero arguments was ambiguous. Resolved by making it call TreePush(const void*). [@JasonWilkins]
- Tree: Renamed ImGuiTreeNodeFlags_AllowOverlapMode to ImGuiTreeNodeFlags_AllowItemOverlap. (#600, #1330)
- MenuBar: Fixed minor rendering issues on the right size when resizing a window very small and using rounded window corners.
- MenuBar: better software clipping to handle small windows, in particular child window don't have minimum constraints so we need to render clipped menus better.
- BeginMenu(): Tweaked the Arrow/Triangle displayed on child menu items.
- Columns: Clipping columns borders on Y axis on CPU because some Linux GPU drivers appears to be unhappy with triangle spanning large regions. (#125)
- Columns: Added ImGuiColumnsFlags_GrowParentContentsSize to internal API to restore old content sizes behavior (may be obsolete). (#1444, #125)
- Columns: Columns width is no longer lost when dragging a column to the right side of the window, until releasing the mouse button you have a chance to save them. (#1499, #125). [@ggtucker]
- Columns: Fixed dragging when using a same of columns multiple times in the frame. (#125)
- Indent(), Unindent(): Allow passing negative values.
- ColorEdit4(): Made IsItemActive() return true when picker pop-up is active. (#1489)
- ColorEdit4(): Tweaked tooltip so that the color button aligns more correctly with text.
- ColorEdit4(): Support drag and drop. Color buttons can be used as drag sources, and ColorEdit widgets as drag targets. (#143)
- ColorPicker4(): Fixed continuously returning true when holding mouse button on the sat/value/alpha locations. We only return true on value change. (#1489)
- NewFrame(): using literal strings in the most-frequently firing IM_ASSERT expressions to increase the odd of programmers seeing them (especially those who don't use a debugger).
- NewFrame() now asserts if neither Render or EndFrame have been called. Exposed EndFrame(). Made it legal to call EndFrame() more than one. (#1423)
- ImGuiStorage: Added BuildSortByKey() helper to rebuild storage from scratch.
- ImFont: Added GetDebugName() helper.
- ImFontAtlas: Added missing Thai punctuation in the GetGlyphRangesThai() ranges. (#1396) [@nProtect]
- ImDrawList: Removed 'bool anti_aliased = true' final parameter of ImDrawList::AddPolyline() and ImDrawList::AddConvexPolyFilled(). Anti-aliasing is controlled via the regular style.AntiAliased flags.
- ImDrawList: Added ImDrawList::AddImageRounded() helper. (#845) [@thedmd]
- ImDrawList: Refactored to make ImDrawList independent of ImGui. Removed static variable in PathArcToFast() which caused linking issues to some.
- ImDrawList: Exposed ImDrawCornerFlags, replaced occurrences of ~0 with an explicit ImDrawCornerFlags_All. NB: Inversed BotLeft (prev 1<<3, now 1<<2) and BotRight (prev 1<<2, now 1<<3).
- ImVector: Added ImVector::push_front() helper.
- ImVector: Added ImVector::contains() helper.
- ImVector: insert() uses grow_capacity() instead of using grow policy inconsistent with push_back().
- Internals: Remove requirement to define IMGUI_DEFINE_PLACEMENT_NEW to use the IM_PLACEMENT_NEW macro. (#1103)
- Internals: ButtonBehavior: Fixed ImGuiButtonFlags_NoHoldingActiveID flag from incorrectly setting the ActiveIdClickOffset field.
  This had no known effect within imgui code but could have affected custom drag and drop patterns. And it is more correct this way! (#1418)
- Internals: ButtonBehavior: Fixed ImGuiButtonFlags_AllowOverlapMode to avoid temporarily activating widgets on click before they have been correctly double-hovered. (#319, #600)
- Internals: Added SplitterBehavior() helper. (#319)
- Internals: Added IM_NEW(), IM_DELETE() helpers. (#484, #504, #1517)
- Internals: Basic refactor of the settings API which now allows external elements to be loaded/saved.
- Demo: Added ShowFontSelector() showing loaded fonts.
- Demo: Added ShowStyleSelector() to select among default styles. (#707)
- Demo: Renamed the emblematic ShowTestWindow() function to ShowDemoWindow().
- Demo: Style Editor: Added a "Simplified settings" sections with check-boxes for border size and frame rounding. (#707, #1019)
- Demo: Style Editor: Added combo box to select stock styles and select current font when multiple are loaded. (#707)
- Demo: Style Editor: Using local storage so Save/Revert button makes more sense without code passing its storage. Added horizontal scroll bar. Fixed Save/Revert button to be always accessible. (#1211)
- Demo: Console: Fixed context menu issue. (#1404)
- Demo: Console: Fixed incorrect positioning which was hidden by a minor scroll issue (this would affect people who copied the Console code as is).
- Demo: Constrained Resize: Added more test cases. (#1417)
- Demo: Custom Rendering: Fixed clipping rectangle extruding out of parent window.
- Demo: Layout: Removed unnecessary and misleading BeginChild/EndChild calls.
- Demo: The "Color Picker with Palette" demo supports drag and drop. (#143)
- Demo: Display better mouse cursor info for debugging backends.
- Demo: Stopped using rand() function in demo code.
- Examples: Added a handful of extra comments (about fonts, third-party libraries used in the examples, etc.).
- Examples: DirectX9: Handle loss of D3D9 device (D3DERR_DEVICELOST). (#1464)
- Examples: Added null_example/ which is helpful for quick testing on multiple compilers/settings without relying on graphics library.
- Fix for using alloca() in "Clang with Microsoft Codechain" mode.
- Various fixes, optimizations, comments.


-----------------------------------------------------------------------
 VERSION 1.52 (2017-10-27)
-----------------------------------------------------------------------

Decorated log: https://github.com/ocornut/imgui/releases/tag/v1.52

Breaking Changes:

- IO: `io.MousePos` needs to be set to ImVec2(-FLT_MAX,-FLT_MAX) when mouse is unavailable/missing, instead of ImVec2(-1,-1) as previously) This is needed so we can clear `io.MouseDelta` field when the mouse is made available again.
- Renamed `AlignFirstTextHeightToWidgets()` to `AlignTextToFramePadding()`. Kept inline redirection function (will obsolete).
- Obsoleted the legacy 5 parameters version of Begin(). Please avoid using it. If you need a transparent window background, uses `PushStyleColor()`. The old size parameter there was also misleading and equivalent to calling `SetNextWindowSize(size, ImGuiCond_FirstTimeEver)`. Kept inline redirection function (will obsolete).
- Obsoleted `IsItemHoveredRect()`, `IsMouseHoveringWindow()` in favor of using the newly introduced flags of `IsItemHovered()` and `IsWindowHovered()`. Kept inline redirection function (will obsolete). (#1382)
- Obsoleted 'SetNextWindowPosCenter()' in favor of using 1SetNextWindowPos()` with a pivot value which allows to do the same and more. Keep inline redirection function.
- Removed `IsItemRectHovered()`, `IsWindowRectHovered()` recently introduced in 1.51 which were merely the more consistent/correct names for the above functions which are now obsolete anyway. (#1382)
- Changed `IsWindowHovered()` default parameters behavior to return false if an item is active in another window (e.g. click-dragging item from another window to this window). You can use the newly introduced IsWindowHovered() flags to requests this specific behavior if you need it. (#1382)
- Renamed imconfig.h's `IMGUI_DISABLE_WIN32_DEFAULT_CLIPBOARD_FUNCS`/`IMGUI_DISABLE_WIN32_DEFAULT_IME_FUNCS` to `IMGUI_DISABLE_WIN32_DEFAULT_CLIPBOARD_FUNCTIONS`/`IMGUI_DISABLE_WIN32_DEFAULT_IME_FUNCTIONS` for consistency.

Other Changes:

- ProgressBar: fixed rendering when straddling rounded area. (#1296)
- SliderFloat, DragFloat: Using scientific notation e.g. "%.1e" in the displayed format string doesn't mistakenly trigger rounding of the value. [@MomentsInGraphics]
- Combo, InputFloat, InputInt: Made the small button on the right side align properly with the equivalent colored button of ColorEdit4().
- IO: Tweaked logic for `io.WantCaptureMouse` so it now outputs false when e.g. hovering over void while an InputText() is active. (#621) [@pdoane]
- IO: Fixed `io.WantTextInput` from mistakenly outputting true when an activated Drag or Slider was previously turned into an InputText(). (#1317)
- Misc: Added flags to `IsItemHovered()`, `IsWindowHovered()` to access advanced hovering-test behavior. Generally useful for pop-ups and drag and drop behaviors: (relates to ~#439, #1013, #143, #925)
  - `ImGuiHoveredFlags_AllowWhenBlockedByPopup`
  - `ImGuiHoveredFlags_AllowWhenBlockedByActiveItem`
  - `ImGuiHoveredFlags_AllowWhenOverlapped`
  - `ImGuiHoveredFlags_RectOnly`
- Input: Added `IsMousePosValid()` helper.
- Input: Added `GetKeyPressedAmount()` to easily measure press count when the repeat rate is faster than the frame rate.
- Input/Focus: Disabled TAB and Shift+TAB when CTRL key is held.
- CheckBox: Now rendering a tick mark instead of a full square.
- ColorEdit4: Added "Copy as..." option in context menu. (#346)
- ColorPicker: Improved ColorPicker hue wheel color interpolation. (#1313) [@thevaber]
- ColorButton: Reduced bordering artifact that would be particularly visible with an opaque Col_FrameBg and FrameRounding enabled.
- ColorButton: Fixed rendering color button with a checkerboard if the transparency comes from the global style.Alpha and not from the actual source color.
- TreeNode: Added `ImGuiTreeNodeFlags_FramePadding` flag to conveniently create a tree node with full padding at the beginning of a line, without having to call `AlignTextToFramePadding()`.
- Trees: Fixed calling `SetNextTreeNodeOpen()` on a collapsed window leaking to the first tree node item of the next frame.
- Layout: Horizontal layout is automatically enforced in a menu bar, so you can use non-MenuItem elements without calling SameLine().
- Separator: Output a vertical separator when used inside a menu bar (or in general when horizontal layout is active, but that isn't exposed yet!).
- Window: Added `IsWindowAppearing()` helper (helpful e.g. as a condition before initializing some of your own things.).
- Window: Added pivot parameter to `SetNextWindowPos()`, making it possible to center or right align a window. Obsoleted `SetNextWindowPosCenter()`.
- Window: Fixed title bar color of top-most window under a modal window.
- Window: Fixed not being able to move a window by clicking on one of its child window. (#1337, #635)
- Window: Fixed `Begin()` auto-fit calculation code that predict the presence of a scrollbar so it works better when window size constraints are used.
- Window: Fixed calling `Begin()` more than once per frame setting `window_just_activated_by_user` which in turn would set enable the Appearing condition for that frame.
- Window: The implicit "Debug" window now uses a "Debug##Default" identifier instead of "Debug" to allow user creating a window called "Debug" without losing their custom flags.
- Window: Made the `ImGuiWindowFlags_NoMove` flag properly inherited from parent to child. In a setup with ParentWindow (no flag) -> Child (NoMove) -> SubChild (no flag), the user won't be able to move the parent window by clicking on SubChild. (#1381)
- Popups: Pop-ups can be closed with a right-click anywhere, without altering focus under the pop-up. (~#439)
- Popups: `BeginPopupContextItem()`, `BeginPopupContextWindow()` are now setup to allow reopening a context menu by right-clicking again. (~#439)
- Popups: `BeginPopupContextItem()` now supports a NULL string identifier and uses the last item ID if available.
- Popups: Added `OpenPopupOnItemClick()` helper which mimic `BeginPopupContextItem()` but doesn't do the BeginPopup().
- MenuItem: Only activating on mouse release. [@Urmeli0815] (was already fixed in nav branch).
- MenuItem: Made tick mark thicker (thick mark?).
- MenuItem: Tweaks to be usable inside a menu bar (nb: it looks like a regular menu and thus is misleading, prefer using Button() and regular widgets in menu bar if you need to). (#1387)
- ImDrawList: Fixed a rare draw call merging bug which could lead to undisplayed triangles. (#1172, #1368)
- ImDrawList: Fixed a rare bug in `ChannelsMerge()` when all contents has been clipped, leading to an extraneous draw call being created. (#1172, #1368)
- ImFont: Added `AddGlyph()` building helper for use by custom atlas builders.
- ImFontAtlas: Added support for CustomRect API to submit custom rectangles to be packed into the atlas. You can map them as font glyphs, or use them for custom purposes.
  After the atlas is built you can query the position of your rectangles in the texture and then copy your data there. You can use this features to create e.g. full color font-mapped icons.
- ImFontAtlas: Fixed fall-back handling when merging fonts, if a glyph was missing from the second font input it could have used a glyph from the first one. (#1349) [@inolen]
- ImFontAtlas: Fixed memory leak on build failure case when stbtt_InitFont failed (generally due to incorrect or supported font type). (#1391) (@Moka42)
- ImFontConfig: Added `RasterizerMultiply` option to alter the brightness of individual fonts at rasterization time, which may help increasing readability for some.
- ImFontConfig: Added `RasterizerFlags` to pass options to custom rasterizer (e.g. the [imgui_freetype](https://github.com/ocornut/imgui_club/tree/master/imgui_freetype) rasterizer in imgui_club has such options).
- ImVector: added resize() variant with initialization value.
- Misc: Changed the internal name formatting of child windows identifier to use slashes (instead of dots) as separator, more readable.
- Misc: Fixed compilation with `IMGUI_DISABLE_OBSOLETE_FUNCTIONS` defined.
- Misc: Marked all format+va_list functions with format attribute so GCC/Clang can warn about misuses.
- Misc: Fixed compilation on NetBSD due to missing alloca.h (#1319) [@RyuKojiro]
- Misc: Improved warnings compilation for newer versions of Clang. (#1324) (@waywardmonkeys)
- Misc: Added `io.WantMoveMouse flags` (from Nav branch) and honored in Examples applications. Currently unused but trying to spread Examples applications code that supports it.
- Misc: Added `IMGUI_DISABLE_FORMAT_STRING_FUNCTIONS` support in imconfig.h to allow user reimplementing the `ImFormatString()` functions e.g. to use stb_printf(). (#1038)
- Misc: [Windows] Fixed default Win32 `SetClipboardText()` handler leaving the Win32 clipboard handler unclosed on failure. [@pdoane]
- Style: Added `ImGuiStyle::ScaleAllSizes(float)` helper to make it easier to have application transition e.g. from low to high DPI with a matching style.
- Metrics: Draw window bounding boxes when hovering Pos/Size; List all draw layers; Trimming empty commands like Render() does.
- Examples: OpenGL3: Save and restore sampler state. (#1145) [@nlguillemot]
- Examples: OpenGL2, OpenGL3: Save and restore polygon mode. (#1307) [@JJscott]
- Examples: DirectX11: Allow creating device with feature level 10 since we don't really need much for that example. (#1333)
- Examples: DirectX9/10/12: Using the Win32 SetCapture/ReleaseCapture API to read mouse coordinates when they are out of bounds. (#1375) [@Gargaj, @ocornut]
- Tools: Fixed binary_to_compressed_c tool to return 0 when successful. (#1350) [@benvanik]
- Internals: Exposed more helpers and unfinished features in imgui_internal.h. (use at your own risk!).
- Internals: A bunch of internal refactoring, hopefully haven't broken anything! Merged a bunch of internal changes from the upcoming Navigation branch.
- Various tweaks, fixes and documentation changes.

Beta Navigation Branch:
(Lots of work has been done toward merging the Beta Gamepad/Keyboard Navigation branch (#787) in master.)
(Please note that this branch is always kept up to date with master. If you are using the navigation branch, some of the changes include:)
- Nav: Added `#define IMGUI_HAS_NAV` in imgui.h to ease sharing code between both branches. (#787)
- Nav: MainMenuBar now releases focus when user gets out of the menu layer. (#787)
- Nav: When applying focus to a window with only menus, the menu layer is automatically activated. (#787)
- Nav: Added `ImGuiNavInput_KeyMenu` (~Alt key) aside from ImGuiNavInput_PadMenu input as it is one differentiator of pad vs keyboard that was detrimental to the keyboard experience. Although isn't officially supported, it makes the current experience better. (#787)
- Nav: Move requests now wrap vertically inside Menus and Pop-ups. (#787)
- Nav: Allow to collapse tree nodes with NavLeft and open them with NavRight. (#787, #1079).
- Nav: It's now possible to navigate sibling of a menu-bar while navigating inside one of their child. If a Left<>Right navigation request fails to find a match we forward the request to the root menu. (#787, #126)
- Nav: Fixed `SetItemDefaultFocus` from stealing default focus when we are initializing default focus for a menu bar layer. (#787)
- Nav: Support for fall-back horizontal scrolling with PadLeft/PadRight (nb: fall-back scrolling is only used to navigate windows that have no interactive items). (#787)
- Nav: Fixed tool-tip from being selectable in the window selection list. (#787)
- Nav: `CollapsingHeader(bool*)` variant: fixed for `IsItemHovered()` not working properly in the nav branch. (#600, #787)
- Nav: InputText: Fixed using Up/Down history callback feature when Nav is enabled. (#787)
- Nav: InputTextMultiline: Fixed navigation/selection. Disabled selecting all when activating a multi-line text editor. (#787)
- Nav: More consistently drawing a (thin) navigation rectangle hover filled frames such as tree nodes, collapsing header, menus. (#787)
- Nav: Various internal refactoring.


-----------------------------------------------------------------------
 VERSION 1.51 (2017-08-24)
-----------------------------------------------------------------------

Decorated log: https://github.com/ocornut/imgui/releases/tag/v1.51

Breaking Changes:

Work on dear imgui has been gradually resuming. It means that fixes and new features should be tackled at a faster rate than last year. However, in order to move forward with the library and get rid of some cruft, I have taken the liberty to be a little bit more aggressive than usual with API breaking changes. Read the details below and search for those names in your code! In the grand scheme of things, those changes are small and should not affect everyone, but this is technically our most aggressive release so far in term of API breakage. If you want to be extra forward-facing, you can enable `#define IMGUI_DISABLE_OBSOLETE_FUNCTIONS` in your imconfig.h to disable the obsolete names/redirection.

- Renamed `IsItemHoveredRect()` to `IsItemRectHovered()`. Kept inline redirection function (will obsolete).
- Renamed `IsMouseHoveringWindow()` to `IsWindowRectHovered()` for consistency. Kept inline redirection function (will obsolete).
- Renamed `IsMouseHoveringAnyWindow()` to `IsAnyWindowHovered()` for consistency. Kept inline redirection function (will obsolete).
- Renamed `ImGuiCol_Columns***` enums to `ImGuiCol_Separator***`. Kept redirection enums (will obsolete).
- Renamed `ImGuiSetCond***` types and enums to `ImGuiCond***`. Kept redirection enums (will obsolete).
- Renamed `GetStyleColName()` to `GetStyleColorName()` for consistency. Unlikely to be used by end-user!
- Added `PushStyleColor(ImGuiCol idx, ImU32 col)` overload, which _might_ cause an "ambiguous call" compilation error if you are using ImColor() with implicit cast. Cast to ImU32 or ImVec4 explicitly to fix.
- Marked the weird `IMGUI_ONCE_UPON_A_FRAME` helper macro as obsolete. Prefer using the more explicit `ImGuiOnceUponAFrame`.
- Changed `ColorEdit4(const char* label, float col[4], bool show_alpha = true)` signature to `ColorEdit4(const char* label, float col[4], ImGuiColorEditFlags flags = 0)`, where flags 0x01 is a safe no-op (hello dodgy backward compatibility!). The new `ColorEdit4`/`ColorPicker4` functions have lots of available flags! Check and run the demo window, under "Color/Picker Widgets", to understand the various new options.
- Changed signature of `ColorButton(ImVec4 col, bool small_height = false, bool outline_border = true)` to `ColorButton(const char* desc_id, ImVec4 col, ImGuiColorEditFlags flags = 0, ImVec2 size = ImVec2(0,0))`. This function was rarely used and was very dodgy (no explicit ID!).
- Changed `BeginPopupContextWindow(bool also_over_items=true, const char* str_id=NULL, int mouse_button=1)` signature to `(const char* str_id=NULL, int mouse_button=1, bool also_over_items=true)`. This is perhaps the most aggressive change in this update, but note that the majority of users relied on default parameters completely, so this will affect only a fraction of users of this already rarely used function.
- Removed `IsPosHoveringAnyWindow()`, which was partly broken and misleading. In the vast majority of cases, people using that function wanted to use `io.WantCaptureMouse` flag. Replaced with IM_ASSERT + comment redirecting user to `io.WantCaptureMouse`. (#1237)
- Removed the old `ValueColor()` helpers, they are equivalent to calling `Text(label)` + `SameLine()` + `ColorButton()`.
- Removed `ColorEditMode()` and `ImGuiColorEditMode` type in favor of `ImGuiColorEditFlags` and parameters to the various Color*() functions. The `SetColorEditOptions()` function allows to initialize default but the user can still change them with right-click context menu. Commenting out your old call to `ColorEditMode()` may just be fine!

Other Changes:

- Added flags to `ColorEdit3()`, `ColorEdit4()`. The color edit widget now has a context-menu and access to the color picker. (#346)
- Added flags to `ColorButton()`. (#346)
- Added `ColorPicker3()`, `ColorPicker4()`. The API along with those of the updated `ColorEdit4()` was designed so you may use them in various situation and hopefully compose your own picker if required. There are a bunch of available flags, check the Demo window and comment for `ImGuiColorEditFlags_`. Some of the options it supports are: two color picker types (hue bar + sat/val rectangle, hue wheel + rotating sat/val triangle), display as u8 or float, lifting 0.0..1.0 constraints (currently rgba only), context menus, alpha bar, background checkerboard options, preview tooltip, basic revert. For simple use, calling the existing `ColorEdit4()` function as you did before will be enough, as you can now open the color picker from there. (#346) [@r-lyeh, @nem0, @thennequin, @dariomanesku and @ocornut]
- Added `SetColorEditOptions()` to set default color options (e.g. if you want HSV over RGBA, float over u8, select a default picker mode etc. at startup time without a user intervention. Note that the user can still change options with the context menu unless disabled with `ImGuiColorFlags_NoOptions` or explicitly enforcing a display type/picker mode etc.).
- Added user-facing `IsPopupOpen()` function. (#891) [@mkeeter]
- Added `GetColorU32(u32)` variant that perform the style alpha multiply without a floating-point round trip, and helps makes code more consistent when using ImDrawList APIs.
- Added `PushStyleColor(ImGuiCol idx, ImU32 col)` overload.
- Added `GetStyleColorVec4(ImGuiCol idx)` which is equivalent to accessing `ImGui::GetStyle().Colors[idx]` (aka return the raw style color without alpha alteration).
- ImFontAtlas: Added `GlyphRangesBuilder` helper class, which makes it easier to build custom glyph ranges from your app/game localization data, or add into existing glyph ranges.
- ImFontAtlas: Added `TexGlyphPadding` option. (#1282) [@jadwallis]
- ImFontAtlas: Made it possible to override size of AddFontDefault() (even if it isn't really recommended!).
- ImDrawList: Added `GetClipRectMin()`, `GetClipRectMax()` helpers.
- Fixed Ini saving crash if the ImGuiWindowFlags_NoSavedSettings gets removed from a window after its creation (unlikely!). (#1000)
- Fixed `PushID()`/`PopID()` from marking parent window as Accessed (which needlessly woke up the root "Debug" window when used outside of a regular window). (#747)
- Fixed an assert when calling `CloseCurrentPopup()` twice in a row. [@nem0]
- Window size can be loaded from .ini data even if ImGuiWindowFlags_NoResize flag is set. (#1048, #1056)
- Columns: Added `SetColumnWidth()`. (#913) [@ggtucker]
- Columns: Dragging a column preserve its width by default. (#913) [@ggtucker]
- Columns: Fixed first column appearing wider than others. (#1266)
- Columns: Fixed allocating space on the right-most side with the assumption of a vertical scrollbar. The space is only allocated when needed. (#125, #913, #893, #1138)
- Columns: Fixed the right-most column from registering its content width to the parent window, which led to various issues when using auto-resizing window or e.g. horizontal scrolling. (#519, #125, #913)
- Columns: Refactored some of the columns code internally toward a better API (not yet exposed) + minor optimizations. (#913) [@ggtucker, @ocornut]
- Popups: Most pop-ups windows can be moved by the user after appearing (if they don't have explicit positions provided by caller, or e.g. sub-menu pop-up). The previous restriction was totally arbitrary. (#1252)
- Tooltip: `SetTooltip()` is expanded immediately into a window, honoring current font / styling setting. Add internal mechanism to override tooltips. (#862)
- PlotHistogram: bars are drawn based on zero-line, so negative values are going under. (#828)
- Scrolling: Fixed return values of `GetScrollMaxX()`, `GetScrollMaxY()` when both scrollbars were enabled. Tweak demo to display more data. (#1271) [@degracode]
- Scrolling: Fixes for Vertical Scrollbar not automatically getting enabled if enabled Horizontal Scrollbar straddle the vertical limit. (#1271, #246)
- Scrolling: `SetScrollHere()`, `SetScrollFromPosY()`: Fixed Y scroll aiming when Horizontal Scrollbar is enabled. (#665).
- [Windows] Clipboard: Fixed not closing Win32 clipboard on early open failure path. (#1264)
- Removed an unnecessary dependency on int64_t which failed on some older compilers.
- Demo: Rearranged everything under Widgets in a more consistent way.
- Demo: Columns: Added Horizontal Scrolling demo. Tweaked another Columns demo. (#519, #125, #913)
- Examples: OpenGL: Various makefiles for MINGW, Linux. (#1209, #1229, #1209) [@fr500, @acda]
- Examples: Enabled vsync by default in example applications, so it doesn't confuse people that the sample run at 2000+ fps and waste an entire CPU. (#1213, #1151).
- Various other small fixes, tweaks, comments, optimizations.


-----------------------------------------------------------------------
 VERSION 1.50 (2017-06-02)
-----------------------------------------------------------------------

Decorated log: https://github.com/ocornut/imgui/releases/tag/v1.50

Breaking Changes:

- Added a void* user_data parameter to Clipboard function handlers. (#875)
- SameLine(x) with x>0.0f is now relative to left of column/group if any, and not always to left of window. This was sort of always the intent and hopefully breakage should be minimal.
- Renamed ImDrawList::PathFill() - rarely used directly - to ImDrawList::PathFillConvex() for clarity and consistency.
- Removed ImFontConfig::MergeGlyphCenterV in favor of a more multipurpose ImFontConfig::GlyphOffset.
- Style: style.WindowTitleAlign is now a ImVec2 (ImGuiAlign enum was removed). set to (0.5f,0.5f) for horizontal+vertical centering, (0.0f,0.0f) for upper-left, etc.
- BeginChild(const char*) now applies the stack id to the provided label, consistently with other functions as it should always have been. It shouldn't affect you unless (extremely unlikely) you were appending multiple times to a same child from different locations of the stack id. If that's the case, generate an id with GetId() and use it instead of passing string to BeginChild().

Other Changes:

- InputText(): Added support for CTRL+Backspace (delete word).
- InputText(): OSX uses Super+Arrows for home/end. Add Shortcut+Backspace support. (#650) [@michaelbartnett]
- InputText(): Got rid of individual OSX-specific options in ImGuiIO, added a single io.OSXBehaviors flag. (#473, #650)
- InputText(): Fixed pressing home key on last character when it isn't a trailing \n (#588, #815)
- InputText(): Fixed state corruption/crash bug in stb_textedit.h redo logic when exhausting undo/redo char buffer. (#715. #681)
- InputTextMultiline(): Fixed CTRL+DownArrow moving scrolling out of bounds.
- InputTextMultiline(): Scrollbar fix for when input and latched internal buffers differs in a way that affects vertical scrollbar existence. (#725)
- ImFormatString(): Fixed an overflow handling bug with implementation of vsnprintf() that do not return -1. (#793)
- BeginChild(const char*) now applies stack id to provided label, consistent with other widgets. (#894, #713)
- SameLine() with explicit X position is relative to left of group/columns. (ref #746, #125, #630)
- SliderInt(), SliderFloat() supports reverse direction (where v_min > v_max). (#854)
- SliderInt(), SliderFloat() better support for when v_min==v_max. (#919)
- SliderInt(), SliderFloat() enforces writing back value when interacting, to be consistent with other widgets. (#919)
- SliderInt, SliderFloat(): Fixed edge case where style.GrabMinSize being bigger than slider width can lead to a division by zero. (#919)
- Added IsRectVisible() variation with explicit start-end positions. (#768) [@thedmd]
- Fixed TextUnformatted() clipping bug in the large-text path when horizontal scroll has been applied. (#692, #246)
- Fixed minor text clipping issue in window title when using font straying above usual line. (#699)
- Fixed SetCursorScreenPos() fixed not adjusting CursorMaxPos as well.
- Fixed scrolling offset when using SetScrollY(), SetScrollFromPosY(), SetScrollHere() with menu bar.
- Fixed using IsItemActive() after EndGroup() or any widget using groups. (#840, #479)
- Fixed IsItemActive() lagging by one frame on initial widget activation. (#840)
- Fixed Separator() zero-height bounding box resulting in clipping when laying exactly on top line of clipping rectangle (#860)
- Fixed PlotLines() PlotHistogram() calling with values_count == 0.
- Fixed clicking on a window's void while staying still overzealously marking .ini settings as dirty. (#923)
- Fixed assert triggering when a window has zero rendering but has a callback. (#810)
- Scrollbar: Fixed rendering when sizes are negative to reduce glitches (which can happen with certain style settings and zero WindowMinSize).
- EndGroup(): Made IsItemHovered() work when an item was activated within the group. (#849)
- BulletText(): Fixed stopping to display formatted string after the '##' mark.
- Closing the focused window restore focus to the first active root window in descending z-order .(part of #727)
- Word-wrapping: Fixed a bug where we never wrapped after a 1 character word. [@sronsse]
- Word-wrapping: Fixed TextWrapped() overriding wrap position if one is already set. (#690)
- Word-wrapping: Fixed incorrect testing for negative wrap coordinates, they are perfectly legal. (#706)
- ImGuiListClipper: Fixed automatic-height calc path dumbly having user display element 0 twice. (#661, #716)
- ImGuiListClipper: Fix to behave within column. (#661, #662, #716)
- ImDrawList: Renamed ImDrawList::PathFill() to ImDrawList::PathFillConvex() for clarity. (BREAKING API)
- Columns: End() avoid calling Columns(1) if no columns set is open, not sure why it wasn't the case already (pros: faster, cons: exercise less code).
- ColorButton(): Fix ColorButton showing wrong hex value for alpha. (#1068) [@codecat]
- ColorEdit4(): better preserve inputting value out of 0..255 range, display then clamped in Hexadecimal form.
- Shutdown() clear out some remaining pointers for sanity. (#836)
- Added IMGUI_USE_BGRA_PACKED_COLOR option in imconfig.h (#767, #844) [@thedmd]
- Style: Removed the inconsistent shadow under RenderCollapseTriangle() (~#707)
- Style: Added ButtonTextAlign, ImGuiStyleVar_ButtonTextAlign. (#842)
- ImFont: Allowing to use up to 0xFFFE glyphs in same font (increased from previous 0x8000).
- ImFont: Added GetGlyphRangesThai() helper. [@nProtect]
- ImFont: CalcWordWrapPositionA() fixed font scaling with fallback character.
- ImFont: Calculate and store the approximate texture surface to get an idea of how costly each source font is.
- ImFontConfig: Added GlyphOffset to explicitly offset glyphs at font build time, useful for merged fonts. Removed MergeGlyphCenterV. (BREAKING API)
- Clarified asserts in CheckStacksSize() when there is a stack mismatch.
- Context: Support for #define-ing GImGui and IMGUI_SET_CURRENT_CONTEXT_FUNC to enable custom thread-based hackery (#586)
- Updated stb_truetype.h to 1.14 (added OTF support, removed warnings). (#883, #976)
- Updated stb_rect_pack.h to 0.10 (removed warnings). (#883)
- Added ImGuiMouseCursor_None enum value for convenient usage by app/binding.
- Clipboard: Added a void* user_data parameter to Clipboard function handlers. (#875) (BREAKING API)
- Internals: Refactor internal text alignment options to use ImVec2, removed ImGuiAlign. (#842, #222)
- Internals: Renamed ImLoadFileToMemory to ImFileLoadToMemory to be consistent with ImFileOpen + fix mismatching .h name. (#917)
- OS/Windows: Fixed Windows default clipboard handler leaving its buffer unfreed on application's exit. (#714)
- OS/Windows: No default IME handler when compiling for Windows using GCC. (#738)
- OS/Windows: Now using _wfopen() instead of fopen() to allow passing in paths/filenames with UTF-8 characters. (#917)
- Tools: binary_to_compressed_c: Avoid ?? trigraphs sequences in string outputs which break some older compilers. (#839)
- Demo: Added an extra 3-way columns demo.
- Demo: ShowStyleEditor: show font character map / grid in more details.
- Demo: Console: Fixed a completion bug when multiple candidates are equals and match until the end.
- Demo: Fixed 1-byte off overflow in the ShowStyleEditor() combo usage. (#783) [@bear24rw]
- Examples: Accessing ImVector fields directly, feel less stl-ey. (#810)
- Examples: OpenGL*: Saving/restoring existing scissor rectangle for completeness. (#807)
- Examples: OpenGL*: Saving/restoring active texture number (the value modified by glActiveTexture). (#1087, #1088, #1116)
- Examples: OpenGL*: Saving/restoring separate color/alpha blend functions correctly. (#1120) [@greggman]
- Examples: OpenGL2: Uploading font texture as RGBA32 to increase compatibility with users shaders for beginners. (#824)
- Examples: Vulkan: Countless fixes and improvements. (#785, #804, #910, #1017, #1039, #1041, #1042, #1043, #1080) [@martty, @Loftilus, @ParticlePeter, @SaschaWillems]
- Examples: DirectX9/10/10: Only call SetCursor(NULL) is io.MouseDrawCursor is set. (#585, #909)
- Examples: DirectX9: Explicitly setting viewport to match that other examples are doing. (#937)
- Examples: GLFW+OpenGL3: Fixed Shutdown() calling GL functions with NULL parameters if NewFrame was never called. (#800)
- Examples: GLFW+OpenGL2: Renaming opengl_example/ to opengl2_example/ for clarity.
- Examples: SDL+OpenGL: explicitly setting GL_UNPACK_ROW_LENGTH to reduce issues because SDL changes it. (#752)
- Examples: SDL2: Added build .bat files for Win32.
- Added various links to language/engine bindings.
- Various other minor fixes, tweaks, comments, optimizations.


-----------------------------------------------------------------------
 VERSION 1.49 (2016-05-09)
-----------------------------------------------------------------------

Decorated log: https://github.com/ocornut/imgui/releases/tag/v1.49

Breaking Changes:

- Renamed `SetNextTreeNodeOpened()` to `SetNextTreeNodeOpen()` for consistency, no redirection.
- Removed confusing set of `GetInternalState()`, `GetInternalStateSize()`, `SetInternalState()` functions. Now using `CreateContext()`, `DestroyContext()`, `GetCurrentContext()`, `SetCurrentContext()`. If you were using multiple contexts the change should be obvious and trivial.
- Obsoleted old signature of `CollapsingHeader(const char* label, const char* str_id = NULL, bool display_frame = true, bool default_open = false)`, as extra parameters were badly designed and rarely used. Most uses were using 1 parameter and shouldn't affect you. You can replace the "default_open = true" flag in new API with `CollapsingHeader(label, ImGuiTreeNodeFlags_DefaultOpen)`.
- Changed `ImDrawList::PushClipRect(ImVec4 rect)` to `ImDraw::PushClipRect(ImVec2 min,ImVec2 max,bool intersect_with_current_clip_rect=false)`. Note that higher-level `ImGui::PushClipRect()` is preferable because it will clip at logic/widget level, whereas `ImDrawList::PushClipRect()` only affect your renderer.
- Title bar (using ImGuiCol_TitleBg/ImGuiCol_TitleBgActive colors) isn't rendered over a window background (ImGuiCol_WindowBg color) anymore (see #655). If your TitleBg/TitleBgActive alpha was 1.0f or you are using the default theme it will not affect you. However if your TitleBg/TitleBgActive alpha was <1.0f you need to tweak your custom theme to readjust for the fact that we don't draw a WindowBg background behind the title bar.
  This helper function will convert an old TitleBg/TitleBgActive color into a new one with the same visual output, given the OLD color and the OLD WindowBg color. (Or If this is confusing, just pick the RGB value from title bar from an old screenshot and apply this as TitleBg/TitleBgActive. Or you may just create TitleBgActive from a tweaked TitleBg color.)

    ImVec4 ConvertTitleBgCol(const ImVec4& win_bg_col, const ImVec4& title_bg_col)
    {
       float new_a = 1.0f - ((1.0f - win_bg_col.w) * (1.0f - title_bg_col.w));
       float k = title_bg_col.w / new_a;
       return ImVec4((win_bg_col.x * win_bg_col.w + title_bg_col.x) * k, (win_bg_col.y * win_bg_col.w + title_bg_col.y) * k, (win_bg_col.z * win_bg_col.w + title_bg_col.z) * k, new_a);
    }

Other changes:

- New version of ImGuiListClipper helper calculates item height automatically. See comments and demo code. (#662, #661, #660)
- Added SetNextWindowSizeConstraints() to enable basic min/max and programmatic size constraints on window. Added demo. (#668)
- Added PushClipRect()/PopClipRect() (previously part of imgui_internal.h). Changed ImDrawList::PushClipRect() prototype. (#610)
- Added IsRootWindowOrAnyChildHovered() helper. (#615)
- Added TreeNodeEx() functions. (#581, #600, #190)
- Added ImGuiTreeNodeFlags_Selected flag to display TreeNode as "selected". (#581, #190)
- Added ImGuiTreeNodeFlags_AllowOverlapMode flag. (#600)
- Added ImGuiTreeNodeFlags_NoTreePushOnOpen flag (#590).
- Added ImGuiTreeNodeFlags_NoAutoOpenOnLog flag (previously private).
- Added ImGuiTreeNodeFlags_DefaultOpen flag (previously private).
- Added ImGuiTreeNodeFlags_OpenOnDoubleClick flag.
- Added ImGuiTreeNodeFlags_OpenOnArrow flag.
- Added ImGuiTreeNodeFlags_Leaf flag, always opened, no arrow, for convenience. For simple use case prefer using TreeAdvanceToLabelPos()+Text().
- Added ImGuiTreeNodeFlags_Bullet flag, to add a bullet to Leaf node or replace Arrow with a bullet.
- Added TreeAdvanceToLabelPos(), GetTreeNodeToLabelSpacing() helpers. (#581, #324)
- Added CreateContext()/DestroyContext()/GetCurrentContext()/SetCurrentContext(). Obsoleted nearly identical GetInternalState()/SetInternalState() functions. (#586, #269)
- Added NewLine() to undo a SameLine() and as a shy reminder that horizontal layout support hasn't been implemented yet.
- Added IsItemClicked() helper. (#581)
- Added CollapsingHeader() variant with close button. (#600)
- Fixed MenuBar missing lower border when borders are enabled.
- InputText(): Fixed clipping of cursor rendering in case it gets out of the box (which can be forced w/ ImGuiInputTextFlags_NoHorizontalScroll. (#601)
- Style: Changed default IndentSpacing from 22 to 21. (#581, #324)
- Style: Fixed TitleBg/TitleBgActive color being rendered above WindowBg color, which was inconsistent and causing visual artifact. (#655)
  This broke the meaning of TitleBg and TitleBgActive. Only affect values where Alpha<1.0f. Fixed default theme. Read comments in "API BREAKING CHANGES" section to convert.
- Relative rendering of order of Child windows creation is preserved, to allow more control with overlapping children. (#595)
- Fixed GetWindowContentRegionMax() being off by ScrollbarSize amount when explicit SizeContents is set.
- Indent(), Unindent(): optional non-default indenting width. (#324, #581)
- Bullet(), BulletText(): Slightly bigger. Less polygons.
- ButtonBehavior(): fixed subtle old bug when a repeating button would also return true on mouse release (barely noticeable unless RepeatRate is set to be very slow). (#656)
- BeginMenu(): a menu that becomes disabled while open gets closed down, facilitate user's code. (#126)
- BeginGroup(): fixed using within Columns set. (#630)
- Fixed a lag in reading the currently hovered window when dragging a window. (#635)
- Obsoleted 4 parameters version of CollapsingHeader(). Refactored code into TreeNodeBehavior. (#600, #579)
- Scrollbar: minor fix for top-right rounding of scrollbar background when window has menu bar but no title bar.
- MenuItem(): the check mark renders in disabled color when menu item is disabled.
- Fixed clipping rectangle floating point representation to ensure renderer-side float point operations yield correct results in typical DirectX/GL settings. (#582, 597)
- Fixed GetFrontMostModalRootWindow(), fixing missing fade-out when a combo pop was used stacked over a modal window. (#604)
- ImDrawList: Added AddQuad(), AddQuadFilled() helpers.
- ImDrawList: AddText() refactor, moving some code to ImFont, reserving less unused vertices when large vertical clipping occurs.
- ImFont: Added RenderChar() helper.
- ImFont: Added AddRemapChar() helper. (#609)
- ImFontConfig: Clarified persistence requirement of GlyphRanges array. (#651)
- ImGuiStorage: Added bool helper functions for completeness.
- AddFontFromMemoryCompressedTTF(): Fix ImFontConfig propagation. (#587)
- Renamed majority of use of the word "opened" to "open" for clarity. Renamed SetNextTreeNodeOpened() to SetNextTreeNodeOpen(). (#625, #579)
- Examples: OpenGL3: Saving/restoring glActiveTexture() state. (#602)
- Examples: DirectX9: save/restore all device state.
- Examples: DirectX9: Removed dependency on d3dx9.h, d3dx9.lib, dxguid.lib so it can be used in a DirectXMath.h only environment. (#611)
- Examples: DirectX10/X11: Apply depth-stencil state (no use of depth buffer). (#640, #636)
- Examples: DirectX11/X11: Added comments on removing dependency on D3DCompiler. (#638)
- Examples: SDL: Initialize video+timer subsystem only.
- Examples: Apple/iOS: lowered XCode project deployment target from 10.7 to 10.11. (#598, #575)


-----------------------------------------------------------------------
 VERSION 1.48 (2016-04-09)
-----------------------------------------------------------------------

Decorated log: https://github.com/ocornut/imgui/releases/tag/v1.48

Breaking Changes:

- Consistently honoring exact width passed to PushItemWidth() (when positive), previously it would add extra FramePadding.x*2 over that width. Some hand-tuned layout may be affected slightly. (#346)
- Style: removed `style.WindowFillAlphaDefault` which was confusing and redundant, baked alpha into `ImGuiCol_WindowBg` color. If you had a custom WindowBg color but didn't change WindowFillAlphaDefault, multiply WindowBg alpha component by 0.7. Renamed `ImGuiCol_TooltipBg` to `ImGuiCol_PopupBG`, applies to other types of pop-ups. `bg_alpha` parameter of 5-parameters version of Begin() is an override. (#337)
- InputText(): Added BufTextLen field in ImGuiTextEditCallbackData. Requesting user to update it if the buffer is modified in the callback. Added a temporary length-check assert to minimize panic for the 3 people using the callback. (#541)
- Renamed GetWindowFont() to GetFont(), GetWindowFontSize() to GetFontSize(). Kept inline redirection function (will obsolete). (#340)

Other Changes:

- Consistently honoring exact width passed to PushItemWidth(), previously it would add extra FramePadding.x*2 over that width. Some hand-tuned layout may be affected slightly. (#346)
- Fixed clipping of child windows within parent not taking account of child outer clipping boundaries (including scrollbar, etc.). (#506)
- TextUnformatted(): Fixed rare crash bug with large blurb of text (2k+) not finished with a '\n' and fully above the clipping Y line. (#535)
- IO: Added 'KeySuper' field to hold CMD keyboard modifiers for OS X. Updated all examples accordingly. (#473)
- Added ImGuiWindowFlags_ForceVerticalScrollbar, ImGuiWindowFlags_ForceHorizontalScrollbar flags. (#476)
- Added IM_COL32 macros to generate a U32 packed color, convenient for direct use of ImDrawList api. (#346)
- Added GetFontTexUvWhitePixel() helper, convenient for direct use of ImDrawList api.
- Selectable(): Added ImGuiSelectableFlags_AllowDoubleClick flag to allow user reacting on double-click. (@zapolnov) (#516)
- Begin(): made the close button explicitly set the boolean to false instead of toggling it. (#499)
- BeginChild()/EndChild(): fixed incorrect layout to allow widgets submitted after an auto-fitted child window. (#540)
- BeginChild(): Added ImGuiWindowFlags_AlwaysUseWindowPadding flag to ensure non-bordered child window uses window padding. (#462)
- Fixed InputTextMultiLine(), ListBox(), BeginChildFrame(), ProgressBar(): outer frame not honoring bordering. (#462, #503)
- Fixed Image(), ImageButtion() rendering a rectangle 1 px too large on each axis. (#457)
- SetItemAllowOverlap(): Promoted from imgui_internal.h to public imgui.h api. (#517)
- Combo(): Right-most button stays highlighted when pop-up is open.
- Combo(): Display pop-up above if there's isn't enough space below / or select largest side. (#505)
- DragFloat(), SliderFloat(), InputFloat(): fixed cases of erroneously returning true repeatedly after a text input modification (e.g. "0.0" --> "0.000" would keep returning true). (#564)
- DragFloat(): Always apply value when mouse is held/widget active, so that an always-reseting variable (e.g. non saved local) can be passed.
- InputText(): OS X friendly behaviors: Word movement uses ALT key; Shortcuts uses CMD key; Double-clicking text select a single word; Jumping to next word sets cursor to end of current word instead of beginning of current word. (@zhiayang), (#473)
- InputText(): Added BufTextLen in ImGuiTextEditCallbackData. Requesting user to maintain it if buffer is modified. Zero-ing structure properly before use. (#541)
- CheckboxFlags(): Added support for testing/setting multiple flags at the same time. (@DMartinek) (#555)
- TreeNode(), CollapsingHeader() fixed not being able to use "##" sequence in a formatted label.
- ColorEdit4(): Empty label doesn't add InnerSpacing.x, matching behavior of other widgets. (#346)
- ColorEdit4(): Removed unnecessary calls to scanf() when idle in hexadecimal edit mode.
- BeginPopupContextItem(), BeginPopupContextWindow(): added early out optimization.
- CaptureKeyboardFromApp() / CaptureMouseFromApp(): added argument to allow clearing the capture flag. (#533)
- ImDrawList: Fixed index-overflow check broken by AddText() casting current index back to ImDrawIdx. (#514)
- ImDrawList: Fixed incorrect removal of trailing draw command if it is a callback command.
- ImDrawList: Allow windows with only a callback only to be functional. (#524)
- ImDrawList: Fixed ImDrawList::AddRect() which used to render a rectangle 1 px too large on each axis. (#457)
- ImDrawList: Fixed ImDrawList::AddCircle() to fit precisely within bounding box like AddCircleFilled() and AddRectFilled(). (#457)
- ImDrawList: AddCircle(), AddRect() takes optional thickness parameter.
- ImDrawList: Added AddTriangle().
- ImDrawList: Added PrimQuadUV() helper to ease custom rendering of textured quads (require primitive reserve).
- ImDrawList: Allow AddText(ImFont\* font, float font_size, ...) variant to take NULL/0.0f as default.
- ImFontAtlas: heuristic increase default texture width up for large number of glyphs. (#491)
- ImTextBuffer: Fixed empty() helper which was utterly broken.
- Metrics: allow to inspect individual triangles in draw calls.
- Demo: added more draw primitives in the Custom Rendering example. (#457)
- Demo: extra comments and example for PushItemWidth(-1) patterns.
- Demo: InputText password demo filters out blanks. (#515)
- Demo: Fixed malloc/free mismatch and leak when destructing demo console, if it has been used. (@fungos) (#536)
- Demo: plot code doesn't use ImVector to avoid heap allocation and be more friendly to custom allocator users. (#538)
- Fixed compilation on DragonFly BSD (@mneumann) (#563)
- Examples: Vulkan: Added a Vulkan example (@Loftilus) (#549)
- Examples: DX10, DX11: Saving/restoring most device state so dropping render function in your codebase shouldn't have DX device side-effects. (#570)
- Examples: DX10, DX11: Fixed ImGui_ImplDX??_NewFrame() from recreating device objects if render isn't called (g_pVB not set).
- Examples: OpenGL3: Fix BindVertexArray/BindBuffer order. (@nlguillemot) (#527)
- Examples: OpenGL: skip rendering and calling glViewport() if we have zero-fixed buffer. (#486)
- Examples: SDL2+OpenGL3: Fix context creation options. Made ImGui_ImplSdlGL3_NewFrame() signature match GL2 one. (#468, #463)
- Examples: SDL2+OpenGL2/3: Fix for high-dpi displays. (@nickgravelyn)
- Various extra comments and clarification in the code.
- Various other fixes and optimizations.

-----------------------------------------------------------------------

For older version, see https://github.com/ocornut/imgui/releases
<|MERGE_RESOLUTION|>--- conflicted
+++ resolved
@@ -42,10 +42,7 @@
 - Demo: Added ShowAboutWindow() call, previously was only accessible from the demo window.
 - Demo: ShowAboutWindow() now display various Build/Config Information (compiler, os, etc.) that can easily be copied into bug reports.
 - Fixed build issue with osxcross and macOS. (#2218) [@dos1]
-<<<<<<< HEAD
-=======
 - Examples: Setting up 'io.BackendPlatformName'/'io.BackendRendererName' fields to the current back-end can be displayed in the About window.
->>>>>>> 801645d3
 - Examples: SDL: changed the signature of ImGui_ImplSDL2_ProcessEvent() to use a const SDL_Event*. (#2187)
 
 

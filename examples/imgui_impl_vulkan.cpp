--- conflicted
+++ resolved
@@ -87,19 +87,12 @@
 static ImGui_ImplVulkanH_WindowRenderBuffers    g_MainWindowRenderBuffers;
 
 // Forward Declarations
-<<<<<<< HEAD
-void ImGui_ImplVulkanH_DestroyFrame(VkInstance instance, VkDevice device, ImGui_ImplVulkanH_Frame* fd, const VkAllocationCallbacks* allocator);
-void ImGui_ImplVulkanH_DestroyFrameSemaphores(VkInstance instance, VkDevice device, ImGui_ImplVulkanH_FrameSemaphores* fsd, const VkAllocationCallbacks* allocator);
-void ImGui_ImplVulkanH_CreateWindowSwapChain(VkInstance instance, VkPhysicalDevice physical_device, VkDevice device, ImGui_ImplVulkanH_Window* wd, const VkAllocationCallbacks* allocator, int w, int h, uint32_t min_image_count);
-void ImGui_ImplVulkanH_CreateWindowCommandBuffers(VkInstance instance, VkPhysicalDevice physical_device, VkDevice device, ImGui_ImplVulkanH_Window* wd, uint32_t queue_family, const VkAllocationCallbacks* allocator);
-=======
 void ImGui_ImplVulkanH_DestroyFrame(VkDevice device, ImGui_ImplVulkanH_Frame* fd, const VkAllocationCallbacks* allocator);
 void ImGui_ImplVulkanH_DestroyFrameSemaphores(VkDevice device, ImGui_ImplVulkanH_FrameSemaphores* fsd, const VkAllocationCallbacks* allocator);
 void ImGui_ImplVulkanH_DestroyFrameRenderBuffers(VkDevice device, ImGui_ImplVulkanH_FrameRenderBuffers* buffers, const VkAllocationCallbacks* allocator);
 void ImGui_ImplVulkanH_DestroyWindowRenderBuffers(VkDevice device, ImGui_ImplVulkanH_WindowRenderBuffers* buffers, const VkAllocationCallbacks* allocator);
 void ImGui_ImplVulkanH_CreateWindowSwapChain(VkPhysicalDevice physical_device, VkDevice device, ImGui_ImplVulkanH_Window* wd, const VkAllocationCallbacks* allocator, int w, int h, uint32_t min_image_count);
 void ImGui_ImplVulkanH_CreateWindowCommandBuffers(VkPhysicalDevice physical_device, VkDevice device, ImGui_ImplVulkanH_Window* wd, uint32_t queue_family, const VkAllocationCallbacks* allocator);
->>>>>>> 6bc47dfe
 
 //-----------------------------------------------------------------------------
 // SHADERS
@@ -832,22 +825,12 @@
 {
 }
 
-<<<<<<< HEAD
-void ImGui_ImplVulkan_SetSwapChainMinImageCount(int min_image_count)
-=======
 void ImGui_ImplVulkan_SetMinImageCount(uint32_t min_image_count)
->>>>>>> 6bc47dfe
 {
     IM_ASSERT(min_image_count >= 2);
     if (g_VulkanInitInfo.MinImageCount == min_image_count)
         return;
-<<<<<<< HEAD
     IM_ASSERT(0); // FIXME-VIEWPORT: Need to recreate all swap chains?
-    g_VulkanInitInfo.MinImageCount = min_image_count;
-}
-=======
->>>>>>> 6bc47dfe
-
     ImGui_ImplVulkan_InitInfo* v = &g_VulkanInitInfo;
     VkResult err = vkDeviceWaitIdle(v->Device);
     check_vk_result(err);
@@ -1009,27 +992,16 @@
 
     // We don't use ImGui_ImplVulkanH_DestroyWindow() because we want to preserve the old swapchain to create the new one.
     // Destroy old Framebuffer
-<<<<<<< HEAD
-    for (uint32_t i = 0; i < wd->FramesQueueSize; i++)
-    {
-        ImGui_ImplVulkanH_DestroyFrame(instance, device, &wd->Frames[i], allocator);
-        ImGui_ImplVulkanH_DestroyFrameSemaphores(instance, device, &wd->FrameSemaphores[i], allocator);
-=======
     for (uint32_t i = 0; i < wd->ImageCount; i++)
     {
         ImGui_ImplVulkanH_DestroyFrame(device, &wd->Frames[i], allocator);
         ImGui_ImplVulkanH_DestroyFrameSemaphores(device, &wd->FrameSemaphores[i], allocator);
->>>>>>> 6bc47dfe
     }
     delete[] wd->Frames;
     delete[] wd->FrameSemaphores;
     wd->Frames = NULL;
     wd->FrameSemaphores = NULL;
-<<<<<<< HEAD
-    wd->FramesQueueSize = 0;
-=======
     wd->ImageCount = 0;
->>>>>>> 6bc47dfe
     if (wd->RenderPass)
         vkDestroyRenderPass(device, wd->RenderPass, allocator);
 
@@ -1082,19 +1054,11 @@
         check_vk_result(err);
 
         IM_ASSERT(wd->Frames == NULL);
-<<<<<<< HEAD
-        wd->Frames = new ImGui_ImplVulkanH_Frame[wd->FramesQueueSize];
-        wd->FrameSemaphores = new ImGui_ImplVulkanH_FrameSemaphores[wd->FramesQueueSize];
-        memset(wd->Frames, 0, sizeof(wd->Frames[0]) * wd->FramesQueueSize);
-        memset(wd->FrameSemaphores, 0, sizeof(wd->FrameSemaphores[0]) * wd->FramesQueueSize);
-        for (uint32_t i = 0; i < wd->FramesQueueSize; i++)
-=======
         wd->Frames = new ImGui_ImplVulkanH_Frame[wd->ImageCount];
         wd->FrameSemaphores = new ImGui_ImplVulkanH_FrameSemaphores[wd->ImageCount];
         memset(wd->Frames, 0, sizeof(wd->Frames[0]) * wd->ImageCount);
         memset(wd->FrameSemaphores, 0, sizeof(wd->FrameSemaphores[0]) * wd->ImageCount);
         for (uint32_t i = 0; i < wd->ImageCount; i++)
->>>>>>> 6bc47dfe
             wd->Frames[i].Backbuffer = backbuffers[i];
     }
     if (old_swapchain)
@@ -1191,17 +1155,10 @@
     vkDeviceWaitIdle(device); // FIXME: We could wait on the Queue if we had the queue in wd-> (otherwise VulkanH functions can't use globals)
     //vkQueueWaitIdle(g_Queue);
 
-<<<<<<< HEAD
-    for (uint32_t i = 0; i < wd->FramesQueueSize; i++)
-    {
-        ImGui_ImplVulkanH_DestroyFrame(instance, device, &wd->Frames[i], allocator);
-        ImGui_ImplVulkanH_DestroyFrameSemaphores(instance, device, &wd->FrameSemaphores[i], allocator);
-=======
     for (uint32_t i = 0; i < wd->ImageCount; i++)
     {
         ImGui_ImplVulkanH_DestroyFrame(device, &wd->Frames[i], allocator);
         ImGui_ImplVulkanH_DestroyFrameSemaphores(device, &wd->FrameSemaphores[i], allocator);
->>>>>>> 6bc47dfe
     }
     delete[] wd->Frames;
     delete[] wd->FrameSemaphores;
@@ -1214,19 +1171,7 @@
     *wd = ImGui_ImplVulkanH_Window();
 }
 
-<<<<<<< HEAD
-void ImGui_ImplVulkanH_DestroyFrameSemaphores(VkInstance instance, VkDevice device, ImGui_ImplVulkanH_FrameSemaphores* fsd, const VkAllocationCallbacks* allocator)
-{
-    (void)instance;
-    vkDestroySemaphore(device, fsd->ImageAcquiredSemaphore, allocator);
-    vkDestroySemaphore(device, fsd->RenderCompleteSemaphore, allocator);
-    fsd->ImageAcquiredSemaphore = fsd->RenderCompleteSemaphore = VK_NULL_HANDLE;
-}
-
-void ImGui_ImplVulkanH_DestroyFrame(VkInstance instance, VkDevice device, ImGui_ImplVulkanH_Frame* fd, const VkAllocationCallbacks* allocator)
-=======
 void ImGui_ImplVulkanH_DestroyFrame(VkDevice device, ImGui_ImplVulkanH_Frame* fd, const VkAllocationCallbacks* allocator)
->>>>>>> 6bc47dfe
 {
     vkDestroyFence(device, fd->Fence, allocator);
     vkFreeCommandBuffers(device, fd->CommandPool, 1, &fd->CommandBuffer);
@@ -1246,7 +1191,26 @@
     fsd->ImageAcquiredSemaphore = fsd->RenderCompleteSemaphore = VK_NULL_HANDLE;
 }
 
-<<<<<<< HEAD
+void ImGui_ImplVulkanH_DestroyFrameRenderBuffers(VkDevice device, ImGui_ImplVulkanH_FrameRenderBuffers* buffers, const VkAllocationCallbacks* allocator)
+{
+    if (buffers->VertexBuffer) { vkDestroyBuffer(device, buffers->VertexBuffer, allocator); buffers->VertexBuffer = VK_NULL_HANDLE; }
+    if (buffers->VertexBufferMemory) { vkFreeMemory(device, buffers->VertexBufferMemory, allocator); buffers->VertexBufferMemory = VK_NULL_HANDLE; }
+    if (buffers->IndexBuffer) { vkDestroyBuffer(device, buffers->IndexBuffer, allocator); buffers->IndexBuffer = VK_NULL_HANDLE; }
+    if (buffers->IndexBufferMemory) { vkFreeMemory(device, buffers->IndexBufferMemory, allocator); buffers->IndexBufferMemory = VK_NULL_HANDLE; }
+    buffers->VertexBufferSize = 0;
+    buffers->IndexBufferSize = 0;
+}
+
+void ImGui_ImplVulkanH_DestroyWindowRenderBuffers(VkDevice device, ImGui_ImplVulkanH_WindowRenderBuffers* buffers, const VkAllocationCallbacks* allocator)
+{
+    for (uint32_t n = 0; n < buffers->Count; n++)
+        ImGui_ImplVulkanH_DestroyFrameRenderBuffers(device, &buffers->FrameRenderBuffers[n], allocator);
+    delete[] buffers->FrameRenderBuffers;
+    buffers->FrameRenderBuffers = NULL;
+    buffers->Index = 0;
+    buffers->Count = 0;
+}
+
 
 //--------------------------------------------------------------------------------------------------------
 // MULTI-VIEWPORT / PLATFORM INTERFACE SUPPORT
@@ -1370,7 +1334,7 @@
         }
     }
 
-    ImGui_ImplVulkan_RenderDrawData(viewport->DrawData, fd->CommandBuffer, &fd->RenderBuffers);
+    ImGui_ImplVulkan_RenderDrawData(viewport->DrawData, fd->CommandBuffer);
 
     {
         vkCmdEndRenderPass(fd->CommandBuffer);
@@ -1416,8 +1380,8 @@
     err = vkQueuePresentKHR(v->Queue, &info);
     check_vk_result(err);
 
-    wd->FrameIndex = (wd->FrameIndex + 1) % wd->FramesQueueSize; // This is for the next vkWaitForFences()
-    wd->SemaphoreIndex = (wd->SemaphoreIndex + 1) % wd->FramesQueueSize; // Now we can use the next set of semaphores
+    wd->FrameIndex = (wd->FrameIndex + 1) % wd->ImageCount; // This is for the next vkWaitForFences()
+    wd->SemaphoreIndex = (wd->SemaphoreIndex + 1) % wd->ImageCount; // Now we can use the next set of semaphores
 }
 
 void ImGui_ImplVulkan_InitPlatformInterface()
@@ -1435,24 +1399,4 @@
 void ImGui_ImplVulkan_ShutdownPlatformInterface()
 {
     ImGui::DestroyPlatformWindows();
-=======
-void ImGui_ImplVulkanH_DestroyFrameRenderBuffers(VkDevice device, ImGui_ImplVulkanH_FrameRenderBuffers* buffers, const VkAllocationCallbacks* allocator)
-{
-    if (buffers->VertexBuffer) { vkDestroyBuffer(device, buffers->VertexBuffer, allocator); buffers->VertexBuffer = VK_NULL_HANDLE; }
-    if (buffers->VertexBufferMemory) { vkFreeMemory(device, buffers->VertexBufferMemory, allocator); buffers->VertexBufferMemory = VK_NULL_HANDLE; }
-    if (buffers->IndexBuffer) { vkDestroyBuffer(device, buffers->IndexBuffer, allocator); buffers->IndexBuffer = VK_NULL_HANDLE; }
-    if (buffers->IndexBufferMemory) { vkFreeMemory(device, buffers->IndexBufferMemory, allocator); buffers->IndexBufferMemory = VK_NULL_HANDLE; }
-    buffers->VertexBufferSize = 0;
-    buffers->IndexBufferSize = 0;
-}
-
-void ImGui_ImplVulkanH_DestroyWindowRenderBuffers(VkDevice device, ImGui_ImplVulkanH_WindowRenderBuffers* buffers, const VkAllocationCallbacks* allocator)
-{
-    for (uint32_t n = 0; n < buffers->Count; n++)
-        ImGui_ImplVulkanH_DestroyFrameRenderBuffers(device, &buffers->FrameRenderBuffers[n], allocator);
-    delete[] buffers->FrameRenderBuffers;
-    buffers->FrameRenderBuffers = NULL;
-    buffers->Index = 0;
-    buffers->Count = 0;
->>>>>>> 6bc47dfe
 }
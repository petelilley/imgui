--- conflicted
+++ resolved
@@ -14,13 +14,9 @@
 
 // CHANGELOG
 // (minor and older changes stripped away, please see git history for details)
-<<<<<<< HEAD
 //  2020-XX-XX: Platform: Added support for multiple windows via the ImGuiPlatformIO interface.
-//  2020-10-23: OpenGL: Save and restore current GL_PRIMITIVE_RESTART state.
-=======
 //  2021-01-03: OpenGL: Backup, setup and restore GL_STENCIL_TEST state.
 //  2020-10-23: OpenGL: Backup, setup and restore GL_PRIMITIVE_RESTART state.
->>>>>>> 94a43227
 //  2020-10-15: OpenGL: Use glGetString(GL_VERSION) instead of glGetIntegerv(GL_MAJOR_VERSION, ...) when the later returns zero (e.g. Desktop GL 2.x)
 //  2020-09-17: OpenGL: Fix to avoid compiling/calling glBindSampler() on ES or pre 3.3 context which have the defines set by a loader.
 //  2020-07-10: OpenGL: Added support for glad2 OpenGL loader.

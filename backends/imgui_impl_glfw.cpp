// dear imgui: Platform Backend for GLFW
// This needs to be used along with a Renderer (e.g. OpenGL3, Vulkan, WebGPU..)
// (Info: GLFW is a cross-platform general purpose library for handling windows, inputs, OpenGL/Vulkan graphics context creation, etc.)
// (Requires: GLFW 3.1+. Prefer GLFW 3.3+ or GLFW 3.4+ for full feature support.)

// Implemented features:
//  [X] Platform: Clipboard support.
//  [X] Platform: Keyboard support. Since 1.87 we are using the io.AddKeyEvent() function. Pass ImGuiKey values to all key functions e.g. ImGui::IsKeyPressed(ImGuiKey_Space). [Legacy GLFW_KEY_* values will also be supported unless IMGUI_DISABLE_OBSOLETE_KEYIO is set]
//  [X] Platform: Gamepad support. Enable with 'io.ConfigFlags |= ImGuiConfigFlags_NavEnableGamepad'.
//  [X] Platform: Mouse cursor shape and visibility. Disable with 'io.ConfigFlags |= ImGuiConfigFlags_NoMouseCursorChange' (note: the resizing cursors requires GLFW 3.4+).
//  [X] Platform: Multi-viewport support (multiple windows). Enable with 'io.ConfigFlags |= ImGuiConfigFlags_ViewportsEnable'.

// Issues:
//  [ ] Platform: Multi-viewport support: ParentViewportID not honored, and so io.ConfigViewportsNoDefaultParent has no effect (minor).

// You can use unmodified imgui_impl_* files in your project. See examples/ folder for examples of using this.
// Prefer including the entire imgui/ repository into your project (either as a copy or as a submodule), and only build the backends you need.
// If you are new to Dear ImGui, read documentation from the docs/ folder + read the top of imgui.cpp.
// Read online: https://github.com/ocornut/imgui/tree/master/docs

// CHANGELOG
// (minor and older changes stripped away, please see git history for details)
<<<<<<< HEAD
//  2023-XX-XX: Platform: Added support for multiple windows via the ImGuiPlatformIO interface.
=======
//  2023-03-16: Inputs: Fixed key modifiers handling on secondary viewports (docking branch). Broken on 2023/01/04. (#6248, #6034)
>>>>>>> 91577c7f
//  2023-03-14: Emscripten: Avoid using glfwGetError() and glfwGetGamepadState() which are not correctly implemented in Emscripten emulation. (#6240)
//  2023-02-03: Emscripten: Registering custom low-level mouse wheel handler to get more accurate scrolling impulses on Emscripten. (#4019, #6096)
//  2023-01-18: Handle unsupported glfwGetVideoMode() call on e.g. Emscripten.
//  2023-01-04: Inputs: Fixed mods state on Linux when using Alt-GR text input (e.g. German keyboard layout), could lead to broken text input. Revert a 2022/01/17 change were we resumed using mods provided by GLFW, turns out they were faulty.
//  2022-11-22: Perform a dummy glfwGetError() read to cancel missing names with glfwGetKeyName(). (#5908)
//  2022-10-18: Perform a dummy glfwGetError() read to cancel missing mouse cursors errors. Using GLFW_VERSION_COMBINED directly. (#5785)
//  2022-10-11: Using 'nullptr' instead of 'NULL' as per our switch to C++11.
//  2022-09-26: Inputs: Renamed ImGuiKey_ModXXX introduced in 1.87 to ImGuiMod_XXX (old names still supported).
//  2022-09-01: Inputs: Honor GLFW_CURSOR_DISABLED by not setting mouse position.
//  2022-04-30: Inputs: Fixed ImGui_ImplGlfw_TranslateUntranslatedKey() for lower case letters on OSX.
//  2022-03-23: Inputs: Fixed a regression in 1.87 which resulted in keyboard modifiers events being reported incorrectly on Linux/X11.
//  2022-02-07: Added ImGui_ImplGlfw_InstallCallbacks()/ImGui_ImplGlfw_RestoreCallbacks() helpers to facilitate user installing callbacks after initializing backend.
//  2022-01-26: Inputs: replaced short-lived io.AddKeyModsEvent() (added two weeks ago) with io.AddKeyEvent() using ImGuiKey_ModXXX flags. Sorry for the confusion.
//  2021-01-20: Inputs: calling new io.AddKeyAnalogEvent() for gamepad support, instead of writing directly to io.NavInputs[].
//  2022-01-17: Inputs: calling new io.AddMousePosEvent(), io.AddMouseButtonEvent(), io.AddMouseWheelEvent() API (1.87+).
//  2022-01-17: Inputs: always update key mods next and before key event (not in NewFrame) to fix input queue with very low framerates.
//  2022-01-12: *BREAKING CHANGE*: Now using glfwSetCursorPosCallback(). If you called ImGui_ImplGlfw_InitXXX() with install_callbacks = false, you MUST install glfwSetCursorPosCallback() and forward it to the backend via ImGui_ImplGlfw_CursorPosCallback().
//  2022-01-10: Inputs: calling new io.AddKeyEvent(), io.AddKeyModsEvent() + io.SetKeyEventNativeData() API (1.87+). Support for full ImGuiKey range.
//  2022-01-05: Inputs: Converting GLFW untranslated keycodes back to translated keycodes (in the ImGui_ImplGlfw_KeyCallback() function) in order to match the behavior of every other backend, and facilitate the use of GLFW with lettered-shortcuts API.
//  2021-08-17: *BREAKING CHANGE*: Now using glfwSetWindowFocusCallback() to calling io.AddFocusEvent(). If you called ImGui_ImplGlfw_InitXXX() with install_callbacks = false, you MUST install glfwSetWindowFocusCallback() and forward it to the backend via ImGui_ImplGlfw_WindowFocusCallback().
//  2021-07-29: *BREAKING CHANGE*: Now using glfwSetCursorEnterCallback(). MousePos is correctly reported when the host platform window is hovered but not focused. If you called ImGui_ImplGlfw_InitXXX() with install_callbacks = false, you MUST install glfwSetWindowFocusCallback() callback and forward it to the backend via ImGui_ImplGlfw_CursorEnterCallback().
//  2021-06-29: Reorganized backend to pull data from a single structure to facilitate usage with multiple-contexts (all g_XXXX access changed to bd->XXXX).
//  2020-01-17: Inputs: Disable error callback while assigning mouse cursors because some X11 setup don't have them and it generates errors.
//  2019-12-05: Inputs: Added support for new mouse cursors added in GLFW 3.4+ (resizing cursors, not allowed cursor).
//  2019-10-18: Misc: Previously installed user callbacks are now restored on shutdown.
//  2019-07-21: Inputs: Added mapping for ImGuiKey_KeyPadEnter.
//  2019-05-11: Inputs: Don't filter value from character callback before calling AddInputCharacter().
//  2019-03-12: Misc: Preserve DisplayFramebufferScale when main window is minimized.
//  2018-11-30: Misc: Setting up io.BackendPlatformName so it can be displayed in the About Window.
//  2018-11-07: Inputs: When installing our GLFW callbacks, we save user's previously installed ones - if any - and chain call them.
//  2018-08-01: Inputs: Workaround for Emscripten which doesn't seem to handle focus related calls.
//  2018-06-29: Inputs: Added support for the ImGuiMouseCursor_Hand cursor.
//  2018-06-08: Misc: Extracted imgui_impl_glfw.cpp/.h away from the old combined GLFW+OpenGL/Vulkan examples.
//  2018-03-20: Misc: Setup io.BackendFlags ImGuiBackendFlags_HasMouseCursors flag + honor ImGuiConfigFlags_NoMouseCursorChange flag.
//  2018-02-20: Inputs: Added support for mouse cursors (ImGui::GetMouseCursor() value, passed to glfwSetCursor()).
//  2018-02-06: Misc: Removed call to ImGui::Shutdown() which is not available from 1.60 WIP, user needs to call CreateContext/DestroyContext themselves.
//  2018-02-06: Inputs: Added mapping for ImGuiKey_Space.
//  2018-01-25: Inputs: Added gamepad support if ImGuiConfigFlags_NavEnableGamepad is set.
//  2018-01-25: Inputs: Honoring the io.WantSetMousePos by repositioning the mouse (when using navigation and ImGuiConfigFlags_NavMoveMouse is set).
//  2018-01-20: Inputs: Added Horizontal Mouse Wheel support.
//  2018-01-18: Inputs: Added mapping for ImGuiKey_Insert.
//  2017-08-25: Inputs: MousePos set to -FLT_MAX,-FLT_MAX when mouse is unavailable/missing (instead of -1,-1).
//  2016-10-15: Misc: Added a void* user_data parameter to Clipboard function handlers.

#include "imgui.h"
#include "imgui_impl_glfw.h"

// Clang warnings with -Weverything
#if defined(__clang__)
#pragma clang diagnostic push
#pragma clang diagnostic ignored "-Wold-style-cast"     // warning: use of old-style cast
#pragma clang diagnostic ignored "-Wsign-conversion"    // warning: implicit conversion changes signedness
#endif

// GLFW
#include <GLFW/glfw3.h>

#ifdef _WIN32
#undef APIENTRY
#define GLFW_EXPOSE_NATIVE_WIN32
#include <GLFW/glfw3native.h>   // for glfwGetWin32Window()
#endif
#ifdef __APPLE__
#define GLFW_EXPOSE_NATIVE_COCOA
#include <GLFW/glfw3native.h>   // for glfwGetCocoaWindow()
#endif

#ifdef __EMSCRIPTEN__
#include <emscripten.h>
#include <emscripten/html5.h>
#endif

// We gather version tests as define in order to easily see which features are version-dependent.
#define GLFW_VERSION_COMBINED           (GLFW_VERSION_MAJOR * 1000 + GLFW_VERSION_MINOR * 100 + GLFW_VERSION_REVISION)
#define GLFW_HAS_WINDOW_TOPMOST         (GLFW_VERSION_COMBINED >= 3200) // 3.2+ GLFW_FLOATING
#define GLFW_HAS_WINDOW_HOVERED         (GLFW_VERSION_COMBINED >= 3300) // 3.3+ GLFW_HOVERED
#define GLFW_HAS_WINDOW_ALPHA           (GLFW_VERSION_COMBINED >= 3300) // 3.3+ glfwSetWindowOpacity
#define GLFW_HAS_PER_MONITOR_DPI        (GLFW_VERSION_COMBINED >= 3300) // 3.3+ glfwGetMonitorContentScale
#define GLFW_HAS_VULKAN                 (GLFW_VERSION_COMBINED >= 3200) // 3.2+ glfwCreateWindowSurface
#define GLFW_HAS_FOCUS_WINDOW           (GLFW_VERSION_COMBINED >= 3200) // 3.2+ glfwFocusWindow
#define GLFW_HAS_FOCUS_ON_SHOW          (GLFW_VERSION_COMBINED >= 3300) // 3.3+ GLFW_FOCUS_ON_SHOW
#define GLFW_HAS_MONITOR_WORK_AREA      (GLFW_VERSION_COMBINED >= 3300) // 3.3+ glfwGetMonitorWorkarea
#define GLFW_HAS_OSX_WINDOW_POS_FIX     (GLFW_VERSION_COMBINED >= 3301) // 3.3.1+ Fixed: Resizing window repositions it on MacOS #1553
#ifdef GLFW_RESIZE_NESW_CURSOR          // Let's be nice to people who pulled GLFW between 2019-04-16 (3.4 define) and 2019-11-29 (cursors defines) // FIXME: Remove when GLFW 3.4 is released?
#define GLFW_HAS_NEW_CURSORS            (GLFW_VERSION_COMBINED >= 3400) // 3.4+ GLFW_RESIZE_ALL_CURSOR, GLFW_RESIZE_NESW_CURSOR, GLFW_RESIZE_NWSE_CURSOR, GLFW_NOT_ALLOWED_CURSOR
#else
#define GLFW_HAS_NEW_CURSORS            (0)
#endif
#ifdef GLFW_MOUSE_PASSTHROUGH           // Let's be nice to people who pulled GLFW between 2019-04-16 (3.4 define) and 2020-07-17 (passthrough)
#define GLFW_HAS_MOUSE_PASSTHROUGH      (GLFW_VERSION_COMBINED >= 3400) // 3.4+ GLFW_MOUSE_PASSTHROUGH
#else
#define GLFW_HAS_MOUSE_PASSTHROUGH      (0)
#endif
#define GLFW_HAS_GAMEPAD_API            (GLFW_VERSION_COMBINED >= 3300) // 3.3+ glfwGetGamepadState() new api
#define GLFW_HAS_GETKEYNAME             (GLFW_VERSION_COMBINED >= 3200) // 3.2+ glfwGetKeyName()
#define GLFW_HAS_GETERROR               (GLFW_VERSION_COMBINED >= 3300) // 3.3+ glfwGetError()

// GLFW data
enum GlfwClientApi
{
    GlfwClientApi_Unknown,
    GlfwClientApi_OpenGL,
    GlfwClientApi_Vulkan
};

struct ImGui_ImplGlfw_Data
{
    GLFWwindow*             Window;
    GlfwClientApi           ClientApi;
    double                  Time;
    GLFWwindow*             MouseWindow;
    GLFWcursor*             MouseCursors[ImGuiMouseCursor_COUNT];
    ImVec2                  LastValidMousePos;
    GLFWwindow*             KeyOwnerWindows[GLFW_KEY_LAST];
    bool                    InstalledCallbacks;
    bool                    CallbacksChainForAllWindows;
    bool                    WantUpdateMonitors;
#ifdef _WIN32
    WNDPROC                 GlfwWndProc;
#endif

    // Chain GLFW callbacks: our callbacks will call the user's previously installed callbacks, if any.
    GLFWwindowfocusfun      PrevUserCallbackWindowFocus;
    GLFWcursorposfun        PrevUserCallbackCursorPos;
    GLFWcursorenterfun      PrevUserCallbackCursorEnter;
    GLFWmousebuttonfun      PrevUserCallbackMousebutton;
    GLFWscrollfun           PrevUserCallbackScroll;
    GLFWkeyfun              PrevUserCallbackKey;
    GLFWcharfun             PrevUserCallbackChar;
    GLFWmonitorfun          PrevUserCallbackMonitor;

    ImGui_ImplGlfw_Data()   { memset((void*)this, 0, sizeof(*this)); }
};

// Backend data stored in io.BackendPlatformUserData to allow support for multiple Dear ImGui contexts
// It is STRONGLY preferred that you use docking branch with multi-viewports (== single Dear ImGui context + multiple windows) instead of multiple Dear ImGui contexts.
// FIXME: multi-context support is not well tested and probably dysfunctional in this backend.
// - Because glfwPollEvents() process all windows and some events may be called outside of it, you will need to register your own callbacks
//   (passing install_callbacks=false in ImGui_ImplGlfw_InitXXX functions), set the current dear imgui context and then call our callbacks.
// - Otherwise we may need to store a GLFWWindow* -> ImGuiContext* map and handle this in the backend, adding a little bit of extra complexity to it.
// FIXME: some shared resources (mouse cursor shape, gamepad) are mishandled when using multi-context.
static ImGui_ImplGlfw_Data* ImGui_ImplGlfw_GetBackendData()
{
    return ImGui::GetCurrentContext() ? (ImGui_ImplGlfw_Data*)ImGui::GetIO().BackendPlatformUserData : nullptr;
}

// Forward Declarations
static void ImGui_ImplGlfw_UpdateMonitors();
static void ImGui_ImplGlfw_InitPlatformInterface();
static void ImGui_ImplGlfw_ShutdownPlatformInterface();

// Functions
static const char* ImGui_ImplGlfw_GetClipboardText(void* user_data)
{
    return glfwGetClipboardString((GLFWwindow*)user_data);
}

static void ImGui_ImplGlfw_SetClipboardText(void* user_data, const char* text)
{
    glfwSetClipboardString((GLFWwindow*)user_data, text);
}

static ImGuiKey ImGui_ImplGlfw_KeyToImGuiKey(int key)
{
    switch (key)
    {
        case GLFW_KEY_TAB: return ImGuiKey_Tab;
        case GLFW_KEY_LEFT: return ImGuiKey_LeftArrow;
        case GLFW_KEY_RIGHT: return ImGuiKey_RightArrow;
        case GLFW_KEY_UP: return ImGuiKey_UpArrow;
        case GLFW_KEY_DOWN: return ImGuiKey_DownArrow;
        case GLFW_KEY_PAGE_UP: return ImGuiKey_PageUp;
        case GLFW_KEY_PAGE_DOWN: return ImGuiKey_PageDown;
        case GLFW_KEY_HOME: return ImGuiKey_Home;
        case GLFW_KEY_END: return ImGuiKey_End;
        case GLFW_KEY_INSERT: return ImGuiKey_Insert;
        case GLFW_KEY_DELETE: return ImGuiKey_Delete;
        case GLFW_KEY_BACKSPACE: return ImGuiKey_Backspace;
        case GLFW_KEY_SPACE: return ImGuiKey_Space;
        case GLFW_KEY_ENTER: return ImGuiKey_Enter;
        case GLFW_KEY_ESCAPE: return ImGuiKey_Escape;
        case GLFW_KEY_APOSTROPHE: return ImGuiKey_Apostrophe;
        case GLFW_KEY_COMMA: return ImGuiKey_Comma;
        case GLFW_KEY_MINUS: return ImGuiKey_Minus;
        case GLFW_KEY_PERIOD: return ImGuiKey_Period;
        case GLFW_KEY_SLASH: return ImGuiKey_Slash;
        case GLFW_KEY_SEMICOLON: return ImGuiKey_Semicolon;
        case GLFW_KEY_EQUAL: return ImGuiKey_Equal;
        case GLFW_KEY_LEFT_BRACKET: return ImGuiKey_LeftBracket;
        case GLFW_KEY_BACKSLASH: return ImGuiKey_Backslash;
        case GLFW_KEY_RIGHT_BRACKET: return ImGuiKey_RightBracket;
        case GLFW_KEY_GRAVE_ACCENT: return ImGuiKey_GraveAccent;
        case GLFW_KEY_CAPS_LOCK: return ImGuiKey_CapsLock;
        case GLFW_KEY_SCROLL_LOCK: return ImGuiKey_ScrollLock;
        case GLFW_KEY_NUM_LOCK: return ImGuiKey_NumLock;
        case GLFW_KEY_PRINT_SCREEN: return ImGuiKey_PrintScreen;
        case GLFW_KEY_PAUSE: return ImGuiKey_Pause;
        case GLFW_KEY_KP_0: return ImGuiKey_Keypad0;
        case GLFW_KEY_KP_1: return ImGuiKey_Keypad1;
        case GLFW_KEY_KP_2: return ImGuiKey_Keypad2;
        case GLFW_KEY_KP_3: return ImGuiKey_Keypad3;
        case GLFW_KEY_KP_4: return ImGuiKey_Keypad4;
        case GLFW_KEY_KP_5: return ImGuiKey_Keypad5;
        case GLFW_KEY_KP_6: return ImGuiKey_Keypad6;
        case GLFW_KEY_KP_7: return ImGuiKey_Keypad7;
        case GLFW_KEY_KP_8: return ImGuiKey_Keypad8;
        case GLFW_KEY_KP_9: return ImGuiKey_Keypad9;
        case GLFW_KEY_KP_DECIMAL: return ImGuiKey_KeypadDecimal;
        case GLFW_KEY_KP_DIVIDE: return ImGuiKey_KeypadDivide;
        case GLFW_KEY_KP_MULTIPLY: return ImGuiKey_KeypadMultiply;
        case GLFW_KEY_KP_SUBTRACT: return ImGuiKey_KeypadSubtract;
        case GLFW_KEY_KP_ADD: return ImGuiKey_KeypadAdd;
        case GLFW_KEY_KP_ENTER: return ImGuiKey_KeypadEnter;
        case GLFW_KEY_KP_EQUAL: return ImGuiKey_KeypadEqual;
        case GLFW_KEY_LEFT_SHIFT: return ImGuiKey_LeftShift;
        case GLFW_KEY_LEFT_CONTROL: return ImGuiKey_LeftCtrl;
        case GLFW_KEY_LEFT_ALT: return ImGuiKey_LeftAlt;
        case GLFW_KEY_LEFT_SUPER: return ImGuiKey_LeftSuper;
        case GLFW_KEY_RIGHT_SHIFT: return ImGuiKey_RightShift;
        case GLFW_KEY_RIGHT_CONTROL: return ImGuiKey_RightCtrl;
        case GLFW_KEY_RIGHT_ALT: return ImGuiKey_RightAlt;
        case GLFW_KEY_RIGHT_SUPER: return ImGuiKey_RightSuper;
        case GLFW_KEY_MENU: return ImGuiKey_Menu;
        case GLFW_KEY_0: return ImGuiKey_0;
        case GLFW_KEY_1: return ImGuiKey_1;
        case GLFW_KEY_2: return ImGuiKey_2;
        case GLFW_KEY_3: return ImGuiKey_3;
        case GLFW_KEY_4: return ImGuiKey_4;
        case GLFW_KEY_5: return ImGuiKey_5;
        case GLFW_KEY_6: return ImGuiKey_6;
        case GLFW_KEY_7: return ImGuiKey_7;
        case GLFW_KEY_8: return ImGuiKey_8;
        case GLFW_KEY_9: return ImGuiKey_9;
        case GLFW_KEY_A: return ImGuiKey_A;
        case GLFW_KEY_B: return ImGuiKey_B;
        case GLFW_KEY_C: return ImGuiKey_C;
        case GLFW_KEY_D: return ImGuiKey_D;
        case GLFW_KEY_E: return ImGuiKey_E;
        case GLFW_KEY_F: return ImGuiKey_F;
        case GLFW_KEY_G: return ImGuiKey_G;
        case GLFW_KEY_H: return ImGuiKey_H;
        case GLFW_KEY_I: return ImGuiKey_I;
        case GLFW_KEY_J: return ImGuiKey_J;
        case GLFW_KEY_K: return ImGuiKey_K;
        case GLFW_KEY_L: return ImGuiKey_L;
        case GLFW_KEY_M: return ImGuiKey_M;
        case GLFW_KEY_N: return ImGuiKey_N;
        case GLFW_KEY_O: return ImGuiKey_O;
        case GLFW_KEY_P: return ImGuiKey_P;
        case GLFW_KEY_Q: return ImGuiKey_Q;
        case GLFW_KEY_R: return ImGuiKey_R;
        case GLFW_KEY_S: return ImGuiKey_S;
        case GLFW_KEY_T: return ImGuiKey_T;
        case GLFW_KEY_U: return ImGuiKey_U;
        case GLFW_KEY_V: return ImGuiKey_V;
        case GLFW_KEY_W: return ImGuiKey_W;
        case GLFW_KEY_X: return ImGuiKey_X;
        case GLFW_KEY_Y: return ImGuiKey_Y;
        case GLFW_KEY_Z: return ImGuiKey_Z;
        case GLFW_KEY_F1: return ImGuiKey_F1;
        case GLFW_KEY_F2: return ImGuiKey_F2;
        case GLFW_KEY_F3: return ImGuiKey_F3;
        case GLFW_KEY_F4: return ImGuiKey_F4;
        case GLFW_KEY_F5: return ImGuiKey_F5;
        case GLFW_KEY_F6: return ImGuiKey_F6;
        case GLFW_KEY_F7: return ImGuiKey_F7;
        case GLFW_KEY_F8: return ImGuiKey_F8;
        case GLFW_KEY_F9: return ImGuiKey_F9;
        case GLFW_KEY_F10: return ImGuiKey_F10;
        case GLFW_KEY_F11: return ImGuiKey_F11;
        case GLFW_KEY_F12: return ImGuiKey_F12;
        default: return ImGuiKey_None;
    }
}

// X11 does not include current pressed/released modifier key in 'mods' flags submitted by GLFW
// See https://github.com/ocornut/imgui/issues/6034 and https://github.com/glfw/glfw/issues/1630
static void ImGui_ImplGlfw_UpdateKeyModifiers(GLFWwindow* window)
{
    ImGuiIO& io = ImGui::GetIO();
    io.AddKeyEvent(ImGuiMod_Ctrl,  (glfwGetKey(window, GLFW_KEY_LEFT_CONTROL) == GLFW_PRESS) || (glfwGetKey(window, GLFW_KEY_RIGHT_CONTROL) == GLFW_PRESS));
    io.AddKeyEvent(ImGuiMod_Shift, (glfwGetKey(window, GLFW_KEY_LEFT_SHIFT)   == GLFW_PRESS) || (glfwGetKey(window, GLFW_KEY_RIGHT_SHIFT)   == GLFW_PRESS));
    io.AddKeyEvent(ImGuiMod_Alt,   (glfwGetKey(window, GLFW_KEY_LEFT_ALT)     == GLFW_PRESS) || (glfwGetKey(window, GLFW_KEY_RIGHT_ALT)     == GLFW_PRESS));
    io.AddKeyEvent(ImGuiMod_Super, (glfwGetKey(window, GLFW_KEY_LEFT_SUPER)   == GLFW_PRESS) || (glfwGetKey(window, GLFW_KEY_RIGHT_SUPER)   == GLFW_PRESS));
}

static bool ImGui_ImplGlfw_ShouldChainCallback(GLFWwindow* window)
{
    ImGui_ImplGlfw_Data* bd = ImGui_ImplGlfw_GetBackendData();
    return bd->CallbacksChainForAllWindows ? true : (window == bd->Window);
}

void ImGui_ImplGlfw_MouseButtonCallback(GLFWwindow* window, int button, int action, int mods)
{
    ImGui_ImplGlfw_Data* bd = ImGui_ImplGlfw_GetBackendData();
    if (bd->PrevUserCallbackMousebutton != nullptr && ImGui_ImplGlfw_ShouldChainCallback(window))
        bd->PrevUserCallbackMousebutton(window, button, action, mods);

    ImGui_ImplGlfw_UpdateKeyModifiers(window);

    ImGuiIO& io = ImGui::GetIO();
    if (button >= 0 && button < ImGuiMouseButton_COUNT)
        io.AddMouseButtonEvent(button, action == GLFW_PRESS);
}

void ImGui_ImplGlfw_ScrollCallback(GLFWwindow* window, double xoffset, double yoffset)
{
    ImGui_ImplGlfw_Data* bd = ImGui_ImplGlfw_GetBackendData();
    if (bd->PrevUserCallbackScroll != nullptr && ImGui_ImplGlfw_ShouldChainCallback(window))
        bd->PrevUserCallbackScroll(window, xoffset, yoffset);

#ifdef __EMSCRIPTEN__
    // Ignore GLFW events: will be processed in ImGui_ImplEmscripten_WheelCallback().
    return;
#endif

    ImGuiIO& io = ImGui::GetIO();
    io.AddMouseWheelEvent((float)xoffset, (float)yoffset);
}

static int ImGui_ImplGlfw_TranslateUntranslatedKey(int key, int scancode)
{
#if GLFW_HAS_GETKEYNAME && !defined(__EMSCRIPTEN__)
    // GLFW 3.1+ attempts to "untranslate" keys, which goes the opposite of what every other framework does, making using lettered shortcuts difficult.
    // (It had reasons to do so: namely GLFW is/was more likely to be used for WASD-type game controls rather than lettered shortcuts, but IHMO the 3.1 change could have been done differently)
    // See https://github.com/glfw/glfw/issues/1502 for details.
    // Adding a workaround to undo this (so our keys are translated->untranslated->translated, likely a lossy process).
    // This won't cover edge cases but this is at least going to cover common cases.
    if (key >= GLFW_KEY_KP_0 && key <= GLFW_KEY_KP_EQUAL)
        return key;
    GLFWerrorfun prev_error_callback = glfwSetErrorCallback(nullptr);
    const char* key_name = glfwGetKeyName(key, scancode);
    glfwSetErrorCallback(prev_error_callback);
#if GLFW_HAS_GETERROR && !defined(__EMSCRIPTEN__) // Eat errors (see #5908)
    (void)glfwGetError(NULL);
#endif
    if (key_name && key_name[0] != 0 && key_name[1] == 0)
    {
        const char char_names[] = "`-=[]\\,;\'./";
        const int char_keys[] = { GLFW_KEY_GRAVE_ACCENT, GLFW_KEY_MINUS, GLFW_KEY_EQUAL, GLFW_KEY_LEFT_BRACKET, GLFW_KEY_RIGHT_BRACKET, GLFW_KEY_BACKSLASH, GLFW_KEY_COMMA, GLFW_KEY_SEMICOLON, GLFW_KEY_APOSTROPHE, GLFW_KEY_PERIOD, GLFW_KEY_SLASH, 0 };
        IM_ASSERT(IM_ARRAYSIZE(char_names) == IM_ARRAYSIZE(char_keys));
        if (key_name[0] >= '0' && key_name[0] <= '9')               { key = GLFW_KEY_0 + (key_name[0] - '0'); }
        else if (key_name[0] >= 'A' && key_name[0] <= 'Z')          { key = GLFW_KEY_A + (key_name[0] - 'A'); }
        else if (key_name[0] >= 'a' && key_name[0] <= 'z')          { key = GLFW_KEY_A + (key_name[0] - 'a'); }
        else if (const char* p = strchr(char_names, key_name[0]))   { key = char_keys[p - char_names]; }
    }
    // if (action == GLFW_PRESS) printf("key %d scancode %d name '%s'\n", key, scancode, key_name);
#else
    IM_UNUSED(scancode);
#endif
    return key;
}

void ImGui_ImplGlfw_KeyCallback(GLFWwindow* window, int keycode, int scancode, int action, int mods)
{
    ImGui_ImplGlfw_Data* bd = ImGui_ImplGlfw_GetBackendData();
    if (bd->PrevUserCallbackKey != nullptr && ImGui_ImplGlfw_ShouldChainCallback(window))
        bd->PrevUserCallbackKey(window, keycode, scancode, action, mods);

    if (action != GLFW_PRESS && action != GLFW_RELEASE)
        return;

    ImGui_ImplGlfw_UpdateKeyModifiers(window);

    if (keycode >= 0 && keycode < IM_ARRAYSIZE(bd->KeyOwnerWindows))
        bd->KeyOwnerWindows[keycode] = (action == GLFW_PRESS) ? window : nullptr;

    keycode = ImGui_ImplGlfw_TranslateUntranslatedKey(keycode, scancode);

    ImGuiIO& io = ImGui::GetIO();
    ImGuiKey imgui_key = ImGui_ImplGlfw_KeyToImGuiKey(keycode);
    io.AddKeyEvent(imgui_key, (action == GLFW_PRESS));
    io.SetKeyEventNativeData(imgui_key, keycode, scancode); // To support legacy indexing (<1.87 user code)
}

void ImGui_ImplGlfw_WindowFocusCallback(GLFWwindow* window, int focused)
{
    ImGui_ImplGlfw_Data* bd = ImGui_ImplGlfw_GetBackendData();
    if (bd->PrevUserCallbackWindowFocus != nullptr && ImGui_ImplGlfw_ShouldChainCallback(window))
        bd->PrevUserCallbackWindowFocus(window, focused);

    ImGuiIO& io = ImGui::GetIO();
    io.AddFocusEvent(focused != 0);
}

void ImGui_ImplGlfw_CursorPosCallback(GLFWwindow* window, double x, double y)
{
    ImGui_ImplGlfw_Data* bd = ImGui_ImplGlfw_GetBackendData();
    if (bd->PrevUserCallbackCursorPos != nullptr && ImGui_ImplGlfw_ShouldChainCallback(window))
        bd->PrevUserCallbackCursorPos(window, x, y);
    if (glfwGetInputMode(window, GLFW_CURSOR) == GLFW_CURSOR_DISABLED)
        return;

    ImGuiIO& io = ImGui::GetIO();
    if (io.ConfigFlags & ImGuiConfigFlags_ViewportsEnable)
    {
        int window_x, window_y;
        glfwGetWindowPos(window, &window_x, &window_y);
        x += window_x;
        y += window_y;
    }
    io.AddMousePosEvent((float)x, (float)y);
    bd->LastValidMousePos = ImVec2((float)x, (float)y);
}

// Workaround: X11 seems to send spurious Leave/Enter events which would make us lose our position,
// so we back it up and restore on Leave/Enter (see https://github.com/ocornut/imgui/issues/4984)
void ImGui_ImplGlfw_CursorEnterCallback(GLFWwindow* window, int entered)
{
    ImGui_ImplGlfw_Data* bd = ImGui_ImplGlfw_GetBackendData();
    if (bd->PrevUserCallbackCursorEnter != nullptr && ImGui_ImplGlfw_ShouldChainCallback(window))
        bd->PrevUserCallbackCursorEnter(window, entered);
    if (glfwGetInputMode(window, GLFW_CURSOR) == GLFW_CURSOR_DISABLED)
        return;

    ImGuiIO& io = ImGui::GetIO();
    if (entered)
    {
        bd->MouseWindow = window;
        io.AddMousePosEvent(bd->LastValidMousePos.x, bd->LastValidMousePos.y);
    }
    else if (!entered && bd->MouseWindow == window)
    {
        bd->LastValidMousePos = io.MousePos;
        bd->MouseWindow = nullptr;
        io.AddMousePosEvent(-FLT_MAX, -FLT_MAX);
    }
}

void ImGui_ImplGlfw_CharCallback(GLFWwindow* window, unsigned int c)
{
    ImGui_ImplGlfw_Data* bd = ImGui_ImplGlfw_GetBackendData();
    if (bd->PrevUserCallbackChar != nullptr && ImGui_ImplGlfw_ShouldChainCallback(window))
        bd->PrevUserCallbackChar(window, c);

    ImGuiIO& io = ImGui::GetIO();
    io.AddInputCharacter(c);
}

void ImGui_ImplGlfw_MonitorCallback(GLFWmonitor*, int)
{
    ImGui_ImplGlfw_Data* bd = ImGui_ImplGlfw_GetBackendData();
    bd->WantUpdateMonitors = true;
}

#ifdef __EMSCRIPTEN__
static EM_BOOL ImGui_ImplEmscripten_WheelCallback(int, const EmscriptenWheelEvent* ev, void*)
{
    // Mimic Emscripten_HandleWheel() in SDL.
    // Corresponding equivalent in GLFW JS emulation layer has incorrect quantizing preventing small values. See #6096
    float multiplier = 0.0f;
    if (ev->deltaMode == DOM_DELTA_PIXEL)       { multiplier = 1.0f / 100.0f; } // 100 pixels make up a step.
    else if (ev->deltaMode == DOM_DELTA_LINE)   { multiplier = 1.0f / 3.0f; }   // 3 lines make up a step.
    else if (ev->deltaMode == DOM_DELTA_PAGE)   { multiplier = 80.0f; }         // A page makes up 80 steps.
    float wheel_x = ev->deltaX * -multiplier;
    float wheel_y = ev->deltaY * -multiplier;
    ImGuiIO& io = ImGui::GetIO();
    io.AddMouseWheelEvent(wheel_x, wheel_y);
    //IMGUI_DEBUG_LOG("[Emsc] mode %d dx: %.2f, dy: %.2f, dz: %.2f --> feed %.2f %.2f\n", (int)ev->deltaMode, ev->deltaX, ev->deltaY, ev->deltaZ, wheel_x, wheel_y);
    return EM_TRUE;
}
#endif

void ImGui_ImplGlfw_InstallCallbacks(GLFWwindow* window)
{
    ImGui_ImplGlfw_Data* bd = ImGui_ImplGlfw_GetBackendData();
    IM_ASSERT(bd->InstalledCallbacks == false && "Callbacks already installed!");
    IM_ASSERT(bd->Window == window);

    bd->PrevUserCallbackWindowFocus = glfwSetWindowFocusCallback(window, ImGui_ImplGlfw_WindowFocusCallback);
    bd->PrevUserCallbackCursorEnter = glfwSetCursorEnterCallback(window, ImGui_ImplGlfw_CursorEnterCallback);
    bd->PrevUserCallbackCursorPos = glfwSetCursorPosCallback(window, ImGui_ImplGlfw_CursorPosCallback);
    bd->PrevUserCallbackMousebutton = glfwSetMouseButtonCallback(window, ImGui_ImplGlfw_MouseButtonCallback);
    bd->PrevUserCallbackScroll = glfwSetScrollCallback(window, ImGui_ImplGlfw_ScrollCallback);
    bd->PrevUserCallbackKey = glfwSetKeyCallback(window, ImGui_ImplGlfw_KeyCallback);
    bd->PrevUserCallbackChar = glfwSetCharCallback(window, ImGui_ImplGlfw_CharCallback);
    bd->PrevUserCallbackMonitor = glfwSetMonitorCallback(ImGui_ImplGlfw_MonitorCallback);
    bd->InstalledCallbacks = true;
}

void ImGui_ImplGlfw_RestoreCallbacks(GLFWwindow* window)
{
    ImGui_ImplGlfw_Data* bd = ImGui_ImplGlfw_GetBackendData();
    IM_ASSERT(bd->InstalledCallbacks == true && "Callbacks not installed!");
    IM_ASSERT(bd->Window == window);

    glfwSetWindowFocusCallback(window, bd->PrevUserCallbackWindowFocus);
    glfwSetCursorEnterCallback(window, bd->PrevUserCallbackCursorEnter);
    glfwSetCursorPosCallback(window, bd->PrevUserCallbackCursorPos);
    glfwSetMouseButtonCallback(window, bd->PrevUserCallbackMousebutton);
    glfwSetScrollCallback(window, bd->PrevUserCallbackScroll);
    glfwSetKeyCallback(window, bd->PrevUserCallbackKey);
    glfwSetCharCallback(window, bd->PrevUserCallbackChar);
    glfwSetMonitorCallback(bd->PrevUserCallbackMonitor);
    bd->InstalledCallbacks = false;
    bd->PrevUserCallbackWindowFocus = nullptr;
    bd->PrevUserCallbackCursorEnter = nullptr;
    bd->PrevUserCallbackCursorPos = nullptr;
    bd->PrevUserCallbackMousebutton = nullptr;
    bd->PrevUserCallbackScroll = nullptr;
    bd->PrevUserCallbackKey = nullptr;
    bd->PrevUserCallbackChar = nullptr;
    bd->PrevUserCallbackMonitor = nullptr;
}

// Set to 'true' to enable chaining installed callbacks for all windows (including secondary viewports created by backends or by user.
// This is 'false' by default meaning we only chain callbacks for the main viewport.
// We cannot set this to 'true' by default because user callbacks code may be not testing the 'window' parameter of their callback.
// If you set this to 'true' your user callback code will need to make sure you are testing the 'window' parameter.
void ImGui_ImplGlfw_SetCallbacksChainForAllWindows(bool chain_for_all_windows)
{
    ImGui_ImplGlfw_Data* bd = ImGui_ImplGlfw_GetBackendData();
    bd->CallbacksChainForAllWindows = chain_for_all_windows;
}

static bool ImGui_ImplGlfw_Init(GLFWwindow* window, bool install_callbacks, GlfwClientApi client_api)
{
    ImGuiIO& io = ImGui::GetIO();
    IM_ASSERT(io.BackendPlatformUserData == nullptr && "Already initialized a platform backend!");
    //printf("GLFW_VERSION: %d.%d.%d (%d)", GLFW_VERSION_MAJOR, GLFW_VERSION_MINOR, GLFW_VERSION_REVISION, GLFW_VERSION_COMBINED);

    // Setup backend capabilities flags
    ImGui_ImplGlfw_Data* bd = IM_NEW(ImGui_ImplGlfw_Data)();
    io.BackendPlatformUserData = (void*)bd;
    io.BackendPlatformName = "imgui_impl_glfw";
    io.BackendFlags |= ImGuiBackendFlags_HasMouseCursors;         // We can honor GetMouseCursor() values (optional)
    io.BackendFlags |= ImGuiBackendFlags_HasSetMousePos;          // We can honor io.WantSetMousePos requests (optional, rarely used)
#ifndef __EMSCRIPTEN__
    io.BackendFlags |= ImGuiBackendFlags_PlatformHasViewports;    // We can create multi-viewports on the Platform side (optional)
#endif
#if GLFW_HAS_MOUSE_PASSTHROUGH || (GLFW_HAS_WINDOW_HOVERED && defined(_WIN32))
    io.BackendFlags |= ImGuiBackendFlags_HasMouseHoveredViewport; // We can call io.AddMouseViewportEvent() with correct data (optional)
#endif

    bd->Window = window;
    bd->Time = 0.0;
    bd->WantUpdateMonitors = true;

    io.SetClipboardTextFn = ImGui_ImplGlfw_SetClipboardText;
    io.GetClipboardTextFn = ImGui_ImplGlfw_GetClipboardText;
    io.ClipboardUserData = bd->Window;

    // Create mouse cursors
    // (By design, on X11 cursors are user configurable and some cursors may be missing. When a cursor doesn't exist,
    // GLFW will emit an error which will often be printed by the app, so we temporarily disable error reporting.
    // Missing cursors will return nullptr and our _UpdateMouseCursor() function will use the Arrow cursor instead.)
    GLFWerrorfun prev_error_callback = glfwSetErrorCallback(nullptr);
    bd->MouseCursors[ImGuiMouseCursor_Arrow] = glfwCreateStandardCursor(GLFW_ARROW_CURSOR);
    bd->MouseCursors[ImGuiMouseCursor_TextInput] = glfwCreateStandardCursor(GLFW_IBEAM_CURSOR);
    bd->MouseCursors[ImGuiMouseCursor_ResizeNS] = glfwCreateStandardCursor(GLFW_VRESIZE_CURSOR);
    bd->MouseCursors[ImGuiMouseCursor_ResizeEW] = glfwCreateStandardCursor(GLFW_HRESIZE_CURSOR);
    bd->MouseCursors[ImGuiMouseCursor_Hand] = glfwCreateStandardCursor(GLFW_HAND_CURSOR);
#if GLFW_HAS_NEW_CURSORS
    bd->MouseCursors[ImGuiMouseCursor_ResizeAll] = glfwCreateStandardCursor(GLFW_RESIZE_ALL_CURSOR);
    bd->MouseCursors[ImGuiMouseCursor_ResizeNESW] = glfwCreateStandardCursor(GLFW_RESIZE_NESW_CURSOR);
    bd->MouseCursors[ImGuiMouseCursor_ResizeNWSE] = glfwCreateStandardCursor(GLFW_RESIZE_NWSE_CURSOR);
    bd->MouseCursors[ImGuiMouseCursor_NotAllowed] = glfwCreateStandardCursor(GLFW_NOT_ALLOWED_CURSOR);
#else
    bd->MouseCursors[ImGuiMouseCursor_ResizeAll] = glfwCreateStandardCursor(GLFW_ARROW_CURSOR);
    bd->MouseCursors[ImGuiMouseCursor_ResizeNESW] = glfwCreateStandardCursor(GLFW_ARROW_CURSOR);
    bd->MouseCursors[ImGuiMouseCursor_ResizeNWSE] = glfwCreateStandardCursor(GLFW_ARROW_CURSOR);
    bd->MouseCursors[ImGuiMouseCursor_NotAllowed] = glfwCreateStandardCursor(GLFW_ARROW_CURSOR);
#endif
    glfwSetErrorCallback(prev_error_callback);
#if GLFW_HAS_GETERROR && !defined(__EMSCRIPTEN__) // Eat errors (see #5908)
    (void)glfwGetError(NULL);
#endif

    // Chain GLFW callbacks: our callbacks will call the user's previously installed callbacks, if any.
    if (install_callbacks)
        ImGui_ImplGlfw_InstallCallbacks(window);
    // Register Emscripten Wheel callback to workaround issue in Emscripten GLFW Emulation (#6096)
    // We intentionally do not check 'if (install_callbacks)' here, as some users may set it to false and call GLFW callback themselves.
    // FIXME: May break chaining in case user registered their own Emscripten callback?
#ifdef __EMSCRIPTEN__
    emscripten_set_wheel_callback(EMSCRIPTEN_EVENT_TARGET_DOCUMENT, NULL, false, ImGui_ImplEmscripten_WheelCallback);
#endif

    // Update monitors the first time (note: monitor callback are broken in GLFW 3.2 and earlier, see github.com/glfw/glfw/issues/784)
    ImGui_ImplGlfw_UpdateMonitors();
    glfwSetMonitorCallback(ImGui_ImplGlfw_MonitorCallback);

    // Set platform dependent data in viewport
    ImGuiViewport* main_viewport = ImGui::GetMainViewport();
    main_viewport->PlatformHandle = (void*)bd->Window;
#ifdef _WIN32
    main_viewport->PlatformHandleRaw = glfwGetWin32Window(bd->Window);
#elif defined(__APPLE__)
    main_viewport->PlatformHandleRaw = (void*)glfwGetCocoaWindow(bd->Window);
#else
    IM_UNUSED(main_viewport);
#endif
    if (io.ConfigFlags & ImGuiConfigFlags_ViewportsEnable)
        ImGui_ImplGlfw_InitPlatformInterface();

    bd->ClientApi = client_api;
    return true;
}

bool ImGui_ImplGlfw_InitForOpenGL(GLFWwindow* window, bool install_callbacks)
{
    return ImGui_ImplGlfw_Init(window, install_callbacks, GlfwClientApi_OpenGL);
}

bool ImGui_ImplGlfw_InitForVulkan(GLFWwindow* window, bool install_callbacks)
{
    return ImGui_ImplGlfw_Init(window, install_callbacks, GlfwClientApi_Vulkan);
}

bool ImGui_ImplGlfw_InitForOther(GLFWwindow* window, bool install_callbacks)
{
    return ImGui_ImplGlfw_Init(window, install_callbacks, GlfwClientApi_Unknown);
}

void ImGui_ImplGlfw_Shutdown()
{
    ImGui_ImplGlfw_Data* bd = ImGui_ImplGlfw_GetBackendData();
    IM_ASSERT(bd != nullptr && "No platform backend to shutdown, or already shutdown?");
    ImGuiIO& io = ImGui::GetIO();

    ImGui_ImplGlfw_ShutdownPlatformInterface();

    if (bd->InstalledCallbacks)
        ImGui_ImplGlfw_RestoreCallbacks(bd->Window);

    for (ImGuiMouseCursor cursor_n = 0; cursor_n < ImGuiMouseCursor_COUNT; cursor_n++)
        glfwDestroyCursor(bd->MouseCursors[cursor_n]);

    io.BackendPlatformName = nullptr;
    io.BackendPlatformUserData = nullptr;
    IM_DELETE(bd);
}

static void ImGui_ImplGlfw_UpdateMouseData()
{
    ImGui_ImplGlfw_Data* bd = ImGui_ImplGlfw_GetBackendData();
    ImGuiIO& io = ImGui::GetIO();
    ImGuiPlatformIO& platform_io = ImGui::GetPlatformIO();

    if (glfwGetInputMode(bd->Window, GLFW_CURSOR) == GLFW_CURSOR_DISABLED)
    {
        io.AddMousePosEvent(-FLT_MAX, -FLT_MAX);
        return;
    }

    ImGuiID mouse_viewport_id = 0;
    const ImVec2 mouse_pos_prev = io.MousePos;
    for (int n = 0; n < platform_io.Viewports.Size; n++)
    {
        ImGuiViewport* viewport = platform_io.Viewports[n];
        GLFWwindow* window = (GLFWwindow*)viewport->PlatformHandle;

#ifdef __EMSCRIPTEN__
        const bool is_window_focused = true;
#else
        const bool is_window_focused = glfwGetWindowAttrib(window, GLFW_FOCUSED) != 0;
#endif
        if (is_window_focused)
        {
            // (Optional) Set OS mouse position from Dear ImGui if requested (rarely used, only when ImGuiConfigFlags_NavEnableSetMousePos is enabled by user)
            // When multi-viewports are enabled, all Dear ImGui positions are same as OS positions.
            if (io.WantSetMousePos)
                glfwSetCursorPos(window, (double)(mouse_pos_prev.x - viewport->Pos.x), (double)(mouse_pos_prev.y - viewport->Pos.y));

            // (Optional) Fallback to provide mouse position when focused (ImGui_ImplGlfw_CursorPosCallback already provides this when hovered or captured)
            if (bd->MouseWindow == nullptr)
            {
                double mouse_x, mouse_y;
                glfwGetCursorPos(window, &mouse_x, &mouse_y);
                if (io.ConfigFlags & ImGuiConfigFlags_ViewportsEnable)
                {
                    // Single viewport mode: mouse position in client window coordinates (io.MousePos is (0,0) when the mouse is on the upper-left corner of the app window)
                    // Multi-viewport mode: mouse position in OS absolute coordinates (io.MousePos is (0,0) when the mouse is on the upper-left of the primary monitor)
                    int window_x, window_y;
                    glfwGetWindowPos(window, &window_x, &window_y);
                    mouse_x += window_x;
                    mouse_y += window_y;
                }
                bd->LastValidMousePos = ImVec2((float)mouse_x, (float)mouse_y);
                io.AddMousePosEvent((float)mouse_x, (float)mouse_y);
            }
        }

        // (Optional) When using multiple viewports: call io.AddMouseViewportEvent() with the viewport the OS mouse cursor is hovering.
        // If ImGuiBackendFlags_HasMouseHoveredViewport is not set by the backend, Dear imGui will ignore this field and infer the information using its flawed heuristic.
        // - [X] GLFW >= 3.3 backend ON WINDOWS ONLY does correctly ignore viewports with the _NoInputs flag.
        // - [!] GLFW <= 3.2 backend CANNOT correctly ignore viewports with the _NoInputs flag, and CANNOT reported Hovered Viewport because of mouse capture.
        //       Some backend are not able to handle that correctly. If a backend report an hovered viewport that has the _NoInputs flag (e.g. when dragging a window
        //       for docking, the viewport has the _NoInputs flag in order to allow us to find the viewport under), then Dear ImGui is forced to ignore the value reported
        //       by the backend, and use its flawed heuristic to guess the viewport behind.
        // - [X] GLFW backend correctly reports this regardless of another viewport behind focused and dragged from (we need this to find a useful drag and drop target).
        // FIXME: This is currently only correct on Win32. See what we do below with the WM_NCHITTEST, missing an equivalent for other systems.
        // See https://github.com/glfw/glfw/issues/1236 if you want to help in making this a GLFW feature.
#if GLFW_HAS_MOUSE_PASSTHROUGH || (GLFW_HAS_WINDOW_HOVERED && defined(_WIN32))
        const bool window_no_input = (viewport->Flags & ImGuiViewportFlags_NoInputs) != 0;
#if GLFW_HAS_MOUSE_PASSTHROUGH
        glfwSetWindowAttrib(window, GLFW_MOUSE_PASSTHROUGH, window_no_input);
#endif
        if (glfwGetWindowAttrib(window, GLFW_HOVERED) && !window_no_input)
            mouse_viewport_id = viewport->ID;
#else
        // We cannot use bd->MouseWindow maintained from CursorEnter/Leave callbacks, because it is locked to the window capturing mouse.
#endif
    }

    if (io.BackendFlags & ImGuiBackendFlags_HasMouseHoveredViewport)
        io.AddMouseViewportEvent(mouse_viewport_id);
}

static void ImGui_ImplGlfw_UpdateMouseCursor()
{
    ImGuiIO& io = ImGui::GetIO();
    ImGui_ImplGlfw_Data* bd = ImGui_ImplGlfw_GetBackendData();
    if ((io.ConfigFlags & ImGuiConfigFlags_NoMouseCursorChange) || glfwGetInputMode(bd->Window, GLFW_CURSOR) == GLFW_CURSOR_DISABLED)
        return;

    ImGuiMouseCursor imgui_cursor = ImGui::GetMouseCursor();
    ImGuiPlatformIO& platform_io = ImGui::GetPlatformIO();
    for (int n = 0; n < platform_io.Viewports.Size; n++)
    {
        GLFWwindow* window = (GLFWwindow*)platform_io.Viewports[n]->PlatformHandle;
        if (imgui_cursor == ImGuiMouseCursor_None || io.MouseDrawCursor)
        {
            // Hide OS mouse cursor if imgui is drawing it or if it wants no cursor
            glfwSetInputMode(window, GLFW_CURSOR, GLFW_CURSOR_HIDDEN);
        }
        else
        {
            // Show OS mouse cursor
            // FIXME-PLATFORM: Unfocused windows seems to fail changing the mouse cursor with GLFW 3.2, but 3.3 works here.
            glfwSetCursor(window, bd->MouseCursors[imgui_cursor] ? bd->MouseCursors[imgui_cursor] : bd->MouseCursors[ImGuiMouseCursor_Arrow]);
            glfwSetInputMode(window, GLFW_CURSOR, GLFW_CURSOR_NORMAL);
        }
    }
}

// Update gamepad inputs
static inline float Saturate(float v) { return v < 0.0f ? 0.0f : v  > 1.0f ? 1.0f : v; }
static void ImGui_ImplGlfw_UpdateGamepads()
{
    ImGuiIO& io = ImGui::GetIO();
    if ((io.ConfigFlags & ImGuiConfigFlags_NavEnableGamepad) == 0) // FIXME: Technically feeding gamepad shouldn't depend on this now that they are regular inputs.
        return;

    io.BackendFlags &= ~ImGuiBackendFlags_HasGamepad;
#if GLFW_HAS_GAMEPAD_API && !defined(__EMSCRIPTEN__)
    GLFWgamepadstate gamepad;
    if (!glfwGetGamepadState(GLFW_JOYSTICK_1, &gamepad))
        return;
    #define MAP_BUTTON(KEY_NO, BUTTON_NO, _UNUSED)          do { io.AddKeyEvent(KEY_NO, gamepad.buttons[BUTTON_NO] != 0); } while (0)
    #define MAP_ANALOG(KEY_NO, AXIS_NO, _UNUSED, V0, V1)    do { float v = gamepad.axes[AXIS_NO]; v = (v - V0) / (V1 - V0); io.AddKeyAnalogEvent(KEY_NO, v > 0.10f, Saturate(v)); } while (0)
#else
    int axes_count = 0, buttons_count = 0;
    const float* axes = glfwGetJoystickAxes(GLFW_JOYSTICK_1, &axes_count);
    const unsigned char* buttons = glfwGetJoystickButtons(GLFW_JOYSTICK_1, &buttons_count);
    if (axes_count == 0 || buttons_count == 0)
        return;
    #define MAP_BUTTON(KEY_NO, _UNUSED, BUTTON_NO)          do { io.AddKeyEvent(KEY_NO, (buttons_count > BUTTON_NO && buttons[BUTTON_NO] == GLFW_PRESS)); } while (0)
    #define MAP_ANALOG(KEY_NO, _UNUSED, AXIS_NO, V0, V1)    do { float v = (axes_count > AXIS_NO) ? axes[AXIS_NO] : V0; v = (v - V0) / (V1 - V0); io.AddKeyAnalogEvent(KEY_NO, v > 0.10f, Saturate(v)); } while (0)
#endif
    io.BackendFlags |= ImGuiBackendFlags_HasGamepad;
    MAP_BUTTON(ImGuiKey_GamepadStart,       GLFW_GAMEPAD_BUTTON_START,          7);
    MAP_BUTTON(ImGuiKey_GamepadBack,        GLFW_GAMEPAD_BUTTON_BACK,           6);
    MAP_BUTTON(ImGuiKey_GamepadFaceLeft,    GLFW_GAMEPAD_BUTTON_X,              2);     // Xbox X, PS Square
    MAP_BUTTON(ImGuiKey_GamepadFaceRight,   GLFW_GAMEPAD_BUTTON_B,              1);     // Xbox B, PS Circle
    MAP_BUTTON(ImGuiKey_GamepadFaceUp,      GLFW_GAMEPAD_BUTTON_Y,              3);     // Xbox Y, PS Triangle
    MAP_BUTTON(ImGuiKey_GamepadFaceDown,    GLFW_GAMEPAD_BUTTON_A,              0);     // Xbox A, PS Cross
    MAP_BUTTON(ImGuiKey_GamepadDpadLeft,    GLFW_GAMEPAD_BUTTON_DPAD_LEFT,      13);
    MAP_BUTTON(ImGuiKey_GamepadDpadRight,   GLFW_GAMEPAD_BUTTON_DPAD_RIGHT,     11);
    MAP_BUTTON(ImGuiKey_GamepadDpadUp,      GLFW_GAMEPAD_BUTTON_DPAD_UP,        10);
    MAP_BUTTON(ImGuiKey_GamepadDpadDown,    GLFW_GAMEPAD_BUTTON_DPAD_DOWN,      12);
    MAP_BUTTON(ImGuiKey_GamepadL1,          GLFW_GAMEPAD_BUTTON_LEFT_BUMPER,    4);
    MAP_BUTTON(ImGuiKey_GamepadR1,          GLFW_GAMEPAD_BUTTON_RIGHT_BUMPER,   5);
    MAP_ANALOG(ImGuiKey_GamepadL2,          GLFW_GAMEPAD_AXIS_LEFT_TRIGGER,     4,      -0.75f,  +1.0f);
    MAP_ANALOG(ImGuiKey_GamepadR2,          GLFW_GAMEPAD_AXIS_RIGHT_TRIGGER,    5,      -0.75f,  +1.0f);
    MAP_BUTTON(ImGuiKey_GamepadL3,          GLFW_GAMEPAD_BUTTON_LEFT_THUMB,     8);
    MAP_BUTTON(ImGuiKey_GamepadR3,          GLFW_GAMEPAD_BUTTON_RIGHT_THUMB,    9);
    MAP_ANALOG(ImGuiKey_GamepadLStickLeft,  GLFW_GAMEPAD_AXIS_LEFT_X,           0,      -0.25f,  -1.0f);
    MAP_ANALOG(ImGuiKey_GamepadLStickRight, GLFW_GAMEPAD_AXIS_LEFT_X,           0,      +0.25f,  +1.0f);
    MAP_ANALOG(ImGuiKey_GamepadLStickUp,    GLFW_GAMEPAD_AXIS_LEFT_Y,           1,      -0.25f,  -1.0f);
    MAP_ANALOG(ImGuiKey_GamepadLStickDown,  GLFW_GAMEPAD_AXIS_LEFT_Y,           1,      +0.25f,  +1.0f);
    MAP_ANALOG(ImGuiKey_GamepadRStickLeft,  GLFW_GAMEPAD_AXIS_RIGHT_X,          2,      -0.25f,  -1.0f);
    MAP_ANALOG(ImGuiKey_GamepadRStickRight, GLFW_GAMEPAD_AXIS_RIGHT_X,          2,      +0.25f,  +1.0f);
    MAP_ANALOG(ImGuiKey_GamepadRStickUp,    GLFW_GAMEPAD_AXIS_RIGHT_Y,          3,      -0.25f,  -1.0f);
    MAP_ANALOG(ImGuiKey_GamepadRStickDown,  GLFW_GAMEPAD_AXIS_RIGHT_Y,          3,      +0.25f,  +1.0f);
    #undef MAP_BUTTON
    #undef MAP_ANALOG
}

static void ImGui_ImplGlfw_UpdateMonitors()
{
    ImGui_ImplGlfw_Data* bd = ImGui_ImplGlfw_GetBackendData();
    ImGuiPlatformIO& platform_io = ImGui::GetPlatformIO();
    int monitors_count = 0;
    GLFWmonitor** glfw_monitors = glfwGetMonitors(&monitors_count);
    platform_io.Monitors.resize(0);
    bd->WantUpdateMonitors = false;
    for (int n = 0; n < monitors_count; n++)
    {
        ImGuiPlatformMonitor monitor;
        int x, y;
        glfwGetMonitorPos(glfw_monitors[n], &x, &y);
        const GLFWvidmode* vid_mode = glfwGetVideoMode(glfw_monitors[n]);
        if (vid_mode == NULL)
            continue; // Failed to get Video mode (e.g. Emscripten does not support this function)
        monitor.MainPos = monitor.WorkPos = ImVec2((float)x, (float)y);
        monitor.MainSize = monitor.WorkSize = ImVec2((float)vid_mode->width, (float)vid_mode->height);
#if GLFW_HAS_MONITOR_WORK_AREA
        int w, h;
        glfwGetMonitorWorkarea(glfw_monitors[n], &x, &y, &w, &h);
        if (w > 0 && h > 0) // Workaround a small GLFW issue reporting zero on monitor changes: https://github.com/glfw/glfw/pull/1761
        {
            monitor.WorkPos = ImVec2((float)x, (float)y);
            monitor.WorkSize = ImVec2((float)w, (float)h);
        }
#endif
#if GLFW_HAS_PER_MONITOR_DPI
        // Warning: the validity of monitor DPI information on Windows depends on the application DPI awareness settings, which generally needs to be set in the manifest or at runtime.
        float x_scale, y_scale;
        glfwGetMonitorContentScale(glfw_monitors[n], &x_scale, &y_scale);
        monitor.DpiScale = x_scale;
#endif
        platform_io.Monitors.push_back(monitor);
    }
}

void ImGui_ImplGlfw_NewFrame()
{
    ImGuiIO& io = ImGui::GetIO();
    ImGui_ImplGlfw_Data* bd = ImGui_ImplGlfw_GetBackendData();
    IM_ASSERT(bd != nullptr && "Did you call ImGui_ImplGlfw_InitForXXX()?");

    // Setup display size (every frame to accommodate for window resizing)
    int w, h;
    int display_w, display_h;
    glfwGetWindowSize(bd->Window, &w, &h);
    glfwGetFramebufferSize(bd->Window, &display_w, &display_h);
    io.DisplaySize = ImVec2((float)w, (float)h);
    if (w > 0 && h > 0)
        io.DisplayFramebufferScale = ImVec2((float)display_w / (float)w, (float)display_h / (float)h);
    if (bd->WantUpdateMonitors)
        ImGui_ImplGlfw_UpdateMonitors();

    // Setup time step
    double current_time = glfwGetTime();
    io.DeltaTime = bd->Time > 0.0 ? (float)(current_time - bd->Time) : (float)(1.0f / 60.0f);
    bd->Time = current_time;

    ImGui_ImplGlfw_UpdateMouseData();
    ImGui_ImplGlfw_UpdateMouseCursor();

    // Update game controllers (if enabled and available)
    ImGui_ImplGlfw_UpdateGamepads();
}

//--------------------------------------------------------------------------------------------------------
// MULTI-VIEWPORT / PLATFORM INTERFACE SUPPORT
// This is an _advanced_ and _optional_ feature, allowing the backend to create and handle multiple viewports simultaneously.
// If you are new to dear imgui or creating a new binding for dear imgui, it is recommended that you completely ignore this section first..
//--------------------------------------------------------------------------------------------------------

// Helper structure we store in the void* RenderUserData field of each ImGuiViewport to easily retrieve our backend data.
struct ImGui_ImplGlfw_ViewportData
{
    GLFWwindow* Window;
    bool        WindowOwned;
    int         IgnoreWindowPosEventFrame;
    int         IgnoreWindowSizeEventFrame;

    ImGui_ImplGlfw_ViewportData()  { Window = nullptr; WindowOwned = false; IgnoreWindowSizeEventFrame = IgnoreWindowPosEventFrame = -1; }
    ~ImGui_ImplGlfw_ViewportData() { IM_ASSERT(Window == nullptr); }
};

static void ImGui_ImplGlfw_WindowCloseCallback(GLFWwindow* window)
{
    if (ImGuiViewport* viewport = ImGui::FindViewportByPlatformHandle(window))
        viewport->PlatformRequestClose = true;
}

// GLFW may dispatch window pos/size events after calling glfwSetWindowPos()/glfwSetWindowSize().
// However: depending on the platform the callback may be invoked at different time:
// - on Windows it appears to be called within the glfwSetWindowPos()/glfwSetWindowSize() call
// - on Linux it is queued and invoked during glfwPollEvents()
// Because the event doesn't always fire on glfwSetWindowXXX() we use a frame counter tag to only
// ignore recent glfwSetWindowXXX() calls.
static void ImGui_ImplGlfw_WindowPosCallback(GLFWwindow* window, int, int)
{
    if (ImGuiViewport* viewport = ImGui::FindViewportByPlatformHandle(window))
    {
        if (ImGui_ImplGlfw_ViewportData* vd = (ImGui_ImplGlfw_ViewportData*)viewport->PlatformUserData)
        {
            bool ignore_event = (ImGui::GetFrameCount() <= vd->IgnoreWindowPosEventFrame + 1);
            //data->IgnoreWindowPosEventFrame = -1;
            if (ignore_event)
                return;
        }
        viewport->PlatformRequestMove = true;
    }
}

static void ImGui_ImplGlfw_WindowSizeCallback(GLFWwindow* window, int, int)
{
    if (ImGuiViewport* viewport = ImGui::FindViewportByPlatformHandle(window))
    {
        if (ImGui_ImplGlfw_ViewportData* vd = (ImGui_ImplGlfw_ViewportData*)viewport->PlatformUserData)
        {
            bool ignore_event = (ImGui::GetFrameCount() <= vd->IgnoreWindowSizeEventFrame + 1);
            //data->IgnoreWindowSizeEventFrame = -1;
            if (ignore_event)
                return;
        }
        viewport->PlatformRequestResize = true;
    }
}

static void ImGui_ImplGlfw_CreateWindow(ImGuiViewport* viewport)
{
    ImGui_ImplGlfw_Data* bd = ImGui_ImplGlfw_GetBackendData();
    ImGui_ImplGlfw_ViewportData* vd = IM_NEW(ImGui_ImplGlfw_ViewportData)();
    viewport->PlatformUserData = vd;

    // GLFW 3.2 unfortunately always set focus on glfwCreateWindow() if GLFW_VISIBLE is set, regardless of GLFW_FOCUSED
    // With GLFW 3.3, the hint GLFW_FOCUS_ON_SHOW fixes this problem
    glfwWindowHint(GLFW_VISIBLE, false);
    glfwWindowHint(GLFW_FOCUSED, false);
#if GLFW_HAS_FOCUS_ON_SHOW
    glfwWindowHint(GLFW_FOCUS_ON_SHOW, false);
 #endif
    glfwWindowHint(GLFW_DECORATED, (viewport->Flags & ImGuiViewportFlags_NoDecoration) ? false : true);
#if GLFW_HAS_WINDOW_TOPMOST
    glfwWindowHint(GLFW_FLOATING, (viewport->Flags & ImGuiViewportFlags_TopMost) ? true : false);
#endif
    GLFWwindow* share_window = (bd->ClientApi == GlfwClientApi_OpenGL) ? bd->Window : nullptr;
    vd->Window = glfwCreateWindow((int)viewport->Size.x, (int)viewport->Size.y, "No Title Yet", nullptr, share_window);
    vd->WindowOwned = true;
    viewport->PlatformHandle = (void*)vd->Window;
#ifdef _WIN32
    viewport->PlatformHandleRaw = glfwGetWin32Window(vd->Window);
#elif defined(__APPLE__)
    viewport->PlatformHandleRaw = (void*)glfwGetCocoaWindow(vd->Window);
#endif
    glfwSetWindowPos(vd->Window, (int)viewport->Pos.x, (int)viewport->Pos.y);

    // Install GLFW callbacks for secondary viewports
    glfwSetWindowFocusCallback(vd->Window, ImGui_ImplGlfw_WindowFocusCallback);
    glfwSetCursorEnterCallback(vd->Window, ImGui_ImplGlfw_CursorEnterCallback);
    glfwSetCursorPosCallback(vd->Window, ImGui_ImplGlfw_CursorPosCallback);
    glfwSetMouseButtonCallback(vd->Window, ImGui_ImplGlfw_MouseButtonCallback);
    glfwSetScrollCallback(vd->Window, ImGui_ImplGlfw_ScrollCallback);
    glfwSetKeyCallback(vd->Window, ImGui_ImplGlfw_KeyCallback);
    glfwSetCharCallback(vd->Window, ImGui_ImplGlfw_CharCallback);
    glfwSetWindowCloseCallback(vd->Window, ImGui_ImplGlfw_WindowCloseCallback);
    glfwSetWindowPosCallback(vd->Window, ImGui_ImplGlfw_WindowPosCallback);
    glfwSetWindowSizeCallback(vd->Window, ImGui_ImplGlfw_WindowSizeCallback);
    if (bd->ClientApi == GlfwClientApi_OpenGL)
    {
        glfwMakeContextCurrent(vd->Window);
        glfwSwapInterval(0);
    }
}

static void ImGui_ImplGlfw_DestroyWindow(ImGuiViewport* viewport)
{
    ImGui_ImplGlfw_Data* bd = ImGui_ImplGlfw_GetBackendData();
    if (ImGui_ImplGlfw_ViewportData* vd = (ImGui_ImplGlfw_ViewportData*)viewport->PlatformUserData)
    {
        if (vd->WindowOwned)
        {
#if !GLFW_HAS_MOUSE_PASSTHROUGH && GLFW_HAS_WINDOW_HOVERED && defined(_WIN32)
            HWND hwnd = (HWND)viewport->PlatformHandleRaw;
            ::RemovePropA(hwnd, "IMGUI_VIEWPORT");
#endif

            // Release any keys that were pressed in the window being destroyed and are still held down,
            // because we will not receive any release events after window is destroyed.
            for (int i = 0; i < IM_ARRAYSIZE(bd->KeyOwnerWindows); i++)
                if (bd->KeyOwnerWindows[i] == vd->Window)
                    ImGui_ImplGlfw_KeyCallback(vd->Window, i, 0, GLFW_RELEASE, 0); // Later params are only used for main viewport, on which this function is never called.

            glfwDestroyWindow(vd->Window);
        }
        vd->Window = nullptr;
        IM_DELETE(vd);
    }
    viewport->PlatformUserData = viewport->PlatformHandle = nullptr;
}

// We have submitted https://github.com/glfw/glfw/pull/1568 to allow GLFW to support "transparent inputs".
// In the meanwhile we implement custom per-platform workarounds here (FIXME-VIEWPORT: Implement same work-around for Linux/OSX!)
#if !GLFW_HAS_MOUSE_PASSTHROUGH && GLFW_HAS_WINDOW_HOVERED && defined(_WIN32)
static LRESULT CALLBACK WndProcNoInputs(HWND hWnd, UINT msg, WPARAM wParam, LPARAM lParam)
{
    ImGui_ImplGlfw_Data* bd = ImGui_ImplGlfw_GetBackendData();
    if (msg == WM_NCHITTEST)
    {
        // Let mouse pass-through the window. This will allow the backend to call io.AddMouseViewportEvent() properly (which is OPTIONAL).
        // The ImGuiViewportFlags_NoInputs flag is set while dragging a viewport, as want to detect the window behind the one we are dragging.
        // If you cannot easily access those viewport flags from your windowing/event code: you may manually synchronize its state e.g. in
        // your main loop after calling UpdatePlatformWindows(). Iterate all viewports/platform windows and pass the flag to your windowing system.
        ImGuiViewport* viewport = (ImGuiViewport*)::GetPropA(hWnd, "IMGUI_VIEWPORT");
        if (viewport->Flags & ImGuiViewportFlags_NoInputs)
            return HTTRANSPARENT;
    }
    return ::CallWindowProc(bd->GlfwWndProc, hWnd, msg, wParam, lParam);
}
#endif

static void ImGui_ImplGlfw_ShowWindow(ImGuiViewport* viewport)
{
    ImGui_ImplGlfw_ViewportData* vd = (ImGui_ImplGlfw_ViewportData*)viewport->PlatformUserData;

#if defined(_WIN32)
    // GLFW hack: Hide icon from task bar
    HWND hwnd = (HWND)viewport->PlatformHandleRaw;
    if (viewport->Flags & ImGuiViewportFlags_NoTaskBarIcon)
    {
        LONG ex_style = ::GetWindowLong(hwnd, GWL_EXSTYLE);
        ex_style &= ~WS_EX_APPWINDOW;
        ex_style |= WS_EX_TOOLWINDOW;
        ::SetWindowLong(hwnd, GWL_EXSTYLE, ex_style);
    }

    // GLFW hack: install hook for WM_NCHITTEST message handler
#if !GLFW_HAS_MOUSE_PASSTHROUGH && GLFW_HAS_WINDOW_HOVERED && defined(_WIN32)
    ImGui_ImplGlfw_Data* bd = ImGui_ImplGlfw_GetBackendData();
    ::SetPropA(hwnd, "IMGUI_VIEWPORT", viewport);
    if (bd->GlfwWndProc == nullptr)
        bd->GlfwWndProc = (WNDPROC)::GetWindowLongPtr(hwnd, GWLP_WNDPROC);
    ::SetWindowLongPtr(hwnd, GWLP_WNDPROC, (LONG_PTR)WndProcNoInputs);
#endif

#if !GLFW_HAS_FOCUS_ON_SHOW
    // GLFW hack: GLFW 3.2 has a bug where glfwShowWindow() also activates/focus the window.
    // The fix was pushed to GLFW repository on 2018/01/09 and should be included in GLFW 3.3 via a GLFW_FOCUS_ON_SHOW window attribute.
    // See https://github.com/glfw/glfw/issues/1189
    // FIXME-VIEWPORT: Implement same work-around for Linux/OSX in the meanwhile.
    if (viewport->Flags & ImGuiViewportFlags_NoFocusOnAppearing)
    {
        ::ShowWindow(hwnd, SW_SHOWNA);
        return;
    }
#endif
#endif

    glfwShowWindow(vd->Window);
}

static ImVec2 ImGui_ImplGlfw_GetWindowPos(ImGuiViewport* viewport)
{
    ImGui_ImplGlfw_ViewportData* vd = (ImGui_ImplGlfw_ViewportData*)viewport->PlatformUserData;
    int x = 0, y = 0;
    glfwGetWindowPos(vd->Window, &x, &y);
    return ImVec2((float)x, (float)y);
}

static void ImGui_ImplGlfw_SetWindowPos(ImGuiViewport* viewport, ImVec2 pos)
{
    ImGui_ImplGlfw_ViewportData* vd = (ImGui_ImplGlfw_ViewportData*)viewport->PlatformUserData;
    vd->IgnoreWindowPosEventFrame = ImGui::GetFrameCount();
    glfwSetWindowPos(vd->Window, (int)pos.x, (int)pos.y);
}

static ImVec2 ImGui_ImplGlfw_GetWindowSize(ImGuiViewport* viewport)
{
    ImGui_ImplGlfw_ViewportData* vd = (ImGui_ImplGlfw_ViewportData*)viewport->PlatformUserData;
    int w = 0, h = 0;
    glfwGetWindowSize(vd->Window, &w, &h);
    return ImVec2((float)w, (float)h);
}

static void ImGui_ImplGlfw_SetWindowSize(ImGuiViewport* viewport, ImVec2 size)
{
    ImGui_ImplGlfw_ViewportData* vd = (ImGui_ImplGlfw_ViewportData*)viewport->PlatformUserData;
#if __APPLE__ && !GLFW_HAS_OSX_WINDOW_POS_FIX
    // Native OS windows are positioned from the bottom-left corner on macOS, whereas on other platforms they are
    // positioned from the upper-left corner. GLFW makes an effort to convert macOS style coordinates, however it
    // doesn't handle it when changing size. We are manually moving the window in order for changes of size to be based
    // on the upper-left corner.
    int x, y, width, height;
    glfwGetWindowPos(vd->Window, &x, &y);
    glfwGetWindowSize(vd->Window, &width, &height);
    glfwSetWindowPos(vd->Window, x, y - height + size.y);
#endif
    vd->IgnoreWindowSizeEventFrame = ImGui::GetFrameCount();
    glfwSetWindowSize(vd->Window, (int)size.x, (int)size.y);
}

static void ImGui_ImplGlfw_SetWindowTitle(ImGuiViewport* viewport, const char* title)
{
    ImGui_ImplGlfw_ViewportData* vd = (ImGui_ImplGlfw_ViewportData*)viewport->PlatformUserData;
    glfwSetWindowTitle(vd->Window, title);
}

static void ImGui_ImplGlfw_SetWindowFocus(ImGuiViewport* viewport)
{
#if GLFW_HAS_FOCUS_WINDOW
    ImGui_ImplGlfw_ViewportData* vd = (ImGui_ImplGlfw_ViewportData*)viewport->PlatformUserData;
    glfwFocusWindow(vd->Window);
#else
    // FIXME: What are the effect of not having this function? At the moment imgui doesn't actually call SetWindowFocus - we set that up ahead, will answer that question later.
    (void)viewport;
#endif
}

static bool ImGui_ImplGlfw_GetWindowFocus(ImGuiViewport* viewport)
{
    ImGui_ImplGlfw_ViewportData* vd = (ImGui_ImplGlfw_ViewportData*)viewport->PlatformUserData;
    return glfwGetWindowAttrib(vd->Window, GLFW_FOCUSED) != 0;
}

static bool ImGui_ImplGlfw_GetWindowMinimized(ImGuiViewport* viewport)
{
    ImGui_ImplGlfw_ViewportData* vd = (ImGui_ImplGlfw_ViewportData*)viewport->PlatformUserData;
    return glfwGetWindowAttrib(vd->Window, GLFW_ICONIFIED) != 0;
}

#if GLFW_HAS_WINDOW_ALPHA
static void ImGui_ImplGlfw_SetWindowAlpha(ImGuiViewport* viewport, float alpha)
{
    ImGui_ImplGlfw_ViewportData* vd = (ImGui_ImplGlfw_ViewportData*)viewport->PlatformUserData;
    glfwSetWindowOpacity(vd->Window, alpha);
}
#endif

static void ImGui_ImplGlfw_RenderWindow(ImGuiViewport* viewport, void*)
{
    ImGui_ImplGlfw_Data* bd = ImGui_ImplGlfw_GetBackendData();
    ImGui_ImplGlfw_ViewportData* vd = (ImGui_ImplGlfw_ViewportData*)viewport->PlatformUserData;
    if (bd->ClientApi == GlfwClientApi_OpenGL)
        glfwMakeContextCurrent(vd->Window);
}

static void ImGui_ImplGlfw_SwapBuffers(ImGuiViewport* viewport, void*)
{
    ImGui_ImplGlfw_Data* bd = ImGui_ImplGlfw_GetBackendData();
    ImGui_ImplGlfw_ViewportData* vd = (ImGui_ImplGlfw_ViewportData*)viewport->PlatformUserData;
    if (bd->ClientApi == GlfwClientApi_OpenGL)
    {
        glfwMakeContextCurrent(vd->Window);
        glfwSwapBuffers(vd->Window);
    }
}

//--------------------------------------------------------------------------------------------------------
// Vulkan support (the Vulkan renderer needs to call a platform-side support function to create the surface)
//--------------------------------------------------------------------------------------------------------

// Avoid including <vulkan.h> so we can build without it
#if GLFW_HAS_VULKAN
#ifndef VULKAN_H_
#define VK_DEFINE_HANDLE(object) typedef struct object##_T* object;
#if defined(__LP64__) || defined(_WIN64) || defined(__x86_64__) || defined(_M_X64) || defined(__ia64) || defined (_M_IA64) || defined(__aarch64__) || defined(__powerpc64__)
#define VK_DEFINE_NON_DISPATCHABLE_HANDLE(object) typedef struct object##_T *object;
#else
#define VK_DEFINE_NON_DISPATCHABLE_HANDLE(object) typedef uint64_t object;
#endif
VK_DEFINE_HANDLE(VkInstance)
VK_DEFINE_NON_DISPATCHABLE_HANDLE(VkSurfaceKHR)
struct VkAllocationCallbacks;
enum VkResult { VK_RESULT_MAX_ENUM = 0x7FFFFFFF };
#endif // VULKAN_H_
extern "C" { extern GLFWAPI VkResult glfwCreateWindowSurface(VkInstance instance, GLFWwindow* window, const VkAllocationCallbacks* allocator, VkSurfaceKHR* surface); }
static int ImGui_ImplGlfw_CreateVkSurface(ImGuiViewport* viewport, ImU64 vk_instance, const void* vk_allocator, ImU64* out_vk_surface)
{
    ImGui_ImplGlfw_Data* bd = ImGui_ImplGlfw_GetBackendData();
    ImGui_ImplGlfw_ViewportData* vd = (ImGui_ImplGlfw_ViewportData*)viewport->PlatformUserData;
    IM_UNUSED(bd);
    IM_ASSERT(bd->ClientApi == GlfwClientApi_Vulkan);
    VkResult err = glfwCreateWindowSurface((VkInstance)vk_instance, vd->Window, (const VkAllocationCallbacks*)vk_allocator, (VkSurfaceKHR*)out_vk_surface);
    return (int)err;
}
#endif // GLFW_HAS_VULKAN

static void ImGui_ImplGlfw_InitPlatformInterface()
{
    // Register platform interface (will be coupled with a renderer interface)
    ImGui_ImplGlfw_Data* bd = ImGui_ImplGlfw_GetBackendData();
    ImGuiPlatformIO& platform_io = ImGui::GetPlatformIO();
    platform_io.Platform_CreateWindow = ImGui_ImplGlfw_CreateWindow;
    platform_io.Platform_DestroyWindow = ImGui_ImplGlfw_DestroyWindow;
    platform_io.Platform_ShowWindow = ImGui_ImplGlfw_ShowWindow;
    platform_io.Platform_SetWindowPos = ImGui_ImplGlfw_SetWindowPos;
    platform_io.Platform_GetWindowPos = ImGui_ImplGlfw_GetWindowPos;
    platform_io.Platform_SetWindowSize = ImGui_ImplGlfw_SetWindowSize;
    platform_io.Platform_GetWindowSize = ImGui_ImplGlfw_GetWindowSize;
    platform_io.Platform_SetWindowFocus = ImGui_ImplGlfw_SetWindowFocus;
    platform_io.Platform_GetWindowFocus = ImGui_ImplGlfw_GetWindowFocus;
    platform_io.Platform_GetWindowMinimized = ImGui_ImplGlfw_GetWindowMinimized;
    platform_io.Platform_SetWindowTitle = ImGui_ImplGlfw_SetWindowTitle;
    platform_io.Platform_RenderWindow = ImGui_ImplGlfw_RenderWindow;
    platform_io.Platform_SwapBuffers = ImGui_ImplGlfw_SwapBuffers;
#if GLFW_HAS_WINDOW_ALPHA
    platform_io.Platform_SetWindowAlpha = ImGui_ImplGlfw_SetWindowAlpha;
#endif
#if GLFW_HAS_VULKAN
    platform_io.Platform_CreateVkSurface = ImGui_ImplGlfw_CreateVkSurface;
#endif

    // Register main window handle (which is owned by the main application, not by us)
    // This is mostly for simplicity and consistency, so that our code (e.g. mouse handling etc.) can use same logic for main and secondary viewports.
    ImGuiViewport* main_viewport = ImGui::GetMainViewport();
    ImGui_ImplGlfw_ViewportData* vd = IM_NEW(ImGui_ImplGlfw_ViewportData)();
    vd->Window = bd->Window;
    vd->WindowOwned = false;
    main_viewport->PlatformUserData = vd;
    main_viewport->PlatformHandle = (void*)bd->Window;
}

static void ImGui_ImplGlfw_ShutdownPlatformInterface()
{
    ImGui::DestroyPlatformWindows();
}

#if defined(__clang__)
#pragma clang diagnostic pop
#endif<|MERGE_RESOLUTION|>--- conflicted
+++ resolved
@@ -20,11 +20,8 @@
 
 // CHANGELOG
 // (minor and older changes stripped away, please see git history for details)
-<<<<<<< HEAD
 //  2023-XX-XX: Platform: Added support for multiple windows via the ImGuiPlatformIO interface.
-=======
 //  2023-03-16: Inputs: Fixed key modifiers handling on secondary viewports (docking branch). Broken on 2023/01/04. (#6248, #6034)
->>>>>>> 91577c7f
 //  2023-03-14: Emscripten: Avoid using glfwGetError() and glfwGetGamepadState() which are not correctly implemented in Emscripten emulation. (#6240)
 //  2023-02-03: Emscripten: Registering custom low-level mouse wheel handler to get more accurate scrolling impulses on Emscripten. (#4019, #6096)
 //  2023-01-18: Handle unsupported glfwGetVideoMode() call on e.g. Emscripten.

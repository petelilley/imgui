--- conflicted
+++ resolved
@@ -5089,29 +5089,19 @@
     const float DISTANCE = 10.0f;
     static int corner = 0;
     ImGuiIO& io = ImGui::GetIO();
-    ImGuiWindowFlags window_flags = ImGuiWindowFlags_NoDecoration | ImGuiWindowFlags_AlwaysAutoResize | ImGuiWindowFlags_NoSavedSettings | ImGuiWindowFlags_NoFocusOnAppearing | ImGuiWindowFlags_NoNav;
+    ImGuiWindowFlags window_flags = ImGuiWindowFlags_NoDecoration | ImGuiWindowFlags_NoDocking | ImGuiWindowFlags_AlwaysAutoResize | ImGuiWindowFlags_NoSavedSettings | ImGuiWindowFlags_NoFocusOnAppearing | ImGuiWindowFlags_NoNav;
     if (corner != -1)
     {
-<<<<<<< HEAD
+        window_flags |= ImGuiWindowFlags_NoMove;
         ImGuiViewport* viewport = ImGui::GetMainViewport();
         ImVec2 work_area_pos = viewport->GetWorkPos();   // Instead of using viewport->Pos we use GetWorkPos() to avoid menu bars, if any!
         ImVec2 work_area_size = viewport->GetWorkSize();
         ImVec2 window_pos = ImVec2((corner & 1) ? (work_area_pos.x + work_area_size.x - DISTANCE) : (work_area_pos.x + DISTANCE), (corner & 2) ? (work_area_pos.y + work_area_size.y - DISTANCE) : (work_area_pos.y + DISTANCE));
-=======
-        window_flags |= ImGuiWindowFlags_NoMove;
-        ImVec2 window_pos = ImVec2((corner & 1) ? io.DisplaySize.x - DISTANCE : DISTANCE, (corner & 2) ? io.DisplaySize.y - DISTANCE : DISTANCE);
->>>>>>> 1ec464eb
         ImVec2 window_pos_pivot = ImVec2((corner & 1) ? 1.0f : 0.0f, (corner & 2) ? 1.0f : 0.0f);
         ImGui::SetNextWindowPos(window_pos, ImGuiCond_Always, window_pos_pivot);
         ImGui::SetNextWindowViewport(viewport->ID);
     }
     ImGui::SetNextWindowBgAlpha(0.35f); // Transparent background
-<<<<<<< HEAD
-    ImGuiWindowFlags window_flags = ImGuiWindowFlags_NoDecoration | ImGuiWindowFlags_NoDocking | ImGuiWindowFlags_AlwaysAutoResize | ImGuiWindowFlags_NoSavedSettings | ImGuiWindowFlags_NoFocusOnAppearing | ImGuiWindowFlags_NoNav;
-    if (corner != -1)
-        window_flags |= ImGuiWindowFlags_NoMove;
-=======
->>>>>>> 1ec464eb
     if (ImGui::Begin("Example: Simple overlay", p_open, window_flags))
     {
         ImGui::Text("Simple overlay\n" "in the corner of the screen.\n" "(right-click to change position)");
